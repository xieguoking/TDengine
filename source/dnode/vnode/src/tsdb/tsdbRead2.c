/*
 * Copyright (c) 2019 TAOS Data, Inc. <jhtao@taosdata.com>
 *
 * This program is free software: you can use, redistribute, and/or modify
 * it under the terms of the GNU Affero General Public License, version 3
 * or later ("AGPL"), as published by the Free Software Foundation.
 *
 * This program is distributed in the hope that it will be useful, but WITHOUT
 * ANY WARRANTY; without even the implied warranty of MERCHANTABILITY or
 * FITNESS FOR A PARTICULAR PURPOSE.
 *
 * You should have received a copy of the GNU Affero General Public License
 * along with this program. If not, see <http://www.gnu.org/licenses/>.
 */

#include "osDef.h"
#include "tsdb.h"
#include "tsdbDataFileRW.h"
#include "tsdbFS2.h"
#include "tsdbMerge.h"
#include "tsdbReadUtil.h"
#include "tsdbUtil2.h"
#include "tsimplehash.h"

#define ASCENDING_TRAVERSE(o)        (o == TSDB_ORDER_ASC)
#define getCurrentKeyInSttBlock(_r)  ((_r)->currentKey)

typedef struct {
  bool overlapWithNeighborBlock;
  bool hasDupTs;
  bool overlapWithDelInfo;
  bool overlapWithSttBlock;
  bool overlapWithKeyInBuf;
  bool partiallyRequired;
  bool moreThanCapcity;
} SDataBlockToLoadInfo;

static SFileDataBlockInfo* getCurrentBlockInfo(SDataBlockIter* pBlockIter);
static int32_t  buildDataBlockFromBufImpl(STableBlockScanInfo* pBlockScanInfo, int64_t endKey, int32_t capacity,
                                          STsdbReader* pReader);
static TSDBROW* getValidMemRow(SIterInfo* pIter, const SArray* pDelList, STsdbReader* pReader);
static int32_t  doMergeRowsInFileBlocks(SBlockData* pBlockData, STableBlockScanInfo* pScanInfo, STsdbReader* pReader);
static int32_t  doMergeRowsInSttBlock(SSttBlockReader* pSttBlockReader, STableBlockScanInfo* pScanInfo, int64_t ts,
                                       SRowMerger* pMerger, SVersionRange* pVerRange, const char* id);
static int32_t  doMergeRowsInBuf(SIterInfo* pIter, uint64_t uid, int64_t ts, SArray* pDelList, STsdbReader* pReader);
static int32_t  doAppendRowFromTSRow(SSDataBlock* pBlock, STsdbReader* pReader, SRow* pTSRow,
                                     STableBlockScanInfo* pScanInfo);
static int32_t  doAppendRowFromFileBlock(SSDataBlock* pResBlock, STsdbReader* pReader, SBlockData* pBlockData,
                                         int32_t rowIndex);
static void     setComposedBlockFlag(STsdbReader* pReader, bool composed);
static bool     hasBeenDropped(const SArray* pDelList, int32_t* index, int64_t key, int64_t ver, int32_t order,
                               SVersionRange* pVerRange);

static int32_t doMergeMemTableMultiRows(TSDBROW* pRow, uint64_t uid, SIterInfo* pIter, SArray* pDelList,
                                        TSDBROW* pResRow, STsdbReader* pReader, bool* freeTSRow);
static int32_t doMergeMemIMemRows(TSDBROW* pRow, TSDBROW* piRow, STableBlockScanInfo* pBlockScanInfo,
                                  STsdbReader* pReader, SRow** pTSRow);
static int32_t mergeRowsInFileBlocks(SBlockData* pBlockData, STableBlockScanInfo* pBlockScanInfo, int64_t key,
                                     STsdbReader* pReader);
static int32_t mergeRowsInSttBlocks(SSttBlockReader* pSttBlockReader, STableBlockScanInfo* pBlockScanInfo,
                                    STsdbReader* pReader);

static int32_t initDelSkylineIterator(STableBlockScanInfo* pBlockScanInfo, int32_t order, SReadCostSummary* pCost);
static STsdb* getTsdbByRetentions(SVnode* pVnode, SQueryTableDataCond* pCond, SRetention* retentions, const char* idstr,
                                  int8_t* pLevel);
static SVersionRange getQueryVerRange(SVnode* pVnode, SQueryTableDataCond* pCond, int8_t level);
static int32_t       doBuildDataBlock(STsdbReader* pReader);
static TSDBKEY       getCurrentKeyInBuf(STableBlockScanInfo* pScanInfo, STsdbReader* pReader);
static bool          hasDataInFileBlock(const SBlockData* pBlockData, const SFileBlockDumpInfo* pDumpInfo);
static bool          hasDataInSttBlock(SSttBlockReader* pSttBlockReader);
static void          initBlockDumpInfo(STsdbReader* pReader, SDataBlockIter* pBlockIter);
static int32_t       getInitialDelIndex(const SArray* pDelSkyline, int32_t order);
static void          resetTableListIndex(SReaderStatus* pStatus);
static void          getMemTableTimeRange(STsdbReader* pReader, int64_t* pMaxKey, int64_t* pMinKey);
static void          updateComposedBlockInfo(STsdbReader* pReader, double el, STableBlockScanInfo* pBlockScanInfo);

static bool outOfTimeWindow(int64_t ts, STimeWindow* pWindow) { return (ts > pWindow->ekey) || (ts < pWindow->skey); }

static int32_t setColumnIdSlotList(SBlockLoadSuppInfo* pSupInfo, SColumnInfo* pCols, const int32_t* pSlotIdList,
                                   int32_t numOfCols) {
  pSupInfo->smaValid = true;
  pSupInfo->numOfCols = numOfCols;
  pSupInfo->colId = taosMemoryMalloc(numOfCols * (sizeof(int16_t) * 2 + POINTER_BYTES));
  if (pSupInfo->colId == NULL) {
    taosMemoryFree(pSupInfo->colId);
    return TSDB_CODE_OUT_OF_MEMORY;
  }

  pSupInfo->slotId = (int16_t*)((char*)pSupInfo->colId + (sizeof(int16_t) * numOfCols));
  pSupInfo->buildBuf = (char**)((char*)pSupInfo->slotId + (sizeof(int16_t) * numOfCols));
  for (int32_t i = 0; i < numOfCols; ++i) {
    pSupInfo->colId[i] = pCols[i].colId;
    pSupInfo->slotId[i] = pSlotIdList[i];

    if (IS_VAR_DATA_TYPE(pCols[i].type)) {
      pSupInfo->buildBuf[i] = taosMemoryMalloc(pCols[i].bytes);
    } else {
      pSupInfo->buildBuf[i] = NULL;
    }
  }

  return TSDB_CODE_SUCCESS;
}

static int32_t updateBlockSMAInfo(STSchema* pSchema, SBlockLoadSuppInfo* pSupInfo) {
  int32_t i = 0, j = 0;

  while (i < pSchema->numOfCols && j < pSupInfo->numOfCols) {
    STColumn* pTCol = &pSchema->columns[i];
    if (pTCol->colId == pSupInfo->colId[j]) {
      if (!IS_BSMA_ON(pTCol)) {
        pSupInfo->smaValid = false;
        return TSDB_CODE_SUCCESS;
      }

      i += 1;
      j += 1;
    } else if (pTCol->colId < pSupInfo->colId[j]) {  // do nothing
      i += 1;
    } else {
      return TSDB_CODE_INVALID_PARA;
    }
  }

  return TSDB_CODE_SUCCESS;
}

static bool isEmptyQueryTimeWindow(STimeWindow* pWindow) { return pWindow->skey > pWindow->ekey; }

// Update the query time window according to the data time to live(TTL) information, in order to avoid to return
// the expired data to client, even it is queried already.
static STimeWindow updateQueryTimeWindow(STsdb* pTsdb, STimeWindow* pWindow) {
  STsdbKeepCfg* pCfg = &pTsdb->keepCfg;

  int64_t now = taosGetTimestamp(pCfg->precision);
  int64_t earilyTs = now - (tsTickPerMin[pCfg->precision] * pCfg->keep2) + 1;  // needs to add one tick

  STimeWindow win = *pWindow;
  if (win.skey < earilyTs) {
    win.skey = earilyTs;
  }

  return win;
}

// init file iterator
static int32_t initFilesetIterator(SFilesetIter* pIter, TFileSetArray* pFileSetArray, STsdbReader* pReader) {
  size_t numOfFileset = TARRAY2_SIZE(pFileSetArray);

  pIter->index = ASCENDING_TRAVERSE(pReader->info.order) ? -1 : numOfFileset;
  pIter->order = pReader->info.order;
  pIter->pFilesetList = pFileSetArray;
  pIter->numOfFiles = numOfFileset;

  if (pIter->pSttBlockReader == NULL) {
    pIter->pSttBlockReader = taosMemoryCalloc(1, sizeof(struct SSttBlockReader));
    if (pIter->pSttBlockReader == NULL) {
      int32_t code = TSDB_CODE_OUT_OF_MEMORY;
      tsdbError("failed to prepare the last block iterator, since:%s %s", tstrerror(code), pReader->idStr);
      return code;
    }
  }

  SSttBlockReader* pLReader = pIter->pSttBlockReader;
  pLReader->order = pReader->info.order;
  pLReader->window = pReader->info.window;
  pLReader->verRange = pReader->info.verRange;

  pLReader->uid = 0;
  tMergeTreeClose(&pLReader->mergeTree);
  tsdbDebug("init fileset iterator, total files:%d %s", pIter->numOfFiles, pReader->idStr);
  return TSDB_CODE_SUCCESS;
}

static int32_t filesetIteratorNext(SFilesetIter* pIter, STsdbReader* pReader, bool* hasNext) {
  bool    asc = ASCENDING_TRAVERSE(pIter->order);
  int32_t step = asc ? 1 : -1;
  int32_t code = 0;

  pIter->index += step;
  if ((asc && pIter->index >= pIter->numOfFiles) || ((!asc) && pIter->index < 0)) {
    *hasNext = false;
    return TSDB_CODE_SUCCESS;
  }

  SReadCostSummary* pCost = &pReader->cost;

  pIter->pSttBlockReader->uid = 0;
  tMergeTreeClose(&pIter->pSttBlockReader->mergeTree);
  pReader->status.pLDataIterArray = destroySttBlockReader(pReader->status.pLDataIterArray, &pCost->sttCost);
  pReader->status.pLDataIterArray = taosArrayInit(4, POINTER_BYTES);

  // check file the time range of coverage
  STimeWindow win = {0};

  while (1) {
    if (pReader->pFileReader != NULL) {
      tsdbDataFileReaderClose(&pReader->pFileReader);
    }

    pReader->status.pCurrentFileset = pIter->pFilesetList->data[pIter->index];

    STFileObj** pFileObj = pReader->status.pCurrentFileset->farr;
    if (pFileObj[0] != NULL || pFileObj[3] != NULL) {
      SDataFileReaderConfig conf = {.tsdb = pReader->pTsdb, .szPage = pReader->pTsdb->pVnode->config.tsdbPageSize};

      const char* filesName[4] = {0};

      if (pFileObj[0] != NULL) {
        conf.files[0].file = *pFileObj[0]->f;
        conf.files[0].exist = true;
        filesName[0] = pFileObj[0]->fname;

        conf.files[1].file = *pFileObj[1]->f;
        conf.files[1].exist = true;
        filesName[1] = pFileObj[1]->fname;

        conf.files[2].file = *pFileObj[2]->f;
        conf.files[2].exist = true;
        filesName[2] = pFileObj[2]->fname;
      }

      if (pFileObj[3] != NULL) {
        conf.files[3].exist = true;
        conf.files[3].file = *pFileObj[3]->f;
        filesName[3] = pFileObj[3]->fname;
      }

      code = tsdbDataFileReaderOpen(filesName, &conf, &pReader->pFileReader);
      if (code != TSDB_CODE_SUCCESS) {
        goto _err;
      }

      pReader->cost.headFileLoad += 1;
    }

    int32_t fid = pReader->status.pCurrentFileset->fid;
    tsdbFidKeyRange(fid, pReader->pTsdb->keepCfg.days, pReader->pTsdb->keepCfg.precision, &win.skey, &win.ekey);

    // current file are no longer overlapped with query time window, ignore remain files
    if ((asc && win.skey > pReader->info.window.ekey) || (!asc && win.ekey < pReader->info.window.skey)) {
      tsdbDebug("%p remain files are not qualified for qrange:%" PRId64 "-%" PRId64 ", ignore, %s", pReader,
                pReader->info.window.skey, pReader->info.window.ekey, pReader->idStr);
      *hasNext = false;
      return TSDB_CODE_SUCCESS;
    }

    if ((asc && (win.ekey < pReader->info.window.skey)) || ((!asc) && (win.skey > pReader->info.window.ekey))) {
      pIter->index += step;
      if ((asc && pIter->index >= pIter->numOfFiles) || ((!asc) && pIter->index < 0)) {
        *hasNext = false;
        return TSDB_CODE_SUCCESS;
      }
      continue;
    }

    tsdbDebug("%p file found fid:%d for qrange:%" PRId64 "-%" PRId64 ", %s", pReader, fid, pReader->info.window.skey,
              pReader->info.window.ekey, pReader->idStr);

    *hasNext = true;
    return TSDB_CODE_SUCCESS;
  }

_err:
  *hasNext = false;
  return code;
}

static void resetDataBlockIterator(SDataBlockIter* pIter, int32_t order) {
  pIter->order = order;
  pIter->index = -1;
  pIter->numOfBlocks = 0;
  if (pIter->blockList == NULL) {
    pIter->blockList = taosArrayInit(4, sizeof(SFileDataBlockInfo));
  } else {
    taosArrayClear(pIter->blockList);
  }
}

static void cleanupDataBlockIterator(SDataBlockIter* pIter) { taosArrayDestroy(pIter->blockList); }

static void initReaderStatus(SReaderStatus* pStatus) {
  pStatus->pTableIter = NULL;
  pStatus->loadFromFile = true;
}

static SSDataBlock* createResBlock(SQueryTableDataCond* pCond, int32_t capacity) {
  SSDataBlock* pResBlock = createDataBlock();
  if (pResBlock == NULL) {
    terrno = TSDB_CODE_OUT_OF_MEMORY;
    return NULL;
  }

  for (int32_t i = 0; i < pCond->numOfCols; ++i) {
    SColumnInfoData colInfo = {0};
    colInfo.info = pCond->colList[i];
    blockDataAppendColInfo(pResBlock, &colInfo);
  }

  int32_t code = blockDataEnsureCapacity(pResBlock, capacity);
  if (code != TSDB_CODE_SUCCESS) {
    terrno = code;
    taosMemoryFree(pResBlock);
    return NULL;
  }
  return pResBlock;
}

static int32_t tsdbInitReaderLock(STsdbReader* pReader) {
  int32_t code = taosThreadMutexInit(&pReader->readerMutex, NULL);
  qTrace("tsdb/read: %p, post-init read mutex: %p, code: %d", pReader, &pReader->readerMutex, code);

  return code;
}

static int32_t tsdbUninitReaderLock(STsdbReader* pReader) {
  int32_t code = -1;
  qTrace("tsdb/read: %p, pre-uninit read mutex: %p, code: %d", pReader, &pReader->readerMutex, code);

  code = taosThreadMutexDestroy(&pReader->readerMutex);

  qTrace("tsdb/read: %p, post-uninit read mutex: %p, code: %d", pReader, &pReader->readerMutex, code);

  return code;
}

static int32_t tsdbAcquireReader(STsdbReader* pReader) {
  int32_t code = -1;
  qTrace("tsdb/read: %p, pre-take read mutex: %p, code: %d", pReader, &pReader->readerMutex, code);

  code = taosThreadMutexLock(&pReader->readerMutex);

  qTrace("tsdb/read: %p, post-take read mutex: %p, code: %d", pReader, &pReader->readerMutex, code);

  return code;
}

static int32_t tsdbTryAcquireReader(STsdbReader* pReader) {
  int32_t code = taosThreadMutexTryLock(&pReader->readerMutex);
  qTrace("tsdb/read: %p, post-trytake read mutex: %p, code: %d", pReader, &pReader->readerMutex, code);

  return code;
}

static int32_t tsdbReleaseReader(STsdbReader* pReader) {
  int32_t code = taosThreadMutexUnlock(&pReader->readerMutex);
  qTrace("tsdb/read: %p, post-untake read mutex: %p, code: %d", pReader, &pReader->readerMutex, code);

  return code;
}

void tsdbReleaseDataBlock2(STsdbReader* pReader) {
  SReaderStatus* pStatus = &pReader->status;
  if (!pStatus->composedDataBlock) {
    tsdbReleaseReader(pReader);
  }
}

static int32_t initResBlockInfo(SResultBlockInfo* pResBlockInfo, int64_t capacity, SSDataBlock* pResBlock,
                                SQueryTableDataCond* pCond) {
  pResBlockInfo->capacity = capacity;
  pResBlockInfo->pResBlock = pResBlock;
  terrno = 0;

  if (pResBlockInfo->pResBlock == NULL) {
    pResBlockInfo->freeBlock = true;
    pResBlockInfo->pResBlock = createResBlock(pCond, pResBlockInfo->capacity);
  } else {
    pResBlockInfo->freeBlock = false;
  }

  return terrno;
}

static int32_t tsdbReaderCreate(SVnode* pVnode, SQueryTableDataCond* pCond, void** ppReader, int32_t capacity,
                                SSDataBlock* pResBlock, const char* idstr) {
  int32_t      code = 0;
  int8_t       level = 0;
  STsdbReader* pReader = (STsdbReader*)taosMemoryCalloc(1, sizeof(*pReader));
  if (pReader == NULL) {
    code = TSDB_CODE_OUT_OF_MEMORY;
    goto _end;
  }

  if (VND_IS_TSMA(pVnode)) {
    tsdbDebug("vgId:%d, tsma is selected to query, %s", TD_VID(pVnode), idstr);
  }

  initReaderStatus(&pReader->status);

  pReader->pTsdb = getTsdbByRetentions(pVnode, pCond, pVnode->config.tsdbCfg.retentions, idstr, &level);
  pReader->info.suid = pCond->suid;
  pReader->info.order = pCond->order;

  pReader->idStr = (idstr != NULL) ? taosStrdup(idstr) : NULL;
  pReader->info.verRange = getQueryVerRange(pVnode, pCond, level);
  pReader->type = pCond->type;
  pReader->info.window = updateQueryTimeWindow(pReader->pTsdb, &pCond->twindows);
  pReader->blockInfoBuf.numPerBucket = 1000;  // 1000 tables per bucket

  code = initResBlockInfo(&pReader->resBlockInfo, capacity, pResBlock, pCond);
  if (code != TSDB_CODE_SUCCESS) {
    goto _end;
  }

  if (pCond->numOfCols <= 0) {
    tsdbError("vgId:%d, invalid column number %d in query cond, %s", TD_VID(pVnode), pCond->numOfCols, idstr);
    code = TSDB_CODE_INVALID_PARA;
    goto _end;
  }

  // allocate buffer in order to load data blocks from file
  SBlockLoadSuppInfo* pSup = &pReader->suppInfo;
  pSup->tsColAgg.colId = PRIMARYKEY_TIMESTAMP_COL_ID;
  setColumnIdSlotList(pSup, pCond->colList, pCond->pSlotList, pCond->numOfCols);

  code = tBlockDataCreate(&pReader->status.fileBlockData);
  if (code != TSDB_CODE_SUCCESS) {
    terrno = code;
    goto _end;
  }

  if (pReader->suppInfo.colId[0] != PRIMARYKEY_TIMESTAMP_COL_ID) {
    tsdbError("the first column isn't primary timestamp, %d, %s", pReader->suppInfo.colId[0], pReader->idStr);
    code = TSDB_CODE_INVALID_PARA;
    goto _end;
  }

  pReader->status.pPrimaryTsCol = taosArrayGet(pReader->resBlockInfo.pResBlock->pDataBlock, pSup->slotId[0]);
  int32_t type = pReader->status.pPrimaryTsCol->info.type;
  if (type != TSDB_DATA_TYPE_TIMESTAMP) {
    tsdbError("the first column isn't primary timestamp in result block, actual: %s, %s", tDataTypes[type].name,
              pReader->idStr);
    code = TSDB_CODE_INVALID_PARA;
    goto _end;
  }

  pReader->bFilesetDelimited = false;

  tsdbInitReaderLock(pReader);
  tsem_init(&pReader->resumeAfterSuspend, 0, 0);

  *ppReader = pReader;
  return code;

_end:
  tsdbReaderClose2(pReader);
  *ppReader = NULL;
  return code;
}

static int32_t doLoadBlockIndex(STsdbReader* pReader, SDataFileReader* pFileReader, SArray* pIndexList) {
  int64_t st = taosGetTimestampUs();
  int32_t numOfTables = tSimpleHashGetSize(pReader->status.pTableMap);
  if (pFileReader == NULL) {
    return TSDB_CODE_SUCCESS;
  }

  const TBrinBlkArray* pBlkArray = NULL;

  int32_t code = tsdbDataFileReadBrinBlk(pFileReader, &pBlkArray);
  if (code != TSDB_CODE_SUCCESS) {
    return code;
  }

#if 0
  LRUHandle* handle = NULL;

  int32_t    code = tsdbCacheGetBlockIdx(pFileReader->pTsdb->biCache, pFileReader, &handle);
  if (code != TSDB_CODE_SUCCESS || handle == NULL) {
    goto _end;
  }


  SArray* aBlockIdx = (SArray*)taosLRUCacheValue(pFileReader->pTsdb->biCache, handle);
  size_t  num = taosArrayGetSize(aBlockIdx);
  if (num == 0) {
    tsdbBICacheRelease(pFileReader->pTsdb->biCache, handle);
    return TSDB_CODE_SUCCESS;
  }
#endif

  // todo binary search to the start position
  int64_t et1 = taosGetTimestampUs();

  SBrinBlk*      pBrinBlk = NULL;
  STableUidList* pList = &pReader->status.uidList;

  int32_t i = 0;

  while (i < TARRAY2_SIZE(pBlkArray)) {
    pBrinBlk = &pBlkArray->data[i];
    if (pBrinBlk->maxTbid.suid < pReader->info.suid) {
      i += 1;
      continue;
    }

    if (pBrinBlk->minTbid.suid > pReader->info.suid) {  // not include the queried table/super table, quit the loop
      break;
    }

    ASSERT(pBrinBlk->minTbid.suid <= pReader->info.suid && pBrinBlk->maxTbid.suid >= pReader->info.suid);
    if (pBrinBlk->maxTbid.suid == pReader->info.suid && pBrinBlk->maxTbid.uid < pList->tableUidList[0]) {
      i += 1;
      continue;
    }

    if (pBrinBlk->minTbid.suid == pReader->info.suid && pBrinBlk->minTbid.uid > pList->tableUidList[numOfTables - 1]) {
      break;
    }

    taosArrayPush(pIndexList, pBrinBlk);
    i += 1;
  }

  int64_t et2 = taosGetTimestampUs();
  tsdbDebug("load block index for %d/%d tables completed, elapsed time:%.2f ms, set BrinBlk:%.2f ms, size:%.2f Kb %s",
            numOfTables, (int32_t)pBlkArray->size, (et1 - st) / 1000.0, (et2 - et1) / 1000.0,
            pBlkArray->size * sizeof(SBrinBlk) / 1024.0, pReader->idStr);

  pReader->cost.headFileLoadTime += (et1 - st) / 1000.0;

_end:
  //  tsdbBICacheRelease(pFileReader->pTsdb->biCache, handle);
  return code;
}

static int32_t doLoadFileBlock(STsdbReader* pReader, SArray* pIndexList, SBlockNumber* pBlockNum,
                               SArray* pTableScanInfoList) {
  size_t  sizeInDisk = 0;
  int64_t st = taosGetTimestampUs();

  // clear info for the new file
  cleanupInfoForNextFileset(pReader->status.pTableMap);

  int32_t      k = 0;
  int32_t      numOfTables = tSimpleHashGetSize(pReader->status.pTableMap);
  int32_t      step = ASCENDING_TRAVERSE(pReader->info.order) ? 1 : -1;
  STimeWindow  w = pReader->info.window;
  SBrinRecord* pRecord = NULL;

  SBrinRecordIter iter = {0};
  initBrinRecordIter(&iter, pReader->pFileReader, pIndexList);

  while (((pRecord = getNextBrinRecord(&iter)) != NULL)) {
    if (pRecord->suid > pReader->info.suid) {
      break;
    }

    uint64_t uid = pReader->status.uidList.tableUidList[k];
    if (pRecord->suid < pReader->info.suid) {
      continue;
    }

    if (uid < pRecord->uid) {  // forward the table uid index
      while (k < numOfTables && pReader->status.uidList.tableUidList[k] < pRecord->uid) {
        k += 1;
      }

      if (k >= numOfTables) {
        break;
      }

      uid = pReader->status.uidList.tableUidList[k];
    }

    if (pRecord->uid < uid) {
      continue;
    }

    ASSERT(pRecord->suid == pReader->info.suid && uid == pRecord->uid);

    STableBlockScanInfo* pScanInfo = getTableBlockScanInfo(pReader->status.pTableMap, uid, pReader->idStr);
    if (ASCENDING_TRAVERSE(pReader->info.order)) {
      w.skey = pScanInfo->lastProcKey + step;
    } else {
      w.ekey = pScanInfo->lastProcKey + step;
    }

    if (isEmptyQueryTimeWindow(&w)) {
      k += 1;

      if (k >= numOfTables) {
        break;
      } else {
        continue;
      }
    }

    // 1. time range check
    if (pRecord->firstKey > w.ekey || pRecord->lastKey < w.skey) {
      continue;
    }

    // 2. version range check
    if (pRecord->minVer > pReader->info.verRange.maxVer || pRecord->maxVer < pReader->info.verRange.minVer) {
      continue;
    }

    if (pScanInfo->pBlockList == NULL) {
      pScanInfo->pBlockList = taosArrayInit(4, sizeof(SBrinRecord));
    }

    void* p1 = taosArrayPush(pScanInfo->pBlockList, pRecord);
    if (p1 == NULL) {
      return TSDB_CODE_OUT_OF_MEMORY;
    }

    pBlockNum->numOfBlocks += 1;
    if (taosArrayGetSize(pTableScanInfoList) == 0) {
      taosArrayPush(pTableScanInfoList, &pScanInfo);
    } else {
      STableBlockScanInfo** p = taosArrayGetLast(pTableScanInfoList);
      if ((*p)->uid != uid) {
        taosArrayPush(pTableScanInfoList, &pScanInfo);
      }
    }
  }

  clearBrinBlockIter(&iter);

  pBlockNum->numOfSttFiles = pReader->status.pCurrentFileset->lvlArr->size;
  int32_t total = pBlockNum->numOfSttFiles + pBlockNum->numOfBlocks;

  double el = (taosGetTimestampUs() - st) / 1000.0;
  tsdbDebug(
      "load block of %d tables completed, blocks:%d in %d tables, last-files:%d, block-info-size:%.2f Kb, elapsed "
      "time:%.2f ms %s",
      numOfTables, pBlockNum->numOfBlocks, (int32_t)taosArrayGetSize(pTableScanInfoList), pBlockNum->numOfSttFiles,
      sizeInDisk / 1000.0, el, pReader->idStr);

  pReader->cost.numOfBlocks += total;
  pReader->cost.headFileLoadTime += el;

  return TSDB_CODE_SUCCESS;
}

static void setBlockAllDumped(SFileBlockDumpInfo* pDumpInfo, int64_t maxKey, int32_t order) {
  int32_t step = ASCENDING_TRAVERSE(order) ? 1 : -1;
  pDumpInfo->allDumped = true;
  pDumpInfo->lastKey = maxKey + step;
}

static int32_t doCopyColVal(SColumnInfoData* pColInfoData, int32_t rowIndex, int32_t colIndex, SColVal* pColVal,
                            SBlockLoadSuppInfo* pSup) {
  if (IS_VAR_DATA_TYPE(pColVal->type)) {
    if (!COL_VAL_IS_VALUE(pColVal)) {
      colDataSetNULL(pColInfoData, rowIndex);
    } else {
      varDataSetLen(pSup->buildBuf[colIndex], pColVal->value.nData);
      if (pColVal->value.nData > pColInfoData->info.bytes) {
        tsdbWarn("column cid:%d actual data len %d is bigger than schema len %d", pColVal->cid, pColVal->value.nData,
                 pColInfoData->info.bytes);
        return TSDB_CODE_TDB_INVALID_TABLE_SCHEMA_VER;
      }
      if (pColVal->value.nData > 0) {  // pData may be null, if nData is 0
        memcpy(varDataVal(pSup->buildBuf[colIndex]), pColVal->value.pData, pColVal->value.nData);
      }

      colDataSetVal(pColInfoData, rowIndex, pSup->buildBuf[colIndex], false);
    }
  } else {
    colDataSetVal(pColInfoData, rowIndex, (const char*)&pColVal->value, !COL_VAL_IS_VALUE(pColVal));
  }

  return TSDB_CODE_SUCCESS;
}

static SFileDataBlockInfo* getCurrentBlockInfo(SDataBlockIter* pBlockIter) {
  size_t num = TARRAY_SIZE(pBlockIter->blockList);
  if (num == 0) {
    ASSERT(pBlockIter->numOfBlocks == num);
    return NULL;
  }

  SFileDataBlockInfo* pBlockInfo = taosArrayGet(pBlockIter->blockList, pBlockIter->index);
  return pBlockInfo;
}

static int doBinarySearchKey(TSKEY* keyList, int num, int pos, TSKEY key, int order) {
  // start end position
  int s, e;
  s = pos;

  // check
  ASSERT(pos >= 0 && pos < num && num > 0);
  if (order == TSDB_ORDER_ASC) {
    // find the first position which is smaller than the key
    e = num - 1;
    if (key < keyList[pos]) return -1;
    while (1) {
      // check can return
      if (key >= keyList[e]) return e;
      if (key <= keyList[s]) return s;
      if (e - s <= 1) return s;

      // change start or end position
      int mid = s + (e - s + 1) / 2;
      if (keyList[mid] > key)
        e = mid;
      else if (keyList[mid] < key)
        s = mid;
      else
        return mid;
    }
  } else {  // DESC
    // find the first position which is bigger than the key
    e = 0;
    if (key > keyList[pos]) return -1;
    while (1) {
      // check can return
      if (key <= keyList[e]) return e;
      if (key >= keyList[s]) return s;
      if (s - e <= 1) return s;

      // change start or end position
      int mid = s - (s - e + 1) / 2;
      if (keyList[mid] < key)
        e = mid;
      else if (keyList[mid] > key)
        s = mid;
      else
        return mid;
    }
  }
}

static int32_t getEndPosInDataBlock(STsdbReader* pReader, SBlockData* pBlockData, SBrinRecord* pRecord, int32_t pos) {
  // NOTE: reverse the order to find the end position in data block
  int32_t endPos = -1;
  bool    asc = ASCENDING_TRAVERSE(pReader->info.order);

  if (asc && pReader->info.window.ekey >= pRecord->lastKey) {
    endPos = pRecord->numRow - 1;
  } else if (!asc && pReader->info.window.skey <= pRecord->firstKey) {
    endPos = 0;
  } else {
    int64_t key = asc ? pReader->info.window.ekey : pReader->info.window.skey;
    endPos = doBinarySearchKey(pBlockData->aTSKEY, pRecord->numRow, pos, key, pReader->info.order);
  }

  if ((pReader->info.verRange.maxVer >= pRecord->minVer && pReader->info.verRange.maxVer < pRecord->maxVer) ||
      (pReader->info.verRange.minVer <= pRecord->maxVer && pReader->info.verRange.minVer > pRecord->minVer)) {
    int32_t i = endPos;

    if (asc) {
      for (; i >= 0; --i) {
        if (pBlockData->aVersion[i] <= pReader->info.verRange.maxVer) {
          break;
        }
      }
    } else {
      for (; i < pRecord->numRow; ++i) {
        if (pBlockData->aVersion[i] >= pReader->info.verRange.minVer) {
          break;
        }
      }
    }

    endPos = i;
  }

  return endPos;
}

static void copyPrimaryTsCol(const SBlockData* pBlockData, SFileBlockDumpInfo* pDumpInfo, SColumnInfoData* pColData,
                             int32_t dumpedRows, bool asc) {
  if (asc) {
    memcpy(pColData->pData, &pBlockData->aTSKEY[pDumpInfo->rowIndex], dumpedRows * sizeof(int64_t));
  } else {
    int32_t startIndex = pDumpInfo->rowIndex - dumpedRows + 1;
    memcpy(pColData->pData, &pBlockData->aTSKEY[startIndex], dumpedRows * sizeof(int64_t));

    // todo: opt perf by extract the loop
    // reverse the array list
    int32_t  mid = dumpedRows >> 1u;
    int64_t* pts = (int64_t*)pColData->pData;
    for (int32_t j = 0; j < mid; ++j) {
      int64_t t = pts[j];
      pts[j] = pts[dumpedRows - j - 1];
      pts[dumpedRows - j - 1] = t;
    }
  }
}

// a faster version of copy procedure.
static void copyNumericCols(const SColData* pData, SFileBlockDumpInfo* pDumpInfo, SColumnInfoData* pColData,
                            int32_t dumpedRows, bool asc) {
  uint8_t* p = NULL;
  if (asc) {
    p = pData->pData + tDataTypes[pData->type].bytes * pDumpInfo->rowIndex;
  } else {
    int32_t startIndex = pDumpInfo->rowIndex - dumpedRows + 1;
    p = pData->pData + tDataTypes[pData->type].bytes * startIndex;
  }

  int32_t step = asc ? 1 : -1;

  // make sure it is aligned to 8bit, the allocated memory address is aligned to 256bit
  //  ASSERT((((uint64_t)pColData->pData) & (0x8 - 1)) == 0);

  // 1. copy data in a batch model
  memcpy(pColData->pData, p, dumpedRows * tDataTypes[pData->type].bytes);

  // 2. reverse the array list in case of descending order scan data block
  if (!asc) {
    switch (pColData->info.type) {
      case TSDB_DATA_TYPE_TIMESTAMP:
      case TSDB_DATA_TYPE_DOUBLE:
      case TSDB_DATA_TYPE_BIGINT:
      case TSDB_DATA_TYPE_UBIGINT: {
        int32_t  mid = dumpedRows >> 1u;
        int64_t* pts = (int64_t*)pColData->pData;
        for (int32_t j = 0; j < mid; ++j) {
          int64_t t = pts[j];
          pts[j] = pts[dumpedRows - j - 1];
          pts[dumpedRows - j - 1] = t;
        }
        break;
      }

      case TSDB_DATA_TYPE_BOOL:
      case TSDB_DATA_TYPE_TINYINT:
      case TSDB_DATA_TYPE_UTINYINT: {
        int32_t mid = dumpedRows >> 1u;
        int8_t* pts = (int8_t*)pColData->pData;
        for (int32_t j = 0; j < mid; ++j) {
          int8_t t = pts[j];
          pts[j] = pts[dumpedRows - j - 1];
          pts[dumpedRows - j - 1] = t;
        }
        break;
      }

      case TSDB_DATA_TYPE_SMALLINT:
      case TSDB_DATA_TYPE_USMALLINT: {
        int32_t  mid = dumpedRows >> 1u;
        int16_t* pts = (int16_t*)pColData->pData;
        for (int32_t j = 0; j < mid; ++j) {
          int64_t t = pts[j];
          pts[j] = pts[dumpedRows - j - 1];
          pts[dumpedRows - j - 1] = t;
        }
        break;
      }

      case TSDB_DATA_TYPE_FLOAT:
      case TSDB_DATA_TYPE_INT:
      case TSDB_DATA_TYPE_UINT: {
        int32_t  mid = dumpedRows >> 1u;
        int32_t* pts = (int32_t*)pColData->pData;
        for (int32_t j = 0; j < mid; ++j) {
          int32_t t = pts[j];
          pts[j] = pts[dumpedRows - j - 1];
          pts[dumpedRows - j - 1] = t;
        }
        break;
      }
    }
  }

  // 3. if the  null value exists, check items one-by-one
  if (pData->flag != HAS_VALUE) {
    int32_t rowIndex = 0;

    for (int32_t j = pDumpInfo->rowIndex; rowIndex < dumpedRows; j += step, rowIndex++) {
      uint8_t v = tColDataGetBitValue(pData, j);
      if (v == 0 || v == 1) {
        colDataSetNull_f(pColData->nullbitmap, rowIndex);
        pColData->hasNull = true;
      }
    }
  }
}

static int32_t copyBlockDataToSDataBlock(STsdbReader* pReader) {
  SReaderStatus*      pStatus = &pReader->status;
  SDataBlockIter*     pBlockIter = &pStatus->blockIter;
  SBlockLoadSuppInfo* pSupInfo = &pReader->suppInfo;
  SFileBlockDumpInfo* pDumpInfo = &pReader->status.fBlockDumpInfo;

  SBlockData*         pBlockData = &pStatus->fileBlockData;
  SFileDataBlockInfo* pBlockInfo = getCurrentBlockInfo(pBlockIter);
  SSDataBlock*        pResBlock = pReader->resBlockInfo.pResBlock;
  int32_t             numOfOutputCols = pSupInfo->numOfCols;
  int32_t             code = TSDB_CODE_SUCCESS;

  SColVal cv = {0};
  int64_t st = taosGetTimestampUs();
  bool    asc = ASCENDING_TRAVERSE(pReader->info.order);
  int32_t step = asc ? 1 : -1;

  SBrinRecord* pRecord = &pBlockInfo->record;

  // no data exists, return directly.
  if (pBlockData->nRow == 0 || pBlockData->aTSKEY == 0) {
    tsdbWarn("%p no need to copy since no data in blockData, table uid:%" PRIu64 " has been dropped, %s", pReader,
             pBlockInfo->uid, pReader->idStr);
    pResBlock->info.rows = 0;
    return 0;
  }

  // row index of dump info remain the initial position, let's find the appropriate start position.
  if ((pDumpInfo->rowIndex == 0 && asc) || (pDumpInfo->rowIndex == pRecord->numRow - 1 && (!asc))) {
    if (asc && pReader->info.window.skey <= pRecord->firstKey && pReader->info.verRange.minVer <= pRecord->minVer) {
      // pDumpInfo->rowIndex = 0;
    } else if (!asc && pReader->info.window.ekey >= pRecord->lastKey &&
               pReader->info.verRange.maxVer >= pRecord->maxVer) {
      // pDumpInfo->rowIndex = pRecord->numRow - 1;
    } else {  // find the appropriate the start position in current block, and set it to be the current rowIndex
      int32_t pos = asc ? pRecord->numRow - 1 : 0;
      int32_t order = asc ? TSDB_ORDER_DESC : TSDB_ORDER_ASC;
      int64_t key = asc ? pReader->info.window.skey : pReader->info.window.ekey;
      pDumpInfo->rowIndex = doBinarySearchKey(pBlockData->aTSKEY, pRecord->numRow, pos, key, order);

      if (pDumpInfo->rowIndex < 0) {
        tsdbError(
            "%p failed to locate the start position in current block, global index:%d, table index:%d, brange:%" PRId64
            "-%" PRId64 ", minVer:%" PRId64 ", maxVer:%" PRId64 " %s",
            pReader, pBlockIter->index, pBlockInfo->tbBlockIdx, pRecord->firstKey, pRecord->lastKey, pRecord->minVer,
            pRecord->maxVer, pReader->idStr);
        return TSDB_CODE_INVALID_PARA;
      }

      ASSERT(pReader->info.verRange.minVer <= pRecord->maxVer && pReader->info.verRange.maxVer >= pRecord->minVer);

      // find the appropriate start position that satisfies the version requirement.
      if ((pReader->info.verRange.maxVer >= pRecord->minVer && pReader->info.verRange.maxVer < pRecord->maxVer) ||
          (pReader->info.verRange.minVer <= pRecord->maxVer && pReader->info.verRange.minVer > pRecord->minVer)) {
        int32_t i = pDumpInfo->rowIndex;
        if (asc) {
          for (; i < pRecord->numRow; ++i) {
            if (pBlockData->aVersion[i] >= pReader->info.verRange.minVer) {
              break;
            }
          }
        } else {
          for (; i >= 0; --i) {
            if (pBlockData->aVersion[i] <= pReader->info.verRange.maxVer) {
              break;
            }
          }
        }

        pDumpInfo->rowIndex = i;
      }
    }
  }

  // time window check
  int32_t endIndex = getEndPosInDataBlock(pReader, pBlockData, pRecord, pDumpInfo->rowIndex);
  if (endIndex == -1) {
    setBlockAllDumped(pDumpInfo, pReader->info.window.ekey, pReader->info.order);
    return TSDB_CODE_SUCCESS;
  }

  endIndex += step;
  int32_t dumpedRows = asc ? (endIndex - pDumpInfo->rowIndex) : (pDumpInfo->rowIndex - endIndex);
  if (dumpedRows > pReader->resBlockInfo.capacity) {  // output buffer check
    dumpedRows = pReader->resBlockInfo.capacity;
  } else if (dumpedRows <= 0) {  // no qualified rows in current data block, abort directly.
    setBlockAllDumped(pDumpInfo, pReader->info.window.ekey, pReader->info.order);
    return TSDB_CODE_SUCCESS;
  }

  int32_t i = 0;
  int32_t rowIndex = 0;

  SColumnInfoData* pColData = taosArrayGet(pResBlock->pDataBlock, pSupInfo->slotId[i]);
  if (pSupInfo->colId[i] == PRIMARYKEY_TIMESTAMP_COL_ID) {
    copyPrimaryTsCol(pBlockData, pDumpInfo, pColData, dumpedRows, asc);
    i += 1;
  }

  int32_t colIndex = 0;
  int32_t num = pBlockData->nColData;
  while (i < numOfOutputCols && colIndex < num) {
    rowIndex = 0;

    SColData* pData = tBlockDataGetColDataByIdx(pBlockData, colIndex);
    if (pData->cid < pSupInfo->colId[i]) {
      colIndex += 1;
    } else if (pData->cid == pSupInfo->colId[i]) {
      pColData = taosArrayGet(pResBlock->pDataBlock, pSupInfo->slotId[i]);

      if (pData->flag == HAS_NONE || pData->flag == HAS_NULL || pData->flag == (HAS_NULL | HAS_NONE)) {
        colDataSetNNULL(pColData, 0, dumpedRows);
      } else {
        if (IS_MATHABLE_TYPE(pColData->info.type)) {
          copyNumericCols(pData, pDumpInfo, pColData, dumpedRows, asc);
        } else {  // varchar/nchar type
          for (int32_t j = pDumpInfo->rowIndex; rowIndex < dumpedRows; j += step) {
            tColDataGetValue(pData, j, &cv);
            code = doCopyColVal(pColData, rowIndex++, i, &cv, pSupInfo);
            if (code) {
              return code;
            }
          }
        }
      }

      colIndex += 1;
      i += 1;
    } else {  // the specified column does not exist in file block, fill with null data
      pColData = taosArrayGet(pResBlock->pDataBlock, pSupInfo->slotId[i]);
      colDataSetNNULL(pColData, 0, dumpedRows);
      i += 1;
    }
  }

  // fill the mis-matched columns with null value
  while (i < numOfOutputCols) {
    pColData = taosArrayGet(pResBlock->pDataBlock, pSupInfo->slotId[i]);
    colDataSetNNULL(pColData, 0, dumpedRows);
    i += 1;
  }

  pResBlock->info.dataLoad = 1;
  pResBlock->info.rows = dumpedRows;
  pDumpInfo->rowIndex += step * dumpedRows;

  // check if current block are all handled
  if (pDumpInfo->rowIndex >= 0 && pDumpInfo->rowIndex < pRecord->numRow) {
    int64_t ts = pBlockData->aTSKEY[pDumpInfo->rowIndex];
    if (outOfTimeWindow(ts, &pReader->info.window)) {
      // the remain data has out of query time window, ignore current block
      setBlockAllDumped(pDumpInfo, ts, pReader->info.order);
    }
  } else {
    int64_t ts = asc ? pRecord->lastKey : pRecord->firstKey;
    setBlockAllDumped(pDumpInfo, ts, pReader->info.order);
  }

  double elapsedTime = (taosGetTimestampUs() - st) / 1000.0;
  pReader->cost.blockLoadTime += elapsedTime;

  int32_t unDumpedRows = asc ? pRecord->numRow - pDumpInfo->rowIndex : pDumpInfo->rowIndex + 1;
  tsdbDebug("%p copy file block to sdatablock, global index:%d, table index:%d, brange:%" PRId64 "-%" PRId64
            ", rows:%d, remain:%d, minVer:%" PRId64 ", maxVer:%" PRId64 ", uid:%" PRIu64 " elapsed time:%.2f ms, %s",
            pReader, pBlockIter->index, pBlockInfo->tbBlockIdx, pRecord->firstKey, pRecord->lastKey, dumpedRows,
            unDumpedRows, pRecord->minVer, pRecord->maxVer, pBlockInfo->uid, elapsedTime, pReader->idStr);

  return TSDB_CODE_SUCCESS;
}

static FORCE_INLINE STSchema* getTableSchemaImpl(STsdbReader* pReader, uint64_t uid) {
  ASSERT(pReader->info.pSchema == NULL);

  int32_t code = metaGetTbTSchemaEx(pReader->pTsdb->pVnode->pMeta, pReader->info.suid, uid, -1, &pReader->info.pSchema);
  if (code != TSDB_CODE_SUCCESS || pReader->info.pSchema == NULL) {
    terrno = code;
    tsdbError("failed to get table schema, uid:%" PRIu64 ", it may have been dropped, ver:-1, %s", uid, pReader->idStr);
    return NULL;
  }

  code = tsdbRowMergerInit(&pReader->status.merger, pReader->info.pSchema);
  if (code != TSDB_CODE_SUCCESS) {
    terrno = code;
    tsdbError("failed to init merger, code:%s, %s", tstrerror(code), pReader->idStr);
    return NULL;
  }

  return pReader->info.pSchema;
}

static int32_t doLoadFileBlockData(STsdbReader* pReader, SDataBlockIter* pBlockIter, SBlockData* pBlockData,
                                   uint64_t uid) {
  int32_t   code = 0;
  STSchema* pSchema = pReader->info.pSchema;
  int64_t   st = taosGetTimestampUs();

  tBlockDataReset(pBlockData);

  if (pReader->info.pSchema == NULL) {
    pSchema = getTableSchemaImpl(pReader, uid);
    if (pSchema == NULL) {
      tsdbDebug("%p table uid:%" PRIu64 " has been dropped, no data existed, %s", pReader, uid, pReader->idStr);
      return code;
    }
  }

  SBlockLoadSuppInfo* pSup = &pReader->suppInfo;
  SFileDataBlockInfo* pBlockInfo = getCurrentBlockInfo(pBlockIter);
  SFileBlockDumpInfo* pDumpInfo = &pReader->status.fBlockDumpInfo;

  SBrinRecord* pRecord = &pBlockInfo->record;
  code = tsdbDataFileReadBlockDataByColumn(pReader->pFileReader, pRecord, pBlockData, pSchema, &pSup->colId[1],
                                           pSup->numOfCols - 1);
  if (code != TSDB_CODE_SUCCESS) {
    tsdbError("%p error occurs in loading file block, global index:%d, table index:%d, brange:%" PRId64 "-%" PRId64
              ", rows:%d, code:%s %s",
              pReader, pBlockIter->index, pBlockInfo->tbBlockIdx, pBlockInfo->record.firstKey,
              pBlockInfo->record.lastKey, pBlockInfo->record.numRow, tstrerror(code), pReader->idStr);
    return code;
  }

  double elapsedTime = (taosGetTimestampUs() - st) / 1000.0;

  tsdbDebug("%p load file block into buffer, global index:%d, index in table block list:%d, brange:%" PRId64 "-%" PRId64
            ", rows:%d, minVer:%" PRId64 ", maxVer:%" PRId64 ", elapsed time:%.2f ms, %s",
            pReader, pBlockIter->index, pBlockInfo->tbBlockIdx, pRecord->firstKey, pRecord->lastKey, pRecord->numRow,
            pRecord->minVer, pRecord->maxVer, elapsedTime, pReader->idStr);

  pReader->cost.blockLoadTime += elapsedTime;
  pDumpInfo->allDumped = false;

  return TSDB_CODE_SUCCESS;
}

/**
 * This is an two rectangles overlap cases.
 */
static int32_t dataBlockPartiallyRequired(STimeWindow* pWindow, SVersionRange* pVerRange, SFileDataBlockInfo* pBlock) {
  return (pWindow->ekey < pBlock->record.lastKey && pWindow->ekey >= pBlock->record.firstKey) ||
         (pWindow->skey > pBlock->record.firstKey && pWindow->skey <= pBlock->record.lastKey) ||
         (pVerRange->minVer > pBlock->record.minVer && pVerRange->minVer <= pBlock->record.maxVer) ||
         (pVerRange->maxVer < pBlock->record.maxVer && pVerRange->maxVer >= pBlock->record.minVer);
}

static bool getNeighborBlockOfSameTable(SDataBlockIter* pBlockIter, SFileDataBlockInfo* pBlockInfo,
                                        STableBlockScanInfo* pTableBlockScanInfo, int32_t* nextIndex, int32_t order,
                                        SBrinRecord* pRecord) {
  bool asc = ASCENDING_TRAVERSE(order);
  if (asc && pBlockInfo->tbBlockIdx >= taosArrayGetSize(pTableBlockScanInfo->pBlockIdxList) - 1) {
    return false;
  }

  if (!asc && pBlockInfo->tbBlockIdx == 0) {
    return false;
  }

  int32_t step = asc ? 1 : -1;
  STableDataBlockIdx* pTableDataBlockIdx =
      taosArrayGet(pTableBlockScanInfo->pBlockIdxList, pBlockInfo->tbBlockIdx + step);
  SFileDataBlockInfo* p = taosArrayGet(pBlockIter->blockList, pTableDataBlockIdx->globalIndex);
  memcpy(pRecord, &p->record, sizeof(SBrinRecord));

  *nextIndex = pBlockInfo->tbBlockIdx + step;
  return true;
}

static int32_t findFileBlockInfoIndex(SDataBlockIter* pBlockIter, SFileDataBlockInfo* pFBlockInfo) {
  int32_t step = ASCENDING_TRAVERSE(pBlockIter->order) ? 1 : -1;
  int32_t index = pBlockIter->index;

  while (index < pBlockIter->numOfBlocks && index >= 0) {
    SFileDataBlockInfo* pFBlock = taosArrayGet(pBlockIter->blockList, index);
    if (pFBlock->uid == pFBlockInfo->uid && pFBlock->tbBlockIdx == pFBlockInfo->tbBlockIdx) {
      return index;
    }

    index += step;
  }

  return -1;
}

static int32_t setFileBlockActiveInBlockIter(STsdbReader* pReader, SDataBlockIter* pBlockIter, int32_t index,
                                             int32_t step) {
  if (index < 0 || index >= pBlockIter->numOfBlocks) {
    return -1;
  }

  SFileDataBlockInfo fblock = *(SFileDataBlockInfo*)taosArrayGet(pBlockIter->blockList, index);
  pBlockIter->index += step;

  if (index != pBlockIter->index) {
    if (index > pBlockIter->index) {
      for (int32_t i = index - 1; i >= pBlockIter->index; --i) {
        SFileDataBlockInfo* pBlockInfo = taosArrayGet(pBlockIter->blockList, i);

        STableBlockScanInfo* pBlockScanInfo =
            getTableBlockScanInfo(pReader->status.pTableMap, pBlockInfo->uid, pReader->idStr);
        STableDataBlockIdx* pTableDataBlockIdx = taosArrayGet(pBlockScanInfo->pBlockIdxList, pBlockInfo->tbBlockIdx);
        pTableDataBlockIdx->globalIndex = i + 1;

        taosArraySet(pBlockIter->blockList, i + 1, pBlockInfo);
      }
    } else if (index < pBlockIter->index) {
      for (int32_t i = index + 1; i <= pBlockIter->index; ++i) {
        SFileDataBlockInfo* pBlockInfo = taosArrayGet(pBlockIter->blockList, i);

        STableBlockScanInfo* pBlockScanInfo =
            getTableBlockScanInfo(pReader->status.pTableMap, pBlockInfo->uid, pReader->idStr);
        STableDataBlockIdx* pTableDataBlockIdx = taosArrayGet(pBlockScanInfo->pBlockIdxList, pBlockInfo->tbBlockIdx);
        pTableDataBlockIdx->globalIndex = i - 1;

        taosArraySet(pBlockIter->blockList, i - 1, pBlockInfo);
      }
    }

    taosArraySet(pBlockIter->blockList, pBlockIter->index, &fblock);
    STableBlockScanInfo* pBlockScanInfo = getTableBlockScanInfo(pReader->status.pTableMap, fblock.uid, pReader->idStr);
    STableDataBlockIdx*  pTableDataBlockIdx = taosArrayGet(pBlockScanInfo->pBlockIdxList, fblock.tbBlockIdx);
    pTableDataBlockIdx->globalIndex = pBlockIter->index;
  }

  return TSDB_CODE_SUCCESS;
}

// todo: this attribute could be acquired during extractin the global ordered block list.
static bool overlapWithNeighborBlock2(SFileDataBlockInfo* pBlock, SBrinRecord* pRec, int32_t order) {
  // it is the last block in current file, no chance to overlap with neighbor blocks.
  if (ASCENDING_TRAVERSE(order)) {
    return pBlock->record.lastKey == pRec->firstKey;
  } else {
    return pBlock->record.firstKey == pRec->lastKey;
  }
}

static int64_t getBoarderKeyInFiles(SFileDataBlockInfo* pBlock, STableBlockScanInfo* pScanInfo, int32_t order) {
  bool ascScan = ASCENDING_TRAVERSE(order);

  int64_t key = 0;
  if (pScanInfo->sttKeyInfo.status == STT_FILE_HAS_DATA) {
    int64_t keyInStt = pScanInfo->sttKeyInfo.nextProcKey;
    key = ascScan ? TMIN(pBlock->record.firstKey, keyInStt) : TMAX(pBlock->record.lastKey, keyInStt);
  } else {
    key = ascScan ? pBlock->record.firstKey : pBlock->record.lastKey;
  }

  return key;
}

static bool bufferDataInFileBlockGap(TSDBKEY keyInBuf, SFileDataBlockInfo* pBlock, STableBlockScanInfo* pScanInfo,
                                     int32_t order) {
  bool    ascScan = ASCENDING_TRAVERSE(order);
  int64_t key = getBoarderKeyInFiles(pBlock, pScanInfo, order);

  return (ascScan && (keyInBuf.ts != TSKEY_INITIAL_VAL && keyInBuf.ts < key)) ||
         (!ascScan && (keyInBuf.ts != TSKEY_INITIAL_VAL && keyInBuf.ts > key));
}

static bool keyOverlapFileBlock(TSDBKEY key, SFileDataBlockInfo* pBlock, SVersionRange* pVerRange) {
  return (key.ts >= pBlock->record.firstKey && key.ts <= pBlock->record.lastKey) &&
         (pBlock->record.maxVer >= pVerRange->minVer) && (pBlock->record.minVer <= pVerRange->maxVer);
}

static void getBlockToLoadInfo(SDataBlockToLoadInfo* pInfo, SFileDataBlockInfo* pBlockInfo,
                               STableBlockScanInfo* pScanInfo, TSDBKEY keyInBuf, STsdbReader* pReader) {
  SBrinRecord rec = {0};
  int32_t     neighborIndex = 0;

  bool hasNeighbor = getNeighborBlockOfSameTable(&pReader->status.blockIter, pBlockInfo, pScanInfo, &neighborIndex,
                                                 pReader->info.order, &rec);

  // overlap with neighbor
  if (hasNeighbor) {
    pInfo->overlapWithNeighborBlock = overlapWithNeighborBlock2(pBlockInfo, &rec, pReader->info.order);
  }

  // has duplicated ts of different version in this block
  pInfo->hasDupTs = (pBlockInfo->record.numRow > pBlockInfo->record.count) || (pBlockInfo->record.count <= 0);
  pInfo->overlapWithDelInfo = overlapWithDelSkyline(pScanInfo, &pBlockInfo->record, pReader->info.order);

  ASSERT(pScanInfo->sttKeyInfo.status != STT_FILE_READER_UNINIT);
  if (pScanInfo->sttKeyInfo.status == STT_FILE_HAS_DATA) {
    int64_t nextProcKeyInStt = pScanInfo->sttKeyInfo.nextProcKey;
    pInfo->overlapWithSttBlock =
        !(pBlockInfo->record.lastKey < nextProcKeyInStt || pBlockInfo->record.firstKey > nextProcKeyInStt);
  }

  pInfo->moreThanCapcity = pBlockInfo->record.numRow > pReader->resBlockInfo.capacity;
  pInfo->partiallyRequired = dataBlockPartiallyRequired(&pReader->info.window, &pReader->info.verRange, pBlockInfo);
  pInfo->overlapWithKeyInBuf = keyOverlapFileBlock(keyInBuf, pBlockInfo, &pReader->info.verRange);
}

// 1. the version of all rows should be less than the endVersion
// 2. current block should not overlap with next neighbor block
// 3. current timestamp should not be overlap with each other
// 4. output buffer should be large enough to hold all rows in current block
// 5. delete info should not overlap with current block data
// 6. current block should not contain the duplicated ts
static bool fileBlockShouldLoad(STsdbReader* pReader, SFileDataBlockInfo* pBlockInfo, STableBlockScanInfo* pScanInfo,
                                TSDBKEY keyInBuf) {
  SDataBlockToLoadInfo info = {0};
  getBlockToLoadInfo(&info, pBlockInfo, pScanInfo, keyInBuf, pReader);

  bool loadDataBlock =
      (info.overlapWithNeighborBlock || info.hasDupTs || info.partiallyRequired || info.overlapWithKeyInBuf ||
       info.moreThanCapcity || info.overlapWithDelInfo || info.overlapWithSttBlock);

  // log the reason why load the datablock for profile
  if (loadDataBlock) {
    tsdbDebug("%p uid:%" PRIu64
              " need to load the datablock, overlapneighbor:%d, hasDup:%d, partiallyRequired:%d, "
              "overlapWithKey:%d, greaterThanBuf:%d, overlapWithDel:%d, overlapWithSttBlock:%d, %s",
              pReader, pBlockInfo->uid, info.overlapWithNeighborBlock, info.hasDupTs, info.partiallyRequired,
              info.overlapWithKeyInBuf, info.moreThanCapcity, info.overlapWithDelInfo, info.overlapWithSttBlock,
              pReader->idStr);
  }

  return loadDataBlock;
}

static bool isCleanFileDataBlock(STsdbReader* pReader, SFileDataBlockInfo* pBlockInfo, STableBlockScanInfo* pScanInfo,
                                 TSDBKEY keyInBuf) {
  SDataBlockToLoadInfo info = {0};
  getBlockToLoadInfo(&info, pBlockInfo, pScanInfo, keyInBuf, pReader);
  bool isCleanFileBlock = !(info.overlapWithNeighborBlock || info.hasDupTs || info.overlapWithKeyInBuf ||
                            info.overlapWithDelInfo || info.overlapWithSttBlock);
  return isCleanFileBlock;
}

static int32_t buildDataBlockFromBuf(STsdbReader* pReader, STableBlockScanInfo* pBlockScanInfo, int64_t endKey) {
  if (!(pBlockScanInfo->iiter.hasVal || pBlockScanInfo->iter.hasVal)) {
    return TSDB_CODE_SUCCESS;
  }

  int64_t st = taosGetTimestampUs();
  SSDataBlock* pBlock = pReader->resBlockInfo.pResBlock;
  int32_t code = buildDataBlockFromBufImpl(pBlockScanInfo, endKey, pReader->resBlockInfo.capacity, pReader);

  double el = (taosGetTimestampUs() - st) / 1000.0;
  updateComposedBlockInfo(pReader, el, pBlockScanInfo);

  tsdbDebug("%p build data block from cache completed, elapsed time:%.2f ms, numOfRows:%" PRId64 ", brange:%" PRId64
            " - %" PRId64 ", uid:%" PRIu64 ",  %s",
            pReader, el, pBlock->info.rows, pBlock->info.window.skey, pBlock->info.window.ekey,
            pBlockScanInfo->uid, pReader->idStr);

  pReader->cost.buildmemBlock += el;
  return code;
}

static bool tryCopyDistinctRowFromFileBlock(STsdbReader* pReader, SBlockData* pBlockData, int64_t key,
                                            SFileBlockDumpInfo* pDumpInfo, bool* copied) {
  // opt version
  // 1. it is not a border point
  // 2. the direct next point is not an duplicated timestamp
  int32_t code = TSDB_CODE_SUCCESS;

  *copied = false;
  bool asc = (pReader->info.order == TSDB_ORDER_ASC);
  if ((pDumpInfo->rowIndex < pDumpInfo->totalRows - 1 && asc) || (pDumpInfo->rowIndex > 0 && (!asc))) {
    int32_t step = pReader->info.order == TSDB_ORDER_ASC ? 1 : -1;

    int64_t nextKey = pBlockData->aTSKEY[pDumpInfo->rowIndex + step];
    if (nextKey != key) {  // merge is not needed
      code = doAppendRowFromFileBlock(pReader->resBlockInfo.pResBlock, pReader, pBlockData, pDumpInfo->rowIndex);
      if (code) {
        return code;
      }
      pDumpInfo->rowIndex += step;
      *copied = true;
    }
  }

  return code;
}

static bool nextRowFromSttBlocks(SSttBlockReader* pSttBlockReader, STableBlockScanInfo* pScanInfo,
                                 SVersionRange* pVerRange) {
  int32_t step = ASCENDING_TRAVERSE(pSttBlockReader->order) ? 1 : -1;

  while (1) {
    bool hasVal = tMergeTreeNext(&pSttBlockReader->mergeTree);
    if (!hasVal) {  // the next value will be the accessed key in stt
      pScanInfo->sttKeyInfo.status = STT_FILE_NO_DATA;
      pScanInfo->sttKeyInfo.nextProcKey += step;
      return false;
    }

    TSDBROW* pRow = tMergeTreeGetRow(&pSttBlockReader->mergeTree);
    int64_t  key = pRow->pBlockData->aTSKEY[pRow->iRow];
    int64_t  ver = pRow->pBlockData->aVersion[pRow->iRow];

    pSttBlockReader->currentKey = key;
    pScanInfo->sttKeyInfo.nextProcKey = key;

    if (!hasBeenDropped(pScanInfo->delSkyline, &pScanInfo->sttBlockDelIndex, key, ver, pSttBlockReader->order,
                        pVerRange)) {
      pScanInfo->sttKeyInfo.status = STT_FILE_HAS_DATA;
      return true;
    }
  }
}

static void doPinSttBlock(SSttBlockReader* pSttBlockReader) {
  tMergeTreePinSttBlock(&pSttBlockReader->mergeTree);
}

static void doUnpinSttBlock(SSttBlockReader* pSttBlockReader) {
  tMergeTreeUnpinSttBlock(&pSttBlockReader->mergeTree);
}

static bool tryCopyDistinctRowFromSttBlock(TSDBROW* fRow, SSttBlockReader* pSttBlockReader,
                                           STableBlockScanInfo* pScanInfo, int64_t ts, STsdbReader* pReader,
                                           bool* copied) {
  int32_t code = TSDB_CODE_SUCCESS;
  *copied = false;

  // avoid the fetch next row replace the referenced stt block in buffer
  doPinSttBlock(pSttBlockReader);
  bool hasVal = nextRowFromSttBlocks(pSttBlockReader, pScanInfo, &pReader->info.verRange);
  doUnpinSttBlock(pSttBlockReader);
  if (hasVal) {
    int64_t next1 = getCurrentKeyInSttBlock(pSttBlockReader);
    if (next1 != ts) {
      code = doAppendRowFromFileBlock(pReader->resBlockInfo.pResBlock, pReader, fRow->pBlockData, fRow->iRow);
      if (code) {
        return code;
      }

      *copied = true;
      return code;
    }
  } else {
    code = doAppendRowFromFileBlock(pReader->resBlockInfo.pResBlock, pReader, fRow->pBlockData, fRow->iRow);
    if (code) {
      return code;
    }

    *copied = true;
    return code;
  }

  return code;
}

static FORCE_INLINE STSchema* doGetSchemaForTSRow(int32_t sversion, STsdbReader* pReader, uint64_t uid) {
  // always set the newest schema version in pReader->info.pSchema
  if (pReader->info.pSchema == NULL) {
    STSchema* ps = getTableSchemaImpl(pReader, uid);
    if (ps == NULL) {
      return NULL;
    }
  }

  if (pReader->info.pSchema && sversion == pReader->info.pSchema->version) {
    return pReader->info.pSchema;
  }

  void** p = tSimpleHashGet(pReader->pSchemaMap, &sversion, sizeof(sversion));
  if (p != NULL) {
    return *(STSchema**)p;
  }

  STSchema* ptr = NULL;
  int32_t   code = metaGetTbTSchemaEx(pReader->pTsdb->pVnode->pMeta, pReader->info.suid, uid, sversion, &ptr);
  if (code != TSDB_CODE_SUCCESS) {
    terrno = code;
    return NULL;
  } else {
    code = tSimpleHashPut(pReader->pSchemaMap, &sversion, sizeof(sversion), &ptr, POINTER_BYTES);
    if (code != TSDB_CODE_SUCCESS) {
      terrno = code;
      return NULL;
    }
    return ptr;
  }
}

static int32_t doMergeBufAndFileRows(STsdbReader* pReader, STableBlockScanInfo* pBlockScanInfo, TSDBROW* pRow,
                                     SIterInfo* pIter, int64_t key, SSttBlockReader* pSttBlockReader) {
  SRowMerger*         pMerger = &pReader->status.merger;
  SRow*               pTSRow = NULL;
  SBlockData*         pBlockData = &pReader->status.fileBlockData;
  SFileBlockDumpInfo* pDumpInfo = &pReader->status.fBlockDumpInfo;

  int64_t tsLast = INT64_MIN;
  if (hasDataInSttBlock(pSttBlockReader)) {
    tsLast = getCurrentKeyInSttBlock(pSttBlockReader);
  }

  TSDBKEY k = TSDBROW_KEY(pRow);
  TSDBROW fRow = tsdbRowFromBlockData(pBlockData, pDumpInfo->rowIndex);

  // merge is not initialized yet, due to the fact that the pReader->info.pSchema is not initialized
  if (pMerger->pArray == NULL) {
    ASSERT(pReader->info.pSchema == NULL);
    STSchema* ps = getTableSchemaImpl(pReader, pBlockScanInfo->uid);
    if (ps == NULL) {
      return terrno;
    }
  }

  int64_t minKey = 0;
  if (pReader->info.order == TSDB_ORDER_ASC) {
    minKey = INT64_MAX;  // chosen the minimum value
    if (minKey > tsLast && hasDataInSttBlock(pSttBlockReader)) {
      minKey = tsLast;
    }

    if (minKey > k.ts) {
      minKey = k.ts;
    }

    if (minKey > key && hasDataInFileBlock(pBlockData, pDumpInfo)) {
      minKey = key;
    }
  } else {
    minKey = INT64_MIN;
    if (minKey < tsLast && hasDataInSttBlock(pSttBlockReader)) {
      minKey = tsLast;
    }

    if (minKey < k.ts) {
      minKey = k.ts;
    }

    if (minKey < key && hasDataInFileBlock(pBlockData, pDumpInfo)) {
      minKey = key;
    }
  }

  // ASC: file block ---> last block -----> imem -----> mem
  // DESC: mem -----> imem -----> last block -----> file block
  if (pReader->info.order == TSDB_ORDER_ASC) {
    if (minKey == key) {
      int32_t code = tsdbRowMergerAdd(pMerger, &fRow, NULL);
      if (code != TSDB_CODE_SUCCESS) {
        return code;
      }
      doMergeRowsInFileBlocks(pBlockData, pBlockScanInfo, pReader);
    }

    if (minKey == tsLast) {
      TSDBROW* fRow1 = tMergeTreeGetRow(&pSttBlockReader->mergeTree);
      int32_t  code = tsdbRowMergerAdd(pMerger, fRow1, NULL);
      if (code != TSDB_CODE_SUCCESS) {
        return code;
      }
      doMergeRowsInSttBlock(pSttBlockReader, pBlockScanInfo, tsLast, pMerger, &pReader->info.verRange,
                             pReader->idStr);
    }

    if (minKey == k.ts) {
      STSchema* pTSchema = NULL;
      if (pRow->type == TSDBROW_ROW_FMT) {
        pTSchema = doGetSchemaForTSRow(TSDBROW_SVERSION(pRow), pReader, pBlockScanInfo->uid);
        if (pTSchema == NULL) {
          return terrno;
        }
      }

      int32_t code = tsdbRowMergerAdd(pMerger, pRow, pTSchema);
      if (code != TSDB_CODE_SUCCESS) {
        return code;
      }

      code = doMergeRowsInBuf(pIter, pBlockScanInfo->uid, k.ts, pBlockScanInfo->delSkyline, pReader);
      if (code != TSDB_CODE_SUCCESS) {
        return code;
      }
    }
  } else {
    if (minKey == k.ts) {
      STSchema* pTSchema = NULL;
      if (pRow->type == TSDBROW_ROW_FMT) {
        pTSchema = doGetSchemaForTSRow(TSDBROW_SVERSION(pRow), pReader, pBlockScanInfo->uid);
        if (pTSchema == NULL) {
          return terrno;
        }
      }

      int32_t code = tsdbRowMergerAdd(pMerger, pRow, pTSchema);
      if (code != TSDB_CODE_SUCCESS) {
        return code;
      }

      code = doMergeRowsInBuf(pIter, pBlockScanInfo->uid, k.ts, pBlockScanInfo->delSkyline, pReader);
      if (code != TSDB_CODE_SUCCESS || pMerger->pTSchema == NULL) {
        return code;
      }
    }

    if (minKey == tsLast) {
      TSDBROW* fRow1 = tMergeTreeGetRow(&pSttBlockReader->mergeTree);
      int32_t  code = tsdbRowMergerAdd(pMerger, fRow1, NULL);
      if (code != TSDB_CODE_SUCCESS) {
        return code;
      }
      doMergeRowsInSttBlock(pSttBlockReader, pBlockScanInfo, tsLast, pMerger, &pReader->info.verRange,
                             pReader->idStr);
    }

    if (minKey == key) {
      int32_t code = tsdbRowMergerAdd(pMerger, &fRow, NULL);
      if (code != TSDB_CODE_SUCCESS) {
        return code;
      }
      doMergeRowsInFileBlocks(pBlockData, pBlockScanInfo, pReader);
    }
  }

  int32_t code = tsdbRowMergerGetRow(pMerger, &pTSRow);
  if (code != TSDB_CODE_SUCCESS) {
    return code;
  }

  code = doAppendRowFromTSRow(pReader->resBlockInfo.pResBlock, pReader, pTSRow, pBlockScanInfo);

  taosMemoryFree(pTSRow);
  tsdbRowMergerClear(pMerger);

  return code;
}

static int32_t doMergeFileBlockAndLastBlock(SSttBlockReader* pSttBlockReader, STsdbReader* pReader,
                                            STableBlockScanInfo* pBlockScanInfo, SBlockData* pBlockData,
                                            bool mergeBlockData) {
  SRowMerger*         pMerger = &pReader->status.merger;
  SFileBlockDumpInfo* pDumpInfo = &pReader->status.fBlockDumpInfo;

  int64_t  tsLastBlock = getCurrentKeyInSttBlock(pSttBlockReader);
  bool     copied = false;
  int32_t  code = TSDB_CODE_SUCCESS;
  SRow*    pTSRow = NULL;
  TSDBROW* pRow = tMergeTreeGetRow(&pSttBlockReader->mergeTree);

  // create local variable to hold the row value
  TSDBROW fRow = {.iRow = pRow->iRow, .type = TSDBROW_COL_FMT, .pBlockData = pRow->pBlockData};

  tsdbTrace("fRow ptr:%p, %d, uid:%" PRIu64 ", ts:%" PRId64 " %s", pRow->pBlockData, pRow->iRow, pSttBlockReader->uid,
            fRow.pBlockData->aTSKEY[fRow.iRow], pReader->idStr);

  // only stt block exists
  if ((!mergeBlockData) || (tsLastBlock != pBlockData->aTSKEY[pDumpInfo->rowIndex])) {
    code = tryCopyDistinctRowFromSttBlock(&fRow, pSttBlockReader, pBlockScanInfo, tsLastBlock, pReader, &copied);
    if (code) {
      return code;
    }

    if (copied) {
      pBlockScanInfo->lastProcKey = tsLastBlock;
      return TSDB_CODE_SUCCESS;
    } else {
      code = tsdbRowMergerAdd(pMerger, &fRow, NULL);
      if (code != TSDB_CODE_SUCCESS) {
        return code;
      }

      TSDBROW* pRow1 = tMergeTreeGetRow(&pSttBlockReader->mergeTree);
      tsdbRowMergerAdd(pMerger, pRow1, NULL);
      doMergeRowsInSttBlock(pSttBlockReader, pBlockScanInfo, tsLastBlock, pMerger, &pReader->info.verRange,
                             pReader->idStr);

      code = tsdbRowMergerGetRow(pMerger, &pTSRow);
      if (code != TSDB_CODE_SUCCESS) {
        return code;
      }

      code = doAppendRowFromTSRow(pReader->resBlockInfo.pResBlock, pReader, pTSRow, pBlockScanInfo);

      taosMemoryFree(pTSRow);
      tsdbRowMergerClear(pMerger);

      if (code != TSDB_CODE_SUCCESS) {
        return code;
      }
    }
  } else {  // not merge block data
    code = tsdbRowMergerAdd(pMerger, &fRow, NULL);
    if (code != TSDB_CODE_SUCCESS) {
      return code;
    }

    doMergeRowsInSttBlock(pSttBlockReader, pBlockScanInfo, tsLastBlock, pMerger, &pReader->info.verRange,
                           pReader->idStr);

    // merge with block data if ts == key
    if (tsLastBlock == pBlockData->aTSKEY[pDumpInfo->rowIndex]) {
      doMergeRowsInFileBlocks(pBlockData, pBlockScanInfo, pReader);
    }

    code = tsdbRowMergerGetRow(pMerger, &pTSRow);
    if (code != TSDB_CODE_SUCCESS) {
      return code;
    }

    code = doAppendRowFromTSRow(pReader->resBlockInfo.pResBlock, pReader, pTSRow, pBlockScanInfo);

    taosMemoryFree(pTSRow);
    tsdbRowMergerClear(pMerger);

    if (code != TSDB_CODE_SUCCESS) {
      return code;
    }
  }

  return TSDB_CODE_SUCCESS;
}

static int32_t mergeFileBlockAndSttBlock(STsdbReader* pReader, SSttBlockReader* pSttBlockReader, int64_t key,
                                         STableBlockScanInfo* pBlockScanInfo, SBlockData* pBlockData) {
  SFileBlockDumpInfo* pDumpInfo = &pReader->status.fBlockDumpInfo;
  SRowMerger*         pMerger = &pReader->status.merger;
  int32_t             code = TSDB_CODE_SUCCESS;

  // merge is not initialized yet, due to the fact that the pReader->info.pSchema is not initialized
  if (pMerger->pArray == NULL) {
    ASSERT(pReader->info.pSchema == NULL);
    STSchema* ps = getTableSchemaImpl(pReader, pBlockScanInfo->uid);
    if (ps == NULL) {
      return terrno;
    }
  }

  bool dataInDataFile = hasDataInFileBlock(pBlockData, pDumpInfo);
  bool dataInSttFile = hasDataInSttBlock(pSttBlockReader);
  if (dataInDataFile && (!dataInSttFile)) {
    // no stt file block available, only data block exists
    return mergeRowsInFileBlocks(pBlockData, pBlockScanInfo, key, pReader);
  } else if ((!dataInDataFile) && dataInSttFile) {
    // no data ile block exists
    return mergeRowsInSttBlocks(pSttBlockReader, pBlockScanInfo, pReader);
  } else {
    // row in both stt file blocks and data file blocks
    TSDBROW fRow = tsdbRowFromBlockData(pBlockData, pDumpInfo->rowIndex);
    int64_t tsLast = getCurrentKeyInSttBlock(pSttBlockReader);
    if (ASCENDING_TRAVERSE(pReader->info.order)) {
      if (key < tsLast) {  // asc
        return mergeRowsInFileBlocks(pBlockData, pBlockScanInfo, key, pReader);
      } else if (key > tsLast) {
        return mergeRowsInSttBlocks(pSttBlockReader, pBlockScanInfo, pReader);
      }
    } else {  // desc
      if (key > tsLast) {
        return mergeRowsInFileBlocks(pBlockData, pBlockScanInfo, key, pReader);
      } else if (key < tsLast) {
        return mergeRowsInSttBlocks(pSttBlockReader, pBlockScanInfo, pReader);
      }
    }

    // the following for key == tsLast
    // ASC:  file block ------> stt  block
    // DESC: stt  block ------> file block
    SRow*   pTSRow = NULL;
    if (ASCENDING_TRAVERSE(pReader->info.order)) {
      code = tsdbRowMergerAdd(pMerger, &fRow, NULL);
      if (code != TSDB_CODE_SUCCESS) {
        return code;
      }

      doMergeRowsInFileBlocks(pBlockData, pBlockScanInfo, pReader);

      TSDBROW* pRow1 = tMergeTreeGetRow(&pSttBlockReader->mergeTree);
      code = tsdbRowMergerAdd(pMerger, pRow1, NULL);
      if (code != TSDB_CODE_SUCCESS) {
        return code;
      }

      doMergeRowsInSttBlock(pSttBlockReader, pBlockScanInfo, tsLast, pMerger, &pReader->info.verRange, pReader->idStr);
    } else {
      TSDBROW* pRow1 = tMergeTreeGetRow(&pSttBlockReader->mergeTree);
      code = tsdbRowMergerAdd(pMerger, pRow1, NULL);
      if (code != TSDB_CODE_SUCCESS) {
        return code;
      }

      doMergeRowsInSttBlock(pSttBlockReader, pBlockScanInfo, tsLast, pMerger, &pReader->info.verRange, pReader->idStr);

      code = tsdbRowMergerAdd(pMerger, &fRow, NULL);
      if (code != TSDB_CODE_SUCCESS) {
        return code;
      }

      doMergeRowsInFileBlocks(pBlockData, pBlockScanInfo, pReader);
    }

    code = tsdbRowMergerGetRow(pMerger, &pTSRow);
    if (code != TSDB_CODE_SUCCESS) {
      return code;
    }

    code = doAppendRowFromTSRow(pReader->resBlockInfo.pResBlock, pReader, pTSRow, pBlockScanInfo);

    taosMemoryFree(pTSRow);
    tsdbRowMergerClear(pMerger);
    return code;
  }
}

static int32_t doMergeMultiLevelRows(STsdbReader* pReader, STableBlockScanInfo* pBlockScanInfo, SBlockData* pBlockData,
                                     SSttBlockReader* pSttBlockReader) {
  SRowMerger*         pMerger = &pReader->status.merger;
  SRow*               pTSRow = NULL;
  int32_t             code = TSDB_CODE_SUCCESS;
  SFileBlockDumpInfo* pDumpInfo = &pReader->status.fBlockDumpInfo;
  SArray*             pDelList = pBlockScanInfo->delSkyline;

  TSDBROW* pRow = getValidMemRow(&pBlockScanInfo->iter, pDelList, pReader);
  TSDBROW* piRow = getValidMemRow(&pBlockScanInfo->iiter, pDelList, pReader);

  int64_t tsLast = INT64_MIN;
  if (hasDataInSttBlock(pSttBlockReader)) {
    tsLast = getCurrentKeyInSttBlock(pSttBlockReader);
  }

  int64_t key = hasDataInFileBlock(pBlockData, pDumpInfo) ? pBlockData->aTSKEY[pDumpInfo->rowIndex] : INT64_MIN;

  TSDBKEY k = TSDBROW_KEY(pRow);
  TSDBKEY ik = TSDBROW_KEY(piRow);

  STSchema* pSchema = NULL;
  if (pRow->type == TSDBROW_ROW_FMT) {
    pSchema = doGetSchemaForTSRow(TSDBROW_SVERSION(pRow), pReader, pBlockScanInfo->uid);
    if (pSchema == NULL) {
      return terrno;
    }
  }

  STSchema* piSchema = NULL;
  if (piRow->type == TSDBROW_ROW_FMT) {
    piSchema = doGetSchemaForTSRow(TSDBROW_SVERSION(piRow), pReader, pBlockScanInfo->uid);
    if (piSchema == NULL) {
      return code;
    }
  }

  // merge is not initialized yet, due to the fact that the pReader->info.pSchema is not initialized
  if (pMerger->pArray == NULL) {
    ASSERT(pReader->info.pSchema == NULL);
    STSchema* ps = getTableSchemaImpl(pReader, pBlockScanInfo->uid);
    if (ps == NULL) {
      return terrno;
    }
  }

  int64_t minKey = 0;
  if (ASCENDING_TRAVERSE(pReader->info.order)) {
    minKey = INT64_MAX;  // let's find the minimum
    if (minKey > k.ts) {
      minKey = k.ts;
    }

    if (minKey > ik.ts) {
      minKey = ik.ts;
    }

    if (minKey > key && hasDataInFileBlock(pBlockData, pDumpInfo)) {
      minKey = key;
    }

    if (minKey > tsLast && hasDataInSttBlock(pSttBlockReader)) {
      minKey = tsLast;
    }
  } else {
    minKey = INT64_MIN;  // let find the maximum ts value
    if (minKey < k.ts) {
      minKey = k.ts;
    }

    if (minKey < ik.ts) {
      minKey = ik.ts;
    }

    if (minKey < key && hasDataInFileBlock(pBlockData, pDumpInfo)) {
      minKey = key;
    }

    if (minKey < tsLast && hasDataInSttBlock(pSttBlockReader)) {
      minKey = tsLast;
    }
  }

  // ASC: file block -----> stt block -----> imem -----> mem
  // DESC: mem -----> imem -----> stt block -----> file block
  if (ASCENDING_TRAVERSE(pReader->info.order)) {
    if (minKey == key) {
      TSDBROW fRow = tsdbRowFromBlockData(pBlockData, pDumpInfo->rowIndex);
      code = tsdbRowMergerAdd(pMerger, &fRow, NULL);
      if (code != TSDB_CODE_SUCCESS) {
        return code;
      }

      doMergeRowsInFileBlocks(pBlockData, pBlockScanInfo, pReader);
    }

    if (minKey == tsLast) {
      TSDBROW* pRow1 = tMergeTreeGetRow(&pSttBlockReader->mergeTree);
      code = tsdbRowMergerAdd(pMerger, pRow1, NULL);
      if (code != TSDB_CODE_SUCCESS) {
        return code;
      }

      doMergeRowsInSttBlock(pSttBlockReader, pBlockScanInfo, tsLast, pMerger, &pReader->info.verRange,
                             pReader->idStr);
    }

    if (minKey == ik.ts) {
      code = tsdbRowMergerAdd(pMerger, piRow, piSchema);
      if (code != TSDB_CODE_SUCCESS) {
        return code;
      }

      code = doMergeRowsInBuf(&pBlockScanInfo->iiter, pBlockScanInfo->uid, ik.ts, pBlockScanInfo->delSkyline, pReader);
      if (code != TSDB_CODE_SUCCESS) {
        return code;
      }
    }

    if (minKey == k.ts) {
      code = tsdbRowMergerAdd(pMerger, pRow, pSchema);
      if (code != TSDB_CODE_SUCCESS) {
        return code;
      }

      code = doMergeRowsInBuf(&pBlockScanInfo->iter, pBlockScanInfo->uid, k.ts, pBlockScanInfo->delSkyline, pReader);
      if (code != TSDB_CODE_SUCCESS) {
        return code;
      }
    }
  } else {
    if (minKey == k.ts) {
      code = tsdbRowMergerAdd(pMerger, pRow, pSchema);
      if (code != TSDB_CODE_SUCCESS) {
        return code;
      }

      code = doMergeRowsInBuf(&pBlockScanInfo->iter, pBlockScanInfo->uid, k.ts, pBlockScanInfo->delSkyline, pReader);
      if (code != TSDB_CODE_SUCCESS) {
        return code;
      }
    }

    if (minKey == ik.ts) {
      code = tsdbRowMergerAdd(pMerger, piRow, piSchema);
      if (code != TSDB_CODE_SUCCESS) {
        return code;
      }

      code = doMergeRowsInBuf(&pBlockScanInfo->iiter, pBlockScanInfo->uid, ik.ts, pBlockScanInfo->delSkyline, pReader);
      if (code != TSDB_CODE_SUCCESS) {
        return code;
      }
    }

    if (minKey == tsLast) {
      TSDBROW* pRow1 = tMergeTreeGetRow(&pSttBlockReader->mergeTree);
      code = tsdbRowMergerAdd(pMerger, pRow1, NULL);
      if (code != TSDB_CODE_SUCCESS) {
        return code;
      }

      doMergeRowsInSttBlock(pSttBlockReader, pBlockScanInfo, tsLast, pMerger, &pReader->info.verRange,
                             pReader->idStr);
    }

    if (minKey == key) {
      TSDBROW fRow = tsdbRowFromBlockData(pBlockData, pDumpInfo->rowIndex);
      code = tsdbRowMergerAdd(pMerger, &fRow, NULL);
      if (code != TSDB_CODE_SUCCESS) {
        return code;
      }

      doMergeRowsInFileBlocks(pBlockData, pBlockScanInfo, pReader);
    }
  }

  code = tsdbRowMergerGetRow(pMerger, &pTSRow);
  if (code != TSDB_CODE_SUCCESS) {
    return code;
  }

  code = doAppendRowFromTSRow(pReader->resBlockInfo.pResBlock, pReader, pTSRow, pBlockScanInfo);

  taosMemoryFree(pTSRow);
  tsdbRowMergerClear(pMerger);
  return code;
}

int32_t doInitMemDataIter(STsdbReader* pReader, STbData** pData, STableBlockScanInfo* pBlockScanInfo, TSDBKEY* pKey,
                          SMemTable* pMem, SIterInfo* pIter, const char* type) {
  int32_t code = TSDB_CODE_SUCCESS;
  int32_t backward = (!ASCENDING_TRAVERSE(pReader->info.order));
  pIter->hasVal = false;

  if (pMem != NULL) {
    *pData = tsdbGetTbDataFromMemTable(pMem, pReader->info.suid, pBlockScanInfo->uid);

    if ((*pData) != NULL) {
      code = tsdbTbDataIterCreate((*pData), pKey, backward, &pIter->iter);
      if (code == TSDB_CODE_SUCCESS) {
        pIter->hasVal = (tsdbTbDataIterGet(pIter->iter) != NULL);

        tsdbDebug("%p uid:%" PRIu64 ", check data in %s from skey:%" PRId64 ", order:%d, ts range in buf:%" PRId64
                  "-%" PRId64 " %s",
                  pReader, pBlockScanInfo->uid, type, pKey->ts, pReader->info.order, (*pData)->minKey, (*pData)->maxKey,
                  pReader->idStr);
      } else {
        tsdbError("%p uid:%" PRIu64 ", failed to create iterator for %s, code:%s, %s", pReader, pBlockScanInfo->uid,
                  type, tstrerror(code), pReader->idStr);
        return code;
      }
    }
  } else {
    tsdbDebug("%p uid:%" PRIu64 ", no data in %s, %s", pReader, pBlockScanInfo->uid, type, pReader->idStr);
  }

  return code;
}

static int32_t initMemDataIterator(STableBlockScanInfo* pBlockScanInfo, STsdbReader* pReader) {
  if (pBlockScanInfo->iterInit) {
    return TSDB_CODE_SUCCESS;
  }

  STbData* d = NULL;
  TSDBKEY  startKey = {0};
  if (ASCENDING_TRAVERSE(pReader->info.order)) {
    startKey = (TSDBKEY){.ts = pBlockScanInfo->lastProcKey + 1, .version = pReader->info.verRange.minVer};
  } else {
    startKey = (TSDBKEY){.ts = pBlockScanInfo->lastProcKey - 1, .version = pReader->info.verRange.maxVer};
  }

  int32_t code =
      doInitMemDataIter(pReader, &d, pBlockScanInfo, &startKey, pReader->pReadSnap->pMem, &pBlockScanInfo->iter, "mem");
  if (code != TSDB_CODE_SUCCESS) {
    return code;
  }

  STbData* di = NULL;
  code = doInitMemDataIter(pReader, &di, pBlockScanInfo, &startKey, pReader->pReadSnap->pIMem, &pBlockScanInfo->iiter,
                           "imem");
  if (code != TSDB_CODE_SUCCESS) {
    return code;
  }

  loadMemTombData(&pBlockScanInfo->pMemDelData, d, di, pReader->info.verRange.maxVer);

  pBlockScanInfo->iterInit = true;
  return TSDB_CODE_SUCCESS;
}

static bool isValidFileBlockRow(SBlockData* pBlockData, SFileBlockDumpInfo* pDumpInfo,
                                STableBlockScanInfo* pBlockScanInfo, STsdbReader* pReader) {
  // it is an multi-table data block
  if (pBlockData->aUid != NULL) {
    uint64_t uid = pBlockData->aUid[pDumpInfo->rowIndex];
    if (uid != pBlockScanInfo->uid) {  // move to next row
      return false;
    }
  }

  // check for version and time range
  int64_t ver = pBlockData->aVersion[pDumpInfo->rowIndex];
  if (ver > pReader->info.verRange.maxVer || ver < pReader->info.verRange.minVer) {
    return false;
  }

  int64_t ts = pBlockData->aTSKEY[pDumpInfo->rowIndex];
  if (ts > pReader->info.window.ekey || ts < pReader->info.window.skey) {
    return false;
  }

  if (hasBeenDropped(pBlockScanInfo->delSkyline, &pBlockScanInfo->fileDelIndex, ts, ver, pReader->info.order,
                     &pReader->info.verRange)) {
    return false;
  }

  return true;
}

static bool initSttBlockReader(SSttBlockReader* pSttBlockReader, STableBlockScanInfo* pScanInfo, STsdbReader* pReader) {
  bool hasData = true;

  // the stt block reader has been initialized for this table.
  if (pSttBlockReader->uid == pScanInfo->uid) {
    return hasDataInSttBlock(pSttBlockReader);
  }

  if (pSttBlockReader->uid != 0) {
    tMergeTreeClose(&pSttBlockReader->mergeTree);
  }

  pSttBlockReader->uid = pScanInfo->uid;

  // second time init stt block reader
  if (pScanInfo->cleanSttBlocks && pReader->info.execMode == READER_EXEC_ROWS) {
    return true;
  }

  STimeWindow w = pSttBlockReader->window;
  if (ASCENDING_TRAVERSE(pSttBlockReader->order)) {
    w.skey = pScanInfo->sttKeyInfo.nextProcKey;
  } else {
    w.ekey = pScanInfo->sttKeyInfo.nextProcKey;
  }

  int64_t st = taosGetTimestampUs();
  tsdbDebug("init stt block reader, window:%" PRId64 "-%" PRId64 ", uid:%" PRIu64 ", %s", w.skey, w.ekey,
            pScanInfo->uid, pReader->idStr);

  SMergeTreeConf conf = {
      .uid = pScanInfo->uid,
      .suid = pReader->info.suid,
      .pTsdb = pReader->pTsdb,
      .timewindow = w,
      .verRange = pSttBlockReader->verRange,
      .strictTimeRange = false,
      .pSchema = pReader->info.pSchema,
      .pCurrentFileset = pReader->status.pCurrentFileset,
      .backward = (pSttBlockReader->order == TSDB_ORDER_DESC),
      .pSttFileBlockIterArray = pReader->status.pLDataIterArray,
      .pCols = pReader->suppInfo.colId,
      .numOfCols = pReader->suppInfo.numOfCols,
      .loadTombFn = loadSttTombDataForAll,
      .pReader = pReader,
      .idstr = pReader->idStr,
      .rspRows = (pReader->info.execMode == READER_EXEC_ROWS),
  };

  SSttDataInfoForTable info = {.pTimeWindowList = taosArrayInit(4, sizeof(STimeWindow))};
  int32_t code = tMergeTreeOpen2(&pSttBlockReader->mergeTree, &conf, &info);
  if (code != TSDB_CODE_SUCCESS) {
    return false;
  }

  initMemDataIterator(pScanInfo, pReader);
  initDelSkylineIterator(pScanInfo, pReader->info.order, &pReader->cost);

  if (conf.rspRows) {
    pScanInfo->cleanSttBlocks =
        isCleanSttBlock(info.pTimeWindowList, &pReader->info.window, pScanInfo, pReader->info.order);

    if (pScanInfo->cleanSttBlocks) {
      pScanInfo->numOfRowsInStt = info.numOfRows;
      pScanInfo->sttWindow.skey = INT64_MAX;
      pScanInfo->sttWindow.ekey = INT64_MIN;

      // calculate the time window for data in stt files
      for(int32_t i = 0; i < taosArrayGetSize(info.pTimeWindowList); ++i) {
        STimeWindow* pWindow = taosArrayGet(info.pTimeWindowList, i);
        if (pScanInfo->sttWindow.skey > pWindow->skey) {
          pScanInfo->sttWindow.skey = pWindow->skey;
        }

        if (pScanInfo->sttWindow.ekey < pWindow->ekey) {
          pScanInfo->sttWindow.ekey = pWindow->ekey;
        }
      }

      pScanInfo->sttKeyInfo.status = taosArrayGetSize(info.pTimeWindowList)? STT_FILE_HAS_DATA:STT_FILE_NO_DATA;
      pScanInfo->sttKeyInfo.nextProcKey = ASCENDING_TRAVERSE(pReader->info.order)? pScanInfo->sttWindow.skey:pScanInfo->sttWindow.ekey;
      hasData = true;
    } else {
      hasData = nextRowFromSttBlocks(pSttBlockReader, pScanInfo, &pReader->info.verRange);
    }
  } else {
    hasData = nextRowFromSttBlocks(pSttBlockReader, pScanInfo, &pReader->info.verRange);
  }

  taosArrayDestroy(info.pTimeWindowList);

  int64_t el = taosGetTimestampUs() - st;
  pReader->cost.initSttBlockReader += (el / 1000.0);

  tsdbDebug("init stt block reader completed, elapsed time:%" PRId64 "us %s", el, pReader->idStr);
  return hasData;
}

static bool hasDataInSttBlock(SSttBlockReader* pSttBlockReader) { return pSttBlockReader->mergeTree.pIter != NULL; }

bool hasDataInFileBlock(const SBlockData* pBlockData, const SFileBlockDumpInfo* pDumpInfo) {
  if ((pBlockData->nRow > 0) && (pBlockData->nRow != pDumpInfo->totalRows)) {
    return false;  // this is an invalid result.
  }
  return pBlockData->nRow > 0 && (!pDumpInfo->allDumped);
}

int32_t mergeRowsInFileBlocks(SBlockData* pBlockData, STableBlockScanInfo* pBlockScanInfo, int64_t key,
                              STsdbReader* pReader) {
  SRowMerger*         pMerger = &pReader->status.merger;
  SFileBlockDumpInfo* pDumpInfo = &pReader->status.fBlockDumpInfo;
  bool                copied = false;

  int32_t code = tryCopyDistinctRowFromFileBlock(pReader, pBlockData, key, pDumpInfo, &copied);
  if (code != TSDB_CODE_SUCCESS) {
    return code;
  }

  // merge is not initialized yet, due to the fact that the pReader->info.pSchema is not initialized
  if (pMerger->pArray == NULL) {
    ASSERT(pReader->info.pSchema == NULL);
    STSchema* ps = getTableSchemaImpl(pReader, pBlockScanInfo->uid);
    if (ps == NULL) {
      return terrno;
    }
  }

  if (copied) {
    pBlockScanInfo->lastProcKey = key;
    return TSDB_CODE_SUCCESS;
  } else {
    TSDBROW fRow = tsdbRowFromBlockData(pBlockData, pDumpInfo->rowIndex);

    SRow* pTSRow = NULL;
    code = tsdbRowMergerAdd(pMerger, &fRow, NULL);
    if (code != TSDB_CODE_SUCCESS) {
      return code;
    }

    doMergeRowsInFileBlocks(pBlockData, pBlockScanInfo, pReader);
    code = tsdbRowMergerGetRow(pMerger, &pTSRow);
    if (code != TSDB_CODE_SUCCESS) {
      return code;
    }

    code = doAppendRowFromTSRow(pReader->resBlockInfo.pResBlock, pReader, pTSRow, pBlockScanInfo);

    taosMemoryFree(pTSRow);
    tsdbRowMergerClear(pMerger);
    return code;
  }
}

int32_t mergeRowsInSttBlocks(SSttBlockReader* pSttBlockReader, STableBlockScanInfo* pBlockScanInfo, STsdbReader* pReader) {
  bool     copied = false;
  SRow*    pTSRow = NULL;
  int64_t  tsLastBlock = getCurrentKeyInSttBlock(pSttBlockReader);

  SRowMerger* pMerger = &pReader->status.merger;
  TSDBROW*    pRow = tMergeTreeGetRow(&pSttBlockReader->mergeTree);
  TSDBROW     fRow = {.iRow = pRow->iRow, .type = TSDBROW_COL_FMT, .pBlockData = pRow->pBlockData};

  tsdbTrace("fRow ptr:%p, %d, uid:%" PRIu64 ", ts:%" PRId64 " %s", pRow->pBlockData, pRow->iRow, pSttBlockReader->uid,
            fRow.pBlockData->aTSKEY[fRow.iRow], pReader->idStr);

  int32_t code = tryCopyDistinctRowFromSttBlock(&fRow, pSttBlockReader, pBlockScanInfo, tsLastBlock, pReader, &copied);
  if (code) {
    return code;
  }

  if (copied) {
    pBlockScanInfo->lastProcKey = tsLastBlock;
    return TSDB_CODE_SUCCESS;
  } else {
    code = tsdbRowMergerAdd(pMerger, &fRow, NULL);
    if (code != TSDB_CODE_SUCCESS) {
      return code;
    }

    TSDBROW* pRow1 = tMergeTreeGetRow(&pSttBlockReader->mergeTree);
    tsdbRowMergerAdd(pMerger, pRow1, NULL);
    doMergeRowsInSttBlock(pSttBlockReader, pBlockScanInfo, tsLastBlock, pMerger, &pReader->info.verRange,
                          pReader->idStr);

    code = tsdbRowMergerGetRow(pMerger, &pTSRow);
    if (code != TSDB_CODE_SUCCESS) {
      return code;
    }

    code = doAppendRowFromTSRow(pReader->resBlockInfo.pResBlock, pReader, pTSRow, pBlockScanInfo);

    taosMemoryFree(pTSRow);
    tsdbRowMergerClear(pMerger);
    return code;
  }
}

static int32_t buildComposedDataBlockImpl(STsdbReader* pReader, STableBlockScanInfo* pBlockScanInfo,
                                          SBlockData* pBlockData, SSttBlockReader* pSttBlockReader) {
  SFileBlockDumpInfo* pDumpInfo = &pReader->status.fBlockDumpInfo;

  TSDBROW *pRow = NULL, *piRow = NULL;
  int64_t  key = (pBlockData->nRow > 0 && (!pDumpInfo->allDumped))
                     ? pBlockData->aTSKEY[pDumpInfo->rowIndex]
                     : (ASCENDING_TRAVERSE(pReader->info.order) ? INT64_MAX : INT64_MIN);
  if (pBlockScanInfo->iter.hasVal) {
    pRow = getValidMemRow(&pBlockScanInfo->iter, pBlockScanInfo->delSkyline, pReader);
  }

  if (pBlockScanInfo->iiter.hasVal) {
    piRow = getValidMemRow(&pBlockScanInfo->iiter, pBlockScanInfo->delSkyline, pReader);
  }

  // two levels of mem-table does contain the valid rows
  if (pRow != NULL && piRow != NULL) {
    return doMergeMultiLevelRows(pReader, pBlockScanInfo, pBlockData, pSttBlockReader);
  }

  // imem + file + stt block
  if (pBlockScanInfo->iiter.hasVal) {
    return doMergeBufAndFileRows(pReader, pBlockScanInfo, piRow, &pBlockScanInfo->iiter, key, pSttBlockReader);
  }

  // mem + file + stt block
  if (pBlockScanInfo->iter.hasVal) {
    return doMergeBufAndFileRows(pReader, pBlockScanInfo, pRow, &pBlockScanInfo->iter, key, pSttBlockReader);
  }

  // files data blocks + stt block
  return mergeFileBlockAndSttBlock(pReader, pSttBlockReader, key, pBlockScanInfo, pBlockData);
}

static int32_t loadNeighborIfOverlap(SFileDataBlockInfo* pBlockInfo, STableBlockScanInfo* pBlockScanInfo,
                                     STsdbReader* pReader, bool* loadNeighbor) {
  int32_t code = TSDB_CODE_SUCCESS;
  int32_t step = ASCENDING_TRAVERSE(pReader->info.order) ? 1 : -1;
  int32_t nextIndex = -1;

  *loadNeighbor = false;

  SBrinRecord rec = {0};
  bool hasNeighbor = getNeighborBlockOfSameTable(&pReader->status.blockIter, pBlockInfo, pBlockScanInfo, &nextIndex,
                                                 pReader->info.order, &rec);
  if (!hasNeighbor) {  // do nothing
    return code;
  }

  if (overlapWithNeighborBlock2(pBlockInfo, &rec, pReader->info.order)) {  // load next block
    SReaderStatus*  pStatus = &pReader->status;
    SDataBlockIter* pBlockIter = &pStatus->blockIter;

    // 1. find the next neighbor block in the scan block list
    STableDataBlockIdx* tableDataBlockIdx = taosArrayGet(pBlockScanInfo->pBlockIdxList, nextIndex);
    int32_t             neighborIndex = tableDataBlockIdx->globalIndex;

    // 2. remove it from the scan block list
    setFileBlockActiveInBlockIter(pReader, pBlockIter, neighborIndex, step);

    // 3. load the neighbor block, and set it to be the currently accessed file data block
    code = doLoadFileBlockData(pReader, pBlockIter, &pStatus->fileBlockData, pBlockInfo->uid);
    if (code != TSDB_CODE_SUCCESS) {
      return code;
    }

    // 4. check the data values
    initBlockDumpInfo(pReader, pBlockIter);
    *loadNeighbor = true;
  }

  return code;
}

void updateComposedBlockInfo(STsdbReader* pReader, double el, STableBlockScanInfo* pBlockScanInfo) {
  SSDataBlock* pResBlock = pReader->resBlockInfo.pResBlock;

  pResBlock->info.id.uid = (pBlockScanInfo != NULL) ? pBlockScanInfo->uid : 0;
  pResBlock->info.dataLoad = 1;
  blockDataUpdateTsWindow(pResBlock, pReader->suppInfo.slotId[0]);
  setComposedBlockFlag(pReader, true);

  pReader->cost.composedBlocks += 1;
  pReader->cost.buildComposedBlockTime += el;
}

static int32_t buildComposedDataBlock(STsdbReader* pReader) {
  int32_t code = TSDB_CODE_SUCCESS;
  bool    asc = ASCENDING_TRAVERSE(pReader->info.order);
  int64_t st = taosGetTimestampUs();
  int32_t step = asc ? 1 : -1;
  double  el = 0;

  SSDataBlock*        pResBlock = pReader->resBlockInfo.pResBlock;
  SFileDataBlockInfo* pBlockInfo = getCurrentBlockInfo(&pReader->status.blockIter);
  SSttBlockReader*    pSttBlockReader = pReader->status.fileIter.pSttBlockReader;
  SBrinRecord*        pRecord = &pBlockInfo->record;
  SFileBlockDumpInfo* pDumpInfo = &pReader->status.fBlockDumpInfo;

  STableBlockScanInfo* pBlockScanInfo = NULL;
  if (pBlockInfo != NULL) {
    if (pReader->pIgnoreTables && taosHashGet(*pReader->pIgnoreTables, &pBlockInfo->uid, sizeof(pBlockInfo->uid))) {
      setBlockAllDumped(pDumpInfo, pRecord->lastKey, pReader->info.order);
      return code;
    }

    pBlockScanInfo = getTableBlockScanInfo(pReader->status.pTableMap, pBlockInfo->uid, pReader->idStr);
    if (pBlockScanInfo == NULL) {
      goto _end;
    }

    pRecord = &pBlockInfo->record;
    TSDBKEY keyInBuf = getCurrentKeyInBuf(pBlockScanInfo, pReader);

    // it is a clean block, load it directly
    int64_t cap = pReader->resBlockInfo.capacity;
    if (isCleanFileDataBlock(pReader, pBlockInfo, pBlockScanInfo, keyInBuf) && (pRecord->numRow <= cap)) {
      if (asc || (pBlockScanInfo->sttKeyInfo.status == STT_FILE_NO_DATA)) {
        code = copyBlockDataToSDataBlock(pReader);
        if (code) {
          goto _end;
        }

        // record the last key value
        pBlockScanInfo->lastProcKey = asc ? pRecord->lastKey : pRecord->firstKey;
        goto _end;
      }
    }
  } else {  // file blocks not exist
    ASSERT(0);
    pBlockScanInfo = *pReader->status.pTableIter;
    if (pReader->pIgnoreTables &&
        taosHashGet(*pReader->pIgnoreTables, &pBlockScanInfo->uid, sizeof(pBlockScanInfo->uid))) {
      return code;
    }
  }

  SBlockData* pBlockData = &pReader->status.fileBlockData;
  initSttBlockReader(pSttBlockReader, pBlockScanInfo, pReader);

  while (1) {
    bool hasBlockData = false;
    {
      while (pBlockData->nRow > 0 && pBlockData->uid == pBlockScanInfo->uid) {
        // find the first qualified row in data block
        if (isValidFileBlockRow(pBlockData, pDumpInfo, pBlockScanInfo, pReader)) {
          hasBlockData = true;
          break;
        }

        pDumpInfo->rowIndex += step;

        if (pDumpInfo->rowIndex >= pBlockData->nRow || pDumpInfo->rowIndex < 0) {
          pBlockInfo = getCurrentBlockInfo(&pReader->status.blockIter);  // NOTE: get the new block info

          // continue check for the next file block if the last ts in the current block
          // is overlapped with the next neighbor block
          bool loadNeighbor = false;
          code = loadNeighborIfOverlap(pBlockInfo, pBlockScanInfo, pReader, &loadNeighbor);
          if ((!loadNeighbor) || (code != 0)) {
            setBlockAllDumped(pDumpInfo, pRecord->lastKey, pReader->info.order);
            break;
          }
        }
      }
    }

    // no data in last block and block, no need to proceed.
    if (hasBlockData == false) {
      break;
    }

    code = buildComposedDataBlockImpl(pReader, pBlockScanInfo, pBlockData, pSttBlockReader);
    if (code) {
      goto _end;
    }

    // currently loaded file data block is consumed
    if ((pBlockData->nRow > 0) && (pDumpInfo->rowIndex >= pBlockData->nRow || pDumpInfo->rowIndex < 0)) {
      setBlockAllDumped(pDumpInfo, pRecord->lastKey, pReader->info.order);
      break;
    }

    if (pResBlock->info.rows >= pReader->resBlockInfo.capacity) {
      break;
    }
  }

_end:
  el = (taosGetTimestampUs() - st) / 1000.0;
  updateComposedBlockInfo(pReader, el, pBlockScanInfo);

  if (pResBlock->info.rows > 0) {
    tsdbDebug("%p uid:%" PRIu64 ", composed data block created, brange:%" PRIu64 "-%" PRIu64 " rows:%" PRId64
              ", elapsed time:%.2f ms %s",
              pReader, pResBlock->info.id.uid, pResBlock->info.window.skey, pResBlock->info.window.ekey,
              pResBlock->info.rows, el, pReader->idStr);
  }

  return code;
}

void setComposedBlockFlag(STsdbReader* pReader, bool composed) { pReader->status.composedDataBlock = composed; }

int32_t getInitialDelIndex(const SArray* pDelSkyline, int32_t order) {
  if (pDelSkyline == NULL) {
    return 0;
  }

  return ASCENDING_TRAVERSE(order) ? 0 : taosArrayGetSize(pDelSkyline) - 1;
}

int32_t initDelSkylineIterator(STableBlockScanInfo* pBlockScanInfo, int32_t order, SReadCostSummary* pCost) {
  int32_t code = 0;
  int32_t newDelDataInFile = taosArrayGetSize(pBlockScanInfo->pFileDelData);
  if (newDelDataInFile == 0 &&
      ((pBlockScanInfo->delSkyline != NULL) || (TARRAY_SIZE(pBlockScanInfo->pMemDelData) == 0))) {
    return code;
  }

  int64_t st = taosGetTimestampUs();

  if (pBlockScanInfo->delSkyline != NULL) {
    taosArrayClear(pBlockScanInfo->delSkyline);
  } else {
    pBlockScanInfo->delSkyline = taosArrayInit(4, sizeof(TSDBKEY));
  }

  SArray* pSource = pBlockScanInfo->pFileDelData;
  if (pSource == NULL) {
    pSource = pBlockScanInfo->pMemDelData;
  } else {
    taosArrayAddAll(pSource, pBlockScanInfo->pMemDelData);
  }

  code = tsdbBuildDeleteSkyline(pSource, 0, taosArrayGetSize(pSource) - 1, pBlockScanInfo->delSkyline);

  taosArrayClear(pBlockScanInfo->pFileDelData);
  int32_t index = getInitialDelIndex(pBlockScanInfo->delSkyline, order);

  pBlockScanInfo->iter.index = index;
  pBlockScanInfo->iiter.index = index;
  pBlockScanInfo->fileDelIndex = index;
  pBlockScanInfo->sttBlockDelIndex = index;

  double el = taosGetTimestampUs() - st;
  pCost->createSkylineIterTime = el / 1000.0;

  return code;
}

TSDBKEY getCurrentKeyInBuf(STableBlockScanInfo* pScanInfo, STsdbReader* pReader) {
  bool    asc = ASCENDING_TRAVERSE(pReader->info.order);
  TSDBKEY key = {.ts = TSKEY_INITIAL_VAL}, ikey = {.ts = TSKEY_INITIAL_VAL};

  bool     hasKey = false, hasIKey = false;
  TSDBROW* pRow = getValidMemRow(&pScanInfo->iter, pScanInfo->delSkyline, pReader);
  if (pRow != NULL) {
    hasKey = true;
    key = TSDBROW_KEY(pRow);
  }

  TSDBROW* pIRow = getValidMemRow(&pScanInfo->iiter, pScanInfo->delSkyline, pReader);
  if (pIRow != NULL) {
    hasIKey = true;
    ikey = TSDBROW_KEY(pIRow);
  }

  if (hasKey) {
    if (hasIKey) {  // has data in mem & imem
      if (asc) {
        return key.ts <= ikey.ts ? key : ikey;
      } else {
        return key.ts <= ikey.ts ? ikey : key;
      }
    } else {  // no data in imem
      return key;
    }
  } else {
    // no data in mem & imem, return the initial value
    // only imem has data, return ikey
    return ikey;
  }
}

static void prepareDurationForNextFileSet(STsdbReader* pReader) {
  if (pReader->status.bProcMemFirstFileset) {
    pReader->status.prevFilesetStartKey = INT64_MIN;
    pReader->status.prevFilesetEndKey = INT64_MAX;
    pReader->status.bProcMemFirstFileset = false;
  }

  int32_t fid = pReader->status.pCurrentFileset->fid;
  STimeWindow winFid = {0};
  tsdbFidKeyRange(fid, pReader->pTsdb->keepCfg.days, pReader->pTsdb->keepCfg.precision, &winFid.skey, &winFid.ekey);

  if (ASCENDING_TRAVERSE(pReader->info.order)) {
    pReader->status.bProcMemPreFileset = !(pReader->status.memTableMaxKey < pReader->status.prevFilesetStartKey || 
                                            (winFid.skey-1) < pReader->status.memTableMinKey);
  } else {
    pReader->status.bProcMemPreFileset = !( pReader->status.memTableMaxKey < (winFid.ekey+1) || 
                                            pReader->status.prevFilesetEndKey < pReader->status.memTableMinKey);
  }
  
  if (pReader->status.bProcMemPreFileset) {
    resetTableListIndex(&pReader->status);
  }

  if (!pReader->status.bProcMemPreFileset) {
    if (pReader->notifyFn) {
      STsdReaderNotifyInfo info = {0};
      info.duration.filesetId = fid;
      pReader->notifyFn(TSD_READER_NOTIFY_DURATION_START, &info, pReader->notifyParam);
    }    
  }
  
  pReader->status.prevFilesetStartKey = winFid.skey;
  pReader->status.prevFilesetEndKey = winFid.ekey;
}

static int32_t moveToNextFile(STsdbReader* pReader, SBlockNumber* pBlockNum, SArray* pTableList) {
  SReaderStatus* pStatus = &pReader->status;
  pBlockNum->numOfBlocks = 0;
  pBlockNum->numOfSttFiles = 0;

  size_t  numOfTables = tSimpleHashGetSize(pReader->status.pTableMap);
  SArray* pIndexList = taosArrayInit(numOfTables, sizeof(SBrinBlk));

  while (1) {
    // only check here, since the iterate data in memory is very fast.
    if (pReader->code != TSDB_CODE_SUCCESS) {
      tsdbWarn("tsdb reader is stopped ASAP, code:%s, %s", strerror(pReader->code), pReader->idStr);
      return pReader->code;
    }

    bool    hasNext = false;
    int32_t code = filesetIteratorNext(&pStatus->fileIter, pReader, &hasNext);
    if (code != TSDB_CODE_SUCCESS) {
      taosArrayDestroy(pIndexList);
      return code;
    }

    if (!hasNext) {  // no data files on disk
      break;
    }

    taosArrayClear(pIndexList);
    code = doLoadBlockIndex(pReader, pReader->pFileReader, pIndexList);
    if (code != TSDB_CODE_SUCCESS) {
      taosArrayDestroy(pIndexList);
      return code;
    }

    if (taosArrayGetSize(pIndexList) > 0 || pReader->status.pCurrentFileset->lvlArr->size > 0) {
      code = doLoadFileBlock(pReader, pIndexList, pBlockNum, pTableList);
      if (code != TSDB_CODE_SUCCESS) {
        taosArrayDestroy(pIndexList);
        return code;
      }

      if (pBlockNum->numOfBlocks + pBlockNum->numOfSttFiles > 0) {
        if (pReader->bFilesetDelimited) {
          prepareDurationForNextFileSet(pReader);
        }
        break;
      }
    }

    // no blocks in current file, try next files
  }

  taosArrayDestroy(pIndexList);
  return loadDataFileTombDataForAll(pReader);
}

static void resetTableListIndex(SReaderStatus* pStatus) {
  STableUidList* pList = &pStatus->uidList;

  pList->currentIndex = 0;
  uint64_t uid = pList->tableUidList[0];
  pStatus->pTableIter = tSimpleHashGet(pStatus->pTableMap, &uid, sizeof(uid));
}

static bool moveToNextTable(STableUidList* pOrderedCheckInfo, SReaderStatus* pStatus) {
  pOrderedCheckInfo->currentIndex += 1;
  if (pOrderedCheckInfo->currentIndex >= tSimpleHashGetSize(pStatus->pTableMap)) {
    pStatus->pTableIter = NULL;
    return false;
  }

  uint64_t uid = pOrderedCheckInfo->tableUidList[pOrderedCheckInfo->currentIndex];
  pStatus->pTableIter = tSimpleHashGet(pStatus->pTableMap, &uid, sizeof(uid));
  return (pStatus->pTableIter != NULL);
}

static int32_t doLoadSttBlockSequentially(STsdbReader* pReader) {
  SReaderStatus*   pStatus = &pReader->status;
  SSttBlockReader* pSttBlockReader = pStatus->fileIter.pSttBlockReader;
  STableUidList*   pUidList = &pStatus->uidList;
  int32_t          code = TSDB_CODE_SUCCESS;

  if (tSimpleHashGetSize(pStatus->pTableMap) == 0) {
    return TSDB_CODE_SUCCESS;
  }

  SSDataBlock* pResBlock = pReader->resBlockInfo.pResBlock;

  while (1) {
    if (pReader->code != TSDB_CODE_SUCCESS) {
      tsdbWarn("tsdb reader is stopped ASAP, code:%s, %s", strerror(pReader->code), pReader->idStr);
      return pReader->code;
    }

    // load the last data block of current table
    STableBlockScanInfo* pScanInfo = *(STableBlockScanInfo**)pStatus->pTableIter;
    if (pScanInfo == NULL) {
      tsdbError("table Iter is null, invalid pScanInfo, try next table %s", pReader->idStr);
      bool hasNexTable = moveToNextTable(pUidList, pStatus);
      if (!hasNexTable) {
        return TSDB_CODE_SUCCESS;
      }

      continue;
    }

    if (pReader->pIgnoreTables && taosHashGet(*pReader->pIgnoreTables, &pScanInfo->uid, sizeof(pScanInfo->uid))) {
      // reset the index in last block when handing a new file
      bool hasNexTable = moveToNextTable(pUidList, pStatus);
      if (!hasNexTable) {
        return TSDB_CODE_SUCCESS;
      }

      continue;
    }

    bool hasDataInSttFile = initSttBlockReader(pSttBlockReader, pScanInfo, pReader);
    if (!hasDataInSttFile) {
      bool hasNexTable = moveToNextTable(pUidList, pStatus);
      if (!hasNexTable) {
        return TSDB_CODE_SUCCESS;
      }

      continue;
    }

    // if only require the total rows, no need to load data from stt file if it is clean stt blocks
    if (pReader->info.execMode == READER_EXEC_ROWS && pScanInfo->cleanSttBlocks) {
      SDataBlockInfo* pInfo = &pResBlock->info;
      pInfo->rows = pScanInfo->numOfRowsInStt;
      pInfo->id.uid = pScanInfo->uid;
      pInfo->dataLoad = 1;
      pInfo->window = pScanInfo->sttWindow;
      setComposedBlockFlag(pReader, true);
      pScanInfo->sttKeyInfo.nextProcKey =
          ASCENDING_TRAVERSE(pReader->info.order) ? pScanInfo->sttWindow.ekey + 1 : pScanInfo->sttWindow.skey - 1;
      pScanInfo->sttKeyInfo.status = STT_FILE_NO_DATA;
      pScanInfo->lastProcKey =
          ASCENDING_TRAVERSE(pReader->info.order) ? pScanInfo->sttWindow.ekey : pScanInfo->sttWindow.skey;
      pSttBlockReader->mergeTree.pIter = NULL;

      tsdbDebug("%p uid:%" PRId64 " return clean stt block as one, brange:%" PRId64 "-%" PRId64 " rows:%" PRId64 " %s",
                pReader, pResBlock->info.id.uid, pResBlock->info.window.skey, pResBlock->info.window.ekey,
                pResBlock->info.rows, pReader->idStr);
      return TSDB_CODE_SUCCESS;
    }

    int64_t st = taosGetTimestampUs();
    while (1) {
      // no data in stt block and block, no need to proceed.
      if (!hasDataInSttBlock(pSttBlockReader)) {
        break;
      }

      code = buildComposedDataBlockImpl(pReader, pScanInfo, &pReader->status.fileBlockData, pSttBlockReader);
      if (code) {
        return code;
      }

      if (pResBlock->info.rows >= pReader->resBlockInfo.capacity) {
        break;
      }
    }

    double el = (taosGetTimestampUs() - st) / 1000.0;
    updateComposedBlockInfo(pReader, el, pScanInfo);

    if (pResBlock->info.rows > 0) {
      tsdbDebug("%p uid:%" PRIu64 ", composed data block created, brange:%" PRIu64 "-%" PRIu64 " rows:%" PRId64
                ", elapsed time:%.2f ms %s",
                pReader, pResBlock->info.id.uid, pResBlock->info.window.skey, pResBlock->info.window.ekey,
                pResBlock->info.rows, el, pReader->idStr);
      return TSDB_CODE_SUCCESS;
    }

    // current table is exhausted, let's try next table
    bool hasNexTable = moveToNextTable(pUidList, pStatus);
    if (!hasNexTable) {
      return TSDB_CODE_SUCCESS;
    }
  }
}

static bool notOverlapWithSttFiles(SFileDataBlockInfo* pBlockInfo, STableBlockScanInfo* pScanInfo, bool asc) {
  ASSERT(pScanInfo->sttKeyInfo.status != STT_FILE_READER_UNINIT);

  if(pScanInfo->sttKeyInfo.status == STT_FILE_NO_DATA) {
    return true;
  } else {
    int64_t keyInStt = pScanInfo->sttKeyInfo.nextProcKey;
    return (asc && pBlockInfo->record.lastKey < keyInStt) || (!asc && pBlockInfo->record.firstKey > keyInStt);
  }
}

static int32_t doBuildDataBlock(STsdbReader* pReader) {
  SReaderStatus*       pStatus = &pReader->status;
  SDataBlockIter*      pBlockIter = &pStatus->blockIter;
  STableBlockScanInfo* pScanInfo = NULL;
  SFileDataBlockInfo*  pBlockInfo = getCurrentBlockInfo(pBlockIter);
  SSttBlockReader*     pSttBlockReader = pReader->status.fileIter.pSttBlockReader;
  bool                 asc = ASCENDING_TRAVERSE(pReader->info.order);
  int32_t              code = TSDB_CODE_SUCCESS;

  if (pReader->pIgnoreTables && taosHashGet(*pReader->pIgnoreTables, &pBlockInfo->uid, sizeof(pBlockInfo->uid))) {
    setBlockAllDumped(&pStatus->fBlockDumpInfo, pBlockInfo->record.lastKey, pReader->info.order);
    return code;
  }

  if (pReader->code != TSDB_CODE_SUCCESS) {
    return pReader->code;
  }

  pScanInfo = getTableBlockScanInfo(pReader->status.pTableMap, pBlockInfo->uid, pReader->idStr);
  if (pScanInfo == NULL) {
    return terrno;
  }

  if (pScanInfo->sttKeyInfo.status == STT_FILE_READER_UNINIT) {
    initSttBlockReader(pSttBlockReader, pScanInfo, pReader);
  }

  TSDBKEY keyInBuf = getCurrentKeyInBuf(pScanInfo, pReader);
  if (fileBlockShouldLoad(pReader, pBlockInfo, pScanInfo, keyInBuf)) {
    code = doLoadFileBlockData(pReader, pBlockIter, &pStatus->fileBlockData, pScanInfo->uid);
    if (code != TSDB_CODE_SUCCESS) {
      return code;
    }

    // build composed data block
    code = buildComposedDataBlock(pReader);
  } else if (bufferDataInFileBlockGap(keyInBuf, pBlockInfo, pScanInfo, pReader->info.order)) {
    // data in memory that are earlier than current file block and stt blocks
    // rows in buffer should be less than the file block in asc, greater than file block in desc
    int64_t endKey = getBoarderKeyInFiles(pBlockInfo, pScanInfo, pReader->info.order);
    code = buildDataBlockFromBuf(pReader, pScanInfo, endKey);
  } else {
    if (notOverlapWithSttFiles(pBlockInfo, pScanInfo, asc)) {
      // whole block is required, return it directly
      SDataBlockInfo* pInfo = &pReader->resBlockInfo.pResBlock->info;
      pInfo->rows = pBlockInfo->record.numRow;
      pInfo->id.uid = pScanInfo->uid;
      pInfo->dataLoad = 0;
      pInfo->window = (STimeWindow){.skey = pBlockInfo->record.firstKey, .ekey = pBlockInfo->record.lastKey};
      setComposedBlockFlag(pReader, false);
      setBlockAllDumped(&pStatus->fBlockDumpInfo, pBlockInfo->record.lastKey, pReader->info.order);

      // update the last key for the corresponding table
      pScanInfo->lastProcKey = asc ? pInfo->window.ekey : pInfo->window.skey;
      tsdbDebug("%p uid:%" PRIu64
                " clean file block retrieved from file, global index:%d, "
                "table index:%d, rows:%d, brange:%" PRId64 "-%" PRId64 ", %s",
                pReader, pScanInfo->uid, pBlockIter->index, pBlockInfo->tbBlockIdx, pBlockInfo->record.numRow,
                pBlockInfo->record.firstKey, pBlockInfo->record.lastKey, pReader->idStr);
    } else {
      SBlockData* pBData = &pReader->status.fileBlockData;
      tBlockDataReset(pBData);

      SSDataBlock* pResBlock = pReader->resBlockInfo.pResBlock;

      tsdbDebug("load data in stt block firstly %s", pReader->idStr);
      int64_t st = taosGetTimestampUs();

      // let's load data from stt files
      initSttBlockReader(pSttBlockReader, pScanInfo, pReader);

      // no data in stt block, no need to proceed.
      while (hasDataInSttBlock(pSttBlockReader)) {
        ASSERT(pScanInfo->sttKeyInfo.status == STT_FILE_HAS_DATA);

        code = buildComposedDataBlockImpl(pReader, pScanInfo, &pReader->status.fileBlockData, pSttBlockReader);
        if (code != TSDB_CODE_SUCCESS) {
          return code;
        }

        if (pResBlock->info.rows >= pReader->resBlockInfo.capacity) {
          break;
        }

        // data in stt now overlaps with current active file data block, need to composed with file data block.
        int64_t lastKeyInStt = getCurrentKeyInSttBlock(pSttBlockReader);
        if ((lastKeyInStt >= pBlockInfo->record.firstKey && asc) ||
            (lastKeyInStt <= pBlockInfo->record.lastKey && (!asc))) {
          tsdbDebug("%p lastKeyInStt:%" PRId64 ", overlap with file block, brange:%" PRId64 "-%" PRId64 " %s", pReader,
                    lastKeyInStt, pBlockInfo->record.firstKey, pBlockInfo->record.lastKey, pReader->idStr);
          break;
        }
      }

      double el = (taosGetTimestampUs() - st) / 1000.0;
      updateComposedBlockInfo(pReader, el, pScanInfo);

      if (pResBlock->info.rows > 0) {
        tsdbDebug("%p uid:%" PRIu64 ", composed data block created, brange:%" PRIu64 "-%" PRIu64 " rows:%" PRId64
                  ", elapsed time:%.2f ms %s",
                  pReader, pResBlock->info.id.uid, pResBlock->info.window.skey, pResBlock->info.window.ekey,
                  pResBlock->info.rows, el, pReader->idStr);
      }
    }
  }

  return (pReader->code != TSDB_CODE_SUCCESS) ? pReader->code : code;
}

<<<<<<< HEAD
static int32_t buildBlockFromBufferSequentially(STsdbReader* pReader) {
=======
static int32_t doSumFileBlockRows(STsdbReader* pReader, SDataFReader* pFileReader) {
  int64_t    st = taosGetTimestampUs();
  LRUHandle* handle = NULL;
  int32_t    code = tsdbCacheGetBlockIdx(pFileReader->pTsdb->biCache, pFileReader, &handle);
  if (code != TSDB_CODE_SUCCESS || handle == NULL) {
    goto _end;
  }

#if 0
  int32_t numOfTables = tSimpleHashGetSize(pReader->status.pTableMap);

  SArray* aBlockIdx = (SArray*)taosLRUCacheValue(pFileReader->pTsdb->biCache, handle);
  size_t  num = taosArrayGetSize(aBlockIdx);
  if (num == 0) {
    tsdbBICacheRelease(pFileReader->pTsdb->biCache, handle);
    return TSDB_CODE_SUCCESS;
  }

  SBlockIdx* pBlockIdx = NULL;
  for (int32_t i = 0; i < num; ++i) {
    pBlockIdx = (SBlockIdx*)taosArrayGet(aBlockIdx, i);
    if (pBlockIdx->suid != pReader->info.suid) {
      continue;
    }

    STableBlockScanInfo** p = tSimpleHashGet(pReader->status.pTableMap, &pBlockIdx->uid, sizeof(pBlockIdx->uid));
    if (p == NULL) {
      continue;
    }

    STableBlockScanInfo* pScanInfo = *p;
    SDataBlk             block = {0};
    //    for (int32_t j = 0; j < pScanInfo->mapData.nItem; ++j) {
    //      tGetDataBlk(pScanInfo->mapData.pData + pScanInfo->mapData.aOffset[j], &block);
    //      pReader->rowsNum += block.nRow;
    //    }
  }
#endif

_end:
  tsdbBICacheRelease(pFileReader->pTsdb->biCache, handle);
  return code;
}

static int32_t doSumSttBlockRows(STsdbReader* pReader) {
  int32_t            code = TSDB_CODE_SUCCESS;
  SSttBlockReader*  pSttBlockReader = pReader->status.fileIter.pSttBlockReader;
  SSttBlockLoadInfo* pBlockLoadInfo = NULL;
#if 0
  for (int32_t i = 0; i < pReader->pFileReader->pSet->nSttF; ++i) {  // open all last file
    pBlockLoadInfo = &pSttBlockReader->pInfo[i];

    code = tsdbReadSttBlk(pReader->pFileReader, i, pBlockLoadInfo->aSttBlk);
    if (code) {
      return code;
    }

    size_t size = taosArrayGetSize(pBlockLoadInfo->aSttBlk);
    if (size >= 1) {
      SSttBlk* pStart = taosArrayGet(pBlockLoadInfo->aSttBlk, 0);
      SSttBlk* pEnd = taosArrayGet(pBlockLoadInfo->aSttBlk, size - 1);

      // all identical
      if (pStart->suid == pEnd->suid) {
        if (pStart->suid != pReader->info.suid) {
          // no qualified stt block existed
          taosArrayClear(pBlockLoadInfo->aSttBlk);
          continue;
        }
        for (int32_t j = 0; j < size; ++j) {
          SSttBlk* p = taosArrayGet(pBlockLoadInfo->aSttBlk, j);
          pReader->rowsNum += p->nRow;
        }
      } else {
        for (int32_t j = 0; j < size; ++j) {
          SSttBlk* p = taosArrayGet(pBlockLoadInfo->aSttBlk, j);
          uint64_t s = p->suid;
          if (s < pReader->info.suid) {
            continue;
          }

          if (s == pReader->info.suid) {
            pReader->rowsNum += p->nRow;
          } else if (s > pReader->info.suid) {
            break;
          }
        }
      }
    }
  }
#endif

  return code;
}

static int32_t readRowsCountFromFiles(STsdbReader* pReader) {
  int32_t code = TSDB_CODE_SUCCESS;

  while (1) {
    bool hasNext = false;
    code = filesetIteratorNext(&pReader->status.fileIter, pReader, &hasNext);
    if (code) {
      return code;
    }

    if (!hasNext) {  // no data files on disk
      break;
    }

    //    code = doSumFileBlockRows(pReader, pReader->pFileReader);
    if (code != TSDB_CODE_SUCCESS) {
      return code;
    }

    code = doSumSttBlockRows(pReader);
    if (code != TSDB_CODE_SUCCESS) {
      return code;
    }
  }

  pReader->status.loadFromFile = false;

  return code;
}

static int32_t readRowsCountFromMem(STsdbReader* pReader) {
  int32_t code = TSDB_CODE_SUCCESS;
  int64_t memNum = 0, imemNum = 0;
  if (pReader->pReadSnap->pMem != NULL) {
    tsdbMemTableCountRows(pReader->pReadSnap->pMem, pReader->status.pTableMap, &memNum);
  }

  if (pReader->pReadSnap->pIMem != NULL) {
    tsdbMemTableCountRows(pReader->pReadSnap->pIMem, pReader->status.pTableMap, &imemNum);
  }

  pReader->rowsNum += memNum + imemNum;

  return code;
}

static int32_t buildBlockFromBufferSequentially(STsdbReader* pReader, int64_t endKey) {
>>>>>>> c26d5fa6
  SReaderStatus* pStatus = &pReader->status;
  STableUidList* pUidList = &pStatus->uidList;

  tsdbDebug("seq load data blocks from cache, %s", pReader->idStr);

  while (1) {
    if (pReader->code != TSDB_CODE_SUCCESS) {
      tsdbWarn("tsdb reader is stopped ASAP, code:%s, %s", strerror(pReader->code), pReader->idStr);
      return pReader->code;
    }

    STableBlockScanInfo** pBlockScanInfo = pStatus->pTableIter;
    if (pReader->pIgnoreTables &&
        taosHashGet(*pReader->pIgnoreTables, &(*pBlockScanInfo)->uid, sizeof((*pBlockScanInfo)->uid))) {
      bool hasNexTable = moveToNextTable(pUidList, pStatus);
      if (!hasNexTable) {
        return TSDB_CODE_SUCCESS;
      }
      continue;
    }

    initMemDataIterator(*pBlockScanInfo, pReader);
    initDelSkylineIterator(*pBlockScanInfo, pReader->info.order, &pReader->cost);

    int32_t code = buildDataBlockFromBuf(pReader, *pBlockScanInfo, endKey);
    if (code != TSDB_CODE_SUCCESS) {
      return code;
    }

    if (pReader->resBlockInfo.pResBlock->info.rows > 0) {
      return TSDB_CODE_SUCCESS;
    }

    // current table is exhausted, let's try next table
    bool hasNexTable = moveToNextTable(pUidList, pStatus);
    if (!hasNexTable) {
      return TSDB_CODE_SUCCESS;
    }
  }
}

// set the correct start position in case of the first/last file block, according to the query time window
static void initBlockDumpInfo(STsdbReader* pReader, SDataBlockIter* pBlockIter) {
  int64_t             lastKey = ASCENDING_TRAVERSE(pReader->info.order) ? INT64_MIN : INT64_MAX;
  SFileDataBlockInfo* pBlockInfo = getCurrentBlockInfo(pBlockIter);
  SReaderStatus*      pStatus = &pReader->status;
  SFileBlockDumpInfo* pDumpInfo = &pStatus->fBlockDumpInfo;

  if (pBlockInfo) {
    STableBlockScanInfo* pScanInfo = tSimpleHashGet(pBlockIter->pTableMap, &pBlockInfo->uid, sizeof(pBlockInfo->uid));
    if (pScanInfo) {
      lastKey = pScanInfo->lastProcKey;
    }

    pDumpInfo->totalRows = pBlockInfo->record.numRow;
    pDumpInfo->rowIndex = ASCENDING_TRAVERSE(pReader->info.order) ? 0 : pBlockInfo->record.numRow - 1;
  } else {
    pDumpInfo->totalRows = 0;
    pDumpInfo->rowIndex = 0;
  }

  pDumpInfo->allDumped = false;
  pDumpInfo->lastKey = lastKey;
}

static int32_t initForFirstBlockInFile(STsdbReader* pReader, SDataBlockIter* pBlockIter) {
  SBlockNumber num = {0};
  SArray*      pTableList = taosArrayInit(40, POINTER_BYTES);

  int32_t code = moveToNextFile(pReader, &num, pTableList);
  if (code != TSDB_CODE_SUCCESS) {
    taosArrayDestroy(pTableList);
    return code;
  }

  // all data files are consumed, try data in buffer
  if (num.numOfBlocks + num.numOfSttFiles == 0) {
    pReader->status.loadFromFile = false;
    taosArrayDestroy(pTableList);
    return code;
  }

  // initialize the block iterator for a new fileset
  if (num.numOfBlocks > 0) {
    code = initBlockIterator(pReader, pBlockIter, num.numOfBlocks, pTableList);
  } else {  // no block data, only last block exists
    tBlockDataReset(&pReader->status.fileBlockData);
    resetDataBlockIterator(pBlockIter, pReader->info.order);
    resetTableListIndex(&pReader->status);
  }

  // set the correct start position according to the query time window
  initBlockDumpInfo(pReader, pBlockIter);
  taosArrayDestroy(pTableList);
  return code;
}

static bool fileBlockPartiallyRead(SFileBlockDumpInfo* pDumpInfo, bool asc) {
  return (!pDumpInfo->allDumped) &&
         ((pDumpInfo->rowIndex > 0 && asc) || (pDumpInfo->rowIndex < (pDumpInfo->totalRows - 1) && (!asc)));
}

typedef enum {
  TSDB_READ_RETURN = 0x1,
  TSDB_READ_CONTINUE = 0x2,
} ERetrieveType;

static ERetrieveType doReadDataFromSttFiles(STsdbReader* pReader) {
  int32_t         code = TSDB_CODE_SUCCESS;
  SSDataBlock*    pResBlock = pReader->resBlockInfo.pResBlock;
  SDataBlockIter* pBlockIter = &pReader->status.blockIter;

  tsdbDebug("seq load data blocks from stt files %s", pReader->idStr);

  while (1) {
    terrno = 0;

    code = doLoadSttBlockSequentially(pReader);
    if (code != TSDB_CODE_SUCCESS) {
      terrno = code;
      return TSDB_READ_RETURN;
    }

    if (pResBlock->info.rows > 0) {
      return TSDB_READ_RETURN;
    }

    // all data blocks are checked in this stt file, now let's try the next file set
    ASSERT(pReader->status.pTableIter == NULL);
    code = initForFirstBlockInFile(pReader, pBlockIter);

    // error happens or all the data files are completely checked
    if ((code != TSDB_CODE_SUCCESS) || (pReader->status.loadFromFile == false)) {
      terrno = code;
      return TSDB_READ_RETURN;
    }

    if (pBlockIter->numOfBlocks > 0) {  // there are data blocks existed.
      return TSDB_READ_CONTINUE;
    } else {  // all blocks in data file are checked, let's check the data in last files
      resetTableListIndex(&pReader->status);
    }
  }
}

static int32_t buildBlockFromFiles(STsdbReader* pReader) {
  int32_t code = TSDB_CODE_SUCCESS;
  bool    asc = ASCENDING_TRAVERSE(pReader->info.order);

  SDataBlockIter* pBlockIter = &pReader->status.blockIter;
  SSDataBlock*    pResBlock = pReader->resBlockInfo.pResBlock;

  if (pBlockIter->numOfBlocks == 0) {
    // let's try to extract data from stt files.
    ERetrieveType type = doReadDataFromSttFiles(pReader);
    if (type == TSDB_READ_RETURN) {
      return terrno;
    }

    code = doBuildDataBlock(pReader);
    if (code != TSDB_CODE_SUCCESS || pResBlock->info.rows > 0) {
      return code;
    }
  }

  while (1) {
    SFileBlockDumpInfo* pDumpInfo = &pReader->status.fBlockDumpInfo;

    if (fileBlockPartiallyRead(pDumpInfo, asc)) {  // file data block is partially loaded
      code = buildComposedDataBlock(pReader);
    } else {
      // current block are exhausted, try the next file block
      if (pDumpInfo->allDumped) {
        // try next data block in current file
        bool hasNext = blockIteratorNext(&pReader->status.blockIter, pReader->idStr);
        if (hasNext) {  // check for the next block in the block accessed order list
          initBlockDumpInfo(pReader, pBlockIter);
        } else {
          // all data blocks in files are checked, let's check the data in last files.
          // data blocks in current file are exhausted, let's try the next file now
          SBlockData* pBlockData = &pReader->status.fileBlockData;
          if (pBlockData->uid != 0) {
            tBlockDataClear(pBlockData);
          }

          tBlockDataReset(pBlockData);
          resetDataBlockIterator(pBlockIter, pReader->info.order);
          resetTableListIndex(&pReader->status);

          ERetrieveType type = doReadDataFromSttFiles(pReader);
          if (type == TSDB_READ_RETURN) {
            return terrno;
          }
        }
      }

      code = doBuildDataBlock(pReader);
    }

    if (code != TSDB_CODE_SUCCESS || pResBlock->info.rows > 0) {
      return code;
    }
  }
}

static STsdb* getTsdbByRetentions(SVnode* pVnode, SQueryTableDataCond* pCond, SRetention* retentions, const char* idStr,
                                  int8_t* pLevel) {
  if (VND_IS_RSMA(pVnode) && !pCond->skipRollup) {
    int8_t  level = 0;
    int8_t  precision = pVnode->config.tsdbCfg.precision;
    int64_t now = taosGetTimestamp(precision);
    int64_t offset = tsQueryRsmaTolerance * ((precision == TSDB_TIME_PRECISION_MILLI)   ? 1L
                                             : (precision == TSDB_TIME_PRECISION_MICRO) ? 1000L
                                                                                        : 1000000L);

    for (int8_t i = 0; i < TSDB_RETENTION_MAX; ++i) {
      SRetention* pRetention = retentions + level;
      if (pRetention->keep <= 0) {
        if (level > 0) {
          --level;
        }
        break;
      }
      if ((now - pRetention->keep) <= (pCond->twindows.skey + offset)) {
        break;
      }
      ++level;
    }

    const char* str = (idStr != NULL) ? idStr : "";

    if (level == TSDB_RETENTION_L0) {
      *pLevel = TSDB_RETENTION_L0;
      tsdbDebug("vgId:%d, rsma level %d is selected to query %s", TD_VID(pVnode), TSDB_RETENTION_L0, str);
      return VND_RSMA0(pVnode);
    } else if (level == TSDB_RETENTION_L1) {
      *pLevel = TSDB_RETENTION_L1;
      tsdbDebug("vgId:%d, rsma level %d is selected to query %s", TD_VID(pVnode), TSDB_RETENTION_L1, str);
      return VND_RSMA1(pVnode);
    } else {
      *pLevel = TSDB_RETENTION_L2;
      tsdbDebug("vgId:%d, rsma level %d is selected to query %s", TD_VID(pVnode), TSDB_RETENTION_L2, str);
      return VND_RSMA2(pVnode);
    }
  }

  return VND_TSDB(pVnode);
}

SVersionRange getQueryVerRange(SVnode* pVnode, SQueryTableDataCond* pCond, int8_t level) {
  int64_t startVer = (pCond->startVersion == -1) ? 0 : pCond->startVersion;

  int64_t endVer = 0;
  if (pCond->endVersion == -1) {
    // user not specified end version, set current maximum version of vnode as the endVersion
    endVer = pVnode->state.applied;
  } else {
    endVer = (pCond->endVersion > pVnode->state.applied) ? pVnode->state.applied : pCond->endVersion;
  }

  return (SVersionRange){.minVer = startVer, .maxVer = endVer};
}

bool hasBeenDropped(const SArray* pDelList, int32_t* index, int64_t key, int64_t ver, int32_t order,
                    SVersionRange* pVerRange) {
  if (pDelList == NULL || (taosArrayGetSize(pDelList) == 0)) {
    return false;
  }

  size_t  num = taosArrayGetSize(pDelList);
  bool    asc = ASCENDING_TRAVERSE(order);
  int32_t step = asc ? 1 : -1;

  if (asc) {
    if (*index >= num - 1) {
      TSDBKEY* last = taosArrayGetLast(pDelList);
      ASSERT(key >= last->ts);

      if (key > last->ts) {
        return false;
      } else if (key == last->ts) {
        TSDBKEY* prev = taosArrayGet(pDelList, num - 2);
        return (prev->version >= ver && prev->version <= pVerRange->maxVer && prev->version >= pVerRange->minVer);
      }
    } else {
      TSDBKEY* pCurrent = taosArrayGet(pDelList, *index);
      TSDBKEY* pNext = taosArrayGet(pDelList, (*index) + 1);

      if (key < pCurrent->ts) {
        return false;
      }

      if (pCurrent->ts <= key && pNext->ts >= key && pCurrent->version >= ver &&
          pVerRange->maxVer >= pCurrent->version) {
        return true;
      }

      while (pNext->ts <= key && (*index) < num - 1) {
        (*index) += 1;

        if ((*index) < num - 1) {
          pCurrent = taosArrayGet(pDelList, *index);
          pNext = taosArrayGet(pDelList, (*index) + 1);

          // it is not a consecutive deletion range, ignore it
          if (pCurrent->version == 0 && pNext->version > 0) {
            continue;
          }

          if (pCurrent->ts <= key && pNext->ts >= key && pCurrent->version >= ver &&
              pVerRange->maxVer >= pCurrent->version) {
            return true;
          }
        }
      }

      return false;
    }
  } else {
    if (*index <= 0) {
      TSDBKEY* pFirst = taosArrayGet(pDelList, 0);

      if (key < pFirst->ts) {
        return false;
      } else if (key == pFirst->ts) {
        return pFirst->version >= ver;
      } else {
        ASSERT(0);
      }
    } else {
      TSDBKEY* pCurrent = taosArrayGet(pDelList, *index);
      TSDBKEY* pPrev = taosArrayGet(pDelList, (*index) - 1);

      if (key > pCurrent->ts) {
        return false;
      }

      if (pPrev->ts <= key && pCurrent->ts >= key && pPrev->version >= ver) {
        return true;
      }

      while (pPrev->ts >= key && (*index) > 1) {
        (*index) += step;

        if ((*index) >= 1) {
          pCurrent = taosArrayGet(pDelList, *index);
          pPrev = taosArrayGet(pDelList, (*index) - 1);

          // it is not a consecutive deletion range, ignore it
          if (pCurrent->version > 0 && pPrev->version == 0) {
            continue;
          }

          if (pPrev->ts <= key && pCurrent->ts >= key && pPrev->version >= ver) {
            return true;
          }
        }
      }

      return false;
    }
  }

  return false;
}

TSDBROW* getValidMemRow(SIterInfo* pIter, const SArray* pDelList, STsdbReader* pReader) {
  if (!pIter->hasVal) {
    return NULL;
  }

  TSDBROW* pRow = tsdbTbDataIterGet(pIter->iter);
  TSDBKEY  key = TSDBROW_KEY(pRow);

  if (outOfTimeWindow(key.ts, &pReader->info.window)) {
    pIter->hasVal = false;
    return NULL;
  }

  // it is a valid data version
  if ((key.version <= pReader->info.verRange.maxVer && key.version >= pReader->info.verRange.minVer) &&
      (!hasBeenDropped(pDelList, &pIter->index, key.ts, key.version, pReader->info.order, &pReader->info.verRange))) {
    return pRow;
  }

  while (1) {
    pIter->hasVal = tsdbTbDataIterNext(pIter->iter);
    if (!pIter->hasVal) {
      return NULL;
    }

    pRow = tsdbTbDataIterGet(pIter->iter);

    key = TSDBROW_KEY(pRow);
    if (outOfTimeWindow(key.ts, &pReader->info.window)) {
      pIter->hasVal = false;
      return NULL;
    }

    if (key.version <= pReader->info.verRange.maxVer && key.version >= pReader->info.verRange.minVer &&
        (!hasBeenDropped(pDelList, &pIter->index, key.ts, key.version, pReader->info.order, &pReader->info.verRange))) {
      return pRow;
    }
  }
}

int32_t doMergeRowsInBuf(SIterInfo* pIter, uint64_t uid, int64_t ts, SArray* pDelList, STsdbReader* pReader) {
  SRowMerger* pMerger = &pReader->status.merger;

  while (1) {
    pIter->hasVal = tsdbTbDataIterNext(pIter->iter);
    if (!pIter->hasVal) {
      break;
    }

    // data exists but not valid
    TSDBROW* pRow = getValidMemRow(pIter, pDelList, pReader);
    if (pRow == NULL) {
      break;
    }

    // ts is not identical, quit
    TSDBKEY k = TSDBROW_KEY(pRow);
    if (k.ts != ts) {
      break;
    }

    STSchema* pTSchema = NULL;
    if (pRow->type == TSDBROW_ROW_FMT) {
      pTSchema = doGetSchemaForTSRow(TSDBROW_SVERSION(pRow), pReader, uid);
      if (pTSchema == NULL) {
        return terrno;
      }
    }

    tsdbRowMergerAdd(pMerger, pRow, pTSchema);
  }

  return TSDB_CODE_SUCCESS;
}

static int32_t doMergeRowsInFileBlockImpl(SBlockData* pBlockData, int32_t rowIndex, int64_t key, SRowMerger* pMerger,
                                          SVersionRange* pVerRange, int32_t step) {
  while (rowIndex < pBlockData->nRow && rowIndex >= 0 && pBlockData->aTSKEY[rowIndex] == key) {
    if (pBlockData->aVersion[rowIndex] > pVerRange->maxVer || pBlockData->aVersion[rowIndex] < pVerRange->minVer) {
      rowIndex += step;
      continue;
    }

    TSDBROW fRow = tsdbRowFromBlockData(pBlockData, rowIndex);
    tsdbRowMergerAdd(pMerger, &fRow, NULL);
    rowIndex += step;
  }

  return rowIndex;
}

typedef enum {
  CHECK_FILEBLOCK_CONT = 0x1,
  CHECK_FILEBLOCK_QUIT = 0x2,
} CHECK_FILEBLOCK_STATE;

static int32_t checkForNeighborFileBlock(STsdbReader* pReader, STableBlockScanInfo* pScanInfo,
                                         SFileDataBlockInfo* pFBlock, SRowMerger* pMerger, int64_t key,
                                         CHECK_FILEBLOCK_STATE* state) {
  SFileBlockDumpInfo* pDumpInfo = &pReader->status.fBlockDumpInfo;
  SBlockData*         pBlockData = &pReader->status.fileBlockData;
  bool                asc = ASCENDING_TRAVERSE(pReader->info.order);

  *state = CHECK_FILEBLOCK_QUIT;
  int32_t step = ASCENDING_TRAVERSE(pReader->info.order) ? 1 : -1;

  bool    loadNeighbor = true;
  int32_t code = loadNeighborIfOverlap(pFBlock, pScanInfo, pReader, &loadNeighbor);

  if (loadNeighbor && (code == TSDB_CODE_SUCCESS)) {
    pDumpInfo->rowIndex =
        doMergeRowsInFileBlockImpl(pBlockData, pDumpInfo->rowIndex, key, pMerger, &pReader->info.verRange, step);
    if ((pDumpInfo->rowIndex >= pDumpInfo->totalRows && asc) || (pDumpInfo->rowIndex < 0 && !asc)) {
      *state = CHECK_FILEBLOCK_CONT;
    }
  }

  return code;
}

int32_t doMergeRowsInFileBlocks(SBlockData* pBlockData, STableBlockScanInfo* pScanInfo, STsdbReader* pReader) {
  SFileBlockDumpInfo* pDumpInfo = &pReader->status.fBlockDumpInfo;

  SRowMerger* pMerger = &pReader->status.merger;
  bool        asc = ASCENDING_TRAVERSE(pReader->info.order);
  int64_t     key = pBlockData->aTSKEY[pDumpInfo->rowIndex];
  int32_t     step = asc ? 1 : -1;

  pDumpInfo->rowIndex += step;
  if ((pDumpInfo->rowIndex <= pBlockData->nRow - 1 && asc) || (pDumpInfo->rowIndex >= 0 && !asc)) {
    pDumpInfo->rowIndex =
        doMergeRowsInFileBlockImpl(pBlockData, pDumpInfo->rowIndex, key, pMerger, &pReader->info.verRange, step);
  }

  // all rows are consumed, let's try next file block
  if ((pDumpInfo->rowIndex >= pBlockData->nRow && asc) || (pDumpInfo->rowIndex < 0 && !asc)) {
    while (1) {
      CHECK_FILEBLOCK_STATE st;

      SFileDataBlockInfo* pFileBlockInfo = getCurrentBlockInfo(&pReader->status.blockIter);
      if (pFileBlockInfo == NULL) {
        st = CHECK_FILEBLOCK_QUIT;
        break;
      }

      checkForNeighborFileBlock(pReader, pScanInfo, pFileBlockInfo, pMerger, key, &st);
      if (st == CHECK_FILEBLOCK_QUIT) {
        break;
      }
    }
  }

  return TSDB_CODE_SUCCESS;
}

int32_t doMergeRowsInSttBlock(SSttBlockReader* pSttBlockReader, STableBlockScanInfo* pScanInfo, int64_t ts,
                              SRowMerger* pMerger, SVersionRange* pVerRange, const char* idStr) {
  while (nextRowFromSttBlocks(pSttBlockReader, pScanInfo, pVerRange)) {
    int64_t next1 = getCurrentKeyInSttBlock(pSttBlockReader);
    if (next1 == ts) {
      TSDBROW* pRow1 = tMergeTreeGetRow(&pSttBlockReader->mergeTree);
      tsdbRowMergerAdd(pMerger, pRow1, NULL);
    } else {
      tsdbTrace("uid:%" PRIu64 " last del index:%d, del range:%d, lastKeyInStt:%" PRId64 ", %s", pScanInfo->uid,
                pScanInfo->sttBlockDelIndex, (int32_t)taosArrayGetSize(pScanInfo->delSkyline),
                pScanInfo->sttKeyInfo.nextProcKey, idStr);
      break;
    }
  }

  return TSDB_CODE_SUCCESS;
}

int32_t doMergeMemTableMultiRows(TSDBROW* pRow, uint64_t uid, SIterInfo* pIter, SArray* pDelList, TSDBROW* pResRow,
                                 STsdbReader* pReader, bool* freeTSRow) {
  TSDBROW* pNextRow = NULL;
  TSDBROW  current = *pRow;

  {  // if the timestamp of the next valid row has a different ts, return current row directly
    pIter->hasVal = tsdbTbDataIterNext(pIter->iter);

    if (!pIter->hasVal) {
      *pResRow = *pRow;
      *freeTSRow = false;
      return TSDB_CODE_SUCCESS;
    } else {  // has next point in mem/imem
      pNextRow = getValidMemRow(pIter, pDelList, pReader);
      if (pNextRow == NULL) {
        *pResRow = current;
        *freeTSRow = false;
        return TSDB_CODE_SUCCESS;
      }

      if (TSDBROW_TS(&current) != TSDBROW_TS(pNextRow)) {
        *pResRow = current;
        *freeTSRow = false;
        return TSDB_CODE_SUCCESS;
      }
    }
  }

  terrno = 0;
  int32_t code = 0;

  // start to merge duplicated rows
  STSchema* pTSchema = NULL;
  if (current.type == TSDBROW_ROW_FMT) {  // get the correct schema for row-wise data in memory
    pTSchema = doGetSchemaForTSRow(TSDBROW_SVERSION(&current), pReader, uid);
    if (pTSchema == NULL) {
      return terrno;
    }
  }

  code = tsdbRowMergerAdd(&pReader->status.merger, &current, pTSchema);
  if (code != TSDB_CODE_SUCCESS) {
    return code;
  }

  STSchema* pTSchema1 = NULL;
  if (pNextRow->type == TSDBROW_ROW_FMT) {  // get the correct schema for row-wise data in memory
    pTSchema1 = doGetSchemaForTSRow(TSDBROW_SVERSION(pNextRow), pReader, uid);
    if (pTSchema1 == NULL) {
      return terrno;
    }
  }

  code = tsdbRowMergerAdd(&pReader->status.merger, pNextRow, pTSchema1);
  if (code != TSDB_CODE_SUCCESS) {
    return code;
  }

  code = doMergeRowsInBuf(pIter, uid, TSDBROW_TS(&current), pDelList, pReader);
  if (code != TSDB_CODE_SUCCESS) {
    return code;
  }

  code = tsdbRowMergerGetRow(&pReader->status.merger, &pResRow->pTSRow);
  if (code != TSDB_CODE_SUCCESS) {
    return code;
  }

  pResRow->type = TSDBROW_ROW_FMT;
  tsdbRowMergerClear(&pReader->status.merger);
  *freeTSRow = true;

  return TSDB_CODE_SUCCESS;
}

int32_t doMergeMemIMemRows(TSDBROW* pRow, TSDBROW* piRow, STableBlockScanInfo* pBlockScanInfo, STsdbReader* pReader,
                           SRow** pTSRow) {
  SRowMerger* pMerger = &pReader->status.merger;

  TSDBKEY k = TSDBROW_KEY(pRow);
  TSDBKEY ik = TSDBROW_KEY(piRow);

  STSchema* pSchema = NULL;
  if (pRow->type == TSDBROW_ROW_FMT) {
    pSchema = doGetSchemaForTSRow(TSDBROW_SVERSION(pRow), pReader, pBlockScanInfo->uid);
    if (pSchema == NULL) {
      return terrno;
    }
  }

  STSchema* piSchema = NULL;
  if (piRow->type == TSDBROW_ROW_FMT) {
    piSchema = doGetSchemaForTSRow(TSDBROW_SVERSION(piRow), pReader, pBlockScanInfo->uid);
    if (piSchema == NULL) {
      return terrno;
    }
  }

  if (ASCENDING_TRAVERSE(pReader->info.order)) {  // ascending order imem --> mem
    int32_t code = tsdbRowMergerAdd(&pReader->status.merger, piRow, piSchema);
    if (code != TSDB_CODE_SUCCESS) {
      return code;
    }

    code = doMergeRowsInBuf(&pBlockScanInfo->iiter, pBlockScanInfo->uid, ik.ts, pBlockScanInfo->delSkyline, pReader);
    if (code != TSDB_CODE_SUCCESS) {
      return code;
    }

    tsdbRowMergerAdd(&pReader->status.merger, pRow, pSchema);
    code = doMergeRowsInBuf(&pBlockScanInfo->iter, pBlockScanInfo->uid, k.ts, pBlockScanInfo->delSkyline, pReader);
    if (code != TSDB_CODE_SUCCESS) {
      return code;
    }

  } else {
    int32_t code = tsdbRowMergerAdd(&pReader->status.merger, pRow, pSchema);
    if (code != TSDB_CODE_SUCCESS || pMerger->pTSchema == NULL) {
      return code;
    }

    code = doMergeRowsInBuf(&pBlockScanInfo->iter, pBlockScanInfo->uid, k.ts, pBlockScanInfo->delSkyline, pReader);
    if (code != TSDB_CODE_SUCCESS) {
      return code;
    }

    tsdbRowMergerAdd(&pReader->status.merger, piRow, piSchema);
    code = doMergeRowsInBuf(&pBlockScanInfo->iiter, pBlockScanInfo->uid, ik.ts, pBlockScanInfo->delSkyline, pReader);
    if (code != TSDB_CODE_SUCCESS) {
      return code;
    }
  }

  int32_t code = tsdbRowMergerGetRow(pMerger, pTSRow);
  tsdbRowMergerClear(pMerger);
  return code;
}

static int32_t tsdbGetNextRowInMem(STableBlockScanInfo* pBlockScanInfo, STsdbReader* pReader, TSDBROW* pResRow,
                                   int64_t endKey, bool* freeTSRow) {
  TSDBROW* pRow = getValidMemRow(&pBlockScanInfo->iter, pBlockScanInfo->delSkyline, pReader);
  TSDBROW* piRow = getValidMemRow(&pBlockScanInfo->iiter, pBlockScanInfo->delSkyline, pReader);
  SArray*  pDelList = pBlockScanInfo->delSkyline;
  uint64_t uid = pBlockScanInfo->uid;

  // todo refactor
  bool asc = ASCENDING_TRAVERSE(pReader->info.order);
  if (pBlockScanInfo->iter.hasVal) {
    TSDBKEY k = TSDBROW_KEY(pRow);
    if ((k.ts >= endKey && asc) || (k.ts <= endKey && !asc)) {
      pRow = NULL;
    }
  }

  if (pBlockScanInfo->iiter.hasVal) {
    TSDBKEY k = TSDBROW_KEY(piRow);
    if ((k.ts >= endKey && asc) || (k.ts <= endKey && !asc)) {
      piRow = NULL;
    }
  }

  if (pBlockScanInfo->iter.hasVal && pBlockScanInfo->iiter.hasVal && pRow != NULL && piRow != NULL) {
    TSDBKEY k = TSDBROW_KEY(pRow);
    TSDBKEY ik = TSDBROW_KEY(piRow);

    int32_t code = TSDB_CODE_SUCCESS;
    if (ik.ts != k.ts) {
      if (((ik.ts < k.ts) && asc) || ((ik.ts > k.ts) && (!asc))) {  // ik.ts < k.ts
        code = doMergeMemTableMultiRows(piRow, uid, &pBlockScanInfo->iiter, pDelList, pResRow, pReader, freeTSRow);
      } else if (((k.ts < ik.ts) && asc) || ((k.ts > ik.ts) && (!asc))) {
        code = doMergeMemTableMultiRows(pRow, uid, &pBlockScanInfo->iter, pDelList, pResRow, pReader, freeTSRow);
      }
    } else {  // ik.ts == k.ts
      *freeTSRow = true;
      pResRow->type = TSDBROW_ROW_FMT;
      code = doMergeMemIMemRows(pRow, piRow, pBlockScanInfo, pReader, &pResRow->pTSRow);
      if (code != TSDB_CODE_SUCCESS) {
        return code;
      }
    }

    return code;
  }

  if (pBlockScanInfo->iter.hasVal && pRow != NULL) {
    return doMergeMemTableMultiRows(pRow, pBlockScanInfo->uid, &pBlockScanInfo->iter, pDelList, pResRow, pReader,
                                    freeTSRow);
  }

  if (pBlockScanInfo->iiter.hasVal && piRow != NULL) {
    return doMergeMemTableMultiRows(piRow, uid, &pBlockScanInfo->iiter, pDelList, pResRow, pReader, freeTSRow);
  }

  return TSDB_CODE_SUCCESS;
}

int32_t doAppendRowFromTSRow(SSDataBlock* pBlock, STsdbReader* pReader, SRow* pTSRow, STableBlockScanInfo* pScanInfo) {
  int32_t outputRowIndex = pBlock->info.rows;
  int64_t uid = pScanInfo->uid;
  int32_t code = TSDB_CODE_SUCCESS;

  SBlockLoadSuppInfo* pSupInfo = &pReader->suppInfo;
  STSchema*           pSchema = doGetSchemaForTSRow(pTSRow->sver, pReader, uid);
  if (pSchema == NULL) {
    return terrno;
  }

  SColVal colVal = {0};
  int32_t i = 0, j = 0;

  if (pSupInfo->colId[i] == PRIMARYKEY_TIMESTAMP_COL_ID) {
    SColumnInfoData* pColData = taosArrayGet(pBlock->pDataBlock, pSupInfo->slotId[i]);
    ((int64_t*)pColData->pData)[outputRowIndex] = pTSRow->ts;
    i += 1;
  }

  while (i < pSupInfo->numOfCols && j < pSchema->numOfCols) {
    col_id_t colId = pSupInfo->colId[i];

    if (colId == pSchema->columns[j].colId) {
      SColumnInfoData* pColInfoData = taosArrayGet(pBlock->pDataBlock, pSupInfo->slotId[i]);

      tRowGet(pTSRow, pSchema, j, &colVal);
      code = doCopyColVal(pColInfoData, outputRowIndex, i, &colVal, pSupInfo);
      if (code) {
        return code;
      }
      i += 1;
      j += 1;
    } else if (colId < pSchema->columns[j].colId) {
      SColumnInfoData* pColInfoData = taosArrayGet(pBlock->pDataBlock, pSupInfo->slotId[i]);

      colDataSetNULL(pColInfoData, outputRowIndex);
      i += 1;
    } else if (colId > pSchema->columns[j].colId) {
      j += 1;
    }
  }

  // set null value since current column does not exist in the "pSchema"
  while (i < pSupInfo->numOfCols) {
    SColumnInfoData* pColInfoData = taosArrayGet(pBlock->pDataBlock, pSupInfo->slotId[i]);
    colDataSetNULL(pColInfoData, outputRowIndex);
    i += 1;
  }

  pBlock->info.dataLoad = 1;
  pBlock->info.rows += 1;
  pScanInfo->lastProcKey = pTSRow->ts;
  return TSDB_CODE_SUCCESS;
}

int32_t doAppendRowFromFileBlock(SSDataBlock* pResBlock, STsdbReader* pReader, SBlockData* pBlockData,
                                 int32_t rowIndex) {
  int32_t i = 0, j = 0;
  int32_t outputRowIndex = pResBlock->info.rows;
  int32_t code = TSDB_CODE_SUCCESS;

  SBlockLoadSuppInfo* pSupInfo = &pReader->suppInfo;
  ((int64_t*)pReader->status.pPrimaryTsCol->pData)[outputRowIndex] = pBlockData->aTSKEY[rowIndex];
  i += 1;

  SColVal cv = {0};
  int32_t numOfInputCols = pBlockData->nColData;
  int32_t numOfOutputCols = pSupInfo->numOfCols;

  while (i < numOfOutputCols && j < numOfInputCols) {
    SColData* pData = tBlockDataGetColDataByIdx(pBlockData, j);
    if (pData->cid < pSupInfo->colId[i]) {
      j += 1;
      continue;
    }

    SColumnInfoData* pCol = TARRAY_GET_ELEM(pResBlock->pDataBlock, pSupInfo->slotId[i]);
    if (pData->cid == pSupInfo->colId[i]) {
      tColDataGetValue(pData, rowIndex, &cv);
      code = doCopyColVal(pCol, outputRowIndex, i, &cv, pSupInfo);
      if (code) {
        return code;
      }
      j += 1;
    } else if (pData->cid > pCol->info.colId) {
      // the specified column does not exist in file block, fill with null data
      colDataSetNULL(pCol, outputRowIndex);
    }

    i += 1;
  }

  while (i < numOfOutputCols) {
    SColumnInfoData* pCol = taosArrayGet(pResBlock->pDataBlock, pSupInfo->slotId[i]);
    colDataSetNULL(pCol, outputRowIndex);
    i += 1;
  }

  pResBlock->info.dataLoad = 1;
  pResBlock->info.rows += 1;
  return TSDB_CODE_SUCCESS;
}

int32_t buildDataBlockFromBufImpl(STableBlockScanInfo* pBlockScanInfo, int64_t endKey, int32_t capacity,
                                  STsdbReader* pReader) {
  SSDataBlock* pBlock = pReader->resBlockInfo.pResBlock;
  int32_t      code = TSDB_CODE_SUCCESS;

  do {
    TSDBROW row = {.type = -1};
    bool    freeTSRow = false;
    tsdbGetNextRowInMem(pBlockScanInfo, pReader, &row, endKey, &freeTSRow);
    if (row.type == -1) {
      break;
    }

    if (row.type == TSDBROW_ROW_FMT) {
      int64_t ts = row.pTSRow->ts;;
      code = doAppendRowFromTSRow(pBlock, pReader, row.pTSRow, pBlockScanInfo);

      if (freeTSRow) {
        taosMemoryFree(row.pTSRow);
      }

      if (code) {
        return code;
      }

      pBlockScanInfo->lastProcKey = ts;
    } else {
      code = doAppendRowFromFileBlock(pBlock, pReader, row.pBlockData, row.iRow);
      if (code) {
        break;
      }
      pBlockScanInfo->lastProcKey = row.pBlockData->aTSKEY[row.iRow];
    }


    // no data in buffer, return immediately
    if (!(pBlockScanInfo->iter.hasVal || pBlockScanInfo->iiter.hasVal)) {
      break;
    }

    if (pBlock->info.rows >= capacity) {
      break;
    }
  } while (1);

  return code;
}

// TODO refactor: with createDataBlockScanInfo
int32_t tsdbSetTableList2(STsdbReader* pReader, const void* pTableList, int32_t num) {
  int32_t size = tSimpleHashGetSize(pReader->status.pTableMap);

  STableBlockScanInfo** p = NULL;
  int32_t               iter = 0;

  while ((p = tSimpleHashIterate(pReader->status.pTableMap, p, &iter)) != NULL) {
    clearBlockScanInfo(*p);
  }

  if (size < num) {
    int32_t code = ensureBlockScanInfoBuf(&pReader->blockInfoBuf, num);
    if (code) {
      return code;
    }

    char* p1 = taosMemoryRealloc(pReader->status.uidList.tableUidList, sizeof(uint64_t) * num);
    if (p1 == NULL) {
      return TSDB_CODE_OUT_OF_MEMORY;
    }

    pReader->status.uidList.tableUidList = (uint64_t*)p1;
  }

  tSimpleHashClear(pReader->status.pTableMap);
  STableUidList* pUidList = &pReader->status.uidList;
  pUidList->currentIndex = 0;

  STableKeyInfo* pList = (STableKeyInfo*)pTableList;
  for (int32_t i = 0; i < num; ++i) {
    STableBlockScanInfo* pInfo = getPosInBlockInfoBuf(&pReader->blockInfoBuf, i);
    pInfo->uid = pList[i].uid;
    pUidList->tableUidList[i] = pList[i].uid;

    // todo extract method
    if (ASCENDING_TRAVERSE(pReader->info.order)) {
      int64_t skey = pReader->info.window.skey;
      pInfo->lastProcKey = (skey > INT64_MIN) ? (skey - 1) : skey;
      pInfo->sttKeyInfo.nextProcKey = skey;
    } else {
      int64_t ekey = pReader->info.window.ekey;
      pInfo->lastProcKey = (ekey < INT64_MAX) ? (ekey + 1) : ekey;
      pInfo->sttKeyInfo.nextProcKey = ekey;
    }

    pInfo->sttKeyInfo.status = STT_FILE_READER_UNINIT;
    tSimpleHashPut(pReader->status.pTableMap, &pInfo->uid, sizeof(uint64_t), &pInfo, POINTER_BYTES);
  }

  return TDB_CODE_SUCCESS;
}

void* tsdbGetIdx2(SMeta* pMeta) {
  if (pMeta == NULL) {
    return NULL;
  }
  return metaGetIdx(pMeta);
}

void* tsdbGetIvtIdx2(SMeta* pMeta) {
  if (pMeta == NULL) {
    return NULL;
  }
  return metaGetIvtIdx(pMeta);
}

uint64_t tsdbGetReaderMaxVersion2(STsdbReader* pReader) { return pReader->info.verRange.maxVer; }

static int32_t doOpenReaderImpl(STsdbReader* pReader) {
  SReaderStatus*  pStatus = &pReader->status;
  SDataBlockIter* pBlockIter = &pStatus->blockIter;

  if (pReader->bFilesetDelimited) {
    getMemTableTimeRange(pReader, &pReader->status.memTableMaxKey, &pReader->status.memTableMinKey);
    pReader->status.bProcMemFirstFileset = true;
  }
  
  initFilesetIterator(&pStatus->fileIter, pReader->pReadSnap->pfSetArray, pReader);
  resetDataBlockIterator(&pStatus->blockIter, pReader->info.order);

  int32_t code = TSDB_CODE_SUCCESS;
  if (pStatus->fileIter.numOfFiles == 0) {
    pStatus->loadFromFile = false;
//  } else if (READER_EXEC_DATA == pReader->info.readMode) {
    // DO NOTHING
  } else {
    code = initForFirstBlockInFile(pReader, pBlockIter);
  }

  if (!pStatus->loadFromFile) {
    resetTableListIndex(pStatus);
  }

  return code;
}

static void freeSchemaFunc(void* param) {
  void** p = (void**)param;
  taosMemoryFreeClear(*p);
}

static void clearSharedPtr(STsdbReader* p) {
  p->status.pTableMap = NULL;
  p->status.uidList.tableUidList = NULL;
  p->info.pSchema = NULL;
  p->pReadSnap = NULL;
  p->pSchemaMap = NULL;
}

static void setSharedPtr(STsdbReader* pDst, const STsdbReader* pSrc) {
  pDst->status.pTableMap = pSrc->status.pTableMap;
  pDst->status.uidList = pSrc->status.uidList;
  pDst->info.pSchema = pSrc->info.pSchema;
  pDst->pSchemaMap = pSrc->pSchemaMap;
  pDst->pReadSnap = pSrc->pReadSnap;
  pDst->pReadSnap->pfSetArray = pSrc->pReadSnap->pfSetArray;

  if (pDst->info.pSchema) {
    tsdbRowMergerInit(&pDst->status.merger, pDst->info.pSchema);
  }
}

// ====================================== EXPOSED APIs ======================================
int32_t tsdbReaderOpen2(void* pVnode, SQueryTableDataCond* pCond, void* pTableList, int32_t numOfTables,
                        SSDataBlock* pResBlock, void** ppReader, const char* idstr, SHashObj** pIgnoreTables) {
  STimeWindow window = pCond->twindows;
  SVnodeCfg*  pConf = &(((SVnode*)pVnode)->config);

  int32_t capacity = pConf->tsdbCfg.maxRows;
  if (pResBlock != NULL) {
    blockDataEnsureCapacity(pResBlock, capacity);
  }

  int32_t code = tsdbReaderCreate(pVnode, pCond, ppReader, capacity, pResBlock, idstr);
  if (code != TSDB_CODE_SUCCESS) {
    goto _err;
  }

  // check for query time window
  STsdbReader* pReader = *ppReader;
  if (isEmptyQueryTimeWindow(&pReader->info.window) && pCond->type == TIMEWINDOW_RANGE_CONTAINED) {
    tsdbDebug("%p query window not overlaps with the data set, no result returned, %s", pReader, pReader->idStr);
    return TSDB_CODE_SUCCESS;
  }

  if (pCond->type == TIMEWINDOW_RANGE_EXTERNAL) {
    // update the SQueryTableDataCond to create inner reader
    int32_t order = pCond->order;
    if (order == TSDB_ORDER_ASC) {
      pCond->twindows.ekey = window.skey - 1;
      pCond->twindows.skey = INT64_MIN;
      pCond->order = TSDB_ORDER_DESC;
    } else {
      pCond->twindows.skey = window.ekey + 1;
      pCond->twindows.ekey = INT64_MAX;
      pCond->order = TSDB_ORDER_ASC;
    }

    // here we only need one more row, so the capacity is set to be ONE.
    code = tsdbReaderCreate(pVnode, pCond, (void**)&((STsdbReader*)pReader)->innerReader[0], 1, pResBlock, idstr);
    if (code != TSDB_CODE_SUCCESS) {
      goto _err;
    }

    if (order == TSDB_ORDER_ASC) {
      pCond->twindows.skey = window.ekey + 1;
      pCond->twindows.ekey = INT64_MAX;
    } else {
      pCond->twindows.skey = INT64_MIN;
      pCond->twindows.ekey = window.ekey - 1;
    }
    pCond->order = order;

    code = tsdbReaderCreate(pVnode, pCond, (void**)&((STsdbReader*)pReader)->innerReader[1], 1, pResBlock, idstr);
    if (code != TSDB_CODE_SUCCESS) {
      goto _err;
    }
  }

  // NOTE: the endVersion in pCond is the data version not schema version, so pCond->endVersion is not correct here.
  //  no valid error code set in metaGetTbTSchema, so let's set the error code here.
  //  we should proceed in case of tmq processing.
  if (pCond->suid != 0) {
    pReader->info.pSchema = metaGetTbTSchema(pReader->pTsdb->pVnode->pMeta, pReader->info.suid, -1, 1);
    if (pReader->info.pSchema == NULL) {
      tsdbError("failed to get table schema, suid:%" PRIu64 ", ver:-1, %s", pReader->info.suid, pReader->idStr);
    }
  } else if (numOfTables > 0) {
    STableKeyInfo* pKey = pTableList;
    pReader->info.pSchema = metaGetTbTSchema(pReader->pTsdb->pVnode->pMeta, pKey->uid, -1, 1);
    if (pReader->info.pSchema == NULL) {
      tsdbError("failed to get table schema, uid:%" PRIu64 ", ver:-1, %s", pKey->uid, pReader->idStr);
    }
  }

  if (pReader->info.pSchema != NULL) {
    tsdbRowMergerInit(&pReader->status.merger, pReader->info.pSchema);
  }

  pReader->pSchemaMap = tSimpleHashInit(8, taosFastHash);
  if (pReader->pSchemaMap == NULL) {
    tsdbError("failed init schema hash for reader %s", pReader->idStr);
    code = TSDB_CODE_OUT_OF_MEMORY;
    goto _err;
  }

  tSimpleHashSetFreeFp(pReader->pSchemaMap, freeSchemaFunc);
  if (pReader->info.pSchema != NULL) {
    code = updateBlockSMAInfo(pReader->info.pSchema, &pReader->suppInfo);
    if (code != TSDB_CODE_SUCCESS) {
      goto _err;
    }
  }

  STsdbReader* p = (pReader->innerReader[0] != NULL) ? pReader->innerReader[0] : pReader;
  pReader->status.pTableMap =
      createDataBlockScanInfo(p, &pReader->blockInfoBuf, pTableList, &pReader->status.uidList, numOfTables);
  if (pReader->status.pTableMap == NULL) {
    *ppReader = NULL;
    code = TSDB_CODE_OUT_OF_MEMORY;
    goto _err;
  }

  pReader->status.pLDataIterArray = taosArrayInit(4, POINTER_BYTES);
  if (pReader->status.pLDataIterArray == NULL) {
    terrno = TSDB_CODE_OUT_OF_MEMORY;
    goto _err;
  }

  pReader->flag = READER_STATUS_SUSPEND;
  pReader->info.execMode = pCond->notLoadData ? READER_EXEC_ROWS : READER_EXEC_DATA;

  pReader->pIgnoreTables = pIgnoreTables;
  tsdbDebug("%p total numOfTable:%d, window:%" PRId64 " - %" PRId64 ", verRange:%" PRId64 " - %" PRId64
            " in this query %s",
            pReader, numOfTables, pReader->info.window.skey, pReader->info.window.ekey, pReader->info.verRange.minVer,
            pReader->info.verRange.maxVer, pReader->idStr);

  return code;

_err:
  tsdbError("failed to create data reader, code:%s %s", tstrerror(code), idstr);
  tsdbReaderClose2(*ppReader);
  *ppReader = NULL;  // reset the pointer value.
  return code;
}

void tsdbReaderClose2(STsdbReader* pReader) {
  if (pReader == NULL) {
    return;
  }

  tsdbAcquireReader(pReader);

  {
    if (pReader->innerReader[0] != NULL || pReader->innerReader[1] != NULL) {
      STsdbReader* p = pReader->innerReader[0];
      clearSharedPtr(p);

      p = pReader->innerReader[1];
      clearSharedPtr(p);

      tsdbReaderClose2(pReader->innerReader[0]);
      tsdbReaderClose2(pReader->innerReader[1]);
    }
  }

  SBlockLoadSuppInfo* pSupInfo = &pReader->suppInfo;
  TARRAY2_DESTROY(&pSupInfo->colAggArray, NULL);
  for (int32_t i = 0; i < pSupInfo->numOfCols; ++i) {
    if (pSupInfo->buildBuf[i] != NULL) {
      taosMemoryFreeClear(pSupInfo->buildBuf[i]);
    }
  }

  if (pReader->resBlockInfo.freeBlock) {
    pReader->resBlockInfo.pResBlock = blockDataDestroy(pReader->resBlockInfo.pResBlock);
  }

  taosMemoryFree(pSupInfo->colId);
  tBlockDataDestroy(&pReader->status.fileBlockData);
  cleanupDataBlockIterator(&pReader->status.blockIter);

  size_t numOfTables = tSimpleHashGetSize(pReader->status.pTableMap);
  if (pReader->status.pTableMap != NULL) {
    destroyAllBlockScanInfo(pReader->status.pTableMap);
    clearBlockScanInfoBuf(&pReader->blockInfoBuf);
    pReader->status.pTableMap = NULL;
  }

  if (pReader->pFileReader != NULL) {
    tsdbDataFileReaderClose(&pReader->pFileReader);
  }

  SReadCostSummary* pCost = &pReader->cost;
  SFilesetIter* pFilesetIter = &pReader->status.fileIter;
  if (pFilesetIter->pSttBlockReader != NULL) {
    SSttBlockReader* pLReader = pFilesetIter->pSttBlockReader;
    tMergeTreeClose(&pLReader->mergeTree);
    taosMemoryFree(pLReader);
  }

  destroySttBlockReader(pReader->status.pLDataIterArray, &pCost->sttCost);
  taosMemoryFreeClear(pReader->status.uidList.tableUidList);

  qTrace("tsdb/reader-close: %p, untake snapshot", pReader);
  tsdbUntakeReadSnap2(pReader, pReader->pReadSnap, true);
  pReader->pReadSnap = NULL;

  tsem_destroy(&pReader->resumeAfterSuspend);
  tsdbReleaseReader(pReader);
  tsdbUninitReaderLock(pReader);

  tsdbDebug(
      "%p :io-cost summary: head-file:%" PRIu64 ", head-file time:%.2f ms, SMA:%" PRId64
      " SMA-time:%.2f ms, fileBlocks:%" PRId64
      ", fileBlocks-load-time:%.2f ms, "
      "build in-memory-block-time:%.2f ms, sttBlocks:%" PRId64 ", sttBlocks-time:%.2f ms, sttStatisBlock:%" PRId64
      ", stt-statis-Block-time:%.2f ms, composed-blocks:%" PRId64
      ", composed-blocks-time:%.2fms, STableBlockScanInfo size:%.2f Kb, createTime:%.2f ms,createSkylineIterTime:%.2f "
      "ms, initSttBlockReader:%.2fms, %s",
      pReader, pCost->headFileLoad, pCost->headFileLoadTime, pCost->smaDataLoad, pCost->smaLoadTime, pCost->numOfBlocks,
      pCost->blockLoadTime, pCost->buildmemBlock, pCost->sttCost.loadBlocks, pCost->sttCost.blockElapsedTime,
      pCost->sttCost.loadStatisBlocks, pCost->sttCost.statisElapsedTime, pCost->composedBlocks,
      pCost->buildComposedBlockTime, numOfTables * sizeof(STableBlockScanInfo) / 1000.0, pCost->createScanInfoList,
      pCost->createSkylineIterTime, pCost->initSttBlockReader, pReader->idStr);

  taosMemoryFree(pReader->idStr);

  tsdbRowMergerCleanup(&pReader->status.merger);
  taosMemoryFree(pReader->info.pSchema);

  tSimpleHashCleanup(pReader->pSchemaMap);
  taosMemoryFreeClear(pReader);
}

int32_t tsdbReaderSuspend2(STsdbReader* pReader) {
  // save reader's base state & reset top state to be reconstructed from base state
  int32_t              code = 0;
  SReaderStatus*       pStatus = &pReader->status;
  STableBlockScanInfo* pBlockScanInfo = NULL;

  pReader->status.suspendInvoked = true; // record the suspend status

  if (pStatus->loadFromFile) {
    SFileDataBlockInfo* pBlockInfo = getCurrentBlockInfo(&pReader->status.blockIter);
    if (pBlockInfo != NULL) {
      pBlockScanInfo = getTableBlockScanInfo(pStatus->pTableMap, pBlockInfo->uid, pReader->idStr);
      if (pBlockScanInfo == NULL) {
        goto _err;
      }
    } else {
      pBlockScanInfo = *pStatus->pTableIter;
    }

    tsdbDataFileReaderClose(&pReader->pFileReader);

    SReadCostSummary* pCost = &pReader->cost;
    pReader->status.pLDataIterArray = destroySttBlockReader(pReader->status.pLDataIterArray, &pCost->sttCost);
    pReader->status.pLDataIterArray = taosArrayInit(4, POINTER_BYTES);
  }

  // resetDataBlockScanInfo excluding lastKey
  STableBlockScanInfo** p = NULL;

  int32_t step = ASCENDING_TRAVERSE(pReader->info.order)? 1:-1;

  int32_t iter = 0;
  while ((p = tSimpleHashIterate(pStatus->pTableMap, p, &iter)) != NULL) {
    STableBlockScanInfo* pInfo = *(STableBlockScanInfo**)p;
    clearBlockScanInfo(pInfo);
    pInfo->sttKeyInfo.nextProcKey = pInfo->lastProcKey + step;
  }

  pStatus->uidList.currentIndex = 0;
  initReaderStatus(pStatus);

  tsdbUntakeReadSnap2(pReader, pReader->pReadSnap, false);
  pReader->pReadSnap = NULL;
  if (pReader->bFilesetDelimited) {
    pReader->status.memTableMinKey = INT64_MAX;
    pReader->status.memTableMaxKey = INT64_MIN;
  }
  pReader->flag = READER_STATUS_SUSPEND;

#if SUSPEND_RESUME_TEST
    tsem_post(&pReader->resumeAfterSuspend);
#endif

  tsdbDebug("reader: %p suspended uid %" PRIu64 " in this query %s", pReader, pBlockScanInfo ? pBlockScanInfo->uid : 0,
            pReader->idStr);
  return code;

_err:
  tsdbError("failed to suspend data reader, code:%s %s", tstrerror(code), pReader->idStr);
  return code;
}

static int32_t tsdbSetQueryReseek(void* pQHandle) {
  int32_t      code = 0;
  STsdbReader* pReader = pQHandle;

  code = tsdbTryAcquireReader(pReader);
  if (code == 0) {
    if (pReader->flag == READER_STATUS_SUSPEND) {
      tsdbReleaseReader(pReader);
      return code;
    }

    tsdbReaderSuspend2(pReader);
    tsdbReleaseReader(pReader);

    return code;
  } else if (code == EBUSY) {
    return TSDB_CODE_VND_QUERY_BUSY;
  } else {
    terrno = TAOS_SYSTEM_ERROR(code);
    return TSDB_CODE_FAILED;
  }
}

int32_t tsdbReaderResume2(STsdbReader* pReader) {
  int32_t               code = 0;
  STableBlockScanInfo** pBlockScanInfo = pReader->status.pTableIter;

  //  restore reader's state
  //  task snapshot
  int32_t numOfTables = tSimpleHashGetSize(pReader->status.pTableMap);
  if (numOfTables > 0) {
    qTrace("tsdb/reader: %p, take snapshot", pReader);
    code = tsdbTakeReadSnap2(pReader, tsdbSetQueryReseek, &pReader->pReadSnap);
    if (code != TSDB_CODE_SUCCESS) {
      goto _err;
    }

    if (pReader->type == TIMEWINDOW_RANGE_CONTAINED) {
      code = doOpenReaderImpl(pReader);
      if (code != TSDB_CODE_SUCCESS) {
        return code;
      }
    } else {
      STsdbReader* pPrevReader = pReader->innerReader[0];
      STsdbReader* pNextReader = pReader->innerReader[1];

      // we need only one row
      pPrevReader->resBlockInfo.capacity = 1;
      setSharedPtr(pPrevReader, pReader);

      pNextReader->resBlockInfo.capacity = 1;
      setSharedPtr(pNextReader, pReader);

      code = doOpenReaderImpl(pPrevReader);
      if (code != TSDB_CODE_SUCCESS) {
        return code;
      }
    }
  }

  pReader->flag = READER_STATUS_NORMAL;
  tsdbDebug("reader: %p resumed uid %" PRIu64 ", numOfTable:%" PRId32 ", in this query %s", pReader,
            pBlockScanInfo ? (*pBlockScanInfo)->uid : 0, numOfTables, pReader->idStr);
  return code;

_err:
  tsdbError("failed to resume data reader, code:%s %s", tstrerror(code), pReader->idStr);
  return code;
}

<<<<<<< HEAD
static int32_t doTsdbNextDataBlock2(STsdbReader* pReader, bool* hasNext) {
=======
static bool tsdbReadRowsCountOnly(STsdbReader* pReader) {
  int32_t      code = TSDB_CODE_SUCCESS;
  SSDataBlock* pBlock = pReader->resBlockInfo.pResBlock;

  if (pReader->status.loadFromFile == false) {
    return false;
  }

  code = readRowsCountFromFiles(pReader);
  if (code != TSDB_CODE_SUCCESS) {
    return false;
  }

  code = readRowsCountFromMem(pReader);
  if (code != TSDB_CODE_SUCCESS) {
    return false;
  }

  pBlock->info.rows = pReader->rowsNum;
  pBlock->info.id.uid = 0;
  pBlock->info.dataLoad = 0;
  pReader->rowsNum = 0;

  return pBlock->info.rows > 0;
}

static int32_t doTsdbNextDataBlockFilesetDelimited(STsdbReader* pReader) {
  SReaderStatus* pStatus = &pReader->status;
>>>>>>> c26d5fa6
  int32_t code = TSDB_CODE_SUCCESS;
  SSDataBlock* pBlock = pReader->resBlockInfo.pResBlock;

  if (pStatus->loadFromFile) {
    if (pStatus->bProcMemPreFileset) {
      int32_t fid = pReader->status.pCurrentFileset->fid;
      STimeWindow win = {0};
      tsdbFidKeyRange(fid, pReader->pTsdb->keepCfg.days, pReader->pTsdb->keepCfg.precision, &win.skey, &win.ekey);

      int64_t endKey = (ASCENDING_TRAVERSE(pReader->info.order)) ? win.skey : win.ekey;
      code = buildBlockFromBufferSequentially(pReader, endKey);      
      if (code != TSDB_CODE_SUCCESS || pBlock->info.rows > 0) {
        return code;
      } else {
        pStatus->bProcMemPreFileset = false;
        if (pReader->notifyFn) {
          STsdReaderNotifyInfo info = {0};
          info.duration.filesetId = fid;
          pReader->notifyFn(TSD_READER_NOTIFY_DURATION_START, &info, pReader->notifyParam);
        }
        resetTableListIndex(pStatus);
      }
    }

    code = buildBlockFromFiles(pReader);
    if (code != TSDB_CODE_SUCCESS) {
      return code;
    }

<<<<<<< HEAD
=======
    if (pBlock->info.rows <= 0) {
      resetTableListIndex(&pReader->status);
      int64_t endKey = (ASCENDING_TRAVERSE(pReader->info.order)) ? INT64_MAX : INT64_MIN;
      code = buildBlockFromBufferSequentially(pReader, endKey);
    }
  } else {  // no data in files, let's try the buffer
    int64_t endKey = (ASCENDING_TRAVERSE(pReader->info.order)) ? INT64_MAX : INT64_MIN;
    code = buildBlockFromBufferSequentially(pReader, endKey);
  }
  return code;
}

static int32_t doTsdbNextDataBlockFilesFirst(STsdbReader* pReader) {
  SReaderStatus* pStatus = &pReader->status;
  int32_t code = TSDB_CODE_SUCCESS;
  SSDataBlock* pBlock = pReader->resBlockInfo.pResBlock;

>>>>>>> c26d5fa6
  if (pStatus->loadFromFile) {
    code = buildBlockFromFiles(pReader);
    if (code != TSDB_CODE_SUCCESS) {
      return code;
    }

    if (pBlock->info.rows <= 0) {
      resetTableListIndex(&pReader->status);
      int64_t endKey = (ASCENDING_TRAVERSE(pReader->info.order)) ? INT64_MAX : INT64_MIN;
      code = buildBlockFromBufferSequentially(pReader, endKey);
    }
  } else {  // no data in files, let's try the buffer
    int64_t endKey = (ASCENDING_TRAVERSE(pReader->info.order)) ? INT64_MAX : INT64_MIN;
    code = buildBlockFromBufferSequentially(pReader, endKey);
  }
  return code;
}

static int32_t doTsdbNextDataBlock2(STsdbReader* pReader, bool* hasNext) {
  int32_t code = TSDB_CODE_SUCCESS;

  // cleanup the data that belongs to the previous data block
  SSDataBlock* pBlock = pReader->resBlockInfo.pResBlock;
  blockDataCleanup(pBlock);

  *hasNext = false;

  SReaderStatus* pStatus = &pReader->status;
  if (tSimpleHashGetSize(pStatus->pTableMap) == 0) {
    return code;
  }

  if (READ_MODE_COUNT_ONLY == pReader->info.readMode) {
    return tsdbReadRowsCountOnly(pReader);
  }
  if (!pReader->bFilesetDelimited) {
    code = doTsdbNextDataBlockFilesFirst(pReader);
  } else {
    code = doTsdbNextDataBlockFilesetDelimited(pReader);
  }

  *hasNext = pBlock->info.rows > 0;

  return code;
}

int32_t tsdbNextDataBlock2(STsdbReader* pReader, bool* hasNext) {
  int32_t code = TSDB_CODE_SUCCESS;

  *hasNext = false;

  if (isEmptyQueryTimeWindow(&pReader->info.window) || pReader->step == EXTERNAL_ROWS_NEXT ||
      pReader->code != TSDB_CODE_SUCCESS) {
    return (pReader->code != TSDB_CODE_SUCCESS) ? pReader->code : code;
  }

  SReaderStatus* pStatus = &pReader->status;

  // NOTE: the following codes is used to perform test for suspend/resume for tsdbReader when it blocks the commit
  // the data should be ingested in round-robin and all the child tables should be createted before ingesting data
  // the version range of query will be used to identify the correctness of suspend/resume functions.
  // this function will blocked before loading the SECOND block from vnode-buffer, and restart itself from sst-files
#if SUSPEND_RESUME_TEST
  if (!pReader->status.suspendInvoked && !pReader->status.loadFromFile) {
    tsem_wait(&pReader->resumeAfterSuspend);
  }
#endif

  code = tsdbAcquireReader(pReader);
  qTrace("tsdb/read: %p, take read mutex, code: %d", pReader, code);

  if (pReader->flag == READER_STATUS_SUSPEND) {
    code = tsdbReaderResume2(pReader);
    if (code != TSDB_CODE_SUCCESS) {
      tsdbReleaseReader(pReader);
      return code;
    }
  }

  if (pReader->innerReader[0] != NULL && pReader->step == 0) {
    code = doTsdbNextDataBlock2(pReader->innerReader[0], hasNext);
    if (code) {
      tsdbReleaseReader(pReader);
      return code;
    }

    pReader->step = EXTERNAL_ROWS_PREV;
    if (*hasNext) {
      pStatus = &pReader->innerReader[0]->status;
      if (pStatus->composedDataBlock) {
        qTrace("tsdb/read: %p, unlock read mutex", pReader);
        tsdbReleaseReader(pReader);
      }

      return code;
    }
  }

  if (pReader->step == EXTERNAL_ROWS_PREV) {
    // prepare for the main scan
    code = doOpenReaderImpl(pReader);
    int32_t step = 1;
    resetAllDataBlockScanInfo(pReader->status.pTableMap, pReader->innerReader[0]->info.window.ekey, step);

    if (code != TSDB_CODE_SUCCESS) {
      return code;
    }

    pReader->step = EXTERNAL_ROWS_MAIN;
  }

  code = doTsdbNextDataBlock2(pReader, hasNext);
  if (code != TSDB_CODE_SUCCESS) {
    tsdbReleaseReader(pReader);
    return code;
  }

  if (*hasNext) {
    if (pStatus->composedDataBlock) {
      qTrace("tsdb/read: %p, unlock read mutex", pReader);
      tsdbReleaseReader(pReader);
    }

    return code;
  }

  if (pReader->step == EXTERNAL_ROWS_MAIN && pReader->innerReader[1] != NULL) {
    // prepare for the next row scan
    int32_t step = -1;
    code = doOpenReaderImpl(pReader->innerReader[1]);
    resetAllDataBlockScanInfo(pReader->innerReader[1]->status.pTableMap, pReader->info.window.ekey, step);
    if (code != TSDB_CODE_SUCCESS) {
      return code;
    }

    code = doTsdbNextDataBlock2(pReader->innerReader[1], hasNext);
    if (code != TSDB_CODE_SUCCESS) {
      tsdbReleaseReader(pReader);
      return code;
    }

    pReader->step = EXTERNAL_ROWS_NEXT;
    if (*hasNext) {
      pStatus = &pReader->innerReader[1]->status;
      if (pStatus->composedDataBlock) {
        qTrace("tsdb/read: %p, unlock read mutex", pReader);
        tsdbReleaseReader(pReader);
      }

      return code;
    }
  }

  qTrace("tsdb/read: %p, unlock read mutex", pReader);
  tsdbReleaseReader(pReader);

  return code;
}

static void doFillNullColSMA(SBlockLoadSuppInfo* pSup, int32_t numOfRows, int32_t numOfCols, SColumnDataAgg* pTsAgg) {
  // do fill all null column value SMA info
  int32_t i = 0, j = 0;
  int32_t size = (int32_t)TARRAY2_SIZE(&pSup->colAggArray);
  int32_t code = TARRAY2_INSERT_PTR(&pSup->colAggArray, 0, pTsAgg);
  if (code != TSDB_CODE_SUCCESS) {
    return;
  }

  size++;

  while (j < numOfCols && i < size) {
    SColumnDataAgg* pAgg = &pSup->colAggArray.data[i];
    if (pAgg->colId == pSup->colId[j]) {
      i += 1;
      j += 1;
    } else if (pAgg->colId < pSup->colId[j]) {
      i += 1;
    } else if (pSup->colId[j] < pAgg->colId) {
      if (pSup->colId[j] != PRIMARYKEY_TIMESTAMP_COL_ID) {
        SColumnDataAgg nullColAgg = {.colId = pSup->colId[j], .numOfNull = numOfRows};
        code = TARRAY2_INSERT_PTR(&pSup->colAggArray, i, &nullColAgg);
        if (code != TSDB_CODE_SUCCESS) {
          return;
        }

        i += 1;
        size++;
      }
      j += 1;
    }
  }

  while (j < numOfCols) {
    if (pSup->colId[j] != PRIMARYKEY_TIMESTAMP_COL_ID) {
      SColumnDataAgg nullColAgg = {.colId = pSup->colId[j], .numOfNull = numOfRows};
      code = TARRAY2_INSERT_PTR(&pSup->colAggArray, i, &nullColAgg);
      if (code != TSDB_CODE_SUCCESS) {
        return;
      }

      i += 1;
    }
    j++;
  }
}

int32_t tsdbRetrieveDatablockSMA2(STsdbReader* pReader, SSDataBlock* pDataBlock, bool* allHave, bool* hasNullSMA) {
  SColumnDataAgg*** pBlockSMA = &pDataBlock->pBlockAgg;

  int32_t code = 0;
  *allHave = false;
  *pBlockSMA = NULL;

  if (pReader->type == TIMEWINDOW_RANGE_EXTERNAL) {
    return TSDB_CODE_SUCCESS;
  }

  // there is no statistics data for composed block
  if (pReader->status.composedDataBlock || (!pReader->suppInfo.smaValid)) {
    return TSDB_CODE_SUCCESS;
  }

  SFileDataBlockInfo* pFBlock = getCurrentBlockInfo(&pReader->status.blockIter);
  SBlockLoadSuppInfo* pSup = &pReader->suppInfo;

  SSDataBlock* pResBlock = pReader->resBlockInfo.pResBlock;
  if (pResBlock->info.id.uid != pFBlock->uid) {
    return TSDB_CODE_SUCCESS;
  }

  //  int64_t st = taosGetTimestampUs();
  TARRAY2_CLEAR(&pSup->colAggArray, 0);

  code = tsdbDataFileReadBlockSma(pReader->pFileReader, &pFBlock->record, &pSup->colAggArray);
  if (code != TSDB_CODE_SUCCESS) {
    tsdbDebug("vgId:%d, failed to load block SMA for uid %" PRIu64 ", code:%s, %s", 0, pFBlock->uid, tstrerror(code),
              pReader->idStr);
    return code;
  }

  if (pSup->colAggArray.size > 0) {
    *allHave = true;
  } else {
    *pBlockSMA = NULL;
    return TSDB_CODE_SUCCESS;
  }

  // always load the first primary timestamp column data
  SColumnDataAgg* pTsAgg = &pSup->tsColAgg;

  pTsAgg->numOfNull = 0;
  pTsAgg->colId = PRIMARYKEY_TIMESTAMP_COL_ID;
  pTsAgg->min = pResBlock->info.window.skey;
  pTsAgg->max = pResBlock->info.window.ekey;

  // update the number of NULL data rows
  size_t numOfCols = pSup->numOfCols;

  if (pResBlock->pBlockAgg == NULL) {
    size_t num = taosArrayGetSize(pResBlock->pDataBlock);
    pResBlock->pBlockAgg = taosMemoryCalloc(num, POINTER_BYTES);
  }

  // do fill all null column value SMA info
  doFillNullColSMA(pSup, pFBlock->record.numRow, numOfCols, pTsAgg);

  size_t size = pSup->colAggArray.size;

  int32_t i = 0, j = 0;
  while (j < numOfCols && i < size) {
    SColumnDataAgg* pAgg = &pSup->colAggArray.data[i];
    if (pAgg->colId == pSup->colId[j]) {
      pResBlock->pBlockAgg[pSup->slotId[j]] = pAgg;
      i += 1;
      j += 1;
    } else if (pAgg->colId < pSup->colId[j]) {
      i += 1;
    } else if (pSup->colId[j] < pAgg->colId) {
      pResBlock->pBlockAgg[pSup->slotId[j]] = NULL;
      *allHave = false;
      j += 1;
    }
  }

  *pBlockSMA = pResBlock->pBlockAgg;
  pReader->cost.smaDataLoad += 1;

  //  double elapsedTime = (taosGetTimestampUs() - st) / 1000.0;
  pReader->cost.smaLoadTime += 0;  // elapsedTime;

  tsdbDebug("vgId:%d, succeed to load block SMA for uid %" PRIu64 ", %s", 0, pFBlock->uid, pReader->idStr);
  return code;
}

static SSDataBlock* doRetrieveDataBlock(STsdbReader* pReader) {
  SReaderStatus*      pStatus = &pReader->status;
  int32_t             code = TSDB_CODE_SUCCESS;
  SFileDataBlockInfo* pBlockInfo = getCurrentBlockInfo(&pStatus->blockIter);

  if (pReader->code != TSDB_CODE_SUCCESS) {
    return NULL;
  }

  STableBlockScanInfo* pBlockScanInfo = getTableBlockScanInfo(pStatus->pTableMap, pBlockInfo->uid, pReader->idStr);
  if (pBlockScanInfo == NULL) {
    return NULL;
  }

  code = doLoadFileBlockData(pReader, &pStatus->blockIter, &pStatus->fileBlockData, pBlockScanInfo->uid);
  if (code != TSDB_CODE_SUCCESS) {
    tBlockDataReset(&pStatus->fileBlockData);
    terrno = code;
    return NULL;
  }

  code = copyBlockDataToSDataBlock(pReader);
  if (code != TSDB_CODE_SUCCESS) {
    tBlockDataReset(&pStatus->fileBlockData);
    terrno = code;
    return NULL;
  }

  return pReader->resBlockInfo.pResBlock;
}

SSDataBlock* tsdbRetrieveDataBlock2(STsdbReader* pReader, SArray* pIdList) {
  STsdbReader* pTReader = pReader;
  if (pReader->type == TIMEWINDOW_RANGE_EXTERNAL) {
    if (pReader->step == EXTERNAL_ROWS_PREV) {
      pTReader = pReader->innerReader[0];
    } else if (pReader->step == EXTERNAL_ROWS_NEXT) {
      pTReader = pReader->innerReader[1];
    }
  }

  SReaderStatus* pStatus = &pTReader->status;
  if (pStatus->composedDataBlock || pReader->info.execMode == READER_EXEC_ROWS) {
    return pTReader->resBlockInfo.pResBlock;
  }

  SSDataBlock* ret = doRetrieveDataBlock(pTReader);

  qTrace("tsdb/read-retrieve: %p, unlock read mutex", pReader);
  tsdbReleaseReader(pReader);

  return ret;
}

int32_t tsdbReaderReset2(STsdbReader* pReader, SQueryTableDataCond* pCond) {
  int32_t code = TSDB_CODE_SUCCESS;

  qTrace("tsdb/reader-reset: %p, take read mutex", pReader);
  tsdbAcquireReader(pReader);

  if (pReader->flag == READER_STATUS_SUSPEND) {
    code = tsdbReaderResume2(pReader);
    if (code != TSDB_CODE_SUCCESS) {
      tsdbReleaseReader(pReader);
      return code;
    }
  }

  if (isEmptyQueryTimeWindow(&pReader->info.window) || pReader->pReadSnap == NULL) {
    tsdbDebug("tsdb reader reset return %p, %s", pReader->pReadSnap, pReader->idStr);
    tsdbReleaseReader(pReader);
    return TSDB_CODE_SUCCESS;
  }

  SReaderStatus*  pStatus = &pReader->status;
  SDataBlockIter* pBlockIter = &pStatus->blockIter;

  pReader->info.order = pCond->order;
  pReader->type = TIMEWINDOW_RANGE_CONTAINED;
  pReader->info.window = updateQueryTimeWindow(pReader->pTsdb, &pCond->twindows);
  pStatus->loadFromFile = true;
  pStatus->pTableIter = NULL;

  // allocate buffer in order to load data blocks from file
  memset(&pReader->suppInfo.tsColAgg, 0, sizeof(SColumnDataAgg));

  pReader->suppInfo.tsColAgg.colId = PRIMARYKEY_TIMESTAMP_COL_ID;
  tsdbDataFileReaderClose(&pReader->pFileReader);

  int32_t numOfTables = tSimpleHashGetSize(pStatus->pTableMap);

  initFilesetIterator(&pStatus->fileIter, pReader->pReadSnap->pfSetArray, pReader);
  resetDataBlockIterator(pBlockIter, pReader->info.order);
  resetTableListIndex(&pReader->status);

  bool    asc = ASCENDING_TRAVERSE(pReader->info.order);
  int32_t step = asc ? 1 : -1;
  int64_t ts = asc ? pReader->info.window.skey - 1 : pReader->info.window.ekey + 1;
  resetAllDataBlockScanInfo(pStatus->pTableMap, ts, step);

  // no data in files, let's try buffer in memory
  if (pStatus->fileIter.numOfFiles == 0) {
    pStatus->loadFromFile = false;
    resetTableListIndex(pStatus);
  } else {
    code = initForFirstBlockInFile(pReader, pBlockIter);
    if (code != TSDB_CODE_SUCCESS) {
      tsdbError("%p reset reader failed, numOfTables:%d, query range:%" PRId64 " - %" PRId64 " in query %s", pReader,
                numOfTables, pReader->info.window.skey, pReader->info.window.ekey, pReader->idStr);

      tsdbReleaseReader(pReader);
      return code;
    }
  }

  tsdbDebug("%p reset reader, suid:%" PRIu64 ", numOfTables:%d, skey:%" PRId64 ", query range:%" PRId64 " - %" PRId64
            " in query %s",
            pReader, pReader->info.suid, numOfTables, pCond->twindows.skey, pReader->info.window.skey,
            pReader->info.window.ekey, pReader->idStr);

  tsdbReleaseReader(pReader);

  return code;
}

static int32_t getBucketIndex(int32_t startRow, int32_t bucketRange, int32_t numOfRows, int32_t numOfBucket) {
  if (numOfRows < startRow) {
    return 0;
  }
  int32_t bucketIndex = ((numOfRows - startRow) / bucketRange);
  if (bucketIndex == numOfBucket) {
    bucketIndex -= 1;
  }
  return bucketIndex;
}

int32_t tsdbGetFileBlocksDistInfo2(STsdbReader* pReader, STableBlockDistInfo* pTableBlockInfo) {
  int32_t code = TSDB_CODE_SUCCESS;
  pTableBlockInfo->totalSize = 0;
  pTableBlockInfo->totalRows = 0;
  pTableBlockInfo->numOfVgroups = 1;

  const int32_t numOfBuckets = 20.0;
  const int32_t defaultRows = 4096;

  // find the start data block in file
  tsdbAcquireReader(pReader);
  if (pReader->flag == READER_STATUS_SUSPEND) {
    code = tsdbReaderResume2(pReader);
    if (code != TSDB_CODE_SUCCESS) {
      tsdbReleaseReader(pReader);
      return code;
    }
  }

  SMergeTreeConf conf = {
      .pReader = pReader,
      .pSchema = pReader->info.pSchema,
      .pCols = pReader->suppInfo.colId,
      .numOfCols = pReader->suppInfo.numOfCols,
      .suid = pReader->info.suid,
  };

  SReaderStatus* pStatus = &pReader->status;
  if (pStatus->pCurrentFileset != NULL) {
    pTableBlockInfo->numOfSttRows += tsdbGetRowsInSttFiles(pStatus->pCurrentFileset, pStatus->pLDataIterArray,
                                                           pReader->pTsdb, &conf, pReader->idStr);
  }

  STsdbCfg* pc = &pReader->pTsdb->pVnode->config.tsdbCfg;
  pTableBlockInfo->defMinRows = pc->minRows;
  pTableBlockInfo->defMaxRows = pc->maxRows;

  int32_t bucketRange = ceil(((double)(pc->maxRows - pc->minRows)) / numOfBuckets);

  pTableBlockInfo->numOfFiles += 1;

  int32_t numOfTables = (int32_t)tSimpleHashGetSize(pStatus->pTableMap);

  SDataBlockIter* pBlockIter = &pStatus->blockIter;
  pTableBlockInfo->numOfFiles += pStatus->fileIter.numOfFiles;

  if (pBlockIter->numOfBlocks > 0) {
    pTableBlockInfo->numOfBlocks += pBlockIter->numOfBlocks;
  }

  pTableBlockInfo->numOfTables = numOfTables;
  bool hasNext = (pBlockIter->numOfBlocks > 0);

  while (true) {
    if (hasNext) {
      SFileDataBlockInfo* pBlockInfo = getCurrentBlockInfo(pBlockIter);
      int32_t             numOfRows = pBlockInfo->record.numRow;

      pTableBlockInfo->totalRows += numOfRows;

      if (numOfRows > pTableBlockInfo->maxRows) {
        pTableBlockInfo->maxRows = numOfRows;
      }

      if (numOfRows < pTableBlockInfo->minRows) {
        pTableBlockInfo->minRows = numOfRows;
      }

      pTableBlockInfo->totalSize += pBlockInfo->record.blockSize;

      int32_t bucketIndex = getBucketIndex(pTableBlockInfo->defMinRows, bucketRange, numOfRows, numOfBuckets);
      pTableBlockInfo->blockRowsHisto[bucketIndex]++;

      hasNext = blockIteratorNext(&pStatus->blockIter, pReader->idStr);
    } else {
      code = initForFirstBlockInFile(pReader, pBlockIter);
      if ((code != TSDB_CODE_SUCCESS) || (pStatus->loadFromFile == false)) {
        break;
      }

      // add the data in stt files of new fileset
      if (pStatus->pCurrentFileset != NULL) {
        pTableBlockInfo->numOfSttRows += tsdbGetRowsInSttFiles(pStatus->pCurrentFileset, pStatus->pLDataIterArray,
                                                               pReader->pTsdb, &conf, pReader->idStr);
      }

      pTableBlockInfo->numOfBlocks += pBlockIter->numOfBlocks;
      hasNext = (pBlockIter->numOfBlocks > 0);
    }
  }

  // record the data in stt files
  tsdbReleaseReader(pReader);
  return code;
}

static void getMemTableTimeRange(STsdbReader* pReader, int64_t* pMaxKey, int64_t* pMinKey) {
  int32_t code = TSDB_CODE_SUCCESS;
  int64_t rows = 0;

  SReaderStatus* pStatus = &pReader->status;

  int32_t iter = 0;
  int64_t maxKey = INT64_MIN;
  int64_t minKey = INT64_MAX;

  void* pHashIter = tSimpleHashIterate(pStatus->pTableMap, NULL, &iter);
  while (pHashIter!= NULL) {
    STableBlockScanInfo* pBlockScanInfo = *(STableBlockScanInfo**)pHashIter;

    STbData* d = NULL;
    if (pReader->pReadSnap->pMem != NULL) {
      d = tsdbGetTbDataFromMemTable(pReader->pReadSnap->pMem, pReader->info.suid, pBlockScanInfo->uid);
      if (d != NULL) {
        if (d->maxKey > maxKey) {
          maxKey = d->maxKey;
        }
        if (d->minKey < minKey) {
          minKey = d->minKey;
        }
      }
    }

    STbData* di = NULL;
    if (pReader->pReadSnap->pIMem != NULL) {
      di = tsdbGetTbDataFromMemTable(pReader->pReadSnap->pIMem, pReader->info.suid, pBlockScanInfo->uid);
      if (di != NULL) {
        if (di->maxKey > maxKey) {
          maxKey = di->maxKey;
        }
        if (di->minKey < minKey) {
          minKey = di->minKey;
        }
      }
    }

    // current table is exhausted, let's try the next table
    pHashIter = tSimpleHashIterate(pStatus->pTableMap, pHashIter, &iter);
  }

  *pMaxKey = maxKey;
  *pMinKey = minKey;
}

int64_t tsdbGetNumOfRowsInMemTable2(STsdbReader* pReader) {
  int32_t code = TSDB_CODE_SUCCESS;
  int64_t rows = 0;

  SReaderStatus* pStatus = &pReader->status;
  tsdbAcquireReader(pReader);
  if (pReader->flag == READER_STATUS_SUSPEND) {
    code = tsdbReaderResume2(pReader);
    if (code != TSDB_CODE_SUCCESS) {
      tsdbReleaseReader(pReader);
      return code;
    }
  }

  int32_t iter = 0;
  pStatus->pTableIter = tSimpleHashIterate(pStatus->pTableMap, NULL, &iter);

  while (pStatus->pTableIter != NULL) {
    STableBlockScanInfo* pBlockScanInfo = *(STableBlockScanInfo**)pStatus->pTableIter;

    STbData* d = NULL;
    if (pReader->pReadSnap->pMem != NULL) {
      d = tsdbGetTbDataFromMemTable(pReader->pReadSnap->pMem, pReader->info.suid, pBlockScanInfo->uid);
      if (d != NULL) {
        rows += tsdbGetNRowsInTbData(d);
      }
    }

    STbData* di = NULL;
    if (pReader->pReadSnap->pIMem != NULL) {
      di = tsdbGetTbDataFromMemTable(pReader->pReadSnap->pIMem, pReader->info.suid, pBlockScanInfo->uid);
      if (di != NULL) {
        rows += tsdbGetNRowsInTbData(di);
      }
    }

    // current table is exhausted, let's try the next table
    pStatus->pTableIter = tSimpleHashIterate(pStatus->pTableMap, pStatus->pTableIter, &iter);
  }

  tsdbReleaseReader(pReader);

  return rows;
}

int32_t tsdbGetTableSchema(void* pVnode, int64_t uid, STSchema** pSchema, int64_t* suid) {
  SMetaReader mr = {0};
  metaReaderDoInit(&mr, ((SVnode*)pVnode)->pMeta, 0);
  int32_t code = metaReaderGetTableEntryByUidCache(&mr, uid);
  if (code != TSDB_CODE_SUCCESS) {
    terrno = TSDB_CODE_TDB_INVALID_TABLE_ID;
    metaReaderClear(&mr);
    return terrno;
  }

  *suid = 0;

  // only child table and ordinary table is allowed, super table is not allowed.
  if (mr.me.type == TSDB_CHILD_TABLE) {
    tDecoderClear(&mr.coder);
    *suid = mr.me.ctbEntry.suid;
    code = metaReaderGetTableEntryByUidCache(&mr, *suid);
    if (code != TSDB_CODE_SUCCESS) {
      terrno = TSDB_CODE_TDB_INVALID_TABLE_ID;
      metaReaderClear(&mr);
      return terrno;
    }
  } else if (mr.me.type == TSDB_NORMAL_TABLE) {  // do nothing
  } else {
    terrno = TSDB_CODE_INVALID_PARA;
    metaReaderClear(&mr);
    return terrno;
  }

  metaReaderClear(&mr);

  // get the newest table schema version
  code = metaGetTbTSchemaEx(((SVnode*)pVnode)->pMeta, *suid, uid, -1, pSchema);
  return code;
}

int32_t tsdbTakeReadSnap2(STsdbReader* pReader, _query_reseek_func_t reseek, STsdbReadSnap** ppSnap) {
  int32_t        code = 0;
  STsdb*         pTsdb = pReader->pTsdb;
  SVersionRange* pRange = &pReader->info.verRange;

  // lock
  taosThreadMutexLock(&pTsdb->mutex);

  // alloc
  STsdbReadSnap* pSnap = (STsdbReadSnap*)taosMemoryCalloc(1, sizeof(STsdbReadSnap));
  if (pSnap == NULL) {
    taosThreadMutexUnlock(&pTsdb->mutex);
    code = TSDB_CODE_OUT_OF_MEMORY;
    goto _exit;
  }

  // take snapshot
  if (pTsdb->mem && (pRange->minVer <= pTsdb->mem->maxVer && pRange->maxVer >= pTsdb->mem->minVer)) {
    pSnap->pMem = pTsdb->mem;
    pSnap->pNode = taosMemoryMalloc(sizeof(*pSnap->pNode));
    if (pSnap->pNode == NULL) {
      taosThreadMutexUnlock(&pTsdb->mutex);
      code = TSDB_CODE_OUT_OF_MEMORY;
      goto _exit;
    }

    pSnap->pNode->pQHandle = pReader;
    pSnap->pNode->reseek = reseek;

    tsdbRefMemTable(pTsdb->mem, pSnap->pNode);
  }

  if (pTsdb->imem && (pRange->minVer <= pTsdb->imem->maxVer && pRange->maxVer >= pTsdb->imem->minVer)) {
    pSnap->pIMem = pTsdb->imem;
    pSnap->pINode = taosMemoryMalloc(sizeof(*pSnap->pINode));
    if (pSnap->pINode == NULL) {
      taosThreadMutexUnlock(&pTsdb->mutex);
      code = TSDB_CODE_OUT_OF_MEMORY;
      goto _exit;
    }

    pSnap->pINode->pQHandle = pReader;
    pSnap->pINode->reseek = reseek;

    tsdbRefMemTable(pTsdb->imem, pSnap->pINode);
  }

  // fs
  code = tsdbFSCreateRefSnapshotWithoutLock(pTsdb->pFS, &pSnap->pfSetArray);

  // unlock
  taosThreadMutexUnlock(&pTsdb->mutex);

  if (code == TSDB_CODE_SUCCESS) {
    tsdbTrace("vgId:%d, take read snapshot", TD_VID(pTsdb->pVnode));
  }

_exit:
  if (code != TSDB_CODE_SUCCESS) {
    tsdbError("vgId:%d take read snapshot failed, code:%s", TD_VID(pTsdb->pVnode), tstrerror(code));

    *ppSnap = NULL;
    if (pSnap) {
      if (pSnap->pNode) taosMemoryFree(pSnap->pNode);
      if (pSnap->pINode) taosMemoryFree(pSnap->pINode);
      taosMemoryFree(pSnap);
    }
  } else {
    *ppSnap = pSnap;
  }

  return code;
}

void tsdbUntakeReadSnap2(STsdbReader* pReader, STsdbReadSnap* pSnap, bool proactive) {
  STsdb* pTsdb = pReader->pTsdb;

  if (pSnap) {
    if (pSnap->pMem) {
      tsdbUnrefMemTable(pSnap->pMem, pSnap->pNode, proactive);
    }

    if (pSnap->pIMem) {
      tsdbUnrefMemTable(pSnap->pIMem, pSnap->pINode, proactive);
    }

    tsdbFSUnref(pTsdb, &pSnap->fs);
    if (pSnap->pNode) taosMemoryFree(pSnap->pNode);
    if (pSnap->pINode) taosMemoryFree(pSnap->pINode);

    tsdbFSDestroyRefSnapshot(&pSnap->pfSetArray);

    taosMemoryFree(pSnap);
  }
  tsdbTrace("vgId:%d, untake read snapshot", TD_VID(pTsdb->pVnode));
}

// if failed, do nothing
void tsdbReaderSetId2(STsdbReader* pReader, const char* idstr) {
  taosMemoryFreeClear(pReader->idStr);
  pReader->idStr = taosStrdup(idstr);
  pReader->status.fileIter.pSttBlockReader->mergeTree.idStr = pReader->idStr;
}

void tsdbReaderSetCloseFlag(STsdbReader* pReader) { /*pReader->code = TSDB_CODE_TSC_QUERY_CANCELLED;*/
}

void tsdbSetFilesetDelimited(STsdbReader* pReader) {
  pReader->bFilesetDelimited = true;
}

void tsdbReaderSetNotifyCb(STsdbReader* pReader, TsdReaderNotifyCbFn notifyFn, void* param) {
  pReader->notifyFn = notifyFn;
  pReader->notifyParam = param;
}<|MERGE_RESOLUTION|>--- conflicted
+++ resolved
@@ -2548,13 +2548,13 @@
   tsdbFidKeyRange(fid, pReader->pTsdb->keepCfg.days, pReader->pTsdb->keepCfg.precision, &winFid.skey, &winFid.ekey);
 
   if (ASCENDING_TRAVERSE(pReader->info.order)) {
-    pReader->status.bProcMemPreFileset = !(pReader->status.memTableMaxKey < pReader->status.prevFilesetStartKey || 
+    pReader->status.bProcMemPreFileset = !(pReader->status.memTableMaxKey < pReader->status.prevFilesetStartKey ||
                                             (winFid.skey-1) < pReader->status.memTableMinKey);
   } else {
-    pReader->status.bProcMemPreFileset = !( pReader->status.memTableMaxKey < (winFid.ekey+1) || 
+    pReader->status.bProcMemPreFileset = !( pReader->status.memTableMaxKey < (winFid.ekey+1) ||
                                             pReader->status.prevFilesetEndKey < pReader->status.memTableMinKey);
   }
-  
+
   if (pReader->status.bProcMemPreFileset) {
     resetTableListIndex(&pReader->status);
   }
@@ -2564,9 +2564,9 @@
       STsdReaderNotifyInfo info = {0};
       info.duration.filesetId = fid;
       pReader->notifyFn(TSD_READER_NOTIFY_DURATION_START, &info, pReader->notifyParam);
-    }    
-  }
-  
+    }
+  }
+
   pReader->status.prevFilesetStartKey = winFid.skey;
   pReader->status.prevFilesetEndKey = winFid.ekey;
 }
@@ -2873,152 +2873,7 @@
   return (pReader->code != TSDB_CODE_SUCCESS) ? pReader->code : code;
 }
 
-<<<<<<< HEAD
 static int32_t buildBlockFromBufferSequentially(STsdbReader* pReader) {
-=======
-static int32_t doSumFileBlockRows(STsdbReader* pReader, SDataFReader* pFileReader) {
-  int64_t    st = taosGetTimestampUs();
-  LRUHandle* handle = NULL;
-  int32_t    code = tsdbCacheGetBlockIdx(pFileReader->pTsdb->biCache, pFileReader, &handle);
-  if (code != TSDB_CODE_SUCCESS || handle == NULL) {
-    goto _end;
-  }
-
-#if 0
-  int32_t numOfTables = tSimpleHashGetSize(pReader->status.pTableMap);
-
-  SArray* aBlockIdx = (SArray*)taosLRUCacheValue(pFileReader->pTsdb->biCache, handle);
-  size_t  num = taosArrayGetSize(aBlockIdx);
-  if (num == 0) {
-    tsdbBICacheRelease(pFileReader->pTsdb->biCache, handle);
-    return TSDB_CODE_SUCCESS;
-  }
-
-  SBlockIdx* pBlockIdx = NULL;
-  for (int32_t i = 0; i < num; ++i) {
-    pBlockIdx = (SBlockIdx*)taosArrayGet(aBlockIdx, i);
-    if (pBlockIdx->suid != pReader->info.suid) {
-      continue;
-    }
-
-    STableBlockScanInfo** p = tSimpleHashGet(pReader->status.pTableMap, &pBlockIdx->uid, sizeof(pBlockIdx->uid));
-    if (p == NULL) {
-      continue;
-    }
-
-    STableBlockScanInfo* pScanInfo = *p;
-    SDataBlk             block = {0};
-    //    for (int32_t j = 0; j < pScanInfo->mapData.nItem; ++j) {
-    //      tGetDataBlk(pScanInfo->mapData.pData + pScanInfo->mapData.aOffset[j], &block);
-    //      pReader->rowsNum += block.nRow;
-    //    }
-  }
-#endif
-
-_end:
-  tsdbBICacheRelease(pFileReader->pTsdb->biCache, handle);
-  return code;
-}
-
-static int32_t doSumSttBlockRows(STsdbReader* pReader) {
-  int32_t            code = TSDB_CODE_SUCCESS;
-  SSttBlockReader*  pSttBlockReader = pReader->status.fileIter.pSttBlockReader;
-  SSttBlockLoadInfo* pBlockLoadInfo = NULL;
-#if 0
-  for (int32_t i = 0; i < pReader->pFileReader->pSet->nSttF; ++i) {  // open all last file
-    pBlockLoadInfo = &pSttBlockReader->pInfo[i];
-
-    code = tsdbReadSttBlk(pReader->pFileReader, i, pBlockLoadInfo->aSttBlk);
-    if (code) {
-      return code;
-    }
-
-    size_t size = taosArrayGetSize(pBlockLoadInfo->aSttBlk);
-    if (size >= 1) {
-      SSttBlk* pStart = taosArrayGet(pBlockLoadInfo->aSttBlk, 0);
-      SSttBlk* pEnd = taosArrayGet(pBlockLoadInfo->aSttBlk, size - 1);
-
-      // all identical
-      if (pStart->suid == pEnd->suid) {
-        if (pStart->suid != pReader->info.suid) {
-          // no qualified stt block existed
-          taosArrayClear(pBlockLoadInfo->aSttBlk);
-          continue;
-        }
-        for (int32_t j = 0; j < size; ++j) {
-          SSttBlk* p = taosArrayGet(pBlockLoadInfo->aSttBlk, j);
-          pReader->rowsNum += p->nRow;
-        }
-      } else {
-        for (int32_t j = 0; j < size; ++j) {
-          SSttBlk* p = taosArrayGet(pBlockLoadInfo->aSttBlk, j);
-          uint64_t s = p->suid;
-          if (s < pReader->info.suid) {
-            continue;
-          }
-
-          if (s == pReader->info.suid) {
-            pReader->rowsNum += p->nRow;
-          } else if (s > pReader->info.suid) {
-            break;
-          }
-        }
-      }
-    }
-  }
-#endif
-
-  return code;
-}
-
-static int32_t readRowsCountFromFiles(STsdbReader* pReader) {
-  int32_t code = TSDB_CODE_SUCCESS;
-
-  while (1) {
-    bool hasNext = false;
-    code = filesetIteratorNext(&pReader->status.fileIter, pReader, &hasNext);
-    if (code) {
-      return code;
-    }
-
-    if (!hasNext) {  // no data files on disk
-      break;
-    }
-
-    //    code = doSumFileBlockRows(pReader, pReader->pFileReader);
-    if (code != TSDB_CODE_SUCCESS) {
-      return code;
-    }
-
-    code = doSumSttBlockRows(pReader);
-    if (code != TSDB_CODE_SUCCESS) {
-      return code;
-    }
-  }
-
-  pReader->status.loadFromFile = false;
-
-  return code;
-}
-
-static int32_t readRowsCountFromMem(STsdbReader* pReader) {
-  int32_t code = TSDB_CODE_SUCCESS;
-  int64_t memNum = 0, imemNum = 0;
-  if (pReader->pReadSnap->pMem != NULL) {
-    tsdbMemTableCountRows(pReader->pReadSnap->pMem, pReader->status.pTableMap, &memNum);
-  }
-
-  if (pReader->pReadSnap->pIMem != NULL) {
-    tsdbMemTableCountRows(pReader->pReadSnap->pIMem, pReader->status.pTableMap, &imemNum);
-  }
-
-  pReader->rowsNum += memNum + imemNum;
-
-  return code;
-}
-
-static int32_t buildBlockFromBufferSequentially(STsdbReader* pReader, int64_t endKey) {
->>>>>>> c26d5fa6
   SReaderStatus* pStatus = &pReader->status;
   STableUidList* pUidList = &pStatus->uidList;
 
@@ -3872,7 +3727,7 @@
     }
 
     if (row.type == TSDBROW_ROW_FMT) {
-      int64_t ts = row.pTSRow->ts;;
+      int64_t ts = row.pTSRow->ts;
       code = doAppendRowFromTSRow(pBlock, pReader, row.pTSRow, pBlockScanInfo);
 
       if (freeTSRow) {
@@ -3983,7 +3838,7 @@
     getMemTableTimeRange(pReader, &pReader->status.memTableMaxKey, &pReader->status.memTableMinKey);
     pReader->status.bProcMemFirstFileset = true;
   }
-  
+
   initFilesetIterator(&pStatus->fileIter, pReader->pReadSnap->pfSetArray, pReader);
   resetDataBlockIterator(&pStatus->blockIter, pReader->info.order);
 
@@ -4375,38 +4230,8 @@
   return code;
 }
 
-<<<<<<< HEAD
-static int32_t doTsdbNextDataBlock2(STsdbReader* pReader, bool* hasNext) {
-=======
-static bool tsdbReadRowsCountOnly(STsdbReader* pReader) {
-  int32_t      code = TSDB_CODE_SUCCESS;
-  SSDataBlock* pBlock = pReader->resBlockInfo.pResBlock;
-
-  if (pReader->status.loadFromFile == false) {
-    return false;
-  }
-
-  code = readRowsCountFromFiles(pReader);
-  if (code != TSDB_CODE_SUCCESS) {
-    return false;
-  }
-
-  code = readRowsCountFromMem(pReader);
-  if (code != TSDB_CODE_SUCCESS) {
-    return false;
-  }
-
-  pBlock->info.rows = pReader->rowsNum;
-  pBlock->info.id.uid = 0;
-  pBlock->info.dataLoad = 0;
-  pReader->rowsNum = 0;
-
-  return pBlock->info.rows > 0;
-}
-
 static int32_t doTsdbNextDataBlockFilesetDelimited(STsdbReader* pReader) {
   SReaderStatus* pStatus = &pReader->status;
->>>>>>> c26d5fa6
   int32_t code = TSDB_CODE_SUCCESS;
   SSDataBlock* pBlock = pReader->resBlockInfo.pResBlock;
 
@@ -4417,7 +4242,7 @@
       tsdbFidKeyRange(fid, pReader->pTsdb->keepCfg.days, pReader->pTsdb->keepCfg.precision, &win.skey, &win.ekey);
 
       int64_t endKey = (ASCENDING_TRAVERSE(pReader->info.order)) ? win.skey : win.ekey;
-      code = buildBlockFromBufferSequentially(pReader, endKey);      
+      code = buildBlockFromBufferSequentially(pReader, endKey);
       if (code != TSDB_CODE_SUCCESS || pBlock->info.rows > 0) {
         return code;
       } else {
@@ -4436,8 +4261,6 @@
       return code;
     }
 
-<<<<<<< HEAD
-=======
     if (pBlock->info.rows <= 0) {
       resetTableListIndex(&pReader->status);
       int64_t endKey = (ASCENDING_TRAVERSE(pReader->info.order)) ? INT64_MAX : INT64_MIN;
@@ -4455,7 +4278,6 @@
   int32_t code = TSDB_CODE_SUCCESS;
   SSDataBlock* pBlock = pReader->resBlockInfo.pResBlock;
 
->>>>>>> c26d5fa6
   if (pStatus->loadFromFile) {
     code = buildBlockFromFiles(pReader);
     if (code != TSDB_CODE_SUCCESS) {
@@ -4488,9 +4310,6 @@
     return code;
   }
 
-  if (READ_MODE_COUNT_ONLY == pReader->info.readMode) {
-    return tsdbReadRowsCountOnly(pReader);
-  }
   if (!pReader->bFilesetDelimited) {
     code = doTsdbNextDataBlockFilesFirst(pReader);
   } else {
