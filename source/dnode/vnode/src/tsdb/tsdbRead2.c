--- conflicted
+++ resolved
@@ -107,9 +107,6 @@
   if (p1->numOfPKs == 0) {
     return 0;
   } else {
-<<<<<<< HEAD
-    return comparFn(&p1->pks[0].val, &p2->pks[0].val);
-=======
     if (IS_VAR_DATA_TYPE(p1->pks[0].type)) {
       int32_t len = TMIN(p1->pks[0].nData, p2->pks[0].nData);
       int32_t ret = strncmp((char*)p1->pks[0].pData, (char*)p2->pks[0].pData, len);
@@ -125,7 +122,6 @@
     } else {
       return comparFn(&p1->pks[0].val, &p2->pks[0].val);
     }
->>>>>>> 62ab1b1c
   }
 }
 
@@ -1837,7 +1833,6 @@
 
     // pKey == pSttKey
     tRowKeyAssign(&pBlockScanInfo->lastProcKey, pKey);
-<<<<<<< HEAD
 
     // the following for key == sttKey->key.ts
     // file block ------> stt  block
@@ -1849,19 +1844,6 @@
 
     doMergeRowsInFileBlocks(pBlockData, pBlockScanInfo, pKey, pReader);
 
-=======
-
-    // the following for key == sttKey->key.ts
-    // file block ------> stt  block
-    SRow* pTSRow = NULL;
-    code = tsdbRowMergerAdd(pMerger, &fRow, NULL);
-    if (code != TSDB_CODE_SUCCESS) {
-      return code;
-    }
-
-    doMergeRowsInFileBlocks(pBlockData, pBlockScanInfo, pKey, pReader);
-
->>>>>>> 62ab1b1c
     TSDBROW* pRow1 = tMergeTreeGetRow(&pSttBlockReader->mergeTree);
     code = tsdbRowMergerAdd(pMerger, pRow1, NULL);
     if (code != TSDB_CODE_SUCCESS) {
@@ -1960,21 +1942,12 @@
     minKey = k;  // let find the maximum ts value
     if (pkCompEx(compFn, &ik, &minKey) > 0) {
       minKey = ik;
-<<<<<<< HEAD
     }
 
     if ((pfKey != NULL) && (pkCompEx(compFn, pfKey, &minKey) > 0)) {
       minKey = *pfKey;
     }
 
-=======
-    }
-
-    if ((pfKey != NULL) && (pkCompEx(compFn, pfKey, &minKey) > 0)) {
-      minKey = *pfKey;
-    }
-
->>>>>>> 62ab1b1c
     if ((pSttKey != NULL) && (pkCompEx(compFn, pSttKey, &minKey) > 0)) {
       minKey = *pSttKey;
     }
