--- conflicted
+++ resolved
@@ -96,20 +96,13 @@
 int32_t tsdbDataFileFlush(SDataFileWriter *writer);
 
 // head
-<<<<<<< HEAD
-int32_t tsdbFileWriteBrinBlock(STsdbFD *fd, SBrinBlock *brinBlock, int8_t cmprAlg, int64_t *fileSize,
+int32_t tsdbFileWriteBrinBlock(STsdbFD *fd, SBrinBlock *brinBlock, uint32_t cmprAlg, int64_t *fileSize,
                                TBrinBlkArray *brinBlkArray, SBuffer *buffers, SVersionRange *range,
-                                int32_t encryptAlgorithm, char* encryptKey);
+                              int32_t encryptAlgorithm, char* encryptKey);
 int32_t tsdbFileWriteBrinBlk(STsdbFD *fd, TBrinBlkArray *brinBlkArray, SFDataPtr *ptr, int64_t *fileSize,
                             int32_t encryptAlgorithm, char* encryptKey);
 int32_t tsdbFileWriteHeadFooter(STsdbFD *fd, int64_t *fileSize, const SHeadFooter *footer,
-                                int32_t encryptAlgorithm, char* encryptKey);
-=======
-int32_t tsdbFileWriteBrinBlock(STsdbFD *fd, SBrinBlock *brinBlock, uint32_t cmprAlg, int64_t *fileSize,
-                               TBrinBlkArray *brinBlkArray, SBuffer *buffers, SVersionRange *range);
-int32_t tsdbFileWriteBrinBlk(STsdbFD *fd, TBrinBlkArray *brinBlkArray, SFDataPtr *ptr, int64_t *fileSize);
-int32_t tsdbFileWriteHeadFooter(STsdbFD *fd, int64_t *fileSize, const SHeadFooter *footer);
->>>>>>> a34b6446
+                               int32_t encryptAlgorithm, char* encryptKey);
 
 // tomb
 int32_t tsdbDataFileWriteTombRecord(SDataFileWriter *writer, const STombRecord *record);
