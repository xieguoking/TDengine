--- conflicted
+++ resolved
@@ -130,10 +130,10 @@
 } SFileBlockDumpInfo;
 
 typedef struct SReaderStatus {
-  bool                 loadFromFile;  // check file stage
+  bool                 loadFromFile;       // check file stage
   bool                 composedDataBlock;  // the returned data block is a composed block or not
-  SHashObj*            pTableMap;     // SHash<STableBlockScanInfo>
-  STableBlockScanInfo* pTableIter;    // table iterator used in building in-memory buffer data blocks.
+  SHashObj*            pTableMap;          // SHash<STableBlockScanInfo>
+  STableBlockScanInfo* pTableIter;         // table iterator used in building in-memory buffer data blocks.
   SFileBlockDumpInfo   fBlockDumpInfo;
   SDFileSet*           pCurrentFileset;  // current opened file set
   SBlockData           fileBlockData;
@@ -790,29 +790,11 @@
   SFileBlockDumpInfo* pDumpInfo = &pReader->status.fBlockDumpInfo;
   ASSERT(pBlockInfo != NULL);
 
-<<<<<<< HEAD
-  if (pBlockInfo != NULL) {
-    SBlock* pBlock = getCurrentBlock(pBlockIter);
-    code = tsdbReadDataBlock(pReader->pFileReader, pBlock, pBlockData);
-    if (code != TSDB_CODE_SUCCESS) {
-      tsdbError("%p error occurs in loading file block, global index:%d, table index:%d, brange:%" PRId64 "-%" PRId64
-                ", rows:%d, code:%s %s",
-                pReader, pBlockIter->index, pBlockInfo->tbBlockIdx, pBlock->minKey.ts, pBlock->maxKey.ts, pBlock->nRow,
-                tstrerror(code), pReader->idStr);
-      goto _error;
-    }
-
-    elapsedTime = (taosGetTimestampUs() - st) / 1000.0;
-
-    tsdbDebug("%p load file block into buffer, global index:%d, table index:%d, brange:%" PRId64 "-%" PRId64
-              ", rows:%d, minVer:%" PRId64 ", maxVer:%" PRId64 ", elapsed time:%.2f ms, %s",
-=======
   SBlock* pBlock = getCurrentBlock(pBlockIter);
   int32_t code = tsdbReadDataBlock(pReader->pFileReader, pBlock, pBlockData);
   if (code != TSDB_CODE_SUCCESS) {
     tsdbError("%p error occurs in loading file block, global index:%d, table index:%d, brange:%" PRId64 "-%" PRId64
               ", rows:%d, code:%s %s",
->>>>>>> c02f1e08
               pReader, pBlockIter->index, pBlockInfo->tbBlockIdx, pBlock->minKey.ts, pBlock->maxKey.ts, pBlock->nRow,
               tstrerror(code), pReader->idStr);
     return code;
@@ -882,17 +864,10 @@
 }
 
 static int32_t doSetCurrentBlock(SDataBlockIter* pBlockIter) {
-<<<<<<< HEAD
-  SFileDataBlockInfo* pFBlock = getCurrentBlockInfo(pBlockIter);
-  if (pFBlock != NULL) {
-    STableBlockScanInfo* pScanInfo = taosHashGet(pBlockIter->pTableMap, &pFBlock->uid, sizeof(pFBlock->uid));
-    int32_t*             mapDataIndex = taosArrayGet(pScanInfo->pBlockList, pFBlock->tbBlockIdx);
-=======
   SFileDataBlockInfo* pBlockInfo = getCurrentBlockInfo(pBlockIter);
   if (pBlockInfo != NULL) {
     STableBlockScanInfo* pScanInfo = taosHashGet(pBlockIter->pTableMap, &pBlockInfo->uid, sizeof(pBlockInfo->uid));
-    int32_t* mapDataIndex = taosArrayGet(pScanInfo->pBlockList, pBlockInfo->tbBlockIdx);
->>>>>>> c02f1e08
+    int32_t*             mapDataIndex = taosArrayGet(pScanInfo->pBlockList, pBlockInfo->tbBlockIdx);
     tMapDataGetItemByIdx(&pScanInfo->mapData, *mapDataIndex, &pBlockIter->block, tGetBlock);
   }
 
@@ -1306,13 +1281,8 @@
   return pReader->pMemSchema;
 }
 
-<<<<<<< HEAD
-static int32_t doMergeBufAndFileRows_Rv(STsdbReader* pReader, STableBlockScanInfo* pBlockScanInfo, TSDBROW* pRow,
-                                        SIterInfo* pIter, int64_t key, SLastBlockReader* pLastBlockReader) {
-=======
 static int32_t doMergeBufAndFileRows(STsdbReader* pReader, STableBlockScanInfo* pBlockScanInfo, TSDBROW* pRow,
                                      SIterInfo* pIter, int64_t key, SLastBlockReader* pLastBlockReader) {
->>>>>>> c02f1e08
   SRowMerger          merge = {0};
   STSRow*             pTSRow = NULL;
   SBlockData*         pBlockData = &pReader->status.fileBlockData;
@@ -1491,41 +1461,15 @@
         return TSDB_CODE_SUCCESS;
       }
     } else {  // desc order
-<<<<<<< HEAD
-      SBlockData* pLastBlockData = &pLastBlockReader->lastBlockData;
-      TSDBROW     fRow1 = tsdbRowFromBlockData(pLastBlockData, *pLastBlockReader->rowIndex);
-
-      STSRow*    pTSRow = NULL;
-      SRowMerger merge = {0};
-      tRowMergerInit(&merge, &fRow1, pReader->pSchema);
-      doMergeRowsInLastBlock(pLastBlockReader, pBlockScanInfo, ts, &merge);
-
-      if (ts == key) {
-        doMergeRowsInFileBlocks(pBlockData, pBlockScanInfo, pReader, &merge);
-      }
-
-      tRowMergerGetRow(&merge, &pTSRow);
-      doAppendRowFromTSRow(pReader->pResBlock, pReader, pTSRow, pBlockScanInfo->uid);
-
-      taosMemoryFree(pTSRow);
-      tRowMergerClear(&merge);
-      return TSDB_CODE_SUCCESS;
-=======
       return doMergeFileBlockAndLastBlock(pLastBlockReader, pReader, pBlockScanInfo, pBlockData, true);
->>>>>>> c02f1e08
     }
   } else {  // only last block exists
     return doMergeFileBlockAndLastBlock(pLastBlockReader, pReader, pBlockScanInfo, NULL, false);
   }
 }
 
-<<<<<<< HEAD
-static int32_t doMergeMultiLevelRowsRv(STsdbReader* pReader, STableBlockScanInfo* pBlockScanInfo,
-                                       SBlockData* pBlockData, SLastBlockReader* pLastBlockReader) {
-=======
 static int32_t doMergeMultiLevelRows(STsdbReader* pReader, STableBlockScanInfo* pBlockScanInfo, SBlockData* pBlockData,
                                      SLastBlockReader* pLastBlockReader) {
->>>>>>> c02f1e08
   SRowMerger merge = {0};
   STSRow*    pTSRow = NULL;
 
@@ -1547,11 +1491,7 @@
   TSDBKEY k = TSDBROW_KEY(pRow);
   TSDBKEY ik = TSDBROW_KEY(piRow);
 
-<<<<<<< HEAD
-  int64_t minKey = 0;  // INT64_MAX;
-=======
   int64_t minKey = 0;
->>>>>>> c02f1e08
   if (ASCENDING_TRAVERSE(pReader->order)) {
     minKey = INT64_MAX;  // let's find the minimum
     if (minKey > k.ts) {
@@ -1964,15 +1904,9 @@
                                           SBlockData* pBlockData, SLastBlockReader* pLastBlockReader) {
   SFileBlockDumpInfo* pDumpInfo = &pReader->status.fBlockDumpInfo;
 
-<<<<<<< HEAD
   int64_t  key = (pBlockData->nRow > 0) ? pBlockData->aTSKEY[pDumpInfo->rowIndex] : INT64_MIN;
-  TSDBROW* pRow = getValidRow(&pBlockScanInfo->iter, pBlockScanInfo->delSkyline, pReader);
-  TSDBROW* piRow = getValidRow(&pBlockScanInfo->iiter, pBlockScanInfo->delSkyline, pReader);
-=======
-  int64_t key = (pBlockData->nRow > 0)? pBlockData->aTSKEY[pDumpInfo->rowIndex]:INT64_MIN;
   TSDBROW* pRow = getValidMemRow(&pBlockScanInfo->iter, pBlockScanInfo->delSkyline, pReader);
   TSDBROW* piRow = getValidMemRow(&pBlockScanInfo->iiter, pBlockScanInfo->delSkyline, pReader);
->>>>>>> c02f1e08
 
   if (pBlockScanInfo->iter.hasVal && pBlockScanInfo->iiter.hasVal) {
     return doMergeMultiLevelRows(pReader, pBlockScanInfo, pBlockData, pLastBlockReader);
@@ -2257,7 +2191,7 @@
       return code;
     }
 
-    code = tsdbReadBlockL(pReader->pFileReader, 0, pLastBlocks);
+    code = tsdbReadBlockL(pReader->pFileReader, pLastBlocks);
     if (code != TSDB_CODE_SUCCESS) {
       taosArrayDestroy(pIndexList);
       return code;
@@ -2332,7 +2266,7 @@
     return code;
   }
 
-  code = tsdbReadLastBlock(pReader->pFileReader, 0, pBlock, &pLastBlockReader->lastBlockData);
+  code = tsdbReadLastBlock(pReader->pFileReader, pBlock, &pLastBlockReader->lastBlockData);
 
   double el = (taosGetTimestampUs() - st) / 1000.0;
   if (code != TSDB_CODE_SUCCESS) {
@@ -2985,15 +2919,9 @@
   return TSDB_CODE_SUCCESS;
 }
 
-<<<<<<< HEAD
-// todo check if the rows are dropped or not
 int32_t doMergeRowsInLastBlock(SLastBlockReader* pLastBlockReader, STableBlockScanInfo* pScanInfo, int64_t ts,
                                SRowMerger* pMerger) {
   while (nextRowInLastBlock(pLastBlockReader, pScanInfo)) {
-=======
-int32_t doMergeRowsInLastBlock(SLastBlockReader* pLastBlockReader, STableBlockScanInfo* pScanInfo, int64_t ts, SRowMerger* pMerger) {
-  while(nextRowInLastBlock(pLastBlockReader, pScanInfo)) {
->>>>>>> c02f1e08
     int64_t next1 = getCurrentKeyInLastBlock(pLastBlockReader);
     if (next1 == ts) {
       TSDBROW fRow1 = tsdbRowFromBlockData(&pLastBlockReader->lastBlockData, *pLastBlockReader->rowIndex);
