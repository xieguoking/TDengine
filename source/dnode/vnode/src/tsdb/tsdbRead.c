/*
 * Copyright (c) 2019 TAOS Data, Inc. <jhtao@taosdata.com>
 *
 * This program is free software: you can use, redistribute, and/or modify
 * it under the terms of the GNU Affero General Public License, version 3
 * or later ("AGPL"), as published by the Free Software Foundation.
 *
 * This program is distributed in the hope that it will be useful, but WITHOUT
 * ANY WARRANTY; without even the implied warranty of MERCHANTABILITY or
 * FITNESS FOR A PARTICULAR PURPOSE.
 *
 * You should have received a copy of the GNU Affero General Public License
 * along with this program. If not, see <http://www.gnu.org/licenses/>.
 */

#include "osDef.h"
#include "tsdb.h"

#define ASCENDING_TRAVERSE(o) (o == TSDB_ORDER_ASC)

typedef enum {
  EXTERNAL_ROWS_PREV = 0x1,
  EXTERNAL_ROWS_MAIN = 0x2,
  EXTERNAL_ROWS_NEXT = 0x3,
} EContentData;

typedef struct {
  STbDataIter* iter;
  int32_t      index;
  bool         hasVal;
} SIterInfo;

typedef struct {
  int32_t numOfBlocks;
  int32_t numOfLastFiles;
} SBlockNumber;

typedef struct SBlockIndex {
  int32_t     ordinalIndex;
  int64_t     inFileOffset;
  STimeWindow window;  // todo replace it with overlap flag.
} SBlockIndex;

typedef struct STableBlockScanInfo {
  uint64_t  uid;
  TSKEY     lastKey;
  SMapData  mapData;            // block info (compressed)
  SArray*   pBlockList;         // block data index list, SArray<SBlockIndex>
  SIterInfo iter;               // mem buffer skip list iterator
  SIterInfo iiter;              // imem buffer skip list iterator
  SArray*   delSkyline;         // delete info for this table
  int32_t   fileDelIndex;       // file block delete index
  int32_t   lastBlockDelIndex;  // delete index for last block
  bool      iterInit;           // whether to initialize the in-memory skip list iterator or not
} STableBlockScanInfo;

typedef struct SBlockOrderWrapper {
  int64_t uid;
  int64_t offset;
} SBlockOrderWrapper;

typedef struct SBlockOrderSupporter {
  SBlockOrderWrapper** pDataBlockInfo;
  int32_t*             indexPerTable;
  int32_t*             numOfBlocksPerTable;
  int32_t              numOfTables;
} SBlockOrderSupporter;

typedef struct SIOCostSummary {
  int64_t numOfBlocks;
  double  blockLoadTime;
  double  buildmemBlock;
  int64_t headFileLoad;
  double  headFileLoadTime;
  int64_t smaDataLoad;
  double  smaLoadTime;
  int64_t lastBlockLoad;
  double  lastBlockLoadTime;
  int64_t composedBlocks;
  double  buildComposedBlockTime;
  double  createScanInfoList;
  //  double  getTbFromMemTime;
  //  double  getTbFromIMemTime;
  double initDelSkylineIterTime;
} SIOCostSummary;

typedef struct SBlockLoadSuppInfo {
  SArray*        pColAgg;
  SColumnDataAgg tsColAgg;
  int16_t*       colId;
  int16_t*       slotId;
  int32_t        numOfCols;
  char**         buildBuf;  // build string tmp buffer, todo remove it later after all string format being updated.
  bool           smaValid;  // the sma on all queried columns are activated
} SBlockLoadSuppInfo;

typedef struct SLastBlockReader {
  STimeWindow        window;
  SVersionRange      verRange;
  int32_t            order;
  uint64_t           uid;
  SMergeTree         mergeTree;
  SSttBlockLoadInfo* pInfo;
} SLastBlockReader;

typedef struct SFilesetIter {
  int32_t           numOfFiles;  // number of total files
  int32_t           index;       // current accessed index in the list
  SArray*           pFileList;   // data file list
  int32_t           order;
  SLastBlockReader* pLastBlockReader;  // last file block reader
} SFilesetIter;

typedef struct SFileDataBlockInfo {
  // index position in STableBlockScanInfo in order to check whether neighbor block overlaps with it
  uint64_t uid;
  int32_t  tbBlockIdx;
} SFileDataBlockInfo;

typedef struct SDataBlockIter {
  int32_t   numOfBlocks;
  int32_t   index;
  SArray*   blockList;  // SArray<SFileDataBlockInfo>
  int32_t   order;
  SDataBlk  block;  // current SDataBlk data
  SHashObj* pTableMap;
} SDataBlockIter;

typedef struct SFileBlockDumpInfo {
  int32_t totalRows;
  int32_t rowIndex;
  int64_t lastKey;
  bool    allDumped;
} SFileBlockDumpInfo;

typedef struct STableUidList {
  uint64_t* tableUidList;  // access table uid list in uid ascending order list
  int32_t   currentIndex;  // index in table uid list
} STableUidList;

typedef struct SReaderStatus {
  bool                  loadFromFile;       // check file stage
  bool                  composedDataBlock;  // the returned data block is a composed block or not
  SHashObj*             pTableMap;          // SHash<STableBlockScanInfo>
  STableBlockScanInfo** pTableIter;         // table iterator used in building in-memory buffer data blocks.
  STableUidList         uidList;            // check tables in uid order, to avoid the repeatly load of blocks in STT.
  SFileBlockDumpInfo    fBlockDumpInfo;
  SDFileSet*            pCurrentFileset;  // current opened file set
  SBlockData            fileBlockData;
  SFilesetIter          fileIter;
  SDataBlockIter        blockIter;
} SReaderStatus;

typedef struct SBlockInfoBuf {
  int32_t currentIndex;
  SArray* pData;
  int32_t numPerBucket;
} SBlockInfoBuf;

struct STsdbReader {
  STsdb*             pTsdb;
  SVersionRange      verRange;
  TdThreadMutex      readerMutex;
  bool               suspended;
  uint64_t           suid;
  int16_t            order;
  bool               freeBlock;
  STimeWindow        window;  // the primary query time window that applies to all queries
  SSDataBlock*       pResBlock;
  int32_t            capacity;
  SReaderStatus      status;
  char*              idStr;  // query info handle, for debug purpose
  int32_t            type;   // query type: 1. retrieve all data blocks, 2. retrieve direct prev|next rows
  SBlockLoadSuppInfo suppInfo;
  STsdbReadSnap*     pReadSnap;
  SIOCostSummary     cost;
  STSchema*          pSchema;      // the newest version schema
  STSchema*          pMemSchema;   // the previous schema for in-memory data, to avoid load schema too many times
  SDataFReader*      pFileReader;  // the file reader
  SDelFReader*       pDelFReader;  // the del file reader
  SArray*            pDelIdx;      // del file block index;
  SBlockInfoBuf      blockInfoBuf;
  int32_t            step;
  STsdbReader*       innerReader[2];
};

static SFileDataBlockInfo* getCurrentBlockInfo(SDataBlockIter* pBlockIter);
static int      buildDataBlockFromBufImpl(STableBlockScanInfo* pBlockScanInfo, int64_t endKey, int32_t capacity,
                                          STsdbReader* pReader);
static TSDBROW* getValidMemRow(SIterInfo* pIter, const SArray* pDelList, STsdbReader* pReader);
static int32_t  doMergeRowsInFileBlocks(SBlockData* pBlockData, STableBlockScanInfo* pScanInfo, STsdbReader* pReader,
                                        SRowMerger* pMerger);
static int32_t  doMergeRowsInLastBlock(SLastBlockReader* pLastBlockReader, STableBlockScanInfo* pScanInfo, int64_t ts,
                                       SRowMerger* pMerger, SVersionRange* pVerRange);
static int32_t  doMergeRowsInBuf(SIterInfo* pIter, uint64_t uid, int64_t ts, SArray* pDelList, SRowMerger* pMerger,
                                 STsdbReader* pReader);
static int32_t  doAppendRowFromTSRow(SSDataBlock* pBlock, STsdbReader* pReader, SRow* pTSRow,
                                     STableBlockScanInfo* pInfo);
static int32_t  doAppendRowFromFileBlock(SSDataBlock* pResBlock, STsdbReader* pReader, SBlockData* pBlockData,
                                         int32_t rowIndex);
static void     setComposedBlockFlag(STsdbReader* pReader, bool composed);
static bool     hasBeenDropped(const SArray* pDelList, int32_t* index, TSDBKEY* pKey, int32_t order,
                               SVersionRange* pVerRange);

static int32_t doMergeMemTableMultiRows(TSDBROW* pRow, uint64_t uid, SIterInfo* pIter, SArray* pDelList,
                                        TSDBROW* pTSRow, STsdbReader* pReader, bool* freeTSRow);
static int32_t doMergeMemIMemRows(TSDBROW* pRow, TSDBROW* piRow, STableBlockScanInfo* pBlockScanInfo,
                                  STsdbReader* pReader, SRow** pTSRow);
static int32_t mergeRowsInFileBlocks(SBlockData* pBlockData, STableBlockScanInfo* pBlockScanInfo, int64_t key,
                                     STsdbReader* pReader);

static int32_t initDelSkylineIterator(STableBlockScanInfo* pBlockScanInfo, STsdbReader* pReader, STbData* pMemTbData,
                                      STbData* piMemTbData);
static STsdb*  getTsdbByRetentions(SVnode* pVnode, TSKEY winSKey, SRetention* retentions, const char* idstr,
                                   int8_t* pLevel);
static SVersionRange getQueryVerRange(SVnode* pVnode, SQueryTableDataCond* pCond, int8_t level);
static int64_t       getCurrentKeyInLastBlock(SLastBlockReader* pLastBlockReader);
static bool          hasDataInLastBlock(SLastBlockReader* pLastBlockReader);
static int32_t       doBuildDataBlock(STsdbReader* pReader);
static TSDBKEY       getCurrentKeyInBuf(STableBlockScanInfo* pScanInfo, STsdbReader* pReader);
static bool          hasDataInFileBlock(const SBlockData* pBlockData, const SFileBlockDumpInfo* pDumpInfo);
static void          initBlockDumpInfo(STsdbReader* pReader, SDataBlockIter* pBlockIter);
static int32_t       getInitialDelIndex(const SArray* pDelSkyline, int32_t order);

static STableBlockScanInfo* getTableBlockScanInfo(SHashObj* pTableMap, uint64_t uid, const char* id);

static FORCE_INLINE STSchema* getLatestTableSchema(STsdbReader* pReader, uint64_t uid);

static bool outOfTimeWindow(int64_t ts, STimeWindow* pWindow) { return (ts > pWindow->ekey) || (ts < pWindow->skey); }

static int32_t setColumnIdSlotList(SBlockLoadSuppInfo* pSupInfo, SColumnInfo* pCols, const int32_t* pSlotIdList,
                                   int32_t numOfCols) {
  pSupInfo->smaValid = true;
  pSupInfo->numOfCols = numOfCols;
  pSupInfo->colId = taosMemoryMalloc(numOfCols * (sizeof(int16_t) * 2 + POINTER_BYTES));
  if (pSupInfo->colId == NULL) {
    taosMemoryFree(pSupInfo->colId);
    return TSDB_CODE_OUT_OF_MEMORY;
  }

  pSupInfo->slotId = (int16_t*)((char*)pSupInfo->colId + (sizeof(int16_t) * numOfCols));
  pSupInfo->buildBuf = (char**)((char*)pSupInfo->slotId + (sizeof(int16_t) * numOfCols));
  for (int32_t i = 0; i < numOfCols; ++i) {
    pSupInfo->colId[i] = pCols[i].colId;
    pSupInfo->slotId[i] = pSlotIdList[i];

    if (IS_VAR_DATA_TYPE(pCols[i].type)) {
      pSupInfo->buildBuf[i] = taosMemoryMalloc(pCols[i].bytes);
    } else {
      pSupInfo->buildBuf[i] = NULL;
    }
  }

  return TSDB_CODE_SUCCESS;
}

static int32_t updateBlockSMAInfo(STSchema* pSchema, SBlockLoadSuppInfo* pSupInfo) {
  int32_t i = 0, j = 0;

  while (i < pSchema->numOfCols && j < pSupInfo->numOfCols) {
    STColumn* pTCol = &pSchema->columns[i];
    if (pTCol->colId == pSupInfo->colId[j]) {
      if (!IS_BSMA_ON(pTCol)) {
        pSupInfo->smaValid = false;
        return TSDB_CODE_SUCCESS;
      }

      i += 1;
      j += 1;
    } else if (pTCol->colId < pSupInfo->colId[j]) {
      // do nothing
      i += 1;
    } else {
      return TSDB_CODE_INVALID_PARA;
    }
  }

  return TSDB_CODE_SUCCESS;
}

static int32_t initBlockScanInfoBuf(SBlockInfoBuf* pBuf, int32_t numOfTables) {
  int32_t num = numOfTables / pBuf->numPerBucket;
  int32_t remainder = numOfTables % pBuf->numPerBucket;
  if (pBuf->pData == NULL) {
    pBuf->pData = taosArrayInit(num + 1, POINTER_BYTES);
  }

  for (int32_t i = 0; i < num; ++i) {
    char* p = taosMemoryCalloc(pBuf->numPerBucket, sizeof(STableBlockScanInfo));
    if (p == NULL) {
      return TSDB_CODE_OUT_OF_MEMORY;
    }

    taosArrayPush(pBuf->pData, &p);
  }

  if (remainder > 0) {
    char* p = taosMemoryCalloc(remainder, sizeof(STableBlockScanInfo));
    if (p == NULL) {
      return TSDB_CODE_OUT_OF_MEMORY;
    }
    taosArrayPush(pBuf->pData, &p);
  }

  return TSDB_CODE_SUCCESS;
}

static void clearBlockScanInfoBuf(SBlockInfoBuf* pBuf) {
  size_t num = taosArrayGetSize(pBuf->pData);
  for (int32_t i = 0; i < num; ++i) {
    char** p = taosArrayGet(pBuf->pData, i);
    taosMemoryFree(*p);
  }

  taosArrayDestroy(pBuf->pData);
}

static void* getPosInBlockInfoBuf(SBlockInfoBuf* pBuf, int32_t index) {
  int32_t bucketIndex = index / pBuf->numPerBucket;
  char**  pBucket = taosArrayGet(pBuf->pData, bucketIndex);
  return (*pBucket) + (index % pBuf->numPerBucket) * sizeof(STableBlockScanInfo);
}

static int32_t uidComparFunc(const void* p1, const void* p2) {
  uint64_t pu1 = *(uint64_t*)p1;
  uint64_t pu2 = *(uint64_t*)p2;
  if (pu1 == pu2) {
    return 0;
  } else {
    return (pu1 < pu2) ? -1 : 1;
  }
}

// NOTE: speedup the whole processing by preparing the buffer for STableBlockScanInfo in batch model
static SHashObj* createDataBlockScanInfo(STsdbReader* pTsdbReader, SBlockInfoBuf* pBuf, const STableKeyInfo* idList,
                                         STableUidList* pUidList, int32_t numOfTables) {
  // allocate buffer in order to load data blocks from file
  // todo use simple hash instead, optimize the memory consumption
  SHashObj* pTableMap =
      taosHashInit(numOfTables, taosGetDefaultHashFunction(TSDB_DATA_TYPE_BIGINT), false, HASH_NO_LOCK);
  if (pTableMap == NULL) {
    return NULL;
  }

  int64_t st = taosGetTimestampUs();
  initBlockScanInfoBuf(pBuf, numOfTables);

  pUidList->tableUidList = taosMemoryMalloc(numOfTables * sizeof(uint64_t));
  if (pUidList->tableUidList == NULL) {
    return NULL;
  }
  pUidList->currentIndex = 0;

  for (int32_t j = 0; j < numOfTables; ++j) {
    STableBlockScanInfo* pScanInfo = getPosInBlockInfoBuf(pBuf, j);

    pScanInfo->uid = idList[j].uid;
    pUidList->tableUidList[j] = idList[j].uid;

    if (ASCENDING_TRAVERSE(pTsdbReader->order)) {
      int64_t skey = pTsdbReader->window.skey;
      pScanInfo->lastKey = (skey > INT64_MIN) ? (skey - 1) : skey;
    } else {
      int64_t ekey = pTsdbReader->window.ekey;
      pScanInfo->lastKey = (ekey < INT64_MAX) ? (ekey + 1) : ekey;
    }

    taosHashPut(pTableMap, &pScanInfo->uid, sizeof(uint64_t), &pScanInfo, POINTER_BYTES);
    tsdbTrace("%p check table uid:%" PRId64 " from lastKey:%" PRId64 " %s", pTsdbReader, pScanInfo->uid,
              pScanInfo->lastKey, pTsdbReader->idStr);
  }

  taosSort(pUidList->tableUidList, numOfTables, sizeof(uint64_t), uidComparFunc);

  pTsdbReader->cost.createScanInfoList = (taosGetTimestampUs() - st) / 1000.0;
  tsdbDebug("%p create %d tables scan-info, size:%.2f Kb, elapsed time:%.2f ms, %s", pTsdbReader, numOfTables,
            (sizeof(STableBlockScanInfo) * numOfTables) / 1024.0, pTsdbReader->cost.createScanInfoList,
            pTsdbReader->idStr);

  return pTableMap;
}

static void resetAllDataBlockScanInfo(SHashObj* pTableMap, int64_t ts) {
  STableBlockScanInfo** p = NULL;
  while ((p = taosHashIterate(pTableMap, p)) != NULL) {
    STableBlockScanInfo* pInfo = *(STableBlockScanInfo**)p;

    pInfo->iterInit = false;
    pInfo->iter.hasVal = false;
    pInfo->iiter.hasVal = false;

    if (pInfo->iter.iter != NULL) {
      pInfo->iter.iter = tsdbTbDataIterDestroy(pInfo->iter.iter);
    }

    if (pInfo->iiter.iter != NULL) {
      pInfo->iiter.iter = tsdbTbDataIterDestroy(pInfo->iiter.iter);
    }

    pInfo->delSkyline = taosArrayDestroy(pInfo->delSkyline);
    pInfo->lastKey = ts;
  }
}

static void clearBlockScanInfo(STableBlockScanInfo* p) {
  p->iterInit = false;

  p->iter.hasVal = false;
  p->iiter.hasVal = false;

  if (p->iter.iter != NULL) {
    p->iter.iter = tsdbTbDataIterDestroy(p->iter.iter);
  }

  if (p->iiter.iter != NULL) {
    p->iiter.iter = tsdbTbDataIterDestroy(p->iiter.iter);
  }

  p->delSkyline = taosArrayDestroy(p->delSkyline);
  p->pBlockList = taosArrayDestroy(p->pBlockList);
  tMapDataClear(&p->mapData);
}

static void destroyAllBlockScanInfo(SHashObj* pTableMap) {
  void* p = NULL;
  while ((p = taosHashIterate(pTableMap, p)) != NULL) {
    clearBlockScanInfo(*(STableBlockScanInfo**)p);
  }

  taosHashCleanup(pTableMap);
}

static bool isEmptyQueryTimeWindow(STimeWindow* pWindow) { return pWindow->skey > pWindow->ekey; }

// Update the query time window according to the data time to live(TTL) information, in order to avoid to return
// the expired data to client, even it is queried already.
static STimeWindow updateQueryTimeWindow(STsdb* pTsdb, STimeWindow* pWindow) {
  STsdbKeepCfg* pCfg = &pTsdb->keepCfg;

  int64_t now = taosGetTimestamp(pCfg->precision);
  int64_t earilyTs = now - (tsTickPerMin[pCfg->precision] * pCfg->keep2) + 1;  // needs to add one tick

  STimeWindow win = *pWindow;
  if (win.skey < earilyTs) {
    win.skey = earilyTs;
  }

  return win;
}

// init file iterator
static int32_t initFilesetIterator(SFilesetIter* pIter, SArray* aDFileSet, STsdbReader* pReader) {
  size_t numOfFileset = taosArrayGetSize(aDFileSet);

  pIter->index = ASCENDING_TRAVERSE(pReader->order) ? -1 : numOfFileset;
  pIter->order = pReader->order;
  pIter->pFileList = aDFileSet;
  pIter->numOfFiles = numOfFileset;

  if (pIter->pLastBlockReader == NULL) {
    pIter->pLastBlockReader = taosMemoryCalloc(1, sizeof(struct SLastBlockReader));
    if (pIter->pLastBlockReader == NULL) {
      int32_t code = TSDB_CODE_OUT_OF_MEMORY;
      tsdbError("failed to prepare the last block iterator, since:%s %s", tstrerror(code), pReader->idStr);
      return code;
    }
  }

  SLastBlockReader* pLReader = pIter->pLastBlockReader;
  pLReader->order = pReader->order;
  pLReader->window = pReader->window;
  pLReader->verRange = pReader->verRange;

  pLReader->uid = 0;
  tMergeTreeClose(&pLReader->mergeTree);

  if (pLReader->pInfo == NULL) {
    // here we ignore the first column, which is always be the primary timestamp column
    SBlockLoadSuppInfo* pInfo = &pReader->suppInfo;

    int32_t numOfStt = pReader->pTsdb->pVnode->config.sttTrigger;
    pLReader->pInfo = tCreateLastBlockLoadInfo(pReader->pSchema, &pInfo->colId[1], pInfo->numOfCols - 1, numOfStt);
    if (pLReader->pInfo == NULL) {
      tsdbDebug("init fileset iterator failed, code:%s %s", tstrerror(terrno), pReader->idStr);
      return terrno;
    }
  }

  tsdbDebug("init fileset iterator, total files:%d %s", pIter->numOfFiles, pReader->idStr);
  return TSDB_CODE_SUCCESS;
}

static int32_t filesetIteratorNext(SFilesetIter* pIter, STsdbReader* pReader, bool *hasNext) {
  bool    asc = ASCENDING_TRAVERSE(pIter->order);
  int32_t step = asc ? 1 : -1;
  pIter->index += step;
  int32_t code = 0;

  if ((asc && pIter->index >= pIter->numOfFiles) || ((!asc) && pIter->index < 0)) {
    *hasNext = false;
    return TSDB_CODE_SUCCESS;
  }

  SIOCostSummary* pSum = &pReader->cost;
  getLastBlockLoadInfo(pIter->pLastBlockReader->pInfo, &pSum->lastBlockLoad, &pReader->cost.lastBlockLoadTime);

  pIter->pLastBlockReader->uid = 0;
  tMergeTreeClose(&pIter->pLastBlockReader->mergeTree);
  resetLastBlockLoadInfo(pIter->pLastBlockReader->pInfo);

  // check file the time range of coverage
  STimeWindow win = {0};

  while (1) {
    if (pReader->pFileReader != NULL) {
      tsdbDataFReaderClose(&pReader->pFileReader);
    }

    pReader->status.pCurrentFileset = (SDFileSet*)taosArrayGet(pIter->pFileList, pIter->index);

    code = tsdbDataFReaderOpen(&pReader->pFileReader, pReader->pTsdb, pReader->status.pCurrentFileset);
    if (code != TSDB_CODE_SUCCESS) {
      goto _err;
    }

    pReader->cost.headFileLoad += 1;

    int32_t fid = pReader->status.pCurrentFileset->fid;
    tsdbFidKeyRange(fid, pReader->pTsdb->keepCfg.days, pReader->pTsdb->keepCfg.precision, &win.skey, &win.ekey);

    // current file are no longer overlapped with query time window, ignore remain files
    if ((asc && win.skey > pReader->window.ekey) || (!asc && win.ekey < pReader->window.skey)) {
      tsdbDebug("%p remain files are not qualified for qrange:%" PRId64 "-%" PRId64 ", ignore, %s", pReader,
                pReader->window.skey, pReader->window.ekey, pReader->idStr);
      *hasNext = false;
      return TSDB_CODE_SUCCESS;
    }

    if ((asc && (win.ekey < pReader->window.skey)) || ((!asc) && (win.skey > pReader->window.ekey))) {
      pIter->index += step;
      if ((asc && pIter->index >= pIter->numOfFiles) || ((!asc) && pIter->index < 0)) {
        *hasNext = false;
        return TSDB_CODE_SUCCESS;
      }
      continue;
    }

    tsdbDebug("%p file found fid:%d for qrange:%" PRId64 "-%" PRId64 ", %s", pReader, fid, pReader->window.skey,
              pReader->window.ekey, pReader->idStr);
    *hasNext = true;
    return TSDB_CODE_SUCCESS;
  }

_err:
  *hasNext = false;
  return code;
}

static void resetDataBlockIterator(SDataBlockIter* pIter, int32_t order) {
  pIter->order = order;
  pIter->index = -1;
  pIter->numOfBlocks = 0;
  if (pIter->blockList == NULL) {
    pIter->blockList = taosArrayInit(4, sizeof(SFileDataBlockInfo));
  } else {
    taosArrayClear(pIter->blockList);
  }
}

static void cleanupDataBlockIterator(SDataBlockIter* pIter) { taosArrayDestroy(pIter->blockList); }

static void initReaderStatus(SReaderStatus* pStatus) {
  pStatus->pTableIter = NULL;
  pStatus->loadFromFile = true;
}

static SSDataBlock* createResBlock(SQueryTableDataCond* pCond, int32_t capacity) {
  SSDataBlock* pResBlock = createDataBlock();
  if (pResBlock == NULL) {
    terrno = TSDB_CODE_OUT_OF_MEMORY;
    return NULL;
  }

  for (int32_t i = 0; i < pCond->numOfCols; ++i) {
    SColumnInfoData colInfo = {0};
    colInfo.info = pCond->colList[i];
    blockDataAppendColInfo(pResBlock, &colInfo);
  }

  int32_t code = blockDataEnsureCapacity(pResBlock, capacity);
  if (code != TSDB_CODE_SUCCESS) {
    terrno = code;
    taosMemoryFree(pResBlock);
    return NULL;
  }
  return pResBlock;
}

static int32_t tsdbInitReaderLock(STsdbReader* pReader) {
  int32_t code = -1;
  qTrace("tsdb/read: %p, pre-init read mutex: %p, code: %d", pReader, &pReader->readerMutex, code);

  code = taosThreadMutexInit(&pReader->readerMutex, NULL);

  qTrace("tsdb/read: %p, post-init read mutex: %p, code: %d", pReader, &pReader->readerMutex, code);

  return code;
}

static int32_t tsdbUninitReaderLock(STsdbReader* pReader) {
  int32_t code = -1;
  qTrace("tsdb/read: %p, pre-uninit read mutex: %p, code: %d", pReader, &pReader->readerMutex, code);

  code = taosThreadMutexDestroy(&pReader->readerMutex);

  qTrace("tsdb/read: %p, post-uninit read mutex: %p, code: %d", pReader, &pReader->readerMutex, code);

  return code;
}

static int32_t tsdbAcquireReader(STsdbReader* pReader) {
  int32_t code = -1;
  qTrace("tsdb/read: %p, pre-take read mutex: %p, code: %d", pReader, &pReader->readerMutex, code);

  code = taosThreadMutexLock(&pReader->readerMutex);

  qTrace("tsdb/read: %p, post-take read mutex: %p, code: %d", pReader, &pReader->readerMutex, code);

  return code;
}

static int32_t tsdbTryAcquireReader(STsdbReader* pReader) {
  int32_t code = -1;
  qTrace("tsdb/read: %p, pre-trytake read mutex: %p, code: %d", pReader, &pReader->readerMutex, code);

  code = taosThreadMutexTryLock(&pReader->readerMutex);

  qTrace("tsdb/read: %p, post-trytake read mutex: %p, code: %d", pReader, &pReader->readerMutex, code);

  return code;
}

static int32_t tsdbReleaseReader(STsdbReader* pReader) {
  int32_t code = -1;
  qTrace("tsdb/read: %p, pre-untake read mutex: %p, code: %d", pReader, &pReader->readerMutex, code);

  code = taosThreadMutexUnlock(&pReader->readerMutex);

  qTrace("tsdb/read: %p, post-untake read mutex: %p, code: %d", pReader, &pReader->readerMutex, code);

  return code;
}

void tsdbReleaseDataBlock(STsdbReader* pReader) {
  SReaderStatus* pStatus = &pReader->status;
  if (!pStatus->composedDataBlock) {
    tsdbReleaseReader(pReader);
  }
}

static int32_t tsdbReaderCreate(SVnode* pVnode, SQueryTableDataCond* pCond, STsdbReader** ppReader, int32_t capacity,
                                SSDataBlock* pResBlock, const char* idstr) {
  int32_t      code = 0;
  int8_t       level = 0;
  STsdbReader* pReader = (STsdbReader*)taosMemoryCalloc(1, sizeof(*pReader));
  if (pReader == NULL) {
    code = TSDB_CODE_OUT_OF_MEMORY;
    goto _end;
  }

  if (VND_IS_TSMA(pVnode)) {
    tsdbDebug("vgId:%d, tsma is selected to query, %s", TD_VID(pVnode), idstr);
  }

  initReaderStatus(&pReader->status);

  pReader->pTsdb = getTsdbByRetentions(pVnode, pCond->twindows.skey, pVnode->config.tsdbCfg.retentions, idstr, &level);
  pReader->suid = pCond->suid;
  pReader->order = pCond->order;
  pReader->capacity = capacity;
  pReader->pResBlock = pResBlock;
  pReader->idStr = (idstr != NULL) ? strdup(idstr) : NULL;
  pReader->verRange = getQueryVerRange(pVnode, pCond, level);
  pReader->type = pCond->type;
  pReader->window = updateQueryTimeWindow(pReader->pTsdb, &pCond->twindows);
  pReader->blockInfoBuf.numPerBucket = 1000;  // 1000 tables per bucket

  if (pReader->pResBlock == NULL) {
    pReader->freeBlock = true;
    pReader->pResBlock = createResBlock(pCond, pReader->capacity);
    if (pReader->pResBlock == NULL) {
      code = terrno;
      goto _end;
    }
  }

  if (pCond->numOfCols <= 0) {
    tsdbError("vgId:%d, invalid column number %d in query cond, %s", TD_VID(pVnode), pCond->numOfCols, idstr);
    code = TSDB_CODE_INVALID_PARA;
    goto _end;
  }

  // allocate buffer in order to load data blocks from file
  SBlockLoadSuppInfo* pSup = &pReader->suppInfo;
  pSup->pColAgg = taosArrayInit(pCond->numOfCols, sizeof(SColumnDataAgg));
  if (pSup->pColAgg == NULL) {
    code = TSDB_CODE_OUT_OF_MEMORY;
    goto _end;
  }

  pSup->tsColAgg.colId = PRIMARYKEY_TIMESTAMP_COL_ID;

  code = tBlockDataCreate(&pReader->status.fileBlockData);
  if (code != TSDB_CODE_SUCCESS) {
    terrno = code;
    goto _end;
  }

  setColumnIdSlotList(pSup, pCond->colList, pCond->pSlotList, pCond->numOfCols);

  tsdbInitReaderLock(pReader);

  *ppReader = pReader;
  return code;

_end:
  tsdbReaderClose(pReader);
  *ppReader = NULL;
  return code;
}

static int32_t doLoadBlockIndex(STsdbReader* pReader, SDataFReader* pFileReader, SArray* pIndexList) {
  int64_t    st = taosGetTimestampUs();
  LRUHandle* handle = NULL;
  int32_t    code = tsdbCacheGetBlockIdx(pFileReader->pTsdb->biCache, pFileReader, &handle);
  if (code != TSDB_CODE_SUCCESS || handle == NULL) {
    goto _end;
  }

  int32_t numOfTables = taosHashGetSize(pReader->status.pTableMap);

  SArray* aBlockIdx = (SArray*)taosLRUCacheValue(pFileReader->pTsdb->biCache, handle);
  size_t  num = taosArrayGetSize(aBlockIdx);
  if (num == 0) {
    tsdbBICacheRelease(pFileReader->pTsdb->biCache, handle);
    return TSDB_CODE_SUCCESS;
  }

  // todo binary search to the start position
  int64_t et1 = taosGetTimestampUs();

  SBlockIdx*     pBlockIdx = NULL;
  STableUidList* pList = &pReader->status.uidList;

  int32_t i = 0, j = 0;
  while (i < num && j < numOfTables) {
    pBlockIdx = (SBlockIdx*)taosArrayGet(aBlockIdx, i);
    if (pBlockIdx->suid != pReader->suid) {
      i += 1;
      continue;
    }

    if (pBlockIdx->uid < pList->tableUidList[j]) {
      i += 1;
      continue;
    }

    if (pBlockIdx->uid > pList->tableUidList[j]) {
      j += 1;
      continue;
    }

    if (pBlockIdx->uid == pList->tableUidList[j]) {
      // this block belongs to a table that is not queried.
<<<<<<< HEAD
      void* p = taosHashGet(pReader->status.pTableMap, &pBlockIdx->uid, sizeof(uint64_t));
      if (p == NULL) {
        tsdbError("failed to locate the tableBlockScan Info in hashmap, uid:%" PRIu64 ", %s", pBlockIdx->uid,
                  pReader->idStr);
        return TSDB_CODE_APP_ERROR;
=======
      STableBlockScanInfo* pScanInfo = getTableBlockScanInfo(pReader->status.pTableMap, pBlockIdx->uid, pReader->idStr);
      if (pScanInfo == NULL) {
        return terrno;
>>>>>>> c16bbfad
      }

      if (pScanInfo->pBlockList == NULL) {
        pScanInfo->pBlockList = taosArrayInit(4, sizeof(SBlockIndex));
      }

      taosArrayPush(pIndexList, pBlockIdx);

      i += 1;
      j += 1;
    }
  }

  int64_t et2 = taosGetTimestampUs();
  tsdbDebug("load block index for %d/%d tables completed, elapsed time:%.2f ms, set blockIdx:%.2f ms, size:%.2f Kb %s",
            numOfTables, (int32_t)num, (et1 - st) / 1000.0, (et2 - et1) / 1000.0, num * sizeof(SBlockIdx) / 1024.0,
            pReader->idStr);

  pReader->cost.headFileLoadTime += (et1 - st) / 1000.0;

_end:
  tsdbBICacheRelease(pFileReader->pTsdb->biCache, handle);
  return code;
}

static void cleanupTableScanInfo(SHashObj* pTableMap) {
  STableBlockScanInfo** px = NULL;
  while (1) {
    px = taosHashIterate(pTableMap, px);
    if (px == NULL) {
      break;
    }

    // reset the index in last block when handing a new file
    tMapDataClear(&(*px)->mapData);
    taosArrayClear((*px)->pBlockList);
  }
}

static int32_t doLoadFileBlock(STsdbReader* pReader, SArray* pIndexList, SBlockNumber* pBlockNum) {
  int32_t numOfQTable = 0;
  size_t  sizeInDisk = 0;
  size_t  numOfTables = taosArrayGetSize(pIndexList);

  int64_t st = taosGetTimestampUs();
  cleanupTableScanInfo(pReader->status.pTableMap);

  for (int32_t i = 0; i < numOfTables; ++i) {
    SBlockIdx* pBlockIdx = taosArrayGet(pIndexList, i);
    STableBlockScanInfo* pScanInfo = getTableBlockScanInfo(pReader->status.pTableMap, pBlockIdx->uid, pReader->idStr);
    if (pScanInfo == NULL) {
      return terrno;
    }

    tMapDataReset(&pScanInfo->mapData);
    tsdbReadDataBlk(pReader->pFileReader, pBlockIdx, &pScanInfo->mapData);
    taosArrayEnsureCap(pScanInfo->pBlockList, pScanInfo->mapData.nItem);

    sizeInDisk += pScanInfo->mapData.nData;

    int32_t     step = ASCENDING_TRAVERSE(pReader->order) ? 1 : -1;
    STimeWindow w = pReader->window;
    if (ASCENDING_TRAVERSE(pReader->order)) {
      w.skey = pScanInfo->lastKey + step;
    } else {
      w.ekey = pScanInfo->lastKey + step;
    }

    if (isEmptyQueryTimeWindow(&w)) {
      continue;
    }

    SDataBlk block = {0};
    for (int32_t j = 0; j < pScanInfo->mapData.nItem; ++j) {
      tGetDataBlk(pScanInfo->mapData.pData + pScanInfo->mapData.aOffset[j], &block);

      // 1. time range check
      // if (block.minKey.ts > pReader->window.ekey || block.maxKey.ts < pReader->window.skey) {
      if (block.minKey.ts > w.ekey || block.maxKey.ts < w.skey) {
        continue;
      }

      // 2. version range check
      if (block.minVer > pReader->verRange.maxVer || block.maxVer < pReader->verRange.minVer) {
        continue;
      }

      SBlockIndex bIndex = {.ordinalIndex = j, .inFileOffset = block.aSubBlock->offset};
      bIndex.window = (STimeWindow){.skey = block.minKey.ts, .ekey = block.maxKey.ts};

      void* p1 = taosArrayPush(pScanInfo->pBlockList, &bIndex);
      if (p1 == NULL) {
        tMapDataClear(&pScanInfo->mapData);
        return TSDB_CODE_OUT_OF_MEMORY;
      }

      pBlockNum->numOfBlocks += 1;
    }

    if (pScanInfo->pBlockList != NULL && taosArrayGetSize(pScanInfo->pBlockList) > 0) {
      numOfQTable += 1;
    }
  }

  pBlockNum->numOfLastFiles = pReader->pFileReader->pSet->nSttF;
  int32_t total = pBlockNum->numOfLastFiles + pBlockNum->numOfBlocks;

  double el = (taosGetTimestampUs() - st) / 1000.0;
  tsdbDebug(
      "load block of %ld tables completed, blocks:%d in %d tables, last-files:%d, block-info-size:%.2f Kb, elapsed "
      "time:%.2f ms %s",
      numOfTables, pBlockNum->numOfBlocks, numOfQTable, pBlockNum->numOfLastFiles, sizeInDisk / 1000.0, el,
      pReader->idStr);

  pReader->cost.numOfBlocks += total;
  pReader->cost.headFileLoadTime += el;

  return TSDB_CODE_SUCCESS;
}

static void setBlockAllDumped(SFileBlockDumpInfo* pDumpInfo, int64_t maxKey, int32_t order) {
  int32_t step = ASCENDING_TRAVERSE(order) ? 1 : -1;
  pDumpInfo->allDumped = true;
  pDumpInfo->lastKey = maxKey + step;
}

static void doCopyColVal(SColumnInfoData* pColInfoData, int32_t rowIndex, int32_t colIndex, SColVal* pColVal,
                         SBlockLoadSuppInfo* pSup) {
  if (IS_VAR_DATA_TYPE(pColVal->type)) {
    if (!COL_VAL_IS_VALUE(pColVal)) {
      colDataSetNULL(pColInfoData, rowIndex);
    } else {
      varDataSetLen(pSup->buildBuf[colIndex], pColVal->value.nData);
      ASSERT(pColVal->value.nData <= pColInfoData->info.bytes);
      if (pColVal->value.nData > 0) {  // pData may be null, if nData is 0
        memcpy(varDataVal(pSup->buildBuf[colIndex]), pColVal->value.pData, pColVal->value.nData);
      }

      colDataSetVal(pColInfoData, rowIndex, pSup->buildBuf[colIndex], false);
    }
  } else {
    colDataSetVal(pColInfoData, rowIndex, (const char*)&pColVal->value, !COL_VAL_IS_VALUE(pColVal));
  }
}

static SFileDataBlockInfo* getCurrentBlockInfo(SDataBlockIter* pBlockIter) {
  size_t num = taosArrayGetSize(pBlockIter->blockList);
  if (num == 0) {
    ASSERT(pBlockIter->numOfBlocks == num);
    return NULL;
  }

  SFileDataBlockInfo* pBlockInfo = taosArrayGet(pBlockIter->blockList, pBlockIter->index);
  return pBlockInfo;
}

static SDataBlk* getCurrentBlock(SDataBlockIter* pBlockIter) { return &pBlockIter->block; }

static int doBinarySearchKey(TSKEY* keyList, int num, int pos, TSKEY key, int order) {
  // start end position
  int s, e;
  s = pos;

  // check
  ASSERT(pos >= 0 && pos < num && num > 0);
  if (order == TSDB_ORDER_ASC) {
    // find the first position which is smaller than the key
    e = num - 1;
    if (key < keyList[pos]) return -1;
    while (1) {
      // check can return
      if (key >= keyList[e]) return e;
      if (key <= keyList[s]) return s;
      if (e - s <= 1) return s;

      // change start or end position
      int mid = s + (e - s + 1) / 2;
      if (keyList[mid] > key)
        e = mid;
      else if (keyList[mid] < key)
        s = mid;
      else
        return mid;
    }
  } else {  // DESC
    // find the first position which is bigger than the key
    e = 0;
    if (key > keyList[pos]) return -1;
    while (1) {
      // check can return
      if (key <= keyList[e]) return e;
      if (key >= keyList[s]) return s;
      if (s - e <= 1) return s;

      // change start or end position
      int mid = s - (s - e + 1) / 2;
      if (keyList[mid] < key)
        e = mid;
      else if (keyList[mid] > key)
        s = mid;
      else
        return mid;
    }
  }
}

static int32_t getEndPosInDataBlock(STsdbReader* pReader, SBlockData* pBlockData, SDataBlk* pBlock, int32_t pos) {
  // NOTE: reverse the order to find the end position in data block
  int32_t endPos = -1;
  bool    asc = ASCENDING_TRAVERSE(pReader->order);

  if (asc && pReader->window.ekey >= pBlock->maxKey.ts) {
    endPos = pBlock->nRow - 1;
  } else if (!asc && pReader->window.skey <= pBlock->minKey.ts) {
    endPos = 0;
  } else {
    int64_t key = asc ? pReader->window.ekey : pReader->window.skey;
    endPos = doBinarySearchKey(pBlockData->aTSKEY, pBlock->nRow, pos, key, pReader->order);
  }

  return endPos;
}

static void copyPrimaryTsCol(const SBlockData* pBlockData, SFileBlockDumpInfo* pDumpInfo, SColumnInfoData* pColData,
                             int32_t dumpedRows, bool asc) {
  if (asc) {
    memcpy(pColData->pData, &pBlockData->aTSKEY[pDumpInfo->rowIndex], dumpedRows * sizeof(int64_t));
  } else {
    int32_t startIndex = pDumpInfo->rowIndex - dumpedRows + 1;
    memcpy(pColData->pData, &pBlockData->aTSKEY[startIndex], dumpedRows * sizeof(int64_t));

    // todo: opt perf by extract the loop
    // reverse the array list
    int32_t  mid = dumpedRows >> 1u;
    int64_t* pts = (int64_t*)pColData->pData;
    for (int32_t j = 0; j < mid; ++j) {
      int64_t t = pts[j];
      pts[j] = pts[dumpedRows - j - 1];
      pts[dumpedRows - j - 1] = t;
    }
  }
}

// a faster version of copy procedure.
static void copyNumericCols(const SColData* pData, SFileBlockDumpInfo* pDumpInfo, SColumnInfoData* pColData,
                            int32_t dumpedRows, bool asc) {
  uint8_t* p = NULL;
  if (asc) {
    p = pData->pData + tDataTypes[pData->type].bytes * pDumpInfo->rowIndex;
  } else {
    int32_t startIndex = pDumpInfo->rowIndex - dumpedRows + 1;
    p = pData->pData + tDataTypes[pData->type].bytes * startIndex;
  }

  int32_t step = asc ? 1 : -1;

  // make sure it is aligned to 8bit, the allocated memory address is aligned to 256bit
  //  ASSERT((((uint64_t)pColData->pData) & (0x8 - 1)) == 0);

  // 1. copy data in a batch model
  memcpy(pColData->pData, p, dumpedRows * tDataTypes[pData->type].bytes);

  // 2. reverse the array list in case of descending order scan data block
  if (!asc) {
    switch (pColData->info.type) {
      case TSDB_DATA_TYPE_TIMESTAMP:
      case TSDB_DATA_TYPE_DOUBLE:
      case TSDB_DATA_TYPE_BIGINT:
      case TSDB_DATA_TYPE_UBIGINT: {
        int32_t  mid = dumpedRows >> 1u;
        int64_t* pts = (int64_t*)pColData->pData;
        for (int32_t j = 0; j < mid; ++j) {
          int64_t t = pts[j];
          pts[j] = pts[dumpedRows - j - 1];
          pts[dumpedRows - j - 1] = t;
        }
        break;
      }

      case TSDB_DATA_TYPE_BOOL:
      case TSDB_DATA_TYPE_TINYINT:
      case TSDB_DATA_TYPE_UTINYINT: {
        int32_t mid = dumpedRows >> 1u;
        int8_t* pts = (int8_t*)pColData->pData;
        for (int32_t j = 0; j < mid; ++j) {
          int8_t t = pts[j];
          pts[j] = pts[dumpedRows - j - 1];
          pts[dumpedRows - j - 1] = t;
        }
        break;
      }

      case TSDB_DATA_TYPE_SMALLINT:
      case TSDB_DATA_TYPE_USMALLINT: {
        int32_t  mid = dumpedRows >> 1u;
        int16_t* pts = (int16_t*)pColData->pData;
        for (int32_t j = 0; j < mid; ++j) {
          int64_t t = pts[j];
          pts[j] = pts[dumpedRows - j - 1];
          pts[dumpedRows - j - 1] = t;
        }
        break;
      }

      case TSDB_DATA_TYPE_FLOAT:
      case TSDB_DATA_TYPE_INT:
      case TSDB_DATA_TYPE_UINT: {
        int32_t  mid = dumpedRows >> 1u;
        int32_t* pts = (int32_t*)pColData->pData;
        for (int32_t j = 0; j < mid; ++j) {
          int32_t t = pts[j];
          pts[j] = pts[dumpedRows - j - 1];
          pts[dumpedRows - j - 1] = t;
        }
        break;
      }
    }
  }

  // 3. if the  null value exists, check items one-by-one
  if (pData->flag != HAS_VALUE) {
    int32_t rowIndex = 0;

    for (int32_t j = pDumpInfo->rowIndex; rowIndex < dumpedRows; j += step, rowIndex++) {
      uint8_t v = tColDataGetBitValue(pData, j);
      if (v == 0 || v == 1) {
        colDataSetNull_f(pColData->nullbitmap, rowIndex);
        pColData->hasNull = true;
      }
    }
  }
}

static int32_t copyBlockDataToSDataBlock(STsdbReader* pReader) {
  SReaderStatus*      pStatus = &pReader->status;
  SDataBlockIter*     pBlockIter = &pStatus->blockIter;
  SBlockLoadSuppInfo* pSupInfo = &pReader->suppInfo;
  SFileBlockDumpInfo* pDumpInfo = &pReader->status.fBlockDumpInfo;

  SBlockData*         pBlockData = &pStatus->fileBlockData;
  SFileDataBlockInfo* pBlockInfo = getCurrentBlockInfo(pBlockIter);
  SDataBlk*           pBlock = getCurrentBlock(pBlockIter);
  SSDataBlock*        pResBlock = pReader->pResBlock;
  int32_t             numOfOutputCols = pSupInfo->numOfCols;

  SColVal cv = {0};
  int64_t st = taosGetTimestampUs();
  bool    asc = ASCENDING_TRAVERSE(pReader->order);
  int32_t step = asc ? 1 : -1;

  // no data exists, return directly.
  if (pBlockData->nRow == 0 || pBlockData->aTSKEY == 0) {
    tsdbWarn("%p no need to copy since no data in blockData, table uid:%" PRIu64 " has been dropped, %s", pReader,
             pBlockInfo->uid, pReader->idStr);
    pResBlock->info.rows = 0;
    return 0;
  }

  if ((pDumpInfo->rowIndex == 0 && asc) || (pDumpInfo->rowIndex == pBlock->nRow - 1 && (!asc))) {
    if (asc && pReader->window.skey <= pBlock->minKey.ts) {
      // pDumpInfo->rowIndex = 0;
    } else if (!asc && pReader->window.ekey >= pBlock->maxKey.ts) {
      // pDumpInfo->rowIndex = pBlock->nRow - 1;
    } else {  // find the appropriate the start position in current block, and set it to be the current rowIndex
      int32_t pos = asc ? pBlock->nRow - 1 : 0;
      int32_t order = asc ? TSDB_ORDER_DESC : TSDB_ORDER_ASC;
      int64_t key = asc ? pReader->window.skey : pReader->window.ekey;
      pDumpInfo->rowIndex = doBinarySearchKey(pBlockData->aTSKEY, pBlock->nRow, pos, key, order);

      if (pDumpInfo->rowIndex < 0) {
        tsdbError(
            "%p failed to locate the start position in current block, global index:%d, table index:%d, brange:%" PRId64
            "-%" PRId64 ", minVer:%" PRId64 ", maxVer:%" PRId64 " %s",
            pReader, pBlockIter->index, pBlockInfo->tbBlockIdx, pBlock->minKey.ts, pBlock->maxKey.ts, pBlock->minVer,
            pBlock->maxVer, pReader->idStr);
        return TSDB_CODE_INVALID_PARA;
      }
    }
  }

  // time window check
  int32_t endIndex = getEndPosInDataBlock(pReader, pBlockData, pBlock, pDumpInfo->rowIndex);
  if (endIndex == -1) {
    setBlockAllDumped(pDumpInfo, pReader->window.ekey, pReader->order);
    return TSDB_CODE_SUCCESS;
  }

  endIndex += step;
  int32_t dumpedRows = asc ? (endIndex - pDumpInfo->rowIndex) : (pDumpInfo->rowIndex - endIndex);
  if (dumpedRows > pReader->capacity) {  // output buffer check
    dumpedRows = pReader->capacity;
  }

  int32_t i = 0;
  int32_t rowIndex = 0;

  SColumnInfoData* pColData = taosArrayGet(pResBlock->pDataBlock, pSupInfo->slotId[i]);
  if (pSupInfo->colId[i] == PRIMARYKEY_TIMESTAMP_COL_ID) {
    copyPrimaryTsCol(pBlockData, pDumpInfo, pColData, dumpedRows, asc);
    i += 1;
  }

  int32_t colIndex = 0;
  int32_t num = pBlockData->nColData;
  while (i < numOfOutputCols && colIndex < num) {
    rowIndex = 0;

    SColData* pData = tBlockDataGetColDataByIdx(pBlockData, colIndex);
    if (pData->cid < pSupInfo->colId[i]) {
      colIndex += 1;
    } else if (pData->cid == pSupInfo->colId[i]) {
      pColData = taosArrayGet(pResBlock->pDataBlock, pSupInfo->slotId[i]);

      if (pData->flag == HAS_NONE || pData->flag == HAS_NULL || pData->flag == (HAS_NULL | HAS_NONE)) {
        colDataSetNNULL(pColData, 0, dumpedRows);
      } else {
        if (IS_MATHABLE_TYPE(pColData->info.type)) {
          copyNumericCols(pData, pDumpInfo, pColData, dumpedRows, asc);
        } else {  // varchar/nchar type
          for (int32_t j = pDumpInfo->rowIndex; rowIndex < dumpedRows; j += step) {
            tColDataGetValue(pData, j, &cv);
            doCopyColVal(pColData, rowIndex++, i, &cv, pSupInfo);
          }
        }
      }

      colIndex += 1;
      i += 1;
    } else {  // the specified column does not exist in file block, fill with null data
      pColData = taosArrayGet(pResBlock->pDataBlock, pSupInfo->slotId[i]);
      colDataSetNNULL(pColData, 0, dumpedRows);
      i += 1;
    }
  }

  // fill the mis-matched columns with null value
  while (i < numOfOutputCols) {
    pColData = taosArrayGet(pResBlock->pDataBlock, pSupInfo->slotId[i]);
    colDataSetNNULL(pColData, 0, dumpedRows);
    i += 1;
  }

  pResBlock->info.dataLoad = 1;
  pResBlock->info.rows = dumpedRows;
  pDumpInfo->rowIndex += step * dumpedRows;

  // check if current block are all handled
  if (pDumpInfo->rowIndex >= 0 && pDumpInfo->rowIndex < pBlock->nRow) {
    int64_t ts = pBlockData->aTSKEY[pDumpInfo->rowIndex];
    if (outOfTimeWindow(ts, &pReader->window)) {  // the remain data has out of query time window, ignore current block
      setBlockAllDumped(pDumpInfo, ts, pReader->order);
    }
  } else {
    int64_t ts = asc ? pBlock->maxKey.ts : pBlock->minKey.ts;
    setBlockAllDumped(pDumpInfo, ts, pReader->order);
  }

  double elapsedTime = (taosGetTimestampUs() - st) / 1000.0;
  pReader->cost.blockLoadTime += elapsedTime;

  int32_t unDumpedRows = asc ? pBlock->nRow - pDumpInfo->rowIndex : pDumpInfo->rowIndex + 1;
  tsdbDebug("%p copy file block to sdatablock, global index:%d, table index:%d, brange:%" PRId64 "-%" PRId64
            ", rows:%d, remain:%d, minVer:%" PRId64 ", maxVer:%" PRId64 ", uid:%" PRIu64 " elapsed time:%.2f ms, %s",
            pReader, pBlockIter->index, pBlockInfo->tbBlockIdx, pBlock->minKey.ts, pBlock->maxKey.ts, dumpedRows,
            unDumpedRows, pBlock->minVer, pBlock->maxVer, pBlockInfo->uid, elapsedTime, pReader->idStr);

  return TSDB_CODE_SUCCESS;
}

static int32_t doLoadFileBlockData(STsdbReader* pReader, SDataBlockIter* pBlockIter, SBlockData* pBlockData,
                                   uint64_t uid) {
  int32_t code = 0;
  int64_t st = taosGetTimestampUs();

  tBlockDataReset(pBlockData);
  STSchema* pSchema = getLatestTableSchema(pReader, uid);
  if (pSchema == NULL) {
    tsdbDebug("%p table uid:%" PRIu64 " has been dropped, no data existed, %s", pReader, uid, pReader->idStr);
    return code;
  }

  SBlockLoadSuppInfo* pSup = &pReader->suppInfo;
  TABLEID             tid = {.suid = pReader->suid, .uid = uid};
  code = tBlockDataInit(pBlockData, &tid, pSchema, &pSup->colId[1], pSup->numOfCols - 1);
  if (code != TSDB_CODE_SUCCESS) {
    return code;
  }

  SFileDataBlockInfo* pBlockInfo = getCurrentBlockInfo(pBlockIter);
  SFileBlockDumpInfo* pDumpInfo = &pReader->status.fBlockDumpInfo;

  SDataBlk* pBlock = getCurrentBlock(pBlockIter);
  code = tsdbReadDataBlock(pReader->pFileReader, pBlock, pBlockData);
  if (code != TSDB_CODE_SUCCESS) {
    tsdbError("%p error occurs in loading file block, global index:%d, table index:%d, brange:%" PRId64 "-%" PRId64
              ", rows:%d, code:%s %s",
              pReader, pBlockIter->index, pBlockInfo->tbBlockIdx, pBlock->minKey.ts, pBlock->maxKey.ts, pBlock->nRow,
              tstrerror(code), pReader->idStr);
    return code;
  }

  double elapsedTime = (taosGetTimestampUs() - st) / 1000.0;

  tsdbDebug("%p load file block into buffer, global index:%d, index in table block list:%d, brange:%" PRId64 "-%" PRId64
            ", rows:%d, minVer:%" PRId64 ", maxVer:%" PRId64 ", elapsed time:%.2f ms, %s",
            pReader, pBlockIter->index, pBlockInfo->tbBlockIdx, pBlock->minKey.ts, pBlock->maxKey.ts, pBlock->nRow,
            pBlock->minVer, pBlock->maxVer, elapsedTime, pReader->idStr);

  pReader->cost.blockLoadTime += elapsedTime;
  pDumpInfo->allDumped = false;

  return TSDB_CODE_SUCCESS;
}

static void cleanupBlockOrderSupporter(SBlockOrderSupporter* pSup) {
  taosMemoryFreeClear(pSup->numOfBlocksPerTable);
  taosMemoryFreeClear(pSup->indexPerTable);

  for (int32_t i = 0; i < pSup->numOfTables; ++i) {
    SBlockOrderWrapper* pBlockInfo = pSup->pDataBlockInfo[i];
    taosMemoryFreeClear(pBlockInfo);
  }

  taosMemoryFreeClear(pSup->pDataBlockInfo);
}

static int32_t initBlockOrderSupporter(SBlockOrderSupporter* pSup, int32_t numOfTables) {
  pSup->numOfBlocksPerTable = taosMemoryCalloc(1, sizeof(int32_t) * numOfTables);
  pSup->indexPerTable = taosMemoryCalloc(1, sizeof(int32_t) * numOfTables);
  pSup->pDataBlockInfo = taosMemoryCalloc(1, POINTER_BYTES * numOfTables);

  if (pSup->numOfBlocksPerTable == NULL || pSup->indexPerTable == NULL || pSup->pDataBlockInfo == NULL) {
    cleanupBlockOrderSupporter(pSup);
    return TSDB_CODE_OUT_OF_MEMORY;
  }

  return TSDB_CODE_SUCCESS;
}

static int32_t fileDataBlockOrderCompar(const void* pLeft, const void* pRight, void* param) {
  int32_t leftIndex = *(int32_t*)pLeft;
  int32_t rightIndex = *(int32_t*)pRight;

  SBlockOrderSupporter* pSupporter = (SBlockOrderSupporter*)param;

  int32_t leftTableBlockIndex = pSupporter->indexPerTable[leftIndex];
  int32_t rightTableBlockIndex = pSupporter->indexPerTable[rightIndex];

  if (leftTableBlockIndex > pSupporter->numOfBlocksPerTable[leftIndex]) {
    /* left block is empty */
    return 1;
  } else if (rightTableBlockIndex > pSupporter->numOfBlocksPerTable[rightIndex]) {
    /* right block is empty */
    return -1;
  }

  SBlockOrderWrapper* pLeftBlock = &pSupporter->pDataBlockInfo[leftIndex][leftTableBlockIndex];
  SBlockOrderWrapper* pRightBlock = &pSupporter->pDataBlockInfo[rightIndex][rightTableBlockIndex];

  return pLeftBlock->offset > pRightBlock->offset ? 1 : -1;
}

static int32_t doSetCurrentBlock(SDataBlockIter* pBlockIter, const char* idStr) {
  SFileDataBlockInfo* pBlockInfo = getCurrentBlockInfo(pBlockIter);
  if (pBlockInfo != NULL) {
    STableBlockScanInfo* pScanInfo = getTableBlockScanInfo(pBlockIter->pTableMap, pBlockInfo->uid, idStr);
    if (pScanInfo == NULL) {
      return terrno;
    }

    SBlockIndex* pIndex = taosArrayGet(pScanInfo->pBlockList, pBlockInfo->tbBlockIdx);
    tMapDataGetItemByIdx(&pScanInfo->mapData, pIndex->ordinalIndex, &pBlockIter->block, tGetDataBlk);
  }

#if 0
  qDebug("check file block, table uid:%"PRIu64" index:%d offset:%"PRId64", ", pScanInfo->uid, *mapDataIndex, pBlockIter->block.aSubBlock[0].offset);
#endif

  return TSDB_CODE_SUCCESS;
}

static int32_t initBlockIterator(STsdbReader* pReader, SDataBlockIter* pBlockIter, int32_t numOfBlocks) {
  bool asc = ASCENDING_TRAVERSE(pReader->order);

  SBlockOrderSupporter sup = {0};
  pBlockIter->numOfBlocks = numOfBlocks;
  taosArrayClear(pBlockIter->blockList);
  pBlockIter->pTableMap = pReader->status.pTableMap;

  // access data blocks according to the offset of each block in asc/desc order.
  int32_t numOfTables = (int32_t)taosHashGetSize(pReader->status.pTableMap);

  int64_t st = taosGetTimestampUs();
  int32_t code = initBlockOrderSupporter(&sup, numOfTables);
  if (code != TSDB_CODE_SUCCESS) {
    return code;
  }

  int32_t cnt = 0;
  void*   ptr = NULL;
  while (1) {
    ptr = taosHashIterate(pReader->status.pTableMap, ptr);
    if (ptr == NULL) {
      break;
    }

    STableBlockScanInfo* pTableScanInfo = *(STableBlockScanInfo**)ptr;
    if (pTableScanInfo->pBlockList == NULL || taosArrayGetSize(pTableScanInfo->pBlockList) == 0) {
      continue;
    }

    size_t num = taosArrayGetSize(pTableScanInfo->pBlockList);
    sup.numOfBlocksPerTable[sup.numOfTables] = num;

    char* buf = taosMemoryMalloc(sizeof(SBlockOrderWrapper) * num);
    if (buf == NULL) {
      cleanupBlockOrderSupporter(&sup);
      return TSDB_CODE_OUT_OF_MEMORY;
    }

    sup.pDataBlockInfo[sup.numOfTables] = (SBlockOrderWrapper*)buf;

    for (int32_t k = 0; k < num; ++k) {
      SBlockIndex* pIndex = taosArrayGet(pTableScanInfo->pBlockList, k);
      sup.pDataBlockInfo[sup.numOfTables][k] =
          (SBlockOrderWrapper){.uid = pTableScanInfo->uid, .offset = pIndex->inFileOffset};
      cnt++;
    }

    sup.numOfTables += 1;
  }

  if (numOfBlocks != cnt && sup.numOfTables != numOfTables) {
    cleanupBlockOrderSupporter(&sup);
    return TSDB_CODE_INVALID_PARA;
  }

  // since there is only one table qualified, blocks are not sorted
  if (sup.numOfTables == 1) {
    for (int32_t i = 0; i < numOfBlocks; ++i) {
      SFileDataBlockInfo blockInfo = {.uid = sup.pDataBlockInfo[0][i].uid, .tbBlockIdx = i};
      taosArrayPush(pBlockIter->blockList, &blockInfo);
    }

    int64_t et = taosGetTimestampUs();
    tsdbDebug("%p create blocks info struct completed for one table, %d blocks not sorted, elapsed time:%.2f ms %s",
              pReader, numOfBlocks, (et - st) / 1000.0, pReader->idStr);

    pBlockIter->index = asc ? 0 : (numOfBlocks - 1);
    cleanupBlockOrderSupporter(&sup);
    doSetCurrentBlock(pBlockIter, pReader->idStr);
    return TSDB_CODE_SUCCESS;
  }

  tsdbDebug("%p create data blocks info struct completed, %d blocks in %d tables %s", pReader, cnt, sup.numOfTables,
            pReader->idStr);

  SMultiwayMergeTreeInfo* pTree = NULL;

  uint8_t ret = tMergeTreeCreate(&pTree, sup.numOfTables, &sup, fileDataBlockOrderCompar);
  if (ret != TSDB_CODE_SUCCESS) {
    cleanupBlockOrderSupporter(&sup);
    return TSDB_CODE_OUT_OF_MEMORY;
  }

  int32_t numOfTotal = 0;
  while (numOfTotal < cnt) {
    int32_t pos = tMergeTreeGetChosenIndex(pTree);
    int32_t index = sup.indexPerTable[pos]++;

    SFileDataBlockInfo blockInfo = {.uid = sup.pDataBlockInfo[pos][index].uid, .tbBlockIdx = index};
    taosArrayPush(pBlockIter->blockList, &blockInfo);

    // set data block index overflow, in order to disable the offset comparator
    if (sup.indexPerTable[pos] >= sup.numOfBlocksPerTable[pos]) {
      sup.indexPerTable[pos] = sup.numOfBlocksPerTable[pos] + 1;
    }

    numOfTotal += 1;
    tMergeTreeAdjust(pTree, tMergeTreeGetAdjustIndex(pTree));
  }

  int64_t et = taosGetTimestampUs();
  tsdbDebug("%p %d data blocks access order completed, elapsed time:%.2f ms %s", pReader, numOfBlocks,
            (et - st) / 1000.0, pReader->idStr);
  cleanupBlockOrderSupporter(&sup);
  taosMemoryFree(pTree);

  pBlockIter->index = asc ? 0 : (numOfBlocks - 1);
  doSetCurrentBlock(pBlockIter, pReader->idStr);

  return TSDB_CODE_SUCCESS;
}

static bool blockIteratorNext(SDataBlockIter* pBlockIter, const char* idStr) {
  bool asc = ASCENDING_TRAVERSE(pBlockIter->order);

  int32_t step = asc ? 1 : -1;
  if ((pBlockIter->index >= pBlockIter->numOfBlocks - 1 && asc) || (pBlockIter->index <= 0 && (!asc))) {
    return false;
  }

  pBlockIter->index += step;
  doSetCurrentBlock(pBlockIter, idStr);

  return true;
}

/**
 * This is an two rectangles overlap cases.
 */
static int32_t dataBlockPartiallyRequired(STimeWindow* pWindow, SVersionRange* pVerRange, SDataBlk* pBlock) {
  return (pWindow->ekey < pBlock->maxKey.ts && pWindow->ekey >= pBlock->minKey.ts) ||
         (pWindow->skey > pBlock->minKey.ts && pWindow->skey <= pBlock->maxKey.ts) ||
         (pVerRange->minVer > pBlock->minVer && pVerRange->minVer <= pBlock->maxVer) ||
         (pVerRange->maxVer < pBlock->maxVer && pVerRange->maxVer >= pBlock->minVer);
}

static bool getNeighborBlockOfSameTable(SFileDataBlockInfo* pBlockInfo, STableBlockScanInfo* pTableBlockScanInfo,
                                        int32_t* nextIndex, int32_t order, SBlockIndex* pBlockIndex) {
  bool asc = ASCENDING_TRAVERSE(order);
  if (asc && pBlockInfo->tbBlockIdx >= taosArrayGetSize(pTableBlockScanInfo->pBlockList) - 1) {
    return false;
  }

  if (!asc && pBlockInfo->tbBlockIdx == 0) {
    return false;
  }

  int32_t step = asc ? 1 : -1;
  *nextIndex = pBlockInfo->tbBlockIdx + step;
  *pBlockIndex = *(SBlockIndex*)taosArrayGet(pTableBlockScanInfo->pBlockList, *nextIndex);
  //  tMapDataGetItemByIdx(&pTableBlockScanInfo->mapData, pIndex->ordinalIndex, pBlock, tGetDataBlk);
  return true;
}

static int32_t findFileBlockInfoIndex(SDataBlockIter* pBlockIter, SFileDataBlockInfo* pFBlockInfo) {
  int32_t step = ASCENDING_TRAVERSE(pBlockIter->order) ? 1 : -1;
  int32_t index = pBlockIter->index;

  while (index < pBlockIter->numOfBlocks && index >= 0) {
    SFileDataBlockInfo* pFBlock = taosArrayGet(pBlockIter->blockList, index);
    if (pFBlock->uid == pFBlockInfo->uid && pFBlock->tbBlockIdx == pFBlockInfo->tbBlockIdx) {
      return index;
    }

    index += step;
  }

  return -1;
}

static int32_t setFileBlockActiveInBlockIter(SDataBlockIter* pBlockIter, int32_t index, int32_t step) {
  if (index < 0 || index >= pBlockIter->numOfBlocks) {
    return -1;
  }

  SFileDataBlockInfo fblock = *(SFileDataBlockInfo*)taosArrayGet(pBlockIter->blockList, index);
  pBlockIter->index += step;

  if (index != pBlockIter->index) {
    taosArrayRemove(pBlockIter->blockList, index);
    taosArrayInsert(pBlockIter->blockList, pBlockIter->index, &fblock);

    SFileDataBlockInfo* pBlockInfo = taosArrayGet(pBlockIter->blockList, pBlockIter->index);
    ASSERT(pBlockInfo->uid == fblock.uid && pBlockInfo->tbBlockIdx == fblock.tbBlockIdx);
  }

  doSetCurrentBlock(pBlockIter, "");
  return TSDB_CODE_SUCCESS;
}

// todo: this attribute could be acquired during extractin the global ordered block list.
static bool overlapWithNeighborBlock(SDataBlk* pBlock, SBlockIndex* pNeighborBlockIndex, int32_t order) {
  // it is the last block in current file, no chance to overlap with neighbor blocks.
  if (ASCENDING_TRAVERSE(order)) {
    return pBlock->maxKey.ts == pNeighborBlockIndex->window.skey;
  } else {
    return pBlock->minKey.ts == pNeighborBlockIndex->window.ekey;
  }
}

static bool bufferDataInFileBlockGap(int32_t order, TSDBKEY key, SDataBlk* pBlock) {
  bool ascScan = ASCENDING_TRAVERSE(order);

  return (ascScan && (key.ts != TSKEY_INITIAL_VAL && key.ts <= pBlock->minKey.ts)) ||
         (!ascScan && (key.ts != TSKEY_INITIAL_VAL && key.ts >= pBlock->maxKey.ts));
}

static bool keyOverlapFileBlock(TSDBKEY key, SDataBlk* pBlock, SVersionRange* pVerRange) {
  return (key.ts >= pBlock->minKey.ts && key.ts <= pBlock->maxKey.ts) && (pBlock->maxVer >= pVerRange->minVer) &&
         (pBlock->minVer <= pVerRange->maxVer);
}

static bool doCheckforDatablockOverlap(STableBlockScanInfo* pBlockScanInfo, const SDataBlk* pBlock,
                                       int32_t startIndex) {
  size_t num = taosArrayGetSize(pBlockScanInfo->delSkyline);

  for (int32_t i = startIndex; i < num; i += 1) {
    TSDBKEY* p = taosArrayGet(pBlockScanInfo->delSkyline, i);
    if (p->ts >= pBlock->minKey.ts && p->ts <= pBlock->maxKey.ts) {
      if (p->version >= pBlock->minVer) {
        return true;
      }
    } else if (p->ts < pBlock->minKey.ts) {  // p->ts < pBlock->minKey.ts
      if (p->version >= pBlock->minVer) {
        if (i < num - 1) {
          TSDBKEY* pnext = taosArrayGet(pBlockScanInfo->delSkyline, i + 1);
          if (pnext->ts >= pBlock->minKey.ts) {
            return true;
          }
        } else {  // it must be the last point
          ASSERT(p->version == 0);
        }
      }
    } else {  // (p->ts > pBlock->maxKey.ts) {
      return false;
    }
  }

  return false;
}

static bool overlapWithDelSkyline(STableBlockScanInfo* pBlockScanInfo, const SDataBlk* pBlock, int32_t order) {
  if (pBlockScanInfo->delSkyline == NULL) {
    return false;
  }

  // ts is not overlap
  TSDBKEY* pFirst = taosArrayGet(pBlockScanInfo->delSkyline, 0);
  TSDBKEY* pLast = taosArrayGetLast(pBlockScanInfo->delSkyline);
  if (pBlock->minKey.ts > pLast->ts || pBlock->maxKey.ts < pFirst->ts) {
    return false;
  }

  // version is not overlap
  if (ASCENDING_TRAVERSE(order)) {
    return doCheckforDatablockOverlap(pBlockScanInfo, pBlock, pBlockScanInfo->fileDelIndex);
  } else {
    int32_t index = pBlockScanInfo->fileDelIndex;
    while (1) {
      TSDBKEY* p = taosArrayGet(pBlockScanInfo->delSkyline, index);
      if (p->ts > pBlock->minKey.ts && index > 0) {
        index -= 1;
      } else {  // find the first point that is smaller than the minKey.ts of dataBlock.
        break;
      }
    }

    return doCheckforDatablockOverlap(pBlockScanInfo, pBlock, index);
  }
}

typedef struct {
  bool overlapWithNeighborBlock;
  bool hasDupTs;
  bool overlapWithDelInfo;
  bool overlapWithLastBlock;
  bool overlapWithKeyInBuf;
  bool partiallyRequired;
  bool moreThanCapcity;
} SDataBlockToLoadInfo;

static void getBlockToLoadInfo(SDataBlockToLoadInfo* pInfo, SFileDataBlockInfo* pBlockInfo, SDataBlk* pBlock,
                               STableBlockScanInfo* pScanInfo, TSDBKEY keyInBuf, SLastBlockReader* pLastBlockReader,
                               STsdbReader* pReader) {
  int32_t     neighborIndex = 0;
  SBlockIndex bIndex = {0};

  bool hasNeighbor = getNeighborBlockOfSameTable(pBlockInfo, pScanInfo, &neighborIndex, pReader->order, &bIndex);

  // overlap with neighbor
  if (hasNeighbor) {
    pInfo->overlapWithNeighborBlock = overlapWithNeighborBlock(pBlock, &bIndex, pReader->order);
  }

  // has duplicated ts of different version in this block
  pInfo->hasDupTs = (pBlock->nSubBlock == 1) ? pBlock->hasDup : true;
  pInfo->overlapWithDelInfo = overlapWithDelSkyline(pScanInfo, pBlock, pReader->order);

  if (hasDataInLastBlock(pLastBlockReader)) {
    int64_t tsLast = getCurrentKeyInLastBlock(pLastBlockReader);
    pInfo->overlapWithLastBlock = !(pBlock->maxKey.ts < tsLast || pBlock->minKey.ts > tsLast);
  }

  pInfo->moreThanCapcity = pBlock->nRow > pReader->capacity;
  pInfo->partiallyRequired = dataBlockPartiallyRequired(&pReader->window, &pReader->verRange, pBlock);
  pInfo->overlapWithKeyInBuf = keyOverlapFileBlock(keyInBuf, pBlock, &pReader->verRange);
}

// 1. the version of all rows should be less than the endVersion
// 2. current block should not overlap with next neighbor block
// 3. current timestamp should not be overlap with each other
// 4. output buffer should be large enough to hold all rows in current block
// 5. delete info should not overlap with current block data
// 6. current block should not contain the duplicated ts
static bool fileBlockShouldLoad(STsdbReader* pReader, SFileDataBlockInfo* pBlockInfo, SDataBlk* pBlock,
                                STableBlockScanInfo* pScanInfo, TSDBKEY keyInBuf, SLastBlockReader* pLastBlockReader) {
  SDataBlockToLoadInfo info = {0};
  getBlockToLoadInfo(&info, pBlockInfo, pBlock, pScanInfo, keyInBuf, pLastBlockReader, pReader);

  bool loadDataBlock =
      (info.overlapWithNeighborBlock || info.hasDupTs || info.partiallyRequired || info.overlapWithKeyInBuf ||
       info.moreThanCapcity || info.overlapWithDelInfo || info.overlapWithLastBlock);

  // log the reason why load the datablock for profile
  if (loadDataBlock) {
    tsdbDebug("%p uid:%" PRIu64
              " need to load the datablock, overlapneighbor:%d, hasDup:%d, partiallyRequired:%d, "
              "overlapWithKey:%d, greaterThanBuf:%d, overlapWithDel:%d, overlapWithlastBlock:%d, %s",
              pReader, pBlockInfo->uid, info.overlapWithNeighborBlock, info.hasDupTs, info.partiallyRequired,
              info.overlapWithKeyInBuf, info.moreThanCapcity, info.overlapWithDelInfo, info.overlapWithLastBlock,
              pReader->idStr);
  }

  return loadDataBlock;
}

static bool isCleanFileDataBlock(STsdbReader* pReader, SFileDataBlockInfo* pBlockInfo, SDataBlk* pBlock,
                                 STableBlockScanInfo* pScanInfo, TSDBKEY keyInBuf, SLastBlockReader* pLastBlockReader) {
  SDataBlockToLoadInfo info = {0};
  getBlockToLoadInfo(&info, pBlockInfo, pBlock, pScanInfo, keyInBuf, pLastBlockReader, pReader);
  bool isCleanFileBlock = !(info.overlapWithNeighborBlock || info.hasDupTs || info.overlapWithKeyInBuf ||
                            info.overlapWithDelInfo || info.overlapWithLastBlock);
  return isCleanFileBlock;
}

static int32_t buildDataBlockFromBuf(STsdbReader* pReader, STableBlockScanInfo* pBlockScanInfo, int64_t endKey) {
  if (!(pBlockScanInfo->iiter.hasVal || pBlockScanInfo->iter.hasVal)) {
    return TSDB_CODE_SUCCESS;
  }

  SSDataBlock* pBlock = pReader->pResBlock;

  int64_t st = taosGetTimestampUs();
  int32_t code = buildDataBlockFromBufImpl(pBlockScanInfo, endKey, pReader->capacity, pReader);

  blockDataUpdateTsWindow(pBlock, pReader->suppInfo.slotId[0]);
  pBlock->info.id.uid = pBlockScanInfo->uid;

  setComposedBlockFlag(pReader, true);

  double elapsedTime = (taosGetTimestampUs() - st) / 1000.0;
  tsdbDebug("%p build data block from cache completed, elapsed time:%.2f ms, numOfRows:%d, brange:%" PRId64
            " - %" PRId64 ", uid:%" PRIu64 ",  %s",
            pReader, elapsedTime, pBlock->info.rows, pBlock->info.window.skey, pBlock->info.window.ekey,
            pBlockScanInfo->uid, pReader->idStr);

  pReader->cost.buildmemBlock += elapsedTime;
  return code;
}

static bool tryCopyDistinctRowFromFileBlock(STsdbReader* pReader, SBlockData* pBlockData, int64_t key,
                                            SFileBlockDumpInfo* pDumpInfo) {
  // opt version
  // 1. it is not a border point
  // 2. the direct next point is not an duplicated timestamp
  bool asc = (pReader->order == TSDB_ORDER_ASC);
  if ((pDumpInfo->rowIndex < pDumpInfo->totalRows - 1 && asc) || (pDumpInfo->rowIndex > 0 && (!asc))) {
    int32_t step = pReader->order == TSDB_ORDER_ASC ? 1 : -1;

    int64_t nextKey = pBlockData->aTSKEY[pDumpInfo->rowIndex + step];
    if (nextKey != key) {  // merge is not needed
      doAppendRowFromFileBlock(pReader->pResBlock, pReader, pBlockData, pDumpInfo->rowIndex);
      pDumpInfo->rowIndex += step;
      return true;
    }
  }

  return false;
}

static bool nextRowFromLastBlocks(SLastBlockReader* pLastBlockReader, STableBlockScanInfo* pScanInfo,
                                  SVersionRange* pVerRange) {
  int32_t step = ASCENDING_TRAVERSE(pLastBlockReader->order) ? 1 : -1;

  while (1) {
    bool hasVal = tMergeTreeNext(&pLastBlockReader->mergeTree);
    if (!hasVal) {
      return false;
    }

    TSDBROW row = tMergeTreeGetRow(&pLastBlockReader->mergeTree);
    TSDBKEY k = TSDBROW_KEY(&row);
    if (hasBeenDropped(pScanInfo->delSkyline, &pScanInfo->lastBlockDelIndex, &k, pLastBlockReader->order, pVerRange)) {
      pScanInfo->lastKey = k.ts;
    } else {
      // the qualifed ts may equal to k.ts, only a greater version one.
      // here we need to fallback one step.
      if (pScanInfo->lastKey == k.ts) {
        pScanInfo->lastKey -= step;
      }

      return true;
    }
  }
}

static bool tryCopyDistinctRowFromSttBlock(TSDBROW* fRow, SLastBlockReader* pLastBlockReader,
                                           STableBlockScanInfo* pScanInfo, int64_t ts, STsdbReader* pReader) {
  bool hasVal = nextRowFromLastBlocks(pLastBlockReader, pScanInfo, &pReader->verRange);
  if (hasVal) {
    int64_t next1 = getCurrentKeyInLastBlock(pLastBlockReader);
    if (next1 != ts) {
      doAppendRowFromFileBlock(pReader->pResBlock, pReader, fRow->pBlockData, fRow->iRow);
      return true;
    }
  } else {
    doAppendRowFromFileBlock(pReader->pResBlock, pReader, fRow->pBlockData, fRow->iRow);
    return true;
  }

  return false;
}

static FORCE_INLINE STSchema* getLatestTableSchema(STsdbReader* pReader, uint64_t uid) {
  if (pReader->pSchema != NULL) {
    return pReader->pSchema;
  }

  pReader->pSchema = metaGetTbTSchema(pReader->pTsdb->pVnode->pMeta, uid, -1, 1);
  if (pReader->pSchema == NULL) {
    tsdbError("failed to get table schema, uid:%" PRIu64 ", it may have been dropped, ver:-1, %s", uid, pReader->idStr);
  }

  return pReader->pSchema;
}

static FORCE_INLINE STSchema* doGetSchemaForTSRow(int32_t sversion, STsdbReader* pReader, uint64_t uid) {
  // always set the newest schema version in pReader->pSchema
  if (pReader->pSchema == NULL) {
    pReader->pSchema = metaGetTbTSchema(pReader->pTsdb->pVnode->pMeta, uid, -1, 1);
  }

  if (pReader->pSchema && sversion == pReader->pSchema->version) {
    return pReader->pSchema;
  }

  if (pReader->pMemSchema == NULL) {
    int32_t code =
        metaGetTbTSchemaEx(pReader->pTsdb->pVnode->pMeta, pReader->suid, uid, sversion, &pReader->pMemSchema);
    if (code != TSDB_CODE_SUCCESS) {
      terrno = code;
      return NULL;
    } else {
      return pReader->pMemSchema;
    }
  }

  if (pReader->pMemSchema->version == sversion) {
    return pReader->pMemSchema;
  }

  taosMemoryFreeClear(pReader->pMemSchema);
  int32_t code = metaGetTbTSchemaEx(pReader->pTsdb->pVnode->pMeta, pReader->suid, uid, sversion, &pReader->pMemSchema);
  if (code != TSDB_CODE_SUCCESS || pReader->pMemSchema == NULL) {
    terrno = code;
    return NULL;
  } else {
    return pReader->pMemSchema;
  }
}

static int32_t doMergeBufAndFileRows(STsdbReader* pReader, STableBlockScanInfo* pBlockScanInfo, TSDBROW* pRow,
                                     SIterInfo* pIter, int64_t key, SLastBlockReader* pLastBlockReader) {
  SRowMerger          merge = {0};
  SRow*               pTSRow = NULL;
  SBlockData*         pBlockData = &pReader->status.fileBlockData;
  SFileBlockDumpInfo* pDumpInfo = &pReader->status.fBlockDumpInfo;

  int64_t tsLast = INT64_MIN;
  if (hasDataInLastBlock(pLastBlockReader)) {
    tsLast = getCurrentKeyInLastBlock(pLastBlockReader);
  }

  TSDBKEY k = TSDBROW_KEY(pRow);
  TSDBROW fRow = tsdbRowFromBlockData(pBlockData, pDumpInfo->rowIndex);

  int64_t minKey = 0;
  if (pReader->order == TSDB_ORDER_ASC) {
    minKey = INT64_MAX;  // chosen the minimum value
    if (minKey > tsLast && hasDataInLastBlock(pLastBlockReader)) {
      minKey = tsLast;
    }

    if (minKey > k.ts) {
      minKey = k.ts;
    }

    if (minKey > key && hasDataInFileBlock(pBlockData, pDumpInfo)) {
      minKey = key;
    }
  } else {
    minKey = INT64_MIN;
    if (minKey < tsLast && hasDataInLastBlock(pLastBlockReader)) {
      minKey = tsLast;
    }

    if (minKey < k.ts) {
      minKey = k.ts;
    }

    if (minKey < key && hasDataInFileBlock(pBlockData, pDumpInfo)) {
      minKey = key;
    }
  }

  bool init = false;

  // ASC: file block ---> last block -----> imem -----> mem
  // DESC: mem -----> imem -----> last block -----> file block
  if (pReader->order == TSDB_ORDER_ASC) {
    if (minKey == key) {
      init = true;
      int32_t code = tsdbRowMergerInit(&merge, &fRow, pReader->pSchema);
      if (code != TSDB_CODE_SUCCESS) {
        return code;
      }
      doMergeRowsInFileBlocks(pBlockData, pBlockScanInfo, pReader, &merge);
    }

    if (minKey == tsLast) {
      TSDBROW fRow1 = tMergeTreeGetRow(&pLastBlockReader->mergeTree);
      if (init) {
        tsdbRowMerge(&merge, &fRow1);
      } else {
        init = true;
        int32_t code = tsdbRowMergerInit(&merge, &fRow1, pReader->pSchema);
        if (code != TSDB_CODE_SUCCESS) {
          return code;
        }
      }
      doMergeRowsInLastBlock(pLastBlockReader, pBlockScanInfo, tsLast, &merge, &pReader->verRange);
    }

    if (minKey == k.ts) {
      STSchema* pSchema = doGetSchemaForTSRow(TSDBROW_SVERSION(pRow), pReader, pBlockScanInfo->uid);
      if (pSchema == NULL) {
        return terrno;
      }
      if (init) {
        tsdbRowMergerAdd(&merge, pRow, pSchema);
      } else {
        init = true;
        int32_t code = tsdbRowMergerInit(&merge, pRow, pSchema);
        if (code != TSDB_CODE_SUCCESS) {
          return code;
        }
      }
      int32_t code = doMergeRowsInBuf(pIter, pBlockScanInfo->uid, k.ts, pBlockScanInfo->delSkyline, &merge, pReader);
      if (code != TSDB_CODE_SUCCESS) {
        return code;
      }
    }
  } else {
    if (minKey == k.ts) {
      init = true;
      STSchema* pSchema = doGetSchemaForTSRow(TSDBROW_SVERSION(pRow), pReader, pBlockScanInfo->uid);
      int32_t   code = tsdbRowMergerInit(&merge, pRow, pSchema);
      if (code != TSDB_CODE_SUCCESS) {
        return code;
      }

      code = doMergeRowsInBuf(pIter, pBlockScanInfo->uid, k.ts, pBlockScanInfo->delSkyline, &merge, pReader);
      if (code != TSDB_CODE_SUCCESS || merge.pTSchema == NULL) {
        return code;
      }
    }

    if (minKey == tsLast) {
      TSDBROW fRow1 = tMergeTreeGetRow(&pLastBlockReader->mergeTree);
      if (init) {
        tsdbRowMerge(&merge, &fRow1);
      } else {
        init = true;
        int32_t code = tsdbRowMergerInit(&merge, &fRow1, pReader->pSchema);
        if (code != TSDB_CODE_SUCCESS) {
          return code;
        }
      }
      doMergeRowsInLastBlock(pLastBlockReader, pBlockScanInfo, tsLast, &merge, &pReader->verRange);
    }

    if (minKey == key) {
      if (init) {
        tsdbRowMerge(&merge, &fRow);
      } else {
        init = true;
        int32_t code = tsdbRowMergerInit(&merge, &fRow, pReader->pSchema);
        if (code != TSDB_CODE_SUCCESS) {
          return code;
        }
      }
      doMergeRowsInFileBlocks(pBlockData, pBlockScanInfo, pReader, &merge);
    }
  }

  int32_t code = tsdbRowMergerGetRow(&merge, &pTSRow);
  if (code != TSDB_CODE_SUCCESS) {
    return code;
  }

  doAppendRowFromTSRow(pReader->pResBlock, pReader, pTSRow, pBlockScanInfo);

  taosMemoryFree(pTSRow);
  tsdbRowMergerClear(&merge);
  return TSDB_CODE_SUCCESS;
}

static int32_t doMergeFileBlockAndLastBlock(SLastBlockReader* pLastBlockReader, STsdbReader* pReader,
                                            STableBlockScanInfo* pBlockScanInfo, SBlockData* pBlockData,
                                            bool mergeBlockData) {
  SFileBlockDumpInfo* pDumpInfo = &pReader->status.fBlockDumpInfo;
  int64_t             tsLastBlock = getCurrentKeyInLastBlock(pLastBlockReader);

  SRow*      pTSRow = NULL;
  SRowMerger merge = {0};
  TSDBROW    fRow = tMergeTreeGetRow(&pLastBlockReader->mergeTree);
  tsdbTrace("fRow ptr:%p, %d, uid:%" PRIu64 ", %s", fRow.pBlockData, fRow.iRow, pLastBlockReader->uid, pReader->idStr);

  // only last block exists
  if ((!mergeBlockData) || (tsLastBlock != pBlockData->aTSKEY[pDumpInfo->rowIndex])) {
    if (tryCopyDistinctRowFromSttBlock(&fRow, pLastBlockReader, pBlockScanInfo, tsLastBlock, pReader)) {
      pBlockScanInfo->lastKey = tsLastBlock;
      return TSDB_CODE_SUCCESS;
    } else {
      int32_t code = tsdbRowMergerInit(&merge, &fRow, pReader->pSchema);
      if (code != TSDB_CODE_SUCCESS) {
        return code;
      }

      TSDBROW fRow1 = tMergeTreeGetRow(&pLastBlockReader->mergeTree);
      tsdbRowMerge(&merge, &fRow1);
      doMergeRowsInLastBlock(pLastBlockReader, pBlockScanInfo, tsLastBlock, &merge, &pReader->verRange);

      code = tsdbRowMergerGetRow(&merge, &pTSRow);
      if (code != TSDB_CODE_SUCCESS) {
        return code;
      }

      doAppendRowFromTSRow(pReader->pResBlock, pReader, pTSRow, pBlockScanInfo);

      taosMemoryFree(pTSRow);
      tsdbRowMergerClear(&merge);
    }
  } else {  // not merge block data
    int32_t code = tsdbRowMergerInit(&merge, &fRow, pReader->pSchema);
    if (code != TSDB_CODE_SUCCESS) {
      return code;
    }

    doMergeRowsInLastBlock(pLastBlockReader, pBlockScanInfo, tsLastBlock, &merge, &pReader->verRange);

    // merge with block data if ts == key
    if (tsLastBlock == pBlockData->aTSKEY[pDumpInfo->rowIndex]) {
      doMergeRowsInFileBlocks(pBlockData, pBlockScanInfo, pReader, &merge);
    }

    code = tsdbRowMergerGetRow(&merge, &pTSRow);
    if (code != TSDB_CODE_SUCCESS) {
      return code;
    }

    doAppendRowFromTSRow(pReader->pResBlock, pReader, pTSRow, pBlockScanInfo);

    taosMemoryFree(pTSRow);
    tsdbRowMergerClear(&merge);
  }

  return TSDB_CODE_SUCCESS;
}

static int32_t mergeFileBlockAndLastBlock(STsdbReader* pReader, SLastBlockReader* pLastBlockReader, int64_t key,
                                          STableBlockScanInfo* pBlockScanInfo, SBlockData* pBlockData) {
  SFileBlockDumpInfo* pDumpInfo = &pReader->status.fBlockDumpInfo;

  if (hasDataInFileBlock(pBlockData, pDumpInfo)) {
    // no last block available, only data block exists
    if (!hasDataInLastBlock(pLastBlockReader)) {
      return mergeRowsInFileBlocks(pBlockData, pBlockScanInfo, key, pReader);
    }

    // row in last file block
    TSDBROW fRow = tsdbRowFromBlockData(pBlockData, pDumpInfo->rowIndex);
    int64_t ts = getCurrentKeyInLastBlock(pLastBlockReader);
    ASSERT(ts >= key);

    if (ASCENDING_TRAVERSE(pReader->order)) {
      if (key < ts) {  // imem, mem are all empty, file blocks (data blocks and last block) exist
        return mergeRowsInFileBlocks(pBlockData, pBlockScanInfo, key, pReader);
      } else if (key == ts) {
        SRow*      pTSRow = NULL;
        SRowMerger merge = {0};

        int32_t code = tsdbRowMergerInit(&merge, &fRow, pReader->pSchema);
        if (code != TSDB_CODE_SUCCESS) {
          return code;
        }

        doMergeRowsInFileBlocks(pBlockData, pBlockScanInfo, pReader, &merge);

        TSDBROW fRow1 = tMergeTreeGetRow(&pLastBlockReader->mergeTree);
        tsdbRowMerge(&merge, &fRow1);

        doMergeRowsInLastBlock(pLastBlockReader, pBlockScanInfo, ts, &merge, &pReader->verRange);

        code = tsdbRowMergerGetRow(&merge, &pTSRow);
        if (code != TSDB_CODE_SUCCESS) {
          return code;
        }

        doAppendRowFromTSRow(pReader->pResBlock, pReader, pTSRow, pBlockScanInfo);

        taosMemoryFree(pTSRow);
        tsdbRowMergerClear(&merge);
        return code;
      } else {
        return TSDB_CODE_SUCCESS;
      }
    } else {  // desc order
      return doMergeFileBlockAndLastBlock(pLastBlockReader, pReader, pBlockScanInfo, pBlockData, true);
    }
  } else {  // only last block exists
    return doMergeFileBlockAndLastBlock(pLastBlockReader, pReader, pBlockScanInfo, NULL, false);
  }
}

static int32_t doMergeMultiLevelRows(STsdbReader* pReader, STableBlockScanInfo* pBlockScanInfo, SBlockData* pBlockData,
                                     SLastBlockReader* pLastBlockReader) {
  SRowMerger          merge = {0};
  SRow*               pTSRow = NULL;
  int32_t             code = TSDB_CODE_SUCCESS;
  SFileBlockDumpInfo* pDumpInfo = &pReader->status.fBlockDumpInfo;
  SArray*             pDelList = pBlockScanInfo->delSkyline;

  TSDBROW* pRow = getValidMemRow(&pBlockScanInfo->iter, pDelList, pReader);
  TSDBROW* piRow = getValidMemRow(&pBlockScanInfo->iiter, pDelList, pReader);

  int64_t tsLast = INT64_MIN;
  if (hasDataInLastBlock(pLastBlockReader)) {
    tsLast = getCurrentKeyInLastBlock(pLastBlockReader);
  }

  int64_t key = hasDataInFileBlock(pBlockData, pDumpInfo) ? pBlockData->aTSKEY[pDumpInfo->rowIndex] : INT64_MIN;

  TSDBKEY k = TSDBROW_KEY(pRow);
  TSDBKEY ik = TSDBROW_KEY(piRow);

  int64_t minKey = 0;
  if (ASCENDING_TRAVERSE(pReader->order)) {
    minKey = INT64_MAX;  // let's find the minimum
    if (minKey > k.ts) {
      minKey = k.ts;
    }

    if (minKey > ik.ts) {
      minKey = ik.ts;
    }

    if (minKey > key && hasDataInFileBlock(pBlockData, pDumpInfo)) {
      minKey = key;
    }

    if (minKey > tsLast && hasDataInLastBlock(pLastBlockReader)) {
      minKey = tsLast;
    }
  } else {
    minKey = INT64_MIN;  // let find the maximum ts value
    if (minKey < k.ts) {
      minKey = k.ts;
    }

    if (minKey < ik.ts) {
      minKey = ik.ts;
    }

    if (minKey < key && hasDataInFileBlock(pBlockData, pDumpInfo)) {
      minKey = key;
    }

    if (minKey < tsLast && hasDataInLastBlock(pLastBlockReader)) {
      minKey = tsLast;
    }
  }

  bool init = false;

  // ASC: file block -----> last block -----> imem -----> mem
  // DESC: mem -----> imem -----> last block -----> file block
  if (ASCENDING_TRAVERSE(pReader->order)) {
    if (minKey == key) {
      init = true;
      TSDBROW fRow = tsdbRowFromBlockData(pBlockData, pDumpInfo->rowIndex);
      code = tsdbRowMergerInit(&merge, &fRow, pReader->pSchema);
      if (code != TSDB_CODE_SUCCESS) {
        return code;
      }

      doMergeRowsInFileBlocks(pBlockData, pBlockScanInfo, pReader, &merge);
    }

    if (minKey == tsLast) {
      TSDBROW fRow1 = tMergeTreeGetRow(&pLastBlockReader->mergeTree);
      if (init) {
        tsdbRowMerge(&merge, &fRow1);
      } else {
        init = true;
        code = tsdbRowMergerInit(&merge, &fRow1, pReader->pSchema);
        if (code != TSDB_CODE_SUCCESS) {
          return code;
        }
      }

      doMergeRowsInLastBlock(pLastBlockReader, pBlockScanInfo, tsLast, &merge, &pReader->verRange);
    }

    if (minKey == ik.ts) {
      if (init) {
        tsdbRowMerge(&merge, piRow);
      } else {
        init = true;
        STSchema* pSchema = doGetSchemaForTSRow(TSDBROW_SVERSION(piRow), pReader, pBlockScanInfo->uid);
        if (pSchema == NULL) {
          return code;
        }

        code = tsdbRowMergerInit(&merge, piRow, pSchema);
        if (code != TSDB_CODE_SUCCESS) {
          return code;
        }
      }

      code = doMergeRowsInBuf(&pBlockScanInfo->iiter, pBlockScanInfo->uid, ik.ts, pBlockScanInfo->delSkyline, &merge,
                              pReader);
      if (code != TSDB_CODE_SUCCESS) {
        return code;
      }
    }

    if (minKey == k.ts) {
      if (init) {
        if (merge.pTSchema == NULL) {
          return code;
        }

        tsdbRowMerge(&merge, pRow);
      } else {
        STSchema* pSchema = doGetSchemaForTSRow(TSDBROW_SVERSION(pRow), pReader, pBlockScanInfo->uid);
        code = tsdbRowMergerInit(&merge, pRow, pSchema);
        if (code != TSDB_CODE_SUCCESS) {
          return code;
        }
      }
      code = doMergeRowsInBuf(&pBlockScanInfo->iter, pBlockScanInfo->uid, k.ts, pBlockScanInfo->delSkyline, &merge,
                              pReader);
      if (code != TSDB_CODE_SUCCESS) {
        return code;
      }
    }
  } else {
    if (minKey == k.ts) {
      init = true;
      STSchema* pSchema = doGetSchemaForTSRow(TSDBROW_SVERSION(pRow), pReader, pBlockScanInfo->uid);
      code = tsdbRowMergerInit(&merge, pRow, pSchema);
      if (code != TSDB_CODE_SUCCESS) {
        return code;
      }

      code = doMergeRowsInBuf(&pBlockScanInfo->iter, pBlockScanInfo->uid, k.ts, pBlockScanInfo->delSkyline, &merge,
                              pReader);
      if (code != TSDB_CODE_SUCCESS) {
        return code;
      }
    }

    if (minKey == ik.ts) {
      if (init) {
        tsdbRowMerge(&merge, piRow);
      } else {
        init = true;
        STSchema* pSchema = doGetSchemaForTSRow(TSDBROW_SVERSION(piRow), pReader, pBlockScanInfo->uid);
        code = tsdbRowMergerInit(&merge, piRow, pSchema);
        if (code != TSDB_CODE_SUCCESS) {
          return code;
        }
      }
      code = doMergeRowsInBuf(&pBlockScanInfo->iiter, pBlockScanInfo->uid, ik.ts, pBlockScanInfo->delSkyline, &merge,
                              pReader);
      if (code != TSDB_CODE_SUCCESS) {
        return code;
      }
    }

    if (minKey == tsLast) {
      TSDBROW fRow1 = tMergeTreeGetRow(&pLastBlockReader->mergeTree);
      if (init) {
        tsdbRowMerge(&merge, &fRow1);
      } else {
        init = true;
        code = tsdbRowMergerInit(&merge, &fRow1, pReader->pSchema);
        if (code != TSDB_CODE_SUCCESS) {
          return code;
        }
      }
      doMergeRowsInLastBlock(pLastBlockReader, pBlockScanInfo, tsLast, &merge, &pReader->verRange);
    }

    if (minKey == key) {
      TSDBROW fRow = tsdbRowFromBlockData(pBlockData, pDumpInfo->rowIndex);
      if (!init) {
        code = tsdbRowMergerInit(&merge, &fRow, pReader->pSchema);
        if (code != TSDB_CODE_SUCCESS) {
          return code;
        }
      } else {
        if (merge.pTSchema == NULL) {
          return code;
        }
        tsdbRowMerge(&merge, &fRow);
      }
      doMergeRowsInFileBlocks(pBlockData, pBlockScanInfo, pReader, &merge);
    }
  }

  if (merge.pTSchema == NULL) {
    return code;
  }

  code = tsdbRowMergerGetRow(&merge, &pTSRow);
  if (code != TSDB_CODE_SUCCESS) {
    return code;
  }

  doAppendRowFromTSRow(pReader->pResBlock, pReader, pTSRow, pBlockScanInfo);

  taosMemoryFree(pTSRow);
  tsdbRowMergerClear(&merge);
  return code;
}

static int32_t initMemDataIterator(STableBlockScanInfo* pBlockScanInfo, STsdbReader* pReader) {
  if (pBlockScanInfo->iterInit) {
    return TSDB_CODE_SUCCESS;
  }

  int32_t code = TSDB_CODE_SUCCESS;

  TSDBKEY startKey = {0};
  if (ASCENDING_TRAVERSE(pReader->order)) {
    // startKey = (TSDBKEY){.ts = pReader->window.skey, .version = pReader->verRange.minVer};
    startKey = (TSDBKEY){.ts = pBlockScanInfo->lastKey + 1, .version = pReader->verRange.minVer};
  } else {
    // startKey = (TSDBKEY){.ts = pReader->window.ekey, .version = pReader->verRange.maxVer};
    startKey = (TSDBKEY){.ts = pBlockScanInfo->lastKey - 1, .version = pReader->verRange.maxVer};
  }

  int32_t backward = (!ASCENDING_TRAVERSE(pReader->order));
  int64_t st = 0;

  STbData* d = NULL;
  if (pReader->pReadSnap->pMem != NULL) {
    d = tsdbGetTbDataFromMemTable(pReader->pReadSnap->pMem, pReader->suid, pBlockScanInfo->uid);
    if (d != NULL) {
      code = tsdbTbDataIterCreate(d, &startKey, backward, &pBlockScanInfo->iter.iter);
      if (code == TSDB_CODE_SUCCESS) {
        pBlockScanInfo->iter.hasVal = (tsdbTbDataIterGet(pBlockScanInfo->iter.iter) != NULL);

        tsdbDebug("%p uid:%" PRIu64 ", check data in mem from skey:%" PRId64 ", order:%d, ts range in buf:%" PRId64
                  "-%" PRId64 " %s",
                  pReader, pBlockScanInfo->uid, startKey.ts, pReader->order, d->minKey, d->maxKey, pReader->idStr);
      } else {
        tsdbError("%p uid:%" PRIu64 ", failed to create iterator for imem, code:%s, %s", pReader, pBlockScanInfo->uid,
                  tstrerror(code), pReader->idStr);
        return code;
      }
    }
  } else {
    tsdbDebug("%p uid:%" PRIu64 ", no data in mem, %s", pReader, pBlockScanInfo->uid, pReader->idStr);
  }

  STbData* di = NULL;
  if (pReader->pReadSnap->pIMem != NULL) {
    di = tsdbGetTbDataFromMemTable(pReader->pReadSnap->pIMem, pReader->suid, pBlockScanInfo->uid);
    if (di != NULL) {
      code = tsdbTbDataIterCreate(di, &startKey, backward, &pBlockScanInfo->iiter.iter);
      if (code == TSDB_CODE_SUCCESS) {
        pBlockScanInfo->iiter.hasVal = (tsdbTbDataIterGet(pBlockScanInfo->iiter.iter) != NULL);

        tsdbDebug("%p uid:%" PRIu64 ", check data in imem from skey:%" PRId64 ", order:%d, ts range in buf:%" PRId64
                  "-%" PRId64 " %s",
                  pReader, pBlockScanInfo->uid, startKey.ts, pReader->order, di->minKey, di->maxKey, pReader->idStr);
      } else {
        tsdbError("%p uid:%" PRIu64 ", failed to create iterator for mem, code:%s, %s", pReader, pBlockScanInfo->uid,
                  tstrerror(code), pReader->idStr);
        return code;
      }
    }
  } else {
    tsdbDebug("%p uid:%" PRIu64 ", no data in imem, %s", pReader, pBlockScanInfo->uid, pReader->idStr);
  }

  st = taosGetTimestampUs();
  initDelSkylineIterator(pBlockScanInfo, pReader, d, di);
  pReader->cost.initDelSkylineIterTime += (taosGetTimestampUs() - st) / 1000.0;

  pBlockScanInfo->iterInit = true;
  return TSDB_CODE_SUCCESS;
}

static bool isValidFileBlockRow(SBlockData* pBlockData, SFileBlockDumpInfo* pDumpInfo,
                                STableBlockScanInfo* pBlockScanInfo, STsdbReader* pReader) {
  // it is an multi-table data block
  if (pBlockData->aUid != NULL) {
    uint64_t uid = pBlockData->aUid[pDumpInfo->rowIndex];
    if (uid != pBlockScanInfo->uid) {  // move to next row
      return false;
    }
  }

  // check for version and time range
  int64_t ver = pBlockData->aVersion[pDumpInfo->rowIndex];
  if (ver > pReader->verRange.maxVer || ver < pReader->verRange.minVer) {
    return false;
  }

  int64_t ts = pBlockData->aTSKEY[pDumpInfo->rowIndex];
  if (ts > pReader->window.ekey || ts < pReader->window.skey) {
    return false;
  }

  TSDBKEY k = {.ts = ts, .version = ver};
  if (hasBeenDropped(pBlockScanInfo->delSkyline, &pBlockScanInfo->fileDelIndex, &k, pReader->order,
                     &pReader->verRange)) {
    return false;
  }

  return true;
}

static bool initLastBlockReader(SLastBlockReader* pLBlockReader, STableBlockScanInfo* pScanInfo, STsdbReader* pReader) {
  // the last block reader has been initialized for this table.
  if (pLBlockReader->uid == pScanInfo->uid) {
    return hasDataInLastBlock(pLBlockReader);
  }

  if (pLBlockReader->uid != 0) {
    tMergeTreeClose(&pLBlockReader->mergeTree);
  }

  initMemDataIterator(pScanInfo, pReader);
  pLBlockReader->uid = pScanInfo->uid;

  int32_t     step = ASCENDING_TRAVERSE(pLBlockReader->order) ? 1 : -1;
  STimeWindow w = pLBlockReader->window;
  if (ASCENDING_TRAVERSE(pLBlockReader->order)) {
    w.skey = pScanInfo->lastKey + step;
  } else {
    w.ekey = pScanInfo->lastKey + step;
  }

  tsdbDebug("init last block reader, window:%" PRId64 "-%" PRId64 ", uid:%" PRIu64 ", %s", w.skey, w.ekey,
            pScanInfo->uid, pReader->idStr);
  int32_t code = tMergeTreeOpen(&pLBlockReader->mergeTree, (pLBlockReader->order == TSDB_ORDER_DESC),
                                pReader->pFileReader, pReader->suid, pScanInfo->uid, &w, &pLBlockReader->verRange,
                                pLBlockReader->pInfo, false, pReader->idStr);
  if (code != TSDB_CODE_SUCCESS) {
    return false;
  }

  return nextRowFromLastBlocks(pLBlockReader, pScanInfo, &pReader->verRange);
}

static int64_t getCurrentKeyInLastBlock(SLastBlockReader* pLastBlockReader) {
  TSDBROW row = tMergeTreeGetRow(&pLastBlockReader->mergeTree);
  return TSDBROW_TS(&row);
}

static bool hasDataInLastBlock(SLastBlockReader* pLastBlockReader) { return pLastBlockReader->mergeTree.pIter != NULL; }

bool hasDataInFileBlock(const SBlockData* pBlockData, const SFileBlockDumpInfo* pDumpInfo) {
  if ((pBlockData->nRow > 0) && (pBlockData->nRow != pDumpInfo->totalRows)) {
    return false;  // this is an invalid result.
  }
  return pBlockData->nRow > 0 && (!pDumpInfo->allDumped);
}

int32_t mergeRowsInFileBlocks(SBlockData* pBlockData, STableBlockScanInfo* pBlockScanInfo, int64_t key,
                              STsdbReader* pReader) {
  SFileBlockDumpInfo* pDumpInfo = &pReader->status.fBlockDumpInfo;
  if (tryCopyDistinctRowFromFileBlock(pReader, pBlockData, key, pDumpInfo)) {
    pBlockScanInfo->lastKey = key;
    return TSDB_CODE_SUCCESS;
  } else {
    TSDBROW fRow = tsdbRowFromBlockData(pBlockData, pDumpInfo->rowIndex);

    SRow*      pTSRow = NULL;
    SRowMerger merge = {0};

    int32_t code = tsdbRowMergerInit(&merge, &fRow, pReader->pSchema);
    if (code != TSDB_CODE_SUCCESS) {
      return code;
    }

    doMergeRowsInFileBlocks(pBlockData, pBlockScanInfo, pReader, &merge);
    code = tsdbRowMergerGetRow(&merge, &pTSRow);
    if (code != TSDB_CODE_SUCCESS) {
      return code;
    }

    doAppendRowFromTSRow(pReader->pResBlock, pReader, pTSRow, pBlockScanInfo);

    taosMemoryFree(pTSRow);
    tsdbRowMergerClear(&merge);
    return TSDB_CODE_SUCCESS;
  }
}

static int32_t buildComposedDataBlockImpl(STsdbReader* pReader, STableBlockScanInfo* pBlockScanInfo,
                                          SBlockData* pBlockData, SLastBlockReader* pLastBlockReader) {
  SFileBlockDumpInfo* pDumpInfo = &pReader->status.fBlockDumpInfo;

  TSDBROW *pRow = NULL, *piRow = NULL;
  int64_t key = (pBlockData->nRow > 0 && (!pDumpInfo->allDumped)) ? pBlockData->aTSKEY[pDumpInfo->rowIndex] : INT64_MIN;
  if (pBlockScanInfo->iter.hasVal) {
    pRow = getValidMemRow(&pBlockScanInfo->iter, pBlockScanInfo->delSkyline, pReader);
  }

  if (pBlockScanInfo->iiter.hasVal) {
    piRow = getValidMemRow(&pBlockScanInfo->iiter, pBlockScanInfo->delSkyline, pReader);
  }

  // two levels of mem-table does contain the valid rows
  if (pRow != NULL && piRow != NULL) {
    return doMergeMultiLevelRows(pReader, pBlockScanInfo, pBlockData, pLastBlockReader);
  }

  // imem + file + last block
  if (pBlockScanInfo->iiter.hasVal) {
    return doMergeBufAndFileRows(pReader, pBlockScanInfo, piRow, &pBlockScanInfo->iiter, key, pLastBlockReader);
  }

  // mem + file + last block
  if (pBlockScanInfo->iter.hasVal) {
    return doMergeBufAndFileRows(pReader, pBlockScanInfo, pRow, &pBlockScanInfo->iter, key, pLastBlockReader);
  }

  // files data blocks + last block
  return mergeFileBlockAndLastBlock(pReader, pLastBlockReader, key, pBlockScanInfo, pBlockData);
}

static int32_t loadNeighborIfOverlap(SFileDataBlockInfo* pBlockInfo, STableBlockScanInfo* pBlockScanInfo,
                                     STsdbReader* pReader, bool* loadNeighbor) {
  int32_t     code = TSDB_CODE_SUCCESS;
  int32_t     step = ASCENDING_TRAVERSE(pReader->order) ? 1 : -1;
  int32_t     nextIndex = -1;
  SBlockIndex nxtBIndex = {0};

  *loadNeighbor = false;
  SDataBlk* pBlock = getCurrentBlock(&pReader->status.blockIter);

  bool hasNeighbor = getNeighborBlockOfSameTable(pBlockInfo, pBlockScanInfo, &nextIndex, pReader->order, &nxtBIndex);
  if (!hasNeighbor) {  // do nothing
    return code;
  }

  if (overlapWithNeighborBlock(pBlock, &nxtBIndex, pReader->order)) {  // load next block
    SReaderStatus*  pStatus = &pReader->status;
    SDataBlockIter* pBlockIter = &pStatus->blockIter;

    // 1. find the next neighbor block in the scan block list
    SFileDataBlockInfo fb = {.uid = pBlockInfo->uid, .tbBlockIdx = nextIndex};
    int32_t            neighborIndex = findFileBlockInfoIndex(pBlockIter, &fb);

    // 2. remove it from the scan block list
    setFileBlockActiveInBlockIter(pBlockIter, neighborIndex, step);

    // 3. load the neighbor block, and set it to be the currently accessed file data block
    code = doLoadFileBlockData(pReader, pBlockIter, &pStatus->fileBlockData, pBlockInfo->uid);
    if (code != TSDB_CODE_SUCCESS) {
      return code;
    }

    // 4. check the data values
    initBlockDumpInfo(pReader, pBlockIter);
    *loadNeighbor = true;
  }

  return code;
}

static void updateComposedBlockInfo(STsdbReader* pReader, double el, STableBlockScanInfo* pBlockScanInfo) {
  SSDataBlock* pResBlock = pReader->pResBlock;

  pResBlock->info.id.uid = (pBlockScanInfo != NULL) ? pBlockScanInfo->uid : 0;
  pResBlock->info.dataLoad = 1;
  blockDataUpdateTsWindow(pResBlock, pReader->suppInfo.slotId[0]);

  setComposedBlockFlag(pReader, true);

  pReader->cost.composedBlocks += 1;
  pReader->cost.buildComposedBlockTime += el;
}

static int32_t buildComposedDataBlock(STsdbReader* pReader) {
  int32_t code = TSDB_CODE_SUCCESS;

  SSDataBlock* pResBlock = pReader->pResBlock;

  SFileDataBlockInfo* pBlockInfo = getCurrentBlockInfo(&pReader->status.blockIter);
  SLastBlockReader*   pLastBlockReader = pReader->status.fileIter.pLastBlockReader;

  bool    asc = ASCENDING_TRAVERSE(pReader->order);
  int64_t st = taosGetTimestampUs();
  int32_t step = asc ? 1 : -1;
  double  el = 0;

  STableBlockScanInfo* pBlockScanInfo = NULL;
  if (pBlockInfo != NULL) {
    pBlockScanInfo = getTableBlockScanInfo(pReader->status.pTableMap, pBlockInfo->uid, pReader->idStr);
    if (pBlockScanInfo == NULL) {
      goto _end;
    }

    SDataBlk* pBlock = getCurrentBlock(&pReader->status.blockIter);
    TSDBKEY   keyInBuf = getCurrentKeyInBuf(pBlockScanInfo, pReader);

    // it is a clean block, load it directly
    if (isCleanFileDataBlock(pReader, pBlockInfo, pBlock, pBlockScanInfo, keyInBuf, pLastBlockReader) &&
        pBlock->nRow <= pReader->capacity) {
      if (asc || ((!asc) && (!hasDataInLastBlock(pLastBlockReader)))) {
        copyBlockDataToSDataBlock(pReader);

        // record the last key value
        pBlockScanInfo->lastKey = asc ? pBlock->maxKey.ts : pBlock->minKey.ts;
        goto _end;
      }
    }
  } else {  // file blocks not exist
    pBlockScanInfo = *pReader->status.pTableIter;
  }

  SFileBlockDumpInfo* pDumpInfo = &pReader->status.fBlockDumpInfo;
  SBlockData*         pBlockData = &pReader->status.fileBlockData;

  while (1) {
    bool hasBlockData = false;
    {
      while (pBlockData->nRow > 0 &&
             pBlockData->uid == pBlockScanInfo->uid) {  // find the first qualified row in data block
        if (isValidFileBlockRow(pBlockData, pDumpInfo, pBlockScanInfo, pReader)) {
          hasBlockData = true;
          break;
        }

        pDumpInfo->rowIndex += step;

        SDataBlk* pBlock = getCurrentBlock(&pReader->status.blockIter);
        if (pDumpInfo->rowIndex >= pBlock->nRow || pDumpInfo->rowIndex < 0) {
          pBlockInfo = getCurrentBlockInfo(&pReader->status.blockIter);  // NOTE: get the new block info

          // continue check for the next file block if the last ts in the current block
          // is overlapped with the next neighbor block
          bool loadNeighbor = false;
          code = loadNeighborIfOverlap(pBlockInfo, pBlockScanInfo, pReader, &loadNeighbor);
          if ((!loadNeighbor) || (code != 0)) {
            setBlockAllDumped(pDumpInfo, pBlock->maxKey.ts, pReader->order);
            break;
          }
        }
      }
    }

    // no data in last block and block, no need to proceed.
    if (hasBlockData == false) {
      break;
    }

    buildComposedDataBlockImpl(pReader, pBlockScanInfo, pBlockData, pLastBlockReader);

    // currently loaded file data block is consumed
    if ((pBlockData->nRow > 0) && (pDumpInfo->rowIndex >= pBlockData->nRow || pDumpInfo->rowIndex < 0)) {
      SDataBlk* pBlock = getCurrentBlock(&pReader->status.blockIter);
      setBlockAllDumped(pDumpInfo, pBlock->maxKey.ts, pReader->order);
      break;
    }

    if (pResBlock->info.rows >= pReader->capacity) {
      break;
    }
  }

_end:
  el = (taosGetTimestampUs() - st) / 1000.0;
  updateComposedBlockInfo(pReader, el, pBlockScanInfo);

  if (pResBlock->info.rows > 0) {
    tsdbDebug("%p uid:%" PRIu64 ", composed data block created, brange:%" PRIu64 "-%" PRIu64
              " rows:%d, elapsed time:%.2f ms %s",
              pReader, pResBlock->info.id.uid, pResBlock->info.window.skey, pResBlock->info.window.ekey,
              pResBlock->info.rows, el, pReader->idStr);
  }

  return code;
}

void setComposedBlockFlag(STsdbReader* pReader, bool composed) { pReader->status.composedDataBlock = composed; }

int32_t getInitialDelIndex(const SArray* pDelSkyline, int32_t order) {
  if (pDelSkyline == NULL) {
    return 0;
  }

  return ASCENDING_TRAVERSE(order) ? 0 : taosArrayGetSize(pDelSkyline) - 1;
}

int32_t initDelSkylineIterator(STableBlockScanInfo* pBlockScanInfo, STsdbReader* pReader, STbData* pMemTbData,
                               STbData* piMemTbData) {
  if (pBlockScanInfo->delSkyline != NULL) {
    return TSDB_CODE_SUCCESS;
  }

  int32_t code = 0;
  SArray* pDelData = taosArrayInit(4, sizeof(SDelData));

  SDelFile* pDelFile = pReader->pReadSnap->fs.pDelFile;
  if (pDelFile && taosArrayGetSize(pReader->pDelIdx) > 0) {
    SDelIdx  idx = {.suid = pReader->suid, .uid = pBlockScanInfo->uid};
    SDelIdx* pIdx = taosArraySearch(pReader->pDelIdx, &idx, tCmprDelIdx, TD_EQ);

    if (pIdx != NULL) {
      code = tsdbReadDelData(pReader->pDelFReader, pIdx, pDelData);
    }
    if (code != TSDB_CODE_SUCCESS) {
      goto _err;
    }
  }

  SDelData* p = NULL;
  if (pMemTbData != NULL) {
    p = pMemTbData->pHead;
    while (p) {
      taosArrayPush(pDelData, p);
      p = p->pNext;
    }
  }

  if (piMemTbData != NULL) {
    p = piMemTbData->pHead;
    while (p) {
      taosArrayPush(pDelData, p);
      p = p->pNext;
    }
  }

  if (taosArrayGetSize(pDelData) > 0) {
    pBlockScanInfo->delSkyline = taosArrayInit(4, sizeof(TSDBKEY));
    code = tsdbBuildDeleteSkyline(pDelData, 0, (int32_t)(taosArrayGetSize(pDelData) - 1), pBlockScanInfo->delSkyline);
  }

  taosArrayDestroy(pDelData);
  int32_t index = getInitialDelIndex(pBlockScanInfo->delSkyline, pReader->order);

  pBlockScanInfo->iter.index = index;
  pBlockScanInfo->iiter.index = index;
  pBlockScanInfo->fileDelIndex = index;
  pBlockScanInfo->lastBlockDelIndex = index;

  return code;

_err:
  taosArrayDestroy(pDelData);
  return code;
}

TSDBKEY getCurrentKeyInBuf(STableBlockScanInfo* pScanInfo, STsdbReader* pReader) {
  bool asc = ASCENDING_TRAVERSE(pReader->order);
  //  TSKEY initialVal = asc? TSKEY_MIN:TSKEY_MAX;

  TSDBKEY key = {.ts = TSKEY_INITIAL_VAL}, ikey = {.ts = TSKEY_INITIAL_VAL};

  bool     hasKey = false, hasIKey = false;
  TSDBROW* pRow = getValidMemRow(&pScanInfo->iter, pScanInfo->delSkyline, pReader);
  if (pRow != NULL) {
    hasKey = true;
    key = TSDBROW_KEY(pRow);
  }

  TSDBROW* pIRow = getValidMemRow(&pScanInfo->iiter, pScanInfo->delSkyline, pReader);
  if (pIRow != NULL) {
    hasIKey = true;
    ikey = TSDBROW_KEY(pIRow);
  }

  if (hasKey) {
    if (hasIKey) {  // has data in mem & imem
      if (asc) {
        return key.ts <= ikey.ts ? key : ikey;
      } else {
        return key.ts <= ikey.ts ? ikey : key;
      }
    } else {  // no data in imem
      return key;
    }
  } else {
    // no data in mem & imem, return the initial value
    // only imem has data, return ikey
    return ikey;
  }
}

static int32_t moveToNextFile(STsdbReader* pReader, SBlockNumber* pBlockNum) {
  SReaderStatus* pStatus = &pReader->status;
  pBlockNum->numOfBlocks = 0;
  pBlockNum->numOfLastFiles = 0;

  size_t  numOfTables = taosHashGetSize(pReader->status.pTableMap);
  SArray* pIndexList = taosArrayInit(numOfTables, sizeof(SBlockIdx));

  while (1) {
    bool hasNext = false;
    int32_t code = filesetIteratorNext(&pStatus->fileIter, pReader, &hasNext);
    if (code) {
      taosArrayDestroy(pIndexList);
      return code;
    }
    
    if (!hasNext) {  // no data files on disk
      break;
    }

    taosArrayClear(pIndexList);
    code = doLoadBlockIndex(pReader, pReader->pFileReader, pIndexList);
    if (code != TSDB_CODE_SUCCESS) {
      taosArrayDestroy(pIndexList);
      return code;
    }

    if (taosArrayGetSize(pIndexList) > 0 || pReader->pFileReader->pSet->nSttF > 0) {
      code = doLoadFileBlock(pReader, pIndexList, pBlockNum);
      if (code != TSDB_CODE_SUCCESS) {
        taosArrayDestroy(pIndexList);
        return code;
      }

      if (pBlockNum->numOfBlocks + pBlockNum->numOfLastFiles > 0) {
        break;
      }
    }

    // no blocks in current file, try next files
  }

  taosArrayDestroy(pIndexList);

  if (pReader->pReadSnap != NULL) {
    SDelFile* pDelFile = pReader->pReadSnap->fs.pDelFile;
    if (pReader->pDelFReader == NULL && pDelFile != NULL) {
      int32_t code = tsdbDelFReaderOpen(&pReader->pDelFReader, pDelFile, pReader->pTsdb);
      if (code != TSDB_CODE_SUCCESS) {
        return code;
      }

      pReader->pDelIdx = taosArrayInit(4, sizeof(SDelIdx));
      if (pReader->pDelIdx == NULL) {
        code = TSDB_CODE_OUT_OF_MEMORY;
        return code;
      }

      code = tsdbReadDelIdx(pReader->pDelFReader, pReader->pDelIdx);
      if (code != TSDB_CODE_SUCCESS) {
        taosArrayDestroy(pReader->pDelIdx);
        return code;
      }
    }
  }

  return TSDB_CODE_SUCCESS;
}

static void resetTableListIndex(SReaderStatus* pStatus) {
  STableUidList* pList = &pStatus->uidList;

  pList->currentIndex = 0;
  uint64_t uid = pList->tableUidList[0];
  pStatus->pTableIter = taosHashGet(pStatus->pTableMap, &uid, sizeof(uid));
}

static bool moveToNextTable(STableUidList* pOrderedCheckInfo, SReaderStatus* pStatus) {
  pOrderedCheckInfo->currentIndex += 1;
  if (pOrderedCheckInfo->currentIndex >= taosHashGetSize(pStatus->pTableMap)) {
    pStatus->pTableIter = NULL;
    return false;
  }

  uint64_t uid = pOrderedCheckInfo->tableUidList[pOrderedCheckInfo->currentIndex];
  pStatus->pTableIter = taosHashGet(pStatus->pTableMap, &uid, sizeof(uid));
  return (pStatus->pTableIter != NULL);
}

static int32_t doLoadLastBlockSequentially(STsdbReader* pReader) {
  SReaderStatus*    pStatus = &pReader->status;
  SLastBlockReader* pLastBlockReader = pStatus->fileIter.pLastBlockReader;
  STableUidList*    pUidList = &pStatus->uidList;

  if (taosHashGetSize(pStatus->pTableMap) == 0) {
    return TSDB_CODE_SUCCESS;
  }

  SSDataBlock* pResBlock = pReader->pResBlock;

  while (1) {
    // load the last data block of current table
    STableBlockScanInfo* pScanInfo = *(STableBlockScanInfo**)pStatus->pTableIter;

    bool hasVal = initLastBlockReader(pLastBlockReader, pScanInfo, pReader);
    if (!hasVal) {
      bool hasNexTable = moveToNextTable(pUidList, pStatus);
      if (!hasNexTable) {
        return TSDB_CODE_SUCCESS;
      }

      continue;
    }

    int64_t st = taosGetTimestampUs();
    while (1) {
      bool hasBlockLData = hasDataInLastBlock(pLastBlockReader);

      // no data in last block and block, no need to proceed.
      if (hasBlockLData == false) {
        break;
      }

      buildComposedDataBlockImpl(pReader, pScanInfo, &pReader->status.fileBlockData, pLastBlockReader);
      if (pResBlock->info.rows >= pReader->capacity) {
        break;
      }
    }

    double el = (taosGetTimestampUs() - st) / 1000.0;
    updateComposedBlockInfo(pReader, el, pScanInfo);

    if (pResBlock->info.rows > 0) {
      tsdbDebug("%p uid:%" PRIu64 ", composed data block created, brange:%" PRIu64 "-%" PRIu64
                " rows:%d, elapsed time:%.2f ms %s",
                pReader, pResBlock->info.id.uid, pResBlock->info.window.skey, pResBlock->info.window.ekey,
                pResBlock->info.rows, el, pReader->idStr);
      return TSDB_CODE_SUCCESS;
    }

    // current table is exhausted, let's try next table
    bool hasNexTable = moveToNextTable(pUidList, pStatus);
    if (!hasNexTable) {
      return TSDB_CODE_SUCCESS;
    }
  }
}

static int32_t doBuildDataBlock(STsdbReader* pReader) {
  int32_t   code = TSDB_CODE_SUCCESS;
  SDataBlk* pBlock = NULL;

  SReaderStatus*       pStatus = &pReader->status;
  SDataBlockIter*      pBlockIter = &pStatus->blockIter;
  STableBlockScanInfo* pScanInfo = NULL;
  SFileDataBlockInfo*  pBlockInfo = getCurrentBlockInfo(pBlockIter);
  SLastBlockReader*    pLastBlockReader = pReader->status.fileIter.pLastBlockReader;

  pScanInfo = getTableBlockScanInfo(pReader->status.pTableMap, pBlockInfo->uid, pReader->idStr);
  if (pScanInfo == NULL) {
    return terrno;
  }

  pBlock = getCurrentBlock(pBlockIter);

  initLastBlockReader(pLastBlockReader, pScanInfo, pReader);
  TSDBKEY keyInBuf = getCurrentKeyInBuf(pScanInfo, pReader);

  if (fileBlockShouldLoad(pReader, pBlockInfo, pBlock, pScanInfo, keyInBuf, pLastBlockReader)) {
    code = doLoadFileBlockData(pReader, pBlockIter, &pStatus->fileBlockData, pScanInfo->uid);
    if (code != TSDB_CODE_SUCCESS) {
      return code;
    }

    // build composed data block
    code = buildComposedDataBlock(pReader);
  } else if (bufferDataInFileBlockGap(pReader->order, keyInBuf, pBlock)) {
    // data in memory that are earlier than current file block
    // rows in buffer should be less than the file block in asc, greater than file block in desc
    int64_t endKey = (ASCENDING_TRAVERSE(pReader->order)) ? pBlock->minKey.ts : pBlock->maxKey.ts;
    code = buildDataBlockFromBuf(pReader, pScanInfo, endKey);
  } else {
    if (hasDataInLastBlock(pLastBlockReader) && !ASCENDING_TRAVERSE(pReader->order)) {
      // only return the rows in last block
      int64_t tsLast = getCurrentKeyInLastBlock(pLastBlockReader);
      ASSERT(tsLast >= pBlock->maxKey.ts);

      SBlockData* pBData = &pReader->status.fileBlockData;
      tBlockDataReset(pBData);

      SSDataBlock* pResBlock = pReader->pResBlock;
      tsdbDebug("load data in last block firstly, due to desc scan data, %s", pReader->idStr);

      int64_t st = taosGetTimestampUs();

      while (1) {
        bool hasBlockLData = hasDataInLastBlock(pLastBlockReader);

        // no data in last block and block, no need to proceed.
        if (hasBlockLData == false) {
          break;
        }

        buildComposedDataBlockImpl(pReader, pScanInfo, &pReader->status.fileBlockData, pLastBlockReader);
        if (pResBlock->info.rows >= pReader->capacity) {
          break;
        }
      }

      double el = (taosGetTimestampUs() - st) / 1000.0;
      updateComposedBlockInfo(pReader, el, pScanInfo);

      if (pResBlock->info.rows > 0) {
        tsdbDebug("%p uid:%" PRIu64 ", composed data block created, brange:%" PRIu64 "-%" PRIu64
                  " rows:%d, elapsed time:%.2f ms %s",
                  pReader, pResBlock->info.id.uid, pResBlock->info.window.skey, pResBlock->info.window.ekey,
                  pResBlock->info.rows, el, pReader->idStr);
      }
    } else {  // whole block is required, return it directly
      SDataBlockInfo* pInfo = &pReader->pResBlock->info;
      pInfo->rows = pBlock->nRow;
      pInfo->id.uid = pScanInfo->uid;
      pInfo->dataLoad = 0;
      pInfo->window = (STimeWindow){.skey = pBlock->minKey.ts, .ekey = pBlock->maxKey.ts};
      setComposedBlockFlag(pReader, false);
      setBlockAllDumped(&pStatus->fBlockDumpInfo, pBlock->maxKey.ts, pReader->order);

      // update the last key for the corresponding table
      pScanInfo->lastKey = ASCENDING_TRAVERSE(pReader->order) ? pInfo->window.ekey : pInfo->window.skey;
      tsdbDebug("%p uid:%" PRIu64
                " clean file block retrieved from file, global index:%d, "
                "table index:%d, rows:%d, brange:%" PRId64 "-%" PRId64 ", %s",
                pReader, pScanInfo->uid, pBlockIter->index, pBlockInfo->tbBlockIdx, pBlock->nRow, pBlock->minKey.ts,
                pBlock->maxKey.ts, pReader->idStr);
    }
  }

  return code;
}

static int32_t buildBlockFromBufferSequentially(STsdbReader* pReader) {
  SReaderStatus* pStatus = &pReader->status;
  STableUidList* pUidList = &pStatus->uidList;

  while (1) {
    //    if (pStatus->pTableIter == NULL) {
    //      pStatus->pTableIter = taosHashIterate(pStatus->pTableMap, NULL);
    //      if (pStatus->pTableIter == NULL) {
    //        return TSDB_CODE_SUCCESS;
    //      }
    //    }

    STableBlockScanInfo** pBlockScanInfo = pStatus->pTableIter;
    initMemDataIterator(*pBlockScanInfo, pReader);

    int64_t endKey = (ASCENDING_TRAVERSE(pReader->order)) ? INT64_MAX : INT64_MIN;
    int32_t code = buildDataBlockFromBuf(pReader, *pBlockScanInfo, endKey);
    if (code != TSDB_CODE_SUCCESS) {
      return code;
    }

    if (pReader->pResBlock->info.rows > 0) {
      return TSDB_CODE_SUCCESS;
    }

    // current table is exhausted, let's try next table
    bool hasNexTable = moveToNextTable(pUidList, pStatus);
    if (!hasNexTable) {
      return TSDB_CODE_SUCCESS;
    }
  }
}

// set the correct start position in case of the first/last file block, according to the query time window
static void initBlockDumpInfo(STsdbReader* pReader, SDataBlockIter* pBlockIter) {
  int64_t             lastKey = ASCENDING_TRAVERSE(pReader->order) ? INT64_MIN : INT64_MAX;
  SDataBlk*           pBlock = getCurrentBlock(pBlockIter);
  SFileDataBlockInfo* pBlockInfo = getCurrentBlockInfo(pBlockIter);
  if (pBlockInfo) {
    STableBlockScanInfo* pScanInfo = taosHashGet(pBlockIter->pTableMap, &pBlockInfo->uid, sizeof(pBlockInfo->uid));
    if (pScanInfo) {
      lastKey = pScanInfo->lastKey;
    }
  }
  SReaderStatus* pStatus = &pReader->status;

  SFileBlockDumpInfo* pDumpInfo = &pStatus->fBlockDumpInfo;

  pDumpInfo->totalRows = pBlock->nRow;
  pDumpInfo->allDumped = false;
  pDumpInfo->rowIndex = ASCENDING_TRAVERSE(pReader->order) ? 0 : pBlock->nRow - 1;
  pDumpInfo->lastKey = lastKey;
}

static int32_t initForFirstBlockInFile(STsdbReader* pReader, SDataBlockIter* pBlockIter) {
  SBlockNumber num = {0};
  int32_t      code = moveToNextFile(pReader, &num);
  if (code != TSDB_CODE_SUCCESS) {
    return code;
  }

  // all data files are consumed, try data in buffer
  if (num.numOfBlocks + num.numOfLastFiles == 0) {
    pReader->status.loadFromFile = false;
    return code;
  }

  // initialize the block iterator for a new fileset
  if (num.numOfBlocks > 0) {
    code = initBlockIterator(pReader, pBlockIter, num.numOfBlocks);
  } else {  // no block data, only last block exists
    tBlockDataReset(&pReader->status.fileBlockData);
    resetDataBlockIterator(pBlockIter, pReader->order);
    resetTableListIndex(&pReader->status);
  }

  // set the correct start position according to the query time window
  initBlockDumpInfo(pReader, pBlockIter);
  return code;
}

static bool fileBlockPartiallyRead(SFileBlockDumpInfo* pDumpInfo, bool asc) {
  return (!pDumpInfo->allDumped) &&
         ((pDumpInfo->rowIndex > 0 && asc) || (pDumpInfo->rowIndex < (pDumpInfo->totalRows - 1) && (!asc)));
}

static int32_t buildBlockFromFiles(STsdbReader* pReader) {
  int32_t code = TSDB_CODE_SUCCESS;
  bool    asc = ASCENDING_TRAVERSE(pReader->order);

  SDataBlockIter* pBlockIter = &pReader->status.blockIter;

  if (pBlockIter->numOfBlocks == 0) {
  _begin:
    code = doLoadLastBlockSequentially(pReader);
    if (code != TSDB_CODE_SUCCESS) {
      return code;
    }

    if (pReader->pResBlock->info.rows > 0) {
      return TSDB_CODE_SUCCESS;
    }

    // all data blocks are checked in this last block file, now let's try the next file
    if (pReader->status.pTableIter == NULL) {
      code = initForFirstBlockInFile(pReader, pBlockIter);

      // error happens or all the data files are completely checked
      if ((code != TSDB_CODE_SUCCESS) || (pReader->status.loadFromFile == false)) {
        return code;
      }

      // this file does not have data files, let's start check the last block file if exists
      if (pBlockIter->numOfBlocks == 0) {
        resetTableListIndex(&pReader->status);
        goto _begin;
      }
    }

    code = doBuildDataBlock(pReader);
    if (code != TSDB_CODE_SUCCESS) {
      return code;
    }

    if (pReader->pResBlock->info.rows > 0) {
      return TSDB_CODE_SUCCESS;
    }
  }

  while (1) {
    SFileBlockDumpInfo* pDumpInfo = &pReader->status.fBlockDumpInfo;

    if (fileBlockPartiallyRead(pDumpInfo, asc)) {  // file data block is partially loaded
      code = buildComposedDataBlock(pReader);
    } else {
      // current block are exhausted, try the next file block
      if (pDumpInfo->allDumped) {
        // try next data block in current file
        bool hasNext = blockIteratorNext(&pReader->status.blockIter, pReader->idStr);
        if (hasNext) {  // check for the next block in the block accessed order list
          initBlockDumpInfo(pReader, pBlockIter);
        } else {
          if (pReader->status.pCurrentFileset->nSttF > 0) {
            // data blocks in current file are exhausted, let's try the next file now
            SBlockData* pBlockData = &pReader->status.fileBlockData;
            if (pBlockData->uid != 0) {
              tBlockDataClear(pBlockData);
            }

            tBlockDataReset(pBlockData);
            resetDataBlockIterator(pBlockIter, pReader->order);
            resetTableListIndex(&pReader->status);
            goto _begin;
          } else {
            code = initForFirstBlockInFile(pReader, pBlockIter);

            // error happens or all the data files are completely checked
            if ((code != TSDB_CODE_SUCCESS) || (pReader->status.loadFromFile == false)) {
              return code;
            }

            // this file does not have blocks, let's start check the last block file
            if (pBlockIter->numOfBlocks == 0) {
              resetTableListIndex(&pReader->status);
              goto _begin;
            }
          }
        }
      }

      code = doBuildDataBlock(pReader);
    }

    if (code != TSDB_CODE_SUCCESS) {
      return code;
    }

    if (pReader->pResBlock->info.rows > 0) {
      return TSDB_CODE_SUCCESS;
    }
  }
}

static STsdb* getTsdbByRetentions(SVnode* pVnode, TSKEY winSKey, SRetention* retentions, const char* idStr,
                                  int8_t* pLevel) {
  if (VND_IS_RSMA(pVnode)) {
    int8_t  level = 0;
    int8_t  precision = pVnode->config.tsdbCfg.precision;
    int64_t now = taosGetTimestamp(precision);
    int64_t offset = tsQueryRsmaTolerance * ((precision == TSDB_TIME_PRECISION_MILLI)   ? 1L
                                             : (precision == TSDB_TIME_PRECISION_MICRO) ? 1000L
                                                                                        : 1000000L);

    for (int8_t i = 0; i < TSDB_RETENTION_MAX; ++i) {
      SRetention* pRetention = retentions + level;
      if (pRetention->keep <= 0) {
        if (level > 0) {
          --level;
        }
        break;
      }
      if ((now - pRetention->keep) <= (winSKey + offset)) {
        break;
      }
      ++level;
    }

    const char* str = (idStr != NULL) ? idStr : "";

    if (level == TSDB_RETENTION_L0) {
      *pLevel = TSDB_RETENTION_L0;
      tsdbDebug("vgId:%d, rsma level %d is selected to query %s", TD_VID(pVnode), TSDB_RETENTION_L0, str);
      return VND_RSMA0(pVnode);
    } else if (level == TSDB_RETENTION_L1) {
      *pLevel = TSDB_RETENTION_L1;
      tsdbDebug("vgId:%d, rsma level %d is selected to query %s", TD_VID(pVnode), TSDB_RETENTION_L1, str);
      return VND_RSMA1(pVnode);
    } else {
      *pLevel = TSDB_RETENTION_L2;
      tsdbDebug("vgId:%d, rsma level %d is selected to query %s", TD_VID(pVnode), TSDB_RETENTION_L2, str);
      return VND_RSMA2(pVnode);
    }
  }

  return VND_TSDB(pVnode);
}

SVersionRange getQueryVerRange(SVnode* pVnode, SQueryTableDataCond* pCond, int8_t level) {
  int64_t startVer = (pCond->startVersion == -1) ? 0 : pCond->startVersion;

  int64_t endVer = 0;
  if (pCond->endVersion ==
      -1) {  // user not specified end version, set current maximum version of vnode as the endVersion
    endVer = pVnode->state.applied;
  } else {
    endVer = (pCond->endVersion > pVnode->state.applied) ? pVnode->state.applied : pCond->endVersion;
  }

  return (SVersionRange){.minVer = startVer, .maxVer = endVer};
}

bool hasBeenDropped(const SArray* pDelList, int32_t* index, TSDBKEY* pKey, int32_t order, SVersionRange* pVerRange) {
  if (pDelList == NULL) {
    return false;
  }

  size_t  num = taosArrayGetSize(pDelList);
  bool    asc = ASCENDING_TRAVERSE(order);
  int32_t step = asc ? 1 : -1;

  if (asc) {
    if (*index >= num - 1) {
      TSDBKEY* last = taosArrayGetLast(pDelList);
      ASSERT(pKey->ts >= last->ts);

      if (pKey->ts > last->ts) {
        return false;
      } else if (pKey->ts == last->ts) {
        TSDBKEY* prev = taosArrayGet(pDelList, num - 2);
        return (prev->version >= pKey->version && prev->version <= pVerRange->maxVer &&
                prev->version >= pVerRange->minVer);
      }
    } else {
      TSDBKEY* pCurrent = taosArrayGet(pDelList, *index);
      TSDBKEY* pNext = taosArrayGet(pDelList, (*index) + 1);

      if (pKey->ts < pCurrent->ts) {
        return false;
      }

      if (pCurrent->ts <= pKey->ts && pNext->ts >= pKey->ts && pCurrent->version >= pKey->version &&
          pVerRange->maxVer >= pCurrent->version) {
        return true;
      }

      while (pNext->ts <= pKey->ts && (*index) < num - 1) {
        (*index) += 1;

        if ((*index) < num - 1) {
          pCurrent = taosArrayGet(pDelList, *index);
          pNext = taosArrayGet(pDelList, (*index) + 1);

          // it is not a consecutive deletion range, ignore it
          if (pCurrent->version == 0 && pNext->version > 0) {
            continue;
          }

          if (pCurrent->ts <= pKey->ts && pNext->ts >= pKey->ts && pCurrent->version >= pKey->version &&
              pVerRange->maxVer >= pCurrent->version) {
            return true;
          }
        }
      }

      return false;
    }
  } else {
    if (*index <= 0) {
      TSDBKEY* pFirst = taosArrayGet(pDelList, 0);

      if (pKey->ts < pFirst->ts) {
        return false;
      } else if (pKey->ts == pFirst->ts) {
        return pFirst->version >= pKey->version;
      } else {
        ASSERT(0);
      }
    } else {
      TSDBKEY* pCurrent = taosArrayGet(pDelList, *index);
      TSDBKEY* pPrev = taosArrayGet(pDelList, (*index) - 1);

      if (pKey->ts > pCurrent->ts) {
        return false;
      }

      if (pPrev->ts <= pKey->ts && pCurrent->ts >= pKey->ts && pPrev->version >= pKey->version) {
        return true;
      }

      while (pPrev->ts >= pKey->ts && (*index) > 1) {
        (*index) += step;

        if ((*index) >= 1) {
          pCurrent = taosArrayGet(pDelList, *index);
          pPrev = taosArrayGet(pDelList, (*index) - 1);

          // it is not a consecutive deletion range, ignore it
          if (pCurrent->version > 0 && pPrev->version == 0) {
            continue;
          }

          if (pPrev->ts <= pKey->ts && pCurrent->ts >= pKey->ts && pPrev->version >= pKey->version) {
            return true;
          }
        }
      }

      return false;
    }
  }

  return false;
}

TSDBROW* getValidMemRow(SIterInfo* pIter, const SArray* pDelList, STsdbReader* pReader) {
  if (!pIter->hasVal) {
    return NULL;
  }

  TSDBROW* pRow = tsdbTbDataIterGet(pIter->iter);
  TSDBKEY  key = TSDBROW_KEY(pRow);

  if (outOfTimeWindow(key.ts, &pReader->window)) {
    pIter->hasVal = false;
    return NULL;
  }

  // it is a valid data version
  if ((key.version <= pReader->verRange.maxVer && key.version >= pReader->verRange.minVer) &&
      (!hasBeenDropped(pDelList, &pIter->index, &key, pReader->order, &pReader->verRange))) {
    return pRow;
  }

  while (1) {
    pIter->hasVal = tsdbTbDataIterNext(pIter->iter);
    if (!pIter->hasVal) {
      return NULL;
    }

    pRow = tsdbTbDataIterGet(pIter->iter);

    key = TSDBROW_KEY(pRow);
    if (outOfTimeWindow(key.ts, &pReader->window)) {
      pIter->hasVal = false;
      return NULL;
    }

    if (key.version <= pReader->verRange.maxVer && key.version >= pReader->verRange.minVer &&
        (!hasBeenDropped(pDelList, &pIter->index, &key, pReader->order, &pReader->verRange))) {
      return pRow;
    }
  }
}

int32_t doMergeRowsInBuf(SIterInfo* pIter, uint64_t uid, int64_t ts, SArray* pDelList, SRowMerger* pMerger,
                         STsdbReader* pReader) {
  while (1) {
    pIter->hasVal = tsdbTbDataIterNext(pIter->iter);
    if (!pIter->hasVal) {
      break;
    }

    // data exists but not valid
    TSDBROW* pRow = getValidMemRow(pIter, pDelList, pReader);
    if (pRow == NULL) {
      break;
    }

    // ts is not identical, quit
    TSDBKEY k = TSDBROW_KEY(pRow);
    if (k.ts != ts) {
      break;
    }

    if (pRow->type == TSDBROW_ROW_FMT) {
      STSchema* pTSchema = doGetSchemaForTSRow(TSDBROW_SVERSION(pRow), pReader, uid);
      if (pTSchema == NULL) {
        return terrno;
      }

      tsdbRowMergerAdd(pMerger, pRow, pTSchema);
    } else {  // column format
      tsdbRowMerge(pMerger, pRow);
    }
  }

  return TSDB_CODE_SUCCESS;
}

static int32_t doMergeRowsInFileBlockImpl(SBlockData* pBlockData, int32_t rowIndex, int64_t key, SRowMerger* pMerger,
                                          SVersionRange* pVerRange, int32_t step) {
  while (rowIndex < pBlockData->nRow && rowIndex >= 0 && pBlockData->aTSKEY[rowIndex] == key) {
    if (pBlockData->aVersion[rowIndex] > pVerRange->maxVer || pBlockData->aVersion[rowIndex] < pVerRange->minVer) {
      rowIndex += step;
      continue;
    }

    TSDBROW fRow = tsdbRowFromBlockData(pBlockData, rowIndex);
    tsdbRowMerge(pMerger, &fRow);
    rowIndex += step;
  }

  return rowIndex;
}

typedef enum {
  CHECK_FILEBLOCK_CONT = 0x1,
  CHECK_FILEBLOCK_QUIT = 0x2,
} CHECK_FILEBLOCK_STATE;

static int32_t checkForNeighborFileBlock(STsdbReader* pReader, STableBlockScanInfo* pScanInfo, SDataBlk* pBlock,
                                         SFileDataBlockInfo* pFBlock, SRowMerger* pMerger, int64_t key,
                                         CHECK_FILEBLOCK_STATE* state) {
  SFileBlockDumpInfo* pDumpInfo = &pReader->status.fBlockDumpInfo;
  SBlockData*         pBlockData = &pReader->status.fileBlockData;

  *state = CHECK_FILEBLOCK_QUIT;
  int32_t step = ASCENDING_TRAVERSE(pReader->order) ? 1 : -1;

  bool    loadNeighbor = true;
  int32_t code = loadNeighborIfOverlap(pFBlock, pScanInfo, pReader, &loadNeighbor);

  if (loadNeighbor && (code == TSDB_CODE_SUCCESS)) {
    pDumpInfo->rowIndex =
        doMergeRowsInFileBlockImpl(pBlockData, pDumpInfo->rowIndex, key, pMerger, &pReader->verRange, step);
    if (pDumpInfo->rowIndex >= pDumpInfo->totalRows) {
      *state = CHECK_FILEBLOCK_CONT;
    }
  }

  return code;
}

int32_t doMergeRowsInFileBlocks(SBlockData* pBlockData, STableBlockScanInfo* pScanInfo, STsdbReader* pReader,
                                SRowMerger* pMerger) {
  SFileBlockDumpInfo* pDumpInfo = &pReader->status.fBlockDumpInfo;

  bool    asc = ASCENDING_TRAVERSE(pReader->order);
  int64_t key = pBlockData->aTSKEY[pDumpInfo->rowIndex];
  int32_t step = asc ? 1 : -1;

  pDumpInfo->rowIndex += step;
  if ((pDumpInfo->rowIndex <= pBlockData->nRow - 1 && asc) || (pDumpInfo->rowIndex >= 0 && !asc)) {
    pDumpInfo->rowIndex =
        doMergeRowsInFileBlockImpl(pBlockData, pDumpInfo->rowIndex, key, pMerger, &pReader->verRange, step);
  }

  // all rows are consumed, let's try next file block
  if ((pDumpInfo->rowIndex >= pBlockData->nRow && asc) || (pDumpInfo->rowIndex < 0 && !asc)) {
    while (1) {
      CHECK_FILEBLOCK_STATE st;

      SFileDataBlockInfo* pFileBlockInfo = getCurrentBlockInfo(&pReader->status.blockIter);
      SDataBlk*           pCurrentBlock = getCurrentBlock(&pReader->status.blockIter);
      if (pFileBlockInfo == NULL) {
        st = CHECK_FILEBLOCK_QUIT;
        break;
      }

      checkForNeighborFileBlock(pReader, pScanInfo, pCurrentBlock, pFileBlockInfo, pMerger, key, &st);
      if (st == CHECK_FILEBLOCK_QUIT) {
        break;
      }
    }
  }

  return TSDB_CODE_SUCCESS;
}

int32_t doMergeRowsInLastBlock(SLastBlockReader* pLastBlockReader, STableBlockScanInfo* pScanInfo, int64_t ts,
                               SRowMerger* pMerger, SVersionRange* pVerRange) {
  while (nextRowFromLastBlocks(pLastBlockReader, pScanInfo, pVerRange)) {
    int64_t next1 = getCurrentKeyInLastBlock(pLastBlockReader);
    if (next1 == ts) {
      TSDBROW fRow1 = tMergeTreeGetRow(&pLastBlockReader->mergeTree);
      tsdbRowMerge(pMerger, &fRow1);
    } else {
      break;
    }
  }

  return TSDB_CODE_SUCCESS;
}

int32_t doMergeMemTableMultiRows(TSDBROW* pRow, uint64_t uid, SIterInfo* pIter, SArray* pDelList, TSDBROW* pResRow,
                                 STsdbReader* pReader, bool* freeTSRow) {
  TSDBROW* pNextRow = NULL;
  TSDBROW  current = *pRow;

  {  // if the timestamp of the next valid row has a different ts, return current row directly
    pIter->hasVal = tsdbTbDataIterNext(pIter->iter);

    if (!pIter->hasVal) {
      *pResRow = *pRow;
      *freeTSRow = false;
      return TSDB_CODE_SUCCESS;
    } else {  // has next point in mem/imem
      pNextRow = getValidMemRow(pIter, pDelList, pReader);
      if (pNextRow == NULL) {
        *pResRow = current;
        *freeTSRow = false;
        return TSDB_CODE_SUCCESS;
      }

      if (TSDBROW_TS(&current) != TSDBROW_TS(pNextRow)) {
        *pResRow = current;
        *freeTSRow = false;
        return TSDB_CODE_SUCCESS;
      }
    }
  }

  SRowMerger merge = {0};
  terrno = 0;
  int32_t code = 0;

  // start to merge duplicated rows
  if (current.type == TSDBROW_ROW_FMT) {
    // get the correct schema for data in memory
    STSchema* pTSchema = doGetSchemaForTSRow(TSDBROW_SVERSION(&current), pReader, uid);
    if (pTSchema == NULL) {
      return terrno;
    }

    if (pReader->pSchema == NULL) {
      pReader->pSchema = pTSchema;
    }

    code = tsdbRowMergerInit2(&merge, pReader->pSchema, &current, pTSchema);
    if (code != TSDB_CODE_SUCCESS) {
      return code;
    }

    STSchema* pTSchema1 = doGetSchemaForTSRow(TSDBROW_SVERSION(pNextRow), pReader, uid);
    if (pTSchema1 == NULL) {
      return terrno;
    }

    tsdbRowMergerAdd(&merge, pNextRow, pTSchema1);
  } else {  // let's merge rows in file block
    code = tsdbRowMergerInit(&merge, &current, pReader->pSchema);
    if (code != TSDB_CODE_SUCCESS) {
      return code;
    }

    tsdbRowMerge(&merge, pNextRow);
  }

  code = doMergeRowsInBuf(pIter, uid, TSDBROW_TS(&current), pDelList, &merge, pReader);
  if (code != TSDB_CODE_SUCCESS) {
    return code;
  }

  code = tsdbRowMergerGetRow(&merge, &pResRow->pTSRow);
  if (code != TSDB_CODE_SUCCESS) {
    return code;
  }

  pResRow->type = TSDBROW_ROW_FMT;
  tsdbRowMergerClear(&merge);
  *freeTSRow = true;

  return TSDB_CODE_SUCCESS;
}

int32_t doMergeMemIMemRows(TSDBROW* pRow, TSDBROW* piRow, STableBlockScanInfo* pBlockScanInfo, STsdbReader* pReader,
                           SRow** pTSRow) {
  SRowMerger merge = {0};

  TSDBKEY k = TSDBROW_KEY(pRow);
  TSDBKEY ik = TSDBROW_KEY(piRow);

  if (ASCENDING_TRAVERSE(pReader->order)) {  // ascending order imem --> mem
    STSchema* pSchema = doGetSchemaForTSRow(TSDBROW_SVERSION(pRow), pReader, pBlockScanInfo->uid);

    int32_t code = tsdbRowMergerInit(&merge, piRow, pSchema);
    if (code != TSDB_CODE_SUCCESS) {
      return code;
    }

    code = doMergeRowsInBuf(&pBlockScanInfo->iiter, pBlockScanInfo->uid, ik.ts, pBlockScanInfo->delSkyline, &merge,
                            pReader);
    if (code != TSDB_CODE_SUCCESS) {
      return code;
    }

    tsdbRowMerge(&merge, pRow);
    code =
        doMergeRowsInBuf(&pBlockScanInfo->iter, pBlockScanInfo->uid, k.ts, pBlockScanInfo->delSkyline, &merge, pReader);
    if (code != TSDB_CODE_SUCCESS) {
      return code;
    }

  } else {
    STSchema* pSchema = doGetSchemaForTSRow(TSDBROW_SVERSION(pRow), pReader, pBlockScanInfo->uid);

    int32_t code = tsdbRowMergerInit(&merge, pRow, pSchema);
    if (code != TSDB_CODE_SUCCESS || merge.pTSchema == NULL) {
      return code;
    }

    code =
        doMergeRowsInBuf(&pBlockScanInfo->iter, pBlockScanInfo->uid, k.ts, pBlockScanInfo->delSkyline, &merge, pReader);
    if (code != TSDB_CODE_SUCCESS) {
      return code;
    }

    tsdbRowMerge(&merge, piRow);
    code = doMergeRowsInBuf(&pBlockScanInfo->iiter, pBlockScanInfo->uid, ik.ts, pBlockScanInfo->delSkyline, &merge,
                            pReader);
    if (code != TSDB_CODE_SUCCESS) {
      return code;
    }
  }

  int32_t code = tsdbRowMergerGetRow(&merge, pTSRow);
  tsdbRowMergerClear(&merge);
  return code;
}

int32_t tsdbGetNextRowInMem(STableBlockScanInfo* pBlockScanInfo, STsdbReader* pReader, TSDBROW* pResRow, int64_t endKey,
                            bool* freeTSRow) {
  TSDBROW* pRow = getValidMemRow(&pBlockScanInfo->iter, pBlockScanInfo->delSkyline, pReader);
  TSDBROW* piRow = getValidMemRow(&pBlockScanInfo->iiter, pBlockScanInfo->delSkyline, pReader);
  SArray*  pDelList = pBlockScanInfo->delSkyline;
  uint64_t uid = pBlockScanInfo->uid;

  // todo refactor
  bool asc = ASCENDING_TRAVERSE(pReader->order);
  if (pBlockScanInfo->iter.hasVal) {
    TSDBKEY k = TSDBROW_KEY(pRow);
    if ((k.ts >= endKey && asc) || (k.ts <= endKey && !asc)) {
      pRow = NULL;
    }
  }

  if (pBlockScanInfo->iiter.hasVal) {
    TSDBKEY k = TSDBROW_KEY(piRow);
    if ((k.ts >= endKey && asc) || (k.ts <= endKey && !asc)) {
      piRow = NULL;
    }
  }

  if (pBlockScanInfo->iter.hasVal && pBlockScanInfo->iiter.hasVal && pRow != NULL && piRow != NULL) {
    TSDBKEY k = TSDBROW_KEY(pRow);
    TSDBKEY ik = TSDBROW_KEY(piRow);

    int32_t code = TSDB_CODE_SUCCESS;
    if (ik.ts != k.ts) {
      if (((ik.ts < k.ts) && asc) || ((ik.ts > k.ts) && (!asc))) {  // ik.ts < k.ts
        code = doMergeMemTableMultiRows(piRow, uid, &pBlockScanInfo->iiter, pDelList, pResRow, pReader, freeTSRow);
      } else if (((k.ts < ik.ts) && asc) || ((k.ts > ik.ts) && (!asc))) {
        code = doMergeMemTableMultiRows(pRow, uid, &pBlockScanInfo->iter, pDelList, pResRow, pReader, freeTSRow);
      }
    } else {  // ik.ts == k.ts
      *freeTSRow = true;
      pResRow->type = TSDBROW_ROW_FMT;
      code = doMergeMemIMemRows(pRow, piRow, pBlockScanInfo, pReader, &pResRow->pTSRow);
      if (code != TSDB_CODE_SUCCESS) {
        return code;
      }
    }

    return code;
  }

  if (pBlockScanInfo->iter.hasVal && pRow != NULL) {
    return doMergeMemTableMultiRows(pRow, pBlockScanInfo->uid, &pBlockScanInfo->iter, pDelList, pResRow, pReader,
                                    freeTSRow);
  }

  if (pBlockScanInfo->iiter.hasVal && piRow != NULL) {
    return doMergeMemTableMultiRows(piRow, uid, &pBlockScanInfo->iiter, pDelList, pResRow, pReader, freeTSRow);
  }

  return TSDB_CODE_SUCCESS;
}

int32_t doAppendRowFromTSRow(SSDataBlock* pBlock, STsdbReader* pReader, SRow* pTSRow, STableBlockScanInfo* pScanInfo) {
  int32_t outputRowIndex = pBlock->info.rows;
  int64_t uid = pScanInfo->uid;

  int32_t numOfCols = (int32_t)taosArrayGetSize(pBlock->pDataBlock);

  SBlockLoadSuppInfo* pSupInfo = &pReader->suppInfo;
  STSchema*           pSchema = doGetSchemaForTSRow(pTSRow->sver, pReader, uid);

  SColVal colVal = {0};
  int32_t i = 0, j = 0;

  if (pSupInfo->colId[i] == PRIMARYKEY_TIMESTAMP_COL_ID) {
    SColumnInfoData* pColData = taosArrayGet(pBlock->pDataBlock, pSupInfo->slotId[i]);
    ((int64_t*)pColData->pData)[outputRowIndex] = pTSRow->ts;
    i += 1;
  }

  while (i < pSupInfo->numOfCols && j < pSchema->numOfCols) {
    col_id_t colId = pSupInfo->colId[i];

    if (colId == pSchema->columns[j].colId) {
      SColumnInfoData* pColInfoData = taosArrayGet(pBlock->pDataBlock, pSupInfo->slotId[i]);

      tRowGet(pTSRow, pSchema, j, &colVal);
      doCopyColVal(pColInfoData, outputRowIndex, i, &colVal, pSupInfo);
      i += 1;
      j += 1;
    } else if (colId < pSchema->columns[j].colId) {
      SColumnInfoData* pColInfoData = taosArrayGet(pBlock->pDataBlock, pSupInfo->slotId[i]);

      colDataSetNULL(pColInfoData, outputRowIndex);
      i += 1;
    } else if (colId > pSchema->columns[j].colId) {
      j += 1;
    }
  }

  // set null value since current column does not exist in the "pSchema"
  while (i < pSupInfo->numOfCols) {
    SColumnInfoData* pColInfoData = taosArrayGet(pBlock->pDataBlock, pSupInfo->slotId[i]);
    colDataSetNULL(pColInfoData, outputRowIndex);
    i += 1;
  }

  pBlock->info.dataLoad = 1;
  pBlock->info.rows += 1;
  pScanInfo->lastKey = pTSRow->ts;
  return TSDB_CODE_SUCCESS;
}

int32_t doAppendRowFromFileBlock(SSDataBlock* pResBlock, STsdbReader* pReader, SBlockData* pBlockData,
                                 int32_t rowIndex) {
  int32_t i = 0, j = 0;
  int32_t outputRowIndex = pResBlock->info.rows;

  SBlockLoadSuppInfo* pSupInfo = &pReader->suppInfo;
  if (pReader->suppInfo.colId[i] == PRIMARYKEY_TIMESTAMP_COL_ID) {
    SColumnInfoData* pColData = taosArrayGet(pResBlock->pDataBlock, pSupInfo->slotId[i]);
    ((int64_t*)pColData->pData)[outputRowIndex] = pBlockData->aTSKEY[rowIndex];
    i += 1;
  }

  SColVal cv = {0};
  int32_t numOfInputCols = pBlockData->nColData;
  int32_t numOfOutputCols = pSupInfo->numOfCols;

  while (i < numOfOutputCols && j < numOfInputCols) {
    SColData* pData = tBlockDataGetColDataByIdx(pBlockData, j);
    if (pData->cid < pSupInfo->colId[i]) {
      j += 1;
      continue;
    }

    SColumnInfoData* pCol = TARRAY_GET_ELEM(pResBlock->pDataBlock, pSupInfo->slotId[i]);
    if (pData->cid == pSupInfo->colId[i]) {
      tColDataGetValue(pData, rowIndex, &cv);
      doCopyColVal(pCol, outputRowIndex, i, &cv, pSupInfo);
      j += 1;
    } else if (pData->cid > pCol->info.colId) {
      // the specified column does not exist in file block, fill with null data
      colDataSetNULL(pCol, outputRowIndex);
    }

    i += 1;
  }

  while (i < numOfOutputCols) {
    SColumnInfoData* pCol = taosArrayGet(pResBlock->pDataBlock, pSupInfo->slotId[i]);
    colDataSetNULL(pCol, outputRowIndex);
    i += 1;
  }

  pResBlock->info.dataLoad = 1;
  pResBlock->info.rows += 1;
  return TSDB_CODE_SUCCESS;
}

int32_t buildDataBlockFromBufImpl(STableBlockScanInfo* pBlockScanInfo, int64_t endKey, int32_t capacity,
                                  STsdbReader* pReader) {
  SSDataBlock* pBlock = pReader->pResBlock;

  do {
    //    SRow* pTSRow = NULL;
    TSDBROW row = {.type = -1};
    bool    freeTSRow = false;
    tsdbGetNextRowInMem(pBlockScanInfo, pReader, &row, endKey, &freeTSRow);
    if (row.type == -1) {
      break;
    }

    if (row.type == TSDBROW_ROW_FMT) {
      doAppendRowFromTSRow(pBlock, pReader, row.pTSRow, pBlockScanInfo);

      if (freeTSRow) {
        taosMemoryFree(row.pTSRow);
      }
    } else {
      doAppendRowFromFileBlock(pBlock, pReader, row.pBlockData, row.iRow);
    }

    // no data in buffer, return immediately
    if (!(pBlockScanInfo->iter.hasVal || pBlockScanInfo->iiter.hasVal)) {
      break;
    }

    if (pBlock->info.rows >= capacity) {
      break;
    }
  } while (1);

  return TSDB_CODE_SUCCESS;
}

// TODO refactor: with createDataBlockScanInfo
int32_t tsdbSetTableList(STsdbReader* pReader, const void* pTableList, int32_t num) {
  int32_t size = taosHashGetSize(pReader->status.pTableMap);

  STableBlockScanInfo** p = NULL;
  while ((p = taosHashIterate(pReader->status.pTableMap, p)) != NULL) {
    clearBlockScanInfo(*p);
  }

  // todo handle the case where size is less than the value of num
  ASSERT(size >= num);

  taosHashClear(pReader->status.pTableMap);
  STableUidList* pUidList = &pReader->status.uidList;
  pUidList->currentIndex = 0;

  STableKeyInfo* pList = (STableKeyInfo*)pTableList;
  for (int32_t i = 0; i < num; ++i) {
    STableBlockScanInfo* pInfo = getPosInBlockInfoBuf(&pReader->blockInfoBuf, i);
    pInfo->uid = pList[i].uid;
    pUidList->tableUidList[i] = pList[i].uid;

    taosHashPut(pReader->status.pTableMap, &pInfo->uid, sizeof(uint64_t), &pInfo, POINTER_BYTES);
  }

  return TDB_CODE_SUCCESS;
}

void* tsdbGetIdx(SMeta* pMeta) {
  if (pMeta == NULL) {
    return NULL;
  }
  return metaGetIdx(pMeta);
}

void* tsdbGetIvtIdx(SMeta* pMeta) {
  if (pMeta == NULL) {
    return NULL;
  }
  return metaGetIvtIdx(pMeta);
}

uint64_t getReaderMaxVersion(STsdbReader* pReader) { return pReader->verRange.maxVer; }

static int32_t doOpenReaderImpl(STsdbReader* pReader) {
  SReaderStatus*  pStatus = &pReader->status;
  SDataBlockIter* pBlockIter = &pStatus->blockIter;

  initFilesetIterator(&pStatus->fileIter, pReader->pReadSnap->fs.aDFileSet, pReader);
  resetDataBlockIterator(&pStatus->blockIter, pReader->order);

  int32_t code = TSDB_CODE_SUCCESS;
  if (pStatus->fileIter.numOfFiles == 0) {
    pStatus->loadFromFile = false;
  } else {
    code = initForFirstBlockInFile(pReader, pBlockIter);
  }

  if (!pStatus->loadFromFile) {
    resetTableListIndex(pStatus);
  }

  return code;
}

// ====================================== EXPOSED APIs ======================================
int32_t tsdbReaderOpen(SVnode* pVnode, SQueryTableDataCond* pCond, void* pTableList, int32_t numOfTables,
                       SSDataBlock* pResBlock, STsdbReader** ppReader, const char* idstr) {
  STimeWindow window = pCond->twindows;
  if (pCond->type == TIMEWINDOW_RANGE_EXTERNAL) {
    pCond->twindows.skey += 1;
    pCond->twindows.ekey -= 1;
  }

  int32_t capacity = pVnode->config.tsdbCfg.maxRows;
  if (pResBlock != NULL) {
    blockDataEnsureCapacity(pResBlock, capacity);
  }

  int32_t code = tsdbReaderCreate(pVnode, pCond, ppReader, capacity, pResBlock, idstr);
  if (code != TSDB_CODE_SUCCESS) {
    goto _err;
  }

  // check for query time window
  STsdbReader* pReader = *ppReader;
  if (isEmptyQueryTimeWindow(&pReader->window) && pCond->type == TIMEWINDOW_RANGE_CONTAINED) {
    tsdbDebug("%p query window not overlaps with the data set, no result returned, %s", pReader, pReader->idStr);
    return TSDB_CODE_SUCCESS;
  }

  if (pCond->type == TIMEWINDOW_RANGE_EXTERNAL) {
    // update the SQueryTableDataCond to create inner reader
    int32_t order = pCond->order;
    if (order == TSDB_ORDER_ASC) {
      pCond->twindows.ekey = window.skey;
      pCond->twindows.skey = INT64_MIN;
      pCond->order = TSDB_ORDER_DESC;
    } else {
      pCond->twindows.skey = window.ekey;
      pCond->twindows.ekey = INT64_MAX;
      pCond->order = TSDB_ORDER_ASC;
    }

    // here we only need one more row, so the capacity is set to be ONE.
    code = tsdbReaderCreate(pVnode, pCond, &pReader->innerReader[0], 1, pResBlock, idstr);
    if (code != TSDB_CODE_SUCCESS) {
      goto _err;
    }

    if (order == TSDB_ORDER_ASC) {
      pCond->twindows.skey = window.ekey;
      pCond->twindows.ekey = INT64_MAX;
    } else {
      pCond->twindows.skey = INT64_MIN;
      pCond->twindows.ekey = window.ekey;
    }
    pCond->order = order;

    code = tsdbReaderCreate(pVnode, pCond, &pReader->innerReader[1], 1, pResBlock, idstr);
    if (code != TSDB_CODE_SUCCESS) {
      goto _err;
    }
  }

  // NOTE: the endVersion in pCond is the data version not schema version, so pCond->endVersion is not correct here.
  //  no valid error code set in metaGetTbTSchema, so let's set the error code here.
  //  we should proceed in case of tmq processing.
  if (pCond->suid != 0) {
    pReader->pSchema = metaGetTbTSchema(pReader->pTsdb->pVnode->pMeta, pReader->suid, -1, 1);
    if (pReader->pSchema == NULL) {
      tsdbError("failed to get table schema, suid:%" PRIu64 ", ver:-1, %s", pReader->suid, pReader->idStr);
    }
  } else if (numOfTables > 0) {
    STableKeyInfo* pKey = pTableList;
    pReader->pSchema = metaGetTbTSchema(pReader->pTsdb->pVnode->pMeta, pKey->uid, -1, 1);
    if (pReader->pSchema == NULL) {
      tsdbError("failed to get table schema, uid:%" PRIu64 ", ver:-1, %s", pKey->uid, pReader->idStr);
    }
  }

  if (pReader->pSchema != NULL) {
    code = updateBlockSMAInfo(pReader->pSchema, &pReader->suppInfo);
    if (code != TSDB_CODE_SUCCESS) {
      goto _err;
    }
  }

  STsdbReader* p = (pReader->innerReader[0] != NULL) ? pReader->innerReader[0] : pReader;
  pReader->status.pTableMap =
      createDataBlockScanInfo(p, &pReader->blockInfoBuf, pTableList, &pReader->status.uidList, numOfTables);
  if (pReader->status.pTableMap == NULL) {
    *ppReader = NULL;
    code = TSDB_CODE_OUT_OF_MEMORY;
    goto _err;
  }

  pReader->suspended = true;

  tsdbDebug("%p total numOfTable:%d in this query %s", pReader, numOfTables, pReader->idStr);
  return code;

_err:
  tsdbError("failed to create data reader, code:%s %s", tstrerror(code), idstr);
  tsdbReaderClose(pReader);
  *ppReader = NULL;  // reset the pointer value.
  return code;
}

void tsdbReaderClose(STsdbReader* pReader) {
  if (pReader == NULL) {
    return;
  }

  tsdbAcquireReader(pReader);
  {
    if (pReader->innerReader[0] != NULL || pReader->innerReader[1] != NULL) {
      STsdbReader* p = pReader->innerReader[0];

      p->status.pTableMap = NULL;
      p->status.uidList.tableUidList = NULL;
      p->pReadSnap = NULL;
      p->pSchema = NULL;
      p->pMemSchema = NULL;

      p = pReader->innerReader[1];

      p->status.pTableMap = NULL;
      p->status.uidList.tableUidList = NULL;
      p->pReadSnap = NULL;
      p->pSchema = NULL;
      p->pMemSchema = NULL;

      tsdbReaderClose(pReader->innerReader[0]);
      tsdbReaderClose(pReader->innerReader[1]);
    }
  }

  SBlockLoadSuppInfo* pSupInfo = &pReader->suppInfo;

  taosArrayDestroy(pSupInfo->pColAgg);
  for (int32_t i = 0; i < pSupInfo->numOfCols; ++i) {
    if (pSupInfo->buildBuf[i] != NULL) {
      taosMemoryFreeClear(pSupInfo->buildBuf[i]);
    }
  }

  if (pReader->freeBlock) {
    pReader->pResBlock = blockDataDestroy(pReader->pResBlock);
  }

  taosMemoryFree(pSupInfo->colId);
  tBlockDataDestroy(&pReader->status.fileBlockData);
  cleanupDataBlockIterator(&pReader->status.blockIter);

  size_t numOfTables = taosHashGetSize(pReader->status.pTableMap);
  if (pReader->status.pTableMap != NULL) {
    destroyAllBlockScanInfo(pReader->status.pTableMap);
    clearBlockScanInfoBuf(&pReader->blockInfoBuf);
  }

  if (pReader->pFileReader != NULL) {
    tsdbDataFReaderClose(&pReader->pFileReader);
  }

  if (pReader->pDelFReader != NULL) {
    tsdbDelFReaderClose(&pReader->pDelFReader);
  }

  if (pReader->pDelIdx != NULL) {
    taosArrayDestroy(pReader->pDelIdx);
    pReader->pDelIdx = NULL;
  }

  qTrace("tsdb/reader-close: %p, untake snapshot", pReader);
  tsdbUntakeReadSnap(pReader, pReader->pReadSnap, true);
  pReader->pReadSnap = NULL;

  tsdbReleaseReader(pReader);

  tsdbUninitReaderLock(pReader);

  taosMemoryFree(pReader->status.uidList.tableUidList);
  SIOCostSummary* pCost = &pReader->cost;

  SFilesetIter* pFilesetIter = &pReader->status.fileIter;
  if (pFilesetIter->pLastBlockReader != NULL) {
    SLastBlockReader* pLReader = pFilesetIter->pLastBlockReader;
    tMergeTreeClose(&pLReader->mergeTree);

    getLastBlockLoadInfo(pLReader->pInfo, &pCost->lastBlockLoad, &pCost->lastBlockLoadTime);

    pLReader->pInfo = destroyLastBlockLoadInfo(pLReader->pInfo);
    taosMemoryFree(pLReader);
  }

  tsdbDebug(
      "%p :io-cost summary: head-file:%" PRIu64 ", head-file time:%.2f ms, SMA:%" PRId64
      " SMA-time:%.2f ms, fileBlocks:%" PRId64
      ", fileBlocks-load-time:%.2f ms, "
      "build in-memory-block-time:%.2f ms, lastBlocks:%" PRId64 ", lastBlocks-time:%.2f ms, composed-blocks:%" PRId64
      ", composed-blocks-time:%.2fms, STableBlockScanInfo size:%.2f Kb, createTime:%.2f ms,initDelSkylineIterTime:%.2f "
      "ms, %s",
      pReader, pCost->headFileLoad, pCost->headFileLoadTime, pCost->smaDataLoad, pCost->smaLoadTime, pCost->numOfBlocks,
      pCost->blockLoadTime, pCost->buildmemBlock, pCost->lastBlockLoad, pCost->lastBlockLoadTime, pCost->composedBlocks,
      pCost->buildComposedBlockTime, numOfTables * sizeof(STableBlockScanInfo) / 1000.0, pCost->createScanInfoList,
      pCost->initDelSkylineIterTime, pReader->idStr);

  taosMemoryFree(pReader->idStr);
  taosMemoryFree(pReader->pSchema);

  if (pReader->pMemSchema != pReader->pSchema) {
    taosMemoryFree(pReader->pMemSchema);
  }

  taosMemoryFreeClear(pReader);
}

int32_t tsdbReaderSuspend(STsdbReader* pReader) {
  int32_t code = 0;

  // save reader's base state & reset top state to be reconstructed from base state
  SReaderStatus*       pStatus = &pReader->status;
  STableBlockScanInfo* pBlockScanInfo = NULL;

  if (pStatus->loadFromFile) {
    SFileDataBlockInfo* pBlockInfo = getCurrentBlockInfo(&pReader->status.blockIter);
    if (pBlockInfo != NULL) {
      pBlockScanInfo =
          *(STableBlockScanInfo**)taosHashGet(pStatus->pTableMap, &pBlockInfo->uid, sizeof(pBlockInfo->uid));
      if (pBlockScanInfo == NULL) {
        code = TSDB_CODE_INVALID_PARA;
        tsdbError("failed to locate the uid:%" PRIu64 " in query table uid list, total tables:%d, %s", pBlockInfo->uid,
                  taosHashGetSize(pReader->status.pTableMap), pReader->idStr);
        goto _err;
      }
    } else {
      pBlockScanInfo = *pStatus->pTableIter;
    }

    tsdbDataFReaderClose(&pReader->pFileReader);

    // resetDataBlockScanInfo excluding lastKey
    STableBlockScanInfo** p = NULL;

    while ((p = taosHashIterate(pStatus->pTableMap, p)) != NULL) {
      STableBlockScanInfo* pInfo = *(STableBlockScanInfo**)p;

      pInfo->iterInit = false;
      pInfo->iter.hasVal = false;
      pInfo->iiter.hasVal = false;

      if (pInfo->iter.iter != NULL) {
        pInfo->iter.iter = tsdbTbDataIterDestroy(pInfo->iter.iter);
      }

      if (pInfo->iiter.iter != NULL) {
        pInfo->iiter.iter = tsdbTbDataIterDestroy(pInfo->iiter.iter);
      }

      pInfo->delSkyline = taosArrayDestroy(pInfo->delSkyline);
      // pInfo->lastKey = ts;
    }
  } else {
    // resetDataBlockScanInfo excluding lastKey
    STableBlockScanInfo** p = NULL;

    while ((p = taosHashIterate(pStatus->pTableMap, p)) != NULL) {
      STableBlockScanInfo* pInfo = *(STableBlockScanInfo**)p;

      pInfo->iterInit = false;
      pInfo->iter.hasVal = false;
      pInfo->iiter.hasVal = false;

      if (pInfo->iter.iter != NULL) {
        pInfo->iter.iter = tsdbTbDataIterDestroy(pInfo->iter.iter);
      }

      if (pInfo->iiter.iter != NULL) {
        pInfo->iiter.iter = tsdbTbDataIterDestroy(pInfo->iiter.iter);
      }

      pInfo->delSkyline = taosArrayDestroy(pInfo->delSkyline);
      // pInfo->lastKey = ts;
    }

    pBlockScanInfo = pStatus->pTableIter == NULL ? NULL : *pStatus->pTableIter;
    if (pBlockScanInfo) {
      // save lastKey to restore memory iterator
      STimeWindow w = pReader->pResBlock->info.window;
      pBlockScanInfo->lastKey = ASCENDING_TRAVERSE(pReader->order) ? w.ekey : w.skey;

      // reset current current table's data block scan info,
      pBlockScanInfo->iterInit = false;
      pBlockScanInfo->iter.hasVal = false;
      pBlockScanInfo->iiter.hasVal = false;
      if (pBlockScanInfo->iter.iter != NULL) {
        pBlockScanInfo->iter.iter = tsdbTbDataIterDestroy(pBlockScanInfo->iter.iter);
      }

      if (pBlockScanInfo->iiter.iter != NULL) {
        pBlockScanInfo->iiter.iter = tsdbTbDataIterDestroy(pBlockScanInfo->iiter.iter);
      }

      pBlockScanInfo->pBlockList = taosArrayDestroy(pBlockScanInfo->pBlockList);
      tMapDataClear(&pBlockScanInfo->mapData);
      // TODO: keep skyline for reuse
      pBlockScanInfo->delSkyline = taosArrayDestroy(pBlockScanInfo->delSkyline);
    }
  }

  tsdbUntakeReadSnap(pReader, pReader->pReadSnap, false);
  pReader->pReadSnap = NULL;

  pReader->suspended = true;

  tsdbDebug("reader: %p suspended uid %" PRIu64 " in this query %s", pReader, pBlockScanInfo ? pBlockScanInfo->uid : 0,
            pReader->idStr);
  return code;

_err:
  tsdbError("failed to suspend data reader, code:%s %s", tstrerror(code), pReader->idStr);
  return code;
}

static int32_t tsdbSetQueryReseek(void* pQHandle) {
  int32_t      code = 0;
  STsdbReader* pReader = pQHandle;

  code = tsdbTryAcquireReader(pReader);
  if (code == 0) {
    if (pReader->suspended) {
      tsdbReleaseReader(pReader);
      return code;
    }

    tsdbReaderSuspend(pReader);

    tsdbReleaseReader(pReader);

    return code;
  } else if (code == EBUSY) {
    return TSDB_CODE_VND_QUERY_BUSY;
  } else {
    terrno = TAOS_SYSTEM_ERROR(code);
    return TSDB_CODE_FAILED;
  }
}

int32_t tsdbReaderResume(STsdbReader* pReader) {
  int32_t code = 0;

  STableBlockScanInfo** pBlockScanInfo = pReader->status.pTableIter;

  //  restore reader's state
  //  task snapshot
  int32_t numOfTables = taosHashGetSize(pReader->status.pTableMap);
  if (numOfTables > 0) {
    qTrace("tsdb/reader: %p, take snapshot", pReader);
    code = tsdbTakeReadSnap(pReader, tsdbSetQueryReseek, &pReader->pReadSnap);
    if (code != TSDB_CODE_SUCCESS) {
      goto _err;
    }

    if (pReader->type == TIMEWINDOW_RANGE_CONTAINED) {
      code = doOpenReaderImpl(pReader);
      if (code != TSDB_CODE_SUCCESS) {
        return code;
      }
    } else {
      STsdbReader* pPrevReader = pReader->innerReader[0];
      STsdbReader* pNextReader = pReader->innerReader[1];

      // we need only one row
      pPrevReader->capacity = 1;
      pPrevReader->status.pTableMap = pReader->status.pTableMap;
      pPrevReader->status.uidList = pReader->status.uidList;
      pPrevReader->pSchema = pReader->pSchema;
      pPrevReader->pMemSchema = pReader->pMemSchema;
      pPrevReader->pReadSnap = pReader->pReadSnap;

      pNextReader->capacity = 1;
      pNextReader->status.pTableMap = pReader->status.pTableMap;
      pNextReader->status.uidList = pReader->status.uidList;
      pNextReader->pSchema = pReader->pSchema;
      pNextReader->pMemSchema = pReader->pMemSchema;
      pNextReader->pReadSnap = pReader->pReadSnap;

      code = doOpenReaderImpl(pPrevReader);
      if (code != TSDB_CODE_SUCCESS) {
        return code;
      }
    }
  }

  pReader->suspended = false;

  tsdbDebug("reader: %p resumed uid %" PRIu64 ", numOfTable:%" PRId32 ", in this query %s", pReader,
            pBlockScanInfo ? (*pBlockScanInfo)->uid : 0, numOfTables, pReader->idStr);
  return code;

_err:
  tsdbError("failed to resume data reader, code:%s %s", tstrerror(code), pReader->idStr);
  return code;
}

static bool doTsdbNextDataBlock(STsdbReader* pReader) {
  // cleanup the data that belongs to the previous data block
  SSDataBlock* pBlock = pReader->pResBlock;
  blockDataCleanup(pBlock);

  SReaderStatus* pStatus = &pReader->status;
  if (taosHashGetSize(pStatus->pTableMap) == 0) {
    return false;
  }

  if (pStatus->loadFromFile) {
    int32_t code = buildBlockFromFiles(pReader);
    if (code != TSDB_CODE_SUCCESS) {
      return false;
    }

    if (pBlock->info.rows > 0) {
      return true;
    } else {
      resetTableListIndex(&pReader->status);
      buildBlockFromBufferSequentially(pReader);
      return pBlock->info.rows > 0;
    }
  } else {  // no data in files, let's try the buffer
    buildBlockFromBufferSequentially(pReader);
    return pBlock->info.rows > 0;
  }
}

bool tsdbNextDataBlock(STsdbReader* pReader) {
  if (isEmptyQueryTimeWindow(&pReader->window) || pReader->step == EXTERNAL_ROWS_NEXT) {
    return false;
  }

  SReaderStatus* pStatus = &pReader->status;

  int32_t code = tsdbAcquireReader(pReader);
  qTrace("tsdb/read: %p, take read mutex, code: %d", pReader, code);

  if (pReader->suspended) {
    tsdbReaderResume(pReader);
  }

  if (pReader->innerReader[0] != NULL && pReader->step == 0) {
    bool ret = doTsdbNextDataBlock(pReader->innerReader[0]);
    pReader->step = EXTERNAL_ROWS_PREV;
    if (ret) {
      pStatus = &pReader->innerReader[0]->status;
      if (pStatus->composedDataBlock) {
        qTrace("tsdb/read: %p, unlock read mutex", pReader);
        tsdbReleaseReader(pReader);
      }

      return ret;
    }
  }

  if (pReader->step == EXTERNAL_ROWS_PREV) {
    // prepare for the main scan
    int32_t code = doOpenReaderImpl(pReader);
    resetAllDataBlockScanInfo(pReader->status.pTableMap, pReader->innerReader[0]->window.ekey);

    if (code != TSDB_CODE_SUCCESS) {
      return code;
    }

    pReader->step = EXTERNAL_ROWS_MAIN;
  }

  bool ret = doTsdbNextDataBlock(pReader);
  if (ret) {
    if (pStatus->composedDataBlock) {
      qTrace("tsdb/read: %p, unlock read mutex", pReader);
      tsdbReleaseReader(pReader);
    }

    return ret;
  }

  if (pReader->step == EXTERNAL_ROWS_MAIN && pReader->innerReader[1] != NULL) {
    // prepare for the next row scan
    int32_t code = doOpenReaderImpl(pReader->innerReader[1]);
    resetAllDataBlockScanInfo(pReader->innerReader[1]->status.pTableMap, pReader->window.ekey);
    if (code != TSDB_CODE_SUCCESS) {
      return code;
    }

    ret = doTsdbNextDataBlock(pReader->innerReader[1]);
    pReader->step = EXTERNAL_ROWS_NEXT;
    if (ret) {
      pStatus = &pReader->innerReader[1]->status;
      if (pStatus->composedDataBlock) {
        qTrace("tsdb/read: %p, unlock read mutex", pReader);
        tsdbReleaseReader(pReader);
      }

      return ret;
    }
  }

  qTrace("tsdb/read: %p, unlock read mutex", pReader);
  tsdbReleaseReader(pReader);

  return false;
}

static void doFillNullColSMA(SBlockLoadSuppInfo* pSup, int32_t numOfRows, int32_t numOfCols, SColumnDataAgg* pTsAgg) {
  // do fill all null column value SMA info
  int32_t i = 0, j = 0;
  int32_t size = (int32_t)taosArrayGetSize(pSup->pColAgg);
  taosArrayInsert(pSup->pColAgg, 0, pTsAgg);

  while (j < numOfCols && i < size) {
    SColumnDataAgg* pAgg = taosArrayGet(pSup->pColAgg, i);
    if (pAgg->colId == pSup->colId[j]) {
      i += 1;
      j += 1;
    } else if (pAgg->colId < pSup->colId[j]) {
      i += 1;
    } else if (pSup->colId[j] < pAgg->colId) {
      if (pSup->colId[j] != PRIMARYKEY_TIMESTAMP_COL_ID) {
        SColumnDataAgg nullColAgg = {.colId = pSup->colId[j], .numOfNull = numOfRows};
        taosArrayInsert(pSup->pColAgg, i, &nullColAgg);
      }
      j += 1;
    }
  }
}

int32_t tsdbRetrieveDatablockSMA(STsdbReader* pReader, SSDataBlock* pDataBlock, bool* allHave) {
  SColumnDataAgg*** pBlockSMA = &pDataBlock->pBlockAgg;

  int32_t code = 0;
  *allHave = false;
  *pBlockSMA = NULL;

  if (pReader->type == TIMEWINDOW_RANGE_EXTERNAL) {
    return TSDB_CODE_SUCCESS;
  }

  // there is no statistics data for composed block
  if (pReader->status.composedDataBlock || (!pReader->suppInfo.smaValid)) {
    return TSDB_CODE_SUCCESS;
  }

  SFileDataBlockInfo* pFBlock = getCurrentBlockInfo(&pReader->status.blockIter);
  SBlockLoadSuppInfo* pSup = &pReader->suppInfo;

  if (pReader->pResBlock->info.id.uid != pFBlock->uid) {
    return TSDB_CODE_SUCCESS;
  }

  SDataBlk* pBlock = getCurrentBlock(&pReader->status.blockIter);
  if (tDataBlkHasSma(pBlock)) {
    code = tsdbReadBlockSma(pReader->pFileReader, pBlock, pSup->pColAgg);
    if (code != TSDB_CODE_SUCCESS) {
      tsdbDebug("vgId:%d, failed to load block SMA for uid %" PRIu64 ", code:%s, %s", 0, pFBlock->uid, tstrerror(code),
                pReader->idStr);
      return code;
    }
  } else {
    *pBlockSMA = NULL;
    return TSDB_CODE_SUCCESS;
  }

  *allHave = true;

  // always load the first primary timestamp column data
  SColumnDataAgg* pTsAgg = &pSup->tsColAgg;

  pTsAgg->numOfNull = 0;
  pTsAgg->colId = PRIMARYKEY_TIMESTAMP_COL_ID;
  pTsAgg->min = pReader->pResBlock->info.window.skey;
  pTsAgg->max = pReader->pResBlock->info.window.ekey;

  // update the number of NULL data rows
  size_t numOfCols = pSup->numOfCols;

  // ensure capacity
  if (pDataBlock->pDataBlock) {
    size_t colsNum = taosArrayGetSize(pDataBlock->pDataBlock);
    taosArrayEnsureCap(pSup->pColAgg, colsNum);
  }

  SSDataBlock* pResBlock = pReader->pResBlock;
  if (pResBlock->pBlockAgg == NULL) {
    size_t num = taosArrayGetSize(pResBlock->pDataBlock);
    pResBlock->pBlockAgg = taosMemoryCalloc(num, POINTER_BYTES);
  }

  // do fill all null column value SMA info
  doFillNullColSMA(pSup, pBlock->nRow, numOfCols, pTsAgg);
  size_t size = taosArrayGetSize(pSup->pColAgg);

  int32_t i = 0, j = 0;
  while (j < numOfCols && i < size) {
    SColumnDataAgg* pAgg = taosArrayGet(pSup->pColAgg, i);
    if (pAgg->colId == pSup->colId[j]) {
      pResBlock->pBlockAgg[pSup->slotId[j]] = pAgg;
      i += 1;
      j += 1;
    } else if (pAgg->colId < pSup->colId[j]) {
      i += 1;
    } else if (pSup->colId[j] < pAgg->colId) {
      // ASSERT(pSup->colId[j] == PRIMARYKEY_TIMESTAMP_COL_ID);
      pResBlock->pBlockAgg[pSup->slotId[j]] = &pSup->tsColAgg;
      j += 1;
    }
  }

  *pBlockSMA = pResBlock->pBlockAgg;
  pReader->cost.smaDataLoad += 1;

  tsdbDebug("vgId:%d, succeed to load block SMA for uid %" PRIu64 ", %s", 0, pFBlock->uid, pReader->idStr);
  return code;
}

STableBlockScanInfo* getTableBlockScanInfo(SHashObj* pTableMap, uint64_t uid, const char* id) {
  STableBlockScanInfo** p = taosHashGet(pTableMap, &uid, sizeof(uid));
  if (p == NULL || *p == NULL) {
    terrno = TSDB_CODE_INVALID_PARA;
    int32_t size = taosHashGetSize(pTableMap);
    tsdbError("failed to locate the uid:%" PRIu64 " in query table uid list, total tables:%d, %s", uid, size, id);
    return NULL;
  }

  return *p;
}

static SSDataBlock* doRetrieveDataBlock(STsdbReader* pReader) {
  SReaderStatus*       pStatus = &pReader->status;
  SFileDataBlockInfo*  pBlockInfo = getCurrentBlockInfo(&pStatus->blockIter);
  STableBlockScanInfo* pBlockScanInfo = getTableBlockScanInfo(pStatus->pTableMap, pBlockInfo->uid, pReader->idStr);
  if (pBlockScanInfo == NULL) {
    return NULL;
  }

  int32_t code = doLoadFileBlockData(pReader, &pStatus->blockIter, &pStatus->fileBlockData, pBlockScanInfo->uid);
  if (code != TSDB_CODE_SUCCESS) {
    tBlockDataDestroy(&pStatus->fileBlockData);
    terrno = code;
    return NULL;
  }

  copyBlockDataToSDataBlock(pReader);
  return pReader->pResBlock;
}

SSDataBlock* tsdbRetrieveDataBlock(STsdbReader* pReader, SArray* pIdList) {
  STsdbReader* pTReader = pReader;
  if (pReader->type == TIMEWINDOW_RANGE_EXTERNAL) {
    if (pReader->step == EXTERNAL_ROWS_PREV) {
      pTReader = pReader->innerReader[0];
    } else if (pReader->step == EXTERNAL_ROWS_NEXT) {
      pTReader = pReader->innerReader[1];
    }
  }

  SReaderStatus* pStatus = &pTReader->status;
  if (pStatus->composedDataBlock) {
    return pTReader->pResBlock;
  }

  SSDataBlock* ret = doRetrieveDataBlock(pTReader);

  qTrace("tsdb/read-retrieve: %p, unlock read mutex", pReader);
  tsdbReleaseReader(pReader);

  return ret;
}

int32_t tsdbReaderReset(STsdbReader* pReader, SQueryTableDataCond* pCond) {
  qTrace("tsdb/reader-reset: %p, take read mutex", pReader);
  tsdbAcquireReader(pReader);

  if (pReader->suspended) {
    tsdbReaderResume(pReader);
  }

  if (isEmptyQueryTimeWindow(&pReader->window) || pReader->pReadSnap == NULL) {
    tsdbDebug("tsdb reader reset return %p", pReader->pReadSnap);

    tsdbReleaseReader(pReader);

    return TSDB_CODE_SUCCESS;
  }

  SReaderStatus* pStatus = &pReader->status;

  SDataBlockIter* pBlockIter = &pStatus->blockIter;

  pReader->order = pCond->order;
  pReader->type = TIMEWINDOW_RANGE_CONTAINED;
  pStatus->loadFromFile = true;
  pStatus->pTableIter = NULL;
  pReader->window = updateQueryTimeWindow(pReader->pTsdb, &pCond->twindows);

  // allocate buffer in order to load data blocks from file
  memset(&pReader->suppInfo.tsColAgg, 0, sizeof(SColumnDataAgg));

  pReader->suppInfo.tsColAgg.colId = PRIMARYKEY_TIMESTAMP_COL_ID;
  tsdbDataFReaderClose(&pReader->pFileReader);

  int32_t numOfTables = taosHashGetSize(pStatus->pTableMap);

  initFilesetIterator(&pStatus->fileIter, pReader->pReadSnap->fs.aDFileSet, pReader);
  resetDataBlockIterator(pBlockIter, pReader->order);
  resetTableListIndex(&pReader->status);

  int64_t ts = ASCENDING_TRAVERSE(pReader->order) ? pReader->window.skey - 1 : pReader->window.ekey + 1;
  resetAllDataBlockScanInfo(pStatus->pTableMap, ts);

  int32_t code = 0;

  // no data in files, let's try buffer in memory
  if (pStatus->fileIter.numOfFiles == 0) {
    pStatus->loadFromFile = false;
    resetTableListIndex(pStatus);
  } else {
    code = initForFirstBlockInFile(pReader, pBlockIter);
    if (code != TSDB_CODE_SUCCESS) {
      tsdbError("%p reset reader failed, numOfTables:%d, query range:%" PRId64 " - %" PRId64 " in query %s", pReader,
                numOfTables, pReader->window.skey, pReader->window.ekey, pReader->idStr);

      tsdbReleaseReader(pReader);

      return code;
    }
  }

  tsdbDebug("%p reset reader, suid:%" PRIu64 ", numOfTables:%d, skey:%" PRId64 ", query range:%" PRId64 " - %" PRId64
            " in query %s",
            pReader, pReader->suid, numOfTables, pCond->twindows.skey, pReader->window.skey, pReader->window.ekey,
            pReader->idStr);

  tsdbReleaseReader(pReader);

  return code;
}

static int32_t getBucketIndex(int32_t startRow, int32_t bucketRange, int32_t numOfRows) {
  return (numOfRows - startRow) / bucketRange;
}

int32_t tsdbGetFileBlocksDistInfo(STsdbReader* pReader, STableBlockDistInfo* pTableBlockInfo) {
  int32_t code = TSDB_CODE_SUCCESS;
  pTableBlockInfo->totalSize = 0;
  pTableBlockInfo->totalRows = 0;
  pTableBlockInfo->numOfVgroups = 1;

  // find the start data block in file
  SReaderStatus* pStatus = &pReader->status;

  STsdbCfg* pc = &pReader->pTsdb->pVnode->config.tsdbCfg;
  pTableBlockInfo->defMinRows = pc->minRows;
  pTableBlockInfo->defMaxRows = pc->maxRows;

  int32_t bucketRange = ceil((pc->maxRows - pc->minRows) / 20.0);

  pTableBlockInfo->numOfFiles += 1;

  int32_t numOfTables = (int32_t)taosHashGetSize(pStatus->pTableMap);
  int     defaultRows = 4096;

  SDataBlockIter* pBlockIter = &pStatus->blockIter;
  pTableBlockInfo->numOfFiles += pStatus->fileIter.numOfFiles;

  if (pBlockIter->numOfBlocks > 0) {
    pTableBlockInfo->numOfBlocks += pBlockIter->numOfBlocks;
  }

  pTableBlockInfo->numOfTables = numOfTables;
  bool hasNext = (pBlockIter->numOfBlocks > 0);

  while (true) {
    if (hasNext) {
      SDataBlk* pBlock = getCurrentBlock(pBlockIter);

      int32_t numOfRows = pBlock->nRow;
      pTableBlockInfo->totalRows += numOfRows;

      if (numOfRows > pTableBlockInfo->maxRows) {
        pTableBlockInfo->maxRows = numOfRows;
      }

      if (numOfRows < pTableBlockInfo->minRows) {
        pTableBlockInfo->minRows = numOfRows;
      }

      if (numOfRows < defaultRows) {
        pTableBlockInfo->numOfSmallBlocks += 1;
      }

      pTableBlockInfo->totalSize += pBlock->aSubBlock[0].szBlock;

      int32_t bucketIndex = getBucketIndex(pTableBlockInfo->defMinRows, bucketRange, numOfRows);
      pTableBlockInfo->blockRowsHisto[bucketIndex]++;

      hasNext = blockIteratorNext(&pStatus->blockIter, pReader->idStr);
    } else {
      code = initForFirstBlockInFile(pReader, pBlockIter);
      if ((code != TSDB_CODE_SUCCESS) || (pStatus->loadFromFile == false)) {
        break;
      }

      pTableBlockInfo->numOfBlocks += pBlockIter->numOfBlocks;
      hasNext = (pBlockIter->numOfBlocks > 0);
    }

    //    tsdbDebug("%p %d blocks found in file for %d table(s), fid:%d, %s", pReader, numOfBlocks, numOfTables,
    //              pReader->pFileGroup->fid, pReader->idStr);
  }

  return code;
}

int64_t tsdbGetNumOfRowsInMemTable(STsdbReader* pReader) {
  int64_t rows = 0;

  SReaderStatus* pStatus = &pReader->status;
  tsdbAcquireReader(pReader);
  if (pReader->suspended) {
    tsdbReaderResume(pReader);
  }

  pStatus->pTableIter = taosHashIterate(pStatus->pTableMap, NULL);

  while (pStatus->pTableIter != NULL) {
    STableBlockScanInfo* pBlockScanInfo = *(STableBlockScanInfo**)pStatus->pTableIter;

    STbData* d = NULL;
    if (pReader->pReadSnap->pMem != NULL) {
      d = tsdbGetTbDataFromMemTable(pReader->pReadSnap->pMem, pReader->suid, pBlockScanInfo->uid);
      if (d != NULL) {
        rows += tsdbGetNRowsInTbData(d);
      }
    }

    STbData* di = NULL;
    if (pReader->pReadSnap->pIMem != NULL) {
      di = tsdbGetTbDataFromMemTable(pReader->pReadSnap->pIMem, pReader->suid, pBlockScanInfo->uid);
      if (di != NULL) {
        rows += tsdbGetNRowsInTbData(di);
      }
    }

    // current table is exhausted, let's try the next table
    pStatus->pTableIter = taosHashIterate(pStatus->pTableMap, pStatus->pTableIter);
  }

  tsdbReleaseReader(pReader);

  return rows;
}

int32_t tsdbGetTableSchema(SVnode* pVnode, int64_t uid, STSchema** pSchema, int64_t* suid) {
  int32_t sversion = 1;

  SMetaReader mr = {0};
  metaReaderInit(&mr, pVnode->pMeta, 0);
  int32_t code = metaGetTableEntryByUidCache(&mr, uid);
  if (code != TSDB_CODE_SUCCESS) {
    terrno = TSDB_CODE_TDB_INVALID_TABLE_ID;
    metaReaderClear(&mr);
    return terrno;
  }

  *suid = 0;

  if (mr.me.type == TSDB_CHILD_TABLE) {
    tDecoderClear(&mr.coder);
    *suid = mr.me.ctbEntry.suid;
    code = metaGetTableEntryByUidCache(&mr, *suid);
    if (code != TSDB_CODE_SUCCESS) {
      terrno = TSDB_CODE_TDB_INVALID_TABLE_ID;
      metaReaderClear(&mr);
      return terrno;
    }
    sversion = mr.me.stbEntry.schemaRow.version;
  } else if (mr.me.type == TSDB_NORMAL_TABLE) {
    sversion = mr.me.ntbEntry.schemaRow.version;
  } else {
    terrno = TSDB_CODE_INVALID_PARA;
    metaReaderClear(&mr);
    return terrno;
  }

  metaReaderClear(&mr);
  *pSchema = metaGetTbTSchema(pVnode->pMeta, uid, sversion, 1);

  return TSDB_CODE_SUCCESS;
}

int32_t tsdbTakeReadSnap(STsdbReader* pReader, _query_reseek_func_t reseek, STsdbReadSnap** ppSnap) {
  int32_t        code = 0;
  STsdb*         pTsdb = pReader->pTsdb;
  SVersionRange* pRange = &pReader->verRange;

  // alloc
  STsdbReadSnap* pSnap = (STsdbReadSnap*)taosMemoryCalloc(1, sizeof(*pSnap));
  if (pSnap == NULL) {
    code = TSDB_CODE_OUT_OF_MEMORY;
    goto _exit;
  }

  // lock
  taosThreadRwlockRdlock(&pTsdb->rwLock);

  // take snapshot
  if (pTsdb->mem && (pRange->minVer <= pTsdb->mem->maxVer && pRange->maxVer >= pTsdb->mem->minVer)) {
    pSnap->pMem = pTsdb->mem;
    pSnap->pNode = taosMemoryMalloc(sizeof(*pSnap->pNode));
    if (pSnap->pNode == NULL) {
      taosThreadRwlockUnlock(&pTsdb->rwLock);
      code = TSDB_CODE_OUT_OF_MEMORY;
      goto _exit;
    }
    pSnap->pNode->pQHandle = pReader;
    pSnap->pNode->reseek = reseek;

    tsdbRefMemTable(pTsdb->mem, pSnap->pNode);
  }

  if (pTsdb->imem && (pRange->minVer <= pTsdb->imem->maxVer && pRange->maxVer >= pTsdb->imem->minVer)) {
    pSnap->pIMem = pTsdb->imem;
    pSnap->pINode = taosMemoryMalloc(sizeof(*pSnap->pINode));
    if (pSnap->pINode == NULL) {
      taosThreadRwlockUnlock(&pTsdb->rwLock);
      code = TSDB_CODE_OUT_OF_MEMORY;
      goto _exit;
    }
    pSnap->pINode->pQHandle = pReader;
    pSnap->pINode->reseek = reseek;

    tsdbRefMemTable(pTsdb->imem, pSnap->pINode);
  }

  // fs
  code = tsdbFSRef(pTsdb, &pSnap->fs);
  if (code) {
    taosThreadRwlockUnlock(&pTsdb->rwLock);
    goto _exit;
  }

  // unlock
  taosThreadRwlockUnlock(&pTsdb->rwLock);

  tsdbTrace("vgId:%d, take read snapshot", TD_VID(pTsdb->pVnode));

_exit:
  if (code) {
    *ppSnap = NULL;
    if (pSnap) {
      if (pSnap->pNode) taosMemoryFree(pSnap->pNode);
      if (pSnap->pINode) taosMemoryFree(pSnap->pINode);
      taosMemoryFree(pSnap);
    }
  } else {
    *ppSnap = pSnap;
  }
  return code;
}

void tsdbUntakeReadSnap(STsdbReader* pReader, STsdbReadSnap* pSnap, bool proactive) {
  STsdb* pTsdb = pReader->pTsdb;

  if (pSnap) {
    if (pSnap->pMem) {
      tsdbUnrefMemTable(pSnap->pMem, pSnap->pNode, proactive);
    }

    if (pSnap->pIMem) {
      tsdbUnrefMemTable(pSnap->pIMem, pSnap->pINode, proactive);
    }

    tsdbFSUnref(pTsdb, &pSnap->fs);
    if (pSnap->pNode) taosMemoryFree(pSnap->pNode);
    if (pSnap->pINode) taosMemoryFree(pSnap->pINode);
    taosMemoryFree(pSnap);
  }
  tsdbTrace("vgId:%d, untake read snapshot", TD_VID(pTsdb->pVnode));
}<|MERGE_RESOLUTION|>--- conflicted
+++ resolved
@@ -490,7 +490,7 @@
   return TSDB_CODE_SUCCESS;
 }
 
-static int32_t filesetIteratorNext(SFilesetIter* pIter, STsdbReader* pReader, bool *hasNext) {
+static int32_t filesetIteratorNext(SFilesetIter* pIter, STsdbReader* pReader, bool* hasNext) {
   bool    asc = ASCENDING_TRAVERSE(pIter->order);
   int32_t step = asc ? 1 : -1;
   pIter->index += step;
@@ -772,17 +772,9 @@
 
     if (pBlockIdx->uid == pList->tableUidList[j]) {
       // this block belongs to a table that is not queried.
-<<<<<<< HEAD
-      void* p = taosHashGet(pReader->status.pTableMap, &pBlockIdx->uid, sizeof(uint64_t));
-      if (p == NULL) {
-        tsdbError("failed to locate the tableBlockScan Info in hashmap, uid:%" PRIu64 ", %s", pBlockIdx->uid,
-                  pReader->idStr);
-        return TSDB_CODE_APP_ERROR;
-=======
       STableBlockScanInfo* pScanInfo = getTableBlockScanInfo(pReader->status.pTableMap, pBlockIdx->uid, pReader->idStr);
       if (pScanInfo == NULL) {
         return terrno;
->>>>>>> c16bbfad
       }
 
       if (pScanInfo->pBlockList == NULL) {
@@ -831,7 +823,7 @@
   cleanupTableScanInfo(pReader->status.pTableMap);
 
   for (int32_t i = 0; i < numOfTables; ++i) {
-    SBlockIdx* pBlockIdx = taosArrayGet(pIndexList, i);
+    SBlockIdx*           pBlockIdx = taosArrayGet(pIndexList, i);
     STableBlockScanInfo* pScanInfo = getTableBlockScanInfo(pReader->status.pTableMap, pBlockIdx->uid, pReader->idStr);
     if (pScanInfo == NULL) {
       return terrno;
@@ -2802,13 +2794,13 @@
   SArray* pIndexList = taosArrayInit(numOfTables, sizeof(SBlockIdx));
 
   while (1) {
-    bool hasNext = false;
+    bool    hasNext = false;
     int32_t code = filesetIteratorNext(&pStatus->fileIter, pReader, &hasNext);
     if (code) {
       taosArrayDestroy(pIndexList);
       return code;
     }
-    
+
     if (!hasNext) {  // no data files on disk
       break;
     }
