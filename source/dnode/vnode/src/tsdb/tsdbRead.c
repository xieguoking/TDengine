--- conflicted
+++ resolved
@@ -425,15 +425,12 @@
       rowLen += pCond->colList[i].bytes;
     }
 
-<<<<<<< HEAD
-=======
     // make sure the output SSDataBlock size be less than 2MB.
     int32_t TWOMB = 2 * 1024 * 1024;
     if (pReadHandle->outputCapacity * rowLen > TWOMB) {
       pReadHandle->outputCapacity = TWOMB / rowLen;
     }
 
->>>>>>> 292735a1
     // allocate buffer in order to load data blocks from file
     pReadHandle->suppInfo.pstatis = taosMemoryCalloc(pCond->numOfCols, sizeof(SColumnDataAgg));
     if (pReadHandle->suppInfo.pstatis == NULL) {
