--- conflicted
+++ resolved
@@ -331,7 +331,7 @@
 
 // NOTE: speedup the whole processing by preparing the buffer for STableBlockScanInfo in batch model
 static SHashObj* createDataBlockScanInfo(STsdbReader* pTsdbReader, SBlockInfoBuf* pBuf, const STableKeyInfo* idList,
-                                         STableUidList *pUidList, int32_t numOfTables) {
+                                         STableUidList* pUidList, int32_t numOfTables) {
   // allocate buffer in order to load data blocks from file
   // todo use simple hash instead, optimize the memory consumption
   SHashObj* pTableMap =
@@ -477,8 +477,7 @@
     SBlockLoadSuppInfo* pInfo = &pReader->suppInfo;
 
     int32_t numOfStt = pReader->pTsdb->pVnode->config.sttTrigger;
-    pLReader->pInfo =
-        tCreateLastBlockLoadInfo(pReader->pSchema, &pInfo->colId[1], pInfo->numOfCols - 1, numOfStt);
+    pLReader->pInfo = tCreateLastBlockLoadInfo(pReader->pSchema, &pInfo->colId[1], pInfo->numOfCols - 1, numOfStt);
     if (pLReader->pInfo == NULL) {
       tsdbDebug("init fileset iterator failed, code:%s %s", tstrerror(terrno), pReader->idStr);
       return terrno;
@@ -723,7 +722,7 @@
 }
 
 static int32_t doLoadBlockIndex(STsdbReader* pReader, SDataFReader* pFileReader, SArray* pIndexList) {
-  int64_t st = taosGetTimestampUs();
+  int64_t    st = taosGetTimestampUs();
   LRUHandle* handle = NULL;
   int32_t    code = tsdbCacheGetBlockIdx(pFileReader->pTsdb->biCache, pFileReader, &handle);
   if (code != TSDB_CODE_SUCCESS || handle == NULL) {
@@ -742,11 +741,11 @@
   // todo binary search to the start position
   int64_t et1 = taosGetTimestampUs();
 
-  SBlockIdx* pBlockIdx = NULL;
+  SBlockIdx*     pBlockIdx = NULL;
   STableUidList* pList = &pReader->status.uidList;
 
   int32_t i = 0, j = 0;
-  while(i < num && j < numOfTables) {
+  while (i < num && j < numOfTables) {
     pBlockIdx = (SBlockIdx*)taosArrayGet(aBlockIdx, i);
     if (pBlockIdx->suid != pReader->suid) {
       i += 1;
@@ -767,7 +766,8 @@
       // this block belongs to a table that is not queried.
       void* p = taosHashGet(pReader->status.pTableMap, &pBlockIdx->uid, sizeof(uint64_t));
       if (p == NULL) {
-        tsdbError("failed to locate the tableBlockScan Info in hashmap, uid:%"PRIu64", %s", pBlockIdx->uid, pReader->idStr);
+        tsdbError("failed to locate the tableBlockScan Info in hashmap, uid:%" PRIu64 ", %s", pBlockIdx->uid,
+                  pReader->idStr);
         return TSDB_CODE_APP_ERROR;
       }
 
@@ -1716,7 +1716,7 @@
 
   double elapsedTime = (taosGetTimestampUs() - st) / 1000.0;
   tsdbDebug("%p build data block from cache completed, elapsed time:%.2f ms, numOfRows:%d, brange:%" PRId64
-            " - %" PRId64 ", uid:%"PRIu64",  %s",
+            " - %" PRId64 ", uid:%" PRIu64 ",  %s",
             pReader, elapsedTime, pBlock->info.rows, pBlock->info.window.skey, pBlock->info.window.ekey,
             pBlockScanInfo->uid, pReader->idStr);
 
@@ -1746,7 +1746,7 @@
 
 static bool nextRowFromLastBlocks(SLastBlockReader* pLastBlockReader, STableBlockScanInfo* pScanInfo,
                                   SVersionRange* pVerRange) {
-  int32_t step = ASCENDING_TRAVERSE(pLastBlockReader->order)? 1:-1;
+  int32_t step = ASCENDING_TRAVERSE(pLastBlockReader->order) ? 1 : -1;
 
   while (1) {
     bool hasVal = tMergeTreeNext(&pLastBlockReader->mergeTree);
@@ -2432,7 +2432,8 @@
     w.ekey = pScanInfo->lastKey + step;
   }
 
-  tsdbDebug("init last block reader, window:%"PRId64"-%"PRId64", uid:%"PRIu64", %s", w.skey, w.ekey, pScanInfo->uid, pReader->idStr);
+  tsdbDebug("init last block reader, window:%" PRId64 "-%" PRId64 ", uid:%" PRIu64 ", %s", w.skey, w.ekey,
+            pScanInfo->uid, pReader->idStr);
   int32_t code = tMergeTreeOpen(&pLBlockReader->mergeTree, (pLBlockReader->order == TSDB_ORDER_DESC),
                                 pReader->pFileReader, pReader->suid, pScanInfo->uid, &w, &pLBlockReader->verRange,
                                 pLBlockReader->pInfo, false, pReader->idStr);
@@ -2849,7 +2850,7 @@
   return TSDB_CODE_SUCCESS;
 }
 
-static void resetTableListIndex(SReaderStatus *pStatus) {
+static void resetTableListIndex(SReaderStatus* pStatus) {
   STableUidList* pList = &pStatus->uidList;
 
   pList->currentIndex = 0;
@@ -3029,12 +3030,12 @@
   STableUidList* pUidList = &pStatus->uidList;
 
   while (1) {
-//    if (pStatus->pTableIter == NULL) {
-//      pStatus->pTableIter = taosHashIterate(pStatus->pTableMap, NULL);
-//      if (pStatus->pTableIter == NULL) {
-//        return TSDB_CODE_SUCCESS;
-//      }
-//    }
+    //    if (pStatus->pTableIter == NULL) {
+    //      pStatus->pTableIter = taosHashIterate(pStatus->pTableMap, NULL);
+    //      if (pStatus->pTableIter == NULL) {
+    //        return TSDB_CODE_SUCCESS;
+    //      }
+    //    }
 
     STableBlockScanInfo** pBlockScanInfo = pStatus->pTableIter;
     initMemDataIterator(*pBlockScanInfo, pReader);
@@ -3080,7 +3081,7 @@
 
 static int32_t initForFirstBlockInFile(STsdbReader* pReader, SDataBlockIter* pBlockIter) {
   SBlockNumber num = {0};
-  int32_t code = moveToNextFile(pReader, &num);
+  int32_t      code = moveToNextFile(pReader, &num);
   if (code != TSDB_CODE_SUCCESS) {
     return code;
   }
@@ -4015,53 +4016,15 @@
   }
 
   STsdbReader* p = (pReader->innerReader[0] != NULL) ? pReader->innerReader[0] : pReader;
-  pReader->status.pTableMap = createDataBlockScanInfo(p, &pReader->blockInfoBuf, pTableList, &pReader->status.uidList, numOfTables);
+  pReader->status.pTableMap =
+      createDataBlockScanInfo(p, &pReader->blockInfoBuf, pTableList, &pReader->status.uidList, numOfTables);
   if (pReader->status.pTableMap == NULL) {
     *ppReader = NULL;
     code = TSDB_CODE_OUT_OF_MEMORY;
     goto _err;
   }
 
-<<<<<<< HEAD
   pReader->suspended = true;
-=======
-  if (numOfTables > 0) {
-    code = tsdbTakeReadSnap(pReader->pTsdb, &pReader->pReadSnap, pReader->idStr);
-    if (code != TSDB_CODE_SUCCESS) {
-      goto _err;
-    }
-
-    if (pReader->type == TIMEWINDOW_RANGE_CONTAINED) {
-      code = doOpenReaderImpl(pReader);
-      if (code != TSDB_CODE_SUCCESS) {
-        goto _err;
-      }
-    } else {
-      STsdbReader* pPrevReader = pReader->innerReader[0];
-      STsdbReader* pNextReader = pReader->innerReader[1];
-
-      // we need only one row
-      pPrevReader->capacity = 1;
-      pPrevReader->status.pTableMap = pReader->status.pTableMap;
-      pPrevReader->status.uidList = pReader->status.uidList;
-      pPrevReader->pSchema = pReader->pSchema;
-      pPrevReader->pMemSchema = pReader->pMemSchema;
-      pPrevReader->pReadSnap = pReader->pReadSnap;
-
-      pNextReader->capacity = 1;
-      pNextReader->status.pTableMap = pReader->status.pTableMap;
-      pNextReader->status.uidList = pReader->status.uidList;
-      pNextReader->pSchema = pReader->pSchema;
-      pNextReader->pMemSchema = pReader->pMemSchema;
-      pNextReader->pReadSnap = pReader->pReadSnap;
-
-      code = doOpenReaderImpl(pPrevReader);
-      if (code != TSDB_CODE_SUCCESS) {
-        goto _err;
-      }
-    }
-  }
->>>>>>> 16bc8cb5
 
   tsdbDebug("%p total numOfTable:%d in this query %s", pReader, numOfTables, pReader->idStr);
   return code;
@@ -4069,7 +4032,7 @@
 _err:
   tsdbError("failed to create data reader, code:%s %s", tstrerror(code), idstr);
   tsdbReaderClose(pReader);
-  *ppReader = NULL;   // reset the pointer value.
+  *ppReader = NULL;  // reset the pointer value.
   return code;
 }
 
@@ -4402,7 +4365,6 @@
     return false;
   }
 
-<<<<<<< HEAD
   SReaderStatus* pStatus = &pReader->status;
 
   int32_t code = tsdbAcquireReader(pReader);
@@ -4413,9 +4375,6 @@
   }
 
   if (pReader->innerReader[0] != NULL && pReader->step == 0) {
-=======
-  if (pReader->step == 0 && pReader->innerReader[0] != NULL) {
->>>>>>> 16bc8cb5
     bool ret = doTsdbNextDataBlock(pReader->innerReader[0]);
     pReader->step = EXTERNAL_ROWS_PREV;
     if (ret) {
@@ -4461,19 +4420,14 @@
 
     ret = doTsdbNextDataBlock(pReader->innerReader[1]);
     pReader->step = EXTERNAL_ROWS_NEXT;
-<<<<<<< HEAD
-    if (ret1) {
+    if (ret) {
       pStatus = &pReader->innerReader[1]->status;
       if (pStatus->composedDataBlock) {
         qTrace("tsdb/read: %p, unlock read mutex", pReader);
         tsdbReleaseReader(pReader);
       }
 
-      return ret1;
-=======
-    if (ret) {
       return ret;
->>>>>>> 16bc8cb5
     }
   }
 
@@ -4641,8 +4595,6 @@
 }
 
 int32_t tsdbReaderReset(STsdbReader* pReader, SQueryTableDataCond* pCond) {
-  SReaderStatus* pStatus = &pReader->status;
-
   qTrace("tsdb/reader-reset: %p, take read mutex", pReader);
   tsdbAcquireReader(pReader);
 
