/*
 * Copyright (c) 2019 TAOS Data, Inc. <jhtao@taosdata.com>
 *
 * This program is free software: you can use, redistribute, and/or modify
 * it under the terms of the GNU Affero General Public License, version 3
 * or later ("AGPL"), as published by the Free Software Foundation.
 *
 * This program is distributed in the hope that it will be useful, but WITHOUT
 * ANY WARRANTY; without even the implied warranty of MERCHANTABILITY or
 * FITNESS FOR A PARTICULAR PURPOSE.
 *
 * You should have received a copy of the GNU Affero General Public License
 * along with this program. If not, see <http://www.gnu.org/licenses/>.
 */

#include "osDef.h"
#include "tsdb.h"

#define ASCENDING_TRAVERSE(o)  (o == TSDB_ORDER_ASC)
#define ALL_ROWS_CHECKED_INDEX (INT16_MIN)
#define INITIAL_ROW_INDEX_VAL  (-1)

typedef enum {
  EXTERNAL_ROWS_PREV = 0x1,
  EXTERNAL_ROWS_MAIN = 0x2,
  EXTERNAL_ROWS_NEXT = 0x3,
} EContentData;

typedef struct {
  STbDataIter* iter;
  int32_t      index;
  bool         hasVal;
} SIterInfo;

typedef struct {
  int32_t numOfBlocks;
  int32_t numOfLastFiles;
} SBlockNumber;

typedef struct STableBlockScanInfo {
  uint64_t  uid;
  TSKEY     lastKey;
  SMapData  mapData;            // block info (compressed)
  SArray*   pBlockList;         // block data index list
  SIterInfo iter;               // mem buffer skip list iterator
  SIterInfo iiter;              // imem buffer skip list iterator
  SArray*   delSkyline;         // delete info for this table
  int32_t   fileDelIndex;       // file block delete index
  int32_t   lastBlockDelIndex;  // delete index for last block
  bool      iterInit;           // whether to initialize the in-memory skip list iterator or not
} STableBlockScanInfo;

typedef struct SBlockOrderWrapper {
  int64_t uid;
  int64_t offset;
} SBlockOrderWrapper;

typedef struct SBlockOrderSupporter {
  SBlockOrderWrapper** pDataBlockInfo;
  int32_t*             indexPerTable;
  int32_t*             numOfBlocksPerTable;
  int32_t              numOfTables;
} SBlockOrderSupporter;

typedef struct SIOCostSummary {
  int64_t numOfBlocks;
  double  blockLoadTime;
  double  buildmemBlock;
  int64_t headFileLoad;
  double  headFileLoadTime;
  int64_t smaDataLoad;
  double  smaLoadTime;
  int64_t lastBlockLoad;
  double  lastBlockLoadTime;
} SIOCostSummary;

typedef struct SBlockLoadSuppInfo {
  SArray*          pColAgg;
  SColumnDataAgg   tsColAgg;
  SColumnDataAgg** plist;
  int16_t*         colIds;    // column ids for loading file block data
  char**           buildBuf;  // build string tmp buffer, todo remove it later after all string format being updated.
} SBlockLoadSuppInfo;

typedef struct SLastBlockReader {
  STimeWindow   window;
  SVersionRange verRange;
  int32_t       order;
  uint64_t      uid;
  SMergeTree    mergeTree;
} SLastBlockReader;

typedef struct SFilesetIter {
  int32_t           numOfFiles;  // number of total files
  int32_t           index;       // current accessed index in the list
  SArray*           pFileList;   // data file list
  int32_t           order;
  SLastBlockReader* pLastBlockReader;  // last file block reader
} SFilesetIter;

typedef struct SFileDataBlockInfo {
  // index position in STableBlockScanInfo in order to check whether neighbor block overlaps with it
  uint64_t uid;
  int32_t  tbBlockIdx;
} SFileDataBlockInfo;

typedef struct SDataBlockIter {
  int32_t   numOfBlocks;
  int32_t   index;
  SArray*   blockList;  // SArray<SFileDataBlockInfo>
  int32_t   order;
  SDataBlk  block;  // current SDataBlk data
  SHashObj* pTableMap;
} SDataBlockIter;

typedef struct SFileBlockDumpInfo {
  int32_t totalRows;
  int32_t rowIndex;
  int64_t lastKey;
  bool    allDumped;
} SFileBlockDumpInfo;

typedef struct SUidOrderCheckInfo {
  uint64_t* tableUidList;  // access table uid list in uid ascending order list
  int32_t   currentIndex;  // index in table uid list
} SUidOrderCheckInfo;

typedef struct SReaderStatus {
  bool                 loadFromFile;       // check file stage
  bool                 composedDataBlock;  // the returned data block is a composed block or not
  SHashObj*            pTableMap;          // SHash<STableBlockScanInfo>
  STableBlockScanInfo* pTableIter;         // table iterator used in building in-memory buffer data blocks.
  SUidOrderCheckInfo   uidCheckInfo;       // check all table in uid order
  SFileBlockDumpInfo   fBlockDumpInfo;
  SDFileSet*           pCurrentFileset;  // current opened file set
  SBlockData           fileBlockData;
  SFilesetIter         fileIter;
  SDataBlockIter       blockIter;
} SReaderStatus;

struct STsdbReader {
  STsdb*             pTsdb;
  uint64_t           suid;
  int16_t            order;
  STimeWindow        window;  // the primary query time window that applies to all queries
  SSDataBlock*       pResBlock;
  int32_t            capacity;
  SReaderStatus      status;
  char*              idStr;  // query info handle, for debug purpose
  int32_t            type;   // query type: 1. retrieve all data blocks, 2. retrieve direct prev|next rows
  SBlockLoadSuppInfo suppInfo;
  STsdbReadSnap*     pReadSnap;
  SIOCostSummary     cost;
  STSchema*          pSchema;     // the newest version schema
  STSchema*          pMemSchema;  // the previous schema for in-memory data, to avoid load schema too many times
  SDataFReader*      pFileReader;
  SVersionRange      verRange;

  int32_t      step;
  STsdbReader* innerReader[2];
};

static SFileDataBlockInfo* getCurrentBlockInfo(SDataBlockIter* pBlockIter);
static int      buildDataBlockFromBufImpl(STableBlockScanInfo* pBlockScanInfo, int64_t endKey, int32_t capacity,
                                          STsdbReader* pReader);
static TSDBROW* getValidMemRow(SIterInfo* pIter, const SArray* pDelList, STsdbReader* pReader);
static int32_t  doMergeRowsInFileBlocks(SBlockData* pBlockData, STableBlockScanInfo* pScanInfo, STsdbReader* pReader,
                                        SRowMerger* pMerger);
static int32_t  doMergeRowsInLastBlock(SLastBlockReader* pLastBlockReader, STableBlockScanInfo* pScanInfo, int64_t ts,
                                       SRowMerger* pMerger);
static int32_t  doMergeRowsInBuf(SIterInfo* pIter, uint64_t uid, int64_t ts, SArray* pDelList, SRowMerger* pMerger,
                                 STsdbReader* pReader);
static int32_t  doAppendRowFromTSRow(SSDataBlock* pBlock, STsdbReader* pReader, STSRow* pTSRow, uint64_t uid);
static int32_t  doAppendRowFromFileBlock(SSDataBlock* pResBlock, STsdbReader* pReader, SBlockData* pBlockData,
                                         int32_t rowIndex);
static void     setComposedBlockFlag(STsdbReader* pReader, bool composed);
static bool     hasBeenDropped(const SArray* pDelList, int32_t* index, TSDBKEY* pKey, int32_t order);

static int32_t doMergeMemTableMultiRows(TSDBROW* pRow, uint64_t uid, SIterInfo* pIter, SArray* pDelList,
                                        STSRow** pTSRow, STsdbReader* pReader, bool* freeTSRow);
static int32_t doMergeMemIMemRows(TSDBROW* pRow, TSDBROW* piRow, STableBlockScanInfo* pBlockScanInfo,
                                  STsdbReader* pReader, STSRow** pTSRow);
static int32_t mergeRowsInFileBlocks(SBlockData* pBlockData, STableBlockScanInfo* pBlockScanInfo, int64_t key,
                                     STsdbReader* pReader);

static int32_t initDelSkylineIterator(STableBlockScanInfo* pBlockScanInfo, STsdbReader* pReader, STbData* pMemTbData,
                                      STbData* piMemTbData);
static STsdb*  getTsdbByRetentions(SVnode* pVnode, TSKEY winSKey, SRetention* retentions, const char* idstr,
                                   int8_t* pLevel);
static SVersionRange getQueryVerRange(SVnode* pVnode, SQueryTableDataCond* pCond, int8_t level);
static int64_t       getCurrentKeyInLastBlock(SLastBlockReader* pLastBlockReader);
static bool          hasDataInLastBlock(SLastBlockReader* pLastBlockReader);
static int32_t       doBuildDataBlock(STsdbReader* pReader);

static int32_t setColumnIdSlotList(STsdbReader* pReader, SSDataBlock* pBlock) {
  SBlockLoadSuppInfo* pSupInfo = &pReader->suppInfo;

  size_t numOfCols = blockDataGetNumOfCols(pBlock);

  pSupInfo->colIds = taosMemoryMalloc(numOfCols * sizeof(int16_t));
  pSupInfo->buildBuf = taosMemoryCalloc(numOfCols, POINTER_BYTES);
  if (pSupInfo->buildBuf == NULL || pSupInfo->colIds == NULL) {
    taosMemoryFree(pSupInfo->colIds);
    taosMemoryFree(pSupInfo->buildBuf);
    return TSDB_CODE_OUT_OF_MEMORY;
  }

  for (int32_t i = 0; i < numOfCols; ++i) {
    SColumnInfoData* pCol = taosArrayGet(pBlock->pDataBlock, i);
    pSupInfo->colIds[i] = pCol->info.colId;

    if (IS_VAR_DATA_TYPE(pCol->info.type)) {
      pSupInfo->buildBuf[i] = taosMemoryMalloc(pCol->info.bytes);
    }
  }

  return TSDB_CODE_SUCCESS;
}

static SHashObj* createDataBlockScanInfo(STsdbReader* pTsdbReader, const STableKeyInfo* idList, int32_t numOfTables) {
  // allocate buffer in order to load data blocks from file
  // todo use simple hash instead, optimize the memory consumption
  SHashObj* pTableMap =
      taosHashInit(numOfTables, taosGetDefaultHashFunction(TSDB_DATA_TYPE_BIGINT), false, HASH_NO_LOCK);
  if (pTableMap == NULL) {
    return NULL;
  }

  for (int32_t j = 0; j < numOfTables; ++j) {
    STableBlockScanInfo info = {.lastKey = 0, .uid = idList[j].uid};
    if (ASCENDING_TRAVERSE(pTsdbReader->order)) {
      if (info.lastKey == INT64_MIN || info.lastKey < pTsdbReader->window.skey) {
        info.lastKey = pTsdbReader->window.skey;
      }

      ASSERT(info.lastKey >= pTsdbReader->window.skey && info.lastKey <= pTsdbReader->window.ekey);
    } else {
      info.lastKey = pTsdbReader->window.skey;
    }

    taosHashPut(pTableMap, &info.uid, sizeof(uint64_t), &info, sizeof(info));
    tsdbDebug("%p check table uid:%" PRId64 " from lastKey:%" PRId64 " %s", pTsdbReader, info.uid, info.lastKey,
              pTsdbReader->idStr);
  }

  tsdbDebug("%p create %d tables scan-info, size:%.2f Kb, %s", pTsdbReader, numOfTables,
            (sizeof(STableBlockScanInfo) * numOfTables) / 1024.0, pTsdbReader->idStr);

  return pTableMap;
}

static void resetDataBlockScanInfo(SHashObj* pTableMap) {
  STableBlockScanInfo* p = NULL;

  while ((p = taosHashIterate(pTableMap, p)) != NULL) {
    p->iterInit = false;
    p->iiter.hasVal = false;
    if (p->iter.iter != NULL) {
      p->iter.iter = tsdbTbDataIterDestroy(p->iter.iter);
    }

    p->delSkyline = taosArrayDestroy(p->delSkyline);
  }
}

static void destroyBlockScanInfo(SHashObj* pTableMap) {
  STableBlockScanInfo* p = NULL;

  while ((p = taosHashIterate(pTableMap, p)) != NULL) {
    p->iterInit = false;
    p->iiter.hasVal = false;

    if (p->iter.iter != NULL) {
      p->iter.iter = tsdbTbDataIterDestroy(p->iter.iter);
    }

    if (p->iiter.iter != NULL) {
      p->iiter.iter = tsdbTbDataIterDestroy(p->iiter.iter);
    }

    p->delSkyline = taosArrayDestroy(p->delSkyline);
    p->pBlockList = taosArrayDestroy(p->pBlockList);
    tMapDataClear(&p->mapData);
  }

  taosHashCleanup(pTableMap);
}

static bool isEmptyQueryTimeWindow(STimeWindow* pWindow) {
  ASSERT(pWindow != NULL);
  return pWindow->skey > pWindow->ekey;
}

// Update the query time window according to the data time to live(TTL) information, in order to avoid to return
// the expired data to client, even it is queried already.
static STimeWindow updateQueryTimeWindow(STsdb* pTsdb, STimeWindow* pWindow) {
  STsdbKeepCfg* pCfg = &pTsdb->keepCfg;

  int64_t now = taosGetTimestamp(pCfg->precision);
  int64_t earilyTs = now - (tsTickPerMin[pCfg->precision] * pCfg->keep2) + 1;  // needs to add one tick

  STimeWindow win = *pWindow;
  if (win.skey < earilyTs) {
    win.skey = earilyTs;
  }

  return win;
}

static void limitOutputBufferSize(const SQueryTableDataCond* pCond, int32_t* capacity) {
  int32_t rowLen = 0;
  for (int32_t i = 0; i < pCond->numOfCols; ++i) {
    rowLen += pCond->colList[i].bytes;
  }

  // make sure the output SSDataBlock size be less than 2MB.
  const int32_t TWOMB = 2 * 1024 * 1024;
  if ((*capacity) * rowLen > TWOMB) {
    (*capacity) = TWOMB / rowLen;
  }
}

// init file iterator
static int32_t initFilesetIterator(SFilesetIter* pIter, SArray* aDFileSet,
                                   STsdbReader* pReader /*int32_t order, const char* idstr*/) {
  size_t numOfFileset = taosArrayGetSize(aDFileSet);

  pIter->index = ASCENDING_TRAVERSE(pReader->order) ? -1 : numOfFileset;
  pIter->order = pReader->order;
  pIter->pFileList = aDFileSet;
  pIter->numOfFiles = numOfFileset;

  if (pIter->pLastBlockReader == NULL) {
    pIter->pLastBlockReader = taosMemoryCalloc(1, sizeof(struct SLastBlockReader));
    if (pIter->pLastBlockReader == NULL) {
      int32_t code = TSDB_CODE_OUT_OF_MEMORY;
      tsdbError("failed to prepare the last block iterator, code:%d %s", tstrerror(code), pReader->idStr);
      return code;
    }
  }

  SLastBlockReader* pLReader = pIter->pLastBlockReader;
  pLReader->order = pReader->order;
  pLReader->window = pReader->window;
  pLReader->verRange = pReader->verRange;

  pLReader->uid = 0;
  tMergeTreeClose(&pLReader->mergeTree);

  tsdbDebug("init fileset iterator, total files:%d %s", pIter->numOfFiles, pReader->idStr);
  return TSDB_CODE_SUCCESS;
}

static bool filesetIteratorNext(SFilesetIter* pIter, STsdbReader* pReader) {
  bool    asc = ASCENDING_TRAVERSE(pIter->order);
  int32_t step = asc ? 1 : -1;
  pIter->index += step;

  if ((asc && pIter->index >= pIter->numOfFiles) || ((!asc) && pIter->index < 0)) {
    return false;
  }

  pIter->pLastBlockReader->uid = 0;
  tMergeTreeClose(&pIter->pLastBlockReader->mergeTree);

  // check file the time range of coverage
  STimeWindow win = {0};

  while (1) {
    if (pReader->pFileReader != NULL) {
      tsdbDataFReaderClose(&pReader->pFileReader);
    }

    pReader->status.pCurrentFileset = (SDFileSet*)taosArrayGet(pIter->pFileList, pIter->index);

    int32_t code = tsdbDataFReaderOpen(&pReader->pFileReader, pReader->pTsdb, pReader->status.pCurrentFileset);
    if (code != TSDB_CODE_SUCCESS) {
      goto _err;
    }

    pReader->cost.headFileLoad += 1;

    int32_t fid = pReader->status.pCurrentFileset->fid;
    tsdbFidKeyRange(fid, pReader->pTsdb->keepCfg.days, pReader->pTsdb->keepCfg.precision, &win.skey, &win.ekey);

    // current file are no longer overlapped with query time window, ignore remain files
    if ((asc && win.skey > pReader->window.ekey) || (!asc && win.ekey < pReader->window.skey)) {
      tsdbDebug("%p remain files are not qualified for qrange:%" PRId64 "-%" PRId64 ", ignore, %s", pReader,
                pReader->window.skey, pReader->window.ekey, pReader->idStr);
      return false;
    }

    if ((asc && (win.ekey < pReader->window.skey)) || ((!asc) && (win.skey > pReader->window.ekey))) {
      pIter->index += step;
      if ((asc && pIter->index >= pIter->numOfFiles) || ((!asc) && pIter->index < 0)) {
        return false;
      }
      continue;
    }

    tsdbDebug("%p file found fid:%d for qrange:%" PRId64 "-%" PRId64 ", %s", pReader, fid, pReader->window.skey,
              pReader->window.ekey, pReader->idStr);
    return true;
  }

_err:
  return false;
}

static void resetDataBlockIterator(SDataBlockIter* pIter, int32_t order) {
  pIter->order = order;
  pIter->index = -1;
  pIter->numOfBlocks = 0;
  if (pIter->blockList == NULL) {
    pIter->blockList = taosArrayInit(4, sizeof(SFileDataBlockInfo));
  } else {
    taosArrayClear(pIter->blockList);
  }
}

static void cleanupDataBlockIterator(SDataBlockIter* pIter) { taosArrayDestroy(pIter->blockList); }

static void initReaderStatus(SReaderStatus* pStatus) {
  pStatus->pTableIter = NULL;
  pStatus->loadFromFile = true;
}

static SSDataBlock* createResBlock(SQueryTableDataCond* pCond, int32_t capacity) {
  SSDataBlock* pResBlock = createDataBlock();
  if (pResBlock == NULL) {
    terrno = TSDB_CODE_OUT_OF_MEMORY;
    return NULL;
  }

  for (int32_t i = 0; i < pCond->numOfCols; ++i) {
    SColumnInfoData colInfo = {{0}, 0};
    colInfo.info = pCond->colList[i];
    blockDataAppendColInfo(pResBlock, &colInfo);
  }

  int32_t code = blockDataEnsureCapacity(pResBlock, capacity);
  if (code != TSDB_CODE_SUCCESS) {
    terrno = code;
    taosMemoryFree(pResBlock);
    return NULL;
  }

  return pResBlock;
}

static int32_t tsdbReaderCreate(SVnode* pVnode, SQueryTableDataCond* pCond, STsdbReader** ppReader, int32_t capacity,
                                const char* idstr) {
  int32_t      code = 0;
  int8_t       level = 0;
  STsdbReader* pReader = (STsdbReader*)taosMemoryCalloc(1, sizeof(*pReader));
  if (pReader == NULL) {
    code = TSDB_CODE_OUT_OF_MEMORY;
    goto _end;
  }

  if (VND_IS_TSMA(pVnode)) {
    tsdbDebug("vgId:%d, tsma is selected to query", TD_VID(pVnode));
  }

  initReaderStatus(&pReader->status);

  pReader->pTsdb = getTsdbByRetentions(pVnode, pCond->twindows.skey, pVnode->config.tsdbCfg.retentions, idstr, &level);
  pReader->suid = pCond->suid;
  pReader->order = pCond->order;
  pReader->capacity = 4096;
  pReader->idStr = (idstr != NULL) ? strdup(idstr) : NULL;
  pReader->verRange = getQueryVerRange(pVnode, pCond, level);
  pReader->type = pCond->type;
  pReader->window = updateQueryTimeWindow(pReader->pTsdb, &pCond->twindows);

  ASSERT(pCond->numOfCols > 0);

  limitOutputBufferSize(pCond, &pReader->capacity);

  // allocate buffer in order to load data blocks from file
  SBlockLoadSuppInfo* pSup = &pReader->suppInfo;
  pSup->pColAgg = taosArrayInit(4, sizeof(SColumnDataAgg));
  pSup->plist = taosMemoryCalloc(pCond->numOfCols, POINTER_BYTES);
  if (pSup->pColAgg == NULL || pSup->plist == NULL) {
    code = TSDB_CODE_OUT_OF_MEMORY;
    goto _end;
  }

  pSup->tsColAgg.colId = PRIMARYKEY_TIMESTAMP_COL_ID;

  code = tBlockDataCreate(&pReader->status.fileBlockData);
  if (code != TSDB_CODE_SUCCESS) {
    terrno = code;
    goto _end;
  }

  pReader->pResBlock = createResBlock(pCond, pReader->capacity);
  if (pReader->pResBlock == NULL) {
    code = terrno;
    goto _end;
  }

  setColumnIdSlotList(pReader, pReader->pResBlock);

  *ppReader = pReader;
  return code;

_end:
  tsdbReaderClose(pReader);
  *ppReader = NULL;
  return code;
}

static int32_t doLoadBlockIndex(STsdbReader* pReader, SDataFReader* pFileReader, SArray* pIndexList) {
  SArray* aBlockIdx = taosArrayInit(8, sizeof(SBlockIdx));

  int64_t st = taosGetTimestampUs();
  int32_t code = tsdbReadBlockIdx(pFileReader, aBlockIdx);
  if (code != TSDB_CODE_SUCCESS) {
    goto _end;
  }

  size_t num = taosArrayGetSize(aBlockIdx);
  if (num == 0) {
    taosArrayDestroy(aBlockIdx);
    return TSDB_CODE_SUCCESS;
  }

  int64_t et1 = taosGetTimestampUs();

  SBlockIdx* pBlockIdx = NULL;
  for (int32_t i = 0; i < num; ++i) {
    pBlockIdx = (SBlockIdx*)taosArrayGet(aBlockIdx, i);

    // uid check
    if (pBlockIdx->suid != pReader->suid) {
      continue;
    }

    // this block belongs to a table that is not queried.
    void* p = taosHashGet(pReader->status.pTableMap, &pBlockIdx->uid, sizeof(uint64_t));
    if (p == NULL) {
      continue;
    }

    STableBlockScanInfo* pScanInfo = p;
    if (pScanInfo->pBlockList == NULL) {
      pScanInfo->pBlockList = taosArrayInit(4, sizeof(int32_t));
    }

    taosArrayPush(pIndexList, pBlockIdx);
  }

  int64_t et2 = taosGetTimestampUs();
  tsdbDebug("load block index for %d tables completed, elapsed time:%.2f ms, set blockIdx:%.2f ms, size:%.2f Kb %s",
            (int32_t)num, (et1 - st) / 1000.0, (et2 - et1) / 1000.0, num * sizeof(SBlockIdx) / 1024.0, pReader->idStr);

  pReader->cost.headFileLoadTime += (et1 - st) / 1000.0;

_end:
  taosArrayDestroy(aBlockIdx);
  return code;
}

static void cleanupTableScanInfo(SHashObj* pTableMap) {
  STableBlockScanInfo* px = NULL;
  while (1) {
    px = taosHashIterate(pTableMap, px);
    if (px == NULL) {
      break;
    }

    // reset the index in last block when handing a new file
    tMapDataClear(&px->mapData);
    taosArrayClear(px->pBlockList);
  }
}

static int32_t doLoadFileBlock(STsdbReader* pReader, SArray* pIndexList, SBlockNumber* pBlockNum) {
  int32_t numOfQTable = 0;
  size_t  sizeInDisk = 0;
  size_t  numOfTables = taosArrayGetSize(pIndexList);

  int64_t st = taosGetTimestampUs();
  cleanupTableScanInfo(pReader->status.pTableMap);

  for (int32_t i = 0; i < numOfTables; ++i) {
    SBlockIdx* pBlockIdx = taosArrayGet(pIndexList, i);

    STableBlockScanInfo* pScanInfo = taosHashGet(pReader->status.pTableMap, &pBlockIdx->uid, sizeof(int64_t));

    tMapDataReset(&pScanInfo->mapData);
    tsdbReadBlock(pReader->pFileReader, pBlockIdx, &pScanInfo->mapData);

    sizeInDisk += pScanInfo->mapData.nData;
    for (int32_t j = 0; j < pScanInfo->mapData.nItem; ++j) {
      SDataBlk block = {0};
      tMapDataGetItemByIdx(&pScanInfo->mapData, j, &block, tGetDataBlk);

      // 1. time range check
      if (block.minKey.ts > pReader->window.ekey || block.maxKey.ts < pReader->window.skey) {
        continue;
      }

      // 2. version range check
      if (block.minVer > pReader->verRange.maxVer || block.maxVer < pReader->verRange.minVer) {
        continue;
      }

      void* p = taosArrayPush(pScanInfo->pBlockList, &j);
      if (p == NULL) {
        tMapDataClear(&pScanInfo->mapData);
        return TSDB_CODE_OUT_OF_MEMORY;
      }

      pBlockNum->numOfBlocks += 1;
    }

    if (pScanInfo->pBlockList != NULL && taosArrayGetSize(pScanInfo->pBlockList) > 0) {
      numOfQTable += 1;
    }
  }

  pBlockNum->numOfLastFiles = pReader->pFileReader->pSet->nSstF;
  int32_t total = pBlockNum->numOfLastFiles + pBlockNum->numOfBlocks;

  double el = (taosGetTimestampUs() - st) / 1000.0;
  tsdbDebug(
      "load block of %d tables completed, blocks:%d in %d tables, last-files:%d, block-info-size:%.2f Kb, elapsed "
      "time:%.2f ms %s",
      numOfTables, pBlockNum->numOfBlocks, numOfQTable, pBlockNum->numOfLastFiles, sizeInDisk / 1000.0, el,
      pReader->idStr);

  pReader->cost.numOfBlocks += total;
  pReader->cost.headFileLoadTime += el;

  return TSDB_CODE_SUCCESS;
}

static void setBlockAllDumped(SFileBlockDumpInfo* pDumpInfo, int64_t maxKey, int32_t order) {
  int32_t step = ASCENDING_TRAVERSE(order) ? 1 : -1;
  pDumpInfo->allDumped = true;
  pDumpInfo->lastKey = maxKey + step;
}

static void doCopyColVal(SColumnInfoData* pColInfoData, int32_t rowIndex, int32_t colIndex, SColVal* pColVal,
                         SBlockLoadSuppInfo* pSup) {
  if (IS_VAR_DATA_TYPE(pColVal->type)) {
    if (pColVal->isNull || pColVal->isNone) {
      colDataAppendNULL(pColInfoData, rowIndex);
    } else {
      varDataSetLen(pSup->buildBuf[colIndex], pColVal->value.nData);
      ASSERT(pColVal->value.nData <= pColInfoData->info.bytes);
      memcpy(varDataVal(pSup->buildBuf[colIndex]), pColVal->value.pData, pColVal->value.nData);
      colDataAppend(pColInfoData, rowIndex, pSup->buildBuf[colIndex], false);
    }
  } else {
    colDataAppend(pColInfoData, rowIndex, (const char*)&pColVal->value, pColVal->isNull || pColVal->isNone);
  }
}

static SFileDataBlockInfo* getCurrentBlockInfo(SDataBlockIter* pBlockIter) {
  if (taosArrayGetSize(pBlockIter->blockList) == 0) {
    ASSERT(pBlockIter->numOfBlocks == taosArrayGetSize(pBlockIter->blockList));
    return NULL;
  }

  SFileDataBlockInfo* pBlockInfo = taosArrayGet(pBlockIter->blockList, pBlockIter->index);
  return pBlockInfo;
}

static SDataBlk* getCurrentBlock(SDataBlockIter* pBlockIter) { return &pBlockIter->block; }

static int32_t copyBlockDataToSDataBlock(STsdbReader* pReader, STableBlockScanInfo* pBlockScanInfo) {
  SReaderStatus*  pStatus = &pReader->status;
  SDataBlockIter* pBlockIter = &pStatus->blockIter;

  SBlockData*         pBlockData = &pStatus->fileBlockData;
  SFileDataBlockInfo* pFBlock = getCurrentBlockInfo(pBlockIter);
  SDataBlk*           pBlock = getCurrentBlock(pBlockIter);
  SSDataBlock*        pResBlock = pReader->pResBlock;
  int32_t             numOfOutputCols = blockDataGetNumOfCols(pResBlock);

  SBlockLoadSuppInfo* pSupInfo = &pReader->suppInfo;
  SFileBlockDumpInfo* pDumpInfo = &pReader->status.fBlockDumpInfo;

  SColVal cv = {0};
  int64_t st = taosGetTimestampUs();
  bool    asc = ASCENDING_TRAVERSE(pReader->order);
  int32_t step = asc ? 1 : -1;

  int32_t rowIndex = 0;
  int32_t remain = asc ? (pBlockData->nRow - pDumpInfo->rowIndex) : (pDumpInfo->rowIndex + 1);

  int32_t endIndex = 0;
  if (remain <= pReader->capacity) {
    endIndex = pBlockData->nRow;
  } else {
    endIndex = pDumpInfo->rowIndex + step * pReader->capacity;
    remain = pReader->capacity;
  }

  int32_t          i = 0;
  SColumnInfoData* pColData = taosArrayGet(pResBlock->pDataBlock, i);
  if (pColData->info.colId == PRIMARYKEY_TIMESTAMP_COL_ID) {
    for (int32_t j = pDumpInfo->rowIndex; j < endIndex && j >= 0; j += step) {
      colDataAppend(pColData, rowIndex++, (const char*)&pBlockData->aTSKEY[j], false);
    }
    i += 1;
  }

  int32_t colIndex = 0;
  int32_t num = taosArrayGetSize(pBlockData->aIdx);
  while (i < numOfOutputCols && colIndex < num) {
    rowIndex = 0;
    pColData = taosArrayGet(pResBlock->pDataBlock, i);

    SColData* pData = tBlockDataGetColDataByIdx(pBlockData, colIndex);
    if (pData->cid < pColData->info.colId) {
      colIndex += 1;
    } else if (pData->cid == pColData->info.colId) {
      for (int32_t j = pDumpInfo->rowIndex; j < endIndex && j >= 0; j += step) {
        tColDataGetValue(pData, j, &cv);
        doCopyColVal(pColData, rowIndex++, i, &cv, pSupInfo);
      }
      colIndex += 1;
      i += 1;
      ASSERT(rowIndex == remain);
    } else {  // the specified column does not exist in file block, fill with null data
      colDataAppendNNULL(pColData, 0, remain);
      i += 1;
    }
  }

  while (i < numOfOutputCols) {
    pColData = taosArrayGet(pResBlock->pDataBlock, i);
    colDataAppendNNULL(pColData, 0, remain);
    i += 1;
  }

  pResBlock->info.rows = remain;
  pDumpInfo->rowIndex += step * remain;

  setBlockAllDumped(pDumpInfo, pBlock->maxKey.ts, pReader->order);

  double elapsedTime = (taosGetTimestampUs() - st) / 1000.0;
  pReader->cost.blockLoadTime += elapsedTime;

  int32_t unDumpedRows = asc ? pBlock->nRow - pDumpInfo->rowIndex : pDumpInfo->rowIndex + 1;
  tsdbDebug("%p copy file block to sdatablock, global index:%d, table index:%d, brange:%" PRId64 "-%" PRId64
            ", rows:%d, remain:%d, minVer:%" PRId64 ", maxVer:%" PRId64 ", elapsed time:%.2f ms, %s",
            pReader, pBlockIter->index, pFBlock->tbBlockIdx, pBlock->minKey.ts, pBlock->maxKey.ts, remain, unDumpedRows,
            pBlock->minVer, pBlock->maxVer, elapsedTime, pReader->idStr);

  return TSDB_CODE_SUCCESS;
}

static int32_t doLoadFileBlockData(STsdbReader* pReader, SDataBlockIter* pBlockIter, SBlockData* pBlockData) {
  int64_t st = taosGetTimestampUs();

  SFileDataBlockInfo* pBlockInfo = getCurrentBlockInfo(pBlockIter);
  SFileBlockDumpInfo* pDumpInfo = &pReader->status.fBlockDumpInfo;
  ASSERT(pBlockInfo != NULL);

  SDataBlk* pBlock = getCurrentBlock(pBlockIter);
  int32_t   code = tsdbReadDataBlock(pReader->pFileReader, pBlock, pBlockData);
  if (code != TSDB_CODE_SUCCESS) {
    tsdbError("%p error occurs in loading file block, global index:%d, table index:%d, brange:%" PRId64 "-%" PRId64
              ", rows:%d, code:%s %s",
              pReader, pBlockIter->index, pBlockInfo->tbBlockIdx, pBlock->minKey.ts, pBlock->maxKey.ts, pBlock->nRow,
              tstrerror(code), pReader->idStr);
    return code;
  }

  double elapsedTime = (taosGetTimestampUs() - st) / 1000.0;

  tsdbDebug("%p load file block into buffer, global index:%d, index in table block list:%d, brange:%" PRId64 "-%" PRId64
            ", rows:%d, minVer:%" PRId64 ", maxVer:%" PRId64 ", elapsed time:%.2f ms, %s",
            pReader, pBlockIter->index, pBlockInfo->tbBlockIdx, pBlock->minKey.ts, pBlock->maxKey.ts, pBlock->nRow,
            pBlock->minVer, pBlock->maxVer, elapsedTime, pReader->idStr);

  pReader->cost.blockLoadTime += elapsedTime;
  pDumpInfo->allDumped = false;

  return TSDB_CODE_SUCCESS;
}

static void cleanupBlockOrderSupporter(SBlockOrderSupporter* pSup) {
  taosMemoryFreeClear(pSup->numOfBlocksPerTable);
  taosMemoryFreeClear(pSup->indexPerTable);

  for (int32_t i = 0; i < pSup->numOfTables; ++i) {
    SBlockOrderWrapper* pBlockInfo = pSup->pDataBlockInfo[i];
    taosMemoryFreeClear(pBlockInfo);
  }

  taosMemoryFreeClear(pSup->pDataBlockInfo);
}

static int32_t initBlockOrderSupporter(SBlockOrderSupporter* pSup, int32_t numOfTables) {
  ASSERT(numOfTables >= 1);

  pSup->numOfBlocksPerTable = taosMemoryCalloc(1, sizeof(int32_t) * numOfTables);
  pSup->indexPerTable = taosMemoryCalloc(1, sizeof(int32_t) * numOfTables);
  pSup->pDataBlockInfo = taosMemoryCalloc(1, POINTER_BYTES * numOfTables);

  if (pSup->numOfBlocksPerTable == NULL || pSup->indexPerTable == NULL || pSup->pDataBlockInfo == NULL) {
    cleanupBlockOrderSupporter(pSup);
    return TSDB_CODE_OUT_OF_MEMORY;
  }

  return TSDB_CODE_SUCCESS;
}

static int32_t fileDataBlockOrderCompar(const void* pLeft, const void* pRight, void* param) {
  int32_t leftIndex = *(int32_t*)pLeft;
  int32_t rightIndex = *(int32_t*)pRight;

  SBlockOrderSupporter* pSupporter = (SBlockOrderSupporter*)param;

  int32_t leftTableBlockIndex = pSupporter->indexPerTable[leftIndex];
  int32_t rightTableBlockIndex = pSupporter->indexPerTable[rightIndex];

  if (leftTableBlockIndex > pSupporter->numOfBlocksPerTable[leftIndex]) {
    /* left block is empty */
    return 1;
  } else if (rightTableBlockIndex > pSupporter->numOfBlocksPerTable[rightIndex]) {
    /* right block is empty */
    return -1;
  }

  SBlockOrderWrapper* pLeftBlock = &pSupporter->pDataBlockInfo[leftIndex][leftTableBlockIndex];
  SBlockOrderWrapper* pRightBlock = &pSupporter->pDataBlockInfo[rightIndex][rightTableBlockIndex];

  return pLeftBlock->offset > pRightBlock->offset ? 1 : -1;
}

static int32_t doSetCurrentBlock(SDataBlockIter* pBlockIter) {
  SFileDataBlockInfo* pBlockInfo = getCurrentBlockInfo(pBlockIter);
  if (pBlockInfo != NULL) {
    STableBlockScanInfo* pScanInfo = taosHashGet(pBlockIter->pTableMap, &pBlockInfo->uid, sizeof(pBlockInfo->uid));
    int32_t*             mapDataIndex = taosArrayGet(pScanInfo->pBlockList, pBlockInfo->tbBlockIdx);
    tMapDataGetItemByIdx(&pScanInfo->mapData, *mapDataIndex, &pBlockIter->block, tGetDataBlk);
  }

#if 0
  qDebug("check file block, table uid:%"PRIu64" index:%d offset:%"PRId64", ", pScanInfo->uid, *mapDataIndex, pBlockIter->block.aSubBlock[0].offset);
#endif

  return TSDB_CODE_SUCCESS;
}

static int32_t initBlockIterator(STsdbReader* pReader, SDataBlockIter* pBlockIter, int32_t numOfBlocks) {
  bool asc = ASCENDING_TRAVERSE(pReader->order);

  pBlockIter->numOfBlocks = numOfBlocks;
  taosArrayClear(pBlockIter->blockList);
  pBlockIter->pTableMap = pReader->status.pTableMap;

  // access data blocks according to the offset of each block in asc/desc order.
  int32_t numOfTables = (int32_t)taosHashGetSize(pReader->status.pTableMap);

  int64_t st = taosGetTimestampUs();

  SBlockOrderSupporter sup = {0};
  int32_t              code = initBlockOrderSupporter(&sup, numOfTables);
  if (code != TSDB_CODE_SUCCESS) {
    return code;
  }

  int32_t cnt = 0;
  void*   ptr = NULL;
  while (1) {
    ptr = taosHashIterate(pReader->status.pTableMap, ptr);
    if (ptr == NULL) {
      break;
    }

    STableBlockScanInfo* pTableScanInfo = (STableBlockScanInfo*)ptr;
    if (pTableScanInfo->pBlockList == NULL || taosArrayGetSize(pTableScanInfo->pBlockList) == 0) {
      continue;
    }

    size_t num = taosArrayGetSize(pTableScanInfo->pBlockList);
    sup.numOfBlocksPerTable[sup.numOfTables] = num;

    char* buf = taosMemoryMalloc(sizeof(SBlockOrderWrapper) * num);
    if (buf == NULL) {
      cleanupBlockOrderSupporter(&sup);
      return TSDB_CODE_TDB_OUT_OF_MEMORY;
    }

    sup.pDataBlockInfo[sup.numOfTables] = (SBlockOrderWrapper*)buf;
    SDataBlk block = {0};
    for (int32_t k = 0; k < num; ++k) {
      SBlockOrderWrapper wrapper = {0};

      int32_t* mapDataIndex = taosArrayGet(pTableScanInfo->pBlockList, k);
      tMapDataGetItemByIdx(&pTableScanInfo->mapData, *mapDataIndex, &block, tGetDataBlk);

      wrapper.uid = pTableScanInfo->uid;
      wrapper.offset = block.aSubBlock[0].offset;

      sup.pDataBlockInfo[sup.numOfTables][k] = wrapper;
      cnt++;
    }

    sup.numOfTables += 1;
  }

  ASSERT(numOfBlocks == cnt);

  // since there is only one table qualified, blocks are not sorted
  if (sup.numOfTables == 1) {
    for (int32_t i = 0; i < numOfBlocks; ++i) {
      SFileDataBlockInfo blockInfo = {.uid = sup.pDataBlockInfo[0][i].uid, .tbBlockIdx = i};
      taosArrayPush(pBlockIter->blockList, &blockInfo);
    }

    int64_t et = taosGetTimestampUs();
    tsdbDebug("%p create blocks info struct completed for one table, %d blocks not sorted, elapsed time:%.2f ms %s",
              pReader, numOfBlocks, (et - st) / 1000.0, pReader->idStr);

    pBlockIter->index = asc ? 0 : (numOfBlocks - 1);
    cleanupBlockOrderSupporter(&sup);
    doSetCurrentBlock(pBlockIter);
    return TSDB_CODE_SUCCESS;
  }

  tsdbDebug("%p create data blocks info struct completed, %d blocks in %d tables %s", pReader, cnt, sup.numOfTables,
            pReader->idStr);

  ASSERT(cnt <= numOfBlocks && sup.numOfTables <= numOfTables);

  SMultiwayMergeTreeInfo* pTree = NULL;
  uint8_t                 ret = tMergeTreeCreate(&pTree, sup.numOfTables, &sup, fileDataBlockOrderCompar);
  if (ret != TSDB_CODE_SUCCESS) {
    cleanupBlockOrderSupporter(&sup);
    return TSDB_CODE_TDB_OUT_OF_MEMORY;
  }

  int32_t numOfTotal = 0;
  while (numOfTotal < cnt) {
    int32_t pos = tMergeTreeGetChosenIndex(pTree);
    int32_t index = sup.indexPerTable[pos]++;

    SFileDataBlockInfo blockInfo = {.uid = sup.pDataBlockInfo[pos][index].uid, .tbBlockIdx = index};
    taosArrayPush(pBlockIter->blockList, &blockInfo);

    // set data block index overflow, in order to disable the offset comparator
    if (sup.indexPerTable[pos] >= sup.numOfBlocksPerTable[pos]) {
      sup.indexPerTable[pos] = sup.numOfBlocksPerTable[pos] + 1;
    }

    numOfTotal += 1;
    tMergeTreeAdjust(pTree, tMergeTreeGetAdjustIndex(pTree));
  }

  int64_t et = taosGetTimestampUs();
  tsdbDebug("%p %d data blocks access order completed, elapsed time:%.2f ms %s", pReader, numOfBlocks,
            (et - st) / 1000.0, pReader->idStr);
  cleanupBlockOrderSupporter(&sup);
  taosMemoryFree(pTree);

  pBlockIter->index = asc ? 0 : (numOfBlocks - 1);
  doSetCurrentBlock(pBlockIter);

  return TSDB_CODE_SUCCESS;
}

static bool blockIteratorNext(SDataBlockIter* pBlockIter) {
  bool asc = ASCENDING_TRAVERSE(pBlockIter->order);

  int32_t step = asc ? 1 : -1;
  if ((pBlockIter->index >= pBlockIter->numOfBlocks - 1 && asc) || (pBlockIter->index <= 0 && (!asc))) {
    return false;
  }

  pBlockIter->index += step;
  doSetCurrentBlock(pBlockIter);

  return true;
}

/**
 * This is an two rectangles overlap cases.
 */
static int32_t dataBlockPartiallyRequired(STimeWindow* pWindow, SVersionRange* pVerRange, SDataBlk* pBlock) {
  return (pWindow->ekey < pBlock->maxKey.ts && pWindow->ekey >= pBlock->minKey.ts) ||
         (pWindow->skey > pBlock->minKey.ts && pWindow->skey <= pBlock->maxKey.ts) ||
         (pVerRange->minVer > pBlock->minVer && pVerRange->minVer <= pBlock->maxVer) ||
         (pVerRange->maxVer < pBlock->maxVer && pVerRange->maxVer >= pBlock->minVer);
}

static SDataBlk* getNeighborBlockOfSameTable(SFileDataBlockInfo* pFBlockInfo, STableBlockScanInfo* pTableBlockScanInfo,
                                             int32_t* nextIndex, int32_t order) {
  bool asc = ASCENDING_TRAVERSE(order);
  if (asc && pFBlockInfo->tbBlockIdx >= taosArrayGetSize(pTableBlockScanInfo->pBlockList) - 1) {
    return NULL;
  }

  if (!asc && pFBlockInfo->tbBlockIdx == 0) {
    return NULL;
  }

  int32_t step = asc ? 1 : -1;
  *nextIndex = pFBlockInfo->tbBlockIdx + step;

  SDataBlk* pBlock = taosMemoryCalloc(1, sizeof(SDataBlk));
  int32_t*  indexInMapdata = taosArrayGet(pTableBlockScanInfo->pBlockList, *nextIndex);

  tMapDataGetItemByIdx(&pTableBlockScanInfo->mapData, *indexInMapdata, pBlock, tGetDataBlk);
  return pBlock;
}

static int32_t findFileBlockInfoIndex(SDataBlockIter* pBlockIter, SFileDataBlockInfo* pFBlockInfo) {
  ASSERT(pBlockIter != NULL && pFBlockInfo != NULL);

  int32_t step = ASCENDING_TRAVERSE(pBlockIter->order) ? 1 : -1;
  int32_t index = pBlockIter->index;

  while (index < pBlockIter->numOfBlocks && index >= 0) {
    SFileDataBlockInfo* pFBlock = taosArrayGet(pBlockIter->blockList, index);
    if (pFBlock->uid == pFBlockInfo->uid && pFBlock->tbBlockIdx == pFBlockInfo->tbBlockIdx) {
      return index;
    }

    index += step;
  }

  ASSERT(0);
  return -1;
}

static int32_t setFileBlockActiveInBlockIter(SDataBlockIter* pBlockIter, int32_t index, int32_t step) {
  if (index < 0 || index >= pBlockIter->numOfBlocks) {
    return -1;
  }

  SFileDataBlockInfo fblock = *(SFileDataBlockInfo*)taosArrayGet(pBlockIter->blockList, index);
  pBlockIter->index += step;

  if (index != pBlockIter->index) {
    taosArrayRemove(pBlockIter->blockList, index);
    taosArrayInsert(pBlockIter->blockList, pBlockIter->index, &fblock);

    SFileDataBlockInfo* pBlockInfo = taosArrayGet(pBlockIter->blockList, pBlockIter->index);
    ASSERT(pBlockInfo->uid == fblock.uid && pBlockInfo->tbBlockIdx == fblock.tbBlockIdx);
  }

  doSetCurrentBlock(pBlockIter);
  return TSDB_CODE_SUCCESS;
}

static bool overlapWithNeighborBlock(SDataBlk* pBlock, SDataBlk* pNeighbor, int32_t order) {
  // it is the last block in current file, no chance to overlap with neighbor blocks.
  if (ASCENDING_TRAVERSE(order)) {
    return pBlock->maxKey.ts == pNeighbor->minKey.ts;
  } else {
    return pBlock->minKey.ts == pNeighbor->maxKey.ts;
  }
}

static bool bufferDataInFileBlockGap(int32_t order, TSDBKEY key, SDataBlk* pBlock) {
  bool ascScan = ASCENDING_TRAVERSE(order);

  return (ascScan && (key.ts != TSKEY_INITIAL_VAL && key.ts <= pBlock->minKey.ts)) ||
         (!ascScan && (key.ts != TSKEY_INITIAL_VAL && key.ts >= pBlock->maxKey.ts));
}

static bool keyOverlapFileBlock(TSDBKEY key, SDataBlk* pBlock, SVersionRange* pVerRange) {
  return (key.ts >= pBlock->minKey.ts && key.ts <= pBlock->maxKey.ts) && (pBlock->maxVer >= pVerRange->minVer) &&
         (pBlock->minVer <= pVerRange->maxVer);
}

static bool doCheckforDatablockOverlap(STableBlockScanInfo* pBlockScanInfo, const SDataBlk* pBlock) {
  size_t num = taosArrayGetSize(pBlockScanInfo->delSkyline);

  for (int32_t i = pBlockScanInfo->fileDelIndex; i < num; i += 1) {
    TSDBKEY* p = taosArrayGet(pBlockScanInfo->delSkyline, i);
    if (p->ts >= pBlock->minKey.ts && p->ts <= pBlock->maxKey.ts) {
      if (p->version >= pBlock->minVer) {
        return true;
      }
    } else if (p->ts < pBlock->minKey.ts) {  // p->ts < pBlock->minKey.ts
      if (p->version >= pBlock->minVer) {
        if (i < num - 1) {
          TSDBKEY* pnext = taosArrayGet(pBlockScanInfo->delSkyline, i + 1);
          if (i + 1 == num - 1) {  // pnext is the last point
            if (pnext->ts >= pBlock->minKey.ts) {
              return true;
            }
          } else {
            if (pnext->ts >= pBlock->minKey.ts && pnext->version >= pBlock->minVer) {
              return true;
            }
          }
        } else {  // it must be the last point
          ASSERT(p->version == 0);
        }
      }
    } else {  // (p->ts > pBlock->maxKey.ts) {
      return false;
    }
  }

  return false;
}

static bool overlapWithDelSkyline(STableBlockScanInfo* pBlockScanInfo, const SDataBlk* pBlock, int32_t order) {
  if (pBlockScanInfo->delSkyline == NULL) {
    return false;
  }

  // ts is not overlap
  TSDBKEY* pFirst = taosArrayGet(pBlockScanInfo->delSkyline, 0);
  TSDBKEY* pLast = taosArrayGetLast(pBlockScanInfo->delSkyline);
  if (pBlock->minKey.ts > pLast->ts || pBlock->maxKey.ts < pFirst->ts) {
    return false;
  }

  // version is not overlap
  if (ASCENDING_TRAVERSE(order)) {
    return doCheckforDatablockOverlap(pBlockScanInfo, pBlock);
  } else {
    int32_t index = pBlockScanInfo->fileDelIndex;
    while (1) {
      TSDBKEY* p = taosArrayGet(pBlockScanInfo->delSkyline, index);
      if (p->ts > pBlock->minKey.ts && index > 0) {
        index -= 1;
      } else {  // find the first point that is smaller than the minKey.ts of dataBlock.
        break;
      }
    }

    return doCheckforDatablockOverlap(pBlockScanInfo, pBlock);
  }
}

// 1. the version of all rows should be less than the endVersion
// 2. current block should not overlap with next neighbor block
// 3. current timestamp should not be overlap with each other
// 4. output buffer should be large enough to hold all rows in current block
// 5. delete info should not overlap with current block data
static bool fileBlockShouldLoad(STsdbReader* pReader, SFileDataBlockInfo* pFBlock, SDataBlk* pBlock,
                                STableBlockScanInfo* pScanInfo, TSDBKEY key, SLastBlockReader* pLastBlockReader) {
  int32_t   neighborIndex = 0;
  SDataBlk* pNeighbor = getNeighborBlockOfSameTable(pFBlock, pScanInfo, &neighborIndex, pReader->order);

  // overlap with neighbor
  bool overlapWithNeighbor = false;
  if (pNeighbor) {
    overlapWithNeighbor = overlapWithNeighborBlock(pBlock, pNeighbor, pReader->order);
    taosMemoryFree(pNeighbor);
  }

  // has duplicated ts of different version in this block
  bool hasDup = (pBlock->nSubBlock == 1) ? pBlock->hasDup : true;
  bool overlapWithDel = overlapWithDelSkyline(pScanInfo, pBlock, pReader->order);

  // todo here we need to each key in the last files to identify if it is really overlapped with last block
  // todo
  bool overlapWithlastBlock = false;
#if 0
  if (taosArrayGetSize(pLastBlockReader->pSstBlk) > 0 && (pLastBlockReader->currentBlockIndex != -1)) {
    SSstBlk* pSstBlk = taosArrayGet(pLastBlockReader->pSstBlk, pLastBlockReader->currentBlockIndex);
    overlapWithlastBlock = !(pBlock->maxKey.ts < pSstBlk->minKey || pBlock->minKey.ts > pSstBlk->maxKey);
  }
#endif

  bool moreThanOutputCapacity = pBlock->nRow > pReader->capacity;
  bool partiallyRequired = dataBlockPartiallyRequired(&pReader->window, &pReader->verRange, pBlock);
  bool overlapWithKey = keyOverlapFileBlock(key, pBlock, &pReader->verRange);

  bool loadDataBlock = (overlapWithNeighbor || hasDup || partiallyRequired || overlapWithKey ||
                        moreThanOutputCapacity || overlapWithDel || overlapWithlastBlock);

  // log the reason why load the datablock for profile
  if (loadDataBlock) {
    tsdbDebug("%p uid:%" PRIu64
              " need to load the datablock, overlapwithneighborblock:%d, hasDup:%d, partiallyRequired:%d, "
              "overlapWithKey:%d, greaterThanBuf:%d, overlapWithDel:%d, overlapWithlastBlock:%d, %s",
              pReader, pFBlock->uid, overlapWithNeighbor, hasDup, partiallyRequired, overlapWithKey,
              moreThanOutputCapacity, overlapWithDel, overlapWithlastBlock, pReader->idStr);
  }

  return loadDataBlock;
}

static int32_t buildDataBlockFromBuf(STsdbReader* pReader, STableBlockScanInfo* pBlockScanInfo, int64_t endKey) {
  if (!(pBlockScanInfo->iiter.hasVal || pBlockScanInfo->iter.hasVal)) {
    return TSDB_CODE_SUCCESS;
  }

  SSDataBlock* pBlock = pReader->pResBlock;

  int64_t st = taosGetTimestampUs();
  int32_t code = buildDataBlockFromBufImpl(pBlockScanInfo, endKey, pReader->capacity, pReader);

  blockDataUpdateTsWindow(pBlock, 0);
  pBlock->info.uid = pBlockScanInfo->uid;

  setComposedBlockFlag(pReader, true);

  double elapsedTime = (taosGetTimestampUs() - st) / 1000.0;
  tsdbDebug("%p build data block from cache completed, elapsed time:%.2f ms, numOfRows:%d, brange:%" PRId64
            " - %" PRId64 " %s",
            pReader, elapsedTime, pBlock->info.rows, pBlock->info.window.skey, pBlock->info.window.ekey,
            pReader->idStr);

  pReader->cost.buildmemBlock += elapsedTime;
  return code;
}

static bool tryCopyDistinctRowFromFileBlock(STsdbReader* pReader, SBlockData* pBlockData, int64_t key,
                                            SFileBlockDumpInfo* pDumpInfo) {
  // opt version
  // 1. it is not a border point
  // 2. the direct next point is not an duplicated timestamp
  if ((pDumpInfo->rowIndex < pDumpInfo->totalRows - 1 && pReader->order == TSDB_ORDER_ASC) ||
      (pDumpInfo->rowIndex > 0 && pReader->order == TSDB_ORDER_DESC)) {
    int32_t step = pReader->order == TSDB_ORDER_ASC ? 1 : -1;

    int64_t nextKey = pBlockData->aTSKEY[pDumpInfo->rowIndex + step];
    if (nextKey != key) {  // merge is not needed
      doAppendRowFromFileBlock(pReader->pResBlock, pReader, pBlockData, pDumpInfo->rowIndex);
      pDumpInfo->rowIndex += step;
      return true;
    }
  }

  return false;
}

static FORCE_INLINE STSchema* doGetSchemaForTSRow(int32_t sversion, STsdbReader* pReader, uint64_t uid) {
  // always set the newest schema version in pReader->pSchema
  if (pReader->pSchema == NULL) {
    pReader->pSchema = metaGetTbTSchema(pReader->pTsdb->pVnode->pMeta, uid, -1);
  }

  if (pReader->pSchema && sversion == pReader->pSchema->version) {
    return pReader->pSchema;
  }

  if (pReader->pMemSchema == NULL) {
    int32_t code =
        metaGetTbTSchemaEx(pReader->pTsdb->pVnode->pMeta, pReader->suid, uid, sversion, &pReader->pMemSchema);
    return pReader->pMemSchema;
  }

  if (pReader->pMemSchema->version == sversion) {
    return pReader->pMemSchema;
  }

  taosMemoryFree(pReader->pMemSchema);
  int32_t code = metaGetTbTSchemaEx(pReader->pTsdb->pVnode->pMeta, pReader->suid, uid, sversion, &pReader->pMemSchema);
  return pReader->pMemSchema;
}

static int32_t doMergeBufAndFileRows(STsdbReader* pReader, STableBlockScanInfo* pBlockScanInfo, TSDBROW* pRow,
                                     SIterInfo* pIter, int64_t key, SLastBlockReader* pLastBlockReader) {
  SRowMerger          merge = {0};
  STSRow*             pTSRow = NULL;
  SBlockData*         pBlockData = &pReader->status.fileBlockData;
  SFileBlockDumpInfo* pDumpInfo = &pReader->status.fBlockDumpInfo;

  int64_t tsLast = INT64_MIN;
  if (hasDataInLastBlock(pLastBlockReader)) {
    tsLast = getCurrentKeyInLastBlock(pLastBlockReader);
  }

  TSDBKEY k = TSDBROW_KEY(pRow);
  TSDBROW fRow = tsdbRowFromBlockData(pBlockData, pDumpInfo->rowIndex);

  int64_t minKey = 0;
  if (pReader->order == TSDB_ORDER_ASC) {
    minKey = INT64_MAX;  // chosen the minimum value
    if (minKey > tsLast && hasDataInLastBlock(pLastBlockReader)) {
      minKey = tsLast;
    }

    if (minKey > k.ts) {
      minKey = k.ts;
    }

    if (minKey > key && pBlockData->nRow > 0) {
      minKey = key;
    }
  } else {
    minKey = INT64_MIN;
    if (minKey < tsLast && hasDataInLastBlock(pLastBlockReader)) {
      minKey = tsLast;
    }

    if (minKey < k.ts) {
      minKey = k.ts;
    }

    if (minKey < key && pBlockData->nRow > 0) {
      minKey = key;
    }
  }

  bool init = false;

  // ASC: file block ---> last block -----> imem -----> mem
  // DESC: mem -----> imem -----> last block -----> file block
  if (pReader->order == TSDB_ORDER_ASC) {
    if (minKey == key) {
      init = true;
      tRowMergerInit(&merge, &fRow, pReader->pSchema);
      doMergeRowsInFileBlocks(pBlockData, pBlockScanInfo, pReader, &merge);
    }

    if (minKey == tsLast) {
      TSDBROW fRow1 = tMergeTreeGetRow(&pLastBlockReader->mergeTree);
      if (init) {
        tRowMerge(&merge, &fRow1);
      } else {
        init = true;
        tRowMergerInit(&merge, &fRow1, pReader->pSchema);
      }
      doMergeRowsInLastBlock(pLastBlockReader, pBlockScanInfo, tsLast, &merge);
    }

    if (minKey == k.ts) {
      if (init) {
        tRowMerge(&merge, pRow);
      } else {
        init = true;
        STSchema* pSchema = doGetSchemaForTSRow(TSDBROW_SVERSION(pRow), pReader, pBlockScanInfo->uid);
        tRowMergerInit(&merge, pRow, pSchema);
      }
      doMergeRowsInBuf(pIter, pBlockScanInfo->uid, k.ts, pBlockScanInfo->delSkyline, &merge, pReader);
    }
  } else {
    if (minKey == k.ts) {
      init = true;
      STSchema* pSchema = doGetSchemaForTSRow(TSDBROW_SVERSION(pRow), pReader, pBlockScanInfo->uid);
      tRowMergerInit(&merge, pRow, pSchema);
      doMergeRowsInBuf(pIter, pBlockScanInfo->uid, k.ts, pBlockScanInfo->delSkyline, &merge, pReader);
    }

    if (minKey == tsLast) {
      TSDBROW fRow1 = tMergeTreeGetRow(&pLastBlockReader->mergeTree);
      if (init) {
        tRowMerge(&merge, &fRow1);
      } else {
        init = true;
        tRowMergerInit(&merge, &fRow1, pReader->pSchema);
      }
      doMergeRowsInLastBlock(pLastBlockReader, pBlockScanInfo, tsLast, &merge);
    }

    if (minKey == key) {
      if (init) {
        tRowMerge(&merge, &fRow);
      } else {
        init = true;
        tRowMergerInit(&merge, &fRow, pReader->pSchema);
      }
      doMergeRowsInFileBlocks(pBlockData, pBlockScanInfo, pReader, &merge);
    }
  }

  int32_t code = tRowMergerGetRow(&merge, &pTSRow);
  if (code != TSDB_CODE_SUCCESS) {
    return code;
  }

  doAppendRowFromTSRow(pReader->pResBlock, pReader, pTSRow, pBlockScanInfo->uid);

  taosMemoryFree(pTSRow);
  tRowMergerClear(&merge);
  return TSDB_CODE_SUCCESS;
}

static int32_t doMergeFileBlockAndLastBlock(SLastBlockReader* pLastBlockReader, STsdbReader* pReader,
                                            STableBlockScanInfo* pBlockScanInfo, SBlockData* pBlockData,
                                            bool mergeBlockData) {
<<<<<<< HEAD
  int64_t tsLastBlock = getCurrentKeyInLastBlock(pLastBlockReader);
=======
  SFileBlockDumpInfo* pDumpInfo = &pReader->status.fBlockDumpInfo;
  SBlockData* pLastBlockData = &pLastBlockReader->lastBlockData;
  int64_t     tsLastBlock = getCurrentKeyInLastBlock(pLastBlockReader);
>>>>>>> 66528912

  STSRow*    pTSRow = NULL;
  SRowMerger merge = {0};

  TSDBROW fRow = tMergeTreeGetRow(&pLastBlockReader->mergeTree);
  tRowMergerInit(&merge, &fRow, pReader->pSchema);
  doMergeRowsInLastBlock(pLastBlockReader, pBlockScanInfo, tsLastBlock, &merge);

  // merge with block data if ts == key
  if (mergeBlockData && (tsLastBlock == pBlockData->aTSKEY[pDumpInfo->rowIndex])) {
    doMergeRowsInFileBlocks(pBlockData, pBlockScanInfo, pReader, &merge);
  }

  int32_t code = tRowMergerGetRow(&merge, &pTSRow);
  if (code != TSDB_CODE_SUCCESS) {
    return code;
  }

  doAppendRowFromTSRow(pReader->pResBlock, pReader, pTSRow, pBlockScanInfo->uid);

  taosMemoryFree(pTSRow);
  tRowMergerClear(&merge);
  return TSDB_CODE_SUCCESS;
}

static int32_t mergeFileBlockAndLastBlock(STsdbReader* pReader, SLastBlockReader* pLastBlockReader, int64_t key,
                                          STableBlockScanInfo* pBlockScanInfo, SBlockData* pBlockData) {
  SFileBlockDumpInfo* pDumpInfo = &pReader->status.fBlockDumpInfo;

  if (pBlockData->nRow > 0) {
    // no last block available, only data block exists
    if (!hasDataInLastBlock(pLastBlockReader)) {
      return mergeRowsInFileBlocks(pBlockData, pBlockScanInfo, key, pReader);
    }

    // row in last file block
    TSDBROW fRow = tsdbRowFromBlockData(pBlockData, pDumpInfo->rowIndex);
    int64_t ts = getCurrentKeyInLastBlock(pLastBlockReader);
    ASSERT(ts >= key);

    if (ASCENDING_TRAVERSE(pReader->order)) {
      if (key < ts) {  // imem, mem are all empty, file blocks (data blocks and last block) exist
        return mergeRowsInFileBlocks(pBlockData, pBlockScanInfo, key, pReader);
      } else if (key == ts) {
        STSRow*    pTSRow = NULL;
        SRowMerger merge = {0};

        tRowMergerInit(&merge, &fRow, pReader->pSchema);
        doMergeRowsInFileBlocks(pBlockData, pBlockScanInfo, pReader, &merge);
        doMergeRowsInLastBlock(pLastBlockReader, pBlockScanInfo, ts, &merge);

        int32_t code = tRowMergerGetRow(&merge, &pTSRow);
        if (code != TSDB_CODE_SUCCESS) {
          return code;
        }

        doAppendRowFromTSRow(pReader->pResBlock, pReader, pTSRow, pBlockScanInfo->uid);

        taosMemoryFree(pTSRow);
        tRowMergerClear(&merge);
        return code;
      } else {
        ASSERT(0);
        return TSDB_CODE_SUCCESS;
      }
    } else {  // desc order
      return doMergeFileBlockAndLastBlock(pLastBlockReader, pReader, pBlockScanInfo, pBlockData, true);
    }
  } else {  // only last block exists
    return doMergeFileBlockAndLastBlock(pLastBlockReader, pReader, pBlockScanInfo, NULL, false);
  }
}

static int32_t doMergeMultiLevelRows(STsdbReader* pReader, STableBlockScanInfo* pBlockScanInfo, SBlockData* pBlockData,
                                     SLastBlockReader* pLastBlockReader) {
  SRowMerger merge = {0};
  STSRow*    pTSRow = NULL;

  SFileBlockDumpInfo* pDumpInfo = &pReader->status.fBlockDumpInfo;
  SArray*             pDelList = pBlockScanInfo->delSkyline;

  TSDBROW* pRow = getValidMemRow(&pBlockScanInfo->iter, pDelList, pReader);
  TSDBROW* piRow = getValidMemRow(&pBlockScanInfo->iiter, pDelList, pReader);
  ASSERT(pRow != NULL && piRow != NULL);

  int64_t tsLast = INT64_MIN;
  if (hasDataInLastBlock(pLastBlockReader)) {
    tsLast = getCurrentKeyInLastBlock(pLastBlockReader);
  }

  int64_t key = pBlockData->aTSKEY[pDumpInfo->rowIndex];

  TSDBKEY k = TSDBROW_KEY(pRow);
  TSDBKEY ik = TSDBROW_KEY(piRow);

  int64_t minKey = 0;
  if (ASCENDING_TRAVERSE(pReader->order)) {
    minKey = INT64_MAX;  // let's find the minimum
    if (minKey > k.ts) {
      minKey = k.ts;
    }

    if (minKey > ik.ts) {
      minKey = ik.ts;
    }

    if (minKey > key && pBlockData->nRow > 0) {
      minKey = key;
    }

    if (minKey > tsLast && hasDataInLastBlock(pLastBlockReader)) {
      minKey = tsLast;
    }
  } else {
    minKey = INT64_MIN;  // let find the maximum ts value
    if (minKey < k.ts) {
      minKey = k.ts;
    }

    if (minKey < ik.ts) {
      minKey = ik.ts;
    }

    if (minKey < key && pBlockData->nRow > 0) {
      minKey = key;
    }

    if (minKey < tsLast && hasDataInLastBlock(pLastBlockReader)) {
      minKey = tsLast;
    }
  }

  bool init = false;

  // ASC: file block -----> last block -----> imem -----> mem
  // DESC: mem -----> imem -----> last block -----> file block
  if (ASCENDING_TRAVERSE(pReader->order)) {
    if (minKey == key) {
      init = true;
      TSDBROW fRow = tsdbRowFromBlockData(pBlockData, pDumpInfo->rowIndex);
      tRowMergerInit(&merge, &fRow, pReader->pSchema);
      doMergeRowsInFileBlocks(pBlockData, pBlockScanInfo, pReader, &merge);
    }

    if (minKey == tsLast) {
      TSDBROW fRow1 = tMergeTreeGetRow(&pLastBlockReader->mergeTree);
      if (init) {
        tRowMerge(&merge, &fRow1);
      } else {
        init = true;
        tRowMergerInit(&merge, &fRow1, pReader->pSchema);
      }
      doMergeRowsInLastBlock(pLastBlockReader, pBlockScanInfo, tsLast, &merge);
    }

    if (minKey == ik.ts) {
      if (init) {
        tRowMerge(&merge, piRow);
      } else {
        init = true;
        STSchema* pSchema = doGetSchemaForTSRow(TSDBROW_SVERSION(piRow), pReader, pBlockScanInfo->uid);
        tRowMergerInit(&merge, piRow, pSchema);
      }
      doMergeRowsInBuf(&pBlockScanInfo->iiter, pBlockScanInfo->uid, ik.ts, pBlockScanInfo->delSkyline, &merge, pReader);
    }

    if (minKey == k.ts) {
      if (init) {
        tRowMerge(&merge, pRow);
      } else {
        STSchema* pSchema = doGetSchemaForTSRow(TSDBROW_SVERSION(pRow), pReader, pBlockScanInfo->uid);
        tRowMergerInit(&merge, pRow, pSchema);
      }
      doMergeRowsInBuf(&pBlockScanInfo->iter, pBlockScanInfo->uid, k.ts, pBlockScanInfo->delSkyline, &merge, pReader);
    }
  } else {
    if (minKey == k.ts) {
      init = true;
      STSchema* pSchema = doGetSchemaForTSRow(TSDBROW_SVERSION(pRow), pReader, pBlockScanInfo->uid);
      tRowMergerInit(&merge, pRow, pSchema);
      doMergeRowsInBuf(&pBlockScanInfo->iter, pBlockScanInfo->uid, k.ts, pBlockScanInfo->delSkyline, &merge, pReader);
    }

    if (minKey == ik.ts) {
      if (init) {
        tRowMerge(&merge, piRow);
      } else {
        init = true;
        STSchema* pSchema = doGetSchemaForTSRow(TSDBROW_SVERSION(piRow), pReader, pBlockScanInfo->uid);
        tRowMergerInit(&merge, piRow, pSchema);
      }
      doMergeRowsInBuf(&pBlockScanInfo->iiter, pBlockScanInfo->uid, ik.ts, pBlockScanInfo->delSkyline, &merge, pReader);
    }

    if (minKey == tsLast) {
      TSDBROW fRow1 = tMergeTreeGetRow(&pLastBlockReader->mergeTree);
      if (init) {
        tRowMerge(&merge, &fRow1);
      } else {
        init = true;
        tRowMergerInit(&merge, &fRow1, pReader->pSchema);
      }
      doMergeRowsInLastBlock(pLastBlockReader, pBlockScanInfo, tsLast, &merge);
    }

    if (minKey == key) {
      TSDBROW fRow = tsdbRowFromBlockData(pBlockData, pDumpInfo->rowIndex);
      if (!init) {
        tRowMergerInit(&merge, &fRow, pReader->pSchema);
      } else {
        tRowMerge(&merge, &fRow);
      }
      doMergeRowsInFileBlocks(pBlockData, pBlockScanInfo, pReader, &merge);
    }
  }

  int32_t code = tRowMergerGetRow(&merge, &pTSRow);
  if (code != TSDB_CODE_SUCCESS) {
    return code;
  }

  doAppendRowFromTSRow(pReader->pResBlock, pReader, pTSRow, pBlockScanInfo->uid);

  taosMemoryFree(pTSRow);
  tRowMergerClear(&merge);
  return code;
}

#if 0
static int32_t doMergeThreeLevelRows(STsdbReader* pReader, STableBlockScanInfo* pBlockScanInfo, SBlockData* pBlockData) {
  SRowMerger merge = {0};
  STSRow*    pTSRow = NULL;

  SFileBlockDumpInfo* pDumpInfo = &pReader->status.fBlockDumpInfo;
  SArray*             pDelList = pBlockScanInfo->delSkyline;

  TSDBROW* pRow = getValidMemRow(&pBlockScanInfo->iter, pDelList, pReader);
  TSDBROW* piRow = getValidMemRow(&pBlockScanInfo->iiter, pDelList, pReader);
  ASSERT(pRow != NULL && piRow != NULL);

  int64_t key = pBlockData->aTSKEY[pDumpInfo->rowIndex];
  bool    freeTSRow = false;

  uint64_t uid = pBlockScanInfo->uid;

  TSDBKEY k = TSDBROW_KEY(pRow);
  TSDBKEY ik = TSDBROW_KEY(piRow);
  if (ASCENDING_TRAVERSE(pReader->order)) {
    // [1&2] key <= [k.ts && ik.ts]
    if (key <= k.ts && key <= ik.ts) {
      TSDBROW fRow = tsdbRowFromBlockData(pBlockData, pDumpInfo->rowIndex);
      tRowMergerInit(&merge, &fRow, pReader->pSchema);

      doMergeRowsInFileBlocks(pBlockData, pBlockScanInfo, pReader, &merge);

      if (ik.ts == key) {
        tRowMerge(&merge, piRow);
        doMergeRowsInBuf(&pBlockScanInfo->iiter, uid, key, pBlockScanInfo->delSkyline, &merge, pReader);
      }

      if (k.ts == key) {
        tRowMerge(&merge, pRow);
        doMergeRowsInBuf(&pBlockScanInfo->iter, uid, key, pBlockScanInfo->delSkyline, &merge, pReader);
      }

      tRowMergerGetRow(&merge, &pTSRow);
      doAppendRowFromTSRow(pReader->pResBlock, pReader, pTSRow, uid);
      return TSDB_CODE_SUCCESS;
    } else {  // key > ik.ts || key > k.ts
      ASSERT(key != ik.ts);

      // [3] ik.ts < key <= k.ts
      // [4] ik.ts < k.ts <= key
      if (ik.ts < k.ts) {
        doMergeMemTableMultiRows(piRow, uid, &pBlockScanInfo->iiter, pDelList, &pTSRow, pReader, &freeTSRow);
        doAppendRowFromTSRow(pReader->pResBlock, pReader, pTSRow, uid);
        if (freeTSRow) {
          taosMemoryFree(pTSRow);
        }
        return TSDB_CODE_SUCCESS;
      }

      // [5] k.ts < key   <= ik.ts
      // [6] k.ts < ik.ts <= key
      if (k.ts < ik.ts) {
        doMergeMemTableMultiRows(pRow, uid, &pBlockScanInfo->iter, pDelList, &pTSRow, pReader, &freeTSRow);
        doAppendRowFromTSRow(pReader->pResBlock, pReader, pTSRow, uid);
        if (freeTSRow) {
          taosMemoryFree(pTSRow);
        }
        return TSDB_CODE_SUCCESS;
      }

      // [7] k.ts == ik.ts < key
      if (k.ts == ik.ts) {
        ASSERT(key > ik.ts && key > k.ts);

        doMergeMemIMemRows(pRow, piRow, pBlockScanInfo, pReader, &pTSRow);
        doAppendRowFromTSRow(pReader->pResBlock, pReader, pTSRow, uid);
        taosMemoryFree(pTSRow);
        return TSDB_CODE_SUCCESS;
      }
    }
  } else {  // descending order scan
    // [1/2] k.ts >= ik.ts && k.ts >= key
    if (k.ts >= ik.ts && k.ts >= key) {
      STSchema* pSchema = doGetSchemaForTSRow(TSDBROW_SVERSION(pRow), pReader, pBlockScanInfo->uid);

      tRowMergerInit(&merge, pRow, pSchema);
      doMergeRowsInBuf(&pBlockScanInfo->iter, uid, key, pBlockScanInfo->delSkyline, &merge, pReader);

      if (ik.ts == k.ts) {
        tRowMerge(&merge, piRow);
        doMergeRowsInBuf(&pBlockScanInfo->iiter, uid, key, pBlockScanInfo->delSkyline, &merge, pReader);
      }

      if (k.ts == key) {
        TSDBROW fRow = tsdbRowFromBlockData(pBlockData, pDumpInfo->rowIndex);
        tRowMerge(&merge, &fRow);
        doMergeRowsInFileBlocks(pBlockData, pBlockScanInfo, pReader, &merge);
      }

      tRowMergerGetRow(&merge, &pTSRow);
      doAppendRowFromTSRow(pReader->pResBlock, pReader, pTSRow, uid);
      return TSDB_CODE_SUCCESS;
    } else {
      ASSERT(ik.ts != k.ts);  // this case has been included in the previous if branch

      // [3] ik.ts > k.ts >= Key
      // [4] ik.ts > key >= k.ts
      if (ik.ts > key) {
        doMergeMemTableMultiRows(piRow, uid, &pBlockScanInfo->iiter, pDelList, &pTSRow, pReader, &freeTSRow);
        doAppendRowFromTSRow(pReader->pResBlock, pReader, pTSRow, uid);
        if (freeTSRow) {
          taosMemoryFree(pTSRow);
        }
        return TSDB_CODE_SUCCESS;
      }

      // [5] key > ik.ts > k.ts
      // [6] key > k.ts > ik.ts
      if (key > ik.ts) {
        TSDBROW fRow = tsdbRowFromBlockData(pBlockData, pDumpInfo->rowIndex);
        tRowMergerInit(&merge, &fRow, pReader->pSchema);

        doMergeRowsInFileBlocks(pBlockData, pBlockScanInfo, pReader, &merge);
        tRowMergerGetRow(&merge, &pTSRow);
        doAppendRowFromTSRow(pReader->pResBlock, pReader, pTSRow, uid);
        taosMemoryFree(pTSRow);
        return TSDB_CODE_SUCCESS;
      }

      //[7] key = ik.ts > k.ts
      if (key == ik.ts) {
        doMergeMemTableMultiRows(piRow, uid, &pBlockScanInfo->iiter, pDelList, &pTSRow, pReader, &freeTSRow);

        TSDBROW fRow = tsdbRowFromBlockData(pBlockData, pDumpInfo->rowIndex);
        tRowMerge(&merge, &fRow);
        doMergeRowsInFileBlocks(pBlockData, pBlockScanInfo, pReader, &merge);
        tRowMergerGetRow(&merge, &pTSRow);
        doAppendRowFromTSRow(pReader->pResBlock, pReader, pTSRow, uid);

        taosMemoryFree(pTSRow);
        return TSDB_CODE_SUCCESS;
      }
    }
  }

  ASSERT(0);
  return -1;
}
#endif

static int32_t initMemDataIterator(STableBlockScanInfo* pBlockScanInfo, STsdbReader* pReader) {
  if (pBlockScanInfo->iterInit) {
    return TSDB_CODE_SUCCESS;
  }

  int32_t code = TSDB_CODE_SUCCESS;

  TSDBKEY startKey = {0};
  if (ASCENDING_TRAVERSE(pReader->order)) {
    startKey = (TSDBKEY){.ts = pReader->window.skey, .version = pReader->verRange.minVer};
  } else {
    startKey = (TSDBKEY){.ts = pReader->window.ekey, .version = pReader->verRange.maxVer};
  }

  int32_t backward = (!ASCENDING_TRAVERSE(pReader->order));

  STbData* d = NULL;
  if (pReader->pReadSnap->pMem != NULL) {
    d = tsdbGetTbDataFromMemTable(pReader->pReadSnap->pMem, pReader->suid, pBlockScanInfo->uid);
    if (d != NULL) {
      code = tsdbTbDataIterCreate(d, &startKey, backward, &pBlockScanInfo->iter.iter);
      if (code == TSDB_CODE_SUCCESS) {
        pBlockScanInfo->iter.hasVal = (tsdbTbDataIterGet(pBlockScanInfo->iter.iter) != NULL);

        tsdbDebug("%p uid:%" PRId64 ", check data in mem from skey:%" PRId64 ", order:%d, ts range in buf:%" PRId64
                      "-%" PRId64 " %s",
                  pReader, pBlockScanInfo->uid, startKey.ts, pReader->order, d->minKey, d->maxKey, pReader->idStr);
      } else {
        tsdbError("%p uid:%" PRId64 ", failed to create iterator for imem, code:%s, %s", pReader, pBlockScanInfo->uid,
                  tstrerror(code), pReader->idStr);
        return code;
      }
    }
  } else {
    tsdbDebug("%p uid:%" PRId64 ", no data in mem, %s", pReader, pBlockScanInfo->uid, pReader->idStr);
  }

  STbData* di = NULL;
  if (pReader->pReadSnap->pIMem != NULL) {
    di = tsdbGetTbDataFromMemTable(pReader->pReadSnap->pIMem, pReader->suid, pBlockScanInfo->uid);
    if (di != NULL) {
      code = tsdbTbDataIterCreate(di, &startKey, backward, &pBlockScanInfo->iiter.iter);
      if (code == TSDB_CODE_SUCCESS) {
        pBlockScanInfo->iiter.hasVal = (tsdbTbDataIterGet(pBlockScanInfo->iiter.iter) != NULL);

        tsdbDebug("%p uid:%" PRId64 ", check data in imem from skey:%" PRId64 ", order:%d, ts range in buf:%" PRId64
                      "-%" PRId64 " %s",
                  pReader, pBlockScanInfo->uid, startKey.ts, pReader->order, di->minKey, di->maxKey, pReader->idStr);
      } else {
        tsdbError("%p uid:%" PRId64 ", failed to create iterator for mem, code:%s, %s", pReader, pBlockScanInfo->uid,
                  tstrerror(code), pReader->idStr);
        return code;
      }
    }
  } else {
    tsdbDebug("%p uid:%" PRId64 ", no data in imem, %s", pReader, pBlockScanInfo->uid, pReader->idStr);
  }

  initDelSkylineIterator(pBlockScanInfo, pReader, d, di);

  pBlockScanInfo->iterInit = true;
  return TSDB_CODE_SUCCESS;
}

static bool isValidFileBlockRow(SBlockData* pBlockData, SFileBlockDumpInfo* pDumpInfo,
                                STableBlockScanInfo* pBlockScanInfo, STsdbReader* pReader) {
  // it is an multi-table data block
  if (pBlockData->aUid != NULL) {
    uint64_t uid = pBlockData->aUid[pDumpInfo->rowIndex];
    if (uid != pBlockScanInfo->uid) {  // move to next row
      return false;
    }
  }

  // check for version and time range
  int64_t ver = pBlockData->aVersion[pDumpInfo->rowIndex];
  if (ver > pReader->verRange.maxVer || ver < pReader->verRange.minVer) {
    return false;
  }

  int64_t ts = pBlockData->aTSKEY[pDumpInfo->rowIndex];
  if (ts > pReader->window.ekey || ts < pReader->window.skey) {
    return false;
  }

  TSDBKEY k = {.ts = ts, .version = ver};
  if (hasBeenDropped(pBlockScanInfo->delSkyline, &pBlockScanInfo->fileDelIndex, &k, pReader->order)) {
    return false;
  }

  return true;
}

static bool outOfTimeWindow(int64_t ts, STimeWindow* pWindow) { return (ts > pWindow->ekey) || (ts < pWindow->skey); }

static bool nextRowFromLastBlocks(SLastBlockReader* pLastBlockReader, STableBlockScanInfo* pBlockScanInfo) {
  while(1) {
    bool hasVal = tMergeTreeNext(&pLastBlockReader->mergeTree);
    if (!hasVal) {
      return false;
    }

    TSDBROW row = tMergeTreeGetRow(&pLastBlockReader->mergeTree);
    TSDBKEY k = TSDBROW_KEY(&row);
    if (!hasBeenDropped(pBlockScanInfo->delSkyline, &pBlockScanInfo->lastBlockDelIndex, &k, pLastBlockReader->order)) {
      return true;
    }
  }

#if 0
  *(pLastBlockReader->rowIndex) += step;

  SBlockData* pBlockData = &pLastBlockReader->lastBlockData;
  for (int32_t i = *(pLastBlockReader->rowIndex); i < pBlockData->nRow && i >= 0; i += step) {
    if (pBlockData->aUid != NULL) {
      if (asc) {
        if (pBlockData->aUid[i] < pLastBlockReader->uid) {
          continue;
        } else if (pBlockData->aUid[i] > pLastBlockReader->uid) {
          break;
        }
      } else {
        if (pBlockData->aUid[i] > pLastBlockReader->uid) {
          continue;
        } else if (pBlockData->aUid[i] < pLastBlockReader->uid) {
          break;
        }
      }
    }

    int64_t ts = pBlockData->aTSKEY[i];
    if (ts < pLastBlockReader->window.skey) {
      continue;
    }

    int64_t ver = pBlockData->aVersion[i];
    if (ver < pLastBlockReader->verRange.minVer) {
      continue;
    }

    // no data any more, todo opt handle desc case
    if (ts > pLastBlockReader->window.ekey) {
      continue;
    }

    // todo opt handle desc case
    if (ver > pLastBlockReader->verRange.maxVer) {
      continue;
    }

    TSDBKEY k = {.ts = ts, .version = ver};
    if (hasBeenDropped(pBlockScanInfo->delSkyline, &pBlockScanInfo->lastBlockDelIndex, &k, pLastBlockReader->order)) {
      continue;
    }

    *(pLastBlockReader->rowIndex) = i;
    return true;
  }

  // set all data is consumed in last block
  setAllRowsChecked(pLastBlockReader);
  return false;
#endif
}

static bool initLastBlockReader(SLastBlockReader* pLastBlockReader, STableBlockScanInfo* pBlockScanInfo,
                                STsdbReader* pReader) {
  // the last block reader has been initialized for this table.
  if (pLastBlockReader->uid == pBlockScanInfo->uid) {
    return true;
  }

  if (pLastBlockReader->uid != 0) {
    tMergeTreeClose(&pLastBlockReader->mergeTree);
  }

  initMemDataIterator(pBlockScanInfo, pReader);
  pLastBlockReader->uid = pBlockScanInfo->uid;
  int32_t code =
      tMergeTreeOpen(&pLastBlockReader->mergeTree, (pLastBlockReader->order == TSDB_ORDER_DESC), pReader->pFileReader,
                     pBlockScanInfo->uid, &pLastBlockReader->window, &pLastBlockReader->verRange);
  if (code != TSDB_CODE_SUCCESS) {
    return false;
  }

  return nextRowFromLastBlocks(pLastBlockReader, pBlockScanInfo);
}

static int64_t getCurrentKeyInLastBlock(SLastBlockReader* pLastBlockReader) {
  TSDBROW row = tMergeTreeGetRow(&pLastBlockReader->mergeTree);
  TSDBKEY key = TSDBROW_KEY(&row);
  return key.ts;
}

static bool hasDataInLastBlock(SLastBlockReader* pLastBlockReader) { return pLastBlockReader->mergeTree.pIter != NULL; }

int32_t mergeRowsInFileBlocks(SBlockData* pBlockData, STableBlockScanInfo* pBlockScanInfo, int64_t key,
                              STsdbReader* pReader) {
  SFileBlockDumpInfo* pDumpInfo = &pReader->status.fBlockDumpInfo;

  TSDBROW fRow = tsdbRowFromBlockData(pBlockData, pDumpInfo->rowIndex);

  if (tryCopyDistinctRowFromFileBlock(pReader, pBlockData, key, pDumpInfo)) {
    return TSDB_CODE_SUCCESS;
  } else {
    STSRow*    pTSRow = NULL;
    SRowMerger merge = {0};

    tRowMergerInit(&merge, &fRow, pReader->pSchema);
    doMergeRowsInFileBlocks(pBlockData, pBlockScanInfo, pReader, &merge);
    int32_t code = tRowMergerGetRow(&merge, &pTSRow);
    if (code != TSDB_CODE_SUCCESS) {
      return code;
    }

    doAppendRowFromTSRow(pReader->pResBlock, pReader, pTSRow, pBlockScanInfo->uid);

    taosMemoryFree(pTSRow);
    tRowMergerClear(&merge);
    return TSDB_CODE_SUCCESS;
  }

  return TSDB_CODE_SUCCESS;
}

static int32_t buildComposedDataBlockImpl(STsdbReader* pReader, STableBlockScanInfo* pBlockScanInfo,
                                          SBlockData* pBlockData, SLastBlockReader* pLastBlockReader) {
  SFileBlockDumpInfo* pDumpInfo = &pReader->status.fBlockDumpInfo;

  int64_t  key = (pBlockData->nRow > 0) ? pBlockData->aTSKEY[pDumpInfo->rowIndex] : INT64_MIN;
  TSDBROW* pRow = getValidMemRow(&pBlockScanInfo->iter, pBlockScanInfo->delSkyline, pReader);
  TSDBROW* piRow = getValidMemRow(&pBlockScanInfo->iiter, pBlockScanInfo->delSkyline, pReader);

  if (pBlockScanInfo->iter.hasVal && pBlockScanInfo->iiter.hasVal) {
    return doMergeMultiLevelRows(pReader, pBlockScanInfo, pBlockData, pLastBlockReader);
  } else {
    // imem + file + last block
    if (pBlockScanInfo->iiter.hasVal) {
      return doMergeBufAndFileRows(pReader, pBlockScanInfo, piRow, &pBlockScanInfo->iiter, key, pLastBlockReader);
    }

    // mem + file + last block
    if (pBlockScanInfo->iter.hasVal) {
      return doMergeBufAndFileRows(pReader, pBlockScanInfo, pRow, &pBlockScanInfo->iter, key, pLastBlockReader);
    }

    // files data blocks + last block
    return mergeFileBlockAndLastBlock(pReader, pLastBlockReader, key, pBlockScanInfo, pBlockData);
  }
}

static int32_t buildComposedDataBlock(STsdbReader* pReader) {
  SSDataBlock* pResBlock = pReader->pResBlock;

  SFileDataBlockInfo* pBlockInfo = getCurrentBlockInfo(&pReader->status.blockIter);

  STableBlockScanInfo* pBlockScanInfo = NULL;
  if (pBlockInfo != NULL) {
    pBlockScanInfo = taosHashGet(pReader->status.pTableMap, &pBlockInfo->uid, sizeof(pBlockInfo->uid));
  } else {
    pBlockScanInfo = pReader->status.pTableIter;
  }

  SLastBlockReader*   pLastBlockReader = pReader->status.fileIter.pLastBlockReader;
  SFileBlockDumpInfo* pDumpInfo = &pReader->status.fBlockDumpInfo;
  SBlockData*         pBlockData = &pReader->status.fileBlockData;
  int32_t             step = ASCENDING_TRAVERSE(pReader->order) ? 1 : -1;

  int64_t st = taosGetTimestampUs();

  while (1) {
    // todo check the validate of row in file block
    bool hasBlockData = false;
    {
      while (pBlockData->nRow > 0) {  // find the first qualified row in data block
        if (isValidFileBlockRow(pBlockData, pDumpInfo, pBlockScanInfo, pReader)) {
          hasBlockData = true;
          break;
        }

        pDumpInfo->rowIndex += step;

        SDataBlk* pBlock = getCurrentBlock(&pReader->status.blockIter);
        if (pDumpInfo->rowIndex >= pBlock->nRow || pDumpInfo->rowIndex < 0) {
          setBlockAllDumped(pDumpInfo, pBlock->maxKey.ts, pReader->order);
          break;
        }
      }
    }

    bool hasBlockLData = hasDataInLastBlock(pLastBlockReader);

    // no data in last block and block, no need to proceed.
    if ((hasBlockData == false) && (hasBlockLData == false)) {
      break;
    }

    buildComposedDataBlockImpl(pReader, pBlockScanInfo, pBlockData, pLastBlockReader);

    // currently loaded file data block is consumed
    if ((pBlockData->nRow > 0) && (pDumpInfo->rowIndex >= pBlockData->nRow || pDumpInfo->rowIndex < 0)) {
      SDataBlk* pBlock = getCurrentBlock(&pReader->status.blockIter);
      setBlockAllDumped(pDumpInfo, pBlock->maxKey.ts, pReader->order);
      break;
    }

    if (pResBlock->info.rows >= pReader->capacity) {
      break;
    }
  }

  pResBlock->info.uid = pBlockScanInfo->uid;
  blockDataUpdateTsWindow(pResBlock, 0);

  setComposedBlockFlag(pReader, true);
  int64_t et = taosGetTimestampUs();

  if (pResBlock->info.rows > 0) {
    tsdbDebug("%p uid:%" PRIu64 ", composed data block created, brange:%" PRIu64 "-%" PRIu64
              " rows:%d, elapsed time:%.2f ms %s",
              pReader, pBlockScanInfo->uid, pResBlock->info.window.skey, pResBlock->info.window.ekey,
              pResBlock->info.rows, (et - st) / 1000.0, pReader->idStr);
  }

  return TSDB_CODE_SUCCESS;
}

void setComposedBlockFlag(STsdbReader* pReader, bool composed) { pReader->status.composedDataBlock = composed; }

int32_t initDelSkylineIterator(STableBlockScanInfo* pBlockScanInfo, STsdbReader* pReader, STbData* pMemTbData,
                               STbData* piMemTbData) {
  if (pBlockScanInfo->delSkyline != NULL) {
    return TSDB_CODE_SUCCESS;
  }

  int32_t code = 0;
  STsdb*  pTsdb = pReader->pTsdb;

  SArray* pDelData = taosArrayInit(4, sizeof(SDelData));

  SDelFile* pDelFile = pReader->pReadSnap->fs.pDelFile;
  if (pDelFile) {
    SDelFReader* pDelFReader = NULL;
    code = tsdbDelFReaderOpen(&pDelFReader, pDelFile, pTsdb);
    if (code != TSDB_CODE_SUCCESS) {
      goto _err;
    }

    SArray* aDelIdx = taosArrayInit(4, sizeof(SDelIdx));
    if (aDelIdx == NULL) {
      tsdbDelFReaderClose(&pDelFReader);
      goto _err;
    }

    code = tsdbReadDelIdx(pDelFReader, aDelIdx);
    if (code != TSDB_CODE_SUCCESS) {
      taosArrayDestroy(aDelIdx);
      tsdbDelFReaderClose(&pDelFReader);
      goto _err;
    }

    SDelIdx  idx = {.suid = pReader->suid, .uid = pBlockScanInfo->uid};
    SDelIdx* pIdx = taosArraySearch(aDelIdx, &idx, tCmprDelIdx, TD_EQ);

    if (pIdx != NULL) {
      code = tsdbReadDelData(pDelFReader, pIdx, pDelData);
    }

    taosArrayDestroy(aDelIdx);
    tsdbDelFReaderClose(&pDelFReader);

    if (code != TSDB_CODE_SUCCESS) {
      goto _err;
    }
  }

  SDelData* p = NULL;
  if (pMemTbData != NULL) {
    p = pMemTbData->pHead;
    while (p) {
      taosArrayPush(pDelData, p);
      p = p->pNext;
    }
  }

  if (piMemTbData != NULL) {
    p = piMemTbData->pHead;
    while (p) {
      taosArrayPush(pDelData, p);
      p = p->pNext;
    }
  }

  if (taosArrayGetSize(pDelData) > 0) {
    pBlockScanInfo->delSkyline = taosArrayInit(4, sizeof(TSDBKEY));
    code = tsdbBuildDeleteSkyline(pDelData, 0, (int32_t)(taosArrayGetSize(pDelData) - 1), pBlockScanInfo->delSkyline);
  }

  taosArrayDestroy(pDelData);
  pBlockScanInfo->iter.index =
      ASCENDING_TRAVERSE(pReader->order) ? 0 : taosArrayGetSize(pBlockScanInfo->delSkyline) - 1;
  pBlockScanInfo->iiter.index = pBlockScanInfo->iter.index;
  pBlockScanInfo->fileDelIndex = pBlockScanInfo->iter.index;
  pBlockScanInfo->lastBlockDelIndex = pBlockScanInfo->iter.index;
  return code;

_err:
  taosArrayDestroy(pDelData);
  return code;
}

static TSDBKEY getCurrentKeyInBuf(STableBlockScanInfo* pScanInfo, STsdbReader* pReader) {
  TSDBKEY key = {.ts = TSKEY_INITIAL_VAL};
  TSDBROW* pRow = getValidMemRow(&pScanInfo->iter, pScanInfo->delSkyline, pReader);
  if (pRow != NULL) {
    key = TSDBROW_KEY(pRow);
  }

  pRow = getValidMemRow(&pScanInfo->iiter, pScanInfo->delSkyline, pReader);
  if (pRow != NULL) {
    TSDBKEY k = TSDBROW_KEY(pRow);
    if (key.ts > k.ts) {
      key = k;
    }
  }

  return key;
}

static int32_t moveToNextFile(STsdbReader* pReader, SBlockNumber* pBlockNum) {
  SReaderStatus* pStatus = &pReader->status;
  pBlockNum->numOfBlocks = 0;
  pBlockNum->numOfLastFiles = 0;

  size_t  numOfTables = taosHashGetSize(pReader->status.pTableMap);
  SArray* pIndexList = taosArrayInit(numOfTables, sizeof(SBlockIdx));

  while (1) {
    bool hasNext = filesetIteratorNext(&pStatus->fileIter, pReader);
    if (!hasNext) {  // no data files on disk
      break;
    }

    taosArrayClear(pIndexList);
    int32_t code = doLoadBlockIndex(pReader, pReader->pFileReader, pIndexList);
    if (code != TSDB_CODE_SUCCESS) {
      taosArrayDestroy(pIndexList);
      return code;
    }

    if (taosArrayGetSize(pIndexList) > 0 || pReader->pFileReader->pSet->nSstF > 0) {
      code = doLoadFileBlock(pReader, pIndexList, pBlockNum);
      if (code != TSDB_CODE_SUCCESS) {
        taosArrayDestroy(pIndexList);
        return code;
      }

      if (pBlockNum->numOfBlocks + pBlockNum->numOfLastFiles > 0) {
        break;
      }
    }

    // no blocks in current file, try next files
  }

  taosArrayDestroy(pIndexList);
  return TSDB_CODE_SUCCESS;
}

static int32_t uidComparFunc(const void* p1, const void* p2) {
  uint64_t pu1 = *(uint64_t*)p1;
  uint64_t pu2 = *(uint64_t*)p2;
  if (pu1 == pu2) {
    return 0;
  } else {
    return (pu1 < pu2) ? -1 : 1;
  }
}

static void extractOrderedTableUidList(SUidOrderCheckInfo* pOrderCheckInfo, SReaderStatus* pStatus) {
  int32_t index = 0;
  int32_t total = taosHashGetSize(pStatus->pTableMap);

  void* p = taosHashIterate(pStatus->pTableMap, NULL);
  while (p != NULL) {
    STableBlockScanInfo* pScanInfo = p;
    pOrderCheckInfo->tableUidList[index++] = pScanInfo->uid;
    p = taosHashIterate(pStatus->pTableMap, p);
  }

  taosSort(pOrderCheckInfo->tableUidList, total, sizeof(uint64_t), uidComparFunc);
}

static int32_t initOrderCheckInfo(SUidOrderCheckInfo* pOrderCheckInfo, SReaderStatus* pStatus) {
  int32_t total = taosHashGetSize(pStatus->pTableMap);
  if (total == 0) {
    return TSDB_CODE_SUCCESS;
  }

  if (pOrderCheckInfo->tableUidList == NULL) {
    pOrderCheckInfo->currentIndex = 0;
    pOrderCheckInfo->tableUidList = taosMemoryMalloc(total * sizeof(uint64_t));
    if (pOrderCheckInfo->tableUidList == NULL) {
      return TSDB_CODE_OUT_OF_MEMORY;
    }

    extractOrderedTableUidList(pOrderCheckInfo, pStatus);
    uint64_t uid = pOrderCheckInfo->tableUidList[0];
    pStatus->pTableIter = taosHashGet(pStatus->pTableMap, &uid, sizeof(uid));
  } else {
    if (pStatus->pTableIter == NULL) {  // it is the last block of a new file
      pOrderCheckInfo->currentIndex = 0;
      uint64_t uid = pOrderCheckInfo->tableUidList[pOrderCheckInfo->currentIndex];
      pStatus->pTableIter = taosHashGet(pStatus->pTableMap, &uid, sizeof(uid));

      // the tableMap has already updated
      if (pStatus->pTableIter == NULL) {
        void* p = taosMemoryRealloc(pOrderCheckInfo->tableUidList, total * sizeof(uint64_t));
        if (p == NULL) {
          return TSDB_CODE_OUT_OF_MEMORY;
        }

        pOrderCheckInfo->tableUidList = p;
        extractOrderedTableUidList(pOrderCheckInfo, pStatus);

        uid = pOrderCheckInfo->tableUidList[0];
        pStatus->pTableIter = taosHashGet(pStatus->pTableMap, &uid, sizeof(uid));
      }
    }
  }

  return TSDB_CODE_SUCCESS;
}

static bool moveToNextTable(SUidOrderCheckInfo* pOrderedCheckInfo, SReaderStatus* pStatus) {
  pOrderedCheckInfo->currentIndex += 1;
  if (pOrderedCheckInfo->currentIndex >= taosHashGetSize(pStatus->pTableMap)) {
    pStatus->pTableIter = NULL;
    return false;
  }

  uint64_t uid = pOrderedCheckInfo->tableUidList[pOrderedCheckInfo->currentIndex];
  pStatus->pTableIter = taosHashGet(pStatus->pTableMap, &uid, sizeof(uid));
  ASSERT(pStatus->pTableIter != NULL);
  return true;
}

static int32_t doLoadLastBlockSequentially(STsdbReader* pReader) {
  SReaderStatus*    pStatus = &pReader->status;
  SLastBlockReader* pLastBlockReader = pStatus->fileIter.pLastBlockReader;

  SUidOrderCheckInfo* pOrderedCheckInfo = &pStatus->uidCheckInfo;
  int32_t             code = initOrderCheckInfo(pOrderedCheckInfo, pStatus);
  if (code != TSDB_CODE_SUCCESS || (taosHashGetSize(pStatus->pTableMap) == 0)) {
    return code;
  }

  while (1) {
    // load the last data block of current table
    STableBlockScanInfo* pScanInfo = pStatus->pTableIter;
    bool hasVal = initLastBlockReader(pLastBlockReader, pScanInfo, pReader);
    if (!hasVal) {
      bool hasNexTable = moveToNextTable(pOrderedCheckInfo, pStatus);
      if (!hasNexTable) {
        return TSDB_CODE_SUCCESS;
      }
      continue;
    }

    code = doBuildDataBlock(pReader);
    if (code != TSDB_CODE_SUCCESS) {
      return code;
    }

    if (pReader->pResBlock->info.rows > 0) {
      return TSDB_CODE_SUCCESS;
    }

    // current table is exhausted, let's try next table
    bool hasNexTable = moveToNextTable(pOrderedCheckInfo, pStatus);
    if (!hasNexTable) {
      return TSDB_CODE_SUCCESS;
    }
  }
}

static int32_t doBuildDataBlock(STsdbReader* pReader) {
  int32_t   code = TSDB_CODE_SUCCESS;
  SDataBlk* pBlock = NULL;

  SReaderStatus*       pStatus = &pReader->status;
  SDataBlockIter*      pBlockIter = &pStatus->blockIter;
  STableBlockScanInfo* pScanInfo = NULL;
  SFileDataBlockInfo*  pBlockInfo = getCurrentBlockInfo(pBlockIter);
  SLastBlockReader*    pLastBlockReader = pReader->status.fileIter.pLastBlockReader;

  if (pBlockInfo != NULL) {
    pScanInfo = taosHashGet(pReader->status.pTableMap, &pBlockInfo->uid, sizeof(pBlockInfo->uid));
  } else {
    pScanInfo = pReader->status.pTableIter;
  }

  if (pBlockInfo != NULL) {
    pBlock = getCurrentBlock(pBlockIter);
  }

  initLastBlockReader(pLastBlockReader, pScanInfo, pReader);
  TSDBKEY key = getCurrentKeyInBuf(pScanInfo, pReader);

  if (pBlockInfo == NULL) {  // build data block from last data file
    ASSERT(pBlockIter->numOfBlocks == 0);
    code = buildComposedDataBlock(pReader);
  } else if (fileBlockShouldLoad(pReader, pBlockInfo, pBlock, pScanInfo, key, pLastBlockReader)) {
    tBlockDataReset(&pStatus->fileBlockData);
    code = tBlockDataInit(&pStatus->fileBlockData, pReader->suid, pScanInfo->uid, pReader->pSchema);
    if (code != TSDB_CODE_SUCCESS) {
      return code;
    }

    code = doLoadFileBlockData(pReader, pBlockIter, &pStatus->fileBlockData);
    if (code != TSDB_CODE_SUCCESS) {
      return code;
    }

    // build composed data block
    code = buildComposedDataBlock(pReader);
  } else if (bufferDataInFileBlockGap(pReader->order, key, pBlock)) {
    // data in memory that are earlier than current file block
    // todo rows in buffer should be less than the file block in asc, greater than file block in desc
    int64_t endKey = (ASCENDING_TRAVERSE(pReader->order)) ? pBlock->minKey.ts : pBlock->maxKey.ts;
    code = buildDataBlockFromBuf(pReader, pScanInfo, endKey);
  } else {
    if (hasDataInLastBlock(pLastBlockReader) && !ASCENDING_TRAVERSE(pReader->order)) {
      // only return the rows in last block
      int64_t tsLast = getCurrentKeyInLastBlock(pLastBlockReader);
      ASSERT(tsLast >= pBlock->maxKey.ts);
      tBlockDataReset(&pReader->status.fileBlockData);

      code = buildComposedDataBlock(pReader);
    } else {  // whole block is required, return it directly
      SDataBlockInfo* pInfo = &pReader->pResBlock->info;
      pInfo->rows = pBlock->nRow;
      pInfo->uid = pScanInfo->uid;
      pInfo->window = (STimeWindow){.skey = pBlock->minKey.ts, .ekey = pBlock->maxKey.ts};
      setComposedBlockFlag(pReader, false);
      setBlockAllDumped(&pStatus->fBlockDumpInfo, pBlock->maxKey.ts, pReader->order);
    }
  }

  return code;
}

static int32_t buildBlockFromBufferSequentially(STsdbReader* pReader) {
  SReaderStatus* pStatus = &pReader->status;

  while (1) {
    if (pStatus->pTableIter == NULL) {
      pStatus->pTableIter = taosHashIterate(pStatus->pTableMap, NULL);
      if (pStatus->pTableIter == NULL) {
        return TSDB_CODE_SUCCESS;
      }
    }

    STableBlockScanInfo* pBlockScanInfo = pStatus->pTableIter;
    initMemDataIterator(pBlockScanInfo, pReader);

    int64_t endKey = (ASCENDING_TRAVERSE(pReader->order)) ? INT64_MAX : INT64_MIN;
    int32_t code = buildDataBlockFromBuf(pReader, pBlockScanInfo, endKey);
    if (code != TSDB_CODE_SUCCESS) {
      return code;
    }

    if (pReader->pResBlock->info.rows > 0) {
      return TSDB_CODE_SUCCESS;
    }

    // current table is exhausted, let's try the next table
    pStatus->pTableIter = taosHashIterate(pStatus->pTableMap, pStatus->pTableIter);
    if (pStatus->pTableIter == NULL) {
      return TSDB_CODE_SUCCESS;
    }
  }
}

// set the correct start position in case of the first/last file block, according to the query time window
static void initBlockDumpInfo(STsdbReader* pReader, SDataBlockIter* pBlockIter) {
  SDataBlk* pBlock = getCurrentBlock(pBlockIter);

  SReaderStatus* pStatus = &pReader->status;

  SFileBlockDumpInfo* pDumpInfo = &pStatus->fBlockDumpInfo;

  pDumpInfo->totalRows = pBlock->nRow;
  pDumpInfo->allDumped = false;
  pDumpInfo->rowIndex = ASCENDING_TRAVERSE(pReader->order) ? 0 : pBlock->nRow - 1;
}

static int32_t initForFirstBlockInFile(STsdbReader* pReader, SDataBlockIter* pBlockIter) {
  SBlockNumber num = {0};

  int32_t code = moveToNextFile(pReader, &num);
  if (code != TSDB_CODE_SUCCESS) {
    return code;
  }

  // all data files are consumed, try data in buffer
  if (num.numOfBlocks + num.numOfLastFiles == 0) {
    pReader->status.loadFromFile = false;
    return code;
  }

  // initialize the block iterator for a new fileset
  if (num.numOfBlocks > 0) {
    code = initBlockIterator(pReader, pBlockIter, num.numOfBlocks);
  } else {  // no block data, only last block exists
    tBlockDataReset(&pReader->status.fileBlockData);
    resetDataBlockIterator(pBlockIter, pReader->order);
  }

  // set the correct start position according to the query time window
  initBlockDumpInfo(pReader, pBlockIter);
  return code;
}

static bool fileBlockPartiallyRead(SFileBlockDumpInfo* pDumpInfo, bool asc) {
  return (!pDumpInfo->allDumped) &&
         ((pDumpInfo->rowIndex > 0 && asc) || (pDumpInfo->rowIndex < (pDumpInfo->totalRows - 1) && (!asc)));
}

static int32_t buildBlockFromFiles(STsdbReader* pReader) {
  int32_t code = TSDB_CODE_SUCCESS;
  bool    asc = ASCENDING_TRAVERSE(pReader->order);

  SDataBlockIter* pBlockIter = &pReader->status.blockIter;

  if (pBlockIter->numOfBlocks == 0) {
  _begin:
    code = doLoadLastBlockSequentially(pReader);
    if (code != TSDB_CODE_SUCCESS) {
      return code;
    }

    if (pReader->pResBlock->info.rows > 0) {
      return TSDB_CODE_SUCCESS;
    }

    // all data blocks are checked in this last block file, now let's try the next file
    if (pReader->status.pTableIter == NULL) {
      code = initForFirstBlockInFile(pReader, pBlockIter);

      // error happens or all the data files are completely checked
      if ((code != TSDB_CODE_SUCCESS) || (pReader->status.loadFromFile == false)) {
        return code;
      }

      // this file does not have data files, let's start check the last block file if exists
      if (pBlockIter->numOfBlocks == 0) {
        goto _begin;
      }
    }

    code = doBuildDataBlock(pReader);
    if (code != TSDB_CODE_SUCCESS) {
      return code;
    }

    if (pReader->pResBlock->info.rows > 0) {
      return TSDB_CODE_SUCCESS;
    }
  }

  while (1) {
    SFileBlockDumpInfo* pDumpInfo = &pReader->status.fBlockDumpInfo;

    if (fileBlockPartiallyRead(pDumpInfo, asc)) {  // file data block is partially loaded
      code = buildComposedDataBlock(pReader);
    } else {
      // current block are exhausted, try the next file block
      if (pDumpInfo->allDumped) {
        // try next data block in current file
        bool hasNext = blockIteratorNext(&pReader->status.blockIter);
        if (hasNext) {  // check for the next block in the block accessed order list
          initBlockDumpInfo(pReader, pBlockIter);
        } else if (hasDataInLastBlock(pReader->status.fileIter.pLastBlockReader)) {
          // data blocks in current file are exhausted, let's try the next file now
          tBlockDataReset(&pReader->status.fileBlockData);
          resetDataBlockIterator(pBlockIter, pReader->order);
          goto _begin;
        } else {
          code = initForFirstBlockInFile(pReader, pBlockIter);

          // error happens or all the data files are completely checked
          if ((code != TSDB_CODE_SUCCESS) || (pReader->status.loadFromFile == false)) {
            return code;
          }

          // this file does not have blocks, let's start check the last block file
          if (pBlockIter->numOfBlocks == 0) {
            goto _begin;
          }
        }
      }

      code = doBuildDataBlock(pReader);
    }

    if (code != TSDB_CODE_SUCCESS) {
      return code;
    }

    if (pReader->pResBlock->info.rows > 0) {
      return TSDB_CODE_SUCCESS;
    }
  }
}

static STsdb* getTsdbByRetentions(SVnode* pVnode, TSKEY winSKey, SRetention* retentions, const char* idStr,
                                  int8_t* pLevel) {
  if (VND_IS_RSMA(pVnode)) {
    int8_t  level = 0;
    int64_t now = taosGetTimestamp(pVnode->config.tsdbCfg.precision);

    for (int8_t i = 0; i < TSDB_RETENTION_MAX; ++i) {
      SRetention* pRetention = retentions + level;
      if (pRetention->keep <= 0) {
        if (level > 0) {
          --level;
        }
        break;
      }
      if ((now - pRetention->keep) <= winSKey) {
        break;
      }
      ++level;
    }

    const char* str = (idStr != NULL) ? idStr : "";

    if (level == TSDB_RETENTION_L0) {
      *pLevel = TSDB_RETENTION_L0;
      tsdbDebug("vgId:%d, rsma level %d is selected to query %s", TD_VID(pVnode), TSDB_RETENTION_L0, str);
      return VND_RSMA0(pVnode);
    } else if (level == TSDB_RETENTION_L1) {
      *pLevel = TSDB_RETENTION_L1;
      tsdbDebug("vgId:%d, rsma level %d is selected to query %s", TD_VID(pVnode), TSDB_RETENTION_L1, str);
      return VND_RSMA1(pVnode);
    } else {
      *pLevel = TSDB_RETENTION_L2;
      tsdbDebug("vgId:%d, rsma level %d is selected to query %s", TD_VID(pVnode), TSDB_RETENTION_L2, str);
      return VND_RSMA2(pVnode);
    }
  }

  return VND_TSDB(pVnode);
}

SVersionRange getQueryVerRange(SVnode* pVnode, SQueryTableDataCond* pCond, int8_t level) {
  int64_t startVer = (pCond->startVersion == -1) ? 0 : pCond->startVersion;

  int64_t endVer = 0;
  if (pCond->endVersion ==
      -1) {  // user not specified end version, set current maximum version of vnode as the endVersion
    endVer = pVnode->state.applied;
  } else {
    endVer = (pCond->endVersion > pVnode->state.applied) ? pVnode->state.applied : pCond->endVersion;
  }

  return (SVersionRange){.minVer = startVer, .maxVer = endVer};
}

bool hasBeenDropped(const SArray* pDelList, int32_t* index, TSDBKEY* pKey, int32_t order) {
  ASSERT(pKey != NULL);
  if (pDelList == NULL) {
    return false;
  }
  size_t  num = taosArrayGetSize(pDelList);
  bool    asc = ASCENDING_TRAVERSE(order);
  int32_t step = asc ? 1 : -1;

  if (asc) {
    if (*index >= num - 1) {
      TSDBKEY* last = taosArrayGetLast(pDelList);
      ASSERT(pKey->ts >= last->ts);

      if (pKey->ts > last->ts) {
        return false;
      } else if (pKey->ts == last->ts) {
        TSDBKEY* prev = taosArrayGet(pDelList, num - 2);
        return (prev->version >= pKey->version);
      }
    } else {
      TSDBKEY* pCurrent = taosArrayGet(pDelList, *index);
      TSDBKEY* pNext = taosArrayGet(pDelList, (*index) + 1);

      if (pKey->ts < pCurrent->ts) {
        return false;
      }

      if (pCurrent->ts <= pKey->ts && pNext->ts >= pKey->ts && pCurrent->version >= pKey->version) {
        return true;
      }

      while (pNext->ts <= pKey->ts && (*index) < num - 1) {
        (*index) += 1;

        if ((*index) < num - 1) {
          pCurrent = taosArrayGet(pDelList, *index);
          pNext = taosArrayGet(pDelList, (*index) + 1);

          // it is not a consecutive deletion range, ignore it
          if (pCurrent->version == 0 && pNext->version > 0) {
            continue;
          }

          if (pCurrent->ts <= pKey->ts && pNext->ts >= pKey->ts && pCurrent->version >= pKey->version) {
            return true;
          }
        }
      }

      return false;
    }
  } else {
    if (*index <= 0) {
      TSDBKEY* pFirst = taosArrayGet(pDelList, 0);

      if (pKey->ts < pFirst->ts) {
        return false;
      } else if (pKey->ts == pFirst->ts) {
        return pFirst->version >= pKey->version;
      } else {
        ASSERT(0);
      }
    } else {
      TSDBKEY* pCurrent = taosArrayGet(pDelList, *index);
      TSDBKEY* pPrev = taosArrayGet(pDelList, (*index) - 1);

      if (pKey->ts > pCurrent->ts) {
        return false;
      }

      if (pPrev->ts <= pKey->ts && pCurrent->ts >= pKey->ts && pPrev->version >= pKey->version) {
        return true;
      }

      while (pPrev->ts >= pKey->ts && (*index) > 1) {
        (*index) += step;

        if ((*index) >= 1) {
          pCurrent = taosArrayGet(pDelList, *index);
          pPrev = taosArrayGet(pDelList, (*index) - 1);

          // it is not a consecutive deletion range, ignore it
          if (pCurrent->version > 0 && pPrev->version == 0) {
            continue;
          }

          if (pPrev->ts <= pKey->ts && pCurrent->ts >= pKey->ts && pPrev->version >= pKey->version) {
            return true;
          }
        }
      }

      return false;
    }
  }

  return false;
}

TSDBROW* getValidMemRow(SIterInfo* pIter, const SArray* pDelList, STsdbReader* pReader) {
  if (!pIter->hasVal) {
    return NULL;
  }

  TSDBROW* pRow = tsdbTbDataIterGet(pIter->iter);
  TSDBKEY  key = {.ts = pRow->pTSRow->ts, .version = pRow->version};
  if (outOfTimeWindow(key.ts, &pReader->window)) {
    pIter->hasVal = false;
    return NULL;
  }

  // it is a valid data version
  if ((key.version <= pReader->verRange.maxVer && key.version >= pReader->verRange.minVer) &&
      (!hasBeenDropped(pDelList, &pIter->index, &key, pReader->order))) {
    return pRow;
  }

  while (1) {
    pIter->hasVal = tsdbTbDataIterNext(pIter->iter);
    if (!pIter->hasVal) {
      return NULL;
    }

    pRow = tsdbTbDataIterGet(pIter->iter);

    key = TSDBROW_KEY(pRow);
    if (outOfTimeWindow(key.ts, &pReader->window)) {
      pIter->hasVal = false;
      return NULL;
    }

    if (key.version <= pReader->verRange.maxVer && key.version >= pReader->verRange.minVer &&
        (!hasBeenDropped(pDelList, &pIter->index, &key, pReader->order))) {
      return pRow;
    }
  }
}

int32_t doMergeRowsInBuf(SIterInfo* pIter, uint64_t uid, int64_t ts, SArray* pDelList, SRowMerger* pMerger,
                         STsdbReader* pReader) {
  while (1) {
    pIter->hasVal = tsdbTbDataIterNext(pIter->iter);
    if (!pIter->hasVal) {
      break;
    }

    // data exists but not valid
    TSDBROW* pRow = getValidMemRow(pIter, pDelList, pReader);
    if (pRow == NULL) {
      break;
    }

    // ts is not identical, quit
    TSDBKEY k = TSDBROW_KEY(pRow);
    if (k.ts != ts) {
      break;
    }

    STSchema* pTSchema = doGetSchemaForTSRow(TSDBROW_SVERSION(pRow), pReader, uid);
    tRowMergerAdd(pMerger, pRow, pTSchema);
  }

  return TSDB_CODE_SUCCESS;
}

static int32_t doMergeRowsInFileBlockImpl(SBlockData* pBlockData, int32_t rowIndex, int64_t key, SRowMerger* pMerger,
                                          SVersionRange* pVerRange, int32_t step) {
  while (pBlockData->aTSKEY[rowIndex] == key && rowIndex < pBlockData->nRow && rowIndex >= 0) {
    if (pBlockData->aVersion[rowIndex] > pVerRange->maxVer || pBlockData->aVersion[rowIndex] < pVerRange->minVer) {
      rowIndex += step;
      continue;
    }

    TSDBROW fRow = tsdbRowFromBlockData(pBlockData, rowIndex);
    tRowMerge(pMerger, &fRow);
    rowIndex += step;
  }

  return rowIndex;
}

typedef enum {
  CHECK_FILEBLOCK_CONT = 0x1,
  CHECK_FILEBLOCK_QUIT = 0x2,
} CHECK_FILEBLOCK_STATE;

static int32_t checkForNeighborFileBlock(STsdbReader* pReader, STableBlockScanInfo* pScanInfo, SDataBlk* pBlock,
                                         SFileDataBlockInfo* pFBlock, SRowMerger* pMerger, int64_t key,
                                         CHECK_FILEBLOCK_STATE* state) {
  SFileBlockDumpInfo* pDumpInfo = &pReader->status.fBlockDumpInfo;
  SBlockData*         pBlockData = &pReader->status.fileBlockData;

  *state = CHECK_FILEBLOCK_QUIT;
  int32_t step = ASCENDING_TRAVERSE(pReader->order) ? 1 : -1;

  int32_t   nextIndex = -1;
  SDataBlk* pNeighborBlock = getNeighborBlockOfSameTable(pFBlock, pScanInfo, &nextIndex, pReader->order);
  if (pNeighborBlock == NULL) {  // do nothing
    return 0;
  }

  bool overlap = overlapWithNeighborBlock(pBlock, pNeighborBlock, pReader->order);
  taosMemoryFree(pNeighborBlock);

  if (overlap) {  // load next block
    SReaderStatus*  pStatus = &pReader->status;
    SDataBlockIter* pBlockIter = &pStatus->blockIter;

    // 1. find the next neighbor block in the scan block list
    SFileDataBlockInfo fb = {.uid = pFBlock->uid, .tbBlockIdx = nextIndex};
    int32_t            neighborIndex = findFileBlockInfoIndex(pBlockIter, &fb);

    // 2. remove it from the scan block list
    setFileBlockActiveInBlockIter(pBlockIter, neighborIndex, step);

    // 3. load the neighbor block, and set it to be the currently accessed file data block
    tBlockDataReset(&pStatus->fileBlockData);
    int32_t code = tBlockDataInit(&pStatus->fileBlockData, pReader->suid, pFBlock->uid, pReader->pSchema);
    if (code != TSDB_CODE_SUCCESS) {
      return code;
    }

    code = doLoadFileBlockData(pReader, pBlockIter, &pStatus->fileBlockData);
    if (code != TSDB_CODE_SUCCESS) {
      return code;
    }

    // 4. check the data values
    initBlockDumpInfo(pReader, pBlockIter);

    pDumpInfo->rowIndex =
        doMergeRowsInFileBlockImpl(pBlockData, pDumpInfo->rowIndex, key, pMerger, &pReader->verRange, step);
    if (pDumpInfo->rowIndex >= pDumpInfo->totalRows) {
      *state = CHECK_FILEBLOCK_CONT;
    }
  }

  return TSDB_CODE_SUCCESS;
}

int32_t doMergeRowsInFileBlocks(SBlockData* pBlockData, STableBlockScanInfo* pScanInfo, STsdbReader* pReader,
                                SRowMerger* pMerger) {
  SFileBlockDumpInfo* pDumpInfo = &pReader->status.fBlockDumpInfo;

  bool    asc = ASCENDING_TRAVERSE(pReader->order);
  int64_t key = pBlockData->aTSKEY[pDumpInfo->rowIndex];
  int32_t step = asc ? 1 : -1;

  pDumpInfo->rowIndex += step;
  if ((pDumpInfo->rowIndex <= pBlockData->nRow - 1 && asc) || (pDumpInfo->rowIndex >= 0 && !asc)) {
    pDumpInfo->rowIndex =
        doMergeRowsInFileBlockImpl(pBlockData, pDumpInfo->rowIndex, key, pMerger, &pReader->verRange, step);
  }

  // all rows are consumed, let's try next file block
  if ((pDumpInfo->rowIndex >= pBlockData->nRow && asc) || (pDumpInfo->rowIndex < 0 && !asc)) {
    while (1) {
      CHECK_FILEBLOCK_STATE st;

      SFileDataBlockInfo* pFileBlockInfo = getCurrentBlockInfo(&pReader->status.blockIter);
      SDataBlk*           pCurrentBlock = getCurrentBlock(&pReader->status.blockIter);
      checkForNeighborFileBlock(pReader, pScanInfo, pCurrentBlock, pFileBlockInfo, pMerger, key, &st);
      if (st == CHECK_FILEBLOCK_QUIT) {
        break;
      }
    }
  }

  return TSDB_CODE_SUCCESS;
}

int32_t doMergeRowsInLastBlock(SLastBlockReader* pLastBlockReader, STableBlockScanInfo* pScanInfo, int64_t ts,
                               SRowMerger* pMerger) {
  while (nextRowFromLastBlocks(pLastBlockReader, pScanInfo)) {
    int64_t next1 = getCurrentKeyInLastBlock(pLastBlockReader);
    if (next1 == ts) {
      TSDBROW fRow1 = tMergeTreeGetRow(&pLastBlockReader->mergeTree);
      tRowMerge(pMerger, &fRow1);
    } else {
      break;
    }
  }

  return TSDB_CODE_SUCCESS;
}

int32_t doMergeMemTableMultiRows(TSDBROW* pRow, uint64_t uid, SIterInfo* pIter, SArray* pDelList, STSRow** pTSRow,
                                 STsdbReader* pReader, bool* freeTSRow) {
  TSDBROW* pNextRow = NULL;
  TSDBROW  current = *pRow;

  {  // if the timestamp of the next valid row has a different ts, return current row directly
    pIter->hasVal = tsdbTbDataIterNext(pIter->iter);

    if (!pIter->hasVal) {
      *pTSRow = current.pTSRow;
      *freeTSRow = false;
      return TSDB_CODE_SUCCESS;
    } else {  // has next point in mem/imem
      pNextRow = getValidMemRow(pIter, pDelList, pReader);
      if (pNextRow == NULL) {
        *pTSRow = current.pTSRow;
        *freeTSRow = false;
        return TSDB_CODE_SUCCESS;
      }

      if (current.pTSRow->ts != pNextRow->pTSRow->ts) {
        *pTSRow = current.pTSRow;
        *freeTSRow = false;
        return TSDB_CODE_SUCCESS;
      }
    }
  }

  SRowMerger merge = {0};

  // get the correct schema for data in memory
  STSchema* pTSchema = doGetSchemaForTSRow(TSDBROW_SVERSION(&current), pReader, uid);

  if (pReader->pSchema == NULL) {
    pReader->pSchema = pTSchema;
  }

  tRowMergerInit2(&merge, pReader->pSchema, &current, pTSchema);

  STSchema* pTSchema1 = doGetSchemaForTSRow(TSDBROW_SVERSION(pNextRow), pReader, uid);
  tRowMergerAdd(&merge, pNextRow, pTSchema1);

  doMergeRowsInBuf(pIter, uid, current.pTSRow->ts, pDelList, &merge, pReader);
  int32_t code = tRowMergerGetRow(&merge, pTSRow);
  if (code != TSDB_CODE_SUCCESS) {
    return code;
  }

  tRowMergerClear(&merge);
  *freeTSRow = true;
  return TSDB_CODE_SUCCESS;
}

int32_t doMergeMemIMemRows(TSDBROW* pRow, TSDBROW* piRow, STableBlockScanInfo* pBlockScanInfo, STsdbReader* pReader,
                           STSRow** pTSRow) {
  SRowMerger merge = {0};

  TSDBKEY k = TSDBROW_KEY(pRow);
  TSDBKEY ik = TSDBROW_KEY(piRow);

  if (ASCENDING_TRAVERSE(pReader->order)) {  // ascending order imem --> mem
    STSchema* pSchema = doGetSchemaForTSRow(TSDBROW_SVERSION(pRow), pReader, pBlockScanInfo->uid);

    tRowMergerInit(&merge, piRow, pSchema);
    doMergeRowsInBuf(&pBlockScanInfo->iiter, pBlockScanInfo->uid, ik.ts, pBlockScanInfo->delSkyline, &merge, pReader);

    tRowMerge(&merge, pRow);
    doMergeRowsInBuf(&pBlockScanInfo->iter, pBlockScanInfo->uid, k.ts, pBlockScanInfo->delSkyline, &merge, pReader);
  } else {
    STSchema* pSchema = doGetSchemaForTSRow(TSDBROW_SVERSION(pRow), pReader, pBlockScanInfo->uid);

    tRowMergerInit(&merge, pRow, pSchema);
    doMergeRowsInBuf(&pBlockScanInfo->iter, pBlockScanInfo->uid, k.ts, pBlockScanInfo->delSkyline, &merge, pReader);

    tRowMerge(&merge, piRow);
    doMergeRowsInBuf(&pBlockScanInfo->iiter, pBlockScanInfo->uid, k.ts, pBlockScanInfo->delSkyline, &merge, pReader);
  }

  int32_t code = tRowMergerGetRow(&merge, pTSRow);
  return code;
}

int32_t tsdbGetNextRowInMem(STableBlockScanInfo* pBlockScanInfo, STsdbReader* pReader, STSRow** pTSRow, int64_t endKey,
                            bool* freeTSRow) {
  TSDBROW* pRow = getValidMemRow(&pBlockScanInfo->iter, pBlockScanInfo->delSkyline, pReader);
  TSDBROW* piRow = getValidMemRow(&pBlockScanInfo->iiter, pBlockScanInfo->delSkyline, pReader);
  SArray*  pDelList = pBlockScanInfo->delSkyline;
  uint64_t uid = pBlockScanInfo->uid;

  // todo refactor
  bool asc = ASCENDING_TRAVERSE(pReader->order);
  if (pBlockScanInfo->iter.hasVal) {
    TSDBKEY k = TSDBROW_KEY(pRow);
    if ((k.ts >= endKey && asc) || (k.ts <= endKey && !asc)) {
      pRow = NULL;
    }
  }

  if (pBlockScanInfo->iiter.hasVal) {
    TSDBKEY k = TSDBROW_KEY(piRow);
    if ((k.ts >= endKey && asc) || (k.ts <= endKey && !asc)) {
      piRow = NULL;
    }
  }

  if (pBlockScanInfo->iter.hasVal && pBlockScanInfo->iiter.hasVal && pRow != NULL && piRow != NULL) {
    TSDBKEY k = TSDBROW_KEY(pRow);
    TSDBKEY ik = TSDBROW_KEY(piRow);

    int32_t code = TSDB_CODE_SUCCESS;
    if (ik.ts != k.ts) {
      if (((ik.ts < k.ts) && asc) || ((ik.ts > k.ts) && (!asc))) {  // ik.ts < k.ts
        code = doMergeMemTableMultiRows(piRow, uid, &pBlockScanInfo->iiter, pDelList, pTSRow, pReader, freeTSRow);
      } else if (((k.ts < ik.ts) && asc) || ((k.ts > ik.ts) && (!asc))) {
        code = doMergeMemTableMultiRows(pRow, uid, &pBlockScanInfo->iter, pDelList, pTSRow, pReader, freeTSRow);
      }
    } else {  // ik.ts == k.ts
      *freeTSRow = true;
      code = doMergeMemIMemRows(pRow, piRow, pBlockScanInfo, pReader, pTSRow);
      if (code != TSDB_CODE_SUCCESS) {
        return code;
      }
    }

    return code;
  }

  if (pBlockScanInfo->iter.hasVal && pRow != NULL) {
    return doMergeMemTableMultiRows(pRow, pBlockScanInfo->uid, &pBlockScanInfo->iter, pDelList, pTSRow, pReader,
                                    freeTSRow);
  }

  if (pBlockScanInfo->iiter.hasVal && piRow != NULL) {
    return doMergeMemTableMultiRows(piRow, uid, &pBlockScanInfo->iiter, pDelList, pTSRow, pReader, freeTSRow);
  }

  return TSDB_CODE_SUCCESS;
}

int32_t doAppendRowFromTSRow(SSDataBlock* pBlock, STsdbReader* pReader, STSRow* pTSRow, uint64_t uid) {
  int32_t numOfRows = pBlock->info.rows;
  int32_t numOfCols = (int32_t)taosArrayGetSize(pBlock->pDataBlock);

  SBlockLoadSuppInfo* pSupInfo = &pReader->suppInfo;
  STSchema*           pSchema = doGetSchemaForTSRow(pTSRow->sver, pReader, uid);

  SColVal colVal = {0};
  int32_t i = 0, j = 0;

  SColumnInfoData* pColInfoData = taosArrayGet(pBlock->pDataBlock, i);
  if (pColInfoData->info.colId == PRIMARYKEY_TIMESTAMP_COL_ID) {
    colDataAppend(pColInfoData, numOfRows, (const char*)&pTSRow->ts, false);
    i += 1;
  }

  while (i < numOfCols && j < pSchema->numOfCols) {
    pColInfoData = taosArrayGet(pBlock->pDataBlock, i);
    col_id_t colId = pColInfoData->info.colId;

    if (colId == pSchema->columns[j].colId) {
      tTSRowGetVal(pTSRow, pSchema, j, &colVal);
      doCopyColVal(pColInfoData, numOfRows, i, &colVal, pSupInfo);
      i += 1;
      j += 1;
    } else if (colId < pSchema->columns[j].colId) {
      colDataAppendNULL(pColInfoData, numOfRows);
      i += 1;
    } else if (colId > pSchema->columns[j].colId) {
      j += 1;
    }
  }

  // set null value since current column does not exist in the "pSchema"
  while (i < numOfCols) {
    pColInfoData = taosArrayGet(pBlock->pDataBlock, i);
    colDataAppendNULL(pColInfoData, numOfRows);
    i += 1;
  }

  pBlock->info.rows += 1;
  return TSDB_CODE_SUCCESS;
}

int32_t doAppendRowFromFileBlock(SSDataBlock* pResBlock, STsdbReader* pReader, SBlockData* pBlockData,
                                 int32_t rowIndex) {
  int32_t i = 0, j = 0;
  int32_t outputRowIndex = pResBlock->info.rows;

  SBlockLoadSuppInfo* pSupInfo = &pReader->suppInfo;

  SColumnInfoData* pColData = taosArrayGet(pResBlock->pDataBlock, i);
  if (pColData->info.colId == PRIMARYKEY_TIMESTAMP_COL_ID) {
    colDataAppendInt64(pColData, outputRowIndex, &pBlockData->aTSKEY[rowIndex]);
    i += 1;
  }

  SColVal cv = {0};
  int32_t numOfInputCols = taosArrayGetSize(pBlockData->aIdx);
  int32_t numOfOutputCols = blockDataGetNumOfCols(pResBlock);

  while (i < numOfOutputCols && j < numOfInputCols) {
    SColumnInfoData* pCol = taosArrayGet(pResBlock->pDataBlock, i);
    SColData*        pData = tBlockDataGetColDataByIdx(pBlockData, j);

    if (pData->cid == pCol->info.colId) {
      tColDataGetValue(pData, rowIndex, &cv);
      doCopyColVal(pCol, outputRowIndex, i, &cv, pSupInfo);
      j += 1;
    } else {  // the specified column does not exist in file block, fill with null data
      colDataAppendNULL(pCol, outputRowIndex);
    }

    i += 1;
  }

  while (i < numOfOutputCols) {
    SColumnInfoData* pCol = taosArrayGet(pResBlock->pDataBlock, i);
    colDataAppendNULL(pCol, outputRowIndex);
    i += 1;
  }

  pResBlock->info.rows += 1;
  return TSDB_CODE_SUCCESS;
}

int32_t buildDataBlockFromBufImpl(STableBlockScanInfo* pBlockScanInfo, int64_t endKey, int32_t capacity,
                                  STsdbReader* pReader) {
  SSDataBlock* pBlock = pReader->pResBlock;

  do {
    STSRow* pTSRow = NULL;
    bool    freeTSRow = false;
    tsdbGetNextRowInMem(pBlockScanInfo, pReader, &pTSRow, endKey, &freeTSRow);
    if (pTSRow == NULL) {
      break;
    }

    doAppendRowFromTSRow(pBlock, pReader, pTSRow, pBlockScanInfo->uid);
    if (freeTSRow) {
      taosMemoryFree(pTSRow);
    }

    // no data in buffer, return immediately
    if (!(pBlockScanInfo->iter.hasVal || pBlockScanInfo->iiter.hasVal)) {
      break;
    }

    if (pBlock->info.rows >= capacity) {
      break;
    }
  } while (1);

  ASSERT(pBlock->info.rows <= capacity);
  return TSDB_CODE_SUCCESS;
}

// todo refactor, use arraylist instead
int32_t tsdbSetTableId(STsdbReader* pReader, int64_t uid) {
  ASSERT(pReader != NULL);
  taosHashClear(pReader->status.pTableMap);

  STableBlockScanInfo info = {.lastKey = 0, .uid = uid};
  taosHashPut(pReader->status.pTableMap, &info.uid, sizeof(uint64_t), &info, sizeof(info));
  return TDB_CODE_SUCCESS;
}

void* tsdbGetIdx(SMeta* pMeta) {
  if (pMeta == NULL) {
    return NULL;
  }
  return metaGetIdx(pMeta);
}

void* tsdbGetIvtIdx(SMeta* pMeta) {
  if (pMeta == NULL) {
    return NULL;
  }
  return metaGetIvtIdx(pMeta);
}

uint64_t getReaderMaxVersion(STsdbReader* pReader) { return pReader->verRange.maxVer; }

// ====================================== EXPOSED APIs ======================================
int32_t tsdbReaderOpen(SVnode* pVnode, SQueryTableDataCond* pCond, SArray* pTableList, STsdbReader** ppReader,
                       const char* idstr) {
  int32_t code = tsdbReaderCreate(pVnode, pCond, ppReader, 4096, idstr);
  if (code != TSDB_CODE_SUCCESS) {
    goto _err;
  }

  // check for query time window
  STsdbReader* pReader = *ppReader;
  if (isEmptyQueryTimeWindow(&pReader->window)) {
    tsdbDebug("%p query window not overlaps with the data set, no result returned, %s", pReader, pReader->idStr);
    return TSDB_CODE_SUCCESS;
  }

  if (pCond->type == TIMEWINDOW_RANGE_EXTERNAL) {
    // update the SQueryTableDataCond to create inner reader
    STimeWindow w = pCond->twindows;
    int32_t     order = pCond->order;
    if (order == TSDB_ORDER_ASC) {
      pCond->twindows.ekey = pCond->twindows.skey;
      pCond->twindows.skey = INT64_MIN;
      pCond->order = TSDB_ORDER_DESC;
    } else {
      pCond->twindows.skey = pCond->twindows.ekey;
      pCond->twindows.ekey = INT64_MAX;
      pCond->order = TSDB_ORDER_ASC;
    }

    // here we only need one more row, so the capacity is set to be ONE.
    code = tsdbReaderCreate(pVnode, pCond, &pReader->innerReader[0], 1, idstr);
    if (code != TSDB_CODE_SUCCESS) {
      goto _err;
    }

    if (order == TSDB_ORDER_ASC) {
      pCond->twindows.skey = w.ekey;
      pCond->twindows.ekey = INT64_MAX;
    } else {
      pCond->twindows.skey = INT64_MIN;
      pCond->twindows.ekey = w.ekey;
    }
    code = tsdbReaderCreate(pVnode, pCond, &pReader->innerReader[1], 1, idstr);
    if (code != TSDB_CODE_SUCCESS) {
      goto _err;
    }
  }

  if (pCond->suid != 0) {
    pReader->pSchema = metaGetTbTSchema(pReader->pTsdb->pVnode->pMeta, pReader->suid, pCond->schemaVersion);
  } else if (taosArrayGetSize(pTableList) > 0) {
    STableKeyInfo* pKey = taosArrayGet(pTableList, 0);
    pReader->pSchema = metaGetTbTSchema(pReader->pTsdb->pVnode->pMeta, pKey->uid, pCond->schemaVersion);
  }

  int32_t numOfTables = taosArrayGetSize(pTableList);
  pReader->status.pTableMap = createDataBlockScanInfo(pReader, pTableList->pData, numOfTables);
  if (pReader->status.pTableMap == NULL) {
    tsdbReaderClose(pReader);
    *ppReader = NULL;

    code = TSDB_CODE_TDB_OUT_OF_MEMORY;
    goto _err;
  }

  code = tsdbTakeReadSnap(pReader->pTsdb, &pReader->pReadSnap);
  if (code != TSDB_CODE_SUCCESS) {
    goto _err;
  }

  if (pReader->type == TIMEWINDOW_RANGE_CONTAINED) {
    SDataBlockIter* pBlockIter = &pReader->status.blockIter;

    initFilesetIterator(&pReader->status.fileIter, pReader->pReadSnap->fs.aDFileSet, pReader);
    resetDataBlockIterator(&pReader->status.blockIter, pReader->order);

    // no data in files, let's try buffer in memory
    if (pReader->status.fileIter.numOfFiles == 0) {
      pReader->status.loadFromFile = false;
    } else {
      code = initForFirstBlockInFile(pReader, pBlockIter);
      if (code != TSDB_CODE_SUCCESS) {
        return code;
      }
    }
  } else {
    STsdbReader*    pPrevReader = pReader->innerReader[0];
    SDataBlockIter* pBlockIter = &pPrevReader->status.blockIter;

    code = tsdbTakeReadSnap(pPrevReader->pTsdb, &pPrevReader->pReadSnap);
    if (code != TSDB_CODE_SUCCESS) {
      goto _err;
    }

    initFilesetIterator(&pPrevReader->status.fileIter, pPrevReader->pReadSnap->fs.aDFileSet, pPrevReader);
    resetDataBlockIterator(&pPrevReader->status.blockIter, pPrevReader->order);

    // no data in files, let's try buffer in memory
    if (pPrevReader->status.fileIter.numOfFiles == 0) {
      pPrevReader->status.loadFromFile = false;
    } else {
      code = initForFirstBlockInFile(pPrevReader, pBlockIter);
      if (code != TSDB_CODE_SUCCESS) {
        return code;
      }
    }
  }

  tsdbDebug("%p total numOfTable:%d in this query %s", pReader, numOfTables, pReader->idStr);
  return code;

_err:
  tsdbError("failed to create data reader, code:%s %s", tstrerror(code), pReader->idStr);
  return code;
}

void tsdbReaderClose(STsdbReader* pReader) {
  if (pReader == NULL) {
    return;
  }

  SBlockLoadSuppInfo* pSupInfo = &pReader->suppInfo;

  taosMemoryFreeClear(pSupInfo->plist);
  taosMemoryFree(pSupInfo->colIds);

  taosArrayDestroy(pSupInfo->pColAgg);
  for (int32_t i = 0; i < blockDataGetNumOfCols(pReader->pResBlock); ++i) {
    if (pSupInfo->buildBuf[i] != NULL) {
      taosMemoryFreeClear(pSupInfo->buildBuf[i]);
    }
  }

  taosMemoryFree(pSupInfo->buildBuf);
  tBlockDataDestroy(&pReader->status.fileBlockData, true);

  cleanupDataBlockIterator(&pReader->status.blockIter);

  size_t numOfTables = taosHashGetSize(pReader->status.pTableMap);
  destroyBlockScanInfo(pReader->status.pTableMap);
  blockDataDestroy(pReader->pResBlock);

  if (pReader->pFileReader != NULL) {
    tsdbDataFReaderClose(&pReader->pFileReader);
  }

  tsdbUntakeReadSnap(pReader->pTsdb, pReader->pReadSnap);

  taosMemoryFree(pReader->status.uidCheckInfo.tableUidList);

  SFilesetIter* pFilesetIter = &pReader->status.fileIter;
  if (pFilesetIter->pLastBlockReader != NULL) {
    tMergeTreeClose(&pFilesetIter->pLastBlockReader->mergeTree);
    taosMemoryFree(pFilesetIter->pLastBlockReader);
  }

  SIOCostSummary* pCost = &pReader->cost;

  tsdbDebug("%p :io-cost summary: head-file:%" PRIu64 ", head-file time:%.2f ms, SMA:%" PRId64
            " SMA-time:%.2f ms, fileBlocks:%" PRId64
            ", fileBlocks-time:%.2f ms, "
            "build in-memory-block-time:%.2f ms, lastBlocks:%" PRId64
            ", lastBlocks-time:%.2f ms, STableBlockScanInfo size:%.2f Kb %s",
            pReader, pCost->headFileLoad, pCost->headFileLoadTime, pCost->smaDataLoad, pCost->smaLoadTime,
            pCost->numOfBlocks, pCost->blockLoadTime, pCost->buildmemBlock, pCost->lastBlockLoad,
            pCost->lastBlockLoadTime, numOfTables * sizeof(STableBlockScanInfo) / 1000.0, pReader->idStr);

  taosMemoryFree(pReader->idStr);
  taosMemoryFree(pReader->pSchema);
  if (pReader->pMemSchema != pReader->pSchema) {
    taosMemoryFree(pReader->pMemSchema);
  }
  taosMemoryFreeClear(pReader);
}

static bool doTsdbNextDataBlock(STsdbReader* pReader) {
  // cleanup the data that belongs to the previous data block
  SSDataBlock* pBlock = pReader->pResBlock;
  blockDataCleanup(pBlock);

  SReaderStatus* pStatus = &pReader->status;

  if (pStatus->loadFromFile) {
    int32_t code = buildBlockFromFiles(pReader);
    if (code != TSDB_CODE_SUCCESS) {
      return false;
    }

    if (pBlock->info.rows > 0) {
      return true;
    } else {
      buildBlockFromBufferSequentially(pReader);
      return pBlock->info.rows > 0;
    }
  } else {  // no data in files, let's try the buffer
    buildBlockFromBufferSequentially(pReader);
    return pBlock->info.rows > 0;
  }

  return false;
}

bool tsdbNextDataBlock(STsdbReader* pReader) {
  if (isEmptyQueryTimeWindow(&pReader->window)) {
    return false;
  }

  if (pReader->innerReader[0] != NULL) {
    bool ret = doTsdbNextDataBlock(pReader->innerReader[0]);
    if (ret) {
      pReader->step = EXTERNAL_ROWS_PREV;
      return ret;
    }

    tsdbReaderClose(pReader->innerReader[0]);
    pReader->innerReader[0] = NULL;
  }

  pReader->step = EXTERNAL_ROWS_MAIN;
  bool ret = doTsdbNextDataBlock(pReader);
  if (ret) {
    return ret;
  }

  if (pReader->innerReader[1] != NULL) {
    bool ret1 = doTsdbNextDataBlock(pReader->innerReader[1]);
    if (ret1) {
      pReader->step = EXTERNAL_ROWS_NEXT;
      return ret1;
    }

    tsdbReaderClose(pReader->innerReader[1]);
    pReader->innerReader[1] = NULL;
  }

  return false;
}

static void setBlockInfo(STsdbReader* pReader, SDataBlockInfo* pDataBlockInfo) {
  ASSERT(pDataBlockInfo != NULL && pReader != NULL);
  pDataBlockInfo->rows = pReader->pResBlock->info.rows;
  pDataBlockInfo->uid = pReader->pResBlock->info.uid;
  pDataBlockInfo->window = pReader->pResBlock->info.window;
}

void tsdbRetrieveDataBlockInfo(STsdbReader* pReader, SDataBlockInfo* pDataBlockInfo) {
  if (pReader->type == TIMEWINDOW_RANGE_EXTERNAL) {
    if (pReader->step == EXTERNAL_ROWS_MAIN) {
      setBlockInfo(pReader, pDataBlockInfo);
    } else if (pReader->step == EXTERNAL_ROWS_PREV) {
      setBlockInfo(pReader->innerReader[0], pDataBlockInfo);
    } else {
      setBlockInfo(pReader->innerReader[1], pDataBlockInfo);
    }
  } else {
    setBlockInfo(pReader, pDataBlockInfo);
  }
}

int32_t tsdbRetrieveDatablockSMA(STsdbReader* pReader, SColumnDataAgg*** pBlockStatis, bool* allHave) {
  int32_t code = 0;
  *allHave = false;

  if (pReader->type == TIMEWINDOW_RANGE_EXTERNAL) {
    *pBlockStatis = NULL;
    return TSDB_CODE_SUCCESS;
  }

  // there is no statistics data for composed block
  if (pReader->status.composedDataBlock) {
    *pBlockStatis = NULL;
    return TSDB_CODE_SUCCESS;
  }

  SFileDataBlockInfo* pFBlock = getCurrentBlockInfo(&pReader->status.blockIter);

  SDataBlk* pBlock = getCurrentBlock(&pReader->status.blockIter);
  int64_t   stime = taosGetTimestampUs();

  SBlockLoadSuppInfo* pSup = &pReader->suppInfo;

  if (tDataBlkHasSma(pBlock)) {
    code = tsdbReadBlockSma(pReader->pFileReader, pBlock, pSup->pColAgg);
    if (code != TSDB_CODE_SUCCESS) {
      tsdbDebug("vgId:%d, failed to load block SMA for uid %" PRIu64 ", code:%s, %s", 0, pFBlock->uid, tstrerror(code),
                pReader->idStr);
      return code;
    }
  } else {
    *pBlockStatis = NULL;
    return TSDB_CODE_SUCCESS;
  }

  *allHave = true;

  // always load the first primary timestamp column data
  SColumnDataAgg* pTsAgg = &pSup->tsColAgg;

  pTsAgg->numOfNull = 0;
  pTsAgg->colId = PRIMARYKEY_TIMESTAMP_COL_ID;
  pTsAgg->min = pReader->pResBlock->info.window.skey;
  pTsAgg->max = pReader->pResBlock->info.window.ekey;
  pSup->plist[0] = pTsAgg;

  // update the number of NULL data rows
  size_t numOfCols = blockDataGetNumOfCols(pReader->pResBlock);

  int32_t i = 0, j = 0;
  while (j < numOfCols && i < taosArrayGetSize(pSup->pColAgg)) {
    SColumnDataAgg* pAgg = taosArrayGet(pSup->pColAgg, i);
    if (pAgg->colId == pSup->colIds[j]) {
      if (IS_BSMA_ON(&(pReader->pSchema->columns[i]))) {
        pSup->plist[j] = pAgg;
      } else {
        *allHave = false;
      }
      i += 1;
      j += 1;
    } else if (pAgg->colId < pSup->colIds[j]) {
      i += 1;
    } else if (pSup->colIds[j] < pAgg->colId) {
      j += 1;
    }
  }

  double elapsed = (taosGetTimestampUs() - stime) / 1000.0;
  pReader->cost.smaLoadTime += elapsed;
  pReader->cost.smaDataLoad += 1;

  *pBlockStatis = pSup->plist;

  tsdbDebug("vgId:%d, succeed to load block SMA for uid %" PRIu64 ", elapsed time:%.2f ms, %s", 0, pFBlock->uid,
            elapsed, pReader->idStr);

  return code;
}

static SArray* doRetrieveDataBlock(STsdbReader* pReader) {
  SReaderStatus* pStatus = &pReader->status;

  if (pStatus->composedDataBlock) {
    return pReader->pResBlock->pDataBlock;
  }

  SFileDataBlockInfo*  pFBlock = getCurrentBlockInfo(&pStatus->blockIter);
  STableBlockScanInfo* pBlockScanInfo = taosHashGet(pStatus->pTableMap, &pFBlock->uid, sizeof(pFBlock->uid));

  tBlockDataReset(&pStatus->fileBlockData);
  int32_t code = tBlockDataInit(&pStatus->fileBlockData, pReader->suid, pBlockScanInfo->uid, pReader->pSchema);
  if (code != TSDB_CODE_SUCCESS) {
    terrno = code;
    return NULL;
  }

  code = doLoadFileBlockData(pReader, &pStatus->blockIter, &pStatus->fileBlockData);
  if (code != TSDB_CODE_SUCCESS) {
    tBlockDataDestroy(&pStatus->fileBlockData, 1);
    terrno = code;
    return NULL;
  }

  copyBlockDataToSDataBlock(pReader, pBlockScanInfo);
  return pReader->pResBlock->pDataBlock;
}

SArray* tsdbRetrieveDataBlock(STsdbReader* pReader, SArray* pIdList) {
  if (pReader->type == TIMEWINDOW_RANGE_EXTERNAL) {
    if (pReader->step == EXTERNAL_ROWS_PREV) {
      return doRetrieveDataBlock(pReader->innerReader[0]);
    } else if (pReader->step == EXTERNAL_ROWS_NEXT) {
      return doRetrieveDataBlock(pReader->innerReader[1]);
    }
  }

  return doRetrieveDataBlock(pReader);
}

int32_t tsdbReaderReset(STsdbReader* pReader, SQueryTableDataCond* pCond) {
  if (isEmptyQueryTimeWindow(&pReader->window)) {
    return TSDB_CODE_SUCCESS;
  }

  pReader->order = pCond->order;
  pReader->type = TIMEWINDOW_RANGE_CONTAINED;
  pReader->status.loadFromFile = true;
  pReader->status.pTableIter = NULL;
  pReader->window = updateQueryTimeWindow(pReader->pTsdb, &pCond->twindows);

  // allocate buffer in order to load data blocks from file
  memset(&pReader->suppInfo.tsColAgg, 0, sizeof(SColumnDataAgg));
  memset(pReader->suppInfo.plist, 0, POINTER_BYTES);

  pReader->suppInfo.tsColAgg.colId = PRIMARYKEY_TIMESTAMP_COL_ID;
  tsdbDataFReaderClose(&pReader->pFileReader);

  int32_t numOfTables = taosHashGetSize(pReader->status.pTableMap);
  tsdbDataFReaderClose(&pReader->pFileReader);

  initFilesetIterator(&pReader->status.fileIter, pReader->pReadSnap->fs.aDFileSet, pReader);
  resetDataBlockIterator(&pReader->status.blockIter, pReader->order);
  resetDataBlockScanInfo(pReader->status.pTableMap);

  int32_t         code = 0;
  SDataBlockIter* pBlockIter = &pReader->status.blockIter;

  // no data in files, let's try buffer in memory
  if (pReader->status.fileIter.numOfFiles == 0) {
    pReader->status.loadFromFile = false;
  } else {
    code = initForFirstBlockInFile(pReader, pBlockIter);
    if (code != TSDB_CODE_SUCCESS) {
      tsdbError("%p reset reader failed, numOfTables:%d, query range:%" PRId64 " - %" PRId64 " in query %s", pReader,
                numOfTables, pReader->window.skey, pReader->window.ekey, pReader->idStr);
      return code;
    }
  }

  tsdbDebug("%p reset reader, suid:%" PRIu64 ", numOfTables:%d, query range:%" PRId64 " - %" PRId64 " in query %s",
            pReader, pReader->suid, numOfTables, pReader->window.skey, pReader->window.ekey, pReader->idStr);

  return code;
}

static int32_t getBucketIndex(int32_t startRow, int32_t bucketRange, int32_t numOfRows) {
  return (numOfRows - startRow) / bucketRange;
}

int32_t tsdbGetFileBlocksDistInfo(STsdbReader* pReader, STableBlockDistInfo* pTableBlockInfo) {
  int32_t code = TSDB_CODE_SUCCESS;
  pTableBlockInfo->totalSize = 0;
  pTableBlockInfo->totalRows = 0;

  // find the start data block in file
  SReaderStatus* pStatus = &pReader->status;

  STsdbCfg* pc = &pReader->pTsdb->pVnode->config.tsdbCfg;
  pTableBlockInfo->defMinRows = pc->minRows;
  pTableBlockInfo->defMaxRows = pc->maxRows;

  int32_t bucketRange = ceil((pc->maxRows - pc->minRows) / 20.0);

  pTableBlockInfo->numOfFiles += 1;

  int32_t numOfTables = (int32_t)taosHashGetSize(pStatus->pTableMap);
  int     defaultRows = 4096;

  SDataBlockIter* pBlockIter = &pStatus->blockIter;
  pTableBlockInfo->numOfFiles += pStatus->fileIter.numOfFiles;

  if (pBlockIter->numOfBlocks > 0) {
    pTableBlockInfo->numOfBlocks += pBlockIter->numOfBlocks;
  }

  pTableBlockInfo->numOfTables = numOfTables;
  bool hasNext = (pBlockIter->numOfBlocks > 0);

  while (true) {
    if (hasNext) {
      SDataBlk* pBlock = getCurrentBlock(pBlockIter);

      int32_t numOfRows = pBlock->nRow;
      pTableBlockInfo->totalRows += numOfRows;

      if (numOfRows > pTableBlockInfo->maxRows) {
        pTableBlockInfo->maxRows = numOfRows;
      }

      if (numOfRows < pTableBlockInfo->minRows) {
        pTableBlockInfo->minRows = numOfRows;
      }

      if (numOfRows < defaultRows) {
        pTableBlockInfo->numOfSmallBlocks += 1;
      }

      int32_t bucketIndex = getBucketIndex(pTableBlockInfo->defMinRows, bucketRange, numOfRows);
      pTableBlockInfo->blockRowsHisto[bucketIndex]++;

      hasNext = blockIteratorNext(&pStatus->blockIter);
    } else {
      code = initForFirstBlockInFile(pReader, pBlockIter);
      if ((code != TSDB_CODE_SUCCESS) || (pReader->status.loadFromFile == false)) {
        break;
      }

      pTableBlockInfo->numOfBlocks += pBlockIter->numOfBlocks;
      hasNext = (pBlockIter->numOfBlocks > 0);
    }

    //    tsdbDebug("%p %d blocks found in file for %d table(s), fid:%d, %s", pReader, numOfBlocks, numOfTables,
    //              pReader->pFileGroup->fid, pReader->idStr);
  }

  return code;
}

int64_t tsdbGetNumOfRowsInMemTable(STsdbReader* pReader) {
  int64_t rows = 0;

  SReaderStatus* pStatus = &pReader->status;
  pStatus->pTableIter = taosHashIterate(pStatus->pTableMap, NULL);

  while (pStatus->pTableIter != NULL) {
    STableBlockScanInfo* pBlockScanInfo = pStatus->pTableIter;

    STbData* d = NULL;
    if (pReader->pTsdb->mem != NULL) {
      d = tsdbGetTbDataFromMemTable(pReader->pReadSnap->pMem, pReader->suid, pBlockScanInfo->uid);
      if (d != NULL) {
        rows += tsdbGetNRowsInTbData(d);
      }
    }

    STbData* di = NULL;
    if (pReader->pTsdb->imem != NULL) {
      di = tsdbGetTbDataFromMemTable(pReader->pReadSnap->pIMem, pReader->suid, pBlockScanInfo->uid);
      if (di != NULL) {
        rows += tsdbGetNRowsInTbData(di);
      }
    }

    // current table is exhausted, let's try the next table
    pStatus->pTableIter = taosHashIterate(pStatus->pTableMap, pStatus->pTableIter);
  }

  return rows;
}

int32_t tsdbGetTableSchema(SVnode* pVnode, int64_t uid, STSchema** pSchema, int64_t* suid) {
  int32_t sversion = 1;

  SMetaReader mr = {0};
  metaReaderInit(&mr, pVnode->pMeta, 0);
  int32_t code = metaGetTableEntryByUid(&mr, uid);
  if (code != TSDB_CODE_SUCCESS) {
    terrno = TSDB_CODE_TDB_INVALID_TABLE_ID;
    metaReaderClear(&mr);
    return terrno;
  }

  *suid = 0;

  if (mr.me.type == TSDB_CHILD_TABLE) {
    tDecoderClear(&mr.coder);
    *suid = mr.me.ctbEntry.suid;
    code = metaGetTableEntryByUid(&mr, *suid);
    if (code != TSDB_CODE_SUCCESS) {
      terrno = TSDB_CODE_TDB_INVALID_TABLE_ID;
      metaReaderClear(&mr);
      return terrno;
    }
    sversion = mr.me.stbEntry.schemaRow.version;
  } else {
    ASSERT(mr.me.type == TSDB_NORMAL_TABLE);
    sversion = mr.me.ntbEntry.schemaRow.version;
  }

  metaReaderClear(&mr);
  *pSchema = metaGetTbTSchema(pVnode->pMeta, uid, sversion);

  return TSDB_CODE_SUCCESS;
}

int32_t tsdbTakeReadSnap(STsdb* pTsdb, STsdbReadSnap** ppSnap) {
  int32_t code = 0;

  // alloc
  *ppSnap = (STsdbReadSnap*)taosMemoryCalloc(1, sizeof(STsdbReadSnap));
  if (*ppSnap == NULL) {
    code = TSDB_CODE_OUT_OF_MEMORY;
    goto _exit;
  }

  // lock
  code = taosThreadRwlockRdlock(&pTsdb->rwLock);
  if (code) {
    code = TAOS_SYSTEM_ERROR(code);
    goto _exit;
  }

  // take snapshot
  (*ppSnap)->pMem = pTsdb->mem;
  (*ppSnap)->pIMem = pTsdb->imem;

  if ((*ppSnap)->pMem) {
    tsdbRefMemTable((*ppSnap)->pMem);
  }

  if ((*ppSnap)->pIMem) {
    tsdbRefMemTable((*ppSnap)->pIMem);
  }

  // fs
  code = tsdbFSRef(pTsdb, &(*ppSnap)->fs);
  if (code) {
    taosThreadRwlockUnlock(&pTsdb->rwLock);
    goto _exit;
  }

  // unlock
  code = taosThreadRwlockUnlock(&pTsdb->rwLock);
  if (code) {
    code = TAOS_SYSTEM_ERROR(code);
    goto _exit;
  }

  tsdbTrace("vgId:%d, take read snapshot", TD_VID(pTsdb->pVnode));
_exit:
  return code;
}

void tsdbUntakeReadSnap(STsdb* pTsdb, STsdbReadSnap* pSnap) {
  if (pSnap) {
    if (pSnap->pMem) {
      tsdbUnrefMemTable(pSnap->pMem);
    }

    if (pSnap->pIMem) {
      tsdbUnrefMemTable(pSnap->pIMem);
    }

    tsdbFSUnref(pTsdb, &pSnap->fs);
    taosMemoryFree(pSnap);
  }

  tsdbTrace("vgId:%d, untake read snapshot", TD_VID(pTsdb->pVnode));
}<|MERGE_RESOLUTION|>--- conflicted
+++ resolved
@@ -1378,13 +1378,9 @@
 static int32_t doMergeFileBlockAndLastBlock(SLastBlockReader* pLastBlockReader, STsdbReader* pReader,
                                             STableBlockScanInfo* pBlockScanInfo, SBlockData* pBlockData,
                                             bool mergeBlockData) {
-<<<<<<< HEAD
-  int64_t tsLastBlock = getCurrentKeyInLastBlock(pLastBlockReader);
-=======
   SFileBlockDumpInfo* pDumpInfo = &pReader->status.fBlockDumpInfo;
   SBlockData* pLastBlockData = &pLastBlockReader->lastBlockData;
   int64_t     tsLastBlock = getCurrentKeyInLastBlock(pLastBlockReader);
->>>>>>> 66528912
 
   STSRow*    pTSRow = NULL;
   SRowMerger merge = {0};
