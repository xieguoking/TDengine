/*
 * Copyright (c) 2019 TAOS Data, Inc. <jhtao@taosdata.com>
 *
 * This program is free software: you can use, redistribute, and/or modify
 * it under the terms of the GNU Affero General Public License, version 3
 * or later ("AGPL"), as published by the Free Software Foundation.
 *
 * This program is distributed in the hope that it will be useful, but WITHOUT
 * ANY WARRANTY; without even the implied warranty of MERCHANTABILITY or
 * FITNESS FOR A PARTICULAR PURPOSE.
 *
 * You should have received a copy of the GNU Affero General Public License
 * along with this program. If not, see <http://www.gnu.org/licenses/>.
 */

#include "osDef.h"
#include "tsdb.h"

#define ASCENDING_TRAVERSE(o)  (o == TSDB_ORDER_ASC)

typedef enum {
  EXTERNAL_ROWS_PREV = 0x1,
  EXTERNAL_ROWS_MAIN = 0x2,
  EXTERNAL_ROWS_NEXT = 0x3,
} EContentData;

typedef struct {
  STbDataIter* iter;
  int32_t      index;
  bool         hasVal;
} SIterInfo;

typedef struct {
  int32_t numOfBlocks;
  int32_t numOfLastFiles;
} SBlockNumber;

typedef struct STableBlockScanInfo {
  uint64_t  uid;
  TSKEY     lastKey;
  SMapData  mapData;            // block info (compressed)
  SArray*   pBlockList;         // block data index list
  SIterInfo iter;               // mem buffer skip list iterator
  SIterInfo iiter;              // imem buffer skip list iterator
  SArray*   delSkyline;         // delete info for this table
  int32_t   fileDelIndex;       // file block delete index
  int32_t   lastBlockDelIndex;  // delete index for last block
  bool      iterInit;           // whether to initialize the in-memory skip list iterator or not
} STableBlockScanInfo;

typedef struct SBlockOrderWrapper {
  int64_t uid;
  int64_t offset;
} SBlockOrderWrapper;

typedef struct SBlockOrderSupporter {
  SBlockOrderWrapper** pDataBlockInfo;
  int32_t*             indexPerTable;
  int32_t*             numOfBlocksPerTable;
  int32_t              numOfTables;
} SBlockOrderSupporter;

typedef struct SIOCostSummary {
  int64_t numOfBlocks;
  double  blockLoadTime;
  double  buildmemBlock;
  int64_t headFileLoad;
  double  headFileLoadTime;
  int64_t smaDataLoad;
  double  smaLoadTime;
  int64_t lastBlockLoad;
  double  lastBlockLoadTime;
  int64_t composedBlocks;
  double  buildComposedBlockTime;
} SIOCostSummary;

typedef struct SBlockLoadSuppInfo {
  SArray*          pColAgg;
  SColumnDataAgg   tsColAgg;
  SColumnDataAgg** plist;
  int16_t*         colIds;    // column ids for loading file block data
  char**           buildBuf;  // build string tmp buffer, todo remove it later after all string format being updated.
} SBlockLoadSuppInfo;

typedef struct SLastBlockReader {
  STimeWindow   window;
  SVersionRange verRange;
  int32_t       order;
  uint64_t      uid;
  SMergeTree    mergeTree;
  SSttBlockLoadInfo* pInfo;
} SLastBlockReader;

typedef struct SFilesetIter {
  int32_t           numOfFiles;  // number of total files
  int32_t           index;       // current accessed index in the list
  SArray*           pFileList;   // data file list
  int32_t           order;
  SLastBlockReader* pLastBlockReader;  // last file block reader
} SFilesetIter;

typedef struct SFileDataBlockInfo {
  // index position in STableBlockScanInfo in order to check whether neighbor block overlaps with it
  uint64_t uid;
  int32_t  tbBlockIdx;
} SFileDataBlockInfo;

typedef struct SDataBlockIter {
  int32_t   numOfBlocks;
  int32_t   index;
  SArray*   blockList;  // SArray<SFileDataBlockInfo>
  int32_t   order;
  SDataBlk  block;  // current SDataBlk data
  SHashObj* pTableMap;
} SDataBlockIter;

typedef struct SFileBlockDumpInfo {
  int32_t totalRows;
  int32_t rowIndex;
  int64_t lastKey;
  bool    allDumped;
} SFileBlockDumpInfo;

typedef struct SUidOrderCheckInfo {
  uint64_t* tableUidList;  // access table uid list in uid ascending order list
  int32_t   currentIndex;  // index in table uid list
} SUidOrderCheckInfo;

typedef struct SReaderStatus {
  bool                 loadFromFile;       // check file stage
  bool                 composedDataBlock;  // the returned data block is a composed block or not
  SHashObj*            pTableMap;          // SHash<STableBlockScanInfo>
  STableBlockScanInfo* pTableIter;         // table iterator used in building in-memory buffer data blocks.
  SUidOrderCheckInfo   uidCheckInfo;       // check all table in uid order
  SFileBlockDumpInfo   fBlockDumpInfo;
  SDFileSet*           pCurrentFileset;  // current opened file set
  SBlockData           fileBlockData;
  SFilesetIter         fileIter;
  SDataBlockIter       blockIter;
} SReaderStatus;

struct STsdbReader {
  STsdb*             pTsdb;
  uint64_t           suid;
  int16_t            order;
  STimeWindow        window;  // the primary query time window that applies to all queries
  SSDataBlock*       pResBlock;
  int32_t            capacity;
  SReaderStatus      status;
  char*              idStr;  // query info handle, for debug purpose
  int32_t            type;   // query type: 1. retrieve all data blocks, 2. retrieve direct prev|next rows
  SBlockLoadSuppInfo suppInfo;
  STsdbReadSnap*     pReadSnap;
  SIOCostSummary     cost;
  STSchema*          pSchema;     // the newest version schema
  STSchema*          pMemSchema;  // the previous schema for in-memory data, to avoid load schema too many times
  SDataFReader*      pFileReader;
  SVersionRange      verRange;

  int32_t      step;
  STsdbReader* innerReader[2];
};

static SFileDataBlockInfo* getCurrentBlockInfo(SDataBlockIter* pBlockIter);
static int      buildDataBlockFromBufImpl(STableBlockScanInfo* pBlockScanInfo, int64_t endKey, int32_t capacity,
                                          STsdbReader* pReader);
static TSDBROW* getValidMemRow(SIterInfo* pIter, const SArray* pDelList, STsdbReader* pReader);
static int32_t  doMergeRowsInFileBlocks(SBlockData* pBlockData, STableBlockScanInfo* pScanInfo, STsdbReader* pReader,
                                        SRowMerger* pMerger);
static int32_t  doMergeRowsInLastBlock(SLastBlockReader* pLastBlockReader, STableBlockScanInfo* pScanInfo, int64_t ts,
                                       SRowMerger* pMerger);
static int32_t  doMergeRowsInBuf(SIterInfo* pIter, uint64_t uid, int64_t ts, SArray* pDelList, SRowMerger* pMerger,
                                 STsdbReader* pReader);
static int32_t  doAppendRowFromTSRow(SSDataBlock* pBlock, STsdbReader* pReader, STSRow* pTSRow, uint64_t uid);
static int32_t  doAppendRowFromFileBlock(SSDataBlock* pResBlock, STsdbReader* pReader, SBlockData* pBlockData,
                                         int32_t rowIndex);
static void     setComposedBlockFlag(STsdbReader* pReader, bool composed);
static bool     hasBeenDropped(const SArray* pDelList, int32_t* index, TSDBKEY* pKey, int32_t order);

static int32_t doMergeMemTableMultiRows(TSDBROW* pRow, uint64_t uid, SIterInfo* pIter, SArray* pDelList,
                                        STSRow** pTSRow, STsdbReader* pReader, bool* freeTSRow);
static int32_t doMergeMemIMemRows(TSDBROW* pRow, TSDBROW* piRow, STableBlockScanInfo* pBlockScanInfo,
                                  STsdbReader* pReader, STSRow** pTSRow);
static int32_t mergeRowsInFileBlocks(SBlockData* pBlockData, STableBlockScanInfo* pBlockScanInfo, int64_t key,
                                     STsdbReader* pReader);

static int32_t initDelSkylineIterator(STableBlockScanInfo* pBlockScanInfo, STsdbReader* pReader, STbData* pMemTbData,
                                      STbData* piMemTbData);
static STsdb*  getTsdbByRetentions(SVnode* pVnode, TSKEY winSKey, SRetention* retentions, const char* idstr,
                                   int8_t* pLevel);
static SVersionRange getQueryVerRange(SVnode* pVnode, SQueryTableDataCond* pCond, int8_t level);
static int64_t       getCurrentKeyInLastBlock(SLastBlockReader* pLastBlockReader);
static bool          hasDataInLastBlock(SLastBlockReader* pLastBlockReader);
static int32_t       doBuildDataBlock(STsdbReader* pReader);

static int32_t setColumnIdSlotList(STsdbReader* pReader, SSDataBlock* pBlock) {
  SBlockLoadSuppInfo* pSupInfo = &pReader->suppInfo;

  size_t numOfCols = blockDataGetNumOfCols(pBlock);

  pSupInfo->colIds = taosMemoryMalloc(numOfCols * sizeof(int16_t));
  pSupInfo->buildBuf = taosMemoryCalloc(numOfCols, POINTER_BYTES);
  if (pSupInfo->buildBuf == NULL || pSupInfo->colIds == NULL) {
    taosMemoryFree(pSupInfo->colIds);
    taosMemoryFree(pSupInfo->buildBuf);
    return TSDB_CODE_OUT_OF_MEMORY;
  }

  for (int32_t i = 0; i < numOfCols; ++i) {
    SColumnInfoData* pCol = taosArrayGet(pBlock->pDataBlock, i);
    pSupInfo->colIds[i] = pCol->info.colId;

    if (IS_VAR_DATA_TYPE(pCol->info.type)) {
      pSupInfo->buildBuf[i] = taosMemoryMalloc(pCol->info.bytes);
    }
  }

  return TSDB_CODE_SUCCESS;
}

static SHashObj* createDataBlockScanInfo(STsdbReader* pTsdbReader, const STableKeyInfo* idList, int32_t numOfTables) {
  // allocate buffer in order to load data blocks from file
  // todo use simple hash instead, optimize the memory consumption
  SHashObj* pTableMap =
      taosHashInit(numOfTables, taosGetDefaultHashFunction(TSDB_DATA_TYPE_BIGINT), false, HASH_NO_LOCK);
  if (pTableMap == NULL) {
    return NULL;
  }

  for (int32_t j = 0; j < numOfTables; ++j) {
    STableBlockScanInfo info = {.lastKey = 0, .uid = idList[j].uid};
    if (ASCENDING_TRAVERSE(pTsdbReader->order)) {
      int64_t skey = pTsdbReader->window.skey;
      info.lastKey = (skey > INT64_MIN)? (skey - 1):skey;
    } else {
      int64_t ekey = pTsdbReader->window.ekey;
      info.lastKey = (ekey < INT64_MAX)? (ekey + 1):ekey;
    }

    taosHashPut(pTableMap, &info.uid, sizeof(uint64_t), &info, sizeof(info));
    tsdbDebug("%p check table uid:%" PRId64 " from lastKey:%" PRId64 " %s", pTsdbReader, info.uid, info.lastKey,
              pTsdbReader->idStr);
  }

  tsdbDebug("%p create %d tables scan-info, size:%.2f Kb, %s", pTsdbReader, numOfTables,
            (sizeof(STableBlockScanInfo) * numOfTables) / 1024.0, pTsdbReader->idStr);

  return pTableMap;
}

static void resetDataBlockScanInfo(SHashObj* pTableMap, int64_t ts) {
  STableBlockScanInfo* p = NULL;

  while ((p = taosHashIterate(pTableMap, p)) != NULL) {
    p->iterInit = false;
    p->iiter.hasVal = false;
    if (p->iter.iter != NULL) {
      p->iter.iter = tsdbTbDataIterDestroy(p->iter.iter);
    }

    p->delSkyline = taosArrayDestroy(p->delSkyline);
    p->lastKey = ts;
  }
}

static void destroyBlockScanInfo(SHashObj* pTableMap) {
  STableBlockScanInfo* p = NULL;

  while ((p = taosHashIterate(pTableMap, p)) != NULL) {
    p->iterInit = false;
    p->iiter.hasVal = false;

    if (p->iter.iter != NULL) {
      p->iter.iter = tsdbTbDataIterDestroy(p->iter.iter);
    }

    if (p->iiter.iter != NULL) {
      p->iiter.iter = tsdbTbDataIterDestroy(p->iiter.iter);
    }

    p->delSkyline = taosArrayDestroy(p->delSkyline);
    p->pBlockList = taosArrayDestroy(p->pBlockList);
    tMapDataClear(&p->mapData);
  }

  taosHashCleanup(pTableMap);
}

static bool isEmptyQueryTimeWindow(STimeWindow* pWindow) {
  ASSERT(pWindow != NULL);
  return pWindow->skey > pWindow->ekey;
}

// Update the query time window according to the data time to live(TTL) information, in order to avoid to return
// the expired data to client, even it is queried already.
static STimeWindow updateQueryTimeWindow(STsdb* pTsdb, STimeWindow* pWindow) {
  STsdbKeepCfg* pCfg = &pTsdb->keepCfg;

  int64_t now = taosGetTimestamp(pCfg->precision);
  int64_t earilyTs = now - (tsTickPerMin[pCfg->precision] * pCfg->keep2) + 1;  // needs to add one tick

  STimeWindow win = *pWindow;
  if (win.skey < earilyTs) {
    win.skey = earilyTs;
  }

  return win;
}

static void limitOutputBufferSize(const SQueryTableDataCond* pCond, int32_t* capacity) {
  int32_t rowLen = 0;
  for (int32_t i = 0; i < pCond->numOfCols; ++i) {
    rowLen += pCond->colList[i].bytes;
  }

  // make sure the output SSDataBlock size be less than 2MB.
  const int32_t TWOMB = 2 * 1024 * 1024;
  if ((*capacity) * rowLen > TWOMB) {
    (*capacity) = TWOMB / rowLen;
  }
}

// init file iterator
static int32_t initFilesetIterator(SFilesetIter* pIter, SArray* aDFileSet, STsdbReader* pReader) {
  size_t numOfFileset = taosArrayGetSize(aDFileSet);

  pIter->index = ASCENDING_TRAVERSE(pReader->order) ? -1 : numOfFileset;
  pIter->order = pReader->order;
  pIter->pFileList = aDFileSet;
  pIter->numOfFiles = numOfFileset;

  if (pIter->pLastBlockReader == NULL) {
    pIter->pLastBlockReader = taosMemoryCalloc(1, sizeof(struct SLastBlockReader));
    if (pIter->pLastBlockReader == NULL) {
      int32_t code = TSDB_CODE_OUT_OF_MEMORY;
      tsdbError("failed to prepare the last block iterator, code:%d %s", tstrerror(code), pReader->idStr);
      return code;
    }
  }

  SLastBlockReader* pLReader = pIter->pLastBlockReader;
  pLReader->order = pReader->order;
  pLReader->window = pReader->window;
  pLReader->verRange = pReader->verRange;

  pLReader->uid = 0;
  tMergeTreeClose(&pLReader->mergeTree);

  if (pLReader->pInfo == NULL) {
    pLReader->pInfo = tCreateLastBlockLoadInfo();
    if (pLReader->pInfo == NULL) {
      tsdbDebug("init fileset iterator failed, code:%s %s", tstrerror(terrno), pReader->idStr);
      return terrno;
    }
  }

  tsdbDebug("init fileset iterator, total files:%d %s", pIter->numOfFiles, pReader->idStr);
  return TSDB_CODE_SUCCESS;
}

static bool filesetIteratorNext(SFilesetIter* pIter, STsdbReader* pReader) {
  bool    asc = ASCENDING_TRAVERSE(pIter->order);
  int32_t step = asc ? 1 : -1;
  pIter->index += step;

  if ((asc && pIter->index >= pIter->numOfFiles) || ((!asc) && pIter->index < 0)) {
    return false;
  }

  SIOCostSummary* pSum = &pReader->cost;
  getLastBlockLoadInfo(pIter->pLastBlockReader->pInfo, &pSum->lastBlockLoad, &pReader->cost.lastBlockLoadTime);

  pIter->pLastBlockReader->uid = 0;
  tMergeTreeClose(&pIter->pLastBlockReader->mergeTree);
  resetLastBlockLoadInfo(pIter->pLastBlockReader->pInfo);

  // check file the time range of coverage
  STimeWindow win = {0};

  while (1) {
    if (pReader->pFileReader != NULL) {
      tsdbDataFReaderClose(&pReader->pFileReader);
    }

    pReader->status.pCurrentFileset = (SDFileSet*)taosArrayGet(pIter->pFileList, pIter->index);

    int32_t code = tsdbDataFReaderOpen(&pReader->pFileReader, pReader->pTsdb, pReader->status.pCurrentFileset);
    if (code != TSDB_CODE_SUCCESS) {
      goto _err;
    }

    pReader->cost.headFileLoad += 1;

    int32_t fid = pReader->status.pCurrentFileset->fid;
    tsdbFidKeyRange(fid, pReader->pTsdb->keepCfg.days, pReader->pTsdb->keepCfg.precision, &win.skey, &win.ekey);

    // current file are no longer overlapped with query time window, ignore remain files
    if ((asc && win.skey > pReader->window.ekey) || (!asc && win.ekey < pReader->window.skey)) {
      tsdbDebug("%p remain files are not qualified for qrange:%" PRId64 "-%" PRId64 ", ignore, %s", pReader,
                pReader->window.skey, pReader->window.ekey, pReader->idStr);
      return false;
    }

    if ((asc && (win.ekey < pReader->window.skey)) || ((!asc) && (win.skey > pReader->window.ekey))) {
      pIter->index += step;
      if ((asc && pIter->index >= pIter->numOfFiles) || ((!asc) && pIter->index < 0)) {
        return false;
      }
      continue;
    }

    tsdbDebug("%p file found fid:%d for qrange:%" PRId64 "-%" PRId64 ", %s", pReader, fid, pReader->window.skey,
              pReader->window.ekey, pReader->idStr);
    return true;
  }

_err:
  return false;
}

static void resetDataBlockIterator(SDataBlockIter* pIter, int32_t order) {
  pIter->order = order;
  pIter->index = -1;
  pIter->numOfBlocks = 0;
  if (pIter->blockList == NULL) {
    pIter->blockList = taosArrayInit(4, sizeof(SFileDataBlockInfo));
  } else {
    taosArrayClear(pIter->blockList);
  }
}

static void cleanupDataBlockIterator(SDataBlockIter* pIter) { taosArrayDestroy(pIter->blockList); }

static void initReaderStatus(SReaderStatus* pStatus) {
  pStatus->pTableIter = NULL;
  pStatus->loadFromFile = true;
}

static SSDataBlock* createResBlock(SQueryTableDataCond* pCond, int32_t capacity) {
  SSDataBlock* pResBlock = createDataBlock();
  if (pResBlock == NULL) {
    terrno = TSDB_CODE_OUT_OF_MEMORY;
    return NULL;
  }

  for (int32_t i = 0; i < pCond->numOfCols; ++i) {
    SColumnInfoData colInfo = {{0}, 0};
    colInfo.info = pCond->colList[i];
    blockDataAppendColInfo(pResBlock, &colInfo);
  }

  int32_t code = blockDataEnsureCapacity(pResBlock, capacity);
  if (code != TSDB_CODE_SUCCESS) {
    terrno = code;
    taosMemoryFree(pResBlock);
    return NULL;
  }

  return pResBlock;
}

static int32_t tsdbReaderCreate(SVnode* pVnode, SQueryTableDataCond* pCond, STsdbReader** ppReader, int32_t capacity,
                                const char* idstr) {
  int32_t      code = 0;
  int8_t       level = 0;
  STsdbReader* pReader = (STsdbReader*)taosMemoryCalloc(1, sizeof(*pReader));
  if (pReader == NULL) {
    code = TSDB_CODE_OUT_OF_MEMORY;
    goto _end;
  }

  if (VND_IS_TSMA(pVnode)) {
    tsdbDebug("vgId:%d, tsma is selected to query", TD_VID(pVnode));
  }

  initReaderStatus(&pReader->status);

  pReader->pTsdb = getTsdbByRetentions(pVnode, pCond->twindows.skey, pVnode->config.tsdbCfg.retentions, idstr, &level);
  pReader->suid = pCond->suid;
  pReader->order = pCond->order;
  pReader->capacity = 4096;
  pReader->idStr = (idstr != NULL) ? strdup(idstr) : NULL;
  pReader->verRange = getQueryVerRange(pVnode, pCond, level);
  pReader->type = pCond->type;
  pReader->window = updateQueryTimeWindow(pReader->pTsdb, &pCond->twindows);

  ASSERT(pCond->numOfCols > 0);

  limitOutputBufferSize(pCond, &pReader->capacity);

  // allocate buffer in order to load data blocks from file
  SBlockLoadSuppInfo* pSup = &pReader->suppInfo;
  pSup->pColAgg = taosArrayInit(4, sizeof(SColumnDataAgg));
  pSup->plist = taosMemoryCalloc(pCond->numOfCols, POINTER_BYTES);
  if (pSup->pColAgg == NULL || pSup->plist == NULL) {
    code = TSDB_CODE_OUT_OF_MEMORY;
    goto _end;
  }

  pSup->tsColAgg.colId = PRIMARYKEY_TIMESTAMP_COL_ID;

  code = tBlockDataCreate(&pReader->status.fileBlockData);
  if (code != TSDB_CODE_SUCCESS) {
    terrno = code;
    goto _end;
  }

  pReader->pResBlock = createResBlock(pCond, pReader->capacity);
  if (pReader->pResBlock == NULL) {
    code = terrno;
    goto _end;
  }

  setColumnIdSlotList(pReader, pReader->pResBlock);

  *ppReader = pReader;
  return code;

_end:
  tsdbReaderClose(pReader);
  *ppReader = NULL;
  return code;
}

static int32_t doLoadBlockIndex(STsdbReader* pReader, SDataFReader* pFileReader, SArray* pIndexList) {
  SArray* aBlockIdx = taosArrayInit(8, sizeof(SBlockIdx));

  int64_t st = taosGetTimestampUs();
  int32_t code = tsdbReadBlockIdx(pFileReader, aBlockIdx);
  if (code != TSDB_CODE_SUCCESS) {
    goto _end;
  }

  size_t num = taosArrayGetSize(aBlockIdx);
  if (num == 0) {
    taosArrayDestroy(aBlockIdx);
    return TSDB_CODE_SUCCESS;
  }

  int64_t et1 = taosGetTimestampUs();

  SBlockIdx* pBlockIdx = NULL;
  for (int32_t i = 0; i < num; ++i) {
    pBlockIdx = (SBlockIdx*)taosArrayGet(aBlockIdx, i);

    // uid check
    if (pBlockIdx->suid != pReader->suid) {
      continue;
    }

    // this block belongs to a table that is not queried.
    void* p = taosHashGet(pReader->status.pTableMap, &pBlockIdx->uid, sizeof(uint64_t));
    if (p == NULL) {
      continue;
    }

    STableBlockScanInfo* pScanInfo = p;
    if (pScanInfo->pBlockList == NULL) {
      pScanInfo->pBlockList = taosArrayInit(4, sizeof(int32_t));
    }

    taosArrayPush(pIndexList, pBlockIdx);
  }

  int64_t et2 = taosGetTimestampUs();
  tsdbDebug("load block index for %d tables completed, elapsed time:%.2f ms, set blockIdx:%.2f ms, size:%.2f Kb %s",
            (int32_t)num, (et1 - st) / 1000.0, (et2 - et1) / 1000.0, num * sizeof(SBlockIdx) / 1024.0, pReader->idStr);

  pReader->cost.headFileLoadTime += (et1 - st) / 1000.0;

_end:
  taosArrayDestroy(aBlockIdx);
  return code;
}

static void cleanupTableScanInfo(SHashObj* pTableMap) {
  STableBlockScanInfo* px = NULL;
  while (1) {
    px = taosHashIterate(pTableMap, px);
    if (px == NULL) {
      break;
    }

    // reset the index in last block when handing a new file
    tMapDataClear(&px->mapData);
    taosArrayClear(px->pBlockList);
  }
}

static int32_t doLoadFileBlock(STsdbReader* pReader, SArray* pIndexList, SBlockNumber* pBlockNum) {
  int32_t numOfQTable = 0;
  size_t  sizeInDisk = 0;
  size_t  numOfTables = taosArrayGetSize(pIndexList);

  int64_t st = taosGetTimestampUs();
  cleanupTableScanInfo(pReader->status.pTableMap);

  for (int32_t i = 0; i < numOfTables; ++i) {
    SBlockIdx* pBlockIdx = taosArrayGet(pIndexList, i);

    STableBlockScanInfo* pScanInfo = taosHashGet(pReader->status.pTableMap, &pBlockIdx->uid, sizeof(int64_t));

    tMapDataReset(&pScanInfo->mapData);
    tsdbReadBlock(pReader->pFileReader, pBlockIdx, &pScanInfo->mapData);

    sizeInDisk += pScanInfo->mapData.nData;
    for (int32_t j = 0; j < pScanInfo->mapData.nItem; ++j) {
      SDataBlk block = {0};
      tMapDataGetItemByIdx(&pScanInfo->mapData, j, &block, tGetDataBlk);

      // 1. time range check
      if (block.minKey.ts > pReader->window.ekey || block.maxKey.ts < pReader->window.skey) {
        continue;
      }

      // 2. version range check
      if (block.minVer > pReader->verRange.maxVer || block.maxVer < pReader->verRange.minVer) {
        continue;
      }

      void* p = taosArrayPush(pScanInfo->pBlockList, &j);
      if (p == NULL) {
        tMapDataClear(&pScanInfo->mapData);
        return TSDB_CODE_OUT_OF_MEMORY;
      }

      pBlockNum->numOfBlocks += 1;
    }

    if (pScanInfo->pBlockList != NULL && taosArrayGetSize(pScanInfo->pBlockList) > 0) {
      numOfQTable += 1;
    }
  }

  pBlockNum->numOfLastFiles = pReader->pFileReader->pSet->nSttF;
  int32_t total = pBlockNum->numOfLastFiles + pBlockNum->numOfBlocks;

  double el = (taosGetTimestampUs() - st) / 1000.0;
  tsdbDebug(
      "load block of %d tables completed, blocks:%d in %d tables, last-files:%d, block-info-size:%.2f Kb, elapsed "
      "time:%.2f ms %s",
      numOfTables, pBlockNum->numOfBlocks, numOfQTable, pBlockNum->numOfLastFiles, sizeInDisk / 1000.0, el,
      pReader->idStr);

  pReader->cost.numOfBlocks += total;
  pReader->cost.headFileLoadTime += el;

  return TSDB_CODE_SUCCESS;
}

static void setBlockAllDumped(SFileBlockDumpInfo* pDumpInfo, int64_t maxKey, int32_t order) {
  int32_t step = ASCENDING_TRAVERSE(order) ? 1 : -1;
  pDumpInfo->allDumped = true;
  pDumpInfo->lastKey = maxKey + step;
}

static void doCopyColVal(SColumnInfoData* pColInfoData, int32_t rowIndex, int32_t colIndex, SColVal* pColVal,
                         SBlockLoadSuppInfo* pSup) {
  if (IS_VAR_DATA_TYPE(pColVal->type)) {
    if (pColVal->isNull || pColVal->isNone) {
      colDataAppendNULL(pColInfoData, rowIndex);
    } else {
      varDataSetLen(pSup->buildBuf[colIndex], pColVal->value.nData);
      ASSERT(pColVal->value.nData <= pColInfoData->info.bytes);
      memcpy(varDataVal(pSup->buildBuf[colIndex]), pColVal->value.pData, pColVal->value.nData);
      colDataAppend(pColInfoData, rowIndex, pSup->buildBuf[colIndex], false);
    }
  } else {
    colDataAppend(pColInfoData, rowIndex, (const char*)&pColVal->value, pColVal->isNull || pColVal->isNone);
  }
}

static SFileDataBlockInfo* getCurrentBlockInfo(SDataBlockIter* pBlockIter) {
  if (taosArrayGetSize(pBlockIter->blockList) == 0) {
    ASSERT(pBlockIter->numOfBlocks == taosArrayGetSize(pBlockIter->blockList));
    return NULL;
  }

  SFileDataBlockInfo* pBlockInfo = taosArrayGet(pBlockIter->blockList, pBlockIter->index);
  return pBlockInfo;
}

static SDataBlk* getCurrentBlock(SDataBlockIter* pBlockIter) { return &pBlockIter->block; }

static int32_t copyBlockDataToSDataBlock(STsdbReader* pReader, STableBlockScanInfo* pBlockScanInfo) {
  SReaderStatus*  pStatus = &pReader->status;
  SDataBlockIter* pBlockIter = &pStatus->blockIter;

  SBlockData*         pBlockData = &pStatus->fileBlockData;
  SFileDataBlockInfo* pFBlock = getCurrentBlockInfo(pBlockIter);
  SDataBlk*           pBlock = getCurrentBlock(pBlockIter);
  SSDataBlock*        pResBlock = pReader->pResBlock;
  int32_t             numOfOutputCols = blockDataGetNumOfCols(pResBlock);

  SBlockLoadSuppInfo* pSupInfo = &pReader->suppInfo;
  SFileBlockDumpInfo* pDumpInfo = &pReader->status.fBlockDumpInfo;

  SColVal cv = {0};
  int64_t st = taosGetTimestampUs();
  bool    asc = ASCENDING_TRAVERSE(pReader->order);
  int32_t step = asc ? 1 : -1;

  int32_t rowIndex = 0;
  int32_t remain = asc ? (pBlockData->nRow - pDumpInfo->rowIndex) : (pDumpInfo->rowIndex + 1);

  int32_t endIndex = 0;
  if (remain <= pReader->capacity) {
    endIndex = pBlockData->nRow;
  } else {
    endIndex = pDumpInfo->rowIndex + step * pReader->capacity;
    remain = pReader->capacity;
  }

  int32_t          i = 0;
  SColumnInfoData* pColData = taosArrayGet(pResBlock->pDataBlock, i);
  if (pColData->info.colId == PRIMARYKEY_TIMESTAMP_COL_ID) {
    for (int32_t j = pDumpInfo->rowIndex; j < endIndex && j >= 0; j += step) {
      colDataAppend(pColData, rowIndex++, (const char*)&pBlockData->aTSKEY[j], false);
    }
    i += 1;
  }

  int32_t colIndex = 0;
  int32_t num = taosArrayGetSize(pBlockData->aIdx);
  while (i < numOfOutputCols && colIndex < num) {
    rowIndex = 0;
    pColData = taosArrayGet(pResBlock->pDataBlock, i);

    SColData* pData = tBlockDataGetColDataByIdx(pBlockData, colIndex);
    if (pData->cid < pColData->info.colId) {
      colIndex += 1;
    } else if (pData->cid == pColData->info.colId) {
      for (int32_t j = pDumpInfo->rowIndex; j < endIndex && j >= 0; j += step) {
        tColDataGetValue(pData, j, &cv);
        doCopyColVal(pColData, rowIndex++, i, &cv, pSupInfo);
      }
      colIndex += 1;
      i += 1;
      ASSERT(rowIndex == remain);
    } else {  // the specified column does not exist in file block, fill with null data
      colDataAppendNNULL(pColData, 0, remain);
      i += 1;
    }
  }

  while (i < numOfOutputCols) {
    pColData = taosArrayGet(pResBlock->pDataBlock, i);
    colDataAppendNNULL(pColData, 0, remain);
    i += 1;
  }

  pResBlock->info.rows = remain;
  pDumpInfo->rowIndex += step * remain;

  setBlockAllDumped(pDumpInfo, pBlock->maxKey.ts, pReader->order);

  double elapsedTime = (taosGetTimestampUs() - st) / 1000.0;
  pReader->cost.blockLoadTime += elapsedTime;

  int32_t unDumpedRows = asc ? pBlock->nRow - pDumpInfo->rowIndex : pDumpInfo->rowIndex + 1;
  tsdbDebug("%p copy file block to sdatablock, global index:%d, table index:%d, brange:%" PRId64 "-%" PRId64
            ", rows:%d, remain:%d, minVer:%" PRId64 ", maxVer:%" PRId64 ", elapsed time:%.2f ms, %s",
            pReader, pBlockIter->index, pFBlock->tbBlockIdx, pBlock->minKey.ts, pBlock->maxKey.ts, remain, unDumpedRows,
            pBlock->minVer, pBlock->maxVer, elapsedTime, pReader->idStr);

  return TSDB_CODE_SUCCESS;
}

static int32_t doLoadFileBlockData(STsdbReader* pReader, SDataBlockIter* pBlockIter, SBlockData* pBlockData) {
  int64_t st = taosGetTimestampUs();

  SFileDataBlockInfo* pBlockInfo = getCurrentBlockInfo(pBlockIter);
  SFileBlockDumpInfo* pDumpInfo = &pReader->status.fBlockDumpInfo;
  ASSERT(pBlockInfo != NULL);

  SDataBlk* pBlock = getCurrentBlock(pBlockIter);
  int32_t   code = tsdbReadDataBlock(pReader->pFileReader, pBlock, pBlockData);
  if (code != TSDB_CODE_SUCCESS) {
    tsdbError("%p error occurs in loading file block, global index:%d, table index:%d, brange:%" PRId64 "-%" PRId64
              ", rows:%d, code:%s %s",
              pReader, pBlockIter->index, pBlockInfo->tbBlockIdx, pBlock->minKey.ts, pBlock->maxKey.ts, pBlock->nRow,
              tstrerror(code), pReader->idStr);
    return code;
  }

  double elapsedTime = (taosGetTimestampUs() - st) / 1000.0;

  tsdbDebug("%p load file block into buffer, global index:%d, index in table block list:%d, brange:%" PRId64 "-%" PRId64
            ", rows:%d, minVer:%" PRId64 ", maxVer:%" PRId64 ", elapsed time:%.2f ms, %s",
            pReader, pBlockIter->index, pBlockInfo->tbBlockIdx, pBlock->minKey.ts, pBlock->maxKey.ts, pBlock->nRow,
            pBlock->minVer, pBlock->maxVer, elapsedTime, pReader->idStr);

  pReader->cost.blockLoadTime += elapsedTime;
  pDumpInfo->allDumped = false;

  return TSDB_CODE_SUCCESS;
}

static void cleanupBlockOrderSupporter(SBlockOrderSupporter* pSup) {
  taosMemoryFreeClear(pSup->numOfBlocksPerTable);
  taosMemoryFreeClear(pSup->indexPerTable);

  for (int32_t i = 0; i < pSup->numOfTables; ++i) {
    SBlockOrderWrapper* pBlockInfo = pSup->pDataBlockInfo[i];
    taosMemoryFreeClear(pBlockInfo);
  }

  taosMemoryFreeClear(pSup->pDataBlockInfo);
}

static int32_t initBlockOrderSupporter(SBlockOrderSupporter* pSup, int32_t numOfTables) {
  ASSERT(numOfTables >= 1);

  pSup->numOfBlocksPerTable = taosMemoryCalloc(1, sizeof(int32_t) * numOfTables);
  pSup->indexPerTable = taosMemoryCalloc(1, sizeof(int32_t) * numOfTables);
  pSup->pDataBlockInfo = taosMemoryCalloc(1, POINTER_BYTES * numOfTables);

  if (pSup->numOfBlocksPerTable == NULL || pSup->indexPerTable == NULL || pSup->pDataBlockInfo == NULL) {
    cleanupBlockOrderSupporter(pSup);
    return TSDB_CODE_OUT_OF_MEMORY;
  }

  return TSDB_CODE_SUCCESS;
}

static int32_t fileDataBlockOrderCompar(const void* pLeft, const void* pRight, void* param) {
  int32_t leftIndex = *(int32_t*)pLeft;
  int32_t rightIndex = *(int32_t*)pRight;

  SBlockOrderSupporter* pSupporter = (SBlockOrderSupporter*)param;

  int32_t leftTableBlockIndex = pSupporter->indexPerTable[leftIndex];
  int32_t rightTableBlockIndex = pSupporter->indexPerTable[rightIndex];

  if (leftTableBlockIndex > pSupporter->numOfBlocksPerTable[leftIndex]) {
    /* left block is empty */
    return 1;
  } else if (rightTableBlockIndex > pSupporter->numOfBlocksPerTable[rightIndex]) {
    /* right block is empty */
    return -1;
  }

  SBlockOrderWrapper* pLeftBlock = &pSupporter->pDataBlockInfo[leftIndex][leftTableBlockIndex];
  SBlockOrderWrapper* pRightBlock = &pSupporter->pDataBlockInfo[rightIndex][rightTableBlockIndex];

  return pLeftBlock->offset > pRightBlock->offset ? 1 : -1;
}

static int32_t doSetCurrentBlock(SDataBlockIter* pBlockIter) {
  SFileDataBlockInfo* pBlockInfo = getCurrentBlockInfo(pBlockIter);
  if (pBlockInfo != NULL) {
    STableBlockScanInfo* pScanInfo = taosHashGet(pBlockIter->pTableMap, &pBlockInfo->uid, sizeof(pBlockInfo->uid));
    int32_t*             mapDataIndex = taosArrayGet(pScanInfo->pBlockList, pBlockInfo->tbBlockIdx);
    tMapDataGetItemByIdx(&pScanInfo->mapData, *mapDataIndex, &pBlockIter->block, tGetDataBlk);
  }

#if 0
  qDebug("check file block, table uid:%"PRIu64" index:%d offset:%"PRId64", ", pScanInfo->uid, *mapDataIndex, pBlockIter->block.aSubBlock[0].offset);
#endif

  return TSDB_CODE_SUCCESS;
}

static int32_t initBlockIterator(STsdbReader* pReader, SDataBlockIter* pBlockIter, int32_t numOfBlocks) {
  bool asc = ASCENDING_TRAVERSE(pReader->order);

  pBlockIter->numOfBlocks = numOfBlocks;
  taosArrayClear(pBlockIter->blockList);
  pBlockIter->pTableMap = pReader->status.pTableMap;

  // access data blocks according to the offset of each block in asc/desc order.
  int32_t numOfTables = (int32_t)taosHashGetSize(pReader->status.pTableMap);

  int64_t st = taosGetTimestampUs();

  SBlockOrderSupporter sup = {0};
  int32_t              code = initBlockOrderSupporter(&sup, numOfTables);
  if (code != TSDB_CODE_SUCCESS) {
    return code;
  }

  int32_t cnt = 0;
  void*   ptr = NULL;
  while (1) {
    ptr = taosHashIterate(pReader->status.pTableMap, ptr);
    if (ptr == NULL) {
      break;
    }

    STableBlockScanInfo* pTableScanInfo = (STableBlockScanInfo*)ptr;
    if (pTableScanInfo->pBlockList == NULL || taosArrayGetSize(pTableScanInfo->pBlockList) == 0) {
      continue;
    }

    size_t num = taosArrayGetSize(pTableScanInfo->pBlockList);
    sup.numOfBlocksPerTable[sup.numOfTables] = num;

    char* buf = taosMemoryMalloc(sizeof(SBlockOrderWrapper) * num);
    if (buf == NULL) {
      cleanupBlockOrderSupporter(&sup);
      return TSDB_CODE_TDB_OUT_OF_MEMORY;
    }

    sup.pDataBlockInfo[sup.numOfTables] = (SBlockOrderWrapper*)buf;
    SDataBlk block = {0};
    for (int32_t k = 0; k < num; ++k) {
      SBlockOrderWrapper wrapper = {0};

      int32_t* mapDataIndex = taosArrayGet(pTableScanInfo->pBlockList, k);
      tMapDataGetItemByIdx(&pTableScanInfo->mapData, *mapDataIndex, &block, tGetDataBlk);

      wrapper.uid = pTableScanInfo->uid;
      wrapper.offset = block.aSubBlock[0].offset;

      sup.pDataBlockInfo[sup.numOfTables][k] = wrapper;
      cnt++;
    }

    sup.numOfTables += 1;
  }

  ASSERT(numOfBlocks == cnt);

  // since there is only one table qualified, blocks are not sorted
  if (sup.numOfTables == 1) {
    for (int32_t i = 0; i < numOfBlocks; ++i) {
      SFileDataBlockInfo blockInfo = {.uid = sup.pDataBlockInfo[0][i].uid, .tbBlockIdx = i};
      taosArrayPush(pBlockIter->blockList, &blockInfo);
    }

    int64_t et = taosGetTimestampUs();
    tsdbDebug("%p create blocks info struct completed for one table, %d blocks not sorted, elapsed time:%.2f ms %s",
              pReader, numOfBlocks, (et - st) / 1000.0, pReader->idStr);

    pBlockIter->index = asc ? 0 : (numOfBlocks - 1);
    cleanupBlockOrderSupporter(&sup);
    doSetCurrentBlock(pBlockIter);
    return TSDB_CODE_SUCCESS;
  }

  tsdbDebug("%p create data blocks info struct completed, %d blocks in %d tables %s", pReader, cnt, sup.numOfTables,
            pReader->idStr);

  ASSERT(cnt <= numOfBlocks && sup.numOfTables <= numOfTables);

  SMultiwayMergeTreeInfo* pTree = NULL;
  uint8_t                 ret = tMergeTreeCreate(&pTree, sup.numOfTables, &sup, fileDataBlockOrderCompar);
  if (ret != TSDB_CODE_SUCCESS) {
    cleanupBlockOrderSupporter(&sup);
    return TSDB_CODE_TDB_OUT_OF_MEMORY;
  }

  int32_t numOfTotal = 0;
  while (numOfTotal < cnt) {
    int32_t pos = tMergeTreeGetChosenIndex(pTree);
    int32_t index = sup.indexPerTable[pos]++;

    SFileDataBlockInfo blockInfo = {.uid = sup.pDataBlockInfo[pos][index].uid, .tbBlockIdx = index};
    taosArrayPush(pBlockIter->blockList, &blockInfo);

    // set data block index overflow, in order to disable the offset comparator
    if (sup.indexPerTable[pos] >= sup.numOfBlocksPerTable[pos]) {
      sup.indexPerTable[pos] = sup.numOfBlocksPerTable[pos] + 1;
    }

    numOfTotal += 1;
    tMergeTreeAdjust(pTree, tMergeTreeGetAdjustIndex(pTree));
  }

  int64_t et = taosGetTimestampUs();
  tsdbDebug("%p %d data blocks access order completed, elapsed time:%.2f ms %s", pReader, numOfBlocks,
            (et - st) / 1000.0, pReader->idStr);
  cleanupBlockOrderSupporter(&sup);
  taosMemoryFree(pTree);

  pBlockIter->index = asc ? 0 : (numOfBlocks - 1);
  doSetCurrentBlock(pBlockIter);

  return TSDB_CODE_SUCCESS;
}

static bool blockIteratorNext(SDataBlockIter* pBlockIter) {
  bool asc = ASCENDING_TRAVERSE(pBlockIter->order);

  int32_t step = asc ? 1 : -1;
  if ((pBlockIter->index >= pBlockIter->numOfBlocks - 1 && asc) || (pBlockIter->index <= 0 && (!asc))) {
    return false;
  }

  pBlockIter->index += step;
  doSetCurrentBlock(pBlockIter);

  return true;
}

/**
 * This is an two rectangles overlap cases.
 */
static int32_t dataBlockPartiallyRequired(STimeWindow* pWindow, SVersionRange* pVerRange, SDataBlk* pBlock) {
  return (pWindow->ekey < pBlock->maxKey.ts && pWindow->ekey >= pBlock->minKey.ts) ||
         (pWindow->skey > pBlock->minKey.ts && pWindow->skey <= pBlock->maxKey.ts) ||
         (pVerRange->minVer > pBlock->minVer && pVerRange->minVer <= pBlock->maxVer) ||
         (pVerRange->maxVer < pBlock->maxVer && pVerRange->maxVer >= pBlock->minVer);
}

static SDataBlk* getNeighborBlockOfSameTable(SFileDataBlockInfo* pFBlockInfo, STableBlockScanInfo* pTableBlockScanInfo,
                                             int32_t* nextIndex, int32_t order) {
  bool asc = ASCENDING_TRAVERSE(order);
  if (asc && pFBlockInfo->tbBlockIdx >= taosArrayGetSize(pTableBlockScanInfo->pBlockList) - 1) {
    return NULL;
  }

  if (!asc && pFBlockInfo->tbBlockIdx == 0) {
    return NULL;
  }

  int32_t step = asc ? 1 : -1;
  *nextIndex = pFBlockInfo->tbBlockIdx + step;

  SDataBlk* pBlock = taosMemoryCalloc(1, sizeof(SDataBlk));
  int32_t*  indexInMapdata = taosArrayGet(pTableBlockScanInfo->pBlockList, *nextIndex);

  tMapDataGetItemByIdx(&pTableBlockScanInfo->mapData, *indexInMapdata, pBlock, tGetDataBlk);
  return pBlock;
}

static int32_t findFileBlockInfoIndex(SDataBlockIter* pBlockIter, SFileDataBlockInfo* pFBlockInfo) {
  ASSERT(pBlockIter != NULL && pFBlockInfo != NULL);

  int32_t step = ASCENDING_TRAVERSE(pBlockIter->order) ? 1 : -1;
  int32_t index = pBlockIter->index;

  while (index < pBlockIter->numOfBlocks && index >= 0) {
    SFileDataBlockInfo* pFBlock = taosArrayGet(pBlockIter->blockList, index);
    if (pFBlock->uid == pFBlockInfo->uid && pFBlock->tbBlockIdx == pFBlockInfo->tbBlockIdx) {
      return index;
    }

    index += step;
  }

  ASSERT(0);
  return -1;
}

static int32_t setFileBlockActiveInBlockIter(SDataBlockIter* pBlockIter, int32_t index, int32_t step) {
  if (index < 0 || index >= pBlockIter->numOfBlocks) {
    return -1;
  }

  SFileDataBlockInfo fblock = *(SFileDataBlockInfo*)taosArrayGet(pBlockIter->blockList, index);
  pBlockIter->index += step;

  if (index != pBlockIter->index) {
    taosArrayRemove(pBlockIter->blockList, index);
    taosArrayInsert(pBlockIter->blockList, pBlockIter->index, &fblock);

    SFileDataBlockInfo* pBlockInfo = taosArrayGet(pBlockIter->blockList, pBlockIter->index);
    ASSERT(pBlockInfo->uid == fblock.uid && pBlockInfo->tbBlockIdx == fblock.tbBlockIdx);
  }

  doSetCurrentBlock(pBlockIter);
  return TSDB_CODE_SUCCESS;
}

static bool overlapWithNeighborBlock(SDataBlk* pBlock, SDataBlk* pNeighbor, int32_t order) {
  // it is the last block in current file, no chance to overlap with neighbor blocks.
  if (ASCENDING_TRAVERSE(order)) {
    return pBlock->maxKey.ts == pNeighbor->minKey.ts;
  } else {
    return pBlock->minKey.ts == pNeighbor->maxKey.ts;
  }
}

static bool bufferDataInFileBlockGap(int32_t order, TSDBKEY key, SDataBlk* pBlock) {
  bool ascScan = ASCENDING_TRAVERSE(order);

  return (ascScan && (key.ts != TSKEY_INITIAL_VAL && key.ts <= pBlock->minKey.ts)) ||
         (!ascScan && (key.ts != TSKEY_INITIAL_VAL && key.ts >= pBlock->maxKey.ts));
}

static bool keyOverlapFileBlock(TSDBKEY key, SDataBlk* pBlock, SVersionRange* pVerRange) {
  return (key.ts >= pBlock->minKey.ts && key.ts <= pBlock->maxKey.ts) && (pBlock->maxVer >= pVerRange->minVer) &&
         (pBlock->minVer <= pVerRange->maxVer);
}

static bool doCheckforDatablockOverlap(STableBlockScanInfo* pBlockScanInfo, const SDataBlk* pBlock) {
  size_t num = taosArrayGetSize(pBlockScanInfo->delSkyline);

  for (int32_t i = pBlockScanInfo->fileDelIndex; i < num; i += 1) {
    TSDBKEY* p = taosArrayGet(pBlockScanInfo->delSkyline, i);
    if (p->ts >= pBlock->minKey.ts && p->ts <= pBlock->maxKey.ts) {
      if (p->version >= pBlock->minVer) {
        return true;
      }
    } else if (p->ts < pBlock->minKey.ts) {  // p->ts < pBlock->minKey.ts
      if (p->version >= pBlock->minVer) {
        if (i < num - 1) {
          TSDBKEY* pnext = taosArrayGet(pBlockScanInfo->delSkyline, i + 1);
          if (i + 1 == num - 1) {  // pnext is the last point
            if (pnext->ts >= pBlock->minKey.ts) {
              return true;
            }
          } else {
            if (pnext->ts >= pBlock->minKey.ts && pnext->version >= pBlock->minVer) {
              return true;
            }
          }
        } else {  // it must be the last point
          ASSERT(p->version == 0);
        }
      }
    } else {  // (p->ts > pBlock->maxKey.ts) {
      return false;
    }
  }

  return false;
}

static bool overlapWithDelSkyline(STableBlockScanInfo* pBlockScanInfo, const SDataBlk* pBlock, int32_t order) {
  if (pBlockScanInfo->delSkyline == NULL) {
    return false;
  }

  // ts is not overlap
  TSDBKEY* pFirst = taosArrayGet(pBlockScanInfo->delSkyline, 0);
  TSDBKEY* pLast = taosArrayGetLast(pBlockScanInfo->delSkyline);
  if (pBlock->minKey.ts > pLast->ts || pBlock->maxKey.ts < pFirst->ts) {
    return false;
  }

  // version is not overlap
  if (ASCENDING_TRAVERSE(order)) {
    return doCheckforDatablockOverlap(pBlockScanInfo, pBlock);
  } else {
    int32_t index = pBlockScanInfo->fileDelIndex;
    while (1) {
      TSDBKEY* p = taosArrayGet(pBlockScanInfo->delSkyline, index);
      if (p->ts > pBlock->minKey.ts && index > 0) {
        index -= 1;
      } else {  // find the first point that is smaller than the minKey.ts of dataBlock.
        break;
      }
    }

    return doCheckforDatablockOverlap(pBlockScanInfo, pBlock);
  }
}

// 1. the version of all rows should be less than the endVersion
// 2. current block should not overlap with next neighbor block
// 3. current timestamp should not be overlap with each other
// 4. output buffer should be large enough to hold all rows in current block
// 5. delete info should not overlap with current block data
static bool fileBlockShouldLoad(STsdbReader* pReader, SFileDataBlockInfo* pFBlock, SDataBlk* pBlock,
                                STableBlockScanInfo* pScanInfo, TSDBKEY key, SLastBlockReader* pLastBlockReader) {
  int32_t   neighborIndex = 0;
  SDataBlk* pNeighbor = getNeighborBlockOfSameTable(pFBlock, pScanInfo, &neighborIndex, pReader->order);

  // overlap with neighbor
  bool overlapWithNeighbor = false;
  if (pNeighbor) {
    overlapWithNeighbor = overlapWithNeighborBlock(pBlock, pNeighbor, pReader->order);
    taosMemoryFree(pNeighbor);
  }

  // has duplicated ts of different version in this block
  bool hasDup = (pBlock->nSubBlock == 1) ? pBlock->hasDup : true;
  bool overlapWithDel = overlapWithDelSkyline(pScanInfo, pBlock, pReader->order);

  // todo here we need to each key in the last files to identify if it is really overlapped with last block
  // todo
  bool overlapWithlastBlock = false;
#if 0
  if (taosArrayGetSize(pLastBlockReader->pSstBlk) > 0 && (pLastBlockReader->currentBlockIndex != -1)) {
    SSttBlk* pSstBlk = taosArrayGet(pLastBlockReader->pSstBlk, pLastBlockReader->currentBlockIndex);
    overlapWithlastBlock = !(pBlock->maxKey.ts < pSstBlk->minKey || pBlock->minKey.ts > pSstBlk->maxKey);
  }
#endif

  bool moreThanOutputCapacity = pBlock->nRow > pReader->capacity;
  bool partiallyRequired = dataBlockPartiallyRequired(&pReader->window, &pReader->verRange, pBlock);
  bool overlapWithKey = keyOverlapFileBlock(key, pBlock, &pReader->verRange);

  bool loadDataBlock = (overlapWithNeighbor || hasDup || partiallyRequired || overlapWithKey ||
                        moreThanOutputCapacity || overlapWithDel || overlapWithlastBlock);

  // log the reason why load the datablock for profile
  if (loadDataBlock) {
    tsdbDebug("%p uid:%" PRIu64
              " need to load the datablock, overlapwithneighborblock:%d, hasDup:%d, partiallyRequired:%d, "
              "overlapWithKey:%d, greaterThanBuf:%d, overlapWithDel:%d, overlapWithlastBlock:%d, %s",
              pReader, pFBlock->uid, overlapWithNeighbor, hasDup, partiallyRequired, overlapWithKey,
              moreThanOutputCapacity, overlapWithDel, overlapWithlastBlock, pReader->idStr);
  }

  return loadDataBlock;
}

static int32_t buildDataBlockFromBuf(STsdbReader* pReader, STableBlockScanInfo* pBlockScanInfo, int64_t endKey) {
  if (!(pBlockScanInfo->iiter.hasVal || pBlockScanInfo->iter.hasVal)) {
    return TSDB_CODE_SUCCESS;
  }

  SSDataBlock* pBlock = pReader->pResBlock;

  int64_t st = taosGetTimestampUs();
  int32_t code = buildDataBlockFromBufImpl(pBlockScanInfo, endKey, pReader->capacity, pReader);

  blockDataUpdateTsWindow(pBlock, 0);
  pBlock->info.uid = pBlockScanInfo->uid;

  setComposedBlockFlag(pReader, true);

  double elapsedTime = (taosGetTimestampUs() - st) / 1000.0;
  tsdbDebug("%p build data block from cache completed, elapsed time:%.2f ms, numOfRows:%d, brange:%" PRId64
            " - %" PRId64 " %s",
            pReader, elapsedTime, pBlock->info.rows, pBlock->info.window.skey, pBlock->info.window.ekey,
            pReader->idStr);

  pReader->cost.buildmemBlock += elapsedTime;
  return code;
}

static bool tryCopyDistinctRowFromFileBlock(STsdbReader* pReader, SBlockData* pBlockData, int64_t key,
                                            SFileBlockDumpInfo* pDumpInfo) {
  // opt version
  // 1. it is not a border point
  // 2. the direct next point is not an duplicated timestamp
  if ((pDumpInfo->rowIndex < pDumpInfo->totalRows - 1 && pReader->order == TSDB_ORDER_ASC) ||
      (pDumpInfo->rowIndex > 0 && pReader->order == TSDB_ORDER_DESC)) {
    int32_t step = pReader->order == TSDB_ORDER_ASC ? 1 : -1;

    int64_t nextKey = pBlockData->aTSKEY[pDumpInfo->rowIndex + step];
    if (nextKey != key) {  // merge is not needed
      doAppendRowFromFileBlock(pReader->pResBlock, pReader, pBlockData, pDumpInfo->rowIndex);
      pDumpInfo->rowIndex += step;
      return true;
    }
  }

  return false;
}

static bool nextRowFromLastBlocks(SLastBlockReader* pLastBlockReader, STableBlockScanInfo* pBlockScanInfo) {
  while (1) {
    bool hasVal = tMergeTreeNext(&pLastBlockReader->mergeTree);
    if (!hasVal) {
      return false;
    }

    TSDBROW row = tMergeTreeGetRow(&pLastBlockReader->mergeTree);
    TSDBKEY k = TSDBROW_KEY(&row);
    if (!hasBeenDropped(pBlockScanInfo->delSkyline, &pBlockScanInfo->lastBlockDelIndex, &k, pLastBlockReader->order)) {
      return true;
    }
  }
}

static bool tryCopyDistinctRowFromSttBlock(TSDBROW* fRow, SLastBlockReader* pLastBlockReader,
                                           STableBlockScanInfo* pScanInfo, int64_t ts, STsdbReader* pReader) {
  bool hasVal = nextRowFromLastBlocks(pLastBlockReader, pScanInfo);
  if (hasVal) {
    int64_t next1 = getCurrentKeyInLastBlock(pLastBlockReader);
    if (next1 != ts) {
      doAppendRowFromFileBlock(pReader->pResBlock, pReader, fRow->pBlockData, fRow->iRow);
      return true;
    }
  } else {
    doAppendRowFromFileBlock(pReader->pResBlock, pReader, fRow->pBlockData, fRow->iRow);
    return true;
  }

  return false;
}

static FORCE_INLINE STSchema* doGetSchemaForTSRow(int32_t sversion, STsdbReader* pReader, uint64_t uid) {
  // always set the newest schema version in pReader->pSchema
  if (pReader->pSchema == NULL) {
    pReader->pSchema = metaGetTbTSchema(pReader->pTsdb->pVnode->pMeta, uid, -1);
  }

  if (pReader->pSchema && sversion == pReader->pSchema->version) {
    return pReader->pSchema;
  }

  if (pReader->pMemSchema == NULL) {
    int32_t code =
        metaGetTbTSchemaEx(pReader->pTsdb->pVnode->pMeta, pReader->suid, uid, sversion, &pReader->pMemSchema);
    return pReader->pMemSchema;
  }

  if (pReader->pMemSchema->version == sversion) {
    return pReader->pMemSchema;
  }

  taosMemoryFree(pReader->pMemSchema);
  int32_t code = metaGetTbTSchemaEx(pReader->pTsdb->pVnode->pMeta, pReader->suid, uid, sversion, &pReader->pMemSchema);
  return pReader->pMemSchema;
}

static int32_t doMergeBufAndFileRows(STsdbReader* pReader, STableBlockScanInfo* pBlockScanInfo, TSDBROW* pRow,
                                     SIterInfo* pIter, int64_t key, SLastBlockReader* pLastBlockReader) {
  SRowMerger          merge = {0};
  STSRow*             pTSRow = NULL;
  SBlockData*         pBlockData = &pReader->status.fileBlockData;
  SFileBlockDumpInfo* pDumpInfo = &pReader->status.fBlockDumpInfo;

  int64_t tsLast = INT64_MIN;
  if (hasDataInLastBlock(pLastBlockReader)) {
    tsLast = getCurrentKeyInLastBlock(pLastBlockReader);
  }

  TSDBKEY k = TSDBROW_KEY(pRow);
  TSDBROW fRow = tsdbRowFromBlockData(pBlockData, pDumpInfo->rowIndex);

  int64_t minKey = 0;
  if (pReader->order == TSDB_ORDER_ASC) {
    minKey = INT64_MAX;  // chosen the minimum value
    if (minKey > tsLast && hasDataInLastBlock(pLastBlockReader)) {
      minKey = tsLast;
    }

    if (minKey > k.ts) {
      minKey = k.ts;
    }

    if (minKey > key && pBlockData->nRow > 0) {
      minKey = key;
    }
  } else {
    minKey = INT64_MIN;
    if (minKey < tsLast && hasDataInLastBlock(pLastBlockReader)) {
      minKey = tsLast;
    }

    if (minKey < k.ts) {
      minKey = k.ts;
    }

    if (minKey < key && pBlockData->nRow > 0) {
      minKey = key;
    }
  }

  bool init = false;

  // ASC: file block ---> last block -----> imem -----> mem
  // DESC: mem -----> imem -----> last block -----> file block
  if (pReader->order == TSDB_ORDER_ASC) {
    if (minKey == key) {
      init = true;
      tRowMergerInit(&merge, &fRow, pReader->pSchema);
      doMergeRowsInFileBlocks(pBlockData, pBlockScanInfo, pReader, &merge);
    }

    if (minKey == tsLast) {
      TSDBROW fRow1 = tMergeTreeGetRow(&pLastBlockReader->mergeTree);
      if (init) {
        tRowMerge(&merge, &fRow1);
      } else {
        init = true;
        tRowMergerInit(&merge, &fRow1, pReader->pSchema);
      }
      doMergeRowsInLastBlock(pLastBlockReader, pBlockScanInfo, tsLast, &merge);
    }

    if (minKey == k.ts) {
      if (init) {
        tRowMerge(&merge, pRow);
      } else {
        init = true;
        STSchema* pSchema = doGetSchemaForTSRow(TSDBROW_SVERSION(pRow), pReader, pBlockScanInfo->uid);
        tRowMergerInit(&merge, pRow, pSchema);
      }
      doMergeRowsInBuf(pIter, pBlockScanInfo->uid, k.ts, pBlockScanInfo->delSkyline, &merge, pReader);
    }
  } else {
    if (minKey == k.ts) {
      init = true;
      STSchema* pSchema = doGetSchemaForTSRow(TSDBROW_SVERSION(pRow), pReader, pBlockScanInfo->uid);
      tRowMergerInit(&merge, pRow, pSchema);
      doMergeRowsInBuf(pIter, pBlockScanInfo->uid, k.ts, pBlockScanInfo->delSkyline, &merge, pReader);
    }

    if (minKey == tsLast) {
      TSDBROW fRow1 = tMergeTreeGetRow(&pLastBlockReader->mergeTree);
      if (init) {
        tRowMerge(&merge, &fRow1);
      } else {
        init = true;
        tRowMergerInit(&merge, &fRow1, pReader->pSchema);
      }
      doMergeRowsInLastBlock(pLastBlockReader, pBlockScanInfo, tsLast, &merge);
    }

    if (minKey == key) {
      if (init) {
        tRowMerge(&merge, &fRow);
      } else {
        init = true;
        tRowMergerInit(&merge, &fRow, pReader->pSchema);
      }
      doMergeRowsInFileBlocks(pBlockData, pBlockScanInfo, pReader, &merge);
    }
  }

  int32_t code = tRowMergerGetRow(&merge, &pTSRow);
  if (code != TSDB_CODE_SUCCESS) {
    return code;
  }

  doAppendRowFromTSRow(pReader->pResBlock, pReader, pTSRow, pBlockScanInfo->uid);

  taosMemoryFree(pTSRow);
  tRowMergerClear(&merge);
  return TSDB_CODE_SUCCESS;
}

static int32_t doMergeFileBlockAndLastBlock(SLastBlockReader* pLastBlockReader, STsdbReader* pReader,
                                            STableBlockScanInfo* pBlockScanInfo, SBlockData* pBlockData,
                                            bool mergeBlockData) {
  SFileBlockDumpInfo* pDumpInfo = &pReader->status.fBlockDumpInfo;
  int64_t             tsLastBlock = getCurrentKeyInLastBlock(pLastBlockReader);

  STSRow*    pTSRow = NULL;
  SRowMerger merge = {0};
  TSDBROW    fRow = tMergeTreeGetRow(&pLastBlockReader->mergeTree);

  // only last block exists
  if ((!mergeBlockData) || (tsLastBlock != pBlockData->aTSKEY[pDumpInfo->rowIndex])) {
    if (tryCopyDistinctRowFromSttBlock(&fRow, pLastBlockReader, pBlockScanInfo, tsLastBlock, pReader)) {
      return TSDB_CODE_SUCCESS;
    } else {
      tRowMergerInit(&merge, &fRow, pReader->pSchema);

      TSDBROW fRow1 = tMergeTreeGetRow(&pLastBlockReader->mergeTree);
      tRowMerge(&merge, &fRow1);
      doMergeRowsInLastBlock(pLastBlockReader, pBlockScanInfo, tsLastBlock, &merge);

      int32_t code = tRowMergerGetRow(&merge, &pTSRow);
      if (code != TSDB_CODE_SUCCESS) {
        return code;
      }

      doAppendRowFromTSRow(pReader->pResBlock, pReader, pTSRow, pBlockScanInfo->uid);

      taosMemoryFree(pTSRow);
      tRowMergerClear(&merge);
    }
  } else {  // not merge block data
    tRowMergerInit(&merge, &fRow, pReader->pSchema);
    doMergeRowsInLastBlock(pLastBlockReader, pBlockScanInfo, tsLastBlock, &merge);
    ASSERT(mergeBlockData);

    // merge with block data if ts == key
    if (tsLastBlock == pBlockData->aTSKEY[pDumpInfo->rowIndex]) {
      doMergeRowsInFileBlocks(pBlockData, pBlockScanInfo, pReader, &merge);
    }

    int32_t code = tRowMergerGetRow(&merge, &pTSRow);
    if (code != TSDB_CODE_SUCCESS) {
      return code;
    }

    doAppendRowFromTSRow(pReader->pResBlock, pReader, pTSRow, pBlockScanInfo->uid);

    taosMemoryFree(pTSRow);
    tRowMergerClear(&merge);
  }

  return TSDB_CODE_SUCCESS;
}

static int32_t mergeFileBlockAndLastBlock(STsdbReader* pReader, SLastBlockReader* pLastBlockReader, int64_t key,
                                          STableBlockScanInfo* pBlockScanInfo, SBlockData* pBlockData) {
  SFileBlockDumpInfo* pDumpInfo = &pReader->status.fBlockDumpInfo;

  if (pBlockData->nRow > 0) {
    // no last block available, only data block exists
    if (!hasDataInLastBlock(pLastBlockReader)) {
      return mergeRowsInFileBlocks(pBlockData, pBlockScanInfo, key, pReader);
    }

    // row in last file block
    TSDBROW fRow = tsdbRowFromBlockData(pBlockData, pDumpInfo->rowIndex);
    int64_t ts = getCurrentKeyInLastBlock(pLastBlockReader);
    ASSERT(ts >= key);

    if (ASCENDING_TRAVERSE(pReader->order)) {
      if (key < ts) {  // imem, mem are all empty, file blocks (data blocks and last block) exist
        return mergeRowsInFileBlocks(pBlockData, pBlockScanInfo, key, pReader);
      } else if (key == ts) {
        STSRow*    pTSRow = NULL;
        SRowMerger merge = {0};

        tRowMergerInit(&merge, &fRow, pReader->pSchema);
        doMergeRowsInFileBlocks(pBlockData, pBlockScanInfo, pReader, &merge);

        TSDBROW fRow1 = tMergeTreeGetRow(&pLastBlockReader->mergeTree);
        tRowMerge(&merge, &fRow1);

        doMergeRowsInLastBlock(pLastBlockReader, pBlockScanInfo, ts, &merge);

        int32_t code = tRowMergerGetRow(&merge, &pTSRow);
        if (code != TSDB_CODE_SUCCESS) {
          return code;
        }

        doAppendRowFromTSRow(pReader->pResBlock, pReader, pTSRow, pBlockScanInfo->uid);

        taosMemoryFree(pTSRow);
        tRowMergerClear(&merge);
        return code;
      } else {
        ASSERT(0);
        return TSDB_CODE_SUCCESS;
      }
    } else {  // desc order
      return doMergeFileBlockAndLastBlock(pLastBlockReader, pReader, pBlockScanInfo, pBlockData, true);
    }
  } else {  // only last block exists
    return doMergeFileBlockAndLastBlock(pLastBlockReader, pReader, pBlockScanInfo, NULL, false);
  }
}

static int32_t doMergeMultiLevelRows(STsdbReader* pReader, STableBlockScanInfo* pBlockScanInfo, SBlockData* pBlockData,
                                     SLastBlockReader* pLastBlockReader) {
  SRowMerger merge = {0};
  STSRow*    pTSRow = NULL;

  SFileBlockDumpInfo* pDumpInfo = &pReader->status.fBlockDumpInfo;
  SArray*             pDelList = pBlockScanInfo->delSkyline;

  TSDBROW* pRow = getValidMemRow(&pBlockScanInfo->iter, pDelList, pReader);
  TSDBROW* piRow = getValidMemRow(&pBlockScanInfo->iiter, pDelList, pReader);
  ASSERT(pRow != NULL && piRow != NULL);

  int64_t tsLast = INT64_MIN;
  if (hasDataInLastBlock(pLastBlockReader)) {
    tsLast = getCurrentKeyInLastBlock(pLastBlockReader);
  }

  int64_t key = pBlockData->aTSKEY[pDumpInfo->rowIndex];

  TSDBKEY k = TSDBROW_KEY(pRow);
  TSDBKEY ik = TSDBROW_KEY(piRow);

  int64_t minKey = 0;
  if (ASCENDING_TRAVERSE(pReader->order)) {
    minKey = INT64_MAX;  // let's find the minimum
    if (minKey > k.ts) {
      minKey = k.ts;
    }

    if (minKey > ik.ts) {
      minKey = ik.ts;
    }

    if (minKey > key && pBlockData->nRow > 0) {
      minKey = key;
    }

    if (minKey > tsLast && hasDataInLastBlock(pLastBlockReader)) {
      minKey = tsLast;
    }
  } else {
    minKey = INT64_MIN;  // let find the maximum ts value
    if (minKey < k.ts) {
      minKey = k.ts;
    }

    if (minKey < ik.ts) {
      minKey = ik.ts;
    }

    if (minKey < key && pBlockData->nRow > 0) {
      minKey = key;
    }

    if (minKey < tsLast && hasDataInLastBlock(pLastBlockReader)) {
      minKey = tsLast;
    }
  }

  bool init = false;

  // ASC: file block -----> last block -----> imem -----> mem
  // DESC: mem -----> imem -----> last block -----> file block
  if (ASCENDING_TRAVERSE(pReader->order)) {
    if (minKey == key) {
      init = true;
      TSDBROW fRow = tsdbRowFromBlockData(pBlockData, pDumpInfo->rowIndex);
      tRowMergerInit(&merge, &fRow, pReader->pSchema);
      doMergeRowsInFileBlocks(pBlockData, pBlockScanInfo, pReader, &merge);
    }

    if (minKey == tsLast) {
      TSDBROW fRow1 = tMergeTreeGetRow(&pLastBlockReader->mergeTree);
      if (init) {
        tRowMerge(&merge, &fRow1);
      } else {
        init = true;
        tRowMergerInit(&merge, &fRow1, pReader->pSchema);
      }
      doMergeRowsInLastBlock(pLastBlockReader, pBlockScanInfo, tsLast, &merge);
    }

    if (minKey == ik.ts) {
      if (init) {
        tRowMerge(&merge, piRow);
      } else {
        init = true;
        STSchema* pSchema = doGetSchemaForTSRow(TSDBROW_SVERSION(piRow), pReader, pBlockScanInfo->uid);
        tRowMergerInit(&merge, piRow, pSchema);
      }
      doMergeRowsInBuf(&pBlockScanInfo->iiter, pBlockScanInfo->uid, ik.ts, pBlockScanInfo->delSkyline, &merge, pReader);
    }

    if (minKey == k.ts) {
      if (init) {
        tRowMerge(&merge, pRow);
      } else {
        STSchema* pSchema = doGetSchemaForTSRow(TSDBROW_SVERSION(pRow), pReader, pBlockScanInfo->uid);
        tRowMergerInit(&merge, pRow, pSchema);
      }
      doMergeRowsInBuf(&pBlockScanInfo->iter, pBlockScanInfo->uid, k.ts, pBlockScanInfo->delSkyline, &merge, pReader);
    }
  } else {
    if (minKey == k.ts) {
      init = true;
      STSchema* pSchema = doGetSchemaForTSRow(TSDBROW_SVERSION(pRow), pReader, pBlockScanInfo->uid);
      tRowMergerInit(&merge, pRow, pSchema);
      doMergeRowsInBuf(&pBlockScanInfo->iter, pBlockScanInfo->uid, k.ts, pBlockScanInfo->delSkyline, &merge, pReader);
    }

    if (minKey == ik.ts) {
      if (init) {
        tRowMerge(&merge, piRow);
      } else {
        init = true;
        STSchema* pSchema = doGetSchemaForTSRow(TSDBROW_SVERSION(piRow), pReader, pBlockScanInfo->uid);
        tRowMergerInit(&merge, piRow, pSchema);
      }
      doMergeRowsInBuf(&pBlockScanInfo->iiter, pBlockScanInfo->uid, ik.ts, pBlockScanInfo->delSkyline, &merge, pReader);
    }

    if (minKey == tsLast) {
      TSDBROW fRow1 = tMergeTreeGetRow(&pLastBlockReader->mergeTree);
      if (init) {
        tRowMerge(&merge, &fRow1);
      } else {
        init = true;
        tRowMergerInit(&merge, &fRow1, pReader->pSchema);
      }
      doMergeRowsInLastBlock(pLastBlockReader, pBlockScanInfo, tsLast, &merge);
    }

    if (minKey == key) {
      TSDBROW fRow = tsdbRowFromBlockData(pBlockData, pDumpInfo->rowIndex);
      if (!init) {
        tRowMergerInit(&merge, &fRow, pReader->pSchema);
      } else {
        tRowMerge(&merge, &fRow);
      }
      doMergeRowsInFileBlocks(pBlockData, pBlockScanInfo, pReader, &merge);
    }
  }

  int32_t code = tRowMergerGetRow(&merge, &pTSRow);
  if (code != TSDB_CODE_SUCCESS) {
    return code;
  }

  doAppendRowFromTSRow(pReader->pResBlock, pReader, pTSRow, pBlockScanInfo->uid);

  taosMemoryFree(pTSRow);
  tRowMergerClear(&merge);
  return code;
}

#if 0
static int32_t doMergeThreeLevelRows(STsdbReader* pReader, STableBlockScanInfo* pBlockScanInfo, SBlockData* pBlockData) {
  SRowMerger merge = {0};
  STSRow*    pTSRow = NULL;

  SFileBlockDumpInfo* pDumpInfo = &pReader->status.fBlockDumpInfo;
  SArray*             pDelList = pBlockScanInfo->delSkyline;

  TSDBROW* pRow = getValidMemRow(&pBlockScanInfo->iter, pDelList, pReader);
  TSDBROW* piRow = getValidMemRow(&pBlockScanInfo->iiter, pDelList, pReader);
  ASSERT(pRow != NULL && piRow != NULL);

  int64_t key = pBlockData->aTSKEY[pDumpInfo->rowIndex];
  bool    freeTSRow = false;

  uint64_t uid = pBlockScanInfo->uid;

  TSDBKEY k = TSDBROW_KEY(pRow);
  TSDBKEY ik = TSDBROW_KEY(piRow);
  if (ASCENDING_TRAVERSE(pReader->order)) {
    // [1&2] key <= [k.ts && ik.ts]
    if (key <= k.ts && key <= ik.ts) {
      TSDBROW fRow = tsdbRowFromBlockData(pBlockData, pDumpInfo->rowIndex);
      tRowMergerInit(&merge, &fRow, pReader->pSchema);

      doMergeRowsInFileBlocks(pBlockData, pBlockScanInfo, pReader, &merge);

      if (ik.ts == key) {
        tRowMerge(&merge, piRow);
        doMergeRowsInBuf(&pBlockScanInfo->iiter, uid, key, pBlockScanInfo->delSkyline, &merge, pReader);
      }

      if (k.ts == key) {
        tRowMerge(&merge, pRow);
        doMergeRowsInBuf(&pBlockScanInfo->iter, uid, key, pBlockScanInfo->delSkyline, &merge, pReader);
      }

      tRowMergerGetRow(&merge, &pTSRow);
      doAppendRowFromTSRow(pReader->pResBlock, pReader, pTSRow, uid);
      return TSDB_CODE_SUCCESS;
    } else {  // key > ik.ts || key > k.ts
      ASSERT(key != ik.ts);

      // [3] ik.ts < key <= k.ts
      // [4] ik.ts < k.ts <= key
      if (ik.ts < k.ts) {
        doMergeMemTableMultiRows(piRow, uid, &pBlockScanInfo->iiter, pDelList, &pTSRow, pReader, &freeTSRow);
        doAppendRowFromTSRow(pReader->pResBlock, pReader, pTSRow, uid);
        if (freeTSRow) {
          taosMemoryFree(pTSRow);
        }
        return TSDB_CODE_SUCCESS;
      }

      // [5] k.ts < key   <= ik.ts
      // [6] k.ts < ik.ts <= key
      if (k.ts < ik.ts) {
        doMergeMemTableMultiRows(pRow, uid, &pBlockScanInfo->iter, pDelList, &pTSRow, pReader, &freeTSRow);
        doAppendRowFromTSRow(pReader->pResBlock, pReader, pTSRow, uid);
        if (freeTSRow) {
          taosMemoryFree(pTSRow);
        }
        return TSDB_CODE_SUCCESS;
      }

      // [7] k.ts == ik.ts < key
      if (k.ts == ik.ts) {
        ASSERT(key > ik.ts && key > k.ts);

        doMergeMemIMemRows(pRow, piRow, pBlockScanInfo, pReader, &pTSRow);
        doAppendRowFromTSRow(pReader->pResBlock, pReader, pTSRow, uid);
        taosMemoryFree(pTSRow);
        return TSDB_CODE_SUCCESS;
      }
    }
  } else {  // descending order scan
    // [1/2] k.ts >= ik.ts && k.ts >= key
    if (k.ts >= ik.ts && k.ts >= key) {
      STSchema* pSchema = doGetSchemaForTSRow(TSDBROW_SVERSION(pRow), pReader, pBlockScanInfo->uid);

      tRowMergerInit(&merge, pRow, pSchema);
      doMergeRowsInBuf(&pBlockScanInfo->iter, uid, key, pBlockScanInfo->delSkyline, &merge, pReader);

      if (ik.ts == k.ts) {
        tRowMerge(&merge, piRow);
        doMergeRowsInBuf(&pBlockScanInfo->iiter, uid, key, pBlockScanInfo->delSkyline, &merge, pReader);
      }

      if (k.ts == key) {
        TSDBROW fRow = tsdbRowFromBlockData(pBlockData, pDumpInfo->rowIndex);
        tRowMerge(&merge, &fRow);
        doMergeRowsInFileBlocks(pBlockData, pBlockScanInfo, pReader, &merge);
      }

      tRowMergerGetRow(&merge, &pTSRow);
      doAppendRowFromTSRow(pReader->pResBlock, pReader, pTSRow, uid);
      return TSDB_CODE_SUCCESS;
    } else {
      ASSERT(ik.ts != k.ts);  // this case has been included in the previous if branch

      // [3] ik.ts > k.ts >= Key
      // [4] ik.ts > key >= k.ts
      if (ik.ts > key) {
        doMergeMemTableMultiRows(piRow, uid, &pBlockScanInfo->iiter, pDelList, &pTSRow, pReader, &freeTSRow);
        doAppendRowFromTSRow(pReader->pResBlock, pReader, pTSRow, uid);
        if (freeTSRow) {
          taosMemoryFree(pTSRow);
        }
        return TSDB_CODE_SUCCESS;
      }

      // [5] key > ik.ts > k.ts
      // [6] key > k.ts > ik.ts
      if (key > ik.ts) {
        TSDBROW fRow = tsdbRowFromBlockData(pBlockData, pDumpInfo->rowIndex);
        tRowMergerInit(&merge, &fRow, pReader->pSchema);

        doMergeRowsInFileBlocks(pBlockData, pBlockScanInfo, pReader, &merge);
        tRowMergerGetRow(&merge, &pTSRow);
        doAppendRowFromTSRow(pReader->pResBlock, pReader, pTSRow, uid);
        taosMemoryFree(pTSRow);
        return TSDB_CODE_SUCCESS;
      }

      //[7] key = ik.ts > k.ts
      if (key == ik.ts) {
        doMergeMemTableMultiRows(piRow, uid, &pBlockScanInfo->iiter, pDelList, &pTSRow, pReader, &freeTSRow);

        TSDBROW fRow = tsdbRowFromBlockData(pBlockData, pDumpInfo->rowIndex);
        tRowMerge(&merge, &fRow);
        doMergeRowsInFileBlocks(pBlockData, pBlockScanInfo, pReader, &merge);
        tRowMergerGetRow(&merge, &pTSRow);
        doAppendRowFromTSRow(pReader->pResBlock, pReader, pTSRow, uid);

        taosMemoryFree(pTSRow);
        return TSDB_CODE_SUCCESS;
      }
    }
  }

  ASSERT(0);
  return -1;
}
#endif

static int32_t initMemDataIterator(STableBlockScanInfo* pBlockScanInfo, STsdbReader* pReader) {
  if (pBlockScanInfo->iterInit) {
    return TSDB_CODE_SUCCESS;
  }

  int32_t code = TSDB_CODE_SUCCESS;

  TSDBKEY startKey = {0};
  if (ASCENDING_TRAVERSE(pReader->order)) {
    startKey = (TSDBKEY){.ts = pReader->window.skey, .version = pReader->verRange.minVer};
  } else {
    startKey = (TSDBKEY){.ts = pReader->window.ekey, .version = pReader->verRange.maxVer};
  }

  int32_t backward = (!ASCENDING_TRAVERSE(pReader->order));

  STbData* d = NULL;
  if (pReader->pReadSnap->pMem != NULL) {
    d = tsdbGetTbDataFromMemTable(pReader->pReadSnap->pMem, pReader->suid, pBlockScanInfo->uid);
    if (d != NULL) {
      code = tsdbTbDataIterCreate(d, &startKey, backward, &pBlockScanInfo->iter.iter);
      if (code == TSDB_CODE_SUCCESS) {
        pBlockScanInfo->iter.hasVal = (tsdbTbDataIterGet(pBlockScanInfo->iter.iter) != NULL);

        tsdbDebug("%p uid:%" PRId64 ", check data in mem from skey:%" PRId64 ", order:%d, ts range in buf:%" PRId64
                  "-%" PRId64 " %s",
                  pReader, pBlockScanInfo->uid, startKey.ts, pReader->order, d->minKey, d->maxKey, pReader->idStr);
      } else {
        tsdbError("%p uid:%" PRId64 ", failed to create iterator for imem, code:%s, %s", pReader, pBlockScanInfo->uid,
                  tstrerror(code), pReader->idStr);
        return code;
      }
    }
  } else {
    tsdbDebug("%p uid:%" PRId64 ", no data in mem, %s", pReader, pBlockScanInfo->uid, pReader->idStr);
  }

  STbData* di = NULL;
  if (pReader->pReadSnap->pIMem != NULL) {
    di = tsdbGetTbDataFromMemTable(pReader->pReadSnap->pIMem, pReader->suid, pBlockScanInfo->uid);
    if (di != NULL) {
      code = tsdbTbDataIterCreate(di, &startKey, backward, &pBlockScanInfo->iiter.iter);
      if (code == TSDB_CODE_SUCCESS) {
        pBlockScanInfo->iiter.hasVal = (tsdbTbDataIterGet(pBlockScanInfo->iiter.iter) != NULL);

        tsdbDebug("%p uid:%" PRId64 ", check data in imem from skey:%" PRId64 ", order:%d, ts range in buf:%" PRId64
                  "-%" PRId64 " %s",
                  pReader, pBlockScanInfo->uid, startKey.ts, pReader->order, di->minKey, di->maxKey, pReader->idStr);
      } else {
        tsdbError("%p uid:%" PRId64 ", failed to create iterator for mem, code:%s, %s", pReader, pBlockScanInfo->uid,
                  tstrerror(code), pReader->idStr);
        return code;
      }
    }
  } else {
    tsdbDebug("%p uid:%" PRId64 ", no data in imem, %s", pReader, pBlockScanInfo->uid, pReader->idStr);
  }

  initDelSkylineIterator(pBlockScanInfo, pReader, d, di);

  pBlockScanInfo->iterInit = true;
  return TSDB_CODE_SUCCESS;
}

static bool isValidFileBlockRow(SBlockData* pBlockData, SFileBlockDumpInfo* pDumpInfo,
                                STableBlockScanInfo* pBlockScanInfo, STsdbReader* pReader) {
  // it is an multi-table data block
  if (pBlockData->aUid != NULL) {
    uint64_t uid = pBlockData->aUid[pDumpInfo->rowIndex];
    if (uid != pBlockScanInfo->uid) {  // move to next row
      return false;
    }
  }

  // check for version and time range
  int64_t ver = pBlockData->aVersion[pDumpInfo->rowIndex];
  if (ver > pReader->verRange.maxVer || ver < pReader->verRange.minVer) {
    return false;
  }

  int64_t ts = pBlockData->aTSKEY[pDumpInfo->rowIndex];
  if (ts > pReader->window.ekey || ts < pReader->window.skey) {
    return false;
  }

  TSDBKEY k = {.ts = ts, .version = ver};
  if (hasBeenDropped(pBlockScanInfo->delSkyline, &pBlockScanInfo->fileDelIndex, &k, pReader->order)) {
    return false;
  }

  return true;
}

static bool outOfTimeWindow(int64_t ts, STimeWindow* pWindow) { return (ts > pWindow->ekey) || (ts < pWindow->skey); }

static bool initLastBlockReader(SLastBlockReader* pLBlockReader, STableBlockScanInfo* pScanInfo, STsdbReader* pReader) {
  // the last block reader has been initialized for this table.
  if (pLBlockReader->uid == pScanInfo->uid) {
    return true;
  }

  if (pLBlockReader->uid != 0) {
    tMergeTreeClose(&pLBlockReader->mergeTree);
  }

  initMemDataIterator(pScanInfo, pReader);
  pLBlockReader->uid = pScanInfo->uid;

  int32_t step = ASCENDING_TRAVERSE(pLBlockReader->order)? 1:-1;
  STimeWindow w = pLBlockReader->window;
  if (ASCENDING_TRAVERSE(pLBlockReader->order)) {
    w.skey = pScanInfo->lastKey + step;
  } else {
    w.ekey = pScanInfo->lastKey + step;
  }

  int32_t code =
      tMergeTreeOpen(&pLBlockReader->mergeTree, (pLBlockReader->order == TSDB_ORDER_DESC), pReader->pFileReader,
                     pReader->suid, pScanInfo->uid, &w, &pLBlockReader->verRange, pLBlockReader->pInfo, pReader->idStr);
  if (code != TSDB_CODE_SUCCESS) {
    return false;
  }

  return nextRowFromLastBlocks(pLBlockReader, pScanInfo);
}

static int64_t getCurrentKeyInLastBlock(SLastBlockReader* pLastBlockReader) {
  TSDBROW row = tMergeTreeGetRow(&pLastBlockReader->mergeTree);
  return TSDBROW_TS(&row);
}

static bool hasDataInLastBlock(SLastBlockReader* pLastBlockReader) { return pLastBlockReader->mergeTree.pIter != NULL; }

int32_t mergeRowsInFileBlocks(SBlockData* pBlockData, STableBlockScanInfo* pBlockScanInfo, int64_t key,
                              STsdbReader* pReader) {
  SFileBlockDumpInfo* pDumpInfo = &pReader->status.fBlockDumpInfo;

  TSDBROW fRow = tsdbRowFromBlockData(pBlockData, pDumpInfo->rowIndex);

  if (tryCopyDistinctRowFromFileBlock(pReader, pBlockData, key, pDumpInfo)) {
    return TSDB_CODE_SUCCESS;
  } else {
    STSRow*    pTSRow = NULL;
    SRowMerger merge = {0};

    tRowMergerInit(&merge, &fRow, pReader->pSchema);
    doMergeRowsInFileBlocks(pBlockData, pBlockScanInfo, pReader, &merge);
    int32_t code = tRowMergerGetRow(&merge, &pTSRow);
    if (code != TSDB_CODE_SUCCESS) {
      return code;
    }

    doAppendRowFromTSRow(pReader->pResBlock, pReader, pTSRow, pBlockScanInfo->uid);

    taosMemoryFree(pTSRow);
    tRowMergerClear(&merge);
    return TSDB_CODE_SUCCESS;
  }
}

static int32_t buildComposedDataBlockImpl(STsdbReader* pReader, STableBlockScanInfo* pBlockScanInfo,
                                          SBlockData* pBlockData, SLastBlockReader* pLastBlockReader) {
  SFileBlockDumpInfo* pDumpInfo = &pReader->status.fBlockDumpInfo;

  int64_t  key = (pBlockData->nRow > 0) ? pBlockData->aTSKEY[pDumpInfo->rowIndex] : INT64_MIN;
  TSDBROW* pRow = getValidMemRow(&pBlockScanInfo->iter, pBlockScanInfo->delSkyline, pReader);
  TSDBROW* piRow = getValidMemRow(&pBlockScanInfo->iiter, pBlockScanInfo->delSkyline, pReader);

  if (pBlockScanInfo->iter.hasVal && pBlockScanInfo->iiter.hasVal) {
    return doMergeMultiLevelRows(pReader, pBlockScanInfo, pBlockData, pLastBlockReader);
  } else {
    // imem + file + last block
    if (pBlockScanInfo->iiter.hasVal) {
      return doMergeBufAndFileRows(pReader, pBlockScanInfo, piRow, &pBlockScanInfo->iiter, key, pLastBlockReader);
    }

    // mem + file + last block
    if (pBlockScanInfo->iter.hasVal) {
      return doMergeBufAndFileRows(pReader, pBlockScanInfo, pRow, &pBlockScanInfo->iter, key, pLastBlockReader);
    }

    // files data blocks + last block
    return mergeFileBlockAndLastBlock(pReader, pLastBlockReader, key, pBlockScanInfo, pBlockData);
  }
}

static int32_t buildComposedDataBlock(STsdbReader* pReader) {
  SSDataBlock* pResBlock = pReader->pResBlock;

  SFileDataBlockInfo* pBlockInfo = getCurrentBlockInfo(&pReader->status.blockIter);

  STableBlockScanInfo* pBlockScanInfo = NULL;
  if (pBlockInfo != NULL) {
    pBlockScanInfo = taosHashGet(pReader->status.pTableMap, &pBlockInfo->uid, sizeof(pBlockInfo->uid));
  } else {
    pBlockScanInfo = pReader->status.pTableIter;
  }

  SLastBlockReader*   pLastBlockReader = pReader->status.fileIter.pLastBlockReader;
  SFileBlockDumpInfo* pDumpInfo = &pReader->status.fBlockDumpInfo;
  SBlockData*         pBlockData = &pReader->status.fileBlockData;
  int32_t             step = ASCENDING_TRAVERSE(pReader->order) ? 1 : -1;

  int64_t st = taosGetTimestampUs();

  while (1) {
    // todo check the validate of row in file block
    bool hasBlockData = false;
    {
      while (pBlockData->nRow > 0) {  // find the first qualified row in data block
        if (isValidFileBlockRow(pBlockData, pDumpInfo, pBlockScanInfo, pReader)) {
          hasBlockData = true;
          break;
        }

        pDumpInfo->rowIndex += step;

        SDataBlk* pBlock = getCurrentBlock(&pReader->status.blockIter);
        if (pDumpInfo->rowIndex >= pBlock->nRow || pDumpInfo->rowIndex < 0) {
          setBlockAllDumped(pDumpInfo, pBlock->maxKey.ts, pReader->order);
          break;
        }
      }
    }

    bool hasBlockLData = hasDataInLastBlock(pLastBlockReader);

    // no data in last block and block, no need to proceed.
    if ((hasBlockData == false) && (hasBlockLData == false)) {
      break;
    }

    buildComposedDataBlockImpl(pReader, pBlockScanInfo, pBlockData, pLastBlockReader);

    // currently loaded file data block is consumed
    if ((pBlockData->nRow > 0) && (pDumpInfo->rowIndex >= pBlockData->nRow || pDumpInfo->rowIndex < 0)) {
      SDataBlk* pBlock = getCurrentBlock(&pReader->status.blockIter);
      setBlockAllDumped(pDumpInfo, pBlock->maxKey.ts, pReader->order);
      break;
    }

    if (pResBlock->info.rows >= pReader->capacity) {
      break;
    }
  }

  pResBlock->info.uid = pBlockScanInfo->uid;
  blockDataUpdateTsWindow(pResBlock, 0);

  setComposedBlockFlag(pReader, true);
  double el = (taosGetTimestampUs() - st)/1000.0;

<<<<<<< HEAD
  pReader->cost.buildComposedBlockTime += el;
  pReader->cost.composedBlocks += 1;
=======
  pReader->cost.composedBlocks += 1;
  pReader->cost.buildComposedBlockTime += el;
>>>>>>> 78abfdd2

  if (pResBlock->info.rows > 0) {
    tsdbDebug("%p uid:%" PRIu64 ", composed data block created, brange:%" PRIu64 "-%" PRIu64
              " rows:%d, elapsed time:%.2f ms %s",
              pReader, pBlockScanInfo->uid, pResBlock->info.window.skey, pResBlock->info.window.ekey,
              pResBlock->info.rows, el, pReader->idStr);
  }

  return TSDB_CODE_SUCCESS;
}

void setComposedBlockFlag(STsdbReader* pReader, bool composed) { pReader->status.composedDataBlock = composed; }

int32_t initDelSkylineIterator(STableBlockScanInfo* pBlockScanInfo, STsdbReader* pReader, STbData* pMemTbData,
                               STbData* piMemTbData) {
  if (pBlockScanInfo->delSkyline != NULL) {
    return TSDB_CODE_SUCCESS;
  }

  int32_t code = 0;
  STsdb*  pTsdb = pReader->pTsdb;

  SArray* pDelData = taosArrayInit(4, sizeof(SDelData));

  SDelFile* pDelFile = pReader->pReadSnap->fs.pDelFile;
  if (pDelFile) {
    SDelFReader* pDelFReader = NULL;
    code = tsdbDelFReaderOpen(&pDelFReader, pDelFile, pTsdb);
    if (code != TSDB_CODE_SUCCESS) {
      goto _err;
    }

    SArray* aDelIdx = taosArrayInit(4, sizeof(SDelIdx));
    if (aDelIdx == NULL) {
      tsdbDelFReaderClose(&pDelFReader);
      goto _err;
    }

    code = tsdbReadDelIdx(pDelFReader, aDelIdx);
    if (code != TSDB_CODE_SUCCESS) {
      taosArrayDestroy(aDelIdx);
      tsdbDelFReaderClose(&pDelFReader);
      goto _err;
    }

    SDelIdx  idx = {.suid = pReader->suid, .uid = pBlockScanInfo->uid};
    SDelIdx* pIdx = taosArraySearch(aDelIdx, &idx, tCmprDelIdx, TD_EQ);

    if (pIdx != NULL) {
      code = tsdbReadDelData(pDelFReader, pIdx, pDelData);
    }

    taosArrayDestroy(aDelIdx);
    tsdbDelFReaderClose(&pDelFReader);

    if (code != TSDB_CODE_SUCCESS) {
      goto _err;
    }
  }

  SDelData* p = NULL;
  if (pMemTbData != NULL) {
    p = pMemTbData->pHead;
    while (p) {
      taosArrayPush(pDelData, p);
      p = p->pNext;
    }
  }

  if (piMemTbData != NULL) {
    p = piMemTbData->pHead;
    while (p) {
      taosArrayPush(pDelData, p);
      p = p->pNext;
    }
  }

  if (taosArrayGetSize(pDelData) > 0) {
    pBlockScanInfo->delSkyline = taosArrayInit(4, sizeof(TSDBKEY));
    code = tsdbBuildDeleteSkyline(pDelData, 0, (int32_t)(taosArrayGetSize(pDelData) - 1), pBlockScanInfo->delSkyline);
  }

  taosArrayDestroy(pDelData);
  pBlockScanInfo->iter.index =
      ASCENDING_TRAVERSE(pReader->order) ? 0 : taosArrayGetSize(pBlockScanInfo->delSkyline) - 1;
  pBlockScanInfo->iiter.index = pBlockScanInfo->iter.index;
  pBlockScanInfo->fileDelIndex = pBlockScanInfo->iter.index;
  pBlockScanInfo->lastBlockDelIndex = pBlockScanInfo->iter.index;
  return code;

_err:
  taosArrayDestroy(pDelData);
  return code;
}

static TSDBKEY getCurrentKeyInBuf(STableBlockScanInfo* pScanInfo, STsdbReader* pReader) {
  TSDBKEY  key = {.ts = TSKEY_INITIAL_VAL};
  TSDBROW* pRow = getValidMemRow(&pScanInfo->iter, pScanInfo->delSkyline, pReader);
  if (pRow != NULL) {
    key = TSDBROW_KEY(pRow);
  }

  pRow = getValidMemRow(&pScanInfo->iiter, pScanInfo->delSkyline, pReader);
  if (pRow != NULL) {
    TSDBKEY k = TSDBROW_KEY(pRow);
    if (key.ts > k.ts) {
      key = k;
    }
  }

  return key;
}

static int32_t moveToNextFile(STsdbReader* pReader, SBlockNumber* pBlockNum) {
  SReaderStatus* pStatus = &pReader->status;
  pBlockNum->numOfBlocks = 0;
  pBlockNum->numOfLastFiles = 0;

  size_t  numOfTables = taosHashGetSize(pReader->status.pTableMap);
  SArray* pIndexList = taosArrayInit(numOfTables, sizeof(SBlockIdx));

  while (1) {
    bool hasNext = filesetIteratorNext(&pStatus->fileIter, pReader);
    if (!hasNext) {  // no data files on disk
      break;
    }

    taosArrayClear(pIndexList);
    int32_t code = doLoadBlockIndex(pReader, pReader->pFileReader, pIndexList);
    if (code != TSDB_CODE_SUCCESS) {
      taosArrayDestroy(pIndexList);
      return code;
    }

    if (taosArrayGetSize(pIndexList) > 0 || pReader->pFileReader->pSet->nSttF > 0) {
      code = doLoadFileBlock(pReader, pIndexList, pBlockNum);
      if (code != TSDB_CODE_SUCCESS) {
        taosArrayDestroy(pIndexList);
        return code;
      }

      if (pBlockNum->numOfBlocks + pBlockNum->numOfLastFiles > 0) {
        break;
      }
    }

    // no blocks in current file, try next files
  }

  taosArrayDestroy(pIndexList);
  return TSDB_CODE_SUCCESS;
}

static int32_t uidComparFunc(const void* p1, const void* p2) {
  uint64_t pu1 = *(uint64_t*)p1;
  uint64_t pu2 = *(uint64_t*)p2;
  if (pu1 == pu2) {
    return 0;
  } else {
    return (pu1 < pu2) ? -1 : 1;
  }
}

static void extractOrderedTableUidList(SUidOrderCheckInfo* pOrderCheckInfo, SReaderStatus* pStatus) {
  int32_t index = 0;
  int32_t total = taosHashGetSize(pStatus->pTableMap);

  void* p = taosHashIterate(pStatus->pTableMap, NULL);
  while (p != NULL) {
    STableBlockScanInfo* pScanInfo = p;
    pOrderCheckInfo->tableUidList[index++] = pScanInfo->uid;
    p = taosHashIterate(pStatus->pTableMap, p);
  }

  taosSort(pOrderCheckInfo->tableUidList, total, sizeof(uint64_t), uidComparFunc);
}

static int32_t initOrderCheckInfo(SUidOrderCheckInfo* pOrderCheckInfo, SReaderStatus* pStatus) {
  int32_t total = taosHashGetSize(pStatus->pTableMap);
  if (total == 0) {
    return TSDB_CODE_SUCCESS;
  }

  if (pOrderCheckInfo->tableUidList == NULL) {
    pOrderCheckInfo->currentIndex = 0;
    pOrderCheckInfo->tableUidList = taosMemoryMalloc(total * sizeof(uint64_t));
    if (pOrderCheckInfo->tableUidList == NULL) {
      return TSDB_CODE_OUT_OF_MEMORY;
    }

    extractOrderedTableUidList(pOrderCheckInfo, pStatus);
    uint64_t uid = pOrderCheckInfo->tableUidList[0];
    pStatus->pTableIter = taosHashGet(pStatus->pTableMap, &uid, sizeof(uid));
  } else {
    if (pStatus->pTableIter == NULL) {  // it is the last block of a new file
      pOrderCheckInfo->currentIndex = 0;
      uint64_t uid = pOrderCheckInfo->tableUidList[pOrderCheckInfo->currentIndex];
      pStatus->pTableIter = taosHashGet(pStatus->pTableMap, &uid, sizeof(uid));

      // the tableMap has already updated
      if (pStatus->pTableIter == NULL) {
        void* p = taosMemoryRealloc(pOrderCheckInfo->tableUidList, total * sizeof(uint64_t));
        if (p == NULL) {
          return TSDB_CODE_OUT_OF_MEMORY;
        }

        pOrderCheckInfo->tableUidList = p;
        extractOrderedTableUidList(pOrderCheckInfo, pStatus);

        uid = pOrderCheckInfo->tableUidList[0];
        pStatus->pTableIter = taosHashGet(pStatus->pTableMap, &uid, sizeof(uid));
      }
    }
  }

  return TSDB_CODE_SUCCESS;
}

static bool moveToNextTable(SUidOrderCheckInfo* pOrderedCheckInfo, SReaderStatus* pStatus) {
  pOrderedCheckInfo->currentIndex += 1;
  if (pOrderedCheckInfo->currentIndex >= taosHashGetSize(pStatus->pTableMap)) {
    pStatus->pTableIter = NULL;
    return false;
  }

  uint64_t uid = pOrderedCheckInfo->tableUidList[pOrderedCheckInfo->currentIndex];
  pStatus->pTableIter = taosHashGet(pStatus->pTableMap, &uid, sizeof(uid));
  ASSERT(pStatus->pTableIter != NULL);
  return true;
}

static int32_t doLoadLastBlockSequentially(STsdbReader* pReader) {
  SReaderStatus*    pStatus = &pReader->status;
  SLastBlockReader* pLastBlockReader = pStatus->fileIter.pLastBlockReader;

  SUidOrderCheckInfo* pOrderedCheckInfo = &pStatus->uidCheckInfo;
  int32_t             code = initOrderCheckInfo(pOrderedCheckInfo, pStatus);
  if (code != TSDB_CODE_SUCCESS || (taosHashGetSize(pStatus->pTableMap) == 0)) {
    return code;
  }

  while (1) {
    // load the last data block of current table
    STableBlockScanInfo* pScanInfo = pStatus->pTableIter;
    bool                 hasVal = initLastBlockReader(pLastBlockReader, pScanInfo, pReader);
    if (!hasVal) {
      bool hasNexTable = moveToNextTable(pOrderedCheckInfo, pStatus);
      if (!hasNexTable) {
        return TSDB_CODE_SUCCESS;
      }
      continue;
    }

    code = doBuildDataBlock(pReader);
    if (code != TSDB_CODE_SUCCESS) {
      return code;
    }

    if (pReader->pResBlock->info.rows > 0) {
      return TSDB_CODE_SUCCESS;
    }

    // current table is exhausted, let's try next table
    bool hasNexTable = moveToNextTable(pOrderedCheckInfo, pStatus);
    if (!hasNexTable) {
      return TSDB_CODE_SUCCESS;
    }
  }
}

static int32_t doBuildDataBlock(STsdbReader* pReader) {
  int32_t   code = TSDB_CODE_SUCCESS;
  SDataBlk* pBlock = NULL;

  SReaderStatus*       pStatus = &pReader->status;
  SDataBlockIter*      pBlockIter = &pStatus->blockIter;
  STableBlockScanInfo* pScanInfo = NULL;
  SFileDataBlockInfo*  pBlockInfo = getCurrentBlockInfo(pBlockIter);
  SLastBlockReader*    pLastBlockReader = pReader->status.fileIter.pLastBlockReader;

  if (pBlockInfo != NULL) {
    pScanInfo = taosHashGet(pReader->status.pTableMap, &pBlockInfo->uid, sizeof(pBlockInfo->uid));
  } else {
    pScanInfo = pReader->status.pTableIter;
  }

  if (pBlockInfo != NULL) {
    pBlock = getCurrentBlock(pBlockIter);
  }

  initLastBlockReader(pLastBlockReader, pScanInfo, pReader);
  TSDBKEY key = getCurrentKeyInBuf(pScanInfo, pReader);

  if (pBlockInfo == NULL) {  // build data block from last data file
    ASSERT(pBlockIter->numOfBlocks == 0);
    code = buildComposedDataBlock(pReader);
  } else if (fileBlockShouldLoad(pReader, pBlockInfo, pBlock, pScanInfo, key, pLastBlockReader)) {
    tBlockDataReset(&pStatus->fileBlockData);
    code = tBlockDataInit(&pStatus->fileBlockData, pReader->suid, pScanInfo->uid, pReader->pSchema);
    if (code != TSDB_CODE_SUCCESS) {
      return code;
    }

    code = doLoadFileBlockData(pReader, pBlockIter, &pStatus->fileBlockData);
    if (code != TSDB_CODE_SUCCESS) {
      return code;
    }

    // build composed data block
    code = buildComposedDataBlock(pReader);
  } else if (bufferDataInFileBlockGap(pReader->order, key, pBlock)) {
    // data in memory that are earlier than current file block
    // todo rows in buffer should be less than the file block in asc, greater than file block in desc
    int64_t endKey = (ASCENDING_TRAVERSE(pReader->order)) ? pBlock->minKey.ts : pBlock->maxKey.ts;
    code = buildDataBlockFromBuf(pReader, pScanInfo, endKey);
  } else {
    if (hasDataInLastBlock(pLastBlockReader) && !ASCENDING_TRAVERSE(pReader->order)) {
      // only return the rows in last block
      int64_t tsLast = getCurrentKeyInLastBlock(pLastBlockReader);
      ASSERT(tsLast >= pBlock->maxKey.ts);
      tBlockDataReset(&pReader->status.fileBlockData);

      code = buildComposedDataBlock(pReader);
    } else {  // whole block is required, return it directly
      SDataBlockInfo* pInfo = &pReader->pResBlock->info;
      pInfo->rows = pBlock->nRow;
      pInfo->uid = pScanInfo->uid;
      pInfo->window = (STimeWindow){.skey = pBlock->minKey.ts, .ekey = pBlock->maxKey.ts};
      setComposedBlockFlag(pReader, false);
      setBlockAllDumped(&pStatus->fBlockDumpInfo, pBlock->maxKey.ts, pReader->order);
    }
  }

  return code;
}

static int32_t buildBlockFromBufferSequentially(STsdbReader* pReader) {
  SReaderStatus* pStatus = &pReader->status;

  while (1) {
    if (pStatus->pTableIter == NULL) {
      pStatus->pTableIter = taosHashIterate(pStatus->pTableMap, NULL);
      if (pStatus->pTableIter == NULL) {
        return TSDB_CODE_SUCCESS;
      }
    }

    STableBlockScanInfo* pBlockScanInfo = pStatus->pTableIter;
    initMemDataIterator(pBlockScanInfo, pReader);

    int64_t endKey = (ASCENDING_TRAVERSE(pReader->order)) ? INT64_MAX : INT64_MIN;
    int32_t code = buildDataBlockFromBuf(pReader, pBlockScanInfo, endKey);
    if (code != TSDB_CODE_SUCCESS) {
      return code;
    }

    if (pReader->pResBlock->info.rows > 0) {
      return TSDB_CODE_SUCCESS;
    }

    // current table is exhausted, let's try the next table
    pStatus->pTableIter = taosHashIterate(pStatus->pTableMap, pStatus->pTableIter);
    if (pStatus->pTableIter == NULL) {
      return TSDB_CODE_SUCCESS;
    }
  }
}

// set the correct start position in case of the first/last file block, according to the query time window
static void initBlockDumpInfo(STsdbReader* pReader, SDataBlockIter* pBlockIter) {
  SDataBlk* pBlock = getCurrentBlock(pBlockIter);

  SReaderStatus* pStatus = &pReader->status;

  SFileBlockDumpInfo* pDumpInfo = &pStatus->fBlockDumpInfo;

  pDumpInfo->totalRows = pBlock->nRow;
  pDumpInfo->allDumped = false;
  pDumpInfo->rowIndex = ASCENDING_TRAVERSE(pReader->order) ? 0 : pBlock->nRow - 1;
}

static int32_t initForFirstBlockInFile(STsdbReader* pReader, SDataBlockIter* pBlockIter) {
  SBlockNumber num = {0};

  int32_t code = moveToNextFile(pReader, &num);
  if (code != TSDB_CODE_SUCCESS) {
    return code;
  }

  // all data files are consumed, try data in buffer
  if (num.numOfBlocks + num.numOfLastFiles == 0) {
    pReader->status.loadFromFile = false;
    return code;
  }

  // initialize the block iterator for a new fileset
  if (num.numOfBlocks > 0) {
    code = initBlockIterator(pReader, pBlockIter, num.numOfBlocks);
  } else {  // no block data, only last block exists
    tBlockDataReset(&pReader->status.fileBlockData);
    resetDataBlockIterator(pBlockIter, pReader->order);
  }

  // set the correct start position according to the query time window
  initBlockDumpInfo(pReader, pBlockIter);
  return code;
}

static bool fileBlockPartiallyRead(SFileBlockDumpInfo* pDumpInfo, bool asc) {
  return (!pDumpInfo->allDumped) &&
         ((pDumpInfo->rowIndex > 0 && asc) || (pDumpInfo->rowIndex < (pDumpInfo->totalRows - 1) && (!asc)));
}

static int32_t buildBlockFromFiles(STsdbReader* pReader) {
  int32_t code = TSDB_CODE_SUCCESS;
  bool    asc = ASCENDING_TRAVERSE(pReader->order);

  SDataBlockIter* pBlockIter = &pReader->status.blockIter;

  if (pBlockIter->numOfBlocks == 0) {
  _begin:
    code = doLoadLastBlockSequentially(pReader);
    if (code != TSDB_CODE_SUCCESS) {
      return code;
    }

    if (pReader->pResBlock->info.rows > 0) {
      return TSDB_CODE_SUCCESS;
    }

    // all data blocks are checked in this last block file, now let's try the next file
    if (pReader->status.pTableIter == NULL) {
      code = initForFirstBlockInFile(pReader, pBlockIter);

      // error happens or all the data files are completely checked
      if ((code != TSDB_CODE_SUCCESS) || (pReader->status.loadFromFile == false)) {
        return code;
      }

      // this file does not have data files, let's start check the last block file if exists
      if (pBlockIter->numOfBlocks == 0) {
        goto _begin;
      }
    }

    code = doBuildDataBlock(pReader);
    if (code != TSDB_CODE_SUCCESS) {
      return code;
    }

    if (pReader->pResBlock->info.rows > 0) {
      return TSDB_CODE_SUCCESS;
    }
  }

  while (1) {
    SFileBlockDumpInfo* pDumpInfo = &pReader->status.fBlockDumpInfo;

    if (fileBlockPartiallyRead(pDumpInfo, asc)) {  // file data block is partially loaded
      code = buildComposedDataBlock(pReader);
    } else {
      // current block are exhausted, try the next file block
      if (pDumpInfo->allDumped) {
        // try next data block in current file
        bool hasNext = blockIteratorNext(&pReader->status.blockIter);
        if (hasNext) {  // check for the next block in the block accessed order list
          initBlockDumpInfo(pReader, pBlockIter);
        } else {
          if (pReader->status.pCurrentFileset->nSttF > 0) {
            // data blocks in current file are exhausted, let's try the next file now
            tBlockDataReset(&pReader->status.fileBlockData);
            resetDataBlockIterator(pBlockIter, pReader->order);
            goto _begin;
          } else {
            code = initForFirstBlockInFile(pReader, pBlockIter);

            // error happens or all the data files are completely checked
            if ((code != TSDB_CODE_SUCCESS) || (pReader->status.loadFromFile == false)) {
              return code;
            }

            // this file does not have blocks, let's start check the last block file
            if (pBlockIter->numOfBlocks == 0) {
              goto _begin;
            }
          }
        }
      }

      code = doBuildDataBlock(pReader);
    }

    if (code != TSDB_CODE_SUCCESS) {
      return code;
    }

    if (pReader->pResBlock->info.rows > 0) {
      return TSDB_CODE_SUCCESS;
    }
  }
}

static STsdb* getTsdbByRetentions(SVnode* pVnode, TSKEY winSKey, SRetention* retentions, const char* idStr,
                                  int8_t* pLevel) {
  if (VND_IS_RSMA(pVnode)) {
    int8_t  level = 0;
    int64_t now = taosGetTimestamp(pVnode->config.tsdbCfg.precision);

    for (int8_t i = 0; i < TSDB_RETENTION_MAX; ++i) {
      SRetention* pRetention = retentions + level;
      if (pRetention->keep <= 0) {
        if (level > 0) {
          --level;
        }
        break;
      }
      if ((now - pRetention->keep) <= winSKey) {
        break;
      }
      ++level;
    }

    const char* str = (idStr != NULL) ? idStr : "";

    if (level == TSDB_RETENTION_L0) {
      *pLevel = TSDB_RETENTION_L0;
      tsdbDebug("vgId:%d, rsma level %d is selected to query %s", TD_VID(pVnode), TSDB_RETENTION_L0, str);
      return VND_RSMA0(pVnode);
    } else if (level == TSDB_RETENTION_L1) {
      *pLevel = TSDB_RETENTION_L1;
      tsdbDebug("vgId:%d, rsma level %d is selected to query %s", TD_VID(pVnode), TSDB_RETENTION_L1, str);
      return VND_RSMA1(pVnode);
    } else {
      *pLevel = TSDB_RETENTION_L2;
      tsdbDebug("vgId:%d, rsma level %d is selected to query %s", TD_VID(pVnode), TSDB_RETENTION_L2, str);
      return VND_RSMA2(pVnode);
    }
  }

  return VND_TSDB(pVnode);
}

SVersionRange getQueryVerRange(SVnode* pVnode, SQueryTableDataCond* pCond, int8_t level) {
  int64_t startVer = (pCond->startVersion == -1) ? 0 : pCond->startVersion;

  int64_t endVer = 0;
  if (pCond->endVersion ==
      -1) {  // user not specified end version, set current maximum version of vnode as the endVersion
    endVer = pVnode->state.applied;
  } else {
    endVer = (pCond->endVersion > pVnode->state.applied) ? pVnode->state.applied : pCond->endVersion;
  }

  return (SVersionRange){.minVer = startVer, .maxVer = endVer};
}

bool hasBeenDropped(const SArray* pDelList, int32_t* index, TSDBKEY* pKey, int32_t order) {
  ASSERT(pKey != NULL);
  if (pDelList == NULL) {
    return false;
  }
  size_t  num = taosArrayGetSize(pDelList);
  bool    asc = ASCENDING_TRAVERSE(order);
  int32_t step = asc ? 1 : -1;

  if (asc) {
    if (*index >= num - 1) {
      TSDBKEY* last = taosArrayGetLast(pDelList);
      ASSERT(pKey->ts >= last->ts);

      if (pKey->ts > last->ts) {
        return false;
      } else if (pKey->ts == last->ts) {
        TSDBKEY* prev = taosArrayGet(pDelList, num - 2);
        return (prev->version >= pKey->version);
      }
    } else {
      TSDBKEY* pCurrent = taosArrayGet(pDelList, *index);
      TSDBKEY* pNext = taosArrayGet(pDelList, (*index) + 1);

      if (pKey->ts < pCurrent->ts) {
        return false;
      }

      if (pCurrent->ts <= pKey->ts && pNext->ts >= pKey->ts && pCurrent->version >= pKey->version) {
        return true;
      }

      while (pNext->ts <= pKey->ts && (*index) < num - 1) {
        (*index) += 1;

        if ((*index) < num - 1) {
          pCurrent = taosArrayGet(pDelList, *index);
          pNext = taosArrayGet(pDelList, (*index) + 1);

          // it is not a consecutive deletion range, ignore it
          if (pCurrent->version == 0 && pNext->version > 0) {
            continue;
          }

          if (pCurrent->ts <= pKey->ts && pNext->ts >= pKey->ts && pCurrent->version >= pKey->version) {
            return true;
          }
        }
      }

      return false;
    }
  } else {
    if (*index <= 0) {
      TSDBKEY* pFirst = taosArrayGet(pDelList, 0);

      if (pKey->ts < pFirst->ts) {
        return false;
      } else if (pKey->ts == pFirst->ts) {
        return pFirst->version >= pKey->version;
      } else {
        ASSERT(0);
      }
    } else {
      TSDBKEY* pCurrent = taosArrayGet(pDelList, *index);
      TSDBKEY* pPrev = taosArrayGet(pDelList, (*index) - 1);

      if (pKey->ts > pCurrent->ts) {
        return false;
      }

      if (pPrev->ts <= pKey->ts && pCurrent->ts >= pKey->ts && pPrev->version >= pKey->version) {
        return true;
      }

      while (pPrev->ts >= pKey->ts && (*index) > 1) {
        (*index) += step;

        if ((*index) >= 1) {
          pCurrent = taosArrayGet(pDelList, *index);
          pPrev = taosArrayGet(pDelList, (*index) - 1);

          // it is not a consecutive deletion range, ignore it
          if (pCurrent->version > 0 && pPrev->version == 0) {
            continue;
          }

          if (pPrev->ts <= pKey->ts && pCurrent->ts >= pKey->ts && pPrev->version >= pKey->version) {
            return true;
          }
        }
      }

      return false;
    }
  }

  return false;
}

TSDBROW* getValidMemRow(SIterInfo* pIter, const SArray* pDelList, STsdbReader* pReader) {
  if (!pIter->hasVal) {
    return NULL;
  }

  TSDBROW* pRow = tsdbTbDataIterGet(pIter->iter);
  TSDBKEY  key = {.ts = pRow->pTSRow->ts, .version = pRow->version};
  if (outOfTimeWindow(key.ts, &pReader->window)) {
    pIter->hasVal = false;
    return NULL;
  }

  // it is a valid data version
  if ((key.version <= pReader->verRange.maxVer && key.version >= pReader->verRange.minVer) &&
      (!hasBeenDropped(pDelList, &pIter->index, &key, pReader->order))) {
    return pRow;
  }

  while (1) {
    pIter->hasVal = tsdbTbDataIterNext(pIter->iter);
    if (!pIter->hasVal) {
      return NULL;
    }

    pRow = tsdbTbDataIterGet(pIter->iter);

    key = TSDBROW_KEY(pRow);
    if (outOfTimeWindow(key.ts, &pReader->window)) {
      pIter->hasVal = false;
      return NULL;
    }

    if (key.version <= pReader->verRange.maxVer && key.version >= pReader->verRange.minVer &&
        (!hasBeenDropped(pDelList, &pIter->index, &key, pReader->order))) {
      return pRow;
    }
  }
}

int32_t doMergeRowsInBuf(SIterInfo* pIter, uint64_t uid, int64_t ts, SArray* pDelList, SRowMerger* pMerger,
                         STsdbReader* pReader) {
  while (1) {
    pIter->hasVal = tsdbTbDataIterNext(pIter->iter);
    if (!pIter->hasVal) {
      break;
    }

    // data exists but not valid
    TSDBROW* pRow = getValidMemRow(pIter, pDelList, pReader);
    if (pRow == NULL) {
      break;
    }

    // ts is not identical, quit
    TSDBKEY k = TSDBROW_KEY(pRow);
    if (k.ts != ts) {
      break;
    }

    STSchema* pTSchema = doGetSchemaForTSRow(TSDBROW_SVERSION(pRow), pReader, uid);
    tRowMergerAdd(pMerger, pRow, pTSchema);
  }

  return TSDB_CODE_SUCCESS;
}

static int32_t doMergeRowsInFileBlockImpl(SBlockData* pBlockData, int32_t rowIndex, int64_t key, SRowMerger* pMerger,
                                          SVersionRange* pVerRange, int32_t step) {
  while (pBlockData->aTSKEY[rowIndex] == key && rowIndex < pBlockData->nRow && rowIndex >= 0) {
    if (pBlockData->aVersion[rowIndex] > pVerRange->maxVer || pBlockData->aVersion[rowIndex] < pVerRange->minVer) {
      rowIndex += step;
      continue;
    }

    TSDBROW fRow = tsdbRowFromBlockData(pBlockData, rowIndex);
    tRowMerge(pMerger, &fRow);
    rowIndex += step;
  }

  return rowIndex;
}

typedef enum {
  CHECK_FILEBLOCK_CONT = 0x1,
  CHECK_FILEBLOCK_QUIT = 0x2,
} CHECK_FILEBLOCK_STATE;

static int32_t checkForNeighborFileBlock(STsdbReader* pReader, STableBlockScanInfo* pScanInfo, SDataBlk* pBlock,
                                         SFileDataBlockInfo* pFBlock, SRowMerger* pMerger, int64_t key,
                                         CHECK_FILEBLOCK_STATE* state) {
  SFileBlockDumpInfo* pDumpInfo = &pReader->status.fBlockDumpInfo;
  SBlockData*         pBlockData = &pReader->status.fileBlockData;

  *state = CHECK_FILEBLOCK_QUIT;
  int32_t step = ASCENDING_TRAVERSE(pReader->order) ? 1 : -1;

  int32_t   nextIndex = -1;
  SDataBlk* pNeighborBlock = getNeighborBlockOfSameTable(pFBlock, pScanInfo, &nextIndex, pReader->order);
  if (pNeighborBlock == NULL) {  // do nothing
    return 0;
  }

  bool overlap = overlapWithNeighborBlock(pBlock, pNeighborBlock, pReader->order);
  taosMemoryFree(pNeighborBlock);

  if (overlap) {  // load next block
    SReaderStatus*  pStatus = &pReader->status;
    SDataBlockIter* pBlockIter = &pStatus->blockIter;

    // 1. find the next neighbor block in the scan block list
    SFileDataBlockInfo fb = {.uid = pFBlock->uid, .tbBlockIdx = nextIndex};
    int32_t            neighborIndex = findFileBlockInfoIndex(pBlockIter, &fb);

    // 2. remove it from the scan block list
    setFileBlockActiveInBlockIter(pBlockIter, neighborIndex, step);

    // 3. load the neighbor block, and set it to be the currently accessed file data block
    tBlockDataReset(&pStatus->fileBlockData);
    int32_t code = tBlockDataInit(&pStatus->fileBlockData, pReader->suid, pFBlock->uid, pReader->pSchema);
    if (code != TSDB_CODE_SUCCESS) {
      return code;
    }

    code = doLoadFileBlockData(pReader, pBlockIter, &pStatus->fileBlockData);
    if (code != TSDB_CODE_SUCCESS) {
      return code;
    }

    // 4. check the data values
    initBlockDumpInfo(pReader, pBlockIter);

    pDumpInfo->rowIndex =
        doMergeRowsInFileBlockImpl(pBlockData, pDumpInfo->rowIndex, key, pMerger, &pReader->verRange, step);
    if (pDumpInfo->rowIndex >= pDumpInfo->totalRows) {
      *state = CHECK_FILEBLOCK_CONT;
    }
  }

  return TSDB_CODE_SUCCESS;
}

int32_t doMergeRowsInFileBlocks(SBlockData* pBlockData, STableBlockScanInfo* pScanInfo, STsdbReader* pReader,
                                SRowMerger* pMerger) {
  SFileBlockDumpInfo* pDumpInfo = &pReader->status.fBlockDumpInfo;

  bool    asc = ASCENDING_TRAVERSE(pReader->order);
  int64_t key = pBlockData->aTSKEY[pDumpInfo->rowIndex];
  int32_t step = asc ? 1 : -1;

  pDumpInfo->rowIndex += step;
  if ((pDumpInfo->rowIndex <= pBlockData->nRow - 1 && asc) || (pDumpInfo->rowIndex >= 0 && !asc)) {
    pDumpInfo->rowIndex =
        doMergeRowsInFileBlockImpl(pBlockData, pDumpInfo->rowIndex, key, pMerger, &pReader->verRange, step);
  }

  // all rows are consumed, let's try next file block
  if ((pDumpInfo->rowIndex >= pBlockData->nRow && asc) || (pDumpInfo->rowIndex < 0 && !asc)) {
    while (1) {
      CHECK_FILEBLOCK_STATE st;

      SFileDataBlockInfo* pFileBlockInfo = getCurrentBlockInfo(&pReader->status.blockIter);
      SDataBlk*           pCurrentBlock = getCurrentBlock(&pReader->status.blockIter);
      checkForNeighborFileBlock(pReader, pScanInfo, pCurrentBlock, pFileBlockInfo, pMerger, key, &st);
      if (st == CHECK_FILEBLOCK_QUIT) {
        break;
      }
    }
  }

  return TSDB_CODE_SUCCESS;
}

int32_t doMergeRowsInLastBlock(SLastBlockReader* pLastBlockReader, STableBlockScanInfo* pScanInfo, int64_t ts,
                               SRowMerger* pMerger) {
  pScanInfo->lastKey = ts;
  while (nextRowFromLastBlocks(pLastBlockReader, pScanInfo)) {
    int64_t next1 = getCurrentKeyInLastBlock(pLastBlockReader);
    if (next1 == ts) {
      TSDBROW fRow1 = tMergeTreeGetRow(&pLastBlockReader->mergeTree);
      tRowMerge(pMerger, &fRow1);
    } else {
      break;
    }
  }

  return TSDB_CODE_SUCCESS;
}

int32_t doMergeMemTableMultiRows(TSDBROW* pRow, uint64_t uid, SIterInfo* pIter, SArray* pDelList, STSRow** pTSRow,
                                 STsdbReader* pReader, bool* freeTSRow) {
  TSDBROW* pNextRow = NULL;
  TSDBROW  current = *pRow;

  {  // if the timestamp of the next valid row has a different ts, return current row directly
    pIter->hasVal = tsdbTbDataIterNext(pIter->iter);

    if (!pIter->hasVal) {
      *pTSRow = current.pTSRow;
      *freeTSRow = false;
      return TSDB_CODE_SUCCESS;
    } else {  // has next point in mem/imem
      pNextRow = getValidMemRow(pIter, pDelList, pReader);
      if (pNextRow == NULL) {
        *pTSRow = current.pTSRow;
        *freeTSRow = false;
        return TSDB_CODE_SUCCESS;
      }

      if (current.pTSRow->ts != pNextRow->pTSRow->ts) {
        *pTSRow = current.pTSRow;
        *freeTSRow = false;
        return TSDB_CODE_SUCCESS;
      }
    }
  }

  SRowMerger merge = {0};

  // get the correct schema for data in memory
  STSchema* pTSchema = doGetSchemaForTSRow(TSDBROW_SVERSION(&current), pReader, uid);

  if (pReader->pSchema == NULL) {
    pReader->pSchema = pTSchema;
  }

  tRowMergerInit2(&merge, pReader->pSchema, &current, pTSchema);

  STSchema* pTSchema1 = doGetSchemaForTSRow(TSDBROW_SVERSION(pNextRow), pReader, uid);
  tRowMergerAdd(&merge, pNextRow, pTSchema1);

  doMergeRowsInBuf(pIter, uid, current.pTSRow->ts, pDelList, &merge, pReader);
  int32_t code = tRowMergerGetRow(&merge, pTSRow);
  if (code != TSDB_CODE_SUCCESS) {
    return code;
  }

  tRowMergerClear(&merge);
  *freeTSRow = true;
  return TSDB_CODE_SUCCESS;
}

int32_t doMergeMemIMemRows(TSDBROW* pRow, TSDBROW* piRow, STableBlockScanInfo* pBlockScanInfo, STsdbReader* pReader,
                           STSRow** pTSRow) {
  SRowMerger merge = {0};

  TSDBKEY k = TSDBROW_KEY(pRow);
  TSDBKEY ik = TSDBROW_KEY(piRow);

  if (ASCENDING_TRAVERSE(pReader->order)) {  // ascending order imem --> mem
    STSchema* pSchema = doGetSchemaForTSRow(TSDBROW_SVERSION(pRow), pReader, pBlockScanInfo->uid);

    tRowMergerInit(&merge, piRow, pSchema);
    doMergeRowsInBuf(&pBlockScanInfo->iiter, pBlockScanInfo->uid, ik.ts, pBlockScanInfo->delSkyline, &merge, pReader);

    tRowMerge(&merge, pRow);
    doMergeRowsInBuf(&pBlockScanInfo->iter, pBlockScanInfo->uid, k.ts, pBlockScanInfo->delSkyline, &merge, pReader);
  } else {
    STSchema* pSchema = doGetSchemaForTSRow(TSDBROW_SVERSION(pRow), pReader, pBlockScanInfo->uid);

    tRowMergerInit(&merge, pRow, pSchema);
    doMergeRowsInBuf(&pBlockScanInfo->iter, pBlockScanInfo->uid, k.ts, pBlockScanInfo->delSkyline, &merge, pReader);

    tRowMerge(&merge, piRow);
    doMergeRowsInBuf(&pBlockScanInfo->iiter, pBlockScanInfo->uid, k.ts, pBlockScanInfo->delSkyline, &merge, pReader);
  }

  int32_t code = tRowMergerGetRow(&merge, pTSRow);
  return code;
}

int32_t tsdbGetNextRowInMem(STableBlockScanInfo* pBlockScanInfo, STsdbReader* pReader, STSRow** pTSRow, int64_t endKey,
                            bool* freeTSRow) {
  TSDBROW* pRow = getValidMemRow(&pBlockScanInfo->iter, pBlockScanInfo->delSkyline, pReader);
  TSDBROW* piRow = getValidMemRow(&pBlockScanInfo->iiter, pBlockScanInfo->delSkyline, pReader);
  SArray*  pDelList = pBlockScanInfo->delSkyline;
  uint64_t uid = pBlockScanInfo->uid;

  // todo refactor
  bool asc = ASCENDING_TRAVERSE(pReader->order);
  if (pBlockScanInfo->iter.hasVal) {
    TSDBKEY k = TSDBROW_KEY(pRow);
    if ((k.ts >= endKey && asc) || (k.ts <= endKey && !asc)) {
      pRow = NULL;
    }
  }

  if (pBlockScanInfo->iiter.hasVal) {
    TSDBKEY k = TSDBROW_KEY(piRow);
    if ((k.ts >= endKey && asc) || (k.ts <= endKey && !asc)) {
      piRow = NULL;
    }
  }

  if (pBlockScanInfo->iter.hasVal && pBlockScanInfo->iiter.hasVal && pRow != NULL && piRow != NULL) {
    TSDBKEY k = TSDBROW_KEY(pRow);
    TSDBKEY ik = TSDBROW_KEY(piRow);

    int32_t code = TSDB_CODE_SUCCESS;
    if (ik.ts != k.ts) {
      if (((ik.ts < k.ts) && asc) || ((ik.ts > k.ts) && (!asc))) {  // ik.ts < k.ts
        code = doMergeMemTableMultiRows(piRow, uid, &pBlockScanInfo->iiter, pDelList, pTSRow, pReader, freeTSRow);
      } else if (((k.ts < ik.ts) && asc) || ((k.ts > ik.ts) && (!asc))) {
        code = doMergeMemTableMultiRows(pRow, uid, &pBlockScanInfo->iter, pDelList, pTSRow, pReader, freeTSRow);
      }
    } else {  // ik.ts == k.ts
      *freeTSRow = true;
      code = doMergeMemIMemRows(pRow, piRow, pBlockScanInfo, pReader, pTSRow);
      if (code != TSDB_CODE_SUCCESS) {
        return code;
      }
    }

    return code;
  }

  if (pBlockScanInfo->iter.hasVal && pRow != NULL) {
    return doMergeMemTableMultiRows(pRow, pBlockScanInfo->uid, &pBlockScanInfo->iter, pDelList, pTSRow, pReader,
                                    freeTSRow);
  }

  if (pBlockScanInfo->iiter.hasVal && piRow != NULL) {
    return doMergeMemTableMultiRows(piRow, uid, &pBlockScanInfo->iiter, pDelList, pTSRow, pReader, freeTSRow);
  }

  return TSDB_CODE_SUCCESS;
}

int32_t doAppendRowFromTSRow(SSDataBlock* pBlock, STsdbReader* pReader, STSRow* pTSRow, uint64_t uid) {
  int32_t numOfRows = pBlock->info.rows;
  int32_t numOfCols = (int32_t)taosArrayGetSize(pBlock->pDataBlock);

  SBlockLoadSuppInfo* pSupInfo = &pReader->suppInfo;
  STSchema*           pSchema = doGetSchemaForTSRow(pTSRow->sver, pReader, uid);

  SColVal colVal = {0};
  int32_t i = 0, j = 0;

  SColumnInfoData* pColInfoData = taosArrayGet(pBlock->pDataBlock, i);
  if (pColInfoData->info.colId == PRIMARYKEY_TIMESTAMP_COL_ID) {
    colDataAppend(pColInfoData, numOfRows, (const char*)&pTSRow->ts, false);
    i += 1;
  }

  while (i < numOfCols && j < pSchema->numOfCols) {
    pColInfoData = taosArrayGet(pBlock->pDataBlock, i);
    col_id_t colId = pColInfoData->info.colId;

    if (colId == pSchema->columns[j].colId) {
      tTSRowGetVal(pTSRow, pSchema, j, &colVal);
      doCopyColVal(pColInfoData, numOfRows, i, &colVal, pSupInfo);
      i += 1;
      j += 1;
    } else if (colId < pSchema->columns[j].colId) {
      colDataAppendNULL(pColInfoData, numOfRows);
      i += 1;
    } else if (colId > pSchema->columns[j].colId) {
      j += 1;
    }
  }

  // set null value since current column does not exist in the "pSchema"
  while (i < numOfCols) {
    pColInfoData = taosArrayGet(pBlock->pDataBlock, i);
    colDataAppendNULL(pColInfoData, numOfRows);
    i += 1;
  }

  pBlock->info.rows += 1;
  return TSDB_CODE_SUCCESS;
}

int32_t doAppendRowFromFileBlock(SSDataBlock* pResBlock, STsdbReader* pReader, SBlockData* pBlockData,
                                 int32_t rowIndex) {
  int32_t i = 0, j = 0;
  int32_t outputRowIndex = pResBlock->info.rows;

  SBlockLoadSuppInfo* pSupInfo = &pReader->suppInfo;

  SColumnInfoData* pColData = taosArrayGet(pResBlock->pDataBlock, i);
  if (pColData->info.colId == PRIMARYKEY_TIMESTAMP_COL_ID) {
    colDataAppendInt64(pColData, outputRowIndex, &pBlockData->aTSKEY[rowIndex]);
    i += 1;
  }

  SColVal cv = {0};
  int32_t numOfInputCols = taosArrayGetSize(pBlockData->aIdx);
  int32_t numOfOutputCols = blockDataGetNumOfCols(pResBlock);

  while (i < numOfOutputCols && j < numOfInputCols) {
    SColumnInfoData* pCol = taosArrayGet(pResBlock->pDataBlock, i);
    SColData*        pData = tBlockDataGetColDataByIdx(pBlockData, j);

    if (pData->cid < pCol->info.colId) {
      j += 1;
      continue;
    }

    if (pData->cid == pCol->info.colId) {
      tColDataGetValue(pData, rowIndex, &cv);
      doCopyColVal(pCol, outputRowIndex, i, &cv, pSupInfo);
      j += 1;
    } else if (pData->cid > pCol->info.colId) {  // the specified column does not exist in file block, fill with null data
      colDataAppendNULL(pCol, outputRowIndex);
    }

    i += 1;
  }

  while (i < numOfOutputCols) {
    SColumnInfoData* pCol = taosArrayGet(pResBlock->pDataBlock, i);
    colDataAppendNULL(pCol, outputRowIndex);
    i += 1;
  }

  pResBlock->info.rows += 1;
  return TSDB_CODE_SUCCESS;
}

int32_t buildDataBlockFromBufImpl(STableBlockScanInfo* pBlockScanInfo, int64_t endKey, int32_t capacity,
                                  STsdbReader* pReader) {
  SSDataBlock* pBlock = pReader->pResBlock;

  do {
    STSRow* pTSRow = NULL;
    bool    freeTSRow = false;
    tsdbGetNextRowInMem(pBlockScanInfo, pReader, &pTSRow, endKey, &freeTSRow);
    if (pTSRow == NULL) {
      break;
    }

    doAppendRowFromTSRow(pBlock, pReader, pTSRow, pBlockScanInfo->uid);
    if (freeTSRow) {
      taosMemoryFree(pTSRow);
    }

    // no data in buffer, return immediately
    if (!(pBlockScanInfo->iter.hasVal || pBlockScanInfo->iiter.hasVal)) {
      break;
    }

    if (pBlock->info.rows >= capacity) {
      break;
    }
  } while (1);

  ASSERT(pBlock->info.rows <= capacity);
  return TSDB_CODE_SUCCESS;
}

// todo refactor, use arraylist instead
int32_t tsdbSetTableId(STsdbReader* pReader, int64_t uid) {
  ASSERT(pReader != NULL);
  taosHashClear(pReader->status.pTableMap);

  STableBlockScanInfo info = {.lastKey = 0, .uid = uid};
  taosHashPut(pReader->status.pTableMap, &info.uid, sizeof(uint64_t), &info, sizeof(info));
  return TDB_CODE_SUCCESS;
}

void* tsdbGetIdx(SMeta* pMeta) {
  if (pMeta == NULL) {
    return NULL;
  }
  return metaGetIdx(pMeta);
}

void* tsdbGetIvtIdx(SMeta* pMeta) {
  if (pMeta == NULL) {
    return NULL;
  }
  return metaGetIvtIdx(pMeta);
}

uint64_t getReaderMaxVersion(STsdbReader* pReader) { return pReader->verRange.maxVer; }

// ====================================== EXPOSED APIs ======================================
int32_t tsdbReaderOpen(SVnode* pVnode, SQueryTableDataCond* pCond, SArray* pTableList, STsdbReader** ppReader,
                       const char* idstr) {
  int32_t code = tsdbReaderCreate(pVnode, pCond, ppReader, 4096, idstr);
  if (code != TSDB_CODE_SUCCESS) {
    goto _err;
  }

  // check for query time window
  STsdbReader* pReader = *ppReader;
  if (isEmptyQueryTimeWindow(&pReader->window)) {
    tsdbDebug("%p query window not overlaps with the data set, no result returned, %s", pReader, pReader->idStr);
    return TSDB_CODE_SUCCESS;
  }

  if (pCond->type == TIMEWINDOW_RANGE_EXTERNAL) {
    // update the SQueryTableDataCond to create inner reader
    STimeWindow w = pCond->twindows;
    int32_t     order = pCond->order;
    if (order == TSDB_ORDER_ASC) {
      pCond->twindows.ekey = pCond->twindows.skey;
      pCond->twindows.skey = INT64_MIN;
      pCond->order = TSDB_ORDER_DESC;
    } else {
      pCond->twindows.skey = pCond->twindows.ekey;
      pCond->twindows.ekey = INT64_MAX;
      pCond->order = TSDB_ORDER_ASC;
    }

    // here we only need one more row, so the capacity is set to be ONE.
    code = tsdbReaderCreate(pVnode, pCond, &pReader->innerReader[0], 1, idstr);
    if (code != TSDB_CODE_SUCCESS) {
      goto _err;
    }

    if (order == TSDB_ORDER_ASC) {
      pCond->twindows.skey = w.ekey;
      pCond->twindows.ekey = INT64_MAX;
    } else {
      pCond->twindows.skey = INT64_MIN;
      pCond->twindows.ekey = w.ekey;
    }
    code = tsdbReaderCreate(pVnode, pCond, &pReader->innerReader[1], 1, idstr);
    if (code != TSDB_CODE_SUCCESS) {
      goto _err;
    }
  }

  // NOTE: the endVersion in pCond is the data version not schema version, so pCond->endVersion is not correct here.
  if (pCond->suid != 0) {
    pReader->pSchema = metaGetTbTSchema(pReader->pTsdb->pVnode->pMeta, pReader->suid, /*pCond->endVersion*/ -1);
    if (pReader->pSchema == NULL) {
      tsdbError("failed to get table schema, suid:%"PRIu64", ver:%"PRId64" , %s", pReader->suid, -1, pReader->idStr);
    }
  } else if (taosArrayGetSize(pTableList) > 0) {
    STableKeyInfo* pKey = taosArrayGet(pTableList, 0);
    pReader->pSchema = metaGetTbTSchema(pReader->pTsdb->pVnode->pMeta, pKey->uid, /*pCond->endVersion*/ -1);
    if (pReader->pSchema == NULL) {
      tsdbError("failed to get table schema, uid:%"PRIu64", ver:%"PRId64" , %s", pKey->uid, -1, pReader->idStr);
    }
  }

  int32_t numOfTables = taosArrayGetSize(pTableList);
  pReader->status.pTableMap = createDataBlockScanInfo(pReader, pTableList->pData, numOfTables);
  if (pReader->status.pTableMap == NULL) {
    tsdbReaderClose(pReader);
    *ppReader = NULL;

    code = TSDB_CODE_TDB_OUT_OF_MEMORY;
    goto _err;
  }

  code = tsdbTakeReadSnap(pReader->pTsdb, &pReader->pReadSnap);
  if (code != TSDB_CODE_SUCCESS) {
    goto _err;
  }

  if (pReader->type == TIMEWINDOW_RANGE_CONTAINED) {
    SDataBlockIter* pBlockIter = &pReader->status.blockIter;

    initFilesetIterator(&pReader->status.fileIter, pReader->pReadSnap->fs.aDFileSet, pReader);
    resetDataBlockIterator(&pReader->status.blockIter, pReader->order);

    // no data in files, let's try buffer in memory
    if (pReader->status.fileIter.numOfFiles == 0) {
      pReader->status.loadFromFile = false;
    } else {
      code = initForFirstBlockInFile(pReader, pBlockIter);
      if (code != TSDB_CODE_SUCCESS) {
        return code;
      }
    }
  } else {
    STsdbReader*    pPrevReader = pReader->innerReader[0];
    SDataBlockIter* pBlockIter = &pPrevReader->status.blockIter;

    code = tsdbTakeReadSnap(pPrevReader->pTsdb, &pPrevReader->pReadSnap);
    if (code != TSDB_CODE_SUCCESS) {
      goto _err;
    }

    initFilesetIterator(&pPrevReader->status.fileIter, pPrevReader->pReadSnap->fs.aDFileSet, pPrevReader);
    resetDataBlockIterator(&pPrevReader->status.blockIter, pPrevReader->order);

    // no data in files, let's try buffer in memory
    if (pPrevReader->status.fileIter.numOfFiles == 0) {
      pPrevReader->status.loadFromFile = false;
    } else {
      code = initForFirstBlockInFile(pPrevReader, pBlockIter);
      if (code != TSDB_CODE_SUCCESS) {
        return code;
      }
    }
  }

  tsdbDebug("%p total numOfTable:%d in this query %s", pReader, numOfTables, pReader->idStr);
  return code;

_err:
  tsdbError("failed to create data reader, code:%s %s", tstrerror(code), pReader->idStr);
  return code;
}

void tsdbReaderClose(STsdbReader* pReader) {
  if (pReader == NULL) {
    return;
  }

  SBlockLoadSuppInfo* pSupInfo = &pReader->suppInfo;

  taosMemoryFreeClear(pSupInfo->plist);
  taosMemoryFree(pSupInfo->colIds);

  taosArrayDestroy(pSupInfo->pColAgg);
  for (int32_t i = 0; i < blockDataGetNumOfCols(pReader->pResBlock); ++i) {
    if (pSupInfo->buildBuf[i] != NULL) {
      taosMemoryFreeClear(pSupInfo->buildBuf[i]);
    }
  }

  taosMemoryFree(pSupInfo->buildBuf);
  tBlockDataDestroy(&pReader->status.fileBlockData, true);

  cleanupDataBlockIterator(&pReader->status.blockIter);

  size_t numOfTables = taosHashGetSize(pReader->status.pTableMap);
  destroyBlockScanInfo(pReader->status.pTableMap);
  blockDataDestroy(pReader->pResBlock);

  if (pReader->pFileReader != NULL) {
    tsdbDataFReaderClose(&pReader->pFileReader);
  }

  tsdbUntakeReadSnap(pReader->pTsdb, pReader->pReadSnap);

  taosMemoryFree(pReader->status.uidCheckInfo.tableUidList);
  SIOCostSummary* pCost = &pReader->cost;

  SFilesetIter* pFilesetIter = &pReader->status.fileIter;
  if (pFilesetIter->pLastBlockReader != NULL) {
    SLastBlockReader* pLReader = pFilesetIter->pLastBlockReader;
    tMergeTreeClose(&pLReader->mergeTree);

    getLastBlockLoadInfo(pLReader->pInfo, &pCost->lastBlockLoad, &pCost->lastBlockLoadTime);

<<<<<<< HEAD
=======
    pLReader->pInfo = destroyLastBlockLoadInfo(pLReader->pInfo);
    taosMemoryFree(pLReader);
  }

>>>>>>> 78abfdd2
  tsdbDebug(
      "%p :io-cost summary: head-file:%" PRIu64 ", head-file time:%.2f ms, SMA:%" PRId64
      " SMA-time:%.2f ms, fileBlocks:%" PRId64 ", fileBlocks-load-time:%.2f ms, "
      "build in-memory-block-time:%.2f ms, lastBlocks:%" PRId64 ", lastBlocks-time:%.2f ms, composed-blocks:%" PRId64
      ", composed-blocks-time:%.2fms, STableBlockScanInfo size:%.2f Kb %s",
      pReader, pCost->headFileLoad, pCost->headFileLoadTime, pCost->smaDataLoad, pCost->smaLoadTime, pCost->numOfBlocks,
      pCost->blockLoadTime, pCost->buildmemBlock, pCost->lastBlockLoad, pCost->lastBlockLoadTime, pCost->composedBlocks,
      pCost->buildComposedBlockTime, numOfTables * sizeof(STableBlockScanInfo) / 1000.0, pReader->idStr);

  taosMemoryFree(pReader->idStr);
  taosMemoryFree(pReader->pSchema);
  if (pReader->pMemSchema != pReader->pSchema) {
    taosMemoryFree(pReader->pMemSchema);
  }
  taosMemoryFreeClear(pReader);
}

static bool doTsdbNextDataBlock(STsdbReader* pReader) {
  // cleanup the data that belongs to the previous data block
  SSDataBlock* pBlock = pReader->pResBlock;
  blockDataCleanup(pBlock);

  SReaderStatus* pStatus = &pReader->status;

  if (pStatus->loadFromFile) {
    int32_t code = buildBlockFromFiles(pReader);
    if (code != TSDB_CODE_SUCCESS) {
      return false;
    }

    if (pBlock->info.rows > 0) {
      return true;
    } else {
      buildBlockFromBufferSequentially(pReader);
      return pBlock->info.rows > 0;
    }
  } else {  // no data in files, let's try the buffer
    buildBlockFromBufferSequentially(pReader);
    return pBlock->info.rows > 0;
  }

  return false;
}

bool tsdbNextDataBlock(STsdbReader* pReader) {
  if (isEmptyQueryTimeWindow(&pReader->window)) {
    return false;
  }

  if (pReader->innerReader[0] != NULL) {
    bool ret = doTsdbNextDataBlock(pReader->innerReader[0]);
    if (ret) {
      pReader->step = EXTERNAL_ROWS_PREV;
      return ret;
    }

    tsdbReaderClose(pReader->innerReader[0]);
    pReader->innerReader[0] = NULL;
  }

  pReader->step = EXTERNAL_ROWS_MAIN;
  bool ret = doTsdbNextDataBlock(pReader);
  if (ret) {
    return ret;
  }

  if (pReader->innerReader[1] != NULL) {
    bool ret1 = doTsdbNextDataBlock(pReader->innerReader[1]);
    if (ret1) {
      pReader->step = EXTERNAL_ROWS_NEXT;
      return ret1;
    }

    tsdbReaderClose(pReader->innerReader[1]);
    pReader->innerReader[1] = NULL;
  }

  return false;
}

static void setBlockInfo(STsdbReader* pReader, SDataBlockInfo* pDataBlockInfo) {
  ASSERT(pDataBlockInfo != NULL && pReader != NULL);
  pDataBlockInfo->rows = pReader->pResBlock->info.rows;
  pDataBlockInfo->uid = pReader->pResBlock->info.uid;
  pDataBlockInfo->window = pReader->pResBlock->info.window;
}

void tsdbRetrieveDataBlockInfo(STsdbReader* pReader, SDataBlockInfo* pDataBlockInfo) {
  if (pReader->type == TIMEWINDOW_RANGE_EXTERNAL) {
    if (pReader->step == EXTERNAL_ROWS_MAIN) {
      setBlockInfo(pReader, pDataBlockInfo);
    } else if (pReader->step == EXTERNAL_ROWS_PREV) {
      setBlockInfo(pReader->innerReader[0], pDataBlockInfo);
    } else {
      setBlockInfo(pReader->innerReader[1], pDataBlockInfo);
    }
  } else {
    setBlockInfo(pReader, pDataBlockInfo);
  }
}

int32_t tsdbRetrieveDatablockSMA(STsdbReader* pReader, SColumnDataAgg*** pBlockStatis, bool* allHave) {
  int32_t code = 0;
  *allHave = false;

  if (pReader->type == TIMEWINDOW_RANGE_EXTERNAL) {
    *pBlockStatis = NULL;
    return TSDB_CODE_SUCCESS;
  }

  // there is no statistics data for composed block
  if (pReader->status.composedDataBlock) {
    *pBlockStatis = NULL;
    return TSDB_CODE_SUCCESS;
  }

  SFileDataBlockInfo* pFBlock = getCurrentBlockInfo(&pReader->status.blockIter);

  SDataBlk* pBlock = getCurrentBlock(&pReader->status.blockIter);
  int64_t   stime = taosGetTimestampUs();

  SBlockLoadSuppInfo* pSup = &pReader->suppInfo;

  if (tDataBlkHasSma(pBlock)) {
    code = tsdbReadBlockSma(pReader->pFileReader, pBlock, pSup->pColAgg);
    if (code != TSDB_CODE_SUCCESS) {
      tsdbDebug("vgId:%d, failed to load block SMA for uid %" PRIu64 ", code:%s, %s", 0, pFBlock->uid, tstrerror(code),
                pReader->idStr);
      return code;
    }
  } else {
    *pBlockStatis = NULL;
    return TSDB_CODE_SUCCESS;
  }

  *allHave = true;

  // always load the first primary timestamp column data
  SColumnDataAgg* pTsAgg = &pSup->tsColAgg;

  pTsAgg->numOfNull = 0;
  pTsAgg->colId = PRIMARYKEY_TIMESTAMP_COL_ID;
  pTsAgg->min = pReader->pResBlock->info.window.skey;
  pTsAgg->max = pReader->pResBlock->info.window.ekey;
  pSup->plist[0] = pTsAgg;

  // update the number of NULL data rows
  size_t numOfCols = blockDataGetNumOfCols(pReader->pResBlock);

  int32_t i = 0, j = 0;
  while (j < numOfCols && i < taosArrayGetSize(pSup->pColAgg)) {
    SColumnDataAgg* pAgg = taosArrayGet(pSup->pColAgg, i);
    if (pAgg->colId == pSup->colIds[j]) {
      if (IS_BSMA_ON(&(pReader->pSchema->columns[i]))) {
        pSup->plist[j] = pAgg;
      } else {
        *allHave = false;
      }
      i += 1;
      j += 1;
    } else if (pAgg->colId < pSup->colIds[j]) {
      i += 1;
    } else if (pSup->colIds[j] < pAgg->colId) {
      j += 1;
    }
  }

  double elapsed = (taosGetTimestampUs() - stime) / 1000.0;
  pReader->cost.smaLoadTime += elapsed;
  pReader->cost.smaDataLoad += 1;

  *pBlockStatis = pSup->plist;

  tsdbDebug("vgId:%d, succeed to load block SMA for uid %" PRIu64 ", elapsed time:%.2f ms, %s", 0, pFBlock->uid,
            elapsed, pReader->idStr);

  return code;
}

static SArray* doRetrieveDataBlock(STsdbReader* pReader) {
  SReaderStatus* pStatus = &pReader->status;

  if (pStatus->composedDataBlock) {
    return pReader->pResBlock->pDataBlock;
  }

  SFileDataBlockInfo*  pFBlock = getCurrentBlockInfo(&pStatus->blockIter);
  STableBlockScanInfo* pBlockScanInfo = taosHashGet(pStatus->pTableMap, &pFBlock->uid, sizeof(pFBlock->uid));

  tBlockDataReset(&pStatus->fileBlockData);
  int32_t code = tBlockDataInit(&pStatus->fileBlockData, pReader->suid, pBlockScanInfo->uid, pReader->pSchema);
  if (code != TSDB_CODE_SUCCESS) {
    terrno = code;
    return NULL;
  }

  code = doLoadFileBlockData(pReader, &pStatus->blockIter, &pStatus->fileBlockData);
  if (code != TSDB_CODE_SUCCESS) {
    tBlockDataDestroy(&pStatus->fileBlockData, 1);
    terrno = code;
    return NULL;
  }

  copyBlockDataToSDataBlock(pReader, pBlockScanInfo);
  return pReader->pResBlock->pDataBlock;
}

SArray* tsdbRetrieveDataBlock(STsdbReader* pReader, SArray* pIdList) {
  if (pReader->type == TIMEWINDOW_RANGE_EXTERNAL) {
    if (pReader->step == EXTERNAL_ROWS_PREV) {
      return doRetrieveDataBlock(pReader->innerReader[0]);
    } else if (pReader->step == EXTERNAL_ROWS_NEXT) {
      return doRetrieveDataBlock(pReader->innerReader[1]);
    }
  }

  return doRetrieveDataBlock(pReader);
}

int32_t tsdbReaderReset(STsdbReader* pReader, SQueryTableDataCond* pCond) {
  if (isEmptyQueryTimeWindow(&pReader->window)) {
    return TSDB_CODE_SUCCESS;
  }

  pReader->order = pCond->order;
  pReader->type = TIMEWINDOW_RANGE_CONTAINED;
  pReader->status.loadFromFile = true;
  pReader->status.pTableIter = NULL;
  pReader->window = updateQueryTimeWindow(pReader->pTsdb, &pCond->twindows);

  // allocate buffer in order to load data blocks from file
  memset(&pReader->suppInfo.tsColAgg, 0, sizeof(SColumnDataAgg));
  memset(pReader->suppInfo.plist, 0, POINTER_BYTES);

  pReader->suppInfo.tsColAgg.colId = PRIMARYKEY_TIMESTAMP_COL_ID;
  tsdbDataFReaderClose(&pReader->pFileReader);

  int32_t numOfTables = taosHashGetSize(pReader->status.pTableMap);

  initFilesetIterator(&pReader->status.fileIter, pReader->pReadSnap->fs.aDFileSet, pReader);
  resetDataBlockIterator(&pReader->status.blockIter, pReader->order);

  int64_t ts = ASCENDING_TRAVERSE(pReader->order)?pReader->window.skey-1:pReader->window.ekey+1;
  resetDataBlockScanInfo(pReader->status.pTableMap, ts);

  int32_t         code = 0;
  SDataBlockIter* pBlockIter = &pReader->status.blockIter;

  // no data in files, let's try buffer in memory
  if (pReader->status.fileIter.numOfFiles == 0) {
    pReader->status.loadFromFile = false;
  } else {
    code = initForFirstBlockInFile(pReader, pBlockIter);
    if (code != TSDB_CODE_SUCCESS) {
      tsdbError("%p reset reader failed, numOfTables:%d, query range:%" PRId64 " - %" PRId64 " in query %s", pReader,
                numOfTables, pReader->window.skey, pReader->window.ekey, pReader->idStr);
      return code;
    }
  }

  tsdbDebug("%p reset reader, suid:%" PRIu64 ", numOfTables:%d, query range:%" PRId64 " - %" PRId64 " in query %s",
            pReader, pReader->suid, numOfTables, pReader->window.skey, pReader->window.ekey, pReader->idStr);

  return code;
}

static int32_t getBucketIndex(int32_t startRow, int32_t bucketRange, int32_t numOfRows) {
  return (numOfRows - startRow) / bucketRange;
}

int32_t tsdbGetFileBlocksDistInfo(STsdbReader* pReader, STableBlockDistInfo* pTableBlockInfo) {
  int32_t code = TSDB_CODE_SUCCESS;
  pTableBlockInfo->totalSize = 0;
  pTableBlockInfo->totalRows = 0;

  // find the start data block in file
  SReaderStatus* pStatus = &pReader->status;

  STsdbCfg* pc = &pReader->pTsdb->pVnode->config.tsdbCfg;
  pTableBlockInfo->defMinRows = pc->minRows;
  pTableBlockInfo->defMaxRows = pc->maxRows;

  int32_t bucketRange = ceil((pc->maxRows - pc->minRows) / 20.0);

  pTableBlockInfo->numOfFiles += 1;

  int32_t numOfTables = (int32_t)taosHashGetSize(pStatus->pTableMap);
  int     defaultRows = 4096;

  SDataBlockIter* pBlockIter = &pStatus->blockIter;
  pTableBlockInfo->numOfFiles += pStatus->fileIter.numOfFiles;

  if (pBlockIter->numOfBlocks > 0) {
    pTableBlockInfo->numOfBlocks += pBlockIter->numOfBlocks;
  }

  pTableBlockInfo->numOfTables = numOfTables;
  bool hasNext = (pBlockIter->numOfBlocks > 0);

  while (true) {
    if (hasNext) {
      SDataBlk* pBlock = getCurrentBlock(pBlockIter);

      int32_t numOfRows = pBlock->nRow;
      pTableBlockInfo->totalRows += numOfRows;

      if (numOfRows > pTableBlockInfo->maxRows) {
        pTableBlockInfo->maxRows = numOfRows;
      }

      if (numOfRows < pTableBlockInfo->minRows) {
        pTableBlockInfo->minRows = numOfRows;
      }

      if (numOfRows < defaultRows) {
        pTableBlockInfo->numOfSmallBlocks += 1;
      }

      int32_t bucketIndex = getBucketIndex(pTableBlockInfo->defMinRows, bucketRange, numOfRows);
      pTableBlockInfo->blockRowsHisto[bucketIndex]++;

      hasNext = blockIteratorNext(&pStatus->blockIter);
    } else {
      code = initForFirstBlockInFile(pReader, pBlockIter);
      if ((code != TSDB_CODE_SUCCESS) || (pReader->status.loadFromFile == false)) {
        break;
      }

      pTableBlockInfo->numOfBlocks += pBlockIter->numOfBlocks;
      hasNext = (pBlockIter->numOfBlocks > 0);
    }

    //    tsdbDebug("%p %d blocks found in file for %d table(s), fid:%d, %s", pReader, numOfBlocks, numOfTables,
    //              pReader->pFileGroup->fid, pReader->idStr);
  }

  return code;
}

int64_t tsdbGetNumOfRowsInMemTable(STsdbReader* pReader) {
  int64_t rows = 0;

  SReaderStatus* pStatus = &pReader->status;
  pStatus->pTableIter = taosHashIterate(pStatus->pTableMap, NULL);

  while (pStatus->pTableIter != NULL) {
    STableBlockScanInfo* pBlockScanInfo = pStatus->pTableIter;

    STbData* d = NULL;
    if (pReader->pTsdb->mem != NULL) {
      d = tsdbGetTbDataFromMemTable(pReader->pReadSnap->pMem, pReader->suid, pBlockScanInfo->uid);
      if (d != NULL) {
        rows += tsdbGetNRowsInTbData(d);
      }
    }

    STbData* di = NULL;
    if (pReader->pTsdb->imem != NULL) {
      di = tsdbGetTbDataFromMemTable(pReader->pReadSnap->pIMem, pReader->suid, pBlockScanInfo->uid);
      if (di != NULL) {
        rows += tsdbGetNRowsInTbData(di);
      }
    }

    // current table is exhausted, let's try the next table
    pStatus->pTableIter = taosHashIterate(pStatus->pTableMap, pStatus->pTableIter);
  }

  return rows;
}

int32_t tsdbGetTableSchema(SVnode* pVnode, int64_t uid, STSchema** pSchema, int64_t* suid) {
  int32_t sversion = 1;

  SMetaReader mr = {0};
  metaReaderInit(&mr, pVnode->pMeta, 0);
  int32_t code = metaGetTableEntryByUid(&mr, uid);
  if (code != TSDB_CODE_SUCCESS) {
    terrno = TSDB_CODE_TDB_INVALID_TABLE_ID;
    metaReaderClear(&mr);
    return terrno;
  }

  *suid = 0;

  if (mr.me.type == TSDB_CHILD_TABLE) {
    tDecoderClear(&mr.coder);
    *suid = mr.me.ctbEntry.suid;
    code = metaGetTableEntryByUid(&mr, *suid);
    if (code != TSDB_CODE_SUCCESS) {
      terrno = TSDB_CODE_TDB_INVALID_TABLE_ID;
      metaReaderClear(&mr);
      return terrno;
    }
    sversion = mr.me.stbEntry.schemaRow.version;
  } else {
    ASSERT(mr.me.type == TSDB_NORMAL_TABLE);
    sversion = mr.me.ntbEntry.schemaRow.version;
  }

  metaReaderClear(&mr);
  *pSchema = metaGetTbTSchema(pVnode->pMeta, uid, sversion);

  return TSDB_CODE_SUCCESS;
}

int32_t tsdbTakeReadSnap(STsdb* pTsdb, STsdbReadSnap** ppSnap) {
  int32_t code = 0;

  // alloc
  *ppSnap = (STsdbReadSnap*)taosMemoryCalloc(1, sizeof(STsdbReadSnap));
  if (*ppSnap == NULL) {
    code = TSDB_CODE_OUT_OF_MEMORY;
    goto _exit;
  }

  // lock
  code = taosThreadRwlockRdlock(&pTsdb->rwLock);
  if (code) {
    code = TAOS_SYSTEM_ERROR(code);
    goto _exit;
  }

  // take snapshot
  (*ppSnap)->pMem = pTsdb->mem;
  (*ppSnap)->pIMem = pTsdb->imem;

  if ((*ppSnap)->pMem) {
    tsdbRefMemTable((*ppSnap)->pMem);
  }

  if ((*ppSnap)->pIMem) {
    tsdbRefMemTable((*ppSnap)->pIMem);
  }

  // fs
  code = tsdbFSRef(pTsdb, &(*ppSnap)->fs);
  if (code) {
    taosThreadRwlockUnlock(&pTsdb->rwLock);
    goto _exit;
  }

  // unlock
  code = taosThreadRwlockUnlock(&pTsdb->rwLock);
  if (code) {
    code = TAOS_SYSTEM_ERROR(code);
    goto _exit;
  }

  tsdbTrace("vgId:%d, take read snapshot", TD_VID(pTsdb->pVnode));
_exit:
  return code;
}

void tsdbUntakeReadSnap(STsdb* pTsdb, STsdbReadSnap* pSnap) {
  if (pSnap) {
    if (pSnap->pMem) {
      tsdbUnrefMemTable(pSnap->pMem);
    }

    if (pSnap->pIMem) {
      tsdbUnrefMemTable(pSnap->pIMem);
    }

    tsdbFSUnref(pTsdb, &pSnap->fs);
    taosMemoryFree(pSnap);
  }

  tsdbTrace("vgId:%d, untake read snapshot", TD_VID(pTsdb->pVnode));
}<|MERGE_RESOLUTION|>--- conflicted
+++ resolved
@@ -2077,13 +2077,8 @@
   setComposedBlockFlag(pReader, true);
   double el = (taosGetTimestampUs() - st)/1000.0;
 
-<<<<<<< HEAD
-  pReader->cost.buildComposedBlockTime += el;
-  pReader->cost.composedBlocks += 1;
-=======
   pReader->cost.composedBlocks += 1;
   pReader->cost.buildComposedBlockTime += el;
->>>>>>> 78abfdd2
 
   if (pResBlock->info.rows > 0) {
     tsdbDebug("%p uid:%" PRIu64 ", composed data block created, brange:%" PRIu64 "-%" PRIu64
@@ -3380,13 +3375,10 @@
 
     getLastBlockLoadInfo(pLReader->pInfo, &pCost->lastBlockLoad, &pCost->lastBlockLoadTime);
 
-<<<<<<< HEAD
-=======
     pLReader->pInfo = destroyLastBlockLoadInfo(pLReader->pInfo);
     taosMemoryFree(pLReader);
   }
 
->>>>>>> 78abfdd2
   tsdbDebug(
       "%p :io-cost summary: head-file:%" PRIu64 ", head-file time:%.2f ms, SMA:%" PRId64
       " SMA-time:%.2f ms, fileBlocks:%" PRId64 ", fileBlocks-load-time:%.2f ms, "
