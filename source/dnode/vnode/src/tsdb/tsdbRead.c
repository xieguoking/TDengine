/*
 * Copyright (c) 2019 TAOS Data, Inc. <jhtao@taosdata.com>
 *
 * This program is free software: you can use, redistribute, and/or modify
 * it under the terms of the GNU Affero General Public License, version 3
 * or later ("AGPL"), as published by the Free Software Foundation.
 *
 * This program is distributed in the hope that it will be useful, but WITHOUT
 * ANY WARRANTY; without even the implied warranty of MERCHANTABILITY or
 * FITNESS FOR A PARTICULAR PURPOSE.
 *
 * You should have received a copy of the GNU Affero General Public License
 * along with this program. If not, see <http://www.gnu.org/licenses/>.
 */

#include "tsdb.h"

#define EXTRA_BYTES                2
#define ASCENDING_TRAVERSE(o)      (o == TSDB_ORDER_ASC)
#define QH_GET_NUM_OF_COLS(handle) ((size_t)(taosArrayGetSize((handle)->pColumns)))

#define GET_FILE_DATA_BLOCK_INFO(_checkInfo, _block)                                   \
  ((SDataBlockInfo){.window = {.skey = (_block)->keyFirst, .ekey = (_block)->keyLast}, \
                    .numOfCols = (_block)->numOfCols,                                  \
                    .rows = (_block)->numOfRows,                                       \
                    .uid = (_checkInfo)->tableId})

enum {
  TSDB_QUERY_TYPE_ALL = 1,
  TSDB_QUERY_TYPE_LAST = 2,
};

enum {
  TSDB_CACHED_TYPE_NONE = 0,
  TSDB_CACHED_TYPE_LASTROW = 1,
  TSDB_CACHED_TYPE_LAST = 2,
};

typedef struct SQueryFilePos {
  int32_t     fid;
  int32_t     slot;
  int32_t     pos;
  int64_t     lastKey;
  int32_t     rows;
  bool        mixBlock;
  bool        blockCompleted;
  STimeWindow win;
} SQueryFilePos;

typedef struct SDataBlockLoadInfo {
  SDFileSet* fileGroup;
  int32_t    slot;
  uint64_t   uid;
  SArray*    pLoadedCols;
} SDataBlockLoadInfo;

typedef struct SLoadCompBlockInfo {
  int32_t tid; /* table tid */
  int32_t fileId;
} SLoadCompBlockInfo;

enum {
  CHECKINFO_CHOSEN_MEM = 0,
  CHECKINFO_CHOSEN_IMEM = 1,
  CHECKINFO_CHOSEN_BOTH = 2  // for update=2(merge case)
};

typedef struct STableCheckInfo {
  uint64_t           tableId;
  TSKEY              lastKey;
  SBlockInfo*        pCompInfo;
  int32_t            compSize;
  int32_t            numOfBlocks : 29;  // number of qualified data blocks not the original blocks
  uint8_t            chosen : 2;        // indicate which iterator should move forward
  bool               initBuf : 1;       // whether to initialize the in-memory skip list iterator or not
  SSkipListIterator* iter;              // mem buffer skip list iterator
  SSkipListIterator* iiter;             // imem buffer skip list iterator
} STableCheckInfo;

typedef struct STableBlockInfo {
  SBlock*          compBlock;
  STableCheckInfo* pTableCheckInfo;
} STableBlockInfo;

typedef struct SBlockOrderSupporter {
  int32_t           numOfTables;
  STableBlockInfo** pDataBlockInfo;
  int32_t*          blockIndexArray;
  int32_t*          numOfBlocksPerTable;
} SBlockOrderSupporter;

typedef struct SIOCostSummary {
  int64_t blockLoadTime;
  int64_t statisInfoLoadTime;
  int64_t checkForNextTime;
  int64_t headFileLoad;
  int64_t headFileLoadTime;
} SIOCostSummary;

typedef struct STsdbReadHandle {
  STsdb*          pTsdb;
  SQueryFilePos   cur;  // current position
  int16_t         order;
  STimeWindow     window;  // the primary query time window that applies to all queries
  SColumnDataAgg* statis;  // query level statistics, only one table block statistics info exists at any time
  int32_t         numOfBlocks;
  SArray*         pColumns;  // column list, SColumnInfoData array list
  bool            locateStart;
  int32_t         outputCapacity;
  int32_t         realNumOfRows;
  SArray*         pTableCheckInfo;  // SArray<STableCheckInfo>
  int32_t         activeIndex;
  bool            checkFiles;               // check file stage
  int8_t          cachelastrow;             // check if last row cached
  bool            loadExternalRow;          // load time window external data rows
  bool            currentLoadExternalRows;  // current load external rows
  int32_t         loadType;                 // block load type
  char*           idStr;                    // query info handle, for debug purpose
  int32_t type;  // query type: retrieve all data blocks, 2. retrieve only last row, 3. retrieve direct prev|next rows
  SDFileSet*         pFileGroup;
  SFSIter            fileIter;
  SReadH             rhelper;
  STableBlockInfo*   pDataBlockInfo;
  SDataCols*         pDataCols;          // in order to hold current file data block
  int32_t            allocSize;          // allocated data block size
  SArray*            defaultLoadColumn;  // default load column
  SDataBlockLoadInfo dataBlockLoadInfo;  /* record current block load information */
  SLoadCompBlockInfo compBlockLoadInfo;  /* record current compblock information in SQueryAttr */

  SArray*        prev;  // previous row which is before than time window
  SArray*        next;  // next row which is after the query time window
  SIOCostSummary cost;
} STsdbReadHandle;

typedef struct STableGroupSupporter {
  int32_t    numOfCols;
  SColIndex* pCols;
  SSchema*   pTagSchema;
} STableGroupSupporter;

int32_t tsdbQueryTableList(void* pMeta, SArray* pRes, void* filterInfo);

static STimeWindow updateLastrowForEachGroup(STableGroupInfo* groupList);
static int32_t     checkForCachedLastRow(STsdbReadHandle* pTsdbReadHandle, STableGroupInfo* groupList);
static int32_t     checkForCachedLast(STsdbReadHandle* pTsdbReadHandle);
// static int32_t tsdbGetCachedLastRow(STable* pTable, STSRow** pRes, TSKEY* lastKey);

static void    changeQueryHandleForInterpQuery(tsdbReaderT pHandle);
static void    doMergeTwoLevelData(STsdbReadHandle* pTsdbReadHandle, STableCheckInfo* pCheckInfo, SBlock* pBlock);
static int32_t binarySearchForKey(char* pValue, int num, TSKEY key, int order);
static int32_t tsdbReadRowsFromCache(STableCheckInfo* pCheckInfo, TSKEY maxKey, int maxRowsToRead, STimeWindow* win,
                                     STsdbReadHandle* pTsdbReadHandle);
static int32_t tsdbCheckInfoCompar(const void* key1, const void* key2);
// static int32_t doGetExternalRow(STsdbReadHandle* pTsdbReadHandle, int16_t type, void* pMemRef);
// static void*   doFreeColumnInfoData(SArray* pColumnInfoData);
// static void*   destroyTableCheckInfo(SArray* pTableCheckInfo);
static bool tsdbGetExternalRow(tsdbReaderT pHandle);

static void tsdbInitDataBlockLoadInfo(SDataBlockLoadInfo* pBlockLoadInfo) {
  pBlockLoadInfo->slot = -1;
  pBlockLoadInfo->uid = 0;
  pBlockLoadInfo->fileGroup = NULL;
}

static void tsdbInitCompBlockLoadInfo(SLoadCompBlockInfo* pCompBlockLoadInfo) {
  pCompBlockLoadInfo->tid = -1;
  pCompBlockLoadInfo->fileId = -1;
}

static SArray* getColumnIdList(STsdbReadHandle* pTsdbReadHandle) {
  size_t numOfCols = QH_GET_NUM_OF_COLS(pTsdbReadHandle);
  assert(numOfCols <= TSDB_MAX_COLUMNS);

  SArray* pIdList = taosArrayInit(numOfCols, sizeof(int16_t));
  for (int32_t i = 0; i < numOfCols; ++i) {
    SColumnInfoData* pCol = taosArrayGet(pTsdbReadHandle->pColumns, i);
    taosArrayPush(pIdList, &pCol->info.colId);
  }

  return pIdList;
}

static SArray* getDefaultLoadColumns(STsdbReadHandle* pTsdbReadHandle, bool loadTS) {
  SArray* pLocalIdList = getColumnIdList(pTsdbReadHandle);

  // check if the primary time stamp column needs to load
  int16_t colId = *(int16_t*)taosArrayGet(pLocalIdList, 0);

  // the primary timestamp column does not be included in the the specified load column list, add it
  if (loadTS && colId != PRIMARYKEY_TIMESTAMP_COL_ID) {
    int16_t columnId = PRIMARYKEY_TIMESTAMP_COL_ID;
    taosArrayInsert(pLocalIdList, 0, &columnId);
  }

  return pLocalIdList;
}

int64_t tsdbGetNumOfRowsInMemTable(tsdbReaderT* pHandle) {
  STsdbReadHandle* pTsdbReadHandle = (STsdbReadHandle*)pHandle;

  int64_t        rows = 0;
  STsdbMemTable* pMemTable = NULL;  // pTsdbReadHandle->pMemTable;
  if (pMemTable == NULL) {
    return rows;
  }

  //  STableData* pMem  = NULL;
  //  STableData* pIMem = NULL;

  //  SMemTable* pMemT = pMemRef->snapshot.mem;
  //  SMemTable* pIMemT = pMemRef->snapshot.imem;

  size_t size = taosArrayGetSize(pTsdbReadHandle->pTableCheckInfo);
  for (int32_t i = 0; i < size; ++i) {
    STableCheckInfo* pCheckInfo = taosArrayGet(pTsdbReadHandle->pTableCheckInfo, i);

    //    if (pMemT && pCheckInfo->tableId < pMemT->maxTables) {
    //      pMem = pMemT->tData[pCheckInfo->tableId];
    //      rows += (pMem && pMem->uid == pCheckInfo->tableId) ? pMem->numOfRows : 0;
    //    }
    //    if (pIMemT && pCheckInfo->tableId < pIMemT->maxTables) {
    //      pIMem = pIMemT->tData[pCheckInfo->tableId];
    //      rows += (pIMem && pIMem->uid == pCheckInfo->tableId) ? pIMem->numOfRows : 0;
    //    }
  }
  return rows;
}

static SArray* createCheckInfoFromTableGroup(STsdbReadHandle* pTsdbReadHandle, STableGroupInfo* pGroupList) {
  size_t numOfGroup = taosArrayGetSize(pGroupList->pGroupList);
  assert(numOfGroup >= 1);

  // allocate buffer in order to load data blocks from file
  SArray* pTableCheckInfo = taosArrayInit(pGroupList->numOfTables, sizeof(STableCheckInfo));
  if (pTableCheckInfo == NULL) {
    return NULL;
  }

  // todo apply the lastkey of table check to avoid to load header file
  for (int32_t i = 0; i < numOfGroup; ++i) {
    SArray* group = *(SArray**)taosArrayGet(pGroupList->pGroupList, i);

    size_t gsize = taosArrayGetSize(group);
    assert(gsize > 0);

    for (int32_t j = 0; j < gsize; ++j) {
      STableKeyInfo* pKeyInfo = (STableKeyInfo*)taosArrayGet(group, j);

      STableCheckInfo info = {.lastKey = pKeyInfo->lastKey, .tableId = pKeyInfo->uid};
      if (ASCENDING_TRAVERSE(pTsdbReadHandle->order)) {
        if (info.lastKey == INT64_MIN || info.lastKey < pTsdbReadHandle->window.skey) {
          info.lastKey = pTsdbReadHandle->window.skey;
        }

        assert(info.lastKey >= pTsdbReadHandle->window.skey && info.lastKey <= pTsdbReadHandle->window.ekey);
      } else {
        info.lastKey = pTsdbReadHandle->window.skey;
      }

      taosArrayPush(pTableCheckInfo, &info);
      tsdbDebug("%p check table uid:%" PRId64 " from lastKey:%" PRId64 " %s", pTsdbReadHandle, info.tableId,
                info.lastKey, pTsdbReadHandle->idStr);
    }
  }

  // TODO  group table according to the tag value.
  taosArraySort(pTableCheckInfo, tsdbCheckInfoCompar);
  return pTableCheckInfo;
}

static void resetCheckInfo(STsdbReadHandle* pTsdbReadHandle) {
  size_t numOfTables = taosArrayGetSize(pTsdbReadHandle->pTableCheckInfo);
  assert(numOfTables >= 1);

  // todo apply the lastkey of table check to avoid to load header file
  for (int32_t i = 0; i < numOfTables; ++i) {
    STableCheckInfo* pCheckInfo = (STableCheckInfo*)taosArrayGet(pTsdbReadHandle->pTableCheckInfo, i);
    pCheckInfo->lastKey = pTsdbReadHandle->window.skey;
    pCheckInfo->iter = tSkipListDestroyIter(pCheckInfo->iter);
    pCheckInfo->iiter = tSkipListDestroyIter(pCheckInfo->iiter);
    pCheckInfo->initBuf = false;

    if (ASCENDING_TRAVERSE(pTsdbReadHandle->order)) {
      assert(pCheckInfo->lastKey >= pTsdbReadHandle->window.skey);
    } else {
      assert(pCheckInfo->lastKey <= pTsdbReadHandle->window.skey);
    }
  }
}

// only one table, not need to sort again
static SArray* createCheckInfoFromCheckInfo(STableCheckInfo* pCheckInfo, TSKEY skey, SArray** psTable) {
  SArray* pNew = taosArrayInit(1, sizeof(STableCheckInfo));

  STableCheckInfo info = {.lastKey = skey};

  info.tableId = pCheckInfo->tableId;
  taosArrayPush(pNew, &info);
  return pNew;
}

static bool emptyQueryTimewindow(STsdbReadHandle* pTsdbReadHandle) {
  assert(pTsdbReadHandle != NULL);

  STimeWindow* w = &pTsdbReadHandle->window;
  bool         asc = ASCENDING_TRAVERSE(pTsdbReadHandle->order);

  return ((asc && w->skey > w->ekey) || (!asc && w->ekey > w->skey));
}

// Update the query time window according to the data time to live(TTL) information, in order to avoid to return
// the expired data to client, even it is queried already.
static int64_t getEarliestValidTimestamp(STsdb* pTsdb) {
  STsdbCfg* pCfg = &pTsdb->config;

  int64_t now = taosGetTimestamp(pCfg->precision);
  return now - (tsTickPerDay[pCfg->precision] * pCfg->keep2) + 1;  // needs to add one tick
}

static void setQueryTimewindow(STsdbReadHandle* pTsdbReadHandle, SQueryTableDataCond* pCond) {
  pTsdbReadHandle->window = pCond->twindow;

  bool    updateTs = false;
  int64_t startTs = getEarliestValidTimestamp(pTsdbReadHandle->pTsdb);
  if (ASCENDING_TRAVERSE(pTsdbReadHandle->order)) {
    if (startTs > pTsdbReadHandle->window.skey) {
      pTsdbReadHandle->window.skey = startTs;
      pCond->twindow.skey = startTs;
      updateTs = true;
    }
  } else {
    if (startTs > pTsdbReadHandle->window.ekey) {
      pTsdbReadHandle->window.ekey = startTs;
      pCond->twindow.ekey = startTs;
      updateTs = true;
    }
  }

  if (updateTs) {
    tsdbDebug("%p update the query time window, old:%" PRId64 " - %" PRId64 ", new:%" PRId64 " - %" PRId64 ", %s",
              pTsdbReadHandle, pCond->twindow.skey, pCond->twindow.ekey, pTsdbReadHandle->window.skey,
              pTsdbReadHandle->window.ekey, pTsdbReadHandle->idStr);
  }
}

static STsdbReadHandle* tsdbQueryTablesImpl(STsdb* tsdb, SQueryTableDataCond* pCond, uint64_t qId, uint64_t taskId) {
  STsdbReadHandle* pReadHandle = taosMemoryCalloc(1, sizeof(STsdbReadHandle));
  if (pReadHandle == NULL) {
    goto _end;
  }

  pReadHandle->order = pCond->order;
  pReadHandle->pTsdb = tsdb;
  pReadHandle->type = TSDB_QUERY_TYPE_ALL;
  pReadHandle->cur.fid = INT32_MIN;
  pReadHandle->cur.win = TSWINDOW_INITIALIZER;
  pReadHandle->checkFiles = true;
  pReadHandle->activeIndex = 0;  // current active table index
  pReadHandle->allocSize = 0;
  pReadHandle->locateStart = false;
  pReadHandle->loadType = pCond->type;

  pReadHandle->outputCapacity = 4096;  //((STsdb*)tsdb)->config.maxRowsPerFileBlock;
  pReadHandle->loadExternalRow = pCond->loadExternalRows;
  pReadHandle->currentLoadExternalRows = pCond->loadExternalRows;

  char buf[128] = {0};
  snprintf(buf, tListLen(buf), "TID:0x%" PRIx64 " QID:0x%" PRIx64, taskId, qId);
  pReadHandle->idStr = strdup(buf);

  if (tsdbInitReadH(&pReadHandle->rhelper, (STsdb*)tsdb) != 0) {
    goto _end;
  }

  assert(pCond != NULL);
  setQueryTimewindow(pReadHandle, pCond);

  if (pCond->numOfCols > 0) {
    // allocate buffer in order to load data blocks from file
    pReadHandle->statis = taosMemoryCalloc(pCond->numOfCols, sizeof(SColumnDataAgg));
    if (pReadHandle->statis == NULL) {
      goto _end;
    }

    // todo: use list instead of array?
    pReadHandle->pColumns = taosArrayInit(pCond->numOfCols, sizeof(SColumnInfoData));
    if (pReadHandle->pColumns == NULL) {
      goto _end;
    }

    for (int32_t i = 0; i < pCond->numOfCols; ++i) {
      SColumnInfoData colInfo = {{0}, 0};
      colInfo.info = pCond->colList[i];

      int32_t code = colInfoDataEnsureCapacity(&colInfo, 0, pReadHandle->outputCapacity);
      if (code != TSDB_CODE_SUCCESS) {
        goto _end;
      }

      taosArrayPush(pReadHandle->pColumns, &colInfo);
      pReadHandle->statis[i].colId = colInfo.info.colId;
    }

    pReadHandle->defaultLoadColumn = getDefaultLoadColumns(pReadHandle, true);
  }

  pReadHandle->pDataCols = tdNewDataCols(1000, pReadHandle->pTsdb->config.maxRows);
  if (pReadHandle->pDataCols == NULL) {
    tsdbError("%p failed to malloc buf for pDataCols, %s", pReadHandle, pReadHandle->idStr);
    terrno = TSDB_CODE_TDB_OUT_OF_MEMORY;
    goto _end;
  }

  tsdbInitDataBlockLoadInfo(&pReadHandle->dataBlockLoadInfo);
  tsdbInitCompBlockLoadInfo(&pReadHandle->compBlockLoadInfo);

  return (tsdbReaderT)pReadHandle;

_end:
  tsdbCleanupReadHandle(pReadHandle);
  terrno = TSDB_CODE_TDB_OUT_OF_MEMORY;
  return NULL;
}

tsdbReaderT* tsdbQueryTables(STsdb* tsdb, SQueryTableDataCond* pCond, STableGroupInfo* groupList, uint64_t qId,
                             uint64_t taskId) {
  STsdbReadHandle* pTsdbReadHandle = tsdbQueryTablesImpl(tsdb, pCond, qId, taskId);
  if (pTsdbReadHandle == NULL) {
    return NULL;
  }

  if (emptyQueryTimewindow(pTsdbReadHandle)) {
    return (tsdbReaderT*)pTsdbReadHandle;
  }

  // todo apply the lastkey of table check to avoid to load header file
  pTsdbReadHandle->pTableCheckInfo = createCheckInfoFromTableGroup(pTsdbReadHandle, groupList);
  if (pTsdbReadHandle->pTableCheckInfo == NULL) {
    //    tsdbCleanupReadHandle(pTsdbReadHandle);
    terrno = TSDB_CODE_TDB_OUT_OF_MEMORY;
    return NULL;
  }

  tsdbDebug("%p total numOfTable:%" PRIzu " in this query, group %" PRIzu " %s", pTsdbReadHandle,
            taosArrayGetSize(pTsdbReadHandle->pTableCheckInfo), taosArrayGetSize(groupList->pGroupList),
            pTsdbReadHandle->idStr);

  return (tsdbReaderT)pTsdbReadHandle;
}

void tsdbResetReadHandle(tsdbReaderT queryHandle, SQueryTableDataCond* pCond) {
  STsdbReadHandle* pTsdbReadHandle = queryHandle;

  if (emptyQueryTimewindow(pTsdbReadHandle)) {
    if (pCond->order != pTsdbReadHandle->order) {
      pTsdbReadHandle->order = pCond->order;
      TSWAP(pTsdbReadHandle->window.skey, pTsdbReadHandle->window.ekey);
    }

    return;
  }

  pTsdbReadHandle->order = pCond->order;
  pTsdbReadHandle->window = pCond->twindow;
  pTsdbReadHandle->type = TSDB_QUERY_TYPE_ALL;
  pTsdbReadHandle->cur.fid = -1;
  pTsdbReadHandle->cur.win = TSWINDOW_INITIALIZER;
  pTsdbReadHandle->checkFiles = true;
  pTsdbReadHandle->activeIndex = 0;  // current active table index
  pTsdbReadHandle->locateStart = false;
  pTsdbReadHandle->loadExternalRow = pCond->loadExternalRows;

  if (ASCENDING_TRAVERSE(pCond->order)) {
    assert(pTsdbReadHandle->window.skey <= pTsdbReadHandle->window.ekey);
  } else {
    assert(pTsdbReadHandle->window.skey >= pTsdbReadHandle->window.ekey);
  }

  // allocate buffer in order to load data blocks from file
  memset(pTsdbReadHandle->statis, 0, sizeof(SColumnDataAgg));

  tsdbInitDataBlockLoadInfo(&pTsdbReadHandle->dataBlockLoadInfo);
  tsdbInitCompBlockLoadInfo(&pTsdbReadHandle->compBlockLoadInfo);

  resetCheckInfo(pTsdbReadHandle);
}

void tsdbResetQueryHandleForNewTable(tsdbReaderT queryHandle, SQueryTableDataCond* pCond, STableGroupInfo* groupList) {
  STsdbReadHandle* pTsdbReadHandle = queryHandle;

  pTsdbReadHandle->order = pCond->order;
  pTsdbReadHandle->window = pCond->twindow;
  pTsdbReadHandle->type = TSDB_QUERY_TYPE_ALL;
  pTsdbReadHandle->cur.fid = -1;
  pTsdbReadHandle->cur.win = TSWINDOW_INITIALIZER;
  pTsdbReadHandle->checkFiles = true;
  pTsdbReadHandle->activeIndex = 0;  // current active table index
  pTsdbReadHandle->locateStart = false;
  pTsdbReadHandle->loadExternalRow = pCond->loadExternalRows;

  if (ASCENDING_TRAVERSE(pCond->order)) {
    assert(pTsdbReadHandle->window.skey <= pTsdbReadHandle->window.ekey);
  } else {
    assert(pTsdbReadHandle->window.skey >= pTsdbReadHandle->window.ekey);
  }

  // allocate buffer in order to load data blocks from file
  memset(pTsdbReadHandle->statis, 0, sizeof(SColumnDataAgg));

  tsdbInitDataBlockLoadInfo(&pTsdbReadHandle->dataBlockLoadInfo);
  tsdbInitCompBlockLoadInfo(&pTsdbReadHandle->compBlockLoadInfo);

  SArray* pTable = NULL;
  //  STsdbMeta* pMeta = tsdbGetMeta(pTsdbReadHandle->pTsdb);

  //  pTsdbReadHandle->pTableCheckInfo = destroyTableCheckInfo(pTsdbReadHandle->pTableCheckInfo);

  pTsdbReadHandle->pTableCheckInfo = NULL;  // createCheckInfoFromTableGroup(pTsdbReadHandle, groupList, pMeta,
                                            // &pTable);
  if (pTsdbReadHandle->pTableCheckInfo == NULL) {
    //    tsdbCleanupReadHandle(pTsdbReadHandle);
    terrno = TSDB_CODE_TDB_OUT_OF_MEMORY;
  }

  //  pTsdbReadHandle->prev = doFreeColumnInfoData(pTsdbReadHandle->prev);
  //  pTsdbReadHandle->next = doFreeColumnInfoData(pTsdbReadHandle->next);
}

tsdbReaderT tsdbQueryLastRow(STsdb* tsdb, SQueryTableDataCond* pCond, STableGroupInfo* groupList, uint64_t qId,
                             uint64_t taskId) {
  pCond->twindow = updateLastrowForEachGroup(groupList);

  // no qualified table
  if (groupList->numOfTables == 0) {
    return NULL;
  }

  STsdbReadHandle* pTsdbReadHandle = (STsdbReadHandle*)tsdbQueryTables(tsdb, pCond, groupList, qId, taskId);
  if (pTsdbReadHandle == NULL) {
    return NULL;
  }

  int32_t code = checkForCachedLastRow(pTsdbReadHandle, groupList);
  if (code != TSDB_CODE_SUCCESS) {  // set the numOfTables to be 0
    terrno = code;
    return NULL;
  }

  assert(pCond->order == TSDB_ORDER_ASC && pCond->twindow.skey <= pCond->twindow.ekey);
  if (pTsdbReadHandle->cachelastrow) {
    pTsdbReadHandle->type = TSDB_QUERY_TYPE_LAST;
  }

  return pTsdbReadHandle;
}

#if 0
tsdbReaderT tsdbQueryCacheLast(STsdb *tsdb, SQueryTableDataCond *pCond, STableGroupInfo *groupList, uint64_t qId, STsdbMemTable* pMemRef) {
  STsdbReadHandle *pTsdbReadHandle = (STsdbReadHandle*) tsdbQueryTables(tsdb, pCond, groupList, qId, pMemRef);
  if (pTsdbReadHandle == NULL) {
    return NULL;
  }

  int32_t code = checkForCachedLast(pTsdbReadHandle);
  if (code != TSDB_CODE_SUCCESS) { // set the numOfTables to be 0
    terrno = code;
    return NULL;
  }

  if (pTsdbReadHandle->cachelastrow) {
    pTsdbReadHandle->type = TSDB_QUERY_TYPE_LAST;
  }
  
  return pTsdbReadHandle;
}

#endif
SArray* tsdbGetQueriedTableList(tsdbReaderT* pHandle) {
  assert(pHandle != NULL);

  STsdbReadHandle* pTsdbReadHandle = (STsdbReadHandle*)pHandle;

  size_t  size = taosArrayGetSize(pTsdbReadHandle->pTableCheckInfo);
  SArray* res = taosArrayInit(size, POINTER_BYTES);
  return res;
}

// leave only one table for each group
static STableGroupInfo* trimTableGroup(STimeWindow* window, STableGroupInfo* pGroupList) {
  assert(pGroupList);
  size_t numOfGroup = taosArrayGetSize(pGroupList->pGroupList);

  STableGroupInfo* pNew = taosMemoryCalloc(1, sizeof(STableGroupInfo));
  pNew->pGroupList = taosArrayInit(numOfGroup, POINTER_BYTES);

  for (int32_t i = 0; i < numOfGroup; ++i) {
    SArray* oneGroup = taosArrayGetP(pGroupList->pGroupList, i);
    size_t  numOfTables = taosArrayGetSize(oneGroup);

    SArray* px = taosArrayInit(4, sizeof(STableKeyInfo));
    for (int32_t j = 0; j < numOfTables; ++j) {
      STableKeyInfo* pInfo = (STableKeyInfo*)taosArrayGet(oneGroup, j);
      //      if (window->skey <= pInfo->lastKey && ((STable*)pInfo->pTable)->lastKey != TSKEY_INITIAL_VAL) {
      //        taosArrayPush(px, pInfo);
      //        pNew->numOfTables += 1;
      //        break;
      //      }
    }

    // there are no data in this group
    if (taosArrayGetSize(px) == 0) {
      taosArrayDestroy(px);
    } else {
      taosArrayPush(pNew->pGroupList, &px);
    }
  }

  return pNew;
}

tsdbReaderT tsdbQueryRowsInExternalWindow(STsdb* tsdb, SQueryTableDataCond* pCond, STableGroupInfo* groupList,
                                          uint64_t qId, uint64_t taskId) {
  STableGroupInfo* pNew = trimTableGroup(&pCond->twindow, groupList);

  if (pNew->numOfTables == 0) {
    tsdbDebug("update query time range to invalidate time window");

    assert(taosArrayGetSize(pNew->pGroupList) == 0);
    bool asc = ASCENDING_TRAVERSE(pCond->order);
    if (asc) {
      pCond->twindow.ekey = pCond->twindow.skey - 1;
    } else {
      pCond->twindow.skey = pCond->twindow.ekey - 1;
    }
  }

  STsdbReadHandle* pTsdbReadHandle = (STsdbReadHandle*)tsdbQueryTables(tsdb, pCond, pNew, qId, taskId);
  pTsdbReadHandle->loadExternalRow = true;
  pTsdbReadHandle->currentLoadExternalRows = true;

  return pTsdbReadHandle;
}

static bool initTableMemIterator(STsdbReadHandle* pHandle, STableCheckInfo* pCheckInfo) {
  if (pCheckInfo->initBuf) {
    return true;
  }

  pCheckInfo->initBuf = true;
  int32_t order = pHandle->order;

  STbData** pMem = NULL;
  STbData** pIMem = NULL;

  TSKEY tLastKey = keyToTkey(pCheckInfo->lastKey);
  if (pHandle->pTsdb->mem != NULL) {
    pMem = taosHashGet(pHandle->pTsdb->mem->pHashIdx, &pCheckInfo->tableId, sizeof(pCheckInfo->tableId));
    if (pMem != NULL) {
      pCheckInfo->iter =
          tSkipListCreateIterFromVal((*pMem)->pData, (const char*)&tLastKey, TSDB_DATA_TYPE_TIMESTAMP, order);
    }
  }

  if (pHandle->pTsdb->imem != NULL) {
    pIMem = taosHashGet(pHandle->pTsdb->imem->pHashIdx, &pCheckInfo->tableId, sizeof(pCheckInfo->tableId));
    if (pIMem != NULL) {
      pCheckInfo->iiter =
          tSkipListCreateIterFromVal((*pIMem)->pData, (const char*)&tLastKey, TSDB_DATA_TYPE_TIMESTAMP, order);
    }
  }

  // both iterators are NULL, no data in buffer right now
  if (pCheckInfo->iter == NULL && pCheckInfo->iiter == NULL) {
    return false;
  }

  bool memEmpty = (pCheckInfo->iter == NULL) || (pCheckInfo->iter != NULL && !tSkipListIterNext(pCheckInfo->iter));
  bool imemEmpty = (pCheckInfo->iiter == NULL) || (pCheckInfo->iiter != NULL && !tSkipListIterNext(pCheckInfo->iiter));
  if (memEmpty && imemEmpty) {  // buffer is empty
    return false;
  }

  if (!memEmpty) {
    SSkipListNode* node = tSkipListIterGet(pCheckInfo->iter);
    assert(node != NULL);

    STSRow* row = (STSRow*)SL_GET_NODE_DATA(node);
    TSKEY   key = TD_ROW_KEY(row);  // first timestamp in buffer
    tsdbDebug("%p uid:%" PRId64 ", check data in mem from skey:%" PRId64 ", order:%d, ts range in buf:%" PRId64
              "-%" PRId64 ", lastKey:%" PRId64 ", numOfRows:%" PRId64 ", %s",
              pHandle, pCheckInfo->tableId, key, order, (*pMem)->keyMin, (*pMem)->keyMax, pCheckInfo->lastKey,
              (*pMem)->nrows, pHandle->idStr);

    if (ASCENDING_TRAVERSE(order)) {
      assert(pCheckInfo->lastKey <= key);
    } else {
      assert(pCheckInfo->lastKey >= key);
    }

  } else {
    tsdbDebug("%p uid:%" PRId64 ", no data in mem, %s", pHandle, pCheckInfo->tableId, pHandle->idStr);
  }

  if (!imemEmpty) {
    SSkipListNode* node = tSkipListIterGet(pCheckInfo->iiter);
    assert(node != NULL);

    STSRow* row = (STSRow*)SL_GET_NODE_DATA(node);
    TSKEY   key = TD_ROW_KEY(row);  // first timestamp in buffer
    tsdbDebug("%p uid:%" PRId64 ", check data in imem from skey:%" PRId64 ", order:%d, ts range in buf:%" PRId64
              "-%" PRId64 ", lastKey:%" PRId64 ", numOfRows:%" PRId64 ", %s",
              pHandle, pCheckInfo->tableId, key, order, (*pIMem)->keyMin, (*pIMem)->keyMax, pCheckInfo->lastKey,
              (*pIMem)->nrows, pHandle->idStr);

    if (ASCENDING_TRAVERSE(order)) {
      assert(pCheckInfo->lastKey <= key);
    } else {
      assert(pCheckInfo->lastKey >= key);
    }
  } else {
    tsdbDebug("%p uid:%" PRId64 ", no data in imem, %s", pHandle, pCheckInfo->tableId, pHandle->idStr);
  }

  return true;
}

static void destroyTableMemIterator(STableCheckInfo* pCheckInfo) {
  tSkipListDestroyIter(pCheckInfo->iter);
  tSkipListDestroyIter(pCheckInfo->iiter);
}

static TSKEY extractFirstTraverseKey(STableCheckInfo* pCheckInfo, int32_t order, int32_t update) {
  STSRow *rmem = NULL, *rimem = NULL;
  if (pCheckInfo->iter) {
    SSkipListNode* node = tSkipListIterGet(pCheckInfo->iter);
    if (node != NULL) {
      rmem = (STSRow*)SL_GET_NODE_DATA(node);
    }
  }

  if (pCheckInfo->iiter) {
    SSkipListNode* node = tSkipListIterGet(pCheckInfo->iiter);
    if (node != NULL) {
      rimem = (STSRow*)SL_GET_NODE_DATA(node);
    }
  }

  if (rmem == NULL && rimem == NULL) {
    return TSKEY_INITIAL_VAL;
  }

  if (rmem != NULL && rimem == NULL) {
    pCheckInfo->chosen = CHECKINFO_CHOSEN_MEM;
    return TD_ROW_KEY(rmem);
  }

  if (rmem == NULL && rimem != NULL) {
    pCheckInfo->chosen = CHECKINFO_CHOSEN_IMEM;
    return TD_ROW_KEY(rimem);
  }

  TSKEY r1 = TD_ROW_KEY(rmem);
  TSKEY r2 = TD_ROW_KEY(rimem);

  if (r1 == r2) {
    if (update == TD_ROW_DISCARD_UPDATE) {
      pCheckInfo->chosen = CHECKINFO_CHOSEN_IMEM;
      tSkipListIterNext(pCheckInfo->iter);
    } else if (update == TD_ROW_OVERWRITE_UPDATE) {
      pCheckInfo->chosen = CHECKINFO_CHOSEN_MEM;
      tSkipListIterNext(pCheckInfo->iiter);
    } else {
      pCheckInfo->chosen = CHECKINFO_CHOSEN_BOTH;
    }
    return r1;
  } else if (r1 < r2 && ASCENDING_TRAVERSE(order)) {
    pCheckInfo->chosen = CHECKINFO_CHOSEN_MEM;
    return r1;
  } else {
    pCheckInfo->chosen = CHECKINFO_CHOSEN_IMEM;
    return r2;
  }
}

static STSRow* getSRowInTableMem(STableCheckInfo* pCheckInfo, int32_t order, int32_t update, STSRow** extraRow) {
  STSRow *rmem = NULL, *rimem = NULL;
  if (pCheckInfo->iter) {
    SSkipListNode* node = tSkipListIterGet(pCheckInfo->iter);
    if (node != NULL) {
      rmem = (STSRow*)SL_GET_NODE_DATA(node);
    }
  }

  if (pCheckInfo->iiter) {
    SSkipListNode* node = tSkipListIterGet(pCheckInfo->iiter);
    if (node != NULL) {
      rimem = (STSRow*)SL_GET_NODE_DATA(node);
    }
  }

  if (rmem == NULL && rimem == NULL) {
    return NULL;
  }

  if (rmem != NULL && rimem == NULL) {
    pCheckInfo->chosen = 0;
    return rmem;
  }

  if (rmem == NULL && rimem != NULL) {
    pCheckInfo->chosen = 1;
    return rimem;
  }

  TSKEY r1 = TD_ROW_KEY(rmem);
  TSKEY r2 = TD_ROW_KEY(rimem);

  if (r1 == r2) {
    if (update == TD_ROW_DISCARD_UPDATE) {
      tSkipListIterNext(pCheckInfo->iter);
      pCheckInfo->chosen = CHECKINFO_CHOSEN_IMEM;
      return rimem;
    } else if (update == TD_ROW_OVERWRITE_UPDATE) {
      tSkipListIterNext(pCheckInfo->iiter);
      pCheckInfo->chosen = CHECKINFO_CHOSEN_MEM;
      return rmem;
    } else {
      pCheckInfo->chosen = CHECKINFO_CHOSEN_BOTH;
      *extraRow = rimem;
      return rmem;
    }
  } else {
    if (ASCENDING_TRAVERSE(order)) {
      if (r1 < r2) {
        pCheckInfo->chosen = CHECKINFO_CHOSEN_MEM;
        return rmem;
      } else {
        pCheckInfo->chosen = CHECKINFO_CHOSEN_IMEM;
        return rimem;
      }
    } else {
      if (r1 < r2) {
        pCheckInfo->chosen = CHECKINFO_CHOSEN_IMEM;
        return rimem;
      } else {
        pCheckInfo->chosen = CHECKINFO_CHOSEN_IMEM;
        return rmem;
      }
    }
  }
}

static bool moveToNextRowInMem(STableCheckInfo* pCheckInfo) {
  bool hasNext = false;
  if (pCheckInfo->chosen == CHECKINFO_CHOSEN_MEM) {
    if (pCheckInfo->iter != NULL) {
      hasNext = tSkipListIterNext(pCheckInfo->iter);
    }

    if (hasNext) {
      return hasNext;
    }

    if (pCheckInfo->iiter != NULL) {
      return tSkipListIterGet(pCheckInfo->iiter) != NULL;
    }
  } else if (pCheckInfo->chosen == CHECKINFO_CHOSEN_IMEM) {
    if (pCheckInfo->iiter != NULL) {
      hasNext = tSkipListIterNext(pCheckInfo->iiter);
    }

    if (hasNext) {
      return hasNext;
    }

    if (pCheckInfo->iter != NULL) {
      return tSkipListIterGet(pCheckInfo->iter) != NULL;
    }
  } else {
    if (pCheckInfo->iter != NULL) {
      hasNext = tSkipListIterNext(pCheckInfo->iter);
    }
    if (pCheckInfo->iiter != NULL) {
      hasNext = tSkipListIterNext(pCheckInfo->iiter) || hasNext;
    }
  }

  return hasNext;
}

static bool hasMoreDataInCache(STsdbReadHandle* pHandle) {
  STsdbCfg* pCfg = &pHandle->pTsdb->config;
  size_t    size = taosArrayGetSize(pHandle->pTableCheckInfo);
  assert(pHandle->activeIndex < size && pHandle->activeIndex >= 0 && size >= 1);
  pHandle->cur.fid = INT32_MIN;

  STableCheckInfo* pCheckInfo = taosArrayGet(pHandle->pTableCheckInfo, pHandle->activeIndex);
  if (!pCheckInfo->initBuf) {
    initTableMemIterator(pHandle, pCheckInfo);
  }

  STSRow* row = getSRowInTableMem(pCheckInfo, pHandle->order, pCfg->update, NULL);
  if (row == NULL) {
    return false;
  }

  pCheckInfo->lastKey = TD_ROW_KEY(row);  // first timestamp in buffer
  tsdbDebug("%p uid:%" PRId64 ", check data in buffer from skey:%" PRId64 ", order:%d, %s", pHandle,
            pCheckInfo->tableId, pCheckInfo->lastKey, pHandle->order, pHandle->idStr);

  // all data in mem are checked already.
  if ((pCheckInfo->lastKey > pHandle->window.ekey && ASCENDING_TRAVERSE(pHandle->order)) ||
      (pCheckInfo->lastKey < pHandle->window.ekey && !ASCENDING_TRAVERSE(pHandle->order))) {
    return false;
  }

  int32_t      step = ASCENDING_TRAVERSE(pHandle->order) ? 1 : -1;
  STimeWindow* win = &pHandle->cur.win;
  pHandle->cur.rows = tsdbReadRowsFromCache(pCheckInfo, pHandle->window.ekey, pHandle->outputCapacity, win, pHandle);

  // update the last key value
  pCheckInfo->lastKey = win->ekey + step;
  pHandle->cur.lastKey = win->ekey + step;
  pHandle->cur.mixBlock = true;

  if (!ASCENDING_TRAVERSE(pHandle->order)) {
    TSWAP(win->skey, win->ekey);
  }

  return true;
}

static int32_t getFileIdFromKey(TSKEY key, int32_t daysPerFile, int32_t precision) {
  assert(precision >= TSDB_TIME_PRECISION_MICRO || precision <= TSDB_TIME_PRECISION_NANO);
  if (key == TSKEY_INITIAL_VAL) {
    return INT32_MIN;
  }

  if (key < 0) {
    key -= (daysPerFile * tsTickPerDay[precision]);
  }

  int64_t fid = (int64_t)(key / (daysPerFile * tsTickPerDay[precision]));  // set the starting fileId
  if (fid < 0L && llabs(fid) > INT32_MAX) {                                // data value overflow for INT32
    fid = INT32_MIN;
  }

  if (fid > 0L && fid > INT32_MAX) {
    fid = INT32_MAX;
  }

  return (int32_t)fid;
}

static int32_t binarySearchForBlock(SBlock* pBlock, int32_t numOfBlocks, TSKEY skey, int32_t order) {
  int32_t firstSlot = 0;
  int32_t lastSlot = numOfBlocks - 1;

  int32_t midSlot = firstSlot;

  while (1) {
    numOfBlocks = lastSlot - firstSlot + 1;
    midSlot = (firstSlot + (numOfBlocks >> 1));

    if (numOfBlocks == 1) break;

    if (skey > pBlock[midSlot].keyLast) {
      if (numOfBlocks == 2) break;
      if ((order == TSDB_ORDER_DESC) && (skey < pBlock[midSlot + 1].keyFirst)) break;
      firstSlot = midSlot + 1;
    } else if (skey < pBlock[midSlot].keyFirst) {
      if ((order == TSDB_ORDER_ASC) && (skey > pBlock[midSlot - 1].keyLast)) break;
      lastSlot = midSlot - 1;
    } else {
      break;  // got the slot
    }
  }

  return midSlot;
}

static int32_t loadBlockInfo(STsdbReadHandle* pTsdbReadHandle, int32_t index, int32_t* numOfBlocks) {
  int32_t code = 0;

  STableCheckInfo* pCheckInfo = taosArrayGet(pTsdbReadHandle->pTableCheckInfo, index);
  pCheckInfo->numOfBlocks = 0;

  STable table = {.uid = pCheckInfo->tableId, .tid = pCheckInfo->tableId};
  table.pSchema = metaGetTbTSchema(REPO_META(pTsdbReadHandle->pTsdb), pCheckInfo->tableId, 0);

  if (tsdbSetReadTable(&pTsdbReadHandle->rhelper, &table) != TSDB_CODE_SUCCESS) {
    code = terrno;
    return code;
  }

  SBlockIdx* compIndex = pTsdbReadHandle->rhelper.pBlkIdx;

  // no data block in this file, try next file
  if (compIndex == NULL || compIndex->uid != pCheckInfo->tableId) {
    return 0;  // no data blocks in the file belongs to pCheckInfo->pTable
  }

  if (pCheckInfo->compSize < (int32_t)compIndex->len) {
    assert(compIndex->len > 0);

    char* t = taosMemoryRealloc(pCheckInfo->pCompInfo, compIndex->len);
    if (t == NULL) {
      terrno = TSDB_CODE_TDB_OUT_OF_MEMORY;
      code = TSDB_CODE_TDB_OUT_OF_MEMORY;
      return code;
    }

    pCheckInfo->pCompInfo = (SBlockInfo*)t;
    pCheckInfo->compSize = compIndex->len;
  }

  if (tsdbLoadBlockInfo(&(pTsdbReadHandle->rhelper), (void*)(pCheckInfo->pCompInfo)) < 0) {
    return terrno;
  }
  SBlockInfo* pCompInfo = pCheckInfo->pCompInfo;

  TSKEY s = TSKEY_INITIAL_VAL, e = TSKEY_INITIAL_VAL;

  if (ASCENDING_TRAVERSE(pTsdbReadHandle->order)) {
    assert(pCheckInfo->lastKey <= pTsdbReadHandle->window.ekey &&
           pTsdbReadHandle->window.skey <= pTsdbReadHandle->window.ekey);
  } else {
    assert(pCheckInfo->lastKey >= pTsdbReadHandle->window.ekey &&
           pTsdbReadHandle->window.skey >= pTsdbReadHandle->window.ekey);
  }

  s = TMIN(pCheckInfo->lastKey, pTsdbReadHandle->window.ekey);
  e = TMAX(pCheckInfo->lastKey, pTsdbReadHandle->window.ekey);

  // discard the unqualified data block based on the query time window
  int32_t start = binarySearchForBlock(pCompInfo->blocks, compIndex->numOfBlocks, s, TSDB_ORDER_ASC);
  int32_t end = start;

  if (s > pCompInfo->blocks[start].keyLast) {
    return 0;
  }

  // todo speedup the procedure of located end block
  while (end < (int32_t)compIndex->numOfBlocks && (pCompInfo->blocks[end].keyFirst <= e)) {
    end += 1;
  }

  pCheckInfo->numOfBlocks = (end - start);

  if (start > 0) {
    memmove(pCompInfo->blocks, &pCompInfo->blocks[start], pCheckInfo->numOfBlocks * sizeof(SBlock));
  }

  (*numOfBlocks) += pCheckInfo->numOfBlocks;
  return 0;
}

static int32_t getFileCompInfo(STsdbReadHandle* pTsdbReadHandle, int32_t* numOfBlocks) {
  // load all the comp offset value for all tables in this file
  int32_t code = TSDB_CODE_SUCCESS;
  *numOfBlocks = 0;

  pTsdbReadHandle->cost.headFileLoad += 1;
  int64_t s = taosGetTimestampUs();

  size_t numOfTables = 0;
  if (pTsdbReadHandle->loadType == BLOCK_LOAD_TABLE_SEQ_ORDER) {
    code = loadBlockInfo(pTsdbReadHandle, pTsdbReadHandle->activeIndex, numOfBlocks);
  } else if (pTsdbReadHandle->loadType == BLOCK_LOAD_OFFSET_SEQ_ORDER) {
    numOfTables = taosArrayGetSize(pTsdbReadHandle->pTableCheckInfo);

    for (int32_t i = 0; i < numOfTables; ++i) {
      code = loadBlockInfo(pTsdbReadHandle, i, numOfBlocks);
      if (code != TSDB_CODE_SUCCESS) {
        int64_t e = taosGetTimestampUs();

        pTsdbReadHandle->cost.headFileLoadTime += (e - s);
        return code;
      }
    }
  } else {
    assert(0);
  }

  int64_t e = taosGetTimestampUs();
  pTsdbReadHandle->cost.headFileLoadTime += (e - s);
  return code;
}

static int32_t doLoadFileDataBlock(STsdbReadHandle* pTsdbReadHandle, SBlock* pBlock, STableCheckInfo* pCheckInfo,
                                   int32_t slotIndex) {
  int64_t st = taosGetTimestampUs();

  STSchema* pSchema = metaGetTbTSchema(REPO_META(pTsdbReadHandle->pTsdb), pCheckInfo->tableId, 0);
  int32_t   code = tdInitDataCols(pTsdbReadHandle->pDataCols, pSchema);
  if (code != TSDB_CODE_SUCCESS) {
    tsdbError("%p failed to malloc buf for pDataCols, %s", pTsdbReadHandle, pTsdbReadHandle->idStr);
    terrno = TSDB_CODE_TDB_OUT_OF_MEMORY;
    goto _error;
  }

  code = tdInitDataCols(pTsdbReadHandle->rhelper.pDCols[0], pSchema);
  if (code != TSDB_CODE_SUCCESS) {
    tsdbError("%p failed to malloc buf for rhelper.pDataCols[0], %s", pTsdbReadHandle, pTsdbReadHandle->idStr);
    terrno = TSDB_CODE_TDB_OUT_OF_MEMORY;
    goto _error;
  }

  code = tdInitDataCols(pTsdbReadHandle->rhelper.pDCols[1], pSchema);
  if (code != TSDB_CODE_SUCCESS) {
    tsdbError("%p failed to malloc buf for rhelper.pDataCols[1], %s", pTsdbReadHandle, pTsdbReadHandle->idStr);
    terrno = TSDB_CODE_TDB_OUT_OF_MEMORY;
    goto _error;
  }

  int16_t* colIds = pTsdbReadHandle->defaultLoadColumn->pData;

  int32_t ret = tsdbLoadBlockDataCols(&(pTsdbReadHandle->rhelper), pBlock, pCheckInfo->pCompInfo, colIds,
                                      (int)(QH_GET_NUM_OF_COLS(pTsdbReadHandle)), true);
  if (ret != TSDB_CODE_SUCCESS) {
    int32_t c = terrno;
    assert(c != TSDB_CODE_SUCCESS);
    goto _error;
  }

  SDataBlockLoadInfo* pBlockLoadInfo = &pTsdbReadHandle->dataBlockLoadInfo;

  pBlockLoadInfo->fileGroup = pTsdbReadHandle->pFileGroup;
  pBlockLoadInfo->slot = pTsdbReadHandle->cur.slot;
  pBlockLoadInfo->uid = pCheckInfo->tableId;

  SDataCols* pCols = pTsdbReadHandle->rhelper.pDCols[0];
  assert(pCols->numOfRows != 0 && pCols->numOfRows <= pBlock->numOfRows);

  pBlock->numOfRows = pCols->numOfRows;

  // Convert from TKEY to TSKEY for primary timestamp column if current block has timestamp before 1970-01-01T00:00:00Z
  if (pBlock->keyFirst < 0 && colIds[0] == PRIMARYKEY_TIMESTAMP_COL_ID) {
    int64_t* src = pCols->cols[0].pData;
    for (int32_t i = 0; i < pBlock->numOfRows; ++i) {
      src[i] = tdGetKey(src[i]);
    }
  }

  int64_t elapsedTime = (taosGetTimestampUs() - st);
  pTsdbReadHandle->cost.blockLoadTime += elapsedTime;

  tsdbDebug("%p load file block into buffer, index:%d, brange:%" PRId64 "-%" PRId64 ", rows:%d, elapsed time:%" PRId64
            " us, %s",
            pTsdbReadHandle, slotIndex, pBlock->keyFirst, pBlock->keyLast, pBlock->numOfRows, elapsedTime,
            pTsdbReadHandle->idStr);
  return TSDB_CODE_SUCCESS;

_error:
  pBlock->numOfRows = 0;

  tsdbError("%p error occurs in loading file block, index:%d, brange:%" PRId64 "-%" PRId64 ", rows:%d, %s",
            pTsdbReadHandle, slotIndex, pBlock->keyFirst, pBlock->keyLast, pBlock->numOfRows, pTsdbReadHandle->idStr);
  return terrno;
}

static int32_t getEndPosInDataBlock(STsdbReadHandle* pTsdbReadHandle, SDataBlockInfo* pBlockInfo);
static int32_t doCopyRowsFromFileBlock(STsdbReadHandle* pTsdbReadHandle, int32_t capacity, int32_t numOfRows,
                                       int32_t start, int32_t end);
static void    moveDataToFront(STsdbReadHandle* pTsdbReadHandle, int32_t numOfRows, int32_t numOfCols);
static void    doCheckGeneratedBlockRange(STsdbReadHandle* pTsdbReadHandle);
static void    copyAllRemainRowsFromFileBlock(STsdbReadHandle* pTsdbReadHandle, STableCheckInfo* pCheckInfo,
                                              SDataBlockInfo* pBlockInfo, int32_t endPos);

static int32_t handleDataMergeIfNeeded(STsdbReadHandle* pTsdbReadHandle, SBlock* pBlock, STableCheckInfo* pCheckInfo) {
  SQueryFilePos* cur = &pTsdbReadHandle->cur;
  STsdbCfg*      pCfg = &pTsdbReadHandle->pTsdb->config;
  SDataBlockInfo binfo = GET_FILE_DATA_BLOCK_INFO(pCheckInfo, pBlock);
  TSKEY          key;
  int32_t        code = TSDB_CODE_SUCCESS;

  /*bool hasData = */ initTableMemIterator(pTsdbReadHandle, pCheckInfo);
  assert(cur->pos >= 0 && cur->pos <= binfo.rows);

  key = extractFirstTraverseKey(pCheckInfo, pTsdbReadHandle->order, pCfg->update);

  if (key != TSKEY_INITIAL_VAL) {
    tsdbDebug("%p key in mem:%" PRId64 ", %s", pTsdbReadHandle, key, pTsdbReadHandle->idStr);
  } else {
    tsdbDebug("%p no data in mem, %s", pTsdbReadHandle, pTsdbReadHandle->idStr);
  }

  bool ascScan = ASCENDING_TRAVERSE(pTsdbReadHandle->order);

  if ((ascScan && (key != TSKEY_INITIAL_VAL && key <= binfo.window.ekey)) ||
      (!ascScan && (key != TSKEY_INITIAL_VAL && key >= binfo.window.skey))) {
    if ((ascScan && (key != TSKEY_INITIAL_VAL && key < binfo.window.skey)) ||
        (!ascScan && (key != TSKEY_INITIAL_VAL && key > binfo.window.ekey))) {
      // do not load file block into buffer
      int32_t step = ASCENDING_TRAVERSE(pTsdbReadHandle->order) ? 1 : -1;

      TSKEY maxKey =
          ASCENDING_TRAVERSE(pTsdbReadHandle->order) ? (binfo.window.skey - step) : (binfo.window.ekey - step);
      cur->rows =
          tsdbReadRowsFromCache(pCheckInfo, maxKey, pTsdbReadHandle->outputCapacity, &cur->win, pTsdbReadHandle);
      pTsdbReadHandle->realNumOfRows = cur->rows;

      // update the last key value
      pCheckInfo->lastKey = cur->win.ekey + step;
      if (!ASCENDING_TRAVERSE(pTsdbReadHandle->order)) {
        TSWAP(cur->win.skey, cur->win.ekey);
      }

      cur->mixBlock = true;
      cur->blockCompleted = false;
      return code;
    }

    // return error, add test cases
    if ((code = doLoadFileDataBlock(pTsdbReadHandle, pBlock, pCheckInfo, cur->slot)) != TSDB_CODE_SUCCESS) {
      return code;
    }

    doMergeTwoLevelData(pTsdbReadHandle, pCheckInfo, pBlock);
  } else {
    /*
     * no data in cache, only load data from file
     * during the query processing, data in cache will not be checked anymore.
     *
     * Here the buffer is not enough, so only part of file block can be loaded into memory buffer
     */
    assert(pTsdbReadHandle->outputCapacity >= binfo.rows);
    int32_t endPos = getEndPosInDataBlock(pTsdbReadHandle, &binfo);

    if ((cur->pos == 0 && endPos == binfo.rows - 1 && ascScan) ||
        (cur->pos == (binfo.rows - 1) && endPos == 0 && (!ascScan))) {
      pTsdbReadHandle->realNumOfRows = binfo.rows;

      cur->rows = binfo.rows;
      cur->win = binfo.window;
      cur->mixBlock = false;
      cur->blockCompleted = true;

      if (ascScan) {
        cur->lastKey = binfo.window.ekey + 1;
        cur->pos = binfo.rows;
      } else {
        cur->lastKey = binfo.window.skey - 1;
        cur->pos = -1;
      }
    } else {  // partially copy to dest buffer
      copyAllRemainRowsFromFileBlock(pTsdbReadHandle, pCheckInfo, &binfo, endPos);
      cur->mixBlock = true;
    }

    assert(cur->blockCompleted);
    if (cur->rows == binfo.rows) {
      tsdbDebug("%p whole file block qualified, brange:%" PRId64 "-%" PRId64 ", rows:%d, lastKey:%" PRId64 ", %s",
                pTsdbReadHandle, cur->win.skey, cur->win.ekey, cur->rows, cur->lastKey, pTsdbReadHandle->idStr);
    } else {
      tsdbDebug("%p create data block from remain file block, brange:%" PRId64 "-%" PRId64
                ", rows:%d, total:%d, lastKey:%" PRId64 ", %s",
                pTsdbReadHandle, cur->win.skey, cur->win.ekey, cur->rows, binfo.rows, cur->lastKey,
                pTsdbReadHandle->idStr);
    }
  }

  return code;
}

static int32_t loadFileDataBlock(STsdbReadHandle* pTsdbReadHandle, SBlock* pBlock, STableCheckInfo* pCheckInfo,
                                 bool* exists) {
  SQueryFilePos* cur = &pTsdbReadHandle->cur;
  int32_t        code = TSDB_CODE_SUCCESS;
  bool           asc = ASCENDING_TRAVERSE(pTsdbReadHandle->order);

  if (asc) {
    // query ended in/started from current block
    if (pTsdbReadHandle->window.ekey < pBlock->keyLast || pCheckInfo->lastKey > pBlock->keyFirst) {
      if ((code = doLoadFileDataBlock(pTsdbReadHandle, pBlock, pCheckInfo, cur->slot)) != TSDB_CODE_SUCCESS) {
        *exists = false;
        return code;
      }

      SDataCols* pTSCol = pTsdbReadHandle->rhelper.pDCols[0];
      assert(pTSCol->cols->type == TSDB_DATA_TYPE_TIMESTAMP && pTSCol->numOfRows == pBlock->numOfRows);

      if (pCheckInfo->lastKey > pBlock->keyFirst) {
        cur->pos =
            binarySearchForKey(pTSCol->cols[0].pData, pBlock->numOfRows, pCheckInfo->lastKey, pTsdbReadHandle->order);
      } else {
        cur->pos = 0;
      }

      assert(pCheckInfo->lastKey <= pBlock->keyLast);
      doMergeTwoLevelData(pTsdbReadHandle, pCheckInfo, pBlock);
    } else {  // the whole block is loaded in to buffer
      cur->pos = asc ? 0 : (pBlock->numOfRows - 1);
      code = handleDataMergeIfNeeded(pTsdbReadHandle, pBlock, pCheckInfo);
    }
  } else {  // desc order, query ended in current block
    if (pTsdbReadHandle->window.ekey > pBlock->keyFirst || pCheckInfo->lastKey < pBlock->keyLast) {
      if ((code = doLoadFileDataBlock(pTsdbReadHandle, pBlock, pCheckInfo, cur->slot)) != TSDB_CODE_SUCCESS) {
        *exists = false;
        return code;
      }

      SDataCols* pTsCol = pTsdbReadHandle->rhelper.pDCols[0];
      if (pCheckInfo->lastKey < pBlock->keyLast) {
        cur->pos =
            binarySearchForKey(pTsCol->cols[0].pData, pBlock->numOfRows, pCheckInfo->lastKey, pTsdbReadHandle->order);
      } else {
        cur->pos = pBlock->numOfRows - 1;
      }

      assert(pCheckInfo->lastKey >= pBlock->keyFirst);
      doMergeTwoLevelData(pTsdbReadHandle, pCheckInfo, pBlock);
    } else {
      cur->pos = asc ? 0 : (pBlock->numOfRows - 1);
      code = handleDataMergeIfNeeded(pTsdbReadHandle, pBlock, pCheckInfo);
    }
  }

  *exists = pTsdbReadHandle->realNumOfRows > 0;
  return code;
}

static int doBinarySearchKey(char* pValue, int num, TSKEY key, int order) {
  int    firstPos, lastPos, midPos = -1;
  int    numOfRows;
  TSKEY* keyList;

  assert(order == TSDB_ORDER_ASC || order == TSDB_ORDER_DESC);

  if (num <= 0) return -1;

  keyList = (TSKEY*)pValue;
  firstPos = 0;
  lastPos = num - 1;

  if (order == TSDB_ORDER_DESC) {
    // find the first position which is smaller than the key
    while (1) {
      if (key >= keyList[lastPos]) return lastPos;
      if (key == keyList[firstPos]) return firstPos;
      if (key < keyList[firstPos]) return firstPos - 1;

      numOfRows = lastPos - firstPos + 1;
      midPos = (numOfRows >> 1) + firstPos;

      if (key < keyList[midPos]) {
        lastPos = midPos - 1;
      } else if (key > keyList[midPos]) {
        firstPos = midPos + 1;
      } else {
        break;
      }
    }

  } else {
    // find the first position which is bigger than the key
    while (1) {
      if (key <= keyList[firstPos]) return firstPos;
      if (key == keyList[lastPos]) return lastPos;

      if (key > keyList[lastPos]) {
        lastPos = lastPos + 1;
        if (lastPos >= num)
          return -1;
        else
          return lastPos;
      }

      numOfRows = lastPos - firstPos + 1;
      midPos = (numOfRows >> 1) + firstPos;

      if (key < keyList[midPos]) {
        lastPos = midPos - 1;
      } else if (key > keyList[midPos]) {
        firstPos = midPos + 1;
      } else {
        break;
      }
    }
  }

  return midPos;
}

static int32_t doCopyRowsFromFileBlock(STsdbReadHandle* pTsdbReadHandle, int32_t capacity, int32_t numOfRows,
                                       int32_t start, int32_t end) {
  SDataCols* pCols = pTsdbReadHandle->rhelper.pDCols[0];
  TSKEY*     tsArray = pCols->cols[0].pData;

  int32_t num = end - start + 1;
  assert(num >= 0);

  if (num == 0) {
    return numOfRows;
  }

  bool    ascScan = ASCENDING_TRAVERSE(pTsdbReadHandle->order);
  int32_t trueStart = ascScan ? start : end;
  int32_t trueEnd = ascScan ? end : start;
  int32_t step = ascScan ? 1 : -1;

  int32_t requiredNumOfCols = (int32_t)taosArrayGetSize(pTsdbReadHandle->pColumns);

  // data in buffer has greater timestamp, copy data in file block
  int32_t i = 0, j = 0;
  while (i < requiredNumOfCols && j < pCols->numOfCols) {
    SColumnInfoData* pColInfo = taosArrayGet(pTsdbReadHandle->pColumns, i);

    SDataCol* src = &pCols->cols[j];
    if (src->colId < pColInfo->info.colId) {
      j++;
      continue;
    }

    if (!isAllRowsNull(src) && pColInfo->info.colId == src->colId) {
      if (!IS_VAR_DATA_TYPE(pColInfo->info.type)) {  // todo opt performance
        //        memmove(pData, (char*)src->pData + bytes * start, bytes * num);
        int32_t rowIndex = numOfRows;
        for (int32_t k = trueStart; ((ascScan && k <= trueEnd) || (!ascScan && k >= trueEnd)); k += step, ++rowIndex) {
          SCellVal sVal = {0};
          if (tdGetColDataOfRow(&sVal, src, k, pCols->bitmapMode) < 0) {
            TASSERT(0);
          }

          if (sVal.valType == TD_VTYPE_NULL) {
            colDataAppendNULL(pColInfo, rowIndex);
          } else {
            colDataAppend(pColInfo, rowIndex, sVal.val, false);
          }
        }
      } else {  // handle the var-string
        int32_t rowIndex = numOfRows;

        // todo refactor, only copy one-by-one
        for (int32_t k = trueStart; ((ascScan && k <= trueEnd) || (!ascScan && k >= trueEnd)); k += step, ++rowIndex) {
          SCellVal sVal = {0};
          if (tdGetColDataOfRow(&sVal, src, k, pCols->bitmapMode) < 0) {
            TASSERT(0);
          }

          if (sVal.valType == TD_VTYPE_NULL) {
            colDataAppendNULL(pColInfo, rowIndex);
          } else {
            colDataAppend(pColInfo, rowIndex, sVal.val, false);
          }
        }
      }

      j++;
      i++;
    } else {  // pColInfo->info.colId < src->colId, it is a NULL data
      colDataAppendNNULL(pColInfo, numOfRows, num);
      i++;
    }
  }

  while (i < requiredNumOfCols) {  // the remain columns are all null data
    SColumnInfoData* pColInfo = taosArrayGet(pTsdbReadHandle->pColumns, i);
    colDataAppendNNULL(pColInfo, numOfRows, num);
    i++;
  }

  pTsdbReadHandle->cur.win.ekey = tsArray[trueEnd];
  pTsdbReadHandle->cur.lastKey = tsArray[trueEnd] + step;

  return numOfRows + num;
}

// TODO fix bug for reverse copy data problem
// Note: row1 always has high priority
static void mergeTwoRowFromMem(STsdbReadHandle* pTsdbReadHandle, int32_t capacity, int32_t numOfRows, STSRow* row1,
                               STSRow* row2, int32_t numOfCols, uint64_t uid, STSchema* pSchema1, STSchema* pSchema2,
                               bool forceSetNull) {
#if 1
  STSchema* pSchema;
  STSRow*   row;
  int16_t   colId;
  int16_t   offset;

  bool     isRow1DataRow = TD_IS_TP_ROW(row1);
  bool     isRow2DataRow;
  bool     isChosenRowDataRow;
  int32_t  chosen_itr;
  SCellVal sVal = {0};

  // the schema version info is embeded in STSRow
  int32_t numOfColsOfRow1 = 0;

  if (pSchema1 == NULL) {
    pSchema1 = metaGetTbTSchema(REPO_META(pTsdbReadHandle->pTsdb), uid, TD_ROW_SVER(row1));
  }

#ifdef TD_DEBUG_PRINT_ROW
  tdSRowPrint(row1, pSchema1, __func__);
#endif

  if (isRow1DataRow) {
    numOfColsOfRow1 = schemaNCols(pSchema1);
  } else {
    numOfColsOfRow1 = tdRowGetNCols(row1);
  }

  int32_t numOfColsOfRow2 = 0;
  if (row2) {
    isRow2DataRow = TD_IS_TP_ROW(row2);
    if (pSchema2 == NULL) {
      pSchema2 = metaGetTbTSchema(REPO_META(pTsdbReadHandle->pTsdb), uid, TD_ROW_SVER(row2));
    }
    if (isRow2DataRow) {
      numOfColsOfRow2 = schemaNCols(pSchema2);
    } else {
      numOfColsOfRow2 = tdRowGetNCols(row2);
    }
  }

  int32_t i = 0, j = 0, k = 0;
  while (i < numOfCols && (j < numOfColsOfRow1 || k < numOfColsOfRow2)) {
    SColumnInfoData* pColInfo = taosArrayGet(pTsdbReadHandle->pColumns, i);

    int32_t colIdOfRow1;
    if (j >= numOfColsOfRow1) {
      colIdOfRow1 = INT32_MAX;
    } else if (isRow1DataRow) {
      colIdOfRow1 = pSchema1->columns[j].colId;
    } else {
      colIdOfRow1 = tdKvRowColIdAt(row1, j);
    }

    int32_t colIdOfRow2;
    if (k >= numOfColsOfRow2) {
      colIdOfRow2 = INT32_MAX;
    } else if (isRow2DataRow) {
      colIdOfRow2 = pSchema2->columns[k].colId;
    } else {
<<<<<<< HEAD
      colIdOfRow2 = tdKvRowColIdAt(row2, j);
=======
      colIdOfRow2 = tdKvRowColIdAt(row2, k);
>>>>>>> 9a1252d7
    }

    if (colIdOfRow1 == colIdOfRow2) {
      if (colIdOfRow1 < pColInfo->info.colId) {
        j++;
        k++;
        continue;
      }
      row = row1;
      pSchema = pSchema1;
      isChosenRowDataRow = isRow1DataRow;
      chosen_itr = j;
    } else if (colIdOfRow1 < colIdOfRow2) {
      if (colIdOfRow1 < pColInfo->info.colId) {
        j++;
        continue;
      }
      row = row1;
      pSchema = pSchema1;
      isChosenRowDataRow = isRow1DataRow;
      chosen_itr = j;
    } else {
      if (colIdOfRow2 < pColInfo->info.colId) {
        k++;
        continue;
      }
      row = row2;
      pSchema = pSchema2;
      chosen_itr = k;
      isChosenRowDataRow = isRow2DataRow;
    }
    if (isChosenRowDataRow) {
      colId = pSchema->columns[chosen_itr].colId;
      offset = pSchema->columns[chosen_itr].offset;
      // TODO: use STSRowIter
      tdSTpRowGetVal(row, colId, pSchema->columns[chosen_itr].type, pSchema->flen, offset, chosen_itr - 1, &sVal);
    } else {
      // TODO: use STSRowIter
      if (chosen_itr == 0) {
        colId = PRIMARYKEY_TIMESTAMP_COL_ID;
        tdSKvRowGetVal(row, PRIMARYKEY_TIMESTAMP_COL_ID, -1, -1, &sVal);
      } else {
        SKvRowIdx* pColIdx = tdKvRowColIdxAt(row, chosen_itr - 1);
        colId = pColIdx->colId;
        offset = pColIdx->offset;
        tdSKvRowGetVal(row, colId, offset, chosen_itr - 1, &sVal);
      }
    }

    if (colId == pColInfo->info.colId) {
      if (tdValTypeIsNorm(sVal.valType)) {
        colDataAppend(pColInfo, numOfRows, sVal.val, false);
      } else if (forceSetNull) {
        colDataAppend(pColInfo, numOfRows, NULL, true);
      }

      i++;

      if (row == row1) {
        j++;
      } else {
        k++;
      }
    } else {
      if (forceSetNull) {
        colDataAppend(pColInfo, numOfRows, NULL, true);
      }
      i++;
    }
  }

  if (forceSetNull) {
    while (i < numOfCols) {  // the remain columns are all null data
      SColumnInfoData* pColInfo = taosArrayGet(pTsdbReadHandle->pColumns, i);
      colDataAppend(pColInfo, numOfRows, NULL, true);
      i++;
    }
  }
#endif
}

static void moveDataToFront(STsdbReadHandle* pTsdbReadHandle, int32_t numOfRows, int32_t numOfCols) {
  if (numOfRows == 0 || ASCENDING_TRAVERSE(pTsdbReadHandle->order)) {
    return;
  }

  // if the buffer is not full in case of descending order query, move the data in the front of the buffer
  if (numOfRows < pTsdbReadHandle->outputCapacity) {
    int32_t emptySize = pTsdbReadHandle->outputCapacity - numOfRows;
    for (int32_t i = 0; i < numOfCols; ++i) {
      SColumnInfoData* pColInfo = taosArrayGet(pTsdbReadHandle->pColumns, i);
      memmove((char*)pColInfo->pData, (char*)pColInfo->pData + emptySize * pColInfo->info.bytes,
              numOfRows * pColInfo->info.bytes);
    }
  }
}

static void getQualifiedRowsPos(STsdbReadHandle* pTsdbReadHandle, int32_t startPos, int32_t endPos,
                                int32_t numOfExisted, int32_t* start, int32_t* end) {
  *start = -1;

  if (ASCENDING_TRAVERSE(pTsdbReadHandle->order)) {
    int32_t remain = endPos - startPos + 1;
    if (remain + numOfExisted > pTsdbReadHandle->outputCapacity) {
      *end = (pTsdbReadHandle->outputCapacity - numOfExisted) + startPos - 1;
    } else {
      *end = endPos;
    }

    *start = startPos;
  } else {
    int32_t remain = (startPos - endPos) + 1;
    if (remain + numOfExisted > pTsdbReadHandle->outputCapacity) {
      *end = startPos + 1 - (pTsdbReadHandle->outputCapacity - numOfExisted);
    } else {
      *end = endPos;
    }

    *start = *end;
    *end = startPos;
  }
}

static void updateInfoAfterMerge(STsdbReadHandle* pTsdbReadHandle, STableCheckInfo* pCheckInfo, int32_t numOfRows,
                                 int32_t endPos) {
  SQueryFilePos* cur = &pTsdbReadHandle->cur;

  pCheckInfo->lastKey = cur->lastKey;
  pTsdbReadHandle->realNumOfRows = numOfRows;
  cur->rows = numOfRows;
  cur->pos = endPos;
}

static void doCheckGeneratedBlockRange(STsdbReadHandle* pTsdbReadHandle) {
  SQueryFilePos* cur = &pTsdbReadHandle->cur;

  if (cur->rows > 0) {
    if (ASCENDING_TRAVERSE(pTsdbReadHandle->order)) {
      assert(cur->win.skey >= pTsdbReadHandle->window.skey && cur->win.ekey <= pTsdbReadHandle->window.ekey);
    } else {
      assert(cur->win.skey >= pTsdbReadHandle->window.ekey && cur->win.ekey <= pTsdbReadHandle->window.skey);
    }

    SColumnInfoData* pColInfoData = taosArrayGet(pTsdbReadHandle->pColumns, 0);
    assert(cur->win.skey == ((TSKEY*)pColInfoData->pData)[0] &&
           cur->win.ekey == ((TSKEY*)pColInfoData->pData)[cur->rows - 1]);
  } else {
    cur->win = pTsdbReadHandle->window;

    int32_t step = ASCENDING_TRAVERSE(pTsdbReadHandle->order) ? 1 : -1;
    cur->lastKey = pTsdbReadHandle->window.ekey + step;
  }
}

static void copyAllRemainRowsFromFileBlock(STsdbReadHandle* pTsdbReadHandle, STableCheckInfo* pCheckInfo,
                                           SDataBlockInfo* pBlockInfo, int32_t endPos) {
  SQueryFilePos* cur = &pTsdbReadHandle->cur;

  SDataCols* pCols = pTsdbReadHandle->rhelper.pDCols[0];
  TSKEY*     tsArray = pCols->cols[0].pData;

  int32_t step = ASCENDING_TRAVERSE(pTsdbReadHandle->order) ? 1 : -1;
  int32_t numOfCols = (int32_t)(QH_GET_NUM_OF_COLS(pTsdbReadHandle));

  int32_t pos = cur->pos;

  int32_t start = cur->pos;
  int32_t end = endPos;

  if (!ASCENDING_TRAVERSE(pTsdbReadHandle->order)) {
    TSWAP(start, end);
  }

  assert(pTsdbReadHandle->outputCapacity >= (end - start + 1));
  int32_t numOfRows = doCopyRowsFromFileBlock(pTsdbReadHandle, pTsdbReadHandle->outputCapacity, 0, start, end);

  // the time window should always be ascending order: skey <= ekey
  cur->win = (STimeWindow){.skey = tsArray[start], .ekey = tsArray[end]};
  cur->mixBlock = (numOfRows != pBlockInfo->rows);
  cur->lastKey = tsArray[endPos] + step;
  cur->blockCompleted = true;

  // if the buffer is not full in case of descending order query, move the data in the front of the buffer
  moveDataToFront(pTsdbReadHandle, numOfRows, numOfCols);

  // The value of pos may be -1 or pBlockInfo->rows, and it is invalid in both cases.
  pos = endPos + step;
  updateInfoAfterMerge(pTsdbReadHandle, pCheckInfo, numOfRows, pos);
  doCheckGeneratedBlockRange(pTsdbReadHandle);

  tsdbDebug("%p uid:%" PRIu64 ", data block created, mixblock:%d, brange:%" PRIu64 "-%" PRIu64 " rows:%d, %s",
            pTsdbReadHandle, pCheckInfo->tableId, cur->mixBlock, cur->win.skey, cur->win.ekey, cur->rows,
            pTsdbReadHandle->idStr);
}

int32_t getEndPosInDataBlock(STsdbReadHandle* pTsdbReadHandle, SDataBlockInfo* pBlockInfo) {
  // NOTE: reverse the order to find the end position in data block
  int32_t endPos = -1;
  int32_t order = ASCENDING_TRAVERSE(pTsdbReadHandle->order) ? TSDB_ORDER_DESC : TSDB_ORDER_ASC;

  SQueryFilePos* cur = &pTsdbReadHandle->cur;
  SDataCols*     pCols = pTsdbReadHandle->rhelper.pDCols[0];

  if (ASCENDING_TRAVERSE(pTsdbReadHandle->order) && pTsdbReadHandle->window.ekey >= pBlockInfo->window.ekey) {
    endPos = pBlockInfo->rows - 1;
    cur->mixBlock = (cur->pos != 0);
  } else if (!ASCENDING_TRAVERSE(pTsdbReadHandle->order) && pTsdbReadHandle->window.ekey <= pBlockInfo->window.skey) {
    endPos = 0;
    cur->mixBlock = (cur->pos != pBlockInfo->rows - 1);
  } else {
    assert(pCols->numOfRows > 0);
    endPos = doBinarySearchKey(pCols->cols[0].pData, pCols->numOfRows, pTsdbReadHandle->window.ekey, order);
    cur->mixBlock = true;
  }

  return endPos;
}

// only return the qualified data to client in terms of query time window, data rows in the same block but do not
// be included in the query time window will be discarded
static void doMergeTwoLevelData(STsdbReadHandle* pTsdbReadHandle, STableCheckInfo* pCheckInfo, SBlock* pBlock) {
  SQueryFilePos* cur = &pTsdbReadHandle->cur;
  SDataBlockInfo blockInfo = GET_FILE_DATA_BLOCK_INFO(pCheckInfo, pBlock);
  STsdbCfg*      pCfg = &pTsdbReadHandle->pTsdb->config;

  initTableMemIterator(pTsdbReadHandle, pCheckInfo);

  SDataCols* pCols = pTsdbReadHandle->rhelper.pDCols[0];
  assert(pCols->cols[0].type == TSDB_DATA_TYPE_TIMESTAMP && pCols->cols[0].colId == PRIMARYKEY_TIMESTAMP_COL_ID &&
         cur->pos >= 0 && cur->pos < pBlock->numOfRows);

  TSKEY* tsArray = pCols->cols[0].pData;
  assert(pCols->numOfRows == pBlock->numOfRows && tsArray[0] == pBlock->keyFirst &&
         tsArray[pBlock->numOfRows - 1] == pBlock->keyLast);

  // for search the endPos, so the order needs to reverse
  int32_t order = (pTsdbReadHandle->order == TSDB_ORDER_ASC) ? TSDB_ORDER_DESC : TSDB_ORDER_ASC;

  int32_t step = ASCENDING_TRAVERSE(pTsdbReadHandle->order) ? 1 : -1;
  int32_t numOfCols = (int32_t)(QH_GET_NUM_OF_COLS(pTsdbReadHandle));

  STable* pTable = NULL;
  int32_t endPos = getEndPosInDataBlock(pTsdbReadHandle, &blockInfo);

  tsdbDebug("%p uid:%" PRIu64 " start merge data block, file block range:%" PRIu64 "-%" PRIu64
            " rows:%d, start:%d, end:%d, %s",
            pTsdbReadHandle, pCheckInfo->tableId, blockInfo.window.skey, blockInfo.window.ekey, blockInfo.rows,
            cur->pos, endPos, pTsdbReadHandle->idStr);

  // compared with the data from in-memory buffer, to generate the correct timestamp array list
  int32_t numOfRows = 0;

  int16_t   rv1 = -1;
  int16_t   rv2 = -1;
  STSchema* pSchema1 = NULL;
  STSchema* pSchema2 = NULL;

  int32_t pos = cur->pos;
  cur->win = TSWINDOW_INITIALIZER;

  // no data in buffer, load data from file directly
  if (pCheckInfo->iiter == NULL && pCheckInfo->iter == NULL) {
    copyAllRemainRowsFromFileBlock(pTsdbReadHandle, pCheckInfo, &blockInfo, endPos);
    return;
  } else if (pCheckInfo->iter != NULL || pCheckInfo->iiter != NULL) {
    SSkipListNode* node = NULL;
    do {
      STSRow* row2 = NULL;
      STSRow* row1 = getSRowInTableMem(pCheckInfo, pTsdbReadHandle->order, pCfg->update, &row2);
      if (row1 == NULL) {
        break;
      }

      TSKEY key = TD_ROW_KEY(row1);
      if ((key > pTsdbReadHandle->window.ekey && ASCENDING_TRAVERSE(pTsdbReadHandle->order)) ||
          (key < pTsdbReadHandle->window.ekey && !ASCENDING_TRAVERSE(pTsdbReadHandle->order))) {
        break;
      }

      if (((pos > endPos || tsArray[pos] > pTsdbReadHandle->window.ekey) &&
           ASCENDING_TRAVERSE(pTsdbReadHandle->order)) ||
          ((pos < endPos || tsArray[pos] < pTsdbReadHandle->window.ekey) &&
           !ASCENDING_TRAVERSE(pTsdbReadHandle->order))) {
        break;
      }

      if ((key < tsArray[pos] && ASCENDING_TRAVERSE(pTsdbReadHandle->order)) ||
          (key > tsArray[pos] && !ASCENDING_TRAVERSE(pTsdbReadHandle->order))) {
        if (rv1 != TD_ROW_SVER(row1)) {
          //          pSchema1 = tsdbGetTableSchemaByVersion(pTable, memRowVersion(row1));
          rv1 = TD_ROW_SVER(row1);
        }
        if (row2 && rv2 != TD_ROW_SVER(row2)) {
          //          pSchema2 = tsdbGetTableSchemaByVersion(pTable, memRowVersion(row2));
          rv2 = TD_ROW_SVER(row2);
        }

        mergeTwoRowFromMem(pTsdbReadHandle, pTsdbReadHandle->outputCapacity, numOfRows, row1, row2, numOfCols,
                           pCheckInfo->tableId, pSchema1, pSchema2, true);
        numOfRows += 1;
        if (cur->win.skey == TSKEY_INITIAL_VAL) {
          cur->win.skey = key;
        }

        cur->win.ekey = key;
        cur->lastKey = key + step;
        cur->mixBlock = true;

        moveToNextRowInMem(pCheckInfo);
      } else if (key == tsArray[pos]) {  // data in buffer has the same timestamp of data in file block, ignore it
        if (pCfg->update) {
          if (pCfg->update == TD_ROW_PARTIAL_UPDATE) {
            doCopyRowsFromFileBlock(pTsdbReadHandle, pTsdbReadHandle->outputCapacity, numOfRows, pos, pos);
          }
          if (rv1 != TD_ROW_SVER(row1)) {
            //            pSchema1 = tsdbGetTableSchemaByVersion(pTable, memRowVersion(row1));
            rv1 = TD_ROW_SVER(row1);
          }
          if (row2 && rv2 != TD_ROW_SVER(row2)) {
            //            pSchema2 = tsdbGetTableSchemaByVersion(pTable, memRowVersion(row2));
            rv2 = TD_ROW_SVER(row2);
          }

          bool forceSetNull = pCfg->update != TD_ROW_PARTIAL_UPDATE;
          mergeTwoRowFromMem(pTsdbReadHandle, pTsdbReadHandle->outputCapacity, numOfRows, row1, row2, numOfCols,
                             pCheckInfo->tableId, pSchema1, pSchema2, forceSetNull);
          numOfRows += 1;
          if (cur->win.skey == TSKEY_INITIAL_VAL) {
            cur->win.skey = key;
          }

          cur->win.ekey = key;
          cur->lastKey = key + step;
          cur->mixBlock = true;

          moveToNextRowInMem(pCheckInfo);
          pos += step;
        } else {
          moveToNextRowInMem(pCheckInfo);
        }
      } else if ((key > tsArray[pos] && ASCENDING_TRAVERSE(pTsdbReadHandle->order)) ||
                 (key < tsArray[pos] && !ASCENDING_TRAVERSE(pTsdbReadHandle->order))) {
        if (cur->win.skey == TSKEY_INITIAL_VAL) {
          cur->win.skey = tsArray[pos];
        }

        int32_t end = doBinarySearchKey(pCols->cols[0].pData, pCols->numOfRows, key, order);
        assert(end != -1);

        if (tsArray[end] == key) {  // the value of key in cache equals to the end timestamp value, ignore it
          if (pCfg->update == TD_ROW_DISCARD_UPDATE) {
            moveToNextRowInMem(pCheckInfo);
          } else {
            end -= step;
          }
        }

        int32_t qstart = 0, qend = 0;
        getQualifiedRowsPos(pTsdbReadHandle, pos, end, numOfRows, &qstart, &qend);

        numOfRows = doCopyRowsFromFileBlock(pTsdbReadHandle, pTsdbReadHandle->outputCapacity, numOfRows, qstart, qend);
        pos += (qend - qstart + 1) * step;

        cur->win.ekey = ASCENDING_TRAVERSE(pTsdbReadHandle->order) ? tsArray[qend] : tsArray[qstart];
        cur->lastKey = cur->win.ekey + step;
      }
    } while (numOfRows < pTsdbReadHandle->outputCapacity);

    if (numOfRows < pTsdbReadHandle->outputCapacity) {
      /**
       * if cache is empty, load remain file block data. In contrast, if there are remain data in cache, do NOT
       * copy them all to result buffer, since it may be overlapped with file data block.
       */
      if (node == NULL ||
          ((TD_ROW_KEY((STSRow*)SL_GET_NODE_DATA(node)) > pTsdbReadHandle->window.ekey) &&
           ASCENDING_TRAVERSE(pTsdbReadHandle->order)) ||
          ((TD_ROW_KEY((STSRow*)SL_GET_NODE_DATA(node)) < pTsdbReadHandle->window.ekey) &&
           !ASCENDING_TRAVERSE(pTsdbReadHandle->order))) {
        // no data in cache or data in cache is greater than the ekey of time window, load data from file block
        if (cur->win.skey == TSKEY_INITIAL_VAL) {
          cur->win.skey = tsArray[pos];
        }

        int32_t start = -1, end = -1;
        getQualifiedRowsPos(pTsdbReadHandle, pos, endPos, numOfRows, &start, &end);

        numOfRows = doCopyRowsFromFileBlock(pTsdbReadHandle, pTsdbReadHandle->outputCapacity, numOfRows, start, end);
        pos += (end - start + 1) * step;

        cur->win.ekey = ASCENDING_TRAVERSE(pTsdbReadHandle->order) ? tsArray[end] : tsArray[start];
        cur->lastKey = cur->win.ekey + step;
        cur->mixBlock = true;
      }
    }
  }

  cur->blockCompleted =
      (((pos > endPos || cur->lastKey > pTsdbReadHandle->window.ekey) && ASCENDING_TRAVERSE(pTsdbReadHandle->order)) ||
       ((pos < endPos || cur->lastKey < pTsdbReadHandle->window.ekey) && !ASCENDING_TRAVERSE(pTsdbReadHandle->order)));

  if (!ASCENDING_TRAVERSE(pTsdbReadHandle->order)) {
    TSWAP(cur->win.skey, cur->win.ekey);
  }

  moveDataToFront(pTsdbReadHandle, numOfRows, numOfCols);
  updateInfoAfterMerge(pTsdbReadHandle, pCheckInfo, numOfRows, pos);
  doCheckGeneratedBlockRange(pTsdbReadHandle);

  tsdbDebug("%p uid:%" PRIu64 ", data block created, mixblock:%d, brange:%" PRIu64 "-%" PRIu64 " rows:%d, %s",
            pTsdbReadHandle, pCheckInfo->tableId, cur->mixBlock, cur->win.skey, cur->win.ekey, cur->rows,
            pTsdbReadHandle->idStr);
}

int32_t binarySearchForKey(char* pValue, int num, TSKEY key, int order) {
  int    firstPos, lastPos, midPos = -1;
  int    numOfRows;
  TSKEY* keyList;

  if (num <= 0) return -1;

  keyList = (TSKEY*)pValue;
  firstPos = 0;
  lastPos = num - 1;

  if (order == TSDB_ORDER_DESC) {
    // find the first position which is smaller than the key
    while (1) {
      if (key >= keyList[lastPos]) return lastPos;
      if (key == keyList[firstPos]) return firstPos;
      if (key < keyList[firstPos]) return firstPos - 1;

      numOfRows = lastPos - firstPos + 1;
      midPos = (numOfRows >> 1) + firstPos;

      if (key < keyList[midPos]) {
        lastPos = midPos - 1;
      } else if (key > keyList[midPos]) {
        firstPos = midPos + 1;
      } else {
        break;
      }
    }

  } else {
    // find the first position which is bigger than the key
    while (1) {
      if (key <= keyList[firstPos]) return firstPos;
      if (key == keyList[lastPos]) return lastPos;

      if (key > keyList[lastPos]) {
        lastPos = lastPos + 1;
        if (lastPos >= num)
          return -1;
        else
          return lastPos;
      }

      numOfRows = lastPos - firstPos + 1;
      midPos = (numOfRows >> 1) + firstPos;

      if (key < keyList[midPos]) {
        lastPos = midPos - 1;
      } else if (key > keyList[midPos]) {
        firstPos = midPos + 1;
      } else {
        break;
      }
    }
  }

  return midPos;
}

static void cleanBlockOrderSupporter(SBlockOrderSupporter* pSupporter, int32_t numOfTables) {
  taosMemoryFreeClear(pSupporter->numOfBlocksPerTable);
  taosMemoryFreeClear(pSupporter->blockIndexArray);

  for (int32_t i = 0; i < numOfTables; ++i) {
    STableBlockInfo* pBlockInfo = pSupporter->pDataBlockInfo[i];
    taosMemoryFreeClear(pBlockInfo);
  }

  taosMemoryFreeClear(pSupporter->pDataBlockInfo);
}

static int32_t dataBlockOrderCompar(const void* pLeft, const void* pRight, void* param) {
  int32_t leftTableIndex = *(int32_t*)pLeft;
  int32_t rightTableIndex = *(int32_t*)pRight;

  SBlockOrderSupporter* pSupporter = (SBlockOrderSupporter*)param;

  int32_t leftTableBlockIndex = pSupporter->blockIndexArray[leftTableIndex];
  int32_t rightTableBlockIndex = pSupporter->blockIndexArray[rightTableIndex];

  if (leftTableBlockIndex > pSupporter->numOfBlocksPerTable[leftTableIndex]) {
    /* left block is empty */
    return 1;
  } else if (rightTableBlockIndex > pSupporter->numOfBlocksPerTable[rightTableIndex]) {
    /* right block is empty */
    return -1;
  }

  STableBlockInfo* pLeftBlockInfoEx = &pSupporter->pDataBlockInfo[leftTableIndex][leftTableBlockIndex];
  STableBlockInfo* pRightBlockInfoEx = &pSupporter->pDataBlockInfo[rightTableIndex][rightTableBlockIndex];

  //    assert(pLeftBlockInfoEx->compBlock->offset != pRightBlockInfoEx->compBlock->offset);
#if 0  // TODO: temporarily comment off requested by Dr. Liao
  if (pLeftBlockInfoEx->compBlock->offset == pRightBlockInfoEx->compBlock->offset &&
      pLeftBlockInfoEx->compBlock->last == pRightBlockInfoEx->compBlock->last) {
    tsdbError("error in header file, two block with same offset:%" PRId64, (int64_t)pLeftBlockInfoEx->compBlock->offset);
  }
#endif

  return pLeftBlockInfoEx->compBlock->offset > pRightBlockInfoEx->compBlock->offset ? 1 : -1;
}

static int32_t createDataBlocksInfo(STsdbReadHandle* pTsdbReadHandle, int32_t numOfBlocks, int32_t* numOfAllocBlocks) {
  size_t size = sizeof(STableBlockInfo) * numOfBlocks;

  if (pTsdbReadHandle->allocSize < size) {
    pTsdbReadHandle->allocSize = (int32_t)size;
    char* tmp = taosMemoryRealloc(pTsdbReadHandle->pDataBlockInfo, pTsdbReadHandle->allocSize);
    if (tmp == NULL) {
      return TSDB_CODE_TDB_OUT_OF_MEMORY;
    }

    pTsdbReadHandle->pDataBlockInfo = (STableBlockInfo*)tmp;
  }

  memset(pTsdbReadHandle->pDataBlockInfo, 0, size);
  *numOfAllocBlocks = numOfBlocks;

  // access data blocks according to the offset of each block in asc/desc order.
  int32_t numOfTables = (int32_t)taosArrayGetSize(pTsdbReadHandle->pTableCheckInfo);

  SBlockOrderSupporter sup = {0};
  sup.numOfTables = numOfTables;
  sup.numOfBlocksPerTable = taosMemoryCalloc(1, sizeof(int32_t) * numOfTables);
  sup.blockIndexArray = taosMemoryCalloc(1, sizeof(int32_t) * numOfTables);
  sup.pDataBlockInfo = taosMemoryCalloc(1, POINTER_BYTES * numOfTables);

  if (sup.numOfBlocksPerTable == NULL || sup.blockIndexArray == NULL || sup.pDataBlockInfo == NULL) {
    cleanBlockOrderSupporter(&sup, 0);
    return TSDB_CODE_TDB_OUT_OF_MEMORY;
  }

  int32_t cnt = 0;
  int32_t numOfQualTables = 0;

  for (int32_t j = 0; j < numOfTables; ++j) {
    STableCheckInfo* pTableCheck = (STableCheckInfo*)taosArrayGet(pTsdbReadHandle->pTableCheckInfo, j);
    if (pTableCheck->numOfBlocks <= 0) {
      continue;
    }

    SBlock* pBlock = pTableCheck->pCompInfo->blocks;
    sup.numOfBlocksPerTable[numOfQualTables] = pTableCheck->numOfBlocks;

    char* buf = taosMemoryMalloc(sizeof(STableBlockInfo) * pTableCheck->numOfBlocks);
    if (buf == NULL) {
      cleanBlockOrderSupporter(&sup, numOfQualTables);
      return TSDB_CODE_TDB_OUT_OF_MEMORY;
    }

    sup.pDataBlockInfo[numOfQualTables] = (STableBlockInfo*)buf;

    for (int32_t k = 0; k < pTableCheck->numOfBlocks; ++k) {
      STableBlockInfo* pBlockInfo = &sup.pDataBlockInfo[numOfQualTables][k];

      pBlockInfo->compBlock = &pBlock[k];
      pBlockInfo->pTableCheckInfo = pTableCheck;
      cnt++;
    }

    numOfQualTables++;
  }

  assert(numOfBlocks == cnt);

  // since there is only one table qualified, blocks are not sorted
  if (numOfQualTables == 1) {
    memcpy(pTsdbReadHandle->pDataBlockInfo, sup.pDataBlockInfo[0], sizeof(STableBlockInfo) * numOfBlocks);
    cleanBlockOrderSupporter(&sup, numOfQualTables);

    tsdbDebug("%p create data blocks info struct completed for 1 table, %d blocks not sorted %s", pTsdbReadHandle, cnt,
              pTsdbReadHandle->idStr);
    return TSDB_CODE_SUCCESS;
  }

  tsdbDebug("%p create data blocks info struct completed, %d blocks in %d tables %s", pTsdbReadHandle, cnt,
            numOfQualTables, pTsdbReadHandle->idStr);

  assert(cnt <= numOfBlocks && numOfQualTables <= numOfTables);  // the pTableQueryInfo[j]->numOfBlocks may be 0
  sup.numOfTables = numOfQualTables;

  SMultiwayMergeTreeInfo* pTree = NULL;
  uint8_t                 ret = tMergeTreeCreate(&pTree, sup.numOfTables, &sup, dataBlockOrderCompar);
  if (ret != TSDB_CODE_SUCCESS) {
    cleanBlockOrderSupporter(&sup, numOfTables);
    return TSDB_CODE_TDB_OUT_OF_MEMORY;
  }

  int32_t numOfTotal = 0;

  while (numOfTotal < cnt) {
    int32_t pos = tMergeTreeGetChosenIndex(pTree);
    int32_t index = sup.blockIndexArray[pos]++;

    STableBlockInfo* pBlocksInfo = sup.pDataBlockInfo[pos];
    pTsdbReadHandle->pDataBlockInfo[numOfTotal++] = pBlocksInfo[index];

    // set data block index overflow, in order to disable the offset comparator
    if (sup.blockIndexArray[pos] >= sup.numOfBlocksPerTable[pos]) {
      sup.blockIndexArray[pos] = sup.numOfBlocksPerTable[pos] + 1;
    }

    tMergeTreeAdjust(pTree, tMergeTreeGetAdjustIndex(pTree));
  }

  /*
   * available when no import exists
   * for(int32_t i = 0; i < cnt - 1; ++i) {
   *   assert((*pDataBlockInfo)[i].compBlock->offset < (*pDataBlockInfo)[i+1].compBlock->offset);
   * }
   */

  tsdbDebug("%p %d data blocks sort completed, %s", pTsdbReadHandle, cnt, pTsdbReadHandle->idStr);
  cleanBlockOrderSupporter(&sup, numOfTables);
  taosMemoryFree(pTree);

  return TSDB_CODE_SUCCESS;
}

static int32_t getFirstFileDataBlock(STsdbReadHandle* pTsdbReadHandle, bool* exists);

static int32_t getDataBlockRv(STsdbReadHandle* pTsdbReadHandle, STableBlockInfo* pNext, bool* exists) {
  int32_t        step = ASCENDING_TRAVERSE(pTsdbReadHandle->order) ? 1 : -1;
  SQueryFilePos* cur = &pTsdbReadHandle->cur;

  while (1) {
    int32_t code = loadFileDataBlock(pTsdbReadHandle, pNext->compBlock, pNext->pTableCheckInfo, exists);
    if (code != TSDB_CODE_SUCCESS || *exists) {
      return code;
    }

    if ((cur->slot == pTsdbReadHandle->numOfBlocks - 1 && ASCENDING_TRAVERSE(pTsdbReadHandle->order)) ||
        (cur->slot == 0 && !ASCENDING_TRAVERSE(pTsdbReadHandle->order))) {
      // all data blocks in current file has been checked already, try next file if exists
      return getFirstFileDataBlock(pTsdbReadHandle, exists);
    } else {  // next block of the same file
      cur->slot += step;
      cur->mixBlock = false;
      cur->blockCompleted = false;
      pNext = &pTsdbReadHandle->pDataBlockInfo[cur->slot];
    }
  }
}

static int32_t getFirstFileDataBlock(STsdbReadHandle* pTsdbReadHandle, bool* exists) {
  pTsdbReadHandle->numOfBlocks = 0;
  SQueryFilePos* cur = &pTsdbReadHandle->cur;

  int32_t code = TSDB_CODE_SUCCESS;

  int32_t numOfBlocks = 0;
  int32_t numOfTables = (int32_t)taosArrayGetSize(pTsdbReadHandle->pTableCheckInfo);

  STsdbCfg*   pCfg = &pTsdbReadHandle->pTsdb->config;
  STimeWindow win = TSWINDOW_INITIALIZER;

  while (true) {
    tsdbRLockFS(REPO_FS(pTsdbReadHandle->pTsdb));

    if ((pTsdbReadHandle->pFileGroup = tsdbFSIterNext(&pTsdbReadHandle->fileIter)) == NULL) {
      tsdbUnLockFS(REPO_FS(pTsdbReadHandle->pTsdb));
      break;
    }

    tsdbGetFidKeyRange(pCfg->days, pCfg->precision, pTsdbReadHandle->pFileGroup->fid, &win.skey, &win.ekey);

    // current file are not overlapped with query time window, ignore remain files
    if ((ASCENDING_TRAVERSE(pTsdbReadHandle->order) && win.skey > pTsdbReadHandle->window.ekey) ||
        (!ASCENDING_TRAVERSE(pTsdbReadHandle->order) && win.ekey < pTsdbReadHandle->window.ekey)) {
      tsdbUnLockFS(REPO_FS(pTsdbReadHandle->pTsdb));
      tsdbDebug("%p remain files are not qualified for qrange:%" PRId64 "-%" PRId64 ", ignore, %s", pTsdbReadHandle,
                pTsdbReadHandle->window.skey, pTsdbReadHandle->window.ekey, pTsdbReadHandle->idStr);
      pTsdbReadHandle->pFileGroup = NULL;
      assert(pTsdbReadHandle->numOfBlocks == 0);
      break;
    }

    if (tsdbSetAndOpenReadFSet(&pTsdbReadHandle->rhelper, pTsdbReadHandle->pFileGroup) < 0) {
      tsdbUnLockFS(REPO_FS(pTsdbReadHandle->pTsdb));
      code = terrno;
      break;
    }

    tsdbUnLockFS(REPO_FS(pTsdbReadHandle->pTsdb));

    if (tsdbLoadBlockIdx(&pTsdbReadHandle->rhelper) < 0) {
      code = terrno;
      break;
    }

    if ((code = getFileCompInfo(pTsdbReadHandle, &numOfBlocks)) != TSDB_CODE_SUCCESS) {
      break;
    }

    tsdbDebug("%p %d blocks found in file for %d table(s), fid:%d, %s", pTsdbReadHandle, numOfBlocks, numOfTables,
              pTsdbReadHandle->pFileGroup->fid, pTsdbReadHandle->idStr);

    assert(numOfBlocks >= 0);
    if (numOfBlocks == 0) {
      continue;
    }

    // todo return error code to query engine
    if ((code = createDataBlocksInfo(pTsdbReadHandle, numOfBlocks, &pTsdbReadHandle->numOfBlocks)) !=
        TSDB_CODE_SUCCESS) {
      break;
    }

    assert(numOfBlocks >= pTsdbReadHandle->numOfBlocks);
    if (pTsdbReadHandle->numOfBlocks > 0) {
      break;
    }
  }

  // no data in file anymore
  if (pTsdbReadHandle->numOfBlocks <= 0 || code != TSDB_CODE_SUCCESS) {
    if (code == TSDB_CODE_SUCCESS) {
      assert(pTsdbReadHandle->pFileGroup == NULL);
    }

    cur->fid = INT32_MIN;  // denote that there are no data in file anymore
    *exists = false;
    return code;
  }

  assert(pTsdbReadHandle->pFileGroup != NULL && pTsdbReadHandle->numOfBlocks > 0);
  cur->slot = ASCENDING_TRAVERSE(pTsdbReadHandle->order) ? 0 : pTsdbReadHandle->numOfBlocks - 1;
  cur->fid = pTsdbReadHandle->pFileGroup->fid;

  STableBlockInfo* pBlockInfo = &pTsdbReadHandle->pDataBlockInfo[cur->slot];
  return getDataBlockRv(pTsdbReadHandle, pBlockInfo, exists);
}

static bool isEndFileDataBlock(SQueryFilePos* cur, int32_t numOfBlocks, bool ascTrav) {
  assert(cur != NULL && numOfBlocks > 0);
  return (cur->slot == numOfBlocks - 1 && ascTrav) || (cur->slot == 0 && !ascTrav);
}

static void moveToNextDataBlockInCurrentFile(STsdbReadHandle* pTsdbReadHandle) {
  int32_t step = ASCENDING_TRAVERSE(pTsdbReadHandle->order) ? 1 : -1;

  SQueryFilePos* cur = &pTsdbReadHandle->cur;
  assert(cur->slot < pTsdbReadHandle->numOfBlocks && cur->slot >= 0);

  cur->slot += step;
  cur->mixBlock = false;
  cur->blockCompleted = false;
}

int32_t tsdbGetFileBlocksDistInfo(tsdbReaderT* queryHandle, STableBlockDistInfo* pTableBlockInfo) {
  STsdbReadHandle* pTsdbReadHandle = (STsdbReadHandle*)queryHandle;

  pTableBlockInfo->totalSize = 0;
  pTableBlockInfo->totalRows = 0;

  STsdbFS* pFileHandle = REPO_FS(pTsdbReadHandle->pTsdb);

  // find the start data block in file
  pTsdbReadHandle->locateStart = true;
  STsdbCfg* pCfg = &pTsdbReadHandle->pTsdb->config;
  int32_t   fid = getFileIdFromKey(pTsdbReadHandle->window.skey, pCfg->days, pCfg->precision);

  tsdbRLockFS(pFileHandle);
  tsdbFSIterInit(&pTsdbReadHandle->fileIter, pFileHandle, pTsdbReadHandle->order);
  tsdbFSIterSeek(&pTsdbReadHandle->fileIter, fid);
  tsdbUnLockFS(pFileHandle);

  pTableBlockInfo->numOfFiles += 1;

  int32_t     code = TSDB_CODE_SUCCESS;
  int32_t     numOfBlocks = 0;
  int32_t     numOfTables = (int32_t)taosArrayGetSize(pTsdbReadHandle->pTableCheckInfo);
  int         defaultRows = 4096;  // TSDB_DEFAULT_BLOCK_ROWS(pCfg->maxRowsPerFileBlock);
  STimeWindow win = TSWINDOW_INITIALIZER;

  bool ascTraverse = ASCENDING_TRAVERSE(pTsdbReadHandle->order);

  while (true) {
    numOfBlocks = 0;
    tsdbRLockFS(REPO_FS(pTsdbReadHandle->pTsdb));

    if ((pTsdbReadHandle->pFileGroup = tsdbFSIterNext(&pTsdbReadHandle->fileIter)) == NULL) {
      tsdbUnLockFS(REPO_FS(pTsdbReadHandle->pTsdb));
      break;
    }

    tsdbGetFidKeyRange(pCfg->days, pCfg->precision, pTsdbReadHandle->pFileGroup->fid, &win.skey, &win.ekey);

    // current file are not overlapped with query time window, ignore remain files
    if ((ascTraverse && win.skey > pTsdbReadHandle->window.ekey) ||
        (!ascTraverse && win.ekey < pTsdbReadHandle->window.ekey)) {
      tsdbUnLockFS(REPO_FS(pTsdbReadHandle->pTsdb));
      tsdbDebug("%p remain files are not qualified for qrange:%" PRId64 "-%" PRId64 ", ignore, %s", pTsdbReadHandle,
                pTsdbReadHandle->window.skey, pTsdbReadHandle->window.ekey, pTsdbReadHandle->idStr);
      pTsdbReadHandle->pFileGroup = NULL;
      break;
    }

    pTableBlockInfo->numOfFiles += 1;
    if (tsdbSetAndOpenReadFSet(&pTsdbReadHandle->rhelper, pTsdbReadHandle->pFileGroup) < 0) {
      tsdbUnLockFS(REPO_FS(pTsdbReadHandle->pTsdb));
      code = terrno;
      break;
    }

    tsdbUnLockFS(REPO_FS(pTsdbReadHandle->pTsdb));

    if (tsdbLoadBlockIdx(&pTsdbReadHandle->rhelper) < 0) {
      code = terrno;
      break;
    }

    if ((code = getFileCompInfo(pTsdbReadHandle, &numOfBlocks)) != TSDB_CODE_SUCCESS) {
      break;
    }

    tsdbDebug("%p %d blocks found in file for %d table(s), fid:%d, %s", pTsdbReadHandle, numOfBlocks, numOfTables,
              pTsdbReadHandle->pFileGroup->fid, pTsdbReadHandle->idStr);

    if (numOfBlocks == 0) {
      continue;
    }

    for (int32_t i = 0; i < numOfTables; ++i) {
      STableCheckInfo* pCheckInfo = taosArrayGet(pTsdbReadHandle->pTableCheckInfo, i);

      SBlock* pBlock = pCheckInfo->pCompInfo->blocks;
      for (int32_t j = 0; j < pCheckInfo->numOfBlocks; ++j) {
        pTableBlockInfo->totalSize += pBlock[j].len;

        int32_t numOfRows = pBlock[j].numOfRows;
        pTableBlockInfo->totalRows += numOfRows;
        if (numOfRows > pTableBlockInfo->maxRows) {
          pTableBlockInfo->maxRows = numOfRows;
        }

        if (numOfRows < pTableBlockInfo->minRows) {
          pTableBlockInfo->minRows = numOfRows;
        }

        if (numOfRows < defaultRows) {
          pTableBlockInfo->numOfSmallBlocks += 1;
        }
        //        int32_t  stepIndex = (numOfRows-1)/TSDB_BLOCK_DIST_STEP_ROWS;
        //        SFileBlockInfo *blockInfo = (SFileBlockInfo*)taosArrayGet(pTableBlockInfo->dataBlockInfos, stepIndex);
        //        blockInfo->numBlocksOfStep++;
      }
    }
  }

  return code;
}

static int32_t getDataBlocksInFiles(STsdbReadHandle* pTsdbReadHandle, bool* exists) {
  STsdbFS*       pFileHandle = REPO_FS(pTsdbReadHandle->pTsdb);
  SQueryFilePos* cur = &pTsdbReadHandle->cur;

  // find the start data block in file
  if (!pTsdbReadHandle->locateStart) {
    pTsdbReadHandle->locateStart = true;
    STsdbCfg* pCfg = &pTsdbReadHandle->pTsdb->config;
    int32_t   fid = getFileIdFromKey(pTsdbReadHandle->window.skey, pCfg->days, pCfg->precision);

    tsdbRLockFS(pFileHandle);
    tsdbFSIterInit(&pTsdbReadHandle->fileIter, pFileHandle, pTsdbReadHandle->order);
    tsdbFSIterSeek(&pTsdbReadHandle->fileIter, fid);
    tsdbUnLockFS(pFileHandle);

    return getFirstFileDataBlock(pTsdbReadHandle, exists);
  } else {
    // check if current file block is all consumed
    STableBlockInfo* pBlockInfo = &pTsdbReadHandle->pDataBlockInfo[cur->slot];
    STableCheckInfo* pCheckInfo = pBlockInfo->pTableCheckInfo;

    // current block is done, try next
    if ((!cur->mixBlock) || cur->blockCompleted) {
      // all data blocks in current file has been checked already, try next file if exists
    } else {
      tsdbDebug("%p continue in current data block, index:%d, pos:%d, %s", pTsdbReadHandle, cur->slot, cur->pos,
                pTsdbReadHandle->idStr);
      int32_t code = handleDataMergeIfNeeded(pTsdbReadHandle, pBlockInfo->compBlock, pCheckInfo);
      *exists = (pTsdbReadHandle->realNumOfRows > 0);

      if (code != TSDB_CODE_SUCCESS || *exists) {
        return code;
      }
    }

    // current block is empty, try next block in file
    // all data blocks in current file has been checked already, try next file if exists
    if (isEndFileDataBlock(cur, pTsdbReadHandle->numOfBlocks, ASCENDING_TRAVERSE(pTsdbReadHandle->order))) {
      return getFirstFileDataBlock(pTsdbReadHandle, exists);
    } else {
      moveToNextDataBlockInCurrentFile(pTsdbReadHandle);
      STableBlockInfo* pNext = &pTsdbReadHandle->pDataBlockInfo[cur->slot];
      return getDataBlockRv(pTsdbReadHandle, pNext, exists);
    }
  }
}

static bool doHasDataInBuffer(STsdbReadHandle* pTsdbReadHandle) {
  size_t numOfTables = taosArrayGetSize(pTsdbReadHandle->pTableCheckInfo);

  while (pTsdbReadHandle->activeIndex < numOfTables) {
    if (hasMoreDataInCache(pTsdbReadHandle)) {
      return true;
    }

    pTsdbReadHandle->activeIndex += 1;
  }

  return false;
}

// todo not unref yet, since it is not support multi-group interpolation query
static UNUSED_FUNC void changeQueryHandleForInterpQuery(tsdbReaderT pHandle) {
  // filter the queried time stamp in the first place
  STsdbReadHandle* pTsdbReadHandle = (STsdbReadHandle*)pHandle;

  // starts from the buffer in case of descending timestamp order check data blocks
  size_t numOfTables = taosArrayGetSize(pTsdbReadHandle->pTableCheckInfo);

  int32_t i = 0;
  while (i < numOfTables) {
    STableCheckInfo* pCheckInfo = taosArrayGet(pTsdbReadHandle->pTableCheckInfo, i);

    // the first qualified table for interpolation query
    //    if ((pTsdbReadHandle->window.skey <= pCheckInfo->pTableObj->lastKey) &&
    //        (pCheckInfo->pTableObj->lastKey != TSKEY_INITIAL_VAL)) {
    //      break;
    //    }

    i++;
  }

  // there are no data in all the tables
  if (i == numOfTables) {
    return;
  }

  STableCheckInfo info = *(STableCheckInfo*)taosArrayGet(pTsdbReadHandle->pTableCheckInfo, i);
  taosArrayClear(pTsdbReadHandle->pTableCheckInfo);

  info.lastKey = pTsdbReadHandle->window.skey;
  taosArrayPush(pTsdbReadHandle->pTableCheckInfo, &info);
}

static int tsdbReadRowsFromCache(STableCheckInfo* pCheckInfo, TSKEY maxKey, int maxRowsToRead, STimeWindow* win,
                                 STsdbReadHandle* pTsdbReadHandle) {
  int       numOfRows = 0;
  int32_t   numOfCols = (int32_t)taosArrayGetSize(pTsdbReadHandle->pColumns);
  STsdbCfg* pCfg = &pTsdbReadHandle->pTsdb->config;
  win->skey = TSKEY_INITIAL_VAL;

  int64_t   st = taosGetTimestampUs();
  int16_t   rv = -1;
  STSchema* pSchema = NULL;

  do {
    STSRow* row = getSRowInTableMem(pCheckInfo, pTsdbReadHandle->order, pCfg->update, NULL);
    if (row == NULL) {
      break;
    }

    TSKEY key = TD_ROW_KEY(row);
    if ((key > maxKey && ASCENDING_TRAVERSE(pTsdbReadHandle->order)) ||
        (key < maxKey && !ASCENDING_TRAVERSE(pTsdbReadHandle->order))) {
      tsdbDebug("%p key:%" PRIu64 " beyond qrange:%" PRId64 " - %" PRId64 ", no more data in buffer", pTsdbReadHandle,
                key, pTsdbReadHandle->window.skey, pTsdbReadHandle->window.ekey);

      break;
    }

    if (win->skey == INT64_MIN) {
      win->skey = key;
    }

    win->ekey = key;
    if (rv != TD_ROW_SVER(row)) {
      pSchema = metaGetTbTSchema(REPO_META(pTsdbReadHandle->pTsdb), pCheckInfo->tableId, 0);
      rv = TD_ROW_SVER(row);
    }
    mergeTwoRowFromMem(pTsdbReadHandle, maxRowsToRead, numOfRows, row, NULL, numOfCols, pCheckInfo->tableId, pSchema,
                       NULL, true);

    if (++numOfRows >= maxRowsToRead) {
      moveToNextRowInMem(pCheckInfo);
      break;
    }

  } while (moveToNextRowInMem(pCheckInfo));

  assert(numOfRows <= maxRowsToRead);

  // if the buffer is not full in case of descending order query, move the data in the front of the buffer
  if (!ASCENDING_TRAVERSE(pTsdbReadHandle->order) && numOfRows < maxRowsToRead) {
    int32_t emptySize = maxRowsToRead - numOfRows;

    for (int32_t i = 0; i < numOfCols; ++i) {
      SColumnInfoData* pColInfo = taosArrayGet(pTsdbReadHandle->pColumns, i);
      memmove((char*)pColInfo->pData, (char*)pColInfo->pData + emptySize * pColInfo->info.bytes,
              numOfRows * pColInfo->info.bytes);
    }
  }

  int64_t elapsedTime = taosGetTimestampUs() - st;
  tsdbDebug("%p build data block from cache completed, elapsed time:%" PRId64 " us, numOfRows:%d, numOfCols:%d, %s",
            pTsdbReadHandle, elapsedTime, numOfRows, numOfCols, pTsdbReadHandle->idStr);

  return numOfRows;
}

static int32_t getAllTableList(SMeta* pMeta, uint64_t uid, SArray* list) {
  SMCtbCursor* pCur = metaOpenCtbCursor(pMeta, uid);

  while (1) {
    tb_uid_t id = metaCtbCursorNext(pCur);
    if (id == 0) {
      break;
    }

    STableKeyInfo info = {.lastKey = TSKEY_INITIAL_VAL, uid = id};
    taosArrayPush(list, &info);
  }

  metaCloseCtbCurosr(pCur);
  return TSDB_CODE_SUCCESS;
}

static void destroyHelper(void* param) {
  if (param == NULL) {
    return;
  }

  //  tQueryInfo* pInfo = (tQueryInfo*)param;
  //  if (pInfo->optr != TSDB_RELATION_IN) {
  //    taosMemoryFreeClear(pInfo->q);
  //  } else {
  //    taosHashCleanup((SHashObj *)(pInfo->q));
  //  }

  taosMemoryFree(param);
}

#define TSDB_PREV_ROW 0x1
#define TSDB_NEXT_ROW 0x2

static bool loadBlockOfActiveTable(STsdbReadHandle* pTsdbReadHandle) {
  if (pTsdbReadHandle->checkFiles) {
    // check if the query range overlaps with the file data block
    bool exists = true;

    int32_t code = getDataBlocksInFiles(pTsdbReadHandle, &exists);
    if (code != TSDB_CODE_SUCCESS) {
      pTsdbReadHandle->checkFiles = false;
      return false;
    }

    if (exists) {
      tsdbRetrieveDataBlock((tsdbReaderT*)pTsdbReadHandle, NULL);
      if (pTsdbReadHandle->currentLoadExternalRows && pTsdbReadHandle->window.skey == pTsdbReadHandle->window.ekey) {
        SColumnInfoData* pColInfo = taosArrayGet(pTsdbReadHandle->pColumns, 0);
        assert(*(int64_t*)pColInfo->pData == pTsdbReadHandle->window.skey);
      }

      pTsdbReadHandle->currentLoadExternalRows = false;  // clear the flag, since the exact matched row is found.
      return exists;
    }

    pTsdbReadHandle->checkFiles = false;
  }

  if (hasMoreDataInCache(pTsdbReadHandle)) {
    pTsdbReadHandle->currentLoadExternalRows = false;
    return true;
  }

  // current result is empty
  if (pTsdbReadHandle->currentLoadExternalRows && pTsdbReadHandle->window.skey == pTsdbReadHandle->window.ekey &&
      pTsdbReadHandle->cur.rows == 0) {
    //    STsdbMemTable* pMemRef = pTsdbReadHandle->pMemTable;

    //    doGetExternalRow(pTsdbReadHandle, TSDB_PREV_ROW, pMemRef);
    //    doGetExternalRow(pTsdbReadHandle, TSDB_NEXT_ROW, pMemRef);

    bool result = tsdbGetExternalRow(pTsdbReadHandle);

    //    pTsdbReadHandle->prev = doFreeColumnInfoData(pTsdbReadHandle->prev);
    //    pTsdbReadHandle->next = doFreeColumnInfoData(pTsdbReadHandle->next);
    pTsdbReadHandle->currentLoadExternalRows = false;

    return result;
  }

  return false;
}

static bool loadCachedLastRow(STsdbReadHandle* pTsdbReadHandle) {
  // the last row is cached in buffer, return it directly.
  // here note that the pTsdbReadHandle->window must be the TS_INITIALIZER
  int32_t numOfCols = (int32_t)(QH_GET_NUM_OF_COLS(pTsdbReadHandle));
  size_t  numOfTables = taosArrayGetSize(pTsdbReadHandle->pTableCheckInfo);
  assert(numOfTables > 0 && numOfCols > 0);

  SQueryFilePos* cur = &pTsdbReadHandle->cur;

  STSRow* pRow = NULL;
  TSKEY   key = TSKEY_INITIAL_VAL;
  int32_t step = ASCENDING_TRAVERSE(pTsdbReadHandle->order) ? 1 : -1;

  if (++pTsdbReadHandle->activeIndex < numOfTables) {
    STableCheckInfo* pCheckInfo = taosArrayGet(pTsdbReadHandle->pTableCheckInfo, pTsdbReadHandle->activeIndex);
    //    int32_t ret = tsdbGetCachedLastRow(pCheckInfo->pTableObj, &pRow, &key);
    //    if (ret != TSDB_CODE_SUCCESS) {
    //      return false;
    //    }
    mergeTwoRowFromMem(pTsdbReadHandle, pTsdbReadHandle->outputCapacity, 0, pRow, NULL, numOfCols, pCheckInfo->tableId,
                       NULL, NULL, true);
    taosMemoryFreeClear(pRow);

    // update the last key value
    pCheckInfo->lastKey = key + step;

    cur->rows = 1;  // only one row
    cur->lastKey = key + step;
    cur->mixBlock = true;
    cur->win.skey = key;
    cur->win.ekey = key;

    return true;
  }

  return false;
}

// static bool loadCachedLast(STsdbReadHandle* pTsdbReadHandle) {
//  // the last row is cached in buffer, return it directly.
//  // here note that the pTsdbReadHandle->window must be the TS_INITIALIZER
//  int32_t tgNumOfCols = (int32_t)QH_GET_NUM_OF_COLS(pTsdbReadHandle);
//  size_t  numOfTables = taosArrayGetSize(pTsdbReadHandle->pTableCheckInfo);
//  int32_t numOfRows = 0;
//  assert(numOfTables > 0 && tgNumOfCols > 0);
//  SQueryFilePos* cur = &pTsdbReadHandle->cur;
//  TSKEY priKey = TSKEY_INITIAL_VAL;
//  int32_t priIdx = -1;
//  SColumnInfoData* pColInfo = NULL;
//
//  while (++pTsdbReadHandle->activeIndex < numOfTables) {
//    STableCheckInfo* pCheckInfo = taosArrayGet(pTsdbReadHandle->pTableCheckInfo, pTsdbReadHandle->activeIndex);
//    STable* pTable = pCheckInfo->pTableObj;
//    char* pData = NULL;
//
//    int32_t numOfCols = pTable->maxColNum;
//
//    if (pTable->lastCols == NULL || pTable->maxColNum <= 0) {
//      tsdbWarn("no last cached for table %s, uid:%" PRIu64 ",tid:%d", pTable->name->data, pTable->uid,
//      pTable->tableId); continue;
//    }
//
//    int32_t i = 0, j = 0;
//    while(i < tgNumOfCols && j < numOfCols) {
//      pColInfo = taosArrayGet(pTsdbReadHandle->pColumns, i);
//      if (pTable->lastCols[j].colId < pColInfo->info.colId) {
//        j++;
//        continue;
//      } else if (pTable->lastCols[j].colId > pColInfo->info.colId) {
//        i++;
//        continue;
//      }
//
//      pData = (char*)pColInfo->pData + numOfRows * pColInfo->info.bytes;
//
//      if (pTable->lastCols[j].bytes > 0) {
//        void* value = pTable->lastCols[j].pData;
//        switch (pColInfo->info.type) {
//          case TSDB_DATA_TYPE_BINARY:
//          case TSDB_DATA_TYPE_NCHAR:
//            memcpy(pData, value, varDataTLen(value));
//            break;
//          case TSDB_DATA_TYPE_NULL:
//          case TSDB_DATA_TYPE_BOOL:
//          case TSDB_DATA_TYPE_TINYINT:
//          case TSDB_DATA_TYPE_UTINYINT:
//            *(uint8_t *)pData = *(uint8_t *)value;
//            break;
//          case TSDB_DATA_TYPE_SMALLINT:
//          case TSDB_DATA_TYPE_USMALLINT:
//            *(uint16_t *)pData = *(uint16_t *)value;
//            break;
//          case TSDB_DATA_TYPE_INT:
//          case TSDB_DATA_TYPE_UINT:
//            *(uint32_t *)pData = *(uint32_t *)value;
//            break;
//          case TSDB_DATA_TYPE_BIGINT:
//          case TSDB_DATA_TYPE_UBIGINT:
//            *(uint64_t *)pData = *(uint64_t *)value;
//            break;
//          case TSDB_DATA_TYPE_FLOAT:
//            SET_FLOAT_PTR(pData, value);
//            break;
//          case TSDB_DATA_TYPE_DOUBLE:
//            SET_DOUBLE_PTR(pData, value);
//            break;
//          case TSDB_DATA_TYPE_TIMESTAMP:
//            if (pColInfo->info.colId == PRIMARYKEY_TIMESTAMP_COL_ID) {
//              priKey = tdGetKey(*(TKEY *)value);
//              priIdx = i;
//
//              i++;
//              j++;
//              continue;
//            } else {
//              *(TSKEY *)pData = *(TSKEY *)value;
//            }
//            break;
//          default:
//            memcpy(pData, value, pColInfo->info.bytes);
//        }
//
//        for (int32_t n = 0; n < tgNumOfCols; ++n) {
//          if (n == i) {
//            continue;
//          }
//
//          pColInfo = taosArrayGet(pTsdbReadHandle->pColumns, n);
//          pData = (char*)pColInfo->pData + numOfRows * pColInfo->info.bytes;;
//
//          if (pColInfo->info.colId == PRIMARYKEY_TIMESTAMP_COL_ID) {
////            *(TSKEY *)pData = pTable->lastCols[j].ts;
//            continue;
//          }
//
//          if (pColInfo->info.type == TSDB_DATA_TYPE_BINARY || pColInfo->info.type == TSDB_DATA_TYPE_NCHAR) {
//            setVardataNull(pData, pColInfo->info.type);
//          } else {
//            setNull(pData, pColInfo->info.type, pColInfo->info.bytes);
//          }
//        }
//
//        numOfRows++;
//        assert(numOfRows < pTsdbReadHandle->outputCapacity);
//      }
//
//      i++;
//      j++;
//    }
//
//    // leave the real ts column as the last row, because last function only (not stable) use the last row as res
//    if (priKey != TSKEY_INITIAL_VAL) {
//      pColInfo = taosArrayGet(pTsdbReadHandle->pColumns, priIdx);
//      pData = (char*)pColInfo->pData + numOfRows * pColInfo->info.bytes;
//
//      *(TSKEY *)pData = priKey;
//
//      for (int32_t n = 0; n < tgNumOfCols; ++n) {
//        if (n == priIdx) {
//          continue;
//        }
//
//        pColInfo = taosArrayGet(pTsdbReadHandle->pColumns, n);
//        pData = (char*)pColInfo->pData + numOfRows * pColInfo->info.bytes;;
//
//        assert (pColInfo->info.colId != PRIMARYKEY_TIMESTAMP_COL_ID);
//
//        if (pColInfo->info.type == TSDB_DATA_TYPE_BINARY || pColInfo->info.type == TSDB_DATA_TYPE_NCHAR) {
//          setVardataNull(pData, pColInfo->info.type);
//        } else {
//          setNull(pData, pColInfo->info.type, pColInfo->info.bytes);
//        }
//      }
//
//      numOfRows++;
//    }
//
//    if (numOfRows > 0) {
//      cur->rows     = numOfRows;
//      cur->mixBlock = true;
//
//      return true;
//    }
//  }
//
//  return false;
//}

static bool loadDataBlockFromTableSeq(STsdbReadHandle* pTsdbReadHandle) {
  size_t numOfTables = taosArrayGetSize(pTsdbReadHandle->pTableCheckInfo);
  assert(numOfTables > 0);

  int64_t stime = taosGetTimestampUs();

  while (pTsdbReadHandle->activeIndex < numOfTables) {
    if (loadBlockOfActiveTable(pTsdbReadHandle)) {
      return true;
    }

    STableCheckInfo* pCheckInfo = taosArrayGet(pTsdbReadHandle->pTableCheckInfo, pTsdbReadHandle->activeIndex);
    pCheckInfo->numOfBlocks = 0;

    pTsdbReadHandle->activeIndex += 1;
    pTsdbReadHandle->locateStart = false;
    pTsdbReadHandle->checkFiles = true;
    pTsdbReadHandle->cur.rows = 0;
    pTsdbReadHandle->currentLoadExternalRows = pTsdbReadHandle->loadExternalRow;

    terrno = TSDB_CODE_SUCCESS;

    int64_t elapsedTime = taosGetTimestampUs() - stime;
    pTsdbReadHandle->cost.checkForNextTime += elapsedTime;
  }

  return false;
}

// handle data in cache situation
bool tsdbNextDataBlock(tsdbReaderT pHandle) {
  STsdbReadHandle* pTsdbReadHandle = (STsdbReadHandle*)pHandle;

  for (int32_t i = 0; i < taosArrayGetSize(pTsdbReadHandle->pColumns); ++i) {
    SColumnInfoData* pColInfo = taosArrayGet(pTsdbReadHandle->pColumns, i);
    colInfoDataCleanup(pColInfo, pTsdbReadHandle->outputCapacity);
  }

  if (emptyQueryTimewindow(pTsdbReadHandle)) {
    tsdbDebug("%p query window not overlaps with the data set, no result returned, %s", pTsdbReadHandle,
              pTsdbReadHandle->idStr);
    return false;
  }

  int64_t stime = taosGetTimestampUs();
  int64_t elapsedTime = stime;

  // TODO refactor: remove "type"
  if (pTsdbReadHandle->type == TSDB_QUERY_TYPE_LAST) {
    if (pTsdbReadHandle->cachelastrow == TSDB_CACHED_TYPE_LASTROW) {
      //      return loadCachedLastRow(pTsdbReadHandle);
    } else if (pTsdbReadHandle->cachelastrow == TSDB_CACHED_TYPE_LAST) {
      //      return loadCachedLast(pTsdbReadHandle);
    }
  }

  if (pTsdbReadHandle->loadType == BLOCK_LOAD_TABLE_SEQ_ORDER) {
    return loadDataBlockFromTableSeq(pTsdbReadHandle);
  } else {  // loadType == RR and Offset Order
    if (pTsdbReadHandle->checkFiles) {
      // check if the query range overlaps with the file data block
      bool exists = true;

      int32_t code = getDataBlocksInFiles(pTsdbReadHandle, &exists);
      if (code != TSDB_CODE_SUCCESS) {
        pTsdbReadHandle->activeIndex = 0;
        pTsdbReadHandle->checkFiles = false;

        return false;
      }

      if (exists) {
        pTsdbReadHandle->cost.checkForNextTime += (taosGetTimestampUs() - stime);
        return exists;
      }

      pTsdbReadHandle->activeIndex = 0;
      pTsdbReadHandle->checkFiles = false;
    }

    // TODO: opt by consider the scan order
    bool ret = doHasDataInBuffer(pTsdbReadHandle);
    terrno = TSDB_CODE_SUCCESS;

    elapsedTime = taosGetTimestampUs() - stime;
    pTsdbReadHandle->cost.checkForNextTime += elapsedTime;
    return ret;
  }
}

// static int32_t doGetExternalRow(STsdbReadHandle* pTsdbReadHandle, int16_t type, STsdbMemTable* pMemRef) {
//  STsdbReadHandle* pSecQueryHandle = NULL;
//
//  if (type == TSDB_PREV_ROW && pTsdbReadHandle->prev) {
//    return TSDB_CODE_SUCCESS;
//  }
//
//  if (type == TSDB_NEXT_ROW && pTsdbReadHandle->next) {
//    return TSDB_CODE_SUCCESS;
//  }
//
//  // prepare the structure
//  int32_t numOfCols = (int32_t) QH_GET_NUM_OF_COLS(pTsdbReadHandle);
//
//  if (type == TSDB_PREV_ROW) {
//    pTsdbReadHandle->prev = taosArrayInit(numOfCols, sizeof(SColumnInfoData));
//    if (pTsdbReadHandle->prev == NULL) {
//      terrno = TSDB_CODE_QRY_OUT_OF_MEMORY;
//      goto out_of_memory;
//    }
//  } else {
//    pTsdbReadHandle->next = taosArrayInit(numOfCols, sizeof(SColumnInfoData));
//    if (pTsdbReadHandle->next == NULL) {
//      terrno = TSDB_CODE_QRY_OUT_OF_MEMORY;
//      goto out_of_memory;
//    }
//  }
//
//  SArray* row = (type == TSDB_PREV_ROW)? pTsdbReadHandle->prev : pTsdbReadHandle->next;
//
//  for (int32_t i = 0; i < numOfCols; ++i) {
//    SColumnInfoData* pCol = taosArrayGet(pTsdbReadHandle->pColumns, i);
//
//    SColumnInfoData colInfo = {{0}, 0};
//    colInfo.info = pCol->info;
//    colInfo.pData = taosMemoryCalloc(1, pCol->info.bytes);
//    if (colInfo.pData == NULL) {
//      terrno = TSDB_CODE_QRY_OUT_OF_MEMORY;
//      goto out_of_memory;
//    }
//
//    taosArrayPush(row, &colInfo);
//  }
//
//  // load the previous row
//  SQueryTableDataCond cond = {.numOfCols = numOfCols, .loadExternalRows = false, .type = BLOCK_LOAD_OFFSET_SEQ_ORDER};
//  if (type == TSDB_PREV_ROW) {
//    cond.order = TSDB_ORDER_DESC;
//    cond.twindow = (STimeWindow){pTsdbReadHandle->window.skey, INT64_MIN};
//  } else {
//    cond.order = TSDB_ORDER_ASC;
//    cond.twindow = (STimeWindow){pTsdbReadHandle->window.skey, INT64_MAX};
//  }
//
//  cond.colList = taosMemoryCalloc(cond.numOfCols, sizeof(SColumnInfo));
//  if (cond.colList == NULL) {
//    terrno = TSDB_CODE_QRY_OUT_OF_MEMORY;
//    goto out_of_memory;
//  }
//
//  for (int32_t i = 0; i < cond.numOfCols; ++i) {
//    SColumnInfoData* pColInfoData = taosArrayGet(pTsdbReadHandle->pColumns, i);
//    memcpy(&cond.colList[i], &pColInfoData->info, sizeof(SColumnInfo));
//  }
//
//  pSecQueryHandle = tsdbQueryTablesImpl(pTsdbReadHandle->pTsdb, &cond, pTsdbReadHandle->idStr, pMemRef);
//  taosMemoryFreeClear(cond.colList);
//
//  // current table, only one table
//  STableCheckInfo* pCurrent = taosArrayGet(pTsdbReadHandle->pTableCheckInfo, pTsdbReadHandle->activeIndex);
//
//  SArray* psTable = NULL;
//  pSecQueryHandle->pTableCheckInfo = createCheckInfoFromCheckInfo(pCurrent, pSecQueryHandle->window.skey, &psTable);
//  if (pSecQueryHandle->pTableCheckInfo == NULL) {
//    taosArrayDestroy(psTable);
//    terrno = TSDB_CODE_QRY_OUT_OF_MEMORY;
//    goto out_of_memory;
//  }
//
//
//  tsdbMayTakeMemSnapshot(pSecQueryHandle, psTable);
//  if (!tsdbNextDataBlock((void*)pSecQueryHandle)) {
//    // no result in current query, free the corresponding result rows structure
//    if (type == TSDB_PREV_ROW) {
//      pTsdbReadHandle->prev = doFreeColumnInfoData(pTsdbReadHandle->prev);
//    } else {
//      pTsdbReadHandle->next = doFreeColumnInfoData(pTsdbReadHandle->next);
//    }
//
//    goto out_of_memory;
//  }
//
//  SDataBlockInfo blockInfo = {{0}, 0};
//  tsdbRetrieveDataBlockInfo((void*)pSecQueryHandle, &blockInfo);
//  tsdbRetrieveDataBlock((void*)pSecQueryHandle, pSecQueryHandle->defaultLoadColumn);
//
//  row = (type == TSDB_PREV_ROW)? pTsdbReadHandle->prev:pTsdbReadHandle->next;
//  int32_t pos = (type == TSDB_PREV_ROW)?pSecQueryHandle->cur.rows - 1:0;
//
//  for (int32_t i = 0; i < numOfCols; ++i) {
//    SColumnInfoData* pCol = taosArrayGet(row, i);
//    SColumnInfoData* s = taosArrayGet(pSecQueryHandle->pColumns, i);
//    memcpy((char*)pCol->pData, (char*)s->pData + s->info.bytes * pos, pCol->info.bytes);
//  }
//
// out_of_memory:
//  tsdbCleanupReadHandle(pSecQueryHandle);
//  return terrno;
//}

bool tsdbGetExternalRow(tsdbReaderT pHandle) {
  STsdbReadHandle* pTsdbReadHandle = (STsdbReadHandle*)pHandle;
  SQueryFilePos*   cur = &pTsdbReadHandle->cur;

  cur->fid = INT32_MIN;
  cur->mixBlock = true;
  if (pTsdbReadHandle->prev == NULL || pTsdbReadHandle->next == NULL) {
    cur->rows = 0;
    return false;
  }

  int32_t numOfCols = (int32_t)QH_GET_NUM_OF_COLS(pTsdbReadHandle);
  for (int32_t i = 0; i < numOfCols; ++i) {
    SColumnInfoData* pColInfoData = taosArrayGet(pTsdbReadHandle->pColumns, i);
    SColumnInfoData* first = taosArrayGet(pTsdbReadHandle->prev, i);

    memcpy(pColInfoData->pData, first->pData, pColInfoData->info.bytes);

    SColumnInfoData* sec = taosArrayGet(pTsdbReadHandle->next, i);
    memcpy(((char*)pColInfoData->pData) + pColInfoData->info.bytes, sec->pData, pColInfoData->info.bytes);

    if (i == 0 && pColInfoData->info.type == TSDB_DATA_TYPE_TIMESTAMP) {
      cur->win.skey = *(TSKEY*)pColInfoData->pData;
      cur->win.ekey = *(TSKEY*)(((char*)pColInfoData->pData) + TSDB_KEYSIZE);
    }
  }

  cur->rows = 2;
  return true;
}

/*
 * if lastRow == NULL, return TSDB_CODE_TDB_NO_CACHE_LAST_ROW
 * else set pRes and return TSDB_CODE_SUCCESS and save lastKey
 */
// int32_t tsdbGetCachedLastRow(STable* pTable, STSRow** pRes, TSKEY* lastKey) {
//  int32_t code = TSDB_CODE_SUCCESS;
//
//  TSDB_RLOCK_TABLE(pTable);
//
//  if (!pTable->lastRow) {
//    code = TSDB_CODE_TDB_NO_CACHE_LAST_ROW;
//    goto out;
//  }
//
//  if (pRes) {
//    *pRes = tdMemRowDup(pTable->lastRow);
//    if (*pRes == NULL) {
//      code = TSDB_CODE_TDB_OUT_OF_MEMORY;
//    }
//  }
//
// out:
//  TSDB_RUNLOCK_TABLE(pTable);
//  return code;
//}

bool isTsdbCacheLastRow(tsdbReaderT* pReader) {
  return ((STsdbReadHandle*)pReader)->cachelastrow > TSDB_CACHED_TYPE_NONE;
}

int32_t checkForCachedLastRow(STsdbReadHandle* pTsdbReadHandle, STableGroupInfo* groupList) {
  assert(pTsdbReadHandle != NULL && groupList != NULL);

  //  TSKEY    key = TSKEY_INITIAL_VAL;
  //
  //  SArray* group = taosArrayGetP(groupList->pGroupList, 0);
  //  assert(group != NULL);
  //
  //  STableKeyInfo* pInfo = (STableKeyInfo*)taosArrayGet(group, 0);
  //
  //  int32_t code = 0;
  //
  //  if (((STable*)pInfo->pTable)->lastRow) {
  //    code = tsdbGetCachedLastRow(pInfo->pTable, NULL, &key);
  //    if (code != TSDB_CODE_SUCCESS) {
  //      pTsdbReadHandle->cachelastrow = TSDB_CACHED_TYPE_NONE;
  //    } else {
  //      pTsdbReadHandle->cachelastrow = TSDB_CACHED_TYPE_LASTROW;
  //    }
  //  }
  //
  //  // update the tsdb query time range
  //  if (pTsdbReadHandle->cachelastrow != TSDB_CACHED_TYPE_NONE) {
  //    pTsdbReadHandle->window      = TSWINDOW_INITIALIZER;
  //    pTsdbReadHandle->checkFiles  = false;
  //    pTsdbReadHandle->activeIndex = -1;  // start from -1
  //  }

  return TSDB_CODE_SUCCESS;
}

int32_t checkForCachedLast(STsdbReadHandle* pTsdbReadHandle) {
  assert(pTsdbReadHandle != NULL);

  int32_t code = 0;
  //  if (pTsdbReadHandle->pTsdb && atomic_load_8(&pTsdbReadHandle->pTsdb->hasCachedLastColumn)){
  //    pTsdbReadHandle->cachelastrow = TSDB_CACHED_TYPE_LAST;
  //  }

  // update the tsdb query time range
  if (pTsdbReadHandle->cachelastrow) {
    pTsdbReadHandle->checkFiles = false;
    pTsdbReadHandle->activeIndex = -1;  // start from -1
  }

  return code;
}

STimeWindow updateLastrowForEachGroup(STableGroupInfo* groupList) {
  STimeWindow window = {INT64_MAX, INT64_MIN};

  int32_t totalNumOfTable = 0;
  SArray* emptyGroup = taosArrayInit(16, sizeof(int32_t));

  // NOTE: starts from the buffer in case of descending timestamp order check data blocks
  size_t numOfGroups = taosArrayGetSize(groupList->pGroupList);
  for (int32_t j = 0; j < numOfGroups; ++j) {
    SArray* pGroup = taosArrayGetP(groupList->pGroupList, j);
    TSKEY   key = TSKEY_INITIAL_VAL;

    STableKeyInfo keyInfo = {0};

    size_t numOfTables = taosArrayGetSize(pGroup);
    for (int32_t i = 0; i < numOfTables; ++i) {
      STableKeyInfo* pInfo = (STableKeyInfo*)taosArrayGet(pGroup, i);

      // if the lastKey equals to INT64_MIN, there is no data in this table
      TSKEY lastKey = 0;  //((STable*)(pInfo->pTable))->lastKey;
      if (key < lastKey) {
        key = lastKey;

        //        keyInfo.pTable  = pInfo->pTable;
        keyInfo.lastKey = key;
        pInfo->lastKey = key;

        if (key < window.skey) {
          window.skey = key;
        }

        if (key > window.ekey) {
          window.ekey = key;
        }
      }
    }

    // more than one table in each group, only one table left for each group
    //    if (keyInfo.pTable != NULL) {
    //      totalNumOfTable++;
    //      if (taosArrayGetSize(pGroup) == 1) {
    //        // do nothing
    //      } else {
    //        taosArrayClear(pGroup);
    //        taosArrayPush(pGroup, &keyInfo);
    //      }
    //    } else {  // mark all the empty groups, and remove it later
    //      taosArrayDestroy(pGroup);
    //      taosArrayPush(emptyGroup, &j);
    //    }
  }

  // window does not being updated, so set the original
  if (window.skey == INT64_MAX && window.ekey == INT64_MIN) {
    window = TSWINDOW_INITIALIZER;
    assert(totalNumOfTable == 0 && taosArrayGetSize(groupList->pGroupList) == numOfGroups);
  }

  taosArrayRemoveBatch(groupList->pGroupList, TARRAY_GET_START(emptyGroup), (int32_t)taosArrayGetSize(emptyGroup));
  taosArrayDestroy(emptyGroup);

  groupList->numOfTables = totalNumOfTable;
  return window;
}

void tsdbRetrieveDataBlockInfo(tsdbReaderT* pTsdbReadHandle, SDataBlockInfo* pDataBlockInfo) {
  STsdbReadHandle* pHandle = (STsdbReadHandle*)pTsdbReadHandle;
  SQueryFilePos*   cur = &pHandle->cur;

  uint64_t uid = 0;

  // there are data in file
  if (pHandle->cur.fid != INT32_MIN) {
    STableBlockInfo* pBlockInfo = &pHandle->pDataBlockInfo[cur->slot];
    uid = pBlockInfo->pTableCheckInfo->tableId;
  } else {
    STableCheckInfo* pCheckInfo = taosArrayGet(pHandle->pTableCheckInfo, pHandle->activeIndex);
    uid = pCheckInfo->tableId;
  }

  tsdbDebug("data block generated, uid:%" PRIu64 " numOfRows:%d, tsrange:%" PRId64 " - %" PRId64 " %s", uid, cur->rows,
            cur->win.skey, cur->win.ekey, pHandle->idStr);

  pDataBlockInfo->uid = uid;

#if 0
  // for multi-group data query processing test purpose
  pDataBlockInfo->groupId = uid;
#endif

  pDataBlockInfo->rows = cur->rows;
  pDataBlockInfo->window = cur->win;
  pDataBlockInfo->numOfCols = (int32_t)(QH_GET_NUM_OF_COLS(pHandle));
}

/*
 * return null for mixed data block, if not a complete file data block, the statistics value will always return NULL
 */
int32_t tsdbRetrieveDataBlockStatisInfo(tsdbReaderT* pTsdbReadHandle, SColumnDataAgg** pBlockStatis) {
  STsdbReadHandle* pHandle = (STsdbReadHandle*)pTsdbReadHandle;

  SQueryFilePos* c = &pHandle->cur;
  if (c->mixBlock) {
    *pBlockStatis = NULL;
    return TSDB_CODE_SUCCESS;
  }

  STableBlockInfo* pBlockInfo = &pHandle->pDataBlockInfo[c->slot];
  assert((c->slot >= 0 && c->slot < pHandle->numOfBlocks) || ((c->slot == pHandle->numOfBlocks) && (c->slot == 0)));

  // file block with sub-blocks has no statistics data
  if (pBlockInfo->compBlock->numOfSubBlocks > 1) {
    *pBlockStatis = NULL;
    return TSDB_CODE_SUCCESS;
  }

  int64_t stime = taosGetTimestampUs();
  int     statisStatus = tsdbLoadBlockStatis(&pHandle->rhelper, pBlockInfo->compBlock);
  if (statisStatus < TSDB_STATIS_OK) {
    return terrno;
  } else if (statisStatus > TSDB_STATIS_OK) {
    *pBlockStatis = NULL;
    return TSDB_CODE_SUCCESS;
  }

  tsdbDebug("vgId:%d succeed to load block statis part for uid %" PRIu64, REPO_ID(pHandle->pTsdb),
            TSDB_READ_TABLE_UID(&pHandle->rhelper));

  int16_t* colIds = pHandle->defaultLoadColumn->pData;

  size_t numOfCols = QH_GET_NUM_OF_COLS(pHandle);
  memset(pHandle->statis, 0, numOfCols * sizeof(SColumnDataAgg));
  for (int32_t i = 0; i < numOfCols; ++i) {
    pHandle->statis[i].colId = colIds[i];
  }

  tsdbGetBlockStatis(&pHandle->rhelper, pHandle->statis, (int)numOfCols, pBlockInfo->compBlock);

  // always load the first primary timestamp column data
  SColumnDataAgg* pPrimaryColStatis = &pHandle->statis[0];
  assert(pPrimaryColStatis->colId == PRIMARYKEY_TIMESTAMP_COL_ID);

  pPrimaryColStatis->numOfNull = 0;
  pPrimaryColStatis->min = pBlockInfo->compBlock->keyFirst;
  pPrimaryColStatis->max = pBlockInfo->compBlock->keyLast;

  // update the number of NULL data rows
  for (int32_t i = 1; i < numOfCols; ++i) {
    if (pHandle->statis[i].numOfNull == -1) {  // set the column data are all NULL
      pHandle->statis[i].numOfNull = pBlockInfo->compBlock->numOfRows;
    }
  }

  int64_t elapsed = taosGetTimestampUs() - stime;
  pHandle->cost.statisInfoLoadTime += elapsed;

  *pBlockStatis = pHandle->statis;
  return TSDB_CODE_SUCCESS;
}

SArray* tsdbRetrieveDataBlock(tsdbReaderT* pTsdbReadHandle, SArray* pIdList) {
  /**
   * In the following two cases, the data has been loaded to SColumnInfoData.
   * 1. data is from cache, 2. data block is not completed qualified to query time range
   */
  STsdbReadHandle* pHandle = (STsdbReadHandle*)pTsdbReadHandle;
  if (pHandle->cur.fid == INT32_MIN) {
    return pHandle->pColumns;
  } else {
    STableBlockInfo* pBlockInfo = &pHandle->pDataBlockInfo[pHandle->cur.slot];
    STableCheckInfo* pCheckInfo = pBlockInfo->pTableCheckInfo;

    if (pHandle->cur.mixBlock) {
      return pHandle->pColumns;
    } else {
      SDataBlockInfo binfo = GET_FILE_DATA_BLOCK_INFO(pCheckInfo, pBlockInfo->compBlock);
      assert(pHandle->realNumOfRows <= binfo.rows);

      // data block has been loaded, todo extract method
      SDataBlockLoadInfo* pBlockLoadInfo = &pHandle->dataBlockLoadInfo;

      if (pBlockLoadInfo->slot == pHandle->cur.slot && pBlockLoadInfo->fileGroup->fid == pHandle->cur.fid &&
          pBlockLoadInfo->uid == pCheckInfo->tableId) {
        return pHandle->pColumns;
      } else {  // only load the file block
        SBlock* pBlock = pBlockInfo->compBlock;
        if (doLoadFileDataBlock(pHandle, pBlock, pCheckInfo, pHandle->cur.slot) != TSDB_CODE_SUCCESS) {
          return NULL;
        }

        int32_t numOfRows = doCopyRowsFromFileBlock(pHandle, pHandle->outputCapacity, 0, 0, pBlock->numOfRows - 1);
        return pHandle->pColumns;
      }
    }
  }
}
#if 0
void filterPrepare(void* expr, void* param) {
  tExprNode* pExpr = (tExprNode*)expr;
  if (pExpr->_node.info != NULL) {
    return;
  }

  pExpr->_node.info = taosMemoryCalloc(1, sizeof(tQueryInfo));

  STSchema*   pTSSchema = (STSchema*) param;
  tQueryInfo* pInfo = pExpr->_node.info;
  tVariant*   pCond = pExpr->_node.pRight->pVal;
  SSchema*    pSchema = pExpr->_node.pLeft->pSchema;

  pInfo->sch      = *pSchema;
  pInfo->optr     = pExpr->_node.optr;
  pInfo->compare  = getComparFunc(pInfo->sch.type, pInfo->optr);
  pInfo->indexed  = pTSSchema->columns->colId == pInfo->sch.colId;

  if (pInfo->optr == TSDB_RELATION_IN) {
     int dummy = -1;
     SHashObj *pObj = NULL;
     if (pInfo->sch.colId == TSDB_TBNAME_COLUMN_INDEX) {
        pObj = taosHashInit(256, taosGetDefaultHashFunction(pInfo->sch.type), true, false);
        SArray *arr = (SArray *)(pCond->arr);
        for (size_t i = 0; i < taosArrayGetSize(arr); i++) {
          char* p = taosArrayGetP(arr, i);
          strntolower_s(varDataVal(p), varDataVal(p), varDataLen(p));
          taosHashPut(pObj, varDataVal(p), varDataLen(p), &dummy, sizeof(dummy));
        }
     } else {
       buildFilterSetFromBinary((void **)&pObj, pCond->pz, pCond->nLen);
     }
     pInfo->q = (char *)pObj;
  } else if (pCond != NULL) {
    uint32_t size = pCond->nLen * TSDB_NCHAR_SIZE;
    if (size < (uint32_t)pSchema->bytes) {
      size = pSchema->bytes;
    }
    // to make sure tonchar does not cause invalid write, since the '\0' needs at least sizeof(TdUcs4) space.
    pInfo->q = taosMemoryCalloc(1, size + TSDB_NCHAR_SIZE + VARSTR_HEADER_SIZE);
    tVariantDump(pCond, pInfo->q, pSchema->type, true);
  }
}

#endif

static int32_t tableGroupComparFn(const void* p1, const void* p2, const void* param) {
#if 0
  STableGroupSupporter* pTableGroupSupp = (STableGroupSupporter*) param;
  STable* pTable1 = ((STableKeyInfo*) p1)->uid;
  STable* pTable2 = ((STableKeyInfo*) p2)->uid;

  for (int32_t i = 0; i < pTableGroupSupp->numOfCols; ++i) {
    SColIndex* pColIndex = &pTableGroupSupp->pCols[i];
    int32_t colIndex = pColIndex->colIndex;

    assert(colIndex >= TSDB_TBNAME_COLUMN_INDEX);

    char *  f1 = NULL;
    char *  f2 = NULL;
    int32_t type = 0;
    int32_t bytes = 0;

    if (colIndex == TSDB_TBNAME_COLUMN_INDEX) {
      f1 = (char*) TABLE_NAME(pTable1);
      f2 = (char*) TABLE_NAME(pTable2);
      type = TSDB_DATA_TYPE_BINARY;
      bytes = tGetTbnameColumnSchema()->bytes;
    } else {
      if (pTableGroupSupp->pTagSchema && colIndex < pTableGroupSupp->pTagSchema->numOfCols) {
        STColumn* pCol = schemaColAt(pTableGroupSupp->pTagSchema, colIndex);
        bytes = pCol->bytes;
        type = pCol->type;
        f1 = tdGetKVRowValOfCol(pTable1->tagVal, pCol->colId);
        f2 = tdGetKVRowValOfCol(pTable2->tagVal, pCol->colId);
      } 
    }

    // this tags value may be NULL
    if (f1 == NULL && f2 == NULL) {
      continue;
    }

    if (f1 == NULL) {
      return -1;
    }

    if (f2 == NULL) {
      return 1;
    }

    int32_t ret = doCompare(f1, f2, type, bytes);
    if (ret == 0) {
      continue;
    } else {
      return ret;
    }
  }
#endif
  return 0;
}

static int tsdbCheckInfoCompar(const void* key1, const void* key2) {
  if (((STableCheckInfo*)key1)->tableId < ((STableCheckInfo*)key2)->tableId) {
    return -1;
  } else if (((STableCheckInfo*)key1)->tableId > ((STableCheckInfo*)key2)->tableId) {
    return 1;
  } else {
    ASSERT(false);
    return 0;
  }
}

void createTableGroupImpl(SArray* pGroups, SArray* pTableList, size_t numOfTables, TSKEY skey,
                          STableGroupSupporter* pSupp, __ext_compar_fn_t compareFn) {
  STable* pTable = taosArrayGetP(pTableList, 0);
  SArray* g = taosArrayInit(16, sizeof(STableKeyInfo));

  STableKeyInfo info = {.lastKey = skey};
  taosArrayPush(g, &info);

  for (int32_t i = 1; i < numOfTables; ++i) {
    STable** prev = taosArrayGet(pTableList, i - 1);
    STable** p = taosArrayGet(pTableList, i);

    int32_t ret = compareFn(prev, p, pSupp);
    assert(ret == 0 || ret == -1);

    if (ret == 0) {
      STableKeyInfo info1 = {.lastKey = skey};
      taosArrayPush(g, &info1);
    } else {
      taosArrayPush(pGroups, &g);  // current group is ended, start a new group
      g = taosArrayInit(16, sizeof(STableKeyInfo));

      STableKeyInfo info1 = {.lastKey = skey};
      taosArrayPush(g, &info1);
    }
  }

  taosArrayPush(pGroups, &g);
}

SArray* createTableGroup(SArray* pTableList, SSchemaWrapper* pTagSchema, SColIndex* pCols, int32_t numOfOrderCols,
                         TSKEY skey) {
  assert(pTableList != NULL);
  SArray* pTableGroup = taosArrayInit(1, POINTER_BYTES);

  size_t size = taosArrayGetSize(pTableList);
  if (size == 0) {
    tsdbDebug("no qualified tables");
    return pTableGroup;
  }

  if (numOfOrderCols == 0 || size == 1) {  // no group by tags clause or only one table
    SArray* sa = taosArrayDup(pTableList);
    if (sa == NULL) {
      taosArrayDestroy(pTableGroup);
      return NULL;
    }

    taosArrayPush(pTableGroup, &sa);
    tsdbDebug("all %" PRIzu " tables belong to one group", size);
  } else {
    STableGroupSupporter sup = {0};
    sup.numOfCols = numOfOrderCols;
    sup.pTagSchema = pTagSchema->pSchema;
    sup.pCols = pCols;

    taosqsort(pTableList->pData, size, sizeof(STableKeyInfo), &sup, tableGroupComparFn);
    createTableGroupImpl(pTableGroup, pTableList, size, skey, &sup, tableGroupComparFn);
  }

  return pTableGroup;
}

// static bool tableFilterFp(const void* pNode, void* param) {
//  tQueryInfo* pInfo = (tQueryInfo*) param;
//
//  STable* pTable = (STable*)(SL_GET_NODE_DATA((SSkipListNode*)pNode));
//
//  char* val = NULL;
//  if (pInfo->sch.colId == TSDB_TBNAME_COLUMN_INDEX) {
//    val = (char*) TABLE_NAME(pTable);
//  } else {
//    val = tdGetKVRowValOfCol(pTable->tagVal, pInfo->sch.colId);
//  }
//
//  if (pInfo->optr == TSDB_RELATION_ISNULL || pInfo->optr == TSDB_RELATION_NOTNULL) {
//    if (pInfo->optr == TSDB_RELATION_ISNULL) {
//      return (val == NULL) || isNull(val, pInfo->sch.type);
//    } else if (pInfo->optr == TSDB_RELATION_NOTNULL) {
//      return (val != NULL) && (!isNull(val, pInfo->sch.type));
//    }
//  } else if (pInfo->optr == TSDB_RELATION_IN) {
//     int type = pInfo->sch.type;
//     if (type == TSDB_DATA_TYPE_BOOL || IS_SIGNED_NUMERIC_TYPE(type) || type == TSDB_DATA_TYPE_TIMESTAMP) {
//       int64_t v;
//       GET_TYPED_DATA(v, int64_t, pInfo->sch.type, val);
//       return NULL != taosHashGet((SHashObj *)pInfo->q, (char *)&v, sizeof(v));
//     } else if (IS_UNSIGNED_NUMERIC_TYPE(type)) {
//       uint64_t v;
//       GET_TYPED_DATA(v, uint64_t, pInfo->sch.type, val);
//       return NULL != taosHashGet((SHashObj *)pInfo->q, (char *)&v, sizeof(v));
//     }
//     else if (type == TSDB_DATA_TYPE_DOUBLE || type == TSDB_DATA_TYPE_FLOAT) {
//       double v;
//       GET_TYPED_DATA(v, double, pInfo->sch.type, val);
//       return NULL != taosHashGet((SHashObj *)pInfo->q, (char *)&v, sizeof(v));
//     } else if (type == TSDB_DATA_TYPE_BINARY || type == TSDB_DATA_TYPE_NCHAR){
//       return NULL != taosHashGet((SHashObj *)pInfo->q, varDataVal(val), varDataLen(val));
//     }
//
//  }
//
//  int32_t ret = 0;
//  if (val == NULL) { //the val is possible to be null, so check it out carefully
//    ret = -1; // val is missing in table tags value pairs
//  } else {
//    ret = pInfo->compare(val, pInfo->q);
//  }
//
//  switch (pInfo->optr) {
//    case TSDB_RELATION_EQUAL: {
//      return ret == 0;
//    }
//    case TSDB_RELATION_NOT_EQUAL: {
//      return ret != 0;
//    }
//    case TSDB_RELATION_GREATER_EQUAL: {
//      return ret >= 0;
//    }
//    case TSDB_RELATION_GREATER: {
//      return ret > 0;
//    }
//    case TSDB_RELATION_LESS_EQUAL: {
//      return ret <= 0;
//    }
//    case TSDB_RELATION_LESS: {
//      return ret < 0;
//    }
//    case TSDB_RELATION_LIKE: {
//      return ret == 0;
//    }
//    case TSDB_RELATION_MATCH: {
//      return ret == 0;
//    }
//    case TSDB_RELATION_NMATCH: {
//      return ret == 0;
//    }
//    case TSDB_RELATION_IN: {
//      return ret == 1;
//    }
//
//    default:
//      assert(false);
//  }
//
//  return true;
//}

// static void getTableListfromSkipList(tExprNode *pExpr, SSkipList *pSkipList, SArray *result, SExprTraverseSupp
// *param);

// static int32_t doQueryTableList(STable* pSTable, SArray* pRes, tExprNode* pExpr) {
//  //  // query according to the expression tree
//  SExprTraverseSupp supp = {
//      .nodeFilterFn = (__result_filter_fn_t)tableFilterFp,
//      .setupInfoFn = filterPrepare,
//      .pExtInfo = pSTable->tagSchema,
//  };
//
//  getTableListfromSkipList(pExpr, pSTable->pIndex, pRes, &supp);
//  tExprTreeDestroy(pExpr, destroyHelper);
//  return TSDB_CODE_SUCCESS;
//}

int32_t tsdbQuerySTableByTagCond(void* pMeta, uint64_t uid, TSKEY skey, const char* pTagCond, size_t len,
                                 int16_t tagNameRelType, const char* tbnameCond, STableGroupInfo* pGroupInfo,
                                 SColIndex* pColIndex, int32_t numOfCols, uint64_t reqId, uint64_t taskId) {
  SMetaReader mr = {0};

  metaReaderInit(&mr, (SMeta*)pMeta, 0);

  if (metaGetTableEntryByUid(&mr, uid) < 0) {
    tsdbError("%p failed to get stable, uid:%" PRIu64 ", TID:0x%" PRIx64 " QID:0x%" PRIx64, pMeta, uid, taskId, reqId);
    terrno = TSDB_CODE_TDB_INVALID_TABLE_ID;
    goto _error;
  } else {
    tsdbDebug("%p succeed to get stable, uid:%" PRIu64 ", TID:0x%" PRIx64 " QID:0x%" PRIx64, pMeta, uid, taskId, reqId);
  }

  if (mr.me.type != TSDB_SUPER_TABLE) {
    tsdbError("%p query normal tag not allowed, uid:%" PRIu64 ", TID:0x%" PRIx64 " QID:0x%" PRIx64, pMeta, uid, taskId,
              reqId);
    terrno = TSDB_CODE_OPS_NOT_SUPPORT;  // basically, this error is caused by invalid sql issued by client
    goto _error;
  }

  metaReaderClear(&mr);

  // NOTE: not add ref count for super table
  SArray*         res = taosArrayInit(8, sizeof(STableKeyInfo));
  SSchemaWrapper* pTagSchema = metaGetTableSchema(pMeta, uid, 0, true);

  // no tags and tbname condition, all child tables of this stable are involved
  if (tbnameCond == NULL && (pTagCond == NULL || len == 0)) {
    int32_t ret = getAllTableList(pMeta, uid, res);
    if (ret != TSDB_CODE_SUCCESS) {
      goto _error;
    }

    pGroupInfo->numOfTables = (uint32_t)taosArrayGetSize(res);
    pGroupInfo->pGroupList = createTableGroup(res, pTagSchema, pColIndex, numOfCols, skey);

    tsdbDebug("%p no table name/tag condition, all tables qualified, numOfTables:%u, group:%zu, TID:0x%" PRIx64
              " QID:0x%" PRIx64,
              pMeta, pGroupInfo->numOfTables, taosArrayGetSize(pGroupInfo->pGroupList), taskId, reqId);

    taosArrayDestroy(res);
    return ret;
  }

  int32_t ret = TSDB_CODE_SUCCESS;

  SFilterInfo* filterInfo = NULL;
  ret = filterInitFromNode((SNode*)pTagCond, &filterInfo, 0);
  if (ret != TSDB_CODE_SUCCESS) {
    terrno = ret;
    return ret;
  }
  ret = tsdbQueryTableList(pMeta, res, filterInfo);
  pGroupInfo->numOfTables = (uint32_t)taosArrayGetSize(res);
  pGroupInfo->pGroupList = createTableGroup(res, pTagSchema, pColIndex, numOfCols, skey);

  // tsdbDebug("%p stable tid:%d, uid:%" PRIu64 " query, numOfTables:%u, belong to %" PRIzu " groups", tsdb,
  //          pTable->tableId, pTable->uid, pGroupInfo->numOfTables, taosArrayGetSize(pGroupInfo->pGroupList));

  taosArrayDestroy(res);
  return ret;

_error:
  return terrno;
}

int32_t tsdbQueryTableList(void* pMeta, SArray* pRes, void* filterInfo) {
  // impl later

  return TSDB_CODE_SUCCESS;
}
int32_t tsdbGetOneTableGroup(void* pMeta, uint64_t uid, TSKEY startKey, STableGroupInfo* pGroupInfo) {
  SMetaReader mr = {0};

  metaReaderInit(&mr, (SMeta*)pMeta, 0);

  if (metaGetTableEntryByUid(&mr, uid) < 0) {
    terrno = TSDB_CODE_TDB_INVALID_TABLE_ID;
    goto _error;
  }

  metaReaderClear(&mr);

  pGroupInfo->numOfTables = 1;
  pGroupInfo->pGroupList = taosArrayInit(1, POINTER_BYTES);

  SArray* group = taosArrayInit(1, sizeof(STableKeyInfo));

  STableKeyInfo info = {.lastKey = startKey, .uid = uid};
  taosArrayPush(group, &info);

  taosArrayPush(pGroupInfo->pGroupList, &group);
  return TSDB_CODE_SUCCESS;

_error:
  metaReaderClear(&mr);
  return terrno;
}

#if 0
int32_t tsdbGetTableGroupFromIdList(STsdb* tsdb, SArray* pTableIdList, STableGroupInfo* pGroupInfo) {
  if (tsdbRLockRepoMeta(tsdb) < 0) {
    return terrno;
  }

  assert(pTableIdList != NULL);
  size_t size = taosArrayGetSize(pTableIdList);
  pGroupInfo->pGroupList = taosArrayInit(1, POINTER_BYTES);
  SArray* group = taosArrayInit(1, sizeof(STableKeyInfo));

  for(int32_t i = 0; i < size; ++i) {
    STableIdInfo *id = taosArrayGet(pTableIdList, i);

    STable* pTable = tsdbGetTableByUid(tsdbGetMeta(tsdb), id->uid);
    if (pTable == NULL) {
      tsdbWarn("table uid:%"PRIu64", tid:%d has been drop already", id->uid, id->tid);
      continue;
    }

    if (pTable->type == TSDB_SUPER_TABLE) {
      tsdbError("direct query on super tale is not allowed, table uid:%"PRIu64", tid:%d", id->uid, id->tid);
      terrno = TSDB_CODE_QRY_INVALID_MSG;
      tsdbUnlockRepoMeta(tsdb);
      taosArrayDestroy(group);
      return terrno;
    }

    STableKeyInfo info = {.pTable = pTable, .lastKey = id->key};
    taosArrayPush(group, &info);
  }

  if (tsdbUnlockRepoMeta(tsdb) < 0) {
    taosArrayDestroy(group);
    return terrno;
  }

  pGroupInfo->numOfTables = (uint32_t) taosArrayGetSize(group);
  if (pGroupInfo->numOfTables > 0) {
    taosArrayPush(pGroupInfo->pGroupList, &group);
  } else {
    taosArrayDestroy(group);
  }

  return TSDB_CODE_SUCCESS;
}
#endif
static void* doFreeColumnInfoData(SArray* pColumnInfoData) {
  if (pColumnInfoData == NULL) {
    return NULL;
  }

  size_t cols = taosArrayGetSize(pColumnInfoData);
  for (int32_t i = 0; i < cols; ++i) {
    SColumnInfoData* pColInfo = taosArrayGet(pColumnInfoData, i);
    taosMemoryFreeClear(pColInfo->pData);
  }

  taosArrayDestroy(pColumnInfoData);
  return NULL;
}

static void* destroyTableCheckInfo(SArray* pTableCheckInfo) {
  size_t size = taosArrayGetSize(pTableCheckInfo);
  for (int32_t i = 0; i < size; ++i) {
    STableCheckInfo* p = taosArrayGet(pTableCheckInfo, i);
    destroyTableMemIterator(p);

    taosMemoryFreeClear(p->pCompInfo);
  }

  taosArrayDestroy(pTableCheckInfo);
  return NULL;
}

void tsdbCleanupReadHandle(tsdbReaderT queryHandle) {
  STsdbReadHandle* pTsdbReadHandle = (STsdbReadHandle*)queryHandle;
  if (pTsdbReadHandle == NULL) {
    return;
  }

  pTsdbReadHandle->pColumns = doFreeColumnInfoData(pTsdbReadHandle->pColumns);

  taosArrayDestroy(pTsdbReadHandle->defaultLoadColumn);
  taosMemoryFreeClear(pTsdbReadHandle->pDataBlockInfo);
  taosMemoryFreeClear(pTsdbReadHandle->statis);

  if (!emptyQueryTimewindow(pTsdbReadHandle)) {
    //    tsdbMayUnTakeMemSnapshot(pTsdbReadHandle);
  } else {
    assert(pTsdbReadHandle->pTableCheckInfo == NULL);
  }

  if (pTsdbReadHandle->pTableCheckInfo != NULL) {
    pTsdbReadHandle->pTableCheckInfo = destroyTableCheckInfo(pTsdbReadHandle->pTableCheckInfo);
  }

  tsdbDestroyReadH(&pTsdbReadHandle->rhelper);

  tdFreeDataCols(pTsdbReadHandle->pDataCols);
  pTsdbReadHandle->pDataCols = NULL;

  pTsdbReadHandle->prev = doFreeColumnInfoData(pTsdbReadHandle->prev);
  pTsdbReadHandle->next = doFreeColumnInfoData(pTsdbReadHandle->next);

  SIOCostSummary* pCost = &pTsdbReadHandle->cost;

  tsdbDebug("%p :io-cost summary: head-file read cnt:%" PRIu64 ", head-file time:%" PRIu64 " us, statis-info:%" PRId64
            " us, datablock:%" PRId64 " us, check data:%" PRId64 " us, %s",
            pTsdbReadHandle, pCost->headFileLoad, pCost->headFileLoadTime, pCost->statisInfoLoadTime,
            pCost->blockLoadTime, pCost->checkForNextTime, pTsdbReadHandle->idStr);

  taosMemoryFreeClear(pTsdbReadHandle);
}

#if 0
void tsdbDestroyTableGroup(STableGroupInfo *pGroupList) {
  assert(pGroupList != NULL);

  size_t numOfGroup = taosArrayGetSize(pGroupList->pGroupList);

  for(int32_t i = 0; i < numOfGroup; ++i) {
    SArray* p = taosArrayGetP(pGroupList->pGroupList, i);

    size_t numOfTables = taosArrayGetSize(p);
    for(int32_t j = 0; j < numOfTables; ++j) {
      STable* pTable = taosArrayGetP(p, j);
      if (pTable != NULL) { // in case of handling retrieve data from tsdb
        tsdbUnRefTable(pTable);
      }
      //assert(pTable != NULL);
    }

    taosArrayDestroy(p);
  }

  taosHashCleanup(pGroupList->map);
  taosArrayDestroy(pGroupList->pGroupList);
  pGroupList->numOfTables = 0;
}

static void applyFilterToSkipListNode(SSkipList *pSkipList, tExprNode *pExpr, SArray *pResult, SExprTraverseSupp *param) {
  SSkipListIterator* iter = tSkipListCreateIter(pSkipList);

  // Scan each node in the skiplist by using iterator
  while (tSkipListIterNext(iter)) {
    SSkipListNode *pNode = tSkipListIterGet(iter);
    if (exprTreeApplyFilter(pExpr, pNode, param)) {
      taosArrayPush(pResult, &(SL_GET_NODE_DATA(pNode)));
    }
  }

  tSkipListDestroyIter(iter);
}

typedef struct {
  char*    v;
  int32_t  optr;
} SEndPoint;

typedef struct {
  SEndPoint* start;
  SEndPoint* end;
} SQueryCond;

// todo check for malloc failure
static int32_t setQueryCond(tQueryInfo *queryColInfo, SQueryCond* pCond) {
  int32_t optr = queryColInfo->optr;

  if (optr == TSDB_RELATION_GREATER || optr == TSDB_RELATION_GREATER_EQUAL ||
      optr == TSDB_RELATION_EQUAL || optr == TSDB_RELATION_NOT_EQUAL) {
    pCond->start       = taosMemoryCalloc(1, sizeof(SEndPoint));
    pCond->start->optr = queryColInfo->optr;
    pCond->start->v    = queryColInfo->q;
  } else if (optr == TSDB_RELATION_LESS || optr == TSDB_RELATION_LESS_EQUAL) {
    pCond->end       = taosMemoryCalloc(1, sizeof(SEndPoint));
    pCond->end->optr = queryColInfo->optr;
    pCond->end->v    = queryColInfo->q;
  } else if (optr == TSDB_RELATION_IN) {
    pCond->start       = taosMemoryCalloc(1, sizeof(SEndPoint));
    pCond->start->optr = queryColInfo->optr;
    pCond->start->v    = queryColInfo->q; 
  } else if (optr == TSDB_RELATION_LIKE) {
    assert(0);
  } else if (optr == TSDB_RELATION_MATCH) {
    assert(0);
  } else if (optr == TSDB_RELATION_NMATCH) {
    assert(0);
  }

  return TSDB_CODE_SUCCESS;
}

static void queryIndexedColumn(SSkipList* pSkipList, tQueryInfo* pQueryInfo, SArray* result) {
  SSkipListIterator* iter = NULL;

  SQueryCond cond = {0};
  if (setQueryCond(pQueryInfo, &cond) != TSDB_CODE_SUCCESS) {
    //todo handle error
  }

  if (cond.start != NULL) {
    iter = tSkipListCreateIterFromVal(pSkipList, (char*) cond.start->v, pSkipList->type, TSDB_ORDER_ASC);
  } else {
    iter = tSkipListCreateIterFromVal(pSkipList, (char*)(cond.end ? cond.end->v: NULL), pSkipList->type, TSDB_ORDER_DESC);
  }

  if (cond.start != NULL) {
    int32_t optr = cond.start->optr;

    if (optr == TSDB_RELATION_EQUAL) {   // equals
      while(tSkipListIterNext(iter)) {
        SSkipListNode* pNode = tSkipListIterGet(iter);

        int32_t ret = pQueryInfo->compare(SL_GET_NODE_KEY(pSkipList, pNode), cond.start->v);
        if (ret != 0) {
          break;
        }

        STableKeyInfo info = {.pTable = (void*)SL_GET_NODE_DATA(pNode), .lastKey = TSKEY_INITIAL_VAL};
        taosArrayPush(result, &info);
      }
    } else if (optr == TSDB_RELATION_GREATER || optr == TSDB_RELATION_GREATER_EQUAL) { // greater equal
      bool comp = true;
      int32_t ret = 0;

      while(tSkipListIterNext(iter)) {
        SSkipListNode* pNode = tSkipListIterGet(iter);

        if (comp) {
          ret = pQueryInfo->compare(SL_GET_NODE_KEY(pSkipList, pNode), cond.start->v);
          assert(ret >= 0);
        }

        if (ret == 0 && optr == TSDB_RELATION_GREATER) {
          continue;
        } else {
          STableKeyInfo info = {.pTable = (void*)SL_GET_NODE_DATA(pNode), .lastKey = TSKEY_INITIAL_VAL};
          taosArrayPush(result, &info);
          comp = false;
        }
      }
    } else if (optr == TSDB_RELATION_NOT_EQUAL) {   // not equal
      bool comp = true;

      while(tSkipListIterNext(iter)) {
        SSkipListNode* pNode = tSkipListIterGet(iter);
        comp = comp && (pQueryInfo->compare(SL_GET_NODE_KEY(pSkipList, pNode), cond.start->v) == 0);
        if (comp) {
          continue;
        }

        STableKeyInfo info = {.pTable = (void*)SL_GET_NODE_DATA(pNode), .lastKey = TSKEY_INITIAL_VAL};
        taosArrayPush(result, &info);
      }

      tSkipListDestroyIter(iter);

      comp = true;
      iter = tSkipListCreateIterFromVal(pSkipList, (char*) cond.start->v, pSkipList->type, TSDB_ORDER_DESC);
      while(tSkipListIterNext(iter)) {
        SSkipListNode* pNode = tSkipListIterGet(iter);
        comp = comp && (pQueryInfo->compare(SL_GET_NODE_KEY(pSkipList, pNode), cond.start->v) == 0);
        if (comp) {
          continue;
        }

        STableKeyInfo info = {.pTable = (void*)SL_GET_NODE_DATA(pNode), .lastKey = TSKEY_INITIAL_VAL};
        taosArrayPush(result, &info);
      }

    } else if (optr == TSDB_RELATION_IN) {
      while(tSkipListIterNext(iter)) {
        SSkipListNode* pNode = tSkipListIterGet(iter);

        int32_t ret = pQueryInfo->compare(SL_GET_NODE_KEY(pSkipList, pNode), cond.start->v);
        if (ret != 0) {
          break;
        }

        STableKeyInfo info = {.pTable = (void*)SL_GET_NODE_DATA(pNode), .lastKey = TSKEY_INITIAL_VAL};
        taosArrayPush(result, &info);
      }
      
    } else {
      assert(0);
    }
  } else {
    int32_t optr = cond.end ? cond.end->optr : TSDB_RELATION_INVALID;
    if (optr == TSDB_RELATION_LESS || optr == TSDB_RELATION_LESS_EQUAL) {
      bool    comp = true;
      int32_t ret = 0;

      while (tSkipListIterNext(iter)) {
        SSkipListNode *pNode = tSkipListIterGet(iter);

        if (comp) {
          ret = pQueryInfo->compare(SL_GET_NODE_KEY(pSkipList, pNode), cond.end->v);
          assert(ret <= 0);
        }

        if (ret == 0 && optr == TSDB_RELATION_LESS) {
          continue;
        } else {
          STableKeyInfo info = {.pTable = (void *)SL_GET_NODE_DATA(pNode), .lastKey = TSKEY_INITIAL_VAL};
          taosArrayPush(result, &info);
          comp = false;  // no need to compare anymore
        }
      }
    } else {
      assert(pQueryInfo->optr == TSDB_RELATION_ISNULL || pQueryInfo->optr == TSDB_RELATION_NOTNULL);

      while (tSkipListIterNext(iter)) {
        SSkipListNode *pNode = tSkipListIterGet(iter);

        bool isnull = isNull(SL_GET_NODE_KEY(pSkipList, pNode), pQueryInfo->sch.type);
        if ((pQueryInfo->optr == TSDB_RELATION_ISNULL && isnull) ||
            (pQueryInfo->optr == TSDB_RELATION_NOTNULL && (!isnull))) {
          STableKeyInfo info = {.pTable = (void *)SL_GET_NODE_DATA(pNode), .lastKey = TSKEY_INITIAL_VAL};
          taosArrayPush(result, &info);
        }
      }
    }
  }

  taosMemoryFree(cond.start);
  taosMemoryFree(cond.end);
  tSkipListDestroyIter(iter);
}

static void queryIndexlessColumn(SSkipList* pSkipList, tQueryInfo* pQueryInfo, SArray* res, __result_filter_fn_t filterFp) {
  SSkipListIterator* iter = tSkipListCreateIter(pSkipList);

  while (tSkipListIterNext(iter)) {
    bool addToResult = false;

    SSkipListNode *pNode = tSkipListIterGet(iter);

    char *pData = SL_GET_NODE_DATA(pNode);
    tstr *name = (tstr*) tsdbGetTableName((void*) pData);

    // todo speed up by using hash
    if (pQueryInfo->sch.colId == TSDB_TBNAME_COLUMN_INDEX) {
      if (pQueryInfo->optr == TSDB_RELATION_IN) {
        addToResult = pQueryInfo->compare(name, pQueryInfo->q);
      } else if (pQueryInfo->optr == TSDB_RELATION_LIKE ||
                 pQueryInfo->optr == TSDB_RELATION_MATCH ||
                 pQueryInfo->optr == TSDB_RELATION_NMATCH) {
        addToResult = !pQueryInfo->compare(name, pQueryInfo->q);
      }
    } else {
      addToResult = filterFp(pNode, pQueryInfo);
    }

    if (addToResult) {
      STableKeyInfo info = {.pTable = (void*)pData, .lastKey = TSKEY_INITIAL_VAL};
      taosArrayPush(res, &info);
    }
  }

  tSkipListDestroyIter(iter);
}

// Apply the filter expression to each node in the skiplist to acquire the qualified nodes in skip list
//void getTableListfromSkipList(tExprNode *pExpr, SSkipList *pSkipList, SArray *result, SExprTraverseSupp *param) {
//  if (pExpr == NULL) {
//    return;
//  }
//
//  tExprNode *pLeft  = pExpr->_node.pLeft;
//  tExprNode *pRight = pExpr->_node.pRight;
//
//  // column project
//  if (pLeft->nodeType != TSQL_NODE_EXPR && pRight->nodeType != TSQL_NODE_EXPR) {
//    assert(pLeft->nodeType == TSQL_NODE_COL && (pRight->nodeType == TSQL_NODE_VALUE || pRight->nodeType == TSQL_NODE_DUMMY));
//
//    param->setupInfoFn(pExpr, param->pExtInfo);
//
//    tQueryInfo *pQueryInfo = pExpr->_node.info;
//    if (pQueryInfo->indexed && (pQueryInfo->optr != TSDB_RELATION_LIKE
//                                && pQueryInfo->optr != TSDB_RELATION_MATCH && pQueryInfo->optr != TSDB_RELATION_NMATCH
//                                && pQueryInfo->optr != TSDB_RELATION_IN)) {
//      queryIndexedColumn(pSkipList, pQueryInfo, result);
//    } else {
//      queryIndexlessColumn(pSkipList, pQueryInfo, result, param->nodeFilterFn);
//    }
//
//    return;
//  }
//
//  // The value of hasPK is always 0.
//  uint8_t weight = pLeft->_node.hasPK + pRight->_node.hasPK;
//  assert(weight == 0 && pSkipList != NULL && taosArrayGetSize(result) == 0);
//
//  //apply the hierarchical filter expression to every node in skiplist to find the qualified nodes
//  applyFilterToSkipListNode(pSkipList, pExpr, result, param);
//}
#endif<|MERGE_RESOLUTION|>--- conflicted
+++ resolved
@@ -1532,11 +1532,7 @@
     } else if (isRow2DataRow) {
       colIdOfRow2 = pSchema2->columns[k].colId;
     } else {
-<<<<<<< HEAD
-      colIdOfRow2 = tdKvRowColIdAt(row2, j);
-=======
       colIdOfRow2 = tdKvRowColIdAt(row2, k);
->>>>>>> 9a1252d7
     }
 
     if (colIdOfRow1 == colIdOfRow2) {
