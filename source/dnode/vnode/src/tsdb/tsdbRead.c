--- conflicted
+++ resolved
@@ -580,11 +580,7 @@
     }
 
     // reset the index in last block when handing a new file
-<<<<<<< HEAD
-    px->indexInBlockL = DEFAULT_ROW_INDEX_VAL;
-=======
     px->indexInBlockL = INITIAL_ROW_INDEX_VAL;
->>>>>>> 2ad31384
     tMapDataClear(&px->mapData);
     taosArrayClear(px->pBlockList);
   }
@@ -2373,7 +2369,6 @@
 
   return TSDB_CODE_SUCCESS;
 }
-<<<<<<< HEAD
 
 static bool moveToNextTable(SUidOrderCheckInfo *pOrderedCheckInfo, SReaderStatus* pStatus) {
   pOrderedCheckInfo->currentIndex += 1;
@@ -2398,32 +2393,6 @@
     return code;
   }
 
-=======
-
-static bool moveToNextTable(SUidOrderCheckInfo *pOrderedCheckInfo, SReaderStatus* pStatus) {
-  pOrderedCheckInfo->currentIndex += 1;
-  if (pOrderedCheckInfo->currentIndex >= taosHashGetSize(pStatus->pTableMap)) {
-    pStatus->pTableIter = NULL;
-    return false;
-  }
-
-  uint64_t uid = pOrderedCheckInfo->tableUidList[pOrderedCheckInfo->currentIndex];
-  pStatus->pTableIter = taosHashGet(pStatus->pTableMap, &uid, sizeof(uid));
-  ASSERT(pStatus->pTableIter != NULL);
-  return true;
-}
-
-static int32_t doLoadLastBlockSequentially(STsdbReader* pReader) {
-  SReaderStatus* pStatus = &pReader->status;
-  SLastBlockReader* pLastBlockReader = pStatus->fileIter.pLastBlockReader;
-
-  SUidOrderCheckInfo *pOrderedCheckInfo = &pStatus->uidCheckInfo;
-  int32_t code = initOrderCheckInfo(pOrderedCheckInfo, pStatus);
-  if (code != TSDB_CODE_SUCCESS || (taosHashGetSize(pStatus->pTableMap) == 0)) {
-    return code;
-  }
-
->>>>>>> 2ad31384
   while(1) {
     // load the last data block of current table
     STableBlockScanInfo* pScanInfo = pStatus->pTableIter;
@@ -2436,11 +2405,7 @@
       initLastBlockReader(pLastBlockReader, pScanInfo->uid, &pScanInfo->indexInBlockL);
       int32_t index = pScanInfo->indexInBlockL;
 
-<<<<<<< HEAD
-      if (index == DEFAULT_ROW_INDEX_VAL || index == pLastBlockReader->lastBlockData.nRow) {
-=======
       if (index == INITIAL_ROW_INDEX_VAL || index == pLastBlockReader->lastBlockData.nRow) {
->>>>>>> 2ad31384
         bool hasData = nextRowInLastBlock(pLastBlockReader, pScanInfo);
         if (!hasData) {  // current table does not have rows in last block, try next table
           bool hasNexTable = moveToNextTable(pOrderedCheckInfo, pStatus);
