--- conflicted
+++ resolved
@@ -673,30 +673,23 @@
 }
 
 static int32_t doLoadBlockIndex(STsdbReader* pReader, SDataFReader* pFileReader, SArray* pIndexList) {
-  // SArray* aBlockIdx = taosArrayInit(8, sizeof(SBlockIdx));
-
   int64_t st = taosGetTimestampUs();
-  // int32_t code = tsdbReadBlockIdx(pFileReader, aBlockIdx);
   LRUHandle* handle = NULL;
   int32_t    code = tsdbCacheGetBlockIdx(pFileReader->pTsdb->biCache, pFileReader, &handle);
   if (code != TSDB_CODE_SUCCESS || handle == NULL) {
     goto _end;
   }
 
-<<<<<<< HEAD
   int32_t numOfTables = taosHashGetSize(pReader->status.pTableMap);
 
-  size_t num = taosArrayGetSize(aBlockIdx);
-=======
   SArray* aBlockIdx = (SArray*)taosLRUCacheValue(pFileReader->pTsdb->biCache, handle);
   size_t  num = taosArrayGetSize(aBlockIdx);
->>>>>>> 56d93fe3
   if (num == 0) {
     tsdbBICacheRelease(pFileReader->pTsdb->biCache, handle);
-    // taosArrayDestroy(aBlockIdx);
     return TSDB_CODE_SUCCESS;
   }
 
+  // todo binary search to the start position
   int64_t et1 = taosGetTimestampUs();
 
   SBlockIdx* pBlockIdx = NULL;
@@ -747,7 +740,6 @@
   pReader->cost.headFileLoadTime += (et1 - st) / 1000.0;
 
 _end:
-  // taosArrayDestroy(aBlockIdx);
   tsdbBICacheRelease(pFileReader->pTsdb->biCache, handle);
   return code;
 }
