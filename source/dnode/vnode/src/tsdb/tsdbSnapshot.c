/*
 * Copyright (c) 2019 TAOS Data, Inc. <jhtao@taosdata.com>
 *
 * This program is free software: you can use, redistribute, and/or modify
 * it under the terms of the GNU Affero General Public License, version 3
 * or later ("AGPL"), as published by the Free Software Foundation.
 *
 * This program is distributed in the hope that it will be useful, but WITHOUT
 * ANY WARRANTY; without even the implied warranty of MERCHANTABILITY or
 * FITNESS FOR A PARTICULAR PURPOSE.
 *
 * You should have received a copy of the GNU Affero General Public License
 * along with this program. If not, see <http://www.gnu.org/licenses/>.
 */

#include "tsdb.h"

// STsdbSnapReader ========================================
typedef enum { SNAP_DATA_FILE_ITER = 0, SNAP_STT_FILE_ITER } EFIterT;
typedef struct {
  SRBTreeNode n;
  SRowInfo    rInfo;
  EFIterT     type;
  union {
    struct {
      SArray*    aBlockIdx;
      int32_t    iBlockIdx;
      SBlockIdx* pBlockIdx;
      SMapData   mBlock;
      int32_t    iBlock;
    };  // .data file
    struct {
      int32_t iStt;
      SArray* aSttBlk;
      int32_t iSttBlk;
    };  // .stt file
  };
  SBlockData bData;
  int32_t    iRow;
} SFDataIter;

struct STsdbSnapReader {
  STsdb*  pTsdb;
  int64_t sver;
  int64_t ever;
  STsdbFS fs;
  int8_t  type;
  // for data file
  int8_t        dataDone;
  int32_t       fid;
  SDataFReader* pDataFReader;
  SFDataIter*   pIter;
  SRBTree       rbt;
  SFDataIter    aFDataIter[TSDB_MAX_STT_TRIGGER + 1];
  SBlockData    bData;
  SSkmInfo      skmTable;
  // for del file
  int8_t       delDone;
  SDelFReader* pDelFReader;
  SArray*      aDelIdx;  // SArray<SDelIdx>
  int32_t      iDelIdx;
  SArray*      aDelData;  // SArray<SDelData>
  uint8_t*     aBuf[5];
};

extern int32_t tRowInfoCmprFn(const void* p1, const void* p2);
extern int32_t tsdbReadDataBlockEx(SDataFReader* pReader, SDataBlk* pDataBlk, SBlockData* pBlockData);
extern int32_t tsdbUpdateTableSchema(SMeta* pMeta, int64_t suid, int64_t uid, SSkmInfo* pSkmInfo);

static int32_t tFDataIterCmprFn(const SRBTreeNode* pNode1, const SRBTreeNode* pNode2) {
  SFDataIter* pIter1 = (SFDataIter*)(((uint8_t*)pNode1) - offsetof(SFDataIter, n));
  SFDataIter* pIter2 = (SFDataIter*)(((uint8_t*)pNode2) - offsetof(SFDataIter, n));

  return tRowInfoCmprFn(&pIter1->rInfo, &pIter2->rInfo);
}

static int32_t tsdbSnapReadOpenFile(STsdbSnapReader* pReader) {
  int32_t code = 0;

  SDFileSet  dFileSet = {.fid = pReader->fid};
  SDFileSet* pSet = taosArraySearch(pReader->fs.aDFileSet, &dFileSet, tDFileSetCmprFn, TD_GT);
  if (pSet == NULL) return code;

  pReader->fid = pSet->fid;
  code = tsdbDataFReaderOpen(&pReader->pDataFReader, pReader->pTsdb, pSet);
  if (code) goto _err;

  pReader->pIter = NULL;
  tRBTreeCreate(&pReader->rbt, tFDataIterCmprFn);

  // .data file
  SFDataIter* pIter = &pReader->aFDataIter[0];
  pIter->type = SNAP_DATA_FILE_ITER;

  code = tsdbReadBlockIdx(pReader->pDataFReader, pIter->aBlockIdx);
  if (code) goto _err;

  for (pIter->iBlockIdx = 0; pIter->iBlockIdx < taosArrayGetSize(pIter->aBlockIdx); pIter->iBlockIdx++) {
    pIter->pBlockIdx = (SBlockIdx*)taosArrayGet(pIter->aBlockIdx, pIter->iBlockIdx);

    code = tsdbReadDataBlk(pReader->pDataFReader, pIter->pBlockIdx, &pIter->mBlock);
    if (code) goto _err;

    for (pIter->iBlock = 0; pIter->iBlock < pIter->mBlock.nItem; pIter->iBlock++) {
      SDataBlk dataBlk;
      tMapDataGetItemByIdx(&pIter->mBlock, pIter->iBlock, &dataBlk, tGetDataBlk);

      if (dataBlk.minVer > pReader->ever || dataBlk.maxVer < pReader->sver) continue;

      code = tsdbReadDataBlockEx(pReader->pDataFReader, &dataBlk, &pIter->bData);
      if (code) goto _err;

      ASSERT(pIter->pBlockIdx->suid == pIter->bData.suid);
      ASSERT(pIter->pBlockIdx->uid == pIter->bData.uid);

      for (pIter->iRow = 0; pIter->iRow < pIter->bData.nRow; pIter->iRow++) {
        int64_t rowVer = pIter->bData.aVersion[pIter->iRow];

        if (rowVer >= pReader->sver && rowVer <= pReader->ever) {
          pIter->rInfo.suid = pIter->pBlockIdx->suid;
          pIter->rInfo.uid = pIter->pBlockIdx->uid;
          pIter->rInfo.row = tsdbRowFromBlockData(&pIter->bData, pIter->iRow);
          goto _add_iter_and_break;
        }
      }
    }

    continue;

  _add_iter_and_break:
    tRBTreePut(&pReader->rbt, (SRBTreeNode*)pIter);
    break;
  }

  // .stt file
  pIter = &pReader->aFDataIter[1];
  for (int32_t iStt = 0; iStt < pSet->nSttF; iStt++) {
    pIter->type = SNAP_STT_FILE_ITER;
    pIter->iStt = iStt;

    code = tsdbReadSttBlk(pReader->pDataFReader, iStt, pIter->aSttBlk);
    if (code) goto _err;

    for (pIter->iSttBlk = 0; pIter->iSttBlk < taosArrayGetSize(pIter->aSttBlk); pIter->iSttBlk++) {
      SSttBlk* pSttBlk = (SSttBlk*)taosArrayGet(pIter->aSttBlk, pIter->iSttBlk);

      if (pSttBlk->minVer > pReader->ever) continue;
      if (pSttBlk->maxVer < pReader->sver) continue;

      code = tsdbReadSttBlockEx(pReader->pDataFReader, iStt, pSttBlk, &pIter->bData);
      if (code) goto _err;

      for (pIter->iRow = 0; pIter->iRow < pIter->bData.nRow; pIter->iRow++) {
        int64_t rowVer = pIter->bData.aVersion[pIter->iRow];

        if (rowVer >= pReader->sver && rowVer <= pReader->ever) {
          pIter->rInfo.suid = pIter->bData.suid;
          pIter->rInfo.uid = pIter->bData.uid;
          pIter->rInfo.row = tsdbRowFromBlockData(&pIter->bData, pIter->iRow);
          goto _add_iter;
        }
      }
    }

    continue;

  _add_iter:
    tRBTreePut(&pReader->rbt, (SRBTreeNode*)pIter);
    pIter++;
  }

  tsdbInfo("vgId:%d, vnode snapshot tsdb open data file to read for %s, fid:%d", TD_VID(pReader->pTsdb->pVnode),
           pReader->pTsdb->path, pReader->fid);
  return code;

_err:
  tsdbError("vgId:%d vnode snapshot tsdb snap read open file failed since %s", TD_VID(pReader->pTsdb->pVnode),
            tstrerror(code));
  return code;
}

static SRowInfo* tsdbSnapGetRow(STsdbSnapReader* pReader) { return pReader->pIter ? &pReader->pIter->rInfo : NULL; }

static int32_t tsdbSnapNextRow(STsdbSnapReader* pReader) {
  int32_t code = 0;

  if (pReader->pIter) {
    SFDataIter* pIter = pReader->pIter;

    while (true) {
    _find_row:
      for (pIter->iRow++; pIter->iRow < pIter->bData.nRow; pIter->iRow++) {
        int64_t rowVer = pIter->bData.aVersion[pIter->iRow];

        if (rowVer >= pReader->sver && rowVer <= pReader->ever) {
          pIter->rInfo.uid = pIter->bData.uid ? pIter->bData.uid : pIter->bData.aUid[pIter->iRow];
          pIter->rInfo.row = tsdbRowFromBlockData(&pIter->bData, pIter->iRow);
          goto _out;
        }
      }

      if (pIter->type == SNAP_DATA_FILE_ITER) {
        while (true) {
          for (pIter->iBlock++; pIter->iBlock < pIter->mBlock.nItem; pIter->iBlock++) {
            SDataBlk dataBlk;
            tMapDataGetItemByIdx(&pIter->mBlock, pIter->iBlock, &dataBlk, tGetDataBlk);

            if (dataBlk.minVer > pReader->ever || dataBlk.maxVer < pReader->sver) continue;

            code = tsdbReadDataBlockEx(pReader->pDataFReader, &dataBlk, &pIter->bData);
            if (code) goto _err;

            pIter->iRow = -1;
            goto _find_row;
          }

          pIter->iBlockIdx++;
          if (pIter->iBlockIdx >= taosArrayGetSize(pIter->aBlockIdx)) break;

          pIter->pBlockIdx = (SBlockIdx*)taosArrayGet(pIter->aBlockIdx, pIter->iBlockIdx);
          code = tsdbReadDataBlk(pReader->pDataFReader, pIter->pBlockIdx, &pIter->mBlock);
          if (code) goto _err;
          pIter->iBlock = -1;
        }

        pReader->pIter = NULL;
      } else if (pIter->type == SNAP_STT_FILE_ITER) {
        for (pIter->iSttBlk++; pIter->iSttBlk < taosArrayGetSize(pIter->aSttBlk); pIter->iSttBlk++) {
          SSttBlk* pSttBlk = (SSttBlk*)taosArrayGet(pIter->aSttBlk, pIter->iSttBlk);

          if (pSttBlk->minVer > pReader->ever || pSttBlk->maxVer < pReader->sver) continue;

          code = tsdbReadSttBlockEx(pReader->pDataFReader, pIter->iStt, pSttBlk, &pIter->bData);
          if (code) goto _err;

          pIter->iRow = -1;
          goto _find_row;
        }

        pReader->pIter = NULL;
      } else {
        ASSERT(0);
      }
    }

  _out:
    pIter = (SFDataIter*)tRBTreeMin(&pReader->rbt);
    if (pReader->pIter && pIter) {
      int32_t c = tRowInfoCmprFn(&pReader->pIter->rInfo, &pIter->rInfo);
      if (c > 0) {
        tRBTreePut(&pReader->rbt, (SRBTreeNode*)pReader->pIter);
        pReader->pIter = NULL;
      } else {
        ASSERT(c);
      }
    }
  }

  if (pReader->pIter == NULL) {
    pReader->pIter = (SFDataIter*)tRBTreeMin(&pReader->rbt);
    if (pReader->pIter) {
      tRBTreeDrop(&pReader->rbt, (SRBTreeNode*)pReader->pIter);
    }
  }

  return code;

_err:
  return code;
}

static int32_t tsdbSnapCmprData(STsdbSnapReader* pReader, uint8_t** ppData) {
  int32_t code = 0;

  ASSERT(pReader->bData.nRow);

  int32_t aBufN[5] = {0};
  code = tCmprBlockData(&pReader->bData, TWO_STAGE_COMP, NULL, NULL, pReader->aBuf, aBufN);
  if (code) goto _exit;

  int32_t size = aBufN[0] + aBufN[1] + aBufN[2] + aBufN[3];
  *ppData = taosMemoryMalloc(sizeof(SSnapDataHdr) + size);
  if (*ppData == NULL) {
    code = TSDB_CODE_OUT_OF_MEMORY;
    goto _exit;
  }

  SSnapDataHdr* pHdr = (SSnapDataHdr*)*ppData;
  pHdr->type = SNAP_DATA_TSDB;
  pHdr->size = size;

  memcpy(pHdr->data, pReader->aBuf[3], aBufN[3]);
  memcpy(pHdr->data + aBufN[3], pReader->aBuf[2], aBufN[2]);
  if (aBufN[1]) {
    memcpy(pHdr->data + aBufN[3] + aBufN[2], pReader->aBuf[1], aBufN[1]);
  }
  if (aBufN[0]) {
    memcpy(pHdr->data + aBufN[3] + aBufN[2] + aBufN[1], pReader->aBuf[0], aBufN[0]);
  }

_exit:
  return code;
}

static int32_t tsdbSnapReadData(STsdbSnapReader* pReader, uint8_t** ppData) {
  int32_t code = 0;
  STsdb*  pTsdb = pReader->pTsdb;

  while (true) {
    if (pReader->pDataFReader == NULL) {
      code = tsdbSnapReadOpenFile(pReader);
      if (code) goto _err;
    }

    if (pReader->pDataFReader == NULL) break;

    SRowInfo* pRowInfo = tsdbSnapGetRow(pReader);
    if (pRowInfo == NULL) {
      tsdbDataFReaderClose(&pReader->pDataFReader);
      continue;
    }

    TABLEID     id = {.suid = pRowInfo->suid, .uid = pRowInfo->uid};
    SBlockData* pBlockData = &pReader->bData;

    code = tsdbUpdateTableSchema(pTsdb->pVnode->pMeta, id.suid, id.uid, &pReader->skmTable);
    if (code) goto _err;

    code = tBlockDataInit(pBlockData, &id, pReader->skmTable.pTSchema, NULL, 0);
    if (code) goto _err;

    while (pRowInfo->suid == id.suid && pRowInfo->uid == id.uid) {
      code = tBlockDataAppendRow(pBlockData, &pRowInfo->row, NULL, pRowInfo->uid);
      if (code) goto _err;

      code = tsdbSnapNextRow(pReader);
      if (code) goto _err;

      pRowInfo = tsdbSnapGetRow(pReader);
      if (pRowInfo == NULL) {
        tsdbDataFReaderClose(&pReader->pDataFReader);
        break;
      }

      if (pBlockData->nRow >= 4096) break;
    }

    code = tsdbSnapCmprData(pReader, ppData);
    if (code) goto _err;

    break;
  }

  return code;

_err:
  tsdbError("vgId:%d, vnode snapshot tsdb read data for %s failed since %s", TD_VID(pTsdb->pVnode), pTsdb->path,
            tstrerror(code));
  return code;
}

static int32_t tsdbSnapReadDel(STsdbSnapReader* pReader, uint8_t** ppData) {
  int32_t   code = 0;
  STsdb*    pTsdb = pReader->pTsdb;
  SDelFile* pDelFile = pReader->fs.pDelFile;

  if (pReader->pDelFReader == NULL) {
    if (pDelFile == NULL) {
      goto _exit;
    }

    // open
    code = tsdbDelFReaderOpen(&pReader->pDelFReader, pDelFile, pTsdb);
    if (code) goto _err;

    // read index
    code = tsdbReadDelIdx(pReader->pDelFReader, pReader->aDelIdx);
    if (code) goto _err;

    pReader->iDelIdx = 0;
  }

  while (true) {
    if (pReader->iDelIdx >= taosArrayGetSize(pReader->aDelIdx)) {
      tsdbDelFReaderClose(&pReader->pDelFReader);
      break;
    }

    SDelIdx* pDelIdx = (SDelIdx*)taosArrayGet(pReader->aDelIdx, pReader->iDelIdx);

    pReader->iDelIdx++;

    code = tsdbReadDelData(pReader->pDelFReader, pDelIdx, pReader->aDelData);
    if (code) goto _err;

    int32_t size = 0;
    for (int32_t iDelData = 0; iDelData < taosArrayGetSize(pReader->aDelData); iDelData++) {
      SDelData* pDelData = (SDelData*)taosArrayGet(pReader->aDelData, iDelData);

      if (pDelData->version >= pReader->sver && pDelData->version <= pReader->ever) {
        size += tPutDelData(NULL, pDelData);
      }
    }
    if (size == 0) continue;

    // org data
    size = sizeof(TABLEID) + size;
    *ppData = taosMemoryMalloc(sizeof(SSnapDataHdr) + size);
    if (*ppData == NULL) {
      code = TSDB_CODE_OUT_OF_MEMORY;
      goto _err;
    }

    SSnapDataHdr* pHdr = (SSnapDataHdr*)(*ppData);
    pHdr->type = SNAP_DATA_DEL;
    pHdr->size = size;

    TABLEID* pId = (TABLEID*)(&pHdr[1]);
    pId->suid = pDelIdx->suid;
    pId->uid = pDelIdx->uid;
    int32_t n = sizeof(SSnapDataHdr) + sizeof(TABLEID);
    for (int32_t iDelData = 0; iDelData < taosArrayGetSize(pReader->aDelData); iDelData++) {
      SDelData* pDelData = (SDelData*)taosArrayGet(pReader->aDelData, iDelData);

      if (pDelData->version < pReader->sver) continue;
      if (pDelData->version > pReader->ever) continue;

      n += tPutDelData((*ppData) + n, pDelData);
    }

    tsdbInfo("vgId:%d, vnode snapshot tsdb read del data for %s, suid:%" PRId64 " uid:%" PRId64 " size:%d",
             TD_VID(pTsdb->pVnode), pTsdb->path, pDelIdx->suid, pDelIdx->uid, size);

    break;
  }

_exit:
  return code;

_err:
  tsdbError("vgId:%d, vnode snapshot tsdb read del for %s failed since %s", TD_VID(pTsdb->pVnode), pTsdb->path,
            tstrerror(code));
  return code;
}

int32_t tsdbSnapReaderOpen(STsdb* pTsdb, int64_t sver, int64_t ever, int8_t type, STsdbSnapReader** ppReader) {
  int32_t          code = 0;
  int32_t          lino = 0;
  STsdbSnapReader* pReader = NULL;

  // alloc
  pReader = (STsdbSnapReader*)taosMemoryCalloc(1, sizeof(*pReader));
  if (pReader == NULL) {
    code = TSDB_CODE_OUT_OF_MEMORY;
    TSDB_CHECK_CODE(code, lino, _exit);
  }
  pReader->pTsdb = pTsdb;
  pReader->sver = sver;
  pReader->ever = ever;
  pReader->type = type;

  code = taosThreadRwlockRdlock(&pTsdb->rwLock);
  if (code) {
    code = TAOS_SYSTEM_ERROR(code);
    TSDB_CHECK_CODE(code, lino, _exit);
  }

  code = tsdbFSRef(pTsdb, &pReader->fs);
  if (code) {
    taosThreadRwlockUnlock(&pTsdb->rwLock);
    TSDB_CHECK_CODE(code, lino, _exit);
  }

  code = taosThreadRwlockUnlock(&pTsdb->rwLock);
  if (code) {
    code = TAOS_SYSTEM_ERROR(code);
    TSDB_CHECK_CODE(code, lino, _exit);
  }

  // data
  pReader->fid = INT32_MIN;
  for (int32_t iIter = 0; iIter < sizeof(pReader->aFDataIter) / sizeof(pReader->aFDataIter[0]); iIter++) {
    SFDataIter* pIter = &pReader->aFDataIter[iIter];

    if (iIter == 0) {
      pIter->aBlockIdx = taosArrayInit(0, sizeof(SBlockIdx));
      if (pIter->aBlockIdx == NULL) {
        code = TSDB_CODE_OUT_OF_MEMORY;
        TSDB_CHECK_CODE(code, lino, _exit);
      }
    } else {
      pIter->aSttBlk = taosArrayInit(0, sizeof(SSttBlk));
      if (pIter->aSttBlk == NULL) {
        code = TSDB_CODE_OUT_OF_MEMORY;
        TSDB_CHECK_CODE(code, lino, _exit);
      }
    }

    code = tBlockDataCreate(&pIter->bData);
    TSDB_CHECK_CODE(code, lino, _exit);
  }

  code = tBlockDataCreate(&pReader->bData);
  TSDB_CHECK_CODE(code, lino, _exit);

  // del
  pReader->aDelIdx = taosArrayInit(0, sizeof(SDelIdx));
  if (pReader->aDelIdx == NULL) {
    code = TSDB_CODE_OUT_OF_MEMORY;
    TSDB_CHECK_CODE(code, lino, _exit);
  }
  pReader->aDelData = taosArrayInit(0, sizeof(SDelData));
  if (pReader->aDelData == NULL) {
    code = TSDB_CODE_OUT_OF_MEMORY;
    TSDB_CHECK_CODE(code, lino, _exit);
  }

_exit:
  if (code) {
<<<<<<< HEAD
    tsdbError("vgId:%d failed at line %d since %s, TSDB path: %s", TD_VID(pTsdb->pVnode), lino, tstrerror(code),
              pTsdb->path);
=======
    tsdbError("vgId:%d %s failed at line %d since %s, TSDB path: %s", TD_VID(pTsdb->pVnode), __func__, lino,
              tstrerror(code), pTsdb->path);
>>>>>>> 19469259
    *ppReader = NULL;

    if (pReader) {
      taosArrayDestroy(pReader->aDelData);
      taosArrayDestroy(pReader->aDelIdx);
      tBlockDataDestroy(&pReader->bData, 1);
      tsdbFSDestroy(&pReader->fs);
      taosMemoryFree(pReader);
    }
  } else {
    *ppReader = pReader;
    tsdbInfo("vgId:%d, vnode snapshot tsdb reader opened for %s", TD_VID(pTsdb->pVnode), pTsdb->path);
  }
  return code;
}

int32_t tsdbSnapReaderClose(STsdbSnapReader** ppReader) {
  int32_t          code = 0;
  STsdbSnapReader* pReader = *ppReader;

  // data
  if (pReader->pDataFReader) tsdbDataFReaderClose(&pReader->pDataFReader);
  for (int32_t iIter = 0; iIter < sizeof(pReader->aFDataIter) / sizeof(pReader->aFDataIter[0]); iIter++) {
    SFDataIter* pIter = &pReader->aFDataIter[iIter];

    if (iIter == 0) {
      taosArrayDestroy(pIter->aBlockIdx);
      tMapDataClear(&pIter->mBlock);
    } else {
      taosArrayDestroy(pIter->aSttBlk);
    }

    tBlockDataDestroy(&pIter->bData, 1);
  }

  tBlockDataDestroy(&pReader->bData, 1);
  tTSchemaDestroy(pReader->skmTable.pTSchema);

  // del
  if (pReader->pDelFReader) tsdbDelFReaderClose(&pReader->pDelFReader);
  taosArrayDestroy(pReader->aDelIdx);
  taosArrayDestroy(pReader->aDelData);

  tsdbFSUnref(pReader->pTsdb, &pReader->fs);

  tsdbInfo("vgId:%d, vnode snapshot tsdb reader closed for %s", TD_VID(pReader->pTsdb->pVnode), pReader->pTsdb->path);

  for (int32_t iBuf = 0; iBuf < sizeof(pReader->aBuf) / sizeof(pReader->aBuf[0]); iBuf++) {
    tFree(pReader->aBuf[iBuf]);
  }

  taosMemoryFree(pReader);
  *ppReader = NULL;
  return code;
}

int32_t tsdbSnapRead(STsdbSnapReader* pReader, uint8_t** ppData) {
  int32_t code = 0;

  *ppData = NULL;

  // read data file
  if (!pReader->dataDone) {
    code = tsdbSnapReadData(pReader, ppData);
    if (code) {
      goto _err;
    } else {
      if (*ppData) {
        goto _exit;
      } else {
        pReader->dataDone = 1;
      }
    }
  }

  // read del file
  if (!pReader->delDone) {
    code = tsdbSnapReadDel(pReader, ppData);
    if (code) {
      goto _err;
    } else {
      if (*ppData) {
        goto _exit;
      } else {
        pReader->delDone = 1;
      }
    }
  }

_exit:
  tsdbDebug("vgId:%d, vnode snapshot tsdb read for %s", TD_VID(pReader->pTsdb->pVnode), pReader->pTsdb->path);
  return code;

_err:
  tsdbError("vgId:%d, vnode snapshot tsdb read for %s failed since %s", TD_VID(pReader->pTsdb->pVnode),
            pReader->pTsdb->path, tstrerror(code));
  return code;
}

// STsdbSnapWriter ========================================
struct STsdbSnapWriter {
  STsdb*  pTsdb;
  int64_t sver;
  int64_t ever;
  STsdbFS fs;

  // config
  int32_t  minutes;
  int8_t   precision;
  int32_t  minRow;
  int32_t  maxRow;
  int8_t   cmprAlg;
  int64_t  commitID;
  uint8_t* aBuf[5];

  // for data file
  SBlockData bData;
  int32_t    fid;
  TABLEID    id;
  SSkmInfo   skmTable;
  struct {
    SDataFReader* pReader;
    SArray*       aBlockIdx;
    int32_t       iBlockIdx;
    SBlockIdx*    pBlockIdx;
    SMapData      mDataBlk;
    int32_t       iDataBlk;
    SBlockData    bData;
    int32_t       iRow;
  } dReader;
  struct {
    SDataFWriter* pWriter;
    SArray*       aBlockIdx;
    SMapData      mDataBlk;
    SArray*       aSttBlk;
    SBlockData    bData;
    SBlockData    sData;
  } dWriter;

  // for del file
  SDelFReader* pDelFReader;
  SDelFWriter* pDelFWriter;
  int32_t      iDelIdx;
  SArray*      aDelIdxR;
  SArray*      aDelData;
  SArray*      aDelIdxW;
};

// SNAP_DATA_TSDB
extern int32_t tsdbWriteDataBlock(SDataFWriter* pWriter, SBlockData* pBlockData, SMapData* mDataBlk, int8_t cmprAlg);
extern int32_t tsdbWriteSttBlock(SDataFWriter* pWriter, SBlockData* pBlockData, SArray* aSttBlk, int8_t cmprAlg);

static int32_t tsdbSnapNextTableData(STsdbSnapWriter* pWriter) {
  int32_t code = 0;

  ASSERT(pWriter->dReader.iRow >= pWriter->dReader.bData.nRow);

  if (pWriter->dReader.iBlockIdx < taosArrayGetSize(pWriter->dReader.aBlockIdx)) {
    pWriter->dReader.pBlockIdx = (SBlockIdx*)taosArrayGet(pWriter->dReader.aBlockIdx, pWriter->dReader.iBlockIdx);

    code = tsdbReadDataBlk(pWriter->dReader.pReader, pWriter->dReader.pBlockIdx, &pWriter->dReader.mDataBlk);
    if (code) goto _exit;

    pWriter->dReader.iBlockIdx++;
  } else {
    pWriter->dReader.pBlockIdx = NULL;
    tMapDataReset(&pWriter->dReader.mDataBlk);
  }
  pWriter->dReader.iDataBlk = 0;  // point to the next one
  tBlockDataReset(&pWriter->dReader.bData);
  pWriter->dReader.iRow = 0;

_exit:
  return code;
}

static int32_t tsdbSnapWriteCopyData(STsdbSnapWriter* pWriter, TABLEID* pId) {
  int32_t code = 0;

  while (true) {
    if (pWriter->dReader.pBlockIdx == NULL) break;
    if (tTABLEIDCmprFn(pWriter->dReader.pBlockIdx, pId) >= 0) break;

    SBlockIdx blkIdx = *pWriter->dReader.pBlockIdx;
    code = tsdbWriteDataBlk(pWriter->dWriter.pWriter, &pWriter->dReader.mDataBlk, &blkIdx);
    if (code) goto _exit;

    if (taosArrayPush(pWriter->dWriter.aBlockIdx, &blkIdx) == NULL) {
      code = TSDB_CODE_OUT_OF_MEMORY;
      goto _exit;
    }

    code = tsdbSnapNextTableData(pWriter);
    if (code) goto _exit;
  }

_exit:
  return code;
}

static int32_t tsdbSnapWriteTableDataStart(STsdbSnapWriter* pWriter, TABLEID* pId) {
  int32_t code = 0;

  code = tsdbSnapWriteCopyData(pWriter, pId);
  if (code) goto _err;

  pWriter->id.suid = pId->suid;
  pWriter->id.uid = pId->uid;

  code = tsdbUpdateTableSchema(pWriter->pTsdb->pVnode->pMeta, pId->suid, pId->uid, &pWriter->skmTable);
  if (code) goto _err;

  tMapDataReset(&pWriter->dWriter.mDataBlk);
  code = tBlockDataInit(&pWriter->dWriter.bData, pId, pWriter->skmTable.pTSchema, NULL, 0);
  if (code) goto _err;

  return code;

_err:
  tsdbError("vgId:%d %s failed since %s", TD_VID(pWriter->pTsdb->pVnode), __func__, tstrerror(code));
  return code;
}

static int32_t tsdbSnapWriteTableDataEnd(STsdbSnapWriter* pWriter) {
  int32_t code = 0;

  if (pWriter->id.suid == 0 && pWriter->id.uid == 0) return code;

  int32_t c = 1;
  if (pWriter->dReader.pBlockIdx) {
    c = tTABLEIDCmprFn(pWriter->dReader.pBlockIdx, &pWriter->id);
    ASSERT(c >= 0);
  }

  if (c == 0) {
    SBlockData* pBData = &pWriter->dWriter.bData;

    for (; pWriter->dReader.iRow < pWriter->dReader.bData.nRow; pWriter->dReader.iRow++) {
      TSDBROW row = tsdbRowFromBlockData(&pWriter->dReader.bData, pWriter->dReader.iRow);

      code = tBlockDataAppendRow(pBData, &row, NULL, pWriter->id.uid);
      if (code) goto _err;

      if (pBData->nRow >= pWriter->maxRow) {
        code = tsdbWriteDataBlock(pWriter->dWriter.pWriter, pBData, &pWriter->dWriter.mDataBlk, pWriter->cmprAlg);
        if (code) goto _err;
      }
    }

    code = tsdbWriteDataBlock(pWriter->dWriter.pWriter, pBData, &pWriter->dWriter.mDataBlk, pWriter->cmprAlg);
    if (code) goto _err;

    for (; pWriter->dReader.iDataBlk < pWriter->dReader.mDataBlk.nItem; pWriter->dReader.iDataBlk++) {
      SDataBlk dataBlk;
      tMapDataGetItemByIdx(&pWriter->dReader.mDataBlk, pWriter->dReader.iDataBlk, &dataBlk, tGetDataBlk);

      code = tMapDataPutItem(&pWriter->dWriter.mDataBlk, &dataBlk, tPutDataBlk);
      if (code) goto _err;
    }

    code = tsdbSnapNextTableData(pWriter);
    if (code) goto _err;
  }

  if (pWriter->dWriter.mDataBlk.nItem) {
    SBlockIdx blockIdx = {.suid = pWriter->id.suid, .uid = pWriter->id.uid};
    code = tsdbWriteDataBlk(pWriter->dWriter.pWriter, &pWriter->dWriter.mDataBlk, &blockIdx);

    if (taosArrayPush(pWriter->dWriter.aBlockIdx, &blockIdx) == NULL) {
      code = TSDB_CODE_OUT_OF_MEMORY;
      goto _err;
    }
  }

  pWriter->id.suid = 0;
  pWriter->id.uid = 0;

  return code;

_err:
  return code;
}

static int32_t tsdbSnapWriteOpenFile(STsdbSnapWriter* pWriter, int32_t fid) {
  int32_t code = 0;
  STsdb*  pTsdb = pWriter->pTsdb;

  ASSERT(pWriter->dWriter.pWriter == NULL);

  pWriter->fid = fid;
  pWriter->id = (TABLEID){0};
  SDFileSet* pSet = taosArraySearch(pWriter->fs.aDFileSet, &(SDFileSet){.fid = fid}, tDFileSetCmprFn, TD_EQ);

  // Reader
  if (pSet) {
    code = tsdbDataFReaderOpen(&pWriter->dReader.pReader, pWriter->pTsdb, pSet);
    if (code) goto _err;

    code = tsdbReadBlockIdx(pWriter->dReader.pReader, pWriter->dReader.aBlockIdx);
    if (code) goto _err;
  } else {
    ASSERT(pWriter->dReader.pReader == NULL);
    taosArrayClear(pWriter->dReader.aBlockIdx);
  }
  pWriter->dReader.iBlockIdx = 0;  // point to the next one
  code = tsdbSnapNextTableData(pWriter);
  if (code) goto _err;

  // Writer
  SHeadFile fHead = {.commitID = pWriter->commitID};
  SDataFile fData = {.commitID = pWriter->commitID};
  SSmaFile  fSma = {.commitID = pWriter->commitID};
  SSttFile  fStt = {.commitID = pWriter->commitID};
  SDFileSet wSet = {.fid = pWriter->fid, .pHeadF = &fHead, .pDataF = &fData, .pSmaF = &fSma};
  if (pSet) {
    wSet.diskId = pSet->diskId;
    fData = *pSet->pDataF;
    fSma = *pSet->pSmaF;
    for (int32_t iStt = 0; iStt < pSet->nSttF; iStt++) {
      wSet.aSttF[iStt] = pSet->aSttF[iStt];
    }
    wSet.nSttF = pSet->nSttF + 1;  // TODO: fix pSet->nSttF == pTsdb->maxFile
  } else {
    SDiskID did = {0};
    tfsAllocDisk(pTsdb->pVnode->pTfs, 0, &did);
    tfsMkdirRecurAt(pTsdb->pVnode->pTfs, pTsdb->path, did);
    wSet.diskId = did;
    wSet.nSttF = 1;
  }
  wSet.aSttF[wSet.nSttF - 1] = &fStt;

  code = tsdbDataFWriterOpen(&pWriter->dWriter.pWriter, pWriter->pTsdb, &wSet);
  if (code) goto _err;
  taosArrayClear(pWriter->dWriter.aBlockIdx);
  tMapDataReset(&pWriter->dWriter.mDataBlk);
  taosArrayClear(pWriter->dWriter.aSttBlk);
  tBlockDataReset(&pWriter->dWriter.bData);
  tBlockDataReset(&pWriter->dWriter.sData);

  return code;

_err:
  return code;
}

static int32_t tsdbSnapWriteCloseFile(STsdbSnapWriter* pWriter) {
  int32_t code = 0;

  ASSERT(pWriter->dWriter.pWriter);

  code = tsdbSnapWriteTableDataEnd(pWriter);
  if (code) goto _err;

  // copy remain table data
  TABLEID id = {.suid = INT64_MAX, .uid = INT64_MAX};
  code = tsdbSnapWriteCopyData(pWriter, &id);
  if (code) goto _err;

  code =
      tsdbWriteSttBlock(pWriter->dWriter.pWriter, &pWriter->dWriter.sData, pWriter->dWriter.aSttBlk, pWriter->cmprAlg);
  if (code) goto _err;

  // Indices
  code = tsdbWriteBlockIdx(pWriter->dWriter.pWriter, pWriter->dWriter.aBlockIdx);
  if (code) goto _err;

  code = tsdbWriteSttBlk(pWriter->dWriter.pWriter, pWriter->dWriter.aSttBlk);
  if (code) goto _err;

  code = tsdbUpdateDFileSetHeader(pWriter->dWriter.pWriter);
  if (code) goto _err;

  code = tsdbFSUpsertFSet(&pWriter->fs, &pWriter->dWriter.pWriter->wSet);
  if (code) goto _err;

  code = tsdbDataFWriterClose(&pWriter->dWriter.pWriter, 1);
  if (code) goto _err;

  if (pWriter->dReader.pReader) {
    code = tsdbDataFReaderClose(&pWriter->dReader.pReader);
    if (code) goto _err;
  }

_exit:
  return code;

_err:
  return code;
}

static int32_t tsdbSnapWriteToDataFile(STsdbSnapWriter* pWriter, int32_t iRow, int8_t* done) {
  int32_t code = 0;

  SBlockData* pBData = &pWriter->bData;
  TABLEID     id = {.suid = pBData->suid, .uid = pBData->uid ? pBData->uid : pBData->aUid[iRow]};
  TSDBROW     row = tsdbRowFromBlockData(pBData, iRow);
  TSDBKEY     key = TSDBROW_KEY(&row);

  *done = 0;
  while (pWriter->dReader.iRow < pWriter->dReader.bData.nRow ||
         pWriter->dReader.iDataBlk < pWriter->dReader.mDataBlk.nItem) {
    // Merge row by row
    for (; pWriter->dReader.iRow < pWriter->dReader.bData.nRow; pWriter->dReader.iRow++) {
      TSDBROW trow = tsdbRowFromBlockData(&pWriter->dReader.bData, pWriter->dReader.iRow);
      TSDBKEY tKey = TSDBROW_KEY(&trow);

      ASSERT(pWriter->dReader.bData.suid == id.suid && pWriter->dReader.bData.uid == id.uid);

      int32_t c = tsdbKeyCmprFn(&key, &tKey);
      if (c < 0) {
        code = tBlockDataAppendRow(&pWriter->dWriter.bData, &row, NULL, id.uid);
        if (code) goto _err;
      } else if (c > 0) {
        code = tBlockDataAppendRow(&pWriter->dWriter.bData, &trow, NULL, id.uid);
        if (code) goto _err;
      } else {
        ASSERT(0);
      }

      if (pWriter->dWriter.bData.nRow >= pWriter->maxRow) {
        code = tsdbWriteDataBlock(pWriter->dWriter.pWriter, &pWriter->dWriter.bData, &pWriter->dWriter.mDataBlk,
                                  pWriter->cmprAlg);
        if (code) goto _err;
      }

      if (c < 0) {
        *done = 1;
        goto _exit;
      }
    }

    // Merge row by block
    SDataBlk tDataBlk = {.minKey = key, .maxKey = key};
    for (; pWriter->dReader.iDataBlk < pWriter->dReader.mDataBlk.nItem; pWriter->dReader.iDataBlk++) {
      SDataBlk dataBlk;
      tMapDataGetItemByIdx(&pWriter->dReader.mDataBlk, pWriter->dReader.iDataBlk, &dataBlk, tGetDataBlk);

      int32_t c = tDataBlkCmprFn(&dataBlk, &tDataBlk);
      if (c < 0) {
        code = tsdbWriteDataBlock(pWriter->dWriter.pWriter, &pWriter->dWriter.bData, &pWriter->dWriter.mDataBlk,
                                  pWriter->cmprAlg);
        if (code) goto _err;

        code = tMapDataPutItem(&pWriter->dWriter.mDataBlk, &dataBlk, tPutDataBlk);
        if (code) goto _err;
      } else if (c > 0) {
        code = tBlockDataAppendRow(&pWriter->dWriter.bData, &row, NULL, id.uid);
        if (code) goto _err;

        if (pWriter->dWriter.bData.nRow >= pWriter->maxRow) {
          code = tsdbWriteDataBlock(pWriter->dWriter.pWriter, &pWriter->dWriter.bData, &pWriter->dWriter.mDataBlk,
                                    pWriter->cmprAlg);
          if (code) goto _err;
        }

        *done = 1;
        goto _exit;
      } else {
        code = tsdbReadDataBlockEx(pWriter->dReader.pReader, &dataBlk, &pWriter->dReader.bData);
        if (code) goto _err;
        pWriter->dReader.iRow = 0;

        pWriter->dReader.iDataBlk++;
        break;
      }
    }
  }

_exit:
  return code;

_err:
  tsdbError("vgId:%d %s failed since %s", TD_VID(pWriter->pTsdb->pVnode), __func__, tstrerror(code));
  return code;
}

static int32_t tsdbSnapWriteToSttFile(STsdbSnapWriter* pWriter, int32_t iRow) {
  int32_t code = 0;

  TABLEID     id = {.suid = pWriter->bData.suid,
                    .uid = pWriter->bData.uid ? pWriter->bData.uid : pWriter->bData.aUid[iRow]};
  TSDBROW     row = tsdbRowFromBlockData(&pWriter->bData, iRow);
  SBlockData* pBData = &pWriter->dWriter.sData;

  if (pBData->suid || pBData->uid) {
    if (!TABLE_SAME_SCHEMA(pBData->suid, pBData->uid, id.suid, id.uid)) {
      code = tsdbWriteSttBlock(pWriter->dWriter.pWriter, pBData, pWriter->dWriter.aSttBlk, pWriter->cmprAlg);
      if (code) goto _err;

      pBData->suid = 0;
      pBData->uid = 0;
    }
  }

  if (pBData->suid == 0 && pBData->uid == 0) {
    code = tsdbUpdateTableSchema(pWriter->pTsdb->pVnode->pMeta, pWriter->id.suid, pWriter->id.uid, &pWriter->skmTable);
    if (code) goto _err;

    TABLEID tid = {.suid = pWriter->id.suid, .uid = pWriter->id.suid ? 0 : pWriter->id.uid};
    code = tBlockDataInit(pBData, &tid, pWriter->skmTable.pTSchema, NULL, 0);
    if (code) goto _err;
  }

  code = tBlockDataAppendRow(pBData, &row, NULL, id.uid);
  if (code) goto _err;

  if (pBData->nRow >= pWriter->maxRow) {
    code = tsdbWriteSttBlock(pWriter->dWriter.pWriter, pBData, pWriter->dWriter.aSttBlk, pWriter->cmprAlg);
    if (code) goto _err;
  }

_exit:
  return code;

_err:
  return code;
}

static int32_t tsdbSnapWriteRowData(STsdbSnapWriter* pWriter, int32_t iRow) {
  int32_t code = 0;

  SBlockData* pBlockData = &pWriter->bData;
  TABLEID     id = {.suid = pBlockData->suid, .uid = pBlockData->uid ? pBlockData->uid : pBlockData->aUid[iRow]};

  // End last table data write if need
  if (tTABLEIDCmprFn(&pWriter->id, &id) != 0) {
    code = tsdbSnapWriteTableDataEnd(pWriter);
    if (code) goto _err;
  }

  // Start new table data write if need
  if (pWriter->id.suid == 0 && pWriter->id.uid == 0) {
    code = tsdbSnapWriteTableDataStart(pWriter, &id);
    if (code) goto _err;
  }

  // Merge with .data file data
  int8_t done = 0;
  if (pWriter->dReader.pBlockIdx && tTABLEIDCmprFn(pWriter->dReader.pBlockIdx, &id) == 0) {
    code = tsdbSnapWriteToDataFile(pWriter, iRow, &done);
    if (code) goto _err;
  }

  // Append to the .stt data block (todo: check if need to set/reload sst block)
  if (!done) {
    code = tsdbSnapWriteToSttFile(pWriter, iRow);
    if (code) goto _err;
  }

_exit:
  return code;

_err:
  tsdbError("vgId:%d %s failed since %s", TD_VID(pWriter->pTsdb->pVnode), __func__, tstrerror(code));
  return code;
}

static int32_t tsdbSnapWriteData(STsdbSnapWriter* pWriter, uint8_t* pData, uint32_t nData) {
  int32_t     code = 0;
  STsdb*      pTsdb = pWriter->pTsdb;
  SBlockData* pBlockData = &pWriter->bData;

  // Decode data
  SSnapDataHdr* pHdr = (SSnapDataHdr*)pData;
  code = tDecmprBlockData(pHdr->data, pHdr->size, pBlockData, pWriter->aBuf);
  if (code) goto _err;

  ASSERT(pBlockData->nRow > 0);

  // Loop to handle each row
  for (int32_t iRow = 0; iRow < pBlockData->nRow; iRow++) {
    TSKEY   ts = pBlockData->aTSKEY[iRow];
    int32_t fid = tsdbKeyFid(ts, pWriter->minutes, pWriter->precision);

    if (pWriter->dWriter.pWriter == NULL || pWriter->fid != fid) {
      if (pWriter->dWriter.pWriter) {
        ASSERT(fid > pWriter->fid);

        code = tsdbSnapWriteCloseFile(pWriter);
        if (code) goto _err;
      }

      code = tsdbSnapWriteOpenFile(pWriter, fid);
      if (code) goto _err;
    }

    code = tsdbSnapWriteRowData(pWriter, iRow);
    if (code) goto _err;
  }

  return code;

_err:
  tsdbError("vgId:%d, vnode snapshot tsdb write data for %s failed since %s", TD_VID(pTsdb->pVnode), pTsdb->path,
            tstrerror(code));
  return code;
}

// SNAP_DATA_DEL
static int32_t tsdbSnapMoveWriteDelData(STsdbSnapWriter* pWriter, TABLEID* pId) {
  int32_t code = 0;

  while (true) {
    if (pWriter->iDelIdx >= taosArrayGetSize(pWriter->aDelIdxR)) break;

    SDelIdx* pDelIdx = (SDelIdx*)taosArrayGet(pWriter->aDelIdxR, pWriter->iDelIdx);

    if (tTABLEIDCmprFn(pDelIdx, pId) >= 0) break;

    code = tsdbReadDelData(pWriter->pDelFReader, pDelIdx, pWriter->aDelData);
    if (code) goto _exit;

    SDelIdx delIdx = *pDelIdx;
    code = tsdbWriteDelData(pWriter->pDelFWriter, pWriter->aDelData, &delIdx);
    if (code) goto _exit;

    if (taosArrayPush(pWriter->aDelIdxW, &delIdx) == NULL) {
      code = TSDB_CODE_OUT_OF_MEMORY;
      goto _exit;
    }

    pWriter->iDelIdx++;
  }

_exit:
  return code;
}

static int32_t tsdbSnapWriteDel(STsdbSnapWriter* pWriter, uint8_t* pData, uint32_t nData) {
  int32_t code = 0;
  STsdb*  pTsdb = pWriter->pTsdb;

  // Open del file if not opened yet
  if (pWriter->pDelFWriter == NULL) {
    SDelFile* pDelFile = pWriter->fs.pDelFile;

    // reader
    if (pDelFile) {
      code = tsdbDelFReaderOpen(&pWriter->pDelFReader, pDelFile, pTsdb);
      if (code) goto _err;

      code = tsdbReadDelIdx(pWriter->pDelFReader, pWriter->aDelIdxR);
      if (code) goto _err;
    } else {
      taosArrayClear(pWriter->aDelIdxR);
    }
    pWriter->iDelIdx = 0;

    // writer
    SDelFile delFile = {.commitID = pWriter->commitID};
    code = tsdbDelFWriterOpen(&pWriter->pDelFWriter, &delFile, pTsdb);
    if (code) goto _err;
    taosArrayClear(pWriter->aDelIdxW);
  }

  SSnapDataHdr* pHdr = (SSnapDataHdr*)pData;
  TABLEID       id = *(TABLEID*)pHdr->data;

  ASSERT(pHdr->size + sizeof(SSnapDataHdr) == nData);

  // Move write data < id
  code = tsdbSnapMoveWriteDelData(pWriter, &id);
  if (code) goto _err;

  // Merge incoming data with current
  if (pWriter->iDelIdx < taosArrayGetSize(pWriter->aDelIdxR) &&
      tTABLEIDCmprFn(taosArrayGet(pWriter->aDelIdxR, pWriter->iDelIdx), &id) == 0) {
    SDelIdx* pDelIdx = (SDelIdx*)taosArrayGet(pWriter->aDelIdxR, pWriter->iDelIdx);

    code = tsdbReadDelData(pWriter->pDelFReader, pDelIdx, pWriter->aDelData);
    if (code) goto _err;

    pWriter->iDelIdx++;
  } else {
    taosArrayClear(pWriter->aDelData);
  }

  int64_t n = sizeof(SSnapDataHdr) + sizeof(TABLEID);
  while (n < nData) {
    SDelData delData;

    n += tGetDelData(pData + n, &delData);

    if (taosArrayPush(pWriter->aDelData, &delData) == NULL) {
      code = TSDB_CODE_OUT_OF_MEMORY;
      goto _err;
    }
  }

  SDelIdx delIdx = {.suid = id.suid, .uid = id.uid};
  code = tsdbWriteDelData(pWriter->pDelFWriter, pWriter->aDelData, &delIdx);
  if (code) goto _err;

  if (taosArrayPush(pWriter->aDelIdxW, &delIdx) == NULL) {
    code = TSDB_CODE_OUT_OF_MEMORY;
    goto _err;
  }

  return code;

_err:
  tsdbError("vgId:%d, vnode snapshot tsdb write del for %s failed since %s", TD_VID(pTsdb->pVnode), pTsdb->path,
            tstrerror(code));
  return code;
}

static int32_t tsdbSnapWriteDelEnd(STsdbSnapWriter* pWriter) {
  int32_t code = 0;
  STsdb*  pTsdb = pWriter->pTsdb;

  if (pWriter->pDelFWriter == NULL) return code;

  TABLEID id = {.suid = INT64_MAX, .uid = INT64_MAX};
  code = tsdbSnapMoveWriteDelData(pWriter, &id);
  if (code) goto _err;

  code = tsdbWriteDelIdx(pWriter->pDelFWriter, pWriter->aDelIdxW);
  if (code) goto _err;

  code = tsdbUpdateDelFileHdr(pWriter->pDelFWriter);
  if (code) goto _err;

  code = tsdbFSUpsertDelFile(&pWriter->fs, &pWriter->pDelFWriter->fDel);
  if (code) goto _err;

  code = tsdbDelFWriterClose(&pWriter->pDelFWriter, 1);
  if (code) goto _err;

  if (pWriter->pDelFReader) {
    code = tsdbDelFReaderClose(&pWriter->pDelFReader);
    if (code) goto _err;
  }

  tsdbInfo("vgId:%d, vnode snapshot tsdb write del for %s end", TD_VID(pTsdb->pVnode), pTsdb->path);
  return code;

_err:
  tsdbError("vgId:%d, vnode snapshot tsdb write del end for %s failed since %s", TD_VID(pTsdb->pVnode), pTsdb->path,
            tstrerror(code));
  return code;
}

// APIs
int32_t tsdbSnapWriterOpen(STsdb* pTsdb, int64_t sver, int64_t ever, STsdbSnapWriter** ppWriter) {
  int32_t          code = 0;
  int32_t          lino = 0;
  STsdbSnapWriter* pWriter = NULL;

  // alloc
  pWriter = (STsdbSnapWriter*)taosMemoryCalloc(1, sizeof(*pWriter));
  if (pWriter == NULL) {
    code = TSDB_CODE_OUT_OF_MEMORY;
    TSDB_CHECK_CODE(code, lino, _exit);
  }
  pWriter->pTsdb = pTsdb;
  pWriter->sver = sver;
  pWriter->ever = ever;

  code = tsdbFSCopy(pTsdb, &pWriter->fs);
  TSDB_CHECK_CODE(code, lino, _exit);

  // config
  pWriter->minutes = pTsdb->keepCfg.days;
  pWriter->precision = pTsdb->keepCfg.precision;
  pWriter->minRow = pTsdb->pVnode->config.tsdbCfg.minRows;
  pWriter->maxRow = pTsdb->pVnode->config.tsdbCfg.maxRows;
  pWriter->cmprAlg = pTsdb->pVnode->config.tsdbCfg.compression;
  pWriter->commitID = pTsdb->pVnode->state.commitID;

  // SNAP_DATA_TSDB
  code = tBlockDataCreate(&pWriter->bData);
  TSDB_CHECK_CODE(code, lino, _exit);

  pWriter->fid = INT32_MIN;
  pWriter->id = (TABLEID){0};
  // Reader
  pWriter->dReader.aBlockIdx = taosArrayInit(0, sizeof(SBlockIdx));
  if (pWriter->dReader.aBlockIdx == NULL) {
    code = TSDB_CODE_OUT_OF_MEMORY;
    TSDB_CHECK_CODE(code, lino, _exit);
  }
  code = tBlockDataCreate(&pWriter->dReader.bData);
  TSDB_CHECK_CODE(code, lino, _exit);

  // Writer
  pWriter->dWriter.aBlockIdx = taosArrayInit(0, sizeof(SBlockIdx));
  if (pWriter->dWriter.aBlockIdx == NULL) {
    code = TSDB_CODE_OUT_OF_MEMORY;
    TSDB_CHECK_CODE(code, lino, _exit);
  }
  pWriter->dWriter.aSttBlk = taosArrayInit(0, sizeof(SSttBlk));
  if (pWriter->dWriter.aSttBlk == NULL) {
    code = TSDB_CODE_OUT_OF_MEMORY;
    TSDB_CHECK_CODE(code, lino, _exit);
  }
  code = tBlockDataCreate(&pWriter->dWriter.bData);
  TSDB_CHECK_CODE(code, lino, _exit);
  code = tBlockDataCreate(&pWriter->dWriter.sData);
  TSDB_CHECK_CODE(code, lino, _exit);

  // SNAP_DATA_DEL
  pWriter->aDelIdxR = taosArrayInit(0, sizeof(SDelIdx));
  if (pWriter->aDelIdxR == NULL) {
    code = TSDB_CODE_OUT_OF_MEMORY;
    TSDB_CHECK_CODE(code, lino, _exit);
  }
  pWriter->aDelData = taosArrayInit(0, sizeof(SDelData));
  if (pWriter->aDelData == NULL) {
    code = TSDB_CODE_OUT_OF_MEMORY;
    TSDB_CHECK_CODE(code, lino, _exit);
  }
  pWriter->aDelIdxW = taosArrayInit(0, sizeof(SDelIdx));
  if (pWriter->aDelIdxW == NULL) {
    code = TSDB_CODE_OUT_OF_MEMORY;
    TSDB_CHECK_CODE(code, lino, _exit);
  }

_exit:
  if (code) {
    tsdbError("vgId:%d %s failed at line %d since %s", TD_VID(pTsdb->pVnode), __func__, lino, tstrerror(code));
    *ppWriter = NULL;

    if (pWriter) {
      if (pWriter->aDelIdxW) taosArrayDestroy(pWriter->aDelIdxW);
      if (pWriter->aDelData) taosArrayDestroy(pWriter->aDelData);
      if (pWriter->aDelIdxR) taosArrayDestroy(pWriter->aDelIdxR);
      tBlockDataDestroy(&pWriter->dWriter.sData, 1);
      tBlockDataDestroy(&pWriter->dWriter.bData, 1);
      if (pWriter->dWriter.aSttBlk) taosArrayDestroy(pWriter->dWriter.aSttBlk);
      if (pWriter->dWriter.aBlockIdx) taosArrayDestroy(pWriter->dWriter.aBlockIdx);
      tBlockDataDestroy(&pWriter->dReader.bData, 1);
      if (pWriter->dReader.aBlockIdx) taosArrayDestroy(pWriter->dReader.aBlockIdx);
      tBlockDataDestroy(&pWriter->bData, 1);
      tsdbFSDestroy(&pWriter->fs);
      taosMemoryFree(pWriter);
    }
  } else {
    tsdbDebug("vgId:%d, tsdb snapshot writer open for %s succeed", TD_VID(pTsdb->pVnode), pTsdb->path);
    *ppWriter = pWriter;
  }
  return code;
}

int32_t tsdbSnapWriterClose(STsdbSnapWriter** ppWriter, int8_t rollback) {
  int32_t          code = 0;
  STsdbSnapWriter* pWriter = *ppWriter;
  STsdb*           pTsdb = pWriter->pTsdb;

  if (rollback) {
    ASSERT(0);
    // code = tsdbFSRollback(pWriter->pTsdb->pFS);
    // if (code) goto _err;
  } else {
    if (pWriter->dWriter.pWriter) {
      code = tsdbSnapWriteCloseFile(pWriter);
      if (code) goto _err;
    }

    code = tsdbSnapWriteDelEnd(pWriter);
    if (code) goto _err;

    code = tsdbFSPrepareCommit(pWriter->pTsdb, &pWriter->fs);
    if (code) goto _err;

    // lock
    taosThreadRwlockWrlock(&pTsdb->rwLock);

    code = tsdbFSCommit(pWriter->pTsdb);
    if (code) {
      taosThreadRwlockUnlock(&pTsdb->rwLock);
      goto _err;
    }

    // unlock
    taosThreadRwlockUnlock(&pTsdb->rwLock);
  }

  // SNAP_DATA_DEL
  taosArrayDestroy(pWriter->aDelIdxW);
  taosArrayDestroy(pWriter->aDelData);
  taosArrayDestroy(pWriter->aDelIdxR);

  // SNAP_DATA_TSDB

  // Writer
  tBlockDataDestroy(&pWriter->dWriter.sData, 1);
  tBlockDataDestroy(&pWriter->dWriter.bData, 1);
  taosArrayDestroy(pWriter->dWriter.aSttBlk);
  tMapDataClear(&pWriter->dWriter.mDataBlk);
  taosArrayDestroy(pWriter->dWriter.aBlockIdx);

  // Reader
  tBlockDataDestroy(&pWriter->dReader.bData, 1);
  tMapDataClear(&pWriter->dReader.mDataBlk);
  taosArrayDestroy(pWriter->dReader.aBlockIdx);

  tBlockDataDestroy(&pWriter->bData, 1);
  tTSchemaDestroy(pWriter->skmTable.pTSchema);

  for (int32_t iBuf = 0; iBuf < sizeof(pWriter->aBuf) / sizeof(uint8_t*); iBuf++) {
    tFree(pWriter->aBuf[iBuf]);
  }
  tsdbInfo("vgId:%d, vnode snapshot tsdb writer close for %s", TD_VID(pWriter->pTsdb->pVnode), pWriter->pTsdb->path);
  taosMemoryFree(pWriter);
  *ppWriter = NULL;
  return code;

_err:
  tsdbError("vgId:%d, vnode snapshot tsdb writer close for %s failed since %s", TD_VID(pWriter->pTsdb->pVnode),
            pWriter->pTsdb->path, tstrerror(code));
  taosMemoryFree(pWriter);
  *ppWriter = NULL;
  return code;
}

int32_t tsdbSnapWrite(STsdbSnapWriter* pWriter, uint8_t* pData, uint32_t nData) {
  int32_t       code = 0;
  SSnapDataHdr* pHdr = (SSnapDataHdr*)pData;

  // ts data
  if (pHdr->type == SNAP_DATA_TSDB) {
    code = tsdbSnapWriteData(pWriter, pData, nData);
    if (code) goto _err;

    goto _exit;
  } else {
    if (pWriter->dWriter.pWriter) {
      code = tsdbSnapWriteCloseFile(pWriter);
      if (code) goto _err;
    }
  }

  // del data
  if (pHdr->type == SNAP_DATA_DEL) {
    code = tsdbSnapWriteDel(pWriter, pData, nData);
    if (code) goto _err;
  }

_exit:
  tsdbDebug("vgId:%d, tsdb snapshot write for %s succeed", TD_VID(pWriter->pTsdb->pVnode), pWriter->pTsdb->path);
  return code;

_err:
  tsdbError("vgId:%d, tsdb snapshot write for %s failed since %s", TD_VID(pWriter->pTsdb->pVnode), pWriter->pTsdb->path,
            tstrerror(code));
  return code;
}<|MERGE_RESOLUTION|>--- conflicted
+++ resolved
@@ -517,13 +517,8 @@
 
 _exit:
   if (code) {
-<<<<<<< HEAD
-    tsdbError("vgId:%d failed at line %d since %s, TSDB path: %s", TD_VID(pTsdb->pVnode), lino, tstrerror(code),
-              pTsdb->path);
-=======
     tsdbError("vgId:%d %s failed at line %d since %s, TSDB path: %s", TD_VID(pTsdb->pVnode), __func__, lino,
               tstrerror(code), pTsdb->path);
->>>>>>> 19469259
     *ppReader = NULL;
 
     if (pReader) {
