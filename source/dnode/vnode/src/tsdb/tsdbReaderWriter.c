/*
 * Copyright (c) 2019 TAOS Data, Inc. <jhtao@taosdata.com>
 *
 * This program is free software: you can use, redistribute, and/or modify
 * it under the terms of the GNU Affero General Public License, version 3
 * or later ("AGPL"), as published by the Free Software Foundation.
 *
 * This program is distributed in the hope that it will be useful, but WITHOUT
 * ANY WARRANTY; without even the implied warranty of MERCHANTABILITY or
 * FITNESS FOR A PARTICULAR PURPOSE.
 *
 * You should have received a copy of the GNU Affero General Public License
 * along with this program. If not, see <http://www.gnu.org/licenses/>.
 */

#include "tsdb.h"

// SDelFWriter ====================================================
int32_t tsdbDelFWriterOpen(SDelFWriter **ppWriter, SDelFile *pFile, STsdb *pTsdb) {
  int32_t      code = 0;
  char         fname[TSDB_FILENAME_LEN];
  char         hdr[TSDB_FHDR_SIZE] = {0};
  SDelFWriter *pDelFWriter;
  int64_t      n;

  // alloc
  pDelFWriter = (SDelFWriter *)taosMemoryCalloc(1, sizeof(*pDelFWriter));
  if (pDelFWriter == NULL) {
    code = TSDB_CODE_OUT_OF_MEMORY;
    goto _err;
  }
  pDelFWriter->pTsdb = pTsdb;
  pDelFWriter->fDel = *pFile;

  tsdbDelFileName(pTsdb, pFile, fname);
  pDelFWriter->pWriteH = taosOpenFile(fname, TD_FILE_WRITE | TD_FILE_CREATE);
  if (pDelFWriter->pWriteH == NULL) {
    code = TAOS_SYSTEM_ERROR(errno);
    goto _err;
  }

  // update header
  n = taosWriteFile(pDelFWriter->pWriteH, &hdr, TSDB_FHDR_SIZE);
  if (n < 0) {
    code = TAOS_SYSTEM_ERROR(errno);
    goto _err;
  }

  pDelFWriter->fDel.size = TSDB_FHDR_SIZE;
  pDelFWriter->fDel.offset = 0;

  *ppWriter = pDelFWriter;
  return code;

_err:
  tsdbError("vgId:%d, failed to open del file writer since %s", TD_VID(pTsdb->pVnode), tstrerror(code));
  *ppWriter = NULL;
  return code;
}

int32_t tsdbDelFWriterClose(SDelFWriter **ppWriter, int8_t sync) {
  int32_t      code = 0;
  SDelFWriter *pWriter = *ppWriter;
  STsdb       *pTsdb = pWriter->pTsdb;

  // sync
  if (sync && taosFsyncFile(pWriter->pWriteH) < 0) {
    code = TAOS_SYSTEM_ERROR(errno);
    goto _err;
  }

  // close
  if (taosCloseFile(&pWriter->pWriteH) < 0) {
    code = TAOS_SYSTEM_ERROR(errno);
    goto _err;
  }

  for (int32_t iBuf = 0; iBuf < sizeof(pWriter->aBuf) / sizeof(uint8_t *); iBuf++) {
    tFree(pWriter->aBuf[iBuf]);
  }
  taosMemoryFree(pWriter);

  *ppWriter = NULL;
  return code;

_err:
  tsdbError("vgId:%d, failed to close del file writer since %s", TD_VID(pTsdb->pVnode), tstrerror(code));
  return code;
}

int32_t tsdbWriteDelData(SDelFWriter *pWriter, SArray *aDelData, SDelIdx *pDelIdx) {
  int32_t code = 0;
  int64_t size;
  int64_t n;

  // prepare
  size = sizeof(uint32_t);
  for (int32_t iDelData = 0; iDelData < taosArrayGetSize(aDelData); iDelData++) {
    size += tPutDelData(NULL, taosArrayGet(aDelData, iDelData));
  }
  size += sizeof(TSCKSUM);

  // alloc
  code = tRealloc(&pWriter->aBuf[0], size);
  if (code) goto _err;

  // build
  n = 0;
  n += tPutU32(pWriter->aBuf[0] + n, TSDB_FILE_DLMT);
  for (int32_t iDelData = 0; iDelData < taosArrayGetSize(aDelData); iDelData++) {
    n += tPutDelData(pWriter->aBuf[0] + n, taosArrayGet(aDelData, iDelData));
  }
  taosCalcChecksumAppend(0, pWriter->aBuf[0], size);

  ASSERT(n + sizeof(TSCKSUM) == size);

  // write
  n = taosWriteFile(pWriter->pWriteH, pWriter->aBuf[0], size);
  if (n < 0) {
    code = TAOS_SYSTEM_ERROR(errno);
    goto _err;
  }

  ASSERT(n == size);

  // update
  pDelIdx->offset = pWriter->fDel.size;
  pDelIdx->size = size;
  pWriter->fDel.size += size;

  return code;

_err:
  tsdbError("vgId:%d, failed to write del data since %s", TD_VID(pWriter->pTsdb->pVnode), tstrerror(code));
  return code;
}

int32_t tsdbWriteDelIdx(SDelFWriter *pWriter, SArray *aDelIdx) {
  int32_t  code = 0;
  int64_t  size;
  int64_t  n;
  SDelIdx *pDelIdx;

  // prepare
  size = sizeof(uint32_t);
  for (int32_t iDelIdx = 0; iDelIdx < taosArrayGetSize(aDelIdx); iDelIdx++) {
    size += tPutDelIdx(NULL, taosArrayGet(aDelIdx, iDelIdx));
  }
  size += sizeof(TSCKSUM);

  // alloc
  code = tRealloc(&pWriter->aBuf[0], size);
  if (code) goto _err;

  // build
  n = 0;
  n += tPutU32(pWriter->aBuf[0] + n, TSDB_FILE_DLMT);
  for (int32_t iDelIdx = 0; iDelIdx < taosArrayGetSize(aDelIdx); iDelIdx++) {
    n += tPutDelIdx(pWriter->aBuf[0] + n, taosArrayGet(aDelIdx, iDelIdx));
  }
  taosCalcChecksumAppend(0, pWriter->aBuf[0], size);

  ASSERT(n + sizeof(TSCKSUM) == size);

  // write
  n = taosWriteFile(pWriter->pWriteH, pWriter->aBuf[0], size);
  if (n < 0) {
    code = TAOS_SYSTEM_ERROR(errno);
    goto _err;
  }

  // update
  pWriter->fDel.offset = pWriter->fDel.size;
  pWriter->fDel.size += size;

  return code;

_err:
  tsdbError("vgId:%d, write del idx failed since %s", TD_VID(pWriter->pTsdb->pVnode), tstrerror(code));
  return code;
}

int32_t tsdbUpdateDelFileHdr(SDelFWriter *pWriter) {
  int32_t code = 0;
  char    hdr[TSDB_FHDR_SIZE];
  int64_t size = TSDB_FHDR_SIZE;
  int64_t n;

  // build
  memset(hdr, 0, size);
  tPutDelFile(hdr, &pWriter->fDel);
  taosCalcChecksumAppend(0, hdr, size);

  // seek
  if (taosLSeekFile(pWriter->pWriteH, 0, SEEK_SET) < 0) {
    code = TAOS_SYSTEM_ERROR(errno);
    goto _err;
  }

  // write
  n = taosWriteFile(pWriter->pWriteH, hdr, size);
  if (n < 0) {
    code = TAOS_SYSTEM_ERROR(errno);
    goto _err;
  }

  return code;

_err:
  tsdbError("vgId:%d, update del file hdr failed since %s", TD_VID(pWriter->pTsdb->pVnode), tstrerror(code));
  return code;
}

// SDelFReader ====================================================
struct SDelFReader {
  STsdb    *pTsdb;
  SDelFile  fDel;
  TdFilePtr pReadH;

  uint8_t *aBuf[1];
};

int32_t tsdbDelFReaderOpen(SDelFReader **ppReader, SDelFile *pFile, STsdb *pTsdb) {
  int32_t      code = 0;
  char         fname[TSDB_FILENAME_LEN];
  SDelFReader *pDelFReader;
  int64_t      n;

  // alloc
  pDelFReader = (SDelFReader *)taosMemoryCalloc(1, sizeof(*pDelFReader));
  if (pDelFReader == NULL) {
    code = TSDB_CODE_OUT_OF_MEMORY;
    goto _err;
  }

  // open impl
  pDelFReader->pTsdb = pTsdb;
  pDelFReader->fDel = *pFile;

  tsdbDelFileName(pTsdb, pFile, fname);
  pDelFReader->pReadH = taosOpenFile(fname, TD_FILE_READ);
  if (pDelFReader->pReadH == NULL) {
    code = TAOS_SYSTEM_ERROR(errno);
    taosMemoryFree(pDelFReader);
    goto _err;
  }

_exit:
  *ppReader = pDelFReader;
  return code;

_err:
  tsdbError("vgId:%d, del file reader open failed since %s", TD_VID(pTsdb->pVnode), tstrerror(code));
  *ppReader = NULL;
  return code;
}

int32_t tsdbDelFReaderClose(SDelFReader **ppReader) {
  int32_t      code = 0;
  SDelFReader *pReader = *ppReader;

  if (pReader) {
    if (taosCloseFile(&pReader->pReadH) < 0) {
      code = TAOS_SYSTEM_ERROR(errno);
      goto _exit;
    }
    for (int32_t iBuf = 0; iBuf < sizeof(pReader->aBuf) / sizeof(uint8_t *); iBuf++) {
      tFree(pReader->aBuf[iBuf]);
    }
    taosMemoryFree(pReader);
  }
  *ppReader = NULL;

_exit:
  return code;
}

int32_t tsdbReadDelData(SDelFReader *pReader, SDelIdx *pDelIdx, SArray *aDelData) {
  int32_t code = 0;
  int64_t offset = pDelIdx->offset;
  int64_t size = pDelIdx->size;
  int64_t n;

  taosArrayClear(aDelData);

  // seek
  if (taosLSeekFile(pReader->pReadH, offset, SEEK_SET) < 0) {
    code = TAOS_SYSTEM_ERROR(errno);
    goto _err;
  }

  // alloc
  code = tRealloc(&pReader->aBuf[0], size);
  if (code) goto _err;

  // read
  n = taosReadFile(pReader->pReadH, pReader->aBuf[0], size);
  if (n < 0) {
    code = TAOS_SYSTEM_ERROR(errno);
    goto _err;
  } else if (n < size) {
    code = TSDB_CODE_FILE_CORRUPTED;
    goto _err;
  }

  // check
  if (!taosCheckChecksumWhole(pReader->aBuf[0], size)) {
    code = TSDB_CODE_FILE_CORRUPTED;
    goto _err;
  }

  // // decode
  n = 0;

  uint32_t delimiter;
  n += tGetU32(pReader->aBuf[0] + n, &delimiter);
  while (n < size - sizeof(TSCKSUM)) {
    SDelData delData;
    n += tGetDelData(pReader->aBuf[0] + n, &delData);

    if (taosArrayPush(aDelData, &delData) == NULL) {
      code = TSDB_CODE_OUT_OF_MEMORY;
      goto _err;
    }
  }

  ASSERT(n == size - sizeof(TSCKSUM));

  return code;

_err:
  tsdbError("vgId:%d, read del data failed since %s", TD_VID(pReader->pTsdb->pVnode), tstrerror(code));
  return code;
}

int32_t tsdbReadDelIdx(SDelFReader *pReader, SArray *aDelIdx) {
  int32_t code = 0;
  int32_t n;
  int64_t offset = pReader->fDel.offset;
  int64_t size = pReader->fDel.size - offset;

  taosArrayClear(aDelIdx);

  // seek
  if (taosLSeekFile(pReader->pReadH, offset, SEEK_SET) < 0) {
    code = TAOS_SYSTEM_ERROR(errno);
    goto _err;
  }

  // alloc
  code = tRealloc(&pReader->aBuf[0], size);
  if (code) goto _err;

  // read
  n = taosReadFile(pReader->pReadH, pReader->aBuf[0], size);
  if (n < 0) {
    code = TAOS_SYSTEM_ERROR(errno);
    goto _err;
  } else if (n < size) {
    code = TSDB_CODE_FILE_CORRUPTED;
    goto _err;
  }

  // check
  if (!taosCheckChecksumWhole(pReader->aBuf[0], size)) {
    code = TSDB_CODE_FILE_CORRUPTED;
    goto _err;
  }

  // decode
  n = 0;
  uint32_t delimiter;
  n += tGetU32(pReader->aBuf[0] + n, &delimiter);
  ASSERT(delimiter == TSDB_FILE_DLMT);

  while (n < size - sizeof(TSCKSUM)) {
    SDelIdx delIdx;

    n += tGetDelIdx(pReader->aBuf[0] + n, &delIdx);

    if (taosArrayPush(aDelIdx, &delIdx) == NULL) {
      code = TSDB_CODE_OUT_OF_MEMORY;
      goto _err;
    }
  }

  ASSERT(n == size - sizeof(TSCKSUM));

  return code;

_err:
  tsdbError("vgId:%d, read del idx failed since %s", TD_VID(pReader->pTsdb->pVnode), tstrerror(code));
  return code;
}

// SDataFReader ====================================================
int32_t tsdbDataFReaderOpen(SDataFReader **ppReader, STsdb *pTsdb, SDFileSet *pSet) {
  int32_t       code = 0;
  SDataFReader *pReader;
  char          fname[TSDB_FILENAME_LEN];

  // alloc
  pReader = (SDataFReader *)taosMemoryCalloc(1, sizeof(*pReader));
  if (pReader == NULL) {
    code = TSDB_CODE_OUT_OF_MEMORY;
    goto _err;
  }
  pReader->pTsdb = pTsdb;
  pReader->pSet = pSet;

  // open impl
  // head
  tsdbHeadFileName(pTsdb, pSet->diskId, pSet->fid, pSet->pHeadF, fname);
  pReader->pHeadFD = taosOpenFile(fname, TD_FILE_READ);
  if (pReader->pHeadFD == NULL) {
    code = TAOS_SYSTEM_ERROR(errno);
    goto _err;
  }

  // data
  tsdbDataFileName(pTsdb, pSet->diskId, pSet->fid, pSet->pDataF, fname);
  pReader->pDataFD = taosOpenFile(fname, TD_FILE_READ);
  if (pReader->pDataFD == NULL) {
    code = TAOS_SYSTEM_ERROR(errno);
    goto _err;
  }

  // sma
  tsdbSmaFileName(pTsdb, pSet->diskId, pSet->fid, pSet->pSmaF, fname);
  pReader->pSmaFD = taosOpenFile(fname, TD_FILE_READ);
  if (pReader->pSmaFD == NULL) {
    code = TAOS_SYSTEM_ERROR(errno);
    goto _err;
  }

  // sst
  for (int32_t iSst = 0; iSst < pSet->nSstF; iSst++) {
    tsdbSstFileName(pTsdb, pSet->diskId, pSet->fid, pSet->aSstF[iSst], fname);
    pReader->aLastFD[iSst] = taosOpenFile(fname, TD_FILE_READ);
    if (pReader->aLastFD[iSst] == NULL) {
      code = TAOS_SYSTEM_ERROR(errno);
      goto _err;
    }
  }

  *ppReader = pReader;
  return code;

_err:
  tsdbError("vgId:%d, tsdb data file reader open failed since %s", TD_VID(pTsdb->pVnode), tstrerror(code));
  *ppReader = NULL;
  return code;
}

int32_t tsdbDataFReaderClose(SDataFReader **ppReader) {
  int32_t code = 0;
  if (*ppReader == NULL) goto _exit;

  // head
  if (taosCloseFile(&(*ppReader)->pHeadFD) < 0) {
    code = TAOS_SYSTEM_ERROR(errno);
    goto _err;
  }

  // data
  if (taosCloseFile(&(*ppReader)->pDataFD) < 0) {
    code = TAOS_SYSTEM_ERROR(errno);
    goto _err;
  }

  // sma
  if (taosCloseFile(&(*ppReader)->pSmaFD) < 0) {
    code = TAOS_SYSTEM_ERROR(errno);
    goto _err;
  }

  // sst
  for (int32_t iSst = 0; iSst < (*ppReader)->pSet->nSstF; iSst++) {
    if (taosCloseFile(&(*ppReader)->aLastFD[iSst]) < 0) {
      code = TAOS_SYSTEM_ERROR(errno);
      goto _err;
    }
  }

  for (int32_t iBuf = 0; iBuf < sizeof((*ppReader)->aBuf) / sizeof(uint8_t *); iBuf++) {
    tFree((*ppReader)->aBuf[iBuf]);
  }
  taosMemoryFree(*ppReader);

_exit:
  *ppReader = NULL;
  return code;

_err:
  tsdbError("vgId:%d, data file reader close failed since %s", TD_VID((*ppReader)->pTsdb->pVnode), tstrerror(code));
  return code;
}

int32_t tsdbReadBlockIdx(SDataFReader *pReader, SArray *aBlockIdx) {
  int32_t  code = 0;
  int64_t  offset = pReader->pSet->pHeadF->offset;
  int64_t  size = pReader->pSet->pHeadF->size - offset;
  int64_t  n;
  uint32_t delimiter;

  taosArrayClear(aBlockIdx);
  if (size == 0) {
    goto _exit;
  }

  // alloc
  code = tRealloc(&pReader->aBuf[0], size);
  if (code) goto _err;

  // seek
  if (taosLSeekFile(pReader->pHeadFD, offset, SEEK_SET) < 0) {
    code = TAOS_SYSTEM_ERROR(errno);
    goto _err;
  }

  // read
  n = taosReadFile(pReader->pHeadFD, pReader->aBuf[0], size);
  if (n < 0) {
    code = TAOS_SYSTEM_ERROR(errno);
    goto _err;
  } else if (n < size) {
    code = TSDB_CODE_FILE_CORRUPTED;
    goto _err;
  }

  // check
  if (!taosCheckChecksumWhole(pReader->aBuf[0], size)) {
    code = TSDB_CODE_FILE_CORRUPTED;
    goto _err;
  }

  // decode
  n = 0;
  n = tGetU32(pReader->aBuf[0] + n, &delimiter);
  ASSERT(delimiter == TSDB_FILE_DLMT);

  while (n < size - sizeof(TSCKSUM)) {
    SBlockIdx blockIdx;
    n += tGetBlockIdx(pReader->aBuf[0] + n, &blockIdx);

    if (taosArrayPush(aBlockIdx, &blockIdx) == NULL) {
      code = TSDB_CODE_OUT_OF_MEMORY;
      goto _err;
    }
  }

  ASSERT(n + sizeof(TSCKSUM) == size);

_exit:
  return code;

_err:
  tsdbError("vgId:%d, read block idx failed since %s", TD_VID(pReader->pTsdb->pVnode), tstrerror(code));
  return code;
}

int32_t tsdbReadSstBlk(SDataFReader *pReader, int32_t iSst, SArray *aSstBlk) {
  int32_t  code = 0;
  int64_t  offset = pReader->pSet->aSstF[iSst]->offset;
  int64_t  size = pReader->pSet->aSstF[iSst]->size - offset;
  int64_t  n;
  uint32_t delimiter;

  taosArrayClear(aSstBlk);
  if (size == 0) {
    goto _exit;
  }

  // alloc
  code = tRealloc(&pReader->aBuf[0], size);
  if (code) goto _err;

  // seek
  if (taosLSeekFile(pReader->aLastFD[iSst], offset, SEEK_SET) < 0) {
    code = TAOS_SYSTEM_ERROR(errno);
    goto _err;
  }

  // read
  n = taosReadFile(pReader->aLastFD[iSst], pReader->aBuf[0], size);
  if (n < 0) {
    code = TAOS_SYSTEM_ERROR(errno);
    goto _err;
  } else if (n < size) {
    code = TSDB_CODE_FILE_CORRUPTED;
    goto _err;
  }

  // check
  if (!taosCheckChecksumWhole(pReader->aBuf[0], size)) {
    code = TSDB_CODE_FILE_CORRUPTED;
    goto _err;
  }

  // decode
  n = 0;
  n = tGetU32(pReader->aBuf[0] + n, &delimiter);
  ASSERT(delimiter == TSDB_FILE_DLMT);

  while (n < size - sizeof(TSCKSUM)) {
    SSstBlk blockl;
    n += tGetSstBlk(pReader->aBuf[0] + n, &blockl);

    if (taosArrayPush(aSstBlk, &blockl) == NULL) {
      code = TSDB_CODE_OUT_OF_MEMORY;
      goto _err;
    }
  }

  ASSERT(n + sizeof(TSCKSUM) == size);

_exit:
  return code;

_err:
  tsdbError("vgId:%d read blockl failed since %s", TD_VID(pReader->pTsdb->pVnode), tstrerror(code));
  return code;
}

int32_t tsdbReadBlock(SDataFReader *pReader, SBlockIdx *pBlockIdx, SMapData *mBlock) {
  int32_t code = 0;
  int64_t offset = pBlockIdx->offset;
  int64_t size = pBlockIdx->size;
  int64_t n;
  int64_t tn;

  // alloc
  code = tRealloc(&pReader->aBuf[0], size);
  if (code) goto _err;

  // seek
  if (taosLSeekFile(pReader->pHeadFD, offset, SEEK_SET) < 0) {
    code = TAOS_SYSTEM_ERROR(errno);
    goto _err;
  }

  // read
  n = taosReadFile(pReader->pHeadFD, pReader->aBuf[0], size);
  if (n < 0) {
    code = TAOS_SYSTEM_ERROR(errno);
    goto _err;
  } else if (n < size) {
    code = TSDB_CODE_FILE_CORRUPTED;
    goto _err;
  }

  // check
  if (!taosCheckChecksumWhole(pReader->aBuf[0], size)) {
    code = TSDB_CODE_FILE_CORRUPTED;
    goto _err;
  }

  // decode
  n = 0;

  uint32_t delimiter;
  n += tGetU32(pReader->aBuf[0] + n, &delimiter);
  ASSERT(delimiter == TSDB_FILE_DLMT);

  tn = tGetMapData(pReader->aBuf[0] + n, mBlock);
  if (tn < 0) {
    code = TSDB_CODE_OUT_OF_MEMORY;
    goto _err;
  }
  n += tn;
  ASSERT(n + sizeof(TSCKSUM) == size);

  return code;

_err:
  tsdbError("vgId:%d, read block failed since %s", TD_VID(pReader->pTsdb->pVnode), tstrerror(code));
  return code;
}

int32_t tsdbReadBlockSma(SDataFReader *pReader, SDataBlk *pDataBlk, SArray *aColumnDataAgg) {
  int32_t   code = 0;
  SSmaInfo *pSmaInfo = &pDataBlk->smaInfo;

  ASSERT(pSmaInfo->size > 0);

  taosArrayClear(aColumnDataAgg);

  // alloc
  int32_t size = pSmaInfo->size + sizeof(TSCKSUM);
  code = tRealloc(&pReader->aBuf[0], size);
  if (code) goto _err;

  // seek
  int64_t n = taosLSeekFile(pReader->pSmaFD, pSmaInfo->offset, SEEK_SET);
  if (n < 0) {
    code = TAOS_SYSTEM_ERROR(errno);
    goto _err;
  } else if (n < pSmaInfo->offset) {
    code = TSDB_CODE_FILE_CORRUPTED;
    goto _err;
  }

  // read
  n = taosReadFile(pReader->pSmaFD, pReader->aBuf[0], size);
  if (n < 0) {
    code = TAOS_SYSTEM_ERROR(errno);
    goto _err;
  } else if (n < size) {
    code = TSDB_CODE_FILE_CORRUPTED;
    goto _err;
  }

  // check
  if (!taosCheckChecksumWhole(pReader->aBuf[0], size)) {
    code = TSDB_CODE_FILE_CORRUPTED;
    goto _err;
  }

  // decode
  n = 0;
  while (n < pSmaInfo->size) {
    SColumnDataAgg sma;

    n += tGetColumnDataAgg(pReader->aBuf[0] + n, &sma);
    if (taosArrayPush(aColumnDataAgg, &sma) == NULL) {
      code = TSDB_CODE_OUT_OF_MEMORY;
      goto _err;
    }
  }

  return code;

_err:
  tsdbError("vgId:%d tsdb read block sma failed since %s", TD_VID(pReader->pTsdb->pVnode), tstrerror(code));
  return code;
}

static int32_t tsdbReadBlockDataImpl(SDataFReader *pReader, SBlockInfo *pBlkInfo, int8_t fromLast,
                                     SBlockData *pBlockData) {
  int32_t code = 0;

  tBlockDataClear(pBlockData);

  TdFilePtr pFD = fromLast ? pReader->aLastFD[0] : pReader->pDataFD;  // (todo)

  // uid + version + tskey
  code = tsdbReadAndCheck(pFD, pBlkInfo->offset, &pReader->aBuf[0], pBlkInfo->szKey, 1);
  if (code) goto _err;
  SDiskDataHdr hdr;
  uint8_t     *p = pReader->aBuf[0] + tGetDiskDataHdr(pReader->aBuf[0], &hdr);

  ASSERT(hdr.delimiter == TSDB_FILE_DLMT);
  ASSERT(pBlockData->suid == hdr.suid);
  ASSERT(pBlockData->uid == hdr.uid);

  pBlockData->nRow = hdr.nRow;

  // uid
  if (hdr.uid == 0) {
    ASSERT(hdr.szUid);
    code = tsdbDecmprData(p, hdr.szUid, TSDB_DATA_TYPE_BIGINT, hdr.cmprAlg, (uint8_t **)&pBlockData->aUid,
                          sizeof(int64_t) * hdr.nRow, &pReader->aBuf[1]);
    if (code) goto _err;
  } else {
    ASSERT(!hdr.szUid);
  }
  p += hdr.szUid;

  // version
  code = tsdbDecmprData(p, hdr.szVer, TSDB_DATA_TYPE_BIGINT, hdr.cmprAlg, (uint8_t **)&pBlockData->aVersion,
                        sizeof(int64_t) * hdr.nRow, &pReader->aBuf[1]);
  if (code) goto _err;
  p += hdr.szVer;

  // TSKEY
  code = tsdbDecmprData(p, hdr.szKey, TSDB_DATA_TYPE_TIMESTAMP, hdr.cmprAlg, (uint8_t **)&pBlockData->aTSKEY,
                        sizeof(TSKEY) * hdr.nRow, &pReader->aBuf[1]);
  if (code) goto _err;
  p += hdr.szKey;

  ASSERT(p - pReader->aBuf[0] == pBlkInfo->szKey - sizeof(TSCKSUM));

  // read and decode columns
  if (taosArrayGetSize(pBlockData->aIdx) == 0) goto _exit;

  if (hdr.szBlkCol > 0) {
    int64_t offset = pBlkInfo->offset + pBlkInfo->szKey;
    code = tsdbReadAndCheck(pFD, offset, &pReader->aBuf[0], hdr.szBlkCol + sizeof(TSCKSUM), 1);
    if (code) goto _err;
  }

  SBlockCol  blockCol = {.cid = 0};
  SBlockCol *pBlockCol = &blockCol;
  int32_t    n = 0;

  for (int32_t iColData = 0; iColData < taosArrayGetSize(pBlockData->aIdx); iColData++) {
    SColData *pColData = tBlockDataGetColDataByIdx(pBlockData, iColData);

    while (pBlockCol && pBlockCol->cid < pColData->cid) {
      if (n < hdr.szBlkCol) {
        n += tGetBlockCol(pReader->aBuf[0] + n, pBlockCol);
      } else {
        ASSERT(n == hdr.szBlkCol);
        pBlockCol = NULL;
      }
    }

    if (pBlockCol == NULL || pBlockCol->cid > pColData->cid) {
      // add a lot of NONE
      for (int32_t iRow = 0; iRow < hdr.nRow; iRow++) {
        code = tColDataAppendValue(pColData, &COL_VAL_NONE(pColData->cid, pColData->type));
        if (code) goto _err;
      }
    } else {
      ASSERT(pBlockCol->type == pColData->type);
      ASSERT(pBlockCol->flag && pBlockCol->flag != HAS_NONE);

      if (pBlockCol->flag == HAS_NULL) {
        // add a lot of NULL
        for (int32_t iRow = 0; iRow < hdr.nRow; iRow++) {
          code = tColDataAppendValue(pColData, &COL_VAL_NULL(pBlockCol->cid, pBlockCol->type));
          if (code) goto _err;
        }
      } else {
        // decode from binary
        int64_t offset = pBlkInfo->offset + pBlkInfo->szKey + hdr.szBlkCol + sizeof(TSCKSUM) + pBlockCol->offset;
        int32_t size = pBlockCol->szBitmap + pBlockCol->szOffset + pBlockCol->szValue + sizeof(TSCKSUM);

        code = tsdbReadAndCheck(pFD, offset, &pReader->aBuf[1], size, 0);
        if (code) goto _err;

        code = tsdbDecmprColData(pReader->aBuf[1], pBlockCol, hdr.cmprAlg, hdr.nRow, pColData, &pReader->aBuf[2]);
        if (code) goto _err;
      }
    }
  }

_exit:
  return code;

_err:
  tsdbError("vgId:%d tsdb read block data impl failed since %s", TD_VID(pReader->pTsdb->pVnode), tstrerror(code));
  return code;
}

int32_t tsdbReadDataBlock(SDataFReader *pReader, SDataBlk *pDataBlk, SBlockData *pBlockData) {
  int32_t code = 0;

  code = tsdbReadBlockDataImpl(pReader, &pDataBlk->aSubBlock[0], 0, pBlockData);
  if (code) goto _err;

  if (pDataBlk->nSubBlock > 1) {
    SBlockData bData1;
    SBlockData bData2;

    // create
    code = tBlockDataCreate(&bData1);
    if (code) goto _err;
    code = tBlockDataCreate(&bData2);
    if (code) goto _err;

    // init
    tBlockDataInitEx(&bData1, pBlockData);
    tBlockDataInitEx(&bData2, pBlockData);

    for (int32_t iSubBlock = 1; iSubBlock < pDataBlk->nSubBlock; iSubBlock++) {
      code = tsdbReadBlockDataImpl(pReader, &pDataBlk->aSubBlock[iSubBlock], 0, &bData1);
      if (code) {
        tBlockDataDestroy(&bData1, 1);
        tBlockDataDestroy(&bData2, 1);
        goto _err;
      }

      code = tBlockDataCopy(pBlockData, &bData2);
      if (code) {
        tBlockDataDestroy(&bData1, 1);
        tBlockDataDestroy(&bData2, 1);
        goto _err;
      }

      code = tBlockDataMerge(&bData1, &bData2, pBlockData);
      if (code) {
        tBlockDataDestroy(&bData1, 1);
        tBlockDataDestroy(&bData2, 1);
        goto _err;
      }
    }

    tBlockDataDestroy(&bData1, 1);
    tBlockDataDestroy(&bData2, 1);
  }

  return code;

_err:
  tsdbError("vgId:%d tsdb read data block failed since %s", TD_VID(pReader->pTsdb->pVnode), tstrerror(code));
  return code;
}

int32_t tsdbReadSstBlock(SDataFReader *pReader, int32_t iSst, SSstBlk *pSstBlk, SBlockData *pBlockData) {
  int32_t code = 0;

  code = tsdbReadBlockDataImpl(pReader, &pSstBlk->bInfo, 1, pBlockData);
  if (code) goto _err;

  return code;

_err:
  tsdbError("vgId:%d tsdb read last block failed since %s", TD_VID(pReader->pTsdb->pVnode), tstrerror(code));
  return code;
}

int32_t tsdbReadSstBlockEx(SDataFReader *pReader, int32_t iSst, SSstBlk *pSstBlk, SBlockData *pBlockData) {
  int32_t code = 0;

  // read
  code = tsdbReadAndCheck(pReader->aLastFD[iSst], pSstBlk->bInfo.offset, &pReader->aBuf[0], pSstBlk->bInfo.szBlock, 0);
  if (code) goto _exit;

  // decmpr
  code = tDecmprBlockData(pReader->aBuf[0], pSstBlk->bInfo.szBlock, pBlockData, &pReader->aBuf[1]);
  if (code) goto _exit;

_exit:
  return code;
}

// SDataFWriter ====================================================
int32_t tsdbDataFWriterOpen(SDataFWriter **ppWriter, STsdb *pTsdb, SDFileSet *pSet) {
  int32_t       code = 0;
  int32_t       flag;
  int64_t       n;
  SDataFWriter *pWriter = NULL;
  char          fname[TSDB_FILENAME_LEN];
  char          hdr[TSDB_FHDR_SIZE] = {0};

  // alloc
  pWriter = taosMemoryCalloc(1, sizeof(*pWriter));
  if (pWriter == NULL) {
    code = TSDB_CODE_OUT_OF_MEMORY;
    goto _err;
  }
  pWriter->pTsdb = pTsdb;
  pWriter->wSet = (SDFileSet){
      .diskId = pSet->diskId,
      .fid = pSet->fid,
      .pHeadF = &pWriter->fHead,
      .pDataF = &pWriter->fData,
      .pSmaF = &pWriter->fSma,
      .nSstF = pSet->nSstF  //
  };
  pWriter->fHead = *pSet->pHeadF;
  pWriter->fData = *pSet->pDataF;
  pWriter->fSma = *pSet->pSmaF;
  for (int8_t iSst = 0; iSst < pSet->nSstF; iSst++) {
    pWriter->wSet.aSstF[iSst] = &pWriter->fSst[iSst];
    pWriter->fSst[iSst] = *pSet->aSstF[iSst];
  }

  // head
  flag = TD_FILE_WRITE | TD_FILE_CREATE | TD_FILE_TRUNC;
  tsdbHeadFileName(pTsdb, pWriter->wSet.diskId, pWriter->wSet.fid, &pWriter->fHead, fname);
  pWriter->pHeadFD = taosOpenFile(fname, flag);
  if (pWriter->pHeadFD == NULL) {
    code = TAOS_SYSTEM_ERROR(errno);
    goto _err;
  }

  n = taosWriteFile(pWriter->pHeadFD, hdr, TSDB_FHDR_SIZE);
  if (n < 0) {
    code = TAOS_SYSTEM_ERROR(errno);
    goto _err;
  }

  ASSERT(n == TSDB_FHDR_SIZE);

  pWriter->fHead.size += TSDB_FHDR_SIZE;

  // data
  if (pWriter->fData.size == 0) {
    flag = TD_FILE_WRITE | TD_FILE_CREATE | TD_FILE_TRUNC;
  } else {
    flag = TD_FILE_WRITE;
  }
  tsdbDataFileName(pTsdb, pWriter->wSet.diskId, pWriter->wSet.fid, &pWriter->fData, fname);
  pWriter->pDataFD = taosOpenFile(fname, flag);
  if (pWriter->pDataFD == NULL) {
    code = TAOS_SYSTEM_ERROR(errno);
    goto _err;
  }
  if (pWriter->fData.size == 0) {
    n = taosWriteFile(pWriter->pDataFD, hdr, TSDB_FHDR_SIZE);
    if (n < 0) {
      code = TAOS_SYSTEM_ERROR(errno);
      goto _err;
    }

    pWriter->fData.size += TSDB_FHDR_SIZE;
  } else {
    n = taosLSeekFile(pWriter->pDataFD, 0, SEEK_END);
    if (n < 0) {
      code = TAOS_SYSTEM_ERROR(errno);
      goto _err;
    }

    ASSERT(n == pWriter->fData.size);
  }

  // sma
  if (pWriter->fSma.size == 0) {
    flag = TD_FILE_WRITE | TD_FILE_CREATE | TD_FILE_TRUNC;
  } else {
    flag = TD_FILE_WRITE;
  }
  tsdbSmaFileName(pTsdb, pWriter->wSet.diskId, pWriter->wSet.fid, &pWriter->fSma, fname);
  pWriter->pSmaFD = taosOpenFile(fname, flag);
  if (pWriter->pSmaFD == NULL) {
    code = TAOS_SYSTEM_ERROR(errno);
    goto _err;
  }
  if (pWriter->fSma.size == 0) {
    n = taosWriteFile(pWriter->pSmaFD, hdr, TSDB_FHDR_SIZE);
    if (n < 0) {
      code = TAOS_SYSTEM_ERROR(errno);
      goto _err;
    }

    pWriter->fSma.size += TSDB_FHDR_SIZE;
  } else {
    n = taosLSeekFile(pWriter->pSmaFD, 0, SEEK_END);
    if (n < 0) {
      code = TAOS_SYSTEM_ERROR(errno);
      goto _err;
    }

    ASSERT(n == pWriter->fSma.size);
  }

  // sst
  ASSERT(pWriter->fSst[pSet->nSstF - 1].size == 0);
  flag = TD_FILE_WRITE | TD_FILE_CREATE | TD_FILE_TRUNC;
  tsdbSstFileName(pTsdb, pWriter->wSet.diskId, pWriter->wSet.fid, &pWriter->fSst[pSet->nSstF - 1], fname);
  pWriter->pLastFD = taosOpenFile(fname, flag);
  if (pWriter->pLastFD == NULL) {
    code = TAOS_SYSTEM_ERROR(errno);
    goto _err;
  }
  n = taosWriteFile(pWriter->pLastFD, hdr, TSDB_FHDR_SIZE);
  if (n < 0) {
    code = TAOS_SYSTEM_ERROR(errno);
    goto _err;
  }
  pWriter->fSst[pWriter->wSet.nSstF - 1].size += TSDB_FHDR_SIZE;

  *ppWriter = pWriter;
  return code;

_err:
  tsdbError("vgId:%d, tsdb data file writer open failed since %s", TD_VID(pTsdb->pVnode), tstrerror(code));
  *ppWriter = NULL;
  return code;
}

int32_t tsdbDataFWriterClose(SDataFWriter **ppWriter, int8_t sync) {
  int32_t code = 0;
  STsdb  *pTsdb = NULL;

  if (*ppWriter == NULL) goto _exit;

  pTsdb = (*ppWriter)->pTsdb;
  if (sync) {
    if (taosFsyncFile((*ppWriter)->pHeadFD) < 0) {
      code = TAOS_SYSTEM_ERROR(errno);
      goto _err;
    }

    if (taosFsyncFile((*ppWriter)->pDataFD) < 0) {
      code = TAOS_SYSTEM_ERROR(errno);
      goto _err;
    }

    if (taosFsyncFile((*ppWriter)->pSmaFD) < 0) {
      code = TAOS_SYSTEM_ERROR(errno);
      goto _err;
    }

    if (taosFsyncFile((*ppWriter)->pLastFD) < 0) {
      code = TAOS_SYSTEM_ERROR(errno);
      goto _err;
    }
  }

  if (taosCloseFile(&(*ppWriter)->pHeadFD) < 0) {
    code = TAOS_SYSTEM_ERROR(errno);
    goto _err;
  }

  if (taosCloseFile(&(*ppWriter)->pDataFD) < 0) {
    code = TAOS_SYSTEM_ERROR(errno);
    goto _err;
  }

  if (taosCloseFile(&(*ppWriter)->pSmaFD) < 0) {
    code = TAOS_SYSTEM_ERROR(errno);
    goto _err;
  }

  if (taosCloseFile(&(*ppWriter)->pLastFD) < 0) {
    code = TAOS_SYSTEM_ERROR(errno);
    goto _err;
  }

  for (int32_t iBuf = 0; iBuf < sizeof((*ppWriter)->aBuf) / sizeof(uint8_t *); iBuf++) {
    tFree((*ppWriter)->aBuf[iBuf]);
  }
  taosMemoryFree(*ppWriter);
_exit:
  *ppWriter = NULL;
  return code;

_err:
  tsdbError("vgId:%d, data file writer close failed since %s", TD_VID(pTsdb->pVnode), tstrerror(code));
  return code;
}

int32_t tsdbUpdateDFileSetHeader(SDataFWriter *pWriter) {
  int32_t code = 0;
  int64_t n;
  char    hdr[TSDB_FHDR_SIZE];

  // head ==============
  memset(hdr, 0, TSDB_FHDR_SIZE);
  tPutHeadFile(hdr, &pWriter->fHead);
  taosCalcChecksumAppend(0, hdr, TSDB_FHDR_SIZE);

  n = taosLSeekFile(pWriter->pHeadFD, 0, SEEK_SET);
  if (n < 0) {
    code = TAOS_SYSTEM_ERROR(errno);
    goto _err;
  }

  n = taosWriteFile(pWriter->pHeadFD, hdr, TSDB_FHDR_SIZE);
  if (n < 0) {
    code = TAOS_SYSTEM_ERROR(errno);
    goto _err;
  }

  // data ==============
  memset(hdr, 0, TSDB_FHDR_SIZE);
  tPutDataFile(hdr, &pWriter->fData);
  taosCalcChecksumAppend(0, hdr, TSDB_FHDR_SIZE);

  n = taosLSeekFile(pWriter->pDataFD, 0, SEEK_SET);
  if (n < 0) {
    code = TAOS_SYSTEM_ERROR(errno);
    goto _err;
  }

  n = taosWriteFile(pWriter->pDataFD, hdr, TSDB_FHDR_SIZE);
  if (n < 0) {
    code = TAOS_SYSTEM_ERROR(errno);
    goto _err;
  }

  // sma ==============
  memset(hdr, 0, TSDB_FHDR_SIZE);
  tPutSmaFile(hdr, &pWriter->fSma);
  taosCalcChecksumAppend(0, hdr, TSDB_FHDR_SIZE);

  n = taosLSeekFile(pWriter->pSmaFD, 0, SEEK_SET);
  if (n < 0) {
    code = TAOS_SYSTEM_ERROR(errno);
    goto _err;
  }

  n = taosWriteFile(pWriter->pSmaFD, hdr, TSDB_FHDR_SIZE);
  if (n < 0) {
    code = TAOS_SYSTEM_ERROR(errno);
    goto _err;
  }

  // sst ==============
  memset(hdr, 0, TSDB_FHDR_SIZE);
  tPutSstFile(hdr, &pWriter->fSst[pWriter->wSet.nSstF - 1]);
  taosCalcChecksumAppend(0, hdr, TSDB_FHDR_SIZE);

  n = taosLSeekFile(pWriter->pLastFD, 0, SEEK_SET);
  if (n < 0) {
    code = TAOS_SYSTEM_ERROR(errno);
    goto _err;
  }

  n = taosWriteFile(pWriter->pLastFD, hdr, TSDB_FHDR_SIZE);
  if (n < 0) {
    code = TAOS_SYSTEM_ERROR(errno);
    goto _err;
  }

  return code;

_err:
  tsdbError("vgId:%d, update DFileSet header failed since %s", TD_VID(pWriter->pTsdb->pVnode), tstrerror(code));
  return code;
}

int32_t tsdbWriteBlockIdx(SDataFWriter *pWriter, SArray *aBlockIdx) {
  int32_t    code = 0;
  SHeadFile *pHeadFile = &pWriter->fHead;
  int64_t    size = 0;
  int64_t    n;

  // check
  if (taosArrayGetSize(aBlockIdx) == 0) {
    pHeadFile->offset = pHeadFile->size;
    goto _exit;
  }

  // prepare
  size = sizeof(uint32_t);
  for (int32_t iBlockIdx = 0; iBlockIdx < taosArrayGetSize(aBlockIdx); iBlockIdx++) {
    size += tPutBlockIdx(NULL, taosArrayGet(aBlockIdx, iBlockIdx));
  }
  size += sizeof(TSCKSUM);

  // alloc
  code = tRealloc(&pWriter->aBuf[0], size);
  if (code) goto _err;

  // build
  n = 0;
  n = tPutU32(pWriter->aBuf[0] + n, TSDB_FILE_DLMT);
  for (int32_t iBlockIdx = 0; iBlockIdx < taosArrayGetSize(aBlockIdx); iBlockIdx++) {
    n += tPutBlockIdx(pWriter->aBuf[0] + n, taosArrayGet(aBlockIdx, iBlockIdx));
  }
  taosCalcChecksumAppend(0, pWriter->aBuf[0], size);

  ASSERT(n + sizeof(TSCKSUM) == size);

  // write
  n = taosWriteFile(pWriter->pHeadFD, pWriter->aBuf[0], size);
  if (n < 0) {
    code = TAOS_SYSTEM_ERROR(errno);
    goto _err;
  }

  // update
  pHeadFile->offset = pHeadFile->size;
  pHeadFile->size += size;

_exit:
  tsdbTrace("vgId:%d write block idx, offset:%" PRId64 " size:%" PRId64 " nBlockIdx:%d", TD_VID(pWriter->pTsdb->pVnode),
            pHeadFile->offset, size, taosArrayGetSize(aBlockIdx));
  return code;

_err:
  tsdbError("vgId:%d, write block idx failed since %s", TD_VID(pWriter->pTsdb->pVnode), tstrerror(code));
  return code;
}

int32_t tsdbWriteBlock(SDataFWriter *pWriter, SMapData *mBlock, SBlockIdx *pBlockIdx) {
  int32_t    code = 0;
  SHeadFile *pHeadFile = &pWriter->fHead;
  int64_t    size;
  int64_t    n;

  ASSERT(mBlock->nItem > 0);

  // alloc
  size = sizeof(uint32_t) + tPutMapData(NULL, mBlock) + sizeof(TSCKSUM);
  code = tRealloc(&pWriter->aBuf[0], size);
  if (code) goto _err;

  // build
  n = 0;
  n += tPutU32(pWriter->aBuf[0] + n, TSDB_FILE_DLMT);
  n += tPutMapData(pWriter->aBuf[0] + n, mBlock);
  taosCalcChecksumAppend(0, pWriter->aBuf[0], size);

  ASSERT(n + sizeof(TSCKSUM) == size);

  // write
  n = taosWriteFile(pWriter->pHeadFD, pWriter->aBuf[0], size);
  if (n < 0) {
    code = TAOS_SYSTEM_ERROR(errno);
    goto _err;
  }

  // update
  pBlockIdx->offset = pHeadFile->size;
  pBlockIdx->size = size;
  pHeadFile->size += size;

  tsdbTrace("vgId:%d, write block, file ID:%d commit ID:%d suid:%" PRId64 " uid:%" PRId64 " offset:%" PRId64
            " size:%" PRId64 " nItem:%d",
            TD_VID(pWriter->pTsdb->pVnode), pWriter->wSet.fid, pHeadFile->commitID, pBlockIdx->suid, pBlockIdx->uid,
            pBlockIdx->offset, pBlockIdx->size, mBlock->nItem);
  return code;

_err:
  tsdbError("vgId:%d, write block failed since %s", TD_VID(pWriter->pTsdb->pVnode), tstrerror(code));
  return code;
}

<<<<<<< HEAD
int32_t tsdbWriteBlockL(SDataFWriter *pWriter, SArray *aBlockL) {
  int32_t    code = 0;
  SLastFile *pLastFile = &pWriter->fLast;
  int64_t    size = 0;
  int64_t    n;
=======
int32_t tsdbWriteSstBlk(SDataFWriter *pWriter, SArray *aSstBlk) {
  int32_t   code = 0;
  SSstFile *pSstFile = &pWriter->fSst[pWriter->wSet.nSstF - 1];
  int64_t   size;
  int64_t   n;
>>>>>>> 1a764d64

  // check
  if (taosArrayGetSize(aSstBlk) == 0) {
    pSstFile->offset = pSstFile->size;
    goto _exit;
  }

  // size
  size = sizeof(uint32_t);  // TSDB_FILE_DLMT
  for (int32_t iBlockL = 0; iBlockL < taosArrayGetSize(aSstBlk); iBlockL++) {
    size += tPutSstBlk(NULL, taosArrayGet(aSstBlk, iBlockL));
  }
  size += sizeof(TSCKSUM);

  // alloc
  code = tRealloc(&pWriter->aBuf[0], size);
  if (code) goto _err;

  // encode
  n = 0;
  n += tPutU32(pWriter->aBuf[0] + n, TSDB_FILE_DLMT);
  for (int32_t iBlockL = 0; iBlockL < taosArrayGetSize(aSstBlk); iBlockL++) {
    n += tPutSstBlk(pWriter->aBuf[0] + n, taosArrayGet(aSstBlk, iBlockL));
  }
  taosCalcChecksumAppend(0, pWriter->aBuf[0], size);

  ASSERT(n + sizeof(TSCKSUM) == size);

  // write
  n = taosWriteFile(pWriter->pLastFD, pWriter->aBuf[0], size);
  if (n < 0) {
    code = TAOS_SYSTEM_ERROR(errno);
    goto _err;
  }

  // update
  pSstFile->offset = pSstFile->size;
  pSstFile->size += size;

_exit:
  tsdbTrace("vgId:%d tsdb write blockl, loffset:%" PRId64 " size:%" PRId64, TD_VID(pWriter->pTsdb->pVnode),
            pSstFile->offset, size);
  return code;

_err:
  tsdbError("vgId:%d tsdb write blockl failed since %s", TD_VID(pWriter->pTsdb->pVnode), tstrerror(code));
  return code;
}

static void tsdbUpdateBlockInfo(SBlockData *pBlockData, SDataBlk *pDataBlk) {
  for (int32_t iRow = 0; iRow < pBlockData->nRow; iRow++) {
    TSDBKEY key = {.ts = pBlockData->aTSKEY[iRow], .version = pBlockData->aVersion[iRow]};

    if (iRow == 0) {
      if (tsdbKeyCmprFn(&pDataBlk->minKey, &key) > 0) {
        pDataBlk->minKey = key;
      }
    } else {
      if (pBlockData->aTSKEY[iRow] == pBlockData->aTSKEY[iRow - 1]) {
        pDataBlk->hasDup = 1;
      }
    }

    if (iRow == pBlockData->nRow - 1 && tsdbKeyCmprFn(&pDataBlk->maxKey, &key) < 0) {
      pDataBlk->maxKey = key;
    }

    pDataBlk->minVer = TMIN(pDataBlk->minVer, key.version);
    pDataBlk->maxVer = TMAX(pDataBlk->maxVer, key.version);
  }
  pDataBlk->nRow += pBlockData->nRow;
}

static int32_t tsdbWriteBlockSma(SDataFWriter *pWriter, SBlockData *pBlockData, SSmaInfo *pSmaInfo) {
  int32_t code = 0;

  pSmaInfo->offset = 0;
  pSmaInfo->size = 0;

  // encode
  for (int32_t iColData = 0; iColData < taosArrayGetSize(pBlockData->aIdx); iColData++) {
    SColData *pColData = tBlockDataGetColDataByIdx(pBlockData, iColData);

    if ((!pColData->smaOn) || IS_VAR_DATA_TYPE(pColData->type)) continue;

    SColumnDataAgg sma;
    tsdbCalcColDataSMA(pColData, &sma);

    code = tRealloc(&pWriter->aBuf[0], pSmaInfo->size + tPutColumnDataAgg(NULL, &sma));
    if (code) goto _err;
    pSmaInfo->size += tPutColumnDataAgg(pWriter->aBuf[0] + pSmaInfo->size, &sma);
  }

  // write
  if (pSmaInfo->size) {
    int32_t size = pSmaInfo->size + sizeof(TSCKSUM);

    code = tRealloc(&pWriter->aBuf[0], size);
    if (code) goto _err;

    taosCalcChecksumAppend(0, pWriter->aBuf[0], size);

    int64_t n = taosWriteFile(pWriter->pSmaFD, pWriter->aBuf[0], size);
    if (n < 0) {
      code = TAOS_SYSTEM_ERROR(errno);
      goto _err;
    }

    pSmaInfo->offset = pWriter->fSma.size;
    pWriter->fSma.size += size;
  }

  return code;

_err:
  tsdbError("vgId:%d tsdb write block sma failed since %s", TD_VID(pWriter->pTsdb->pVnode), tstrerror(code));
  return code;
}

int32_t tsdbWriteBlockData(SDataFWriter *pWriter, SBlockData *pBlockData, SBlockInfo *pBlkInfo, SSmaInfo *pSmaInfo,
                           int8_t cmprAlg, int8_t toLast) {
  int32_t code = 0;

  ASSERT(pBlockData->nRow > 0);

  pBlkInfo->offset = toLast ? pWriter->fSst[pWriter->wSet.nSstF - 1].size : pWriter->fData.size;
  pBlkInfo->szBlock = 0;
  pBlkInfo->szKey = 0;

  int32_t aBufN[4] = {0};
  code = tCmprBlockData(pBlockData, cmprAlg, NULL, NULL, pWriter->aBuf, aBufN);
  if (code) goto _err;

  // write =================
  TdFilePtr pFD = toLast ? pWriter->pLastFD : pWriter->pDataFD;

  pBlkInfo->szKey = aBufN[3] + aBufN[2];
  pBlkInfo->szBlock = aBufN[0] + aBufN[1] + aBufN[2] + aBufN[3];

  int64_t n = taosWriteFile(pFD, pWriter->aBuf[3], aBufN[3]);
  if (n < 0) {
    code = TAOS_SYSTEM_ERROR(errno);
    goto _err;
  }

  n = taosWriteFile(pFD, pWriter->aBuf[2], aBufN[2]);
  if (n < 0) {
    code = TAOS_SYSTEM_ERROR(errno);
    goto _err;
  }

  if (aBufN[1]) {
    n = taosWriteFile(pFD, pWriter->aBuf[1], aBufN[1]);
    if (n < 0) {
      code = TAOS_SYSTEM_ERROR(errno);
      goto _err;
    }
  }

  if (aBufN[0]) {
    n = taosWriteFile(pFD, pWriter->aBuf[0], aBufN[0]);
    if (n < 0) {
      code = TAOS_SYSTEM_ERROR(errno);
      goto _err;
    }
  }

  // update info
  if (toLast) {
    pWriter->fSst[pWriter->wSet.nSstF - 1].size += pBlkInfo->szBlock;
  } else {
    pWriter->fData.size += pBlkInfo->szBlock;
  }

  // ================= SMA ====================
  if (pSmaInfo) {
    code = tsdbWriteBlockSma(pWriter, pBlockData, pSmaInfo);
    if (code) goto _err;
  }

_exit:
  tsdbTrace("vgId:%d tsdb write block data, suid:%" PRId64 " uid:%" PRId64 " nRow:%d, offset:%" PRId64 " size:%d",
            TD_VID(pWriter->pTsdb->pVnode), pBlockData->suid, pBlockData->uid, pBlockData->nRow, pBlkInfo->offset,
            pBlkInfo->szBlock);
  return code;

_err:
  tsdbError("vgId:%d tsdb write block data failed since %s", TD_VID(pWriter->pTsdb->pVnode), tstrerror(code));
  return code;
}

int32_t tsdbDFileSetCopy(STsdb *pTsdb, SDFileSet *pSetFrom, SDFileSet *pSetTo) {
  int32_t   code = 0;
  int64_t   n;
  int64_t   size;
  TdFilePtr pOutFD = NULL;  // TODO
  TdFilePtr PInFD = NULL;   // TODO
  char      fNameFrom[TSDB_FILENAME_LEN];
  char      fNameTo[TSDB_FILENAME_LEN];

  // head
  tsdbHeadFileName(pTsdb, pSetFrom->diskId, pSetFrom->fid, pSetFrom->pHeadF, fNameFrom);
  tsdbHeadFileName(pTsdb, pSetTo->diskId, pSetTo->fid, pSetTo->pHeadF, fNameTo);

  pOutFD = taosOpenFile(fNameTo, TD_FILE_WRITE | TD_FILE_CREATE | TD_FILE_TRUNC);
  if (pOutFD == NULL) {
    code = TAOS_SYSTEM_ERROR(errno);
    goto _err;
  }

  PInFD = taosOpenFile(fNameFrom, TD_FILE_READ);
  if (PInFD == NULL) {
    code = TAOS_SYSTEM_ERROR(errno);
    goto _err;
  }

  n = taosFSendFile(pOutFD, PInFD, 0, pSetFrom->pHeadF->size);
  if (n < 0) {
    code = TAOS_SYSTEM_ERROR(errno);
    goto _err;
  }
  taosCloseFile(&pOutFD);
  taosCloseFile(&PInFD);

  // data
  tsdbDataFileName(pTsdb, pSetFrom->diskId, pSetFrom->fid, pSetFrom->pDataF, fNameFrom);
  tsdbDataFileName(pTsdb, pSetTo->diskId, pSetTo->fid, pSetTo->pDataF, fNameTo);

  pOutFD = taosOpenFile(fNameTo, TD_FILE_WRITE | TD_FILE_CREATE | TD_FILE_TRUNC);
  if (pOutFD == NULL) {
    code = TAOS_SYSTEM_ERROR(errno);
    goto _err;
  }

  PInFD = taosOpenFile(fNameFrom, TD_FILE_READ);
  if (PInFD == NULL) {
    code = TAOS_SYSTEM_ERROR(errno);
    goto _err;
  }

  n = taosFSendFile(pOutFD, PInFD, 0, pSetFrom->pDataF->size);
  if (n < 0) {
    code = TAOS_SYSTEM_ERROR(errno);
    goto _err;
  }
  taosCloseFile(&pOutFD);
  taosCloseFile(&PInFD);

  // sst
  tsdbSstFileName(pTsdb, pSetFrom->diskId, pSetFrom->fid, pSetFrom->aSstF[0], fNameFrom);
  tsdbSstFileName(pTsdb, pSetTo->diskId, pSetTo->fid, pSetTo->aSstF[0], fNameTo);

  pOutFD = taosOpenFile(fNameTo, TD_FILE_WRITE | TD_FILE_CREATE | TD_FILE_TRUNC);
  if (pOutFD == NULL) {
    code = TAOS_SYSTEM_ERROR(errno);
    goto _err;
  }

  PInFD = taosOpenFile(fNameFrom, TD_FILE_READ);
  if (PInFD == NULL) {
    code = TAOS_SYSTEM_ERROR(errno);
    goto _err;
  }

  n = taosFSendFile(pOutFD, PInFD, 0, pSetFrom->aSstF[0]->size);
  if (n < 0) {
    code = TAOS_SYSTEM_ERROR(errno);
    goto _err;
  }
  taosCloseFile(&pOutFD);
  taosCloseFile(&PInFD);

  // sma
  tsdbSmaFileName(pTsdb, pSetFrom->diskId, pSetFrom->fid, pSetFrom->pSmaF, fNameFrom);
  tsdbSmaFileName(pTsdb, pSetTo->diskId, pSetTo->fid, pSetTo->pSmaF, fNameTo);

  pOutFD = taosOpenFile(fNameTo, TD_FILE_WRITE | TD_FILE_CREATE | TD_FILE_TRUNC);
  if (pOutFD == NULL) {
    code = TAOS_SYSTEM_ERROR(errno);
    goto _err;
  }

  PInFD = taosOpenFile(fNameFrom, TD_FILE_READ);
  if (PInFD == NULL) {
    code = TAOS_SYSTEM_ERROR(errno);
    goto _err;
  }

  n = taosFSendFile(pOutFD, PInFD, 0, pSetFrom->pSmaF->size);
  if (n < 0) {
    code = TAOS_SYSTEM_ERROR(errno);
    goto _err;
  }
  taosCloseFile(&pOutFD);
  taosCloseFile(&PInFD);

  return code;

_err:
  tsdbError("vgId:%d, tsdb DFileSet copy failed since %s", TD_VID(pTsdb->pVnode), tstrerror(code));
  return code;
}<|MERGE_RESOLUTION|>--- conflicted
+++ resolved
@@ -1301,19 +1301,11 @@
   return code;
 }
 
-<<<<<<< HEAD
-int32_t tsdbWriteBlockL(SDataFWriter *pWriter, SArray *aBlockL) {
-  int32_t    code = 0;
-  SLastFile *pLastFile = &pWriter->fLast;
-  int64_t    size = 0;
-  int64_t    n;
-=======
 int32_t tsdbWriteSstBlk(SDataFWriter *pWriter, SArray *aSstBlk) {
   int32_t   code = 0;
   SSstFile *pSstFile = &pWriter->fSst[pWriter->wSet.nSstF - 1];
-  int64_t   size;
+  int64_t   size = 0;
   int64_t   n;
->>>>>>> 1a764d64
 
   // check
   if (taosArrayGetSize(aSstBlk) == 0) {
