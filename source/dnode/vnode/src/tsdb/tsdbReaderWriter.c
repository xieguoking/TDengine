--- conflicted
+++ resolved
@@ -464,23 +464,21 @@
   return code;
 }
 
-<<<<<<< HEAD
-int32_t tsdbFsyncFile(STsdbFD *pFD, int32_t encryptAlgorithm, char* encryptKey) {
-=======
-int32_t tsdbReadFileToBuffer(STsdbFD *pFD, int64_t offset, int64_t size, SBuffer *buffer, int64_t szHint) {
+int32_t tsdbReadFileToBuffer(STsdbFD *pFD, int64_t offset, int64_t size, SBuffer *buffer, int64_t szHint,
+                            int32_t encryptAlgorithm, char* encryptKey) {
   int32_t code;
 
   code = tBufferEnsureCapacity(buffer, buffer->size + size);
   if (code) return code;
-  code = tsdbReadFile(pFD, offset, (uint8_t *)tBufferGetDataEnd(buffer), size, szHint);
+  code = tsdbReadFile(pFD, offset, (uint8_t *)tBufferGetDataEnd(buffer), size, szHint,
+                     encryptAlgorithm, encryptKey);
   if (code) return code;
   buffer->size += size;
 
   return code;
 }
 
-int32_t tsdbFsyncFile(STsdbFD *pFD) {
->>>>>>> 82ee169d
+int32_t tsdbFsyncFile(STsdbFD *pFD, int32_t encryptAlgorithm, char* encryptKey) {
   int32_t code = 0;
 
   if (pFD->s3File) {
@@ -692,249 +690,6 @@
   return code;
 }
 
-<<<<<<< HEAD
-int32_t tsdbReadBlockSma(SDataFReader *pReader, SDataBlk *pDataBlk, SArray *aColumnDataAgg) {
-  int32_t   code = 0;
-  SSmaInfo *pSmaInfo = &pDataBlk->smaInfo;
-
-  ASSERT(pSmaInfo->size > 0);
-
-  taosArrayClear(aColumnDataAgg);
-
-  // alloc
-  code = tRealloc(&pReader->aBuf[0], pSmaInfo->size);
-  if (code) goto _err;
-
-  // read
-  int32_t encryptAlgorithm = pReader->pTsdb->pVnode->config.tsdbCfg.encryptAlgorithm;
-  char* encryptKey = pReader->pTsdb->pVnode->config.tsdbCfg.encryptKey;
-  code = tsdbReadFile(pReader->pSmaFD, pSmaInfo->offset, pReader->aBuf[0], pSmaInfo->size, 0, encryptAlgorithm, 
-                      encryptKey);
-  if (code) goto _err;
-
-  // decode
-  int32_t n = 0;
-  while (n < pSmaInfo->size) {
-    SColumnDataAgg sma;
-    n += tGetColumnDataAgg(pReader->aBuf[0] + n, &sma);
-
-    if (taosArrayPush(aColumnDataAgg, &sma) == NULL) {
-      code = TSDB_CODE_OUT_OF_MEMORY;
-      goto _err;
-    }
-  }
-  ASSERT(n == pSmaInfo->size);
-  return code;
-
-_err:
-  tsdbError("vgId:%d, tsdb read block sma failed since %s", TD_VID(pReader->pTsdb->pVnode), tstrerror(code));
-  return code;
-}
-
-static int32_t tsdbReadBlockDataImpl(SDataFReader *pReader, SBlockInfo *pBlkInfo, SBlockData *pBlockData,
-                                      int32_t iStt) {
-  int32_t code = 0;
-
-  tBlockDataClear(pBlockData);
-
-  STsdbFD *pFD = (iStt < 0) ? pReader->pDataFD : pReader->aSttFD[iStt];
-
-  // uid + version + tskey
-  code = tRealloc(&pReader->aBuf[0], pBlkInfo->szKey);
-  if (code) goto _err;
-
-  int32_t encryptAlgorithm = pReader->pTsdb->pVnode->config.tsdbCfg.encryptAlgorithm;
-  char* encryptKey = pReader->pTsdb->pVnode->config.tsdbCfg.encryptKey;
-  code = tsdbReadFile(pFD, pBlkInfo->offset, pReader->aBuf[0], pBlkInfo->szKey, 0, encryptAlgorithm, encryptKey);
-  if (code) goto _err;
-
-  SDiskDataHdr hdr;
-  uint8_t     *p = pReader->aBuf[0] + tGetDiskDataHdr(pReader->aBuf[0], &hdr);
-
-  ASSERT(hdr.delimiter == TSDB_FILE_DLMT);
-  ASSERT(pBlockData->suid == hdr.suid);
-
-  pBlockData->uid = hdr.uid;
-  pBlockData->nRow = hdr.nRow;
-
-  // uid
-  if (hdr.uid == 0) {
-    ASSERT(hdr.szUid);
-    code = tsdbDecmprData(p, hdr.szUid, TSDB_DATA_TYPE_BIGINT, hdr.cmprAlg, (uint8_t **)&pBlockData->aUid,
-                          sizeof(int64_t) * hdr.nRow, &pReader->aBuf[1]);
-    if (code) goto _err;
-  } else {
-    ASSERT(!hdr.szUid);
-  }
-  p += hdr.szUid;
-
-  // version
-  code = tsdbDecmprData(p, hdr.szVer, TSDB_DATA_TYPE_BIGINT, hdr.cmprAlg, (uint8_t **)&pBlockData->aVersion,
-                        sizeof(int64_t) * hdr.nRow, &pReader->aBuf[1]);
-  if (code) goto _err;
-  p += hdr.szVer;
-
-  // TSKEY
-  code = tsdbDecmprData(p, hdr.szKey, TSDB_DATA_TYPE_TIMESTAMP, hdr.cmprAlg, (uint8_t **)&pBlockData->aTSKEY,
-                        sizeof(TSKEY) * hdr.nRow, &pReader->aBuf[1]);
-  if (code) goto _err;
-  p += hdr.szKey;
-
-  ASSERT(p - pReader->aBuf[0] == pBlkInfo->szKey);
-
-  // read and decode columns
-  if (pBlockData->nColData == 0) goto _exit;
-
-  if (hdr.szBlkCol > 0) {
-    int64_t offset = pBlkInfo->offset + pBlkInfo->szKey;
-
-    code = tRealloc(&pReader->aBuf[0], hdr.szBlkCol);
-    if (code) goto _err;
-
-    code = tsdbReadFile(pFD, offset, pReader->aBuf[0], hdr.szBlkCol, 0, encryptAlgorithm, encryptKey);
-    if (code) goto _err;
-  }
-
-  SBlockCol  blockCol = {.cid = 0};
-  SBlockCol *pBlockCol = &blockCol;
-  int32_t    n = 0;
-
-  for (int32_t iColData = 0; iColData < pBlockData->nColData; iColData++) {
-    SColData *pColData = tBlockDataGetColDataByIdx(pBlockData, iColData);
-
-    while (pBlockCol && pBlockCol->cid < pColData->cid) {
-      if (n < hdr.szBlkCol) {
-        n += tGetBlockCol(pReader->aBuf[0] + n, pBlockCol);
-      } else {
-        ASSERT(n == hdr.szBlkCol);
-        pBlockCol = NULL;
-      }
-    }
-
-    if (pBlockCol == NULL || pBlockCol->cid > pColData->cid) {
-      // add a lot of NONE
-      for (int32_t iRow = 0; iRow < hdr.nRow; iRow++) {
-        code = tColDataAppendValue(pColData, &COL_VAL_NONE(pColData->cid, pColData->type));
-        if (code) goto _err;
-      }
-    } else {
-      ASSERT(pBlockCol->type == pColData->type);
-      ASSERT(pBlockCol->flag && pBlockCol->flag != HAS_NONE);
-
-      if (pBlockCol->flag == HAS_NULL) {
-        // add a lot of NULL
-        for (int32_t iRow = 0; iRow < hdr.nRow; iRow++) {
-          code = tColDataAppendValue(pColData, &COL_VAL_NULL(pBlockCol->cid, pBlockCol->type));
-          if (code) goto _err;
-        }
-      } else {
-        // decode from binary
-        int64_t offset = pBlkInfo->offset + pBlkInfo->szKey + hdr.szBlkCol + pBlockCol->offset;
-        int32_t size = pBlockCol->szBitmap + pBlockCol->szOffset + pBlockCol->szValue;
-
-        code = tRealloc(&pReader->aBuf[1], size);
-        if (code) goto _err;
-
-        code = tsdbReadFile(pFD, offset, pReader->aBuf[1], size, 0, encryptAlgorithm, encryptKey);
-        if (code) goto _err;
-
-        code = tsdbDecmprColData(pReader->aBuf[1], pBlockCol, hdr.cmprAlg, hdr.nRow, pColData, &pReader->aBuf[2]);
-        if (code) goto _err;
-      }
-    }
-  }
-
-_exit:
-  return code;
-
-_err:
-  tsdbError("vgId:%d, tsdb read block data impl failed since %s", TD_VID(pReader->pTsdb->pVnode), tstrerror(code));
-  return code;
-}
-
-int32_t tsdbReadDataBlockEx(SDataFReader *pReader, SDataBlk *pDataBlk, SBlockData *pBlockData) {
-  int32_t     code = 0;
-  SBlockInfo *pBlockInfo = &pDataBlk->aSubBlock[0];
-
-  // alloc
-  code = tRealloc(&pReader->aBuf[0], pBlockInfo->szBlock);
-  if (code) goto _err;
-
-  // read
-  int32_t encryptAlgorithm = pReader->pTsdb->pVnode->config.tsdbCfg.encryptAlgorithm;
-  char* encryptKey = pReader->pTsdb->pVnode->config.tsdbCfg.encryptKey;
-  code = tsdbReadFile(pReader->pDataFD, pBlockInfo->offset, pReader->aBuf[0], pBlockInfo->szBlock, 0, encryptAlgorithm,
-                      encryptKey);
-  if (code) goto _err;
-
-  // decmpr
-  code = tDecmprBlockData(pReader->aBuf[0], pBlockInfo->szBlock, pBlockData, &pReader->aBuf[1]);
-  if (code) goto _err;
-
-  return code;
-
-_err:
-  tsdbError("vgId:%d, tsdb read data block ex failed since %s", TD_VID(pReader->pTsdb->pVnode), tstrerror(code));
-  return code;
-}
-
-int32_t tsdbReadDataBlock(SDataFReader *pReader, SDataBlk *pDataBlk, SBlockData *pBlockData) {
-  int32_t code = 0;
-
-  code = tsdbReadBlockDataImpl(pReader, &pDataBlk->aSubBlock[0], pBlockData, -1);
-  if (code) goto _err;
-
-  ASSERT(pDataBlk->nSubBlock == 1);
-
-  return code;
-
-_err:
-  tsdbError("vgId:%d, tsdb read data block failed since %s", TD_VID(pReader->pTsdb->pVnode), tstrerror(code));
-  return code;
-}
-
-int32_t tsdbReadSttBlock(SDataFReader *pReader, int32_t iStt, SSttBlk *pSttBlk, SBlockData *pBlockData) {
-  int32_t code = 0;
-  int32_t lino = 0;
-
-  code = tsdbReadBlockDataImpl(pReader, &pSttBlk->bInfo, pBlockData, iStt);
-  TSDB_CHECK_CODE(code, lino, _exit);
-
-_exit:
-  if (code) {
-    tsdbError("vgId:%d, %s failed at %d since %s", TD_VID(pReader->pTsdb->pVnode), __func__, lino, tstrerror(code));
-  }
-  return code;
-}
-
-int32_t tsdbReadSttBlockEx(SDataFReader *pReader, int32_t iStt, SSttBlk *pSttBlk, SBlockData *pBlockData) {
-  int32_t code = 0;
-  int32_t lino = 0;
-
-  // alloc
-  code = tRealloc(&pReader->aBuf[0], pSttBlk->bInfo.szBlock);
-  TSDB_CHECK_CODE(code, lino, _exit);
-
-  // read
-  int32_t encryptAlgorithm = pReader->pTsdb->pVnode->config.tsdbCfg.encryptAlgorithm;
-  char* encryptKey = pReader->pTsdb->pVnode->config.tsdbCfg.encryptKey;
-  code = tsdbReadFile(pReader->aSttFD[iStt], pSttBlk->bInfo.offset, pReader->aBuf[0], pSttBlk->bInfo.szBlock, 0,
-                      encryptAlgorithm, encryptKey);
-  TSDB_CHECK_CODE(code, lino, _exit);
-
-  // decmpr
-  code = tDecmprBlockData(pReader->aBuf[0], pSttBlk->bInfo.szBlock, pBlockData, &pReader->aBuf[1]);
-  TSDB_CHECK_CODE(code, lino, _exit);
-
-_exit:
-  if (code) {
-    tsdbError("vgId:%d, %s failed at %d since %s", TD_VID(pReader->pTsdb->pVnode), __func__, lino, tstrerror(code));
-  }
-  return code;
-}
-
-=======
->>>>>>> 82ee169d
 // SDelFReader ====================================================
 struct SDelFReader {
   STsdb   *pTsdb;
