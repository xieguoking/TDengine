/*
 * Copyright (c) 2019 TAOS Data, Inc. <jhtao@taosdata.com>
 *
 * This program is free software: you can use, redistribute, and/or modify
 * it under the terms of the GNU Affero General Public License, version 3
 * or later ("AGPL"), as published by the Free Software Foundation.
 *
 * This program is distributed in the hope that it will be useful, but WITHOUT
 * ANY WARRANTY; without even the implied warranty of MERCHANTABILITY or
 * FITNESS FOR A PARTICULAR PURPOSE.
 *
 * You should have received a copy of the GNU Affero General Public License
 * along with this program. If not, see <http://www.gnu.org/licenses/>.
 */

#include "functionMgt.h"
#include "taoserror.h"
#include "tarray.h"
#include "tcommon.h"
#include "tsdb.h"
#include "tsdbDataFileRW.h"
#include "tsdbReadUtil.h"

#define HASTYPE(_type, _t) (((_type) & (_t)) == (_t))

static void setFirstLastResColToNull(SColumnInfoData* pCol, int32_t row) {
  char*          buf = taosMemoryCalloc(1, pCol->info.bytes);
  SFirstLastRes* pRes = (SFirstLastRes*)((char*)buf + VARSTR_HEADER_SIZE);
  pRes->bytes = 0;
  pRes->hasResult = true;
  pRes->isNull = true;
  varDataSetLen(buf, pCol->info.bytes - VARSTR_HEADER_SIZE);
  colDataSetVal(pCol, row, buf, false);
  taosMemoryFree(buf);
}

static void saveOneRowForLastRaw(SLastCol* pColVal, SCacheRowsReader* pReader, const int32_t slotId,
                                 SColumnInfoData* pColInfoData, int32_t numOfRows) {
  SColVal* pVal = &pColVal->colVal;

  // allNullRow = false;
  if (IS_VAR_DATA_TYPE(pColVal->colVal.value.type)) {
    if (!COL_VAL_IS_VALUE(&pColVal->colVal)) {
      colDataSetNULL(pColInfoData, numOfRows);
    } else {
      varDataSetLen(pReader->transferBuf[slotId], pVal->value.nData);

      memcpy(varDataVal(pReader->transferBuf[slotId]), pVal->value.pData, pVal->value.nData);
      colDataSetVal(pColInfoData, numOfRows, pReader->transferBuf[slotId], false);
    }
  } else {
    colDataSetVal(pColInfoData, numOfRows, (const char*)&pVal->value.val, !COL_VAL_IS_VALUE(pVal));
  }
  return;
}

static int32_t saveOneRow(SArray* pRow, SSDataBlock* pBlock, SCacheRowsReader* pReader, const int32_t* slotIds,
                          const int32_t* dstSlotIds, void** pRes, const char* idStr) {
  int32_t numOfRows = pBlock->info.rows;

  if (HASTYPE(pReader->type, CACHESCAN_RETRIEVE_LAST)) {
    uint64_t       ts = TSKEY_MIN;
    SFirstLastRes* p = NULL;
    col_id_t       colId = -1;

    SArray* funcTypeBlockArray = taosArrayInit(pReader->numOfCols, sizeof(int32_t));
    for (int32_t i = 0; i < pReader->numOfCols; ++i) {
      SColumnInfoData* pColInfoData = taosArrayGet(pBlock->pDataBlock, dstSlotIds[i]);
      int32_t          funcType = FUNCTION_TYPE_CACHE_LAST;
      if (pReader->pFuncTypeList != NULL && taosArrayGetSize(pReader->pFuncTypeList) > i) {
        funcType = *(int32_t*)taosArrayGet(pReader->pFuncTypeList, i);
      }
      taosArrayInsert(funcTypeBlockArray, dstSlotIds[i], taosArrayGet(pReader->pFuncTypeList, i));

      if (slotIds[i] == -1) {
        if (FUNCTION_TYPE_CACHE_LAST_ROW == funcType) {
          colDataSetNULL(pColInfoData, numOfRows);
          continue;
        }
        setFirstLastResColToNull(pColInfoData, numOfRows);
        continue;
      }
      int32_t   slotId = slotIds[i];
      SLastCol* pColVal = (SLastCol*)taosArrayGet(pRow, i);
      colId = pColVal->colVal.cid;

      if (FUNCTION_TYPE_CACHE_LAST_ROW == funcType) {
        saveOneRowForLastRaw(pColVal, pReader, slotId, pColInfoData, numOfRows);
        continue;
      }

      p = (SFirstLastRes*)varDataVal(pRes[i]);

      p->ts = pColVal->rowKey.ts;
      ts = p->ts;
      p->isNull = !COL_VAL_IS_VALUE(&pColVal->colVal);
      // allNullRow = p->isNull & allNullRow;
      if (!p->isNull) {
        if (IS_VAR_DATA_TYPE(pColVal->colVal.value.type)) {
          varDataSetLen(p->buf, pColVal->colVal.value.nData);

          memcpy(varDataVal(p->buf), pColVal->colVal.value.pData, pColVal->colVal.value.nData);
          p->bytes = pColVal->colVal.value.nData + VARSTR_HEADER_SIZE;  // binary needs to plus the header size
        } else {
          memcpy(p->buf, &pColVal->colVal.value.val, pReader->pSchema->columns[slotId].bytes);
          p->bytes = pReader->pSchema->columns[slotId].bytes;
        }
      }

      // pColInfoData->info.bytes includes the VARSTR_HEADER_SIZE, need to subtract it
      p->hasResult = true;
      varDataSetLen(pRes[i], pColInfoData->info.bytes - VARSTR_HEADER_SIZE);
      colDataSetVal(pColInfoData, numOfRows, (const char*)pRes[i], false);
    }

    for (int32_t idx = 0; idx < taosArrayGetSize(pBlock->pDataBlock); ++idx) {
      SColumnInfoData* pCol = taosArrayGet(pBlock->pDataBlock, idx);
      if (idx < funcTypeBlockArray->size) {
        int32_t funcType = *(int32_t*)taosArrayGet(funcTypeBlockArray, idx);
        if (FUNCTION_TYPE_CACHE_LAST_ROW == funcType) {
          continue;
        }
      }

      if (pCol->info.colId == PRIMARYKEY_TIMESTAMP_COL_ID && pCol->info.type == TSDB_DATA_TYPE_TIMESTAMP) {
        if (ts == TSKEY_MIN) {
          colDataSetNULL(pCol, numOfRows);
        } else {
          colDataSetVal(pCol, numOfRows, (const char*)&ts, false);
        }
        continue;
      } else if (pReader->numOfCols == 1 && idx != dstSlotIds[0] && (pCol->info.colId == colId || colId == -1)) {
        if (p && !p->isNull) {
          colDataSetVal(pCol, numOfRows, p->buf, false);
        } else {
          colDataSetNULL(pCol, numOfRows);
        }
      }
    }

    // pBlock->info.rows += allNullRow ? 0 : 1;
    ++pBlock->info.rows;
    taosArrayDestroy(funcTypeBlockArray);
  } else if (HASTYPE(pReader->type, CACHESCAN_RETRIEVE_LAST_ROW)) {
    for (int32_t i = 0; i < pReader->numOfCols; ++i) {
      SColumnInfoData* pColInfoData = taosArrayGet(pBlock->pDataBlock, dstSlotIds[i]);

      int32_t slotId = slotIds[i];
      if (slotId == -1) {
        colDataSetNULL(pColInfoData, numOfRows);
        continue;
      }
      SLastCol* pColVal = (SLastCol*)taosArrayGet(pRow, i);

      saveOneRowForLastRaw(pColVal, pReader, slotId, pColInfoData, numOfRows);
    }

    // pBlock->info.rows += allNullRow ? 0 : 1;
    ++pBlock->info.rows;
  } else {
    tsdbError("invalid retrieve type:%d, %s", pReader->type, idStr);
    return TSDB_CODE_INVALID_PARA;
  }

  return TSDB_CODE_SUCCESS;
}

static int32_t setTableSchema(SCacheRowsReader* p, uint64_t suid, const char* idstr) {
  int32_t numOfTables = p->numOfTables;

  if (suid != 0) {
    p->pSchema = metaGetTbTSchema(p->pVnode->pMeta, suid, -1, 1);
    if (p->pSchema == NULL) {
      tsdbWarn("stable:%" PRIu64 " has been dropped, failed to retrieve cached rows, %s", suid, idstr);
      return TSDB_CODE_PAR_TABLE_NOT_EXIST;
    }
  } else {
    for (int32_t i = 0; i < numOfTables; ++i) {
      uint64_t uid = p->pTableList[i].uid;
      p->pSchema = metaGetTbTSchema(p->pVnode->pMeta, uid, -1, 1);
      if (p->pSchema != NULL) {
        break;
      }

      tsdbWarn("table:%" PRIu64 " has been dropped, failed to retrieve cached rows, %s", uid, idstr);
    }

    // all queried tables have been dropped already, return immediately.
    if (p->pSchema == NULL) {
      tsdbWarn("all queried tables has been dropped, try next group, %s", idstr);
      return TSDB_CODE_PAR_TABLE_NOT_EXIST;
    }
  }

  return TSDB_CODE_SUCCESS;
}

int32_t tsdbReuseCacherowsReader(void* reader, void* pTableIdList, int32_t numOfTables) {
  SCacheRowsReader* pReader = (SCacheRowsReader*)reader;

  pReader->pTableList = pTableIdList;
  pReader->numOfTables = numOfTables;
  pReader->lastTs = INT64_MIN;
  pReader->pLDataIterArray = destroySttBlockReader(pReader->pLDataIterArray, NULL);
  pReader->pLDataIterArray = taosArrayInit(4, POINTER_BYTES);

  return TSDB_CODE_SUCCESS;
}

int32_t tsdbCacherowsReaderOpen(void* pVnode, int32_t type, void* pTableIdList, int32_t numOfTables, int32_t numOfCols,
                                SArray* pCidList, int32_t* pSlotIds, uint64_t suid, void** pReader, const char* idstr,
                                SArray* pFuncTypeList, SColumnInfo* pPkCol, int32_t numOfPks) {
  *pReader = NULL;
  SCacheRowsReader* p = taosMemoryCalloc(1, sizeof(SCacheRowsReader));
  if (p == NULL) {
    return TSDB_CODE_OUT_OF_MEMORY;
  }

  p->type = type;
  p->pVnode = pVnode;
  p->pTsdb = p->pVnode->pTsdb;
  p->info.verRange = (SVersionRange){.minVer = 0, .maxVer = INT64_MAX};
  p->info.suid = suid;
  p->numOfCols = numOfCols;
  p->pCidList = pCidList;
  p->pSlotIds = pSlotIds;
  p->pFuncTypeList = pFuncTypeList;

  p->rowKey.numOfPKs = numOfPks;
  if (numOfPks > 0) {
    p->pkComparFn = getComparFunc(pPkCol->type, 0);
    p->rowKey.pks[0].type = pPkCol->type;
    if (IS_VAR_DATA_TYPE(pPkCol->type)) {
      p->rowKey.pks[0].pData = taosMemoryCalloc(1, pPkCol->bytes);
    }
<<<<<<< HEAD
=======

    p->pkColumn = *pPkCol;
>>>>>>> 27dd0349
  }

  if (numOfTables == 0) {
    *pReader = p;
    return TSDB_CODE_SUCCESS;
  }

  p->pTableList = pTableIdList;
  p->numOfTables = numOfTables;

  int32_t code = setTableSchema(p, suid, idstr);
  if (code != TSDB_CODE_SUCCESS) {
    tsdbCacherowsReaderClose(p);
    return code;
  }

  p->transferBuf = taosMemoryCalloc(p->pSchema->numOfCols, POINTER_BYTES);
  if (p->transferBuf == NULL) {
    tsdbCacherowsReaderClose(p);
    return TSDB_CODE_OUT_OF_MEMORY;
  }

  for (int32_t i = 0; i < p->pSchema->numOfCols; ++i) {
    if (IS_VAR_DATA_TYPE(p->pSchema->columns[i].type)) {
      p->transferBuf[i] = taosMemoryMalloc(p->pSchema->columns[i].bytes);
      if (p->transferBuf[i] == NULL) {
        tsdbCacherowsReaderClose(p);
        return TSDB_CODE_OUT_OF_MEMORY;
      }
    }
  }

  p->idstr = taosStrdup(idstr);
  taosThreadMutexInit(&p->readerMutex, NULL);

  p->lastTs = INT64_MIN;

  *pReader = p;
  return TSDB_CODE_SUCCESS;
}

void* tsdbCacherowsReaderClose(void* pReader) {
  SCacheRowsReader* p = pReader;
  if (p == NULL) {
    return NULL;
  }

  if (p->pSchema != NULL) {
    for (int32_t i = 0; i < p->pSchema->numOfCols; ++i) {
      taosMemoryFreeClear(p->transferBuf[i]);
    }

    taosMemoryFree(p->transferBuf);
    taosMemoryFree(p->pSchema);
  }

  taosMemoryFree(p->pCurrSchema);

  if (p->pLDataIterArray) {
    destroySttBlockReader(p->pLDataIterArray, NULL);
  }

  if (p->pFileReader) {
    tsdbDataFileReaderClose(&p->pFileReader);
    p->pFileReader = NULL;
  }

  taosMemoryFree((void*)p->idstr);
  taosThreadMutexDestroy(&p->readerMutex);

  if (p->pTableMap) {
    void*   pe = NULL;
    int32_t iter = 0;
    while ((pe = tSimpleHashIterate(p->pTableMap, pe, &iter)) != NULL) {
      STableLoadInfo* pInfo = *(STableLoadInfo**)pe;
      pInfo->pTombData = taosArrayDestroy(pInfo->pTombData);
    }

    tSimpleHashCleanup(p->pTableMap);
  }
  if (p->uidList) {
    taosMemoryFree(p->uidList);
  }

  taosMemoryFree(pReader);
  return NULL;
}

static void freeItem(void* pItem) {
  SLastCol* pCol = (SLastCol*)pItem;
  if (IS_VAR_DATA_TYPE(pCol->colVal.value.type) && pCol->colVal.value.pData) {
    taosMemoryFree(pCol->colVal.value.pData);
  }
}

static int32_t tsdbCacheQueryReseek(void* pQHandle) {
  int32_t           code = 0;
  SCacheRowsReader* pReader = pQHandle;

  code = taosThreadMutexTryLock(&pReader->readerMutex);
  if (code == 0) {
    // pause current reader's state if not paused, save ts & version for resuming
    // just wait for the big all tables' snapshot untaking for now

    code = TSDB_CODE_VND_QUERY_BUSY;

    taosThreadMutexUnlock(&pReader->readerMutex);

    return code;
  } else if (code == EBUSY) {
    return TSDB_CODE_VND_QUERY_BUSY;
  } else {
    return -1;
  }
}

int32_t tsdbRetrieveCacheRows(void* pReader, SSDataBlock* pResBlock, const int32_t* slotIds, const int32_t* dstSlotIds,
                              SArray* pTableUidList) {
  if (pReader == NULL || pResBlock == NULL) {
    return TSDB_CODE_INVALID_PARA;
  }

  SCacheRowsReader* pr = pReader;
  int32_t           code = TSDB_CODE_SUCCESS;
  SArray*           pRow = taosArrayInit(TARRAY_SIZE(pr->pCidList), sizeof(SLastCol));
  bool              hasRes = false;

  void** pRes = taosMemoryCalloc(pr->numOfCols, POINTER_BYTES);
  if (pRes == NULL) {
    code = TSDB_CODE_OUT_OF_MEMORY;
    goto _end;
  }

  int32_t pkBufLen = 0;
  if (pr->rowKey.numOfPKs > 0) {
    pkBufLen = pr->pkColumn.bytes;
  }

  for (int32_t j = 0; j < pr->numOfCols; ++j) {
<<<<<<< HEAD
    int32_t bytes;
    if (slotIds[j] == -1) {
      bytes = 1;
    } else {
      bytes = pr->pSchema->columns[slotIds[j]].bytes;
    }
=======
    int32_t bytes = (slotIds[j] == -1) ? 1 : pr->pSchema->columns[slotIds[j]].bytes;
>>>>>>> 27dd0349

    pRes[j] = taosMemoryCalloc(1, sizeof(SFirstLastRes) + bytes + pkBufLen + VARSTR_HEADER_SIZE);
    SFirstLastRes* p = (SFirstLastRes*)varDataVal(pRes[j]);
    p->ts = INT64_MIN;
  }

  taosThreadMutexLock(&pr->readerMutex);
  code = tsdbTakeReadSnap2((STsdbReader*)pr, tsdbCacheQueryReseek, &pr->pReadSnap);
  if (code != TSDB_CODE_SUCCESS) {
    goto _end;
  }

  int8_t         ltype = (pr->type & CACHESCAN_RETRIEVE_LAST) >> 3;
  STableKeyInfo* pTableList = pr->pTableList;

  // retrieve the only one last row of all tables in the uid list.
  if (HASTYPE(pr->type, CACHESCAN_RETRIEVE_TYPE_SINGLE)) {
    SArray* pLastCols = taosArrayInit(pr->numOfCols, sizeof(SLastCol));
    if (pLastCols == NULL) {
      code = TSDB_CODE_OUT_OF_MEMORY;
      goto _end;
    }

    for (int32_t i = 0; i < pr->numOfCols; ++i) {
      int32_t slotId = slotIds[i];
      if (slotId == -1) {
        SLastCol p = {.rowKey.ts = INT64_MIN, .colVal.value.type = TSDB_DATA_TYPE_BOOL, .colVal.flag = CV_FLAG_NULL};
        taosArrayPush(pLastCols, &p);
        continue;
      }
      struct STColumn* pCol = &pr->pSchema->columns[slotId];
      SLastCol         p = {.rowKey.ts = INT64_MIN, .colVal.value.type = pCol->type, .colVal.flag = CV_FLAG_NULL};

      if (IS_VAR_DATA_TYPE(pCol->type)) {
        p.colVal.value.pData = taosMemoryCalloc(pCol->bytes, sizeof(char));
      }
      taosArrayPush(pLastCols, &p);
    }

    int64_t st = taosGetTimestampUs();
    int64_t totalLastTs = INT64_MAX;
    for (int32_t i = 0; i < pr->numOfTables; ++i) {
      tb_uid_t uid = pTableList[i].uid;

      tsdbCacheGetBatch(pr->pTsdb, uid, pRow, pr, ltype);
      if (TARRAY_SIZE(pRow) <= 0 || COL_VAL_IS_NONE(&((SLastCol*)TARRAY_DATA(pRow))[0].colVal)) {
        taosArrayClearEx(pRow, freeItem);
        continue;
      }

      {
        bool    hasNotNullRow = true;
        int64_t singleTableLastTs = INT64_MAX;
        for (int32_t k = 0; k < pr->numOfCols; ++k) {
          if (slotIds[k] == -1) continue;
          SLastCol* p = taosArrayGet(pLastCols, k);
          SLastCol* pColVal = (SLastCol*)taosArrayGet(pRow, k);

          if (pColVal->rowKey.ts > p->rowKey.ts) {
            if (!COL_VAL_IS_VALUE(&pColVal->colVal) && HASTYPE(pr->type, CACHESCAN_RETRIEVE_LAST)) {
              if (!COL_VAL_IS_VALUE(&p->colVal)) {
                hasNotNullRow = false;
              }
              // For all of cols is null, the last null col of last table will be save
              if (i != pr->numOfTables - 1 || k != pr->numOfCols - 1 || hasRes) {
                continue;
              }
            }

            hasRes = true;
            p->rowKey.ts = pColVal->rowKey.ts;
            if (k == 0) {
              if (TARRAY_SIZE(pTableUidList) == 0) {
                taosArrayPush(pTableUidList, &uid);
              } else {
                taosArraySet(pTableUidList, 0, &uid);
              }
            }

            if (pColVal->rowKey.ts < singleTableLastTs && HASTYPE(pr->type, CACHESCAN_RETRIEVE_LAST)) {
              singleTableLastTs = pColVal->rowKey.ts;
            }

            if (!IS_VAR_DATA_TYPE(pColVal->colVal.value.type)) {
              p->colVal = pColVal->colVal;
            } else {
              if (COL_VAL_IS_VALUE(&pColVal->colVal)) {
                memcpy(p->colVal.value.pData, pColVal->colVal.value.pData, pColVal->colVal.value.nData);
              }

              p->colVal.value.nData = pColVal->colVal.value.nData;
              p->colVal.value.type = pColVal->colVal.value.type;
              p->colVal.flag = pColVal->colVal.flag;
              p->colVal.cid = pColVal->colVal.cid;
            }
          }
        }

        if (hasNotNullRow) {
          if (INT64_MAX == totalLastTs || (INT64_MAX != singleTableLastTs && totalLastTs < singleTableLastTs)) {
            totalLastTs = singleTableLastTs;
          }
          double cost = (taosGetTimestampUs() - st) / 1000.0;
          if (cost > tsCacheLazyLoadThreshold) {
            pr->lastTs = totalLastTs;
          }
        }
      }

      taosArrayClearEx(pRow, freeItem);
    }

    if (hasRes) {
      saveOneRow(pLastCols, pResBlock, pr, slotIds, dstSlotIds, pRes, pr->idstr);
    }

    taosArrayDestroyEx(pLastCols, freeItem);
  } else if (HASTYPE(pr->type, CACHESCAN_RETRIEVE_TYPE_ALL)) {
    for (int32_t i = pr->tableIndex; i < pr->numOfTables; ++i) {
      tb_uid_t uid = pTableList[i].uid;

      tsdbCacheGetBatch(pr->pTsdb, uid, pRow, pr, ltype);
      if (TARRAY_SIZE(pRow) <= 0 || COL_VAL_IS_NONE(&((SLastCol*)TARRAY_DATA(pRow))[0].colVal)) {
        taosArrayClearEx(pRow, freeItem);
        continue;
      }

      saveOneRow(pRow, pResBlock, pr, slotIds, dstSlotIds, pRes, pr->idstr);
      taosArrayClearEx(pRow, freeItem);

      taosArrayPush(pTableUidList, &uid);

      ++pr->tableIndex;
      if (pResBlock->info.rows >= pResBlock->info.capacity) {
        goto _end;
      }
    }
  } else {
    code = TSDB_CODE_INVALID_PARA;
  }

_end:
  tsdbUntakeReadSnap2((STsdbReader*)pr, pr->pReadSnap, true);
  if (pr->pCurFileSet) {
    pr->pCurFileSet = NULL;
  }

  taosThreadMutexUnlock(&pr->readerMutex);

  if (pRes != NULL) {
    for (int32_t j = 0; j < pr->numOfCols; ++j) {
      taosMemoryFree(pRes[j]);
    }
  }

  taosMemoryFree(pRes);
  taosArrayDestroy(pRow);

  return code;
}<|MERGE_RESOLUTION|>--- conflicted
+++ resolved
@@ -233,11 +233,8 @@
     if (IS_VAR_DATA_TYPE(pPkCol->type)) {
       p->rowKey.pks[0].pData = taosMemoryCalloc(1, pPkCol->bytes);
     }
-<<<<<<< HEAD
-=======
 
     p->pkColumn = *pPkCol;
->>>>>>> 27dd0349
   }
 
   if (numOfTables == 0) {
@@ -377,16 +374,7 @@
   }
 
   for (int32_t j = 0; j < pr->numOfCols; ++j) {
-<<<<<<< HEAD
-    int32_t bytes;
-    if (slotIds[j] == -1) {
-      bytes = 1;
-    } else {
-      bytes = pr->pSchema->columns[slotIds[j]].bytes;
-    }
-=======
     int32_t bytes = (slotIds[j] == -1) ? 1 : pr->pSchema->columns[slotIds[j]].bytes;
->>>>>>> 27dd0349
 
     pRes[j] = taosMemoryCalloc(1, sizeof(SFirstLastRes) + bytes + pkBufLen + VARSTR_HEADER_SIZE);
     SFirstLastRes* p = (SFirstLastRes*)varDataVal(pRes[j]);
