/*
 * Copyright (c) 2019 TAOS Data, Inc. <jhtao@taosdata.com>
 *
 * This program is free software: you can use, redistribute, and/or modify
 * it under the terms of the GNU Affero General Public License, version 3
 * or later ("AGPL"), as published by the Free Software Foundation.
 *
 * This program is distributed in the hope that it will be useful, but WITHOUT
 * ANY WARRANTY; without even the implied warranty of MERCHANTABILITY or
 * FITNESS FOR A PARTICULAR PURPOSE.
 *
 * You should have received a copy of the GNU Affero General Public License
 * along with this program. If not, see <http://www.gnu.org/licenses/>.
 */

#include "tdataformat.h"
#include "tsdb.h"

// SMapData =======================================================================
void tMapDataReset(SMapData *pMapData) {
  pMapData->nItem = 0;
  pMapData->nData = 0;
}

void tMapDataClear(SMapData *pMapData) {
  tFree(pMapData->aOffset);
  tFree(pMapData->pData);
  pMapData->pData = NULL;
  pMapData->aOffset = NULL;
}

int32_t tMapDataPutItem(SMapData *pMapData, void *pItem, int32_t (*tPutItemFn)(uint8_t *, void *)) {
  int32_t code = 0;
  int32_t offset = pMapData->nData;
  int32_t nItem = pMapData->nItem;

  pMapData->nItem++;
  pMapData->nData += tPutItemFn(NULL, pItem);

  // alloc
  code = tRealloc((uint8_t **)&pMapData->aOffset, sizeof(int32_t) * pMapData->nItem);
  if (code) goto _exit;
  code = tRealloc(&pMapData->pData, pMapData->nData);
  if (code) goto _exit;

  // put
  pMapData->aOffset[nItem] = offset;
  tPutItemFn(pMapData->pData + offset, pItem);

_exit:
  return code;
}

int32_t tMapDataCopy(SMapData *pFrom, SMapData *pTo) {
  int32_t code = 0;

  pTo->nItem = pFrom->nItem;
  pTo->nData = pFrom->nData;
  code = tRealloc((uint8_t **)&pTo->aOffset, sizeof(int32_t) * pFrom->nItem);
  if (code) goto _exit;
  code = tRealloc(&pTo->pData, pFrom->nData);
  if (code) goto _exit;
  memcpy(pTo->aOffset, pFrom->aOffset, sizeof(int32_t) * pFrom->nItem);
  memcpy(pTo->pData, pFrom->pData, pFrom->nData);

_exit:
  return code;
}

int32_t tMapDataSearch(SMapData *pMapData, void *pSearchItem, int32_t (*tGetItemFn)(uint8_t *, void *),
                       int32_t (*tItemCmprFn)(const void *, const void *), void *pItem) {
  int32_t code = 0;
  int32_t lidx = 0;
  int32_t ridx = pMapData->nItem - 1;
  int32_t midx;
  int32_t c;

  while (lidx <= ridx) {
    midx = (lidx + ridx) / 2;

    tMapDataGetItemByIdx(pMapData, midx, pItem, tGetItemFn);

    c = tItemCmprFn(pSearchItem, pItem);
    if (c == 0) {
      goto _exit;
    } else if (c < 0) {
      ridx = midx - 1;
    } else {
      lidx = midx + 1;
    }
  }

  code = TSDB_CODE_NOT_FOUND;

_exit:
  return code;
}

void tMapDataGetItemByIdx(SMapData *pMapData, int32_t idx, void *pItem, int32_t (*tGetItemFn)(uint8_t *, void *)) {
  ASSERT(idx >= 0 && idx < pMapData->nItem);
  tGetItemFn(pMapData->pData + pMapData->aOffset[idx], pItem);
}

int32_t tMapDataToArray(SMapData *pMapData, int32_t itemSize, int32_t (*tGetItemFn)(uint8_t *, void *),
                        SArray **ppArray) {
  int32_t code = 0;

  SArray *pArray = taosArrayInit(pMapData->nItem, itemSize);
  if (pArray == NULL) {
    code = TSDB_CODE_OUT_OF_MEMORY;
    goto _exit;
  }

  for (int32_t i = 0; i < pMapData->nItem; i++) {
    tMapDataGetItemByIdx(pMapData, i, taosArrayReserve(pArray, 1), tGetItemFn);
  }

_exit:
  if (code) {
    *ppArray = NULL;
    if (pArray) taosArrayDestroy(pArray);
  } else {
    *ppArray = pArray;
  }
  return code;
}

int32_t tPutMapData(uint8_t *p, SMapData *pMapData) {
  int32_t n = 0;

  n += tPutI32v(p ? p + n : p, pMapData->nItem);
  if (pMapData->nItem) {
    int32_t lOffset = 0;
    for (int32_t iItem = 0; iItem < pMapData->nItem; iItem++) {
      n += tPutI32v(p ? p + n : p, pMapData->aOffset[iItem] - lOffset);
      lOffset = pMapData->aOffset[iItem];
    }

    n += tPutI32v(p ? p + n : p, pMapData->nData);
    if (p) {
      memcpy(p + n, pMapData->pData, pMapData->nData);
    }
    n += pMapData->nData;
  }

  return n;
}

int32_t tGetMapData(uint8_t *p, SMapData *pMapData) {
  int32_t n = 0;
  int32_t offset;

  tMapDataReset(pMapData);

  n += tGetI32v(p + n, &pMapData->nItem);
  if (pMapData->nItem) {
    if (tRealloc((uint8_t **)&pMapData->aOffset, sizeof(int32_t) * pMapData->nItem)) return -1;

    int32_t lOffset = 0;
    for (int32_t iItem = 0; iItem < pMapData->nItem; iItem++) {
      n += tGetI32v(p + n, &pMapData->aOffset[iItem]);
      pMapData->aOffset[iItem] += lOffset;
      lOffset = pMapData->aOffset[iItem];
    }

    n += tGetI32v(p + n, &pMapData->nData);
    if (tRealloc(&pMapData->pData, pMapData->nData)) return -1;
    memcpy(pMapData->pData, p + n, pMapData->nData);
    n += pMapData->nData;
  }

  return n;
}

// TABLEID =======================================================================
int32_t tTABLEIDCmprFn(const void *p1, const void *p2) {
  TABLEID *pId1 = (TABLEID *)p1;
  TABLEID *pId2 = (TABLEID *)p2;

  if (pId1->suid < pId2->suid) {
    return -1;
  } else if (pId1->suid > pId2->suid) {
    return 1;
  }

  if (pId1->uid < pId2->uid) {
    return -1;
  } else if (pId1->uid > pId2->uid) {
    return 1;
  }

  return 0;
}

// SBlockIdx ======================================================
int32_t tPutBlockIdx(uint8_t *p, void *ph) {
  int32_t    n = 0;
  SBlockIdx *pBlockIdx = (SBlockIdx *)ph;

  n += tPutI64(p ? p + n : p, pBlockIdx->suid);
  n += tPutI64(p ? p + n : p, pBlockIdx->uid);
  n += tPutI64v(p ? p + n : p, pBlockIdx->offset);
  n += tPutI64v(p ? p + n : p, pBlockIdx->size);

  return n;
}

int32_t tGetBlockIdx(uint8_t *p, void *ph) {
  int32_t    n = 0;
  SBlockIdx *pBlockIdx = (SBlockIdx *)ph;

  n += tGetI64(p + n, &pBlockIdx->suid);
  n += tGetI64(p + n, &pBlockIdx->uid);
  n += tGetI64v(p + n, &pBlockIdx->offset);
  n += tGetI64v(p + n, &pBlockIdx->size);

  return n;
}

int32_t tCmprBlockIdx(void const *lhs, void const *rhs) {
  SBlockIdx *lBlockIdx = (SBlockIdx *)lhs;
  SBlockIdx *rBlockIdx = (SBlockIdx *)rhs;

  if (lBlockIdx->suid < rBlockIdx->suid) {
    return -1;
  } else if (lBlockIdx->suid > rBlockIdx->suid) {
    return 1;
  }

  if (lBlockIdx->uid < rBlockIdx->uid) {
    return -1;
  } else if (lBlockIdx->uid > rBlockIdx->uid) {
    return 1;
  }

  return 0;
}

int32_t tCmprBlockL(void const *lhs, void const *rhs) {
  SBlockIdx *lBlockIdx = (SBlockIdx *)lhs;
  SSttBlk   *rBlockL = (SSttBlk *)rhs;

  if (lBlockIdx->suid < rBlockL->suid) {
    return -1;
  } else if (lBlockIdx->suid > rBlockL->suid) {
    return 1;
  }

  if (lBlockIdx->uid < rBlockL->minUid) {
    return -1;
  } else if (lBlockIdx->uid > rBlockL->maxUid) {
    return 1;
  }

  return 0;
}

// SDataBlk ======================================================
void tDataBlkReset(SDataBlk *pDataBlk) {
  *pDataBlk = (SDataBlk){.minKey = TSDBKEY_MAX, .maxKey = TSDBKEY_MIN, .minVer = VERSION_MAX, .maxVer = VERSION_MIN};
}

int32_t tPutDataBlk(uint8_t *p, void *ph) {
  int32_t   n = 0;
  SDataBlk *pDataBlk = (SDataBlk *)ph;

  n += tPutI64v(p ? p + n : p, pDataBlk->minKey.version);
  n += tPutI64v(p ? p + n : p, pDataBlk->minKey.ts);
  n += tPutI64v(p ? p + n : p, pDataBlk->maxKey.version);
  n += tPutI64v(p ? p + n : p, pDataBlk->maxKey.ts);
  n += tPutI64v(p ? p + n : p, pDataBlk->minVer);
  n += tPutI64v(p ? p + n : p, pDataBlk->maxVer);
  n += tPutI32v(p ? p + n : p, pDataBlk->nRow);
  n += tPutI8(p ? p + n : p, pDataBlk->hasDup);
  n += tPutI8(p ? p + n : p, pDataBlk->nSubBlock);
  for (int8_t iSubBlock = 0; iSubBlock < pDataBlk->nSubBlock; iSubBlock++) {
    n += tPutI64v(p ? p + n : p, pDataBlk->aSubBlock[iSubBlock].offset);
    n += tPutI32v(p ? p + n : p, pDataBlk->aSubBlock[iSubBlock].szBlock);
    n += tPutI32v(p ? p + n : p, pDataBlk->aSubBlock[iSubBlock].szKey);
  }
  if (pDataBlk->nSubBlock == 1 && !pDataBlk->hasDup) {
    n += tPutI64v(p ? p + n : p, pDataBlk->smaInfo.offset);
    n += tPutI32v(p ? p + n : p, pDataBlk->smaInfo.size);
  }

  return n;
}

int32_t tGetDataBlk(uint8_t *p, void *ph) {
  int32_t   n = 0;
  SDataBlk *pDataBlk = (SDataBlk *)ph;

  n += tGetI64v(p + n, &pDataBlk->minKey.version);
  n += tGetI64v(p + n, &pDataBlk->minKey.ts);
  n += tGetI64v(p + n, &pDataBlk->maxKey.version);
  n += tGetI64v(p + n, &pDataBlk->maxKey.ts);
  n += tGetI64v(p + n, &pDataBlk->minVer);
  n += tGetI64v(p + n, &pDataBlk->maxVer);
  n += tGetI32v(p + n, &pDataBlk->nRow);
  n += tGetI8(p + n, &pDataBlk->hasDup);
  n += tGetI8(p + n, &pDataBlk->nSubBlock);
  for (int8_t iSubBlock = 0; iSubBlock < pDataBlk->nSubBlock; iSubBlock++) {
    n += tGetI64v(p + n, &pDataBlk->aSubBlock[iSubBlock].offset);
    n += tGetI32v(p + n, &pDataBlk->aSubBlock[iSubBlock].szBlock);
    n += tGetI32v(p + n, &pDataBlk->aSubBlock[iSubBlock].szKey);
  }
  if (pDataBlk->nSubBlock == 1 && !pDataBlk->hasDup) {
    n += tGetI64v(p + n, &pDataBlk->smaInfo.offset);
    n += tGetI32v(p + n, &pDataBlk->smaInfo.size);
  } else {
    pDataBlk->smaInfo.offset = 0;
    pDataBlk->smaInfo.size = 0;
  }

  return n;
}

int32_t tDataBlkCmprFn(const void *p1, const void *p2) {
  SDataBlk *pBlock1 = (SDataBlk *)p1;
  SDataBlk *pBlock2 = (SDataBlk *)p2;

  if (tsdbKeyCmprFn(&pBlock1->maxKey, &pBlock2->minKey) < 0) {
    return -1;
  } else if (tsdbKeyCmprFn(&pBlock1->minKey, &pBlock2->maxKey) > 0) {
    return 1;
  }

  return 0;
}

bool tDataBlkHasSma(SDataBlk *pDataBlk) {
  if (pDataBlk->nSubBlock > 1) return false;
  if (pDataBlk->hasDup) return false;

  return pDataBlk->smaInfo.size > 0;
}

// SSttBlk ======================================================
int32_t tPutSttBlk(uint8_t *p, void *ph) {
  int32_t  n = 0;
  SSttBlk *pSttBlk = (SSttBlk *)ph;

  n += tPutI64(p ? p + n : p, pSttBlk->suid);
  n += tPutI64(p ? p + n : p, pSttBlk->minUid);
  n += tPutI64(p ? p + n : p, pSttBlk->maxUid);
  n += tPutI64v(p ? p + n : p, pSttBlk->minKey);
  n += tPutI64v(p ? p + n : p, pSttBlk->maxKey);
  n += tPutI64v(p ? p + n : p, pSttBlk->minVer);
  n += tPutI64v(p ? p + n : p, pSttBlk->maxVer);
  n += tPutI32v(p ? p + n : p, pSttBlk->nRow);
  n += tPutI64v(p ? p + n : p, pSttBlk->bInfo.offset);
  n += tPutI32v(p ? p + n : p, pSttBlk->bInfo.szBlock);
  n += tPutI32v(p ? p + n : p, pSttBlk->bInfo.szKey);

  return n;
}

int32_t tGetSttBlk(uint8_t *p, void *ph) {
  int32_t  n = 0;
  SSttBlk *pSttBlk = (SSttBlk *)ph;

  n += tGetI64(p + n, &pSttBlk->suid);
  n += tGetI64(p + n, &pSttBlk->minUid);
  n += tGetI64(p + n, &pSttBlk->maxUid);
  n += tGetI64v(p + n, &pSttBlk->minKey);
  n += tGetI64v(p + n, &pSttBlk->maxKey);
  n += tGetI64v(p + n, &pSttBlk->minVer);
  n += tGetI64v(p + n, &pSttBlk->maxVer);
  n += tGetI32v(p + n, &pSttBlk->nRow);
  n += tGetI64v(p + n, &pSttBlk->bInfo.offset);
  n += tGetI32v(p + n, &pSttBlk->bInfo.szBlock);
  n += tGetI32v(p + n, &pSttBlk->bInfo.szKey);

  return n;
}

// SBlockCol ======================================================
int32_t tPutBlockCol(uint8_t *p, void *ph) {
  int32_t    n = 0;
  SBlockCol *pBlockCol = (SBlockCol *)ph;

  ASSERT(pBlockCol->flag && (pBlockCol->flag != HAS_NONE));

  n += tPutI16v(p ? p + n : p, pBlockCol->cid);
  n += tPutI8(p ? p + n : p, pBlockCol->type);
  n += tPutI8(p ? p + n : p, pBlockCol->smaOn);
  n += tPutI8(p ? p + n : p, pBlockCol->flag);
  n += tPutI32v(p ? p + n : p, pBlockCol->szOrigin);

  if (pBlockCol->flag != HAS_NULL) {
    if (pBlockCol->flag != HAS_VALUE) {
      n += tPutI32v(p ? p + n : p, pBlockCol->szBitmap);
    }

    if (IS_VAR_DATA_TYPE(pBlockCol->type)) {
      n += tPutI32v(p ? p + n : p, pBlockCol->szOffset);
    }

    if (pBlockCol->flag != (HAS_NULL | HAS_NONE)) {
      n += tPutI32v(p ? p + n : p, pBlockCol->szValue);
    }

    n += tPutI32v(p ? p + n : p, pBlockCol->offset);
  }

_exit:
  return n;
}

int32_t tGetBlockCol(uint8_t *p, void *ph) {
  int32_t    n = 0;
  SBlockCol *pBlockCol = (SBlockCol *)ph;

  n += tGetI16v(p + n, &pBlockCol->cid);
  n += tGetI8(p + n, &pBlockCol->type);
  n += tGetI8(p + n, &pBlockCol->smaOn);
  n += tGetI8(p + n, &pBlockCol->flag);
  n += tGetI32v(p + n, &pBlockCol->szOrigin);

  ASSERT(pBlockCol->flag && (pBlockCol->flag != HAS_NONE));

  pBlockCol->szBitmap = 0;
  pBlockCol->szOffset = 0;
  pBlockCol->szValue = 0;
  pBlockCol->offset = 0;

  if (pBlockCol->flag != HAS_NULL) {
    if (pBlockCol->flag != HAS_VALUE) {
      n += tGetI32v(p + n, &pBlockCol->szBitmap);
    }

    if (IS_VAR_DATA_TYPE(pBlockCol->type)) {
      n += tGetI32v(p + n, &pBlockCol->szOffset);
    }

    if (pBlockCol->flag != (HAS_NULL | HAS_NONE)) {
      n += tGetI32v(p + n, &pBlockCol->szValue);
    }

    n += tGetI32v(p + n, &pBlockCol->offset);
  }

  return n;
}

int32_t tBlockColCmprFn(const void *p1, const void *p2) {
  if (((SBlockCol *)p1)->cid < ((SBlockCol *)p2)->cid) {
    return -1;
  } else if (((SBlockCol *)p1)->cid > ((SBlockCol *)p2)->cid) {
    return 1;
  }

  return 0;
}

// SDelIdx ======================================================
int32_t tCmprDelIdx(void const *lhs, void const *rhs) {
  SDelIdx *lDelIdx = (SDelIdx *)lhs;
  SDelIdx *rDelIdx = (SDelIdx *)rhs;

  if (lDelIdx->suid < rDelIdx->suid) {
    return -1;
  } else if (lDelIdx->suid > rDelIdx->suid) {
    return 1;
  }

  if (lDelIdx->uid < rDelIdx->uid) {
    return -1;
  } else if (lDelIdx->uid > rDelIdx->uid) {
    return 1;
  }

  return 0;
}

int32_t tPutDelIdx(uint8_t *p, void *ph) {
  SDelIdx *pDelIdx = (SDelIdx *)ph;
  int32_t  n = 0;

  n += tPutI64(p ? p + n : p, pDelIdx->suid);
  n += tPutI64(p ? p + n : p, pDelIdx->uid);
  n += tPutI64v(p ? p + n : p, pDelIdx->offset);
  n += tPutI64v(p ? p + n : p, pDelIdx->size);

  return n;
}

int32_t tGetDelIdx(uint8_t *p, void *ph) {
  SDelIdx *pDelIdx = (SDelIdx *)ph;
  int32_t  n = 0;

  n += tGetI64(p + n, &pDelIdx->suid);
  n += tGetI64(p + n, &pDelIdx->uid);
  n += tGetI64v(p + n, &pDelIdx->offset);
  n += tGetI64v(p + n, &pDelIdx->size);

  return n;
}

// SDelData ======================================================
int32_t tPutDelData(uint8_t *p, void *ph) {
  SDelData *pDelData = (SDelData *)ph;
  int32_t   n = 0;

  n += tPutI64v(p ? p + n : p, pDelData->version);
  n += tPutI64(p ? p + n : p, pDelData->sKey);
  n += tPutI64(p ? p + n : p, pDelData->eKey);

  return n;
}

int32_t tGetDelData(uint8_t *p, void *ph) {
  SDelData *pDelData = (SDelData *)ph;
  int32_t   n = 0;

  n += tGetI64v(p + n, &pDelData->version);
  n += tGetI64(p + n, &pDelData->sKey);
  n += tGetI64(p + n, &pDelData->eKey);

  return n;
}

int32_t tsdbKeyFid(TSKEY key, int32_t minutes, int8_t precision) {
  if (key < 0) {
    return (int)((key + 1) / tsTickPerMin[precision] / minutes - 1);
  } else {
    return (int)((key / tsTickPerMin[precision] / minutes));
  }
}

void tsdbFidKeyRange(int32_t fid, int32_t minutes, int8_t precision, TSKEY *minKey, TSKEY *maxKey) {
  *minKey = tsTickPerMin[precision] * fid * minutes;
  *maxKey = *minKey + tsTickPerMin[precision] * minutes - 1;
}

int32_t tsdbFidLevel(int32_t fid, STsdbKeepCfg *pKeepCfg, int64_t now) {
  int32_t aFid[3];
  TSKEY   key;

  if (pKeepCfg->precision == TSDB_TIME_PRECISION_MILLI) {
    now = now * 1000;
  } else if (pKeepCfg->precision == TSDB_TIME_PRECISION_MICRO) {
    now = now * 1000000l;
  } else if (pKeepCfg->precision == TSDB_TIME_PRECISION_NANO) {
    now = now * 1000000000l;
  } else {
    ASSERT(0);
  }

  key = now - pKeepCfg->keep0 * tsTickPerMin[pKeepCfg->precision];
  aFid[0] = tsdbKeyFid(key, pKeepCfg->days, pKeepCfg->precision);
  key = now - pKeepCfg->keep1 * tsTickPerMin[pKeepCfg->precision];
  aFid[1] = tsdbKeyFid(key, pKeepCfg->days, pKeepCfg->precision);
  key = now - pKeepCfg->keep2 * tsTickPerMin[pKeepCfg->precision];
  aFid[2] = tsdbKeyFid(key, pKeepCfg->days, pKeepCfg->precision);

  if (fid >= aFid[0]) {
    return 0;
  } else if (fid >= aFid[1]) {
    return 1;
  } else if (fid >= aFid[2]) {
    return 2;
  } else {
    return -1;
  }
}

// TSDBROW ======================================================
void tsdbRowGetColVal(TSDBROW *pRow, STSchema *pTSchema, int32_t iCol, SColVal *pColVal) {
  STColumn *pTColumn = &pTSchema->columns[iCol];
  SValue    value;

  ASSERT(iCol > 0);

  if (pRow->type == TSDBROW_ROW_FMT) {
    tRowGet(pRow->pTSRow, pTSchema, iCol, pColVal);
  } else if (pRow->type == TSDBROW_COL_FMT) {
    SColData *pColData;

    tBlockDataGetColData(pRow->pBlockData, pTColumn->colId, &pColData);

    if (pColData) {
      tColDataGetValue(pColData, pRow->iRow, pColVal);
    } else {
      *pColVal = COL_VAL_NONE(pTColumn->colId, pTColumn->type);
    }
  } else {
    ASSERT(0);
  }
}

int32_t tsdbRowCmprFn(const void *p1, const void *p2) {
  return tsdbKeyCmprFn(&TSDBROW_KEY((TSDBROW *)p1), &TSDBROW_KEY((TSDBROW *)p2));
}

// STSDBRowIter ======================================================
int32_t tsdbRowIterOpen(STSDBRowIter *pIter, TSDBROW *pRow, STSchema *pTSchema) {
  int32_t code = 0;

  pIter->pRow = pRow;
  if (pRow->type == TSDBROW_ROW_FMT) {
    code = tRowIterOpen(pRow->pTSRow, pTSchema, &pIter->pIter);
    if (code) goto _exit;
  } else if (pRow->type == TSDBROW_COL_FMT) {
    pIter->iColData = 0;
  } else {
    ASSERT(0);
  }

_exit:
  return code;
}

void tsdbRowClose(STSDBRowIter *pIter) {
  if (pIter->pRow->type == TSDBROW_ROW_FMT) {
    tRowIterClose(&pIter->pIter);
  }
}

SColVal *tsdbRowIterNext(STSDBRowIter *pIter) {
  if (pIter->pRow->type == TSDBROW_ROW_FMT) {
    return tRowIterNext(pIter->pIter);
  } else if (pIter->pRow->type == TSDBROW_COL_FMT) {
    if (pIter->iColData == 0) {
      pIter->cv = COL_VAL_VALUE(PRIMARYKEY_TIMESTAMP_COL_ID, TSDB_DATA_TYPE_TIMESTAMP,
                                (SValue){.val = pIter->pRow->pBlockData->aTSKEY[pIter->pRow->iRow]});
      ++pIter->iColData;
      return &pIter->cv;
    }

    if (pIter->iColData < pIter->pRow->pBlockData->nColData) {
      tColDataGetValue(&pIter->pRow->pBlockData->aColData[pIter->iColData], pIter->pRow->iRow, &pIter->cv);
      ++pIter->iColData;
      return &pIter->cv;
    } else {
      return NULL;
    }
  } else {
    ASSERT(0);
    return NULL;   // suppress error report by compiler
  }
}

// SRowMerger ======================================================

int32_t tsdbRowMergerInit2(SRowMerger *pMerger, STSchema *pResTSchema, TSDBROW *pRow, STSchema *pTSchema) {
  int32_t   code = 0;
  TSDBKEY   key = TSDBROW_KEY(pRow);
  SColVal  *pColVal = &(SColVal){0};
  STColumn *pTColumn;
  int32_t   iCol, jCol = 0;

  pMerger->pTSchema = pResTSchema;
  pMerger->version = key.version;

  pMerger->pArray = taosArrayInit(pResTSchema->numOfCols, sizeof(SColVal));
  if (pMerger->pArray == NULL) {
    code = TSDB_CODE_OUT_OF_MEMORY;
    goto _exit;
  }

  // ts
  pTColumn = &pTSchema->columns[jCol++];

  ASSERT(pTColumn->type == TSDB_DATA_TYPE_TIMESTAMP);

  *pColVal = COL_VAL_VALUE(pTColumn->colId, pTColumn->type, (SValue){.val = key.ts});
  if (taosArrayPush(pMerger->pArray, pColVal) == NULL) {
    code = TSDB_CODE_OUT_OF_MEMORY;
    goto _exit;
  }

  // other
  for (iCol = 1; jCol < pTSchema->numOfCols && iCol < pResTSchema->numOfCols; ++iCol) {
    pTColumn = &pResTSchema->columns[iCol];
    if (pTSchema->columns[jCol].colId < pTColumn->colId) {
      ++jCol;
      --iCol;
      continue;
    } else if (pTSchema->columns[jCol].colId > pTColumn->colId) {
      taosArrayPush(pMerger->pArray, &COL_VAL_NONE(pTColumn->colId, pTColumn->type));
      continue;
    }

    tsdbRowGetColVal(pRow, pTSchema, jCol++, pColVal);
    if ((!COL_VAL_IS_NONE(pColVal)) && (!COL_VAL_IS_NULL(pColVal)) && IS_VAR_DATA_TYPE(pColVal->type)) {
      uint8_t *pVal = pColVal->value.pData;
    
      pColVal->value.pData = NULL;
      code = tRealloc(&pColVal->value.pData, pColVal->value.nData);
      if (code) goto _exit;

      if (pColVal->value.nData) {
        memcpy(pColVal->value.pData, pVal, pColVal->value.nData);
      }
    }

    if (taosArrayPush(pMerger->pArray, pColVal) == NULL) {
      code = TSDB_CODE_OUT_OF_MEMORY;
      goto _exit;
    }
  }

  for (; iCol < pResTSchema->numOfCols; ++iCol) {
    pTColumn = &pResTSchema->columns[iCol];
    taosArrayPush(pMerger->pArray, &COL_VAL_NONE(pTColumn->colId, pTColumn->type));
  }

_exit:
  return code;
}

int32_t tsdbRowMergerAdd(SRowMerger *pMerger, TSDBROW *pRow, STSchema *pTSchema) {
  int32_t   code = 0;
  TSDBKEY   key = TSDBROW_KEY(pRow);
  SColVal  *pColVal = &(SColVal){0};
  STColumn *pTColumn;
  int32_t   iCol, jCol = 1;

  ASSERT(((SColVal *)pMerger->pArray->pData)->value.val == key.ts);

  for (iCol = 1; iCol < pMerger->pTSchema->numOfCols && jCol < pTSchema->numOfCols; ++iCol) {
    pTColumn = &pMerger->pTSchema->columns[iCol];
    if (pTSchema->columns[jCol].colId < pTColumn->colId) {
      ++jCol;
      --iCol;
      continue;
    } else if (pTSchema->columns[jCol].colId > pTColumn->colId) {
      continue;
    }

    tsdbRowGetColVal(pRow, pTSchema, jCol++, pColVal);

    if (key.version > pMerger->version) {
      if (!COL_VAL_IS_NONE(pColVal)) {
        if ((!COL_VAL_IS_NULL(pColVal)) && IS_VAR_DATA_TYPE(pColVal->type)) {
          SColVal *tColVal = taosArrayGet(pMerger->pArray, iCol);
          code = tRealloc(&tColVal->value.pData, pColVal->value.nData);
          if (code) return code;

          tColVal->value.nData = pColVal->value.nData;
          if (pColVal->value.nData) {
            memcpy(tColVal->value.pData, pColVal->value.pData, pColVal->value.nData);
          }
          tColVal->flag = 0;
        } else {
          taosArraySet(pMerger->pArray, iCol, pColVal);
        }
      }
    } else if (key.version < pMerger->version) {
      SColVal *tColVal = (SColVal *)taosArrayGet(pMerger->pArray, iCol);
      if (COL_VAL_IS_NONE(tColVal) && !COL_VAL_IS_NONE(pColVal)) {
        if ((!COL_VAL_IS_NULL(pColVal)) && IS_VAR_DATA_TYPE(pColVal->type)) {
          code = tRealloc(&tColVal->value.pData, pColVal->value.nData);
          if (code) return code;

          tColVal->value.nData = pColVal->value.nData;        
          if (pColVal->value.nData) {
            memcpy(tColVal->value.pData, pColVal->value.pData, pColVal->value.nData);
          }
          tColVal->flag = 0;
        } else {
          taosArraySet(pMerger->pArray, iCol, pColVal);
        }
      }
    } else {
      ASSERT(0 && "dup versions not allowed");
    }
  }

  pMerger->version = key.version;
  return code;
}

int32_t tsdbRowMergerInit(SRowMerger *pMerger, TSDBROW *pRow, STSchema *pTSchema) {
  int32_t   code = 0;
  TSDBKEY   key = TSDBROW_KEY(pRow);
  SColVal  *pColVal = &(SColVal){0};
  STColumn *pTColumn;

  pMerger->pTSchema = pTSchema;
  pMerger->version = key.version;

  pMerger->pArray = taosArrayInit(pTSchema->numOfCols, sizeof(SColVal));
  if (pMerger->pArray == NULL) {
    code = TSDB_CODE_OUT_OF_MEMORY;
    goto _exit;
  }

  // ts
  pTColumn = &pTSchema->columns[0];

  ASSERT(pTColumn->type == TSDB_DATA_TYPE_TIMESTAMP);

  *pColVal = COL_VAL_VALUE(pTColumn->colId, pTColumn->type, (SValue){.val = key.ts});
  if (taosArrayPush(pMerger->pArray, pColVal) == NULL) {
    code = TSDB_CODE_OUT_OF_MEMORY;
    goto _exit;
  }

  // other
  for (int16_t iCol = 1; iCol < pTSchema->numOfCols; iCol++) {
    tsdbRowGetColVal(pRow, pTSchema, iCol, pColVal);
    if ((!COL_VAL_IS_NONE(pColVal)) && (!COL_VAL_IS_NULL(pColVal)) && IS_VAR_DATA_TYPE(pColVal->type)) {
      uint8_t *pVal = pColVal->value.pData;
    
      pColVal->value.pData = NULL;
      code = tRealloc(&pColVal->value.pData, pColVal->value.nData);
      if (code) goto _exit;

      if (pColVal->value.nData) {
        memcpy(pColVal->value.pData, pVal, pColVal->value.nData);
      }
    }
    
    if (taosArrayPush(pMerger->pArray, pColVal) == NULL) {
      code = TSDB_CODE_OUT_OF_MEMORY;
      goto _exit;
    }
  }

_exit:
  return code;
}

<<<<<<< HEAD
void tsdbRowMergerClear(SRowMerger *pMerger) { taosArrayDestroy(pMerger->pArray); }
=======
void tRowMergerClear(SRowMerger *pMerger) { 
  for (int32_t iCol = 1; iCol < pMerger->pTSchema->numOfCols; iCol++) {
    SColVal *pTColVal = taosArrayGet(pMerger->pArray, iCol);
    if (IS_VAR_DATA_TYPE(pTColVal->type)) {
      tFree(pTColVal->value.pData);
    }
  }

  taosArrayDestroy(pMerger->pArray); 
}
>>>>>>> d864d4d6

int32_t tsdbRowMerge(SRowMerger *pMerger, TSDBROW *pRow) {
  int32_t  code = 0;
  TSDBKEY  key = TSDBROW_KEY(pRow);
  SColVal *pColVal = &(SColVal){0};

  ASSERT(((SColVal *)pMerger->pArray->pData)->value.val == key.ts);

  for (int32_t iCol = 1; iCol < pMerger->pTSchema->numOfCols; iCol++) {
    tsdbRowGetColVal(pRow, pMerger->pTSchema, iCol, pColVal);

    if (key.version > pMerger->version) {
      if (!COL_VAL_IS_NONE(pColVal)) {
        if (IS_VAR_DATA_TYPE(pColVal->type)) {
          SColVal *pTColVal = taosArrayGet(pMerger->pArray, iCol);
          if (!COL_VAL_IS_NULL(pColVal)) {
            code = tRealloc(&pTColVal->value.pData, pColVal->value.nData);
            if (code) goto _exit;

            pTColVal->value.nData = pColVal->value.nData;
            if (pTColVal->value.nData) {
              memcpy(pTColVal->value.pData,  pColVal->value.pData, pTColVal->value.nData);
            }
            pTColVal->flag = 0;
          } else {
            tFree(pTColVal->value.pData);
            pTColVal->value.pData = NULL;
            taosArraySet(pMerger->pArray, iCol, pColVal);
          }
        } else {
          taosArraySet(pMerger->pArray, iCol, pColVal);
        }
      }
    } else if (key.version < pMerger->version) {
      SColVal *tColVal = (SColVal *)taosArrayGet(pMerger->pArray, iCol);
      if (COL_VAL_IS_NONE(tColVal) && !COL_VAL_IS_NONE(pColVal)) {
        if (IS_VAR_DATA_TYPE(pColVal->type)) {
          if (!COL_VAL_IS_NULL(pColVal)) {
            code = tRealloc(&tColVal->value.pData, pColVal->value.nData);
            if (code) goto _exit;

            tColVal->value.nData = pColVal->value.nData;
            if (tColVal->value.nData) {
              memcpy(tColVal->value.pData,  pColVal->value.pData, tColVal->value.nData);
            }
            tColVal->flag = 0;
          } else {
            tFree(tColVal->value.pData);
            tColVal->value.pData = NULL;
            taosArraySet(pMerger->pArray, iCol, pColVal);
          }
        } else {
          taosArraySet(pMerger->pArray, iCol, pColVal);
        }
      }
    } else {
      ASSERT(0);
    }
  }

  pMerger->version = key.version;

_exit:
  return code;
}

int32_t tsdbRowMergerGetRow(SRowMerger *pMerger, SRow **ppRow) {
  return tRowBuild(pMerger->pArray, pMerger->pTSchema, ppRow);
}

// delete skyline ======================================================
static int32_t tsdbMergeSkyline(SArray *aSkyline1, SArray *aSkyline2, SArray *aSkyline) {
  int32_t  code = 0;
  int32_t  i1 = 0;
  int32_t  n1 = taosArrayGetSize(aSkyline1);
  int32_t  i2 = 0;
  int32_t  n2 = taosArrayGetSize(aSkyline2);
  TSDBKEY *pSkyline1;
  TSDBKEY *pSkyline2;
  TSDBKEY  item;
  int64_t  version1 = 0;
  int64_t  version2 = 0;

  ASSERT(n1 > 0 && n2 > 0);

  taosArrayClear(aSkyline);

  while (i1 < n1 && i2 < n2) {
    pSkyline1 = (TSDBKEY *)taosArrayGet(aSkyline1, i1);
    pSkyline2 = (TSDBKEY *)taosArrayGet(aSkyline2, i2);

    if (pSkyline1->ts < pSkyline2->ts) {
      version1 = pSkyline1->version;
      i1++;
    } else if (pSkyline1->ts > pSkyline2->ts) {
      version2 = pSkyline2->version;
      i2++;
    } else {
      version1 = pSkyline1->version;
      version2 = pSkyline2->version;
      i1++;
      i2++;
    }

    item.ts = TMIN(pSkyline1->ts, pSkyline2->ts);
    item.version = TMAX(version1, version2);
    if (taosArrayPush(aSkyline, &item) == NULL) {
      code = TSDB_CODE_OUT_OF_MEMORY;
      goto _exit;
    }
  }

  while (i1 < n1) {
    pSkyline1 = (TSDBKEY *)taosArrayGet(aSkyline1, i1);
    item.ts = pSkyline1->ts;
    item.version = pSkyline1->version;
    if (taosArrayPush(aSkyline, &item) == NULL) {
      code = TSDB_CODE_OUT_OF_MEMORY;
      goto _exit;
    }
    i1++;
  }

  while (i2 < n2) {
    pSkyline2 = (TSDBKEY *)taosArrayGet(aSkyline2, i2);
    item.ts = pSkyline2->ts;
    item.version = pSkyline2->version;
    if (taosArrayPush(aSkyline, &item) == NULL) {
      code = TSDB_CODE_OUT_OF_MEMORY;
      goto _exit;
    }
    i2++;
  }

_exit:
  return code;
}
int32_t tsdbBuildDeleteSkyline(SArray *aDelData, int32_t sidx, int32_t eidx, SArray *aSkyline) {
  int32_t   code = 0;
  SDelData *pDelData;
  int32_t   midx;

  taosArrayClear(aSkyline);
  if (sidx == eidx) {
    pDelData = (SDelData *)taosArrayGet(aDelData, sidx);
    taosArrayPush(aSkyline, &(TSDBKEY){.ts = pDelData->sKey, .version = pDelData->version});
    taosArrayPush(aSkyline, &(TSDBKEY){.ts = pDelData->eKey, .version = 0});
  } else {
    SArray *aSkyline1 = NULL;
    SArray *aSkyline2 = NULL;

    aSkyline1 = taosArrayInit(0, sizeof(TSDBKEY));
    aSkyline2 = taosArrayInit(0, sizeof(TSDBKEY));
    if (aSkyline1 == NULL || aSkyline2 == NULL) {
      code = TSDB_CODE_OUT_OF_MEMORY;
      goto _clear;
    }
    midx = (sidx + eidx) / 2;

    code = tsdbBuildDeleteSkyline(aDelData, sidx, midx, aSkyline1);
    if (code) goto _clear;

    code = tsdbBuildDeleteSkyline(aDelData, midx + 1, eidx, aSkyline2);
    if (code) goto _clear;

    code = tsdbMergeSkyline(aSkyline1, aSkyline2, aSkyline);

  _clear:
    taosArrayDestroy(aSkyline1);
    taosArrayDestroy(aSkyline2);
  }

  return code;
}

// SBlockData ======================================================
int32_t tBlockDataCreate(SBlockData *pBlockData) {
  int32_t code = 0;

  pBlockData->suid = 0;
  pBlockData->uid = 0;
  pBlockData->nRow = 0;
  pBlockData->aUid = NULL;
  pBlockData->aVersion = NULL;
  pBlockData->aTSKEY = NULL;
  pBlockData->nColData = 0;
  pBlockData->aColData = NULL;

_exit:
  return code;
}

void tBlockDataDestroy(SBlockData *pBlockData) {
  tFree(pBlockData->aUid);
  tFree(pBlockData->aVersion);
  tFree(pBlockData->aTSKEY);

  for (int32_t i = 0; i < pBlockData->nColData; i++) {
    tColDataDestroy(&pBlockData->aColData[i]);
  }

  if (pBlockData->aColData) {
    taosMemoryFree(pBlockData->aColData);
    pBlockData->aColData = NULL;
  }
}

static int32_t tBlockDataAdjustColData(SBlockData *pBlockData, int32_t nColData) {
  int32_t code = 0;

  if (pBlockData->nColData > nColData) {
    for (int32_t i = nColData; i < pBlockData->nColData; i++) {
      tColDataDestroy(&pBlockData->aColData[i]);
    }
  } else if (pBlockData->nColData < nColData) {
    SColData *aColData = taosMemoryRealloc(pBlockData->aColData, sizeof(SBlockData) * nColData);
    if (aColData == NULL) {
      code = TSDB_CODE_OUT_OF_MEMORY;
      goto _exit;
    }

    pBlockData->aColData = aColData;
    memset(&pBlockData->aColData[pBlockData->nColData], 0, sizeof(SBlockData) * (nColData - pBlockData->nColData));
  }
  pBlockData->nColData = nColData;

_exit:
  return code;
}
int32_t tBlockDataInit(SBlockData *pBlockData, TABLEID *pId, STSchema *pTSchema, int16_t *aCid, int32_t nCid) {
  int32_t code = 0;

  ASSERT(pId->suid || pId->uid);

  pBlockData->suid = pId->suid;
  pBlockData->uid = pId->uid;
  pBlockData->nRow = 0;

  if (aCid) {
    code = tBlockDataAdjustColData(pBlockData, nCid);
    if (code) goto _exit;

    int32_t   iColumn = 1;
    STColumn *pTColumn = &pTSchema->columns[iColumn];
    for (int32_t iCid = 0; iCid < nCid; iCid++) {
      ASSERT(pTColumn);
      while (pTColumn->colId < aCid[iCid]) {
        iColumn++;
        ASSERT(iColumn < pTSchema->numOfCols);
        pTColumn = &pTSchema->columns[iColumn];
      }

      ASSERT(pTColumn->colId == aCid[iCid]);
      tColDataInit(&pBlockData->aColData[iCid], pTColumn->colId, pTColumn->type,
                   (pTColumn->flags & COL_SMA_ON) ? 1 : 0);

      iColumn++;
      pTColumn = (iColumn < pTSchema->numOfCols) ? &pTSchema->columns[iColumn] : NULL;
    }
  } else {
    code = tBlockDataAdjustColData(pBlockData, pTSchema->numOfCols - 1);
    if (code) goto _exit;

    for (int32_t iColData = 0; iColData < pBlockData->nColData; iColData++) {
      STColumn *pTColumn = &pTSchema->columns[iColData + 1];
      tColDataInit(&pBlockData->aColData[iColData], pTColumn->colId, pTColumn->type,
                   (pTColumn->flags & COL_SMA_ON) ? 1 : 0);
    }
  }

_exit:
  return code;
}

void tBlockDataReset(SBlockData *pBlockData) {
  pBlockData->suid = 0;
  pBlockData->uid = 0;
}

void tBlockDataClear(SBlockData *pBlockData) {
  ASSERT(pBlockData->suid || pBlockData->uid);

  pBlockData->nRow = 0;
  for (int32_t iColData = 0; iColData < pBlockData->nColData; iColData++) {
    tColDataClear(tBlockDataGetColDataByIdx(pBlockData, iColData));
  }
}

static int32_t tBlockDataAppendBlockRow(SBlockData *pBlockData, SBlockData *pBlockDataFrom, int32_t iRow) {
  int32_t code = 0;

  SColVal   cv = {0};
  int32_t   iColDataFrom = 0;
  SColData *pColDataFrom = (iColDataFrom < pBlockDataFrom->nColData) ? &pBlockDataFrom->aColData[iColDataFrom] : NULL;

  for (int32_t iColDataTo = 0; iColDataTo < pBlockData->nColData; iColDataTo++) {
    SColData *pColDataTo = &pBlockData->aColData[iColDataTo];

    while (pColDataFrom && pColDataFrom->cid < pColDataTo->cid) {
      pColDataFrom = (++iColDataFrom < pBlockDataFrom->nColData) ? &pBlockDataFrom->aColData[iColDataFrom] : NULL;
    }

    if (pColDataFrom == NULL || pColDataFrom->cid > pColDataTo->cid) {
      code = tColDataAppendValue(pColDataTo, &COL_VAL_NONE(pColDataTo->cid, pColDataTo->type));
      if (code) goto _exit;
    } else {
      tColDataGetValue(pColDataFrom, iRow, &cv);

      code = tColDataAppendValue(pColDataTo, &cv);
      if (code) goto _exit;

      pColDataFrom = (++iColDataFrom < pBlockDataFrom->nColData) ? &pBlockDataFrom->aColData[iColDataFrom] : NULL;
    }
  }

_exit:
  return code;
}

int32_t tBlockDataAppendRow(SBlockData *pBlockData, TSDBROW *pRow, STSchema *pTSchema, int64_t uid) {
  int32_t code = 0;

  ASSERT(pBlockData->suid || pBlockData->uid);

  // uid
  if (pBlockData->uid == 0) {
    ASSERT(uid);
    code = tRealloc((uint8_t **)&pBlockData->aUid, sizeof(int64_t) * (pBlockData->nRow + 1));
    if (code) goto _err;
    pBlockData->aUid[pBlockData->nRow] = uid;
  }
  // version
  code = tRealloc((uint8_t **)&pBlockData->aVersion, sizeof(int64_t) * (pBlockData->nRow + 1));
  if (code) goto _err;
  pBlockData->aVersion[pBlockData->nRow] = TSDBROW_VERSION(pRow);
  // timestamp
  code = tRealloc((uint8_t **)&pBlockData->aTSKEY, sizeof(TSKEY) * (pBlockData->nRow + 1));
  if (code) goto _err;
  pBlockData->aTSKEY[pBlockData->nRow] = TSDBROW_TS(pRow);

  SColVal cv = {0};
  if (pRow->type == TSDBROW_ROW_FMT) {
    code = tRowAppendToColData(pRow->pTSRow, pTSchema, pBlockData->aColData, pBlockData->nColData);
    if (code) goto _err;
  } else if (pRow->type == TSDBROW_COL_FMT) {
    code = tBlockDataAppendBlockRow(pBlockData, pRow->pBlockData, pRow->iRow);
    if (code) goto _err;
  } else {
    ASSERT(0);
  }
  pBlockData->nRow++;

  return code;

_err:
  return code;
}

void tBlockDataGetColData(SBlockData *pBlockData, int16_t cid, SColData **ppColData) {
  ASSERT(cid != PRIMARYKEY_TIMESTAMP_COL_ID);
  int32_t lidx = 0;
  int32_t ridx = pBlockData->nColData - 1;

  while (lidx <= ridx) {
    int32_t   midx = (lidx + ridx) >> 1;
    SColData *pColData = tBlockDataGetColDataByIdx(pBlockData, midx);
    int32_t   c = (pColData->cid == cid) ? 0 : ((pColData->cid > cid) ? 1 : -1);

    if (c == 0) {
      *ppColData = pColData;
      return;
    } else if (c < 0) {
      lidx = midx + 1;
    } else {
      ridx = midx - 1;
    }
  }

  *ppColData = NULL;
}

int32_t tCmprBlockData(SBlockData *pBlockData, int8_t cmprAlg, uint8_t **ppOut, int32_t *szOut, uint8_t *aBuf[],
                       int32_t aBufN[]) {
  int32_t code = 0;

  SDiskDataHdr hdr = {.delimiter = TSDB_FILE_DLMT,
                      .fmtVer = 0,
                      .suid = pBlockData->suid,
                      .uid = pBlockData->uid,
                      .nRow = pBlockData->nRow,
                      .cmprAlg = cmprAlg};

  // encode =================
  // columns AND SBlockCol
  aBufN[0] = 0;
  for (int32_t iColData = 0; iColData < pBlockData->nColData; iColData++) {
    SColData *pColData = tBlockDataGetColDataByIdx(pBlockData, iColData);

    ASSERT(pColData->flag);

    if (pColData->flag == HAS_NONE) continue;

    SBlockCol blockCol = {.cid = pColData->cid,
                          .type = pColData->type,
                          .smaOn = pColData->smaOn,
                          .flag = pColData->flag,
                          .szOrigin = pColData->nData};

    if (pColData->flag != HAS_NULL) {
      code = tsdbCmprColData(pColData, cmprAlg, &blockCol, &aBuf[0], aBufN[0], &aBuf[2]);
      if (code) goto _exit;

      blockCol.offset = aBufN[0];
      aBufN[0] = aBufN[0] + blockCol.szBitmap + blockCol.szOffset + blockCol.szValue;
    }

    code = tRealloc(&aBuf[1], hdr.szBlkCol + tPutBlockCol(NULL, &blockCol));
    if (code) goto _exit;
    hdr.szBlkCol += tPutBlockCol(aBuf[1] + hdr.szBlkCol, &blockCol);
  }

  // SBlockCol
  aBufN[1] = hdr.szBlkCol;

  // uid + version + tskey
  aBufN[2] = 0;
  if (pBlockData->uid == 0) {
    code = tsdbCmprData((uint8_t *)pBlockData->aUid, sizeof(int64_t) * pBlockData->nRow, TSDB_DATA_TYPE_BIGINT, cmprAlg,
                        &aBuf[2], aBufN[2], &hdr.szUid, &aBuf[3]);
    if (code) goto _exit;
  }
  aBufN[2] += hdr.szUid;

  code = tsdbCmprData((uint8_t *)pBlockData->aVersion, sizeof(int64_t) * pBlockData->nRow, TSDB_DATA_TYPE_BIGINT,
                      cmprAlg, &aBuf[2], aBufN[2], &hdr.szVer, &aBuf[3]);
  if (code) goto _exit;
  aBufN[2] += hdr.szVer;

  code = tsdbCmprData((uint8_t *)pBlockData->aTSKEY, sizeof(TSKEY) * pBlockData->nRow, TSDB_DATA_TYPE_TIMESTAMP,
                      cmprAlg, &aBuf[2], aBufN[2], &hdr.szKey, &aBuf[3]);
  if (code) goto _exit;
  aBufN[2] += hdr.szKey;

  // hdr
  aBufN[3] = tPutDiskDataHdr(NULL, &hdr);
  code = tRealloc(&aBuf[3], aBufN[3]);
  if (code) goto _exit;
  tPutDiskDataHdr(aBuf[3], &hdr);

  // aggragate
  if (ppOut) {
    *szOut = aBufN[0] + aBufN[1] + aBufN[2] + aBufN[3];
    code = tRealloc(ppOut, *szOut);
    if (code) goto _exit;

    memcpy(*ppOut, aBuf[3], aBufN[3]);
    memcpy(*ppOut + aBufN[3], aBuf[2], aBufN[2]);
    if (aBufN[1]) {
      memcpy(*ppOut + aBufN[3] + aBufN[2], aBuf[1], aBufN[1]);
    }
    if (aBufN[0]) {
      memcpy(*ppOut + aBufN[3] + aBufN[2] + aBufN[1], aBuf[0], aBufN[0]);
    }
  }

_exit:
  return code;
}

int32_t tDecmprBlockData(uint8_t *pIn, int32_t szIn, SBlockData *pBlockData, uint8_t *aBuf[]) {
  int32_t code = 0;

  tBlockDataReset(pBlockData);

  int32_t      n = 0;
  SDiskDataHdr hdr = {0};

  // SDiskDataHdr
  n += tGetDiskDataHdr(pIn + n, &hdr);
  ASSERT(hdr.delimiter == TSDB_FILE_DLMT);

  pBlockData->suid = hdr.suid;
  pBlockData->uid = hdr.uid;
  pBlockData->nRow = hdr.nRow;

  // uid
  if (hdr.uid == 0) {
    ASSERT(hdr.szUid);
    code = tsdbDecmprData(pIn + n, hdr.szUid, TSDB_DATA_TYPE_BIGINT, hdr.cmprAlg, (uint8_t **)&pBlockData->aUid,
                          sizeof(int64_t) * hdr.nRow, &aBuf[0]);
    if (code) goto _exit;
  } else {
    ASSERT(!hdr.szUid);
  }
  n += hdr.szUid;

  // version
  code = tsdbDecmprData(pIn + n, hdr.szVer, TSDB_DATA_TYPE_BIGINT, hdr.cmprAlg, (uint8_t **)&pBlockData->aVersion,
                        sizeof(int64_t) * hdr.nRow, &aBuf[0]);
  if (code) goto _exit;
  n += hdr.szVer;

  // TSKEY
  code = tsdbDecmprData(pIn + n, hdr.szKey, TSDB_DATA_TYPE_TIMESTAMP, hdr.cmprAlg, (uint8_t **)&pBlockData->aTSKEY,
                        sizeof(TSKEY) * hdr.nRow, &aBuf[0]);
  if (code) goto _exit;
  n += hdr.szKey;

  // loop to decode each column data
  if (hdr.szBlkCol == 0) goto _exit;

  int32_t nColData = 0;
  int32_t nt = 0;
  while (nt < hdr.szBlkCol) {
    SBlockCol blockCol = {0};
    nt += tGetBlockCol(pIn + n + nt, &blockCol);
    ++nColData;
  }
  ASSERT(nt == hdr.szBlkCol);

  code = tBlockDataAdjustColData(pBlockData, nColData);
  if (code) goto _exit;

  nt = 0;
  int32_t iColData = 0;
  while (nt < hdr.szBlkCol) {
    SBlockCol blockCol = {0};
    nt += tGetBlockCol(pIn + n + nt, &blockCol);

    SColData *pColData = &pBlockData->aColData[iColData++];

    tColDataInit(pColData, blockCol.cid, blockCol.type, blockCol.smaOn);
    if (blockCol.flag == HAS_NULL) {
      for (int32_t iRow = 0; iRow < hdr.nRow; iRow++) {
        code = tColDataAppendValue(pColData, &COL_VAL_NULL(blockCol.cid, blockCol.type));
        if (code) goto _exit;
      }
    } else {
      code = tsdbDecmprColData(pIn + n + hdr.szBlkCol + blockCol.offset, &blockCol, hdr.cmprAlg, hdr.nRow, pColData,
                               &aBuf[0]);
      if (code) goto _exit;
    }
  }

_exit:
  return code;
}

// SDiskDataHdr ==============================
int32_t tPutDiskDataHdr(uint8_t *p, const SDiskDataHdr *pHdr) {
  int32_t n = 0;

  n += tPutU32(p ? p + n : p, pHdr->delimiter);
  n += tPutU32v(p ? p + n : p, pHdr->fmtVer);
  n += tPutI64(p ? p + n : p, pHdr->suid);
  n += tPutI64(p ? p + n : p, pHdr->uid);
  n += tPutI32v(p ? p + n : p, pHdr->szUid);
  n += tPutI32v(p ? p + n : p, pHdr->szVer);
  n += tPutI32v(p ? p + n : p, pHdr->szKey);
  n += tPutI32v(p ? p + n : p, pHdr->szBlkCol);
  n += tPutI32v(p ? p + n : p, pHdr->nRow);
  n += tPutI8(p ? p + n : p, pHdr->cmprAlg);

  return n;
}

int32_t tGetDiskDataHdr(uint8_t *p, void *ph) {
  int32_t       n = 0;
  SDiskDataHdr *pHdr = (SDiskDataHdr *)ph;

  n += tGetU32(p + n, &pHdr->delimiter);
  n += tGetU32v(p + n, &pHdr->fmtVer);
  n += tGetI64(p + n, &pHdr->suid);
  n += tGetI64(p + n, &pHdr->uid);
  n += tGetI32v(p + n, &pHdr->szUid);
  n += tGetI32v(p + n, &pHdr->szVer);
  n += tGetI32v(p + n, &pHdr->szKey);
  n += tGetI32v(p + n, &pHdr->szBlkCol);
  n += tGetI32v(p + n, &pHdr->nRow);
  n += tGetI8(p + n, &pHdr->cmprAlg);

  return n;
}

// ALGORITHM ==============================
int32_t tPutColumnDataAgg(uint8_t *p, SColumnDataAgg *pColAgg) {
  int32_t n = 0;

  n += tPutI16v(p ? p + n : p, pColAgg->colId);
  n += tPutI16v(p ? p + n : p, pColAgg->numOfNull);
  n += tPutI64(p ? p + n : p, pColAgg->sum);
  n += tPutI64(p ? p + n : p, pColAgg->max);
  n += tPutI64(p ? p + n : p, pColAgg->min);

  return n;
}

int32_t tGetColumnDataAgg(uint8_t *p, SColumnDataAgg *pColAgg) {
  int32_t n = 0;

  n += tGetI16v(p + n, &pColAgg->colId);
  n += tGetI16v(p + n, &pColAgg->numOfNull);
  n += tGetI64(p + n, &pColAgg->sum);
  n += tGetI64(p + n, &pColAgg->max);
  n += tGetI64(p + n, &pColAgg->min);

  return n;
}

int32_t tsdbCmprData(uint8_t *pIn, int32_t szIn, int8_t type, int8_t cmprAlg, uint8_t **ppOut, int32_t nOut,
                     int32_t *szOut, uint8_t **ppBuf) {
  int32_t code = 0;

  ASSERT(szIn > 0 && ppOut);

  if (cmprAlg == NO_COMPRESSION) {
    code = tRealloc(ppOut, nOut + szIn);
    if (code) goto _exit;

    memcpy(*ppOut + nOut, pIn, szIn);
    *szOut = szIn;
  } else {
    int32_t size = szIn + COMP_OVERFLOW_BYTES;

    code = tRealloc(ppOut, nOut + size);
    if (code) goto _exit;

    if (cmprAlg == TWO_STAGE_COMP) {
      ASSERT(ppBuf);
      code = tRealloc(ppBuf, size);
      if (code) goto _exit;
    }

    *szOut =
        tDataTypes[type].compFunc(pIn, szIn, szIn / tDataTypes[type].bytes, *ppOut + nOut, size, cmprAlg, *ppBuf, size);
    if (*szOut <= 0) {
      code = TSDB_CODE_COMPRESS_ERROR;
      goto _exit;
    }
  }

_exit:
  return code;
}

int32_t tsdbDecmprData(uint8_t *pIn, int32_t szIn, int8_t type, int8_t cmprAlg, uint8_t **ppOut, int32_t szOut,
                       uint8_t **ppBuf) {
  int32_t code = 0;

  code = tRealloc(ppOut, szOut);
  if (code) goto _exit;

  if (cmprAlg == NO_COMPRESSION) {
    ASSERT(szIn == szOut);
    memcpy(*ppOut, pIn, szOut);
  } else {
    if (cmprAlg == TWO_STAGE_COMP) {
      code = tRealloc(ppBuf, szOut + COMP_OVERFLOW_BYTES);
      if (code) goto _exit;
    }

    int32_t size = tDataTypes[type].decompFunc(pIn, szIn, szOut / tDataTypes[type].bytes, *ppOut, szOut, cmprAlg,
                                               *ppBuf, szOut + COMP_OVERFLOW_BYTES);
    if (size <= 0) {
      code = TSDB_CODE_COMPRESS_ERROR;
      goto _exit;
    }

    ASSERT(size == szOut);
  }

_exit:
  return code;
}

int32_t tsdbCmprColData(SColData *pColData, int8_t cmprAlg, SBlockCol *pBlockCol, uint8_t **ppOut, int32_t nOut,
                        uint8_t **ppBuf) {
  int32_t code = 0;

  ASSERT(pColData->flag && (pColData->flag != HAS_NONE) && (pColData->flag != HAS_NULL));

  pBlockCol->szBitmap = 0;
  pBlockCol->szOffset = 0;
  pBlockCol->szValue = 0;

  int32_t size = 0;
  // bitmap
  if (pColData->flag != HAS_VALUE) {
    int32_t szBitMap;
    if (pColData->flag == (HAS_VALUE | HAS_NULL | HAS_NONE)) {
      szBitMap = BIT2_SIZE(pColData->nVal);
    } else {
      szBitMap = BIT1_SIZE(pColData->nVal);
    }

    code = tsdbCmprData(pColData->pBitMap, szBitMap, TSDB_DATA_TYPE_TINYINT, cmprAlg, ppOut, nOut + size,
                        &pBlockCol->szBitmap, ppBuf);
    if (code) goto _exit;
  }
  size += pBlockCol->szBitmap;

  // offset
  if (IS_VAR_DATA_TYPE(pColData->type) && pColData->flag != (HAS_NULL | HAS_NONE)) {
    code = tsdbCmprData((uint8_t *)pColData->aOffset, sizeof(int32_t) * pColData->nVal, TSDB_DATA_TYPE_INT, cmprAlg,
                        ppOut, nOut + size, &pBlockCol->szOffset, ppBuf);
    if (code) goto _exit;
  }
  size += pBlockCol->szOffset;

  // value
  if ((pColData->flag != (HAS_NULL | HAS_NONE)) && pColData->nData) {
    code = tsdbCmprData((uint8_t *)pColData->pData, pColData->nData, pColData->type, cmprAlg, ppOut, nOut + size,
                        &pBlockCol->szValue, ppBuf);
    if (code) goto _exit;
  }
  size += pBlockCol->szValue;

_exit:
  return code;
}

int32_t tsdbDecmprColData(uint8_t *pIn, SBlockCol *pBlockCol, int8_t cmprAlg, int32_t nVal, SColData *pColData,
                          uint8_t **ppBuf) {
  int32_t code = 0;

  ASSERT(pColData->cid == pBlockCol->cid);
  ASSERT(pColData->type == pBlockCol->type);
  pColData->smaOn = pBlockCol->smaOn;
  pColData->flag = pBlockCol->flag;
  pColData->nVal = nVal;
  pColData->nData = pBlockCol->szOrigin;

  uint8_t *p = pIn;
  // bitmap
  if (pBlockCol->szBitmap) {
    int32_t szBitMap;
    if (pColData->flag == (HAS_VALUE | HAS_NULL | HAS_NONE)) {
      szBitMap = BIT2_SIZE(pColData->nVal);
    } else {
      szBitMap = BIT1_SIZE(pColData->nVal);
    }

    code = tsdbDecmprData(p, pBlockCol->szBitmap, TSDB_DATA_TYPE_TINYINT, cmprAlg, &pColData->pBitMap, szBitMap, ppBuf);
    if (code) goto _exit;
  }
  p += pBlockCol->szBitmap;

  // offset
  if (pBlockCol->szOffset) {
    code = tsdbDecmprData(p, pBlockCol->szOffset, TSDB_DATA_TYPE_INT, cmprAlg, (uint8_t **)&pColData->aOffset,
                          sizeof(int32_t) * pColData->nVal, ppBuf);
    if (code) goto _exit;
  }
  p += pBlockCol->szOffset;

  // value
  if (pBlockCol->szValue) {
    code = tsdbDecmprData(p, pBlockCol->szValue, pColData->type, cmprAlg, &pColData->pData, pColData->nData, ppBuf);
    if (code) goto _exit;
  }
  p += pBlockCol->szValue;

_exit:
  return code;
}<|MERGE_RESOLUTION|>--- conflicted
+++ resolved
@@ -637,7 +637,7 @@
     }
   } else {
     ASSERT(0);
-    return NULL;   // suppress error report by compiler
+    return NULL;  // suppress error report by compiler
   }
 }
 
@@ -685,7 +685,7 @@
     tsdbRowGetColVal(pRow, pTSchema, jCol++, pColVal);
     if ((!COL_VAL_IS_NONE(pColVal)) && (!COL_VAL_IS_NULL(pColVal)) && IS_VAR_DATA_TYPE(pColVal->type)) {
       uint8_t *pVal = pColVal->value.pData;
-    
+
       pColVal->value.pData = NULL;
       code = tRealloc(&pColVal->value.pData, pColVal->value.nData);
       if (code) goto _exit;
@@ -754,7 +754,7 @@
           code = tRealloc(&tColVal->value.pData, pColVal->value.nData);
           if (code) return code;
 
-          tColVal->value.nData = pColVal->value.nData;        
+          tColVal->value.nData = pColVal->value.nData;
           if (pColVal->value.nData) {
             memcpy(tColVal->value.pData, pColVal->value.pData, pColVal->value.nData);
           }
@@ -803,7 +803,7 @@
     tsdbRowGetColVal(pRow, pTSchema, iCol, pColVal);
     if ((!COL_VAL_IS_NONE(pColVal)) && (!COL_VAL_IS_NULL(pColVal)) && IS_VAR_DATA_TYPE(pColVal->type)) {
       uint8_t *pVal = pColVal->value.pData;
-    
+
       pColVal->value.pData = NULL;
       code = tRealloc(&pColVal->value.pData, pColVal->value.nData);
       if (code) goto _exit;
@@ -812,7 +812,7 @@
         memcpy(pColVal->value.pData, pVal, pColVal->value.nData);
       }
     }
-    
+
     if (taosArrayPush(pMerger->pArray, pColVal) == NULL) {
       code = TSDB_CODE_OUT_OF_MEMORY;
       goto _exit;
@@ -823,10 +823,7 @@
   return code;
 }
 
-<<<<<<< HEAD
-void tsdbRowMergerClear(SRowMerger *pMerger) { taosArrayDestroy(pMerger->pArray); }
-=======
-void tRowMergerClear(SRowMerger *pMerger) { 
+void tsdbRowMergerClear(SRowMerger *pMerger) {
   for (int32_t iCol = 1; iCol < pMerger->pTSchema->numOfCols; iCol++) {
     SColVal *pTColVal = taosArrayGet(pMerger->pArray, iCol);
     if (IS_VAR_DATA_TYPE(pTColVal->type)) {
@@ -834,9 +831,8 @@
     }
   }
 
-  taosArrayDestroy(pMerger->pArray); 
-}
->>>>>>> d864d4d6
+  taosArrayDestroy(pMerger->pArray);
+}
 
 int32_t tsdbRowMerge(SRowMerger *pMerger, TSDBROW *pRow) {
   int32_t  code = 0;
@@ -858,7 +854,7 @@
 
             pTColVal->value.nData = pColVal->value.nData;
             if (pTColVal->value.nData) {
-              memcpy(pTColVal->value.pData,  pColVal->value.pData, pTColVal->value.nData);
+              memcpy(pTColVal->value.pData, pColVal->value.pData, pTColVal->value.nData);
             }
             pTColVal->flag = 0;
           } else {
@@ -880,7 +876,7 @@
 
             tColVal->value.nData = pColVal->value.nData;
             if (tColVal->value.nData) {
-              memcpy(tColVal->value.pData,  pColVal->value.pData, tColVal->value.nData);
+              memcpy(tColVal->value.pData, pColVal->value.pData, tColVal->value.nData);
             }
             tColVal->flag = 0;
           } else {
