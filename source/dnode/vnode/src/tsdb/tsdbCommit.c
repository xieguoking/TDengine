--- conflicted
+++ resolved
@@ -439,13 +439,8 @@
 
         pIter->iSttBlk = 0;
         SSttBlk *pSttBlk = (SSttBlk *)taosArrayGet(pIter->aSttBlk, 0);
-<<<<<<< HEAD
-        code = tsdbReadSttBlock(pCommitter->dReader.pReader, iStt, pSttBlk, &pIter->bData);
-        TSDB_CHECK_CODE(code, lino, _exit);
-=======
         code = tsdbReadSttBlockEx(pCommitter->dReader.pReader, iStt, pSttBlk, &pIter->bData);
         if (code) goto _err;
->>>>>>> 144a0c57
 
         pIter->iRow = 0;
         pIter->r.suid = pIter->bData.suid;
@@ -1106,13 +1101,8 @@
         if (pIter->iSttBlk < taosArrayGetSize(pIter->aSttBlk)) {
           SSttBlk *pSttBlk = (SSttBlk *)taosArrayGet(pIter->aSttBlk, pIter->iSttBlk);
 
-<<<<<<< HEAD
-          code = tsdbReadSttBlock(pCommitter->dReader.pReader, pIter->iStt, pSttBlk, &pIter->bData);
-          TSDB_CHECK_CODE(code, lino, _exit);
-=======
           code = tsdbReadSttBlockEx(pCommitter->dReader.pReader, pIter->iStt, pSttBlk, &pIter->bData);
           if (code) goto _exit;
->>>>>>> 144a0c57
 
           pIter->iRow = 0;
           pIter->r.suid = pIter->bData.suid;
@@ -1379,14 +1369,9 @@
   if (!pBuilder->suid && !pBuilder->uid) {
     ASSERT(pCommitter->skmTable.suid == id.suid);
     ASSERT(pCommitter->skmTable.uid == id.uid);
-<<<<<<< HEAD
-    code = tDiskDataBuilderInit(pBuilder, pCommitter->skmTable.pTSchema, &id, pCommitter->cmprAlg, 0);
-    TSDB_CHECK_CODE(code, lino, _exit);
-=======
     TABLEID tid = {.suid = id.suid, .uid = id.suid ? 0 : id.uid};
     code = tBlockDataInit(pBDatal, &tid, pCommitter->skmTable.pTSchema, NULL, 0);
     if (code) goto _exit;
->>>>>>> 144a0c57
   }
 
 _exit:
@@ -1534,19 +1519,11 @@
 
     // impl
     code = tsdbUpdateTableSchema(pCommitter->pTsdb->pVnode->pMeta, id.suid, id.uid, &pCommitter->skmTable);
-<<<<<<< HEAD
-    TSDB_CHECK_CODE(code, lino, _exit);
-    code = tBlockDataInit(&pCommitter->dReader.bData, id.suid, id.uid, pCommitter->skmTable.pTSchema);
-    TSDB_CHECK_CODE(code, lino, _exit);
-    code = tBlockDataInit(&pCommitter->dWriter.bData, id.suid, id.uid, pCommitter->skmTable.pTSchema);
-    TSDB_CHECK_CODE(code, lino, _exit);
-=======
     if (code) goto _err;
     code = tBlockDataInit(&pCommitter->dReader.bData, &id, pCommitter->skmTable.pTSchema, NULL, 0);
     if (code) goto _err;
     code = tBlockDataInit(&pCommitter->dWriter.bData, &id, pCommitter->skmTable.pTSchema, NULL, 0);
     if (code) goto _err;
->>>>>>> 144a0c57
 
     /* merge with data in .data file */
     code = tsdbMergeTableData(pCommitter, id);
