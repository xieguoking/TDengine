--- conflicted
+++ resolved
@@ -212,11 +212,6 @@
     uint8_t* pData;
   } lastPk;
 
-<<<<<<< HEAD
-  int32_t firstPKLen;
-  int32_t lastPKLen;
-=======
->>>>>>> 27dd0349
   int64_t minVer;
   int64_t maxVer;
   int64_t blockOffset;
@@ -240,10 +235,6 @@
 typedef struct SFileBlockDumpInfo {
   int32_t totalRows;
   int32_t rowIndex;
-<<<<<<< HEAD
-//  int64_t lastKey;
-=======
->>>>>>> 27dd0349
 //  STsdbRowKey lastKey;  // this key should be removed
   bool    allDumped;
 } SFileBlockDumpInfo;
@@ -354,15 +345,12 @@
 bool    overlapWithDelSkyline(STableBlockScanInfo* pBlockScanInfo, const SBrinRecord* pRecord, int32_t order);
 int32_t pkCompEx(__compar_fn_t comparFn, SRowKey* p1, SRowKey* p2);
 int32_t initRowKey(SRowKey* pKey, int64_t ts, int32_t numOfPks, int32_t type, int32_t len, bool asc);
-<<<<<<< HEAD
-=======
 void    clearRowKey(SRowKey* pKey);
 
 bool shouldFreePkBuf(SBlockLoadSuppInfo *pSupp);
 void resetDataBlockIterator(SDataBlockIter* pIter, int32_t order, bool hasPk);
 void clearDataBlockIterator(SDataBlockIter* pIter, bool needFree);
 void cleanupDataBlockIterator(SDataBlockIter* pIter, bool hasPk);
->>>>>>> 27dd0349
 
 typedef struct {
   SArray* pTombData;
@@ -398,10 +386,7 @@
   SArray*                 pFuncTypeList;
   __compar_fn_t           pkComparFn;
   SRowKey                 rowKey;
-<<<<<<< HEAD
-=======
   SColumnInfo             pkColumn;
->>>>>>> 27dd0349
 } SCacheRowsReader;
 
 int32_t tsdbCacheGetBatch(STsdb* pTsdb, tb_uid_t uid, SArray* pLastArray, SCacheRowsReader* pr, int8_t ltype);
