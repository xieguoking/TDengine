/*
 * Copyright (c) 2019 TAOS Data, Inc. <jhtao@taosdata.com>
 *
 * This program is free software: you can use, redistribute, and/or modify
 * it under the terms of the GNU Affero General Public License, version 3
 * or later ("AGPL"), as published by the Free Software Foundation.
 *
 * This program is distributed in the hope that it will be useful, but WITHOUT
 * ANY WARRANTY; without even the implied warranty of MERCHANTABILITY or
 * FITNESS FOR A PARTICULAR PURPOSE.
 *
 * You should have received a copy of the GNU Affero General Public License
 * along with this program. If not, see <http://www.gnu.org/licenses/>.
 */

#include "tsdbFile2.h"

#ifndef _TSDB_FILE_SET2_H
#define _TSDB_FILE_SET2_H

#ifdef __cplusplus
extern "C" {
#endif

typedef struct STFileOp STFileOp;
typedef struct SSttLvl  SSttLvl;
typedef TARRAY2(STFileObj *) TFileObjArray;
typedef TARRAY2(SSttLvl *) TSttLvlArray;
typedef TARRAY2(STFileOp) TFileOpArray;
<<<<<<< HEAD
typedef struct STFSBgTask STFSBgTask;
=======
typedef struct STFileSystem STFileSystem;
>>>>>>> 0ffc707f

typedef enum {
  TSDB_FOP_NONE = 0,
  TSDB_FOP_CREATE,
  TSDB_FOP_REMOVE,
  TSDB_FOP_MODIFY,
} tsdb_fop_t;

#define TFILE_SET(fid_) \
  (STFileSet) { .fid = (fid_) }

// init/clear
int32_t tsdbTFileSetInit(int32_t fid, STFileSet **fset);
int32_t tsdbTFileSetInitCopy(STsdb *pTsdb, const STFileSet *fset1, STFileSet **fset);
int32_t tsdbTFileSetInitRef(STsdb *pTsdb, const STFileSet *fset1, STFileSet **fset);
int32_t tsdbTFileSetClear(STFileSet **fset);
int32_t tsdbTFileSetRemove(STFileSet *fset);

int32_t tsdbTFileSetFilteredInitDup(STsdb *pTsdb, const STFileSet *fset1, int64_t ever, STFileSet **fset,
                                    TFileOpArray *fopArr);

int32_t tsdbTSnapRangeInitRef(STsdb *pTsdb, const STFileSet *fset1, int64_t sver, int64_t ever, STSnapRange **fsr);
int32_t tsdbTSnapRangeClear(STSnapRange **fsr);

// to/from json
int32_t tsdbTFileSetToJson(const STFileSet *fset, cJSON *json);
int32_t tsdbJsonToTFileSet(STsdb *pTsdb, const cJSON *json, STFileSet **fset);
// cmpr
int32_t tsdbTFileSetCmprFn(const STFileSet **fset1, const STFileSet **fset2);
// edit
int32_t tsdbSttLvlClear(SSttLvl **lvl);
int32_t tsdbTFileSetEdit(STsdb *pTsdb, STFileSet *fset, const STFileOp *op);
int32_t tsdbTFileSetApplyEdit(STsdb *pTsdb, const STFileSet *fset1, STFileSet *fset);
// max commit id
int64_t tsdbTFileSetMaxCid(const STFileSet *fset);
// get
SSttLvl *tsdbTFileSetGetSttLvl(STFileSet *fset, int32_t level);
// is empty
bool tsdbTFileSetIsEmpty(const STFileSet *fset);
// stt
int32_t tsdbSttLvlInit(int32_t level, SSttLvl **lvl);
int32_t tsdbSttLvlClear(SSttLvl **lvl);
// open channel
int32_t tsdbTFileSetOpenChannel(STFileSet *fset);

struct STFileOp {
  tsdb_fop_t optype;
  int32_t    fid;
  STFile     of;  // old file state
  STFile     nf;  // new file state
};

struct SSttLvl {
  int32_t       level;
  TFileObjArray fobjArr[1];
};

struct STFileSet {
  int32_t      fid;
  int64_t      maxVerValid;
  STFileObj   *farr[TSDB_FTYPE_MAX];  // file array
  TSttLvlArray lvlArr[1];             // level array

  // background task channel
  int64_t bgTaskChannel;
  bool    mergeScheduled;

  // block commit variables
  TdThreadCond canCommit;
  int32_t      numWaitCommit;
  bool         blockCommit;
};

struct STSnapRange {
  int32_t    fid;
  int64_t    sver;
  int64_t    ever;
  STFileSet *fset;
};

#ifdef __cplusplus
}
#endif

#endif /*_TSDB_FILE_SET2_H*/<|MERGE_RESOLUTION|>--- conflicted
+++ resolved
@@ -27,11 +27,6 @@
 typedef TARRAY2(STFileObj *) TFileObjArray;
 typedef TARRAY2(SSttLvl *) TSttLvlArray;
 typedef TARRAY2(STFileOp) TFileOpArray;
-<<<<<<< HEAD
-typedef struct STFSBgTask STFSBgTask;
-=======
-typedef struct STFileSystem STFileSystem;
->>>>>>> 0ffc707f
 
 typedef enum {
   TSDB_FOP_NONE = 0,
