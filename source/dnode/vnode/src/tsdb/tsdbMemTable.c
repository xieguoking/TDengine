--- conflicted
+++ resolved
@@ -494,33 +494,26 @@
   SVBufPool        *pPool = pMemTable->pTsdb->pVnode->inUse;
   int64_t           nSize;
 
-<<<<<<< HEAD
-  ASSERT(pPool != NULL);
-
-  // node
-  level = tsdbMemSkipListRandLevel(&pTbData->sl);
-  pNode = (SMemSkipListNode *)vnodeBufPoolMalloc(pPool, SL_NODE_SIZE(level));
-=======
   // create node
   level = tsdbMemSkipListRandLevel(&pTbData->sl);
   nSize = SL_NODE_SIZE(level);
-  pNode = (SMemSkipListNode *)vnodeBufPoolMallocAligned(pPool, nSize + pRow->len);
->>>>>>> cae835bd
+  if (pRow->type == TSDBROW_ROW_FMT) {
+    pNode = (SMemSkipListNode *)vnodeBufPoolMallocAligned(pPool, nSize + pRow->pTSRow->len);
+  } else if (pRow->type == TSDBROW_COL_FMT) {
+    pNode = (SMemSkipListNode *)vnodeBufPoolMallocAligned(pPool, nSize);
+  } else {
+    ASSERT(0);
+  }
   if (pNode == NULL) {
     code = TSDB_CODE_OUT_OF_MEMORY;
     goto _exit;
   }
+
   pNode->level = level;
-<<<<<<< HEAD
   pNode->flag = pRow->type;
-
   if (pRow->type == TSDBROW_ROW_FMT) {
     pNode->version = pRow->version;
-    pNode->pData = vnodeBufPoolMalloc(pPool, pRow->pTSRow->len);
-    if (NULL == pNode->pData) {
-      code = TSDB_CODE_OUT_OF_MEMORY;
-      goto _exit;
-    }
+    pNode->pData = (char *)pNode + nSize;
     memcpy(pNode->pData, pRow->pTSRow, pRow->pTSRow->len);
   } else if (pRow->type == TSDBROW_COL_FMT) {
     pNode->iRow = pRow->iRow;
@@ -528,11 +521,6 @@
   } else {
     ASSERT(0);
   }
-=======
-  pNode->version = version;
-  pNode->pTSRow = (STSRow *)((char *)pNode + nSize);
-  memcpy(pNode->pTSRow, pRow, pRow->len);
->>>>>>> cae835bd
 
   // set node
   if (forward) {
