--- conflicted
+++ resolved
@@ -148,12 +148,8 @@
         .compactVersion = config->compactVersion,
         .skmTb = writer[0]->skmTb,
         .skmRow = writer[0]->skmRow,
-<<<<<<< HEAD
-        .bufArr = writer[0]->bufArr,
         .lcn = config->lcn,
-=======
         .buffers = writer[0]->buffers,
->>>>>>> df516703
     };
     for (int32_t ftype = 0; ftype < TSDB_FTYPE_MAX; ++ftype) {
       dataWriterConfig.files[ftype].exist = config->files[ftype].exist;
