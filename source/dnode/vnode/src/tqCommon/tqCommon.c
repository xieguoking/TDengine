--- conflicted
+++ resolved
@@ -86,8 +86,6 @@
   return TSDB_CODE_SUCCESS;
 }
 
-<<<<<<< HEAD
-=======
 void tqSetRestoreVersionInfo(SStreamTask* pTask) {
   SCheckpointInfo* pChkInfo = &pTask->chkInfo;
 
@@ -104,7 +102,6 @@
   pTask->execInfo.startCheckpointVer = pChkInfo->nextProcessVer;
 }
 
->>>>>>> 5df72091
 int32_t tqStreamTaskStartAsync(SStreamMeta* pMeta, SMsgCb* cb, bool restart) {
   int32_t vgId = pMeta->vgId;
   int32_t numOfTasks = taosArrayGetSize(pMeta->pTaskList);
@@ -962,14 +959,7 @@
   tqDebug("s-task:%s receive task-reset msg from mnode, reset status and ready for data processing", pTask->id.idStr);
 
   taosThreadMutexLock(&pTask->lock);
-<<<<<<< HEAD
-
-  // clear flag set during do checkpoint, and open inputQ for all upstream tasks
-  if (streamTaskGetStatus(pTask)->state == TASK_STATUS__CK) {
-    tqDebug("s-task:%s reset task status from checkpoint, current checkpointingId:%" PRId64 ", transId:%d",
-            pTask->id.idStr, pTask->chkInfo.checkpointingId, pTask->chkInfo.transId);
-    streamTaskClearCheckInfo(pTask, true);
-=======
+
   streamTaskClearCheckInfo(pTask, true);
 
   // clear flag set during do checkpoint, and open inputQ for all upstream tasks
@@ -977,7 +967,6 @@
   if (pState->state == TASK_STATUS__CK) {
     tqDebug("s-task:%s reset task status from checkpoint, current checkpointingId:%" PRId64 ", transId:%d",
             pTask->id.idStr, pTask->chkInfo.checkpointingId, pTask->chkInfo.transId);
->>>>>>> 5df72091
     streamTaskSetStatusReady(pTask);
   } else if (pState->state == TASK_STATUS__UNINIT) {
     tqDebug("s-task:%s start task by checking downstream tasks", pTask->id.idStr);
