/*
 * Copyright (c) 2019 TAOS Data, Inc. <jhtao@taosdata.com>
 *
 * This program is free software: you can use, redistribute, and/or modify
 * it under the terms of the GNU Affero General Public License, version 3
 * or later ("AGPL"), as published by the Free Software Foundation.
 *
 * This program is distributed in the hope that it will be useful, but WITHOUT
 * ANY WARRANTY; without even the implied warranty of MERCHANTABILITY or
 * FITNESS FOR A PARTICULAR PURPOSE.
 *
 * You should have received a copy of the GNU Affero General Public License
 * along with this program. If not, see <http://www.gnu.org/licenses/>.
 */

#define _DEFAULT_SOURCE
#include "tdatablock.h"
#include "tcompare.h"
#include "tglobal.h"
#include "tlog.h"

int32_t taosGetFqdnPortFromEp(const char* ep, SEp* pEp) {
  pEp->port = 0;
  strcpy(pEp->fqdn, ep);

  char* temp = strchr(pEp->fqdn, ':');
  if (temp) {
    *temp = 0;
    pEp->port = atoi(temp + 1);
  }

  if (pEp->port == 0) {
    pEp->port = tsServerPort;
  }

  return 0;
}

void addEpIntoEpSet(SEpSet* pEpSet, const char* fqdn, uint16_t port) {
  if (pEpSet == NULL || fqdn == NULL || strlen(fqdn) == 0) {
    return;
  }

  int32_t index = pEpSet->numOfEps;
  tstrncpy(pEpSet->eps[index].fqdn, fqdn, tListLen(pEpSet->eps[index].fqdn));
  pEpSet->eps[index].port = port;
  pEpSet->numOfEps += 1;
}

bool isEpsetEqual(const SEpSet* s1, const SEpSet* s2) {
  if (s1->numOfEps != s2->numOfEps || s1->inUse != s2->inUse) {
    return false;
  }

  for (int32_t i = 0; i < s1->numOfEps; i++) {
    if (s1->eps[i].port != s2->eps[i].port || strncmp(s1->eps[i].fqdn, s2->eps[i].fqdn, TSDB_FQDN_LEN) != 0)
      return false;
  }
  return true;
}

void updateEpSet_s(SCorEpSet* pEpSet, SEpSet* pNewEpSet) {
  taosCorBeginWrite(&pEpSet->version);
  pEpSet->epSet = *pNewEpSet;
  taosCorEndWrite(&pEpSet->version);
}

SEpSet getEpSet_s(SCorEpSet* pEpSet) {
  SEpSet ep = {0};
  taosCorBeginRead(&pEpSet->version);
  ep = pEpSet->epSet;
  taosCorEndRead(&pEpSet->version);

  return ep;
}

int32_t colDataGetLength(const SColumnInfoData* pColumnInfoData, int32_t numOfRows) {
  ASSERT(pColumnInfoData != NULL);
  if (IS_VAR_DATA_TYPE(pColumnInfoData->info.type)) {
    return pColumnInfoData->varmeta.length;
  } else {
    if (pColumnInfoData->info.type == TSDB_DATA_TYPE_NULL) {
      return 0;
    } else {
      return pColumnInfoData->info.bytes * numOfRows;
    }
  }
}

int32_t colDataGetFullLength(const SColumnInfoData* pColumnInfoData, int32_t numOfRows) {
  if (IS_VAR_DATA_TYPE(pColumnInfoData->info.type)) {
    return pColumnInfoData->varmeta.length + sizeof(int32_t) * numOfRows;
  } else {
    return pColumnInfoData->info.bytes * numOfRows + BitmapLen(numOfRows);
  }
}

void colDataTrim(SColumnInfoData* pColumnInfoData) {
  // TODO
}

int32_t colDataAppend(SColumnInfoData* pColumnInfoData, uint32_t currentRow, const char* pData, bool isNull) {
  ASSERT(pColumnInfoData != NULL);

  if (isNull) {
    // There is a placehold for each NULL value of binary or nchar type.
    if (IS_VAR_DATA_TYPE(pColumnInfoData->info.type)) {
      pColumnInfoData->varmeta.offset[currentRow] = -1;  // it is a null value of VAR type.
    } else {
      colDataSetNull_f(pColumnInfoData->nullbitmap, currentRow);
    }

    pColumnInfoData->hasNull = true;
    return 0;
  }

  int32_t type = pColumnInfoData->info.type;
  if (IS_VAR_DATA_TYPE(type)) {
    int32_t dataLen = varDataTLen(pData);
    if (type == TSDB_DATA_TYPE_JSON) {
      if (*pData == TSDB_DATA_TYPE_NULL) {
        dataLen = 0;
      } else if (*pData == TSDB_DATA_TYPE_NCHAR) {
        dataLen = varDataTLen(pData + CHAR_BYTES);
      } else if (*pData == TSDB_DATA_TYPE_BIGINT || *pData == TSDB_DATA_TYPE_DOUBLE) {
        dataLen = LONG_BYTES;
      } else if (*pData == TSDB_DATA_TYPE_BOOL) {
        dataLen = CHAR_BYTES;
      }
      dataLen += CHAR_BYTES;
    }

    SVarColAttr* pAttr = &pColumnInfoData->varmeta;
    if (pAttr->allocLen < pAttr->length + dataLen) {
      uint32_t newSize = pAttr->allocLen;
      if (newSize <= 1) {
        newSize = 8;
      }

      while (newSize < pAttr->length + dataLen) {
        newSize = newSize * 1.5;
      }

      char* buf = taosMemoryRealloc(pColumnInfoData->pData, newSize);
      if (buf == NULL) {
        return TSDB_CODE_OUT_OF_MEMORY;
      }

      pColumnInfoData->pData = buf;
      pAttr->allocLen = newSize;
    }

    uint32_t len = pColumnInfoData->varmeta.length;
    pColumnInfoData->varmeta.offset[currentRow] = len;

    memcpy(pColumnInfoData->pData + len, pData, dataLen);
    pColumnInfoData->varmeta.length += dataLen;
  } else {
    memcpy(pColumnInfoData->pData + pColumnInfoData->info.bytes * currentRow, pData, pColumnInfoData->info.bytes);
  }

  return 0;
}

static void doBitmapMerge(SColumnInfoData* pColumnInfoData, int32_t numOfRow1, const SColumnInfoData* pSource,
                          int32_t numOfRow2) {
  if (numOfRow2 <= 0) return;

  uint32_t total = numOfRow1 + numOfRow2;

  uint32_t remindBits = BitPos(numOfRow1);
  uint32_t shiftBits = 8 - remindBits;

  if (remindBits == 0) {  // no need to shift bits of bitmap
    memcpy(pColumnInfoData->nullbitmap + BitmapLen(numOfRow1), pSource->nullbitmap, BitmapLen(numOfRow2));
    return;
  }

  uint8_t* p = (uint8_t*)pSource->nullbitmap;
  pColumnInfoData->nullbitmap[BitmapLen(numOfRow1) - 1] |= (p[0] >> remindBits);  // copy remind bits

  if (BitmapLen(numOfRow1) == BitmapLen(total)) {
    return;
  }

  int32_t len = BitmapLen(numOfRow2);
  int32_t i = 0;

  uint8_t* start = (uint8_t*)&pColumnInfoData->nullbitmap[BitmapLen(numOfRow1)];
  int32_t  overCount = BitmapLen(total) - BitmapLen(numOfRow1);
  while (i < len) {  // size limit of pSource->nullbitmap
    if (i >= 1) {
      start[i - 1] |= (p[i] >> remindBits);  // copy remind bits
    }

    if (i >= overCount) {  // size limit of pColumnInfoData->nullbitmap
      return;
    }

    start[i] |= (p[i] << shiftBits);  // copy shift bits
    i += 1;
  }
}

int32_t colDataMergeCol(SColumnInfoData* pColumnInfoData, uint32_t numOfRow1, int32_t* capacity,
                        const SColumnInfoData* pSource, uint32_t numOfRow2) {
  ASSERT(pColumnInfoData != NULL && pSource != NULL && pColumnInfoData->info.type == pSource->info.type);
  if (numOfRow2 == 0) {
    return numOfRow1;
  }

  if (pSource->hasNull) {
    pColumnInfoData->hasNull = pSource->hasNull;
  }

  uint32_t finalNumOfRows = numOfRow1 + numOfRow2;
  if (IS_VAR_DATA_TYPE(pColumnInfoData->info.type)) {
    // Handle the bitmap
    if (finalNumOfRows > *capacity) {
      char* p = taosMemoryRealloc(pColumnInfoData->varmeta.offset, sizeof(int32_t) * (numOfRow1 + numOfRow2));
      if (p == NULL) {
        return TSDB_CODE_OUT_OF_MEMORY;
      }

      *capacity = finalNumOfRows;
      pColumnInfoData->varmeta.offset = (int32_t*)p;
    }

    for (int32_t i = 0; i < numOfRow2; ++i) {
      if (pSource->varmeta.offset[i] == -1) {
        pColumnInfoData->varmeta.offset[i + numOfRow1] = -1;
      } else {
        pColumnInfoData->varmeta.offset[i + numOfRow1] = pSource->varmeta.offset[i] + pColumnInfoData->varmeta.length;
      }
    }

    // copy data
    uint32_t len = pSource->varmeta.length;
    uint32_t oldLen = pColumnInfoData->varmeta.length;
    if (pColumnInfoData->varmeta.allocLen < len + oldLen) {
      char* tmp = taosMemoryRealloc(pColumnInfoData->pData, len + oldLen);
      if (tmp == NULL) {
        return TSDB_CODE_OUT_OF_MEMORY;
      }

      pColumnInfoData->pData = tmp;
      pColumnInfoData->varmeta.allocLen = len + oldLen;
    }

    memcpy(pColumnInfoData->pData + oldLen, pSource->pData, len);
    pColumnInfoData->varmeta.length = len + oldLen;
  } else {
    if (finalNumOfRows > *capacity) {
      char* tmp = taosMemoryRealloc(pColumnInfoData->pData, finalNumOfRows * pColumnInfoData->info.bytes);
      if (tmp == NULL) {
        return TSDB_CODE_VND_OUT_OF_MEMORY;
      }

      pColumnInfoData->pData = tmp;

      if (BitmapLen(numOfRow1) < BitmapLen(finalNumOfRows)) {
        char*    btmp = taosMemoryRealloc(pColumnInfoData->nullbitmap, BitmapLen(finalNumOfRows));
        uint32_t extend = BitmapLen(finalNumOfRows) - BitmapLen(numOfRow1);
        memset(btmp + BitmapLen(numOfRow1), 0, extend);

        pColumnInfoData->nullbitmap = btmp;
      }

      *capacity = finalNumOfRows;
    }

    doBitmapMerge(pColumnInfoData, numOfRow1, pSource, numOfRow2);

    int32_t offset = pColumnInfoData->info.bytes * numOfRow1;
    memcpy(pColumnInfoData->pData + offset, pSource->pData, pSource->info.bytes * numOfRow2);
  }

  return numOfRow1 + numOfRow2;
}

int32_t colDataAssign(SColumnInfoData* pColumnInfoData, const SColumnInfoData* pSource, int32_t numOfRows) {
  ASSERT(pColumnInfoData != NULL && pSource != NULL && pColumnInfoData->info.type == pSource->info.type);
  if (numOfRows == 0) {
    return numOfRows;
  }

  if (IS_VAR_DATA_TYPE(pColumnInfoData->info.type)) {
    // Handle the bitmap
    char* p = taosMemoryRealloc(pColumnInfoData->varmeta.offset, sizeof(int32_t) * numOfRows);
    if (p == NULL) {
      return TSDB_CODE_OUT_OF_MEMORY;
    }

    pColumnInfoData->varmeta.offset = (int32_t*)p;
    memcpy(pColumnInfoData->varmeta.offset, pSource->varmeta.offset, sizeof(int32_t) * numOfRows);

    if (pColumnInfoData->varmeta.allocLen < pSource->varmeta.length) {
      char* tmp = taosMemoryRealloc(pColumnInfoData->pData, pSource->varmeta.length);
      if (tmp == NULL) {
        return TSDB_CODE_OUT_OF_MEMORY;
      }

      pColumnInfoData->pData = tmp;
      pColumnInfoData->varmeta.allocLen = pSource->varmeta.length;
    }

    memcpy(pColumnInfoData->pData, pSource->pData, pSource->varmeta.length);
    pColumnInfoData->varmeta.length = pSource->varmeta.length;
  } else {
    char* tmp = taosMemoryRealloc(pColumnInfoData->nullbitmap, BitmapLen(numOfRows));
    if (tmp == NULL) {
      return TSDB_CODE_OUT_OF_MEMORY;
    }

    pColumnInfoData->nullbitmap = tmp;
    memcpy(pColumnInfoData->nullbitmap, pSource->nullbitmap, BitmapLen(numOfRows));

    int32_t newSize = numOfRows * pColumnInfoData->info.bytes;
    tmp = taosMemoryRealloc(pColumnInfoData->pData, newSize);
    if (tmp == NULL) {
      return TSDB_CODE_OUT_OF_MEMORY;
    }

    pColumnInfoData->pData = tmp;
    memcpy(pColumnInfoData->pData, pSource->pData, pSource->info.bytes * numOfRows);
  }

  pColumnInfoData->hasNull = pSource->hasNull;
  pColumnInfoData->info = pSource->info;
  return 0;
}

size_t blockDataGetNumOfCols(const SSDataBlock* pBlock) {
  ASSERT(pBlock && pBlock->info.numOfCols == taosArrayGetSize(pBlock->pDataBlock));
  return pBlock->info.numOfCols;
}

size_t blockDataGetNumOfRows(const SSDataBlock* pBlock) { return pBlock->info.rows; }

int32_t blockDataUpdateTsWindow(SSDataBlock* pDataBlock) {
  if (pDataBlock == NULL || pDataBlock->info.rows <= 0) {
    return 0;
  }

  if (pDataBlock->info.numOfCols <= 0) {
    return -1;
  }

  SColumnInfoData* pColInfoData = taosArrayGet(pDataBlock->pDataBlock, 0);
  if (pColInfoData->info.type != TSDB_DATA_TYPE_TIMESTAMP) {
    return 0;
  }

  pDataBlock->info.window.skey = *(TSKEY*)colDataGetData(pColInfoData, 0);
  pDataBlock->info.window.ekey = *(TSKEY*)colDataGetData(pColInfoData, (pDataBlock->info.rows - 1));
  return 0;
}

// if pIndexMap = NULL, merger one column by on column
int32_t blockDataMerge(SSDataBlock* pDest, const SSDataBlock* pSrc, SArray* pIndexMap) {
  assert(pSrc != NULL && pDest != NULL);
  int32_t capacity = pDest->info.capacity;

  for (int32_t i = 0; i < pDest->info.numOfCols; ++i) {
    int32_t mapIndex = i;
//    if (pIndexMap) {
//      mapIndex = *(int32_t*)taosArrayGet(pIndexMap, i);
//    }

    SColumnInfoData* pCol2 = taosArrayGet(pDest->pDataBlock, i);
    SColumnInfoData* pCol1 = taosArrayGet(pSrc->pDataBlock, mapIndex);

    capacity = pDest->info.capacity;
    colDataMergeCol(pCol2, pDest->info.rows, &capacity, pCol1, pSrc->info.rows);
  }

  pDest->info.capacity = capacity;
  pDest->info.rows += pSrc->info.rows;
  return TSDB_CODE_SUCCESS;
}

size_t blockDataGetSize(const SSDataBlock* pBlock) {
  assert(pBlock != NULL);

  size_t  total = 0;
  int32_t numOfCols = pBlock->info.numOfCols;

  for (int32_t i = 0; i < numOfCols; ++i) {
    SColumnInfoData* pColInfoData = taosArrayGet(pBlock->pDataBlock, i);
    total += colDataGetFullLength(pColInfoData, pBlock->info.rows);
  }

  return total;
}

// the number of tuples can be fit in one page.
// Actual data rows pluses the corresponding meta data must fit in one memory buffer of the given page size.
int32_t blockDataSplitRows(SSDataBlock* pBlock, bool hasVarCol, int32_t startIndex, int32_t* stopIndex,
                           int32_t pageSize) {
  ASSERT(pBlock != NULL && stopIndex != NULL);

  int32_t numOfCols = pBlock->info.numOfCols;
  int32_t numOfRows = pBlock->info.rows;

  int32_t bitmapChar = 1;

  size_t headerSize = sizeof(int32_t);
  size_t colHeaderSize = sizeof(int32_t) * numOfCols;
  size_t payloadSize = pageSize - (headerSize + colHeaderSize);

  // TODO speedup by checking if the whole page can fit in firstly.
  if (!hasVarCol) {
    size_t  rowSize = blockDataGetRowSize(pBlock);
    int32_t capacity = payloadSize / (rowSize + numOfCols * bitmapChar / 8.0);
    ASSERT(capacity > 0);

    *stopIndex = startIndex + capacity - 1;
    if (*stopIndex >= numOfRows) {
      *stopIndex = numOfRows - 1;
    }

    return TSDB_CODE_SUCCESS;
  }
  // iterate the rows that can be fit in this buffer page
  int32_t size = (headerSize + colHeaderSize);
  for (int32_t j = startIndex; j < numOfRows; ++j) {
    for (int32_t i = 0; i < numOfCols; ++i) {
      SColumnInfoData* pColInfoData = TARRAY_GET_ELEM(pBlock->pDataBlock, i);
      if (IS_VAR_DATA_TYPE(pColInfoData->info.type)) {
        if (pColInfoData->varmeta.offset[j] != -1) {
          char* p = colDataGetData(pColInfoData, j);
          size += varDataTLen(p);
        }

        size += sizeof(pColInfoData->varmeta.offset[0]);
      } else {
        size += pColInfoData->info.bytes;

        if (((j - startIndex) & 0x07) == 0) {
          size += 1;  // the space for null bitmap
        }
      }
    }

    if (size > pageSize) {  // pageSize must be able to hold one row
      *stopIndex = j - 1;
      ASSERT(*stopIndex >= startIndex);

      return TSDB_CODE_SUCCESS;
    }
  }

  // all fit in
  *stopIndex = numOfRows - 1;
  return TSDB_CODE_SUCCESS;
}

SSDataBlock* blockDataExtractBlock(SSDataBlock* pBlock, int32_t startIndex, int32_t rowCount) {
  if (pBlock == NULL || startIndex < 0 || rowCount > pBlock->info.rows || rowCount + startIndex > pBlock->info.rows) {
    return NULL;
  }

  SSDataBlock* pDst = taosMemoryCalloc(1, sizeof(SSDataBlock));
  if (pDst == NULL) {
    return NULL;
  }

  pDst->info = pBlock->info;

  pDst->info.rows = 0;
  pDst->pDataBlock = taosArrayInit(pBlock->info.numOfCols, sizeof(SColumnInfoData));

  for (int32_t i = 0; i < pBlock->info.numOfCols; ++i) {
    SColumnInfoData  colInfo = {0};
    SColumnInfoData* pSrcCol = taosArrayGet(pBlock->pDataBlock, i);
    colInfo.info = pSrcCol->info;

    if (IS_VAR_DATA_TYPE(pSrcCol->info.type)) {
      SVarColAttr* pAttr = &colInfo.varmeta;
      pAttr->offset = taosMemoryCalloc(rowCount, sizeof(int32_t));
    } else {
      colInfo.nullbitmap = taosMemoryCalloc(1, BitmapLen(rowCount));
      colInfo.pData = taosMemoryCalloc(rowCount, colInfo.info.bytes);
    }

    taosArrayPush(pDst->pDataBlock, &colInfo);
  }

  for (int32_t i = 0; i < pBlock->info.numOfCols; ++i) {
    SColumnInfoData* pColData = taosArrayGet(pBlock->pDataBlock, i);
    SColumnInfoData* pDstCol = taosArrayGet(pDst->pDataBlock, i);

    for (int32_t j = startIndex; j < (startIndex + rowCount); ++j) {
      bool isNull = false;
      if (pBlock->pBlockAgg == NULL) {
<<<<<<< HEAD
        isNull = colDataIsNull_s(pColData, pBlock->info.rows);
      } else {
        isNull = colDataIsNull(pColData, pBlock->info.rows, j, pBlock->pBlockAgg[i]);
      }
=======
        isNull = colDataIsNull(pColData, pBlock->info.rows, j, NULL);
      } else {
        isNull = colDataIsNull(pColData, pBlock->info.rows, j, pBlock->pBlockAgg[i]);
      }
      char* p = colDataGetData(pColData, j);
>>>>>>> 76b549b5

      char* p = colDataGetData(pColData, j);
      colDataAppend(pDstCol, j - startIndex, p, isNull);
    }
  }

  pDst->info.rows = rowCount;
  return pDst;
}

/**
 *
 * +------------------+---------------------------------------------+
 * |the number of rows|                    column #1                |
 * |    (4 bytes)     |------------+-----------------------+--------+
 * |                  | null bitmap| column length(4bytes) | values |
 * +------------------+------------+-----------------------+--------+
 * @param buf
 * @param pBlock
 * @return
 */
int32_t blockDataToBuf(char* buf, const SSDataBlock* pBlock) {
  ASSERT(pBlock != NULL);

  // write the number of rows
  *(uint32_t*)buf = pBlock->info.rows;

  int32_t numOfCols = pBlock->info.numOfCols;
  int32_t numOfRows = pBlock->info.rows;

  char* pStart = buf + sizeof(uint32_t);

  for (int32_t i = 0; i < numOfCols; ++i) {
    SColumnInfoData* pCol = taosArrayGet(pBlock->pDataBlock, i);
    if (IS_VAR_DATA_TYPE(pCol->info.type)) {
      memcpy(pStart, pCol->varmeta.offset, numOfRows * sizeof(int32_t));
      pStart += numOfRows * sizeof(int32_t);
    } else {
      memcpy(pStart, pCol->nullbitmap, BitmapLen(numOfRows));
      pStart += BitmapLen(pBlock->info.rows);
    }

    uint32_t dataSize = colDataGetLength(pCol, numOfRows);

    *(int32_t*)pStart = dataSize;
    pStart += sizeof(int32_t);

    memcpy(pStart, pCol->pData, dataSize);
    pStart += dataSize;
  }

  return 0;
}

int32_t blockDataFromBuf(SSDataBlock* pBlock, const char* buf) {
  pBlock->info.rows = *(int32_t*)buf;

  int32_t     numOfCols = pBlock->info.numOfCols;
  const char* pStart = buf + sizeof(uint32_t);

  for (int32_t i = 0; i < numOfCols; ++i) {
    SColumnInfoData* pCol = taosArrayGet(pBlock->pDataBlock, i);

    if (IS_VAR_DATA_TYPE(pCol->info.type)) {
      size_t metaSize = pBlock->info.rows * sizeof(int32_t);
      char*  tmp = taosMemoryRealloc(pCol->varmeta.offset, metaSize);  // preview calloc is too small
      if (tmp == NULL) {
        return TSDB_CODE_OUT_OF_MEMORY;
      }
      pCol->varmeta.offset = (int32_t*)tmp;
      memcpy(pCol->varmeta.offset, pStart, metaSize);
      pStart += metaSize;
    } else {
      memcpy(pCol->nullbitmap, pStart, BitmapLen(pBlock->info.rows));
      pStart += BitmapLen(pBlock->info.rows);
    }

    int32_t colLength = *(int32_t*)pStart;
    pStart += sizeof(int32_t);

    if (IS_VAR_DATA_TYPE(pCol->info.type)) {
      if (pCol->varmeta.allocLen < colLength) {
        char* tmp = taosMemoryRealloc(pCol->pData, colLength);
        if (tmp == NULL) {
          return TSDB_CODE_OUT_OF_MEMORY;
        }

        pCol->pData = tmp;
        pCol->varmeta.allocLen = colLength;
      }

      pCol->varmeta.length = colLength;
      ASSERT(pCol->varmeta.length <= pCol->varmeta.allocLen);
    }

    memcpy(pCol->pData, pStart, colLength);
    pStart += colLength;
  }

  return TSDB_CODE_SUCCESS;
}

int32_t blockDataFromBuf1(SSDataBlock* pBlock, const char* buf, size_t capacity) {
  pBlock->info.rows = *(int32_t*)buf;

  int32_t     numOfCols = pBlock->info.numOfCols;
  const char* pStart = buf + sizeof(uint32_t);

  for (int32_t i = 0; i < numOfCols; ++i) {
    SColumnInfoData* pCol = taosArrayGet(pBlock->pDataBlock, i);

    if (IS_VAR_DATA_TYPE(pCol->info.type)) {
      size_t metaSize = capacity * sizeof(int32_t);
      memcpy(pCol->varmeta.offset, pStart, metaSize);
      pStart += metaSize;
    } else {
      memcpy(pCol->nullbitmap, pStart, BitmapLen(capacity));
      pStart += BitmapLen(capacity);
    }

    int32_t colLength = *(int32_t*)pStart;
    pStart += sizeof(int32_t);

    if (IS_VAR_DATA_TYPE(pCol->info.type)) {
      if (pCol->varmeta.allocLen < colLength) {
        char* tmp = taosMemoryRealloc(pCol->pData, colLength);
        if (tmp == NULL) {
          return TSDB_CODE_OUT_OF_MEMORY;
        }

        pCol->pData = tmp;
        pCol->varmeta.allocLen = colLength;
      }

      pCol->varmeta.length = colLength;
      ASSERT(pCol->varmeta.length <= pCol->varmeta.allocLen);
    }

    memcpy(pCol->pData, pStart, colLength);
    pStart += pCol->info.bytes * capacity;
  }

  return TSDB_CODE_SUCCESS;
}

size_t blockDataGetRowSize(SSDataBlock* pBlock) {
  ASSERT(pBlock != NULL);
  if (pBlock->info.rowSize == 0) {
    size_t rowSize = 0;

    size_t numOfCols = pBlock->info.numOfCols;
    for (int32_t i = 0; i < numOfCols; ++i) {
      SColumnInfoData* pColInfo = taosArrayGet(pBlock->pDataBlock, i);
      rowSize += pColInfo->info.bytes;
    }

    pBlock->info.rowSize = rowSize;
  }

  return pBlock->info.rowSize;
}

/**
 * @refitem blockDataToBuf for the meta size
 * @param pBlock
 * @return
 */
size_t blockDataGetSerialMetaSize(const SSDataBlock* pBlock) {
  // | total rows/total length | block group id | each column length |
  return sizeof(int32_t) + sizeof(uint64_t) + pBlock->info.numOfCols * sizeof(int32_t);
}

double blockDataGetSerialRowSize(const SSDataBlock* pBlock) {
  ASSERT(pBlock != NULL);
  double rowSize = 0;

  size_t numOfCols = pBlock->info.numOfCols;
  for (int32_t i = 0; i < numOfCols; ++i) {
    SColumnInfoData* pColInfo = taosArrayGet(pBlock->pDataBlock, i);
    rowSize += pColInfo->info.bytes;

    if (IS_VAR_DATA_TYPE(pColInfo->info.type)) {
      rowSize += sizeof(int32_t);
    } else {
      rowSize += 1 / 8.0;  // one bit for each record
    }
  }

  return rowSize;
}

typedef struct SSDataBlockSortHelper {
  SArray*      orderInfo;  // SArray<SBlockOrderInfo>
  SSDataBlock* pDataBlock;
} SSDataBlockSortHelper;

int32_t dataBlockCompar(const void* p1, const void* p2, const void* param) {
  const SSDataBlockSortHelper* pHelper = (const SSDataBlockSortHelper*)param;

  SSDataBlock* pDataBlock = pHelper->pDataBlock;

  int32_t left = *(int32_t*)p1;
  int32_t right = *(int32_t*)p2;

  SArray* pInfo = pHelper->orderInfo;

  for (int32_t i = 0; i < pInfo->size; ++i) {
    SBlockOrderInfo* pOrder = TARRAY_GET_ELEM(pInfo, i);
    SColumnInfoData* pColInfoData = pOrder->pColData;  // TARRAY_GET_ELEM(pDataBlock->pDataBlock, pOrder->colIndex);

    if (pColInfoData->hasNull) {
      bool leftNull = colDataIsNull(pColInfoData, pDataBlock->info.rows, left, NULL);
      bool rightNull = colDataIsNull(pColInfoData, pDataBlock->info.rows, right, NULL);
      if (leftNull && rightNull) {
        continue;  // continue to next slot
      }

      if (rightNull) {
        return pOrder->nullFirst ? 1 : -1;
      }

      if (leftNull) {
        return pOrder->nullFirst ? -1 : 1;
      }
    }

    void* left1 = colDataGetData(pColInfoData, left);
    void* right1 = colDataGetData(pColInfoData, right);

    __compar_fn_t fn = getKeyComparFunc(pColInfoData->info.type, pOrder->order);

    int ret = fn(left1, right1);
    if (ret == 0) {
      continue;
    } else {
      return ret;
    }
  }

  return 0;
}

static int32_t doAssignOneTuple(SColumnInfoData* pDstCols, int32_t numOfRows, const SSDataBlock* pSrcBlock,
                                int32_t tupleIndex) {
  int32_t code = 0;
  int32_t numOfCols = pSrcBlock->info.numOfCols;

  for (int32_t i = 0; i < numOfCols; ++i) {
    SColumnInfoData* pDst = &pDstCols[i];
    SColumnInfoData* pSrc = taosArrayGet(pSrcBlock->pDataBlock, i);

    if (pSrc->hasNull && colDataIsNull(pSrc, pSrcBlock->info.rows, tupleIndex, pSrcBlock->pBlockAgg[i])) {
      code = colDataAppend(pDst, numOfRows, NULL, true);
      if (code != TSDB_CODE_SUCCESS) {
        return code;
      }
    } else {
      char* p = colDataGetData(pSrc, tupleIndex);
      code = colDataAppend(pDst, numOfRows, p, false);
      if (code != TSDB_CODE_SUCCESS) {
        return code;
      }
    }
  }

  return TSDB_CODE_SUCCESS;
}

static int32_t blockDataAssign(SColumnInfoData* pCols, const SSDataBlock* pDataBlock, int32_t* index) {
#if 0
  for (int32_t i = 0; i < pDataBlock->info.rows; ++i) {
    int32_t code = doAssignOneTuple(pCols, i, pDataBlock, index[i]);
    if (code != TSDB_CODE_SUCCESS) {
      return code;
    }
  }
#else
  for (int32_t i = 0; i < pDataBlock->info.numOfCols; ++i) {
    SColumnInfoData* pDst = &pCols[i];
    SColumnInfoData* pSrc = taosArrayGet(pDataBlock->pDataBlock, i);

    if (IS_VAR_DATA_TYPE(pSrc->info.type)) {
      memcpy(pDst->pData, pSrc->pData, pSrc->varmeta.length);
      pDst->varmeta.length = pSrc->varmeta.length;

      for (int32_t j = 0; j < pDataBlock->info.rows; ++j) {
        pDst->varmeta.offset[j] = pSrc->varmeta.offset[index[j]];
      }
    } else {
      for (int32_t j = 0; j < pDataBlock->info.rows; ++j) {
        if (colDataIsNull_f(pSrc->nullbitmap, index[j])) {
          colDataSetNull_f(pDst->nullbitmap, j);
          continue;
        }
        memcpy(pDst->pData + j * pDst->info.bytes, pSrc->pData + index[j] * pDst->info.bytes, pDst->info.bytes);
      }
    }
  }
#endif
  return TSDB_CODE_SUCCESS;
}

static SColumnInfoData* createHelpColInfoData(const SSDataBlock* pDataBlock) {
  int32_t rows = pDataBlock->info.rows;
  int32_t numOfCols = pDataBlock->info.numOfCols;

  SColumnInfoData* pCols = taosMemoryCalloc(numOfCols, sizeof(SColumnInfoData));
  if (pCols == NULL) {
    return NULL;
  }

  for (int32_t i = 0; i < numOfCols; ++i) {
    SColumnInfoData* pColInfoData = taosArrayGet(pDataBlock->pDataBlock, i);
    pCols[i].info = pColInfoData->info;

    if (IS_VAR_DATA_TYPE(pCols[i].info.type)) {
      pCols[i].varmeta.offset = taosMemoryCalloc(rows, sizeof(int32_t));
      pCols[i].pData = taosMemoryCalloc(1, pColInfoData->varmeta.length);

      pCols[i].varmeta.length = pColInfoData->varmeta.length;
      pCols[i].varmeta.allocLen = pCols[i].varmeta.length;
    } else {
      pCols[i].nullbitmap = taosMemoryCalloc(1, BitmapLen(rows));
      pCols[i].pData = taosMemoryCalloc(rows, pCols[i].info.bytes);
    }
  }

  return pCols;
}

static void copyBackToBlock(SSDataBlock* pDataBlock, SColumnInfoData* pCols) {
  int32_t numOfCols = pDataBlock->info.numOfCols;

  for (int32_t i = 0; i < numOfCols; ++i) {
    SColumnInfoData* pColInfoData = taosArrayGet(pDataBlock->pDataBlock, i);
    pColInfoData->info = pCols[i].info;

    if (IS_VAR_DATA_TYPE(pColInfoData->info.type)) {
      taosMemoryFreeClear(pColInfoData->varmeta.offset);
      pColInfoData->varmeta = pCols[i].varmeta;
    } else {
      taosMemoryFreeClear(pColInfoData->nullbitmap);
      pColInfoData->nullbitmap = pCols[i].nullbitmap;
    }

    taosMemoryFreeClear(pColInfoData->pData);
    pColInfoData->pData = pCols[i].pData;
  }

  taosMemoryFreeClear(pCols);
}

static int32_t* createTupleIndex(size_t rows) {
  int32_t* index = taosMemoryCalloc(rows, sizeof(int32_t));
  if (index == NULL) {
    return NULL;
  }

  for (int32_t i = 0; i < rows; ++i) {
    index[i] = i;
  }

  return index;
}

static void destroyTupleIndex(int32_t* index) { taosMemoryFreeClear(index); }

int32_t blockDataSort(SSDataBlock* pDataBlock, SArray* pOrderInfo) {
  ASSERT(pDataBlock != NULL && pOrderInfo != NULL);
  if (pDataBlock->info.rows <= 1) {
    return TSDB_CODE_SUCCESS;
  }

  // Allocate the additional buffer.
  uint32_t rows = pDataBlock->info.rows;

  bool sortColumnHasNull = false;
  bool varTypeSort = false;

  for (int32_t i = 0; i < taosArrayGetSize(pOrderInfo); ++i) {
    SBlockOrderInfo* pInfo = taosArrayGet(pOrderInfo, i);

    SColumnInfoData* pColInfoData = taosArrayGet(pDataBlock->pDataBlock, pInfo->slotId);
    if (pColInfoData->hasNull) {
      sortColumnHasNull = true;
    }

    if (IS_VAR_DATA_TYPE(pColInfoData->info.type)) {
      varTypeSort = true;
    }
  }

  if (taosArrayGetSize(pOrderInfo) == 1 && (!sortColumnHasNull)) {
    if (pDataBlock->info.numOfCols == 1) {
      if (!varTypeSort) {
        SColumnInfoData* pColInfoData = taosArrayGet(pDataBlock->pDataBlock, 0);
        SBlockOrderInfo* pOrder = taosArrayGet(pOrderInfo, 0);

        int64_t p0 = taosGetTimestampUs();

        __compar_fn_t fn = getKeyComparFunc(pColInfoData->info.type, pOrder->order);
        qsort(pColInfoData->pData, pDataBlock->info.rows, pColInfoData->info.bytes, fn);

        int64_t p1 = taosGetTimestampUs();
        uDebug("blockDataSort easy cost:%" PRId64 ", rows:%d\n", p1 - p0, pDataBlock->info.rows);

        return TSDB_CODE_SUCCESS;
      } else {  // var data type
      }
    } else if (pDataBlock->info.numOfCols == 2) {
    }
  }

  int32_t* index = createTupleIndex(rows);
  if (index == NULL) {
    terrno = TSDB_CODE_OUT_OF_MEMORY;
    return terrno;
  }

  int64_t p0 = taosGetTimestampUs();

  SSDataBlockSortHelper helper = {.pDataBlock = pDataBlock, .orderInfo = pOrderInfo};
  for (int32_t i = 0; i < taosArrayGetSize(helper.orderInfo); ++i) {
    struct SBlockOrderInfo* pInfo = taosArrayGet(helper.orderInfo, i);
    pInfo->pColData = taosArrayGet(pDataBlock->pDataBlock, pInfo->slotId);
  }

  taosqsort(index, rows, sizeof(int32_t), &helper, dataBlockCompar);

  int64_t p1 = taosGetTimestampUs();

  SColumnInfoData* pCols = createHelpColInfoData(pDataBlock);
  if (pCols == NULL) {
    destroyTupleIndex(index);
    terrno = TSDB_CODE_OUT_OF_MEMORY;
    return terrno;
  }

  int64_t p2 = taosGetTimestampUs();

  blockDataAssign(pCols, pDataBlock, index);

  int64_t p3 = taosGetTimestampUs();

  copyBackToBlock(pDataBlock, pCols);
  int64_t p4 = taosGetTimestampUs();

  uDebug("blockDataSort complex sort:%" PRId64 ", create:%" PRId64 ", assign:%" PRId64 ", copyback:%" PRId64
         ", rows:%d\n",
         p1 - p0, p2 - p1, p3 - p2, p4 - p3, rows);
  destroyTupleIndex(index);

  return TSDB_CODE_SUCCESS;
}

typedef struct SHelper {
  int32_t index;
  union {
    char*   pData;
    int64_t i64;
    double  d64;
  };
} SHelper;

SHelper* createTupleIndex_rv(int32_t numOfRows, SArray* pOrderInfo, SSDataBlock* pBlock) {
  int32_t sortValLengthPerRow = 0;
  int32_t numOfCols = taosArrayGetSize(pOrderInfo);

  for (int32_t i = 0; i < numOfCols; ++i) {
    SBlockOrderInfo* pInfo = taosArrayGet(pOrderInfo, i);
    SColumnInfoData* pColInfo = taosArrayGet(pBlock->pDataBlock, pInfo->slotId);
    pInfo->pColData = pColInfo;
    sortValLengthPerRow += pColInfo->info.bytes;
  }

  size_t len = sortValLengthPerRow * pBlock->info.rows;

  char*    buf = taosMemoryCalloc(1, len);
  SHelper* phelper = taosMemoryCalloc(numOfRows, sizeof(SHelper));
  for (int32_t i = 0; i < numOfRows; ++i) {
    phelper[i].index = i;
    phelper[i].pData = buf + sortValLengthPerRow * i;
  }

  int32_t offset = 0;
  for (int32_t i = 0; i < numOfCols; ++i) {
    SBlockOrderInfo* pInfo = taosArrayGet(pOrderInfo, i);
    for (int32_t j = 0; j < numOfRows; ++j) {
      phelper[j].i64 = *(int32_t*)pInfo->pColData->pData + pInfo->pColData->info.bytes * j;
      //      memcpy(phelper[j].pData + offset, pInfo->pColData->pData + pInfo->pColData->info.bytes * j,
      //      pInfo->pColData->info.bytes);
    }

    offset += pInfo->pColData->info.bytes;
  }

  return phelper;
}

int32_t dataBlockCompar_rv(const void* p1, const void* p2, const void* param) {
  const SSDataBlockSortHelper* pHelper = (const SSDataBlockSortHelper*)param;

  //  SSDataBlock* pDataBlock = pHelper->pDataBlock;

  SHelper* left = (SHelper*)p1;
  SHelper* right = (SHelper*)p2;

  SArray* pInfo = pHelper->orderInfo;

  int32_t offset = 0;
  //  for(int32_t i = 0; i < pInfo->size; ++i) {
  //    SBlockOrderInfo* pOrder = TARRAY_GET_ELEM(pInfo, 0);
  //    SColumnInfoData* pColInfoData = pOrder->pColData;//TARRAY_GET_ELEM(pDataBlock->pDataBlock, pOrder->colIndex);

  //    if (pColInfoData->hasNull) {
  //      bool leftNull  = colDataIsNull(pColInfoData, pDataBlock->info.rows, left, pDataBlock->pBlockAgg);
  //      bool rightNull = colDataIsNull(pColInfoData, pDataBlock->info.rows, right, pDataBlock->pBlockAgg);
  //      if (leftNull && rightNull) {
  //        continue; // continue to next slot
  //      }
  //
  //      if (rightNull) {
  //        return pHelper->nullFirst? 1:-1;
  //      }
  //
  //      if (leftNull) {
  //        return pHelper->nullFirst? -1:1;
  //      }
  //    }

  //    void* left1  = colDataGetData(pColInfoData, left);
  //    void* right1 = colDataGetData(pColInfoData, right);

  //    switch(pColInfoData->info.type) {
  //      case TSDB_DATA_TYPE_INT: {
  int32_t leftx = *(int32_t*)left->pData;    //*(int32_t*)(left->pData + offset);
  int32_t rightx = *(int32_t*)right->pData;  //*(int32_t*)(right->pData + offset);

  //        offset += pColInfoData->info.bytes;
  if (leftx == rightx) {
    //          break;
    return 0;
  } else {
    //          if (pOrder->order == TSDB_ORDER_ASC) {
    return (leftx < rightx) ? -1 : 1;
    //          } else {
    //            return (leftx < rightx)? 1:-1;
    //          }
  }
  //      }
  //      default:
  //        assert(0);
  //    }
  //  }

  return 0;
}

int32_t varColSort(SColumnInfoData* pColumnInfoData, SBlockOrderInfo* pOrder) { return 0; }

int32_t blockDataSort_rv(SSDataBlock* pDataBlock, SArray* pOrderInfo, bool nullFirst) {
  // Allocate the additional buffer.
  int64_t p0 = taosGetTimestampUs();

  SSDataBlockSortHelper helper = {.pDataBlock = pDataBlock, .orderInfo = pOrderInfo};

  uint32_t rows = pDataBlock->info.rows;
  SHelper* index = createTupleIndex_rv(rows, helper.orderInfo, pDataBlock);
  if (index == NULL) {
    terrno = TSDB_CODE_OUT_OF_MEMORY;
    return terrno;
  }

  taosqsort(index, rows, sizeof(SHelper), &helper, dataBlockCompar_rv);

  int64_t          p1 = taosGetTimestampUs();
  SColumnInfoData* pCols = createHelpColInfoData(pDataBlock);
  if (pCols == NULL) {
    terrno = TSDB_CODE_OUT_OF_MEMORY;
    return terrno;
  }

  int64_t p2 = taosGetTimestampUs();

  //  int32_t code = blockDataAssign(pCols, pDataBlock, index);
  //  if (code != TSDB_CODE_SUCCESS) {
  //    terrno = code;
  //    return code;
  //  }

  int64_t p3 = taosGetTimestampUs();

  copyBackToBlock(pDataBlock, pCols);
  int64_t p4 = taosGetTimestampUs();

  printf("sort:%" PRId64 ", create:%" PRId64 ", assign:%" PRId64 ", copyback:%" PRId64 ", rows:%d\n", p1 - p0, p2 - p1,
         p3 - p2, p4 - p3, rows);
  //  destroyTupleIndex(index);
  return 0;
}

void blockDataCleanup(SSDataBlock* pDataBlock) {
  pDataBlock->info.rows = 0;
  for (int32_t i = 0; i < pDataBlock->info.numOfCols; ++i) {
    SColumnInfoData* p = taosArrayGet(pDataBlock->pDataBlock, i);
    colInfoDataCleanup(p, pDataBlock->info.capacity);
  }
}

int32_t colInfoDataEnsureCapacity(SColumnInfoData* pColumn, size_t existRows, uint32_t numOfRows) {
  if (0 == numOfRows || numOfRows <= existRows) {
    return TSDB_CODE_SUCCESS;
  }

  if (IS_VAR_DATA_TYPE(pColumn->info.type)) {
    char* tmp = taosMemoryRealloc(pColumn->varmeta.offset, sizeof(int32_t) * numOfRows);
    if (tmp == NULL) {
      return TSDB_CODE_OUT_OF_MEMORY;
    }

    pColumn->varmeta.offset = (int32_t*)tmp;
    memset(&pColumn->varmeta.offset[existRows], 0, sizeof(int32_t) * (numOfRows - existRows));
  } else {
    char* tmp = taosMemoryRealloc(pColumn->nullbitmap, BitmapLen(numOfRows));
    if (tmp == NULL) {
      return TSDB_CODE_OUT_OF_MEMORY;
    }

    int32_t oldLen = BitmapLen(existRows);
    pColumn->nullbitmap = tmp;
    memset(&pColumn->nullbitmap[oldLen], 0, BitmapLen(numOfRows) - oldLen);

    if (pColumn->info.type == TSDB_DATA_TYPE_NULL) {
      return TSDB_CODE_SUCCESS;
    }

    assert(pColumn->info.bytes);
    tmp = taosMemoryRealloc(pColumn->pData, numOfRows * pColumn->info.bytes);
    if (tmp == NULL) {
      return TSDB_CODE_OUT_OF_MEMORY;
    }

    pColumn->pData = tmp;
  }

  return TSDB_CODE_SUCCESS;
}

void colInfoDataCleanup(SColumnInfoData* pColumn, uint32_t numOfRows) {
  if (IS_VAR_DATA_TYPE(pColumn->info.type)) {
    pColumn->varmeta.length = 0;
  } else {
    memset(pColumn->nullbitmap, 0, BitmapLen(numOfRows));
  }
}

int32_t blockDataEnsureCapacity(SSDataBlock* pDataBlock, uint32_t numOfRows) {
  int32_t code = 0;
  if (numOfRows == 0) {
    return TSDB_CODE_SUCCESS;
  }

  pDataBlock->info.capacity = numOfRows;

  for (int32_t i = 0; i < pDataBlock->info.numOfCols; ++i) {
    SColumnInfoData* p = taosArrayGet(pDataBlock->pDataBlock, i);
    code = colInfoDataEnsureCapacity(p, pDataBlock->info.rows, numOfRows);
    if (code) {
      return code;
    }
  }

  return TSDB_CODE_SUCCESS;
}

void* blockDataDestroy(SSDataBlock* pBlock) {
  if (pBlock == NULL) {
    return NULL;
  }

  blockDestroyInner(pBlock);
  taosMemoryFreeClear(pBlock);
  return NULL;
}

SSDataBlock* createOneDataBlock(const SSDataBlock* pDataBlock, bool copyData) {
  if (pDataBlock == NULL) {
    return NULL;
  }

  int32_t numOfCols = pDataBlock->info.numOfCols;

  SSDataBlock* pBlock = taosMemoryCalloc(1, sizeof(SSDataBlock));
  pBlock->pDataBlock = taosArrayInit(numOfCols, sizeof(SColumnInfoData));

  pBlock->info.numOfCols = numOfCols;
  pBlock->info.hasVarCol = pDataBlock->info.hasVarCol;
  pBlock->info.rowSize = pDataBlock->info.rows;

  for (int32_t i = 0; i < numOfCols; ++i) {
    SColumnInfoData  colInfo = {0};
    SColumnInfoData* p = taosArrayGet(pDataBlock->pDataBlock, i);
    colInfo.info = p->info;
    taosArrayPush(pBlock->pDataBlock, &colInfo);
  }

  if (copyData) {
    for (int32_t i = 0; i < numOfCols; ++i) {
      SColumnInfoData* pDst = taosArrayGet(pBlock->pDataBlock, i);
      SColumnInfoData* pSrc = taosArrayGet(pDataBlock->pDataBlock, i);

      int32_t code = colInfoDataEnsureCapacity(pDst, 0, pDataBlock->info.rows);
      if (code != TSDB_CODE_SUCCESS) {
        return NULL;
      }

      colDataAssign(pDst, pSrc, pDataBlock->info.rows);
    }

    pBlock->info.rows = pDataBlock->info.rows;
    pBlock->info.capacity = pDataBlock->info.rows;
  }

  return pBlock;
}

size_t blockDataGetCapacityInRow(const SSDataBlock* pBlock, size_t pageSize) {
  return (int32_t)((pageSize - blockDataGetSerialMetaSize(pBlock)) / blockDataGetSerialRowSize(pBlock));
}

void colDataDestroy(SColumnInfoData* pColData) {
  if (IS_VAR_DATA_TYPE(pColData->info.type)) {
    taosMemoryFree(pColData->varmeta.offset);
  } else {
    taosMemoryFree(pColData->nullbitmap);
  }

  taosMemoryFree(pColData->pData);
}

static void doShiftBitmap(char* nullBitmap, size_t n, size_t total) {
  int32_t len = BitmapLen(total);

  int32_t newLen = BitmapLen(total - n);
  if (n % 8 == 0) {
    memmove(nullBitmap, nullBitmap + n / 8, newLen);
  } else {
    int32_t tail = n % 8;
    int32_t i = 0;

    uint8_t* p = (uint8_t*)nullBitmap;
    while (i < len) {
      uint8_t v = p[i];

      p[i] = 0;
      p[i] = (v << tail);

      if (i < len - 1) {
        uint8_t next = p[i + 1];
        p[i] |= (next >> (8 - tail));
      }

      i += 1;
    }
  }
}

static void colDataTrimFirstNRows(SColumnInfoData* pColInfoData, size_t n, size_t total) {
  if (IS_VAR_DATA_TYPE(pColInfoData->info.type)) {
    memmove(pColInfoData->varmeta.offset, &pColInfoData->varmeta.offset[n], (total - n));
    memset(&pColInfoData->varmeta.offset[total - n - 1], 0, n);
  } else {
    int32_t bytes = pColInfoData->info.bytes;
    memmove(pColInfoData->pData, ((char*)pColInfoData->pData + n * bytes), (total - n) * bytes);
    doShiftBitmap(pColInfoData->nullbitmap, n, total);
  }
}

int32_t blockDataTrimFirstNRows(SSDataBlock* pBlock, size_t n) {
  if (n == 0) {
    return TSDB_CODE_SUCCESS;
  }

  if (pBlock->info.rows <= n) {
    blockDataCleanup(pBlock);
  } else {
    for (int32_t i = 0; i < pBlock->info.numOfCols; ++i) {
      SColumnInfoData* pColInfoData = taosArrayGet(pBlock->pDataBlock, i);
      colDataTrimFirstNRows(pColInfoData, n, pBlock->info.rows);
    }

    pBlock->info.rows -= n;
  }
  return TSDB_CODE_SUCCESS;
}

int32_t tEncodeDataBlock(void** buf, const SSDataBlock* pBlock) {
  int64_t tbUid = pBlock->info.uid;
  int16_t numOfCols = pBlock->info.numOfCols;
  int16_t hasVarCol = pBlock->info.hasVarCol;
  int32_t rows = pBlock->info.rows;
  int32_t sz = taosArrayGetSize(pBlock->pDataBlock);

  int32_t tlen = 0;
  tlen += taosEncodeFixedI64(buf, tbUid);
  tlen += taosEncodeFixedI16(buf, numOfCols);
  tlen += taosEncodeFixedI16(buf, hasVarCol);
  tlen += taosEncodeFixedI32(buf, rows);
  tlen += taosEncodeFixedI32(buf, sz);
  for (int32_t i = 0; i < sz; i++) {
    SColumnInfoData* pColData = (SColumnInfoData*)taosArrayGet(pBlock->pDataBlock, i);
    tlen += taosEncodeFixedI16(buf, pColData->info.colId);
    tlen += taosEncodeFixedI16(buf, pColData->info.type);
    tlen += taosEncodeFixedI32(buf, pColData->info.bytes);

    if (IS_VAR_DATA_TYPE(pColData->info.type)) {
      tlen += taosEncodeBinary(buf, pColData->varmeta.offset, sizeof(int32_t) * rows);
    } else {
      tlen += taosEncodeBinary(buf, pColData->nullbitmap, BitmapLen(rows));
    }

    int32_t len = colDataGetLength(pColData, rows);
    tlen += taosEncodeFixedI32(buf, len);

    tlen += taosEncodeBinary(buf, pColData->pData, len);
  }
  return tlen;
}

void* tDecodeDataBlock(const void* buf, SSDataBlock* pBlock) {
  int32_t sz;

  buf = taosDecodeFixedI64(buf, &pBlock->info.uid);
  buf = taosDecodeFixedI16(buf, &pBlock->info.numOfCols);
  buf = taosDecodeFixedI16(buf, &pBlock->info.hasVarCol);
  buf = taosDecodeFixedI32(buf, &pBlock->info.rows);
  buf = taosDecodeFixedI32(buf, &sz);
  pBlock->pDataBlock = taosArrayInit(sz, sizeof(SColumnInfoData));
  for (int32_t i = 0; i < sz; i++) {
    SColumnInfoData data = {0};
    buf = taosDecodeFixedI16(buf, &data.info.colId);
    buf = taosDecodeFixedI16(buf, &data.info.type);
    buf = taosDecodeFixedI32(buf, &data.info.bytes);

    if (IS_VAR_DATA_TYPE(data.info.type)) {
      buf = taosDecodeBinary(buf, (void**)&data.varmeta.offset, pBlock->info.rows * sizeof(int32_t));
      data.varmeta.length = pBlock->info.rows * sizeof(int32_t);
      data.varmeta.allocLen = data.varmeta.length;
    } else {
      buf = taosDecodeBinary(buf, (void**)&data.nullbitmap, BitmapLen(pBlock->info.rows));
    }

    int32_t len = 0;
    buf = taosDecodeFixedI32(buf, &len);
    buf = taosDecodeBinary(buf, (void**)&data.pData, len);
    taosArrayPush(pBlock->pDataBlock, &data);
  }
  return (void*)buf;
}

int32_t tEncodeDataBlocks(void** buf, const SArray* blocks) {
  int32_t tlen = 0;
  int32_t sz = taosArrayGetSize(blocks);
  tlen += taosEncodeFixedI32(buf, sz);

  for (int32_t i = 0; i < sz; i++) {
    SSDataBlock* pBlock = taosArrayGet(blocks, i);
    tlen += tEncodeDataBlock(buf, pBlock);
  }

  return tlen;
}

void* tDecodeDataBlocks(const void* buf, SArray** blocks) {
  int32_t sz;
  buf = taosDecodeFixedI32(buf, &sz);

  *blocks = taosArrayInit(sz, sizeof(SSDataBlock));
  for (int32_t i = 0; i < sz; i++) {
    SSDataBlock pBlock = {0};
    buf = tDecodeDataBlock(buf, &pBlock);
    taosArrayPush(*blocks, &pBlock);
  }
  return (void*)buf;
}

static char* formatTimestamp(char* buf, int64_t val, int precision) {
  time_t  tt;
  int32_t ms = 0;
  if (precision == TSDB_TIME_PRECISION_NANO) {
    tt = (time_t)(val / 1000000000);
    ms = val % 1000000000;
  } else if (precision == TSDB_TIME_PRECISION_MICRO) {
    tt = (time_t)(val / 1000000);
    ms = val % 1000000;
  } else {
    tt = (time_t)(val / 1000);
    ms = val % 1000;
  }

  /* comment out as it make testcases like select_with_tags.sim fail.
    but in windows, this may cause the call to localtime crash if tt < 0,
    need to find a better solution.
    if (tt < 0) {
      tt = 0;
    }
    */

#ifdef WINDOWS
  if (tt < 0) tt = 0;
#endif
  if (tt <= 0 && ms < 0) {
    tt--;
    if (precision == TSDB_TIME_PRECISION_NANO) {
      ms += 1000000000;
    } else if (precision == TSDB_TIME_PRECISION_MICRO) {
      ms += 1000000;
    } else {
      ms += 1000;
    }
  }

  struct tm* ptm = taosLocalTime(&tt, NULL);
  size_t     pos = strftime(buf, 35, "%Y-%m-%d %H:%M:%S", ptm);

  if (precision == TSDB_TIME_PRECISION_NANO) {
    sprintf(buf + pos, ".%09d", ms);
  } else if (precision == TSDB_TIME_PRECISION_MICRO) {
    sprintf(buf + pos, ".%06d", ms);
  } else {
    sprintf(buf + pos, ".%03d", ms);
  }

  return buf;
}

void blockDebugShowData(const SArray* dataBlocks) {
  char    pBuf[128];
  int32_t sz = taosArrayGetSize(dataBlocks);
  for (int32_t i = 0; i < sz; i++) {
    SSDataBlock* pDataBlock = taosArrayGet(dataBlocks, i);
    int32_t      colNum = pDataBlock->info.numOfCols;
    int32_t      rows = pDataBlock->info.rows;
    for (int32_t j = 0; j < rows; j++) {
      printf("|");
      for (int32_t k = 0; k < colNum; k++) {
        SColumnInfoData* pColInfoData = taosArrayGet(pDataBlock->pDataBlock, k);
        void*            var = POINTER_SHIFT(pColInfoData->pData, j * pColInfoData->info.bytes);
        switch (pColInfoData->info.type) {
          case TSDB_DATA_TYPE_TIMESTAMP:
            formatTimestamp(pBuf, *(uint64_t*)var, TSDB_TIME_PRECISION_MILLI);
            printf(" %25s |", pBuf);
            break;
          case TSDB_DATA_TYPE_INT:
            printf(" %15d |", *(int32_t*)var);
            break;
          case TSDB_DATA_TYPE_UINT:
            printf(" %15u |", *(uint32_t*)var);
            break;
          case TSDB_DATA_TYPE_BIGINT:
            printf(" %15ld |", *(int64_t*)var);
            break;
          case TSDB_DATA_TYPE_UBIGINT:
            printf(" %15lu |", *(uint64_t*)var);
            break;
        }
      }
      printf("\n");
    }
  }
}

/**
 * @brief TODO: Assume that the final generated result it less than 3M
 *
 * @param pReq
 * @param pDataBlocks
 * @param vgId
 * @param uid set as parameter temporarily // TODO: remove this parameter, and the executor should set uid in
 * SDataBlock->info.uid
 * @param suid  // TODO: check with Liao whether suid response is reasonable
 * 
 * TODO: colId should be set
 */
int32_t buildSubmitReqFromDataBlock(SSubmitReq** pReq, const SArray* pDataBlocks, STSchema *pTSchema, int32_t vgId, tb_uid_t uid,
                                        tb_uid_t suid) {
  int32_t sz = taosArrayGetSize(pDataBlocks);
  int32_t bufSize = sizeof(SSubmitReq);
  for (int32_t i = 0; i < sz; ++i) {
    SDataBlockInfo* pBlkInfo = &((SSDataBlock*)taosArrayGet(pDataBlocks, i))->info;
    bufSize += pBlkInfo->rows * (TD_ROW_HEAD_LEN + pBlkInfo->rowSize + BitmapLen(pBlkInfo->numOfCols));
    bufSize += sizeof(SSubmitBlk);
  }

  ASSERT(bufSize < 3 * 1024 * 1024);

  *pReq = taosMemoryCalloc(1, bufSize);
  if(!(*pReq)) {
    terrno = TSDB_CODE_OUT_OF_MEMORY;
    return TSDB_CODE_FAILED;
  }
  void* pDataBuf = *pReq;

  int32_t msgLen = sizeof(SSubmitReq);
  int32_t     numOfBlks = 0;
  SRowBuilder rb = {0};
  tdSRowInit(&rb, 0); // TODO: use the latest version

  for (int32_t i = 0; i < sz; ++i) {
    SSDataBlock* pDataBlock = taosArrayGet(pDataBlocks, i);
    int32_t      colNum = pDataBlock->info.numOfCols;
    int32_t      rows = pDataBlock->info.rows;
    int32_t      rowSize = pDataBlock->info.rowSize;
    int64_t      groupId = pDataBlock->info.groupId;
    
    if(rb.nCols != colNum) {
      tdSRowSetTpInfo(&rb, colNum, pTSchema->flen);
    }

    SSubmitBlk* pSubmitBlk = POINTER_SHIFT(pDataBuf, msgLen);
    pSubmitBlk->suid = suid;
    pSubmitBlk->uid = uid;
    pSubmitBlk->numOfRows = rows;

    ++numOfBlks;

    msgLen += sizeof(SSubmitBlk);
    int32_t dataLen = 0;
    for (int32_t j = 0; j < rows; ++j) {     // iterate by row
      tdSRowResetBuf(&rb, POINTER_SHIFT(pDataBuf, msgLen)); // set row buf
      printf("|");
      bool  isStartKey = false;
      for (int32_t k = 0; k < colNum; ++k) {  // iterate by column
        SColumnInfoData* pColInfoData = taosArrayGet(pDataBlock->pDataBlock, k);
        void*            var = POINTER_SHIFT(pColInfoData->pData, j * pColInfoData->info.bytes);
        switch (pColInfoData->info.type) {
          case TSDB_DATA_TYPE_TIMESTAMP:
            if (!isStartKey) {
              isStartKey = true;
              tdAppendColValToRow(&rb, PRIMARYKEY_TIMESTAMP_COL_ID, TSDB_DATA_TYPE_TIMESTAMP, TD_VTYPE_NORM, var, true, 0, 0);
            } else {
              tdAppendColValToRow(&rb, 2, TSDB_DATA_TYPE_TIMESTAMP, TD_VTYPE_NORM, var, true, 8, k);
              break;
            }
            break;
          case TSDB_DATA_TYPE_NCHAR: {
            tdAppendColValToRow(&rb, 2, TSDB_DATA_TYPE_NCHAR, TD_VTYPE_NORM, var, true, 8, k);
            break;
          }
          case TSDB_DATA_TYPE_VARCHAR: {  // TSDB_DATA_TYPE_BINARY
            tdAppendColValToRow(&rb, 2, TSDB_DATA_TYPE_VARCHAR, TD_VTYPE_NORM, var, true, 8, k);
            break;
          }
          case TSDB_DATA_TYPE_VARBINARY:
          case TSDB_DATA_TYPE_DECIMAL:
          case TSDB_DATA_TYPE_BLOB:
          case TSDB_DATA_TYPE_MEDIUMBLOB:
            printf("the column type %" PRIi16 " is defined but not implemented yet\n", pColInfoData->info.type);
            TASSERT(0);
            break;
          default:
            if (pColInfoData->info.type < TSDB_DATA_TYPE_MAX && pColInfoData->info.type > TSDB_DATA_TYPE_NULL) {
              tdAppendColValToRow(&rb, 2, pColInfoData->info.type, TD_VTYPE_NORM, var, true, 8, k);
            } else {
              printf("the column type %" PRIi16 " is undefined\n", pColInfoData->info.type);
              TASSERT(0);
            }
            break;
        }
      }
      dataLen += TD_ROW_LEN(rb.pBuf);
    }
    pSubmitBlk->dataLen = dataLen;
    msgLen += pSubmitBlk->dataLen;
  }

  (*pReq)->length = msgLen;

  (*pReq)->header.vgId = htonl(vgId);
  (*pReq)->header.contLen = htonl(msgLen);
  (*pReq)->length = (*pReq)->header.contLen;
  (*pReq)->numOfBlocks = htonl(numOfBlks);
  SSubmitBlk* blk = (SSubmitBlk*)((*pReq) + 1);
  while (numOfBlks--) {
    int32_t dataLen = blk->dataLen;
    blk->uid = htobe64(blk->uid);
    blk->suid = htobe64(blk->suid);
    blk->padding = htonl(blk->padding);
    blk->sversion = htonl(blk->sversion);
    blk->dataLen = htonl(blk->dataLen);
    blk->schemaLen = htonl(blk->schemaLen);
    blk->numOfRows = htons(blk->numOfRows);
    blk = (SSubmitBlk*)(blk->data + dataLen);
  }

  return TSDB_CODE_SUCCESS;
}

SSubmitReq* tdBlockToSubmit(const SArray* pBlocks, const STSchema* pTSchema) {
  SSubmitReq* ret = NULL;

  // cal size
  int32_t cap = sizeof(SSubmitReq);
  int32_t sz = taosArrayGetSize(pBlocks);
  for (int32_t i = 0; i < sz; i++) {
    SSDataBlock* pDataBlock = taosArrayGet(pBlocks, i);
    int32_t      rows = pDataBlock->info.rows;
    // TODO min
    int32_t rowSize = pDataBlock->info.rowSize;
    int32_t maxLen = TD_ROW_MAX_BYTES_FROM_SCHEMA(pTSchema);
    cap += sizeof(SSubmitBlk) + rows * maxLen;
  }

  // assign data
  ret = taosMemoryCalloc(1, cap);
  ret->version = htonl(1);
  ret->length = htonl(cap - sizeof(SSubmitReq));
  ret->numOfBlocks = htonl(sz);

  void* submitBlk = POINTER_SHIFT(ret, sizeof(SSubmitReq));
  for (int32_t i = 0; i < sz; i++) {
    SSDataBlock* pDataBlock = taosArrayGet(pBlocks, i);

    SSubmitBlk* blkHead = submitBlk;
    blkHead->numOfRows = htons(pDataBlock->info.rows);
    blkHead->schemaLen = 0;
    blkHead->sversion = htonl(pTSchema->version);
    // TODO
    blkHead->suid = 0;
    blkHead->uid = htobe64(pDataBlock->info.uid);

    int32_t rows = pDataBlock->info.rows;
    int32_t maxLen = TD_ROW_MAX_BYTES_FROM_SCHEMA(pTSchema);
    /*blkHead->dataLen = htonl(rows * maxLen);*/
    blkHead->dataLen = 0;

    void*   blockData = POINTER_SHIFT(submitBlk, sizeof(SSubmitBlk));
    STSRow* rowData = blockData;

    for (int32_t j = 0; j < pDataBlock->info.rows; j++) {
      SRowBuilder rb = {0};
      tdSRowInit(&rb, pTSchema->version);
      tdSRowSetTpInfo(&rb, pTSchema->numOfCols, pTSchema->flen);
      tdSRowResetBuf(&rb, rowData);

      for (int32_t k = 0; k < pTSchema->numOfCols; k++) {
        const STColumn*  pColumn = &pTSchema->columns[k];
        SColumnInfoData* pColData = taosArrayGet(pDataBlock->pDataBlock, k);
        void*            data = colDataGetData(pColData, j);
        tdAppendColValToRow(&rb, pColumn->colId, pColumn->type, TD_VTYPE_NORM, data, true, pColumn->offset, k);
      }
      int32_t rowLen = TD_ROW_LEN(rowData);
      rowData = POINTER_SHIFT(rowData, rowLen);
      blkHead->dataLen += rowLen;
    }
    int32_t len = blkHead->dataLen;
    blkHead->dataLen = htonl(len);
    blkHead = POINTER_SHIFT(blkHead, len);
  }

  return ret;
}<|MERGE_RESOLUTION|>--- conflicted
+++ resolved
@@ -493,18 +493,10 @@
     for (int32_t j = startIndex; j < (startIndex + rowCount); ++j) {
       bool isNull = false;
       if (pBlock->pBlockAgg == NULL) {
-<<<<<<< HEAD
         isNull = colDataIsNull_s(pColData, pBlock->info.rows);
       } else {
         isNull = colDataIsNull(pColData, pBlock->info.rows, j, pBlock->pBlockAgg[i]);
       }
-=======
-        isNull = colDataIsNull(pColData, pBlock->info.rows, j, NULL);
-      } else {
-        isNull = colDataIsNull(pColData, pBlock->info.rows, j, pBlock->pBlockAgg[i]);
-      }
-      char* p = colDataGetData(pColData, j);
->>>>>>> 76b549b5
 
       char* p = colDataGetData(pColData, j);
       colDataAppend(pDstCol, j - startIndex, p, isNull);
