/*
 * Copyright (c) 2019 TAOS Data, Inc. <jhtao@taosdata.com>
 *
 * This program is free software: you can use, redistribute, and/or modify
 * it under the terms of the GNU Affero General Public License, version 3
 * or later ("AGPL"), as published by the Free Software Foundation.
 *
 * This program is distributed in the hope that it will be useful, but WITHOUT
 * ANY WARRANTY; without even the implied warranty of MERCHANTABILITY or
 * FITNESS FOR A PARTICULAR PURPOSE.
 *
 * You should have received a copy of the GNU Affero General Public License
 * along with this program. If not, see <http://www.gnu.org/licenses/>.
 */

#define _DEFAULT_SOURCE
#include "tdatablock.h"
#include "tcompare.h"
#include "tglobal.h"
#include "tlog.h"
#include "tname.h"

int32_t taosGetFqdnPortFromEp(const char* ep, SEp* pEp) {
  pEp->port = 0;
  strcpy(pEp->fqdn, ep);

  char* temp = strchr(pEp->fqdn, ':');
  if (temp) {
    *temp = 0;
    pEp->port = atoi(temp + 1);
  }

  if (pEp->port == 0) {
    pEp->port = tsServerPort;
  }

  return 0;
}

void addEpIntoEpSet(SEpSet* pEpSet, const char* fqdn, uint16_t port) {
  if (pEpSet == NULL || fqdn == NULL || strlen(fqdn) == 0) {
    return;
  }

  int32_t index = pEpSet->numOfEps;
  tstrncpy(pEpSet->eps[index].fqdn, fqdn, tListLen(pEpSet->eps[index].fqdn));
  pEpSet->eps[index].port = port;
  pEpSet->numOfEps += 1;
}

bool isEpsetEqual(const SEpSet* s1, const SEpSet* s2) {
  if (s1->numOfEps != s2->numOfEps || s1->inUse != s2->inUse) {
    return false;
  }

  for (int32_t i = 0; i < s1->numOfEps; i++) {
    if (s1->eps[i].port != s2->eps[i].port || strncmp(s1->eps[i].fqdn, s2->eps[i].fqdn, TSDB_FQDN_LEN) != 0)
      return false;
  }
  return true;
}

void updateEpSet_s(SCorEpSet* pEpSet, SEpSet* pNewEpSet) {
  taosCorBeginWrite(&pEpSet->version);
  pEpSet->epSet = *pNewEpSet;
  taosCorEndWrite(&pEpSet->version);
}

SEpSet getEpSet_s(SCorEpSet* pEpSet) {
  SEpSet ep = {0};
  taosCorBeginRead(&pEpSet->version);
  ep = pEpSet->epSet;
  taosCorEndRead(&pEpSet->version);

  return ep;
}

int32_t colDataGetLength(const SColumnInfoData* pColumnInfoData, int32_t numOfRows) {
  ASSERT(pColumnInfoData != NULL);
  if (IS_VAR_DATA_TYPE(pColumnInfoData->info.type)) {
    return pColumnInfoData->varmeta.length;
  } else {
    if (pColumnInfoData->info.type == TSDB_DATA_TYPE_NULL) {
      return 0;
    } else {
      return pColumnInfoData->info.bytes * numOfRows;
    }
  }
}

int32_t colDataGetFullLength(const SColumnInfoData* pColumnInfoData, int32_t numOfRows) {
  if (IS_VAR_DATA_TYPE(pColumnInfoData->info.type)) {
    return pColumnInfoData->varmeta.length + sizeof(int32_t) * numOfRows;
  } else {
    return pColumnInfoData->info.bytes * numOfRows + BitmapLen(numOfRows);
  }
}

void colDataTrim(SColumnInfoData* pColumnInfoData) {
  // TODO
}

int32_t getJsonValueLen(const char* data) {
  int32_t dataLen = 0;
  if (*data == TSDB_DATA_TYPE_NULL) {
    dataLen = CHAR_BYTES;
  } else if (*data == TSDB_DATA_TYPE_NCHAR) {
    dataLen = varDataTLen(data + CHAR_BYTES) + CHAR_BYTES;
  } else if (*data == TSDB_DATA_TYPE_DOUBLE) {
    dataLen = DOUBLE_BYTES + CHAR_BYTES;
  } else if (*data == TSDB_DATA_TYPE_BOOL) {
    dataLen = CHAR_BYTES + CHAR_BYTES;
  } else if (*data & TD_TAG_JSON) {  // json string
    dataLen = ((STag*)(data))->len;
  } else {
    ASSERT(0);
  }
  return dataLen;
}

int32_t colDataAppend(SColumnInfoData* pColumnInfoData, uint32_t currentRow, const char* pData, bool isNull) {
  ASSERT(pColumnInfoData != NULL);

  if (isNull) {
    // There is a placehold for each NULL value of binary or nchar type.
    if (IS_VAR_DATA_TYPE(pColumnInfoData->info.type)) {
      pColumnInfoData->varmeta.offset[currentRow] = -1;  // it is a null value of VAR type.
    } else {
      colDataSetNull_f(pColumnInfoData->nullbitmap, currentRow);
    }

    pColumnInfoData->hasNull = true;
    return 0;
  }

  int32_t type = pColumnInfoData->info.type;
  if (IS_VAR_DATA_TYPE(type)) {
    int32_t dataLen = 0;
    if (type == TSDB_DATA_TYPE_JSON) {
      dataLen = getJsonValueLen(pData);
    } else {
      dataLen = varDataTLen(pData);
    }

    SVarColAttr* pAttr = &pColumnInfoData->varmeta;
    if (pAttr->allocLen < pAttr->length + dataLen) {
      uint32_t newSize = pAttr->allocLen;
      if (newSize <= 1) {
        newSize = 8;
      }

      while (newSize < pAttr->length + dataLen) {
        newSize = newSize * 1.5;
      }

      char* buf = taosMemoryRealloc(pColumnInfoData->pData, newSize);
      if (buf == NULL) {
        return TSDB_CODE_OUT_OF_MEMORY;
      }

      pColumnInfoData->pData = buf;
      pAttr->allocLen = newSize;
    }

    uint32_t len = pColumnInfoData->varmeta.length;
    pColumnInfoData->varmeta.offset[currentRow] = len;

    memcpy(pColumnInfoData->pData + len, pData, dataLen);
    pColumnInfoData->varmeta.length += dataLen;
  } else {
    memcpy(pColumnInfoData->pData + pColumnInfoData->info.bytes * currentRow, pData, pColumnInfoData->info.bytes);
  }

  return 0;
}

static void doBitmapMerge(SColumnInfoData* pColumnInfoData, int32_t numOfRow1, const SColumnInfoData* pSource,
                          int32_t numOfRow2) {
  if (numOfRow2 <= 0) return;

  uint32_t total = numOfRow1 + numOfRow2;

  uint32_t remindBits = BitPos(numOfRow1);
  uint32_t shiftBits = 8 - remindBits;

  if (remindBits == 0) {  // no need to shift bits of bitmap
    memcpy(pColumnInfoData->nullbitmap + BitmapLen(numOfRow1), pSource->nullbitmap, BitmapLen(numOfRow2));
    return;
  }

  uint8_t* p = (uint8_t*)pSource->nullbitmap;
  pColumnInfoData->nullbitmap[BitmapLen(numOfRow1) - 1] |= (p[0] >> remindBits);  // copy remind bits

  if (BitmapLen(numOfRow1) == BitmapLen(total)) {
    return;
  }

  int32_t len = BitmapLen(numOfRow2);
  int32_t i = 0;

  uint8_t* start = (uint8_t*)&pColumnInfoData->nullbitmap[BitmapLen(numOfRow1)];
  int32_t  overCount = BitmapLen(total) - BitmapLen(numOfRow1);
  while (i < len) {  // size limit of pSource->nullbitmap
    if (i >= 1) {
      start[i - 1] |= (p[i] >> remindBits);  // copy remind bits
    }

    if (i >= overCount) {  // size limit of pColumnInfoData->nullbitmap
      return;
    }

    start[i] |= (p[i] << shiftBits);  // copy shift bits
    i += 1;
  }
}

int32_t colDataMergeCol(SColumnInfoData* pColumnInfoData, uint32_t numOfRow1, int32_t* capacity,
                        const SColumnInfoData* pSource, uint32_t numOfRow2) {
  ASSERT(pColumnInfoData != NULL && pSource != NULL && pColumnInfoData->info.type == pSource->info.type);
  if (numOfRow2 == 0) {
    return numOfRow1;
  }

  if (pSource->hasNull) {
    pColumnInfoData->hasNull = pSource->hasNull;
  }

  uint32_t finalNumOfRows = numOfRow1 + numOfRow2;
  if (IS_VAR_DATA_TYPE(pColumnInfoData->info.type)) {
    // Handle the bitmap
    if (finalNumOfRows > *capacity) {
      char* p = taosMemoryRealloc(pColumnInfoData->varmeta.offset, sizeof(int32_t) * (numOfRow1 + numOfRow2));
      if (p == NULL) {
        return TSDB_CODE_OUT_OF_MEMORY;
      }

      *capacity = finalNumOfRows;
      pColumnInfoData->varmeta.offset = (int32_t*)p;
    }

    for (int32_t i = 0; i < numOfRow2; ++i) {
      if (pSource->varmeta.offset[i] == -1) {
        pColumnInfoData->varmeta.offset[i + numOfRow1] = -1;
      } else {
        pColumnInfoData->varmeta.offset[i + numOfRow1] = pSource->varmeta.offset[i] + pColumnInfoData->varmeta.length;
      }
    }

    // copy data
    uint32_t len = pSource->varmeta.length;
    uint32_t oldLen = pColumnInfoData->varmeta.length;
    if (pColumnInfoData->varmeta.allocLen < len + oldLen) {
      char* tmp = taosMemoryRealloc(pColumnInfoData->pData, len + oldLen);
      if (tmp == NULL) {
        return TSDB_CODE_OUT_OF_MEMORY;
      }

      pColumnInfoData->pData = tmp;
      pColumnInfoData->varmeta.allocLen = len + oldLen;
    }

    memcpy(pColumnInfoData->pData + oldLen, pSource->pData, len);
    pColumnInfoData->varmeta.length = len + oldLen;
  } else {
    if (finalNumOfRows > *capacity) {
      char* tmp = taosMemoryRealloc(pColumnInfoData->pData, finalNumOfRows * pColumnInfoData->info.bytes);
      if (tmp == NULL) {
        return TSDB_CODE_VND_OUT_OF_MEMORY;
      }

      pColumnInfoData->pData = tmp;

      if (BitmapLen(numOfRow1) < BitmapLen(finalNumOfRows)) {
        char*    btmp = taosMemoryRealloc(pColumnInfoData->nullbitmap, BitmapLen(finalNumOfRows));
        uint32_t extend = BitmapLen(finalNumOfRows) - BitmapLen(numOfRow1);
        memset(btmp + BitmapLen(numOfRow1), 0, extend);

        pColumnInfoData->nullbitmap = btmp;
      }

      *capacity = finalNumOfRows;
    }

    doBitmapMerge(pColumnInfoData, numOfRow1, pSource, numOfRow2);

    if (pSource->pData) {
      int32_t offset = pColumnInfoData->info.bytes * numOfRow1;
      memcpy(pColumnInfoData->pData + offset, pSource->pData, pSource->info.bytes * numOfRow2);
    }
  }

  return numOfRow1 + numOfRow2;
}

int32_t colDataAssign(SColumnInfoData* pColumnInfoData, const SColumnInfoData* pSource, int32_t numOfRows) {
  ASSERT(pColumnInfoData != NULL && pSource != NULL && pColumnInfoData->info.type == pSource->info.type);
  if (numOfRows <= 0) {
    return numOfRows;
  }

  if (IS_VAR_DATA_TYPE(pColumnInfoData->info.type)) {
    // Handle the bitmap
    char* p = taosMemoryRealloc(pColumnInfoData->varmeta.offset, sizeof(int32_t) * numOfRows);
    if (p == NULL) {
      return TSDB_CODE_OUT_OF_MEMORY;
    }

    pColumnInfoData->varmeta.offset = (int32_t*)p;
    memcpy(pColumnInfoData->varmeta.offset, pSource->varmeta.offset, sizeof(int32_t) * numOfRows);

    if (pColumnInfoData->varmeta.allocLen < pSource->varmeta.length) {
      char* tmp = taosMemoryRealloc(pColumnInfoData->pData, pSource->varmeta.length);
      if (tmp == NULL) {
        return TSDB_CODE_OUT_OF_MEMORY;
      }

      pColumnInfoData->pData = tmp;
      pColumnInfoData->varmeta.allocLen = pSource->varmeta.length;
    }

    memcpy(pColumnInfoData->pData, pSource->pData, pSource->varmeta.length);
    pColumnInfoData->varmeta.length = pSource->varmeta.length;
  } else {
    char* tmp = taosMemoryRealloc(pColumnInfoData->nullbitmap, BitmapLen(numOfRows));
    if (tmp == NULL) {
      return TSDB_CODE_OUT_OF_MEMORY;
    }

    pColumnInfoData->nullbitmap = tmp;
    memcpy(pColumnInfoData->nullbitmap, pSource->nullbitmap, BitmapLen(numOfRows));

    if (pSource->pData) {
      int32_t newSize = numOfRows * pColumnInfoData->info.bytes;
      tmp = taosMemoryRealloc(pColumnInfoData->pData, newSize);
      if (tmp == NULL) {
        return TSDB_CODE_OUT_OF_MEMORY;
      }

      pColumnInfoData->pData = tmp;
      memcpy(pColumnInfoData->pData, pSource->pData, pSource->info.bytes * numOfRows);
    }
  }

  pColumnInfoData->hasNull = pSource->hasNull;
  pColumnInfoData->info = pSource->info;
  return 0;
}

size_t blockDataGetNumOfCols(const SSDataBlock* pBlock) {
  ASSERT(pBlock && pBlock->info.numOfCols == taosArrayGetSize(pBlock->pDataBlock));
  return pBlock->info.numOfCols;
}

size_t blockDataGetNumOfRows(const SSDataBlock* pBlock) { return pBlock->info.rows; }

int32_t blockDataUpdateTsWindow(SSDataBlock* pDataBlock, int32_t tsColumnIndex) {
  if (pDataBlock == NULL || pDataBlock->info.rows <= 0) {
    return 0;
  }

  if (pDataBlock->info.numOfCols <= 0) {
    return -1;
  }

  int32_t index = (tsColumnIndex == -1) ? 0 : tsColumnIndex;

  SColumnInfoData* pColInfoData = taosArrayGet(pDataBlock->pDataBlock, index);
  if (pColInfoData->info.type != TSDB_DATA_TYPE_TIMESTAMP) {
    return 0;
  }

  TSKEY skey = *(TSKEY*)colDataGetData(pColInfoData, 0);
  TSKEY ekey = *(TSKEY*)colDataGetData(pColInfoData, (pDataBlock->info.rows - 1));

  pDataBlock->info.window.skey = TMIN(skey, ekey);
  pDataBlock->info.window.ekey = TMAX(skey, ekey);

  return 0;
}

int32_t blockDataMerge(SSDataBlock* pDest, const SSDataBlock* pSrc) {
  assert(pSrc != NULL && pDest != NULL);
  int32_t capacity = pDest->info.capacity;

  for (int32_t i = 0; i < pDest->info.numOfCols; ++i) {
    SColumnInfoData* pCol2 = taosArrayGet(pDest->pDataBlock, i);
    SColumnInfoData* pCol1 = taosArrayGet(pSrc->pDataBlock, i);

    capacity = pDest->info.capacity;
    colDataMergeCol(pCol2, pDest->info.rows, &capacity, pCol1, pSrc->info.rows);
  }

  pDest->info.capacity = capacity;
  pDest->info.rows += pSrc->info.rows;
  return TSDB_CODE_SUCCESS;
}

size_t blockDataGetSize(const SSDataBlock* pBlock) {
  assert(pBlock != NULL);

  size_t  total = 0;
  int32_t numOfCols = pBlock->info.numOfCols;

  for (int32_t i = 0; i < numOfCols; ++i) {
    SColumnInfoData* pColInfoData = taosArrayGet(pBlock->pDataBlock, i);
    total += colDataGetFullLength(pColInfoData, pBlock->info.rows);
  }

  return total;
}

// the number of tuples can be fit in one page.
// Actual data rows pluses the corresponding meta data must fit in one memory buffer of the given page size.
int32_t blockDataSplitRows(SSDataBlock* pBlock, bool hasVarCol, int32_t startIndex, int32_t* stopIndex,
                           int32_t pageSize) {
  ASSERT(pBlock != NULL && stopIndex != NULL);

  int32_t numOfCols = pBlock->info.numOfCols;
  int32_t numOfRows = pBlock->info.rows;

  int32_t bitmapChar = 1;

  size_t headerSize = sizeof(int32_t);
  size_t colHeaderSize = sizeof(int32_t) * numOfCols;
  size_t payloadSize = pageSize - (headerSize + colHeaderSize);

  // TODO speedup by checking if the whole page can fit in firstly.
  if (!hasVarCol) {
    size_t  rowSize = blockDataGetRowSize(pBlock);
    int32_t capacity = payloadSize / (rowSize + numOfCols * bitmapChar / 8.0);
    ASSERT(capacity > 0);

    *stopIndex = startIndex + capacity - 1;
    if (*stopIndex >= numOfRows) {
      *stopIndex = numOfRows - 1;
    }

    return TSDB_CODE_SUCCESS;
  }
  // iterate the rows that can be fit in this buffer page
  int32_t size = (headerSize + colHeaderSize);
  for (int32_t j = startIndex; j < numOfRows; ++j) {
    for (int32_t i = 0; i < numOfCols; ++i) {
      SColumnInfoData* pColInfoData = TARRAY_GET_ELEM(pBlock->pDataBlock, i);
      if (IS_VAR_DATA_TYPE(pColInfoData->info.type)) {
        if (pColInfoData->varmeta.offset[j] != -1) {
          char* p = colDataGetData(pColInfoData, j);
          size += varDataTLen(p);
        }

        size += sizeof(pColInfoData->varmeta.offset[0]);
      } else {
        size += pColInfoData->info.bytes;

        if (((j - startIndex) & 0x07) == 0) {
          size += 1;  // the space for null bitmap
        }
      }
    }

    if (size > pageSize) {  // pageSize must be able to hold one row
      *stopIndex = j - 1;
      ASSERT(*stopIndex >= startIndex);

      return TSDB_CODE_SUCCESS;
    }
  }

  // all fit in
  *stopIndex = numOfRows - 1;
  return TSDB_CODE_SUCCESS;
}

SSDataBlock* blockDataExtractBlock(SSDataBlock* pBlock, int32_t startIndex, int32_t rowCount) {
  if (pBlock == NULL || startIndex < 0 || rowCount > pBlock->info.rows || rowCount + startIndex > pBlock->info.rows) {
    return NULL;
  }

  SSDataBlock* pDst = taosMemoryCalloc(1, sizeof(SSDataBlock));
  if (pDst == NULL) {
    return NULL;
  }

  pDst->info = pBlock->info;

  pDst->info.rows = 0;
  pDst->pDataBlock = taosArrayInit(pBlock->info.numOfCols, sizeof(SColumnInfoData));

  for (int32_t i = 0; i < pBlock->info.numOfCols; ++i) {
    SColumnInfoData  colInfo = {0};
    SColumnInfoData* pSrcCol = taosArrayGet(pBlock->pDataBlock, i);
    colInfo.info = pSrcCol->info;

    if (IS_VAR_DATA_TYPE(pSrcCol->info.type)) {
      SVarColAttr* pAttr = &colInfo.varmeta;
      pAttr->offset = taosMemoryCalloc(rowCount, sizeof(int32_t));
    } else {
      colInfo.nullbitmap = taosMemoryCalloc(1, BitmapLen(rowCount));
      colInfo.pData = taosMemoryCalloc(rowCount, colInfo.info.bytes);
    }

    taosArrayPush(pDst->pDataBlock, &colInfo);
  }

  for (int32_t i = 0; i < pBlock->info.numOfCols; ++i) {
    SColumnInfoData* pColData = taosArrayGet(pBlock->pDataBlock, i);
    SColumnInfoData* pDstCol = taosArrayGet(pDst->pDataBlock, i);

    for (int32_t j = startIndex; j < (startIndex + rowCount); ++j) {
      bool isNull = false;
      if (pBlock->pBlockAgg == NULL) {
        isNull = colDataIsNull_s(pColData, j);
      } else {
        isNull = colDataIsNull(pColData, pBlock->info.rows, j, pBlock->pBlockAgg[i]);
      }

      char* p = colDataGetData(pColData, j);
      colDataAppend(pDstCol, j - startIndex, p, isNull);
    }
  }

  pDst->info.rows = rowCount;
  return pDst;
}

/**
 *
 * +------------------+---------------------------------------------+
 * |the number of rows|                    column #1                |
 * |    (4 bytes)     |------------+-----------------------+--------+
 * |                  | null bitmap| column length(4bytes) | values |
 * +------------------+------------+-----------------------+--------+
 * @param buf
 * @param pBlock
 * @return
 */
int32_t blockDataToBuf(char* buf, const SSDataBlock* pBlock) {
  ASSERT(pBlock != NULL);

  // write the number of rows
  *(uint32_t*)buf = pBlock->info.rows;

  int32_t numOfCols = pBlock->info.numOfCols;
  int32_t numOfRows = pBlock->info.rows;

  char* pStart = buf + sizeof(uint32_t);

  for (int32_t i = 0; i < numOfCols; ++i) {
    SColumnInfoData* pCol = taosArrayGet(pBlock->pDataBlock, i);
    if (IS_VAR_DATA_TYPE(pCol->info.type)) {
      memcpy(pStart, pCol->varmeta.offset, numOfRows * sizeof(int32_t));
      pStart += numOfRows * sizeof(int32_t);
    } else {
      memcpy(pStart, pCol->nullbitmap, BitmapLen(numOfRows));
      pStart += BitmapLen(pBlock->info.rows);
    }

    uint32_t dataSize = colDataGetLength(pCol, numOfRows);

    *(int32_t*)pStart = dataSize;
    pStart += sizeof(int32_t);

    memcpy(pStart, pCol->pData, dataSize);
    pStart += dataSize;
  }

  return 0;
}

int32_t blockDataFromBuf(SSDataBlock* pBlock, const char* buf) {
  pBlock->info.rows = *(int32_t*)buf;

  int32_t     numOfCols = pBlock->info.numOfCols;
  const char* pStart = buf + sizeof(uint32_t);

  for (int32_t i = 0; i < numOfCols; ++i) {
    SColumnInfoData* pCol = taosArrayGet(pBlock->pDataBlock, i);

    if (IS_VAR_DATA_TYPE(pCol->info.type)) {
      size_t metaSize = pBlock->info.rows * sizeof(int32_t);
      char*  tmp = taosMemoryRealloc(pCol->varmeta.offset, metaSize);  // preview calloc is too small
      if (tmp == NULL) {
        return TSDB_CODE_OUT_OF_MEMORY;
      }
      pCol->varmeta.offset = (int32_t*)tmp;
      memcpy(pCol->varmeta.offset, pStart, metaSize);
      pStart += metaSize;
    } else {
      memcpy(pCol->nullbitmap, pStart, BitmapLen(pBlock->info.rows));
      pStart += BitmapLen(pBlock->info.rows);
    }

    int32_t colLength = *(int32_t*)pStart;
    pStart += sizeof(int32_t);

    if (IS_VAR_DATA_TYPE(pCol->info.type)) {
      if (pCol->varmeta.allocLen < colLength) {
        char* tmp = taosMemoryRealloc(pCol->pData, colLength);
        if (tmp == NULL) {
          return TSDB_CODE_OUT_OF_MEMORY;
        }

        pCol->pData = tmp;
        pCol->varmeta.allocLen = colLength;
      }

      pCol->varmeta.length = colLength;
      ASSERT(pCol->varmeta.length <= pCol->varmeta.allocLen);
    }

    memcpy(pCol->pData, pStart, colLength);
    pStart += colLength;
  }

  return TSDB_CODE_SUCCESS;
}

int32_t blockDataFromBuf1(SSDataBlock* pBlock, const char* buf, size_t capacity) {
  pBlock->info.rows = *(int32_t*)buf;
  pBlock->info.groupId = *(uint64_t*)(buf + sizeof(int32_t));

  int32_t     numOfCols = pBlock->info.numOfCols;
  const char* pStart = buf + sizeof(uint32_t) + sizeof(uint64_t);

  for (int32_t i = 0; i < numOfCols; ++i) {
    SColumnInfoData* pCol = taosArrayGet(pBlock->pDataBlock, i);
    pCol->hasNull = true;

    if (IS_VAR_DATA_TYPE(pCol->info.type)) {
      size_t metaSize = capacity * sizeof(int32_t);
      memcpy(pCol->varmeta.offset, pStart, metaSize);
      pStart += metaSize;
    } else {
      memcpy(pCol->nullbitmap, pStart, BitmapLen(capacity));
      pStart += BitmapLen(capacity);
    }

    int32_t colLength = *(int32_t*)pStart;
    pStart += sizeof(int32_t);

    if (IS_VAR_DATA_TYPE(pCol->info.type)) {
      if (pCol->varmeta.allocLen < colLength) {
        char* tmp = taosMemoryRealloc(pCol->pData, colLength);
        if (tmp == NULL) {
          return TSDB_CODE_OUT_OF_MEMORY;
        }

        pCol->pData = tmp;
        pCol->varmeta.allocLen = colLength;
      }

      pCol->varmeta.length = colLength;
      ASSERT(pCol->varmeta.length <= pCol->varmeta.allocLen);
    }

    memcpy(pCol->pData, pStart, colLength);
    pStart += pCol->info.bytes * capacity;
  }

  return TSDB_CODE_SUCCESS;
}

size_t blockDataGetRowSize(SSDataBlock* pBlock) {
  ASSERT(pBlock != NULL);
  if (pBlock->info.rowSize == 0) {
    size_t rowSize = 0;

    size_t numOfCols = pBlock->info.numOfCols;
    for (int32_t i = 0; i < numOfCols; ++i) {
      SColumnInfoData* pColInfo = taosArrayGet(pBlock->pDataBlock, i);
      rowSize += pColInfo->info.bytes;
    }

    pBlock->info.rowSize = rowSize;
  }

  return pBlock->info.rowSize;
}

/**
 * @refitem blockDataToBuf for the meta size
 * @param pBlock
 * @return
 */
size_t blockDataGetSerialMetaSize(uint32_t numOfCols) {
  // | total rows/total length | block group id | column schema | each column length |
  return sizeof(int32_t) + sizeof(uint64_t) + numOfCols * (sizeof(int16_t) + sizeof(int32_t)) +
         numOfCols * sizeof(int32_t);
}

double blockDataGetSerialRowSize(const SSDataBlock* pBlock) {
  ASSERT(pBlock != NULL);
  double rowSize = 0;

  size_t numOfCols = pBlock->info.numOfCols;
  for (int32_t i = 0; i < numOfCols; ++i) {
    SColumnInfoData* pColInfo = taosArrayGet(pBlock->pDataBlock, i);
    rowSize += pColInfo->info.bytes;

    if (IS_VAR_DATA_TYPE(pColInfo->info.type)) {
      rowSize += sizeof(int32_t);
    } else {
      rowSize += 1 / 8.0;  // one bit for each record
    }
  }

  return rowSize;
}

typedef struct SSDataBlockSortHelper {
  SArray*      orderInfo;  // SArray<SBlockOrderInfo>
  SSDataBlock* pDataBlock;
} SSDataBlockSortHelper;

int32_t dataBlockCompar(const void* p1, const void* p2, const void* param) {
  const SSDataBlockSortHelper* pHelper = (const SSDataBlockSortHelper*)param;

  SSDataBlock* pDataBlock = pHelper->pDataBlock;

  int32_t left = *(int32_t*)p1;
  int32_t right = *(int32_t*)p2;

  SArray* pInfo = pHelper->orderInfo;

  for (int32_t i = 0; i < pInfo->size; ++i) {
    SBlockOrderInfo* pOrder = TARRAY_GET_ELEM(pInfo, i);
    SColumnInfoData* pColInfoData = pOrder->pColData;  // TARRAY_GET_ELEM(pDataBlock->pDataBlock, pOrder->colIndex);

    if (pColInfoData->hasNull) {
      bool leftNull = colDataIsNull(pColInfoData, pDataBlock->info.rows, left, NULL);
      bool rightNull = colDataIsNull(pColInfoData, pDataBlock->info.rows, right, NULL);
      if (leftNull && rightNull) {
        continue;  // continue to next slot
      }

      if (rightNull) {
        return pOrder->nullFirst ? 1 : -1;
      }

      if (leftNull) {
        return pOrder->nullFirst ? -1 : 1;
      }
    }

    void* left1 = colDataGetData(pColInfoData, left);
    void* right1 = colDataGetData(pColInfoData, right);

    __compar_fn_t fn = getKeyComparFunc(pColInfoData->info.type, pOrder->order);

    int ret = fn(left1, right1);
    if (ret == 0) {
      continue;
    } else {
      return ret;
    }
  }

  return 0;
}

static int32_t doAssignOneTuple(SColumnInfoData* pDstCols, int32_t numOfRows, const SSDataBlock* pSrcBlock,
                                int32_t tupleIndex) {
  int32_t code = 0;
  int32_t numOfCols = pSrcBlock->info.numOfCols;

  for (int32_t i = 0; i < numOfCols; ++i) {
    SColumnInfoData* pDst = &pDstCols[i];
    SColumnInfoData* pSrc = taosArrayGet(pSrcBlock->pDataBlock, i);

    if (pSrc->hasNull && colDataIsNull(pSrc, pSrcBlock->info.rows, tupleIndex, pSrcBlock->pBlockAgg[i])) {
      code = colDataAppend(pDst, numOfRows, NULL, true);
      if (code != TSDB_CODE_SUCCESS) {
        return code;
      }
    } else {
      char* p = colDataGetData(pSrc, tupleIndex);
      code = colDataAppend(pDst, numOfRows, p, false);
      if (code != TSDB_CODE_SUCCESS) {
        return code;
      }
    }
  }

  return TSDB_CODE_SUCCESS;
}

static int32_t blockDataAssign(SColumnInfoData* pCols, const SSDataBlock* pDataBlock, int32_t* index) {
#if 0
  for (int32_t i = 0; i < pDataBlock->info.rows; ++i) {
    int32_t code = doAssignOneTuple(pCols, i, pDataBlock, index[i]);
    if (code != TSDB_CODE_SUCCESS) {
      return code;
    }
  }
#else
  for (int32_t i = 0; i < pDataBlock->info.numOfCols; ++i) {
    SColumnInfoData* pDst = &pCols[i];
    SColumnInfoData* pSrc = taosArrayGet(pDataBlock->pDataBlock, i);

    if (IS_VAR_DATA_TYPE(pSrc->info.type)) {
      memcpy(pDst->pData, pSrc->pData, pSrc->varmeta.length);
      pDst->varmeta.length = pSrc->varmeta.length;

      for (int32_t j = 0; j < pDataBlock->info.rows; ++j) {
        pDst->varmeta.offset[j] = pSrc->varmeta.offset[index[j]];
      }
    } else {
      for (int32_t j = 0; j < pDataBlock->info.rows; ++j) {
        if (colDataIsNull_f(pSrc->nullbitmap, index[j])) {
          colDataSetNull_f(pDst->nullbitmap, j);
          continue;
        }
        memcpy(pDst->pData + j * pDst->info.bytes, pSrc->pData + index[j] * pDst->info.bytes, pDst->info.bytes);
      }
    }
  }
#endif
  return TSDB_CODE_SUCCESS;
}

static SColumnInfoData* createHelpColInfoData(const SSDataBlock* pDataBlock) {
  int32_t rows = pDataBlock->info.rows;
  int32_t numOfCols = pDataBlock->info.numOfCols;

  SColumnInfoData* pCols = taosMemoryCalloc(numOfCols, sizeof(SColumnInfoData));
  if (pCols == NULL) {
    return NULL;
  }

  for (int32_t i = 0; i < numOfCols; ++i) {
    SColumnInfoData* pColInfoData = taosArrayGet(pDataBlock->pDataBlock, i);
    pCols[i].info = pColInfoData->info;

    if (IS_VAR_DATA_TYPE(pCols[i].info.type)) {
      pCols[i].varmeta.offset = taosMemoryCalloc(rows, sizeof(int32_t));
      pCols[i].pData = taosMemoryCalloc(1, pColInfoData->varmeta.length);

      pCols[i].varmeta.length = pColInfoData->varmeta.length;
      pCols[i].varmeta.allocLen = pCols[i].varmeta.length;
    } else {
      pCols[i].nullbitmap = taosMemoryCalloc(1, BitmapLen(rows));
      pCols[i].pData = taosMemoryCalloc(rows, pCols[i].info.bytes);
    }
  }

  return pCols;
}

static void copyBackToBlock(SSDataBlock* pDataBlock, SColumnInfoData* pCols) {
  int32_t numOfCols = pDataBlock->info.numOfCols;

  for (int32_t i = 0; i < numOfCols; ++i) {
    SColumnInfoData* pColInfoData = taosArrayGet(pDataBlock->pDataBlock, i);
    pColInfoData->info = pCols[i].info;

    if (IS_VAR_DATA_TYPE(pColInfoData->info.type)) {
      taosMemoryFreeClear(pColInfoData->varmeta.offset);
      pColInfoData->varmeta = pCols[i].varmeta;
    } else {
      taosMemoryFreeClear(pColInfoData->nullbitmap);
      pColInfoData->nullbitmap = pCols[i].nullbitmap;
    }

    taosMemoryFreeClear(pColInfoData->pData);
    pColInfoData->pData = pCols[i].pData;
  }

  taosMemoryFreeClear(pCols);
}

static int32_t* createTupleIndex(size_t rows) {
  int32_t* index = taosMemoryCalloc(rows, sizeof(int32_t));
  if (index == NULL) {
    return NULL;
  }

  for (int32_t i = 0; i < rows; ++i) {
    index[i] = i;
  }

  return index;
}

static void destroyTupleIndex(int32_t* index) { taosMemoryFreeClear(index); }

int32_t blockDataSort(SSDataBlock* pDataBlock, SArray* pOrderInfo) {
  ASSERT(pDataBlock != NULL && pOrderInfo != NULL);
  if (pDataBlock->info.rows <= 1) {
    return TSDB_CODE_SUCCESS;
  }

  // Allocate the additional buffer.
  uint32_t rows = pDataBlock->info.rows;

  bool sortColumnHasNull = false;
  bool varTypeSort = false;

  for (int32_t i = 0; i < taosArrayGetSize(pOrderInfo); ++i) {
    SBlockOrderInfo* pInfo = taosArrayGet(pOrderInfo, i);

    SColumnInfoData* pColInfoData = taosArrayGet(pDataBlock->pDataBlock, pInfo->slotId);
    if (pColInfoData->hasNull) {
      sortColumnHasNull = true;
    }

    if (IS_VAR_DATA_TYPE(pColInfoData->info.type)) {
      varTypeSort = true;
    }
  }

  if (taosArrayGetSize(pOrderInfo) == 1 && (!sortColumnHasNull)) {
    if (pDataBlock->info.numOfCols == 1) {
      if (!varTypeSort) {
        SColumnInfoData* pColInfoData = taosArrayGet(pDataBlock->pDataBlock, 0);
        SBlockOrderInfo* pOrder = taosArrayGet(pOrderInfo, 0);

        int64_t p0 = taosGetTimestampUs();

        __compar_fn_t fn = getKeyComparFunc(pColInfoData->info.type, pOrder->order);
        qsort(pColInfoData->pData, pDataBlock->info.rows, pColInfoData->info.bytes, fn);

        int64_t p1 = taosGetTimestampUs();
        uDebug("blockDataSort easy cost:%" PRId64 ", rows:%d\n", p1 - p0, pDataBlock->info.rows);

        return TSDB_CODE_SUCCESS;
      } else {  // var data type
      }
    } else if (pDataBlock->info.numOfCols == 2) {
    }
  }

  int32_t* index = createTupleIndex(rows);
  if (index == NULL) {
    terrno = TSDB_CODE_OUT_OF_MEMORY;
    return terrno;
  }

  int64_t p0 = taosGetTimestampUs();

  SSDataBlockSortHelper helper = {.pDataBlock = pDataBlock, .orderInfo = pOrderInfo};
  for (int32_t i = 0; i < taosArrayGetSize(helper.orderInfo); ++i) {
    struct SBlockOrderInfo* pInfo = taosArrayGet(helper.orderInfo, i);
    pInfo->pColData = taosArrayGet(pDataBlock->pDataBlock, pInfo->slotId);
  }

  taosqsort(index, rows, sizeof(int32_t), &helper, dataBlockCompar);

  int64_t p1 = taosGetTimestampUs();

  SColumnInfoData* pCols = createHelpColInfoData(pDataBlock);
  if (pCols == NULL) {
    destroyTupleIndex(index);
    terrno = TSDB_CODE_OUT_OF_MEMORY;
    return terrno;
  }

  int64_t p2 = taosGetTimestampUs();

  blockDataAssign(pCols, pDataBlock, index);

  int64_t p3 = taosGetTimestampUs();

  copyBackToBlock(pDataBlock, pCols);
  int64_t p4 = taosGetTimestampUs();

  uDebug("blockDataSort complex sort:%" PRId64 ", create:%" PRId64 ", assign:%" PRId64 ", copyback:%" PRId64
         ", rows:%d\n",
         p1 - p0, p2 - p1, p3 - p2, p4 - p3, rows);
  destroyTupleIndex(index);

  return TSDB_CODE_SUCCESS;
}

typedef struct SHelper {
  int32_t index;
  union {
    char*   pData;
    int64_t i64;
    double  d64;
  };
} SHelper;

SHelper* createTupleIndex_rv(int32_t numOfRows, SArray* pOrderInfo, SSDataBlock* pBlock) {
  int32_t sortValLengthPerRow = 0;
  int32_t numOfCols = taosArrayGetSize(pOrderInfo);

  for (int32_t i = 0; i < numOfCols; ++i) {
    SBlockOrderInfo* pInfo = taosArrayGet(pOrderInfo, i);
    SColumnInfoData* pColInfo = taosArrayGet(pBlock->pDataBlock, pInfo->slotId);
    pInfo->pColData = pColInfo;
    sortValLengthPerRow += pColInfo->info.bytes;
  }

  size_t len = sortValLengthPerRow * pBlock->info.rows;

  char*    buf = taosMemoryCalloc(1, len);
  SHelper* phelper = taosMemoryCalloc(numOfRows, sizeof(SHelper));
  for (int32_t i = 0; i < numOfRows; ++i) {
    phelper[i].index = i;
    phelper[i].pData = buf + sortValLengthPerRow * i;
  }

  int32_t offset = 0;
  for (int32_t i = 0; i < numOfCols; ++i) {
    SBlockOrderInfo* pInfo = taosArrayGet(pOrderInfo, i);
    for (int32_t j = 0; j < numOfRows; ++j) {
      phelper[j].i64 = *(int32_t*)pInfo->pColData->pData + pInfo->pColData->info.bytes * j;
      //      memcpy(phelper[j].pData + offset, pInfo->pColData->pData + pInfo->pColData->info.bytes * j,
      //      pInfo->pColData->info.bytes);
    }

    offset += pInfo->pColData->info.bytes;
  }

  return phelper;
}

int32_t dataBlockCompar_rv(const void* p1, const void* p2, const void* param) {
  const SSDataBlockSortHelper* pHelper = (const SSDataBlockSortHelper*)param;

  //  SSDataBlock* pDataBlock = pHelper->pDataBlock;

  SHelper* left = (SHelper*)p1;
  SHelper* right = (SHelper*)p2;

  SArray* pInfo = pHelper->orderInfo;

  int32_t offset = 0;
  //  for(int32_t i = 0; i < pInfo->size; ++i) {
  //    SBlockOrderInfo* pOrder = TARRAY_GET_ELEM(pInfo, 0);
  //    SColumnInfoData* pColInfoData = pOrder->pColData;//TARRAY_GET_ELEM(pDataBlock->pDataBlock, pOrder->colIndex);

  //    if (pColInfoData->hasNull) {
  //      bool leftNull  = colDataIsNull(pColInfoData, pDataBlock->info.rows, left, pDataBlock->pBlockAgg);
  //      bool rightNull = colDataIsNull(pColInfoData, pDataBlock->info.rows, right, pDataBlock->pBlockAgg);
  //      if (leftNull && rightNull) {
  //        continue; // continue to next slot
  //      }
  //
  //      if (rightNull) {
  //        return pHelper->nullFirst? 1:-1;
  //      }
  //
  //      if (leftNull) {
  //        return pHelper->nullFirst? -1:1;
  //      }
  //    }

  //    void* left1  = colDataGetData(pColInfoData, left);
  //    void* right1 = colDataGetData(pColInfoData, right);

  //    switch(pColInfoData->info.type) {
  //      case TSDB_DATA_TYPE_INT: {
  int32_t leftx = *(int32_t*)left->pData;    //*(int32_t*)(left->pData + offset);
  int32_t rightx = *(int32_t*)right->pData;  //*(int32_t*)(right->pData + offset);

  //        offset += pColInfoData->info.bytes;
  if (leftx == rightx) {
    //          break;
    return 0;
  } else {
    //          if (pOrder->order == TSDB_ORDER_ASC) {
    return (leftx < rightx) ? -1 : 1;
    //          } else {
    //            return (leftx < rightx)? 1:-1;
    //          }
  }
  //      }
  //      default:
  //        assert(0);
  //    }
  //  }

  return 0;
}

int32_t varColSort(SColumnInfoData* pColumnInfoData, SBlockOrderInfo* pOrder) { return 0; }

int32_t blockDataSort_rv(SSDataBlock* pDataBlock, SArray* pOrderInfo, bool nullFirst) {
  // Allocate the additional buffer.
  int64_t p0 = taosGetTimestampUs();

  SSDataBlockSortHelper helper = {.pDataBlock = pDataBlock, .orderInfo = pOrderInfo};

  uint32_t rows = pDataBlock->info.rows;
  SHelper* index = createTupleIndex_rv(rows, helper.orderInfo, pDataBlock);
  if (index == NULL) {
    terrno = TSDB_CODE_OUT_OF_MEMORY;
    return terrno;
  }

  taosqsort(index, rows, sizeof(SHelper), &helper, dataBlockCompar_rv);

  int64_t          p1 = taosGetTimestampUs();
  SColumnInfoData* pCols = createHelpColInfoData(pDataBlock);
  if (pCols == NULL) {
    terrno = TSDB_CODE_OUT_OF_MEMORY;
    return terrno;
  }

  int64_t p2 = taosGetTimestampUs();

  //  int32_t code = blockDataAssign(pCols, pDataBlock, index);
  //  if (code != TSDB_CODE_SUCCESS) {
  //    terrno = code;
  //    return code;
  //  }

  int64_t p3 = taosGetTimestampUs();

  copyBackToBlock(pDataBlock, pCols);
  int64_t p4 = taosGetTimestampUs();

  printf("sort:%" PRId64 ", create:%" PRId64 ", assign:%" PRId64 ", copyback:%" PRId64 ", rows:%d\n", p1 - p0, p2 - p1,
         p3 - p2, p4 - p3, rows);
  //  destroyTupleIndex(index);
  return 0;
}

void blockDataCleanup(SSDataBlock* pDataBlock) {
  pDataBlock->info.rows = 0;
  for (int32_t i = 0; i < pDataBlock->info.numOfCols; ++i) {
    SColumnInfoData* p = taosArrayGet(pDataBlock->pDataBlock, i);
    colInfoDataCleanup(p, pDataBlock->info.capacity);
  }
}

int32_t colInfoDataEnsureCapacity(SColumnInfoData* pColumn, size_t existRows, uint32_t numOfRows) {
  if (0 == numOfRows || numOfRows <= existRows) {
    return TSDB_CODE_SUCCESS;
  }

  if (IS_VAR_DATA_TYPE(pColumn->info.type)) {
    char* tmp = taosMemoryRealloc(pColumn->varmeta.offset, sizeof(int32_t) * numOfRows);

    if (tmp == NULL) {
      return TSDB_CODE_OUT_OF_MEMORY;
    }

    pColumn->varmeta.offset = (int32_t*)tmp;
    memset(&pColumn->varmeta.offset[existRows], 0, sizeof(int32_t) * (numOfRows - existRows));
  } else {
    char* tmp = taosMemoryRealloc(pColumn->nullbitmap, BitmapLen(numOfRows));
    if (tmp == NULL) {
      return TSDB_CODE_OUT_OF_MEMORY;
    }

    int32_t oldLen = BitmapLen(existRows);
    pColumn->nullbitmap = tmp;
    memset(&pColumn->nullbitmap[oldLen], 0, BitmapLen(numOfRows) - oldLen);

    if (pColumn->info.type == TSDB_DATA_TYPE_NULL) {
      return TSDB_CODE_SUCCESS;
    }

    assert(pColumn->info.bytes);
    tmp = taosMemoryRealloc(pColumn->pData, numOfRows * pColumn->info.bytes);
    if (tmp == NULL) {
      return TSDB_CODE_OUT_OF_MEMORY;
    }
    memset(tmp + pColumn->info.bytes * existRows, 0, pColumn->info.bytes * (numOfRows - existRows));

    pColumn->pData = tmp;
  }

  return TSDB_CODE_SUCCESS;
}

void colInfoDataCleanup(SColumnInfoData* pColumn, uint32_t numOfRows) {
  if (IS_VAR_DATA_TYPE(pColumn->info.type)) {
    pColumn->varmeta.length = 0;
  } else {
    if (pColumn->nullbitmap != NULL) {
      memset(pColumn->nullbitmap, 0, BitmapLen(numOfRows));
    }
  }
}

int32_t blockDataEnsureCapacity(SSDataBlock* pDataBlock, uint32_t numOfRows) {
  int32_t code = 0;
  if (numOfRows == 0) {
    return TSDB_CODE_SUCCESS;
  }

  pDataBlock->info.capacity = numOfRows;

  for (int32_t i = 0; i < pDataBlock->info.numOfCols; ++i) {
    SColumnInfoData* p = taosArrayGet(pDataBlock->pDataBlock, i);
    code = colInfoDataEnsureCapacity(p, pDataBlock->info.rows, numOfRows);
    if (code) {
      return code;
    }
  }

  return TSDB_CODE_SUCCESS;
}

void* blockDataDestroy(SSDataBlock* pBlock) {
  if (pBlock == NULL) {
    return NULL;
  }

  blockDestroyInner(pBlock);
  taosMemoryFreeClear(pBlock);
  return NULL;
}

SSDataBlock* createOneDataBlock(const SSDataBlock* pDataBlock, bool copyData) {
  if (pDataBlock == NULL) {
    return NULL;
  }

  int32_t numOfCols = pDataBlock->info.numOfCols;

  SSDataBlock* pBlock = taosMemoryCalloc(1, sizeof(SSDataBlock));
  pBlock->pDataBlock = taosArrayInit(numOfCols, sizeof(SColumnInfoData));

  pBlock->info.numOfCols = numOfCols;
  pBlock->info.hasVarCol = pDataBlock->info.hasVarCol;
  pBlock->info.rowSize = pDataBlock->info.rowSize;
  pBlock->info.groupId = pDataBlock->info.groupId;
  pBlock->info.childId = pDataBlock->info.childId;
  pBlock->info.type = pDataBlock->info.type;

  for (int32_t i = 0; i < numOfCols; ++i) {
    SColumnInfoData  colInfo = {0};
    SColumnInfoData* p = taosArrayGet(pDataBlock->pDataBlock, i);
    colInfo.info = p->info;
    taosArrayPush(pBlock->pDataBlock, &colInfo);
  }

  if (copyData) {
    for (int32_t i = 0; i < numOfCols; ++i) {
      SColumnInfoData* pDst = taosArrayGet(pBlock->pDataBlock, i);
      SColumnInfoData* pSrc = taosArrayGet(pDataBlock->pDataBlock, i);

      int32_t code = colInfoDataEnsureCapacity(pDst, 0, pDataBlock->info.rows);
      if (code != TSDB_CODE_SUCCESS) {
        return NULL;
      }

      if (pSrc->pData == NULL) {
        continue;
      }
      colDataAssign(pDst, pSrc, pDataBlock->info.rows);
    }

    pBlock->info.rows = pDataBlock->info.rows;
    pBlock->info.capacity = pDataBlock->info.rows;
  }

  return pBlock;
}

size_t blockDataGetCapacityInRow(const SSDataBlock* pBlock, size_t pageSize) {
  int32_t payloadSize = pageSize - blockDataGetSerialMetaSize(pBlock->info.numOfCols);

  int32_t rowSize = pBlock->info.rowSize;

  int32_t nRows = payloadSize / rowSize;

  // the true value must be less than the value of nRows
  int32_t additional = 0;
  for (int32_t i = 0; i < pBlock->info.numOfCols; ++i) {
    SColumnInfoData* pCol = taosArrayGet(pBlock->pDataBlock, i);
    if (IS_VAR_DATA_TYPE(pCol->info.type)) {
      additional += nRows * sizeof(int32_t);
    } else {
      additional += BitmapLen(nRows);
    }
  }

  int32_t newRows = (payloadSize - additional) / rowSize;
  ASSERT(newRows <= nRows && newRows >= 1);

  return newRows;
}

void colDataDestroy(SColumnInfoData* pColData) {
  if (IS_VAR_DATA_TYPE(pColData->info.type)) {
    taosMemoryFreeClear(pColData->varmeta.offset);
  } else {
    taosMemoryFreeClear(pColData->nullbitmap);
  }

  taosMemoryFreeClear(pColData->pData);
}

static void doShiftBitmap(char* nullBitmap, size_t n, size_t total) {
  int32_t len = BitmapLen(total);

  int32_t newLen = BitmapLen(total - n);
  if (n % 8 == 0) {
    memmove(nullBitmap, nullBitmap + n / 8, newLen);
  } else {
    int32_t  tail = n % 8;
    int32_t  i = 0;
    uint8_t* p = (uint8_t*)nullBitmap;

    if (n < 8) {
      while (i < len) {
        uint8_t v = p[i];  // source bitmap value
        p[i] = (v << tail);

        if (i < len - 1) {
          uint8_t next = p[i + 1];
          p[i] |= (next >> (8 - tail));
        }

        i += 1;
      }
    } else if (n > 8) {
      int32_t gap = len - newLen;
      while (i < newLen) {
        uint8_t v = p[i + gap];
        p[i] = (v << tail);

        if (i < newLen - 1) {
          uint8_t next = p[i + gap + 1];
          p[i] |= (next >> (8 - tail));
        }

        i += 1;
      }
    }
  }
}

static void colDataTrimFirstNRows(SColumnInfoData* pColInfoData, size_t n, size_t total) {
  if (IS_VAR_DATA_TYPE(pColInfoData->info.type)) {
    memmove(pColInfoData->varmeta.offset, &pColInfoData->varmeta.offset[n], (total - n) * sizeof(int32_t));
    memset(&pColInfoData->varmeta.offset[total - n], 0, n);
  } else {
    int32_t bytes = pColInfoData->info.bytes;
    memmove(pColInfoData->pData, ((char*)pColInfoData->pData + n * bytes), (total - n) * bytes);
    doShiftBitmap(pColInfoData->nullbitmap, n, total);
  }
}

int32_t blockDataTrimFirstNRows(SSDataBlock* pBlock, size_t n) {
  if (n == 0) {
    return TSDB_CODE_SUCCESS;
  }

  if (pBlock->info.rows <= n) {
    blockDataCleanup(pBlock);
  } else {
    for (int32_t i = 0; i < pBlock->info.numOfCols; ++i) {
      SColumnInfoData* pColInfoData = taosArrayGet(pBlock->pDataBlock, i);
      colDataTrimFirstNRows(pColInfoData, n, pBlock->info.rows);
    }

    pBlock->info.rows -= n;
  }
  return TSDB_CODE_SUCCESS;
}

int32_t tEncodeDataBlock(void** buf, const SSDataBlock* pBlock) {
  int64_t tbUid = pBlock->info.uid;
  int16_t numOfCols = pBlock->info.numOfCols;
  int16_t hasVarCol = pBlock->info.hasVarCol;
  int32_t rows = pBlock->info.rows;
  int32_t sz = taosArrayGetSize(pBlock->pDataBlock);

  int32_t tlen = 0;
  tlen += taosEncodeFixedI64(buf, tbUid);
  tlen += taosEncodeFixedI16(buf, numOfCols);
  tlen += taosEncodeFixedI16(buf, hasVarCol);
  tlen += taosEncodeFixedI32(buf, rows);
  tlen += taosEncodeFixedI32(buf, sz);
  for (int32_t i = 0; i < sz; i++) {
    SColumnInfoData* pColData = (SColumnInfoData*)taosArrayGet(pBlock->pDataBlock, i);
    tlen += taosEncodeFixedI16(buf, pColData->info.colId);
    tlen += taosEncodeFixedI16(buf, pColData->info.type);
    tlen += taosEncodeFixedI32(buf, pColData->info.bytes);
    tlen += taosEncodeFixedBool(buf, pColData->hasNull);

    if (IS_VAR_DATA_TYPE(pColData->info.type)) {
      tlen += taosEncodeBinary(buf, pColData->varmeta.offset, sizeof(int32_t) * rows);
    } else {
      tlen += taosEncodeBinary(buf, pColData->nullbitmap, BitmapLen(rows));
    }

    int32_t len = colDataGetLength(pColData, rows);
    tlen += taosEncodeFixedI32(buf, len);

    tlen += taosEncodeBinary(buf, pColData->pData, len);
  }
  return tlen;
}

void* tDecodeDataBlock(const void* buf, SSDataBlock* pBlock) {
  int32_t sz;

  buf = taosDecodeFixedI64(buf, &pBlock->info.uid);
  buf = taosDecodeFixedI16(buf, &pBlock->info.numOfCols);
  buf = taosDecodeFixedI16(buf, &pBlock->info.hasVarCol);
  buf = taosDecodeFixedI32(buf, &pBlock->info.rows);
  buf = taosDecodeFixedI32(buf, &sz);
  pBlock->pDataBlock = taosArrayInit(sz, sizeof(SColumnInfoData));
  for (int32_t i = 0; i < sz; i++) {
    SColumnInfoData data = {0};
    buf = taosDecodeFixedI16(buf, &data.info.colId);
    buf = taosDecodeFixedI16(buf, &data.info.type);
    buf = taosDecodeFixedI32(buf, &data.info.bytes);
    buf = taosDecodeFixedBool(buf, &data.hasNull);

    if (IS_VAR_DATA_TYPE(data.info.type)) {
      buf = taosDecodeBinary(buf, (void**)&data.varmeta.offset, pBlock->info.rows * sizeof(int32_t));
      data.varmeta.length = pBlock->info.rows * sizeof(int32_t);
      data.varmeta.allocLen = data.varmeta.length;
    } else {
      buf = taosDecodeBinary(buf, (void**)&data.nullbitmap, BitmapLen(pBlock->info.rows));
    }

    int32_t len = 0;
    buf = taosDecodeFixedI32(buf, &len);
    buf = taosDecodeBinary(buf, (void**)&data.pData, len);
    taosArrayPush(pBlock->pDataBlock, &data);
  }
  return (void*)buf;
}

int32_t tEncodeDataBlocks(void** buf, const SArray* blocks) {
  int32_t tlen = 0;
  int32_t sz = taosArrayGetSize(blocks);
  tlen += taosEncodeFixedI32(buf, sz);

  for (int32_t i = 0; i < sz; i++) {
    SSDataBlock* pBlock = taosArrayGet(blocks, i);
    tlen += tEncodeDataBlock(buf, pBlock);
  }

  return tlen;
}

void* tDecodeDataBlocks(const void* buf, SArray** blocks) {
  int32_t sz;
  buf = taosDecodeFixedI32(buf, &sz);

  *blocks = taosArrayInit(sz, sizeof(SSDataBlock));
  for (int32_t i = 0; i < sz; i++) {
    SSDataBlock pBlock = {0};
    buf = tDecodeDataBlock(buf, &pBlock);
    taosArrayPush(*blocks, &pBlock);
  }
  return (void*)buf;
}

static char* formatTimestamp(char* buf, int64_t val, int precision) {
  time_t  tt;
  int32_t ms = 0;
  if (precision == TSDB_TIME_PRECISION_NANO) {
    tt = (time_t)(val / 1000000000);
    ms = val % 1000000000;
  } else if (precision == TSDB_TIME_PRECISION_MICRO) {
    tt = (time_t)(val / 1000000);
    ms = val % 1000000;
  } else {
    tt = (time_t)(val / 1000);
    ms = val % 1000;
  }

  /* comment out as it make testcases like select_with_tags.sim fail.
    but in windows, this may cause the call to localtime crash if tt < 0,
    need to find a better solution.
    if (tt < 0) {
      tt = 0;
    }
    */

#ifdef WINDOWS
  if (tt < 0) tt = 0;
#endif
  if (tt <= 0 && ms < 0) {
    tt--;
    if (precision == TSDB_TIME_PRECISION_NANO) {
      ms += 1000000000;
    } else if (precision == TSDB_TIME_PRECISION_MICRO) {
      ms += 1000000;
    } else {
      ms += 1000;
    }
  }

  struct tm* ptm = taosLocalTime(&tt, NULL);
  size_t     pos = strftime(buf, 35, "%Y-%m-%d %H:%M:%S", ptm);

  if (precision == TSDB_TIME_PRECISION_NANO) {
    sprintf(buf + pos, ".%09d", ms);
  } else if (precision == TSDB_TIME_PRECISION_MICRO) {
    sprintf(buf + pos, ".%06d", ms);
  } else {
    sprintf(buf + pos, ".%03d", ms);
  }

  return buf;
}

void blockDebugShowData(const SArray* dataBlocks, const char* flag) {
  char    pBuf[128] = {0};
  int32_t sz = taosArrayGetSize(dataBlocks);
  for (int32_t i = 0; i < sz; i++) {
    SSDataBlock* pDataBlock = taosArrayGet(dataBlocks, i);
    int32_t      colNum = pDataBlock->info.numOfCols;
    int32_t      rows = pDataBlock->info.rows;
    printf("%s |block type %d |child id %d|\n", flag, (int32_t)pDataBlock->info.type, pDataBlock->info.childId);
    for (int32_t j = 0; j < rows; j++) {
      printf("%s |", flag);
      for (int32_t k = 0; k < colNum; k++) {
        SColumnInfoData* pColInfoData = taosArrayGet(pDataBlock->pDataBlock, k);
        void*            var = POINTER_SHIFT(pColInfoData->pData, j * pColInfoData->info.bytes);
        if (colDataIsNull(pColInfoData, rows, j, NULL)) {
          printf(" %15s |", "NULL");
          continue;
        }
        switch (pColInfoData->info.type) {
          case TSDB_DATA_TYPE_TIMESTAMP:
            formatTimestamp(pBuf, *(uint64_t*)var, TSDB_TIME_PRECISION_MILLI);
            printf(" %25s |", pBuf);
            break;
          case TSDB_DATA_TYPE_INT:
            printf(" %15d |", *(int32_t*)var);
            break;
          case TSDB_DATA_TYPE_UINT:
            printf(" %15u |", *(uint32_t*)var);
            break;
          case TSDB_DATA_TYPE_BIGINT:
            printf(" %15ld |", *(int64_t*)var);
            break;
          case TSDB_DATA_TYPE_UBIGINT:
            printf(" %15lu |", *(uint64_t*)var);
            break;
          case TSDB_DATA_TYPE_FLOAT:
            printf(" %15f |", *(float*)var);
            break;
          case TSDB_DATA_TYPE_DOUBLE:
            printf(" %15lf |", *(double*)var);
            break;
        }
      }
      printf("\n");
    }
  }
}

/**
 * @brief TODO: Assume that the final generated result it less than 3M
 *
 * @param pReq
 * @param pDataBlocks
 * @param vgId
 * @param suid  // TODO: check with Liao whether suid response is reasonable
 *
 * TODO: colId should be set
 */
int32_t buildSubmitReqFromDataBlock(SSubmitReq** pReq, const SArray* pDataBlocks, STSchema* pTSchema, int32_t vgId,
                                    tb_uid_t suid) {
  int32_t sz = taosArrayGetSize(pDataBlocks);
  int32_t bufSize = sizeof(SSubmitReq);
  for (int32_t i = 0; i < sz; ++i) {
    SDataBlockInfo* pBlkInfo = &((SSDataBlock*)taosArrayGet(pDataBlocks, i))->info;
    bufSize += pBlkInfo->rows * (TD_ROW_HEAD_LEN + pBlkInfo->rowSize + BitmapLen(pBlkInfo->numOfCols));
    bufSize += sizeof(SSubmitBlk);
  }

  *pReq = taosMemoryCalloc(1, bufSize);
  if (!(*pReq)) {
    terrno = TSDB_CODE_OUT_OF_MEMORY;
    return TSDB_CODE_FAILED;
  }
  void* pDataBuf = *pReq;

  int32_t     msgLen = sizeof(SSubmitReq);
  int32_t     numOfBlks = 0;
  SRowBuilder rb = {0};
  tdSRowInit(&rb, pTSchema->version);

  for (int32_t i = 0; i < sz; ++i) {
    SSDataBlock* pDataBlock = taosArrayGet(pDataBlocks, i);
    int32_t      colNum = pDataBlock->info.numOfCols;
    int32_t      rows = pDataBlock->info.rows;
    int32_t      rowSize = pDataBlock->info.rowSize;
    int64_t      groupId = pDataBlock->info.groupId;

    if (rb.nCols != colNum) {
      tdSRowSetTpInfo(&rb, colNum, pTSchema->flen);
    }

    SSubmitBlk* pSubmitBlk = POINTER_SHIFT(pDataBuf, msgLen);
    pSubmitBlk->suid = suid;
    pSubmitBlk->uid = pDataBlock->info.groupId;
    pSubmitBlk->numOfRows = rows;

    msgLen += sizeof(SSubmitBlk);
    int32_t dataLen = 0;
    for (int32_t j = 0; j < rows; ++j) {                     // iterate by row
      tdSRowResetBuf(&rb, POINTER_SHIFT(pDataBuf, msgLen));  // set row buf
      bool    isStartKey = false;
      int32_t offset = 0;
      for (int32_t k = 0; k < colNum; ++k) {  // iterate by column
        SColumnInfoData* pColInfoData = taosArrayGet(pDataBlock->pDataBlock, k);
        STColumn*        pCol = &pTSchema->columns[k];
        void*            var = POINTER_SHIFT(pColInfoData->pData, j * pColInfoData->info.bytes);
        switch (pColInfoData->info.type) {
          case TSDB_DATA_TYPE_TIMESTAMP:
            if (!isStartKey) {
              isStartKey = true;
              tdAppendColValToRow(&rb, PRIMARYKEY_TIMESTAMP_COL_ID, TSDB_DATA_TYPE_TIMESTAMP, TD_VTYPE_NORM, var, true,
                                  offset, k);

            } else {
              tdAppendColValToRow(&rb, PRIMARYKEY_TIMESTAMP_COL_ID + k, TSDB_DATA_TYPE_TIMESTAMP, TD_VTYPE_NORM, var,
                                  true, offset, k);
            }
            break;
          case TSDB_DATA_TYPE_NCHAR: {
            tdAppendColValToRow(&rb, PRIMARYKEY_TIMESTAMP_COL_ID + k, TSDB_DATA_TYPE_NCHAR, TD_VTYPE_NORM, var, true,
                                offset, k);
            break;
          }
          case TSDB_DATA_TYPE_VARCHAR: {  // TSDB_DATA_TYPE_BINARY
            tdAppendColValToRow(&rb, PRIMARYKEY_TIMESTAMP_COL_ID + k, TSDB_DATA_TYPE_VARCHAR, TD_VTYPE_NORM, var, true,
                                offset, k);
            break;
          }
          case TSDB_DATA_TYPE_VARBINARY:
          case TSDB_DATA_TYPE_DECIMAL:
          case TSDB_DATA_TYPE_BLOB:
          case TSDB_DATA_TYPE_JSON:
          case TSDB_DATA_TYPE_MEDIUMBLOB:
            uError("the column type %" PRIi16 " is defined but not implemented yet", pColInfoData->info.type);
            TASSERT(0);
            break;
          default:
            if (pColInfoData->info.type < TSDB_DATA_TYPE_MAX && pColInfoData->info.type > TSDB_DATA_TYPE_NULL) {
              if (pCol->type == pColInfoData->info.type) {
                tdAppendColValToRow(&rb, PRIMARYKEY_TIMESTAMP_COL_ID + k, pCol->type, TD_VTYPE_NORM, var, true, offset,
                                    k);
              } else {
                char tv[8] = {0};
                if (pColInfoData->info.type == TSDB_DATA_TYPE_FLOAT) {
                  float v = 0;
                  GET_TYPED_DATA(v, float, pColInfoData->info.type, var);
                  SET_TYPED_DATA(&tv, pCol->type, v);
                } else if (pColInfoData->info.type == TSDB_DATA_TYPE_DOUBLE) {
                  double v = 0;
                  GET_TYPED_DATA(v, double, pColInfoData->info.type, var);
                  SET_TYPED_DATA(&tv, pCol->type, v);
                } else if (IS_SIGNED_NUMERIC_TYPE(pColInfoData->info.type)) {
                  int64_t v = 0;
                  GET_TYPED_DATA(v, int64_t, pColInfoData->info.type, var);
                  SET_TYPED_DATA(&tv, pCol->type, v);
                } else {
                  uint64_t v = 0;
                  GET_TYPED_DATA(v, uint64_t, pColInfoData->info.type, var);
                  SET_TYPED_DATA(&tv, pCol->type, v);
                }
                tdAppendColValToRow(&rb, PRIMARYKEY_TIMESTAMP_COL_ID + k, pCol->type, TD_VTYPE_NORM, tv, true, offset,
                                    k);
              }
            } else {
              uError("the column type %" PRIi16 " is undefined\n", pColInfoData->info.type);
              TASSERT(0);
            }
            break;
        }
        offset += TYPE_BYTES[pCol->type];  // sum/avg would convert to int64_t/uint64_t/double during aggregation
      }
      dataLen += TD_ROW_LEN(rb.pBuf);
#ifdef TD_DEBUG_PRINT_ROW
      tdSRowPrint(rb.pBuf, pTSchema, __func__);
#endif
    }

    ++numOfBlks;

    pSubmitBlk->dataLen = dataLen;
    msgLen += pSubmitBlk->dataLen;
  }

  (*pReq)->length = msgLen;

  (*pReq)->header.vgId = htonl(vgId);
  (*pReq)->header.contLen = htonl(msgLen);
  (*pReq)->length = (*pReq)->header.contLen;
  (*pReq)->numOfBlocks = htonl(numOfBlks);
  SSubmitBlk* blk = (SSubmitBlk*)((*pReq) + 1);
  while (numOfBlks--) {
    int32_t dataLen = blk->dataLen;
    blk->uid = htobe64(blk->uid);
    blk->suid = htobe64(blk->suid);
    blk->padding = htonl(blk->padding);
    blk->sversion = htonl(blk->sversion);
    blk->dataLen = htonl(blk->dataLen);
    blk->schemaLen = htonl(blk->schemaLen);
    blk->numOfRows = htons(blk->numOfRows);
    blk = (SSubmitBlk*)(blk->data + dataLen);
  }

  return TSDB_CODE_SUCCESS;
}

char* buildCtbNameByGroupId(const char* stbName, uint64_t groupId) {
  SArray* tags = taosArrayInit(0, sizeof(void*));
  SSmlKv* pTag = taosMemoryCalloc(1, sizeof(SSmlKv));
  pTag->key = "group_id";
  pTag->keyLen = strlen(pTag->key);
  pTag->type = TSDB_DATA_TYPE_UBIGINT;
  pTag->u = groupId;
  pTag->length = sizeof(uint64_t);
  taosArrayPush(tags, &pTag);

  void* cname = taosMemoryCalloc(1, TSDB_TABLE_NAME_LEN + 1);

  RandTableName rname = {
      .tags = tags,
      .sTableName = stbName,
      .sTableNameLen = strlen(stbName),
      .childTableName = cname,
  };

  buildChildTableName(&rname);

  taosMemoryFree(pTag);
  taosArrayDestroy(tags);

  ASSERT(rname.childTableName && rname.childTableName[0]);
  return rname.childTableName;
}

<<<<<<< HEAD
SSubmitReq* tdBlockToSubmit(const SArray* pBlocks, const STSchema* pTSchema, bool createTb, int64_t suid,
                            const char* stbFullName, int32_t vgId) {
  SSubmitReq* ret = NULL;
  SArray*     tagArray = taosArrayInit(1, sizeof(STagVal));
  if (!tagArray) {
    terrno = TSDB_CODE_OUT_OF_MEMORY;
    return NULL;
  }

  // cal size
  int32_t cap = sizeof(SSubmitReq);
  int32_t sz = taosArrayGetSize(pBlocks);
  for (int32_t i = 0; i < sz; i++) {
    SSDataBlock* pDataBlock = taosArrayGet(pBlocks, i);
    int32_t      rows = pDataBlock->info.rows;
    // TODO min
    int32_t rowSize = pDataBlock->info.rowSize;
    int32_t maxLen = TD_ROW_MAX_BYTES_FROM_SCHEMA(pTSchema);
    int32_t schemaLen = 0;

    if (createTb) {
      SVCreateTbReq createTbReq = {0};
      char*         cname = buildCtbNameByGroupId(stbFullName, pDataBlock->info.groupId);
      createTbReq.name = cname;
      createTbReq.flags = 0;
      createTbReq.type = TSDB_CHILD_TABLE;
      createTbReq.ctb.suid = suid;

      STagVal tagVal = {.cid = pDataBlock->info.numOfCols + 1,
                        .type = TSDB_DATA_TYPE_UBIGINT,
                        .i64 = (int64_t)pDataBlock->info.groupId,
                        };
      STag*   pTag = NULL;
      taosArrayClear(tagArray);
      taosArrayPush(tagArray, &tagVal);
      tTagNew(tagArray, 1, false, &pTag);
      if (pTag == NULL) {
        tdDestroySVCreateTbReq(&createTbReq);
        taosArrayDestroy(tagArray);
        return NULL;
      }
      createTbReq.ctb.pTag = (uint8_t*)pTag;

      int32_t code;
      tEncodeSize(tEncodeSVCreateTbReq, &createTbReq, schemaLen, code);

      tdDestroySVCreateTbReq(&createTbReq);
      if (code < 0) {
        taosArrayDestroy(tagArray);
        return NULL;
      }
    }

    cap += sizeof(SSubmitBlk) + schemaLen + rows * maxLen;
  }

  // assign data
  // TODO
  ret = taosMemoryCalloc(1, cap + 46);
  ret = POINTER_SHIFT(ret, 46);
  ret->header.vgId = vgId;
  ret->version = htonl(1);
  ret->length = sizeof(SSubmitReq);
  ret->numOfBlocks = htonl(sz);

  void* submitBlk = POINTER_SHIFT(ret, sizeof(SSubmitReq));
  for (int32_t i = 0; i < sz; i++) {
    SSDataBlock* pDataBlock = taosArrayGet(pBlocks, i);

    SSubmitBlk* blkHead = submitBlk;
    blkHead->numOfRows = htons(pDataBlock->info.rows);
    blkHead->sversion = htonl(pTSchema->version);
    // TODO
    blkHead->suid = htobe64(suid);
    // uid is assigned by vnode
    blkHead->uid = 0;

    int32_t rows = pDataBlock->info.rows;
    /*int32_t maxLen = TD_ROW_MAX_BYTES_FROM_SCHEMA(pTSchema);*/
    /*blkHead->dataLen = htonl(rows * maxLen);*/
    blkHead->dataLen = 0;

    void* blockData = POINTER_SHIFT(submitBlk, sizeof(SSubmitBlk));

    int32_t schemaLen = 0;
    if (createTb) {
      SVCreateTbReq createTbReq = {0};
      char*         cname = buildCtbNameByGroupId(stbFullName, pDataBlock->info.groupId);
      createTbReq.name = cname;
      createTbReq.flags = 0;
      createTbReq.type = TSDB_CHILD_TABLE;
      createTbReq.ctb.suid = suid;

      STagVal tagVal = {.cid = pDataBlock->info.numOfCols + 1,
                        .type = TSDB_DATA_TYPE_UBIGINT,
                        .i64 = (int64_t)pDataBlock->info.groupId,
                        };
      taosArrayClear(tagArray);
      taosArrayPush(tagArray, &tagVal);
      STag* pTag = NULL;
      tTagNew(tagArray, 1, false, &pTag);
      if (pTag == NULL) {
        tdDestroySVCreateTbReq(&createTbReq);
        taosArrayDestroy(tagArray);
        taosMemoryFreeClear(ret);
        return NULL;
      }
      createTbReq.ctb.pTag = (uint8_t*)pTag;

      int32_t code;
      tEncodeSize(tEncodeSVCreateTbReq, &createTbReq, schemaLen, code);
      if (code < 0) {
        tdDestroySVCreateTbReq(&createTbReq);
        taosArrayDestroy(tagArray);
        taosMemoryFreeClear(ret);
        return NULL;
      }

      SEncoder encoder = {0};
      tEncoderInit(&encoder, blockData, schemaLen);
      code = tEncodeSVCreateTbReq(&encoder, &createTbReq);
      tEncoderClear(&encoder);
      tdDestroySVCreateTbReq(&createTbReq);

      if (code < 0) {
        taosArrayDestroy(tagArray);
        taosMemoryFreeClear(ret);
        return NULL;
      }
    }
    blkHead->schemaLen = htonl(schemaLen);

    STSRow* rowData = POINTER_SHIFT(blockData, schemaLen);

    for (int32_t j = 0; j < rows; j++) {
      SRowBuilder rb = {0};
      tdSRowInit(&rb, pTSchema->version);
      tdSRowSetTpInfo(&rb, pTSchema->numOfCols, pTSchema->flen);
      tdSRowResetBuf(&rb, rowData);

      for (int32_t k = 0; k < pTSchema->numOfCols; k++) {
        const STColumn*  pColumn = &pTSchema->columns[k];
        SColumnInfoData* pColData = taosArrayGet(pDataBlock->pDataBlock, k);
        if (colDataIsNull_s(pColData, j)) {
          tdAppendColValToRow(&rb, pColumn->colId, pColumn->type, TD_VTYPE_NONE, NULL, false, pColumn->offset, k);
        } else {
          void* data = colDataGetData(pColData, j);
          tdAppendColValToRow(&rb, pColumn->colId, pColumn->type, TD_VTYPE_NORM, data, true, pColumn->offset, k);
        }
      }
      int32_t rowLen = TD_ROW_LEN(rowData);
      rowData = POINTER_SHIFT(rowData, rowLen);
      blkHead->dataLen += rowLen;
    }
    int32_t dataLen = blkHead->dataLen;
    blkHead->dataLen = htonl(dataLen);

    ret->length += sizeof(SSubmitBlk) + schemaLen + dataLen;
    blkHead = POINTER_SHIFT(blkHead, schemaLen + dataLen);
    /*submitBlk = blkHead;*/
  }

  ret->length = htonl(ret->length);
  taosArrayDestroy(tagArray);
  return ret;
}

=======
>>>>>>> b6af6292
void blockCompressEncode(const SSDataBlock* pBlock, char* data, int32_t* dataLen, int32_t numOfCols,
                         int8_t needCompress) {
  // todo extract method
  int32_t* actualLen = (int32_t*)data;
  data += sizeof(int32_t);

  uint64_t* groupId = (uint64_t*)data;
  data += sizeof(uint64_t);

  for (int32_t i = 0; i < numOfCols; ++i) {
    SColumnInfoData* pColInfoData = taosArrayGet(pBlock->pDataBlock, i);
    *((int16_t*)data) = pColInfoData->info.type;
    data += sizeof(int16_t);

    *((int32_t*)data) = pColInfoData->info.bytes;
    data += sizeof(int32_t);
  }

  int32_t* colSizes = (int32_t*)data;
  data += numOfCols * sizeof(int32_t);

  *dataLen = blockDataGetSerialMetaSize(numOfCols);

  int32_t numOfRows = pBlock->info.rows;
  for (int32_t col = 0; col < numOfCols; ++col) {
    SColumnInfoData* pColRes = (SColumnInfoData*)taosArrayGet(pBlock->pDataBlock, col);

    // copy the null bitmap
    size_t metaSize = 0;
    if (IS_VAR_DATA_TYPE(pColRes->info.type)) {
      metaSize = numOfRows * sizeof(int32_t);
      memcpy(data, pColRes->varmeta.offset, metaSize);
    } else {
      metaSize = BitmapLen(numOfRows);
      memcpy(data, pColRes->nullbitmap, metaSize);
    }

    data += metaSize;
    (*dataLen) += metaSize;

    if (needCompress) {
      colSizes[col] = blockCompressColData(pColRes, numOfRows, data, needCompress);
      data += colSizes[col];
      (*dataLen) += colSizes[col];
    } else {
      colSizes[col] = colDataGetLength(pColRes, numOfRows);
      (*dataLen) += colSizes[col];
      memmove(data, pColRes->pData, colSizes[col]);
      data += colSizes[col];
    }

    colSizes[col] = htonl(colSizes[col]);
  }

  *actualLen = *dataLen;
  *groupId = pBlock->info.groupId;
}

const char* blockCompressDecode(SSDataBlock* pBlock, int32_t numOfCols, int32_t numOfRows, const char* pData) {
  blockDataEnsureCapacity(pBlock, numOfRows);

  const char* pStart = pData;

  int32_t dataLen = *(int32_t*)pStart;
  pStart += sizeof(int32_t);

  pBlock->info.groupId = *(uint64_t*)pStart;
  pStart += sizeof(uint64_t);

  if (pBlock->pDataBlock == NULL) {
    pBlock->pDataBlock = taosArrayInit(numOfCols, sizeof(SColumnInfoData));
    taosArraySetSize(pBlock->pDataBlock, numOfCols);
  }

  pBlock->info.numOfCols = taosArrayGetSize(pBlock->pDataBlock);
  ASSERT(pBlock->pDataBlock->size >= numOfCols);

  for (int32_t i = 0; i < numOfCols; ++i) {
    SColumnInfoData* pColInfoData = taosArrayGet(pBlock->pDataBlock, i);
    pColInfoData->info.type = *(int16_t*)pStart;
    pStart += sizeof(int16_t);

    pColInfoData->info.bytes = *(int32_t*)pStart;
    pStart += sizeof(int32_t);

    if (IS_VAR_DATA_TYPE(pColInfoData->info.type)) {
      pBlock->info.hasVarCol = true;
    }
  }

  blockDataEnsureCapacity(pBlock, numOfRows);

  int32_t* colLen = (int32_t*)pStart;
  pStart += sizeof(int32_t) * numOfCols;

  for (int32_t i = 0; i < numOfCols; ++i) {
    colLen[i] = htonl(colLen[i]);
    ASSERT(colLen[i] >= 0);

    SColumnInfoData* pColInfoData = taosArrayGet(pBlock->pDataBlock, i);
    if (IS_VAR_DATA_TYPE(pColInfoData->info.type)) {
      pColInfoData->varmeta.length = colLen[i];
      pColInfoData->varmeta.allocLen = colLen[i];

      memcpy(pColInfoData->varmeta.offset, pStart, sizeof(int32_t) * numOfRows);
      pStart += sizeof(int32_t) * numOfRows;

      if (colLen[i] > 0) {
        taosMemoryFreeClear(pColInfoData->pData);
        pColInfoData->pData = taosMemoryMalloc(colLen[i]);
      }
    } else {
      if (pColInfoData->nullbitmap == NULL) {
        pColInfoData->nullbitmap = taosMemoryCalloc(1, BitmapLen(numOfRows));
      }
      memcpy(pColInfoData->nullbitmap, pStart, BitmapLen(numOfRows));
      pStart += BitmapLen(numOfRows);
    }

    if (colLen[i] > 0) {
      if (pColInfoData->pData == NULL) {
        pColInfoData->pData = taosMemoryCalloc(1, colLen[i]);
      }
      memcpy(pColInfoData->pData, pStart, colLen[i]);
    }

    // TODO
    // setting this flag to true temporarily so aggregate function on stable will
    // examine NULL value for non-primary key column
    pColInfoData->hasNull = true;
    pStart += colLen[i];
  }

  pBlock->info.rows = numOfRows;
  ASSERT(pStart - pData == dataLen);
  return pStart;
}<|MERGE_RESOLUTION|>--- conflicted
+++ resolved
@@ -1729,176 +1729,6 @@
   return rname.childTableName;
 }
 
-<<<<<<< HEAD
-SSubmitReq* tdBlockToSubmit(const SArray* pBlocks, const STSchema* pTSchema, bool createTb, int64_t suid,
-                            const char* stbFullName, int32_t vgId) {
-  SSubmitReq* ret = NULL;
-  SArray*     tagArray = taosArrayInit(1, sizeof(STagVal));
-  if (!tagArray) {
-    terrno = TSDB_CODE_OUT_OF_MEMORY;
-    return NULL;
-  }
-
-  // cal size
-  int32_t cap = sizeof(SSubmitReq);
-  int32_t sz = taosArrayGetSize(pBlocks);
-  for (int32_t i = 0; i < sz; i++) {
-    SSDataBlock* pDataBlock = taosArrayGet(pBlocks, i);
-    int32_t      rows = pDataBlock->info.rows;
-    // TODO min
-    int32_t rowSize = pDataBlock->info.rowSize;
-    int32_t maxLen = TD_ROW_MAX_BYTES_FROM_SCHEMA(pTSchema);
-    int32_t schemaLen = 0;
-
-    if (createTb) {
-      SVCreateTbReq createTbReq = {0};
-      char*         cname = buildCtbNameByGroupId(stbFullName, pDataBlock->info.groupId);
-      createTbReq.name = cname;
-      createTbReq.flags = 0;
-      createTbReq.type = TSDB_CHILD_TABLE;
-      createTbReq.ctb.suid = suid;
-
-      STagVal tagVal = {.cid = pDataBlock->info.numOfCols + 1,
-                        .type = TSDB_DATA_TYPE_UBIGINT,
-                        .i64 = (int64_t)pDataBlock->info.groupId,
-                        };
-      STag*   pTag = NULL;
-      taosArrayClear(tagArray);
-      taosArrayPush(tagArray, &tagVal);
-      tTagNew(tagArray, 1, false, &pTag);
-      if (pTag == NULL) {
-        tdDestroySVCreateTbReq(&createTbReq);
-        taosArrayDestroy(tagArray);
-        return NULL;
-      }
-      createTbReq.ctb.pTag = (uint8_t*)pTag;
-
-      int32_t code;
-      tEncodeSize(tEncodeSVCreateTbReq, &createTbReq, schemaLen, code);
-
-      tdDestroySVCreateTbReq(&createTbReq);
-      if (code < 0) {
-        taosArrayDestroy(tagArray);
-        return NULL;
-      }
-    }
-
-    cap += sizeof(SSubmitBlk) + schemaLen + rows * maxLen;
-  }
-
-  // assign data
-  // TODO
-  ret = taosMemoryCalloc(1, cap + 46);
-  ret = POINTER_SHIFT(ret, 46);
-  ret->header.vgId = vgId;
-  ret->version = htonl(1);
-  ret->length = sizeof(SSubmitReq);
-  ret->numOfBlocks = htonl(sz);
-
-  void* submitBlk = POINTER_SHIFT(ret, sizeof(SSubmitReq));
-  for (int32_t i = 0; i < sz; i++) {
-    SSDataBlock* pDataBlock = taosArrayGet(pBlocks, i);
-
-    SSubmitBlk* blkHead = submitBlk;
-    blkHead->numOfRows = htons(pDataBlock->info.rows);
-    blkHead->sversion = htonl(pTSchema->version);
-    // TODO
-    blkHead->suid = htobe64(suid);
-    // uid is assigned by vnode
-    blkHead->uid = 0;
-
-    int32_t rows = pDataBlock->info.rows;
-    /*int32_t maxLen = TD_ROW_MAX_BYTES_FROM_SCHEMA(pTSchema);*/
-    /*blkHead->dataLen = htonl(rows * maxLen);*/
-    blkHead->dataLen = 0;
-
-    void* blockData = POINTER_SHIFT(submitBlk, sizeof(SSubmitBlk));
-
-    int32_t schemaLen = 0;
-    if (createTb) {
-      SVCreateTbReq createTbReq = {0};
-      char*         cname = buildCtbNameByGroupId(stbFullName, pDataBlock->info.groupId);
-      createTbReq.name = cname;
-      createTbReq.flags = 0;
-      createTbReq.type = TSDB_CHILD_TABLE;
-      createTbReq.ctb.suid = suid;
-
-      STagVal tagVal = {.cid = pDataBlock->info.numOfCols + 1,
-                        .type = TSDB_DATA_TYPE_UBIGINT,
-                        .i64 = (int64_t)pDataBlock->info.groupId,
-                        };
-      taosArrayClear(tagArray);
-      taosArrayPush(tagArray, &tagVal);
-      STag* pTag = NULL;
-      tTagNew(tagArray, 1, false, &pTag);
-      if (pTag == NULL) {
-        tdDestroySVCreateTbReq(&createTbReq);
-        taosArrayDestroy(tagArray);
-        taosMemoryFreeClear(ret);
-        return NULL;
-      }
-      createTbReq.ctb.pTag = (uint8_t*)pTag;
-
-      int32_t code;
-      tEncodeSize(tEncodeSVCreateTbReq, &createTbReq, schemaLen, code);
-      if (code < 0) {
-        tdDestroySVCreateTbReq(&createTbReq);
-        taosArrayDestroy(tagArray);
-        taosMemoryFreeClear(ret);
-        return NULL;
-      }
-
-      SEncoder encoder = {0};
-      tEncoderInit(&encoder, blockData, schemaLen);
-      code = tEncodeSVCreateTbReq(&encoder, &createTbReq);
-      tEncoderClear(&encoder);
-      tdDestroySVCreateTbReq(&createTbReq);
-
-      if (code < 0) {
-        taosArrayDestroy(tagArray);
-        taosMemoryFreeClear(ret);
-        return NULL;
-      }
-    }
-    blkHead->schemaLen = htonl(schemaLen);
-
-    STSRow* rowData = POINTER_SHIFT(blockData, schemaLen);
-
-    for (int32_t j = 0; j < rows; j++) {
-      SRowBuilder rb = {0};
-      tdSRowInit(&rb, pTSchema->version);
-      tdSRowSetTpInfo(&rb, pTSchema->numOfCols, pTSchema->flen);
-      tdSRowResetBuf(&rb, rowData);
-
-      for (int32_t k = 0; k < pTSchema->numOfCols; k++) {
-        const STColumn*  pColumn = &pTSchema->columns[k];
-        SColumnInfoData* pColData = taosArrayGet(pDataBlock->pDataBlock, k);
-        if (colDataIsNull_s(pColData, j)) {
-          tdAppendColValToRow(&rb, pColumn->colId, pColumn->type, TD_VTYPE_NONE, NULL, false, pColumn->offset, k);
-        } else {
-          void* data = colDataGetData(pColData, j);
-          tdAppendColValToRow(&rb, pColumn->colId, pColumn->type, TD_VTYPE_NORM, data, true, pColumn->offset, k);
-        }
-      }
-      int32_t rowLen = TD_ROW_LEN(rowData);
-      rowData = POINTER_SHIFT(rowData, rowLen);
-      blkHead->dataLen += rowLen;
-    }
-    int32_t dataLen = blkHead->dataLen;
-    blkHead->dataLen = htonl(dataLen);
-
-    ret->length += sizeof(SSubmitBlk) + schemaLen + dataLen;
-    blkHead = POINTER_SHIFT(blkHead, schemaLen + dataLen);
-    /*submitBlk = blkHead;*/
-  }
-
-  ret->length = htonl(ret->length);
-  taosArrayDestroy(tagArray);
-  return ret;
-}
-
-=======
->>>>>>> b6af6292
 void blockCompressEncode(const SSDataBlock* pBlock, char* data, int32_t* dataLen, int32_t numOfCols,
                          int8_t needCompress) {
   // todo extract method
