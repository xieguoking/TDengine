/*
 * Copyright (c) 2019 TAOS Data, Inc. <jhtao@taosdata.com>
 *
 * This program is free software: you can use, redistribute, and/or modify
 * it under the terms of the GNU Affero General Public License, version 3
 * or later ("AGPL"), as published by the Free Software Foundation.
 *
 * This program is distributed in the hope that it will be useful, but WITHOUT
 * ANY WARRANTY; without even the implied warranty of MERCHANTABILITY or
 * FITNESS FOR A PARTICULAR PURPOSE.
 *
 * You should have received a copy of the GNU Affero General Public License
 * along with this program. If not, see <http://www.gnu.org/licenses/>.
 */

#define _DEFAULT_SOURCE
#include "tdatablock.h"
#include "tcompare.h"
#include "tlog.h"
#include "tname.h"

#define MALLOC_ALIGN_BYTES 32

int32_t colDataGetLength(const SColumnInfoData* pColumnInfoData, int32_t numOfRows) {
  if (IS_VAR_DATA_TYPE(pColumnInfoData->info.type)) {
    if (pColumnInfoData->reassigned) {
      int32_t totalSize = 0;
      for (int32_t row = 0; row < numOfRows; ++row) {
        char*   pColData = pColumnInfoData->pData + pColumnInfoData->varmeta.offset[row];
        int32_t colSize = 0;
        if (pColumnInfoData->info.type == TSDB_DATA_TYPE_JSON) {
          colSize = getJsonValueLen(pColData);
        } else {
          colSize = varDataTLen(pColData);
        }
        totalSize += colSize;
      }
      return totalSize;
    }
    return pColumnInfoData->varmeta.length;
  } else {
    if (pColumnInfoData->info.type == TSDB_DATA_TYPE_NULL) {
      return 0;
    } else {
      return pColumnInfoData->info.bytes * numOfRows;
    }
  }
}

int32_t colDataGetRowLength(const SColumnInfoData* pColumnInfoData, int32_t rowIdx) {
  if (colDataIsNull_s(pColumnInfoData, rowIdx)) return 0;

  if (!IS_VAR_DATA_TYPE(pColumnInfoData->info.type)) return pColumnInfoData->info.bytes;
  if (pColumnInfoData->info.type == TSDB_DATA_TYPE_JSON)
    return getJsonValueLen(colDataGetData(pColumnInfoData, rowIdx));
  else
    return varDataTLen(colDataGetData(pColumnInfoData, rowIdx));
}

int32_t colDataGetFullLength(const SColumnInfoData* pColumnInfoData, int32_t numOfRows) {
  if (IS_VAR_DATA_TYPE(pColumnInfoData->info.type)) {
    return pColumnInfoData->varmeta.length + sizeof(int32_t) * numOfRows;
  } else {
    return ((pColumnInfoData->info.type == TSDB_DATA_TYPE_NULL) ? 0 : pColumnInfoData->info.bytes * numOfRows) +
           BitmapLen(numOfRows);
  }
}

int32_t getJsonValueLen(const char* data) {
  int32_t dataLen = 0;
  if (*data == TSDB_DATA_TYPE_NULL) {
    dataLen = CHAR_BYTES;
  } else if (*data == TSDB_DATA_TYPE_NCHAR) {
    dataLen = varDataTLen(data + CHAR_BYTES) + CHAR_BYTES;
  } else if (*data == TSDB_DATA_TYPE_DOUBLE) {
    dataLen = DOUBLE_BYTES + CHAR_BYTES;
  } else if (*data == TSDB_DATA_TYPE_BOOL) {
    dataLen = CHAR_BYTES + CHAR_BYTES;
  } else if (tTagIsJson(data)) {  // json string
    dataLen = ((STag*)(data))->len;
  } else {
    ASSERT(0);
  }
  return dataLen;
}

int32_t colDataSetVal(SColumnInfoData* pColumnInfoData, uint32_t rowIndex, const char* pData, bool isNull) {
  if (isNull) {
    // There is a placehold for each NULL value of binary or nchar type.
    if (IS_VAR_DATA_TYPE(pColumnInfoData->info.type)) {
      pColumnInfoData->varmeta.offset[rowIndex] = -1;  // it is a null value of VAR type.
    } else {
      colDataSetNull_f_s(pColumnInfoData, rowIndex);
    }

    pColumnInfoData->hasNull = true;
    return 0;
  }

  int32_t type = pColumnInfoData->info.type;
  if (IS_VAR_DATA_TYPE(type)) {
    int32_t dataLen = 0;
    if (type == TSDB_DATA_TYPE_JSON) {
      dataLen = getJsonValueLen(pData);
    } else {
      dataLen = varDataTLen(pData);
    }

    SVarColAttr* pAttr = &pColumnInfoData->varmeta;
    if (pAttr->allocLen < pAttr->length + dataLen) {
      uint32_t newSize = pAttr->allocLen;
      if (newSize <= 1) {
        newSize = 8;
      }

      while (newSize < pAttr->length + dataLen) {
        newSize = newSize * 1.5;
        if (newSize > UINT32_MAX) {
          return TSDB_CODE_OUT_OF_MEMORY;
        }
      }

      char* buf = taosMemoryRealloc(pColumnInfoData->pData, newSize);
      if (buf == NULL) {
        return TSDB_CODE_OUT_OF_MEMORY;
      }

      pColumnInfoData->pData = buf;
      pAttr->allocLen = newSize;
    }

    uint32_t len = pColumnInfoData->varmeta.length;
    pColumnInfoData->varmeta.offset[rowIndex] = len;

    memmove(pColumnInfoData->pData + len, pData, dataLen);
    pColumnInfoData->varmeta.length += dataLen;
  } else {
    memcpy(pColumnInfoData->pData + pColumnInfoData->info.bytes * rowIndex, pData, pColumnInfoData->info.bytes);
    colDataClearNull_f(pColumnInfoData->nullbitmap, rowIndex);
  }

  return 0;
}

int32_t colDataReassignVal(SColumnInfoData* pColumnInfoData, uint32_t dstRowIdx, uint32_t srcRowIdx,
                           const char* pData) {
  int32_t type = pColumnInfoData->info.type;
  if (IS_VAR_DATA_TYPE(type)) {
    pColumnInfoData->varmeta.offset[dstRowIdx] = pColumnInfoData->varmeta.offset[srcRowIdx];
    pColumnInfoData->reassigned = true;
  } else {
    memcpy(pColumnInfoData->pData + pColumnInfoData->info.bytes * dstRowIdx, pData, pColumnInfoData->info.bytes);
    colDataClearNull_f(pColumnInfoData->nullbitmap, dstRowIdx);
  }

  return 0;
}

static int32_t colDataReserve(SColumnInfoData* pColumnInfoData, size_t newSize) {
  if (!IS_VAR_DATA_TYPE(pColumnInfoData->info.type)) {
    return TSDB_CODE_SUCCESS;
  }

  if (pColumnInfoData->varmeta.allocLen >= newSize) {
    return TSDB_CODE_SUCCESS;
  }

  if (pColumnInfoData->varmeta.allocLen < newSize) {
    char* buf = taosMemoryRealloc(pColumnInfoData->pData, newSize);
    if (buf == NULL) {
      return TSDB_CODE_OUT_OF_MEMORY;
    }

    pColumnInfoData->pData = buf;
    pColumnInfoData->varmeta.allocLen = newSize;
  }

  return TSDB_CODE_SUCCESS;
}

static int32_t doCopyNItems(struct SColumnInfoData* pColumnInfoData, int32_t currentRow, const char* pData,
                            int32_t itemLen, int32_t numOfRows, bool trimValue) {
  if (pColumnInfoData->info.bytes < itemLen) {
    uWarn("column/tag actual data len %d is bigger than schema len %d, trim it:%d", itemLen,
          pColumnInfoData->info.bytes, trimValue);
    if (trimValue) {
      itemLen = pColumnInfoData->info.bytes;
    } else {
      return TSDB_CODE_TDB_INVALID_TABLE_SCHEMA_VER;
    }
  }

  size_t start = 1;

  // the first item
  memcpy(pColumnInfoData->pData, pData, itemLen);

  int32_t t = 0;
  int32_t count = log(numOfRows) / log(2);
  while (t < count) {
    int32_t xlen = 1 << t;
    memcpy(pColumnInfoData->pData + start * itemLen + pColumnInfoData->varmeta.length, pColumnInfoData->pData,
           xlen * itemLen);
    t += 1;
    start += xlen;
  }

  // the tail part
  if (numOfRows > start) {
    memcpy(pColumnInfoData->pData + start * itemLen + currentRow * itemLen, pColumnInfoData->pData,
           (numOfRows - start) * itemLen);
  }

  if (IS_VAR_DATA_TYPE(pColumnInfoData->info.type)) {
    for (int32_t i = 0; i < numOfRows; ++i) {
      pColumnInfoData->varmeta.offset[i + currentRow] = pColumnInfoData->varmeta.length + i * itemLen;
    }

    pColumnInfoData->varmeta.length += numOfRows * itemLen;
  }

  return TSDB_CODE_SUCCESS;
}

int32_t colDataSetNItems(SColumnInfoData* pColumnInfoData, uint32_t currentRow, const char* pData, uint32_t numOfRows,
                         bool trimValue) {
  int32_t len = pColumnInfoData->info.bytes;
  if (IS_VAR_DATA_TYPE(pColumnInfoData->info.type)) {
    len = varDataTLen(pData);
    if (pColumnInfoData->varmeta.allocLen < (numOfRows + currentRow) * len) {
      int32_t code = colDataReserve(pColumnInfoData, (numOfRows + currentRow) * len);
      if (code != TSDB_CODE_SUCCESS) {
        return code;
      }
    }
  }

  return doCopyNItems(pColumnInfoData, currentRow, pData, len, numOfRows, trimValue);
}

void colDataSetNItemsNull(SColumnInfoData* pColumnInfoData, uint32_t currentRow, uint32_t numOfRows) {
  if (IS_VAR_DATA_TYPE(pColumnInfoData->info.type)) {
    memset(&pColumnInfoData->varmeta.offset[currentRow], -1, sizeof(int32_t) * numOfRows);
  } else {
    if (numOfRows < sizeof(char) * 2) {
      for (int32_t i = 0; i < numOfRows; ++i) {
        colDataSetNull_f(pColumnInfoData->nullbitmap, currentRow + i);
      }
    } else {
      int32_t i = 0;
      for (; i < numOfRows; ++i) {
        if (BitPos(currentRow + i)) {
          colDataSetNull_f(pColumnInfoData->nullbitmap, currentRow + i);
        } else {
          break;
        }
      }

      memset(&BMCharPos(pColumnInfoData->nullbitmap, currentRow + i), 0xFF, (numOfRows - i) / sizeof(char));
      i += (numOfRows - i) / sizeof(char) * sizeof(char);

      for (; i < numOfRows; ++i) {
        colDataSetNull_f(pColumnInfoData->nullbitmap, currentRow + i);
      }
    }
  }
}

int32_t colDataCopyAndReassign(SColumnInfoData* pColumnInfoData, uint32_t currentRow, const char* pData,
                               uint32_t numOfRows) {
  int32_t code = colDataSetVal(pColumnInfoData, currentRow, pData, false);
  if (code) {
    return code;
  }

  if (numOfRows > 1) {
    int32_t* pOffset = pColumnInfoData->varmeta.offset;
    memset(&pOffset[currentRow + 1], pOffset[currentRow], sizeof(pOffset[0]) * (numOfRows - 1));
    pColumnInfoData->reassigned = true;
  }

  return TSDB_CODE_SUCCESS;
}

int32_t colDataCopyNItems(SColumnInfoData* pColumnInfoData, uint32_t currentRow, const char* pData, uint32_t numOfRows,
                          bool isNull) {
  int32_t len = pColumnInfoData->info.bytes;
  if (isNull) {
    colDataSetNItemsNull(pColumnInfoData, currentRow, numOfRows);
    pColumnInfoData->hasNull = true;
    return 0;
  }

  if (IS_VAR_DATA_TYPE(pColumnInfoData->info.type)) {
    return colDataCopyAndReassign(pColumnInfoData, currentRow, pData, numOfRows);
  } else {
    int32_t  colBytes = pColumnInfoData->info.bytes;
    int32_t  colOffset = currentRow * colBytes;
    uint32_t num = 1;

    void* pStart = pColumnInfoData->pData + colOffset;
    memcpy(pStart, pData, colBytes);
    colOffset += num * colBytes;

    while (num < numOfRows) {
      int32_t maxNum = num << 1;
      int32_t tnum = maxNum > numOfRows ? (numOfRows - num) : num;

      memcpy(pColumnInfoData->pData + colOffset, pStart, tnum * colBytes);
      colOffset += tnum * colBytes;
      num += tnum;
    }
  }

  return TSDB_CODE_SUCCESS;
}

static void doBitmapMerge(SColumnInfoData* pColumnInfoData, int32_t numOfRow1, const SColumnInfoData* pSource,
                          int32_t numOfRow2) {
  if (numOfRow2 <= 0) return;

  uint32_t total = numOfRow1 + numOfRow2;

  uint32_t remindBits = BitPos(numOfRow1);
  uint32_t shiftBits = 8 - remindBits;

  if (remindBits == 0) {  // no need to shift bits of bitmap
    memcpy(pColumnInfoData->nullbitmap + BitmapLen(numOfRow1), pSource->nullbitmap, BitmapLen(numOfRow2));
    return;
  }

  uint8_t* p = (uint8_t*)pSource->nullbitmap;
  pColumnInfoData->nullbitmap[BitmapLen(numOfRow1) - 1] &= (0B11111111 << shiftBits);  // clear remind bits
  pColumnInfoData->nullbitmap[BitmapLen(numOfRow1) - 1] |= (p[0] >> remindBits);       // copy remind bits

  if (BitmapLen(numOfRow1) == BitmapLen(total)) {
    return;
  }

  int32_t len = BitmapLen(numOfRow2);
  int32_t i = 0;

  uint8_t* start = (uint8_t*)&pColumnInfoData->nullbitmap[BitmapLen(numOfRow1)];
  int32_t  overCount = BitmapLen(total) - BitmapLen(numOfRow1);
  memset(start, 0, overCount);
  while (i < len) {  // size limit of pSource->nullbitmap
    if (i >= 1) {
      start[i - 1] |= (p[i] >> remindBits);  // copy remind bits
    }

    if (i >= overCount) {  // size limit of pColumnInfoData->nullbitmap
      return;
    }

    start[i] |= (p[i] << shiftBits);  // copy shift bits
    i += 1;
  }
}

int32_t colDataMergeCol(SColumnInfoData* pColumnInfoData, int32_t numOfRow1, int32_t* capacity,
                        const SColumnInfoData* pSource, int32_t numOfRow2) {
  if (pColumnInfoData->info.type != pSource->info.type) {
    return TSDB_CODE_FAILED;
  }

  if (numOfRow2 == 0) {
    return numOfRow1;
  }

  if (pSource->hasNull) {
    pColumnInfoData->hasNull = pSource->hasNull;
  }

  uint32_t finalNumOfRows = numOfRow1 + numOfRow2;
  if (IS_VAR_DATA_TYPE(pColumnInfoData->info.type)) {
    // Handle the bitmap
    if (finalNumOfRows > (*capacity)) {
      char* p = taosMemoryRealloc(pColumnInfoData->varmeta.offset, sizeof(int32_t) * (numOfRow1 + numOfRow2));
      if (p == NULL) {
        return TSDB_CODE_OUT_OF_MEMORY;
      }

      *capacity = finalNumOfRows;
      pColumnInfoData->varmeta.offset = (int32_t*)p;
    }

    for (int32_t i = 0; i < numOfRow2; ++i) {
      if (pSource->varmeta.offset[i] == -1) {
        pColumnInfoData->varmeta.offset[i + numOfRow1] = -1;
      } else {
        pColumnInfoData->varmeta.offset[i + numOfRow1] = pSource->varmeta.offset[i] + pColumnInfoData->varmeta.length;
      }
    }

    // copy data
    uint32_t len = pSource->varmeta.length;
    uint32_t oldLen = pColumnInfoData->varmeta.length;
    if (pColumnInfoData->varmeta.allocLen < len + oldLen) {
      char* tmp = taosMemoryRealloc(pColumnInfoData->pData, len + oldLen);
      if (tmp == NULL) {
        return TSDB_CODE_OUT_OF_MEMORY;
      }

      pColumnInfoData->pData = tmp;
      pColumnInfoData->varmeta.allocLen = len + oldLen;
    }

    if (pColumnInfoData->pData && pSource->pData) {  // TD-20382
      memcpy(pColumnInfoData->pData + oldLen, pSource->pData, len);
    }
    pColumnInfoData->varmeta.length = len + oldLen;
  } else {
    if (finalNumOfRows > (*capacity)) {
      // all data may be null, when the pColumnInfoData->info.type == 0, bytes == 0;
      char* tmp = taosMemoryRealloc(pColumnInfoData->pData, finalNumOfRows * pColumnInfoData->info.bytes);
      if (tmp == NULL) {
        return TSDB_CODE_OUT_OF_MEMORY;
      }

      pColumnInfoData->pData = tmp;
      if (BitmapLen(numOfRow1) < BitmapLen(finalNumOfRows)) {
        char* btmp = taosMemoryRealloc(pColumnInfoData->nullbitmap, BitmapLen(finalNumOfRows));
        if (btmp == NULL) {
          return TSDB_CODE_OUT_OF_MEMORY;
        }
        uint32_t extend = BitmapLen(finalNumOfRows) - BitmapLen(numOfRow1);
        memset(btmp + BitmapLen(numOfRow1), 0, extend);
        pColumnInfoData->nullbitmap = btmp;
      }

      *capacity = finalNumOfRows;
    }

    doBitmapMerge(pColumnInfoData, numOfRow1, pSource, numOfRow2);

    if (pSource->pData) {
      int32_t offset = pColumnInfoData->info.bytes * numOfRow1;
      memcpy(pColumnInfoData->pData + offset, pSource->pData, pSource->info.bytes * numOfRow2);
    }
  }

  return numOfRow1 + numOfRow2;
}

int32_t colDataAssign(SColumnInfoData* pColumnInfoData, const SColumnInfoData* pSource, int32_t numOfRows,
                      const SDataBlockInfo* pBlockInfo) {
  if (pColumnInfoData->info.type != pSource->info.type || (pBlockInfo != NULL && pBlockInfo->capacity < numOfRows)) {
    return TSDB_CODE_FAILED;
  }

  if (numOfRows <= 0) {
    return numOfRows;
  }

  if (IS_VAR_DATA_TYPE(pColumnInfoData->info.type)) {
    int32_t newLen = pSource->varmeta.length;
    memcpy(pColumnInfoData->varmeta.offset, pSource->varmeta.offset, sizeof(int32_t) * numOfRows);
    if (pColumnInfoData->varmeta.allocLen < newLen) {
      char* tmp = taosMemoryRealloc(pColumnInfoData->pData, newLen);
      if (tmp == NULL) {
        return TSDB_CODE_OUT_OF_MEMORY;
      }

      pColumnInfoData->pData = tmp;
      pColumnInfoData->varmeta.allocLen = newLen;
    }

    pColumnInfoData->varmeta.length = newLen;
    if (pColumnInfoData->pData != NULL && pSource->pData != NULL) {
      memcpy(pColumnInfoData->pData, pSource->pData, newLen);
    }
  } else {
    memcpy(pColumnInfoData->nullbitmap, pSource->nullbitmap, BitmapLen(numOfRows));
    if (pSource->pData != NULL) {
      memcpy(pColumnInfoData->pData, pSource->pData, pSource->info.bytes * numOfRows);
    }
  }

  pColumnInfoData->hasNull = pSource->hasNull;
  pColumnInfoData->info = pSource->info;
  return 0;
}

size_t blockDataGetNumOfCols(const SSDataBlock* pBlock) { return taosArrayGetSize(pBlock->pDataBlock); }

size_t blockDataGetNumOfRows(const SSDataBlock* pBlock) { return pBlock->info.rows; }

int32_t blockDataUpdateTsWindow(SSDataBlock* pDataBlock, int32_t tsColumnIndex) {
  if (pDataBlock == NULL || pDataBlock->info.rows <= 0 || pDataBlock->info.dataLoad == 0) {
    return 0;
  }

//  if (pDataBlock->info.rows > 0) {
    //    ASSERT(pDataBlock->info.dataLoad == 1);
//  }

  size_t numOfCols = taosArrayGetSize(pDataBlock->pDataBlock);
  if (numOfCols <= 0) {
    return -1;
  }

  int32_t index = (tsColumnIndex == -1) ? 0 : tsColumnIndex;

  SColumnInfoData* pColInfoData = taosArrayGet(pDataBlock->pDataBlock, index);
  if (pColInfoData->info.type != TSDB_DATA_TYPE_TIMESTAMP) {
    return 0;
  }

  TSKEY skey = *(TSKEY*)colDataGetData(pColInfoData, 0);
  TSKEY ekey = *(TSKEY*)colDataGetData(pColInfoData, (pDataBlock->info.rows - 1));

  pDataBlock->info.window.skey = TMIN(skey, ekey);
  pDataBlock->info.window.ekey = TMAX(skey, ekey);

  return 0;
}

int32_t blockDataUpdatePkRange(SSDataBlock* pDataBlock, int32_t pkColumnIndex, bool asc) {
  if (pDataBlock == NULL || pDataBlock->info.rows <= 0 || pDataBlock->info.dataLoad == 0 || pkColumnIndex == -1) {
    return 0;
  }

  size_t numOfCols = taosArrayGetSize(pDataBlock->pDataBlock);
  if (numOfCols <= 0) {
    return -1;
  }

  SColumnInfoData* pColInfoData = taosArrayGet(pDataBlock->pDataBlock, pkColumnIndex);
  if (!IS_NUMERIC_TYPE(pColInfoData->info.type) && (pColInfoData->info.type != TSDB_DATA_TYPE_VARCHAR)) {
    return 0;
  }

  void* skey = colDataGetData(pColInfoData, 0);
  void* ekey = colDataGetData(pColInfoData, (pDataBlock->info.rows - 1));

  if (asc) {
    if (IS_NUMERIC_TYPE(pColInfoData->info.type)) {
      GET_TYPED_DATA(pDataBlock->info.pks[0].val, int64_t, pColInfoData->info.type, skey);
      GET_TYPED_DATA(pDataBlock->info.pks[1].val, int64_t, pColInfoData->info.type, ekey);
    } else {  // todo refactor
      memcpy(pDataBlock->info.pks[0].pData, varDataVal(skey), varDataLen(skey));
      pDataBlock->info.pks[0].nData = varDataLen(skey);

      memcpy(pDataBlock->info.pks[1].pData, varDataVal(ekey), varDataLen(ekey));
      pDataBlock->info.pks[1].nData = varDataLen(ekey);
    }
  } else {
    if (IS_NUMERIC_TYPE(pColInfoData->info.type)) {
      GET_TYPED_DATA(pDataBlock->info.pks[0].val, int64_t, pColInfoData->info.type, ekey);
      GET_TYPED_DATA(pDataBlock->info.pks[1].val, int64_t, pColInfoData->info.type, skey);
    } else {  // todo refactor
      memcpy(pDataBlock->info.pks[0].pData, varDataVal(ekey), varDataLen(ekey));
      pDataBlock->info.pks[0].nData = varDataLen(ekey);

      memcpy(pDataBlock->info.pks[1].pData, varDataVal(skey), varDataLen(skey));
      pDataBlock->info.pks[1].nData = varDataLen(skey);
    }
  }

  return 0;
}

int32_t blockDataMerge(SSDataBlock* pDest, const SSDataBlock* pSrc) {
  int32_t capacity = pDest->info.capacity;

  size_t numOfCols = taosArrayGetSize(pDest->pDataBlock);
  for (int32_t i = 0; i < numOfCols; ++i) {
    SColumnInfoData* pCol2 = taosArrayGet(pDest->pDataBlock, i);
    SColumnInfoData* pCol1 = taosArrayGet(pSrc->pDataBlock, i);

    capacity = pDest->info.capacity;
    colDataMergeCol(pCol2, pDest->info.rows, &capacity, pCol1, pSrc->info.rows);
  }

  pDest->info.capacity = capacity;
  pDest->info.rows += pSrc->info.rows;
  return TSDB_CODE_SUCCESS;
}

size_t blockDataGetSize(const SSDataBlock* pBlock) {
  size_t total = 0;
  size_t numOfCols = taosArrayGetSize(pBlock->pDataBlock);
  for (int32_t i = 0; i < numOfCols; ++i) {
    SColumnInfoData* pColInfoData = taosArrayGet(pBlock->pDataBlock, i);
    total += colDataGetFullLength(pColInfoData, pBlock->info.rows);
  }

  return total;
}

// the number of tuples can be fit in one page.
// Actual data rows pluses the corresponding meta data must fit in one memory buffer of the given page size.
int32_t blockDataSplitRows(SSDataBlock* pBlock, bool hasVarCol, int32_t startIndex, int32_t* stopIndex,
                           int32_t pageSize) {
  size_t  numOfCols = taosArrayGetSize(pBlock->pDataBlock);
  int32_t numOfRows = pBlock->info.rows;

  int32_t bitmapChar = 1;

  size_t headerSize = sizeof(int32_t);
  size_t colHeaderSize = sizeof(int32_t) * numOfCols;

  // TODO speedup by checking if the whole page can fit in firstly.
  if (!hasVarCol) {
    size_t  rowSize = blockDataGetRowSize(pBlock);
    int32_t capacity = blockDataGetCapacityInRow(pBlock, pageSize, headerSize + colHeaderSize);
    if (capacity <= 0) {
      return TSDB_CODE_FAILED;
    }

    *stopIndex = startIndex + capacity - 1;
    if (*stopIndex >= numOfRows) {
      *stopIndex = numOfRows - 1;
    }

    return TSDB_CODE_SUCCESS;
  }
  // iterate the rows that can be fit in this buffer page
  int32_t size = (headerSize + colHeaderSize);
  for (int32_t j = startIndex; j < numOfRows; ++j) {
    for (int32_t i = 0; i < numOfCols; ++i) {
      SColumnInfoData* pColInfoData = TARRAY_GET_ELEM(pBlock->pDataBlock, i);
      if (IS_VAR_DATA_TYPE(pColInfoData->info.type)) {
        if (pColInfoData->varmeta.offset[j] != -1) {
          char* p = colDataGetData(pColInfoData, j);
          size += varDataTLen(p);
        }

        size += sizeof(pColInfoData->varmeta.offset[0]);
      } else {
        size += pColInfoData->info.bytes;

        if (((j - startIndex) & 0x07) == 0) {
          size += 1;  // the space for null bitmap
        }
      }
    }

    if (size > pageSize) {  // pageSize must be able to hold one row
      *stopIndex = j - 1;
      if (*stopIndex < startIndex) {
        return TSDB_CODE_FAILED;
      }

      return TSDB_CODE_SUCCESS;
    }
  }

  // all fit in
  *stopIndex = numOfRows - 1;
  return TSDB_CODE_SUCCESS;
}

SSDataBlock* blockDataExtractBlock(SSDataBlock* pBlock, int32_t startIndex, int32_t rowCount) {
  if (pBlock == NULL || startIndex < 0 || rowCount > pBlock->info.rows || rowCount + startIndex > pBlock->info.rows) {
    return NULL;
  }

  SSDataBlock* pDst = createDataBlock();
  if (pDst == NULL) {
    return NULL;
  }

  pDst->info = pBlock->info;
  pDst->info.rows = 0;
  pDst->info.capacity = 0;
  pDst->info.rowSize = 0;
  size_t numOfCols = taosArrayGetSize(pBlock->pDataBlock);
  for (int32_t i = 0; i < numOfCols; ++i) {
    SColumnInfoData  colInfo = {0};
    SColumnInfoData* pSrcCol = taosArrayGet(pBlock->pDataBlock, i);
    colInfo.info = pSrcCol->info;
    blockDataAppendColInfo(pDst, &colInfo);
  }

  blockDataEnsureCapacity(pDst, rowCount);

  for (int32_t i = 0; i < numOfCols; ++i) {
    SColumnInfoData* pColData = taosArrayGet(pBlock->pDataBlock, i);
    SColumnInfoData* pDstCol = taosArrayGet(pDst->pDataBlock, i);
    for (int32_t j = startIndex; j < (startIndex + rowCount); ++j) {
      bool isNull = false;
      if (pBlock->pBlockAgg == NULL) {
        isNull = colDataIsNull_s(pColData, j);
      } else {
        isNull = colDataIsNull(pColData, pBlock->info.rows, j, pBlock->pBlockAgg[i]);
      }

      if (isNull) {
        colDataSetNULL(pDstCol, j - startIndex);
      } else {
        char* p = colDataGetData(pColData, j);
        colDataSetVal(pDstCol, j - startIndex, p, false);
      }
    }
  }

  pDst->info.rows = rowCount;
  return pDst;
}

/**
 *
 * +------------------+---------------------------------------------+
 * |the number of rows|                    column #1                |
 * |    (4 bytes)     |------------+-----------------------+--------+
 * |                  | null bitmap| column length(4bytes) | values |
 * +------------------+------------+-----------------------+--------+
 * @param buf
 * @param pBlock
 * @return
 */
int32_t blockDataToBuf(char* buf, const SSDataBlock* pBlock) {
  // write the number of rows
  *(uint32_t*)buf = pBlock->info.rows;

  size_t  numOfCols = taosArrayGetSize(pBlock->pDataBlock);
  int32_t numOfRows = pBlock->info.rows;

  char* pStart = buf + sizeof(uint32_t);

  for (int32_t i = 0; i < numOfCols; ++i) {
    SColumnInfoData* pCol = taosArrayGet(pBlock->pDataBlock, i);
    if (IS_VAR_DATA_TYPE(pCol->info.type)) {
      memcpy(pStart, pCol->varmeta.offset, numOfRows * sizeof(int32_t));
      pStart += numOfRows * sizeof(int32_t);
    } else {
      memcpy(pStart, pCol->nullbitmap, BitmapLen(numOfRows));
      pStart += BitmapLen(pBlock->info.rows);
    }

    uint32_t dataSize = colDataGetLength(pCol, numOfRows);

    *(int32_t*)pStart = dataSize;
    pStart += sizeof(int32_t);

    if (pCol->reassigned && IS_VAR_DATA_TYPE(pCol->info.type)) {
      for (int32_t row = 0; row < numOfRows; ++row) {
        char*   pColData = pCol->pData + pCol->varmeta.offset[row];
        int32_t colSize = 0;
        if (pCol->info.type == TSDB_DATA_TYPE_JSON) {
          colSize = getJsonValueLen(pColData);
        } else {
          colSize = varDataTLen(pColData);
        }
        memcpy(pStart, pColData, colSize);
        pStart += colSize;
      }
    } else {
      if (dataSize != 0) {
        // ubsan reports error if pCol->pData==NULL && dataSize==0
        memcpy(pStart, pCol->pData, dataSize);
      }
      pStart += dataSize;
    }
  }

  return 0;
}

int32_t blockDataFromBuf(SSDataBlock* pBlock, const char* buf) {
  int32_t numOfRows = *(int32_t*)buf;
  blockDataEnsureCapacity(pBlock, numOfRows);

  pBlock->info.rows = numOfRows;
  size_t      numOfCols = taosArrayGetSize(pBlock->pDataBlock);
  const char* pStart = buf + sizeof(uint32_t);

  for (int32_t i = 0; i < numOfCols; ++i) {
    SColumnInfoData* pCol = taosArrayGet(pBlock->pDataBlock, i);

    if (IS_VAR_DATA_TYPE(pCol->info.type)) {
      size_t metaSize = pBlock->info.rows * sizeof(int32_t);
      char*  tmp = taosMemoryRealloc(pCol->varmeta.offset, metaSize);  // preview calloc is too small
      if (tmp == NULL) {
        return TSDB_CODE_OUT_OF_MEMORY;
      }
      pCol->varmeta.offset = (int32_t*)tmp;
      memcpy(pCol->varmeta.offset, pStart, metaSize);
      pStart += metaSize;
    } else {
      memcpy(pCol->nullbitmap, pStart, BitmapLen(pBlock->info.rows));
      pStart += BitmapLen(pBlock->info.rows);
    }

    int32_t colLength = *(int32_t*)pStart;
    pStart += sizeof(int32_t);

    if (IS_VAR_DATA_TYPE(pCol->info.type)) {
      if (pCol->varmeta.allocLen < colLength) {
        char* tmp = taosMemoryRealloc(pCol->pData, colLength);
        if (tmp == NULL) {
          return TSDB_CODE_OUT_OF_MEMORY;
        }

        pCol->pData = tmp;
        pCol->varmeta.allocLen = colLength;
      }

      pCol->varmeta.length = colLength;
      if (pCol->varmeta.length > pCol->varmeta.allocLen) {
        return TSDB_CODE_FAILED;
      }
    }
    if (colLength != 0) {
      // ubsan reports error if colLength==0 && pCol->pData == 0
      memcpy(pCol->pData, pStart, colLength);
    }
    pStart += colLength;
  }

  return TSDB_CODE_SUCCESS;
}

static bool colDataIsNNull(const SColumnInfoData* pColumnInfoData, int32_t startIndex, uint32_t nRows) {
  if (!pColumnInfoData->hasNull) {
    return false;
  }

  if (IS_VAR_DATA_TYPE(pColumnInfoData->info.type)) {
    for (int32_t i = startIndex; i < nRows; ++i) {
      if (!colDataIsNull_var(pColumnInfoData, i)) {
        return false;
      }
    }
  } else {
    if (pColumnInfoData->nullbitmap == NULL) {
      return false;
    }

    for (int32_t i = startIndex; i < nRows; ++i) {
      if (!colDataIsNull_f(pColumnInfoData->nullbitmap, i)) {
        return false;
      }
    }
  }

  return true;
}

// todo remove this
int32_t blockDataFromBuf1(SSDataBlock* pBlock, const char* buf, size_t capacity) {
  pBlock->info.rows = *(int32_t*)buf;
  pBlock->info.id.groupId = *(uint64_t*)(buf + sizeof(int32_t));

  size_t numOfCols = taosArrayGetSize(pBlock->pDataBlock);

  const char* pStart = buf + sizeof(uint32_t) + sizeof(uint64_t);

  for (int32_t i = 0; i < numOfCols; ++i) {
    SColumnInfoData* pCol = taosArrayGet(pBlock->pDataBlock, i);
    pCol->hasNull = true;

    if (IS_VAR_DATA_TYPE(pCol->info.type)) {
      size_t metaSize = capacity * sizeof(int32_t);
      memcpy(pCol->varmeta.offset, pStart, metaSize);
      pStart += metaSize;
    } else {
      memcpy(pCol->nullbitmap, pStart, BitmapLen(capacity));
      pStart += BitmapLen(capacity);
    }

    int32_t colLength = *(int32_t*)pStart;
    pStart += sizeof(int32_t);

    if (IS_VAR_DATA_TYPE(pCol->info.type)) {
      if (pCol->varmeta.allocLen < colLength) {
        char* tmp = taosMemoryRealloc(pCol->pData, colLength);
        if (tmp == NULL) {
          return TSDB_CODE_OUT_OF_MEMORY;
        }

        pCol->pData = tmp;
        pCol->varmeta.allocLen = colLength;
      }

      pCol->varmeta.length = colLength;
      if (pCol->varmeta.length > pCol->varmeta.allocLen) {
        return TSDB_CODE_FAILED;
      }
    }

    if (!colDataIsNNull(pCol, 0, pBlock->info.rows)) {
      memcpy(pCol->pData, pStart, colLength);
    }

    pStart += pCol->info.bytes * capacity;
  }

  return TSDB_CODE_SUCCESS;
}

size_t blockDataGetRowSize(SSDataBlock* pBlock) {
  if (pBlock->info.rowSize == 0) {
    size_t rowSize = 0;

    size_t numOfCols = taosArrayGetSize(pBlock->pDataBlock);
    for (int32_t i = 0; i < numOfCols; ++i) {
      SColumnInfoData* pColInfo = taosArrayGet(pBlock->pDataBlock, i);
      rowSize += pColInfo->info.bytes;
    }

    pBlock->info.rowSize = rowSize;
  }

  return pBlock->info.rowSize;
}

/**
 * @refitem blockDataToBuf for the meta size
 * @param pBlock
 * @return
 */
size_t blockDataGetSerialMetaSize(uint32_t numOfCols) {
  // | version | total length | total rows | blankFull | total columns | flag seg| block group id | column schema
  // | each column length |
  return sizeof(int32_t) + sizeof(int32_t) + sizeof(int32_t) + sizeof(bool) + sizeof(int32_t) + sizeof(int32_t) +
         sizeof(uint64_t) + numOfCols * (sizeof(int8_t) + sizeof(int32_t)) + numOfCols * sizeof(int32_t);
}

double blockDataGetSerialRowSize(const SSDataBlock* pBlock) {
  double rowSize = 0;

  size_t numOfCols = taosArrayGetSize(pBlock->pDataBlock);
  for (int32_t i = 0; i < numOfCols; ++i) {
    SColumnInfoData* pColInfo = taosArrayGet(pBlock->pDataBlock, i);
    rowSize += pColInfo->info.bytes;

    if (IS_VAR_DATA_TYPE(pColInfo->info.type)) {
      rowSize += sizeof(int32_t);
    } else {
      rowSize += 1 / 8.0;  // one bit for each record
    }
  }

  return rowSize;
}

typedef struct SSDataBlockSortHelper {
  SArray*      orderInfo;  // SArray<SBlockOrderInfo>
  SSDataBlock* pDataBlock;
} SSDataBlockSortHelper;

int32_t dataBlockCompar(const void* p1, const void* p2, const void* param) {
  const SSDataBlockSortHelper* pHelper = (const SSDataBlockSortHelper*)param;

  SSDataBlock* pDataBlock = pHelper->pDataBlock;

  int32_t left = *(int32_t*)p1;
  int32_t right = *(int32_t*)p2;

  SArray* pInfo = pHelper->orderInfo;

  for (int32_t i = 0; i < pInfo->size; ++i) {
    SBlockOrderInfo* pOrder = TARRAY_GET_ELEM(pInfo, i);
    SColumnInfoData* pColInfoData = pOrder->pColData;  // TARRAY_GET_ELEM(pDataBlock->pDataBlock, pOrder->colIndex);

    if (pColInfoData->hasNull) {
      bool leftNull = colDataIsNull(pColInfoData, pDataBlock->info.rows, left, NULL);
      bool rightNull = colDataIsNull(pColInfoData, pDataBlock->info.rows, right, NULL);
      if (leftNull && rightNull) {
        continue;  // continue to next slot
      }

      if (rightNull) {
        return pOrder->nullFirst ? 1 : -1;
      }

      if (leftNull) {
        return pOrder->nullFirst ? -1 : 1;
      }
    }

    void* left1 = colDataGetData(pColInfoData, left);
    void* right1 = colDataGetData(pColInfoData, right);
    if (pColInfoData->info.type == TSDB_DATA_TYPE_JSON) {
      if (tTagIsJson(left1) || tTagIsJson(right1)) {
        terrno = TSDB_CODE_QRY_JSON_NOT_SUPPORT_ERROR;
        return 0;
      }
    }

    __compar_fn_t fn;
    if (pOrder->compFn) {
      fn = pOrder->compFn;
    } else {
      fn = getKeyComparFunc(pColInfoData->info.type, pOrder->order);
    }

    int ret = fn(left1, right1);
    if (ret == 0) {
      continue;
    } else {
      return ret;
    }
  }

  return 0;
}

static int32_t blockDataAssign(SColumnInfoData* pCols, const SSDataBlock* pDataBlock, const int32_t* index) {
  size_t numOfCols = taosArrayGetSize(pDataBlock->pDataBlock);
  for (int32_t i = 0; i < numOfCols; ++i) {
    SColumnInfoData* pDst = &pCols[i];
    SColumnInfoData* pSrc = taosArrayGet(pDataBlock->pDataBlock, i);

    if (IS_VAR_DATA_TYPE(pSrc->info.type)) {
      if (pSrc->varmeta.length != 0) {
        memcpy(pDst->pData, pSrc->pData, pSrc->varmeta.length);
      }
      pDst->varmeta.length = pSrc->varmeta.length;

      for (int32_t j = 0; j < pDataBlock->info.rows; ++j) {
        pDst->varmeta.offset[j] = pSrc->varmeta.offset[index[j]];
      }
    } else {
      for (int32_t j = 0; j < pDataBlock->info.rows; ++j) {
        if (colDataIsNull_f(pSrc->nullbitmap, index[j])) {
          colDataSetNull_f_s(pDst, j);
          continue;
        }
        memcpy(pDst->pData + j * pDst->info.bytes, pSrc->pData + index[j] * pDst->info.bytes, pDst->info.bytes);
      }
    }
  }

  return TSDB_CODE_SUCCESS;
}

static SColumnInfoData* createHelpColInfoData(const SSDataBlock* pDataBlock) {
  int32_t rows = pDataBlock->info.capacity;
  size_t  numOfCols = taosArrayGetSize(pDataBlock->pDataBlock);

  SColumnInfoData* pCols = taosMemoryCalloc(numOfCols, sizeof(SColumnInfoData));
  if (pCols == NULL) {
    return NULL;
  }

  for (int32_t i = 0; i < numOfCols; ++i) {
    SColumnInfoData* pColInfoData = taosArrayGet(pDataBlock->pDataBlock, i);
    pCols[i].info = pColInfoData->info;

    if (IS_VAR_DATA_TYPE(pCols[i].info.type)) {
      pCols[i].varmeta.offset = taosMemoryCalloc(rows, sizeof(int32_t));
      pCols[i].pData = taosMemoryCalloc(1, pColInfoData->varmeta.length);

      pCols[i].varmeta.length = pColInfoData->varmeta.length;
      pCols[i].varmeta.allocLen = pCols[i].varmeta.length;
    } else {
      pCols[i].nullbitmap = taosMemoryCalloc(1, BitmapLen(rows));
      pCols[i].pData = taosMemoryCalloc(rows, pCols[i].info.bytes);
    }
  }

  return pCols;
}

static void copyBackToBlock(SSDataBlock* pDataBlock, SColumnInfoData* pCols) {
  size_t numOfCols = taosArrayGetSize(pDataBlock->pDataBlock);

  for (int32_t i = 0; i < numOfCols; ++i) {
    SColumnInfoData* pColInfoData = taosArrayGet(pDataBlock->pDataBlock, i);
    pColInfoData->info = pCols[i].info;

    if (IS_VAR_DATA_TYPE(pColInfoData->info.type)) {
      taosMemoryFreeClear(pColInfoData->varmeta.offset);
      pColInfoData->varmeta = pCols[i].varmeta;
    } else {
      taosMemoryFreeClear(pColInfoData->nullbitmap);
      pColInfoData->nullbitmap = pCols[i].nullbitmap;
    }

    taosMemoryFreeClear(pColInfoData->pData);
    pColInfoData->pData = pCols[i].pData;
  }

  taosMemoryFreeClear(pCols);
}

static int32_t* createTupleIndex(size_t rows) {
  int32_t* index = taosMemoryCalloc(rows, sizeof(int32_t));
  if (index == NULL) {
    return NULL;
  }

  for (int32_t i = 0; i < rows; ++i) {
    index[i] = i;
  }

  return index;
}

static void destroyTupleIndex(int32_t* index) { taosMemoryFreeClear(index); }

int32_t blockDataSort(SSDataBlock* pDataBlock, SArray* pOrderInfo) {
  if (pDataBlock->info.rows <= 1) {
    return TSDB_CODE_SUCCESS;
  }

  // Allocate the additional buffer.
  uint32_t rows = pDataBlock->info.rows;

  bool sortColumnHasNull = false;
  bool varTypeSort = false;

  for (int32_t i = 0; i < taosArrayGetSize(pOrderInfo); ++i) {
    SBlockOrderInfo* pInfo = taosArrayGet(pOrderInfo, i);

    SColumnInfoData* pColInfoData = taosArrayGet(pDataBlock->pDataBlock, pInfo->slotId);
    if (pColInfoData->hasNull) {
      sortColumnHasNull = true;
    }

    if (IS_VAR_DATA_TYPE(pColInfoData->info.type)) {
      varTypeSort = true;
    }
  }

  size_t numOfCols = taosArrayGetSize(pDataBlock->pDataBlock);

  if (taosArrayGetSize(pOrderInfo) == 1 && (!sortColumnHasNull)) {
    if (numOfCols == 1) {
      if (!varTypeSort) {
        SColumnInfoData* pColInfoData = taosArrayGet(pDataBlock->pDataBlock, 0);
        SBlockOrderInfo* pOrder = taosArrayGet(pOrderInfo, 0);

        int64_t p0 = taosGetTimestampUs();

        __compar_fn_t fn = getKeyComparFunc(pColInfoData->info.type, pOrder->order);
        taosSort(pColInfoData->pData, pDataBlock->info.rows, pColInfoData->info.bytes, fn);

        int64_t p1 = taosGetTimestampUs();
        uDebug("blockDataSort easy cost:%" PRId64 ", rows:%" PRId64 "\n", p1 - p0, pDataBlock->info.rows);

        return TSDB_CODE_SUCCESS;
      } else {  // var data type
      }
    } else if (numOfCols == 2) {
    }
  }

  int32_t* index = createTupleIndex(rows);
  if (index == NULL) {
    terrno = TSDB_CODE_OUT_OF_MEMORY;
    return terrno;
  }

  int64_t p0 = taosGetTimestampUs();

  SSDataBlockSortHelper helper = {.pDataBlock = pDataBlock, .orderInfo = pOrderInfo};
  for (int32_t i = 0; i < taosArrayGetSize(helper.orderInfo); ++i) {
    struct SBlockOrderInfo* pInfo = taosArrayGet(helper.orderInfo, i);
    pInfo->pColData = taosArrayGet(pDataBlock->pDataBlock, pInfo->slotId);
    pInfo->compFn = getKeyComparFunc(pInfo->pColData->info.type, pInfo->order);
  }

  terrno = 0;
  taosqsort(index, rows, sizeof(int32_t), &helper, dataBlockCompar);
  if (terrno) return terrno;

  int64_t p1 = taosGetTimestampUs();

  SColumnInfoData* pCols = createHelpColInfoData(pDataBlock);
  if (pCols == NULL) {
    destroyTupleIndex(index);
    terrno = TSDB_CODE_OUT_OF_MEMORY;
    return terrno;
  }

  int64_t p2 = taosGetTimestampUs();

  blockDataAssign(pCols, pDataBlock, index);

  int64_t p3 = taosGetTimestampUs();

  copyBackToBlock(pDataBlock, pCols);
  int64_t p4 = taosGetTimestampUs();

  uDebug("blockDataSort complex sort:%" PRId64 ", create:%" PRId64 ", assign:%" PRId64 ", copyback:%" PRId64
         ", rows:%d\n",
         p1 - p0, p2 - p1, p3 - p2, p4 - p3, rows);
  destroyTupleIndex(index);

  return TSDB_CODE_SUCCESS;
}

void blockDataCleanup(SSDataBlock* pDataBlock) {
  blockDataEmpty(pDataBlock);
  SDataBlockInfo* pInfo = &pDataBlock->info;
  pInfo->id.uid = 0;
  pInfo->id.groupId = 0;
}

void blockDataEmpty(SSDataBlock* pDataBlock) {
  SDataBlockInfo* pInfo = &pDataBlock->info;
  if (pInfo->capacity == 0) {
    return;
  }

  size_t numOfCols = taosArrayGetSize(pDataBlock->pDataBlock);
  for (int32_t i = 0; i < numOfCols; ++i) {
    SColumnInfoData* p = taosArrayGet(pDataBlock->pDataBlock, i);
    colInfoDataCleanup(p, pInfo->capacity);
  }

  pInfo->rows = 0;
  pInfo->dataLoad = 0;
  pInfo->window.ekey = 0;
  pInfo->window.skey = 0;
}

/*
 * NOTE: the type of the input column may be TSDB_DATA_TYPE_NULL, which is used to denote
 * the all NULL value in this column. It is an internal representation of all NULL value column, and no visible to
 * any users. The length of TSDB_DATA_TYPE_NULL is 0, and it is an special case.
 */
static int32_t doEnsureCapacity(SColumnInfoData* pColumn, const SDataBlockInfo* pBlockInfo, uint32_t numOfRows,
                                bool clearPayload) {
  if (numOfRows <= 0 || numOfRows <= pBlockInfo->capacity) {
    return TSDB_CODE_SUCCESS;
  }

  int32_t existedRows = pBlockInfo->rows;

  if (IS_VAR_DATA_TYPE(pColumn->info.type)) {
    char* tmp = taosMemoryRealloc(pColumn->varmeta.offset, sizeof(int32_t) * numOfRows);
    if (tmp == NULL) {
      return TSDB_CODE_OUT_OF_MEMORY;
    }

    pColumn->varmeta.offset = (int32_t*)tmp;
    memset(&pColumn->varmeta.offset[existedRows], 0, sizeof(int32_t) * (numOfRows - existedRows));
  } else {
    // prepare for the null bitmap
    char* tmp = taosMemoryRealloc(pColumn->nullbitmap, BitmapLen(numOfRows));
    if (tmp == NULL) {
      return TSDB_CODE_OUT_OF_MEMORY;
    }

    int32_t oldLen = BitmapLen(existedRows);
    pColumn->nullbitmap = tmp;
    memset(&pColumn->nullbitmap[oldLen], 0, BitmapLen(numOfRows) - oldLen);
    if (pColumn->info.bytes == 0) {
      return TSDB_CODE_FAILED;
    }

    // here we employ the aligned malloc function, to make sure that the address of allocated memory is aligned
    // to MALLOC_ALIGN_BYTES
    tmp = taosMemoryMallocAlign(MALLOC_ALIGN_BYTES, numOfRows * pColumn->info.bytes);
    if (tmp == NULL) {
      return TSDB_CODE_OUT_OF_MEMORY;
    }
    // memset(tmp, 0, numOfRows * pColumn->info.bytes);

    // copy back the existed data
    if (pColumn->pData != NULL) {
      memcpy(tmp, pColumn->pData, existedRows * pColumn->info.bytes);
      taosMemoryFreeClear(pColumn->pData);
    }

    pColumn->pData = tmp;

    // check if the allocated memory is aligned to the requried bytes.
#if defined LINUX
    if ((((uint64_t)pColumn->pData) & (MALLOC_ALIGN_BYTES - 1)) != 0x0) {
      return TSDB_CODE_FAILED;
    }
#endif

    if (clearPayload) {
      memset(tmp + pColumn->info.bytes * existedRows, 0, pColumn->info.bytes * (numOfRows - existedRows));
    }
  }

  return TSDB_CODE_SUCCESS;
}

void colInfoDataCleanup(SColumnInfoData* pColumn, uint32_t numOfRows) {
  pColumn->hasNull = false;

  if (IS_VAR_DATA_TYPE(pColumn->info.type)) {
    pColumn->varmeta.length = 0;
    if (pColumn->varmeta.offset != NULL) {
      memset(pColumn->varmeta.offset, 0, sizeof(int32_t) * numOfRows);
    }
  } else {
    if (pColumn->nullbitmap != NULL) {
      memset(pColumn->nullbitmap, 0, BitmapLen(numOfRows));
    }
  }
}

int32_t colInfoDataEnsureCapacity(SColumnInfoData* pColumn, uint32_t numOfRows, bool clearPayload) {
  SDataBlockInfo info = {0};
  return doEnsureCapacity(pColumn, &info, numOfRows, clearPayload);
}

int32_t blockDataEnsureCapacity(SSDataBlock* pDataBlock, uint32_t numOfRows) {
  int32_t code = 0;
  if (numOfRows == 0 || numOfRows <= pDataBlock->info.capacity) {
    return TSDB_CODE_SUCCESS;
  }

  size_t numOfCols = taosArrayGetSize(pDataBlock->pDataBlock);
  for (int32_t i = 0; i < numOfCols; ++i) {
    SColumnInfoData* p = taosArrayGet(pDataBlock->pDataBlock, i);
    code = doEnsureCapacity(p, &pDataBlock->info, numOfRows, false);
    if (code) {
      return code;
    }
  }

  pDataBlock->info.capacity = numOfRows;
  return TSDB_CODE_SUCCESS;
}

void blockDataFreeRes(SSDataBlock* pBlock) {
  int32_t numOfOutput = taosArrayGetSize(pBlock->pDataBlock);
  for (int32_t i = 0; i < numOfOutput; ++i) {
    SColumnInfoData* pColInfoData = (SColumnInfoData*)taosArrayGet(pBlock->pDataBlock, i);
    colDataDestroy(pColInfoData);
  }

  pBlock->pDataBlock = taosArrayDestroy(pBlock->pDataBlock);
  taosMemoryFreeClear(pBlock->pBlockAgg);
  memset(&pBlock->info, 0, sizeof(SDataBlockInfo));
}

void* blockDataDestroy(SSDataBlock* pBlock) {
  if (pBlock == NULL) {
    return NULL;
  }

  if (IS_VAR_DATA_TYPE(pBlock->info.pks[0].type)) {
    uInfo("1====free pk:%p, %p pBlock", pBlock->info.pks[0].pData, pBlock);
    uInfo("2====free pk:%p, %p pBlock", pBlock->info.pks[1].pData, pBlock);
    taosMemoryFreeClear(pBlock->info.pks[0].pData);
    taosMemoryFreeClear(pBlock->info.pks[1].pData);
  }

  blockDataFreeRes(pBlock);
  taosMemoryFreeClear(pBlock);
  return NULL;
}

// todo remove it
int32_t assignOneDataBlock(SSDataBlock* dst, const SSDataBlock* src) {
  dst->info = src->info;
  dst->info.rows = 0;
  dst->info.capacity = 0;

  size_t numOfCols = taosArrayGetSize(src->pDataBlock);
  for (int32_t i = 0; i < numOfCols; ++i) {
    SColumnInfoData* p = taosArrayGet(src->pDataBlock, i);
    SColumnInfoData  colInfo = {.hasNull = true, .info = p->info};
    blockDataAppendColInfo(dst, &colInfo);
  }

  int32_t code = blockDataEnsureCapacity(dst, src->info.rows);
  if (code != TSDB_CODE_SUCCESS) {
    terrno = code;
    return -1;
  }

  for (int32_t i = 0; i < numOfCols; ++i) {
    SColumnInfoData* pDst = taosArrayGet(dst->pDataBlock, i);
    SColumnInfoData* pSrc = taosArrayGet(src->pDataBlock, i);
    if (pSrc->pData == NULL && (!IS_VAR_DATA_TYPE(pSrc->info.type))) {
      continue;
    }

    colDataAssign(pDst, pSrc, src->info.rows, &src->info);
  }

  uint32_t cap = dst->info.capacity;
  dst->info = src->info;
  dst->info.capacity = cap;
  return 0;
}

int32_t copyDataBlock(SSDataBlock* dst, const SSDataBlock* src) {
  blockDataCleanup(dst);
  int32_t code = blockDataEnsureCapacity(dst, src->info.rows);
  if (code != TSDB_CODE_SUCCESS) {
    terrno = code;
    return code;
  }

  size_t numOfCols = taosArrayGetSize(src->pDataBlock);
  for (int32_t i = 0; i < numOfCols; ++i) {
    SColumnInfoData* pDst = taosArrayGet(dst->pDataBlock, i);
    SColumnInfoData* pSrc = taosArrayGet(src->pDataBlock, i);
    colDataAssign(pDst, pSrc, src->info.rows, &src->info);
  }

  uint32_t cap = dst->info.capacity;
  dst->info = src->info;
  dst->info.capacity = cap;
  return TSDB_CODE_SUCCESS;
}

SSDataBlock* createSpecialDataBlock(EStreamType type) {
  SSDataBlock* pBlock = taosMemoryCalloc(1, sizeof(SSDataBlock));
  pBlock->info.hasVarCol = false;
  pBlock->info.id.groupId = 0;
  pBlock->info.rows = 0;
  pBlock->info.type = type;
  pBlock->info.rowSize = sizeof(TSKEY) + sizeof(TSKEY) + sizeof(uint64_t) + sizeof(uint64_t) + sizeof(TSKEY) +
                         sizeof(TSKEY) + VARSTR_HEADER_SIZE + TSDB_TABLE_NAME_LEN;
  pBlock->info.watermark = INT64_MIN;

  pBlock->pDataBlock = taosArrayInit(6, sizeof(SColumnInfoData));
  SColumnInfoData infoData = {0};
  infoData.info.type = TSDB_DATA_TYPE_TIMESTAMP;
  infoData.info.bytes = sizeof(TSKEY);
  // window start ts
  taosArrayPush(pBlock->pDataBlock, &infoData);
  // window end ts
  taosArrayPush(pBlock->pDataBlock, &infoData);

  infoData.info.type = TSDB_DATA_TYPE_UBIGINT;
  infoData.info.bytes = sizeof(uint64_t);
  // uid
  taosArrayPush(pBlock->pDataBlock, &infoData);
  // group id
  taosArrayPush(pBlock->pDataBlock, &infoData);

  infoData.info.type = TSDB_DATA_TYPE_TIMESTAMP;
  infoData.info.bytes = sizeof(TSKEY);
  // calculate start ts
  taosArrayPush(pBlock->pDataBlock, &infoData);
  // calculate end ts
  taosArrayPush(pBlock->pDataBlock, &infoData);

  // table name
  infoData.info.type = TSDB_DATA_TYPE_VARCHAR;
  infoData.info.bytes = VARSTR_HEADER_SIZE + TSDB_TABLE_NAME_LEN;
  taosArrayPush(pBlock->pDataBlock, &infoData);

  return pBlock;
}

SSDataBlock* blockCopyOneRow(const SSDataBlock* pDataBlock, int32_t rowIdx) {
  if (pDataBlock == NULL) {
    return NULL;
  }

  SSDataBlock* pBlock = createDataBlock();
  pBlock->info = pDataBlock->info;
  pBlock->info.rows = 0;
  pBlock->info.capacity = 0;

  size_t numOfCols = taosArrayGetSize(pDataBlock->pDataBlock);
  for (int32_t i = 0; i < numOfCols; ++i) {
    SColumnInfoData* p = taosArrayGet(pDataBlock->pDataBlock, i);
    SColumnInfoData  colInfo = {.hasNull = true, .info = p->info};
    blockDataAppendColInfo(pBlock, &colInfo);
  }

  int32_t code = blockDataEnsureCapacity(pBlock, 1);
  if (code != TSDB_CODE_SUCCESS) {
    terrno = code;
    blockDataDestroy(pBlock);
    return NULL;
  }

  for (int32_t i = 0; i < numOfCols; ++i) {
    SColumnInfoData* pDst = taosArrayGet(pBlock->pDataBlock, i);
    SColumnInfoData* pSrc = taosArrayGet(pDataBlock->pDataBlock, i);
    bool             isNull = colDataIsNull(pSrc, pDataBlock->info.rows, rowIdx, NULL);
    void*            pData = NULL;
    if (!isNull) pData = colDataGetData(pSrc, rowIdx);
    colDataSetVal(pDst, 0, pData, isNull);
  }

  pBlock->info.rows = 1;

  return pBlock;
}

SSDataBlock* createOneDataBlock(const SSDataBlock* pDataBlock, bool copyData) {
  if (pDataBlock == NULL) {
    return NULL;
  }

  SSDataBlock* pBlock = createDataBlock();
  pBlock->info = pDataBlock->info;

  pBlock->info.rows = 0;
  pBlock->info.capacity = 0;
  pBlock->info.rowSize = 0;
  pBlock->info.id = pDataBlock->info.id;
  pBlock->info.blankFill = pDataBlock->info.blankFill;

  size_t numOfCols = taosArrayGetSize(pDataBlock->pDataBlock);
  for (int32_t i = 0; i < numOfCols; ++i) {
    SColumnInfoData* p = taosArrayGet(pDataBlock->pDataBlock, i);
    SColumnInfoData  colInfo = {.hasNull = true, .info = p->info};
    blockDataAppendColInfo(pBlock, &colInfo);
  }

  // prepare the pk buffer if necessary
  if (IS_VAR_DATA_TYPE(pDataBlock->info.pks[0].type)) {
    SValue* pVal = &pBlock->info.pks[0];

    pVal->type = pDataBlock->info.pks[0].type;
    pVal->pData = taosMemoryCalloc(1, pDataBlock->info.pks[0].nData);
<<<<<<< HEAD

    pVal = &pBlock->info.pks[1];
    pVal->type = pDataBlock->info.pks[1].type;
    pVal->pData = taosMemoryCalloc(1, pDataBlock->info.pks[1].nData);
=======
    pVal->nData = pDataBlock->info.pks[0].nData;
    memcpy(pVal->pData, pDataBlock->info.pks[0].pData, pVal->nData);

    SValue* p = &pBlock->info.pks[1];
    p->type = pDataBlock->info.pks[1].type;
    p->pData = taosMemoryCalloc(1, pDataBlock->info.pks[1].nData);
    p->nData = pDataBlock->info.pks[1].nData;
    memcpy(p->pData, pDataBlock->info.pks[1].pData, p->nData);
    uInfo("===========clone block, with varchar, %p, 0---addr:%p, src:%p, %p", pBlock, pBlock->info.pks[0].pData, pDataBlock, pDataBlock->info.pks[0].pData);
    uInfo("===========clone block, with varchar, %p, 1---addr:%p, src:%p, %p", pBlock, pBlock->info.pks[1].pData, pDataBlock, pDataBlock->info.pks[1].pData);
  } else {
    uInfo("===========clone block without varchar pk, %p, src:%p", pBlock, pDataBlock);
>>>>>>> 27dd0349
  }

  if (copyData) {
    int32_t code = blockDataEnsureCapacity(pBlock, pDataBlock->info.rows);
    if (code != TSDB_CODE_SUCCESS) {
      terrno = code;
      blockDataDestroy(pBlock);
      return NULL;
    }

    for (int32_t i = 0; i < numOfCols; ++i) {
      SColumnInfoData* pDst = taosArrayGet(pBlock->pDataBlock, i);
      SColumnInfoData* pSrc = taosArrayGet(pDataBlock->pDataBlock, i);
      colDataAssign(pDst, pSrc, pDataBlock->info.rows, &pDataBlock->info);
    }

    pBlock->info.rows = pDataBlock->info.rows;
    pBlock->info.capacity = pDataBlock->info.rows;
  }

  return pBlock;
}

SSDataBlock* createDataBlock() {
  SSDataBlock* pBlock = taosMemoryCalloc(1, sizeof(SSDataBlock));
  if (pBlock == NULL) {
    terrno = TSDB_CODE_OUT_OF_MEMORY;
    return NULL;
  }

  pBlock->pDataBlock = taosArrayInit(4, sizeof(SColumnInfoData));
  if (pBlock->pDataBlock == NULL) {
    terrno = TSDB_CODE_OUT_OF_MEMORY;
    taosMemoryFree(pBlock);
    return NULL;
  }

  return pBlock;
}

int32_t blockDataAppendColInfo(SSDataBlock* pBlock, SColumnInfoData* pColInfoData) {
  if (pBlock->pDataBlock == NULL) {
    pBlock->pDataBlock = taosArrayInit(4, sizeof(SColumnInfoData));
    if (pBlock->pDataBlock == NULL) {
      terrno = TSDB_CODE_OUT_OF_MEMORY;
      return terrno;
    }
  }

  void* p = taosArrayPush(pBlock->pDataBlock, pColInfoData);
  if (p == NULL) {
    terrno = TSDB_CODE_OUT_OF_MEMORY;
    return terrno;
  }

  // todo disable it temporarily
  //  ASSERT(pColInfoData->info.type != 0);
  if (IS_VAR_DATA_TYPE(pColInfoData->info.type)) {
    pBlock->info.hasVarCol = true;
  }

  pBlock->info.rowSize += pColInfoData->info.bytes;
  return TSDB_CODE_SUCCESS;
}

SColumnInfoData createColumnInfoData(int16_t type, int32_t bytes, int16_t colId) {
  SColumnInfoData col = {.hasNull = true};
  col.info.colId = colId;
  col.info.type = type;
  col.info.bytes = bytes;

  return col;
}

SColumnInfoData* bdGetColumnInfoData(const SSDataBlock* pBlock, int32_t index) {
  if (index >= taosArrayGetSize(pBlock->pDataBlock)) {
    return NULL;
  }

  return taosArrayGet(pBlock->pDataBlock, index);
}

size_t blockDataGetCapacityInRow(const SSDataBlock* pBlock, size_t pageSize, int32_t extraSize) {
  size_t numOfCols = taosArrayGetSize(pBlock->pDataBlock);

  int32_t payloadSize = pageSize - extraSize;
  int32_t rowSize = pBlock->info.rowSize;
  int32_t nRows = payloadSize / rowSize;
  ASSERT(nRows >= 1);

  int32_t numVarCols = 0;
  int32_t numFixCols = 0;
  for (int32_t i = 0; i < numOfCols; ++i) {
    SColumnInfoData* pCol = taosArrayGet(pBlock->pDataBlock, i);
    if (IS_VAR_DATA_TYPE(pCol->info.type)) {
      ++numVarCols;
    } else {
      ++numFixCols;
    }
  }

  // find the data payload whose size is greater than payloadSize
  int result = -1;
  int start = 1;
  int end = nRows;
  while (start <= end) {
    int mid = start + (end - start) / 2;
    // data size + var data type columns offset + fixed data type columns bitmap len
    int midSize = rowSize * mid + numVarCols * sizeof(int32_t) * mid + numFixCols * BitmapLen(mid);
    if (midSize > payloadSize) {
      result = mid;
      end = mid - 1;
    } else {
      start = mid + 1;
    }
  }

  int32_t newRows = (result != -1) ? result - 1 : nRows;
  // the true value must be less than the value of nRows
  ASSERT(newRows <= nRows && newRows >= 1);

  return newRows;
}

void colDataDestroy(SColumnInfoData* pColData) {
  if (!pColData) {
    return;
  }

  if (IS_VAR_DATA_TYPE(pColData->info.type)) {
    taosMemoryFreeClear(pColData->varmeta.offset);
  } else {
    taosMemoryFreeClear(pColData->nullbitmap);
  }

  taosMemoryFreeClear(pColData->pData);
}

static void doShiftBitmap(char* nullBitmap, size_t n, size_t total) {
  int32_t len = BitmapLen(total);

  int32_t newLen = BitmapLen(total - n);
  if (n % 8 == 0) {
    memmove(nullBitmap, nullBitmap + n / 8, newLen);
  } else {
    int32_t  tail = n % 8;
    int32_t  i = 0;
    uint8_t* p = (uint8_t*)nullBitmap;

    if (n < 8) {
      while (i < len) {
        uint8_t v = p[i];  // source bitmap value
        p[i] = (v << tail);

        if (i < len - 1) {
          uint8_t next = p[i + 1];
          p[i] |= (next >> (8 - tail));
        }

        i += 1;
      }
    } else if (n > 8) {
      int32_t remain = (total % 8 != 0 && total % 8 <= tail) ? 1 : 0;
      int32_t gap = len - newLen - remain;
      while (i < newLen) {
        uint8_t v = p[i + gap];
        p[i] = (v << tail);

        if (i < newLen - 1 + remain) {
          uint8_t next = p[i + gap + 1];
          p[i] |= (next >> (8 - tail));
        }

        i += 1;
      }
    }
  }
}

static int32_t colDataMoveVarData(SColumnInfoData* pColInfoData, size_t start, size_t end) {
  int32_t dataOffset = -1;
  int32_t dataLen = 0;
  int32_t beigin = start;
  while (beigin < end) {
    int32_t offset = pColInfoData->varmeta.offset[beigin];
    if (offset == -1) {
      beigin++;
      continue;
    }
    if (start != 0) {
      pColInfoData->varmeta.offset[beigin] = dataLen;
    }
    char* data = pColInfoData->pData + offset;
    if (dataOffset == -1) dataOffset = offset;  // mark the begin of data
    int32_t type = pColInfoData->info.type;
    if (type == TSDB_DATA_TYPE_JSON) {
      dataLen += getJsonValueLen(data);
    } else {
      dataLen += varDataTLen(data);
    }
    beigin++;
  }

  if (dataOffset > 0) {
    memmove(pColInfoData->pData, pColInfoData->pData + dataOffset, dataLen);
  }

  memmove(pColInfoData->varmeta.offset, &pColInfoData->varmeta.offset[start], (end - start) * sizeof(int32_t));
  return dataLen;
}

static void colDataTrimFirstNRows(SColumnInfoData* pColInfoData, size_t n, size_t total) {
  if (IS_VAR_DATA_TYPE(pColInfoData->info.type)) {
    // pColInfoData->varmeta.length = colDataMoveVarData(pColInfoData, n, total);
    memmove(pColInfoData->varmeta.offset, &pColInfoData->varmeta.offset[n], (total - n) * sizeof(int32_t));

    // clear the offset value of the unused entries.
    memset(&pColInfoData->varmeta.offset[total - n], 0, n);
  } else {
    int32_t bytes = pColInfoData->info.bytes;
    memmove(pColInfoData->pData, ((char*)pColInfoData->pData + n * bytes), (total - n) * bytes);
    doShiftBitmap(pColInfoData->nullbitmap, n, total);
  }
}

int32_t blockDataTrimFirstRows(SSDataBlock* pBlock, size_t n) {
  if (n == 0) {
    return TSDB_CODE_SUCCESS;
  }

  if (pBlock->info.rows <= n) {
    blockDataEmpty(pBlock);
  } else {
    size_t numOfCols = taosArrayGetSize(pBlock->pDataBlock);
    for (int32_t i = 0; i < numOfCols; ++i) {
      SColumnInfoData* pColInfoData = taosArrayGet(pBlock->pDataBlock, i);
      colDataTrimFirstNRows(pColInfoData, n, pBlock->info.rows);
    }

    pBlock->info.rows -= n;
  }
  return TSDB_CODE_SUCCESS;
}

static void colDataKeepFirstNRows(SColumnInfoData* pColInfoData, size_t n, size_t total) {
  if (n >= total || n == 0) return;
  if (IS_VAR_DATA_TYPE(pColInfoData->info.type)) {
    if (pColInfoData->varmeta.length != 0) {
      int32_t newLen = pColInfoData->varmeta.offset[n];
      if (-1 == newLen) {
        for (int i = n - 1; i >= 0; --i) {
          newLen = pColInfoData->varmeta.offset[i];
          if (newLen != -1) {
            if (pColInfoData->info.type == TSDB_DATA_TYPE_JSON) {
              newLen += getJsonValueLen(pColInfoData->pData + newLen);
            } else {
              newLen += varDataTLen(pColInfoData->pData + newLen);
            }
            break;
          }
        }
      }
      if (newLen <= -1) {
        uFatal("colDataKeepFirstNRows: newLen:%d  old:%d", newLen, pColInfoData->varmeta.length);
      } else {
        pColInfoData->varmeta.length = newLen;
      }
    }
    // pColInfoData->varmeta.length = colDataMoveVarData(pColInfoData, 0, n);
    memset(&pColInfoData->varmeta.offset[n], 0, total - n);
  }
}

int32_t blockDataKeepFirstNRows(SSDataBlock* pBlock, size_t n) {
  if (n == 0) {
    blockDataEmpty(pBlock);
    return TSDB_CODE_SUCCESS;
  }

  if (pBlock->info.rows <= n) {
    return TSDB_CODE_SUCCESS;
  } else {
    size_t numOfCols = taosArrayGetSize(pBlock->pDataBlock);
    for (int32_t i = 0; i < numOfCols; ++i) {
      SColumnInfoData* pColInfoData = taosArrayGet(pBlock->pDataBlock, i);
      colDataKeepFirstNRows(pColInfoData, n, pBlock->info.rows);
    }

    pBlock->info.rows = n;
  }
  return TSDB_CODE_SUCCESS;
}

int32_t tEncodeDataBlock(void** buf, const SSDataBlock* pBlock) {
  int64_t tbUid = pBlock->info.id.uid;
  int16_t numOfCols = taosArrayGetSize(pBlock->pDataBlock);
  int16_t hasVarCol = pBlock->info.hasVarCol;
  int64_t rows = pBlock->info.rows;
  int32_t sz = taosArrayGetSize(pBlock->pDataBlock);

  int32_t tlen = 0;
  tlen += taosEncodeFixedI64(buf, tbUid);
  tlen += taosEncodeFixedI16(buf, numOfCols);
  tlen += taosEncodeFixedI16(buf, hasVarCol);
  tlen += taosEncodeFixedI64(buf, rows);
  tlen += taosEncodeFixedI32(buf, sz);
  for (int32_t i = 0; i < sz; i++) {
    SColumnInfoData* pColData = (SColumnInfoData*)taosArrayGet(pBlock->pDataBlock, i);
    tlen += taosEncodeFixedI16(buf, pColData->info.colId);
    tlen += taosEncodeFixedI8(buf, pColData->info.type);
    tlen += taosEncodeFixedI32(buf, pColData->info.bytes);
    tlen += taosEncodeFixedBool(buf, pColData->hasNull);

    if (IS_VAR_DATA_TYPE(pColData->info.type)) {
      tlen += taosEncodeBinary(buf, pColData->varmeta.offset, sizeof(int32_t) * rows);
    } else {
      tlen += taosEncodeBinary(buf, pColData->nullbitmap, BitmapLen(rows));
    }

    int32_t len = colDataGetLength(pColData, rows);
    tlen += taosEncodeFixedI32(buf, len);

    if (pColData->reassigned && IS_VAR_DATA_TYPE(pColData->info.type)) {
      for (int32_t row = 0; row < rows; ++row) {
        char*   pData = pColData->pData + pColData->varmeta.offset[row];
        int32_t colSize = 0;
        if (pColData->info.type == TSDB_DATA_TYPE_JSON) {
          colSize = getJsonValueLen(pData);
        } else {
          colSize = varDataTLen(pData);
        }
        tlen += taosEncodeBinary(buf, pData, colSize);
      }
    } else {
      tlen += taosEncodeBinary(buf, pColData->pData, len);
    }
  }
  return tlen;
}

void* tDecodeDataBlock(const void* buf, SSDataBlock* pBlock) {
  int32_t sz;

  int16_t numOfCols = taosArrayGetSize(pBlock->pDataBlock);

  buf = taosDecodeFixedU64(buf, &pBlock->info.id.uid);
  buf = taosDecodeFixedI16(buf, &numOfCols);
  buf = taosDecodeFixedI16(buf, &pBlock->info.hasVarCol);
  buf = taosDecodeFixedI64(buf, &pBlock->info.rows);
  buf = taosDecodeFixedI32(buf, &sz);
  pBlock->pDataBlock = taosArrayInit(sz, sizeof(SColumnInfoData));
  for (int32_t i = 0; i < sz; i++) {
    SColumnInfoData data = {0};
    buf = taosDecodeFixedI16(buf, &data.info.colId);
    buf = taosDecodeFixedI8(buf, &data.info.type);
    buf = taosDecodeFixedI32(buf, &data.info.bytes);
    buf = taosDecodeFixedBool(buf, &data.hasNull);

    if (IS_VAR_DATA_TYPE(data.info.type)) {
      buf = taosDecodeBinary(buf, (void**)&data.varmeta.offset, pBlock->info.rows * sizeof(int32_t));
    } else {
      buf = taosDecodeBinary(buf, (void**)&data.nullbitmap, BitmapLen(pBlock->info.rows));
    }

    int32_t len = 0;
    buf = taosDecodeFixedI32(buf, &len);
    buf = taosDecodeBinary(buf, (void**)&data.pData, len);
    if (IS_VAR_DATA_TYPE(data.info.type)) {
      data.varmeta.length = len;
      data.varmeta.allocLen = len;
    }
    taosArrayPush(pBlock->pDataBlock, &data);
  }
  return (void*)buf;
}

static char* formatTimestamp(char* buf, int64_t val, int precision) {
  time_t  tt;
  int32_t ms = 0;
  if (precision == TSDB_TIME_PRECISION_NANO) {
    tt = (time_t)(val / 1000000000);
    ms = val % 1000000000;
  } else if (precision == TSDB_TIME_PRECISION_MICRO) {
    tt = (time_t)(val / 1000000);
    ms = val % 1000000;
  } else {
    tt = (time_t)(val / 1000);
    ms = val % 1000;
  }

  /* comment out as it make testcases like select_with_tags.sim fail.
    but in windows, this may cause the call to localtime crash if tt < 0,
    need to find a better solution.
    if (tt < 0) {
      tt = 0;
    }
    */

  if (tt <= 0 && ms < 0) {
    tt--;
    if (precision == TSDB_TIME_PRECISION_NANO) {
      ms += 1000000000;
    } else if (precision == TSDB_TIME_PRECISION_MICRO) {
      ms += 1000000;
    } else {
      ms += 1000;
    }
  }
  struct tm ptm = {0};
  if (taosLocalTime(&tt, &ptm, buf) == NULL) {
    return buf;
  }
  size_t pos = strftime(buf, 35, "%Y-%m-%d %H:%M:%S", &ptm);

  if (precision == TSDB_TIME_PRECISION_NANO) {
    sprintf(buf + pos, ".%09d", ms);
  } else if (precision == TSDB_TIME_PRECISION_MICRO) {
    sprintf(buf + pos, ".%06d", ms);
  } else {
    sprintf(buf + pos, ".%03d", ms);
  }

  return buf;
}

// for debug
char* dumpBlockData(SSDataBlock* pDataBlock, const char* flag, char** pDataBuf, const char* taskIdStr) {
  int32_t size = 2048 * 1024;
  *pDataBuf = taosMemoryCalloc(size, 1);
  char*   dumpBuf = *pDataBuf;
  char    pBuf[128] = {0};
  int32_t colNum = taosArrayGetSize(pDataBlock->pDataBlock);
  int32_t rows = pDataBlock->info.rows;
  int32_t len = 0;
  len += snprintf(dumpBuf + len, size - len,
                  "%s===stream===%s|block type %d|child id %d|group id:%" PRIu64 "|uid:%" PRId64 "|rows:%" PRId64
                  "|version:%" PRIu64 "|cal start:%" PRIu64 "|cal end:%" PRIu64 "|tbl:%s\n",
                  taskIdStr, flag, (int32_t)pDataBlock->info.type, pDataBlock->info.childId,
                  pDataBlock->info.id.groupId, pDataBlock->info.id.uid, pDataBlock->info.rows, pDataBlock->info.version,
                  pDataBlock->info.calWin.skey, pDataBlock->info.calWin.ekey, pDataBlock->info.parTbName);
  if (len >= size - 1) return dumpBuf;

  for (int32_t j = 0; j < rows; j++) {
    len += snprintf(dumpBuf + len, size - len, "%s|", flag);
    if (len >= size - 1) return dumpBuf;

    for (int32_t k = 0; k < colNum; k++) {
      SColumnInfoData* pColInfoData = taosArrayGet(pDataBlock->pDataBlock, k);
      if (colDataIsNull(pColInfoData, rows, j, NULL) || !pColInfoData->pData) {
        len += snprintf(dumpBuf + len, size - len, " %15s |", "NULL");
        if (len >= size - 1) return dumpBuf;
        continue;
      }

      void* var = colDataGetData(pColInfoData, j);
      switch (pColInfoData->info.type) {
        case TSDB_DATA_TYPE_TIMESTAMP:
          memset(pBuf, 0, sizeof(pBuf));
          formatTimestamp(pBuf, *(uint64_t*)var, pColInfoData->info.precision);
          len += snprintf(dumpBuf + len, size - len, " %25s |", pBuf);
          if (len >= size - 1) return dumpBuf;
          break;
        case TSDB_DATA_TYPE_TINYINT:
          len += snprintf(dumpBuf + len, size - len, " %15d |", *(int8_t*)var);
          if (len >= size - 1) return dumpBuf;
          break;
        case TSDB_DATA_TYPE_UTINYINT:
          len += snprintf(dumpBuf + len, size - len, " %15d |", *(uint8_t*)var);
          if (len >= size - 1) return dumpBuf;
          break;
        case TSDB_DATA_TYPE_SMALLINT:
          len += snprintf(dumpBuf + len, size - len, " %15d |", *(int16_t*)var);
          if (len >= size - 1) return dumpBuf;
          break;
        case TSDB_DATA_TYPE_USMALLINT:
          len += snprintf(dumpBuf + len, size - len, " %15d |", *(uint16_t*)var);
          if (len >= size - 1) return dumpBuf;
          break;
        case TSDB_DATA_TYPE_INT:
          len += snprintf(dumpBuf + len, size - len, " %15d |", *(int32_t*)var);
          if (len >= size - 1) return dumpBuf;
          break;
        case TSDB_DATA_TYPE_UINT:
          len += snprintf(dumpBuf + len, size - len, " %15u |", *(uint32_t*)var);
          if (len >= size - 1) return dumpBuf;
          break;
        case TSDB_DATA_TYPE_BIGINT:
          len += snprintf(dumpBuf + len, size - len, " %15" PRId64 " |", *(int64_t*)var);
          if (len >= size - 1) return dumpBuf;
          break;
        case TSDB_DATA_TYPE_UBIGINT:
          len += snprintf(dumpBuf + len, size - len, " %15" PRIu64 " |", *(uint64_t*)var);
          if (len >= size - 1) return dumpBuf;
          break;
        case TSDB_DATA_TYPE_FLOAT:
          len += snprintf(dumpBuf + len, size - len, " %15f |", *(float*)var);
          if (len >= size - 1) return dumpBuf;
          break;
        case TSDB_DATA_TYPE_DOUBLE:
          len += snprintf(dumpBuf + len, size - len, " %15f |", *(double*)var);
          if (len >= size - 1) return dumpBuf;
          break;
        case TSDB_DATA_TYPE_BOOL:
          len += snprintf(dumpBuf + len, size - len, " %15d |", *(bool*)var);
          if (len >= size - 1) return dumpBuf;
          break;
        case TSDB_DATA_TYPE_VARCHAR:
        case TSDB_DATA_TYPE_VARBINARY:
        case TSDB_DATA_TYPE_GEOMETRY: {
          memset(pBuf, 0, sizeof(pBuf));
          char*   pData = colDataGetVarData(pColInfoData, j);
          int32_t dataSize = TMIN(sizeof(pBuf), varDataLen(pData));
          dataSize = TMIN(dataSize, 50);
          memcpy(pBuf, varDataVal(pData), dataSize);
          len += snprintf(dumpBuf + len, size - len, " %15s |", pBuf);
          if (len >= size - 1) return dumpBuf;
        } break;
        case TSDB_DATA_TYPE_NCHAR: {
          char*   pData = colDataGetVarData(pColInfoData, j);
          int32_t dataSize = TMIN(sizeof(pBuf), varDataLen(pData));
          memset(pBuf, 0, sizeof(pBuf));
          (void)taosUcs4ToMbs((TdUcs4*)varDataVal(pData), dataSize, pBuf);
          len += snprintf(dumpBuf + len, size - len, " %15s |", pBuf);
          if (len >= size - 1) return dumpBuf;
        } break;
      }
    }
    len += snprintf(dumpBuf + len, size - len, "%d\n", j);
    if (len >= size - 1) return dumpBuf;
  }
  len += snprintf(dumpBuf + len, size - len, "%s |end\n", flag);
  return dumpBuf;
}

int32_t buildSubmitReqFromDataBlock(SSubmitReq2** ppReq, const SSDataBlock* pDataBlock, const STSchema* pTSchema,
                                    int64_t uid, int32_t vgId, tb_uid_t suid) {
  SSubmitReq2* pReq = *ppReq;
  SArray*      pVals = NULL;
  int32_t      numOfBlks = 0;
  int32_t      sz = 1;

  terrno = TSDB_CODE_SUCCESS;

  if (NULL == pReq) {
    if (!(pReq = taosMemoryMalloc(sizeof(SSubmitReq2)))) {
      terrno = TSDB_CODE_OUT_OF_MEMORY;
      goto _end;
    }

    if (!(pReq->aSubmitTbData = taosArrayInit(1, sizeof(SSubmitTbData)))) {
      goto _end;
    }
  }

  for (int32_t i = 0; i < sz; ++i) {
    int32_t colNum = taosArrayGetSize(pDataBlock->pDataBlock);
    int32_t rows = pDataBlock->info.rows;

    if (colNum <= 1) {  // invalid if only with TS col
      continue;
    }

    // the rsma result should has the same column number with schema.
    ASSERT(colNum == pTSchema->numOfCols);

    SSubmitTbData tbData = {0};

    if (!(tbData.aRowP = taosArrayInit(rows, sizeof(SRow*)))) {
      goto _end;
    }
    tbData.suid = suid;
    tbData.uid = uid;
    tbData.sver = pTSchema->version;

    if (!pVals && !(pVals = taosArrayInit(colNum, sizeof(SColVal)))) {
      taosArrayDestroy(tbData.aRowP);
      goto _end;
    }

    for (int32_t j = 0; j < rows; ++j) {  // iterate by row

      taosArrayClear(pVals);

      bool    isStartKey = false;
      int32_t offset = 0;
      for (int32_t k = 0; k < colNum; ++k) {  // iterate by column
        SColumnInfoData* pColInfoData = taosArrayGet(pDataBlock->pDataBlock, k);
        const STColumn*  pCol = &pTSchema->columns[k];
        void*            var = POINTER_SHIFT(pColInfoData->pData, j * pColInfoData->info.bytes);

        switch (pColInfoData->info.type) {
          case TSDB_DATA_TYPE_TIMESTAMP:
            ASSERT(pColInfoData->info.type == pCol->type);
            if (!isStartKey) {
              isStartKey = true;
              ASSERT(PRIMARYKEY_TIMESTAMP_COL_ID == pCol->colId);
              SColVal cv = COL_VAL_VALUE(pCol->colId, ((SValue){.type = pCol->type, .val = *(TSKEY*)var}));
              taosArrayPush(pVals, &cv);
            } else if (colDataIsNull_s(pColInfoData, j)) {
              SColVal cv = COL_VAL_NULL(pCol->colId, pCol->type);
              taosArrayPush(pVals, &cv);
            } else {
              SColVal cv = COL_VAL_VALUE(pCol->colId, ((SValue){.type = pCol->type, .val = *(int64_t*)var}));
              taosArrayPush(pVals, &cv);
            }
            break;
          case TSDB_DATA_TYPE_NCHAR:
          case TSDB_DATA_TYPE_VARBINARY:
          case TSDB_DATA_TYPE_VARCHAR: {  // TSDB_DATA_TYPE_BINARY
            ASSERT(pColInfoData->info.type == pCol->type);
            if (colDataIsNull_s(pColInfoData, j)) {
              SColVal cv = COL_VAL_NULL(pCol->colId, pCol->type);
              taosArrayPush(pVals, &cv);
            } else {
              void*  data = colDataGetVarData(pColInfoData, j);
              SValue sv = (SValue){
                  .type = pCol->type, .nData = varDataLen(data), .pData = varDataVal(data)};  // address copy, no value
              SColVal cv = COL_VAL_VALUE(pCol->colId, sv);
              taosArrayPush(pVals, &cv);
            }
            break;
          }
          case TSDB_DATA_TYPE_DECIMAL:
          case TSDB_DATA_TYPE_BLOB:
          case TSDB_DATA_TYPE_JSON:
          case TSDB_DATA_TYPE_MEDIUMBLOB:
            uError("the column type %" PRIi16 " is defined but not implemented yet", pColInfoData->info.type);
            ASSERT(0);
            break;
          default:
            if (pColInfoData->info.type < TSDB_DATA_TYPE_MAX && pColInfoData->info.type > TSDB_DATA_TYPE_NULL) {
              if (colDataIsNull_s(pColInfoData, j)) {
                SColVal cv = COL_VAL_NULL(pCol->colId, pCol->type);  // should use pCol->type
                taosArrayPush(pVals, &cv);
              } else {
                SValue sv = {.type = pCol->type};
                if (pCol->type == pColInfoData->info.type) {
                  memcpy(&sv.val, var, tDataTypes[pCol->type].bytes);
                } else {
                  /**
                   *  1. sum/avg would convert to int64_t/uint64_t/double during aggregation
                   *  2. below conversion may lead to overflow or loss, the app should select the right data type.
                   */
                  char tv[8] = {0};
                  if (pColInfoData->info.type == TSDB_DATA_TYPE_FLOAT) {
                    float v = 0;
                    GET_TYPED_DATA(v, float, pColInfoData->info.type, var);
                    SET_TYPED_DATA(&tv, pCol->type, v);
                  } else if (pColInfoData->info.type == TSDB_DATA_TYPE_DOUBLE) {
                    double v = 0;
                    GET_TYPED_DATA(v, double, pColInfoData->info.type, var);
                    SET_TYPED_DATA(&tv, pCol->type, v);
                  } else if (IS_SIGNED_NUMERIC_TYPE(pColInfoData->info.type)) {
                    int64_t v = 0;
                    GET_TYPED_DATA(v, int64_t, pColInfoData->info.type, var);
                    SET_TYPED_DATA(&tv, pCol->type, v);
                  } else {
                    uint64_t v = 0;
                    GET_TYPED_DATA(v, uint64_t, pColInfoData->info.type, var);
                    SET_TYPED_DATA(&tv, pCol->type, v);
                  }
                  memcpy(&sv.val, tv, tDataTypes[pCol->type].bytes);
                }
                SColVal cv = COL_VAL_VALUE(pCol->colId, sv);
                taosArrayPush(pVals, &cv);
              }
            } else {
              uError("the column type %" PRIi16 " is undefined\n", pColInfoData->info.type);
              ASSERT(0);
            }
            break;
        }
      }
      SRow* pRow = NULL;
      if ((terrno = tRowBuild(pVals, pTSchema, &pRow)) < 0) {
        tDestroySubmitTbData(&tbData, TSDB_MSG_FLG_ENCODE);
        goto _end;
      }
      ASSERT(pRow);
      taosArrayPush(tbData.aRowP, &pRow);
    }

    taosArrayPush(pReq->aSubmitTbData, &tbData);
  }
_end:
  taosArrayDestroy(pVals);
  if (terrno != 0) {
    *ppReq = NULL;
    if (pReq) {
      tDestroySubmitReq(pReq, TSDB_MSG_FLG_ENCODE);
      taosMemoryFreeClear(pReq);
    }

    return TSDB_CODE_FAILED;
  }
  *ppReq = pReq;
  return TSDB_CODE_SUCCESS;
}

void  buildCtbNameAddGroupId(const char* stbName, char* ctbName, uint64_t groupId){
  char tmp[TSDB_TABLE_NAME_LEN] = {0};
  if (stbName == NULL){
    snprintf(tmp, TSDB_TABLE_NAME_LEN, "_%"PRIu64, groupId);
  }else{
    snprintf(tmp, TSDB_TABLE_NAME_LEN, "_%s_%"PRIu64, stbName, groupId);
  }
  ctbName[TSDB_TABLE_NAME_LEN - strlen(tmp) - 1] = 0;  // put stbname + groupId to the end
  strcat(ctbName, tmp);
}

// auto stream subtable name starts with 't_', followed by the first segment of MD5 digest for group vals.
// the total length is fixed to be 34 bytes.
bool isAutoTableName(char* ctbName) { return (strlen(ctbName) == 34 && ctbName[0] == 't' && ctbName[1] == '_'); }

bool alreadyAddGroupId(char* ctbName) {
  size_t len = strlen(ctbName);
  if (len == 0) return false;
  size_t _location = len - 1;
  while (_location > 0) {
    if (ctbName[_location] < '0' || ctbName[_location] > '9') {
      break;
    }
    _location--;
  }

  return ctbName[_location] == '_' && len - 1 - _location >= 15;  // 15 means the min length of groupid
}

char* buildCtbNameByGroupId(const char* stbFullName, uint64_t groupId) {
  char* pBuf = taosMemoryCalloc(1, TSDB_TABLE_NAME_LEN + 1);
  if (!pBuf) {
    terrno = TSDB_CODE_OUT_OF_MEMORY;
    return NULL;
  }
  int32_t code = buildCtbNameByGroupIdImpl(stbFullName, groupId, pBuf);
  if (code != TSDB_CODE_SUCCESS) {
    taosMemoryFree(pBuf);
    return NULL;
  }
  return pBuf;
}

int32_t buildCtbNameByGroupIdImpl(const char* stbFullName, uint64_t groupId, char* cname) {
  if (stbFullName[0] == 0) {
    terrno = TSDB_CODE_INVALID_PARA;
    return TSDB_CODE_FAILED;
  }

  SArray* tags = taosArrayInit(0, sizeof(SSmlKv));
  if (tags == NULL) {
    return TSDB_CODE_FAILED;
  }

  if (cname == NULL) {
    terrno = TSDB_CODE_INVALID_PARA;
    taosArrayDestroy(tags);
    return TSDB_CODE_FAILED;
  }

  int8_t      type = TSDB_DATA_TYPE_UBIGINT;
  const char* name = "group_id";
  int32_t     len = strlen(name);
  SSmlKv      pTag = {.key = name, .keyLen = len, .type = type, .u = groupId, .length = sizeof(uint64_t)};
  taosArrayPush(tags, &pTag);

  RandTableName rname = {
      .tags = tags, .stbFullName = stbFullName, .stbFullNameLen = strlen(stbFullName), .ctbShortName = cname};

  buildChildTableName(&rname);
  taosArrayDestroy(tags);

  if ((rname.ctbShortName && rname.ctbShortName[0]) == 0) {
    return TSDB_CODE_FAILED;
  }
  return TSDB_CODE_SUCCESS;
}

int32_t blockEncode(const SSDataBlock* pBlock, char* data, int32_t numOfCols) {
  int32_t dataLen = 0;

  // todo extract method
  int32_t* version = (int32_t*)data;
  *version = BLOCK_VERSION_1;
  data += sizeof(int32_t);

  int32_t* actualLen = (int32_t*)data;
  data += sizeof(int32_t);

  int32_t* rows = (int32_t*)data;
  *rows = pBlock->info.rows;
  data += sizeof(int32_t);
  ASSERT(*rows > 0);

  int32_t* cols = (int32_t*)data;
  *cols = numOfCols;
  data += sizeof(int32_t);

  // flag segment.
  // the inital bit is for column info
  int32_t* flagSegment = (int32_t*)data;
  *flagSegment = (1 << 31);

  data += sizeof(int32_t);

  uint64_t* groupId = (uint64_t*)data;
  data += sizeof(uint64_t);

  for (int32_t i = 0; i < numOfCols; ++i) {
    SColumnInfoData* pColInfoData = taosArrayGet(pBlock->pDataBlock, i);

    *((int8_t*)data) = pColInfoData->info.type;
    data += sizeof(int8_t);

    *((int32_t*)data) = pColInfoData->info.bytes;
    data += sizeof(int32_t);
  }

  int32_t* colSizes = (int32_t*)data;
  data += numOfCols * sizeof(int32_t);

  dataLen = blockDataGetSerialMetaSize(numOfCols);

  int32_t numOfRows = pBlock->info.rows;
  for (int32_t col = 0; col < numOfCols; ++col) {
    SColumnInfoData* pColRes = (SColumnInfoData*)taosArrayGet(pBlock->pDataBlock, col);

    // copy the null bitmap
    size_t metaSize = 0;
    if (IS_VAR_DATA_TYPE(pColRes->info.type)) {
      metaSize = numOfRows * sizeof(int32_t);
      memcpy(data, pColRes->varmeta.offset, metaSize);
    } else {
      metaSize = BitmapLen(numOfRows);
      memcpy(data, pColRes->nullbitmap, metaSize);
    }

    data += metaSize;
    dataLen += metaSize;

    if (pColRes->reassigned && IS_VAR_DATA_TYPE(pColRes->info.type)) {
      colSizes[col] = 0;
      for (int32_t row = 0; row < numOfRows; ++row) {
        char*   pColData = pColRes->pData + pColRes->varmeta.offset[row];
        int32_t colSize = 0;
        if (pColRes->info.type == TSDB_DATA_TYPE_JSON) {
          colSize = getJsonValueLen(pColData);
        } else {
          colSize = varDataTLen(pColData);
        }
        colSizes[col] += colSize;
        dataLen += colSize;
        memmove(data, pColData, colSize);
        data += colSize;
      }
    } else {
      colSizes[col] = colDataGetLength(pColRes, numOfRows);
      dataLen += colSizes[col];
      if (pColRes->pData != NULL) {
        memmove(data, pColRes->pData, colSizes[col]);
      }
      data += colSizes[col];
    }

    colSizes[col] = htonl(colSizes[col]);
    //    uError("blockEncode col bytes:%d, type:%d, size:%d, htonl size:%d", pColRes->info.bytes, pColRes->info.type,
    //    htonl(colSizes[col]), colSizes[col]);
  }

  bool* blankFill = (bool*)data;
  *blankFill = pBlock->info.blankFill;
  data += sizeof(bool);

  *actualLen = dataLen;
  *groupId = pBlock->info.id.groupId;
  ASSERT(dataLen > 0);
  return dataLen;
}

const char* blockDecode(SSDataBlock* pBlock, const char* pData) {
  const char* pStart = pData;

  int32_t version = *(int32_t*)pStart;
  pStart += sizeof(int32_t);

  // total length sizeof(int32_t)
  int32_t dataLen = *(int32_t*)pStart;
  pStart += sizeof(int32_t);

  // total rows sizeof(int32_t)
  int32_t numOfRows = *(int32_t*)pStart;
  pStart += sizeof(int32_t);

  // total columns sizeof(int32_t)
  int32_t numOfCols = *(int32_t*)pStart;
  pStart += sizeof(int32_t);

  // has column info segment
  int32_t flagSeg = *(int32_t*)pStart;
  int32_t hasColumnInfo = (flagSeg >> 31);
  pStart += sizeof(int32_t);

  // group id sizeof(uint64_t)
  pBlock->info.id.groupId = *(uint64_t*)pStart;
  pStart += sizeof(uint64_t);

  if (pBlock->pDataBlock == NULL) {
    pBlock->pDataBlock = taosArrayInit_s(sizeof(SColumnInfoData), numOfCols);
  }

  for (int32_t i = 0; i < numOfCols; ++i) {
    SColumnInfoData* pColInfoData = taosArrayGet(pBlock->pDataBlock, i);
    pColInfoData->info.type = *(int8_t*)pStart;
    pStart += sizeof(int8_t);

    pColInfoData->info.bytes = *(int32_t*)pStart;
    pStart += sizeof(int32_t);

    if (IS_VAR_DATA_TYPE(pColInfoData->info.type)) {
      pBlock->info.hasVarCol = true;
    }
  }

  blockDataEnsureCapacity(pBlock, numOfRows);

  int32_t* colLen = (int32_t*)pStart;
  pStart += sizeof(int32_t) * numOfCols;

  for (int32_t i = 0; i < numOfCols; ++i) {
    colLen[i] = htonl(colLen[i]);
    ASSERT(colLen[i] >= 0);

    SColumnInfoData* pColInfoData = taosArrayGet(pBlock->pDataBlock, i);
    if (IS_VAR_DATA_TYPE(pColInfoData->info.type)) {
      memcpy(pColInfoData->varmeta.offset, pStart, sizeof(int32_t) * numOfRows);
      pStart += sizeof(int32_t) * numOfRows;

      if (colLen[i] > 0 && pColInfoData->varmeta.allocLen < colLen[i]) {
        char* tmp = taosMemoryRealloc(pColInfoData->pData, colLen[i]);
        if (tmp == NULL) {
          return NULL;
        }

        pColInfoData->pData = tmp;
        pColInfoData->varmeta.allocLen = colLen[i];
      }

      pColInfoData->varmeta.length = colLen[i];
    } else {
      memcpy(pColInfoData->nullbitmap, pStart, BitmapLen(numOfRows));
      pStart += BitmapLen(numOfRows);
    }

    if (colLen[i] > 0) {
      memcpy(pColInfoData->pData, pStart, colLen[i]);
    }

    // TODO
    // setting this flag to true temporarily so aggregate function on stable will
    // examine NULL value for non-primary key column
    pColInfoData->hasNull = true;
    pStart += colLen[i];
  }

  bool blankFill = *(bool*)pStart;
  pStart += sizeof(bool);

  pBlock->info.dataLoad = 1;
  pBlock->info.rows = numOfRows;
  pBlock->info.blankFill = blankFill;
  ASSERT(pStart - pData == dataLen);
  return pStart;
}

void trimDataBlock(SSDataBlock* pBlock, int32_t totalRows, const bool* pBoolList) {
  //  int32_t totalRows = pBlock->info.rows;
  int32_t bmLen = BitmapLen(totalRows);
  char*   pBitmap = NULL;
  int32_t maxRows = 0;

  size_t numOfCols = taosArrayGetSize(pBlock->pDataBlock);
  if (!pBoolList) {
    for (int32_t i = 0; i < numOfCols; ++i) {
      SColumnInfoData* pDst = taosArrayGet(pBlock->pDataBlock, i);
      // it is a reserved column for scalar function, and no data in this column yet.
      if (pDst->pData == NULL) {
        continue;
      }

      int32_t numOfRows = 0;
      if (IS_VAR_DATA_TYPE(pDst->info.type)) {
        pDst->varmeta.length = 0;
      }
    }
    return;
  }

  for (int32_t i = 0; i < numOfCols; ++i) {
    SColumnInfoData* pDst = taosArrayGet(pBlock->pDataBlock, i);
    // it is a reserved column for scalar function, and no data in this column yet.
    if (pDst->pData == NULL || (IS_VAR_DATA_TYPE(pDst->info.type) && pDst->varmeta.length == 0)) {
      continue;
    }

    int32_t numOfRows = 0;
    if (IS_VAR_DATA_TYPE(pDst->info.type)) {
      int32_t j = 0;
      pDst->varmeta.length = 0;

      while (j < totalRows) {
        if (pBoolList[j] == 0) {
          j += 1;
          continue;
        }

        if (colDataIsNull_var(pDst, j)) {
          colDataSetNull_var(pDst, numOfRows);
        } else {
          // fix address sanitizer error. p1 may point to memory that will change during realloc of colDataSetVal, first
          // copy it to p2
          char*   p1 = colDataGetVarData(pDst, j);
          int32_t len = 0;
          if (pDst->info.type == TSDB_DATA_TYPE_JSON) {
            len = getJsonValueLen(p1);
          } else {
            len = varDataTLen(p1);
          }
          char* p2 = taosMemoryMalloc(len);
          memcpy(p2, p1, len);
          colDataSetVal(pDst, numOfRows, p2, false);
          taosMemoryFree(p2);
        }
        numOfRows += 1;
        j += 1;
      }

      if (maxRows < numOfRows) {
        maxRows = numOfRows;
      }
    } else {
      if (pBitmap == NULL) {
        pBitmap = taosMemoryCalloc(1, bmLen);
      }

      memcpy(pBitmap, pDst->nullbitmap, bmLen);
      memset(pDst->nullbitmap, 0, bmLen);

      int32_t j = 0;

      switch (pDst->info.type) {
        case TSDB_DATA_TYPE_BIGINT:
        case TSDB_DATA_TYPE_UBIGINT:
        case TSDB_DATA_TYPE_DOUBLE:
        case TSDB_DATA_TYPE_TIMESTAMP:
          while (j < totalRows) {
            if (pBoolList[j] == 0) {
              j += 1;
              continue;
            }

            if (colDataIsNull_f(pBitmap, j)) {
              colDataSetNull_f(pDst->nullbitmap, numOfRows);
            } else {
              ((int64_t*)pDst->pData)[numOfRows] = ((int64_t*)pDst->pData)[j];
            }
            numOfRows += 1;
            j += 1;
          }
          break;
        case TSDB_DATA_TYPE_FLOAT:
        case TSDB_DATA_TYPE_INT:
        case TSDB_DATA_TYPE_UINT:
          while (j < totalRows) {
            if (pBoolList[j] == 0) {
              j += 1;
              continue;
            }
            if (colDataIsNull_f(pBitmap, j)) {
              colDataSetNull_f(pDst->nullbitmap, numOfRows);
            } else {
              ((int32_t*)pDst->pData)[numOfRows] = ((int32_t*)pDst->pData)[j];
            }
            numOfRows += 1;
            j += 1;
          }
          break;
        case TSDB_DATA_TYPE_SMALLINT:
        case TSDB_DATA_TYPE_USMALLINT:
          while (j < totalRows) {
            if (pBoolList[j] == 0) {
              j += 1;
              continue;
            }
            if (colDataIsNull_f(pBitmap, j)) {
              colDataSetNull_f(pDst->nullbitmap, numOfRows);
            } else {
              ((int16_t*)pDst->pData)[numOfRows] = ((int16_t*)pDst->pData)[j];
            }
            numOfRows += 1;
            j += 1;
          }
          break;
        case TSDB_DATA_TYPE_BOOL:
        case TSDB_DATA_TYPE_TINYINT:
        case TSDB_DATA_TYPE_UTINYINT:
          while (j < totalRows) {
            if (pBoolList[j] == 0) {
              j += 1;
              continue;
            }
            if (colDataIsNull_f(pBitmap, j)) {
              colDataSetNull_f(pDst->nullbitmap, numOfRows);
            } else {
              ((int8_t*)pDst->pData)[numOfRows] = ((int8_t*)pDst->pData)[j];
            }
            numOfRows += 1;
            j += 1;
          }
          break;
      }
    }

    if (maxRows < numOfRows) {
      maxRows = numOfRows;
    }
  }

  pBlock->info.rows = maxRows;
  if (pBitmap != NULL) {
    taosMemoryFree(pBitmap);
  }
}

int32_t blockGetEncodeSize(const SSDataBlock* pBlock) {
  return blockDataGetSerialMetaSize(taosArrayGetSize(pBlock->pDataBlock)) + blockDataGetSize(pBlock);
}

int32_t blockDataGetSortedRows(SSDataBlock* pDataBlock, SArray* pOrderInfo) {
  if (!pDataBlock || !pOrderInfo) return 0;
  for (int32_t i = 0; i < taosArrayGetSize(pOrderInfo); ++i) {
    SBlockOrderInfo* pOrder = taosArrayGet(pOrderInfo, i);
    pOrder->pColData = taosArrayGet(pDataBlock->pDataBlock, pOrder->slotId);
    pOrder->compFn = getKeyComparFunc(pOrder->pColData->info.type, pOrder->order);
  }
  SSDataBlockSortHelper sortHelper = {.orderInfo = pOrderInfo, .pDataBlock = pDataBlock};
  int32_t               rowIdx = 0, nextRowIdx = 1;
  for (; rowIdx < pDataBlock->info.rows && nextRowIdx < pDataBlock->info.rows; ++rowIdx, ++nextRowIdx) {
    if (dataBlockCompar(&nextRowIdx, &rowIdx, &sortHelper) < 0) {
      break;
    }
  }
  return nextRowIdx;
}<|MERGE_RESOLUTION|>--- conflicted
+++ resolved
@@ -1505,12 +1505,6 @@
 
     pVal->type = pDataBlock->info.pks[0].type;
     pVal->pData = taosMemoryCalloc(1, pDataBlock->info.pks[0].nData);
-<<<<<<< HEAD
-
-    pVal = &pBlock->info.pks[1];
-    pVal->type = pDataBlock->info.pks[1].type;
-    pVal->pData = taosMemoryCalloc(1, pDataBlock->info.pks[1].nData);
-=======
     pVal->nData = pDataBlock->info.pks[0].nData;
     memcpy(pVal->pData, pDataBlock->info.pks[0].pData, pVal->nData);
 
@@ -1523,7 +1517,6 @@
     uInfo("===========clone block, with varchar, %p, 1---addr:%p, src:%p, %p", pBlock, pBlock->info.pks[1].pData, pDataBlock, pDataBlock->info.pks[1].pData);
   } else {
     uInfo("===========clone block without varchar pk, %p, src:%p", pBlock, pDataBlock);
->>>>>>> 27dd0349
   }
 
   if (copyData) {
