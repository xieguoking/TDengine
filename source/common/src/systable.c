/*
 * Copyright (c) 2019 TAOS Data, Inc. <jhtao@taosdata.com>
 *
 * This program is free software: you can use, redistribute, and/or modify
 * it under the terms of the GNU Affero General Public License, version 3
 * or later ("AGPL"), as published by the Free Software Foundation.
 *
 * This program is distributed in the hope that it will be useful, but WITHOUT
 * ANY WARRANTY; without even the implied warranty of MERCHANTABILITY or
 * FITNESS FOR A PARTICULAR PURPOSE.
 *
 * You should have received a copy of the GNU Affero General Public License
 * along with this program. If not, see <http://www.gnu.org/licenses/>.
 */

#include "systable.h"
#include "taos.h"
#include "taosdef.h"
#include "tdef.h"
#include "tgrant.h"
#include "tmsg.h"
#include "types.h"

#define SYSTABLE_SCH_TABLE_NAME_LEN ((TSDB_TABLE_NAME_LEN - 1) + VARSTR_HEADER_SIZE)
#define SYSTABLE_SCH_DB_NAME_LEN    ((TSDB_DB_NAME_LEN - 1) + VARSTR_HEADER_SIZE)
#define SYSTABLE_SCH_COL_NAME_LEN   ((TSDB_COL_NAME_LEN - 1) + VARSTR_HEADER_SIZE)
#define SYSTABLE_SCH_VIEW_NAME_LEN  ((TSDB_VIEW_NAME_LEN - 1) + VARSTR_HEADER_SIZE)

// clang-format off
static const SSysDbTableSchema dnodesSchema[] = {
    {.name = "id", .bytes = 4, .type = TSDB_DATA_TYPE_INT, .sysInfo = true},
    {.name = "endpoint", .bytes = TSDB_EP_LEN + VARSTR_HEADER_SIZE, .type = TSDB_DATA_TYPE_VARCHAR, .sysInfo = true},
    {.name = "vnodes", .bytes = 2, .type = TSDB_DATA_TYPE_SMALLINT, .sysInfo = true},
    {.name = "support_vnodes", .bytes = 2, .type = TSDB_DATA_TYPE_SMALLINT, .sysInfo = true},
    {.name = "status", .bytes = 10 + VARSTR_HEADER_SIZE, .type = TSDB_DATA_TYPE_VARCHAR, .sysInfo = true},
    {.name = "create_time", .bytes = 8, .type = TSDB_DATA_TYPE_TIMESTAMP, .sysInfo = true},
    {.name = "reboot_time", .bytes = 8, .type = TSDB_DATA_TYPE_TIMESTAMP, .sysInfo = true},
    {.name = "note", .bytes = 256 + VARSTR_HEADER_SIZE, .type = TSDB_DATA_TYPE_VARCHAR, .sysInfo = true},
#ifdef TD_ENTERPRISE
    {.name = "machine_id", .bytes = TSDB_MACHINE_ID_LEN + VARSTR_HEADER_SIZE, .type = TSDB_DATA_TYPE_VARCHAR, .sysInfo = true},
#endif
};

static const SSysDbTableSchema mnodesSchema[] = {
    {.name = "id", .bytes = 4, .type = TSDB_DATA_TYPE_INT, .sysInfo = true},
    {.name = "endpoint", .bytes = TSDB_EP_LEN + VARSTR_HEADER_SIZE, .type = TSDB_DATA_TYPE_VARCHAR, .sysInfo = true},
    {.name = "role", .bytes = 12 + VARSTR_HEADER_SIZE, .type = TSDB_DATA_TYPE_VARCHAR, .sysInfo = true},
    {.name = "status", .bytes = 9 + VARSTR_HEADER_SIZE, .type = TSDB_DATA_TYPE_VARCHAR, .sysInfo = true},
    {.name = "create_time", .bytes = 8, .type = TSDB_DATA_TYPE_TIMESTAMP, .sysInfo = true},
    {.name = "role_time", .bytes = 8, .type = TSDB_DATA_TYPE_TIMESTAMP, .sysInfo = true},
};

static const SSysDbTableSchema modulesSchema[] = {
    {.name = "id", .bytes = 4, .type = TSDB_DATA_TYPE_INT, .sysInfo = true},
    {.name = "endpoint", .bytes = 134 + VARSTR_HEADER_SIZE, .type = TSDB_DATA_TYPE_VARCHAR, .sysInfo = true},
    {.name = "module", .bytes = 10 + VARSTR_HEADER_SIZE, .type = TSDB_DATA_TYPE_VARCHAR, .sysInfo = true},
};

static const SSysDbTableSchema qnodesSchema[] = {
    {.name = "id", .bytes = 4, .type = TSDB_DATA_TYPE_INT, .sysInfo = true},
    {.name = "endpoint", .bytes = TSDB_EP_LEN + VARSTR_HEADER_SIZE, .type = TSDB_DATA_TYPE_VARCHAR, .sysInfo = true},
    {.name = "create_time", .bytes = 8, .type = TSDB_DATA_TYPE_TIMESTAMP, .sysInfo = true},
};

static const SSysDbTableSchema snodesSchema[] = {
    {.name = "id", .bytes = 4, .type = TSDB_DATA_TYPE_INT, .sysInfo = true},
    {.name = "endpoint", .bytes = TSDB_EP_LEN + VARSTR_HEADER_SIZE, .type = TSDB_DATA_TYPE_VARCHAR, .sysInfo = true},
    {.name = "create_time", .bytes = 8, .type = TSDB_DATA_TYPE_TIMESTAMP, .sysInfo = true},
};

static const SSysDbTableSchema arbGroupsSchema[] = {
    {.name = "db_name", .bytes = SYSTABLE_SCH_DB_NAME_LEN, .type = TSDB_DATA_TYPE_VARCHAR, .sysInfo = true},
    {.name = "vgroup_id", .bytes = 4, .type = TSDB_DATA_TYPE_INT, .sysInfo = true},
    {.name = "v1_dnode", .bytes = 2, .type = TSDB_DATA_TYPE_SMALLINT, .sysInfo = true},
    {.name = "v2_dnode", .bytes = 2, .type = TSDB_DATA_TYPE_SMALLINT, .sysInfo = true},
    {.name = "is_sync", .bytes = 2, .type = TSDB_DATA_TYPE_SMALLINT, .sysInfo = true},
    {.name = "assigned_dnode", .bytes = 2, .type = TSDB_DATA_TYPE_SMALLINT, .sysInfo = true},
    {.name = "assigned_token", .bytes = TSDB_ARB_TOKEN_SIZE + VARSTR_HEADER_SIZE, .type = TSDB_DATA_TYPE_VARCHAR, .sysInfo = true},
};

static const SSysDbTableSchema clusterSchema[] = {
    {.name = "id", .bytes = 8, .type = TSDB_DATA_TYPE_BIGINT, .sysInfo = true},
    {.name = "name", .bytes = TSDB_CLUSTER_ID_LEN + VARSTR_HEADER_SIZE, .type = TSDB_DATA_TYPE_VARCHAR, .sysInfo = true},
    {.name = "uptime", .bytes = 4, .type = TSDB_DATA_TYPE_INT, .sysInfo = true},
    {.name = "create_time", .bytes = 8, .type = TSDB_DATA_TYPE_TIMESTAMP, .sysInfo = true},
    {.name = "version", .bytes = 10 + VARSTR_HEADER_SIZE, .type = TSDB_DATA_TYPE_VARCHAR, .sysInfo = true},
    {.name = "expire_time", .bytes = 8, .type = TSDB_DATA_TYPE_TIMESTAMP, .sysInfo = true},
};

static const SSysDbTableSchema userDBSchema[] = {
    {.name = "name", .bytes = SYSTABLE_SCH_DB_NAME_LEN, .type = TSDB_DATA_TYPE_VARCHAR, .sysInfo = false},
    {.name = "create_time", .bytes = 8, .type = TSDB_DATA_TYPE_TIMESTAMP, .sysInfo = false},
    {.name = "vgroups", .bytes = 4, .type = TSDB_DATA_TYPE_INT, .sysInfo = true},
    {.name = "ntables", .bytes = 8, .type = TSDB_DATA_TYPE_BIGINT, .sysInfo = false},
    {.name = "replica", .bytes = 1, .type = TSDB_DATA_TYPE_TINYINT, .sysInfo = true},
    {.name = "strict", .bytes = TSDB_DB_STRICT_STR_LEN + VARSTR_HEADER_SIZE, .type = TSDB_DATA_TYPE_VARCHAR, .sysInfo = true},
    {.name = "duration", .bytes = 10 + VARSTR_HEADER_SIZE, .type = TSDB_DATA_TYPE_VARCHAR, .sysInfo = true},
    {.name = "keep", .bytes = 32 + VARSTR_HEADER_SIZE, .type = TSDB_DATA_TYPE_VARCHAR, .sysInfo = true},
    {.name = "buffer", .bytes = 4, .type = TSDB_DATA_TYPE_INT, .sysInfo = true},
    {.name = "pagesize", .bytes = 4, .type = TSDB_DATA_TYPE_INT, .sysInfo = true},
    {.name = "pages", .bytes = 4, .type = TSDB_DATA_TYPE_INT, .sysInfo = true},
    {.name = "minrows", .bytes = 4, .type = TSDB_DATA_TYPE_INT, .sysInfo = true},
    {.name = "maxrows", .bytes = 4, .type = TSDB_DATA_TYPE_INT, .sysInfo = true},
    {.name = "comp", .bytes = 1, .type = TSDB_DATA_TYPE_TINYINT, .sysInfo = true},
    {.name = "precision", .bytes = 2 + VARSTR_HEADER_SIZE, .type = TSDB_DATA_TYPE_VARCHAR, .sysInfo = false},
    {.name = "status", .bytes = 10 + VARSTR_HEADER_SIZE, .type = TSDB_DATA_TYPE_VARCHAR, .sysInfo = false},
    {.name = "retentions", .bytes = 60 + VARSTR_HEADER_SIZE, .type = TSDB_DATA_TYPE_VARCHAR, .sysInfo = true},
    {.name = "single_stable", .bytes = 1, .type = TSDB_DATA_TYPE_BOOL, .sysInfo = true},
    {.name = "cachemodel", .bytes = TSDB_CACHE_MODEL_STR_LEN + VARSTR_HEADER_SIZE, .type = TSDB_DATA_TYPE_VARCHAR, .sysInfo = true},
    {.name = "cachesize", .bytes = 4, .type = TSDB_DATA_TYPE_INT, .sysInfo = true},
    {.name = "wal_level", .bytes = 1, .type = TSDB_DATA_TYPE_TINYINT, .sysInfo = true},
    {.name = "wal_fsync_period", .bytes = 4, .type = TSDB_DATA_TYPE_INT, .sysInfo = true},
    {.name = "wal_retention_period", .bytes = 4, .type = TSDB_DATA_TYPE_INT, .sysInfo = true},
    {.name = "wal_retention_size", .bytes = 8, .type = TSDB_DATA_TYPE_BIGINT, .sysInfo = true},
    {.name = "stt_trigger", .bytes = 2, .type = TSDB_DATA_TYPE_SMALLINT, .sysInfo = true},
    {.name = "table_prefix", .bytes = 2, .type = TSDB_DATA_TYPE_SMALLINT, .sysInfo = true},
    {.name = "table_suffix", .bytes = 2, .type = TSDB_DATA_TYPE_SMALLINT, .sysInfo = true},
    {.name = "tsdb_pagesize", .bytes = 4, .type = TSDB_DATA_TYPE_INT, .sysInfo = true},
    {.name = "keep_time_offset", .bytes = 4, .type = TSDB_DATA_TYPE_INT, .sysInfo = false},
    {.name = "s3_chunksize", .bytes = 4, .type = TSDB_DATA_TYPE_INT, .sysInfo = true},
    {.name = "s3_keeplocal", .bytes = 10 + VARSTR_HEADER_SIZE, .type = TSDB_DATA_TYPE_VARCHAR, .sysInfo = true},
    {.name = "s3_compact", .bytes = 1, .type = TSDB_DATA_TYPE_TINYINT, .sysInfo = true},
    {.name = "with_arbitrator", .bytes = 1, .type = TSDB_DATA_TYPE_TINYINT, .sysInfo = true},
    {.name = "encrypt_algorithm", .bytes = TSDB_ENCRYPT_ALGO_STR_LEN + VARSTR_HEADER_SIZE, .type = TSDB_DATA_TYPE_VARCHAR, .sysInfo = true},
};

static const SSysDbTableSchema userFuncSchema[] = {
    {.name = "name", .bytes = TSDB_FUNC_NAME_LEN - 1 + VARSTR_HEADER_SIZE, .type = TSDB_DATA_TYPE_VARCHAR, .sysInfo = false},
    {.name = "comment", .bytes = PATH_MAX - 1 + VARSTR_HEADER_SIZE, .type = TSDB_DATA_TYPE_VARCHAR, .sysInfo = false},
    {.name = "aggregate", .bytes = 4, .type = TSDB_DATA_TYPE_INT, .sysInfo = false},
    {.name = "output_type", .bytes = TSDB_TYPE_STR_MAX_LEN - 1 + VARSTR_HEADER_SIZE, .type = TSDB_DATA_TYPE_VARCHAR, .sysInfo = false},
    {.name = "create_time", .bytes = 8, .type = TSDB_DATA_TYPE_TIMESTAMP, .sysInfo = false},
    {.name = "code_len", .bytes = 4, .type = TSDB_DATA_TYPE_INT, .sysInfo = false},
    {.name = "bufsize", .bytes = 4, .type = TSDB_DATA_TYPE_INT, .sysInfo = false},
    {.name = "func_language", .bytes = TSDB_TYPE_STR_MAX_LEN - 1 + VARSTR_HEADER_SIZE, .type = TSDB_DATA_TYPE_VARCHAR, .sysInfo = false},
    {.name = "func_body", .bytes = TSDB_MAX_BINARY_LEN, .type = TSDB_DATA_TYPE_VARCHAR, .sysInfo = false},
    {.name = "func_version", .bytes = 4, .type = TSDB_DATA_TYPE_INT, .sysInfo = false},
};

static const SSysDbTableSchema userIdxSchema[] = {
    {.name = "index_name", .bytes = SYSTABLE_SCH_TABLE_NAME_LEN, .type = TSDB_DATA_TYPE_VARCHAR, .sysInfo = false},
    {.name = "db_name", .bytes = SYSTABLE_SCH_DB_NAME_LEN, .type = TSDB_DATA_TYPE_VARCHAR, .sysInfo = false},
    {.name = "table_name", .bytes = SYSTABLE_SCH_TABLE_NAME_LEN, .type = TSDB_DATA_TYPE_VARCHAR, .sysInfo = false},
    {.name = "vgroup_id", .bytes = 4, .type = TSDB_DATA_TYPE_INT, .sysInfo = true},
    {.name = "create_time", .bytes = 8, .type = TSDB_DATA_TYPE_TIMESTAMP, .sysInfo = false},
    {.name = "column_name", .bytes = SYSTABLE_SCH_TABLE_NAME_LEN, .type = TSDB_DATA_TYPE_VARCHAR, .sysInfo = false},
    {.name = "index_type", .bytes = SYSTABLE_SCH_TABLE_NAME_LEN, .type = TSDB_DATA_TYPE_VARCHAR, .sysInfo = false},
};

static const SSysDbTableSchema userStbsSchema[] = {
    {.name = "stable_name", .bytes = SYSTABLE_SCH_TABLE_NAME_LEN, .type = TSDB_DATA_TYPE_VARCHAR, .sysInfo = false},
    {.name = "db_name", .bytes = SYSTABLE_SCH_DB_NAME_LEN, .type = TSDB_DATA_TYPE_VARCHAR, .sysInfo = false},
    {.name = "create_time", .bytes = 8, .type = TSDB_DATA_TYPE_TIMESTAMP, .sysInfo = false},
    {.name = "columns", .bytes = 4, .type = TSDB_DATA_TYPE_INT, .sysInfo = false},
    {.name = "tags", .bytes = 4, .type = TSDB_DATA_TYPE_INT, .sysInfo = false},
    {.name = "last_update", .bytes = 8, .type = TSDB_DATA_TYPE_TIMESTAMP, .sysInfo = false},
    {.name = "table_comment", .bytes = TSDB_TB_COMMENT_LEN - 1 + VARSTR_HEADER_SIZE, .type = TSDB_DATA_TYPE_VARCHAR, .sysInfo = false},
    {.name = "watermark", .bytes = 64 + VARSTR_HEADER_SIZE, .type = TSDB_DATA_TYPE_VARCHAR, .sysInfo = false},
    {.name = "max_delay", .bytes = 64 + VARSTR_HEADER_SIZE, .type = TSDB_DATA_TYPE_VARCHAR, .sysInfo = false},
    {.name = "rollup", .bytes = 128 + VARSTR_HEADER_SIZE, .type = TSDB_DATA_TYPE_VARCHAR, .sysInfo = false},
};

static const SSysDbTableSchema streamSchema[] = {
    {.name = "stream_name", .bytes = SYSTABLE_SCH_TABLE_NAME_LEN, .type = TSDB_DATA_TYPE_VARCHAR, .sysInfo = false},
    {.name = "create_time", .bytes = 8, .type = TSDB_DATA_TYPE_TIMESTAMP, .sysInfo = false},
    {.name = "stream_id", .bytes = 16 + VARSTR_HEADER_SIZE, .type = TSDB_DATA_TYPE_VARCHAR, .sysInfo = false},
    {.name = "history_id", .bytes = 16 + VARSTR_HEADER_SIZE, .type = TSDB_DATA_TYPE_VARCHAR, .sysInfo = false},
    {.name = "sql", .bytes = TSDB_SHOW_SQL_LEN + VARSTR_HEADER_SIZE, .type = TSDB_DATA_TYPE_VARCHAR, .sysInfo = false},
    {.name = "status", .bytes = 20 + VARSTR_HEADER_SIZE, .type = TSDB_DATA_TYPE_VARCHAR, .sysInfo = false},
    {.name = "source_db", .bytes = SYSTABLE_SCH_DB_NAME_LEN, .type = TSDB_DATA_TYPE_VARCHAR, .sysInfo = false},
    {.name = "target_db", .bytes = SYSTABLE_SCH_DB_NAME_LEN, .type = TSDB_DATA_TYPE_VARCHAR, .sysInfo = false},
    {.name = "target_table", .bytes = SYSTABLE_SCH_TABLE_NAME_LEN, .type = TSDB_DATA_TYPE_VARCHAR, .sysInfo = false},
    {.name = "watermark", .bytes = 8, .type = TSDB_DATA_TYPE_BIGINT, .sysInfo = false},
    {.name = "trigger", .bytes = 20 + VARSTR_HEADER_SIZE, .type = TSDB_DATA_TYPE_VARCHAR, .sysInfo = false},
    {.name = "sink_quota", .bytes = 20 + VARSTR_HEADER_SIZE, .type = TSDB_DATA_TYPE_VARCHAR, .sysInfo = false},
    {.name = "history_scan_idle", .bytes = 20 + VARSTR_HEADER_SIZE, .type = TSDB_DATA_TYPE_VARCHAR, .sysInfo = false},
};

static const SSysDbTableSchema streamTaskSchema[] = {
    {.name = "stream_name", .bytes = SYSTABLE_SCH_DB_NAME_LEN, .type = TSDB_DATA_TYPE_VARCHAR, .sysInfo = false},
    {.name = "task_id", .bytes = 16 + VARSTR_HEADER_SIZE, .type = TSDB_DATA_TYPE_VARCHAR, .sysInfo = false},
    {.name = "node_type", .bytes = 10 + VARSTR_HEADER_SIZE, .type = TSDB_DATA_TYPE_VARCHAR, .sysInfo = false},
    {.name = "node_id", .bytes = 4, .type = TSDB_DATA_TYPE_INT, .sysInfo = false},
    {.name = "level", .bytes = 10 + VARSTR_HEADER_SIZE, .type = TSDB_DATA_TYPE_VARCHAR, .sysInfo = false},
    {.name = "status", .bytes = 12 + VARSTR_HEADER_SIZE, .type = TSDB_DATA_TYPE_VARCHAR, .sysInfo = false},
    {.name = "stage", .bytes = 8, .type = TSDB_DATA_TYPE_BIGINT, .sysInfo = false},
    {.name = "in_queue", .bytes = 20, .type = TSDB_DATA_TYPE_VARCHAR, .sysInfo = false},
//    {.name = "out_queue", .bytes = 20, .type = TSDB_DATA_TYPE_VARCHAR, .sysInfo = false},
    {.name = "info", .bytes = 35, .type = TSDB_DATA_TYPE_VARCHAR, .sysInfo = false},
    {.name = "start_time", .bytes = 8, .type = TSDB_DATA_TYPE_TIMESTAMP, .sysInfo = false},
    {.name = "start_id", .bytes = 8, .type = TSDB_DATA_TYPE_BIGINT, .sysInfo = false},
    {.name = "start_ver", .bytes = 8, .type = TSDB_DATA_TYPE_BIGINT, .sysInfo = false},
    {.name = "checkpoint_time", .bytes = 8, .type = TSDB_DATA_TYPE_TIMESTAMP, .sysInfo = false},
    {.name = "checkpoint_id", .bytes = 25, .type = TSDB_DATA_TYPE_BIGINT, .sysInfo = false},
    {.name = "checkpoint_version", .bytes = 25, .type = TSDB_DATA_TYPE_BIGINT, .sysInfo = false},
    {.name = "ds_err_info", .bytes = 25, .type = TSDB_DATA_TYPE_VARCHAR, .sysInfo = false},
    {.name = "history_task_id", .bytes = 16 + VARSTR_HEADER_SIZE, .type = TSDB_DATA_TYPE_VARCHAR, .sysInfo = false},
    {.name = "history_task_status", .bytes = 12 + VARSTR_HEADER_SIZE, .type = TSDB_DATA_TYPE_VARCHAR, .sysInfo = false},
};

static const SSysDbTableSchema userTblsSchema[] = {
    {.name = "table_name", .bytes = SYSTABLE_SCH_TABLE_NAME_LEN, .type = TSDB_DATA_TYPE_VARCHAR, .sysInfo = false},
    {.name = "db_name", .bytes = SYSTABLE_SCH_DB_NAME_LEN, .type = TSDB_DATA_TYPE_VARCHAR, .sysInfo = false},
    {.name = "create_time", .bytes = 8, .type = TSDB_DATA_TYPE_TIMESTAMP, .sysInfo = false},
    {.name = "columns", .bytes = 4, .type = TSDB_DATA_TYPE_INT, .sysInfo = false},
    {.name = "stable_name", .bytes = SYSTABLE_SCH_TABLE_NAME_LEN, .type = TSDB_DATA_TYPE_VARCHAR, .sysInfo = false},
    {.name = "uid", .bytes = 8, .type = TSDB_DATA_TYPE_BIGINT, .sysInfo = false},
    {.name = "vgroup_id", .bytes = 4, .type = TSDB_DATA_TYPE_INT, .sysInfo = true},
    {.name = "ttl", .bytes = 4, .type = TSDB_DATA_TYPE_INT, .sysInfo = false},
    {.name = "table_comment", .bytes = TSDB_TB_COMMENT_LEN - 1 + VARSTR_HEADER_SIZE, .type = TSDB_DATA_TYPE_VARCHAR, .sysInfo = false},
    {.name = "type", .bytes = 21 + VARSTR_HEADER_SIZE, .type = TSDB_DATA_TYPE_VARCHAR, .sysInfo = false},
};

static const SSysDbTableSchema userTagsSchema[] = {
    {.name = "table_name", .bytes = SYSTABLE_SCH_TABLE_NAME_LEN, .type = TSDB_DATA_TYPE_VARCHAR, .sysInfo = false},
    {.name = "db_name", .bytes = SYSTABLE_SCH_DB_NAME_LEN, .type = TSDB_DATA_TYPE_VARCHAR, .sysInfo = false},
    {.name = "stable_name", .bytes = SYSTABLE_SCH_TABLE_NAME_LEN, .type = TSDB_DATA_TYPE_VARCHAR, .sysInfo = false},
    {.name = "tag_name", .bytes = TSDB_COL_NAME_LEN - 1 + VARSTR_HEADER_SIZE, .type = TSDB_DATA_TYPE_VARCHAR, .sysInfo = false},
    {.name = "tag_type", .bytes = 32 + VARSTR_HEADER_SIZE, .type = TSDB_DATA_TYPE_VARCHAR, .sysInfo = false},
    {.name = "tag_value", .bytes = TSDB_MAX_TAGS_LEN + VARSTR_HEADER_SIZE, .type = TSDB_DATA_TYPE_VARCHAR, .sysInfo = false},
};

static const SSysDbTableSchema userColsSchema[] = {
    {.name = "table_name", .bytes = SYSTABLE_SCH_TABLE_NAME_LEN, .type = TSDB_DATA_TYPE_VARCHAR, .sysInfo = false},
    {.name = "db_name", .bytes = SYSTABLE_SCH_DB_NAME_LEN, .type = TSDB_DATA_TYPE_VARCHAR, .sysInfo = false},
    {.name = "table_type", .bytes = 21 + VARSTR_HEADER_SIZE, .type = TSDB_DATA_TYPE_VARCHAR, .sysInfo = false},
    {.name = "col_name", .bytes = TSDB_COL_NAME_LEN - 1 + VARSTR_HEADER_SIZE, .type = TSDB_DATA_TYPE_VARCHAR, .sysInfo = false},
    {.name = "col_type", .bytes = 32 + VARSTR_HEADER_SIZE, .type = TSDB_DATA_TYPE_VARCHAR, .sysInfo = false},
    {.name = "col_length", .bytes = 4, .type = TSDB_DATA_TYPE_INT, .sysInfo = false},
    {.name = "col_precision", .bytes = 4, .type = TSDB_DATA_TYPE_INT, .sysInfo = false},
    {.name = "col_scale", .bytes = 4, .type = TSDB_DATA_TYPE_INT, .sysInfo = false},
    {.name = "col_nullable", .bytes = 4, .type = TSDB_DATA_TYPE_INT, .sysInfo = false}
};

static const SSysDbTableSchema userTblDistSchema[] = {
    {.name = "db_name", .bytes = 32 + VARSTR_HEADER_SIZE, .type = TSDB_DATA_TYPE_VARCHAR, .sysInfo = true},
    {.name = "table_name", .bytes = SYSTABLE_SCH_DB_NAME_LEN, .type = TSDB_DATA_TYPE_VARCHAR, .sysInfo = true},
    {.name = "distributed_histogram", .bytes = 500 + VARSTR_HEADER_SIZE, .type = TSDB_DATA_TYPE_VARCHAR, .sysInfo = true},
    {.name = "min_of_rows", .bytes = 4, .type = TSDB_DATA_TYPE_INT, .sysInfo = true},
    {.name = "max_of_rows", .bytes = 4, .type = TSDB_DATA_TYPE_INT, .sysInfo = true},
    {.name = "avg_of_rows", .bytes = 4, .type = TSDB_DATA_TYPE_INT, .sysInfo = true},
    {.name = "stddev_of_rows", .bytes = 4, .type = TSDB_DATA_TYPE_INT, .sysInfo = true},
    {.name = "rows", .bytes = 8, .type = TSDB_DATA_TYPE_BIGINT, .sysInfo = true},
    {.name = "blocks", .bytes = 4, .type = TSDB_DATA_TYPE_INT, .sysInfo = true},
    {.name = "storage_size", .bytes = 8, .type = TSDB_DATA_TYPE_BIGINT, .sysInfo = true},
    {.name = "compression_ratio", .bytes = 8, .type = TSDB_DATA_TYPE_DOUBLE, .sysInfo = true},
    {.name = "rows_in_mem", .bytes = 4, .type = TSDB_DATA_TYPE_INT, .sysInfo = true},
    {.name = "seek_header_time", .bytes = 4, .type = TSDB_DATA_TYPE_INT, .sysInfo = true},
};

static const SSysDbTableSchema userUsersSchema[] = {
    {.name = "name", .bytes = TSDB_USER_LEN + VARSTR_HEADER_SIZE, .type = TSDB_DATA_TYPE_VARCHAR, .sysInfo = true},
    {.name = "super", .bytes = 1, .type = TSDB_DATA_TYPE_TINYINT, .sysInfo = true},
    {.name = "enable", .bytes = 1, .type = TSDB_DATA_TYPE_TINYINT, .sysInfo = true},
    {.name = "sysinfo", .bytes = 1, .type = TSDB_DATA_TYPE_TINYINT, .sysInfo = true},
    {.name = "create_time", .bytes = 8, .type = TSDB_DATA_TYPE_TIMESTAMP, .sysInfo = true},
    {.name = "allowed_host", .bytes = TSDB_PRIVILEDGE_HOST_LEN + VARSTR_HEADER_SIZE, .type = TSDB_DATA_TYPE_VARCHAR, .sysInfo = true},
};

GRANTS_SCHEMA;

static const SSysDbTableSchema vgroupsSchema[] = {
    {.name = "vgroup_id", .bytes = 4, .type = TSDB_DATA_TYPE_INT, .sysInfo = true},
    {.name = "db_name", .bytes = SYSTABLE_SCH_DB_NAME_LEN, .type = TSDB_DATA_TYPE_VARCHAR, .sysInfo = true},
    {.name = "tables", .bytes = 4, .type = TSDB_DATA_TYPE_INT, .sysInfo = true},
    {.name = "v1_dnode", .bytes = 2, .type = TSDB_DATA_TYPE_SMALLINT, .sysInfo = true},
    {.name = "v1_status", .bytes = 9 + VARSTR_HEADER_SIZE, .type = TSDB_DATA_TYPE_VARCHAR, .sysInfo = true},
    {.name = "v2_dnode", .bytes = 2, .type = TSDB_DATA_TYPE_SMALLINT, .sysInfo = true},
    {.name = "v2_status", .bytes = 9 + VARSTR_HEADER_SIZE, .type = TSDB_DATA_TYPE_VARCHAR, .sysInfo = true},
    {.name = "v3_dnode", .bytes = 2, .type = TSDB_DATA_TYPE_SMALLINT, .sysInfo = true},
    {.name = "v3_status", .bytes = 9 + VARSTR_HEADER_SIZE, .type = TSDB_DATA_TYPE_VARCHAR, .sysInfo = true},
    {.name = "v4_dnode", .bytes = 2, .type = TSDB_DATA_TYPE_SMALLINT, .sysInfo = true},
    {.name = "v4_status", .bytes = 9 + VARSTR_HEADER_SIZE, .type = TSDB_DATA_TYPE_VARCHAR, .sysInfo = true},
    {.name = "cacheload", .bytes = 4, .type = TSDB_DATA_TYPE_INT, .sysInfo = true},
    {.name = "cacheelements", .bytes = 4, .type = TSDB_DATA_TYPE_INT, .sysInfo = true},
    {.name = "tsma", .bytes = 1, .type = TSDB_DATA_TYPE_TINYINT, .sysInfo = true},
    // {.name = "compact_start_time", .bytes = 8, .type = TSDB_DATA_TYPE_TIMESTAMP, .sysInfo = false},
};

static const SSysDbTableSchema smaSchema[] = {
    {.name = "sma_name", .bytes = SYSTABLE_SCH_TABLE_NAME_LEN, .type = TSDB_DATA_TYPE_VARCHAR, .sysInfo = false},
    {.name = "create_time", .bytes = 8, .type = TSDB_DATA_TYPE_TIMESTAMP, .sysInfo = false},
    {.name = "stable_name", .bytes = SYSTABLE_SCH_TABLE_NAME_LEN, .type = TSDB_DATA_TYPE_VARCHAR, .sysInfo = false},
    {.name = "vgroup_id", .bytes = 4, .type = TSDB_DATA_TYPE_INT, .sysInfo = true},
};

static const SSysDbTableSchema transSchema[] = {
    {.name = "id", .bytes = 4, .type = TSDB_DATA_TYPE_INT, .sysInfo = false},
    {.name = "create_time", .bytes = 8, .type = TSDB_DATA_TYPE_TIMESTAMP, .sysInfo = false},
    {.name = "stage", .bytes = TSDB_TRANS_STAGE_LEN + VARSTR_HEADER_SIZE, .type = TSDB_DATA_TYPE_VARCHAR, .sysInfo = false},
    {.name = "oper", .bytes = TSDB_TRANS_OPER_LEN, .type = TSDB_DATA_TYPE_VARCHAR, .sysInfo = false},
    {.name = "db", .bytes = SYSTABLE_SCH_DB_NAME_LEN, .type = TSDB_DATA_TYPE_VARCHAR, .sysInfo = false},
    {.name = "stable", .bytes = SYSTABLE_SCH_TABLE_NAME_LEN, .type = TSDB_DATA_TYPE_VARCHAR, .sysInfo = false},
    {.name = "failed_times", .bytes = 4, .type = TSDB_DATA_TYPE_INT, .sysInfo = false},
    {.name = "last_exec_time", .bytes = 8, .type = TSDB_DATA_TYPE_TIMESTAMP, .sysInfo = false},
    {.name = "last_action_info", .bytes = (TSDB_TRANS_ERROR_LEN - 1) + VARSTR_HEADER_SIZE, .type = TSDB_DATA_TYPE_VARCHAR},
};

static const SSysDbTableSchema configSchema[] = {
    {.name = "name", .bytes = TSDB_CONFIG_OPTION_LEN + VARSTR_HEADER_SIZE, .type = TSDB_DATA_TYPE_VARCHAR, .sysInfo = false},
    {.name = "value", .bytes = TSDB_CONFIG_VALUE_LEN + VARSTR_HEADER_SIZE, .type = TSDB_DATA_TYPE_VARCHAR, .sysInfo = false},
};

static const SSysDbTableSchema variablesSchema[] = {
    {.name = "dnode_id", .bytes = 4, .type = TSDB_DATA_TYPE_INT, .sysInfo = true},
    {.name = "name", .bytes = TSDB_CONFIG_OPTION_LEN + VARSTR_HEADER_SIZE, .type = TSDB_DATA_TYPE_VARCHAR, .sysInfo = true},
    {.name = "value", .bytes = TSDB_CONFIG_VALUE_LEN + VARSTR_HEADER_SIZE, .type = TSDB_DATA_TYPE_VARCHAR, .sysInfo = true},
    {.name = "scope", .bytes = TSDB_CONFIG_SCOPE_LEN + VARSTR_HEADER_SIZE, .type = TSDB_DATA_TYPE_VARCHAR, .sysInfo = true},
};

static const SSysDbTableSchema topicSchema[] = {
    {.name = "topic_name", .bytes = SYSTABLE_SCH_TABLE_NAME_LEN, .type = TSDB_DATA_TYPE_BINARY, .sysInfo = false},
    {.name = "db_name", .bytes = SYSTABLE_SCH_DB_NAME_LEN, .type = TSDB_DATA_TYPE_BINARY, .sysInfo = false},
    {.name = "create_time", .bytes = 8, .type = TSDB_DATA_TYPE_TIMESTAMP, .sysInfo = false},
    {.name = "sql", .bytes = TSDB_SHOW_SQL_LEN + VARSTR_HEADER_SIZE, .type = TSDB_DATA_TYPE_BINARY, .sysInfo = false},
    {.name = "schema", .bytes = TSDB_MAX_BINARY_LEN, .type = TSDB_DATA_TYPE_BINARY, .sysInfo = false},
    {.name = "meta", .bytes = 4 + VARSTR_HEADER_SIZE, .type = TSDB_DATA_TYPE_BINARY, .sysInfo = false},
    {.name = "type", .bytes = 8 + VARSTR_HEADER_SIZE, .type = TSDB_DATA_TYPE_BINARY, .sysInfo = false},
};

static const SSysDbTableSchema subscriptionSchema[] = {
    {.name = "topic_name", .bytes = TSDB_TOPIC_FNAME_LEN + VARSTR_HEADER_SIZE, .type = TSDB_DATA_TYPE_BINARY, .sysInfo = false},
    {.name = "consumer_group", .bytes = TSDB_CGROUP_LEN + VARSTR_HEADER_SIZE, .type = TSDB_DATA_TYPE_BINARY, .sysInfo = false},
    {.name = "vgroup_id", .bytes = 4, .type = TSDB_DATA_TYPE_INT, .sysInfo = false},
    {.name = "consumer_id", .bytes = 32, .type = TSDB_DATA_TYPE_BINARY, .sysInfo = false},
    {.name = "offset", .bytes = TSDB_OFFSET_LEN + VARSTR_HEADER_SIZE, .type = TSDB_DATA_TYPE_BINARY, .sysInfo = false},
    {.name = "rows", .bytes = 8, .type = TSDB_DATA_TYPE_BIGINT, .sysInfo = false},
};

static const SSysDbTableSchema vnodesSchema[] = {
    {.name = "dnode_id", .bytes = 4, .type = TSDB_DATA_TYPE_INT, .sysInfo = true},
    {.name = "vgroup_id", .bytes = 4, .type = TSDB_DATA_TYPE_INT, .sysInfo = true},
    {.name = "db_name", .bytes = SYSTABLE_SCH_DB_NAME_LEN, .type = TSDB_DATA_TYPE_BINARY, .sysInfo = true},
    {.name = "status", .bytes = 9 + VARSTR_HEADER_SIZE, .type = TSDB_DATA_TYPE_VARCHAR, .sysInfo = true},
    {.name = "role_time", .bytes = 8, .type = TSDB_DATA_TYPE_TIMESTAMP, .sysInfo = true},
    {.name = "start_time", .bytes = 8, .type = TSDB_DATA_TYPE_TIMESTAMP, .sysInfo = true},
    {.name = "restored", .bytes = 1, .type = TSDB_DATA_TYPE_BOOL, .sysInfo = true},
};

static const SSysDbTableSchema userUserPrivilegesSchema[] = {
    {.name = "user_name", .bytes = TSDB_USER_LEN + VARSTR_HEADER_SIZE, .type = TSDB_DATA_TYPE_VARCHAR, .sysInfo = true},
    {.name = "privilege", .bytes = 10 + VARSTR_HEADER_SIZE, .type = TSDB_DATA_TYPE_VARCHAR, .sysInfo = true},
    {.name = "db_name", .bytes = TSDB_DB_NAME_LEN + VARSTR_HEADER_SIZE, .type = TSDB_DATA_TYPE_VARCHAR, .sysInfo = true},
    {.name = "table_name", .bytes = TSDB_TABLE_NAME_LEN + VARSTR_HEADER_SIZE, .type = TSDB_DATA_TYPE_VARCHAR, .sysInfo = true},
    {.name = "condition", .bytes = TSDB_PRIVILEDGE_CONDITION_LEN + VARSTR_HEADER_SIZE, .type = TSDB_DATA_TYPE_VARCHAR, .sysInfo = true},
    {.name = "notes", .bytes = 64 + VARSTR_HEADER_SIZE, .type = TSDB_DATA_TYPE_VARCHAR, .sysInfo = true},
};

static const SSysDbTableSchema userViewsSchema[] = {
    {.name = "view_name", .bytes = SYSTABLE_SCH_VIEW_NAME_LEN, .type = TSDB_DATA_TYPE_VARCHAR, .sysInfo = false},
    {.name = "db_name", .bytes = SYSTABLE_SCH_DB_NAME_LEN, .type = TSDB_DATA_TYPE_VARCHAR, .sysInfo = false},
    {.name = "effective_user", .bytes = TSDB_USER_LEN + VARSTR_HEADER_SIZE, .type = TSDB_DATA_TYPE_VARCHAR, .sysInfo = false},
    {.name = "create_time", .bytes = 8, .type = TSDB_DATA_TYPE_TIMESTAMP, .sysInfo = false},
    {.name = "type", .bytes = 128 + VARSTR_HEADER_SIZE, .type = TSDB_DATA_TYPE_VARCHAR, .sysInfo = false},
    {.name = "query_sql", .bytes = TSDB_SHOW_SQL_LEN + VARSTR_HEADER_SIZE, .type = TSDB_DATA_TYPE_VARCHAR, .sysInfo = false},
    {.name = "parameters", .bytes = 2048 + VARSTR_HEADER_SIZE, .type = TSDB_DATA_TYPE_VARCHAR, .sysInfo = false},
    {.name = "default_values", .bytes = 2048 + VARSTR_HEADER_SIZE, .type = TSDB_DATA_TYPE_VARCHAR, .sysInfo = false},
    {.name = "target_table", .bytes = SYSTABLE_SCH_TABLE_NAME_LEN, .type = TSDB_DATA_TYPE_VARCHAR, .sysInfo = false},
//    {.name = "column_list", .bytes = 2048 + VARSTR_HEADER_SIZE, .type = TSDB_DATA_TYPE_VARCHAR, .sysInfo = false},
};

static const SSysDbTableSchema userCompactsSchema[] = {
    {.name = "compact_id", .bytes = 4, .type = TSDB_DATA_TYPE_INT, .sysInfo = false},
    {.name = "db_name", .bytes = SYSTABLE_SCH_DB_NAME_LEN, .type = TSDB_DATA_TYPE_VARCHAR, .sysInfo = false},
    {.name = "start_time", .bytes = 8, .type = TSDB_DATA_TYPE_TIMESTAMP, .sysInfo = false},
};

static const SSysDbTableSchema userCompactsDetailSchema[] = {
    {.name = "compact_id", .bytes = 4, .type = TSDB_DATA_TYPE_INT, .sysInfo = false},
    {.name = "vgroup_id", .bytes = 4, .type = TSDB_DATA_TYPE_INT, .sysInfo = false},
    {.name = "dnode_id", .bytes = 4, .type = TSDB_DATA_TYPE_INT, .sysInfo = false},
    {.name = "number_fileset", .bytes = 4, .type = TSDB_DATA_TYPE_INT, .sysInfo = false},
    {.name = "finished", .bytes = 4, .type = TSDB_DATA_TYPE_INT, .sysInfo = false},
    {.name = "start_time", .bytes = 8, .type = TSDB_DATA_TYPE_TIMESTAMP, .sysInfo = false},
};
static const SSysDbTableSchema tsmaSchema[] = {
  {.name = "tsma_name", .bytes = SYSTABLE_SCH_TABLE_NAME_LEN, .type = TSDB_DATA_TYPE_VARCHAR, .sysInfo = false},
  {.name = "db_name", .bytes = SYSTABLE_SCH_DB_NAME_LEN, .type = TSDB_DATA_TYPE_VARCHAR, .sysInfo = false},
  {.name = "table_name", .bytes = SYSTABLE_SCH_TABLE_NAME_LEN, .type = TSDB_DATA_TYPE_VARCHAR, .sysInfo = false},
  {.name = "target_db", .bytes = SYSTABLE_SCH_DB_NAME_LEN, .type = TSDB_DATA_TYPE_VARCHAR, .sysInfo = false},
  {.name = "target_stb", .bytes = SYSTABLE_SCH_TABLE_NAME_LEN, .type = TSDB_DATA_TYPE_VARCHAR, .sysInfo = false},
  {.name = "stream_name", .bytes = SYSTABLE_SCH_DB_NAME_LEN, .type = TSDB_DATA_TYPE_VARCHAR, .sysInfo = false},
  {.name = "create_time", .bytes = 8, .type = TSDB_DATA_TYPE_TIMESTAMP, .sysInfo = false},
  {.name = "interval", .bytes = 64 + VARSTR_HEADER_SIZE, .type = TSDB_DATA_TYPE_VARCHAR, .sysInfo = false},
  {.name = "create_sql", .bytes = TSDB_SHOW_SQL_LEN + VARSTR_HEADER_SIZE, .type = TSDB_DATA_TYPE_VARCHAR, .sysInfo = false},
  {.name = "func_list", .bytes = TSDB_SHOW_SQL_LEN + VARSTR_HEADER_SIZE, .type = TSDB_DATA_TYPE_VARCHAR, .sysInfo = false},
};

<<<<<<< HEAD
static const SSysDbTableSchema useGrantsFullSchema[] = {
=======
static const SSysDbTableSchema userGrantsFullSchema[] = {
>>>>>>> 5df72091
    {.name = "grant_name", .bytes = 32 + VARSTR_HEADER_SIZE, .type = TSDB_DATA_TYPE_VARCHAR, .sysInfo = true},
    {.name = "display_name", .bytes = 256 + VARSTR_HEADER_SIZE, .type = TSDB_DATA_TYPE_VARCHAR, .sysInfo = true},
    {.name = "expire", .bytes = 32 + VARSTR_HEADER_SIZE, .type = TSDB_DATA_TYPE_VARCHAR, .sysInfo = true},
    {.name = "limits", .bytes = 512 + VARSTR_HEADER_SIZE, .type = TSDB_DATA_TYPE_VARCHAR, .sysInfo = true},
};

<<<<<<< HEAD
static const SSysDbTableSchema useGrantsLogsSchema[] = {
=======
static const SSysDbTableSchema userGrantsLogsSchema[] = {
>>>>>>> 5df72091
    {.name = "state", .bytes = 1536 + VARSTR_HEADER_SIZE, .type = TSDB_DATA_TYPE_VARCHAR, .sysInfo = true},
    {.name = "active", .bytes = 512 + VARSTR_HEADER_SIZE, .type = TSDB_DATA_TYPE_VARCHAR, .sysInfo = true},
    {.name = "machine", .bytes = TSDB_GRANT_LOG_COL_LEN + VARSTR_HEADER_SIZE, .type = TSDB_DATA_TYPE_VARCHAR, .sysInfo = true},
};

<<<<<<< HEAD
static const SSysDbTableSchema useMachinesSchema[] = {
    {.name = "id", .bytes = TSDB_CLUSTER_ID_LEN + 1 + VARSTR_HEADER_SIZE, .type = TSDB_DATA_TYPE_VARCHAR, .sysInfo = true},
    {.name = "machine", .bytes = 7552 + VARSTR_HEADER_SIZE, .type = TSDB_DATA_TYPE_VARCHAR, .sysInfo = true},
=======
static const SSysDbTableSchema userMachinesSchema[] = {
    {.name = "id", .bytes = TSDB_CLUSTER_ID_LEN + 1 + VARSTR_HEADER_SIZE, .type = TSDB_DATA_TYPE_VARCHAR, .sysInfo = true},
    {.name = "dnode_num", .bytes = 4, .type = TSDB_DATA_TYPE_INT, .sysInfo = true},
    {.name = "machine", .bytes = 7552 + VARSTR_HEADER_SIZE, .type = TSDB_DATA_TYPE_VARCHAR, .sysInfo = true},
};

static const SSysDbTableSchema encryptionsSchema[] = {
    {.name = "dnode_id", .bytes = 4, .type = TSDB_DATA_TYPE_INT, .sysInfo = true},
    {.name = "key_status", .bytes = 12 + VARSTR_HEADER_SIZE, .type = TSDB_DATA_TYPE_VARCHAR, .sysInfo = true},
>>>>>>> 5df72091
};

static const SSysTableMeta infosMeta[] = {
    {TSDB_INS_TABLE_DNODES, dnodesSchema, tListLen(dnodesSchema), true},
    {TSDB_INS_TABLE_MNODES, mnodesSchema, tListLen(mnodesSchema), true},
    // {TSDB_INS_TABLE_MODULES, modulesSchema, tListLen(modulesSchema), true},
    {TSDB_INS_TABLE_QNODES, qnodesSchema, tListLen(qnodesSchema), true},
    {TSDB_INS_TABLE_SNODES, snodesSchema, tListLen(snodesSchema), true},
    {TSDB_INS_TABLE_CLUSTER, clusterSchema, tListLen(clusterSchema), true},
    {TSDB_INS_TABLE_DATABASES, userDBSchema, tListLen(userDBSchema), false},
    {TSDB_INS_TABLE_FUNCTIONS, userFuncSchema, tListLen(userFuncSchema), false},
    {TSDB_INS_TABLE_INDEXES, userIdxSchema, tListLen(userIdxSchema), false},
    {TSDB_INS_TABLE_STABLES, userStbsSchema, tListLen(userStbsSchema), false},
    {TSDB_INS_TABLE_TABLES, userTblsSchema, tListLen(userTblsSchema), false},
    {TSDB_INS_TABLE_TAGS, userTagsSchema, tListLen(userTagsSchema), false},
    {TSDB_INS_TABLE_COLS, userColsSchema, tListLen(userColsSchema), false},
    // {TSDB_INS_TABLE_TABLE_DISTRIBUTED, userTblDistSchema, tListLen(userTblDistSchema)},
    {TSDB_INS_TABLE_USERS, userUsersSchema, tListLen(userUsersSchema), true},
    {TSDB_INS_TABLE_LICENCES, grantsSchema, tListLen(grantsSchema), true},
    {TSDB_INS_TABLE_VGROUPS, vgroupsSchema, tListLen(vgroupsSchema), true},
    {TSDB_INS_TABLE_CONFIGS, configSchema, tListLen(configSchema), false},
    {TSDB_INS_TABLE_DNODE_VARIABLES, variablesSchema, tListLen(variablesSchema), true},
    {TSDB_INS_TABLE_TOPICS, topicSchema, tListLen(topicSchema), false},
    {TSDB_INS_TABLE_SUBSCRIPTIONS, subscriptionSchema, tListLen(subscriptionSchema), false},
    {TSDB_INS_TABLE_STREAMS, streamSchema, tListLen(streamSchema), false},
    {TSDB_INS_TABLE_STREAM_TASKS, streamTaskSchema, tListLen(streamTaskSchema), false},
    {TSDB_INS_TABLE_VNODES, vnodesSchema, tListLen(vnodesSchema), true},
    {TSDB_INS_TABLE_USER_PRIVILEGES, userUserPrivilegesSchema, tListLen(userUserPrivilegesSchema), true},
    {TSDB_INS_TABLE_VIEWS, userViewsSchema, tListLen(userViewsSchema), false},
    {TSDB_INS_TABLE_COMPACTS, userCompactsSchema, tListLen(userCompactsSchema), false},
    {TSDB_INS_TABLE_COMPACT_DETAILS, userCompactsDetailSchema, tListLen(userCompactsDetailSchema), false},
<<<<<<< HEAD
    {TSDB_INS_TABLE_GRANTS_FULL, useGrantsFullSchema, tListLen(useGrantsFullSchema), true},
    {TSDB_INS_TABLE_GRANTS_LOGS, useGrantsLogsSchema, tListLen(useGrantsLogsSchema), true},
    {TSDB_INS_TABLE_MACHINES, useMachinesSchema, tListLen(useMachinesSchema), true},
=======
    {TSDB_INS_TABLE_GRANTS_FULL, userGrantsFullSchema, tListLen(userGrantsFullSchema), true},
    {TSDB_INS_TABLE_GRANTS_LOGS, userGrantsLogsSchema, tListLen(userGrantsLogsSchema), true},
    {TSDB_INS_TABLE_MACHINES, userMachinesSchema, tListLen(userMachinesSchema), true},
    {TSDB_INS_TABLE_ARBGROUPS, arbGroupsSchema, tListLen(arbGroupsSchema), true},
    {TSDB_INS_TABLE_ENCRYPTIONS, encryptionsSchema, tListLen(encryptionsSchema), true},
    {TSDB_INS_TABLE_TSMAS, tsmaSchema, tListLen(tsmaSchema), false},
>>>>>>> 5df72091
};

static const SSysDbTableSchema connectionsSchema[] = {
    {.name = "conn_id", .bytes = 4, .type = TSDB_DATA_TYPE_UINT, .sysInfo = false},
    {.name = "user", .bytes = TSDB_USER_LEN + VARSTR_HEADER_SIZE, .type = TSDB_DATA_TYPE_BINARY, .sysInfo = false},
    {.name = "app", .bytes = TSDB_APP_NAME_LEN + VARSTR_HEADER_SIZE, .type = TSDB_DATA_TYPE_BINARY, .sysInfo = false},
    {.name = "pid", .bytes = 4, .type = TSDB_DATA_TYPE_UINT, .sysInfo = false},
    {.name = "end_point", .bytes = TSDB_EP_LEN + VARSTR_HEADER_SIZE, .type = TSDB_DATA_TYPE_BINARY, .sysInfo = false},
    {.name = "login_time", .bytes = 8, .type = TSDB_DATA_TYPE_TIMESTAMP, .sysInfo = false},
    {.name = "last_access", .bytes = 8, .type = TSDB_DATA_TYPE_TIMESTAMP, .sysInfo = false},
};


static const SSysDbTableSchema consumerSchema[] = {
    {.name = "consumer_id", .bytes = 32, .type = TSDB_DATA_TYPE_BINARY, .sysInfo = false},
    {.name = "consumer_group", .bytes = SYSTABLE_SCH_TABLE_NAME_LEN, .type = TSDB_DATA_TYPE_BINARY, .sysInfo = false},
    {.name = "client_id", .bytes = SYSTABLE_SCH_TABLE_NAME_LEN, .type = TSDB_DATA_TYPE_BINARY, .sysInfo = false},
    {.name = "status", .bytes = 20 + VARSTR_HEADER_SIZE, .type = TSDB_DATA_TYPE_BINARY, .sysInfo = false},
    {.name = "topics", .bytes = TSDB_TOPIC_FNAME_LEN + VARSTR_HEADER_SIZE, .type = TSDB_DATA_TYPE_BINARY, .sysInfo = false},
    /*{.name = "end_point", .bytes = TSDB_IPv4ADDR_LEN + 6 + VARSTR_HEADER_SIZE, .type = TSDB_DATA_TYPE_VARCHAR, .sysInfo = false},*/
    {.name = "up_time", .bytes = 8, .type = TSDB_DATA_TYPE_TIMESTAMP, .sysInfo = false},
    {.name = "subscribe_time", .bytes = 8, .type = TSDB_DATA_TYPE_TIMESTAMP, .sysInfo = false},
    {.name = "rebalance_time", .bytes = 8, .type = TSDB_DATA_TYPE_TIMESTAMP, .sysInfo = false},
    {.name = "parameters", .bytes = 64 + TSDB_OFFSET_LEN + VARSTR_HEADER_SIZE, .type = TSDB_DATA_TYPE_BINARY, .sysInfo = false},
};

static const SSysDbTableSchema offsetSchema[] = {
    {.name = "topic_name", .bytes = SYSTABLE_SCH_TABLE_NAME_LEN, .type = TSDB_DATA_TYPE_BINARY, .sysInfo = false},
    {.name = "group_id", .bytes = SYSTABLE_SCH_TABLE_NAME_LEN, .type = TSDB_DATA_TYPE_BINARY, .sysInfo = false},
    {.name = "vgroup_id", .bytes = 4, .type = TSDB_DATA_TYPE_INT, .sysInfo = false},
    {.name = "committed_offset", .bytes = 8, .type = TSDB_DATA_TYPE_BIGINT, .sysInfo = false},
    {.name = "current_offset", .bytes = 8, .type = TSDB_DATA_TYPE_BIGINT, .sysInfo = false},
    {.name = "skip_log_cnt", .bytes = 8, .type = TSDB_DATA_TYPE_BIGINT, .sysInfo = false},
};

static const SSysDbTableSchema querySchema[] = {
    {.name = "kill_id", .bytes = TSDB_QUERY_ID_LEN + VARSTR_HEADER_SIZE, .type = TSDB_DATA_TYPE_VARCHAR, .sysInfo = false},
    {.name = "query_id", .bytes = 8, .type = TSDB_DATA_TYPE_UBIGINT, .sysInfo = false},
    {.name = "conn_id", .bytes = 4, .type = TSDB_DATA_TYPE_UINT, .sysInfo = false},
    {.name = "app", .bytes = TSDB_APP_NAME_LEN + VARSTR_HEADER_SIZE, .type = TSDB_DATA_TYPE_VARCHAR, .sysInfo = false},
    {.name = "pid", .bytes = 4, .type = TSDB_DATA_TYPE_INT, .sysInfo = false},
    {.name = "user", .bytes = TSDB_USER_LEN + VARSTR_HEADER_SIZE, .type = TSDB_DATA_TYPE_VARCHAR, .sysInfo = false},
    {.name = "end_point", .bytes = TSDB_IPv4ADDR_LEN + 6 + VARSTR_HEADER_SIZE, .type = TSDB_DATA_TYPE_VARCHAR, .sysInfo = false},
    {.name = "create_time", .bytes = 8, .type = TSDB_DATA_TYPE_TIMESTAMP, .sysInfo = false},
    {.name = "exec_usec", .bytes = 8, .type = TSDB_DATA_TYPE_BIGINT, .sysInfo = false},
    {.name = "stable_query", .bytes = 1, .type = TSDB_DATA_TYPE_BOOL, .sysInfo = false},
    {.name = "sub_query", .bytes = 1, .type = TSDB_DATA_TYPE_BOOL, .sysInfo = false},
    {.name = "sub_num", .bytes = 4, .type = TSDB_DATA_TYPE_INT, .sysInfo = false},
    {.name = "sub_status", .bytes = TSDB_SHOW_SUBQUERY_LEN + VARSTR_HEADER_SIZE, .type = TSDB_DATA_TYPE_VARCHAR, .sysInfo = false},
    {.name = "sql", .bytes = TSDB_SHOW_SQL_LEN + VARSTR_HEADER_SIZE, .type = TSDB_DATA_TYPE_VARCHAR, .sysInfo = false},
};

static const SSysDbTableSchema appSchema[] = {
    {.name = "app_id", .bytes = 8, .type = TSDB_DATA_TYPE_UBIGINT, .sysInfo = false},
    {.name = "ip", .bytes = TSDB_IPv4ADDR_LEN + VARSTR_HEADER_SIZE, .type = TSDB_DATA_TYPE_VARCHAR, .sysInfo = false},
    {.name = "pid", .bytes = 4, .type = TSDB_DATA_TYPE_INT, .sysInfo = false},
    {.name = "name", .bytes = TSDB_APP_NAME_LEN + VARSTR_HEADER_SIZE, .type = TSDB_DATA_TYPE_VARCHAR, .sysInfo = false},
    {.name = "start_time", .bytes = 8, .type = TSDB_DATA_TYPE_TIMESTAMP, .sysInfo = false},
    {.name = "insert_req", .bytes = 8, .type = TSDB_DATA_TYPE_UBIGINT, .sysInfo = false},
    {.name = "insert_row", .bytes = 8, .type = TSDB_DATA_TYPE_UBIGINT, .sysInfo = false},
    {.name = "insert_time", .bytes = 8, .type = TSDB_DATA_TYPE_UBIGINT, .sysInfo = false},
    {.name = "insert_bytes", .bytes = 8, .type = TSDB_DATA_TYPE_UBIGINT, .sysInfo = false},
    {.name = "fetch_bytes", .bytes = 8, .type = TSDB_DATA_TYPE_UBIGINT, .sysInfo = false},
    {.name = "query_time", .bytes = 8, .type = TSDB_DATA_TYPE_UBIGINT, .sysInfo = false},
    {.name = "slow_query", .bytes = 8, .type = TSDB_DATA_TYPE_UBIGINT, .sysInfo = false},
    {.name = "total_req", .bytes = 8, .type = TSDB_DATA_TYPE_UBIGINT, .sysInfo = false},
    {.name = "current_req", .bytes = 8, .type = TSDB_DATA_TYPE_UBIGINT, .sysInfo = false},
    {.name = "last_access", .bytes = 8, .type = TSDB_DATA_TYPE_TIMESTAMP, .sysInfo = false},
};

static const SSysTableMeta perfsMeta[] = {
    {TSDB_PERFS_TABLE_CONNECTIONS, connectionsSchema, tListLen(connectionsSchema), false},
    {TSDB_PERFS_TABLE_QUERIES, querySchema, tListLen(querySchema), false},
    {TSDB_PERFS_TABLE_CONSUMERS, consumerSchema, tListLen(consumerSchema), false},
    // {TSDB_PERFS_TABLE_OFFSETS, offsetSchema, tListLen(offsetSchema)},
    {TSDB_PERFS_TABLE_TRANS, transSchema, tListLen(transSchema), false},
    // {TSDB_PERFS_TABLE_SMAS, smaSchema, tListLen(smaSchema), false},
    {TSDB_PERFS_TABLE_APPS, appSchema, tListLen(appSchema), false}};
// clang-format on

void getInfosDbMeta(const SSysTableMeta** pInfosTableMeta, size_t* size) {
  if (pInfosTableMeta) {
    *pInfosTableMeta = infosMeta;
  }
  if (size) {
    *size = tListLen(infosMeta);
  }
}

void getPerfDbMeta(const SSysTableMeta** pPerfsTableMeta, size_t* size) {
  if (pPerfsTableMeta) {
    *pPerfsTableMeta = perfsMeta;
  }
  if (size) {
    *size = tListLen(perfsMeta);
  }
}

void getVisibleInfosTablesNum(bool sysInfo, size_t* size) {
  if (sysInfo) {
    getInfosDbMeta(NULL, size);
    return;
  }
  *size = 0;
  const SSysTableMeta* pMeta = NULL;
  size_t               totalNum = 0;
  getInfosDbMeta(&pMeta, &totalNum);
  for (size_t i = 0; i < totalNum; ++i) {
    if (!pMeta[i].sysInfo) {
      ++(*size);
    }
  }
}

bool invisibleColumn(bool sysInfo, int8_t tableType, int8_t flags) {
  if (sysInfo || TSDB_SYSTEM_TABLE != tableType) {
    return false;
  }
  return 0 != (flags & COL_IS_SYSINFO);
}<|MERGE_RESOLUTION|>--- conflicted
+++ resolved
@@ -386,32 +386,19 @@
   {.name = "func_list", .bytes = TSDB_SHOW_SQL_LEN + VARSTR_HEADER_SIZE, .type = TSDB_DATA_TYPE_VARCHAR, .sysInfo = false},
 };
 
-<<<<<<< HEAD
-static const SSysDbTableSchema useGrantsFullSchema[] = {
-=======
 static const SSysDbTableSchema userGrantsFullSchema[] = {
->>>>>>> 5df72091
     {.name = "grant_name", .bytes = 32 + VARSTR_HEADER_SIZE, .type = TSDB_DATA_TYPE_VARCHAR, .sysInfo = true},
     {.name = "display_name", .bytes = 256 + VARSTR_HEADER_SIZE, .type = TSDB_DATA_TYPE_VARCHAR, .sysInfo = true},
     {.name = "expire", .bytes = 32 + VARSTR_HEADER_SIZE, .type = TSDB_DATA_TYPE_VARCHAR, .sysInfo = true},
     {.name = "limits", .bytes = 512 + VARSTR_HEADER_SIZE, .type = TSDB_DATA_TYPE_VARCHAR, .sysInfo = true},
 };
 
-<<<<<<< HEAD
-static const SSysDbTableSchema useGrantsLogsSchema[] = {
-=======
 static const SSysDbTableSchema userGrantsLogsSchema[] = {
->>>>>>> 5df72091
     {.name = "state", .bytes = 1536 + VARSTR_HEADER_SIZE, .type = TSDB_DATA_TYPE_VARCHAR, .sysInfo = true},
     {.name = "active", .bytes = 512 + VARSTR_HEADER_SIZE, .type = TSDB_DATA_TYPE_VARCHAR, .sysInfo = true},
     {.name = "machine", .bytes = TSDB_GRANT_LOG_COL_LEN + VARSTR_HEADER_SIZE, .type = TSDB_DATA_TYPE_VARCHAR, .sysInfo = true},
 };
 
-<<<<<<< HEAD
-static const SSysDbTableSchema useMachinesSchema[] = {
-    {.name = "id", .bytes = TSDB_CLUSTER_ID_LEN + 1 + VARSTR_HEADER_SIZE, .type = TSDB_DATA_TYPE_VARCHAR, .sysInfo = true},
-    {.name = "machine", .bytes = 7552 + VARSTR_HEADER_SIZE, .type = TSDB_DATA_TYPE_VARCHAR, .sysInfo = true},
-=======
 static const SSysDbTableSchema userMachinesSchema[] = {
     {.name = "id", .bytes = TSDB_CLUSTER_ID_LEN + 1 + VARSTR_HEADER_SIZE, .type = TSDB_DATA_TYPE_VARCHAR, .sysInfo = true},
     {.name = "dnode_num", .bytes = 4, .type = TSDB_DATA_TYPE_INT, .sysInfo = true},
@@ -421,7 +408,6 @@
 static const SSysDbTableSchema encryptionsSchema[] = {
     {.name = "dnode_id", .bytes = 4, .type = TSDB_DATA_TYPE_INT, .sysInfo = true},
     {.name = "key_status", .bytes = 12 + VARSTR_HEADER_SIZE, .type = TSDB_DATA_TYPE_VARCHAR, .sysInfo = true},
->>>>>>> 5df72091
 };
 
 static const SSysTableMeta infosMeta[] = {
@@ -453,18 +439,12 @@
     {TSDB_INS_TABLE_VIEWS, userViewsSchema, tListLen(userViewsSchema), false},
     {TSDB_INS_TABLE_COMPACTS, userCompactsSchema, tListLen(userCompactsSchema), false},
     {TSDB_INS_TABLE_COMPACT_DETAILS, userCompactsDetailSchema, tListLen(userCompactsDetailSchema), false},
-<<<<<<< HEAD
-    {TSDB_INS_TABLE_GRANTS_FULL, useGrantsFullSchema, tListLen(useGrantsFullSchema), true},
-    {TSDB_INS_TABLE_GRANTS_LOGS, useGrantsLogsSchema, tListLen(useGrantsLogsSchema), true},
-    {TSDB_INS_TABLE_MACHINES, useMachinesSchema, tListLen(useMachinesSchema), true},
-=======
     {TSDB_INS_TABLE_GRANTS_FULL, userGrantsFullSchema, tListLen(userGrantsFullSchema), true},
     {TSDB_INS_TABLE_GRANTS_LOGS, userGrantsLogsSchema, tListLen(userGrantsLogsSchema), true},
     {TSDB_INS_TABLE_MACHINES, userMachinesSchema, tListLen(userMachinesSchema), true},
     {TSDB_INS_TABLE_ARBGROUPS, arbGroupsSchema, tListLen(arbGroupsSchema), true},
     {TSDB_INS_TABLE_ENCRYPTIONS, encryptionsSchema, tListLen(encryptionsSchema), true},
     {TSDB_INS_TABLE_TSMAS, tsmaSchema, tListLen(tsmaSchema), false},
->>>>>>> 5df72091
 };
 
 static const SSysDbTableSchema connectionsSchema[] = {
