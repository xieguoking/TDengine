--- conflicted
+++ resolved
@@ -482,36 +482,6 @@
   // tlen += taosEncodeFixedU8(buf, pReq->info);
 
   switch (pReq->type) {
-<<<<<<< HEAD
-    // case TD_SUPER_TABLE:
-    //   tlen += taosEncodeFixedI64(buf, pReq->stbCfg.suid);
-    //   tlen += taosEncodeFixedI16(buf, pReq->stbCfg.nCols);
-    //   for (col_id_t i = 0; i < pReq->stbCfg.nCols; ++i) {
-    //     tlen += taosEncodeFixedI8(buf, pReq->stbCfg.pSchema[i].type);
-    //     tlen += taosEncodeFixedI8(buf, pReq->stbCfg.pSchema[i].flags);
-    //     tlen += taosEncodeFixedI16(buf, pReq->stbCfg.pSchema[i].colId);
-    //     tlen += taosEncodeFixedI32(buf, pReq->stbCfg.pSchema[i].bytes);
-    //     tlen += taosEncodeString(buf, pReq->stbCfg.pSchema[i].name);
-    //   }
-    //   tlen += taosEncodeFixedI16(buf, pReq->stbCfg.nTagCols);
-    //   for (col_id_t i = 0; i < pReq->stbCfg.nTagCols; ++i) {
-    //     tlen += taosEncodeFixedI8(buf, pReq->stbCfg.pTagSchema[i].type);
-    //     tlen += taosEncodeFixedI8(buf, pReq->stbCfg.pTagSchema[i].flags);
-    //     tlen += taosEncodeFixedI16(buf, pReq->stbCfg.pTagSchema[i].colId);
-    //     tlen += taosEncodeFixedI32(buf, pReq->stbCfg.pTagSchema[i].bytes);
-    //     tlen += taosEncodeString(buf, pReq->stbCfg.pTagSchema[i].name);
-    //   }
-    //   if (pReq->rollup && pReq->stbCfg.pRSmaParam) {
-    //     SRSmaParam *param = pReq->stbCfg.pRSmaParam;
-    //     tlen += taosEncodeBinary(buf, (const void *)&param->xFilesFactor, sizeof(param->xFilesFactor));
-    //     tlen += taosEncodeFixedI32(buf, param->delay);
-    //     tlen += taosEncodeFixedI8(buf, param->nFuncIds);
-    //     for (int8_t i = 0; i < param->nFuncIds; ++i) {
-    //       tlen += taosEncodeFixedI32(buf, param->pFuncIds[i]);
-    //     }
-    //   }
-    //   break;
-=======
     case TD_SUPER_TABLE:
       tlen += taosEncodeFixedI64(buf, pReq->stbCfg.suid);
       tlen += taosEncodeFixedI16(buf, pReq->stbCfg.nCols);
@@ -550,7 +520,6 @@
         }
       }
       break;
->>>>>>> 103af37e
     case TD_CHILD_TABLE:
       tlen += taosEncodeFixedI64(buf, pReq->ctbCfg.suid);
       tlen += tdEncodeKVRow(buf, pReq->ctbCfg.pTag);
@@ -580,46 +549,6 @@
   // buf = taosDecodeFixedU8(buf, &(pReq->info));
 
   switch (pReq->type) {
-<<<<<<< HEAD
-    // case TD_SUPER_TABLE:
-    //   buf = taosDecodeFixedI64(buf, &(pReq->stbCfg.suid));
-    //   buf = taosDecodeFixedI16(buf, &(pReq->stbCfg.nCols));
-    //   pReq->stbCfg.pSchema = (SSchema *)taosMemoryMalloc(pReq->stbCfg.nCols * sizeof(SSchema));
-    //   for (col_id_t i = 0; i < pReq->stbCfg.nCols; ++i) {
-    //     buf = taosDecodeFixedI8(buf, &(pReq->stbCfg.pSchema[i].type));
-    //     buf = taosDecodeFixedI8(buf, &(pReq->stbCfg.pSchema[i].flags));
-    //     buf = taosDecodeFixedI16(buf, &(pReq->stbCfg.pSchema[i].colId));
-    //     buf = taosDecodeFixedI32(buf, &(pReq->stbCfg.pSchema[i].bytes));
-    //     buf = taosDecodeStringTo(buf, pReq->stbCfg.pSchema[i].name);
-    //   }
-    //   buf = taosDecodeFixedI16(buf, &pReq->stbCfg.nTagCols);
-    //   pReq->stbCfg.pTagSchema = (SSchema *)taosMemoryMalloc(pReq->stbCfg.nTagCols * sizeof(SSchema));
-    //   for (col_id_t i = 0; i < pReq->stbCfg.nTagCols; ++i) {
-    //     buf = taosDecodeFixedI8(buf, &(pReq->stbCfg.pTagSchema[i].type));
-    //     buf = taosDecodeFixedI8(buf, &(pReq->stbCfg.pTagSchema[i].flags));
-    //     buf = taosDecodeFixedI16(buf, &pReq->stbCfg.pTagSchema[i].colId);
-    //     buf = taosDecodeFixedI32(buf, &pReq->stbCfg.pTagSchema[i].bytes);
-    //     buf = taosDecodeStringTo(buf, pReq->stbCfg.pTagSchema[i].name);
-    //   }
-    //   if (pReq->rollup) {
-    //     pReq->stbCfg.pRSmaParam = (SRSmaParam *)taosMemoryMalloc(sizeof(SRSmaParam));
-    //     SRSmaParam *param = pReq->stbCfg.pRSmaParam;
-    //     buf = taosDecodeBinaryTo(buf, (void *)&param->xFilesFactor, sizeof(param->xFilesFactor));
-    //     buf = taosDecodeFixedI32(buf, &param->delay);
-    //     buf = taosDecodeFixedI8(buf, &param->nFuncIds);
-    //     if (param->nFuncIds > 0) {
-    //       param->pFuncIds = (func_id_t *)taosMemoryMalloc(param->nFuncIds * sizeof(func_id_t));
-    //       for (int8_t i = 0; i < param->nFuncIds; ++i) {
-    //         buf = taosDecodeFixedI32(buf, param->pFuncIds + i);
-    //       }
-    //     } else {
-    //       param->pFuncIds = NULL;
-    //     }
-    //   } else {
-    //     pReq->stbCfg.pRSmaParam = NULL;
-    //   }
-    //   break;
-=======
     case TD_SUPER_TABLE:
       buf = taosDecodeFixedI64(buf, &(pReq->stbCfg.suid));
       buf = taosDecodeFixedI16(buf, &(pReq->stbCfg.nCols));
@@ -666,7 +595,6 @@
         pReq->stbCfg.pRSmaParam = NULL;
       }
       break;
->>>>>>> 103af37e
     case TD_CHILD_TABLE:
       buf = taosDecodeFixedI64(buf, &pReq->ctbCfg.suid);
       buf = tdDecodeKVRow(buf, &pReq->ctbCfg.pTag);
