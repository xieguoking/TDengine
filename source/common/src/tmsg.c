--- conflicted
+++ resolved
@@ -5433,7 +5433,6 @@
   return 0;
 }
 
-<<<<<<< HEAD
 int32_t tEncodeDeleteRes(SEncoder *pCoder, const SDeleteRes *pRes) {
   int32_t nUid = taosArrayGetSize(pRes->uidList);
 
@@ -5463,7 +5462,8 @@
   if (tDecodeI64(pCoder, &pRes->ekey) < 0) return -1;
   if (tDecodeI64v(pCoder, &pRes->affectedRows) < 0) return -1;
 
-=======
+  return 0;
+}
 int32_t tEncodeSMqDataRsp(SEncoder *pEncoder, const SMqDataRsp *pRsp) {
   if (tEncodeSTqOffsetVal(pEncoder, &pRsp->reqOffset) < 0) return -1;
   if (tEncodeSTqOffsetVal(pEncoder, &pRsp->rspOffset) < 0) return -1;
@@ -5529,6 +5529,5 @@
       }
     }
   }
->>>>>>> a9161a5c
   return 0;
 }