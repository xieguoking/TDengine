--- conflicted
+++ resolved
@@ -6947,7 +6947,6 @@
 }
 
 void tDestroySSubmitRsp2(SSubmitRsp2 *pRsp, int32_t flag) {
-<<<<<<< HEAD
   if (NULL == pRsp) {
     return;
   }
@@ -6964,9 +6963,6 @@
       taosArrayDestroy(pRsp->aCreateTbRsp);
     }
   } else if (flag & TSDB_MSG_FLG_DECODE) {
-=======
-  if (flag & TSDB_MSG_FLG_ENCODE) {
->>>>>>> 6dcdafa4
     if (pRsp->aCreateTbRsp) {
       int32_t        nCreateTbRsp = TARRAY_SIZE(pRsp->aCreateTbRsp);
       SVCreateTbRsp *aCreateTbRsp = TARRAY_DATA(pRsp->aCreateTbRsp);
@@ -6977,11 +6973,5 @@
       }
       taosArrayDestroy(pRsp->aCreateTbRsp);
     }
-<<<<<<< HEAD
-=======
-  } else if (flag & TSDB_MSG_FLG_DECODE) {
-    // TODO
-    taosArrayDestroy(pRsp->aCreateTbRsp);
->>>>>>> 6dcdafa4
   }
 }