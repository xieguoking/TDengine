/*
 * Copyright (c) 2019 TAOS Data, Inc. <jhtao@taosdata.com>
 *
 * This program is free software: you can use, redistribute, and/or modify
 * it under the terms of the GNU Affero General Public License, version 3
 * or later ("AGPL"), as published by the Free Software Foundation.
 *
 * This program is distributed in the hope that it will be useful, but WITHOUT
 * ANY WARRANTY; without even the implied warranty of MERCHANTABILITY or
 * FITNESS FOR A PARTICULAR PURPOSE.
 *
 * You should have received a copy of the GNU Affero General Public License
 * along with this program. If not, see <http://www.gnu.org/licenses/>.
 */

#define _DEFAULT_SOURCE
#include "tmsg.h"

#undef TD_MSG_NUMBER_
#undef TD_MSG_DICT_
#define TD_MSG_INFO_
#undef TD_MSG_SEG_CODE_
#include "tmsgdef.h"

#undef TD_MSG_NUMBER_
#undef TD_MSG_INFO_
#define TD_MSG_DICT_
#undef TD_MSG_SEG_CODE_
#include "tmsgdef.h"

int32_t tInitSubmitMsgIter(const SSubmitReq *pMsg, SSubmitMsgIter *pIter) {
  if (pMsg == NULL) {
    terrno = TSDB_CODE_TDB_SUBMIT_MSG_MSSED_UP;
    return -1;
  }

  pIter->totalLen = pMsg->length;
  ASSERT(pIter->totalLen > 0);
  pIter->len = 0;
  pIter->pMsg = pMsg;
  if (pMsg->length <= sizeof(SSubmitReq)) {
    terrno = TSDB_CODE_TDB_SUBMIT_MSG_MSSED_UP;
    return -1;
  }

  return 0;
}

int32_t tGetSubmitMsgNext(SSubmitMsgIter *pIter, SSubmitBlk **pPBlock) {
  ASSERT(pIter->len >= 0);

  if (pIter->len == 0) {
    pIter->len += sizeof(SSubmitReq);
  } else {
    if (pIter->len >= pIter->totalLen) {
      ASSERT(0);
    }

    SSubmitBlk *pSubmitBlk = (SSubmitBlk *)POINTER_SHIFT(pIter->pMsg, pIter->len);
    pIter->len += (sizeof(SSubmitBlk) + pSubmitBlk->dataLen + pSubmitBlk->schemaLen);
    ASSERT(pIter->len > 0);
  }

  if (pIter->len > pIter->totalLen) {
    terrno = TSDB_CODE_TDB_SUBMIT_MSG_MSSED_UP;
    *pPBlock = NULL;
    return -1;
  }

  *pPBlock = (pIter->len == pIter->totalLen) ? NULL : (SSubmitBlk *)POINTER_SHIFT(pIter->pMsg, pIter->len);

  return 0;
}

int32_t tInitSubmitBlkIter(SSubmitBlk *pBlock, SSubmitBlkIter *pIter) {
  if (pBlock->dataLen <= 0) return -1;
  pIter->totalLen = pBlock->dataLen;
  pIter->len = 0;
  pIter->row = (STSRow *)(pBlock->data + pBlock->schemaLen);
  return 0;
}

STSRow *tGetSubmitBlkNext(SSubmitBlkIter *pIter) {
  STSRow *row = pIter->row;

  if (pIter->len >= pIter->totalLen) {
    return NULL;
  } else {
    pIter->len += TD_ROW_LEN(row);
    if (pIter->len < pIter->totalLen) {
      pIter->row = POINTER_SHIFT(row, TD_ROW_LEN(row));
    }
    return row;
  }
}

int32_t tEncodeSEpSet(SCoder *pEncoder, const SEpSet *pEp) {
  if (tEncodeI8(pEncoder, pEp->inUse) < 0) return -1;
  if (tEncodeI8(pEncoder, pEp->numOfEps) < 0) return -1;
  for (int32_t i = 0; i < TSDB_MAX_REPLICA; i++) {
    if (tEncodeU16(pEncoder, pEp->eps[i].port) < 0) return -1;
    if (tEncodeCStr(pEncoder, pEp->eps[i].fqdn) < 0) return -1;
  }
  return 0;
}

int32_t tDecodeSEpSet(SCoder *pDecoder, SEpSet *pEp) {
  if (tDecodeI8(pDecoder, &pEp->inUse) < 0) return -1;
  if (tDecodeI8(pDecoder, &pEp->numOfEps) < 0) return -1;
  for (int32_t i = 0; i < TSDB_MAX_REPLICA; i++) {
    if (tDecodeU16(pDecoder, &pEp->eps[i].port) < 0) return -1;
    if (tDecodeCStrTo(pDecoder, pEp->eps[i].fqdn) < 0) return -1;
  }
  return 0;
}

int32_t taosEncodeSEpSet(void **buf, const SEpSet *pEp) {
  int32_t tlen = 0;
  tlen += taosEncodeFixedI8(buf, pEp->inUse);
  tlen += taosEncodeFixedI8(buf, pEp->numOfEps);
  for (int32_t i = 0; i < TSDB_MAX_REPLICA; i++) {
    tlen += taosEncodeFixedU16(buf, pEp->eps[i].port);
    tlen += taosEncodeString(buf, pEp->eps[i].fqdn);
  }
  return tlen;
}

void *taosDecodeSEpSet(void *buf, SEpSet *pEp) {
  buf = taosDecodeFixedI8(buf, &pEp->inUse);
  buf = taosDecodeFixedI8(buf, &pEp->numOfEps);
  for (int32_t i = 0; i < TSDB_MAX_REPLICA; i++) {
    buf = taosDecodeFixedU16(buf, &pEp->eps[i].port);
    buf = taosDecodeStringTo(buf, pEp->eps[i].fqdn);
  }
  return buf;
}

static int32_t tSerializeSClientHbReq(SCoder *pEncoder, const SClientHbReq *pReq) {
  if (tEncodeSClientHbKey(pEncoder, &pReq->connKey) < 0) return -1;

  if (pReq->connKey.connType == CONN_TYPE__QUERY) {
    int32_t queryNum = 0;
    if (pReq->query) {
      queryNum = 1;
      if (tEncodeI32(pEncoder, queryNum) < 0) return -1;
      if (tEncodeU32(pEncoder, pReq->query->connId) < 0) return -1;
      if (tEncodeI32(pEncoder, pReq->query->pid) < 0) return -1;
      if (tEncodeCStr(pEncoder, pReq->query->app) < 0) return -1;

      int32_t num = taosArrayGetSize(pReq->query->queryDesc);
      if (tEncodeI32(pEncoder, num) < 0) return -1;

      for (int32_t i = 0; i < num; ++i) {
        SQueryDesc *desc = taosArrayGet(pReq->query->queryDesc, i);
        if (tEncodeCStr(pEncoder, desc->sql) < 0) return -1;
        if (tEncodeU64(pEncoder, desc->queryId) < 0) return -1;
        if (tEncodeI64(pEncoder, desc->useconds) < 0) return -1;
        if (tEncodeI64(pEncoder, desc->stime) < 0) return -1;
        if (tEncodeI64(pEncoder, desc->reqRid) < 0) return -1;
        if (tEncodeI32(pEncoder, desc->pid) < 0) return -1;
        if (tEncodeCStr(pEncoder, desc->fqdn) < 0) return -1;
        if (tEncodeI32(pEncoder, desc->subPlanNum) < 0) return -1;

        int32_t snum = desc->subDesc ? taosArrayGetSize(desc->subDesc) : 0;
        if (tEncodeI32(pEncoder, snum) < 0) return -1;
        for (int32_t m = 0; m < snum; ++m) {
          SQuerySubDesc *sDesc = taosArrayGet(desc->subDesc, m);
          if (tEncodeI64(pEncoder, sDesc->tid) < 0) return -1;
          if (tEncodeI32(pEncoder, sDesc->status) < 0) return -1;
        }
      }
    } else {
      if (tEncodeI32(pEncoder, queryNum) < 0) return -1;
    }
  }

  int32_t kvNum = taosHashGetSize(pReq->info);
  if (tEncodeI32(pEncoder, kvNum) < 0) return -1;
  void *pIter = taosHashIterate(pReq->info, NULL);
  while (pIter != NULL) {
    SKv *kv = pIter;
    if (tEncodeSKv(pEncoder, kv) < 0) return -1;
    pIter = taosHashIterate(pReq->info, pIter);
  }

  return 0;
}

static int32_t tDeserializeSClientHbReq(SCoder *pDecoder, SClientHbReq *pReq) {
  if (tDecodeSClientHbKey(pDecoder, &pReq->connKey) < 0) return -1;

  if (pReq->connKey.connType == CONN_TYPE__QUERY) {
    int32_t queryNum = 0;
    if (tDecodeI32(pDecoder, &queryNum) < 0) return -1;
    if (queryNum) {
      pReq->query = taosMemoryCalloc(1, sizeof(*pReq->query));
      if (NULL == pReq->query) return -1;
      if (tDecodeU32(pDecoder, &pReq->query->connId) < 0) return -1;
      if (tDecodeI32(pDecoder, &pReq->query->pid) < 0) return -1;
      if (tDecodeCStrTo(pDecoder, pReq->query->app) < 0) return -1;

      int32_t num = 0;
      if (tDecodeI32(pDecoder, &num) < 0) return -1;
      if (num > 0) {
        pReq->query->queryDesc = taosArrayInit(num, sizeof(SQueryDesc));
        if (NULL == pReq->query->queryDesc) return -1;

        for (int32_t i = 0; i < num; ++i) {
          SQueryDesc desc = {0};
          if (tDecodeCStrTo(pDecoder, desc.sql) < 0) return -1;
          if (tDecodeU64(pDecoder, &desc.queryId) < 0) return -1;
          if (tDecodeI64(pDecoder, &desc.useconds) < 0) return -1;
          if (tDecodeI64(pDecoder, &desc.stime) < 0) return -1;
          if (tDecodeI64(pDecoder, &desc.reqRid) < 0) return -1;
          if (tDecodeI32(pDecoder, &desc.pid) < 0) return -1;
          if (tDecodeCStrTo(pDecoder, desc.fqdn) < 0) return -1;
          if (tDecodeI32(pDecoder, &desc.subPlanNum) < 0) return -1;

          int32_t snum = 0;
          if (tDecodeI32(pDecoder, &snum) < 0) return -1;
          if (snum > 0) {
            desc.subDesc = taosArrayInit(snum, sizeof(SQuerySubDesc));
            if (NULL == desc.subDesc) return -1;

            for (int32_t m = 0; m < snum; ++m) {
              SQuerySubDesc sDesc = {0};
              if (tDecodeI64(pDecoder, &sDesc.tid) < 0) return -1;
              if (tDecodeI32(pDecoder, &sDesc.status) < 0) return -1;
              taosArrayPush(desc.subDesc, &sDesc);
            }
          }

          taosArrayPush(pReq->query->queryDesc, &desc);
        }
      }
    }
  }

  int32_t kvNum = 0;
  if (tDecodeI32(pDecoder, &kvNum) < 0) return -1;
  if (pReq->info == NULL) {
    pReq->info = taosHashInit(kvNum, taosGetDefaultHashFunction(TSDB_DATA_TYPE_BINARY), true, HASH_NO_LOCK);
  }
  if (pReq->info == NULL) return -1;
  for (int32_t i = 0; i < kvNum; i++) {
    SKv kv = {0};
    if (tDecodeSKv(pDecoder, &kv) < 0) return -1;
    taosHashPut(pReq->info, &kv.key, sizeof(kv.key), &kv, sizeof(kv));
  }

  return 0;
}

static int32_t tSerializeSClientHbRsp(SCoder *pEncoder, const SClientHbRsp *pRsp) {
  if (tEncodeSClientHbKey(pEncoder, &pRsp->connKey) < 0) return -1;
  if (tEncodeI32(pEncoder, pRsp->status) < 0) return -1;

  int32_t queryNum = 0;
  if (pRsp->query) {
    queryNum = 1;
    if (tEncodeI32(pEncoder, queryNum) < 0) return -1;
    if (tEncodeU32(pEncoder, pRsp->query->connId) < 0) return -1;
    if (tEncodeU64(pEncoder, pRsp->query->killRid) < 0) return -1;
    if (tEncodeI32(pEncoder, pRsp->query->totalDnodes) < 0) return -1;
    if (tEncodeI32(pEncoder, pRsp->query->onlineDnodes) < 0) return -1;
    if (tEncodeI8(pEncoder, pRsp->query->killConnection) < 0) return -1;
    if (tEncodeSEpSet(pEncoder, &pRsp->query->epSet) < 0) return -1;
  } else {
    if (tEncodeI32(pEncoder, queryNum) < 0) return -1;
  }

  int32_t kvNum = taosArrayGetSize(pRsp->info);
  if (tEncodeI32(pEncoder, kvNum) < 0) return -1;
  for (int32_t i = 0; i < kvNum; i++) {
    SKv *kv = taosArrayGet(pRsp->info, i);
    if (tEncodeSKv(pEncoder, kv) < 0) return -1;
  }

  return 0;
}

static int32_t tDeserializeSClientHbRsp(SCoder *pDecoder, SClientHbRsp *pRsp) {
  if (tDecodeSClientHbKey(pDecoder, &pRsp->connKey) < 0) return -1;
  if (tDecodeI32(pDecoder, &pRsp->status) < 0) return -1;

  int32_t queryNum = 0;
  if (tDecodeI32(pDecoder, &queryNum) < 0) return -1;
  if (queryNum) {
    pRsp->query = taosMemoryCalloc(1, sizeof(*pRsp->query));
    if (NULL == pRsp->query) return -1;
    if (tDecodeU32(pDecoder, &pRsp->query->connId) < 0) return -1;
    if (tDecodeU64(pDecoder, &pRsp->query->killRid) < 0) return -1;
    if (tDecodeI32(pDecoder, &pRsp->query->totalDnodes) < 0) return -1;
    if (tDecodeI32(pDecoder, &pRsp->query->onlineDnodes) < 0) return -1;
    if (tDecodeI8(pDecoder, &pRsp->query->killConnection) < 0) return -1;
    if (tDecodeSEpSet(pDecoder, &pRsp->query->epSet) < 0) return -1;
  }

  int32_t kvNum = 0;
  if (tDecodeI32(pDecoder, &kvNum) < 0) return -1;
  pRsp->info = taosArrayInit(kvNum, sizeof(SKv));
  if (pRsp->info == NULL) return -1;
  for (int32_t i = 0; i < kvNum; i++) {
    SKv kv = {0};
    tDecodeSKv(pDecoder, &kv);
    taosArrayPush(pRsp->info, &kv);
  }

  return 0;
}

int32_t tSerializeSClientHbBatchReq(void *buf, int32_t bufLen, const SClientHbBatchReq *pBatchReq) {
  SCoder encoder = {0};
  tCoderInit(&encoder, TD_LITTLE_ENDIAN, buf, bufLen, TD_ENCODER);

  if (tStartEncode(&encoder) < 0) return -1;
  if (tEncodeI64(&encoder, pBatchReq->reqId) < 0) return -1;

  int32_t reqNum = taosArrayGetSize(pBatchReq->reqs);
  if (tEncodeI32(&encoder, reqNum) < 0) return -1;
  for (int32_t i = 0; i < reqNum; i++) {
    SClientHbReq *pReq = taosArrayGet(pBatchReq->reqs, i);
    if (tSerializeSClientHbReq(&encoder, pReq) < 0) return -1;
  }
  tEndEncode(&encoder);

  int32_t tlen = encoder.pos;
  tCoderClear(&encoder);
  return tlen;
}

int32_t tDeserializeSClientHbBatchReq(void *buf, int32_t bufLen, SClientHbBatchReq *pBatchReq) {
  SCoder decoder = {0};
  tCoderInit(&decoder, TD_LITTLE_ENDIAN, buf, bufLen, TD_DECODER);

  if (tStartDecode(&decoder) < 0) return -1;
  if (tDecodeI64(&decoder, &pBatchReq->reqId) < 0) return -1;

  int32_t reqNum = 0;
  if (tDecodeI32(&decoder, &reqNum) < 0) return -1;
  if (reqNum > 0) {
    pBatchReq->reqs = taosArrayInit(reqNum, sizeof(SClientHbReq));
    if (NULL == pBatchReq->reqs) return -1;
  }
  for (int32_t i = 0; i < reqNum; i++) {
    SClientHbReq req = {0};
    tDeserializeSClientHbReq(&decoder, &req);
    taosArrayPush(pBatchReq->reqs, &req);
  }

  tEndDecode(&decoder);
  tCoderClear(&decoder);
  return 0;
}

int32_t tSerializeSClientHbBatchRsp(void *buf, int32_t bufLen, const SClientHbBatchRsp *pBatchRsp) {
  SCoder encoder = {0};
  tCoderInit(&encoder, TD_LITTLE_ENDIAN, buf, bufLen, TD_ENCODER);

  if (tStartEncode(&encoder) < 0) return -1;
  if (tEncodeI64(&encoder, pBatchRsp->reqId) < 0) return -1;
  if (tEncodeI64(&encoder, pBatchRsp->rspId) < 0) return -1;

  int32_t rspNum = taosArrayGetSize(pBatchRsp->rsps);
  if (tEncodeI32(&encoder, rspNum) < 0) return -1;
  for (int32_t i = 0; i < rspNum; i++) {
    SClientHbRsp *pRsp = taosArrayGet(pBatchRsp->rsps, i);
    if (tSerializeSClientHbRsp(&encoder, pRsp) < 0) return -1;
  }
  tEndEncode(&encoder);

  int32_t tlen = encoder.pos;
  tCoderClear(&encoder);
  return tlen;
}

int32_t tDeserializeSClientHbBatchRsp(void *buf, int32_t bufLen, SClientHbBatchRsp *pBatchRsp) {
  SCoder decoder = {0};
  tCoderInit(&decoder, TD_LITTLE_ENDIAN, buf, bufLen, TD_DECODER);

  if (tStartDecode(&decoder) < 0) return -1;
  if (tDecodeI64(&decoder, &pBatchRsp->reqId) < 0) return -1;
  if (tDecodeI64(&decoder, &pBatchRsp->rspId) < 0) return -1;

  int32_t rspNum = 0;
  if (tDecodeI32(&decoder, &rspNum) < 0) return -1;
  if (pBatchRsp->rsps == NULL) {
    pBatchRsp->rsps = taosArrayInit(rspNum, sizeof(SClientHbRsp));
  }
  for (int32_t i = 0; i < rspNum; i++) {
    SClientHbRsp rsp = {0};
    tDeserializeSClientHbRsp(&decoder, &rsp);
    taosArrayPush(pBatchRsp->rsps, &rsp);
  }

  tEndDecode(&decoder);
  tCoderClear(&decoder);
  return 0;
}

int tEncodeSVCreateTbReq(SCoder *pCoder, const SVCreateTbReq *pReq) {
#if 0
  if (tStartEncode(pCoder) < 0) return -1;

  if (tEncodeCStr(pCoder, pReq->name) < 0) return -1;
  if (tEncodeU32v(pCoder, pReq->ttl) < 0) return -1;
  if (tEncodeU32v(pCoder, pReq->keep) < 0) return -1;
  if (tEncodeI8(pCoder, pReq->type) < 0) return -1;

  if (pReq->type == TSDB_SUPER_TABLE) {
    if (tEncodeI64(pCoder, pReq->stbCfg.suid) < 0) return -1;
    if (tEncodeI16v(pCoder, pReq->stbCfg.nCols) < 0) return -1;
    for (int i = 0; i < pReq->stbCfg.nCols; i++) {
      if (tEncodeSSchema(pCoder, pReq->stbCfg.pSchema + i) < 0) return -1;
    }
    if (tEncodeI16v(pCoder, pReq->stbCfg.nTagCols) < 0) return -1;
    for (int i = 0; i < pReq->stbCfg.nTagCols; i++) {
      if (tEncodeSSchema(pCoder, pReq->stbCfg.pTagSchema + i) < 0) return -1;
    }

  } else if (pReq->type == TSDB_CHILD_TABLE) {
    if (tEncodeI64(pCoder, pReq->ctbCfg.suid) < 0) return -1;
    // TODO: encode SKVRow
  } else if (pReq->type == TSDB_NORMAL_TABLE) {
    if (tEncodeI16v(pCoder, pReq->ntbCfg.nCols) < 0) return -1;
    for (int i = 0; i < pReq->ntbCfg.nCols; i++) {
      if (tEncodeSSchema(pCoder, pReq->stbCfg.pSchema + i) < 0) return -1;
    }
  } else {
    ASSERT(0);
  }

  tEndEncode(pCoder);
#endif
  return 0;
}

int tDecodeSVCreateTbReq(SCoder *pCoder, SVCreateTbReq *pReq) {
#if 0
  if (tStartDecode(pCoder) < 0) return -1;

  if (tDecodeCStr(pCoder, &pReq->name) < 0) return -1;
  if (tDecodeU32v(pCoder, &pReq->ttl) < 0) return -1;
  if (tDecodeU32v(pCoder, &pReq->keep) < 0) return -1;
  if (tDecodeI8(pCoder, &pReq->type) < 0) return -1;

  if (pReq->type == TSDB_SUPER_TABLE) {
    if (tDecodeI64(pCoder, &pReq->stbCfg.suid) < 0) return -1;
    if (tDecodeI16v(pCoder, &pReq->stbCfg.nCols) < 0) return -1;
    for (int i = 0; i < pReq->stbCfg.nCols; i++) {
      if (tDecodeSSchema(pCoder, &pReq->stbCfg.pSchema + i) < 0) return -1;
    }
    if (tDecodeI16v(pCoder, pReq->stbCfg.nTagCols) < 0) return -1;
    for (int i = 0; i < pReq->stbCfg.nTagCols; i++) {
      if (tDecodeSSchema(pCoder, pReq->stbCfg.pTagSchema + i) < 0) return -1;
    }

  } else if (pReq->type == TSDB_CHILD_TABLE) {
    if (tDecodeI64(pCoder, pReq->ctbCfg.suid) < 0) return -1;
    // TODO: decode SKVRow
  } else if (pReq->type == TSDB_NORMAL_TABLE) {
    if (tDecodeI16v(pCoder, pReq->ntbCfg.nCols) < 0) return -1;
    for (int i = 0; i < pReq->ntbCfg.nCols; i++) {
      if (tDecodeSSchema(pCoder, pReq->stbCfg.pSchema + i) < 0) return -1;
    }
  } else {
    ASSERT(0);
  }

  tEndDecode(pCoder);
#endif
  return 0;
}

int32_t tSerializeSVCreateTbReq(void **buf, SVCreateTbReq *pReq) {
  int32_t tlen = 0;

  tlen += taosEncodeString(buf, pReq->name);
  tlen += taosEncodeFixedU32(buf, pReq->ttl);
  tlen += taosEncodeFixedU32(buf, pReq->keep);
  tlen += taosEncodeFixedU8(buf, pReq->type);
  // tlen += taosEncodeFixedU8(buf, pReq->info);

  switch (pReq->type) {
    // case TD_SUPER_TABLE:
    //   tlen += taosEncodeFixedI64(buf, pReq->stbCfg.suid);
    //   tlen += taosEncodeFixedI16(buf, pReq->stbCfg.nCols);
    //   for (col_id_t i = 0; i < pReq->stbCfg.nCols; ++i) {
    //     tlen += taosEncodeFixedI8(buf, pReq->stbCfg.pSchema[i].type);
    //     tlen += taosEncodeFixedI8(buf, pReq->stbCfg.pSchema[i].flags);
    //     tlen += taosEncodeFixedI16(buf, pReq->stbCfg.pSchema[i].colId);
    //     tlen += taosEncodeFixedI32(buf, pReq->stbCfg.pSchema[i].bytes);
    //     tlen += taosEncodeString(buf, pReq->stbCfg.pSchema[i].name);
    //   }
    //   tlen += taosEncodeFixedI16(buf, pReq->stbCfg.nTagCols);
    //   for (col_id_t i = 0; i < pReq->stbCfg.nTagCols; ++i) {
    //     tlen += taosEncodeFixedI8(buf, pReq->stbCfg.pTagSchema[i].type);
    //     tlen += taosEncodeFixedI8(buf, pReq->stbCfg.pTagSchema[i].flags);
    //     tlen += taosEncodeFixedI16(buf, pReq->stbCfg.pTagSchema[i].colId);
    //     tlen += taosEncodeFixedI32(buf, pReq->stbCfg.pTagSchema[i].bytes);
    //     tlen += taosEncodeString(buf, pReq->stbCfg.pTagSchema[i].name);
    //   }
    //   if (pReq->rollup && pReq->stbCfg.pRSmaParam) {
    //     SRSmaParam *param = pReq->stbCfg.pRSmaParam;
    //     tlen += taosEncodeBinary(buf, (const void *)&param->xFilesFactor, sizeof(param->xFilesFactor));
    //     tlen += taosEncodeFixedI32(buf, param->delay);
    //     tlen += taosEncodeFixedI8(buf, param->nFuncIds);
    //     for (int8_t i = 0; i < param->nFuncIds; ++i) {
    //       tlen += taosEncodeFixedI32(buf, param->pFuncIds[i]);
    //     }
    //   }
    //   break;
    case TD_CHILD_TABLE:
      tlen += taosEncodeFixedI64(buf, pReq->ctbCfg.suid);
      tlen += tdEncodeKVRow(buf, pReq->ctbCfg.pTag);
      break;
    case TD_NORMAL_TABLE:
      tlen += taosEncodeFixedI16(buf, pReq->ntbCfg.nCols);
      for (col_id_t i = 0; i < pReq->ntbCfg.nCols; ++i) {
        tlen += taosEncodeFixedI8(buf, pReq->ntbCfg.pSchema[i].type);
        tlen += taosEncodeFixedI8(buf, pReq->ntbCfg.pSchema[i].flags);
        tlen += taosEncodeFixedI16(buf, pReq->ntbCfg.pSchema[i].colId);
        tlen += taosEncodeFixedI32(buf, pReq->ntbCfg.pSchema[i].bytes);
        tlen += taosEncodeString(buf, pReq->ntbCfg.pSchema[i].name);
      }
      break;
    default:
      ASSERT(0);
  }

  return tlen;
}

void *tDeserializeSVCreateTbReq(void *buf, SVCreateTbReq *pReq) {
  buf = taosDecodeString(buf, &(pReq->name));
  buf = taosDecodeFixedU32(buf, &(pReq->ttl));
  buf = taosDecodeFixedU32(buf, &(pReq->keep));
  buf = taosDecodeFixedU8(buf, &pReq->type);
  // buf = taosDecodeFixedU8(buf, &(pReq->info));

  switch (pReq->type) {
    // case TD_SUPER_TABLE:
    //   buf = taosDecodeFixedI64(buf, &(pReq->stbCfg.suid));
    //   buf = taosDecodeFixedI16(buf, &(pReq->stbCfg.nCols));
    //   pReq->stbCfg.pSchema = (SSchema *)taosMemoryMalloc(pReq->stbCfg.nCols * sizeof(SSchema));
    //   for (col_id_t i = 0; i < pReq->stbCfg.nCols; ++i) {
    //     buf = taosDecodeFixedI8(buf, &(pReq->stbCfg.pSchema[i].type));
    //     buf = taosDecodeFixedI8(buf, &(pReq->stbCfg.pSchema[i].flags));
    //     buf = taosDecodeFixedI16(buf, &(pReq->stbCfg.pSchema[i].colId));
    //     buf = taosDecodeFixedI32(buf, &(pReq->stbCfg.pSchema[i].bytes));
    //     buf = taosDecodeStringTo(buf, pReq->stbCfg.pSchema[i].name);
    //   }
    //   buf = taosDecodeFixedI16(buf, &pReq->stbCfg.nTagCols);
    //   pReq->stbCfg.pTagSchema = (SSchema *)taosMemoryMalloc(pReq->stbCfg.nTagCols * sizeof(SSchema));
    //   for (col_id_t i = 0; i < pReq->stbCfg.nTagCols; ++i) {
    //     buf = taosDecodeFixedI8(buf, &(pReq->stbCfg.pTagSchema[i].type));
    //     buf = taosDecodeFixedI8(buf, &(pReq->stbCfg.pTagSchema[i].flags));
    //     buf = taosDecodeFixedI16(buf, &pReq->stbCfg.pTagSchema[i].colId);
    //     buf = taosDecodeFixedI32(buf, &pReq->stbCfg.pTagSchema[i].bytes);
    //     buf = taosDecodeStringTo(buf, pReq->stbCfg.pTagSchema[i].name);
    //   }
    //   if (pReq->rollup) {
    //     pReq->stbCfg.pRSmaParam = (SRSmaParam *)taosMemoryMalloc(sizeof(SRSmaParam));
    //     SRSmaParam *param = pReq->stbCfg.pRSmaParam;
    //     buf = taosDecodeBinaryTo(buf, (void *)&param->xFilesFactor, sizeof(param->xFilesFactor));
    //     buf = taosDecodeFixedI32(buf, &param->delay);
    //     buf = taosDecodeFixedI8(buf, &param->nFuncIds);
    //     if (param->nFuncIds > 0) {
    //       param->pFuncIds = (func_id_t *)taosMemoryMalloc(param->nFuncIds * sizeof(func_id_t));
    //       for (int8_t i = 0; i < param->nFuncIds; ++i) {
    //         buf = taosDecodeFixedI32(buf, param->pFuncIds + i);
    //       }
    //     } else {
    //       param->pFuncIds = NULL;
    //     }
    //   } else {
    //     pReq->stbCfg.pRSmaParam = NULL;
    //   }
    //   break;
    case TD_CHILD_TABLE:
      buf = taosDecodeFixedI64(buf, &pReq->ctbCfg.suid);
      buf = tdDecodeKVRow(buf, &pReq->ctbCfg.pTag);
      break;
    case TD_NORMAL_TABLE:
      buf = taosDecodeFixedI16(buf, &pReq->ntbCfg.nCols);
      pReq->ntbCfg.pSchema = (SSchema *)taosMemoryMalloc(pReq->ntbCfg.nCols * sizeof(SSchema));
      for (col_id_t i = 0; i < pReq->ntbCfg.nCols; ++i) {
        buf = taosDecodeFixedI8(buf, &pReq->ntbCfg.pSchema[i].type);
        buf = taosDecodeFixedI8(buf, &pReq->ntbCfg.pSchema[i].flags);
        buf = taosDecodeFixedI16(buf, &pReq->ntbCfg.pSchema[i].colId);
        buf = taosDecodeFixedI32(buf, &pReq->ntbCfg.pSchema[i].bytes);
        buf = taosDecodeStringTo(buf, pReq->ntbCfg.pSchema[i].name);
      }
      break;
    default:
      ASSERT(0);
  }

  return buf;
}

int32_t tSerializeSVCreateTbBatchReq(void **buf, SVCreateTbBatchReq *pReq) {
  int32_t tlen = 0;

  tlen += taosEncodeFixedI64(buf, pReq->ver);
  tlen += taosEncodeFixedU32(buf, taosArrayGetSize(pReq->pArray));
  for (size_t i = 0; i < taosArrayGetSize(pReq->pArray); i++) {
    SVCreateTbReq *pCreateTbReq = taosArrayGet(pReq->pArray, i);
    tlen += tSerializeSVCreateTbReq(buf, pCreateTbReq);
  }

  return tlen;
}

void *tDeserializeSVCreateTbBatchReq(void *buf, SVCreateTbBatchReq *pReq) {
  uint32_t nsize = 0;

  buf = taosDecodeFixedI64(buf, &pReq->ver);
  buf = taosDecodeFixedU32(buf, &nsize);
  pReq->pArray = taosArrayInit(nsize, sizeof(SVCreateTbReq));
  for (size_t i = 0; i < nsize; i++) {
    SVCreateTbReq req = {0};
    buf = tDeserializeSVCreateTbReq(buf, &req);
    taosArrayPush(pReq->pArray, &req);
  }

  return buf;
}

int32_t tSerializeSVDropTbReq(void **buf, SVDropTbReq *pReq) {
  int32_t tlen = 0;
  tlen += taosEncodeFixedI64(buf, pReq->ver);
  tlen += taosEncodeString(buf, pReq->name);
  tlen += taosEncodeFixedU8(buf, pReq->type);
  return tlen;
}

void *tDeserializeSVDropTbReq(void *buf, SVDropTbReq *pReq) {
  buf = taosDecodeFixedI64(buf, &pReq->ver);
  buf = taosDecodeString(buf, &pReq->name);
  buf = taosDecodeFixedU8(buf, &pReq->type);
  return buf;
}

int32_t tSerializeSMCreateStbReq(void *buf, int32_t bufLen, SMCreateStbReq *pReq) {
  SCoder encoder = {0};
  tCoderInit(&encoder, TD_LITTLE_ENDIAN, buf, bufLen, TD_ENCODER);

  if (tStartEncode(&encoder) < 0) return -1;
  if (tEncodeCStr(&encoder, pReq->name) < 0) return -1;
  if (tEncodeI8(&encoder, pReq->igExists) < 0) return -1;
  if (tEncodeFloat(&encoder, pReq->xFilesFactor) < 0) return -1;
  if (tEncodeI32(&encoder, pReq->aggregationMethod) < 0) return -1;
  if (tEncodeI32(&encoder, pReq->delay) < 0) return -1;
  if (tEncodeI32(&encoder, pReq->ttl) < 0) return -1;
  if (tEncodeI32(&encoder, pReq->numOfColumns) < 0) return -1;
  if (tEncodeI32(&encoder, pReq->numOfTags) < 0) return -1;
  if (tEncodeI32(&encoder, pReq->numOfSmas) < 0) return -1;
  if (tEncodeI32(&encoder, pReq->commentLen) < 0) return -1;
  if (tEncodeI32(&encoder, pReq->ast1Len) < 0) return -1;
  if (tEncodeI32(&encoder, pReq->ast2Len) < 0) return -1;

  for (int32_t i = 0; i < pReq->numOfColumns; ++i) {
    SField *pField = taosArrayGet(pReq->pColumns, i);
    if (tEncodeI8(&encoder, pField->type) < 0) return -1;
    if (tEncodeI32(&encoder, pField->bytes) < 0) return -1;
    if (tEncodeCStr(&encoder, pField->name) < 0) return -1;
  }

  for (int32_t i = 0; i < pReq->numOfTags; ++i) {
    SField *pField = taosArrayGet(pReq->pTags, i);
    if (tEncodeI8(&encoder, pField->type) < 0) return -1;
    if (tEncodeI32(&encoder, pField->bytes) < 0) return -1;
    if (tEncodeCStr(&encoder, pField->name) < 0) return -1;
  }

  for (int32_t i = 0; i < pReq->numOfSmas; ++i) {
    SField *pField = taosArrayGet(pReq->pSmas, i);
    if (tEncodeI8(&encoder, pField->type) < 0) return -1;
    if (tEncodeI32(&encoder, pField->bytes) < 0) return -1;
    if (tEncodeCStr(&encoder, pField->name) < 0) return -1;
  }

  if (pReq->commentLen > 0) {
    if (tEncodeBinary(&encoder, pReq->comment, pReq->commentLen) < 0) return -1;
  }
  if (pReq->ast1Len > 0) {
    if (tEncodeBinary(&encoder, pReq->pAst1, pReq->ast1Len) < 0) return -1;
  }
  if (pReq->ast2Len > 0) {
    if (tEncodeBinary(&encoder, pReq->pAst2, pReq->ast2Len) < 0) return -1;
  }
  tEndEncode(&encoder);

  int32_t tlen = encoder.pos;
  tCoderClear(&encoder);
  return tlen;
}

int32_t tDeserializeSMCreateStbReq(void *buf, int32_t bufLen, SMCreateStbReq *pReq) {
  SCoder decoder = {0};
  tCoderInit(&decoder, TD_LITTLE_ENDIAN, buf, bufLen, TD_DECODER);

  if (tStartDecode(&decoder) < 0) return -1;
  if (tDecodeCStrTo(&decoder, pReq->name) < 0) return -1;
  if (tDecodeI8(&decoder, &pReq->igExists) < 0) return -1;
  if (tDecodeFloat(&decoder, &pReq->xFilesFactor) < 0) return -1;
  if (tDecodeI32(&decoder, &pReq->aggregationMethod) < 0) return -1;
  if (tDecodeI32(&decoder, &pReq->delay) < 0) return -1;
  if (tDecodeI32(&decoder, &pReq->ttl) < 0) return -1;
  if (tDecodeI32(&decoder, &pReq->numOfColumns) < 0) return -1;
  if (tDecodeI32(&decoder, &pReq->numOfTags) < 0) return -1;
  if (tDecodeI32(&decoder, &pReq->numOfSmas) < 0) return -1;
  if (tDecodeI32(&decoder, &pReq->commentLen) < 0) return -1;
  if (tDecodeI32(&decoder, &pReq->ast1Len) < 0) return -1;
  if (tDecodeI32(&decoder, &pReq->ast2Len) < 0) return -1;

  pReq->pColumns = taosArrayInit(pReq->numOfColumns, sizeof(SField));
  pReq->pTags = taosArrayInit(pReq->numOfTags, sizeof(SField));
  pReq->pSmas = taosArrayInit(pReq->numOfSmas, sizeof(SField));
  if (pReq->pColumns == NULL || pReq->pTags == NULL || pReq->pSmas == NULL) {
    terrno = TSDB_CODE_OUT_OF_MEMORY;
    return -1;
  }

  for (int32_t i = 0; i < pReq->numOfColumns; ++i) {
    SField field = {0};
    if (tDecodeI8(&decoder, &field.type) < 0) return -1;
    if (tDecodeI32(&decoder, &field.bytes) < 0) return -1;
    if (tDecodeCStrTo(&decoder, field.name) < 0) return -1;
    if (taosArrayPush(pReq->pColumns, &field) == NULL) {
      terrno = TSDB_CODE_OUT_OF_MEMORY;
      return -1;
    }
  }

  for (int32_t i = 0; i < pReq->numOfTags; ++i) {
    SField field = {0};
    if (tDecodeI8(&decoder, &field.type) < 0) return -1;
    if (tDecodeI32(&decoder, &field.bytes) < 0) return -1;
    if (tDecodeCStrTo(&decoder, field.name) < 0) return -1;
    if (taosArrayPush(pReq->pTags, &field) == NULL) {
      terrno = TSDB_CODE_OUT_OF_MEMORY;
      return -1;
    }
  }

  for (int32_t i = 0; i < pReq->numOfSmas; ++i) {
    SField field = {0};
    if (tDecodeI8(&decoder, &field.type) < 0) return -1;
    if (tDecodeI32(&decoder, &field.bytes) < 0) return -1;
    if (tDecodeCStrTo(&decoder, field.name) < 0) return -1;
    if (taosArrayPush(pReq->pSmas, &field) == NULL) {
      terrno = TSDB_CODE_OUT_OF_MEMORY;
      return -1;
    }
  }

  if (pReq->commentLen > 0) {
    pReq->comment = taosMemoryMalloc(pReq->commentLen);
    if (pReq->comment == NULL) return -1;
    if (tDecodeCStrTo(&decoder, pReq->comment) < 0) return -1;
  }

  if (pReq->ast1Len > 0) {
    pReq->pAst1 = taosMemoryMalloc(pReq->ast1Len);
    if (pReq->pAst1 == NULL) return -1;
    if (tDecodeCStrTo(&decoder, pReq->pAst1) < 0) return -1;
  }

  if (pReq->ast2Len > 0) {
    pReq->pAst2 = taosMemoryMalloc(pReq->ast2Len);
    if (pReq->pAst2 == NULL) return -1;
    if (tDecodeCStrTo(&decoder, pReq->pAst2) < 0) return -1;
  }

  tEndDecode(&decoder);

  tCoderClear(&decoder);
  return 0;
}

void tFreeSMCreateStbReq(SMCreateStbReq *pReq) {
  taosArrayDestroy(pReq->pColumns);
  taosArrayDestroy(pReq->pTags);
  taosArrayDestroy(pReq->pSmas);
  taosMemoryFreeClear(pReq->comment);
  taosMemoryFreeClear(pReq->pAst1);
  taosMemoryFreeClear(pReq->pAst2);
  pReq->pColumns = NULL;
  pReq->pTags = NULL;
  pReq->pSmas = NULL;
}

int32_t tSerializeSMDropStbReq(void *buf, int32_t bufLen, SMDropStbReq *pReq) {
  SCoder encoder = {0};
  tCoderInit(&encoder, TD_LITTLE_ENDIAN, buf, bufLen, TD_ENCODER);

  if (tStartEncode(&encoder) < 0) return -1;
  if (tEncodeCStr(&encoder, pReq->name) < 0) return -1;
  if (tEncodeI8(&encoder, pReq->igNotExists) < 0) return -1;
  tEndEncode(&encoder);

  int32_t tlen = encoder.pos;
  tCoderClear(&encoder);
  return tlen;
}

int32_t tDeserializeSMDropStbReq(void *buf, int32_t bufLen, SMDropStbReq *pReq) {
  SCoder decoder = {0};
  tCoderInit(&decoder, TD_LITTLE_ENDIAN, buf, bufLen, TD_DECODER);

  if (tStartDecode(&decoder) < 0) return -1;
  if (tDecodeCStrTo(&decoder, pReq->name) < 0) return -1;
  if (tDecodeI8(&decoder, &pReq->igNotExists) < 0) return -1;
  tEndDecode(&decoder);

  tCoderClear(&decoder);
  return 0;
}

int32_t tSerializeSMAlterStbReq(void *buf, int32_t bufLen, SMAltertbReq *pReq) {
  SCoder encoder = {0};
  tCoderInit(&encoder, TD_LITTLE_ENDIAN, buf, bufLen, TD_ENCODER);

  if (tStartEncode(&encoder) < 0) return -1;
  if (tEncodeCStr(&encoder, pReq->name) < 0) return -1;
  if (tEncodeI8(&encoder, pReq->alterType) < 0) return -1;
  if (tEncodeI32(&encoder, pReq->numOfFields) < 0) return -1;
  for (int32_t i = 0; i < pReq->numOfFields; ++i) {
    SField *pField = taosArrayGet(pReq->pFields, i);
    if (tEncodeI8(&encoder, pField->type) < 0) return -1;
    if (tEncodeI32(&encoder, pField->bytes) < 0) return -1;
    if (tEncodeCStr(&encoder, pField->name) < 0) return -1;
  }
  tEndEncode(&encoder);

  int32_t tlen = encoder.pos;
  tCoderClear(&encoder);
  return tlen;
}

int32_t tDeserializeSMAlterStbReq(void *buf, int32_t bufLen, SMAltertbReq *pReq) {
  SCoder decoder = {0};
  tCoderInit(&decoder, TD_LITTLE_ENDIAN, buf, bufLen, TD_DECODER);

  if (tStartDecode(&decoder) < 0) return -1;
  if (tDecodeCStrTo(&decoder, pReq->name) < 0) return -1;
  if (tDecodeI8(&decoder, &pReq->alterType) < 0) return -1;
  if (tDecodeI32(&decoder, &pReq->numOfFields) < 0) return -1;
  pReq->pFields = taosArrayInit(pReq->numOfFields, sizeof(SField));
  if (pReq->pFields == NULL) {
    terrno = TSDB_CODE_OUT_OF_MEMORY;
    return -1;
  }

  for (int32_t i = 0; i < pReq->numOfFields; ++i) {
    SField field = {0};
    if (tDecodeI8(&decoder, &field.type) < 0) return -1;
    if (tDecodeI32(&decoder, &field.bytes) < 0) return -1;
    if (tDecodeCStrTo(&decoder, field.name) < 0) return -1;
    if (taosArrayPush(pReq->pFields, &field) == NULL) {
      terrno = TSDB_CODE_OUT_OF_MEMORY;
      return -1;
    }
  }

  tEndDecode(&decoder);
  tCoderClear(&decoder);
  return 0;
}

void tFreeSMAltertbReq(SMAltertbReq *pReq) {
  taosArrayDestroy(pReq->pFields);
  pReq->pFields = NULL;
}

int32_t tSerializeSMCreateSmaReq(void *buf, int32_t bufLen, SMCreateSmaReq *pReq) {
  SCoder encoder = {0};
  tCoderInit(&encoder, TD_LITTLE_ENDIAN, buf, bufLen, TD_ENCODER);

  if (tStartEncode(&encoder) < 0) return -1;
  if (tEncodeCStr(&encoder, pReq->name) < 0) return -1;
  if (tEncodeCStr(&encoder, pReq->stb) < 0) return -1;
  if (tEncodeI8(&encoder, pReq->igExists) < 0) return -1;
  if (tEncodeI8(&encoder, pReq->intervalUnit) < 0) return -1;
  if (tEncodeI8(&encoder, pReq->slidingUnit) < 0) return -1;
  if (tEncodeI8(&encoder, pReq->timezone) < 0) return -1;
  if (tEncodeI32(&encoder, pReq->dstVgId) < 0) return -1;
  if (tEncodeI64(&encoder, pReq->interval) < 0) return -1;
  if (tEncodeI64(&encoder, pReq->offset) < 0) return -1;
  if (tEncodeI64(&encoder, pReq->sliding) < 0) return -1;
  if (tEncodeI32(&encoder, pReq->exprLen) < 0) return -1;
  if (tEncodeI32(&encoder, pReq->tagsFilterLen) < 0) return -1;
  if (tEncodeI32(&encoder, pReq->sqlLen) < 0) return -1;
  if (tEncodeI32(&encoder, pReq->astLen) < 0) return -1;
  if (pReq->exprLen > 0) {
    if (tEncodeBinary(&encoder, pReq->expr, pReq->exprLen) < 0) return -1;
  }
  if (pReq->tagsFilterLen > 0) {
    if (tEncodeBinary(&encoder, pReq->tagsFilter, pReq->tagsFilterLen) < 0) return -1;
  }
  if (pReq->sqlLen > 0) {
    if (tEncodeBinary(&encoder, pReq->sql, pReq->sqlLen) < 0) return -1;
  }
  if (pReq->astLen > 0) {
    if (tEncodeBinary(&encoder, pReq->ast, pReq->astLen) < 0) return -1;
  }
  tEndEncode(&encoder);

  int32_t tlen = encoder.pos;
  tCoderClear(&encoder);
  return tlen;
}

int32_t tDeserializeSMCreateSmaReq(void *buf, int32_t bufLen, SMCreateSmaReq *pReq) {
  SCoder decoder = {0};
  tCoderInit(&decoder, TD_LITTLE_ENDIAN, buf, bufLen, TD_DECODER);

  if (tStartDecode(&decoder) < 0) return -1;
  if (tDecodeCStrTo(&decoder, pReq->name) < 0) return -1;
  if (tDecodeCStrTo(&decoder, pReq->stb) < 0) return -1;
  if (tDecodeI8(&decoder, &pReq->igExists) < 0) return -1;
  if (tDecodeI8(&decoder, &pReq->intervalUnit) < 0) return -1;
  if (tDecodeI8(&decoder, &pReq->slidingUnit) < 0) return -1;
  if (tDecodeI8(&decoder, &pReq->timezone) < 0) return -1;
  if (tDecodeI32(&decoder, &pReq->dstVgId) < 0) return -1;
  if (tDecodeI64(&decoder, &pReq->interval) < 0) return -1;
  if (tDecodeI64(&decoder, &pReq->offset) < 0) return -1;
  if (tDecodeI64(&decoder, &pReq->sliding) < 0) return -1;
  if (tDecodeI32(&decoder, &pReq->exprLen) < 0) return -1;
  if (tDecodeI32(&decoder, &pReq->tagsFilterLen) < 0) return -1;
  if (tDecodeI32(&decoder, &pReq->sqlLen) < 0) return -1;
  if (tDecodeI32(&decoder, &pReq->astLen) < 0) return -1;
  if (pReq->exprLen > 0) {
    pReq->expr = taosMemoryMalloc(pReq->exprLen);
    if (pReq->expr == NULL) return -1;
    if (tDecodeCStrTo(&decoder, pReq->expr) < 0) return -1;
  }
  if (pReq->tagsFilterLen > 0) {
    pReq->tagsFilter = taosMemoryMalloc(pReq->tagsFilterLen);
    if (pReq->tagsFilter == NULL) return -1;
    if (tDecodeCStrTo(&decoder, pReq->tagsFilter) < 0) return -1;
  }
  if (pReq->sqlLen > 0) {
    pReq->sql = taosMemoryMalloc(pReq->sqlLen);
    if (pReq->sql == NULL) return -1;
    if (tDecodeCStrTo(&decoder, pReq->sql) < 0) return -1;
  }
  if (pReq->astLen > 0) {
    pReq->ast = taosMemoryMalloc(pReq->astLen);
    if (pReq->ast == NULL) return -1;
    if (tDecodeCStrTo(&decoder, pReq->ast) < 0) return -1;
  }

  tEndDecode(&decoder);
  tCoderClear(&decoder);
  return 0;
}

void tFreeSMCreateSmaReq(SMCreateSmaReq *pReq) {
  taosMemoryFreeClear(pReq->expr);
  taosMemoryFreeClear(pReq->tagsFilter);
  taosMemoryFreeClear(pReq->sql);
  taosMemoryFreeClear(pReq->ast);
}

int32_t tSerializeSMDropSmaReq(void *buf, int32_t bufLen, SMDropSmaReq *pReq) {
  SCoder encoder = {0};
  tCoderInit(&encoder, TD_LITTLE_ENDIAN, buf, bufLen, TD_ENCODER);

  if (tStartEncode(&encoder) < 0) return -1;
  if (tEncodeCStr(&encoder, pReq->name) < 0) return -1;

  if (tEncodeI8(&encoder, pReq->igNotExists) < 0) return -1;
  tEndEncode(&encoder);

  int32_t tlen = encoder.pos;
  tCoderClear(&encoder);
  return tlen;
}

int32_t tDeserializeSMDropSmaReq(void *buf, int32_t bufLen, SMDropSmaReq *pReq) {
  SCoder decoder = {0};
  tCoderInit(&decoder, TD_LITTLE_ENDIAN, buf, bufLen, TD_DECODER);

  if (tStartDecode(&decoder) < 0) return -1;
  if (tDecodeCStrTo(&decoder, pReq->name) < 0) return -1;
  if (tDecodeI8(&decoder, &pReq->igNotExists) < 0) return -1;
  tEndDecode(&decoder);

  tCoderClear(&decoder);
  return 0;
}
int32_t tSerializeSMCreateFullTextReq(void *buf, int32_t bufLen, SMCreateFullTextReq *pReq) {
  SCoder encoder = {0};
  tCoderInit(&encoder, TD_LITTLE_ENDIAN, buf, bufLen, TD_ENCODER);

  if (tStartEncode(&encoder) < 0) return -1;

  tEndEncode(&encoder);
  int32_t tlen = encoder.pos;
  tCoderClear(&encoder);
  return tlen;
}
int32_t tDeserializeSMCreateFullTextReq(void *buf, int32_t bufLen, SMCreateFullTextReq *pReq) {
  SCoder decoder = {0};
  tCoderInit(&decoder, TD_LITTLE_ENDIAN, buf, bufLen, TD_DECODER);
  if (tStartDecode(&decoder) < 0) return -1;

  tEndDecode(&decoder);
  tCoderClear(&decoder);
  return 0;
}
void tFreeSMCreateFullTextReq(SMCreateFullTextReq *pReq) {
  // impl later
  return;
}
int32_t tSerializeSMDropFullTextReq(void *buf, int32_t bufLen, SMDropFullTextReq *pReq) {
  SCoder encoder = {0};
  tCoderInit(&encoder, TD_LITTLE_ENDIAN, buf, bufLen, TD_ENCODER);

  if (tStartEncode(&encoder) < 0) return -1;

  if (tEncodeCStr(&encoder, pReq->name) < 0) return -1;

  if (tEncodeI8(&encoder, pReq->igNotExists) < 0) return -1;

  tEndEncode(&encoder);
  int32_t tlen = encoder.pos;
  tCoderClear(&encoder);
  return tlen;
}
int32_t tDeserializeSMDropFullTextReq(void *buf, int32_t bufLen, SMDropFullTextReq *pReq) {
  SCoder decoder = {0};
  tCoderInit(&decoder, TD_LITTLE_ENDIAN, buf, bufLen, TD_DECODER);
  if (tStartDecode(&decoder) < 0) return -1;
  if (tDecodeCStrTo(&decoder, pReq->name) < 0) return -1;
  if (tDecodeI8(&decoder, &pReq->igNotExists) < 0) return -1;

  tEndDecode(&decoder);
  tCoderClear(&decoder);
  return 0;
}

int32_t tSerializeSStatusReq(void *buf, int32_t bufLen, SStatusReq *pReq) {
  SCoder encoder = {0};
  tCoderInit(&encoder, TD_LITTLE_ENDIAN, buf, bufLen, TD_ENCODER);

  if (tStartEncode(&encoder) < 0) return -1;

  // status
  if (tEncodeI32(&encoder, pReq->sver) < 0) return -1;
  if (tEncodeI64(&encoder, pReq->dnodeVer) < 0) return -1;
  if (tEncodeI32(&encoder, pReq->dnodeId) < 0) return -1;
  if (tEncodeI64(&encoder, pReq->clusterId) < 0) return -1;
  if (tEncodeI64(&encoder, pReq->rebootTime) < 0) return -1;
  if (tEncodeI64(&encoder, pReq->updateTime) < 0) return -1;
  if (tEncodeI32(&encoder, pReq->numOfCores) < 0) return -1;
  if (tEncodeI32(&encoder, pReq->numOfSupportVnodes) < 0) return -1;
  if (tEncodeCStr(&encoder, pReq->dnodeEp) < 0) return -1;

  // cluster cfg
  if (tEncodeI32(&encoder, pReq->clusterCfg.statusInterval) < 0) return -1;
  if (tEncodeI64(&encoder, pReq->clusterCfg.checkTime) < 0) return -1;
  if (tEncodeCStr(&encoder, pReq->clusterCfg.timezone) < 0) return -1;
  if (tEncodeCStr(&encoder, pReq->clusterCfg.locale) < 0) return -1;
  if (tEncodeCStr(&encoder, pReq->clusterCfg.charset) < 0) return -1;

  // vnode loads
  int32_t vlen = (int32_t)taosArrayGetSize(pReq->pVloads);
  if (tEncodeI32(&encoder, vlen) < 0) return -1;
  for (int32_t i = 0; i < vlen; ++i) {
    SVnodeLoad *pload = taosArrayGet(pReq->pVloads, i);
    if (tEncodeI32(&encoder, pload->vgId) < 0) return -1;
    if (tEncodeI32(&encoder, pload->syncState) < 0) return -1;
    if (tEncodeI64(&encoder, pload->numOfTables) < 0) return -1;
    if (tEncodeI64(&encoder, pload->numOfTimeSeries) < 0) return -1;
    if (tEncodeI64(&encoder, pload->totalStorage) < 0) return -1;
    if (tEncodeI64(&encoder, pload->compStorage) < 0) return -1;
    if (tEncodeI64(&encoder, pload->pointsWritten) < 0) return -1;
  }

  tEndEncode(&encoder);

  int32_t tlen = encoder.pos;
  tCoderClear(&encoder);
  return tlen;
}

int32_t tDeserializeSStatusReq(void *buf, int32_t bufLen, SStatusReq *pReq) {
  SCoder decoder = {0};
  tCoderInit(&decoder, TD_LITTLE_ENDIAN, buf, bufLen, TD_DECODER);

  if (tStartDecode(&decoder) < 0) return -1;

  // status
  if (tDecodeI32(&decoder, &pReq->sver) < 0) return -1;
  if (tDecodeI64(&decoder, &pReq->dnodeVer) < 0) return -1;
  if (tDecodeI32(&decoder, &pReq->dnodeId) < 0) return -1;
  if (tDecodeI64(&decoder, &pReq->clusterId) < 0) return -1;
  if (tDecodeI64(&decoder, &pReq->rebootTime) < 0) return -1;
  if (tDecodeI64(&decoder, &pReq->updateTime) < 0) return -1;
  if (tDecodeI32(&decoder, &pReq->numOfCores) < 0) return -1;
  if (tDecodeI32(&decoder, &pReq->numOfSupportVnodes) < 0) return -1;
  if (tDecodeCStrTo(&decoder, pReq->dnodeEp) < 0) return -1;

  // cluster cfg
  if (tDecodeI32(&decoder, &pReq->clusterCfg.statusInterval) < 0) return -1;
  if (tDecodeI64(&decoder, &pReq->clusterCfg.checkTime) < 0) return -1;
  if (tDecodeCStrTo(&decoder, pReq->clusterCfg.timezone) < 0) return -1;
  if (tDecodeCStrTo(&decoder, pReq->clusterCfg.locale) < 0) return -1;
  if (tDecodeCStrTo(&decoder, pReq->clusterCfg.charset) < 0) return -1;

  // vnode loads
  int32_t vlen = 0;
  if (tDecodeI32(&decoder, &vlen) < 0) return -1;
  pReq->pVloads = taosArrayInit(vlen, sizeof(SVnodeLoad));
  if (pReq->pVloads == NULL) {
    terrno = TSDB_CODE_OUT_OF_MEMORY;
    return -1;
  }

  for (int32_t i = 0; i < vlen; ++i) {
    SVnodeLoad vload = {0};
    if (tDecodeI32(&decoder, &vload.vgId) < 0) return -1;
    if (tDecodeI32(&decoder, &vload.syncState) < 0) return -1;
    if (tDecodeI64(&decoder, &vload.numOfTables) < 0) return -1;
    if (tDecodeI64(&decoder, &vload.numOfTimeSeries) < 0) return -1;
    if (tDecodeI64(&decoder, &vload.totalStorage) < 0) return -1;
    if (tDecodeI64(&decoder, &vload.compStorage) < 0) return -1;
    if (tDecodeI64(&decoder, &vload.pointsWritten) < 0) return -1;
    if (taosArrayPush(pReq->pVloads, &vload) == NULL) {
      terrno = TSDB_CODE_OUT_OF_MEMORY;
      return -1;
    }
  }

  tEndDecode(&decoder);
  tCoderClear(&decoder);
  return 0;
}

void tFreeSStatusReq(SStatusReq *pReq) { taosArrayDestroy(pReq->pVloads); }

int32_t tSerializeSStatusRsp(void *buf, int32_t bufLen, SStatusRsp *pRsp) {
  SCoder encoder = {0};
  tCoderInit(&encoder, TD_LITTLE_ENDIAN, buf, bufLen, TD_ENCODER);

  if (tStartEncode(&encoder) < 0) return -1;

  // status
  if (tEncodeI64(&encoder, pRsp->dnodeVer) < 0) return -1;

  // dnode cfg
  if (tEncodeI32(&encoder, pRsp->dnodeCfg.dnodeId) < 0) return -1;
  if (tEncodeI64(&encoder, pRsp->dnodeCfg.clusterId) < 0) return -1;

  // dnode eps
  int32_t dlen = (int32_t)taosArrayGetSize(pRsp->pDnodeEps);
  if (tEncodeI32(&encoder, dlen) < 0) return -1;
  for (int32_t i = 0; i < dlen; ++i) {
    SDnodeEp *pDnodeEp = taosArrayGet(pRsp->pDnodeEps, i);
    if (tEncodeI32(&encoder, pDnodeEp->id) < 0) return -1;
    if (tEncodeI8(&encoder, pDnodeEp->isMnode) < 0) return -1;
    if (tEncodeCStr(&encoder, pDnodeEp->ep.fqdn) < 0) return -1;
    if (tEncodeU16(&encoder, pDnodeEp->ep.port) < 0) return -1;
  }

  tEndEncode(&encoder);

  int32_t tlen = encoder.pos;
  tCoderClear(&encoder);
  return tlen;
}

int32_t tDeserializeSStatusRsp(void *buf, int32_t bufLen, SStatusRsp *pRsp) {
  SCoder decoder = {0};
  tCoderInit(&decoder, TD_LITTLE_ENDIAN, buf, bufLen, TD_DECODER);

  if (tStartDecode(&decoder) < 0) return -1;

  // status
  if (tDecodeI64(&decoder, &pRsp->dnodeVer) < 0) return -1;

  // cluster cfg
  if (tDecodeI32(&decoder, &pRsp->dnodeCfg.dnodeId) < 0) return -1;
  if (tDecodeI64(&decoder, &pRsp->dnodeCfg.clusterId) < 0) return -1;

  // dnode eps
  int32_t dlen = 0;
  if (tDecodeI32(&decoder, &dlen) < 0) return -1;
  pRsp->pDnodeEps = taosArrayInit(dlen, sizeof(SDnodeEp));
  if (pRsp->pDnodeEps == NULL) {
    terrno = TSDB_CODE_OUT_OF_MEMORY;
    return -1;
  }

  for (int32_t i = 0; i < dlen; ++i) {
    SDnodeEp dnodeEp = {0};
    if (tDecodeI32(&decoder, &dnodeEp.id) < 0) return -1;
    if (tDecodeI8(&decoder, &dnodeEp.isMnode) < 0) return -1;
    if (tDecodeCStrTo(&decoder, dnodeEp.ep.fqdn) < 0) return -1;
    if (tDecodeU16(&decoder, &dnodeEp.ep.port) < 0) return -1;
    if (taosArrayPush(pRsp->pDnodeEps, &dnodeEp) == NULL) {
      terrno = TSDB_CODE_OUT_OF_MEMORY;
      return -1;
    }
  }

  tEndDecode(&decoder);
  tCoderClear(&decoder);
  return 0;
}

void tFreeSStatusRsp(SStatusRsp *pRsp) { taosArrayDestroy(pRsp->pDnodeEps); }

int32_t tSerializeSCreateAcctReq(void *buf, int32_t bufLen, SCreateAcctReq *pReq) {
  SCoder encoder = {0};
  tCoderInit(&encoder, TD_LITTLE_ENDIAN, buf, bufLen, TD_ENCODER);

  if (tStartEncode(&encoder) < 0) return -1;
  if (tEncodeCStr(&encoder, pReq->user) < 0) return -1;
  if (tEncodeCStr(&encoder, pReq->pass) < 0) return -1;
  if (tEncodeI32(&encoder, pReq->maxUsers) < 0) return -1;
  if (tEncodeI32(&encoder, pReq->maxDbs) < 0) return -1;
  if (tEncodeI32(&encoder, pReq->maxTimeSeries) < 0) return -1;
  if (tEncodeI32(&encoder, pReq->maxStreams) < 0) return -1;
  if (tEncodeI32(&encoder, pReq->accessState) < 0) return -1;
  if (tEncodeI64(&encoder, pReq->maxStorage) < 0) return -1;
  tEndEncode(&encoder);

  int32_t tlen = encoder.pos;
  tCoderClear(&encoder);
  return tlen;
}

int32_t tDeserializeSCreateAcctReq(void *buf, int32_t bufLen, SCreateAcctReq *pReq) {
  SCoder decoder = {0};
  tCoderInit(&decoder, TD_LITTLE_ENDIAN, buf, bufLen, TD_DECODER);

  if (tStartDecode(&decoder) < 0) return -1;
  if (tDecodeCStrTo(&decoder, pReq->user) < 0) return -1;
  if (tDecodeCStrTo(&decoder, pReq->pass) < 0) return -1;
  if (tDecodeI32(&decoder, &pReq->maxUsers) < 0) return -1;
  if (tDecodeI32(&decoder, &pReq->maxDbs) < 0) return -1;
  if (tDecodeI32(&decoder, &pReq->maxTimeSeries) < 0) return -1;
  if (tDecodeI32(&decoder, &pReq->maxStreams) < 0) return -1;
  if (tDecodeI32(&decoder, &pReq->accessState) < 0) return -1;
  if (tDecodeI64(&decoder, &pReq->maxStorage) < 0) return -1;
  tEndDecode(&decoder);

  tCoderClear(&decoder);
  return 0;
}

int32_t tSerializeSDropUserReq(void *buf, int32_t bufLen, SDropUserReq *pReq) {
  SCoder encoder = {0};
  tCoderInit(&encoder, TD_LITTLE_ENDIAN, buf, bufLen, TD_ENCODER);

  if (tStartEncode(&encoder) < 0) return -1;
  if (tEncodeCStr(&encoder, pReq->user) < 0) return -1;
  tEndEncode(&encoder);

  int32_t tlen = encoder.pos;
  tCoderClear(&encoder);
  return tlen;
}

int32_t tDeserializeSDropUserReq(void *buf, int32_t bufLen, SDropUserReq *pReq) {
  SCoder decoder = {0};
  tCoderInit(&decoder, TD_LITTLE_ENDIAN, buf, bufLen, TD_DECODER);

  if (tStartDecode(&decoder) < 0) return -1;
  if (tDecodeCStrTo(&decoder, pReq->user) < 0) return -1;
  tEndDecode(&decoder);

  tCoderClear(&decoder);
  return 0;
}

int32_t tSerializeSCreateUserReq(void *buf, int32_t bufLen, SCreateUserReq *pReq) {
  SCoder encoder = {0};
  tCoderInit(&encoder, TD_LITTLE_ENDIAN, buf, bufLen, TD_ENCODER);

  if (tStartEncode(&encoder) < 0) return -1;
  if (tEncodeI8(&encoder, pReq->createType) < 0) return -1;
  if (tEncodeI8(&encoder, pReq->superUser) < 0) return -1;
  if (tEncodeCStr(&encoder, pReq->user) < 0) return -1;
  if (tEncodeCStr(&encoder, pReq->pass) < 0) return -1;
  tEndEncode(&encoder);

  int32_t tlen = encoder.pos;
  tCoderClear(&encoder);
  return tlen;
}

int32_t tDeserializeSCreateUserReq(void *buf, int32_t bufLen, SCreateUserReq *pReq) {
  SCoder decoder = {0};
  tCoderInit(&decoder, TD_LITTLE_ENDIAN, buf, bufLen, TD_DECODER);

  if (tStartDecode(&decoder) < 0) return -1;
  if (tDecodeI8(&decoder, &pReq->createType) < 0) return -1;
  if (tDecodeI8(&decoder, &pReq->superUser) < 0) return -1;
  if (tDecodeCStrTo(&decoder, pReq->user) < 0) return -1;
  if (tDecodeCStrTo(&decoder, pReq->pass) < 0) return -1;
  tEndDecode(&decoder);

  tCoderClear(&decoder);
  return 0;
}

int32_t tSerializeSAlterUserReq(void *buf, int32_t bufLen, SAlterUserReq *pReq) {
  SCoder encoder = {0};
  tCoderInit(&encoder, TD_LITTLE_ENDIAN, buf, bufLen, TD_ENCODER);

  if (tStartEncode(&encoder) < 0) return -1;
  if (tEncodeI8(&encoder, pReq->alterType) < 0) return -1;
  if (tEncodeI8(&encoder, pReq->superUser) < 0) return -1;
  if (tEncodeCStr(&encoder, pReq->user) < 0) return -1;
  if (tEncodeCStr(&encoder, pReq->pass) < 0) return -1;
  if (tEncodeCStr(&encoder, pReq->dbname) < 0) return -1;
  tEndEncode(&encoder);

  int32_t tlen = encoder.pos;
  tCoderClear(&encoder);
  return tlen;
}

int32_t tDeserializeSAlterUserReq(void *buf, int32_t bufLen, SAlterUserReq *pReq) {
  SCoder decoder = {0};
  tCoderInit(&decoder, TD_LITTLE_ENDIAN, buf, bufLen, TD_DECODER);

  if (tStartDecode(&decoder) < 0) return -1;
  if (tDecodeI8(&decoder, &pReq->alterType) < 0) return -1;
  if (tDecodeI8(&decoder, &pReq->superUser) < 0) return -1;
  if (tDecodeCStrTo(&decoder, pReq->user) < 0) return -1;
  if (tDecodeCStrTo(&decoder, pReq->pass) < 0) return -1;
  if (tDecodeCStrTo(&decoder, pReq->dbname) < 0) return -1;
  tEndDecode(&decoder);

  tCoderClear(&decoder);
  return 0;
}

int32_t tSerializeSGetUserAuthReq(void *buf, int32_t bufLen, SGetUserAuthReq *pReq) {
  SCoder encoder = {0};
  tCoderInit(&encoder, TD_LITTLE_ENDIAN, buf, bufLen, TD_ENCODER);

  if (tStartEncode(&encoder) < 0) return -1;
  if (tEncodeCStr(&encoder, pReq->user) < 0) return -1;
  tEndEncode(&encoder);

  int32_t tlen = encoder.pos;
  tCoderClear(&encoder);
  return tlen;
}

int32_t tDeserializeSGetUserAuthReq(void *buf, int32_t bufLen, SGetUserAuthReq *pReq) {
  SCoder decoder = {0};
  tCoderInit(&decoder, TD_LITTLE_ENDIAN, buf, bufLen, TD_DECODER);

  if (tStartDecode(&decoder) < 0) return -1;
  if (tDecodeCStrTo(&decoder, pReq->user) < 0) return -1;
  tEndDecode(&decoder);

  tCoderClear(&decoder);
  return 0;
}

int32_t tSerializeSGetUserAuthRsp(void *buf, int32_t bufLen, SGetUserAuthRsp *pRsp) {
  SCoder encoder = {0};
  tCoderInit(&encoder, TD_LITTLE_ENDIAN, buf, bufLen, TD_ENCODER);

  if (tStartEncode(&encoder) < 0) return -1;
  if (tEncodeCStr(&encoder, pRsp->user) < 0) return -1;
  if (tEncodeI8(&encoder, pRsp->superAuth) < 0) return -1;

  int32_t numOfReadDbs = taosHashGetSize(pRsp->readDbs);
  int32_t numOfWriteDbs = taosHashGetSize(pRsp->writeDbs);
  if (tEncodeI32(&encoder, numOfReadDbs) < 0) return -1;
  if (tEncodeI32(&encoder, numOfWriteDbs) < 0) return -1;

  char *db = taosHashIterate(pRsp->readDbs, NULL);
  while (db != NULL) {
    if (tEncodeCStr(&encoder, db) < 0) return -1;
    db = taosHashIterate(pRsp->readDbs, db);
  }

  db = taosHashIterate(pRsp->writeDbs, NULL);
  while (db != NULL) {
    if (tEncodeCStr(&encoder, db) < 0) return -1;
    db = taosHashIterate(pRsp->writeDbs, db);
  }

  tEndEncode(&encoder);

  int32_t tlen = encoder.pos;
  tCoderClear(&encoder);
  return tlen;
}

int32_t tDeserializeSGetUserAuthRsp(void *buf, int32_t bufLen, SGetUserAuthRsp *pRsp) {
  pRsp->readDbs = taosHashInit(4, taosGetDefaultHashFunction(TSDB_DATA_TYPE_BINARY), true, false);
  pRsp->writeDbs = taosHashInit(4, taosGetDefaultHashFunction(TSDB_DATA_TYPE_BINARY), true, false);
  if (pRsp->readDbs == NULL || pRsp->writeDbs == NULL) {
    return -1;
  }

  SCoder decoder = {0};
  tCoderInit(&decoder, TD_LITTLE_ENDIAN, buf, bufLen, TD_DECODER);

  if (tStartDecode(&decoder) < 0) return -1;
  if (tDecodeCStrTo(&decoder, pRsp->user) < 0) return -1;
  if (tDecodeI8(&decoder, &pRsp->superAuth) < 0) return -1;

  int32_t numOfReadDbs = 0;
  int32_t numOfWriteDbs = 0;
  if (tDecodeI32(&decoder, &numOfReadDbs) < 0) return -1;
  if (tDecodeI32(&decoder, &numOfWriteDbs) < 0) return -1;

  for (int32_t i = 0; i < numOfReadDbs; ++i) {
    char db[TSDB_DB_FNAME_LEN] = {0};
    if (tDecodeCStrTo(&decoder, db) < 0) return -1;
    int32_t len = strlen(db) + 1;
    taosHashPut(pRsp->readDbs, db, len, db, len);
  }

  for (int32_t i = 0; i < numOfWriteDbs; ++i) {
    char db[TSDB_DB_FNAME_LEN] = {0};
    if (tDecodeCStrTo(&decoder, db) < 0) return -1;
    int32_t len = strlen(db) + 1;
    taosHashPut(pRsp->writeDbs, db, len, db, len);
  }

  tEndDecode(&decoder);

  tCoderClear(&decoder);
  return 0;
}

int32_t tSerializeSCreateDropMQSBNodeReq(void *buf, int32_t bufLen, SMCreateQnodeReq *pReq) {
  SCoder encoder = {0};
  tCoderInit(&encoder, TD_LITTLE_ENDIAN, buf, bufLen, TD_ENCODER);

  if (tStartEncode(&encoder) < 0) return -1;
  if (tEncodeI32(&encoder, pReq->dnodeId) < 0) return -1;
  tEndEncode(&encoder);

  int32_t tlen = encoder.pos;
  tCoderClear(&encoder);
  return tlen;
}

int32_t tDeserializeSCreateDropMQSBNodeReq(void *buf, int32_t bufLen, SMCreateQnodeReq *pReq) {
  SCoder decoder = {0};
  tCoderInit(&decoder, TD_LITTLE_ENDIAN, buf, bufLen, TD_DECODER);

  if (tStartDecode(&decoder) < 0) return -1;
  if (tDecodeI32(&decoder, &pReq->dnodeId) < 0) return -1;
  tEndDecode(&decoder);

  tCoderClear(&decoder);
  return 0;
}

int32_t tSerializeSDropDnodeReq(void *buf, int32_t bufLen, SDropDnodeReq *pReq) {
  SCoder encoder = {0};
  tCoderInit(&encoder, TD_LITTLE_ENDIAN, buf, bufLen, TD_ENCODER);

  if (tStartEncode(&encoder) < 0) return -1;
  if (tEncodeI32(&encoder, pReq->dnodeId) < 0) return -1;
  if (tEncodeCStr(&encoder, pReq->fqdn) < 0) return -1;
  if (tEncodeI32(&encoder, pReq->port) < 0) return -1;
  tEndEncode(&encoder);

  int32_t tlen = encoder.pos;
  tCoderClear(&encoder);
  return tlen;
}

int32_t tDeserializeSDropDnodeReq(void *buf, int32_t bufLen, SDropDnodeReq *pReq) {
  SCoder decoder = {0};
  tCoderInit(&decoder, TD_LITTLE_ENDIAN, buf, bufLen, TD_DECODER);

  if (tStartDecode(&decoder) < 0) return -1;
  if (tDecodeI32(&decoder, &pReq->dnodeId) < 0) return -1;
  if (tDecodeCStrTo(&decoder, pReq->fqdn) < 0) return -1;
  if (tDecodeI32(&decoder, &pReq->port) < 0) return -1;
  tEndDecode(&decoder);

  tCoderClear(&decoder);
  return 0;
}

int32_t tSerializeSMCfgDnodeReq(void *buf, int32_t bufLen, SMCfgDnodeReq *pReq) {
  SCoder encoder = {0};
  tCoderInit(&encoder, TD_LITTLE_ENDIAN, buf, bufLen, TD_ENCODER);

  if (tStartEncode(&encoder) < 0) return -1;
  if (tEncodeI32(&encoder, pReq->dnodeId) < 0) return -1;
  if (tEncodeCStr(&encoder, pReq->config) < 0) return -1;
  if (tEncodeCStr(&encoder, pReq->value) < 0) return -1;
  tEndEncode(&encoder);

  int32_t tlen = encoder.pos;
  tCoderClear(&encoder);
  return tlen;
}

int32_t tDeserializeSMCfgDnodeReq(void *buf, int32_t bufLen, SMCfgDnodeReq *pReq) {
  SCoder decoder = {0};
  tCoderInit(&decoder, TD_LITTLE_ENDIAN, buf, bufLen, TD_DECODER);

  if (tStartDecode(&decoder) < 0) return -1;
  if (tDecodeI32(&decoder, &pReq->dnodeId) < 0) return -1;
  if (tDecodeCStrTo(&decoder, pReq->config) < 0) return -1;
  if (tDecodeCStrTo(&decoder, pReq->value) < 0) return -1;
  tEndDecode(&decoder);

  tCoderClear(&decoder);
  return 0;
}

int32_t tSerializeSCreateDnodeReq(void *buf, int32_t bufLen, SCreateDnodeReq *pReq) {
  SCoder encoder = {0};
  tCoderInit(&encoder, TD_LITTLE_ENDIAN, buf, bufLen, TD_ENCODER);

  if (tStartEncode(&encoder) < 0) return -1;
  if (tEncodeCStr(&encoder, pReq->fqdn) < 0) return -1;
  if (tEncodeI32(&encoder, pReq->port) < 0) return -1;
  tEndEncode(&encoder);

  int32_t tlen = encoder.pos;
  tCoderClear(&encoder);
  return tlen;
}

int32_t tDeserializeSCreateDnodeReq(void *buf, int32_t bufLen, SCreateDnodeReq *pReq) {
  SCoder decoder = {0};
  tCoderInit(&decoder, TD_LITTLE_ENDIAN, buf, bufLen, TD_DECODER);

  if (tStartDecode(&decoder) < 0) return -1;
  if (tDecodeCStrTo(&decoder, pReq->fqdn) < 0) return -1;
  if (tDecodeI32(&decoder, &pReq->port) < 0) return -1;
  tEndDecode(&decoder);

  tCoderClear(&decoder);
  return 0;
}

int32_t tSerializeSCreateFuncReq(void *buf, int32_t bufLen, SCreateFuncReq *pReq) {
  SCoder encoder = {0};
  tCoderInit(&encoder, TD_LITTLE_ENDIAN, buf, bufLen, TD_ENCODER);

  if (tStartEncode(&encoder) < 0) return -1;
  if (tEncodeCStr(&encoder, pReq->name) < 0) return -1;
  if (tEncodeI8(&encoder, pReq->igExists) < 0) return -1;
  if (tEncodeI8(&encoder, pReq->funcType) < 0) return -1;
  if (tEncodeI8(&encoder, pReq->scriptType) < 0) return -1;
  if (tEncodeI8(&encoder, pReq->outputType) < 0) return -1;
  if (tEncodeI32(&encoder, pReq->outputLen) < 0) return -1;
  if (tEncodeI32(&encoder, pReq->bufSize) < 0) return -1;
  if (tEncodeI32(&encoder, pReq->codeLen) < 0) return -1;
  if (tEncodeI64(&encoder, pReq->signature) < 0) return -1;

  int32_t codeSize = 0;
  if (pReq->pCode != NULL) {
    codeSize = strlen(pReq->pCode) + 1;
  }
  if (tEncodeI32(&encoder, codeSize) < 0) return -1;
  if (pReq->pCode != NULL) {
    if (tEncodeCStr(&encoder, pReq->pCode) < 0) return -1;
  }

  int32_t commentSize = 0;
  if (pReq->pComment != NULL) {
    commentSize = strlen(pReq->pComment) + 1;
  }
  if (tEncodeI32(&encoder, commentSize) < 0) return -1;
  if (pReq->pComment != NULL) {
    if (tEncodeCStr(&encoder, pReq->pComment) < 0) return -1;
  }

  tEndEncode(&encoder);

  int32_t tlen = encoder.pos;
  tCoderClear(&encoder);
  return tlen;
}

int32_t tDeserializeSCreateFuncReq(void *buf, int32_t bufLen, SCreateFuncReq *pReq) {
  SCoder decoder = {0};
  tCoderInit(&decoder, TD_LITTLE_ENDIAN, buf, bufLen, TD_DECODER);

  if (tStartDecode(&decoder) < 0) return -1;
  if (tDecodeCStrTo(&decoder, pReq->name) < 0) return -1;
  if (tDecodeI8(&decoder, &pReq->igExists) < 0) return -1;
  if (tDecodeI8(&decoder, &pReq->funcType) < 0) return -1;
  if (tDecodeI8(&decoder, &pReq->scriptType) < 0) return -1;
  if (tDecodeI8(&decoder, &pReq->outputType) < 0) return -1;
  if (tDecodeI32(&decoder, &pReq->outputLen) < 0) return -1;
  if (tDecodeI32(&decoder, &pReq->bufSize) < 0) return -1;
  if (tDecodeI32(&decoder, &pReq->codeLen) < 0) return -1;
  if (tDecodeI64(&decoder, &pReq->signature) < 0) return -1;

  int32_t codeSize = 0;
  if (tDecodeI32(&decoder, &codeSize) < 0) return -1;
  if (codeSize > 0) {
    pReq->pCode = taosMemoryCalloc(1, codeSize);
    if (pReq->pCode == NULL) {
      terrno = TSDB_CODE_OUT_OF_MEMORY;
      return -1;
    }
    if (tDecodeCStrTo(&decoder, pReq->pCode) < 0) return -1;
  }

  int32_t commentSize = 0;
  if (tDecodeI32(&decoder, &commentSize) < 0) return -1;
  if (commentSize > 0) {
    pReq->pComment = taosMemoryCalloc(1, commentSize);
    if (pReq->pComment == NULL) {
      terrno = TSDB_CODE_OUT_OF_MEMORY;
      return -1;
    }
    if (tDecodeCStrTo(&decoder, pReq->pComment) < 0) return -1;
  }

  tEndDecode(&decoder);

  tCoderClear(&decoder);
  return 0;
}

void tFreeSCreateFuncReq(SCreateFuncReq *pReq) {
  taosMemoryFree(pReq->pCode);
  taosMemoryFree(pReq->pComment);
}

int32_t tSerializeSDropFuncReq(void *buf, int32_t bufLen, SDropFuncReq *pReq) {
  SCoder encoder = {0};
  tCoderInit(&encoder, TD_LITTLE_ENDIAN, buf, bufLen, TD_ENCODER);

  if (tStartEncode(&encoder) < 0) return -1;
  if (tEncodeCStr(&encoder, pReq->name) < 0) return -1;
  if (tEncodeI8(&encoder, pReq->igNotExists) < 0) return -1;
  tEndEncode(&encoder);

  int32_t tlen = encoder.pos;
  tCoderClear(&encoder);
  return tlen;
}

int32_t tDeserializeSDropFuncReq(void *buf, int32_t bufLen, SDropFuncReq *pReq) {
  SCoder decoder = {0};
  tCoderInit(&decoder, TD_LITTLE_ENDIAN, buf, bufLen, TD_DECODER);

  if (tStartDecode(&decoder) < 0) return -1;
  if (tDecodeCStrTo(&decoder, pReq->name) < 0) return -1;
  if (tDecodeI8(&decoder, &pReq->igNotExists) < 0) return -1;
  tEndDecode(&decoder);

  tCoderClear(&decoder);
  return 0;
}

int32_t tSerializeSRetrieveFuncReq(void *buf, int32_t bufLen, SRetrieveFuncReq *pReq) {
  SCoder encoder = {0};
  tCoderInit(&encoder, TD_LITTLE_ENDIAN, buf, bufLen, TD_ENCODER);

  if (tStartEncode(&encoder) < 0) return -1;
  if (tEncodeI32(&encoder, pReq->numOfFuncs) < 0) return -1;

  if (pReq->numOfFuncs != (int32_t)taosArrayGetSize(pReq->pFuncNames)) return -1;
  for (int32_t i = 0; i < pReq->numOfFuncs; ++i) {
    char *fname = taosArrayGet(pReq->pFuncNames, i);
    if (tEncodeCStr(&encoder, fname) < 0) return -1;
  }

  tEndEncode(&encoder);

  int32_t tlen = encoder.pos;
  tCoderClear(&encoder);
  return tlen;
}

int32_t tDeserializeSRetrieveFuncReq(void *buf, int32_t bufLen, SRetrieveFuncReq *pReq) {
  SCoder decoder = {0};
  tCoderInit(&decoder, TD_LITTLE_ENDIAN, buf, bufLen, TD_DECODER);

  if (tStartDecode(&decoder) < 0) return -1;
  if (tDecodeI32(&decoder, &pReq->numOfFuncs) < 0) return -1;

  pReq->pFuncNames = taosArrayInit(pReq->numOfFuncs, TSDB_FUNC_NAME_LEN);
  if (pReq->pFuncNames == NULL) return -1;

  for (int32_t i = 0; i < pReq->numOfFuncs; ++i) {
    char fname[TSDB_FUNC_NAME_LEN] = {0};
    if (tDecodeCStrTo(&decoder, fname) < 0) return -1;
    taosArrayPush(pReq->pFuncNames, fname);
  }
  tEndDecode(&decoder);

  tCoderClear(&decoder);
  return 0;
}

void tFreeSRetrieveFuncReq(SRetrieveFuncReq *pReq) { taosArrayDestroy(pReq->pFuncNames); }

int32_t tSerializeSRetrieveFuncRsp(void *buf, int32_t bufLen, SRetrieveFuncRsp *pRsp) {
  SCoder encoder = {0};
  tCoderInit(&encoder, TD_LITTLE_ENDIAN, buf, bufLen, TD_ENCODER);

  if (tStartEncode(&encoder) < 0) return -1;
  if (tEncodeI32(&encoder, pRsp->numOfFuncs) < 0) return -1;

  if (pRsp->numOfFuncs != (int32_t)taosArrayGetSize(pRsp->pFuncInfos)) return -1;
  for (int32_t i = 0; i < pRsp->numOfFuncs; ++i) {
    SFuncInfo *pInfo = taosArrayGet(pRsp->pFuncInfos, i);

    if (tEncodeCStr(&encoder, pInfo->name) < 0) return -1;
    if (tEncodeI8(&encoder, pInfo->funcType) < 0) return -1;
    if (tEncodeI8(&encoder, pInfo->scriptType) < 0) return -1;
    if (tEncodeI8(&encoder, pInfo->outputType) < 0) return -1;
    if (tEncodeI32(&encoder, pInfo->outputLen) < 0) return -1;
    if (tEncodeI32(&encoder, pInfo->bufSize) < 0) return -1;
    if (tEncodeI64(&encoder, pInfo->signature) < 0) return -1;
    if (tEncodeI32(&encoder, pInfo->codeSize) < 0) return -1;
    if (tEncodeI32(&encoder, pInfo->commentSize) < 0) return -1;
    if (tEncodeCStr(&encoder, pInfo->pCode) < 0) return -1;
    if (tEncodeCStr(&encoder, pInfo->pComment) < 0) return -1;
  }

  tEndEncode(&encoder);

  int32_t tlen = encoder.pos;
  tCoderClear(&encoder);
  return tlen;
}

int32_t tDeserializeSRetrieveFuncRsp(void *buf, int32_t bufLen, SRetrieveFuncRsp *pRsp) {
  SCoder decoder = {0};
  tCoderInit(&decoder, TD_LITTLE_ENDIAN, buf, bufLen, TD_DECODER);

  if (tStartDecode(&decoder) < 0) return -1;
  if (tDecodeI32(&decoder, &pRsp->numOfFuncs) < 0) return -1;

  pRsp->pFuncInfos = taosArrayInit(pRsp->numOfFuncs, sizeof(SFuncInfo));
  if (pRsp->pFuncInfos == NULL) return -1;

  for (int32_t i = 0; i < pRsp->numOfFuncs; ++i) {
    SFuncInfo fInfo = {0};
    if (tDecodeCStrTo(&decoder, fInfo.name) < 0) return -1;
    if (tDecodeI8(&decoder, &fInfo.funcType) < 0) return -1;
    if (tDecodeI8(&decoder, &fInfo.scriptType) < 0) return -1;
    if (tDecodeI8(&decoder, &fInfo.outputType) < 0) return -1;
    if (tDecodeI32(&decoder, &fInfo.outputLen) < 0) return -1;
    if (tDecodeI32(&decoder, &fInfo.bufSize) < 0) return -1;
    if (tDecodeI64(&decoder, &fInfo.signature) < 0) return -1;
    if (tDecodeI32(&decoder, &fInfo.codeSize) < 0) return -1;
    if (tDecodeI32(&decoder, &fInfo.commentSize) < 0) return -1;
    fInfo.pCode = taosMemoryCalloc(1, fInfo.codeSize);
    fInfo.pComment = taosMemoryCalloc(1, fInfo.commentSize);
    if (fInfo.pCode == NULL || fInfo.pComment == NULL) {
      terrno = TSDB_CODE_OUT_OF_MEMORY;
      return -1;
    }

    if (tDecodeCStrTo(&decoder, fInfo.pCode) < 0) return -1;
    if (tDecodeCStrTo(&decoder, fInfo.pComment) < 0) return -1;
    taosArrayPush(pRsp->pFuncInfos, &fInfo);
  }
  tEndDecode(&decoder);

  tCoderClear(&decoder);
  return 0;
}

void tFreeSRetrieveFuncRsp(SRetrieveFuncRsp *pRsp) {
  int32_t size = taosArrayGetSize(pRsp->pFuncInfos);
  for (int32_t i = 0; i < size; ++i) {
    SFuncInfo *pInfo = taosArrayGet(pRsp->pFuncInfos, i);
    taosMemoryFree(pInfo->pCode);
    taosMemoryFree(pInfo->pComment);
  }
  taosArrayDestroy(pRsp->pFuncInfos);
}

int32_t tSerializeSCreateDbReq(void *buf, int32_t bufLen, SCreateDbReq *pReq) {
  SCoder encoder = {0};
  tCoderInit(&encoder, TD_LITTLE_ENDIAN, buf, bufLen, TD_ENCODER);

  if (tStartEncode(&encoder) < 0) return -1;
  if (tEncodeCStr(&encoder, pReq->db) < 0) return -1;
  if (tEncodeI32(&encoder, pReq->numOfVgroups) < 0) return -1;
  if (tEncodeI32(&encoder, pReq->cacheBlockSize) < 0) return -1;
  if (tEncodeI32(&encoder, pReq->totalBlocks) < 0) return -1;
  if (tEncodeI32(&encoder, pReq->daysPerFile) < 0) return -1;
  if (tEncodeI32(&encoder, pReq->daysToKeep0) < 0) return -1;
  if (tEncodeI32(&encoder, pReq->daysToKeep1) < 0) return -1;
  if (tEncodeI32(&encoder, pReq->daysToKeep2) < 0) return -1;
  if (tEncodeI32(&encoder, pReq->minRows) < 0) return -1;
  if (tEncodeI32(&encoder, pReq->maxRows) < 0) return -1;
  if (tEncodeI32(&encoder, pReq->commitTime) < 0) return -1;
  if (tEncodeI32(&encoder, pReq->fsyncPeriod) < 0) return -1;
  if (tEncodeI32(&encoder, pReq->ttl) < 0) return -1;
  if (tEncodeI8(&encoder, pReq->walLevel) < 0) return -1;
  if (tEncodeI8(&encoder, pReq->precision) < 0) return -1;
  if (tEncodeI8(&encoder, pReq->compression) < 0) return -1;
  if (tEncodeI8(&encoder, pReq->replications) < 0) return -1;
  if (tEncodeI8(&encoder, pReq->strict) < 0) return -1;
  if (tEncodeI8(&encoder, pReq->update) < 0) return -1;
  if (tEncodeI8(&encoder, pReq->cacheLastRow) < 0) return -1;
  if (tEncodeI8(&encoder, pReq->ignoreExist) < 0) return -1;
  if (tEncodeI8(&encoder, pReq->streamMode) < 0) return -1;
  if (tEncodeI8(&encoder, pReq->singleSTable) < 0) return -1;
  if (tEncodeI32(&encoder, pReq->numOfRetensions) < 0) return -1;
  for (int32_t i = 0; i < pReq->numOfRetensions; ++i) {
    SRetention *pRetension = taosArrayGet(pReq->pRetensions, i);
    if (tEncodeI32(&encoder, pRetension->freq) < 0) return -1;
    if (tEncodeI32(&encoder, pRetension->keep) < 0) return -1;
    if (tEncodeI8(&encoder, pRetension->freqUnit) < 0) return -1;
    if (tEncodeI8(&encoder, pRetension->keepUnit) < 0) return -1;
  }
  tEndEncode(&encoder);

  int32_t tlen = encoder.pos;
  tCoderClear(&encoder);
  return tlen;
}

int32_t tDeserializeSCreateDbReq(void *buf, int32_t bufLen, SCreateDbReq *pReq) {
  SCoder decoder = {0};
  tCoderInit(&decoder, TD_LITTLE_ENDIAN, buf, bufLen, TD_DECODER);

  if (tStartDecode(&decoder) < 0) return -1;
  if (tDecodeCStrTo(&decoder, pReq->db) < 0) return -1;
  if (tDecodeI32(&decoder, &pReq->numOfVgroups) < 0) return -1;
  if (tDecodeI32(&decoder, &pReq->cacheBlockSize) < 0) return -1;
  if (tDecodeI32(&decoder, &pReq->totalBlocks) < 0) return -1;
  if (tDecodeI32(&decoder, &pReq->daysPerFile) < 0) return -1;
  if (tDecodeI32(&decoder, &pReq->daysToKeep0) < 0) return -1;
  if (tDecodeI32(&decoder, &pReq->daysToKeep1) < 0) return -1;
  if (tDecodeI32(&decoder, &pReq->daysToKeep2) < 0) return -1;
  if (tDecodeI32(&decoder, &pReq->minRows) < 0) return -1;
  if (tDecodeI32(&decoder, &pReq->maxRows) < 0) return -1;
  if (tDecodeI32(&decoder, &pReq->commitTime) < 0) return -1;
  if (tDecodeI32(&decoder, &pReq->fsyncPeriod) < 0) return -1;
  if (tDecodeI32(&decoder, &pReq->ttl) < 0) return -1;
  if (tDecodeI8(&decoder, &pReq->walLevel) < 0) return -1;
  if (tDecodeI8(&decoder, &pReq->precision) < 0) return -1;
  if (tDecodeI8(&decoder, &pReq->compression) < 0) return -1;
  if (tDecodeI8(&decoder, &pReq->replications) < 0) return -1;
  if (tDecodeI8(&decoder, &pReq->strict) < 0) return -1;
  if (tDecodeI8(&decoder, &pReq->update) < 0) return -1;
  if (tDecodeI8(&decoder, &pReq->cacheLastRow) < 0) return -1;
  if (tDecodeI8(&decoder, &pReq->ignoreExist) < 0) return -1;
  if (tDecodeI8(&decoder, &pReq->streamMode) < 0) return -1;
  if (tDecodeI8(&decoder, &pReq->singleSTable) < 0) return -1;
  if (tDecodeI32(&decoder, &pReq->numOfRetensions) < 0) return -1;
  pReq->pRetensions = taosArrayInit(pReq->numOfRetensions, sizeof(SRetention));
  if (pReq->pRetensions == NULL) {
    terrno = TSDB_CODE_OUT_OF_MEMORY;
    return -1;
  }

  for (int32_t i = 0; i < pReq->numOfRetensions; ++i) {
    SRetention rentension = {0};
    if (tDecodeI32(&decoder, &rentension.freq) < 0) return -1;
    if (tDecodeI32(&decoder, &rentension.keep) < 0) return -1;
    if (tDecodeI8(&decoder, &rentension.freqUnit) < 0) return -1;
    if (tDecodeI8(&decoder, &rentension.keepUnit) < 0) return -1;
    if (taosArrayPush(pReq->pRetensions, &rentension) == NULL) {
      terrno = TSDB_CODE_OUT_OF_MEMORY;
      return -1;
    }
  }

  tEndDecode(&decoder);

  tCoderClear(&decoder);
  return 0;
}

void tFreeSCreateDbReq(SCreateDbReq *pReq) {
  taosArrayDestroy(pReq->pRetensions);
  pReq->pRetensions = NULL;
}

int32_t tSerializeSAlterDbReq(void *buf, int32_t bufLen, SAlterDbReq *pReq) {
  SCoder encoder = {0};
  tCoderInit(&encoder, TD_LITTLE_ENDIAN, buf, bufLen, TD_ENCODER);

  if (tStartEncode(&encoder) < 0) return -1;
  if (tEncodeCStr(&encoder, pReq->db) < 0) return -1;
  if (tEncodeI32(&encoder, pReq->totalBlocks) < 0) return -1;
  if (tEncodeI32(&encoder, pReq->daysToKeep0) < 0) return -1;
  if (tEncodeI32(&encoder, pReq->daysToKeep1) < 0) return -1;
  if (tEncodeI32(&encoder, pReq->daysToKeep2) < 0) return -1;
  if (tEncodeI32(&encoder, pReq->fsyncPeriod) < 0) return -1;
  if (tEncodeI8(&encoder, pReq->walLevel) < 0) return -1;
  if (tEncodeI8(&encoder, pReq->strict) < 0) return -1;
  if (tEncodeI8(&encoder, pReq->cacheLastRow) < 0) return -1;
  if (tEncodeI8(&encoder, pReq->replications) < 0) return -1;
  tEndEncode(&encoder);

  int32_t tlen = encoder.pos;
  tCoderClear(&encoder);
  return tlen;
}

int32_t tDeserializeSAlterDbReq(void *buf, int32_t bufLen, SAlterDbReq *pReq) {
  SCoder decoder = {0};
  tCoderInit(&decoder, TD_LITTLE_ENDIAN, buf, bufLen, TD_DECODER);

  if (tStartDecode(&decoder) < 0) return -1;
  if (tDecodeCStrTo(&decoder, pReq->db) < 0) return -1;
  if (tDecodeI32(&decoder, &pReq->totalBlocks) < 0) return -1;
  if (tDecodeI32(&decoder, &pReq->daysToKeep0) < 0) return -1;
  if (tDecodeI32(&decoder, &pReq->daysToKeep1) < 0) return -1;
  if (tDecodeI32(&decoder, &pReq->daysToKeep2) < 0) return -1;
  if (tDecodeI32(&decoder, &pReq->fsyncPeriod) < 0) return -1;
  if (tDecodeI8(&decoder, &pReq->walLevel) < 0) return -1;
  if (tDecodeI8(&decoder, &pReq->strict) < 0) return -1;
  if (tDecodeI8(&decoder, &pReq->cacheLastRow) < 0) return -1;
  if (tDecodeI8(&decoder, &pReq->replications) < 0) return -1;
  tEndDecode(&decoder);

  tCoderClear(&decoder);
  return 0;
}

int32_t tSerializeSDropDbReq(void *buf, int32_t bufLen, SDropDbReq *pReq) {
  SCoder encoder = {0};
  tCoderInit(&encoder, TD_LITTLE_ENDIAN, buf, bufLen, TD_ENCODER);

  if (tStartEncode(&encoder) < 0) return -1;
  if (tEncodeCStr(&encoder, pReq->db) < 0) return -1;
  if (tEncodeI8(&encoder, pReq->ignoreNotExists) < 0) return -1;
  tEndEncode(&encoder);

  int32_t tlen = encoder.pos;
  tCoderClear(&encoder);
  return tlen;
}

int32_t tDeserializeSDropDbReq(void *buf, int32_t bufLen, SDropDbReq *pReq) {
  SCoder decoder = {0};
  tCoderInit(&decoder, TD_LITTLE_ENDIAN, buf, bufLen, TD_DECODER);

  if (tStartDecode(&decoder) < 0) return -1;
  if (tDecodeCStrTo(&decoder, pReq->db) < 0) return -1;
  if (tDecodeI8(&decoder, &pReq->ignoreNotExists) < 0) return -1;
  tEndDecode(&decoder);

  tCoderClear(&decoder);
  return 0;
}

int32_t tSerializeSDropDbRsp(void *buf, int32_t bufLen, SDropDbRsp *pRsp) {
  SCoder encoder = {0};
  tCoderInit(&encoder, TD_LITTLE_ENDIAN, buf, bufLen, TD_ENCODER);

  if (tStartEncode(&encoder) < 0) return -1;
  if (tEncodeCStr(&encoder, pRsp->db) < 0) return -1;
  if (tEncodeI64(&encoder, pRsp->uid) < 0) return -1;
  tEndEncode(&encoder);

  int32_t tlen = encoder.pos;
  tCoderClear(&encoder);
  return tlen;
}

int32_t tDeserializeSDropDbRsp(void *buf, int32_t bufLen, SDropDbRsp *pRsp) {
  SCoder decoder = {0};
  tCoderInit(&decoder, TD_LITTLE_ENDIAN, buf, bufLen, TD_DECODER);

  if (tStartDecode(&decoder) < 0) return -1;
  if (tDecodeCStrTo(&decoder, pRsp->db) < 0) return -1;
  if (tDecodeI64(&decoder, &pRsp->uid) < 0) return -1;
  tEndDecode(&decoder);

  tCoderClear(&decoder);
  return 0;
}

int32_t tSerializeSUseDbReq(void *buf, int32_t bufLen, SUseDbReq *pReq) {
  SCoder encoder = {0};
  tCoderInit(&encoder, TD_LITTLE_ENDIAN, buf, bufLen, TD_ENCODER);

  if (tStartEncode(&encoder) < 0) return -1;
  if (tEncodeCStr(&encoder, pReq->db) < 0) return -1;
  if (tEncodeI64(&encoder, pReq->dbId) < 0) return -1;
  if (tEncodeI32(&encoder, pReq->vgVersion) < 0) return -1;
  if (tEncodeI32(&encoder, pReq->numOfTable) < 0) return -1;
  tEndEncode(&encoder);

  int32_t tlen = encoder.pos;
  tCoderClear(&encoder);
  return tlen;
}

int32_t tDeserializeSUseDbReq(void *buf, int32_t bufLen, SUseDbReq *pReq) {
  SCoder decoder = {0};
  tCoderInit(&decoder, TD_LITTLE_ENDIAN, buf, bufLen, TD_DECODER);

  if (tStartDecode(&decoder) < 0) return -1;
  if (tDecodeCStrTo(&decoder, pReq->db) < 0) return -1;
  if (tDecodeI64(&decoder, &pReq->dbId) < 0) return -1;
  if (tDecodeI32(&decoder, &pReq->vgVersion) < 0) return -1;
  if (tDecodeI32(&decoder, &pReq->numOfTable) < 0) return -1;
  tEndDecode(&decoder);

  tCoderClear(&decoder);
  return 0;
}

int32_t tSerializeSQnodeListReq(void *buf, int32_t bufLen, SQnodeListReq *pReq) {
  SCoder encoder = {0};
  tCoderInit(&encoder, TD_LITTLE_ENDIAN, buf, bufLen, TD_ENCODER);

  if (tStartEncode(&encoder) < 0) return -1;
  if (tEncodeI32(&encoder, pReq->rowNum) < 0) return -1;
  tEndEncode(&encoder);

  int32_t tlen = encoder.pos;
  tCoderClear(&encoder);
  return tlen;
}

int32_t tDeserializeSQnodeListReq(void *buf, int32_t bufLen, SQnodeListReq *pReq) {
  SCoder decoder = {0};
  tCoderInit(&decoder, TD_LITTLE_ENDIAN, buf, bufLen, TD_DECODER);

  if (tStartDecode(&decoder) < 0) return -1;
  if (tDecodeI32(&decoder, &pReq->rowNum) < 0) return -1;
  tEndDecode(&decoder);

  tCoderClear(&decoder);
  return 0;
}

int32_t tSerializeSQnodeListRsp(void *buf, int32_t bufLen, SQnodeListRsp *pRsp) {
  SCoder encoder = {0};
  tCoderInit(&encoder, TD_LITTLE_ENDIAN, buf, bufLen, TD_ENCODER);

  if (tStartEncode(&encoder) < 0) return -1;
  int32_t num = taosArrayGetSize(pRsp->epSetList);
  if (tEncodeI32(&encoder, num) < 0) return -1;
  for (int32_t i = 0; i < num; ++i) {
    SEpSet *epSet = taosArrayGet(pRsp->epSetList, i);
    if (tEncodeSEpSet(&encoder, epSet) < 0) return -1;
  }
  tEndEncode(&encoder);

  int32_t tlen = encoder.pos;
  tCoderClear(&encoder);
  return tlen;
}

int32_t tDeserializeSQnodeListRsp(void *buf, int32_t bufLen, SQnodeListRsp *pRsp) {
  SCoder decoder = {0};
  tCoderInit(&decoder, TD_LITTLE_ENDIAN, buf, bufLen, TD_DECODER);

  if (tStartDecode(&decoder) < 0) return -1;
  int32_t num = 0;
  if (tDecodeI32(&decoder, &num) < 0) return -1;
  pRsp->epSetList = taosArrayInit(num, sizeof(SEpSet));
  if (NULL == pRsp->epSetList) return -1;
  for (int32_t i = 0; i < num; ++i) {
    if (tDecodeSEpSet(&decoder, TARRAY_GET_ELEM(pRsp->epSetList, i)) < 0) return -1;
  }
  tEndDecode(&decoder);

  tCoderClear(&decoder);
  return 0;
}

void tFreeSQnodeListRsp(SQnodeListRsp *pRsp) { taosArrayDestroy(pRsp->epSetList); }

int32_t tSerializeSCompactDbReq(void *buf, int32_t bufLen, SCompactDbReq *pReq) {
  SCoder encoder = {0};
  tCoderInit(&encoder, TD_LITTLE_ENDIAN, buf, bufLen, TD_ENCODER);

  if (tStartEncode(&encoder) < 0) return -1;
  if (tEncodeCStr(&encoder, pReq->db) < 0) return -1;
  tEndEncode(&encoder);

  int32_t tlen = encoder.pos;
  tCoderClear(&encoder);
  return tlen;
}

int32_t tDeserializeSCompactDbReq(void *buf, int32_t bufLen, SCompactDbReq *pReq) {
  SCoder decoder = {0};
  tCoderInit(&decoder, TD_LITTLE_ENDIAN, buf, bufLen, TD_DECODER);

  if (tStartDecode(&decoder) < 0) return -1;
  if (tDecodeCStrTo(&decoder, pReq->db) < 0) return -1;
  tEndDecode(&decoder);

  tCoderClear(&decoder);
  return 0;
}

int32_t tSerializeSUseDbRspImp(SCoder *pEncoder, const SUseDbRsp *pRsp) {
  if (tEncodeCStr(pEncoder, pRsp->db) < 0) return -1;
  if (tEncodeI64(pEncoder, pRsp->uid) < 0) return -1;
  if (tEncodeI32(pEncoder, pRsp->vgVersion) < 0) return -1;
  if (tEncodeI32(pEncoder, pRsp->vgNum) < 0) return -1;
  if (tEncodeI8(pEncoder, pRsp->hashMethod) < 0) return -1;

  for (int32_t i = 0; i < pRsp->vgNum; ++i) {
    SVgroupInfo *pVgInfo = taosArrayGet(pRsp->pVgroupInfos, i);
    if (tEncodeI32(pEncoder, pVgInfo->vgId) < 0) return -1;
    if (tEncodeU32(pEncoder, pVgInfo->hashBegin) < 0) return -1;
    if (tEncodeU32(pEncoder, pVgInfo->hashEnd) < 0) return -1;
    if (tEncodeSEpSet(pEncoder, &pVgInfo->epSet) < 0) return -1;
    if (tEncodeI32(pEncoder, pVgInfo->numOfTable) < 0) return -1;
  }

  return 0;
}

int32_t tSerializeSUseDbRsp(void *buf, int32_t bufLen, const SUseDbRsp *pRsp) {
  SCoder encoder = {0};
  tCoderInit(&encoder, TD_LITTLE_ENDIAN, buf, bufLen, TD_ENCODER);

  if (tStartEncode(&encoder) < 0) return -1;
  if (tSerializeSUseDbRspImp(&encoder, pRsp) < 0) return -1;
  tEndEncode(&encoder);

  int32_t tlen = encoder.pos;
  tCoderClear(&encoder);
  return tlen;
}

int32_t tSerializeSUseDbBatchRsp(void *buf, int32_t bufLen, SUseDbBatchRsp *pRsp) {
  SCoder encoder = {0};
  tCoderInit(&encoder, TD_LITTLE_ENDIAN, buf, bufLen, TD_ENCODER);

  if (tStartEncode(&encoder) < 0) return -1;

  int32_t numOfBatch = taosArrayGetSize(pRsp->pArray);
  if (tEncodeI32(&encoder, numOfBatch) < 0) return -1;
  for (int32_t i = 0; i < numOfBatch; ++i) {
    SUseDbRsp *pUsedbRsp = taosArrayGet(pRsp->pArray, i);
    if (tSerializeSUseDbRspImp(&encoder, pUsedbRsp) < 0) return -1;
  }
  tEndEncode(&encoder);

  int32_t tlen = encoder.pos;
  tCoderClear(&encoder);
  return tlen;
}

int32_t tDeserializeSUseDbRspImp(SCoder *pDecoder, SUseDbRsp *pRsp) {
  if (tDecodeCStrTo(pDecoder, pRsp->db) < 0) return -1;
  if (tDecodeI64(pDecoder, &pRsp->uid) < 0) return -1;
  if (tDecodeI32(pDecoder, &pRsp->vgVersion) < 0) return -1;
  if (tDecodeI32(pDecoder, &pRsp->vgNum) < 0) return -1;
  if (tDecodeI8(pDecoder, &pRsp->hashMethod) < 0) return -1;

  if (pRsp->vgNum <= 0) {
    return 0;
  }

  pRsp->pVgroupInfos = taosArrayInit(pRsp->vgNum, sizeof(SVgroupInfo));
  if (pRsp->pVgroupInfos == NULL) {
    terrno = TSDB_CODE_OUT_OF_MEMORY;
    return -1;
  }

  for (int32_t i = 0; i < pRsp->vgNum; ++i) {
    SVgroupInfo vgInfo = {0};
    if (tDecodeI32(pDecoder, &vgInfo.vgId) < 0) return -1;
    if (tDecodeU32(pDecoder, &vgInfo.hashBegin) < 0) return -1;
    if (tDecodeU32(pDecoder, &vgInfo.hashEnd) < 0) return -1;
    if (tDecodeSEpSet(pDecoder, &vgInfo.epSet) < 0) return -1;
    if (tDecodeI32(pDecoder, &vgInfo.numOfTable) < 0) return -1;
    taosArrayPush(pRsp->pVgroupInfos, &vgInfo);
  }

  return 0;
}

int32_t tDeserializeSUseDbRsp(void *buf, int32_t bufLen, SUseDbRsp *pRsp) {
  SCoder decoder = {0};
  tCoderInit(&decoder, TD_LITTLE_ENDIAN, buf, bufLen, TD_DECODER);

  if (tStartDecode(&decoder) < 0) return -1;
  if (tDeserializeSUseDbRspImp(&decoder, pRsp) < 0) return -1;
  tEndDecode(&decoder);

  tCoderClear(&decoder);
  return 0;
}

int32_t tDeserializeSUseDbBatchRsp(void *buf, int32_t bufLen, SUseDbBatchRsp *pRsp) {
  SCoder decoder = {0};
  tCoderInit(&decoder, TD_LITTLE_ENDIAN, buf, bufLen, TD_DECODER);

  if (tStartDecode(&decoder) < 0) return -1;

  int32_t numOfBatch = taosArrayGetSize(pRsp->pArray);
  if (tDecodeI32(&decoder, &numOfBatch) < 0) return -1;

  pRsp->pArray = taosArrayInit(numOfBatch, sizeof(SUseDbRsp));
  if (pRsp->pArray == NULL) {
    terrno = TSDB_CODE_OUT_OF_MEMORY;
    return -1;
  }

  for (int32_t i = 0; i < numOfBatch; ++i) {
    SUseDbRsp usedbRsp = {0};
    if (tDeserializeSUseDbRspImp(&decoder, &usedbRsp) < 0) return -1;
    taosArrayPush(pRsp->pArray, &usedbRsp);
  }
  tEndDecode(&decoder);

  tCoderClear(&decoder);
  return 0;
}

void tFreeSUsedbRsp(SUseDbRsp *pRsp) { taosArrayDestroy(pRsp->pVgroupInfos); }

void tFreeSUseDbBatchRsp(SUseDbBatchRsp *pRsp) {
  int32_t numOfBatch = taosArrayGetSize(pRsp->pArray);
  for (int32_t i = 0; i < numOfBatch; ++i) {
    SUseDbRsp *pUsedbRsp = taosArrayGet(pRsp->pArray, i);
    tFreeSUsedbRsp(pUsedbRsp);
  }

  taosArrayDestroy(pRsp->pArray);
}

int32_t tSerializeSDbCfgReq(void *buf, int32_t bufLen, SDbCfgReq *pReq) {
  SCoder encoder = {0};
  tCoderInit(&encoder, TD_LITTLE_ENDIAN, buf, bufLen, TD_ENCODER);

  if (tStartEncode(&encoder) < 0) return -1;
  if (tEncodeCStr(&encoder, pReq->db) < 0) return -1;
  tEndEncode(&encoder);

  int32_t tlen = encoder.pos;
  tCoderClear(&encoder);
  return tlen;
}

int32_t tDeserializeSDbCfgReq(void *buf, int32_t bufLen, SDbCfgReq *pReq) {
  SCoder decoder = {0};
  tCoderInit(&decoder, TD_LITTLE_ENDIAN, buf, bufLen, TD_DECODER);

  if (tStartDecode(&decoder) < 0) return -1;
  if (tDecodeCStrTo(&decoder, pReq->db) < 0) return -1;
  tEndDecode(&decoder);

  tCoderClear(&decoder);
  return 0;
}

int32_t tSerializeSDbCfgRsp(void *buf, int32_t bufLen, const SDbCfgRsp *pRsp) {
  SCoder encoder = {0};
  tCoderInit(&encoder, TD_LITTLE_ENDIAN, buf, bufLen, TD_ENCODER);

  if (tStartEncode(&encoder) < 0) return -1;
  if (tEncodeI32(&encoder, pRsp->numOfVgroups) < 0) return -1;
  if (tEncodeI32(&encoder, pRsp->cacheBlockSize) < 0) return -1;
  if (tEncodeI32(&encoder, pRsp->totalBlocks) < 0) return -1;
  if (tEncodeI32(&encoder, pRsp->daysPerFile) < 0) return -1;
  if (tEncodeI32(&encoder, pRsp->daysToKeep0) < 0) return -1;
  if (tEncodeI32(&encoder, pRsp->daysToKeep1) < 0) return -1;
  if (tEncodeI32(&encoder, pRsp->daysToKeep2) < 0) return -1;
  if (tEncodeI32(&encoder, pRsp->minRows) < 0) return -1;
  if (tEncodeI32(&encoder, pRsp->maxRows) < 0) return -1;
  if (tEncodeI32(&encoder, pRsp->commitTime) < 0) return -1;
  if (tEncodeI32(&encoder, pRsp->fsyncPeriod) < 0) return -1;
  if (tEncodeI8(&encoder, pRsp->walLevel) < 0) return -1;
  if (tEncodeI8(&encoder, pRsp->precision) < 0) return -1;
  if (tEncodeI8(&encoder, pRsp->compression) < 0) return -1;
  if (tEncodeI8(&encoder, pRsp->replications) < 0) return -1;
  if (tEncodeI8(&encoder, pRsp->strict) < 0) return -1;
  if (tEncodeI8(&encoder, pRsp->update) < 0) return -1;
  if (tEncodeI8(&encoder, pRsp->cacheLastRow) < 0) return -1;
  if (tEncodeI8(&encoder, pRsp->streamMode) < 0) return -1;
  if (tEncodeI32(&encoder, pRsp->numOfRetensions) < 0) return -1;
  for (int32_t i = 0; i < pRsp->numOfRetensions; ++i) {
    SRetention *pRetension = taosArrayGet(pRsp->pRetensions, i);
    if (tEncodeI32(&encoder, pRetension->freq) < 0) return -1;
    if (tEncodeI32(&encoder, pRetension->keep) < 0) return -1;
    if (tEncodeI8(&encoder, pRetension->freqUnit) < 0) return -1;
    if (tEncodeI8(&encoder, pRetension->keepUnit) < 0) return -1;
  }
  tEndEncode(&encoder);

  int32_t tlen = encoder.pos;
  tCoderClear(&encoder);
  return tlen;
}

int32_t tDeserializeSDbCfgRsp(void *buf, int32_t bufLen, SDbCfgRsp *pRsp) {
  SCoder decoder = {0};
  tCoderInit(&decoder, TD_LITTLE_ENDIAN, buf, bufLen, TD_DECODER);

  if (tStartDecode(&decoder) < 0) return -1;
  if (tDecodeI32(&decoder, &pRsp->numOfVgroups) < 0) return -1;
  if (tDecodeI32(&decoder, &pRsp->cacheBlockSize) < 0) return -1;
  if (tDecodeI32(&decoder, &pRsp->totalBlocks) < 0) return -1;
  if (tDecodeI32(&decoder, &pRsp->daysPerFile) < 0) return -1;
  if (tDecodeI32(&decoder, &pRsp->daysToKeep0) < 0) return -1;
  if (tDecodeI32(&decoder, &pRsp->daysToKeep1) < 0) return -1;
  if (tDecodeI32(&decoder, &pRsp->daysToKeep2) < 0) return -1;
  if (tDecodeI32(&decoder, &pRsp->minRows) < 0) return -1;
  if (tDecodeI32(&decoder, &pRsp->maxRows) < 0) return -1;
  if (tDecodeI32(&decoder, &pRsp->commitTime) < 0) return -1;
  if (tDecodeI32(&decoder, &pRsp->fsyncPeriod) < 0) return -1;
  if (tDecodeI8(&decoder, &pRsp->walLevel) < 0) return -1;
  if (tDecodeI8(&decoder, &pRsp->precision) < 0) return -1;
  if (tDecodeI8(&decoder, &pRsp->compression) < 0) return -1;
  if (tDecodeI8(&decoder, &pRsp->replications) < 0) return -1;
  if (tDecodeI8(&decoder, &pRsp->strict) < 0) return -1;
  if (tDecodeI8(&decoder, &pRsp->update) < 0) return -1;
  if (tDecodeI8(&decoder, &pRsp->cacheLastRow) < 0) return -1;
  if (tDecodeI8(&decoder, &pRsp->streamMode) < 0) return -1;
  if (tDecodeI32(&decoder, &pRsp->numOfRetensions) < 0) return -1;
  pRsp->pRetensions = taosArrayInit(pRsp->numOfRetensions, sizeof(SRetention));
  if (pRsp->pRetensions == NULL) {
    terrno = TSDB_CODE_OUT_OF_MEMORY;
    return -1;
  }

  for (int32_t i = 0; i < pRsp->numOfRetensions; ++i) {
    SRetention rentension = {0};
    if (tDecodeI32(&decoder, &rentension.freq) < 0) return -1;
    if (tDecodeI32(&decoder, &rentension.keep) < 0) return -1;
    if (tDecodeI8(&decoder, &rentension.freqUnit) < 0) return -1;
    if (tDecodeI8(&decoder, &rentension.keepUnit) < 0) return -1;
    if (taosArrayPush(pRsp->pRetensions, &rentension) == NULL) {
      terrno = TSDB_CODE_OUT_OF_MEMORY;
      return -1;
    }
  }
  tEndDecode(&decoder);

  tCoderClear(&decoder);
  return 0;
}

int32_t tSerializeSUserIndexReq(void *buf, int32_t bufLen, SUserIndexReq *pReq) {
  SCoder encoder = {0};
  tCoderInit(&encoder, TD_LITTLE_ENDIAN, buf, bufLen, TD_ENCODER);

  if (tStartEncode(&encoder) < 0) return -1;
  if (tEncodeCStr(&encoder, pReq->indexFName) < 0) return -1;
  tEndEncode(&encoder);

  int32_t tlen = encoder.pos;
  tCoderClear(&encoder);
  return tlen;
}

int32_t tDeserializeSUserIndexReq(void *buf, int32_t bufLen, SUserIndexReq *pReq) {
  SCoder decoder = {0};
  tCoderInit(&decoder, TD_LITTLE_ENDIAN, buf, bufLen, TD_DECODER);

  if (tStartDecode(&decoder) < 0) return -1;
  if (tDecodeCStrTo(&decoder, pReq->indexFName) < 0) return -1;
  tEndDecode(&decoder);

  tCoderClear(&decoder);
  return 0;
}

int32_t tSerializeSUserIndexRsp(void *buf, int32_t bufLen, const SUserIndexRsp *pRsp) {
  SCoder encoder = {0};
  tCoderInit(&encoder, TD_LITTLE_ENDIAN, buf, bufLen, TD_ENCODER);

  if (tStartEncode(&encoder) < 0) return -1;
  if (tEncodeCStr(&encoder, pRsp->dbFName) < 0) return -1;
  if (tEncodeCStr(&encoder, pRsp->tblFName) < 0) return -1;
  if (tEncodeCStr(&encoder, pRsp->colName) < 0) return -1;
  if (tEncodeCStr(&encoder, pRsp->indexType) < 0) return -1;
  if (tEncodeCStr(&encoder, pRsp->indexExts) < 0) return -1;
  tEndEncode(&encoder);

  int32_t tlen = encoder.pos;
  tCoderClear(&encoder);
  return tlen;
}

int32_t tDeserializeSUserIndexRsp(void *buf, int32_t bufLen, SUserIndexRsp *pRsp) {
  SCoder decoder = {0};
  tCoderInit(&decoder, TD_LITTLE_ENDIAN, buf, bufLen, TD_DECODER);

  if (tStartDecode(&decoder) < 0) return -1;
  if (tDecodeCStrTo(&decoder, pRsp->dbFName) < 0) return -1;
  if (tDecodeCStrTo(&decoder, pRsp->tblFName) < 0) return -1;
  if (tDecodeCStrTo(&decoder, pRsp->colName) < 0) return -1;
  if (tDecodeCStrTo(&decoder, pRsp->indexType) < 0) return -1;
  if (tDecodeCStrTo(&decoder, pRsp->indexExts) < 0) return -1;
  tEndDecode(&decoder);

  tCoderClear(&decoder);
  return 0;
}

int32_t tSerializeSShowReq(void *buf, int32_t bufLen, SShowReq *pReq) {
  SCoder encoder = {0};
  tCoderInit(&encoder, TD_LITTLE_ENDIAN, buf, bufLen, TD_ENCODER);

  if (tStartEncode(&encoder) < 0) return -1;
  if (tEncodeI32(&encoder, pReq->type) < 0) return -1;
  if (tEncodeCStr(&encoder, pReq->db) < 0) return -1;
  if (tEncodeI32(&encoder, pReq->payloadLen) < 0) return -1;
  if (pReq->payloadLen > 0) {
    if (tEncodeBinary(&encoder, pReq->payload, pReq->payloadLen) < 0) return -1;
  }
  tEndEncode(&encoder);

  int32_t tlen = encoder.pos;
  tCoderClear(&encoder);
  return tlen;
}

int32_t tDeserializeSShowReq(void *buf, int32_t bufLen, SShowReq *pReq) {
  SCoder decoder = {0};
  tCoderInit(&decoder, TD_LITTLE_ENDIAN, buf, bufLen, TD_DECODER);

  if (tStartDecode(&decoder) < 0) return -1;
  if (tDecodeI32(&decoder, &pReq->type) < 0) return -1;
  if (tDecodeCStrTo(&decoder, pReq->db) < 0) return -1;
  if (tDecodeI32(&decoder, &pReq->payloadLen) < 0) return -1;
  if (pReq->payloadLen > 0) {
    pReq->payload = taosMemoryMalloc(pReq->payloadLen);
    if (pReq->payload == NULL) return -1;
    if (tDecodeCStrTo(&decoder, pReq->payload) < 0) return -1;
  }

  tEndDecode(&decoder);
  tCoderClear(&decoder);
  return 0;
}

void tFreeSShowReq(SShowReq *pReq) { taosMemoryFreeClear(pReq->payload); }

int32_t tSerializeSRetrieveTableReq(void *buf, int32_t bufLen, SRetrieveTableReq *pReq) {
  SCoder encoder = {0};
  tCoderInit(&encoder, TD_LITTLE_ENDIAN, buf, bufLen, TD_ENCODER);

  if (tStartEncode(&encoder) < 0) return -1;
  if (tEncodeI64(&encoder, pReq->showId) < 0) return -1;
  if (tEncodeI32(&encoder, pReq->type) < 0) return -1;
  if (tEncodeCStr(&encoder, pReq->db) < 0) return -1;
  if (tEncodeCStr(&encoder, pReq->tb) < 0) return -1;
  tEndEncode(&encoder);

  int32_t tlen = encoder.pos;
  tCoderClear(&encoder);
  return tlen;
}

int32_t tDeserializeSRetrieveTableReq(void *buf, int32_t bufLen, SRetrieveTableReq *pReq) {
  SCoder decoder = {0};
  tCoderInit(&decoder, TD_LITTLE_ENDIAN, buf, bufLen, TD_DECODER);

  if (tStartDecode(&decoder) < 0) return -1;
  if (tDecodeI64(&decoder, &pReq->showId) < 0) return -1;
  if (tDecodeI32(&decoder, &pReq->type) < 0) return -1;
  if (tDecodeCStrTo(&decoder, pReq->db) < 0) return -1;
  if (tDecodeCStrTo(&decoder, pReq->tb) < 0) return -1;
  tEndDecode(&decoder);
  tCoderClear(&decoder);
  return 0;
}

static int32_t tEncodeSTableMetaRsp(SCoder *pEncoder, STableMetaRsp *pRsp) {
  if (tEncodeCStr(pEncoder, pRsp->tbName) < 0) return -1;
  if (tEncodeCStr(pEncoder, pRsp->stbName) < 0) return -1;
  if (tEncodeCStr(pEncoder, pRsp->dbFName) < 0) return -1;
  if (tEncodeI64(pEncoder, pRsp->dbId) < 0) return -1;
  if (tEncodeI32(pEncoder, pRsp->numOfTags) < 0) return -1;
  if (tEncodeI32(pEncoder, pRsp->numOfColumns) < 0) return -1;
  if (tEncodeI8(pEncoder, pRsp->precision) < 0) return -1;
  if (tEncodeI8(pEncoder, pRsp->tableType) < 0) return -1;
  if (tEncodeI8(pEncoder, pRsp->update) < 0) return -1;
  if (tEncodeI32(pEncoder, pRsp->sversion) < 0) return -1;
  if (tEncodeI32(pEncoder, pRsp->tversion) < 0) return -1;
  if (tEncodeU64(pEncoder, pRsp->suid) < 0) return -1;
  if (tEncodeU64(pEncoder, pRsp->tuid) < 0) return -1;
  if (tEncodeI32(pEncoder, pRsp->vgId) < 0) return -1;
  for (int32_t i = 0; i < pRsp->numOfColumns + pRsp->numOfTags; ++i) {
    SSchema *pSchema = &pRsp->pSchemas[i];
    if (tEncodeSSchema(pEncoder, pSchema) < 0) return -1;
  }

  return 0;
}

static int32_t tDecodeSTableMetaRsp(SCoder *pDecoder, STableMetaRsp *pRsp) {
  if (tDecodeCStrTo(pDecoder, pRsp->tbName) < 0) return -1;
  if (tDecodeCStrTo(pDecoder, pRsp->stbName) < 0) return -1;
  if (tDecodeCStrTo(pDecoder, pRsp->dbFName) < 0) return -1;
  if (tDecodeI64(pDecoder, &pRsp->dbId) < 0) return -1;
  if (tDecodeI32(pDecoder, &pRsp->numOfTags) < 0) return -1;
  if (tDecodeI32(pDecoder, &pRsp->numOfColumns) < 0) return -1;
  if (tDecodeI8(pDecoder, &pRsp->precision) < 0) return -1;
  if (tDecodeI8(pDecoder, &pRsp->tableType) < 0) return -1;
  if (tDecodeI8(pDecoder, &pRsp->update) < 0) return -1;
  if (tDecodeI32(pDecoder, &pRsp->sversion) < 0) return -1;
  if (tDecodeI32(pDecoder, &pRsp->tversion) < 0) return -1;
  if (tDecodeU64(pDecoder, &pRsp->suid) < 0) return -1;
  if (tDecodeU64(pDecoder, &pRsp->tuid) < 0) return -1;
  if (tDecodeI32(pDecoder, &pRsp->vgId) < 0) return -1;

  int32_t totalCols = pRsp->numOfTags + pRsp->numOfColumns;
  pRsp->pSchemas = taosMemoryMalloc(sizeof(SSchema) * totalCols);
  if (pRsp->pSchemas == NULL) return -1;

  for (int32_t i = 0; i < totalCols; ++i) {
    SSchema *pSchema = &pRsp->pSchemas[i];
    if (tDecodeSSchema(pDecoder, pSchema) < 0) return -1;
  }

  return 0;
}

int32_t tSerializeSTableMetaRsp(void *buf, int32_t bufLen, STableMetaRsp *pRsp) {
  SCoder encoder = {0};
  tCoderInit(&encoder, TD_LITTLE_ENDIAN, buf, bufLen, TD_ENCODER);

  if (tStartEncode(&encoder) < 0) return -1;
  if (tEncodeSTableMetaRsp(&encoder, pRsp) < 0) return -1;
  tEndEncode(&encoder);

  int32_t tlen = encoder.pos;
  tCoderClear(&encoder);
  return tlen;
}

int32_t tSerializeSTableMetaBatchRsp(void *buf, int32_t bufLen, STableMetaBatchRsp *pRsp) {
  SCoder encoder = {0};
  tCoderInit(&encoder, TD_LITTLE_ENDIAN, buf, bufLen, TD_ENCODER);

  if (tStartEncode(&encoder) < 0) return -1;

  int32_t numOfBatch = taosArrayGetSize(pRsp->pArray);
  if (tEncodeI32(&encoder, numOfBatch) < 0) return -1;
  for (int32_t i = 0; i < numOfBatch; ++i) {
    STableMetaRsp *pMetaRsp = taosArrayGet(pRsp->pArray, i);
    if (tEncodeSTableMetaRsp(&encoder, pMetaRsp) < 0) return -1;
  }
  tEndEncode(&encoder);

  int32_t tlen = encoder.pos;
  tCoderClear(&encoder);
  return tlen;
}

int32_t tDeserializeSTableMetaRsp(void *buf, int32_t bufLen, STableMetaRsp *pRsp) {
  SCoder decoder = {0};
  tCoderInit(&decoder, TD_LITTLE_ENDIAN, buf, bufLen, TD_DECODER);

  if (tStartDecode(&decoder) < 0) return -1;
  if (tDecodeSTableMetaRsp(&decoder, pRsp) < 0) return -1;

  tEndDecode(&decoder);
  tCoderClear(&decoder);
  return 0;
}

int32_t tDeserializeSTableMetaBatchRsp(void *buf, int32_t bufLen, STableMetaBatchRsp *pRsp) {
  SCoder decoder = {0};
  tCoderInit(&decoder, TD_LITTLE_ENDIAN, buf, bufLen, TD_DECODER);

  if (tStartDecode(&decoder) < 0) return -1;

  int32_t numOfBatch = taosArrayGetSize(pRsp->pArray);
  if (tDecodeI32(&decoder, &numOfBatch) < 0) return -1;

  pRsp->pArray = taosArrayInit(numOfBatch, sizeof(STableMetaRsp));
  if (pRsp->pArray == NULL) {
    terrno = TSDB_CODE_OUT_OF_MEMORY;
    return -1;
  }

  for (int32_t i = 0; i < numOfBatch; ++i) {
    STableMetaRsp tableMetaRsp = {0};
    if (tDecodeSTableMetaRsp(&decoder, &tableMetaRsp) < 0) return -1;
    taosArrayPush(pRsp->pArray, &tableMetaRsp);
  }
  tEndDecode(&decoder);

  tCoderClear(&decoder);
  return 0;
}

void tFreeSTableMetaRsp(STableMetaRsp *pRsp) { taosMemoryFreeClear(pRsp->pSchemas); }

void tFreeSTableMetaBatchRsp(STableMetaBatchRsp *pRsp) {
  int32_t numOfBatch = taosArrayGetSize(pRsp->pArray);
  for (int32_t i = 0; i < numOfBatch; ++i) {
    STableMetaRsp *pMetaRsp = taosArrayGet(pRsp->pArray, i);
    tFreeSTableMetaRsp(pMetaRsp);
  }

  taosArrayDestroy(pRsp->pArray);
}

int32_t tSerializeSShowRsp(void *buf, int32_t bufLen, SShowRsp *pRsp) {
  SCoder encoder = {0};
  tCoderInit(&encoder, TD_LITTLE_ENDIAN, buf, bufLen, TD_ENCODER);

  if (tStartEncode(&encoder) < 0) return -1;
  if (tEncodeI64(&encoder, pRsp->showId) < 0) return -1;
  if (tEncodeSTableMetaRsp(&encoder, &pRsp->tableMeta) < 0) return -1;
  tEndEncode(&encoder);

  int32_t tlen = encoder.pos;
  tCoderClear(&encoder);
  return tlen;
}

int32_t tDeserializeSShowRsp(void *buf, int32_t bufLen, SShowRsp *pRsp) {
  SCoder decoder = {0};
  tCoderInit(&decoder, TD_LITTLE_ENDIAN, buf, bufLen, TD_DECODER);

  if (tStartDecode(&decoder) < 0) return -1;
  if (tDecodeI64(&decoder, &pRsp->showId) < 0) return -1;
  if (tDecodeSTableMetaRsp(&decoder, &pRsp->tableMeta) < 0) return -1;

  tEndDecode(&decoder);
  tCoderClear(&decoder);
  return 0;
}

void tFreeSShowRsp(SShowRsp *pRsp) { tFreeSTableMetaRsp(&pRsp->tableMeta); }

int32_t tSerializeSTableInfoReq(void *buf, int32_t bufLen, STableInfoReq *pReq) {
  int32_t headLen = sizeof(SMsgHead);
  if (buf != NULL) {
    buf = (char *)buf + headLen;
    bufLen -= headLen;
  }

  SCoder encoder = {0};
  tCoderInit(&encoder, TD_LITTLE_ENDIAN, buf, bufLen, TD_ENCODER);

  if (tStartEncode(&encoder) < 0) return -1;
  if (tEncodeCStr(&encoder, pReq->dbFName) < 0) return -1;
  if (tEncodeCStr(&encoder, pReq->tbName) < 0) return -1;
  tEndEncode(&encoder);

  int32_t tlen = encoder.pos;
  tCoderClear(&encoder);

  if (buf != NULL) {
    SMsgHead *pHead = (SMsgHead *)((char *)buf - headLen);
    pHead->vgId = htonl(pReq->header.vgId);
    pHead->contLen = htonl(tlen + headLen);
  }

  return tlen + headLen;
}

int32_t tDeserializeSTableInfoReq(void *buf, int32_t bufLen, STableInfoReq *pReq) {
  int32_t headLen = sizeof(SMsgHead);

  SMsgHead *pHead = buf;
  pHead->vgId = pReq->header.vgId;
  pHead->contLen = pReq->header.contLen;

  SCoder decoder = {0};
  tCoderInit(&decoder, TD_LITTLE_ENDIAN, (char *)buf + headLen, bufLen - headLen, TD_DECODER);

  if (tStartDecode(&decoder) < 0) return -1;
  if (tDecodeCStrTo(&decoder, pReq->dbFName) < 0) return -1;
  if (tDecodeCStrTo(&decoder, pReq->tbName) < 0) return -1;

  tEndDecode(&decoder);
  tCoderClear(&decoder);
  return 0;
}

int32_t tSerializeSMDropTopicReq(void *buf, int32_t bufLen, SMDropTopicReq *pReq) {
  SCoder encoder = {0};
  tCoderInit(&encoder, TD_LITTLE_ENDIAN, buf, bufLen, TD_ENCODER);

  if (tStartEncode(&encoder) < 0) return -1;
  if (tEncodeCStr(&encoder, pReq->name) < 0) return -1;
  if (tEncodeI8(&encoder, pReq->igNotExists) < 0) return -1;
  tEndEncode(&encoder);

  int32_t tlen = encoder.pos;
  tCoderClear(&encoder);
  return tlen;
}

int32_t tDeserializeSMDropTopicReq(void *buf, int32_t bufLen, SMDropTopicReq *pReq) {
  SCoder decoder = {0};
  tCoderInit(&decoder, TD_LITTLE_ENDIAN, buf, bufLen, TD_DECODER);

  if (tStartDecode(&decoder) < 0) return -1;
  if (tDecodeCStrTo(&decoder, pReq->name) < 0) return -1;
  if (tDecodeI8(&decoder, &pReq->igNotExists) < 0) return -1;
  tEndDecode(&decoder);

  tCoderClear(&decoder);
  return 0;
}

int32_t tSerializeSCMCreateTopicReq(void *buf, int32_t bufLen, const SCMCreateTopicReq *pReq) {
  int32_t sqlLen = 0;
  int32_t astLen = 0;
  if (pReq->sql != NULL) sqlLen = (int32_t)strlen(pReq->sql);
  if (pReq->ast != NULL) astLen = (int32_t)strlen(pReq->ast);

  SCoder encoder = {0};
  tCoderInit(&encoder, TD_LITTLE_ENDIAN, buf, bufLen, TD_ENCODER);

  if (tStartEncode(&encoder) < 0) return -1;
  if (tEncodeCStr(&encoder, pReq->name) < 0) return -1;
  if (tEncodeI8(&encoder, pReq->igExists) < 0) return -1;
  if (tEncodeI32(&encoder, sqlLen) < 0) return -1;
  if (tEncodeI32(&encoder, astLen) < 0) return -1;
  if (sqlLen > 0 && tEncodeCStr(&encoder, pReq->sql) < 0) return -1;
  if (astLen > 0 && tEncodeCStr(&encoder, pReq->ast) < 0) return -1;

  tEndEncode(&encoder);

  int32_t tlen = encoder.pos;
  tCoderClear(&encoder);
  return tlen;
}

int32_t tDeserializeSCMCreateTopicReq(void *buf, int32_t bufLen, SCMCreateTopicReq *pReq) {
  int32_t sqlLen = 0;
  int32_t astLen = 0;

  SCoder decoder = {0};
  tCoderInit(&decoder, TD_LITTLE_ENDIAN, buf, bufLen, TD_DECODER);

  if (tStartDecode(&decoder) < 0) return -1;
  if (tDecodeCStrTo(&decoder, pReq->name) < 0) return -1;
  if (tDecodeI8(&decoder, &pReq->igExists) < 0) return -1;
  if (tDecodeI32(&decoder, &sqlLen) < 0) return -1;
  if (tDecodeI32(&decoder, &astLen) < 0) return -1;

  if (sqlLen > 0) {
    pReq->sql = taosMemoryCalloc(1, sqlLen + 1);
    if (pReq->sql == NULL) return -1;
    if (tDecodeCStrTo(&decoder, pReq->sql) < 0) return -1;
  }

  if (astLen > 0) {
    pReq->ast = taosMemoryCalloc(1, astLen + 1);
    if (pReq->ast == NULL) return -1;
    if (tDecodeCStrTo(&decoder, pReq->ast) < 0) return -1;
  }

  tEndDecode(&decoder);

  tCoderClear(&decoder);
  return 0;
}

void tFreeSCMCreateTopicReq(SCMCreateTopicReq *pReq) {
  taosMemoryFreeClear(pReq->sql);
  taosMemoryFreeClear(pReq->ast);
}

int32_t tSerializeSCMCreateTopicRsp(void *buf, int32_t bufLen, const SCMCreateTopicRsp *pRsp) {
  SCoder encoder = {0};
  tCoderInit(&encoder, TD_LITTLE_ENDIAN, buf, bufLen, TD_ENCODER);

  if (tStartEncode(&encoder) < 0) return -1;
  if (tEncodeI64(&encoder, pRsp->topicId) < 0) return -1;
  tEndEncode(&encoder);

  int32_t tlen = encoder.pos;
  tCoderClear(&encoder);
  return tlen;
}

int32_t tDeserializeSCMCreateTopicRsp(void *buf, int32_t bufLen, SCMCreateTopicRsp *pRsp) {
  SCoder decoder = {0};
  tCoderInit(&decoder, TD_LITTLE_ENDIAN, buf, bufLen, TD_DECODER);

  if (tStartDecode(&decoder) < 0) return -1;
  if (tDecodeI64(&decoder, &pRsp->topicId) < 0) return -1;
  tEndDecode(&decoder);

  tCoderClear(&decoder);
  return 0;
}

int32_t tSerializeSConnectReq(void *buf, int32_t bufLen, SConnectReq *pReq) {
  SCoder encoder = {0};
  tCoderInit(&encoder, TD_LITTLE_ENDIAN, buf, bufLen, TD_ENCODER);

  if (tStartEncode(&encoder) < 0) return -1;
  if (tEncodeI8(&encoder, pReq->connType) < 0) return -1;
  if (tEncodeI32(&encoder, pReq->pid) < 0) return -1;
  if (tEncodeCStr(&encoder, pReq->app) < 0) return -1;
  if (tEncodeCStr(&encoder, pReq->db) < 0) return -1;
  if (tEncodeI64(&encoder, pReq->startTime) < 0) return -1;
  tEndEncode(&encoder);

  int32_t tlen = encoder.pos;
  tCoderClear(&encoder);
  return tlen;
}

int32_t tDeserializeSConnectReq(void *buf, int32_t bufLen, SConnectReq *pReq) {
  SCoder decoder = {0};
  tCoderInit(&decoder, TD_LITTLE_ENDIAN, buf, bufLen, TD_DECODER);

  if (tStartDecode(&decoder) < 0) return -1;
  if (tDecodeI8(&decoder, &pReq->connType) < 0) return -1;
  if (tDecodeI32(&decoder, &pReq->pid) < 0) return -1;
  if (tDecodeCStrTo(&decoder, pReq->app) < 0) return -1;
  if (tDecodeCStrTo(&decoder, pReq->db) < 0) return -1;
  if (tDecodeI64(&decoder, &pReq->startTime) < 0) return -1;
  tEndDecode(&decoder);

  tCoderClear(&decoder);
  return 0;
}

int32_t tSerializeSConnectRsp(void *buf, int32_t bufLen, SConnectRsp *pRsp) {
  SCoder encoder = {0};
  tCoderInit(&encoder, TD_LITTLE_ENDIAN, buf, bufLen, TD_ENCODER);

  if (tStartEncode(&encoder) < 0) return -1;
  if (tEncodeI32(&encoder, pRsp->acctId) < 0) return -1;
  if (tEncodeI64(&encoder, pRsp->clusterId) < 0) return -1;
  if (tEncodeU32(&encoder, pRsp->connId) < 0) return -1;
  if (tEncodeI8(&encoder, pRsp->superUser) < 0) return -1;
  if (tEncodeI8(&encoder, pRsp->connType) < 0) return -1;
  if (tEncodeSEpSet(&encoder, &pRsp->epSet) < 0) return -1;
  if (tEncodeCStr(&encoder, pRsp->sVersion) < 0) return -1;
  tEndEncode(&encoder);

  int32_t tlen = encoder.pos;
  tCoderClear(&encoder);
  return tlen;
}

int32_t tDeserializeSConnectRsp(void *buf, int32_t bufLen, SConnectRsp *pRsp) {
  SCoder decoder = {0};
  tCoderInit(&decoder, TD_LITTLE_ENDIAN, buf, bufLen, TD_DECODER);

  if (tStartDecode(&decoder) < 0) return -1;
  if (tDecodeI32(&decoder, &pRsp->acctId) < 0) return -1;
  if (tDecodeI64(&decoder, &pRsp->clusterId) < 0) return -1;
  if (tDecodeU32(&decoder, &pRsp->connId) < 0) return -1;
  if (tDecodeI8(&decoder, &pRsp->superUser) < 0) return -1;
  if (tDecodeI8(&decoder, &pRsp->connType) < 0) return -1;
  if (tDecodeSEpSet(&decoder, &pRsp->epSet) < 0) return -1;
  if (tDecodeCStrTo(&decoder, pRsp->sVersion) < 0) return -1;
  tEndDecode(&decoder);

  tCoderClear(&decoder);
  return 0;
}

int32_t tSerializeSMTimerMsg(void *buf, int32_t bufLen, SMTimerReq *pReq) {
  SCoder encoder = {0};
  tCoderInit(&encoder, TD_LITTLE_ENDIAN, buf, bufLen, TD_ENCODER);

  if (tStartEncode(&encoder) < 0) return -1;
  if (tEncodeI32(&encoder, pReq->reserved) < 0) return -1;
  tEndEncode(&encoder);

  int32_t tlen = encoder.pos;
  tCoderClear(&encoder);
  return tlen;
}

int32_t tDeserializeSMTimerMsg(void *buf, int32_t bufLen, SMTimerReq *pReq) {
  SCoder decoder = {0};
  tCoderInit(&decoder, TD_LITTLE_ENDIAN, buf, bufLen, TD_DECODER);

  if (tStartDecode(&decoder) < 0) return -1;
  if (tDecodeI32(&decoder, &pReq->reserved) < 0) return -1;
  tEndDecode(&decoder);

  tCoderClear(&decoder);
  return 0;
}

int32_t tEncodeSReplica(SCoder *pEncoder, SReplica *pReplica) {
  if (tEncodeI32(pEncoder, pReplica->id) < 0) return -1;
  if (tEncodeU16(pEncoder, pReplica->port) < 0) return -1;
  if (tEncodeCStr(pEncoder, pReplica->fqdn) < 0) return -1;
  return 0;
}

int32_t tDecodeSReplica(SCoder *pDecoder, SReplica *pReplica) {
  if (tDecodeI32(pDecoder, &pReplica->id) < 0) return -1;
  if (tDecodeU16(pDecoder, &pReplica->port) < 0) return -1;
  if (tDecodeCStrTo(pDecoder, pReplica->fqdn) < 0) return -1;
  return 0;
}

int32_t tSerializeSCreateVnodeReq(void *buf, int32_t bufLen, SCreateVnodeReq *pReq) {
  SCoder encoder = {0};
  tCoderInit(&encoder, TD_LITTLE_ENDIAN, buf, bufLen, TD_ENCODER);

  if (tStartEncode(&encoder) < 0) return -1;
  if (tEncodeI32(&encoder, pReq->vgId) < 0) return -1;
  if (tEncodeI32(&encoder, pReq->dnodeId) < 0) return -1;
  if (tEncodeCStr(&encoder, pReq->db) < 0) return -1;
  if (tEncodeI64(&encoder, pReq->dbUid) < 0) return -1;
  if (tEncodeI32(&encoder, pReq->vgVersion) < 0) return -1;
  if (tEncodeI32(&encoder, pReq->cacheBlockSize) < 0) return -1;
  if (tEncodeI32(&encoder, pReq->totalBlocks) < 0) return -1;
  if (tEncodeI32(&encoder, pReq->daysPerFile) < 0) return -1;
  if (tEncodeI32(&encoder, pReq->daysToKeep0) < 0) return -1;
  if (tEncodeI32(&encoder, pReq->daysToKeep1) < 0) return -1;
  if (tEncodeI32(&encoder, pReq->daysToKeep2) < 0) return -1;
  if (tEncodeI32(&encoder, pReq->minRows) < 0) return -1;
  if (tEncodeI32(&encoder, pReq->maxRows) < 0) return -1;
  if (tEncodeI32(&encoder, pReq->commitTime) < 0) return -1;
  if (tEncodeI32(&encoder, pReq->fsyncPeriod) < 0) return -1;
  if (tEncodeU32(&encoder, pReq->hashBegin) < 0) return -1;
  if (tEncodeU32(&encoder, pReq->hashEnd) < 0) return -1;
  if (tEncodeI8(&encoder, pReq->hashMethod) < 0) return -1;
  if (tEncodeI8(&encoder, pReq->walLevel) < 0) return -1;
  if (tEncodeI8(&encoder, pReq->precision) < 0) return -1;
  if (tEncodeI8(&encoder, pReq->compression) < 0) return -1;
  if (tEncodeI8(&encoder, pReq->strict) < 0) return -1;
  if (tEncodeI8(&encoder, pReq->update) < 0) return -1;
  if (tEncodeI8(&encoder, pReq->cacheLastRow) < 0) return -1;
  if (tEncodeI8(&encoder, pReq->replica) < 0) return -1;
  if (tEncodeI8(&encoder, pReq->selfIndex) < 0) return -1;
  if (tEncodeI8(&encoder, pReq->streamMode) < 0) return -1;
  for (int32_t i = 0; i < TSDB_MAX_REPLICA; ++i) {
    SReplica *pReplica = &pReq->replicas[i];
    if (tEncodeSReplica(&encoder, pReplica) < 0) return -1;
  }
  if (tEncodeI32(&encoder, pReq->numOfRetensions) < 0) return -1;
  for (int32_t i = 0; i < pReq->numOfRetensions; ++i) {
    SRetention *pRetension = taosArrayGet(pReq->pRetensions, i);
    if (tEncodeI32(&encoder, pRetension->freq) < 0) return -1;
    if (tEncodeI32(&encoder, pRetension->keep) < 0) return -1;
    if (tEncodeI8(&encoder, pRetension->freqUnit) < 0) return -1;
    if (tEncodeI8(&encoder, pRetension->keepUnit) < 0) return -1;
  }
  tEndEncode(&encoder);

  int32_t tlen = encoder.pos;
  tCoderClear(&encoder);
  return tlen;
}

int32_t tDeserializeSCreateVnodeReq(void *buf, int32_t bufLen, SCreateVnodeReq *pReq) {
  SCoder decoder = {0};
  tCoderInit(&decoder, TD_LITTLE_ENDIAN, buf, bufLen, TD_DECODER);

  if (tStartDecode(&decoder) < 0) return -1;
  if (tDecodeI32(&decoder, &pReq->vgId) < 0) return -1;
  if (tDecodeI32(&decoder, &pReq->dnodeId) < 0) return -1;
  if (tDecodeCStrTo(&decoder, pReq->db) < 0) return -1;
  if (tDecodeI64(&decoder, &pReq->dbUid) < 0) return -1;
  if (tDecodeI32(&decoder, &pReq->vgVersion) < 0) return -1;
  if (tDecodeI32(&decoder, &pReq->cacheBlockSize) < 0) return -1;
  if (tDecodeI32(&decoder, &pReq->totalBlocks) < 0) return -1;
  if (tDecodeI32(&decoder, &pReq->daysPerFile) < 0) return -1;
  if (tDecodeI32(&decoder, &pReq->daysToKeep0) < 0) return -1;
  if (tDecodeI32(&decoder, &pReq->daysToKeep1) < 0) return -1;
  if (tDecodeI32(&decoder, &pReq->daysToKeep2) < 0) return -1;
  if (tDecodeI32(&decoder, &pReq->minRows) < 0) return -1;
  if (tDecodeI32(&decoder, &pReq->maxRows) < 0) return -1;
  if (tDecodeI32(&decoder, &pReq->commitTime) < 0) return -1;
  if (tDecodeI32(&decoder, &pReq->fsyncPeriod) < 0) return -1;
  if (tDecodeU32(&decoder, &pReq->hashBegin) < 0) return -1;
  if (tDecodeU32(&decoder, &pReq->hashEnd) < 0) return -1;
  if (tDecodeI8(&decoder, &pReq->hashMethod) < 0) return -1;
  if (tDecodeI8(&decoder, &pReq->walLevel) < 0) return -1;
  if (tDecodeI8(&decoder, &pReq->precision) < 0) return -1;
  if (tDecodeI8(&decoder, &pReq->compression) < 0) return -1;
  if (tDecodeI8(&decoder, &pReq->strict) < 0) return -1;
  if (tDecodeI8(&decoder, &pReq->update) < 0) return -1;
  if (tDecodeI8(&decoder, &pReq->cacheLastRow) < 0) return -1;
  if (tDecodeI8(&decoder, &pReq->replica) < 0) return -1;
  if (tDecodeI8(&decoder, &pReq->selfIndex) < 0) return -1;
  if (tDecodeI8(&decoder, &pReq->streamMode) < 0) return -1;
  for (int32_t i = 0; i < TSDB_MAX_REPLICA; ++i) {
    SReplica *pReplica = &pReq->replicas[i];
    if (tDecodeSReplica(&decoder, pReplica) < 0) return -1;
  }

  if (tDecodeI32(&decoder, &pReq->numOfRetensions) < 0) return -1;
  pReq->pRetensions = taosArrayInit(pReq->numOfRetensions, sizeof(SRetention));
  if (pReq->pRetensions == NULL) {
    terrno = TSDB_CODE_OUT_OF_MEMORY;
    return -1;
  }

  for (int32_t i = 0; i < pReq->numOfRetensions; ++i) {
    SRetention rentension = {0};
    if (tDecodeI32(&decoder, &rentension.freq) < 0) return -1;
    if (tDecodeI32(&decoder, &rentension.keep) < 0) return -1;
    if (tDecodeI8(&decoder, &rentension.freqUnit) < 0) return -1;
    if (tDecodeI8(&decoder, &rentension.keepUnit) < 0) return -1;
    if (taosArrayPush(pReq->pRetensions, &rentension) == NULL) {
      terrno = TSDB_CODE_OUT_OF_MEMORY;
      return -1;
    }
  }

  tEndDecode(&decoder);
  tCoderClear(&decoder);
  return 0;
}

int32_t tFreeSCreateVnodeReq(SCreateVnodeReq *pReq) {
  taosArrayDestroy(pReq->pRetensions);
  pReq->pRetensions = NULL;
  return 0;
}

int32_t tSerializeSDropVnodeReq(void *buf, int32_t bufLen, SDropVnodeReq *pReq) {
  SCoder encoder = {0};
  tCoderInit(&encoder, TD_LITTLE_ENDIAN, buf, bufLen, TD_ENCODER);

  if (tStartEncode(&encoder) < 0) return -1;
  if (tEncodeI32(&encoder, pReq->vgId) < 0) return -1;
  if (tEncodeI32(&encoder, pReq->dnodeId) < 0) return -1;
  if (tEncodeI64(&encoder, pReq->dbUid) < 0) return -1;
  if (tEncodeCStr(&encoder, pReq->db) < 0) return -1;
  tEndEncode(&encoder);

  int32_t tlen = encoder.pos;
  tCoderClear(&encoder);
  return tlen;
}

int32_t tDeserializeSDropVnodeReq(void *buf, int32_t bufLen, SDropVnodeReq *pReq) {
  SCoder decoder = {0};
  tCoderInit(&decoder, TD_LITTLE_ENDIAN, buf, bufLen, TD_DECODER);

  if (tStartDecode(&decoder) < 0) return -1;
  if (tDecodeI32(&decoder, &pReq->vgId) < 0) return -1;
  if (tDecodeI32(&decoder, &pReq->dnodeId) < 0) return -1;
  if (tDecodeI64(&decoder, &pReq->dbUid) < 0) return -1;
  if (tDecodeCStrTo(&decoder, pReq->db) < 0) return -1;
  tEndDecode(&decoder);

  tCoderClear(&decoder);
  return 0;
}

int32_t tSerializeSCompactVnodeReq(void *buf, int32_t bufLen, SCompactVnodeReq *pReq) {
  SCoder encoder = {0};
  tCoderInit(&encoder, TD_LITTLE_ENDIAN, buf, bufLen, TD_ENCODER);

  if (tStartEncode(&encoder) < 0) return -1;
  if (tEncodeI64(&encoder, pReq->dbUid) < 0) return -1;
  if (tEncodeCStr(&encoder, pReq->db) < 0) return -1;
  tEndEncode(&encoder);

  int32_t tlen = encoder.pos;
  tCoderClear(&encoder);
  return tlen;
}

int32_t tDeserializeSCompactVnodeReq(void *buf, int32_t bufLen, SCompactVnodeReq *pReq) {
  SCoder decoder = {0};
  tCoderInit(&decoder, TD_LITTLE_ENDIAN, buf, bufLen, TD_DECODER);

  if (tStartDecode(&decoder) < 0) return -1;
  if (tDecodeI64(&decoder, &pReq->dbUid) < 0) return -1;
  if (tDecodeCStrTo(&decoder, pReq->db) < 0) return -1;
  tEndDecode(&decoder);

  tCoderClear(&decoder);
  return 0;
}

int32_t tSerializeSAlterVnodeReq(void *buf, int32_t bufLen, SAlterVnodeReq *pReq) {
  SCoder encoder = {0};
  tCoderInit(&encoder, TD_LITTLE_ENDIAN, buf, bufLen, TD_ENCODER);

  if (tStartEncode(&encoder) < 0) return -1;
  if (tEncodeI32(&encoder, pReq->vgVersion) < 0) return -1;
  if (tEncodeI32(&encoder, pReq->totalBlocks) < 0) return -1;
  if (tEncodeI32(&encoder, pReq->daysToKeep0) < 0) return -1;
  if (tEncodeI32(&encoder, pReq->daysToKeep1) < 0) return -1;
  if (tEncodeI32(&encoder, pReq->daysToKeep2) < 0) return -1;
  if (tEncodeI8(&encoder, pReq->walLevel) < 0) return -1;
  if (tEncodeI8(&encoder, pReq->strict) < 0) return -1;
  if (tEncodeI8(&encoder, pReq->cacheLastRow) < 0) return -1;
  if (tEncodeI8(&encoder, pReq->replica) < 0) return -1;
  if (tEncodeI8(&encoder, pReq->selfIndex) < 0) return -1;
  for (int32_t i = 0; i < TSDB_MAX_REPLICA; ++i) {
    SReplica *pReplica = &pReq->replicas[i];
    if (tEncodeSReplica(&encoder, pReplica) < 0) return -1;
  }

  tEndEncode(&encoder);

  int32_t tlen = encoder.pos;
  tCoderClear(&encoder);
  return tlen;
}

int32_t tDeserializeSAlterVnodeReq(void *buf, int32_t bufLen, SAlterVnodeReq *pReq) {
  SCoder decoder = {0};
  tCoderInit(&decoder, TD_LITTLE_ENDIAN, buf, bufLen, TD_DECODER);

  if (tStartDecode(&decoder) < 0) return -1;
  if (tDecodeI32(&decoder, &pReq->vgVersion) < 0) return -1;
  if (tDecodeI32(&decoder, &pReq->totalBlocks) < 0) return -1;
  if (tDecodeI32(&decoder, &pReq->daysToKeep0) < 0) return -1;
  if (tDecodeI32(&decoder, &pReq->daysToKeep1) < 0) return -1;
  if (tDecodeI32(&decoder, &pReq->daysToKeep2) < 0) return -1;
  if (tDecodeI8(&decoder, &pReq->walLevel) < 0) return -1;
  if (tDecodeI8(&decoder, &pReq->strict) < 0) return -1;
  if (tDecodeI8(&decoder, &pReq->cacheLastRow) < 0) return -1;
  if (tDecodeI8(&decoder, &pReq->replica) < 0) return -1;
  if (tDecodeI8(&decoder, &pReq->selfIndex) < 0) return -1;
  for (int32_t i = 0; i < TSDB_MAX_REPLICA; ++i) {
    SReplica *pReplica = &pReq->replicas[i];
    if (tDecodeSReplica(&decoder, pReplica) < 0) return -1;
  }

  tEndDecode(&decoder);
  tCoderClear(&decoder);
  return 0;
}

int32_t tSerializeSKillQueryReq(void *buf, int32_t bufLen, SKillQueryReq *pReq) {
  SCoder encoder = {0};
  tCoderInit(&encoder, TD_LITTLE_ENDIAN, buf, bufLen, TD_ENCODER);

  if (tStartEncode(&encoder) < 0) return -1;
  if (tEncodeI32(&encoder, pReq->connId) < 0) return -1;
  if (tEncodeI32(&encoder, pReq->queryId) < 0) return -1;
  tEndEncode(&encoder);

  int32_t tlen = encoder.pos;
  tCoderClear(&encoder);
  return tlen;
}

int32_t tDeserializeSKillQueryReq(void *buf, int32_t bufLen, SKillQueryReq *pReq) {
  SCoder decoder = {0};
  tCoderInit(&decoder, TD_LITTLE_ENDIAN, buf, bufLen, TD_DECODER);

  if (tStartDecode(&decoder) < 0) return -1;
  if (tDecodeI32(&decoder, &pReq->connId) < 0) return -1;
  if (tDecodeI32(&decoder, &pReq->queryId) < 0) return -1;
  tEndDecode(&decoder);

  tCoderClear(&decoder);
  return 0;
}

int32_t tSerializeSKillConnReq(void *buf, int32_t bufLen, SKillConnReq *pReq) {
  SCoder encoder = {0};
  tCoderInit(&encoder, TD_LITTLE_ENDIAN, buf, bufLen, TD_ENCODER);

  if (tStartEncode(&encoder) < 0) return -1;
  if (tEncodeI32(&encoder, pReq->connId) < 0) return -1;
  tEndEncode(&encoder);

  int32_t tlen = encoder.pos;
  tCoderClear(&encoder);
  return tlen;
}

int32_t tDeserializeSKillConnReq(void *buf, int32_t bufLen, SKillConnReq *pReq) {
  SCoder decoder = {0};
  tCoderInit(&decoder, TD_LITTLE_ENDIAN, buf, bufLen, TD_DECODER);

  if (tStartDecode(&decoder) < 0) return -1;
  if (tDecodeI32(&decoder, &pReq->connId) < 0) return -1;
  tEndDecode(&decoder);

  tCoderClear(&decoder);
  return 0;
}

int32_t tSerializeSKillTransReq(void *buf, int32_t bufLen, SKillTransReq *pReq) {
  SCoder encoder = {0};
  tCoderInit(&encoder, TD_LITTLE_ENDIAN, buf, bufLen, TD_ENCODER);

  if (tStartEncode(&encoder) < 0) return -1;
  if (tEncodeI32(&encoder, pReq->transId) < 0) return -1;
  tEndEncode(&encoder);

  int32_t tlen = encoder.pos;
  tCoderClear(&encoder);
  return tlen;
}

int32_t tDeserializeSKillTransReq(void *buf, int32_t bufLen, SKillTransReq *pReq) {
  SCoder decoder = {0};
  tCoderInit(&decoder, TD_LITTLE_ENDIAN, buf, bufLen, TD_DECODER);

  if (tStartDecode(&decoder) < 0) return -1;
  if (tDecodeI32(&decoder, &pReq->transId) < 0) return -1;
  tEndDecode(&decoder);

  tCoderClear(&decoder);
  return 0;
}

int32_t tSerializeSDCreateMnodeReq(void *buf, int32_t bufLen, SDCreateMnodeReq *pReq) {
  SCoder encoder = {0};
  tCoderInit(&encoder, TD_LITTLE_ENDIAN, buf, bufLen, TD_ENCODER);

  if (tStartEncode(&encoder) < 0) return -1;
  if (tEncodeI32(&encoder, pReq->dnodeId) < 0) return -1;
  if (tEncodeI8(&encoder, pReq->replica) < 0) return -1;
  for (int32_t i = 0; i < TSDB_MAX_REPLICA; ++i) {
    SReplica *pReplica = &pReq->replicas[i];
    if (tEncodeSReplica(&encoder, pReplica) < 0) return -1;
  }
  tEndEncode(&encoder);

  int32_t tlen = encoder.pos;
  tCoderClear(&encoder);
  return tlen;
}

int32_t tDeserializeSDCreateMnodeReq(void *buf, int32_t bufLen, SDCreateMnodeReq *pReq) {
  SCoder decoder = {0};
  tCoderInit(&decoder, TD_LITTLE_ENDIAN, buf, bufLen, TD_DECODER);

  if (tStartDecode(&decoder) < 0) return -1;
  if (tDecodeI32(&decoder, &pReq->dnodeId) < 0) return -1;
  if (tDecodeI8(&decoder, &pReq->replica) < 0) return -1;
  for (int32_t i = 0; i < TSDB_MAX_REPLICA; ++i) {
    SReplica *pReplica = &pReq->replicas[i];
    if (tDecodeSReplica(&decoder, pReplica) < 0) return -1;
  }
  tEndDecode(&decoder);

  tCoderClear(&decoder);
  return 0;
}

int32_t tSerializeSAuthReq(void *buf, int32_t bufLen, SAuthReq *pReq) {
  SCoder encoder = {0};
  tCoderInit(&encoder, TD_LITTLE_ENDIAN, buf, bufLen, TD_ENCODER);

  if (tStartEncode(&encoder) < 0) return -1;
  if (tEncodeCStr(&encoder, pReq->user) < 0) return -1;
  if (tEncodeI8(&encoder, pReq->spi) < 0) return -1;
  if (tEncodeI8(&encoder, pReq->encrypt) < 0) return -1;
  if (tEncodeBinary(&encoder, pReq->secret, TSDB_PASSWORD_LEN) < 0) return -1;
  if (tEncodeBinary(&encoder, pReq->ckey, TSDB_PASSWORD_LEN) < 0) return -1;
  tEndEncode(&encoder);

  int32_t tlen = encoder.pos;
  tCoderClear(&encoder);
  return tlen;
}

int32_t tDeserializeSAuthReq(void *buf, int32_t bufLen, SAuthReq *pReq) {
  SCoder decoder = {0};
  tCoderInit(&decoder, TD_LITTLE_ENDIAN, buf, bufLen, TD_DECODER);

  if (tStartDecode(&decoder) < 0) return -1;
  if (tDecodeCStrTo(&decoder, pReq->user) < 0) return -1;
  if (tDecodeI8(&decoder, &pReq->spi) < 0) return -1;
  if (tDecodeI8(&decoder, &pReq->encrypt) < 0) return -1;
  if (tDecodeCStrTo(&decoder, pReq->secret) < 0) return -1;
  if (tDecodeCStrTo(&decoder, pReq->ckey) < 0) return -1;
  tEndDecode(&decoder);

  tCoderClear(&decoder);
  return 0;
}

int32_t tSerializeSServerStatusRsp(void *buf, int32_t bufLen, SServerStatusRsp *pRsp) {
  SCoder encoder = {0};
  tCoderInit(&encoder, TD_LITTLE_ENDIAN, buf, bufLen, TD_ENCODER);

  if (tStartEncode(&encoder) < 0) return -1;
  if (tEncodeI32(&encoder, pRsp->statusCode) < 0) return -1;
  if (tEncodeCStr(&encoder, pRsp->details) < 0) return -1;

  tEndEncode(&encoder);

  int32_t tlen = encoder.pos;
  tCoderClear(&encoder);
  return tlen;
}

int32_t tDeserializeSServerStatusRsp(void *buf, int32_t bufLen, SServerStatusRsp *pRsp) {
  SCoder decoder = {0};
  tCoderInit(&decoder, TD_LITTLE_ENDIAN, buf, bufLen, TD_DECODER);

  if (tStartDecode(&decoder) < 0) return -1;
  if (tDecodeI32(&decoder, &pRsp->statusCode) < 0) return -1;
  if (tDecodeCStrTo(&decoder, pRsp->details) < 0) return -1;

  tEndDecode(&decoder);
  tCoderClear(&decoder);
  return 0;
}

int32_t tEncodeSMqOffset(SCoder *encoder, const SMqOffset *pOffset) {
  if (tEncodeI32(encoder, pOffset->vgId) < 0) return -1;
  if (tEncodeI64(encoder, pOffset->offset) < 0) return -1;
  if (tEncodeCStr(encoder, pOffset->topicName) < 0) return -1;
  if (tEncodeCStr(encoder, pOffset->cgroup) < 0) return -1;
  return encoder->pos;
}

int32_t tDecodeSMqOffset(SCoder *decoder, SMqOffset *pOffset) {
  if (tDecodeI32(decoder, &pOffset->vgId) < 0) return -1;
  if (tDecodeI64(decoder, &pOffset->offset) < 0) return -1;
  if (tDecodeCStrTo(decoder, pOffset->topicName) < 0) return -1;
  if (tDecodeCStrTo(decoder, pOffset->cgroup) < 0) return -1;
  return 0;
}

int32_t tEncodeSMqCMCommitOffsetReq(SCoder *encoder, const SMqCMCommitOffsetReq *pReq) {
  if (tStartEncode(encoder) < 0) return -1;
  if (tEncodeI32(encoder, pReq->num) < 0) return -1;
  for (int32_t i = 0; i < pReq->num; i++) {
    tEncodeSMqOffset(encoder, &pReq->offsets[i]);
  }
  tEndEncode(encoder);
  return encoder->pos;
}

int32_t tDecodeSMqCMCommitOffsetReq(SCoder *decoder, SMqCMCommitOffsetReq *pReq) {
  if (tStartDecode(decoder) < 0) return -1;
  if (tDecodeI32(decoder, &pReq->num) < 0) return -1;
  pReq->offsets = (SMqOffset *)TCODER_MALLOC(decoder, sizeof(SMqOffset) * pReq->num);
  if (pReq->offsets == NULL) return -1;
  for (int32_t i = 0; i < pReq->num; i++) {
    tDecodeSMqOffset(decoder, &pReq->offsets[i]);
  }
  tEndDecode(decoder);
  return 0;
}

int32_t tSerializeSExplainRsp(void *buf, int32_t bufLen, SExplainRsp *pRsp) {
  SCoder encoder = {0};
  tCoderInit(&encoder, TD_LITTLE_ENDIAN, buf, bufLen, TD_ENCODER);

  if (tStartEncode(&encoder) < 0) return -1;
  if (tEncodeI32(&encoder, pRsp->numOfPlans) < 0) return -1;
  for (int32_t i = 0; i < pRsp->numOfPlans; ++i) {
    SExplainExecInfo *info = &pRsp->subplanInfo[i];
    if (tEncodeU64(&encoder, info->startupCost) < 0) return -1;
    if (tEncodeU64(&encoder, info->totalCost) < 0) return -1;
    if (tEncodeU64(&encoder, info->numOfRows) < 0) return -1;
  }

  tEndEncode(&encoder);

  int32_t tlen = encoder.pos;
  tCoderClear(&encoder);
  return tlen;
}

int32_t tDeserializeSExplainRsp(void *buf, int32_t bufLen, SExplainRsp *pRsp) {
  SCoder decoder = {0};
  tCoderInit(&decoder, TD_LITTLE_ENDIAN, buf, bufLen, TD_DECODER);

  if (tStartDecode(&decoder) < 0) return -1;
  if (tDecodeI32(&decoder, &pRsp->numOfPlans) < 0) return -1;
  if (pRsp->numOfPlans > 0) {
    pRsp->subplanInfo = taosMemoryMalloc(pRsp->numOfPlans * sizeof(SExplainExecInfo));
    if (pRsp->subplanInfo == NULL) return -1;
  }
  for (int32_t i = 0; i < pRsp->numOfPlans; ++i) {
    if (tDecodeU64(&decoder, &pRsp->subplanInfo[i].startupCost) < 0) return -1;
    if (tDecodeU64(&decoder, &pRsp->subplanInfo[i].totalCost) < 0) return -1;
    if (tDecodeU64(&decoder, &pRsp->subplanInfo[i].numOfRows) < 0) return -1;
  }

  tEndDecode(&decoder);

  tCoderClear(&decoder);
  return 0;
}

int32_t tSerializeSSchedulerHbReq(void *buf, int32_t bufLen, SSchedulerHbReq *pReq) {
  int32_t headLen = sizeof(SMsgHead);
  if (buf != NULL) {
    buf = (char *)buf + headLen;
    bufLen -= headLen;
  }

  SCoder encoder = {0};
  tCoderInit(&encoder, TD_LITTLE_ENDIAN, buf, bufLen, TD_ENCODER);

  if (tStartEncode(&encoder) < 0) return -1;
  if (tEncodeU64(&encoder, pReq->sId) < 0) return -1;
  if (tEncodeI32(&encoder, pReq->epId.nodeId) < 0) return -1;
  if (tEncodeU16(&encoder, pReq->epId.ep.port) < 0) return -1;
  if (tEncodeCStr(&encoder, pReq->epId.ep.fqdn) < 0) return -1;
  if (pReq->taskAction) {
    int32_t num = taosArrayGetSize(pReq->taskAction);
    if (tEncodeI32(&encoder, num) < 0) return -1;
    for (int32_t i = 0; i < num; ++i) {
      STaskAction *action = taosArrayGet(pReq->taskAction, i);
      if (tEncodeU64(&encoder, action->queryId) < 0) return -1;
      if (tEncodeU64(&encoder, action->taskId) < 0) return -1;
      if (tEncodeI8(&encoder, action->action) < 0) return -1;
    }
  } else {
    if (tEncodeI32(&encoder, 0) < 0) return -1;
  }
  tEndEncode(&encoder);

  int32_t tlen = encoder.pos;
  tCoderClear(&encoder);

  if (buf != NULL) {
    SMsgHead *pHead = (SMsgHead *)((char *)buf - headLen);
    pHead->vgId = htonl(pReq->header.vgId);
    pHead->contLen = htonl(tlen + headLen);
  }

  return tlen + headLen;
}

int32_t tDeserializeSSchedulerHbReq(void *buf, int32_t bufLen, SSchedulerHbReq *pReq) {
  int32_t headLen = sizeof(SMsgHead);

  SMsgHead *pHead = buf;
  pHead->vgId = pReq->header.vgId;
  pHead->contLen = pReq->header.contLen;

  SCoder decoder = {0};
  tCoderInit(&decoder, TD_LITTLE_ENDIAN, (char *)buf + headLen, bufLen - headLen, TD_DECODER);

  if (tStartDecode(&decoder) < 0) return -1;
  if (tDecodeU64(&decoder, &pReq->sId) < 0) return -1;
  if (tDecodeI32(&decoder, &pReq->epId.nodeId) < 0) return -1;
  if (tDecodeU16(&decoder, &pReq->epId.ep.port) < 0) return -1;
  if (tDecodeCStrTo(&decoder, pReq->epId.ep.fqdn) < 0) return -1;
  int32_t num = 0;
  if (tDecodeI32(&decoder, &num) < 0) return -1;
  if (num > 0) {
    pReq->taskAction = taosArrayInit(num, sizeof(STaskStatus));
    if (NULL == pReq->taskAction) return -1;
    for (int32_t i = 0; i < num; ++i) {
      STaskAction action = {0};
      if (tDecodeU64(&decoder, &action.queryId) < 0) return -1;
      if (tDecodeU64(&decoder, &action.taskId) < 0) return -1;
      if (tDecodeI8(&decoder, &action.action) < 0) return -1;
      taosArrayPush(pReq->taskAction, &action);
    }
  } else {
    pReq->taskAction = NULL;
  }
  tEndDecode(&decoder);

  tCoderClear(&decoder);
  return 0;
}

void tFreeSSchedulerHbReq(SSchedulerHbReq *pReq) { taosArrayDestroy(pReq->taskAction); }

int32_t tSerializeSSchedulerHbRsp(void *buf, int32_t bufLen, SSchedulerHbRsp *pRsp) {
  SCoder encoder = {0};
  tCoderInit(&encoder, TD_LITTLE_ENDIAN, buf, bufLen, TD_ENCODER);

  if (tStartEncode(&encoder) < 0) return -1;
  if (tEncodeI32(&encoder, pRsp->epId.nodeId) < 0) return -1;
  if (tEncodeU16(&encoder, pRsp->epId.ep.port) < 0) return -1;
  if (tEncodeCStr(&encoder, pRsp->epId.ep.fqdn) < 0) return -1;
  if (pRsp->taskStatus) {
    int32_t num = taosArrayGetSize(pRsp->taskStatus);
    if (tEncodeI32(&encoder, num) < 0) return -1;
    for (int32_t i = 0; i < num; ++i) {
      STaskStatus *status = taosArrayGet(pRsp->taskStatus, i);
      if (tEncodeU64(&encoder, status->queryId) < 0) return -1;
      if (tEncodeU64(&encoder, status->taskId) < 0) return -1;
      if (tEncodeI64(&encoder, status->refId) < 0) return -1;
      if (tEncodeI8(&encoder, status->status) < 0) return -1;
    }
  } else {
    if (tEncodeI32(&encoder, 0) < 0) return -1;
  }
  tEndEncode(&encoder);

  int32_t tlen = encoder.pos;
  tCoderClear(&encoder);
  return tlen;
}

int32_t tDeserializeSSchedulerHbRsp(void *buf, int32_t bufLen, SSchedulerHbRsp *pRsp) {
  SCoder decoder = {0};
  tCoderInit(&decoder, TD_LITTLE_ENDIAN, buf, bufLen, TD_DECODER);

  if (tStartDecode(&decoder) < 0) return -1;
  if (tDecodeI32(&decoder, &pRsp->epId.nodeId) < 0) return -1;
  if (tDecodeU16(&decoder, &pRsp->epId.ep.port) < 0) return -1;
  if (tDecodeCStrTo(&decoder, pRsp->epId.ep.fqdn) < 0) return -1;
  int32_t num = 0;
  if (tDecodeI32(&decoder, &num) < 0) return -1;
  if (num > 0) {
    pRsp->taskStatus = taosArrayInit(num, sizeof(STaskStatus));
    if (NULL == pRsp->taskStatus) return -1;
    for (int32_t i = 0; i < num; ++i) {
      STaskStatus status = {0};
      if (tDecodeU64(&decoder, &status.queryId) < 0) return -1;
      if (tDecodeU64(&decoder, &status.taskId) < 0) return -1;
      if (tDecodeI64(&decoder, &status.refId) < 0) return -1;
      if (tDecodeI8(&decoder, &status.status) < 0) return -1;
      taosArrayPush(pRsp->taskStatus, &status);
    }
  } else {
    pRsp->taskStatus = NULL;
  }
  tEndDecode(&decoder);

  tCoderClear(&decoder);
  return 0;
}

void tFreeSSchedulerHbRsp(SSchedulerHbRsp *pRsp) { taosArrayDestroy(pRsp->taskStatus); }

int32_t tSerializeSQueryTableRsp(void *buf, int32_t bufLen, SQueryTableRsp *pRsp) {
  SCoder encoder = {0};
  tCoderInit(&encoder, TD_LITTLE_ENDIAN, buf, bufLen, TD_ENCODER);

  if (tStartEncode(&encoder) < 0) return -1;
  if (tEncodeI32(&encoder, pRsp->code) < 0) return -1;
  tEndEncode(&encoder);

  int32_t tlen = encoder.pos;
  tCoderClear(&encoder);
  return tlen;
}

int32_t tDeserializeSQueryTableRsp(void *buf, int32_t bufLen, SQueryTableRsp *pRsp) {
  SCoder decoder = {0};
  tCoderInit(&decoder, TD_LITTLE_ENDIAN, buf, bufLen, TD_DECODER);

  if (tStartDecode(&decoder) < 0) return -1;
  if (tDecodeI32(&decoder, &pRsp->code) < 0) return -1;
  tEndDecode(&decoder);

  tCoderClear(&decoder);
  return 0;
}

int32_t tSerializeSVCreateTbBatchRsp(void *buf, int32_t bufLen, SVCreateTbBatchRsp *pRsp) {
  SCoder encoder = {0};
  tCoderInit(&encoder, TD_LITTLE_ENDIAN, buf, bufLen, TD_ENCODER);

  if (tStartEncode(&encoder) < 0) return -1;
  if (pRsp->rspList) {
    int32_t num = taosArrayGetSize(pRsp->rspList);
    if (tEncodeI32(&encoder, num) < 0) return -1;
    for (int32_t i = 0; i < num; ++i) {
      SVCreateTbRsp *rsp = taosArrayGet(pRsp->rspList, i);
      if (tEncodeI32(&encoder, rsp->code) < 0) return -1;
    }
  } else {
    if (tEncodeI32(&encoder, 0) < 0) return -1;
  }
  tEndEncode(&encoder);

  int32_t tlen = encoder.pos;
  tCoderClear(&encoder);
  return tlen;
}

int32_t tDeserializeSVCreateTbBatchRsp(void *buf, int32_t bufLen, SVCreateTbBatchRsp *pRsp) {
  SCoder  decoder = {0};
  int32_t num = 0;
  tCoderInit(&decoder, TD_LITTLE_ENDIAN, buf, bufLen, TD_DECODER);

  if (tStartDecode(&decoder) < 0) return -1;
  if (tDecodeI32(&decoder, &num) < 0) return -1;
  if (num > 0) {
    pRsp->rspList = taosArrayInit(num, sizeof(SVCreateTbRsp));
    if (NULL == pRsp->rspList) return -1;
    for (int32_t i = 0; i < num; ++i) {
      SVCreateTbRsp rsp = {0};
      if (tDecodeI32(&decoder, &rsp.code) < 0) return -1;
      if (NULL == taosArrayPush(pRsp->rspList, &rsp)) return -1;
    }
  } else {
    pRsp->rspList = NULL;
  }
  tEndDecode(&decoder);

  tCoderClear(&decoder);
  return 0;
}

int32_t tSerializeSVCreateTSmaReq(void **buf, SVCreateTSmaReq *pReq) {
  int32_t tlen = 0;

  tlen += taosEncodeFixedI64(buf, pReq->ver);
  tlen += tEncodeTSma(buf, &pReq->tSma);

  return tlen;
}

void *tDeserializeSVCreateTSmaReq(void *buf, SVCreateTSmaReq *pReq) {
  buf = taosDecodeFixedI64(buf, &(pReq->ver));

  if ((buf = tDecodeTSma(buf, &pReq->tSma)) == NULL) {
    tdDestroyTSma(&pReq->tSma);
  }
  return buf;
}

int32_t tSerializeSVDropTSmaReq(void **buf, SVDropTSmaReq *pReq) {
  int32_t tlen = 0;

  tlen += taosEncodeFixedI64(buf, pReq->ver);
  tlen += taosEncodeFixedI64(buf, pReq->indexUid);
  tlen += taosEncodeString(buf, pReq->indexName);

  return tlen;
}
void *tDeserializeSVDropTSmaReq(void *buf, SVDropTSmaReq *pReq) {
  buf = taosDecodeFixedI64(buf, &(pReq->ver));
  buf = taosDecodeFixedI64(buf, &(pReq->indexUid));
  buf = taosDecodeStringTo(buf, pReq->indexName);

  return buf;
}

int32_t tSerializeSCMCreateStreamReq(void *buf, int32_t bufLen, const SCMCreateStreamReq *pReq) {
  int32_t sqlLen = 0;
  int32_t astLen = 0;
  if (pReq->sql != NULL) sqlLen = (int32_t)strlen(pReq->sql);
  if (pReq->ast != NULL) astLen = (int32_t)strlen(pReq->ast);

  SCoder encoder = {0};
  tCoderInit(&encoder, TD_LITTLE_ENDIAN, buf, bufLen, TD_ENCODER);

  if (tStartEncode(&encoder) < 0) return -1;
  if (tEncodeCStr(&encoder, pReq->name) < 0) return -1;
  if (tEncodeCStr(&encoder, pReq->outputSTbName) < 0) return -1;
  if (tEncodeI8(&encoder, pReq->igExists) < 0) return -1;
  if (tEncodeI32(&encoder, sqlLen) < 0) return -1;
  if (tEncodeI32(&encoder, astLen) < 0) return -1;
  if (tEncodeI8(&encoder, pReq->triggerType) < 0) return -1;
  if (tEncodeI64(&encoder, pReq->watermark) < 0) return -1;
  if (sqlLen > 0 && tEncodeCStr(&encoder, pReq->sql) < 0) return -1;
  if (astLen > 0 && tEncodeCStr(&encoder, pReq->ast) < 0) return -1;

  tEndEncode(&encoder);

  int32_t tlen = encoder.pos;
  tCoderClear(&encoder);
  return tlen;
}

int32_t tDeserializeSCMCreateStreamReq(void *buf, int32_t bufLen, SCMCreateStreamReq *pReq) {
  int32_t sqlLen = 0;
  int32_t astLen = 0;

  SCoder decoder = {0};
  tCoderInit(&decoder, TD_LITTLE_ENDIAN, buf, bufLen, TD_DECODER);

  if (tStartDecode(&decoder) < 0) return -1;
  if (tDecodeCStrTo(&decoder, pReq->name) < 0) return -1;
  if (tDecodeCStrTo(&decoder, pReq->outputSTbName) < 0) return -1;
  if (tDecodeI8(&decoder, &pReq->igExists) < 0) return -1;
  if (tDecodeI32(&decoder, &sqlLen) < 0) return -1;
  if (tDecodeI32(&decoder, &astLen) < 0) return -1;
  if (tDecodeI8(&decoder, &pReq->triggerType) < 0) return -1;
  if (tDecodeI64(&decoder, &pReq->watermark) < 0) return -1;

  if (sqlLen > 0) {
    pReq->sql = taosMemoryCalloc(1, sqlLen + 1);
    if (pReq->sql == NULL) return -1;
    if (tDecodeCStrTo(&decoder, pReq->sql) < 0) return -1;
  }

  if (astLen > 0) {
    pReq->ast = taosMemoryCalloc(1, astLen + 1);
    if (pReq->ast == NULL) return -1;
    if (tDecodeCStrTo(&decoder, pReq->ast) < 0) return -1;
  }
  tEndDecode(&decoder);

  tCoderClear(&decoder);
  return 0;
}

void tFreeSCMCreateStreamReq(SCMCreateStreamReq *pReq) {
  taosMemoryFreeClear(pReq->sql);
  taosMemoryFreeClear(pReq->ast);
}

<<<<<<< HEAD
int tEnSizeSVCreateStbReq(const SVCreateStbReq *pReq, int32_t *size) {
  SCoder coder = {0};

  tCoderInit(&coder, TD_LITTLE_ENDIAN, NULL, 0, TD_ENCODER);

  if (tEncodeSVCreateStbReq(&coder, pReq) < 0) {
    tCoderClear(&coder);
    return -1;
  }

  *size = coder.pos;

  tCoderClear(&coder);
  return 0;
}

int tEncodeSVCreateStbReq(SCoder *pCoder, const SVCreateStbReq *pReq) {
  if (tStartEncode(pCoder) < 0) return -1;

  if (tEncodeCStr(pCoder, pReq->name) < 0) return -1;
  if (tEncodeI64(pCoder, pReq->suid) < 0) return -1;
  if (tEncodeI8(pCoder, pReq->rollup) < 0) return -1;
  if (tEncodeI32(pCoder, pReq->ttl) < 0) return -1;
  if (tEncodeI16v(pCoder, pReq->nCols) < 0) return -1;
  for (int iCol = 0; iCol < pReq->nCols; iCol++) {
    if (tEncodeSSchema(pCoder, pReq->pSchema + iCol) < 0) return -1;
  }
  if (tEncodeI16v(pCoder, pReq->nTags) < 0) return -1;
  for (int iTag = 0; iTag < pReq->nTags; iTag++) {
    if (tEncodeSSchema(pCoder, pReq->pSchemaTg + iTag) < 0) return -1;
  }
  // if (pReq->rollup) {
  //   if (tEncodeSRSmaParam(pCoder, pReq->pRSmaParam) < 0) return -1;
  // }

  tEndEncode(pCoder);
  return 0;
}

int tDecodeSVCreateStbReq(SCoder *pCoder, SVCreateStbReq *pReq) {
  if (tStartDecode(pCoder) < 0) return -1;

  if (tDecodeCStr(pCoder, &pReq->name) < 0) return -1;
  if (tDecodeI64(pCoder, &pReq->suid) < 0) return -1;
  if (tDecodeI8(pCoder, &pReq->rollup) < 0) return -1;
  if (tDecodeI32(pCoder, &pReq->ttl) < 0) return -1;

  if (tDecodeI16v(pCoder, &pReq->nCols) < 0) return -1;
  pReq->pSchema = (SSchema *)TCODER_MALLOC(pCoder, sizeof(SSchema) * pReq->nCols);
  if (pReq->pSchema == NULL) return -1;
  for (int iCol = 0; iCol < pReq->nCols; iCol++) {
    if (tDecodeSSchema(pCoder, pReq->pSchema + iCol) < 0) return -1;
  }

  if (tDecodeI16v(pCoder, &pReq->nTags) < 0) return -1;
  pReq->pSchemaTg = (SSchema *)TCODER_MALLOC(pCoder, sizeof(SSchema) * pReq->nTags);
  if (pReq->pSchemaTg == NULL) return -1;
  pReq->pSchemaTg = (SSchema *)taosMemoryMalloc(sizeof(SSchema) * pReq->nTags);
  for (int iTag = 0; iTag < pReq->nTags; iTag++) {
    if (tDecodeSSchema(pCoder, pReq->pSchemaTg + iTag) < 0) return -1;
  }
  // if (pReq->rollup) {
  //   if (tDecodeSRSmaParam(pCoder, pReq->pRSmaParam) < 0) return -1;
  // }

  tEndDecode(pCoder);
  return 0;
=======
STSchema *tdGetSTSChemaFromSSChema(SSchema **pSchema, int32_t nCols) {
  STSchemaBuilder schemaBuilder = {0};
  if (tdInitTSchemaBuilder(&schemaBuilder, 0) < 0) {
    return NULL;
  }

  for (int i = 0; i < nCols; i++) {
    SSchema *schema = *pSchema + i;
    if (tdAddColToSchema(&schemaBuilder, schema->type, schema->flags, schema->colId, schema->bytes) < 0) {
      tdDestroyTSchemaBuilder(&schemaBuilder);
      return NULL;
    }
  }

  STSchema *pNSchema = tdGetSchemaFromBuilder(&schemaBuilder);
  if (pNSchema == NULL) {
    tdDestroyTSchemaBuilder(&schemaBuilder);
    return NULL;
  }

  tdDestroyTSchemaBuilder(&schemaBuilder);
  return pNSchema;
>>>>>>> 7aac52e7
}<|MERGE_RESOLUTION|>--- conflicted
+++ resolved
@@ -3693,7 +3693,6 @@
   taosMemoryFreeClear(pReq->ast);
 }
 
-<<<<<<< HEAD
 int tEnSizeSVCreateStbReq(const SVCreateStbReq *pReq, int32_t *size) {
   SCoder coder = {0};
 
@@ -3761,7 +3760,8 @@
 
   tEndDecode(pCoder);
   return 0;
-=======
+}
+
 STSchema *tdGetSTSChemaFromSSChema(SSchema **pSchema, int32_t nCols) {
   STSchemaBuilder schemaBuilder = {0};
   if (tdInitTSchemaBuilder(&schemaBuilder, 0) < 0) {
@@ -3784,5 +3784,4 @@
 
   tdDestroyTSchemaBuilder(&schemaBuilder);
   return pNSchema;
->>>>>>> 7aac52e7
 }