/*
 * Copyright (c) 2019 TAOS Data, Inc. <jhtao@taosdata.com>
 *
 * This program is free software: you can use, redistribute, and/or modify
 * it under the terms of the GNU Affero General Public License, version 3
 * or later ("AGPL"), as published by the Free Software Foundation.
 *
 * This program is distributed in the hope that it will be useful, but WITHOUT
 * ANY WARRANTY; without even the implied warranty of MERCHANTABILITY or
 * FITNESS FOR A PARTICULAR PURPOSE.
 *
 * You should have received a copy of the GNU Affero General Public License
 * along with this program. If not, see <http://www.gnu.org/licenses/>.
 */

#define _DEFAULT_SOURCE
#include "tmsg.h"

#undef TD_MSG_NUMBER_
#undef TD_MSG_DICT_
#define TD_MSG_INFO_
#undef TD_MSG_SEG_CODE_
#include "tmsgdef.h"

#undef TD_MSG_NUMBER_
#undef TD_MSG_INFO_
#define TD_MSG_DICT_
#undef TD_MSG_SEG_CODE_
#include "tmsgdef.h"

int32_t tInitSubmitMsgIter(const SSubmitReq *pMsg, SSubmitMsgIter *pIter) {
  if (pMsg == NULL) {
    terrno = TSDB_CODE_TDB_SUBMIT_MSG_MSSED_UP;
    return -1;
  }

<<<<<<< HEAD
  pIter->totalLen = ntohl(pMsg->length);
=======
  pIter->totalLen = htonl(pMsg->length);
  pIter->numOfBlocks = htonl(pMsg->numOfBlocks);
>>>>>>> 55e6f15b
  ASSERT(pIter->totalLen > 0);
  pIter->len = 0;
  pIter->pMsg = pMsg;
  if (pIter->totalLen <= sizeof(SSubmitReq)) {
    terrno = TSDB_CODE_TDB_SUBMIT_MSG_MSSED_UP;
    return -1;
  }

  return 0;
}

int32_t tGetSubmitMsgNext(SSubmitMsgIter *pIter, SSubmitBlk **pPBlock) {
  ASSERT(pIter->len >= 0);

  if (pIter->len == 0) {
    pIter->len += sizeof(SSubmitReq);
  } else {
    if (pIter->len >= pIter->totalLen) {
      ASSERT(0);
    }

    pIter->len += (sizeof(SSubmitBlk) + pIter->dataLen + pIter->schemaLen);
    ASSERT(pIter->len > 0);
  }

  if (pIter->len > pIter->totalLen) {
    terrno = TSDB_CODE_TDB_SUBMIT_MSG_MSSED_UP;
    *pPBlock = NULL;
    return -1;
  }

  if (pIter->len == pIter->totalLen) {
    *pPBlock = NULL;
  } else {
    *pPBlock = (SSubmitBlk *)POINTER_SHIFT(pIter->pMsg, pIter->len);
    pIter->uid = htobe64((*pPBlock)->uid);
    pIter->suid = htobe64((*pPBlock)->suid);
    pIter->sversion = htonl((*pPBlock)->sversion);
    pIter->dataLen = htonl((*pPBlock)->dataLen);
    pIter->schemaLen = htonl((*pPBlock)->schemaLen);
    pIter->numOfRows = htons((*pPBlock)->numOfRows);
  }
  return 0;
}

int32_t tInitSubmitBlkIter(SSubmitMsgIter *pMsgIter, SSubmitBlk *pBlock, SSubmitBlkIter *pIter) {
  if (pMsgIter->dataLen <= 0) return -1;
  pIter->totalLen = pMsgIter->dataLen;
  pIter->len = 0;
  pIter->row = (STSRow *)(pBlock->data + pMsgIter->schemaLen);
  return 0;
}

STSRow *tGetSubmitBlkNext(SSubmitBlkIter *pIter) {
  STSRow *row = pIter->row;

  if (pIter->len >= pIter->totalLen) {
    return NULL;
  } else {
    pIter->len += TD_ROW_LEN(row);
    if (pIter->len < pIter->totalLen) {
      pIter->row = POINTER_SHIFT(row, TD_ROW_LEN(row));
    }
    return row;
  }
}

int32_t tPrintFixedSchemaSubmitReq(SSubmitReq *pReq, STSchema *pTschema) {
  SSubmitMsgIter msgIter = {0};
  if (tInitSubmitMsgIter(pReq, &msgIter) < 0) return -1;
  while (true) {
    SSubmitBlk *pBlock = NULL;
    if (tGetSubmitMsgNext(&msgIter, &pBlock) < 0) return -1;
    if (pBlock == NULL) break;
    SSubmitBlkIter blkIter = {0};
    tInitSubmitBlkIter(&msgIter, pBlock, &blkIter);
    STSRowIter rowIter = {0};
    tdSTSRowIterInit(&rowIter, pTschema);
    STSRow *row;
    while ((row = tGetSubmitBlkNext(&blkIter)) != NULL) {
      tdSRowPrint(row, pTschema, "stream");
    }
  }
  return 0;
}

int32_t tEncodeSEpSet(SEncoder *pEncoder, const SEpSet *pEp) {
  if (tEncodeI8(pEncoder, pEp->inUse) < 0) return -1;
  if (tEncodeI8(pEncoder, pEp->numOfEps) < 0) return -1;
  for (int32_t i = 0; i < TSDB_MAX_REPLICA; i++) {
    if (tEncodeU16(pEncoder, pEp->eps[i].port) < 0) return -1;
    if (tEncodeCStr(pEncoder, pEp->eps[i].fqdn) < 0) return -1;
  }
  return 0;
}

int32_t tDecodeSEpSet(SDecoder *pDecoder, SEpSet *pEp) {
  if (tDecodeI8(pDecoder, &pEp->inUse) < 0) return -1;
  if (tDecodeI8(pDecoder, &pEp->numOfEps) < 0) return -1;
  for (int32_t i = 0; i < TSDB_MAX_REPLICA; i++) {
    if (tDecodeU16(pDecoder, &pEp->eps[i].port) < 0) return -1;
    if (tDecodeCStrTo(pDecoder, pEp->eps[i].fqdn) < 0) return -1;
  }
  return 0;
}

int32_t tEncodeSQueryNodeAddr(SEncoder *pEncoder, SQueryNodeAddr *pAddr) {
  if (tEncodeI32(pEncoder, pAddr->nodeId) < 0) return -1;
  if (tEncodeSEpSet(pEncoder, &pAddr->epSet) < 0) return -1;
  return 0;
}

int32_t tEncodeSQueryNodeLoad(SEncoder *pEncoder, SQueryNodeLoad *pLoad) {
  if (tEncodeSQueryNodeAddr(pEncoder, &pLoad->addr) < 0) return -1;
  if (tEncodeU64(pEncoder, pLoad->load) < 0) return -1;
  return 0;
}

int32_t tDecodeSQueryNodeAddr(SDecoder *pDecoder, SQueryNodeAddr *pAddr) {
  if (tDecodeI32(pDecoder, &pAddr->nodeId) < 0) return -1;
  if (tDecodeSEpSet(pDecoder, &pAddr->epSet) < 0) return -1;
  return 0;
}

int32_t tDecodeSQueryNodeLoad(SDecoder *pDecoder, SQueryNodeLoad *pLoad) {
  if (tDecodeSQueryNodeAddr(pDecoder, &pLoad->addr) < 0) return -1;
  if (tDecodeU64(pDecoder, &pLoad->load) < 0) return -1;
  return 0;
}

int32_t taosEncodeSEpSet(void **buf, const SEpSet *pEp) {
  int32_t tlen = 0;
  tlen += taosEncodeFixedI8(buf, pEp->inUse);
  tlen += taosEncodeFixedI8(buf, pEp->numOfEps);
  for (int32_t i = 0; i < TSDB_MAX_REPLICA; i++) {
    tlen += taosEncodeFixedU16(buf, pEp->eps[i].port);
    tlen += taosEncodeString(buf, pEp->eps[i].fqdn);
  }
  return tlen;
}

void *taosDecodeSEpSet(const void *buf, SEpSet *pEp) {
  buf = taosDecodeFixedI8(buf, &pEp->inUse);
  buf = taosDecodeFixedI8(buf, &pEp->numOfEps);
  for (int32_t i = 0; i < TSDB_MAX_REPLICA; i++) {
    buf = taosDecodeFixedU16(buf, &pEp->eps[i].port);
    buf = taosDecodeStringTo(buf, pEp->eps[i].fqdn);
  }
  return (void *)buf;
}

static int32_t tSerializeSClientHbReq(SEncoder *pEncoder, const SClientHbReq *pReq) {
  if (tEncodeSClientHbKey(pEncoder, &pReq->connKey) < 0) return -1;

  if (pReq->connKey.connType == CONN_TYPE__QUERY) {
    int32_t queryNum = 0;
    if (pReq->query) {
      queryNum = 1;
      if (tEncodeI32(pEncoder, queryNum) < 0) return -1;
      if (tEncodeU32(pEncoder, pReq->query->connId) < 0) return -1;
      if (tEncodeI32(pEncoder, pReq->query->pid) < 0) return -1;
      if (tEncodeCStr(pEncoder, pReq->query->app) < 0) return -1;

      int32_t num = taosArrayGetSize(pReq->query->queryDesc);
      if (tEncodeI32(pEncoder, num) < 0) return -1;

      for (int32_t i = 0; i < num; ++i) {
        SQueryDesc *desc = taosArrayGet(pReq->query->queryDesc, i);
        if (tEncodeCStr(pEncoder, desc->sql) < 0) return -1;
        if (tEncodeU64(pEncoder, desc->queryId) < 0) return -1;
        if (tEncodeI64(pEncoder, desc->useconds) < 0) return -1;
        if (tEncodeI64(pEncoder, desc->stime) < 0) return -1;
        if (tEncodeI64(pEncoder, desc->reqRid) < 0) return -1;
        if (tEncodeI32(pEncoder, desc->pid) < 0) return -1;
        if (tEncodeCStr(pEncoder, desc->fqdn) < 0) return -1;
        if (tEncodeI32(pEncoder, desc->subPlanNum) < 0) return -1;

        int32_t snum = desc->subDesc ? taosArrayGetSize(desc->subDesc) : 0;
        if (tEncodeI32(pEncoder, snum) < 0) return -1;
        for (int32_t m = 0; m < snum; ++m) {
          SQuerySubDesc *sDesc = taosArrayGet(desc->subDesc, m);
          if (tEncodeI64(pEncoder, sDesc->tid) < 0) return -1;
          if (tEncodeI32(pEncoder, sDesc->status) < 0) return -1;
        }
      }
    } else {
      if (tEncodeI32(pEncoder, queryNum) < 0) return -1;
    }
  }

  int32_t kvNum = taosHashGetSize(pReq->info);
  if (tEncodeI32(pEncoder, kvNum) < 0) return -1;
  void *pIter = taosHashIterate(pReq->info, NULL);
  while (pIter != NULL) {
    SKv *kv = pIter;
    if (tEncodeSKv(pEncoder, kv) < 0) return -1;
    pIter = taosHashIterate(pReq->info, pIter);
  }

  return 0;
}

static int32_t tDeserializeSClientHbReq(SDecoder *pDecoder, SClientHbReq *pReq) {
  if (tDecodeSClientHbKey(pDecoder, &pReq->connKey) < 0) return -1;

  if (pReq->connKey.connType == CONN_TYPE__QUERY) {
    int32_t queryNum = 0;
    if (tDecodeI32(pDecoder, &queryNum) < 0) return -1;
    if (queryNum) {
      pReq->query = taosMemoryCalloc(1, sizeof(*pReq->query));
      if (NULL == pReq->query) return -1;
      if (tDecodeU32(pDecoder, &pReq->query->connId) < 0) return -1;
      if (tDecodeI32(pDecoder, &pReq->query->pid) < 0) return -1;
      if (tDecodeCStrTo(pDecoder, pReq->query->app) < 0) return -1;

      int32_t num = 0;
      if (tDecodeI32(pDecoder, &num) < 0) return -1;
      if (num > 0) {
        pReq->query->queryDesc = taosArrayInit(num, sizeof(SQueryDesc));
        if (NULL == pReq->query->queryDesc) return -1;

        for (int32_t i = 0; i < num; ++i) {
          SQueryDesc desc = {0};
          if (tDecodeCStrTo(pDecoder, desc.sql) < 0) return -1;
          if (tDecodeU64(pDecoder, &desc.queryId) < 0) return -1;
          if (tDecodeI64(pDecoder, &desc.useconds) < 0) return -1;
          if (tDecodeI64(pDecoder, &desc.stime) < 0) return -1;
          if (tDecodeI64(pDecoder, &desc.reqRid) < 0) return -1;
          if (tDecodeI32(pDecoder, &desc.pid) < 0) return -1;
          if (tDecodeCStrTo(pDecoder, desc.fqdn) < 0) return -1;
          if (tDecodeI32(pDecoder, &desc.subPlanNum) < 0) return -1;

          int32_t snum = 0;
          if (tDecodeI32(pDecoder, &snum) < 0) return -1;
          if (snum > 0) {
            desc.subDesc = taosArrayInit(snum, sizeof(SQuerySubDesc));
            if (NULL == desc.subDesc) return -1;

            for (int32_t m = 0; m < snum; ++m) {
              SQuerySubDesc sDesc = {0};
              if (tDecodeI64(pDecoder, &sDesc.tid) < 0) return -1;
              if (tDecodeI32(pDecoder, &sDesc.status) < 0) return -1;
              taosArrayPush(desc.subDesc, &sDesc);
            }
          }

          taosArrayPush(pReq->query->queryDesc, &desc);
        }
      }
    }
  }

  int32_t kvNum = 0;
  if (tDecodeI32(pDecoder, &kvNum) < 0) return -1;
  if (pReq->info == NULL) {
    pReq->info = taosHashInit(kvNum, taosGetDefaultHashFunction(TSDB_DATA_TYPE_BINARY), true, HASH_NO_LOCK);
  }
  if (pReq->info == NULL) return -1;
  for (int32_t i = 0; i < kvNum; i++) {
    SKv kv = {0};
    if (tDecodeSKv(pDecoder, &kv) < 0) return -1;
    taosHashPut(pReq->info, &kv.key, sizeof(kv.key), &kv, sizeof(kv));
  }

  return 0;
}

static int32_t tSerializeSClientHbRsp(SEncoder *pEncoder, const SClientHbRsp *pRsp) {
  if (tEncodeSClientHbKey(pEncoder, &pRsp->connKey) < 0) return -1;
  if (tEncodeI32(pEncoder, pRsp->status) < 0) return -1;

  int32_t queryNum = 0;
  if (pRsp->query) {
    queryNum = 1;
    if (tEncodeI32(pEncoder, queryNum) < 0) return -1;
    if (tEncodeU32(pEncoder, pRsp->query->connId) < 0) return -1;
    if (tEncodeU64(pEncoder, pRsp->query->killRid) < 0) return -1;
    if (tEncodeI32(pEncoder, pRsp->query->totalDnodes) < 0) return -1;
    if (tEncodeI32(pEncoder, pRsp->query->onlineDnodes) < 0) return -1;
    if (tEncodeI8(pEncoder, pRsp->query->killConnection) < 0) return -1;
    if (tEncodeSEpSet(pEncoder, &pRsp->query->epSet) < 0) return -1;
    int32_t num = taosArrayGetSize(pRsp->query->pQnodeList);
    if (tEncodeI32(pEncoder, num) < 0) return -1;
    for (int32_t i = 0; i < num; ++i) {
      SQueryNodeLoad *pLoad = taosArrayGet(pRsp->query->pQnodeList, i);
      if (tEncodeSQueryNodeLoad(pEncoder, pLoad) < 0) return -1;
    }
  } else {
    if (tEncodeI32(pEncoder, queryNum) < 0) return -1;
  }

  int32_t kvNum = taosArrayGetSize(pRsp->info);
  if (tEncodeI32(pEncoder, kvNum) < 0) return -1;
  for (int32_t i = 0; i < kvNum; i++) {
    SKv *kv = taosArrayGet(pRsp->info, i);
    if (tEncodeSKv(pEncoder, kv) < 0) return -1;
  }

  return 0;
}

static int32_t tDeserializeSClientHbRsp(SDecoder *pDecoder, SClientHbRsp *pRsp) {
  if (tDecodeSClientHbKey(pDecoder, &pRsp->connKey) < 0) return -1;
  if (tDecodeI32(pDecoder, &pRsp->status) < 0) return -1;

  int32_t queryNum = 0;
  if (tDecodeI32(pDecoder, &queryNum) < 0) return -1;
  if (queryNum) {
    pRsp->query = taosMemoryCalloc(1, sizeof(*pRsp->query));
    if (NULL == pRsp->query) return -1;
    if (tDecodeU32(pDecoder, &pRsp->query->connId) < 0) return -1;
    if (tDecodeU64(pDecoder, &pRsp->query->killRid) < 0) return -1;
    if (tDecodeI32(pDecoder, &pRsp->query->totalDnodes) < 0) return -1;
    if (tDecodeI32(pDecoder, &pRsp->query->onlineDnodes) < 0) return -1;
    if (tDecodeI8(pDecoder, &pRsp->query->killConnection) < 0) return -1;
    if (tDecodeSEpSet(pDecoder, &pRsp->query->epSet) < 0) return -1;
    int32_t pQnodeNum = 0;
    if (tDecodeI32(pDecoder, &pQnodeNum) < 0) return -1;
    if (pQnodeNum > 0) {
      pRsp->query->pQnodeList = taosArrayInit(pQnodeNum, sizeof(SQueryNodeLoad));
      if (NULL == pRsp->query->pQnodeList) return -1;
      SQueryNodeLoad load = {0};
      if (tDecodeSQueryNodeLoad(pDecoder, &load) < 0) return -1;
      taosArrayPush(pRsp->query->pQnodeList, &load);
    }
  }

  int32_t kvNum = 0;
  if (tDecodeI32(pDecoder, &kvNum) < 0) return -1;
  pRsp->info = taosArrayInit(kvNum, sizeof(SKv));
  if (pRsp->info == NULL) return -1;
  for (int32_t i = 0; i < kvNum; i++) {
    SKv kv = {0};
    tDecodeSKv(pDecoder, &kv);
    taosArrayPush(pRsp->info, &kv);
  }

  return 0;
}

int32_t tSerializeSClientHbBatchReq(void *buf, int32_t bufLen, const SClientHbBatchReq *pBatchReq) {
  SEncoder encoder = {0};
  tEncoderInit(&encoder, buf, bufLen);

  if (tStartEncode(&encoder) < 0) return -1;
  if (tEncodeI64(&encoder, pBatchReq->reqId) < 0) return -1;

  int32_t reqNum = taosArrayGetSize(pBatchReq->reqs);
  if (tEncodeI32(&encoder, reqNum) < 0) return -1;
  for (int32_t i = 0; i < reqNum; i++) {
    SClientHbReq *pReq = taosArrayGet(pBatchReq->reqs, i);
    if (tSerializeSClientHbReq(&encoder, pReq) < 0) return -1;
  }
  tEndEncode(&encoder);

  int32_t tlen = encoder.pos;
  tEncoderClear(&encoder);
  return tlen;
}

int32_t tDeserializeSClientHbBatchReq(void *buf, int32_t bufLen, SClientHbBatchReq *pBatchReq) {
  SDecoder decoder = {0};
  tDecoderInit(&decoder, buf, bufLen);

  if (tStartDecode(&decoder) < 0) return -1;
  if (tDecodeI64(&decoder, &pBatchReq->reqId) < 0) return -1;

  int32_t reqNum = 0;
  if (tDecodeI32(&decoder, &reqNum) < 0) return -1;
  if (reqNum > 0) {
    pBatchReq->reqs = taosArrayInit(reqNum, sizeof(SClientHbReq));
    if (NULL == pBatchReq->reqs) return -1;
  }
  for (int32_t i = 0; i < reqNum; i++) {
    SClientHbReq req = {0};
    tDeserializeSClientHbReq(&decoder, &req);
    taosArrayPush(pBatchReq->reqs, &req);
  }

  tEndDecode(&decoder);
  tDecoderClear(&decoder);
  return 0;
}

int32_t tSerializeSClientHbBatchRsp(void *buf, int32_t bufLen, const SClientHbBatchRsp *pBatchRsp) {
  SEncoder encoder = {0};
  tEncoderInit(&encoder, buf, bufLen);

  if (tStartEncode(&encoder) < 0) return -1;
  if (tEncodeI64(&encoder, pBatchRsp->reqId) < 0) return -1;
  if (tEncodeI64(&encoder, pBatchRsp->rspId) < 0) return -1;

  int32_t rspNum = taosArrayGetSize(pBatchRsp->rsps);
  if (tEncodeI32(&encoder, rspNum) < 0) return -1;
  for (int32_t i = 0; i < rspNum; i++) {
    SClientHbRsp *pRsp = taosArrayGet(pBatchRsp->rsps, i);
    if (tSerializeSClientHbRsp(&encoder, pRsp) < 0) return -1;
  }
  tEndEncode(&encoder);

  int32_t tlen = encoder.pos;
  tEncoderClear(&encoder);
  return tlen;
}

int32_t tDeserializeSClientHbBatchRsp(void *buf, int32_t bufLen, SClientHbBatchRsp *pBatchRsp) {
  SDecoder decoder = {0};
  tDecoderInit(&decoder, buf, bufLen);

  if (tStartDecode(&decoder) < 0) return -1;
  if (tDecodeI64(&decoder, &pBatchRsp->reqId) < 0) return -1;
  if (tDecodeI64(&decoder, &pBatchRsp->rspId) < 0) return -1;

  int32_t rspNum = 0;
  if (tDecodeI32(&decoder, &rspNum) < 0) return -1;
  if (pBatchRsp->rsps == NULL) {
    pBatchRsp->rsps = taosArrayInit(rspNum, sizeof(SClientHbRsp));
  }
  for (int32_t i = 0; i < rspNum; i++) {
    SClientHbRsp rsp = {0};
    tDeserializeSClientHbRsp(&decoder, &rsp);
    taosArrayPush(pBatchRsp->rsps, &rsp);
  }

  tEndDecode(&decoder);
  tDecoderClear(&decoder);
  return 0;
}

int32_t tSerializeSMCreateStbReq(void *buf, int32_t bufLen, SMCreateStbReq *pReq) {
  SEncoder encoder = {0};
  tEncoderInit(&encoder, buf, bufLen);

  if (tStartEncode(&encoder) < 0) return -1;
  if (tEncodeCStr(&encoder, pReq->name) < 0) return -1;
  if (tEncodeI8(&encoder, pReq->igExists) < 0) return -1;
  if (tEncodeFloat(&encoder, pReq->xFilesFactor) < 0) return -1;
  if (tEncodeI32(&encoder, pReq->delay) < 0) return -1;
  if (tEncodeI32(&encoder, pReq->ttl) < 0) return -1;
  if (tEncodeI32(&encoder, pReq->numOfColumns) < 0) return -1;
  if (tEncodeI32(&encoder, pReq->numOfTags) < 0) return -1;
  if (tEncodeI32(&encoder, pReq->commentLen) < 0) return -1;
  if (tEncodeI32(&encoder, pReq->ast1Len) < 0) return -1;
  if (tEncodeI32(&encoder, pReq->ast2Len) < 0) return -1;

  for (int32_t i = 0; i < pReq->numOfColumns; ++i) {
    SField *pField = taosArrayGet(pReq->pColumns, i);
    if (tEncodeI8(&encoder, pField->type) < 0) return -1;
    if (tEncodeI32(&encoder, pField->bytes) < 0) return -1;
    if (tEncodeCStr(&encoder, pField->name) < 0) return -1;
    if (tEncodeI8(&encoder, pField->flags) < 0) return -1;
  }

  for (int32_t i = 0; i < pReq->numOfTags; ++i) {
    SField *pField = taosArrayGet(pReq->pTags, i);
    if (tEncodeI8(&encoder, pField->type) < 0) return -1;
    if (tEncodeI32(&encoder, pField->bytes) < 0) return -1;
    if (tEncodeCStr(&encoder, pField->name) < 0) return -1;
    if (tEncodeI8(&encoder, pField->flags) < 0) return -1;
  }

  if (pReq->commentLen > 0) {
    if (tEncodeBinary(&encoder, pReq->comment, pReq->commentLen) < 0) return -1;
  }
  if (pReq->ast1Len > 0) {
    if (tEncodeBinary(&encoder, pReq->pAst1, pReq->ast1Len) < 0) return -1;
  }
  if (pReq->ast2Len > 0) {
    if (tEncodeBinary(&encoder, pReq->pAst2, pReq->ast2Len) < 0) return -1;
  }
  tEndEncode(&encoder);

  int32_t tlen = encoder.pos;
  tEncoderClear(&encoder);
  return tlen;
}

int32_t tDeserializeSMCreateStbReq(void *buf, int32_t bufLen, SMCreateStbReq *pReq) {
  SDecoder decoder = {0};
  tDecoderInit(&decoder, buf, bufLen);

  if (tStartDecode(&decoder) < 0) return -1;
  if (tDecodeCStrTo(&decoder, pReq->name) < 0) return -1;
  if (tDecodeI8(&decoder, &pReq->igExists) < 0) return -1;
  if (tDecodeFloat(&decoder, &pReq->xFilesFactor) < 0) return -1;
  if (tDecodeI32(&decoder, &pReq->delay) < 0) return -1;
  if (tDecodeI32(&decoder, &pReq->ttl) < 0) return -1;
  if (tDecodeI32(&decoder, &pReq->numOfColumns) < 0) return -1;
  if (tDecodeI32(&decoder, &pReq->numOfTags) < 0) return -1;
  if (tDecodeI32(&decoder, &pReq->commentLen) < 0) return -1;
  if (tDecodeI32(&decoder, &pReq->ast1Len) < 0) return -1;
  if (tDecodeI32(&decoder, &pReq->ast2Len) < 0) return -1;

  pReq->pColumns = taosArrayInit(pReq->numOfColumns, sizeof(SField));
  pReq->pTags = taosArrayInit(pReq->numOfTags, sizeof(SField));
  if (pReq->pColumns == NULL || pReq->pTags == NULL) {
    terrno = TSDB_CODE_OUT_OF_MEMORY;
    return -1;
  }

  for (int32_t i = 0; i < pReq->numOfColumns; ++i) {
    SField field = {0};
    if (tDecodeI8(&decoder, &field.type) < 0) return -1;
    if (tDecodeI32(&decoder, &field.bytes) < 0) return -1;
    if (tDecodeCStrTo(&decoder, field.name) < 0) return -1;
    if (tDecodeI8(&decoder, &field.flags) < 0) return -1;
    if (taosArrayPush(pReq->pColumns, &field) == NULL) {
      terrno = TSDB_CODE_OUT_OF_MEMORY;
      return -1;
    }
  }

  for (int32_t i = 0; i < pReq->numOfTags; ++i) {
    SField field = {0};
    if (tDecodeI8(&decoder, &field.type) < 0) return -1;
    if (tDecodeI32(&decoder, &field.bytes) < 0) return -1;
    if (tDecodeCStrTo(&decoder, field.name) < 0) return -1;
    if (tDecodeI8(&decoder, &field.flags) < 0) return -1;
    if (taosArrayPush(pReq->pTags, &field) == NULL) {
      terrno = TSDB_CODE_OUT_OF_MEMORY;
      return -1;
    }
  }

  if (pReq->commentLen > 0) {
    pReq->comment = taosMemoryMalloc(pReq->commentLen);
    if (pReq->comment == NULL) return -1;
    if (tDecodeCStrTo(&decoder, pReq->comment) < 0) return -1;
  }

  if (pReq->ast1Len > 0) {
    pReq->pAst1 = taosMemoryMalloc(pReq->ast1Len);
    if (pReq->pAst1 == NULL) return -1;
    if (tDecodeCStrTo(&decoder, pReq->pAst1) < 0) return -1;
  }

  if (pReq->ast2Len > 0) {
    pReq->pAst2 = taosMemoryMalloc(pReq->ast2Len);
    if (pReq->pAst2 == NULL) return -1;
    if (tDecodeCStrTo(&decoder, pReq->pAst2) < 0) return -1;
  }

  tEndDecode(&decoder);

  tDecoderClear(&decoder);
  return 0;
}

void tFreeSMCreateStbReq(SMCreateStbReq *pReq) {
  taosArrayDestroy(pReq->pColumns);
  taosArrayDestroy(pReq->pTags);
  taosMemoryFreeClear(pReq->comment);
  taosMemoryFreeClear(pReq->pAst1);
  taosMemoryFreeClear(pReq->pAst2);
  pReq->pColumns = NULL;
  pReq->pTags = NULL;
}

int32_t tSerializeSMDropStbReq(void *buf, int32_t bufLen, SMDropStbReq *pReq) {
  SEncoder encoder = {0};
  tEncoderInit(&encoder, buf, bufLen);

  if (tStartEncode(&encoder) < 0) return -1;
  if (tEncodeCStr(&encoder, pReq->name) < 0) return -1;
  if (tEncodeI8(&encoder, pReq->igNotExists) < 0) return -1;
  tEndEncode(&encoder);

  int32_t tlen = encoder.pos;
  tEncoderClear(&encoder);
  return tlen;
}

int32_t tDeserializeSMDropStbReq(void *buf, int32_t bufLen, SMDropStbReq *pReq) {
  SDecoder decoder = {0};
  tDecoderInit(&decoder, buf, bufLen);

  if (tStartDecode(&decoder) < 0) return -1;
  if (tDecodeCStrTo(&decoder, pReq->name) < 0) return -1;
  if (tDecodeI8(&decoder, &pReq->igNotExists) < 0) return -1;
  tEndDecode(&decoder);

  tDecoderClear(&decoder);
  return 0;
}

int32_t tSerializeSMAlterStbReq(void *buf, int32_t bufLen, SMAlterStbReq *pReq) {
  SEncoder encoder = {0};
  tEncoderInit(&encoder, buf, bufLen);

  if (tStartEncode(&encoder) < 0) return -1;
  if (tEncodeCStr(&encoder, pReq->name) < 0) return -1;
  if (tEncodeI8(&encoder, pReq->alterType) < 0) return -1;
  if (tEncodeI32(&encoder, pReq->tagVer) < 0) return -1;
  if (tEncodeI32(&encoder, pReq->colVer) < 0) return -1;
  if (tEncodeI32(&encoder, pReq->numOfFields) < 0) return -1;
  for (int32_t i = 0; i < pReq->numOfFields; ++i) {
    SField *pField = taosArrayGet(pReq->pFields, i);
    if (tEncodeI8(&encoder, pField->type) < 0) return -1;
    if (tEncodeI32(&encoder, pField->bytes) < 0) return -1;
    if (tEncodeCStr(&encoder, pField->name) < 0) return -1;
  }
  if (tEncodeI32(&encoder, pReq->ttl) < 0) return -1;
  if (tEncodeI32(&encoder, pReq->commentLen) < 0) return -1;
  if (pReq->commentLen > 0) {
    if (tEncodeCStr(&encoder, pReq->comment) < 0) return -1;
  }
  tEndEncode(&encoder);

  int32_t tlen = encoder.pos;
  tEncoderClear(&encoder);
  return tlen;
}

int32_t tDeserializeSMAlterStbReq(void *buf, int32_t bufLen, SMAlterStbReq *pReq) {
  SDecoder decoder = {0};
  tDecoderInit(&decoder, buf, bufLen);

  if (tStartDecode(&decoder) < 0) return -1;
  if (tDecodeCStrTo(&decoder, pReq->name) < 0) return -1;
  if (tDecodeI8(&decoder, &pReq->alterType) < 0) return -1;
  if (tDecodeI32(&decoder, &pReq->tagVer) < 0) return -1;
  if (tDecodeI32(&decoder, &pReq->colVer) < 0) return -1;
  if (tDecodeI32(&decoder, &pReq->numOfFields) < 0) return -1;
  pReq->pFields = taosArrayInit(pReq->numOfFields, sizeof(SField));
  if (pReq->pFields == NULL) {
    terrno = TSDB_CODE_OUT_OF_MEMORY;
    return -1;
  }

  for (int32_t i = 0; i < pReq->numOfFields; ++i) {
    SField field = {0};
    if (tDecodeI8(&decoder, &field.type) < 0) return -1;
    if (tDecodeI32(&decoder, &field.bytes) < 0) return -1;
    if (tDecodeCStrTo(&decoder, field.name) < 0) return -1;
    if (taosArrayPush(pReq->pFields, &field) == NULL) {
      terrno = TSDB_CODE_OUT_OF_MEMORY;
      return -1;
    }
  }

  if (tDecodeI32(&decoder, &pReq->ttl) < 0) return -1;
  if (tDecodeI32(&decoder, &pReq->commentLen) < 0) return -1;
  if (pReq->commentLen > 0) {
    pReq->comment = taosMemoryMalloc(pReq->commentLen);
    if (pReq->comment == NULL) return -1;
    if (tDecodeCStrTo(&decoder, pReq->comment) < 0) return -1;
  }

  tEndDecode(&decoder);
  tDecoderClear(&decoder);
  return 0;
}

void tFreeSMAltertbReq(SMAlterStbReq *pReq) {
  taosArrayDestroy(pReq->pFields);
  pReq->pFields = NULL;
}


int32_t tSerializeSEpSet(void *buf, int32_t bufLen, const SEpSet *pEpset) {
  SEncoder encoder = {0};
  tEncoderInit(&encoder, buf, bufLen);
  if (tStartEncode(&encoder) < 0) return -1;
  if (tEncodeSEpSet(&encoder, pEpset) < 0) return -1;

  tEndEncode(&encoder);
  int32_t tlen = encoder.pos;
  tEncoderClear(&encoder);
  return tlen;
}

int32_t tDeserializeSEpSet(void *buf, int32_t bufLen, SEpSet *pEpset) {
  SDecoder decoder = {0};
  tDecoderInit(&decoder, buf, bufLen);
  if (tStartDecode(&decoder) < 0) return -1;
  if (tDecodeSEpSet(&decoder, pEpset) < 0) return -1;

  tEndDecode(&decoder);
  tDecoderClear(&decoder);
  return 0;
}

int32_t tSerializeSMCreateSmaReq(void *buf, int32_t bufLen, SMCreateSmaReq *pReq) {
  SEncoder encoder = {0};
  tEncoderInit(&encoder, buf, bufLen);

  if (tStartEncode(&encoder) < 0) return -1;
  if (tEncodeCStr(&encoder, pReq->name) < 0) return -1;
  if (tEncodeCStr(&encoder, pReq->stb) < 0) return -1;
  if (tEncodeI8(&encoder, pReq->igExists) < 0) return -1;
  if (tEncodeI8(&encoder, pReq->intervalUnit) < 0) return -1;
  if (tEncodeI8(&encoder, pReq->slidingUnit) < 0) return -1;
  if (tEncodeI8(&encoder, pReq->timezone) < 0) return -1;
  if (tEncodeI32(&encoder, pReq->dstVgId) < 0) return -1;
  if (tEncodeI64(&encoder, pReq->interval) < 0) return -1;
  if (tEncodeI64(&encoder, pReq->offset) < 0) return -1;
  if (tEncodeI64(&encoder, pReq->sliding) < 0) return -1;
  if (tEncodeI32(&encoder, pReq->exprLen) < 0) return -1;
  if (tEncodeI32(&encoder, pReq->tagsFilterLen) < 0) return -1;
  if (tEncodeI32(&encoder, pReq->sqlLen) < 0) return -1;
  if (tEncodeI32(&encoder, pReq->astLen) < 0) return -1;
  if (pReq->exprLen > 0) {
    if (tEncodeBinary(&encoder, pReq->expr, pReq->exprLen) < 0) return -1;
  }
  if (pReq->tagsFilterLen > 0) {
    if (tEncodeBinary(&encoder, pReq->tagsFilter, pReq->tagsFilterLen) < 0) return -1;
  }
  if (pReq->sqlLen > 0) {
    if (tEncodeBinary(&encoder, pReq->sql, pReq->sqlLen) < 0) return -1;
  }
  if (pReq->astLen > 0) {
    if (tEncodeBinary(&encoder, pReq->ast, pReq->astLen) < 0) return -1;
  }
  tEndEncode(&encoder);

  int32_t tlen = encoder.pos;
  tEncoderClear(&encoder);
  return tlen;
}

int32_t tDeserializeSMCreateSmaReq(void *buf, int32_t bufLen, SMCreateSmaReq *pReq) {
  SDecoder decoder = {0};
  tDecoderInit(&decoder, buf, bufLen);

  if (tStartDecode(&decoder) < 0) return -1;
  if (tDecodeCStrTo(&decoder, pReq->name) < 0) return -1;
  if (tDecodeCStrTo(&decoder, pReq->stb) < 0) return -1;
  if (tDecodeI8(&decoder, &pReq->igExists) < 0) return -1;
  if (tDecodeI8(&decoder, &pReq->intervalUnit) < 0) return -1;
  if (tDecodeI8(&decoder, &pReq->slidingUnit) < 0) return -1;
  if (tDecodeI8(&decoder, &pReq->timezone) < 0) return -1;
  if (tDecodeI32(&decoder, &pReq->dstVgId) < 0) return -1;
  if (tDecodeI64(&decoder, &pReq->interval) < 0) return -1;
  if (tDecodeI64(&decoder, &pReq->offset) < 0) return -1;
  if (tDecodeI64(&decoder, &pReq->sliding) < 0) return -1;
  if (tDecodeI32(&decoder, &pReq->exprLen) < 0) return -1;
  if (tDecodeI32(&decoder, &pReq->tagsFilterLen) < 0) return -1;
  if (tDecodeI32(&decoder, &pReq->sqlLen) < 0) return -1;
  if (tDecodeI32(&decoder, &pReq->astLen) < 0) return -1;
  if (pReq->exprLen > 0) {
    pReq->expr = taosMemoryMalloc(pReq->exprLen);
    if (pReq->expr == NULL) return -1;
    if (tDecodeCStrTo(&decoder, pReq->expr) < 0) return -1;
  }
  if (pReq->tagsFilterLen > 0) {
    pReq->tagsFilter = taosMemoryMalloc(pReq->tagsFilterLen);
    if (pReq->tagsFilter == NULL) return -1;
    if (tDecodeCStrTo(&decoder, pReq->tagsFilter) < 0) return -1;
  }
  if (pReq->sqlLen > 0) {
    pReq->sql = taosMemoryMalloc(pReq->sqlLen);
    if (pReq->sql == NULL) return -1;
    if (tDecodeCStrTo(&decoder, pReq->sql) < 0) return -1;
  }
  if (pReq->astLen > 0) {
    pReq->ast = taosMemoryMalloc(pReq->astLen);
    if (pReq->ast == NULL) return -1;
    if (tDecodeCStrTo(&decoder, pReq->ast) < 0) return -1;
  }

  tEndDecode(&decoder);
  tDecoderClear(&decoder);
  return 0;
}

void tFreeSMCreateSmaReq(SMCreateSmaReq *pReq) {
  taosMemoryFreeClear(pReq->expr);
  taosMemoryFreeClear(pReq->tagsFilter);
  taosMemoryFreeClear(pReq->sql);
  taosMemoryFreeClear(pReq->ast);
}

int32_t tSerializeSMDropSmaReq(void *buf, int32_t bufLen, SMDropSmaReq *pReq) {
  SEncoder encoder = {0};
  tEncoderInit(&encoder, buf, bufLen);

  if (tStartEncode(&encoder) < 0) return -1;
  if (tEncodeCStr(&encoder, pReq->name) < 0) return -1;

  if (tEncodeI8(&encoder, pReq->igNotExists) < 0) return -1;
  tEndEncode(&encoder);

  int32_t tlen = encoder.pos;
  tEncoderClear(&encoder);
  return tlen;
}

int32_t tDeserializeSMDropSmaReq(void *buf, int32_t bufLen, SMDropSmaReq *pReq) {
  SDecoder decoder = {0};
  tDecoderInit(&decoder, buf, bufLen);

  if (tStartDecode(&decoder) < 0) return -1;
  if (tDecodeCStrTo(&decoder, pReq->name) < 0) return -1;
  if (tDecodeI8(&decoder, &pReq->igNotExists) < 0) return -1;
  tEndDecode(&decoder);

  tDecoderClear(&decoder);
  return 0;
}
int32_t tSerializeSMCreateFullTextReq(void *buf, int32_t bufLen, SMCreateFullTextReq *pReq) {
  SEncoder encoder = {0};
  tEncoderInit(&encoder, buf, bufLen);

  if (tStartEncode(&encoder) < 0) return -1;

  tEndEncode(&encoder);
  int32_t tlen = encoder.pos;
  tEncoderClear(&encoder);
  return tlen;
}
int32_t tDeserializeSMCreateFullTextReq(void *buf, int32_t bufLen, SMCreateFullTextReq *pReq) {
  SDecoder decoder = {0};
  tDecoderInit(&decoder, buf, bufLen);
  if (tStartDecode(&decoder) < 0) return -1;

  tEndDecode(&decoder);
  tDecoderClear(&decoder);
  return 0;
}
void tFreeSMCreateFullTextReq(SMCreateFullTextReq *pReq) {
  // impl later
  return;
}
int32_t tSerializeSMDropFullTextReq(void *buf, int32_t bufLen, SMDropFullTextReq *pReq) {
  SEncoder encoder = {0};
  tEncoderInit(&encoder, buf, bufLen);

  if (tStartEncode(&encoder) < 0) return -1;

  if (tEncodeCStr(&encoder, pReq->name) < 0) return -1;

  if (tEncodeI8(&encoder, pReq->igNotExists) < 0) return -1;

  tEndEncode(&encoder);
  int32_t tlen = encoder.pos;
  tEncoderClear(&encoder);
  return tlen;
}
int32_t tDeserializeSMDropFullTextReq(void *buf, int32_t bufLen, SMDropFullTextReq *pReq) {
  SDecoder decoder = {0};
  tDecoderInit(&decoder, buf, bufLen);
  if (tStartDecode(&decoder) < 0) return -1;
  if (tDecodeCStrTo(&decoder, pReq->name) < 0) return -1;
  if (tDecodeI8(&decoder, &pReq->igNotExists) < 0) return -1;

  tEndDecode(&decoder);
  tDecoderClear(&decoder);
  return 0;
}

int32_t tSerializeSStatusReq(void *buf, int32_t bufLen, SStatusReq *pReq) {
  SEncoder encoder = {0};
  tEncoderInit(&encoder, buf, bufLen);

  if (tStartEncode(&encoder) < 0) return -1;

  // status
  if (tEncodeI32(&encoder, pReq->sver) < 0) return -1;
  if (tEncodeI64(&encoder, pReq->dnodeVer) < 0) return -1;
  if (tEncodeI32(&encoder, pReq->dnodeId) < 0) return -1;
  if (tEncodeI64(&encoder, pReq->clusterId) < 0) return -1;
  if (tEncodeI64(&encoder, pReq->rebootTime) < 0) return -1;
  if (tEncodeI64(&encoder, pReq->updateTime) < 0) return -1;
  if (tEncodeI32(&encoder, pReq->numOfCores) < 0) return -1;
  if (tEncodeI32(&encoder, pReq->numOfSupportVnodes) < 0) return -1;
  if (tEncodeCStr(&encoder, pReq->dnodeEp) < 0) return -1;

  // cluster cfg
  if (tEncodeI32(&encoder, pReq->clusterCfg.statusInterval) < 0) return -1;
  if (tEncodeI64(&encoder, pReq->clusterCfg.checkTime) < 0) return -1;
  if (tEncodeCStr(&encoder, pReq->clusterCfg.timezone) < 0) return -1;
  if (tEncodeCStr(&encoder, pReq->clusterCfg.locale) < 0) return -1;
  if (tEncodeCStr(&encoder, pReq->clusterCfg.charset) < 0) return -1;

  // vnode loads
  int32_t vlen = (int32_t)taosArrayGetSize(pReq->pVloads);
  if (tEncodeI32(&encoder, vlen) < 0) return -1;
  for (int32_t i = 0; i < vlen; ++i) {
    SVnodeLoad *pload = taosArrayGet(pReq->pVloads, i);
    if (tEncodeI32(&encoder, pload->vgId) < 0) return -1;
    if (tEncodeI32(&encoder, pload->syncState) < 0) return -1;
    if (tEncodeI64(&encoder, pload->numOfTables) < 0) return -1;
    if (tEncodeI64(&encoder, pload->numOfTimeSeries) < 0) return -1;
    if (tEncodeI64(&encoder, pload->totalStorage) < 0) return -1;
    if (tEncodeI64(&encoder, pload->compStorage) < 0) return -1;
    if (tEncodeI64(&encoder, pload->pointsWritten) < 0) return -1;
  }

  // mnode loads
  if (tEncodeI32(&encoder, pReq->mload.syncState) < 0) return -1;

  if (tEncodeI32(&encoder, pReq->qload.dnodeId) < 0) return -1;
  if (tEncodeI64(&encoder, pReq->qload.numOfProcessedQuery) < 0) return -1;
  if (tEncodeI64(&encoder, pReq->qload.numOfProcessedCQuery) < 0) return -1;
  if (tEncodeI64(&encoder, pReq->qload.numOfProcessedFetch) < 0) return -1;
  if (tEncodeI64(&encoder, pReq->qload.numOfProcessedDrop) < 0) return -1;
  if (tEncodeI64(&encoder, pReq->qload.numOfProcessedHb) < 0) return -1;
  if (tEncodeI64(&encoder, pReq->qload.cacheDataSize) < 0) return -1;
  if (tEncodeI64(&encoder, pReq->qload.numOfQueryInQueue) < 0) return -1;
  if (tEncodeI64(&encoder, pReq->qload.numOfFetchInQueue) < 0) return -1;
  if (tEncodeI64(&encoder, pReq->qload.timeInQueryQueue) < 0) return -1;
  if (tEncodeI64(&encoder, pReq->qload.timeInFetchQueue) < 0) return -1;

  tEndEncode(&encoder);

  int32_t tlen = encoder.pos;
  tEncoderClear(&encoder);
  return tlen;
}

int32_t tDeserializeSStatusReq(void *buf, int32_t bufLen, SStatusReq *pReq) {
  SDecoder decoder = {0};
  tDecoderInit(&decoder, buf, bufLen);

  if (tStartDecode(&decoder) < 0) return -1;

  // status
  if (tDecodeI32(&decoder, &pReq->sver) < 0) return -1;
  if (tDecodeI64(&decoder, &pReq->dnodeVer) < 0) return -1;
  if (tDecodeI32(&decoder, &pReq->dnodeId) < 0) return -1;
  if (tDecodeI64(&decoder, &pReq->clusterId) < 0) return -1;
  if (tDecodeI64(&decoder, &pReq->rebootTime) < 0) return -1;
  if (tDecodeI64(&decoder, &pReq->updateTime) < 0) return -1;
  if (tDecodeI32(&decoder, &pReq->numOfCores) < 0) return -1;
  if (tDecodeI32(&decoder, &pReq->numOfSupportVnodes) < 0) return -1;
  if (tDecodeCStrTo(&decoder, pReq->dnodeEp) < 0) return -1;

  // cluster cfg
  if (tDecodeI32(&decoder, &pReq->clusterCfg.statusInterval) < 0) return -1;
  if (tDecodeI64(&decoder, &pReq->clusterCfg.checkTime) < 0) return -1;
  if (tDecodeCStrTo(&decoder, pReq->clusterCfg.timezone) < 0) return -1;
  if (tDecodeCStrTo(&decoder, pReq->clusterCfg.locale) < 0) return -1;
  if (tDecodeCStrTo(&decoder, pReq->clusterCfg.charset) < 0) return -1;

  // vnode loads
  int32_t vlen = 0;
  if (tDecodeI32(&decoder, &vlen) < 0) return -1;
  pReq->pVloads = taosArrayInit(vlen, sizeof(SVnodeLoad));
  if (pReq->pVloads == NULL) {
    terrno = TSDB_CODE_OUT_OF_MEMORY;
    return -1;
  }

  for (int32_t i = 0; i < vlen; ++i) {
    SVnodeLoad vload = {0};
    if (tDecodeI32(&decoder, &vload.vgId) < 0) return -1;
    if (tDecodeI32(&decoder, &vload.syncState) < 0) return -1;
    if (tDecodeI64(&decoder, &vload.numOfTables) < 0) return -1;
    if (tDecodeI64(&decoder, &vload.numOfTimeSeries) < 0) return -1;
    if (tDecodeI64(&decoder, &vload.totalStorage) < 0) return -1;
    if (tDecodeI64(&decoder, &vload.compStorage) < 0) return -1;
    if (tDecodeI64(&decoder, &vload.pointsWritten) < 0) return -1;
    if (taosArrayPush(pReq->pVloads, &vload) == NULL) {
      terrno = TSDB_CODE_OUT_OF_MEMORY;
      return -1;
    }
  }

  if (tDecodeI32(&decoder, &pReq->mload.syncState) < 0) return -1;

  if (tDecodeI32(&decoder, &pReq->qload.dnodeId) < 0) return -1;
  if (tDecodeI64(&decoder, &pReq->qload.numOfProcessedQuery) < 0) return -1;
  if (tDecodeI64(&decoder, &pReq->qload.numOfProcessedCQuery) < 0) return -1;
  if (tDecodeI64(&decoder, &pReq->qload.numOfProcessedFetch) < 0) return -1;
  if (tDecodeI64(&decoder, &pReq->qload.numOfProcessedDrop) < 0) return -1;
  if (tDecodeI64(&decoder, &pReq->qload.numOfProcessedHb) < 0) return -1;
  if (tDecodeI64(&decoder, &pReq->qload.cacheDataSize) < 0) return -1;
  if (tDecodeI64(&decoder, &pReq->qload.numOfQueryInQueue) < 0) return -1;
  if (tDecodeI64(&decoder, &pReq->qload.numOfFetchInQueue) < 0) return -1;
  if (tDecodeI64(&decoder, &pReq->qload.timeInQueryQueue) < 0) return -1;
  if (tDecodeI64(&decoder, &pReq->qload.timeInFetchQueue) < 0) return -1;

  tEndDecode(&decoder);
  tDecoderClear(&decoder);
  return 0;
}

void tFreeSStatusReq(SStatusReq *pReq) { taosArrayDestroy(pReq->pVloads); }

int32_t tSerializeSStatusRsp(void *buf, int32_t bufLen, SStatusRsp *pRsp) {
  SEncoder encoder = {0};
  tEncoderInit(&encoder, buf, bufLen);

  if (tStartEncode(&encoder) < 0) return -1;

  // status
  if (tEncodeI64(&encoder, pRsp->dnodeVer) < 0) return -1;

  // dnode cfg
  if (tEncodeI32(&encoder, pRsp->dnodeCfg.dnodeId) < 0) return -1;
  if (tEncodeI64(&encoder, pRsp->dnodeCfg.clusterId) < 0) return -1;

  // dnode eps
  int32_t dlen = (int32_t)taosArrayGetSize(pRsp->pDnodeEps);
  if (tEncodeI32(&encoder, dlen) < 0) return -1;
  for (int32_t i = 0; i < dlen; ++i) {
    SDnodeEp *pDnodeEp = taosArrayGet(pRsp->pDnodeEps, i);
    if (tEncodeI32(&encoder, pDnodeEp->id) < 0) return -1;
    if (tEncodeI8(&encoder, pDnodeEp->isMnode) < 0) return -1;
    if (tEncodeCStr(&encoder, pDnodeEp->ep.fqdn) < 0) return -1;
    if (tEncodeU16(&encoder, pDnodeEp->ep.port) < 0) return -1;
  }

  tEndEncode(&encoder);

  int32_t tlen = encoder.pos;
  tEncoderClear(&encoder);
  return tlen;
}

int32_t tDeserializeSStatusRsp(void *buf, int32_t bufLen, SStatusRsp *pRsp) {
  SDecoder decoder = {0};
  tDecoderInit(&decoder, buf, bufLen);

  if (tStartDecode(&decoder) < 0) return -1;

  // status
  if (tDecodeI64(&decoder, &pRsp->dnodeVer) < 0) return -1;

  // cluster cfg
  if (tDecodeI32(&decoder, &pRsp->dnodeCfg.dnodeId) < 0) return -1;
  if (tDecodeI64(&decoder, &pRsp->dnodeCfg.clusterId) < 0) return -1;

  // dnode eps
  int32_t dlen = 0;
  if (tDecodeI32(&decoder, &dlen) < 0) return -1;
  pRsp->pDnodeEps = taosArrayInit(dlen, sizeof(SDnodeEp));
  if (pRsp->pDnodeEps == NULL) {
    terrno = TSDB_CODE_OUT_OF_MEMORY;
    return -1;
  }

  for (int32_t i = 0; i < dlen; ++i) {
    SDnodeEp dnodeEp = {0};
    if (tDecodeI32(&decoder, &dnodeEp.id) < 0) return -1;
    if (tDecodeI8(&decoder, &dnodeEp.isMnode) < 0) return -1;
    if (tDecodeCStrTo(&decoder, dnodeEp.ep.fqdn) < 0) return -1;
    if (tDecodeU16(&decoder, &dnodeEp.ep.port) < 0) return -1;
    if (taosArrayPush(pRsp->pDnodeEps, &dnodeEp) == NULL) {
      terrno = TSDB_CODE_OUT_OF_MEMORY;
      return -1;
    }
  }

  tEndDecode(&decoder);
  tDecoderClear(&decoder);
  return 0;
}

void tFreeSStatusRsp(SStatusRsp *pRsp) { taosArrayDestroy(pRsp->pDnodeEps); }

int32_t tSerializeSCreateAcctReq(void *buf, int32_t bufLen, SCreateAcctReq *pReq) {
  SEncoder encoder = {0};
  tEncoderInit(&encoder, buf, bufLen);

  if (tStartEncode(&encoder) < 0) return -1;
  if (tEncodeCStr(&encoder, pReq->user) < 0) return -1;
  if (tEncodeCStr(&encoder, pReq->pass) < 0) return -1;
  if (tEncodeI32(&encoder, pReq->maxUsers) < 0) return -1;
  if (tEncodeI32(&encoder, pReq->maxDbs) < 0) return -1;
  if (tEncodeI32(&encoder, pReq->maxTimeSeries) < 0) return -1;
  if (tEncodeI32(&encoder, pReq->maxStreams) < 0) return -1;
  if (tEncodeI32(&encoder, pReq->accessState) < 0) return -1;
  if (tEncodeI64(&encoder, pReq->maxStorage) < 0) return -1;
  tEndEncode(&encoder);

  int32_t tlen = encoder.pos;
  tEncoderClear(&encoder);
  return tlen;
}

int32_t tDeserializeSCreateAcctReq(void *buf, int32_t bufLen, SCreateAcctReq *pReq) {
  SDecoder decoder = {0};
  tDecoderInit(&decoder, buf, bufLen);

  if (tStartDecode(&decoder) < 0) return -1;
  if (tDecodeCStrTo(&decoder, pReq->user) < 0) return -1;
  if (tDecodeCStrTo(&decoder, pReq->pass) < 0) return -1;
  if (tDecodeI32(&decoder, &pReq->maxUsers) < 0) return -1;
  if (tDecodeI32(&decoder, &pReq->maxDbs) < 0) return -1;
  if (tDecodeI32(&decoder, &pReq->maxTimeSeries) < 0) return -1;
  if (tDecodeI32(&decoder, &pReq->maxStreams) < 0) return -1;
  if (tDecodeI32(&decoder, &pReq->accessState) < 0) return -1;
  if (tDecodeI64(&decoder, &pReq->maxStorage) < 0) return -1;
  tEndDecode(&decoder);

  tDecoderClear(&decoder);
  return 0;
}

int32_t tSerializeSDropUserReq(void *buf, int32_t bufLen, SDropUserReq *pReq) {
  SEncoder encoder = {0};
  tEncoderInit(&encoder, buf, bufLen);

  if (tStartEncode(&encoder) < 0) return -1;
  if (tEncodeCStr(&encoder, pReq->user) < 0) return -1;
  tEndEncode(&encoder);

  int32_t tlen = encoder.pos;
  tEncoderClear(&encoder);
  return tlen;
}

int32_t tDeserializeSDropUserReq(void *buf, int32_t bufLen, SDropUserReq *pReq) {
  SDecoder decoder = {0};
  tDecoderInit(&decoder, buf, bufLen);

  if (tStartDecode(&decoder) < 0) return -1;
  if (tDecodeCStrTo(&decoder, pReq->user) < 0) return -1;
  tEndDecode(&decoder);

  tDecoderClear(&decoder);
  return 0;
}

int32_t tSerializeSCreateUserReq(void *buf, int32_t bufLen, SCreateUserReq *pReq) {
  SEncoder encoder = {0};
  tEncoderInit(&encoder, buf, bufLen);

  if (tStartEncode(&encoder) < 0) return -1;
  if (tEncodeI8(&encoder, pReq->createType) < 0) return -1;
  if (tEncodeI8(&encoder, pReq->superUser) < 0) return -1;
  if (tEncodeCStr(&encoder, pReq->user) < 0) return -1;
  if (tEncodeCStr(&encoder, pReq->pass) < 0) return -1;
  tEndEncode(&encoder);

  int32_t tlen = encoder.pos;
  tEncoderClear(&encoder);
  return tlen;
}

int32_t tDeserializeSCreateUserReq(void *buf, int32_t bufLen, SCreateUserReq *pReq) {
  SDecoder decoder = {0};
  tDecoderInit(&decoder, buf, bufLen);

  if (tStartDecode(&decoder) < 0) return -1;
  if (tDecodeI8(&decoder, &pReq->createType) < 0) return -1;
  if (tDecodeI8(&decoder, &pReq->superUser) < 0) return -1;
  if (tDecodeCStrTo(&decoder, pReq->user) < 0) return -1;
  if (tDecodeCStrTo(&decoder, pReq->pass) < 0) return -1;
  tEndDecode(&decoder);

  tDecoderClear(&decoder);
  return 0;
}

int32_t tSerializeSAlterUserReq(void *buf, int32_t bufLen, SAlterUserReq *pReq) {
  SEncoder encoder = {0};
  tEncoderInit(&encoder, buf, bufLen);

  if (tStartEncode(&encoder) < 0) return -1;
  if (tEncodeI8(&encoder, pReq->alterType) < 0) return -1;
  if (tEncodeI8(&encoder, pReq->superUser) < 0) return -1;
  if (tEncodeCStr(&encoder, pReq->user) < 0) return -1;
  if (tEncodeCStr(&encoder, pReq->pass) < 0) return -1;
  if (tEncodeCStr(&encoder, pReq->dbname) < 0) return -1;
  tEndEncode(&encoder);

  int32_t tlen = encoder.pos;
  tEncoderClear(&encoder);
  return tlen;
}

int32_t tDeserializeSAlterUserReq(void *buf, int32_t bufLen, SAlterUserReq *pReq) {
  SDecoder decoder = {0};
  tDecoderInit(&decoder, buf, bufLen);

  if (tStartDecode(&decoder) < 0) return -1;
  if (tDecodeI8(&decoder, &pReq->alterType) < 0) return -1;
  if (tDecodeI8(&decoder, &pReq->superUser) < 0) return -1;
  if (tDecodeCStrTo(&decoder, pReq->user) < 0) return -1;
  if (tDecodeCStrTo(&decoder, pReq->pass) < 0) return -1;
  if (tDecodeCStrTo(&decoder, pReq->dbname) < 0) return -1;
  tEndDecode(&decoder);

  tDecoderClear(&decoder);
  return 0;
}

int32_t tSerializeSGetUserAuthReq(void *buf, int32_t bufLen, SGetUserAuthReq *pReq) {
  SEncoder encoder = {0};
  tEncoderInit(&encoder, buf, bufLen);

  if (tStartEncode(&encoder) < 0) return -1;
  if (tEncodeCStr(&encoder, pReq->user) < 0) return -1;
  tEndEncode(&encoder);

  int32_t tlen = encoder.pos;
  tEncoderClear(&encoder);
  return tlen;
}

int32_t tDeserializeSGetUserAuthReq(void *buf, int32_t bufLen, SGetUserAuthReq *pReq) {
  SDecoder decoder = {0};
  tDecoderInit(&decoder, buf, bufLen);

  if (tStartDecode(&decoder) < 0) return -1;
  if (tDecodeCStrTo(&decoder, pReq->user) < 0) return -1;
  tEndDecode(&decoder);

  tDecoderClear(&decoder);
  return 0;
}

int32_t tSerializeSGetUserAuthRspImpl(SEncoder *pEncoder, SGetUserAuthRsp *pRsp) {
  if (tEncodeCStr(pEncoder, pRsp->user) < 0) return -1;
  if (tEncodeI8(pEncoder, pRsp->superAuth) < 0) return -1;
  if (tEncodeI32(pEncoder, pRsp->version) < 0) return -1;

  int32_t numOfCreatedDbs = taosHashGetSize(pRsp->createdDbs);
  int32_t numOfReadDbs = taosHashGetSize(pRsp->readDbs);
  int32_t numOfWriteDbs = taosHashGetSize(pRsp->writeDbs);
  if (tEncodeI32(pEncoder, numOfCreatedDbs) < 0) return -1;
  if (tEncodeI32(pEncoder, numOfReadDbs) < 0) return -1;
  if (tEncodeI32(pEncoder, numOfWriteDbs) < 0) return -1;

  char *db = taosHashIterate(pRsp->createdDbs, NULL);
  while (db != NULL) {
    if (tEncodeCStr(pEncoder, db) < 0) return -1;
    db = taosHashIterate(pRsp->createdDbs, db);
  }

  db = taosHashIterate(pRsp->readDbs, NULL);
  while (db != NULL) {
    if (tEncodeCStr(pEncoder, db) < 0) return -1;
    db = taosHashIterate(pRsp->readDbs, db);
  }

  db = taosHashIterate(pRsp->writeDbs, NULL);
  while (db != NULL) {
    if (tEncodeCStr(pEncoder, db) < 0) return -1;
    db = taosHashIterate(pRsp->writeDbs, db);
  }

  return 0;
}

int32_t tSerializeSGetUserAuthRsp(void *buf, int32_t bufLen, SGetUserAuthRsp *pRsp) {
  SEncoder encoder = {0};
  tEncoderInit(&encoder, buf, bufLen);

  if (tStartEncode(&encoder) < 0) return -1;

  if (tSerializeSGetUserAuthRspImpl(&encoder, pRsp) < 0) return -1;

  tEndEncode(&encoder);

  int32_t tlen = encoder.pos;
  tEncoderClear(&encoder);
  return tlen;
}

int32_t tDeserializeSGetUserAuthRspImpl(SDecoder *pDecoder, SGetUserAuthRsp *pRsp) {
  pRsp->createdDbs = taosHashInit(4, taosGetDefaultHashFunction(TSDB_DATA_TYPE_BINARY), true, HASH_ENTRY_LOCK);
  pRsp->readDbs = taosHashInit(4, taosGetDefaultHashFunction(TSDB_DATA_TYPE_BINARY), true, HASH_ENTRY_LOCK);
  pRsp->writeDbs = taosHashInit(4, taosGetDefaultHashFunction(TSDB_DATA_TYPE_BINARY), true, HASH_ENTRY_LOCK);
  if (pRsp->readDbs == NULL || pRsp->writeDbs == NULL) {
    return -1;
  }

  if (tDecodeCStrTo(pDecoder, pRsp->user) < 0) return -1;
  if (tDecodeI8(pDecoder, &pRsp->superAuth) < 0) return -1;
  if (tDecodeI32(pDecoder, &pRsp->version) < 0) return -1;

  int32_t numOfCreatedDbs = 0;
  int32_t numOfReadDbs = 0;
  int32_t numOfWriteDbs = 0;
  if (tDecodeI32(pDecoder, &numOfCreatedDbs) < 0) return -1;
  if (tDecodeI32(pDecoder, &numOfReadDbs) < 0) return -1;
  if (tDecodeI32(pDecoder, &numOfWriteDbs) < 0) return -1;

  for (int32_t i = 0; i < numOfCreatedDbs; ++i) {
    char db[TSDB_DB_FNAME_LEN] = {0};
    if (tDecodeCStrTo(pDecoder, db) < 0) return -1;
    int32_t len = strlen(db);
    taosHashPut(pRsp->createdDbs, db, len, db, len);
  }

  for (int32_t i = 0; i < numOfReadDbs; ++i) {
    char db[TSDB_DB_FNAME_LEN] = {0};
    if (tDecodeCStrTo(pDecoder, db) < 0) return -1;
    int32_t len = strlen(db);
    taosHashPut(pRsp->readDbs, db, len, db, len);
  }

  for (int32_t i = 0; i < numOfWriteDbs; ++i) {
    char db[TSDB_DB_FNAME_LEN] = {0};
    if (tDecodeCStrTo(pDecoder, db) < 0) return -1;
    int32_t len = strlen(db);
    taosHashPut(pRsp->writeDbs, db, len, db, len);
  }

  return 0;
}

int32_t tDeserializeSGetUserAuthRsp(void *buf, int32_t bufLen, SGetUserAuthRsp *pRsp) {
  SDecoder decoder = {0};
  tDecoderInit(&decoder, buf, bufLen);

  if (tStartDecode(&decoder) < 0) return -1;

  if (tDeserializeSGetUserAuthRspImpl(&decoder, pRsp) < 0) return -1;

  tEndDecode(&decoder);

  tDecoderClear(&decoder);
  return 0;
}

void tFreeSGetUserAuthRsp(SGetUserAuthRsp *pRsp) {
  taosHashCleanup(pRsp->createdDbs);
  taosHashCleanup(pRsp->readDbs);
  taosHashCleanup(pRsp->writeDbs);
}

int32_t tSerializeSCreateDropMQSBNodeReq(void *buf, int32_t bufLen, SMCreateQnodeReq *pReq) {
  SEncoder encoder = {0};
  tEncoderInit(&encoder, buf, bufLen);

  if (tStartEncode(&encoder) < 0) return -1;
  if (tEncodeI32(&encoder, pReq->dnodeId) < 0) return -1;
  tEndEncode(&encoder);

  int32_t tlen = encoder.pos;
  tEncoderClear(&encoder);
  return tlen;
}

int32_t tDeserializeSCreateDropMQSBNodeReq(void *buf, int32_t bufLen, SMCreateQnodeReq *pReq) {
  SDecoder decoder = {0};
  tDecoderInit(&decoder, buf, bufLen);

  if (tStartDecode(&decoder) < 0) return -1;
  if (tDecodeI32(&decoder, &pReq->dnodeId) < 0) return -1;
  tEndDecode(&decoder);

  tDecoderClear(&decoder);
  return 0;
}

int32_t tSerializeSDropDnodeReq(void *buf, int32_t bufLen, SDropDnodeReq *pReq) {
  SEncoder encoder = {0};
  tEncoderInit(&encoder, buf, bufLen);

  if (tStartEncode(&encoder) < 0) return -1;
  if (tEncodeI32(&encoder, pReq->dnodeId) < 0) return -1;
  if (tEncodeCStr(&encoder, pReq->fqdn) < 0) return -1;
  if (tEncodeI32(&encoder, pReq->port) < 0) return -1;
  tEndEncode(&encoder);

  int32_t tlen = encoder.pos;
  tEncoderClear(&encoder);
  return tlen;
}

int32_t tDeserializeSDropDnodeReq(void *buf, int32_t bufLen, SDropDnodeReq *pReq) {
  SDecoder decoder = {0};
  tDecoderInit(&decoder, buf, bufLen);

  if (tStartDecode(&decoder) < 0) return -1;
  if (tDecodeI32(&decoder, &pReq->dnodeId) < 0) return -1;
  if (tDecodeCStrTo(&decoder, pReq->fqdn) < 0) return -1;
  if (tDecodeI32(&decoder, &pReq->port) < 0) return -1;
  tEndDecode(&decoder);

  tDecoderClear(&decoder);
  return 0;
}

int32_t tSerializeSMCfgDnodeReq(void *buf, int32_t bufLen, SMCfgDnodeReq *pReq) {
  SEncoder encoder = {0};
  tEncoderInit(&encoder, buf, bufLen);

  if (tStartEncode(&encoder) < 0) return -1;
  if (tEncodeI32(&encoder, pReq->dnodeId) < 0) return -1;
  if (tEncodeCStr(&encoder, pReq->config) < 0) return -1;
  if (tEncodeCStr(&encoder, pReq->value) < 0) return -1;
  tEndEncode(&encoder);

  int32_t tlen = encoder.pos;
  tEncoderClear(&encoder);
  return tlen;
}

int32_t tDeserializeSMCfgDnodeReq(void *buf, int32_t bufLen, SMCfgDnodeReq *pReq) {
  SDecoder decoder = {0};
  tDecoderInit(&decoder, buf, bufLen);

  if (tStartDecode(&decoder) < 0) return -1;
  if (tDecodeI32(&decoder, &pReq->dnodeId) < 0) return -1;
  if (tDecodeCStrTo(&decoder, pReq->config) < 0) return -1;
  if (tDecodeCStrTo(&decoder, pReq->value) < 0) return -1;
  tEndDecode(&decoder);

  tDecoderClear(&decoder);
  return 0;
}

int32_t tSerializeSCreateDnodeReq(void *buf, int32_t bufLen, SCreateDnodeReq *pReq) {
  SEncoder encoder = {0};
  tEncoderInit(&encoder, buf, bufLen);

  if (tStartEncode(&encoder) < 0) return -1;
  if (tEncodeCStr(&encoder, pReq->fqdn) < 0) return -1;
  if (tEncodeI32(&encoder, pReq->port) < 0) return -1;
  tEndEncode(&encoder);

  int32_t tlen = encoder.pos;
  tEncoderClear(&encoder);
  return tlen;
}

int32_t tDeserializeSCreateDnodeReq(void *buf, int32_t bufLen, SCreateDnodeReq *pReq) {
  SDecoder decoder = {0};
  tDecoderInit(&decoder, buf, bufLen);

  if (tStartDecode(&decoder) < 0) return -1;
  if (tDecodeCStrTo(&decoder, pReq->fqdn) < 0) return -1;
  if (tDecodeI32(&decoder, &pReq->port) < 0) return -1;
  tEndDecode(&decoder);

  tDecoderClear(&decoder);
  return 0;
}

int32_t tSerializeSCreateFuncReq(void *buf, int32_t bufLen, SCreateFuncReq *pReq) {
  SEncoder encoder = {0};
  tEncoderInit(&encoder, buf, bufLen);

  if (tStartEncode(&encoder) < 0) return -1;
  if (tEncodeCStr(&encoder, pReq->name) < 0) return -1;
  if (tEncodeI8(&encoder, pReq->igExists) < 0) return -1;
  if (tEncodeI8(&encoder, pReq->funcType) < 0) return -1;
  if (tEncodeI8(&encoder, pReq->scriptType) < 0) return -1;
  if (tEncodeI8(&encoder, pReq->outputType) < 0) return -1;
  if (tEncodeI32(&encoder, pReq->outputLen) < 0) return -1;
  if (tEncodeI32(&encoder, pReq->bufSize) < 0) return -1;
  if (tEncodeI32(&encoder, pReq->codeLen) < 0) return -1;
  if (tEncodeI64(&encoder, pReq->signature) < 0) return -1;

  if (pReq->pCode != NULL) {
    if (tEncodeBinary(&encoder, pReq->pCode, pReq->codeLen) < 0) return -1;
  }

  int32_t commentSize = 0;
  if (pReq->pComment != NULL) {
    commentSize = strlen(pReq->pComment) + 1;
  }
  if (tEncodeI32(&encoder, commentSize) < 0) return -1;
  if (pReq->pComment != NULL) {
    if (tEncodeCStr(&encoder, pReq->pComment) < 0) return -1;
  }

  tEndEncode(&encoder);

  int32_t tlen = encoder.pos;
  tEncoderClear(&encoder);
  return tlen;
}

int32_t tDeserializeSCreateFuncReq(void *buf, int32_t bufLen, SCreateFuncReq *pReq) {
  SDecoder decoder = {0};
  tDecoderInit(&decoder, buf, bufLen);

  if (tStartDecode(&decoder) < 0) return -1;
  if (tDecodeCStrTo(&decoder, pReq->name) < 0) return -1;
  if (tDecodeI8(&decoder, &pReq->igExists) < 0) return -1;
  if (tDecodeI8(&decoder, &pReq->funcType) < 0) return -1;
  if (tDecodeI8(&decoder, &pReq->scriptType) < 0) return -1;
  if (tDecodeI8(&decoder, &pReq->outputType) < 0) return -1;
  if (tDecodeI32(&decoder, &pReq->outputLen) < 0) return -1;
  if (tDecodeI32(&decoder, &pReq->bufSize) < 0) return -1;
  if (tDecodeI32(&decoder, &pReq->codeLen) < 0) return -1;
  if (tDecodeI64(&decoder, &pReq->signature) < 0) return -1;

  if (pReq->codeLen > 0) {
    pReq->pCode = taosMemoryCalloc(1, pReq->codeLen);
    if (pReq->pCode == NULL) {
      terrno = TSDB_CODE_OUT_OF_MEMORY;
      return -1;
    }
    if (tDecodeCStrTo(&decoder, pReq->pCode) < 0) return -1;
  }

  int32_t commentSize = 0;
  if (tDecodeI32(&decoder, &commentSize) < 0) return -1;
  if (commentSize > 0) {
    pReq->pComment = taosMemoryCalloc(1, commentSize);
    if (pReq->pComment == NULL) {
      terrno = TSDB_CODE_OUT_OF_MEMORY;
      return -1;
    }
    if (tDecodeCStrTo(&decoder, pReq->pComment) < 0) return -1;
  }

  tEndDecode(&decoder);

  tDecoderClear(&decoder);
  return 0;
}

void tFreeSCreateFuncReq(SCreateFuncReq *pReq) {
  taosMemoryFree(pReq->pCode);
  taosMemoryFree(pReq->pComment);
}

int32_t tSerializeSDropFuncReq(void *buf, int32_t bufLen, SDropFuncReq *pReq) {
  SEncoder encoder = {0};
  tEncoderInit(&encoder, buf, bufLen);

  if (tStartEncode(&encoder) < 0) return -1;
  if (tEncodeCStr(&encoder, pReq->name) < 0) return -1;
  if (tEncodeI8(&encoder, pReq->igNotExists) < 0) return -1;
  tEndEncode(&encoder);

  int32_t tlen = encoder.pos;
  tEncoderClear(&encoder);
  return tlen;
}

int32_t tDeserializeSDropFuncReq(void *buf, int32_t bufLen, SDropFuncReq *pReq) {
  SDecoder decoder = {0};
  tDecoderInit(&decoder, buf, bufLen);

  if (tStartDecode(&decoder) < 0) return -1;
  if (tDecodeCStrTo(&decoder, pReq->name) < 0) return -1;
  if (tDecodeI8(&decoder, &pReq->igNotExists) < 0) return -1;
  tEndDecode(&decoder);

  tDecoderClear(&decoder);
  return 0;
}

int32_t tSerializeSRetrieveFuncReq(void *buf, int32_t bufLen, SRetrieveFuncReq *pReq) {
  SEncoder encoder = {0};
  tEncoderInit(&encoder, buf, bufLen);

  if (tStartEncode(&encoder) < 0) return -1;
  if (tEncodeI32(&encoder, pReq->numOfFuncs) < 0) return -1;
  if (tEncodeI8(&encoder, pReq->ignoreCodeComment) < 0) return -1;

  if (pReq->numOfFuncs != (int32_t)taosArrayGetSize(pReq->pFuncNames)) return -1;
  for (int32_t i = 0; i < pReq->numOfFuncs; ++i) {
    char *fname = taosArrayGet(pReq->pFuncNames, i);
    if (tEncodeCStr(&encoder, fname) < 0) return -1;
  }

  tEndEncode(&encoder);

  int32_t tlen = encoder.pos;
  tEncoderClear(&encoder);
  return tlen;
}

int32_t tDeserializeSRetrieveFuncReq(void *buf, int32_t bufLen, SRetrieveFuncReq *pReq) {
  SDecoder decoder = {0};
  tDecoderInit(&decoder, buf, bufLen);

  if (tStartDecode(&decoder) < 0) return -1;
  if (tDecodeI32(&decoder, &pReq->numOfFuncs) < 0) return -1;
  if (tDecodeI8(&decoder, (int8_t *)&pReq->ignoreCodeComment) < 0) return -1;

  pReq->pFuncNames = taosArrayInit(pReq->numOfFuncs, TSDB_FUNC_NAME_LEN);
  if (pReq->pFuncNames == NULL) return -1;

  for (int32_t i = 0; i < pReq->numOfFuncs; ++i) {
    char fname[TSDB_FUNC_NAME_LEN] = {0};
    if (tDecodeCStrTo(&decoder, fname) < 0) return -1;
    taosArrayPush(pReq->pFuncNames, fname);
  }
  tEndDecode(&decoder);

  tDecoderClear(&decoder);
  return 0;
}

void tFreeSRetrieveFuncReq(SRetrieveFuncReq *pReq) { taosArrayDestroy(pReq->pFuncNames); }

int32_t tSerializeSRetrieveFuncRsp(void *buf, int32_t bufLen, SRetrieveFuncRsp *pRsp) {
  SEncoder encoder = {0};
  tEncoderInit(&encoder, buf, bufLen);

  if (tStartEncode(&encoder) < 0) return -1;
  if (tEncodeI32(&encoder, pRsp->numOfFuncs) < 0) return -1;

  if (pRsp->numOfFuncs != (int32_t)taosArrayGetSize(pRsp->pFuncInfos)) return -1;
  for (int32_t i = 0; i < pRsp->numOfFuncs; ++i) {
    SFuncInfo *pInfo = taosArrayGet(pRsp->pFuncInfos, i);

    if (tEncodeCStr(&encoder, pInfo->name) < 0) return -1;
    if (tEncodeI8(&encoder, pInfo->funcType) < 0) return -1;
    if (tEncodeI8(&encoder, pInfo->scriptType) < 0) return -1;
    if (tEncodeI8(&encoder, pInfo->outputType) < 0) return -1;
    if (tEncodeI32(&encoder, pInfo->outputLen) < 0) return -1;
    if (tEncodeI32(&encoder, pInfo->bufSize) < 0) return -1;
    if (tEncodeI64(&encoder, pInfo->signature) < 0) return -1;
    if (tEncodeI32(&encoder, pInfo->codeSize) < 0) return -1;
    if (tEncodeI32(&encoder, pInfo->commentSize) < 0) return -1;
    if (pInfo->codeSize) {
      if (tEncodeBinary(&encoder, pInfo->pCode, pInfo->codeSize) < 0) return -1;
    }
    if (pInfo->commentSize) {
      if (tEncodeCStr(&encoder, pInfo->pComment) < 0) return -1;
    }
  }

  tEndEncode(&encoder);

  int32_t tlen = encoder.pos;
  tEncoderClear(&encoder);
  return tlen;
}

int32_t tDeserializeSRetrieveFuncRsp(void *buf, int32_t bufLen, SRetrieveFuncRsp *pRsp) {
  SDecoder decoder = {0};
  tDecoderInit(&decoder, buf, bufLen);

  if (tStartDecode(&decoder) < 0) return -1;
  if (tDecodeI32(&decoder, &pRsp->numOfFuncs) < 0) return -1;

  pRsp->pFuncInfos = taosArrayInit(pRsp->numOfFuncs, sizeof(SFuncInfo));
  if (pRsp->pFuncInfos == NULL) return -1;

  for (int32_t i = 0; i < pRsp->numOfFuncs; ++i) {
    SFuncInfo fInfo = {0};
    if (tDecodeCStrTo(&decoder, fInfo.name) < 0) return -1;
    if (tDecodeI8(&decoder, &fInfo.funcType) < 0) return -1;
    if (tDecodeI8(&decoder, &fInfo.scriptType) < 0) return -1;
    if (tDecodeI8(&decoder, &fInfo.outputType) < 0) return -1;
    if (tDecodeI32(&decoder, &fInfo.outputLen) < 0) return -1;
    if (tDecodeI32(&decoder, &fInfo.bufSize) < 0) return -1;
    if (tDecodeI64(&decoder, &fInfo.signature) < 0) return -1;
    if (tDecodeI32(&decoder, &fInfo.codeSize) < 0) return -1;
    if (tDecodeI32(&decoder, &fInfo.commentSize) < 0) return -1;
    if (fInfo.codeSize) {
      fInfo.pCode = taosMemoryCalloc(1, fInfo.codeSize);
      if (fInfo.pCode == NULL) {
        terrno = TSDB_CODE_OUT_OF_MEMORY;
        return -1;
      }
      if (tDecodeCStrTo(&decoder, fInfo.pCode) < 0) return -1;
    }
    if (fInfo.commentSize) {
      fInfo.pComment = taosMemoryCalloc(1, fInfo.commentSize);
      if (fInfo.pComment == NULL) {
        terrno = TSDB_CODE_OUT_OF_MEMORY;
        return -1;
      }
      if (tDecodeCStrTo(&decoder, fInfo.pComment) < 0) return -1;
    }

    taosArrayPush(pRsp->pFuncInfos, &fInfo);
  }
  tEndDecode(&decoder);

  tDecoderClear(&decoder);
  return 0;
}

void tFreeSFuncInfo(SFuncInfo *pInfo) {
  if (NULL == pInfo) {
    return;
  }

  taosMemoryFree(pInfo->pCode);
  taosMemoryFree(pInfo->pComment);
}

void tFreeSRetrieveFuncRsp(SRetrieveFuncRsp *pRsp) {
  int32_t size = taosArrayGetSize(pRsp->pFuncInfos);
  for (int32_t i = 0; i < size; ++i) {
    SFuncInfo *pInfo = taosArrayGet(pRsp->pFuncInfos, i);
    tFreeSFuncInfo(pInfo);
  }
  taosArrayDestroy(pRsp->pFuncInfos);
}

int32_t tSerializeSCreateDbReq(void *buf, int32_t bufLen, SCreateDbReq *pReq) {
  SEncoder encoder = {0};
  tEncoderInit(&encoder, buf, bufLen);

  if (tStartEncode(&encoder) < 0) return -1;
  if (tEncodeCStr(&encoder, pReq->db) < 0) return -1;
  if (tEncodeI32(&encoder, pReq->numOfVgroups) < 0) return -1;
  if (tEncodeI32(&encoder, pReq->numOfStables) < 0) return -1;
  if (tEncodeI32(&encoder, pReq->buffer) < 0) return -1;
  if (tEncodeI32(&encoder, pReq->pageSize) < 0) return -1;
  if (tEncodeI32(&encoder, pReq->pages) < 0) return -1;
  if (tEncodeI32(&encoder, pReq->daysPerFile) < 0) return -1;
  if (tEncodeI32(&encoder, pReq->daysToKeep0) < 0) return -1;
  if (tEncodeI32(&encoder, pReq->daysToKeep1) < 0) return -1;
  if (tEncodeI32(&encoder, pReq->daysToKeep2) < 0) return -1;
  if (tEncodeI32(&encoder, pReq->minRows) < 0) return -1;
  if (tEncodeI32(&encoder, pReq->maxRows) < 0) return -1;
  if (tEncodeI32(&encoder, pReq->fsyncPeriod) < 0) return -1;
  if (tEncodeI8(&encoder, pReq->walLevel) < 0) return -1;
  if (tEncodeI8(&encoder, pReq->precision) < 0) return -1;
  if (tEncodeI8(&encoder, pReq->compression) < 0) return -1;
  if (tEncodeI8(&encoder, pReq->replications) < 0) return -1;
  if (tEncodeI8(&encoder, pReq->strict) < 0) return -1;
  if (tEncodeI8(&encoder, pReq->cacheLastRow) < 0) return -1;
  if (tEncodeI8(&encoder, pReq->schemaless) < 0) return -1;
  if (tEncodeI8(&encoder, pReq->ignoreExist) < 0) return -1;
  if (tEncodeI32(&encoder, pReq->numOfRetensions) < 0) return -1;
  for (int32_t i = 0; i < pReq->numOfRetensions; ++i) {
    SRetention *pRetension = taosArrayGet(pReq->pRetensions, i);
    if (tEncodeI64(&encoder, pRetension->freq) < 0) return -1;
    if (tEncodeI64(&encoder, pRetension->keep) < 0) return -1;
    if (tEncodeI8(&encoder, pRetension->freqUnit) < 0) return -1;
    if (tEncodeI8(&encoder, pRetension->keepUnit) < 0) return -1;
  }
  tEndEncode(&encoder);

  int32_t tlen = encoder.pos;
  tEncoderClear(&encoder);
  return tlen;
}

int32_t tDeserializeSCreateDbReq(void *buf, int32_t bufLen, SCreateDbReq *pReq) {
  SDecoder decoder = {0};
  tDecoderInit(&decoder, buf, bufLen);

  if (tStartDecode(&decoder) < 0) return -1;
  if (tDecodeCStrTo(&decoder, pReq->db) < 0) return -1;
  if (tDecodeI32(&decoder, &pReq->numOfVgroups) < 0) return -1;
  if (tDecodeI32(&decoder, &pReq->numOfStables) < 0) return -1;
  if (tDecodeI32(&decoder, &pReq->buffer) < 0) return -1;
  if (tDecodeI32(&decoder, &pReq->pageSize) < 0) return -1;
  if (tDecodeI32(&decoder, &pReq->pages) < 0) return -1;
  if (tDecodeI32(&decoder, &pReq->daysPerFile) < 0) return -1;
  if (tDecodeI32(&decoder, &pReq->daysToKeep0) < 0) return -1;
  if (tDecodeI32(&decoder, &pReq->daysToKeep1) < 0) return -1;
  if (tDecodeI32(&decoder, &pReq->daysToKeep2) < 0) return -1;
  if (tDecodeI32(&decoder, &pReq->minRows) < 0) return -1;
  if (tDecodeI32(&decoder, &pReq->maxRows) < 0) return -1;
  if (tDecodeI32(&decoder, &pReq->fsyncPeriod) < 0) return -1;
  if (tDecodeI8(&decoder, &pReq->walLevel) < 0) return -1;
  if (tDecodeI8(&decoder, &pReq->precision) < 0) return -1;
  if (tDecodeI8(&decoder, &pReq->compression) < 0) return -1;
  if (tDecodeI8(&decoder, &pReq->replications) < 0) return -1;
  if (tDecodeI8(&decoder, &pReq->strict) < 0) return -1;
  if (tDecodeI8(&decoder, &pReq->cacheLastRow) < 0) return -1;
  if (tDecodeI8(&decoder, &pReq->schemaless) < 0) return -1;
  if (tDecodeI8(&decoder, &pReq->ignoreExist) < 0) return -1;
  if (tDecodeI32(&decoder, &pReq->numOfRetensions) < 0) return -1;
  pReq->pRetensions = taosArrayInit(pReq->numOfRetensions, sizeof(SRetention));
  if (pReq->pRetensions == NULL) {
    terrno = TSDB_CODE_OUT_OF_MEMORY;
    return -1;
  }

  for (int32_t i = 0; i < pReq->numOfRetensions; ++i) {
    SRetention rentension = {0};
    if (tDecodeI64(&decoder, &rentension.freq) < 0) return -1;
    if (tDecodeI64(&decoder, &rentension.keep) < 0) return -1;
    if (tDecodeI8(&decoder, &rentension.freqUnit) < 0) return -1;
    if (tDecodeI8(&decoder, &rentension.keepUnit) < 0) return -1;
    if (taosArrayPush(pReq->pRetensions, &rentension) == NULL) {
      terrno = TSDB_CODE_OUT_OF_MEMORY;
      return -1;
    }
  }

  tEndDecode(&decoder);

  tDecoderClear(&decoder);
  return 0;
}

void tFreeSCreateDbReq(SCreateDbReq *pReq) {
  taosArrayDestroy(pReq->pRetensions);
  pReq->pRetensions = NULL;
}

int32_t tSerializeSAlterDbReq(void *buf, int32_t bufLen, SAlterDbReq *pReq) {
  SEncoder encoder = {0};
  tEncoderInit(&encoder, buf, bufLen);

  if (tStartEncode(&encoder) < 0) return -1;
  if (tEncodeCStr(&encoder, pReq->db) < 0) return -1;
  if (tEncodeI32(&encoder, pReq->buffer) < 0) return -1;
  if (tEncodeI32(&encoder, pReq->pageSize) < 0) return -1;
  if (tEncodeI32(&encoder, pReq->pages) < 0) return -1;
  if (tEncodeI32(&encoder, pReq->daysPerFile) < 0) return -1;
  if (tEncodeI32(&encoder, pReq->daysToKeep0) < 0) return -1;
  if (tEncodeI32(&encoder, pReq->daysToKeep1) < 0) return -1;
  if (tEncodeI32(&encoder, pReq->daysToKeep2) < 0) return -1;
  if (tEncodeI32(&encoder, pReq->fsyncPeriod) < 0) return -1;
  if (tEncodeI8(&encoder, pReq->walLevel) < 0) return -1;
  if (tEncodeI8(&encoder, pReq->strict) < 0) return -1;
  if (tEncodeI8(&encoder, pReq->cacheLastRow) < 0) return -1;
  if (tEncodeI8(&encoder, pReq->replications) < 0) return -1;
  tEndEncode(&encoder);

  int32_t tlen = encoder.pos;
  tEncoderClear(&encoder);
  return tlen;
}

int32_t tDeserializeSAlterDbReq(void *buf, int32_t bufLen, SAlterDbReq *pReq) {
  SDecoder decoder = {0};
  tDecoderInit(&decoder, buf, bufLen);

  if (tStartDecode(&decoder) < 0) return -1;
  if (tDecodeCStrTo(&decoder, pReq->db) < 0) return -1;
  if (tDecodeI32(&decoder, &pReq->buffer) < 0) return -1;
  if (tDecodeI32(&decoder, &pReq->pageSize) < 0) return -1;
  if (tDecodeI32(&decoder, &pReq->pages) < 0) return -1;
  if (tDecodeI32(&decoder, &pReq->daysPerFile) < 0) return -1;
  if (tDecodeI32(&decoder, &pReq->daysToKeep0) < 0) return -1;
  if (tDecodeI32(&decoder, &pReq->daysToKeep1) < 0) return -1;
  if (tDecodeI32(&decoder, &pReq->daysToKeep2) < 0) return -1;
  if (tDecodeI32(&decoder, &pReq->fsyncPeriod) < 0) return -1;
  if (tDecodeI8(&decoder, &pReq->walLevel) < 0) return -1;
  if (tDecodeI8(&decoder, &pReq->strict) < 0) return -1;
  if (tDecodeI8(&decoder, &pReq->cacheLastRow) < 0) return -1;
  if (tDecodeI8(&decoder, &pReq->replications) < 0) return -1;
  tEndDecode(&decoder);

  tDecoderClear(&decoder);
  return 0;
}

int32_t tSerializeSDropDbReq(void *buf, int32_t bufLen, SDropDbReq *pReq) {
  SEncoder encoder = {0};
  tEncoderInit(&encoder, buf, bufLen);

  if (tStartEncode(&encoder) < 0) return -1;
  if (tEncodeCStr(&encoder, pReq->db) < 0) return -1;
  if (tEncodeI8(&encoder, pReq->ignoreNotExists) < 0) return -1;
  tEndEncode(&encoder);

  int32_t tlen = encoder.pos;
  tEncoderClear(&encoder);
  return tlen;
}

int32_t tDeserializeSDropDbReq(void *buf, int32_t bufLen, SDropDbReq *pReq) {
  SDecoder decoder = {0};
  tDecoderInit(&decoder, buf, bufLen);

  if (tStartDecode(&decoder) < 0) return -1;
  if (tDecodeCStrTo(&decoder, pReq->db) < 0) return -1;
  if (tDecodeI8(&decoder, &pReq->ignoreNotExists) < 0) return -1;
  tEndDecode(&decoder);

  tDecoderClear(&decoder);
  return 0;
}

int32_t tSerializeSDropDbRsp(void *buf, int32_t bufLen, SDropDbRsp *pRsp) {
  SEncoder encoder = {0};
  tEncoderInit(&encoder, buf, bufLen);

  if (tStartEncode(&encoder) < 0) return -1;
  if (tEncodeCStr(&encoder, pRsp->db) < 0) return -1;
  if (tEncodeI64(&encoder, pRsp->uid) < 0) return -1;
  tEndEncode(&encoder);

  int32_t tlen = encoder.pos;
  tEncoderClear(&encoder);
  return tlen;
}

int32_t tDeserializeSDropDbRsp(void *buf, int32_t bufLen, SDropDbRsp *pRsp) {
  SDecoder decoder = {0};
  tDecoderInit(&decoder, buf, bufLen);

  if (tStartDecode(&decoder) < 0) return -1;
  if (tDecodeCStrTo(&decoder, pRsp->db) < 0) return -1;
  if (tDecodeI64(&decoder, &pRsp->uid) < 0) return -1;
  tEndDecode(&decoder);

  tDecoderClear(&decoder);
  return 0;
}

int32_t tSerializeSUseDbReq(void *buf, int32_t bufLen, SUseDbReq *pReq) {
  SEncoder encoder = {0};
  tEncoderInit(&encoder, buf, bufLen);

  if (tStartEncode(&encoder) < 0) return -1;
  if (tEncodeCStr(&encoder, pReq->db) < 0) return -1;
  if (tEncodeI64(&encoder, pReq->dbId) < 0) return -1;
  if (tEncodeI32(&encoder, pReq->vgVersion) < 0) return -1;
  if (tEncodeI32(&encoder, pReq->numOfTable) < 0) return -1;
  tEndEncode(&encoder);

  int32_t tlen = encoder.pos;
  tEncoderClear(&encoder);
  return tlen;
}

int32_t tDeserializeSUseDbReq(void *buf, int32_t bufLen, SUseDbReq *pReq) {
  SDecoder decoder = {0};
  tDecoderInit(&decoder, buf, bufLen);

  if (tStartDecode(&decoder) < 0) return -1;
  if (tDecodeCStrTo(&decoder, pReq->db) < 0) return -1;
  if (tDecodeI64(&decoder, &pReq->dbId) < 0) return -1;
  if (tDecodeI32(&decoder, &pReq->vgVersion) < 0) return -1;
  if (tDecodeI32(&decoder, &pReq->numOfTable) < 0) return -1;
  tEndDecode(&decoder);

  tDecoderClear(&decoder);
  return 0;
}

int32_t tSerializeSQnodeListReq(void *buf, int32_t bufLen, SQnodeListReq *pReq) {
  SEncoder encoder = {0};
  tEncoderInit(&encoder, buf, bufLen);

  if (tStartEncode(&encoder) < 0) return -1;
  if (tEncodeI32(&encoder, pReq->rowNum) < 0) return -1;
  tEndEncode(&encoder);

  int32_t tlen = encoder.pos;
  tEncoderClear(&encoder);
  return tlen;
}

int32_t tDeserializeSQnodeListReq(void *buf, int32_t bufLen, SQnodeListReq *pReq) {
  SDecoder decoder = {0};
  tDecoderInit(&decoder, buf, bufLen);

  if (tStartDecode(&decoder) < 0) return -1;
  if (tDecodeI32(&decoder, &pReq->rowNum) < 0) return -1;
  tEndDecode(&decoder);

  tDecoderClear(&decoder);
  return 0;
}

int32_t tSerializeSQnodeListRsp(void *buf, int32_t bufLen, SQnodeListRsp *pRsp) {
  SEncoder encoder = {0};
  tEncoderInit(&encoder, buf, bufLen);

  if (tStartEncode(&encoder) < 0) return -1;
  int32_t num = taosArrayGetSize(pRsp->qnodeList);
  if (tEncodeI32(&encoder, num) < 0) return -1;
  for (int32_t i = 0; i < num; ++i) {
    SQueryNodeLoad *pLoad = taosArrayGet(pRsp->qnodeList, i);
    if (tEncodeSQueryNodeLoad(&encoder, pLoad) < 0) return -1;
  }
  tEndEncode(&encoder);

  int32_t tlen = encoder.pos;
  tEncoderClear(&encoder);
  return tlen;
}

int32_t tDeserializeSQnodeListRsp(void *buf, int32_t bufLen, SQnodeListRsp *pRsp) {
  SDecoder decoder = {0};
  tDecoderInit(&decoder, buf, bufLen);

  if (tStartDecode(&decoder) < 0) return -1;
  int32_t num = 0;
  if (tDecodeI32(&decoder, &num) < 0) return -1;
  if (NULL == pRsp->qnodeList) {
    pRsp->qnodeList = taosArrayInit(num, sizeof(SQueryNodeLoad));
    if (NULL == pRsp->qnodeList) return -1;
  }

  for (int32_t i = 0; i < num; ++i) {
    SQueryNodeLoad load = {0};
    if (tDecodeSQueryNodeLoad(&decoder, &load) < 0) return -1;
    taosArrayPush(pRsp->qnodeList, &load);
  }
  tEndDecode(&decoder);

  tDecoderClear(&decoder);
  return 0;
}

void tFreeSQnodeListRsp(SQnodeListRsp *pRsp) { taosArrayDestroy(pRsp->qnodeList); }

int32_t tSerializeSCompactDbReq(void *buf, int32_t bufLen, SCompactDbReq *pReq) {
  SEncoder encoder = {0};
  tEncoderInit(&encoder, buf, bufLen);

  if (tStartEncode(&encoder) < 0) return -1;
  if (tEncodeCStr(&encoder, pReq->db) < 0) return -1;
  tEndEncode(&encoder);

  int32_t tlen = encoder.pos;
  tEncoderClear(&encoder);
  return tlen;
}

int32_t tDeserializeSCompactDbReq(void *buf, int32_t bufLen, SCompactDbReq *pReq) {
  SDecoder decoder = {0};
  tDecoderInit(&decoder, buf, bufLen);

  if (tStartDecode(&decoder) < 0) return -1;
  if (tDecodeCStrTo(&decoder, pReq->db) < 0) return -1;
  tEndDecode(&decoder);

  tDecoderClear(&decoder);
  return 0;
}

int32_t tSerializeSUseDbRspImp(SEncoder *pEncoder, const SUseDbRsp *pRsp) {
  if (tEncodeCStr(pEncoder, pRsp->db) < 0) return -1;
  if (tEncodeI64(pEncoder, pRsp->uid) < 0) return -1;
  if (tEncodeI32(pEncoder, pRsp->vgVersion) < 0) return -1;
  if (tEncodeI32(pEncoder, pRsp->vgNum) < 0) return -1;
  if (tEncodeI8(pEncoder, pRsp->hashMethod) < 0) return -1;

  for (int32_t i = 0; i < pRsp->vgNum; ++i) {
    SVgroupInfo *pVgInfo = taosArrayGet(pRsp->pVgroupInfos, i);
    if (tEncodeI32(pEncoder, pVgInfo->vgId) < 0) return -1;
    if (tEncodeU32(pEncoder, pVgInfo->hashBegin) < 0) return -1;
    if (tEncodeU32(pEncoder, pVgInfo->hashEnd) < 0) return -1;
    if (tEncodeSEpSet(pEncoder, &pVgInfo->epSet) < 0) return -1;
    if (tEncodeI32(pEncoder, pVgInfo->numOfTable) < 0) return -1;
  }

  return 0;
}

int32_t tSerializeSUseDbRsp(void *buf, int32_t bufLen, const SUseDbRsp *pRsp) {
  SEncoder encoder = {0};
  tEncoderInit(&encoder, buf, bufLen);

  if (tStartEncode(&encoder) < 0) return -1;
  if (tSerializeSUseDbRspImp(&encoder, pRsp) < 0) return -1;
  tEndEncode(&encoder);

  int32_t tlen = encoder.pos;
  tEncoderClear(&encoder);
  return tlen;
}

int32_t tSerializeSUseDbBatchRsp(void *buf, int32_t bufLen, SUseDbBatchRsp *pRsp) {
  SEncoder encoder = {0};
  tEncoderInit(&encoder, buf, bufLen);

  if (tStartEncode(&encoder) < 0) return -1;

  int32_t numOfBatch = taosArrayGetSize(pRsp->pArray);
  if (tEncodeI32(&encoder, numOfBatch) < 0) return -1;
  for (int32_t i = 0; i < numOfBatch; ++i) {
    SUseDbRsp *pUsedbRsp = taosArrayGet(pRsp->pArray, i);
    if (tSerializeSUseDbRspImp(&encoder, pUsedbRsp) < 0) return -1;
  }
  tEndEncode(&encoder);

  int32_t tlen = encoder.pos;
  tEncoderClear(&encoder);
  return tlen;
}

int32_t tDeserializeSUseDbRspImp(SDecoder *pDecoder, SUseDbRsp *pRsp) {
  if (tDecodeCStrTo(pDecoder, pRsp->db) < 0) return -1;
  if (tDecodeI64(pDecoder, &pRsp->uid) < 0) return -1;
  if (tDecodeI32(pDecoder, &pRsp->vgVersion) < 0) return -1;
  if (tDecodeI32(pDecoder, &pRsp->vgNum) < 0) return -1;
  if (tDecodeI8(pDecoder, &pRsp->hashMethod) < 0) return -1;

  if (pRsp->vgNum <= 0) {
    return 0;
  }

  pRsp->pVgroupInfos = taosArrayInit(pRsp->vgNum, sizeof(SVgroupInfo));
  if (pRsp->pVgroupInfos == NULL) {
    terrno = TSDB_CODE_OUT_OF_MEMORY;
    return -1;
  }

  for (int32_t i = 0; i < pRsp->vgNum; ++i) {
    SVgroupInfo vgInfo = {0};
    if (tDecodeI32(pDecoder, &vgInfo.vgId) < 0) return -1;
    if (tDecodeU32(pDecoder, &vgInfo.hashBegin) < 0) return -1;
    if (tDecodeU32(pDecoder, &vgInfo.hashEnd) < 0) return -1;
    if (tDecodeSEpSet(pDecoder, &vgInfo.epSet) < 0) return -1;
    if (tDecodeI32(pDecoder, &vgInfo.numOfTable) < 0) return -1;
    taosArrayPush(pRsp->pVgroupInfos, &vgInfo);
  }

  return 0;
}

int32_t tDeserializeSUseDbRsp(void *buf, int32_t bufLen, SUseDbRsp *pRsp) {
  SDecoder decoder = {0};
  tDecoderInit(&decoder, buf, bufLen);

  if (tStartDecode(&decoder) < 0) return -1;
  if (tDeserializeSUseDbRspImp(&decoder, pRsp) < 0) return -1;
  tEndDecode(&decoder);

  tDecoderClear(&decoder);
  return 0;
}

int32_t tDeserializeSUseDbBatchRsp(void *buf, int32_t bufLen, SUseDbBatchRsp *pRsp) {
  SDecoder decoder = {0};
  tDecoderInit(&decoder, buf, bufLen);

  if (tStartDecode(&decoder) < 0) return -1;

  int32_t numOfBatch = taosArrayGetSize(pRsp->pArray);
  if (tDecodeI32(&decoder, &numOfBatch) < 0) return -1;

  pRsp->pArray = taosArrayInit(numOfBatch, sizeof(SUseDbRsp));
  if (pRsp->pArray == NULL) {
    terrno = TSDB_CODE_OUT_OF_MEMORY;
    return -1;
  }

  for (int32_t i = 0; i < numOfBatch; ++i) {
    SUseDbRsp usedbRsp = {0};
    if (tDeserializeSUseDbRspImp(&decoder, &usedbRsp) < 0) return -1;
    taosArrayPush(pRsp->pArray, &usedbRsp);
  }
  tEndDecode(&decoder);

  tDecoderClear(&decoder);
  return 0;
}

void tFreeSUsedbRsp(SUseDbRsp *pRsp) { taosArrayDestroy(pRsp->pVgroupInfos); }

void tFreeSUseDbBatchRsp(SUseDbBatchRsp *pRsp) {
  int32_t numOfBatch = taosArrayGetSize(pRsp->pArray);
  for (int32_t i = 0; i < numOfBatch; ++i) {
    SUseDbRsp *pUsedbRsp = taosArrayGet(pRsp->pArray, i);
    tFreeSUsedbRsp(pUsedbRsp);
  }

  taosArrayDestroy(pRsp->pArray);
}

int32_t tSerializeSUserAuthBatchRsp(void *buf, int32_t bufLen, SUserAuthBatchRsp *pRsp) {
  SEncoder encoder = {0};
  tEncoderInit(&encoder, buf, bufLen);

  if (tStartEncode(&encoder) < 0) return -1;

  int32_t numOfBatch = taosArrayGetSize(pRsp->pArray);
  if (tEncodeI32(&encoder, numOfBatch) < 0) return -1;
  for (int32_t i = 0; i < numOfBatch; ++i) {
    SGetUserAuthRsp *pUserAuthRsp = taosArrayGet(pRsp->pArray, i);
    if (tSerializeSGetUserAuthRspImpl(&encoder, pUserAuthRsp) < 0) return -1;
  }
  tEndEncode(&encoder);

  int32_t tlen = encoder.pos;
  tEncoderClear(&encoder);
  return tlen;
}

int32_t tDeserializeSUserAuthBatchRsp(void *buf, int32_t bufLen, SUserAuthBatchRsp *pRsp) {
  SDecoder decoder = {0};
  tDecoderInit(&decoder, buf, bufLen);

  if (tStartDecode(&decoder) < 0) return -1;

  int32_t numOfBatch = taosArrayGetSize(pRsp->pArray);
  if (tDecodeI32(&decoder, &numOfBatch) < 0) return -1;

  pRsp->pArray = taosArrayInit(numOfBatch, sizeof(SGetUserAuthRsp));
  if (pRsp->pArray == NULL) {
    terrno = TSDB_CODE_OUT_OF_MEMORY;
    return -1;
  }

  for (int32_t i = 0; i < numOfBatch; ++i) {
    SGetUserAuthRsp rsp = {0};
    if (tDeserializeSGetUserAuthRspImpl(&decoder, &rsp) < 0) return -1;
    taosArrayPush(pRsp->pArray, &rsp);
  }
  tEndDecode(&decoder);

  tDecoderClear(&decoder);
  return 0;
}

void tFreeSUserAuthBatchRsp(SUserAuthBatchRsp *pRsp) {
  int32_t numOfBatch = taosArrayGetSize(pRsp->pArray);
  for (int32_t i = 0; i < numOfBatch; ++i) {
    SGetUserAuthRsp *pUserAuthRsp = taosArrayGet(pRsp->pArray, i);
    tFreeSGetUserAuthRsp(pUserAuthRsp);
  }

  taosArrayDestroy(pRsp->pArray);
}

int32_t tSerializeSDbCfgReq(void *buf, int32_t bufLen, SDbCfgReq *pReq) {
  SEncoder encoder = {0};
  tEncoderInit(&encoder, buf, bufLen);

  if (tStartEncode(&encoder) < 0) return -1;
  if (tEncodeCStr(&encoder, pReq->db) < 0) return -1;
  tEndEncode(&encoder);

  int32_t tlen = encoder.pos;
  tEncoderClear(&encoder);
  return tlen;
}

int32_t tDeserializeSDbCfgReq(void *buf, int32_t bufLen, SDbCfgReq *pReq) {
  SDecoder decoder = {0};
  tDecoderInit(&decoder, buf, bufLen);

  if (tStartDecode(&decoder) < 0) return -1;
  if (tDecodeCStrTo(&decoder, pReq->db) < 0) return -1;
  tEndDecode(&decoder);

  tDecoderClear(&decoder);
  return 0;
}

int32_t tSerializeSDbCfgRsp(void *buf, int32_t bufLen, const SDbCfgRsp *pRsp) {
  SEncoder encoder = {0};
  tEncoderInit(&encoder, buf, bufLen);

  if (tStartEncode(&encoder) < 0) return -1;
  if (tEncodeI32(&encoder, pRsp->numOfVgroups) < 0) return -1;
  if (tEncodeI32(&encoder, pRsp->numOfStables) < 0) return -1;
  if (tEncodeI32(&encoder, pRsp->buffer) < 0) return -1;
  if (tEncodeI32(&encoder, pRsp->pageSize) < 0) return -1;
  if (tEncodeI32(&encoder, pRsp->pages) < 0) return -1;
  if (tEncodeI32(&encoder, pRsp->daysPerFile) < 0) return -1;
  if (tEncodeI32(&encoder, pRsp->daysToKeep0) < 0) return -1;
  if (tEncodeI32(&encoder, pRsp->daysToKeep1) < 0) return -1;
  if (tEncodeI32(&encoder, pRsp->daysToKeep2) < 0) return -1;
  if (tEncodeI32(&encoder, pRsp->minRows) < 0) return -1;
  if (tEncodeI32(&encoder, pRsp->maxRows) < 0) return -1;
  if (tEncodeI32(&encoder, pRsp->fsyncPeriod) < 0) return -1;
  if (tEncodeI8(&encoder, pRsp->walLevel) < 0) return -1;
  if (tEncodeI8(&encoder, pRsp->precision) < 0) return -1;
  if (tEncodeI8(&encoder, pRsp->compression) < 0) return -1;
  if (tEncodeI8(&encoder, pRsp->replications) < 0) return -1;
  if (tEncodeI8(&encoder, pRsp->strict) < 0) return -1;
  if (tEncodeI8(&encoder, pRsp->cacheLastRow) < 0) return -1;
  if (tEncodeI32(&encoder, pRsp->numOfRetensions) < 0) return -1;
  for (int32_t i = 0; i < pRsp->numOfRetensions; ++i) {
    SRetention *pRetension = taosArrayGet(pRsp->pRetensions, i);
    if (tEncodeI64(&encoder, pRetension->freq) < 0) return -1;
    if (tEncodeI64(&encoder, pRetension->keep) < 0) return -1;
    if (tEncodeI8(&encoder, pRetension->freqUnit) < 0) return -1;
    if (tEncodeI8(&encoder, pRetension->keepUnit) < 0) return -1;
  }
  if (tEncodeI8(&encoder, pRsp->schemaless) < 0) return -1;
  tEndEncode(&encoder);

  int32_t tlen = encoder.pos;
  tEncoderClear(&encoder);
  return tlen;
}

int32_t tDeserializeSDbCfgRsp(void *buf, int32_t bufLen, SDbCfgRsp *pRsp) {
  SDecoder decoder = {0};
  tDecoderInit(&decoder, buf, bufLen);

  if (tStartDecode(&decoder) < 0) return -1;
  if (tDecodeI32(&decoder, &pRsp->numOfVgroups) < 0) return -1;
  if (tDecodeI32(&decoder, &pRsp->numOfStables) < 0) return -1;
  if (tDecodeI32(&decoder, &pRsp->buffer) < 0) return -1;
  if (tDecodeI32(&decoder, &pRsp->pageSize) < 0) return -1;
  if (tDecodeI32(&decoder, &pRsp->pages) < 0) return -1;
  if (tDecodeI32(&decoder, &pRsp->daysPerFile) < 0) return -1;
  if (tDecodeI32(&decoder, &pRsp->daysToKeep0) < 0) return -1;
  if (tDecodeI32(&decoder, &pRsp->daysToKeep1) < 0) return -1;
  if (tDecodeI32(&decoder, &pRsp->daysToKeep2) < 0) return -1;
  if (tDecodeI32(&decoder, &pRsp->minRows) < 0) return -1;
  if (tDecodeI32(&decoder, &pRsp->maxRows) < 0) return -1;
  if (tDecodeI32(&decoder, &pRsp->fsyncPeriod) < 0) return -1;
  if (tDecodeI8(&decoder, &pRsp->walLevel) < 0) return -1;
  if (tDecodeI8(&decoder, &pRsp->precision) < 0) return -1;
  if (tDecodeI8(&decoder, &pRsp->compression) < 0) return -1;
  if (tDecodeI8(&decoder, &pRsp->replications) < 0) return -1;
  if (tDecodeI8(&decoder, &pRsp->strict) < 0) return -1;
  if (tDecodeI8(&decoder, &pRsp->cacheLastRow) < 0) return -1;
  if (tDecodeI32(&decoder, &pRsp->numOfRetensions) < 0) return -1;
  pRsp->pRetensions = taosArrayInit(pRsp->numOfRetensions, sizeof(SRetention));
  if (pRsp->pRetensions == NULL) {
    terrno = TSDB_CODE_OUT_OF_MEMORY;
    return -1;
  }

  for (int32_t i = 0; i < pRsp->numOfRetensions; ++i) {
    SRetention rentension = {0};
    if (tDecodeI64(&decoder, &rentension.freq) < 0) return -1;
    if (tDecodeI64(&decoder, &rentension.keep) < 0) return -1;
    if (tDecodeI8(&decoder, &rentension.freqUnit) < 0) return -1;
    if (tDecodeI8(&decoder, &rentension.keepUnit) < 0) return -1;
    if (taosArrayPush(pRsp->pRetensions, &rentension) == NULL) {
      terrno = TSDB_CODE_OUT_OF_MEMORY;
      return -1;
    }
  }
  if (tDecodeI8(&decoder, &pRsp->schemaless) < 0) return -1;
  tEndDecode(&decoder);

  tDecoderClear(&decoder);
  return 0;
}

int32_t tSerializeSUserIndexReq(void *buf, int32_t bufLen, SUserIndexReq *pReq) {
  SEncoder encoder = {0};
  tEncoderInit(&encoder, buf, bufLen);

  if (tStartEncode(&encoder) < 0) return -1;
  if (tEncodeCStr(&encoder, pReq->indexFName) < 0) return -1;
  tEndEncode(&encoder);

  int32_t tlen = encoder.pos;
  tEncoderClear(&encoder);
  return tlen;
}

int32_t tDeserializeSUserIndexReq(void *buf, int32_t bufLen, SUserIndexReq *pReq) {
  SDecoder decoder = {0};
  tDecoderInit(&decoder, buf, bufLen);

  if (tStartDecode(&decoder) < 0) return -1;
  if (tDecodeCStrTo(&decoder, pReq->indexFName) < 0) return -1;
  tEndDecode(&decoder);

  tDecoderClear(&decoder);
  return 0;
}

int32_t tSerializeSUserIndexRsp(void *buf, int32_t bufLen, const SUserIndexRsp *pRsp) {
  SEncoder encoder = {0};
  tEncoderInit(&encoder, buf, bufLen);

  if (tStartEncode(&encoder) < 0) return -1;
  if (tEncodeCStr(&encoder, pRsp->dbFName) < 0) return -1;
  if (tEncodeCStr(&encoder, pRsp->tblFName) < 0) return -1;
  if (tEncodeCStr(&encoder, pRsp->colName) < 0) return -1;
  if (tEncodeCStr(&encoder, pRsp->indexType) < 0) return -1;
  if (tEncodeCStr(&encoder, pRsp->indexExts) < 0) return -1;
  tEndEncode(&encoder);

  int32_t tlen = encoder.pos;
  tEncoderClear(&encoder);
  return tlen;
}

int32_t tDeserializeSUserIndexRsp(void *buf, int32_t bufLen, SUserIndexRsp *pRsp) {
  SDecoder decoder = {0};
  tDecoderInit(&decoder, buf, bufLen);

  if (tStartDecode(&decoder) < 0) return -1;
  if (tDecodeCStrTo(&decoder, pRsp->dbFName) < 0) return -1;
  if (tDecodeCStrTo(&decoder, pRsp->tblFName) < 0) return -1;
  if (tDecodeCStrTo(&decoder, pRsp->colName) < 0) return -1;
  if (tDecodeCStrTo(&decoder, pRsp->indexType) < 0) return -1;
  if (tDecodeCStrTo(&decoder, pRsp->indexExts) < 0) return -1;
  tEndDecode(&decoder);

  tDecoderClear(&decoder);
  return 0;
}

int32_t tSerializeSShowReq(void *buf, int32_t bufLen, SShowReq *pReq) {
  SEncoder encoder = {0};
  tEncoderInit(&encoder, buf, bufLen);

  if (tStartEncode(&encoder) < 0) return -1;
  if (tEncodeI32(&encoder, pReq->type) < 0) return -1;
  if (tEncodeCStr(&encoder, pReq->db) < 0) return -1;
  if (tEncodeI32(&encoder, pReq->payloadLen) < 0) return -1;
  if (pReq->payloadLen > 0) {
    if (tEncodeBinary(&encoder, pReq->payload, pReq->payloadLen) < 0) return -1;
  }
  tEndEncode(&encoder);

  int32_t tlen = encoder.pos;
  tEncoderClear(&encoder);
  return tlen;
}

int32_t tDeserializeSShowReq(void *buf, int32_t bufLen, SShowReq *pReq) {
  SDecoder decoder = {0};
  tDecoderInit(&decoder, buf, bufLen);

  if (tStartDecode(&decoder) < 0) return -1;
  if (tDecodeI32(&decoder, &pReq->type) < 0) return -1;
  if (tDecodeCStrTo(&decoder, pReq->db) < 0) return -1;
  if (tDecodeI32(&decoder, &pReq->payloadLen) < 0) return -1;
  if (pReq->payloadLen > 0) {
    pReq->payload = taosMemoryMalloc(pReq->payloadLen);
    if (pReq->payload == NULL) return -1;
    if (tDecodeCStrTo(&decoder, pReq->payload) < 0) return -1;
  }

  tEndDecode(&decoder);
  tDecoderClear(&decoder);
  return 0;
}

void tFreeSShowReq(SShowReq *pReq) { taosMemoryFreeClear(pReq->payload); }

int32_t tSerializeSRetrieveTableReq(void *buf, int32_t bufLen, SRetrieveTableReq *pReq) {
  SEncoder encoder = {0};
  tEncoderInit(&encoder, buf, bufLen);

  if (tStartEncode(&encoder) < 0) return -1;
  if (tEncodeI64(&encoder, pReq->showId) < 0) return -1;
  if (tEncodeCStr(&encoder, pReq->db) < 0) return -1;
  if (tEncodeCStr(&encoder, pReq->tb) < 0) return -1;
  tEndEncode(&encoder);

  int32_t tlen = encoder.pos;
  tEncoderClear(&encoder);
  return tlen;
}

int32_t tDeserializeSRetrieveTableReq(void *buf, int32_t bufLen, SRetrieveTableReq *pReq) {
  SDecoder decoder = {0};
  tDecoderInit(&decoder, buf, bufLen);

  if (tStartDecode(&decoder) < 0) return -1;
  if (tDecodeI64(&decoder, &pReq->showId) < 0) return -1;
  if (tDecodeCStrTo(&decoder, pReq->db) < 0) return -1;
  if (tDecodeCStrTo(&decoder, pReq->tb) < 0) return -1;
  tEndDecode(&decoder);
  tDecoderClear(&decoder);
  return 0;
}

static int32_t tEncodeSTableMetaRsp(SEncoder *pEncoder, STableMetaRsp *pRsp) {
  if (tEncodeCStr(pEncoder, pRsp->tbName) < 0) return -1;
  if (tEncodeCStr(pEncoder, pRsp->stbName) < 0) return -1;
  if (tEncodeCStr(pEncoder, pRsp->dbFName) < 0) return -1;
  if (tEncodeI64(pEncoder, pRsp->dbId) < 0) return -1;
  if (tEncodeI32(pEncoder, pRsp->numOfTags) < 0) return -1;
  if (tEncodeI32(pEncoder, pRsp->numOfColumns) < 0) return -1;
  if (tEncodeI8(pEncoder, pRsp->precision) < 0) return -1;
  if (tEncodeI8(pEncoder, pRsp->tableType) < 0) return -1;
  if (tEncodeI32(pEncoder, pRsp->sversion) < 0) return -1;
  if (tEncodeI32(pEncoder, pRsp->tversion) < 0) return -1;
  if (tEncodeU64(pEncoder, pRsp->suid) < 0) return -1;
  if (tEncodeU64(pEncoder, pRsp->tuid) < 0) return -1;
  if (tEncodeI32(pEncoder, pRsp->vgId) < 0) return -1;
  for (int32_t i = 0; i < pRsp->numOfColumns + pRsp->numOfTags; ++i) {
    SSchema *pSchema = &pRsp->pSchemas[i];
    if (tEncodeSSchema(pEncoder, pSchema) < 0) return -1;
  }

  return 0;
}

static int32_t tDecodeSTableMetaRsp(SDecoder *pDecoder, STableMetaRsp *pRsp) {
  if (tDecodeCStrTo(pDecoder, pRsp->tbName) < 0) return -1;
  if (tDecodeCStrTo(pDecoder, pRsp->stbName) < 0) return -1;
  if (tDecodeCStrTo(pDecoder, pRsp->dbFName) < 0) return -1;
  if (tDecodeI64(pDecoder, &pRsp->dbId) < 0) return -1;
  if (tDecodeI32(pDecoder, &pRsp->numOfTags) < 0) return -1;
  if (tDecodeI32(pDecoder, &pRsp->numOfColumns) < 0) return -1;
  if (tDecodeI8(pDecoder, &pRsp->precision) < 0) return -1;
  if (tDecodeI8(pDecoder, &pRsp->tableType) < 0) return -1;
  if (tDecodeI32(pDecoder, &pRsp->sversion) < 0) return -1;
  if (tDecodeI32(pDecoder, &pRsp->tversion) < 0) return -1;
  if (tDecodeU64(pDecoder, &pRsp->suid) < 0) return -1;
  if (tDecodeU64(pDecoder, &pRsp->tuid) < 0) return -1;
  if (tDecodeI32(pDecoder, &pRsp->vgId) < 0) return -1;

  int32_t totalCols = pRsp->numOfTags + pRsp->numOfColumns;
  pRsp->pSchemas = taosMemoryMalloc(sizeof(SSchema) * totalCols);
  if (pRsp->pSchemas == NULL) return -1;

  for (int32_t i = 0; i < totalCols; ++i) {
    SSchema *pSchema = &pRsp->pSchemas[i];
    if (tDecodeSSchema(pDecoder, pSchema) < 0) return -1;
  }

  return 0;
}

int32_t tSerializeSTableMetaRsp(void *buf, int32_t bufLen, STableMetaRsp *pRsp) {
  SEncoder encoder = {0};
  tEncoderInit(&encoder, buf, bufLen);

  if (tStartEncode(&encoder) < 0) return -1;
  if (tEncodeSTableMetaRsp(&encoder, pRsp) < 0) return -1;
  tEndEncode(&encoder);

  int32_t tlen = encoder.pos;
  tEncoderClear(&encoder);
  return tlen;
}

int32_t tSerializeSTableMetaBatchRsp(void *buf, int32_t bufLen, STableMetaBatchRsp *pRsp) {
  SEncoder encoder = {0};
  tEncoderInit(&encoder, buf, bufLen);

  if (tStartEncode(&encoder) < 0) return -1;

  int32_t numOfBatch = taosArrayGetSize(pRsp->pArray);
  if (tEncodeI32(&encoder, numOfBatch) < 0) return -1;
  for (int32_t i = 0; i < numOfBatch; ++i) {
    STableMetaRsp *pMetaRsp = taosArrayGet(pRsp->pArray, i);
    if (tEncodeSTableMetaRsp(&encoder, pMetaRsp) < 0) return -1;
  }
  tEndEncode(&encoder);

  int32_t tlen = encoder.pos;
  tEncoderClear(&encoder);
  return tlen;
}

int32_t tDeserializeSTableMetaRsp(void *buf, int32_t bufLen, STableMetaRsp *pRsp) {
  SDecoder decoder = {0};
  tDecoderInit(&decoder, buf, bufLen);

  if (tStartDecode(&decoder) < 0) return -1;
  if (tDecodeSTableMetaRsp(&decoder, pRsp) < 0) return -1;

  tEndDecode(&decoder);
  tDecoderClear(&decoder);
  return 0;
}

int32_t tDeserializeSTableMetaBatchRsp(void *buf, int32_t bufLen, STableMetaBatchRsp *pRsp) {
  SDecoder decoder = {0};
  tDecoderInit(&decoder, buf, bufLen);

  if (tStartDecode(&decoder) < 0) return -1;

  int32_t numOfBatch = taosArrayGetSize(pRsp->pArray);
  if (tDecodeI32(&decoder, &numOfBatch) < 0) return -1;

  pRsp->pArray = taosArrayInit(numOfBatch, sizeof(STableMetaRsp));
  if (pRsp->pArray == NULL) {
    terrno = TSDB_CODE_OUT_OF_MEMORY;
    return -1;
  }

  for (int32_t i = 0; i < numOfBatch; ++i) {
    STableMetaRsp tableMetaRsp = {0};
    if (tDecodeSTableMetaRsp(&decoder, &tableMetaRsp) < 0) return -1;
    taosArrayPush(pRsp->pArray, &tableMetaRsp);
  }
  tEndDecode(&decoder);

  tDecoderClear(&decoder);
  return 0;
}

void tFreeSTableMetaRsp(STableMetaRsp *pRsp) { taosMemoryFreeClear(pRsp->pSchemas); }

void tFreeSTableMetaBatchRsp(STableMetaBatchRsp *pRsp) {
  int32_t numOfBatch = taosArrayGetSize(pRsp->pArray);
  for (int32_t i = 0; i < numOfBatch; ++i) {
    STableMetaRsp *pMetaRsp = taosArrayGet(pRsp->pArray, i);
    tFreeSTableMetaRsp(pMetaRsp);
  }

  taosArrayDestroy(pRsp->pArray);
}

int32_t tSerializeSShowRsp(void *buf, int32_t bufLen, SShowRsp *pRsp) {
  SEncoder encoder = {0};
  tEncoderInit(&encoder, buf, bufLen);

  if (tStartEncode(&encoder) < 0) return -1;
  if (tEncodeI64(&encoder, pRsp->showId) < 0) return -1;
  if (tEncodeSTableMetaRsp(&encoder, &pRsp->tableMeta) < 0) return -1;
  tEndEncode(&encoder);

  int32_t tlen = encoder.pos;
  tEncoderClear(&encoder);
  return tlen;
}

int32_t tDeserializeSShowRsp(void *buf, int32_t bufLen, SShowRsp *pRsp) {
  SDecoder decoder = {0};
  tDecoderInit(&decoder, buf, bufLen);

  if (tStartDecode(&decoder) < 0) return -1;
  if (tDecodeI64(&decoder, &pRsp->showId) < 0) return -1;
  if (tDecodeSTableMetaRsp(&decoder, &pRsp->tableMeta) < 0) return -1;

  tEndDecode(&decoder);
  tDecoderClear(&decoder);
  return 0;
}

void tFreeSShowRsp(SShowRsp *pRsp) { tFreeSTableMetaRsp(&pRsp->tableMeta); }

int32_t tSerializeSTableInfoReq(void *buf, int32_t bufLen, STableInfoReq *pReq) {
  int32_t headLen = sizeof(SMsgHead);
  if (buf != NULL) {
    buf = (char *)buf + headLen;
    bufLen -= headLen;
  }

  SEncoder encoder = {0};
  tEncoderInit(&encoder, buf, bufLen);

  if (tStartEncode(&encoder) < 0) return -1;
  if (tEncodeCStr(&encoder, pReq->dbFName) < 0) return -1;
  if (tEncodeCStr(&encoder, pReq->tbName) < 0) return -1;
  tEndEncode(&encoder);

  int32_t tlen = encoder.pos;
  tEncoderClear(&encoder);

  if (buf != NULL) {
    SMsgHead *pHead = (SMsgHead *)((char *)buf - headLen);
    pHead->vgId = htonl(pReq->header.vgId);
    pHead->contLen = htonl(tlen + headLen);
  }

  return tlen + headLen;
}

int32_t tDeserializeSTableInfoReq(void *buf, int32_t bufLen, STableInfoReq *pReq) {
  int32_t headLen = sizeof(SMsgHead);

  SMsgHead *pHead = buf;
  pHead->vgId = pReq->header.vgId;
  pHead->contLen = pReq->header.contLen;

  SDecoder decoder = {0};
  tDecoderInit(&decoder, (char *)buf + headLen, bufLen - headLen);

  if (tStartDecode(&decoder) < 0) return -1;
  if (tDecodeCStrTo(&decoder, pReq->dbFName) < 0) return -1;
  if (tDecodeCStrTo(&decoder, pReq->tbName) < 0) return -1;

  tEndDecode(&decoder);
  tDecoderClear(&decoder);
  return 0;
}

int32_t tSerializeSMDropTopicReq(void *buf, int32_t bufLen, SMDropTopicReq *pReq) {
  SEncoder encoder = {0};
  tEncoderInit(&encoder, buf, bufLen);

  if (tStartEncode(&encoder) < 0) return -1;
  if (tEncodeCStr(&encoder, pReq->name) < 0) return -1;
  if (tEncodeI8(&encoder, pReq->igNotExists) < 0) return -1;
  tEndEncode(&encoder);

  int32_t tlen = encoder.pos;
  tEncoderClear(&encoder);
  return tlen;
}

int32_t tDeserializeSMDropTopicReq(void *buf, int32_t bufLen, SMDropTopicReq *pReq) {
  SDecoder decoder = {0};
  tDecoderInit(&decoder, buf, bufLen);

  if (tStartDecode(&decoder) < 0) return -1;
  if (tDecodeCStrTo(&decoder, pReq->name) < 0) return -1;
  if (tDecodeI8(&decoder, &pReq->igNotExists) < 0) return -1;
  tEndDecode(&decoder);

  tDecoderClear(&decoder);
  return 0;
}

int32_t tSerializeSMDropCgroupReq(void *buf, int32_t bufLen, SMDropCgroupReq *pReq) {
  SEncoder encoder = {0};
  tEncoderInit(&encoder, buf, bufLen);

  if (tStartEncode(&encoder) < 0) return -1;
  if (tEncodeCStr(&encoder, pReq->topic) < 0) return -1;
  if (tEncodeCStr(&encoder, pReq->cgroup) < 0) return -1;
  if (tEncodeI8(&encoder, pReq->igNotExists) < 0) return -1;
  tEndEncode(&encoder);

  int32_t tlen = encoder.pos;
  tEncoderClear(&encoder);
  return tlen;
}

int32_t tDeserializeSMDropCgroupReq(void *buf, int32_t bufLen, SMDropCgroupReq *pReq) {
  SDecoder decoder = {0};
  tDecoderInit(&decoder, buf, bufLen);

  if (tStartDecode(&decoder) < 0) return -1;
  if (tDecodeCStrTo(&decoder, pReq->topic) < 0) return -1;
  if (tDecodeCStrTo(&decoder, pReq->cgroup) < 0) return -1;
  if (tDecodeI8(&decoder, &pReq->igNotExists) < 0) return -1;
  tEndDecode(&decoder);

  tDecoderClear(&decoder);
  return 0;
}

int32_t tSerializeSCMCreateTopicReq(void *buf, int32_t bufLen, const SCMCreateTopicReq *pReq) {
  SEncoder encoder = {0};
  tEncoderInit(&encoder, buf, bufLen);

  if (tStartEncode(&encoder) < 0) return -1;
  if (tEncodeCStr(&encoder, pReq->name) < 0) return -1;
  if (tEncodeI8(&encoder, pReq->igExists) < 0) return -1;
  if (tEncodeI8(&encoder, pReq->subType) < 0) return -1;
  if (tEncodeCStr(&encoder, pReq->subDbName) < 0) return -1;
  if (TOPIC_SUB_TYPE__DB == pReq->subType) {
  } else if (TOPIC_SUB_TYPE__TABLE == pReq->subType) {
    if (tEncodeCStr(&encoder, pReq->subStbName) < 0) return -1;
  } else {
    if (tEncodeI32(&encoder, strlen(pReq->ast)) < 0) return -1;
    if (tEncodeCStr(&encoder, pReq->ast) < 0) return -1;
  }
  if (tEncodeI32(&encoder, strlen(pReq->sql)) < 0) return -1;
  if (tEncodeCStr(&encoder, pReq->sql) < 0) return -1;

  tEndEncode(&encoder);

  int32_t tlen = encoder.pos;
  tEncoderClear(&encoder);
  return tlen;
}

int32_t tDeserializeSCMCreateTopicReq(void *buf, int32_t bufLen, SCMCreateTopicReq *pReq) {
  int32_t sqlLen = 0;
  int32_t astLen = 0;

  SDecoder decoder = {0};
  tDecoderInit(&decoder, buf, bufLen);

  if (tStartDecode(&decoder) < 0) return -1;
  if (tDecodeCStrTo(&decoder, pReq->name) < 0) return -1;
  if (tDecodeI8(&decoder, &pReq->igExists) < 0) return -1;
  if (tDecodeI8(&decoder, &pReq->subType) < 0) return -1;
  if (tDecodeCStrTo(&decoder, pReq->subDbName) < 0) return -1;
  if (TOPIC_SUB_TYPE__DB == pReq->subType) {
  } else if (TOPIC_SUB_TYPE__TABLE == pReq->subType) {
    if (tDecodeCStrTo(&decoder, pReq->subStbName) < 0) return -1;
  } else {
    if (tDecodeI32(&decoder, &astLen) < 0) return -1;
    if (astLen > 0) {
      pReq->ast = taosMemoryCalloc(1, astLen + 1);
      if (pReq->ast == NULL) return -1;
      if (tDecodeCStrTo(&decoder, pReq->ast) < 0) return -1;
    }
  }
  if (tDecodeI32(&decoder, &sqlLen) < 0) return -1;
  if (sqlLen > 0) {
    pReq->sql = taosMemoryCalloc(1, sqlLen + 1);
    if (pReq->sql == NULL) return -1;
    if (tDecodeCStrTo(&decoder, pReq->sql) < 0) return -1;
  }

  tEndDecode(&decoder);

  tDecoderClear(&decoder);
  return 0;
}

void tFreeSCMCreateTopicReq(SCMCreateTopicReq *pReq) {
  taosMemoryFreeClear(pReq->sql);
  if (TOPIC_SUB_TYPE__COLUMN == pReq->subType) {
    taosMemoryFreeClear(pReq->ast);
  }
}

int32_t tSerializeSCMCreateTopicRsp(void *buf, int32_t bufLen, const SCMCreateTopicRsp *pRsp) {
  SEncoder encoder = {0};
  tEncoderInit(&encoder, buf, bufLen);

  if (tStartEncode(&encoder) < 0) return -1;
  if (tEncodeI64(&encoder, pRsp->topicId) < 0) return -1;
  tEndEncode(&encoder);

  int32_t tlen = encoder.pos;
  tEncoderClear(&encoder);
  return tlen;
}

int32_t tDeserializeSCMCreateTopicRsp(void *buf, int32_t bufLen, SCMCreateTopicRsp *pRsp) {
  SDecoder decoder = {0};
  tDecoderInit(&decoder, buf, bufLen);

  if (tStartDecode(&decoder) < 0) return -1;
  if (tDecodeI64(&decoder, &pRsp->topicId) < 0) return -1;
  tEndDecode(&decoder);

  tDecoderClear(&decoder);
  return 0;
}

int32_t tSerializeSConnectReq(void *buf, int32_t bufLen, SConnectReq *pReq) {
  SEncoder encoder = {0};
  tEncoderInit(&encoder, buf, bufLen);

  if (tStartEncode(&encoder) < 0) return -1;
  if (tEncodeI8(&encoder, pReq->connType) < 0) return -1;
  if (tEncodeI32(&encoder, pReq->pid) < 0) return -1;
  if (tEncodeCStr(&encoder, pReq->app) < 0) return -1;
  if (tEncodeCStr(&encoder, pReq->db) < 0) return -1;
  if (tEncodeCStr(&encoder, pReq->user) < 0) return -1;
  if (tEncodeCStr(&encoder, pReq->passwd) < 0) return -1;
  if (tEncodeI64(&encoder, pReq->startTime) < 0) return -1;
  tEndEncode(&encoder);

  int32_t tlen = encoder.pos;
  tEncoderClear(&encoder);
  return tlen;
}

int32_t tDeserializeSConnectReq(void *buf, int32_t bufLen, SConnectReq *pReq) {
  SDecoder decoder = {0};
  tDecoderInit(&decoder, buf, bufLen);

  if (tStartDecode(&decoder) < 0) return -1;
  if (tDecodeI8(&decoder, &pReq->connType) < 0) return -1;
  if (tDecodeI32(&decoder, &pReq->pid) < 0) return -1;
  if (tDecodeCStrTo(&decoder, pReq->app) < 0) return -1;
  if (tDecodeCStrTo(&decoder, pReq->db) < 0) return -1;
  if (tDecodeCStrTo(&decoder, pReq->user) < 0) return -1;
  if (tDecodeCStrTo(&decoder, pReq->passwd) < 0) return -1;
  if (tDecodeI64(&decoder, &pReq->startTime) < 0) return -1;
  tEndDecode(&decoder);

  tDecoderClear(&decoder);
  return 0;
}

int32_t tSerializeSConnectRsp(void *buf, int32_t bufLen, SConnectRsp *pRsp) {
  SEncoder encoder = {0};
  tEncoderInit(&encoder, buf, bufLen);

  if (tStartEncode(&encoder) < 0) return -1;
  if (tEncodeI32(&encoder, pRsp->acctId) < 0) return -1;
  if (tEncodeI64(&encoder, pRsp->clusterId) < 0) return -1;
  if (tEncodeU32(&encoder, pRsp->connId) < 0) return -1;
  if (tEncodeI32(&encoder, pRsp->dnodeNum) < 0) return -1;
  if (tEncodeI8(&encoder, pRsp->superUser) < 0) return -1;
  if (tEncodeI8(&encoder, pRsp->connType) < 0) return -1;
  if (tEncodeSEpSet(&encoder, &pRsp->epSet) < 0) return -1;
  if (tEncodeCStr(&encoder, pRsp->sVersion) < 0) return -1;
  tEndEncode(&encoder);

  int32_t tlen = encoder.pos;
  tEncoderClear(&encoder);
  return tlen;
}

int32_t tDeserializeSConnectRsp(void *buf, int32_t bufLen, SConnectRsp *pRsp) {
  SDecoder decoder = {0};
  tDecoderInit(&decoder, buf, bufLen);

  if (tStartDecode(&decoder) < 0) return -1;
  if (tDecodeI32(&decoder, &pRsp->acctId) < 0) return -1;
  if (tDecodeI64(&decoder, &pRsp->clusterId) < 0) return -1;
  if (tDecodeU32(&decoder, &pRsp->connId) < 0) return -1;
  if (tDecodeI32(&decoder, &pRsp->dnodeNum) < 0) return -1;
  if (tDecodeI8(&decoder, &pRsp->superUser) < 0) return -1;
  if (tDecodeI8(&decoder, &pRsp->connType) < 0) return -1;
  if (tDecodeSEpSet(&decoder, &pRsp->epSet) < 0) return -1;
  if (tDecodeCStrTo(&decoder, pRsp->sVersion) < 0) return -1;
  tEndDecode(&decoder);

  tDecoderClear(&decoder);
  return 0;
}

int32_t tSerializeSMTimerMsg(void *buf, int32_t bufLen, SMTimerReq *pReq) {
  SEncoder encoder = {0};
  tEncoderInit(&encoder, buf, bufLen);

  if (tStartEncode(&encoder) < 0) return -1;
  if (tEncodeI32(&encoder, pReq->reserved) < 0) return -1;
  tEndEncode(&encoder);

  int32_t tlen = encoder.pos;
  tEncoderClear(&encoder);
  return tlen;
}

int32_t tDeserializeSMTimerMsg(void *buf, int32_t bufLen, SMTimerReq *pReq) {
  SDecoder decoder = {0};
  tDecoderInit(&decoder, buf, bufLen);

  if (tStartDecode(&decoder) < 0) return -1;
  if (tDecodeI32(&decoder, &pReq->reserved) < 0) return -1;
  tEndDecode(&decoder);

  tDecoderClear(&decoder);
  return 0;
}

int32_t tEncodeSReplica(SEncoder *pEncoder, SReplica *pReplica) {
  if (tEncodeI32(pEncoder, pReplica->id) < 0) return -1;
  if (tEncodeU16(pEncoder, pReplica->port) < 0) return -1;
  if (tEncodeCStr(pEncoder, pReplica->fqdn) < 0) return -1;
  return 0;
}

int32_t tDecodeSReplica(SDecoder *pDecoder, SReplica *pReplica) {
  if (tDecodeI32(pDecoder, &pReplica->id) < 0) return -1;
  if (tDecodeU16(pDecoder, &pReplica->port) < 0) return -1;
  if (tDecodeCStrTo(pDecoder, pReplica->fqdn) < 0) return -1;
  return 0;
}

int32_t tSerializeSCreateVnodeReq(void *buf, int32_t bufLen, SCreateVnodeReq *pReq) {
  SEncoder encoder = {0};
  tEncoderInit(&encoder, buf, bufLen);

  if (tStartEncode(&encoder) < 0) return -1;
  if (tEncodeI32(&encoder, pReq->vgId) < 0) return -1;
  if (tEncodeCStr(&encoder, pReq->db) < 0) return -1;
  if (tEncodeI64(&encoder, pReq->dbUid) < 0) return -1;
  if (tEncodeI32(&encoder, pReq->vgVersion) < 0) return -1;
  if (tEncodeI32(&encoder, pReq->numOfStables) < 0) return -1;
  if (tEncodeI32(&encoder, pReq->buffer) < 0) return -1;
  if (tEncodeI32(&encoder, pReq->pageSize) < 0) return -1;
  if (tEncodeI32(&encoder, pReq->pages) < 0) return -1;
  if (tEncodeI32(&encoder, pReq->daysPerFile) < 0) return -1;
  if (tEncodeI32(&encoder, pReq->daysToKeep0) < 0) return -1;
  if (tEncodeI32(&encoder, pReq->daysToKeep1) < 0) return -1;
  if (tEncodeI32(&encoder, pReq->daysToKeep2) < 0) return -1;
  if (tEncodeI32(&encoder, pReq->minRows) < 0) return -1;
  if (tEncodeI32(&encoder, pReq->maxRows) < 0) return -1;
  if (tEncodeI32(&encoder, pReq->fsyncPeriod) < 0) return -1;
  if (tEncodeU32(&encoder, pReq->hashBegin) < 0) return -1;
  if (tEncodeU32(&encoder, pReq->hashEnd) < 0) return -1;
  if (tEncodeI8(&encoder, pReq->hashMethod) < 0) return -1;
  if (tEncodeI8(&encoder, pReq->walLevel) < 0) return -1;
  if (tEncodeI8(&encoder, pReq->precision) < 0) return -1;
  if (tEncodeI8(&encoder, pReq->compression) < 0) return -1;
  if (tEncodeI8(&encoder, pReq->strict) < 0) return -1;
  if (tEncodeI8(&encoder, pReq->cacheLastRow) < 0) return -1;
  if (tEncodeI8(&encoder, pReq->standby) < 0) return -1;
  if (tEncodeI8(&encoder, pReq->replica) < 0) return -1;
  if (tEncodeI8(&encoder, pReq->selfIndex) < 0) return -1;
  for (int32_t i = 0; i < TSDB_MAX_REPLICA; ++i) {
    SReplica *pReplica = &pReq->replicas[i];
    if (tEncodeSReplica(&encoder, pReplica) < 0) return -1;
  }
  if (tEncodeI32(&encoder, pReq->numOfRetensions) < 0) return -1;
  for (int32_t i = 0; i < pReq->numOfRetensions; ++i) {
    SRetention *pRetension = taosArrayGet(pReq->pRetensions, i);
    if (tEncodeI64(&encoder, pRetension->freq) < 0) return -1;
    if (tEncodeI64(&encoder, pRetension->keep) < 0) return -1;
    if (tEncodeI8(&encoder, pRetension->freqUnit) < 0) return -1;
    if (tEncodeI8(&encoder, pRetension->keepUnit) < 0) return -1;
  }

  if (tEncodeI8(&encoder, pReq->isTsma) < 0) return -1;
  if (pReq->isTsma) {
    uint32_t tsmaLen = (uint32_t)(htonl(((SMsgHead *)pReq->pTsma)->contLen));
    if (tEncodeBinary(&encoder, (const uint8_t *)pReq->pTsma, tsmaLen) < 0) return -1;
  }

  tEndEncode(&encoder);

  int32_t tlen = encoder.pos;
  tEncoderClear(&encoder);
  return tlen;
}

int32_t tDeserializeSCreateVnodeReq(void *buf, int32_t bufLen, SCreateVnodeReq *pReq) {
  SDecoder decoder = {0};
  tDecoderInit(&decoder, buf, bufLen);

  if (tStartDecode(&decoder) < 0) return -1;
  if (tDecodeI32(&decoder, &pReq->vgId) < 0) return -1;
  if (tDecodeCStrTo(&decoder, pReq->db) < 0) return -1;
  if (tDecodeI64(&decoder, &pReq->dbUid) < 0) return -1;
  if (tDecodeI32(&decoder, &pReq->vgVersion) < 0) return -1;
  if (tDecodeI32(&decoder, &pReq->numOfStables) < 0) return -1;
  if (tDecodeI32(&decoder, &pReq->buffer) < 0) return -1;
  if (tDecodeI32(&decoder, &pReq->pageSize) < 0) return -1;
  if (tDecodeI32(&decoder, &pReq->pages) < 0) return -1;
  if (tDecodeI32(&decoder, &pReq->daysPerFile) < 0) return -1;
  if (tDecodeI32(&decoder, &pReq->daysToKeep0) < 0) return -1;
  if (tDecodeI32(&decoder, &pReq->daysToKeep1) < 0) return -1;
  if (tDecodeI32(&decoder, &pReq->daysToKeep2) < 0) return -1;
  if (tDecodeI32(&decoder, &pReq->minRows) < 0) return -1;
  if (tDecodeI32(&decoder, &pReq->maxRows) < 0) return -1;
  if (tDecodeI32(&decoder, &pReq->fsyncPeriod) < 0) return -1;
  if (tDecodeU32(&decoder, &pReq->hashBegin) < 0) return -1;
  if (tDecodeU32(&decoder, &pReq->hashEnd) < 0) return -1;
  if (tDecodeI8(&decoder, &pReq->hashMethod) < 0) return -1;
  if (tDecodeI8(&decoder, &pReq->walLevel) < 0) return -1;
  if (tDecodeI8(&decoder, &pReq->precision) < 0) return -1;
  if (tDecodeI8(&decoder, &pReq->compression) < 0) return -1;
  if (tDecodeI8(&decoder, &pReq->strict) < 0) return -1;
  if (tDecodeI8(&decoder, &pReq->cacheLastRow) < 0) return -1;
  if (tDecodeI8(&decoder, &pReq->standby) < 0) return -1;
  if (tDecodeI8(&decoder, &pReq->replica) < 0) return -1;
  if (tDecodeI8(&decoder, &pReq->selfIndex) < 0) return -1;
  for (int32_t i = 0; i < TSDB_MAX_REPLICA; ++i) {
    SReplica *pReplica = &pReq->replicas[i];
    if (tDecodeSReplica(&decoder, pReplica) < 0) return -1;
  }

  if (tDecodeI32(&decoder, &pReq->numOfRetensions) < 0) return -1;
  pReq->pRetensions = taosArrayInit(pReq->numOfRetensions, sizeof(SRetention));
  if (pReq->pRetensions == NULL) {
    terrno = TSDB_CODE_OUT_OF_MEMORY;
    return -1;
  }

  for (int32_t i = 0; i < pReq->numOfRetensions; ++i) {
    SRetention rentension = {0};
    if (tDecodeI64(&decoder, &rentension.freq) < 0) return -1;
    if (tDecodeI64(&decoder, &rentension.keep) < 0) return -1;
    if (tDecodeI8(&decoder, &rentension.freqUnit) < 0) return -1;
    if (tDecodeI8(&decoder, &rentension.keepUnit) < 0) return -1;
    if (taosArrayPush(pReq->pRetensions, &rentension) == NULL) {
      terrno = TSDB_CODE_OUT_OF_MEMORY;
      return -1;
    }
  }

  if (tDecodeI8(&decoder, &pReq->isTsma) < 0) return -1;
  if (pReq->isTsma) {
    if (tDecodeBinaryAlloc(&decoder, &pReq->pTsma, NULL) < 0) return -1;
  }

  tEndDecode(&decoder);
  tDecoderClear(&decoder);
  return 0;
}

int32_t tFreeSCreateVnodeReq(SCreateVnodeReq *pReq) {
  taosArrayDestroy(pReq->pRetensions);
  pReq->pRetensions = NULL;
  if (pReq->isTsma) {
    taosMemoryFreeClear(pReq->pTsma);
  }
  return 0;
}

int32_t tSerializeSDropVnodeReq(void *buf, int32_t bufLen, SDropVnodeReq *pReq) {
  SEncoder encoder = {0};
  tEncoderInit(&encoder, buf, bufLen);

  if (tStartEncode(&encoder) < 0) return -1;
  if (tEncodeI32(&encoder, pReq->vgId) < 0) return -1;
  if (tEncodeI32(&encoder, pReq->dnodeId) < 0) return -1;
  if (tEncodeI64(&encoder, pReq->dbUid) < 0) return -1;
  if (tEncodeCStr(&encoder, pReq->db) < 0) return -1;
  tEndEncode(&encoder);

  int32_t tlen = encoder.pos;
  tEncoderClear(&encoder);
  return tlen;
}

int32_t tDeserializeSDropVnodeReq(void *buf, int32_t bufLen, SDropVnodeReq *pReq) {
  SDecoder decoder = {0};
  tDecoderInit(&decoder, buf, bufLen);

  if (tStartDecode(&decoder) < 0) return -1;
  if (tDecodeI32(&decoder, &pReq->vgId) < 0) return -1;
  if (tDecodeI32(&decoder, &pReq->dnodeId) < 0) return -1;
  if (tDecodeI64(&decoder, &pReq->dbUid) < 0) return -1;
  if (tDecodeCStrTo(&decoder, pReq->db) < 0) return -1;
  tEndDecode(&decoder);

  tDecoderClear(&decoder);
  return 0;
}

int32_t tSerializeSCompactVnodeReq(void *buf, int32_t bufLen, SCompactVnodeReq *pReq) {
  SEncoder encoder = {0};
  tEncoderInit(&encoder, buf, bufLen);

  if (tStartEncode(&encoder) < 0) return -1;
  if (tEncodeI64(&encoder, pReq->dbUid) < 0) return -1;
  if (tEncodeCStr(&encoder, pReq->db) < 0) return -1;
  tEndEncode(&encoder);

  int32_t tlen = encoder.pos;
  tEncoderClear(&encoder);
  return tlen;
}

int32_t tDeserializeSCompactVnodeReq(void *buf, int32_t bufLen, SCompactVnodeReq *pReq) {
  SDecoder decoder = {0};
  tDecoderInit(&decoder, buf, bufLen);

  if (tStartDecode(&decoder) < 0) return -1;
  if (tDecodeI64(&decoder, &pReq->dbUid) < 0) return -1;
  if (tDecodeCStrTo(&decoder, pReq->db) < 0) return -1;
  tEndDecode(&decoder);

  tDecoderClear(&decoder);
  return 0;
}

int32_t tSerializeSAlterVnodeReq(void *buf, int32_t bufLen, SAlterVnodeReq *pReq) {
  SEncoder encoder = {0};
  tEncoderInit(&encoder, buf, bufLen);

  if (tStartEncode(&encoder) < 0) return -1;
  if (tEncodeI32(&encoder, pReq->vgVersion) < 0) return -1;
  if (tEncodeI32(&encoder, pReq->buffer) < 0) return -1;
  if (tEncodeI32(&encoder, pReq->pageSize) < 0) return -1;
  if (tEncodeI32(&encoder, pReq->pages) < 0) return -1;
  if (tEncodeI32(&encoder, pReq->daysPerFile) < 0) return -1;
  if (tEncodeI32(&encoder, pReq->daysToKeep0) < 0) return -1;
  if (tEncodeI32(&encoder, pReq->daysToKeep1) < 0) return -1;
  if (tEncodeI32(&encoder, pReq->daysToKeep2) < 0) return -1;
  if (tEncodeI32(&encoder, pReq->fsyncPeriod) < 0) return -1;
  if (tEncodeI8(&encoder, pReq->walLevel) < 0) return -1;
  if (tEncodeI8(&encoder, pReq->strict) < 0) return -1;
  if (tEncodeI8(&encoder, pReq->cacheLastRow) < 0) return -1;
  if (tEncodeI8(&encoder, pReq->selfIndex) < 0) return -1;
  if (tEncodeI8(&encoder, pReq->replica) < 0) return -1;
  for (int32_t i = 0; i < TSDB_MAX_REPLICA; ++i) {
    SReplica *pReplica = &pReq->replicas[i];
    if (tEncodeSReplica(&encoder, pReplica) < 0) return -1;
  }

  tEndEncode(&encoder);

  int32_t tlen = encoder.pos;
  tEncoderClear(&encoder);
  return tlen;
}

int32_t tDeserializeSAlterVnodeReq(void *buf, int32_t bufLen, SAlterVnodeReq *pReq) {
  SDecoder decoder = {0};
  tDecoderInit(&decoder, buf, bufLen);

  if (tStartDecode(&decoder) < 0) return -1;
  if (tDecodeI32(&decoder, &pReq->vgVersion) < 0) return -1;
  if (tDecodeI32(&decoder, &pReq->buffer) < 0) return -1;
  if (tDecodeI32(&decoder, &pReq->pageSize) < 0) return -1;
  if (tDecodeI32(&decoder, &pReq->pages) < 0) return -1;
  if (tDecodeI32(&decoder, &pReq->daysPerFile) < 0) return -1;
  if (tDecodeI32(&decoder, &pReq->daysToKeep0) < 0) return -1;
  if (tDecodeI32(&decoder, &pReq->daysToKeep1) < 0) return -1;
  if (tDecodeI32(&decoder, &pReq->daysToKeep2) < 0) return -1;
  if (tDecodeI32(&decoder, &pReq->fsyncPeriod) < 0) return -1;
  if (tDecodeI8(&decoder, &pReq->walLevel) < 0) return -1;
  if (tDecodeI8(&decoder, &pReq->strict) < 0) return -1;
  if (tDecodeI8(&decoder, &pReq->cacheLastRow) < 0) return -1;
  if (tDecodeI8(&decoder, &pReq->selfIndex) < 0) return -1;
  if (tDecodeI8(&decoder, &pReq->replica) < 0) return -1;
  for (int32_t i = 0; i < TSDB_MAX_REPLICA; ++i) {
    SReplica *pReplica = &pReq->replicas[i];
    if (tDecodeSReplica(&decoder, pReplica) < 0) return -1;
  }

  tEndDecode(&decoder);
  tDecoderClear(&decoder);
  return 0;
}

int32_t tSerializeSKillQueryReq(void *buf, int32_t bufLen, SKillQueryReq *pReq) {
  SEncoder encoder = {0};
  tEncoderInit(&encoder, buf, bufLen);

  if (tStartEncode(&encoder) < 0) return -1;
  if (tEncodeI32(&encoder, pReq->connId) < 0) return -1;
  if (tEncodeI32(&encoder, pReq->queryId) < 0) return -1;
  tEndEncode(&encoder);

  int32_t tlen = encoder.pos;
  tEncoderClear(&encoder);
  return tlen;
}

int32_t tDeserializeSKillQueryReq(void *buf, int32_t bufLen, SKillQueryReq *pReq) {
  SDecoder decoder = {0};
  tDecoderInit(&decoder, buf, bufLen);

  if (tStartDecode(&decoder) < 0) return -1;
  if (tDecodeI32(&decoder, &pReq->connId) < 0) return -1;
  if (tDecodeI32(&decoder, &pReq->queryId) < 0) return -1;
  tEndDecode(&decoder);

  tDecoderClear(&decoder);
  return 0;
}

int32_t tSerializeSKillConnReq(void *buf, int32_t bufLen, SKillConnReq *pReq) {
  SEncoder encoder = {0};
  tEncoderInit(&encoder, buf, bufLen);

  if (tStartEncode(&encoder) < 0) return -1;
  if (tEncodeI32(&encoder, pReq->connId) < 0) return -1;
  tEndEncode(&encoder);

  int32_t tlen = encoder.pos;
  tEncoderClear(&encoder);
  return tlen;
}

int32_t tDeserializeSKillConnReq(void *buf, int32_t bufLen, SKillConnReq *pReq) {
  SDecoder decoder = {0};
  tDecoderInit(&decoder, buf, bufLen);

  if (tStartDecode(&decoder) < 0) return -1;
  if (tDecodeI32(&decoder, &pReq->connId) < 0) return -1;
  tEndDecode(&decoder);

  tDecoderClear(&decoder);
  return 0;
}

int32_t tSerializeSKillTransReq(void *buf, int32_t bufLen, SKillTransReq *pReq) {
  SEncoder encoder = {0};
  tEncoderInit(&encoder, buf, bufLen);

  if (tStartEncode(&encoder) < 0) return -1;
  if (tEncodeI32(&encoder, pReq->transId) < 0) return -1;
  tEndEncode(&encoder);

  int32_t tlen = encoder.pos;
  tEncoderClear(&encoder);
  return tlen;
}

int32_t tDeserializeSKillTransReq(void *buf, int32_t bufLen, SKillTransReq *pReq) {
  SDecoder decoder = {0};
  tDecoderInit(&decoder, buf, bufLen);

  if (tStartDecode(&decoder) < 0) return -1;
  if (tDecodeI32(&decoder, &pReq->transId) < 0) return -1;
  tEndDecode(&decoder);

  tDecoderClear(&decoder);
  return 0;
}

int32_t tSerializeSDCreateMnodeReq(void *buf, int32_t bufLen, SDCreateMnodeReq *pReq) {
  SEncoder encoder = {0};
  tEncoderInit(&encoder, buf, bufLen);

  if (tStartEncode(&encoder) < 0) return -1;
  if (tEncodeI8(&encoder, pReq->replica) < 0) return -1;
  for (int32_t i = 0; i < TSDB_MAX_REPLICA; ++i) {
    SReplica *pReplica = &pReq->replicas[i];
    if (tEncodeSReplica(&encoder, pReplica) < 0) return -1;
  }
  tEndEncode(&encoder);

  int32_t tlen = encoder.pos;
  tEncoderClear(&encoder);
  return tlen;
}

int32_t tDeserializeSDCreateMnodeReq(void *buf, int32_t bufLen, SDCreateMnodeReq *pReq) {
  SDecoder decoder = {0};
  tDecoderInit(&decoder, buf, bufLen);

  if (tStartDecode(&decoder) < 0) return -1;
  if (tDecodeI8(&decoder, &pReq->replica) < 0) return -1;
  for (int32_t i = 0; i < TSDB_MAX_REPLICA; ++i) {
    SReplica *pReplica = &pReq->replicas[i];
    if (tDecodeSReplica(&decoder, pReplica) < 0) return -1;
  }
  tEndDecode(&decoder);

  tDecoderClear(&decoder);
  return 0;
}

int32_t tSerializeSAuthReq(void *buf, int32_t bufLen, SAuthReq *pReq) {
  SEncoder encoder = {0};
  tEncoderInit(&encoder, buf, bufLen);

  if (tStartEncode(&encoder) < 0) return -1;
  if (tEncodeCStr(&encoder, pReq->user) < 0) return -1;
  if (tEncodeI8(&encoder, pReq->spi) < 0) return -1;
  if (tEncodeI8(&encoder, pReq->encrypt) < 0) return -1;
  if (tEncodeBinary(&encoder, pReq->secret, TSDB_PASSWORD_LEN) < 0) return -1;
  if (tEncodeBinary(&encoder, pReq->ckey, TSDB_PASSWORD_LEN) < 0) return -1;
  tEndEncode(&encoder);

  int32_t tlen = encoder.pos;
  tEncoderClear(&encoder);
  return tlen;
}

int32_t tDeserializeSAuthReq(void *buf, int32_t bufLen, SAuthReq *pReq) {
  SDecoder decoder = {0};
  tDecoderInit(&decoder, buf, bufLen);

  if (tStartDecode(&decoder) < 0) return -1;
  if (tDecodeCStrTo(&decoder, pReq->user) < 0) return -1;
  if (tDecodeI8(&decoder, &pReq->spi) < 0) return -1;
  if (tDecodeI8(&decoder, &pReq->encrypt) < 0) return -1;
  if (tDecodeCStrTo(&decoder, pReq->secret) < 0) return -1;
  if (tDecodeCStrTo(&decoder, pReq->ckey) < 0) return -1;
  tEndDecode(&decoder);

  tDecoderClear(&decoder);
  return 0;
}

int32_t tSerializeSServerStatusRsp(void *buf, int32_t bufLen, SServerStatusRsp *pRsp) {
  SEncoder encoder = {0};
  tEncoderInit(&encoder, buf, bufLen);

  if (tStartEncode(&encoder) < 0) return -1;
  if (tEncodeI32(&encoder, pRsp->statusCode) < 0) return -1;
  if (tEncodeCStr(&encoder, pRsp->details) < 0) return -1;

  tEndEncode(&encoder);

  int32_t tlen = encoder.pos;
  tEncoderClear(&encoder);
  return tlen;
}

int32_t tDeserializeSServerStatusRsp(void *buf, int32_t bufLen, SServerStatusRsp *pRsp) {
  SDecoder decoder = {0};
  tDecoderInit(&decoder, buf, bufLen);

  if (tStartDecode(&decoder) < 0) return -1;
  if (tDecodeI32(&decoder, &pRsp->statusCode) < 0) return -1;
  if (tDecodeCStrTo(&decoder, pRsp->details) < 0) return -1;

  tEndDecode(&decoder);
  tDecoderClear(&decoder);
  return 0;
}

int32_t tEncodeSMqOffset(SEncoder *encoder, const SMqOffset *pOffset) {
  if (tEncodeI32(encoder, pOffset->vgId) < 0) return -1;
  if (tEncodeI64(encoder, pOffset->offset) < 0) return -1;
  if (tEncodeCStr(encoder, pOffset->topicName) < 0) return -1;
  if (tEncodeCStr(encoder, pOffset->cgroup) < 0) return -1;
  return encoder->pos;
}

int32_t tDecodeSMqOffset(SDecoder *decoder, SMqOffset *pOffset) {
  if (tDecodeI32(decoder, &pOffset->vgId) < 0) return -1;
  if (tDecodeI64(decoder, &pOffset->offset) < 0) return -1;
  if (tDecodeCStrTo(decoder, pOffset->topicName) < 0) return -1;
  if (tDecodeCStrTo(decoder, pOffset->cgroup) < 0) return -1;
  return 0;
}

int32_t tEncodeSMqCMCommitOffsetReq(SEncoder *encoder, const SMqCMCommitOffsetReq *pReq) {
  if (tStartEncode(encoder) < 0) return -1;
  if (tEncodeI32(encoder, pReq->num) < 0) return -1;
  for (int32_t i = 0; i < pReq->num; i++) {
    tEncodeSMqOffset(encoder, &pReq->offsets[i]);
  }
  tEndEncode(encoder);
  return encoder->pos;
}

int32_t tDecodeSMqCMCommitOffsetReq(SDecoder *decoder, SMqCMCommitOffsetReq *pReq) {
  if (tStartDecode(decoder) < 0) return -1;
  if (tDecodeI32(decoder, &pReq->num) < 0) return -1;
  pReq->offsets = (SMqOffset *)tDecoderMalloc(decoder, sizeof(SMqOffset) * pReq->num);
  if (pReq->offsets == NULL) return -1;
  for (int32_t i = 0; i < pReq->num; i++) {
    tDecodeSMqOffset(decoder, &pReq->offsets[i]);
  }
  tEndDecode(decoder);
  return 0;
}

int32_t tSerializeSExplainRsp(void *buf, int32_t bufLen, SExplainRsp *pRsp) {
  SEncoder encoder = {0};
  tEncoderInit(&encoder, buf, bufLen);

  if (tStartEncode(&encoder) < 0) return -1;
  if (tEncodeI32(&encoder, pRsp->numOfPlans) < 0) return -1;
  for (int32_t i = 0; i < pRsp->numOfPlans; ++i) {
    SExplainExecInfo *info = &pRsp->subplanInfo[i];
    if (tEncodeDouble(&encoder, info->startupCost) < 0) return -1;
    if (tEncodeDouble(&encoder, info->totalCost) < 0) return -1;
    if (tEncodeU64(&encoder, info->numOfRows) < 0) return -1;
    if (tEncodeU32(&encoder, info->verboseLen) < 0) return -1;
    if (tEncodeBinary(&encoder, info->verboseInfo, info->verboseLen) < 0) return -1;
  }

  tEndEncode(&encoder);

  int32_t tlen = encoder.pos;
  tEncoderClear(&encoder);
  return tlen;
}

int32_t tDeserializeSExplainRsp(void *buf, int32_t bufLen, SExplainRsp *pRsp) {
  SDecoder decoder = {0};
  tDecoderInit(&decoder, buf, bufLen);

  if (tStartDecode(&decoder) < 0) return -1;
  if (tDecodeI32(&decoder, &pRsp->numOfPlans) < 0) return -1;
  if (pRsp->numOfPlans > 0) {
    pRsp->subplanInfo = taosMemoryMalloc(pRsp->numOfPlans * sizeof(SExplainExecInfo));
    if (pRsp->subplanInfo == NULL) return -1;
  }
  for (int32_t i = 0; i < pRsp->numOfPlans; ++i) {
    if (tDecodeDouble(&decoder, &pRsp->subplanInfo[i].startupCost) < 0) return -1;
    if (tDecodeDouble(&decoder, &pRsp->subplanInfo[i].totalCost) < 0) return -1;
    if (tDecodeU64(&decoder, &pRsp->subplanInfo[i].numOfRows) < 0) return -1;
    if (tDecodeU32(&decoder, &pRsp->subplanInfo[i].verboseLen) < 0) return -1;
    if (tDecodeBinary(&decoder, (uint8_t **)&pRsp->subplanInfo[i].verboseInfo, &pRsp->subplanInfo[i].verboseLen) < 0)
      return -1;
  }

  tEndDecode(&decoder);

  tDecoderClear(&decoder);
  return 0;
}

int32_t tSerializeSSchedulerHbReq(void *buf, int32_t bufLen, SSchedulerHbReq *pReq) {
  int32_t headLen = sizeof(SMsgHead);
  if (buf != NULL) {
    buf = (char *)buf + headLen;
    bufLen -= headLen;
  }

  SEncoder encoder = {0};
  tEncoderInit(&encoder, buf, bufLen);

  if (tStartEncode(&encoder) < 0) return -1;
  if (tEncodeU64(&encoder, pReq->sId) < 0) return -1;
  if (tEncodeI32(&encoder, pReq->epId.nodeId) < 0) return -1;
  if (tEncodeU16(&encoder, pReq->epId.ep.port) < 0) return -1;
  if (tEncodeCStr(&encoder, pReq->epId.ep.fqdn) < 0) return -1;
  if (pReq->taskAction) {
    int32_t num = taosArrayGetSize(pReq->taskAction);
    if (tEncodeI32(&encoder, num) < 0) return -1;
    for (int32_t i = 0; i < num; ++i) {
      STaskAction *action = taosArrayGet(pReq->taskAction, i);
      if (tEncodeU64(&encoder, action->queryId) < 0) return -1;
      if (tEncodeU64(&encoder, action->taskId) < 0) return -1;
      if (tEncodeI8(&encoder, action->action) < 0) return -1;
    }
  } else {
    if (tEncodeI32(&encoder, 0) < 0) return -1;
  }
  tEndEncode(&encoder);

  int32_t tlen = encoder.pos;
  tEncoderClear(&encoder);

  if (buf != NULL) {
    SMsgHead *pHead = (SMsgHead *)((char *)buf - headLen);
    pHead->vgId = htonl(pReq->header.vgId);
    pHead->contLen = htonl(tlen + headLen);
  }

  return tlen + headLen;
}

int32_t tDeserializeSSchedulerHbReq(void *buf, int32_t bufLen, SSchedulerHbReq *pReq) {
  int32_t headLen = sizeof(SMsgHead);

  SMsgHead *pHead = buf;
  pHead->vgId = pReq->header.vgId;
  pHead->contLen = pReq->header.contLen;

  SDecoder decoder = {0};
  tDecoderInit(&decoder, (char *)buf + headLen, bufLen - headLen);

  if (tStartDecode(&decoder) < 0) return -1;
  if (tDecodeU64(&decoder, &pReq->sId) < 0) return -1;
  if (tDecodeI32(&decoder, &pReq->epId.nodeId) < 0) return -1;
  if (tDecodeU16(&decoder, &pReq->epId.ep.port) < 0) return -1;
  if (tDecodeCStrTo(&decoder, pReq->epId.ep.fqdn) < 0) return -1;
  int32_t num = 0;
  if (tDecodeI32(&decoder, &num) < 0) return -1;
  if (num > 0) {
    pReq->taskAction = taosArrayInit(num, sizeof(STaskStatus));
    if (NULL == pReq->taskAction) return -1;
    for (int32_t i = 0; i < num; ++i) {
      STaskAction action = {0};
      if (tDecodeU64(&decoder, &action.queryId) < 0) return -1;
      if (tDecodeU64(&decoder, &action.taskId) < 0) return -1;
      if (tDecodeI8(&decoder, &action.action) < 0) return -1;
      taosArrayPush(pReq->taskAction, &action);
    }
  } else {
    pReq->taskAction = NULL;
  }
  tEndDecode(&decoder);

  tDecoderClear(&decoder);
  return 0;
}

void tFreeSSchedulerHbReq(SSchedulerHbReq *pReq) { taosArrayDestroy(pReq->taskAction); }

int32_t tSerializeSSchedulerHbRsp(void *buf, int32_t bufLen, SSchedulerHbRsp *pRsp) {
  SEncoder encoder = {0};
  tEncoderInit(&encoder, buf, bufLen);

  if (tStartEncode(&encoder) < 0) return -1;
  if (tEncodeI32(&encoder, pRsp->epId.nodeId) < 0) return -1;
  if (tEncodeU16(&encoder, pRsp->epId.ep.port) < 0) return -1;
  if (tEncodeCStr(&encoder, pRsp->epId.ep.fqdn) < 0) return -1;
  if (pRsp->taskStatus) {
    int32_t num = taosArrayGetSize(pRsp->taskStatus);
    if (tEncodeI32(&encoder, num) < 0) return -1;
    for (int32_t i = 0; i < num; ++i) {
      STaskStatus *status = taosArrayGet(pRsp->taskStatus, i);
      if (tEncodeU64(&encoder, status->queryId) < 0) return -1;
      if (tEncodeU64(&encoder, status->taskId) < 0) return -1;
      if (tEncodeI64(&encoder, status->refId) < 0) return -1;
      if (tEncodeI8(&encoder, status->status) < 0) return -1;
    }
  } else {
    if (tEncodeI32(&encoder, 0) < 0) return -1;
  }
  tEndEncode(&encoder);

  int32_t tlen = encoder.pos;
  tEncoderClear(&encoder);
  return tlen;
}

int32_t tDeserializeSSchedulerHbRsp(void *buf, int32_t bufLen, SSchedulerHbRsp *pRsp) {
  SDecoder decoder = {0};
  tDecoderInit(&decoder, buf, bufLen);

  if (tStartDecode(&decoder) < 0) return -1;
  if (tDecodeI32(&decoder, &pRsp->epId.nodeId) < 0) return -1;
  if (tDecodeU16(&decoder, &pRsp->epId.ep.port) < 0) return -1;
  if (tDecodeCStrTo(&decoder, pRsp->epId.ep.fqdn) < 0) return -1;
  int32_t num = 0;
  if (tDecodeI32(&decoder, &num) < 0) return -1;
  if (num > 0) {
    pRsp->taskStatus = taosArrayInit(num, sizeof(STaskStatus));
    if (NULL == pRsp->taskStatus) return -1;
    for (int32_t i = 0; i < num; ++i) {
      STaskStatus status = {0};
      if (tDecodeU64(&decoder, &status.queryId) < 0) return -1;
      if (tDecodeU64(&decoder, &status.taskId) < 0) return -1;
      if (tDecodeI64(&decoder, &status.refId) < 0) return -1;
      if (tDecodeI8(&decoder, &status.status) < 0) return -1;
      taosArrayPush(pRsp->taskStatus, &status);
    }
  } else {
    pRsp->taskStatus = NULL;
  }
  tEndDecode(&decoder);

  tDecoderClear(&decoder);
  return 0;
}

void tFreeSSchedulerHbRsp(SSchedulerHbRsp *pRsp) { taosArrayDestroy(pRsp->taskStatus); }

int32_t tSerializeSVCreateTbBatchRsp(void *buf, int32_t bufLen, SVCreateTbBatchRsp *pRsp) {
  // SEncoder encoder = {0};
  // tEncoderInit(&encoder, buf, bufLen);

  // if (tStartEncode(&encoder) < 0) return -1;
  // if (pRsp->rspList) {
  //   int32_t num = taosArrayGetSize(pRsp->rspList);
  //   if (tEncodeI32(&encoder, num) < 0) return -1;
  //   for (int32_t i = 0; i < num; ++i) {
  //     SVCreateTbRsp *rsp = taosArrayGet(pRsp->rspList, i);
  //     if (tEncodeI32(&encoder, rsp->code) < 0) return -1;
  //   }
  // } else {
  //   if (tEncodeI32(&encoder, 0) < 0) return -1;
  // }
  // tEndEncode(&encoder);

  // int32_t tlen = encoder.pos;
  // tEncoderClear(&encoder);
  // reture tlen;
  return 0;
}

int32_t tDeserializeSVCreateTbBatchRsp(void *buf, int32_t bufLen, SVCreateTbBatchRsp *pRsp) {
  // SDecoder  decoder = {0};
  // int32_t num = 0;
  // tDecoderInit(&decoder, buf, bufLen);

  // if (tStartDecode(&decoder) < 0) return -1;
  // if (tDecodeI32(&decoder, &num) < 0) return -1;
  // if (num > 0) {
  //   pRsp->rspList = taosArrayInit(num, sizeof(SVCreateTbRsp));
  //   if (NULL == pRsp->rspList) return -1;
  //   for (int32_t i = 0; i < num; ++i) {
  //     SVCreateTbRsp rsp = {0};
  //     if (tDecodeI32(&decoder, &rsp.code) < 0) return -1;
  //     if (NULL == taosArrayPush(pRsp->rspList, &rsp)) return -1;
  //   }
  // } else {
  //   pRsp->rspList = NULL;
  // }
  // tEndDecode(&decoder);

  // tDecoderClear(&decoder);
  return 0;
}

int tEncodeSVCreateTbBatchRsp(SEncoder *pCoder, const SVCreateTbBatchRsp *pRsp) {
  int32_t        nRsps = taosArrayGetSize(pRsp->pArray);
  SVCreateTbRsp *pCreateRsp;

  if (tStartEncode(pCoder) < 0) return -1;

  if (tEncodeI32v(pCoder, nRsps) < 0) return -1;
  for (int32_t i = 0; i < nRsps; i++) {
    pCreateRsp = taosArrayGet(pRsp->pArray, i);
    if (tEncodeSVCreateTbRsp(pCoder, pCreateRsp) < 0) return -1;
  }

  tEndEncode(pCoder);

  return 0;
}

int tDecodeSVCreateTbBatchRsp(SDecoder *pCoder, SVCreateTbBatchRsp *pRsp) {
  if (tStartDecode(pCoder) < 0) return -1;

  if (tDecodeI32v(pCoder, &pRsp->nRsps) < 0) return -1;
  pRsp->pRsps = (SVCreateTbRsp *)tDecoderMalloc(pCoder, sizeof(*pRsp->pRsps) * pRsp->nRsps);
  for (int32_t i = 0; i < pRsp->nRsps; i++) {
    if (tDecodeSVCreateTbRsp(pCoder, pRsp->pRsps + i) < 0) return -1;
  }

  tEndDecode(pCoder);
  return 0;
}

int32_t tEncodeTSma(SEncoder *pCoder, const STSma *pSma) {
  if (tEncodeI8(pCoder, pSma->version) < 0) return -1;
  if (tEncodeI8(pCoder, pSma->intervalUnit) < 0) return -1;
  if (tEncodeI8(pCoder, pSma->slidingUnit) < 0) return -1;
  if (tEncodeI8(pCoder, pSma->timezoneInt) < 0) return -1;
  if (tEncodeI32(pCoder, pSma->dstVgId) < 0) return -1;
  if (tEncodeCStr(pCoder, pSma->indexName) < 0) return -1;
  if (tEncodeI32(pCoder, pSma->exprLen) < 0) return -1;
  if (tEncodeI32(pCoder, pSma->tagsFilterLen) < 0) return -1;
  if (tEncodeI64(pCoder, pSma->indexUid) < 0) return -1;
  if (tEncodeI64(pCoder, pSma->tableUid) < 0) return -1;
  if (tEncodeI64(pCoder, pSma->interval) < 0) return -1;
  if (tEncodeI64(pCoder, pSma->offset) < 0) return -1;
  if (tEncodeI64(pCoder, pSma->sliding) < 0) return -1;
  if (pSma->exprLen > 0) {
    if (tEncodeCStr(pCoder, pSma->expr) < 0) return -1;
  }
  if (pSma->tagsFilterLen > 0) {
    if (tEncodeCStr(pCoder, pSma->tagsFilter) < 0) return -1;
  }

  return 0;
}

int32_t tDecodeTSma(SDecoder *pCoder, STSma *pSma) {
  if (tDecodeI8(pCoder, &pSma->version) < 0) return -1;
  if (tDecodeI8(pCoder, &pSma->intervalUnit) < 0) return -1;
  if (tDecodeI8(pCoder, &pSma->slidingUnit) < 0) return -1;
  if (tDecodeI32(pCoder, &pSma->dstVgId) < 0) return -1;
  if (tDecodeI8(pCoder, &pSma->timezoneInt) < 0) return -1;
  if (tDecodeCStrTo(pCoder, pSma->indexName) < 0) return -1;
  if (tDecodeI32(pCoder, &pSma->exprLen) < 0) return -1;
  if (tDecodeI32(pCoder, &pSma->tagsFilterLen) < 0) return -1;
  if (tDecodeI64(pCoder, &pSma->indexUid) < 0) return -1;
  if (tDecodeI64(pCoder, &pSma->tableUid) < 0) return -1;
  if (tDecodeI64(pCoder, &pSma->interval) < 0) return -1;
  if (tDecodeI64(pCoder, &pSma->offset) < 0) return -1;
  if (tDecodeI64(pCoder, &pSma->sliding) < 0) return -1;
  if (pSma->exprLen > 0) {
    if (tDecodeCStr(pCoder, &pSma->expr) < 0) return -1;
  } else {
    pSma->expr = NULL;
  }
  if (pSma->tagsFilterLen > 0) {
    if (tDecodeCStr(pCoder, &pSma->tagsFilter) < 0) return -1;
  } else {
    pSma->tagsFilter = NULL;
  }

  return 0;
}

int32_t tEncodeSVCreateTSmaReq(SEncoder *pCoder, const SVCreateTSmaReq *pReq) {
  if (tStartEncode(pCoder) < 0) return -1;

  tEncodeTSma(pCoder, pReq);

  tEndEncode(pCoder);
  return 0;
}

int32_t tDecodeSVCreateTSmaReq(SDecoder *pCoder, SVCreateTSmaReq *pReq) {
  if (tStartDecode(pCoder) < 0) return -1;

  tDecodeTSma(pCoder, pReq);

  tEndDecode(pCoder);
  return 0;
}

int32_t tEncodeSVDropTSmaReq(SEncoder *pCoder, const SVDropTSmaReq *pReq) {
  if (tStartEncode(pCoder) < 0) return -1;

  if (tEncodeI64(pCoder, pReq->indexUid) < 0) return -1;
  if (tEncodeCStr(pCoder, pReq->indexName) < 0) return -1;

  tEndEncode(pCoder);
  return 0;
}

int32_t tDecodeSVDropTSmaReq(SDecoder *pCoder, SVDropTSmaReq *pReq) {
  if (tStartDecode(pCoder) < 0) return -1;

  if (tDecodeI64(pCoder, &pReq->indexUid) < 0) return -1;
  if (tDecodeCStrTo(pCoder, pReq->indexName) < 0) return -1;

  tEndDecode(pCoder);
  return 0;
}

int32_t tSerializeSCMCreateStreamReq(void *buf, int32_t bufLen, const SCMCreateStreamReq *pReq) {
  int32_t sqlLen = 0;
  int32_t astLen = 0;
  if (pReq->sql != NULL) sqlLen = (int32_t)strlen(pReq->sql);
  if (pReq->ast != NULL) astLen = (int32_t)strlen(pReq->ast);

  SEncoder encoder = {0};
  tEncoderInit(&encoder, buf, bufLen);

  if (tStartEncode(&encoder) < 0) return -1;
  if (tEncodeCStr(&encoder, pReq->name) < 0) return -1;
  if (tEncodeCStr(&encoder, pReq->sourceDB) < 0) return -1;
  if (tEncodeCStr(&encoder, pReq->targetStbFullName) < 0) return -1;
  if (tEncodeI8(&encoder, pReq->igExists) < 0) return -1;
  if (tEncodeI32(&encoder, sqlLen) < 0) return -1;
  if (tEncodeI32(&encoder, astLen) < 0) return -1;
  if (tEncodeI8(&encoder, pReq->triggerType) < 0) return -1;
  if (tEncodeI64(&encoder, pReq->watermark) < 0) return -1;
  if (sqlLen > 0 && tEncodeCStr(&encoder, pReq->sql) < 0) return -1;
  if (astLen > 0 && tEncodeCStr(&encoder, pReq->ast) < 0) return -1;

  tEndEncode(&encoder);

  int32_t tlen = encoder.pos;
  tEncoderClear(&encoder);
  return tlen;
}

int32_t tDeserializeSCMCreateStreamReq(void *buf, int32_t bufLen, SCMCreateStreamReq *pReq) {
  int32_t sqlLen = 0;
  int32_t astLen = 0;

  SDecoder decoder = {0};
  tDecoderInit(&decoder, buf, bufLen);

  if (tStartDecode(&decoder) < 0) return -1;
  if (tDecodeCStrTo(&decoder, pReq->name) < 0) return -1;
  if (tDecodeCStrTo(&decoder, pReq->sourceDB) < 0) return -1;
  if (tDecodeCStrTo(&decoder, pReq->targetStbFullName) < 0) return -1;
  if (tDecodeI8(&decoder, &pReq->igExists) < 0) return -1;
  if (tDecodeI32(&decoder, &sqlLen) < 0) return -1;
  if (tDecodeI32(&decoder, &astLen) < 0) return -1;
  if (tDecodeI8(&decoder, &pReq->triggerType) < 0) return -1;
  if (tDecodeI64(&decoder, &pReq->watermark) < 0) return -1;

  if (sqlLen > 0) {
    pReq->sql = taosMemoryCalloc(1, sqlLen + 1);
    if (pReq->sql == NULL) return -1;
    if (tDecodeCStrTo(&decoder, pReq->sql) < 0) return -1;
  }

  if (astLen > 0) {
    pReq->ast = taosMemoryCalloc(1, astLen + 1);
    if (pReq->ast == NULL) return -1;
    if (tDecodeCStrTo(&decoder, pReq->ast) < 0) return -1;
  }
  tEndDecode(&decoder);

  tDecoderClear(&decoder);
  return 0;
}

void tFreeSCMCreateStreamReq(SCMCreateStreamReq *pReq) {
  taosMemoryFreeClear(pReq->sql);
  taosMemoryFreeClear(pReq->ast);
}

int32_t tEncodeSRSmaParam(SEncoder *pCoder, const SRSmaParam *pRSmaParam) {
  if (tEncodeFloat(pCoder, pRSmaParam->xFilesFactor) < 0) return -1;
  if (tEncodeI32v(pCoder, pRSmaParam->delay) < 0) return -1;
  if (tEncodeI32v(pCoder, pRSmaParam->qmsg1Len) < 0) return -1;
  if (tEncodeI32v(pCoder, pRSmaParam->qmsg2Len) < 0) return -1;
  if (pRSmaParam->qmsg1Len > 0) {
    if (tEncodeBinary(pCoder, pRSmaParam->qmsg1, (uint64_t)pRSmaParam->qmsg1Len) < 0)  // qmsg1Len contains len of '\0'
      return -1;
  }
  if (pRSmaParam->qmsg2Len > 0) {
    if (tEncodeBinary(pCoder, pRSmaParam->qmsg2, (uint64_t)pRSmaParam->qmsg2Len) < 0)  // qmsg2Len contains len of '\0'
      return -1;
  }

  return 0;
}

int32_t tDecodeSRSmaParam(SDecoder *pCoder, SRSmaParam *pRSmaParam) {
  if (tDecodeFloat(pCoder, &pRSmaParam->xFilesFactor) < 0) return -1;
  if (tDecodeI32v(pCoder, &pRSmaParam->delay) < 0) return -1;
  if (tDecodeI32v(pCoder, &pRSmaParam->qmsg1Len) < 0) return -1;
  if (tDecodeI32v(pCoder, &pRSmaParam->qmsg2Len) < 0) return -1;
  if (pRSmaParam->qmsg1Len > 0) {
    uint64_t len;
    if (tDecodeBinaryAlloc(pCoder, (void **)&pRSmaParam->qmsg1, &len) < 0) return -1;  // qmsg1Len contains len of '\0'
  } else {
    pRSmaParam->qmsg1 = NULL;
  }
  if (pRSmaParam->qmsg2Len > 0) {
    uint64_t len;
    if (tDecodeBinaryAlloc(pCoder, (void **)&pRSmaParam->qmsg2, &len) < 0) return -1;  // qmsg2Len contains len of '\0'
  } else {
    pRSmaParam->qmsg2 = NULL;
  }
  return 0;
}

int tEncodeSVCreateStbReq(SEncoder *pCoder, const SVCreateStbReq *pReq) {
  if (tStartEncode(pCoder) < 0) return -1;

  if (tEncodeCStr(pCoder, pReq->name) < 0) return -1;
  if (tEncodeI64(pCoder, pReq->suid) < 0) return -1;
  if (tEncodeI8(pCoder, pReq->rollup) < 0) return -1;
  if (tEncodeSSchemaWrapper(pCoder, &pReq->schemaRow) < 0) return -1;
  if (tEncodeSSchemaWrapper(pCoder, &pReq->schemaTag) < 0) return -1;
  if (pReq->rollup) {
    if (tEncodeSRSmaParam(pCoder, &pReq->pRSmaParam) < 0) return -1;
  }

  tEndEncode(pCoder);
  return 0;
}

int tDecodeSVCreateStbReq(SDecoder *pCoder, SVCreateStbReq *pReq) {
  if (tStartDecode(pCoder) < 0) return -1;

  if (tDecodeCStr(pCoder, &pReq->name) < 0) return -1;
  if (tDecodeI64(pCoder, &pReq->suid) < 0) return -1;
  if (tDecodeI8(pCoder, &pReq->rollup) < 0) return -1;
  if (tDecodeSSchemaWrapper(pCoder, &pReq->schemaRow) < 0) return -1;
  if (tDecodeSSchemaWrapper(pCoder, &pReq->schemaTag) < 0) return -1;
  if (pReq->rollup) {
    if (tDecodeSRSmaParam(pCoder, &pReq->pRSmaParam) < 0) return -1;
  }

  tEndDecode(pCoder);
  return 0;
}

STSchema *tdGetSTSChemaFromSSChema(SSchema **pSchema, int32_t nCols) {
  STSchemaBuilder schemaBuilder = {0};
  if (tdInitTSchemaBuilder(&schemaBuilder, 1) < 0) {
    return NULL;
  }

  for (int i = 0; i < nCols; i++) {
    SSchema *schema = *pSchema + i;
    if (tdAddColToSchema(&schemaBuilder, schema->type, schema->flags, schema->colId, schema->bytes) < 0) {
      tdDestroyTSchemaBuilder(&schemaBuilder);
      return NULL;
    }
  }

  STSchema *pNSchema = tdGetSchemaFromBuilder(&schemaBuilder);
  if (pNSchema == NULL) {
    tdDestroyTSchemaBuilder(&schemaBuilder);
    return NULL;
  }

  tdDestroyTSchemaBuilder(&schemaBuilder);
  return pNSchema;
}

int tEncodeSVCreateTbReq(SEncoder *pCoder, const SVCreateTbReq *pReq) {
  if (tStartEncode(pCoder) < 0) return -1;

  if (tEncodeI32v(pCoder, pReq->flags) < 0) return -1;
  if (tEncodeCStr(pCoder, pReq->name) < 0) return -1;
  if (tEncodeI64(pCoder, pReq->uid) < 0) return -1;
  if (tEncodeI64(pCoder, pReq->ctime) < 0) return -1;
  if (tEncodeI32(pCoder, pReq->ttl) < 0) return -1;
  if (tEncodeI8(pCoder, pReq->type) < 0) return -1;

  if (pReq->type == TSDB_CHILD_TABLE) {
    if (tEncodeI64(pCoder, pReq->ctb.suid) < 0) return -1;
    if (tEncodeTag(pCoder, (const STag *)pReq->ctb.pTag) < 0) return -1;
  } else if (pReq->type == TSDB_NORMAL_TABLE) {
    if (tEncodeSSchemaWrapper(pCoder, &pReq->ntb.schemaRow) < 0) return -1;
  } else {
    ASSERT(0);
  }

  tEndEncode(pCoder);
  return 0;
}

int tDecodeSVCreateTbReq(SDecoder *pCoder, SVCreateTbReq *pReq) {
  if (tStartDecode(pCoder) < 0) return -1;

  if (tDecodeI32v(pCoder, &pReq->flags) < 0) return -1;
  if (tDecodeCStr(pCoder, &pReq->name) < 0) return -1;
  if (tDecodeI64(pCoder, &pReq->uid) < 0) return -1;
  if (tDecodeI64(pCoder, &pReq->ctime) < 0) return -1;
  if (tDecodeI32(pCoder, &pReq->ttl) < 0) return -1;
  if (tDecodeI8(pCoder, &pReq->type) < 0) return -1;

  if (pReq->type == TSDB_CHILD_TABLE) {
    if (tDecodeI64(pCoder, &pReq->ctb.suid) < 0) return -1;
    if (tDecodeTag(pCoder, (STag **)&pReq->ctb.pTag) < 0) return -1;
  } else if (pReq->type == TSDB_NORMAL_TABLE) {
    if (tDecodeSSchemaWrapper(pCoder, &pReq->ntb.schemaRow) < 0) return -1;
  } else {
    ASSERT(0);
  }

  tEndDecode(pCoder);
  return 0;
}

int tEncodeSVCreateTbBatchReq(SEncoder *pCoder, const SVCreateTbBatchReq *pReq) {
  int32_t nReq = taosArrayGetSize(pReq->pArray);

  if (tStartEncode(pCoder) < 0) return -1;

  if (tEncodeI32v(pCoder, nReq) < 0) return -1;
  for (int iReq = 0; iReq < nReq; iReq++) {
    if (tEncodeSVCreateTbReq(pCoder, (SVCreateTbReq *)taosArrayGet(pReq->pArray, iReq)) < 0) return -1;
  }

  tEndEncode(pCoder);
  return 0;
}

int tDecodeSVCreateTbBatchReq(SDecoder *pCoder, SVCreateTbBatchReq *pReq) {
  if (tStartDecode(pCoder) < 0) return -1;

  if (tDecodeI32v(pCoder, &pReq->nReqs) < 0) return -1;
  pReq->pReqs = (SVCreateTbReq *)tDecoderMalloc(pCoder, sizeof(SVCreateTbReq) * pReq->nReqs);
  if (pReq->pReqs == NULL) return -1;
  for (int iReq = 0; iReq < pReq->nReqs; iReq++) {
    if (tDecodeSVCreateTbReq(pCoder, pReq->pReqs + iReq) < 0) return -1;
  }

  tEndDecode(pCoder);
  return 0;
}

int tEncodeSVCreateTbRsp(SEncoder *pCoder, const SVCreateTbRsp *pRsp) {
  if (tStartEncode(pCoder) < 0) return -1;

  if (tEncodeI32(pCoder, pRsp->code) < 0) return -1;

  tEndEncode(pCoder);
  return 0;
}

int tDecodeSVCreateTbRsp(SDecoder *pCoder, SVCreateTbRsp *pRsp) {
  if (tStartDecode(pCoder) < 0) return -1;

  if (tDecodeI32(pCoder, &pRsp->code) < 0) return -1;

  tEndDecode(pCoder);
  return 0;
}

// TDMT_VND_DROP_TABLE =================
static int32_t tEncodeSVDropTbReq(SEncoder *pCoder, const SVDropTbReq *pReq) {
  if (tStartEncode(pCoder) < 0) return -1;

  if (tEncodeCStr(pCoder, pReq->name) < 0) return -1;
  if (tEncodeI8(pCoder, pReq->igNotExists) < 0) return -1;

  tEndEncode(pCoder);
  return 0;
}

static int32_t tDecodeSVDropTbReq(SDecoder *pCoder, SVDropTbReq *pReq) {
  if (tStartDecode(pCoder) < 0) return -1;

  if (tDecodeCStr(pCoder, &pReq->name) < 0) return -1;
  if (tDecodeI8(pCoder, &pReq->igNotExists) < 0) return -1;

  tEndDecode(pCoder);
  return 0;
}

static int32_t tEncodeSVDropTbRsp(SEncoder *pCoder, const SVDropTbRsp *pReq) {
  if (tStartEncode(pCoder) < 0) return -1;

  if (tEncodeI32(pCoder, pReq->code) < 0) return -1;

  tEndEncode(pCoder);
  return 0;
}

static int32_t tDecodeSVDropTbRsp(SDecoder *pCoder, SVDropTbRsp *pReq) {
  if (tStartDecode(pCoder) < 0) return -1;

  if (tDecodeI32(pCoder, &pReq->code) < 0) return -1;

  tEndDecode(pCoder);
  return 0;
}

int32_t tEncodeSVDropTbBatchReq(SEncoder *pCoder, const SVDropTbBatchReq *pReq) {
  int32_t      nReqs = taosArrayGetSize(pReq->pArray);
  SVDropTbReq *pDropTbReq;

  if (tStartEncode(pCoder) < 0) return -1;

  if (tEncodeI32v(pCoder, nReqs) < 0) return -1;
  for (int iReq = 0; iReq < nReqs; iReq++) {
    pDropTbReq = (SVDropTbReq *)taosArrayGet(pReq->pArray, iReq);
    if (tEncodeSVDropTbReq(pCoder, pDropTbReq) < 0) return -1;
  }

  tEndEncode(pCoder);
  return 0;
}

int32_t tDecodeSVDropTbBatchReq(SDecoder *pCoder, SVDropTbBatchReq *pReq) {
  if (tStartDecode(pCoder) < 0) return -1;

  if (tDecodeI32v(pCoder, &pReq->nReqs) < 0) return -1;
  pReq->pReqs = (SVDropTbReq *)tDecoderMalloc(pCoder, sizeof(SVDropTbReq) * pReq->nReqs);
  if (pReq->pReqs == NULL) return -1;
  for (int iReq = 0; iReq < pReq->nReqs; iReq++) {
    if (tDecodeSVDropTbReq(pCoder, pReq->pReqs + iReq) < 0) return -1;
  }

  tEndDecode(pCoder);
  return 0;
}

int32_t tEncodeSVDropTbBatchRsp(SEncoder *pCoder, const SVDropTbBatchRsp *pRsp) {
  int32_t nRsps = taosArrayGetSize(pRsp->pArray);
  if (tStartEncode(pCoder) < 0) return -1;

  if (tEncodeI32v(pCoder, nRsps) < 0) return -1;
  for (int iRsp = 0; iRsp < nRsps; iRsp++) {
    if (tEncodeSVDropTbRsp(pCoder, (SVDropTbRsp *)taosArrayGet(pRsp->pArray, iRsp)) < 0) return -1;
  }

  tEndEncode(pCoder);
  return 0;
}

int32_t tDecodeSVDropTbBatchRsp(SDecoder *pCoder, SVDropTbBatchRsp *pRsp) {
  if (tStartDecode(pCoder) < 0) return -1;

  if (tDecodeI32v(pCoder, &pRsp->nRsps) < 0) return -1;
  pRsp->pRsps = (SVDropTbRsp *)tDecoderMalloc(pCoder, sizeof(SVDropTbRsp) * pRsp->nRsps);
  if (pRsp->pRsps == NULL) return -1;
  for (int iRsp = 0; iRsp < pRsp->nRsps; iRsp++) {
    if (tDecodeSVDropTbRsp(pCoder, pRsp->pRsps + iRsp) < 0) return -1;
  }

  tEndDecode(pCoder);
  return 0;
}

int32_t tEncodeSVDropStbReq(SEncoder *pCoder, const SVDropStbReq *pReq) {
  if (tStartEncode(pCoder) < 0) return -1;

  if (tEncodeCStr(pCoder, pReq->name) < 0) return -1;
  if (tEncodeI64(pCoder, pReq->suid) < 0) return -1;

  tEndEncode(pCoder);
  return 0;
}

int32_t tDecodeSVDropStbReq(SDecoder *pCoder, SVDropStbReq *pReq) {
  if (tStartDecode(pCoder) < 0) return -1;

  if (tDecodeCStr(pCoder, &pReq->name) < 0) return -1;
  if (tDecodeI64(pCoder, &pReq->suid) < 0) return -1;

  tEndDecode(pCoder);
  return 0;
}

static int32_t tEncodeSVSubmitBlk(SEncoder *pCoder, const SVSubmitBlk *pBlock, int32_t flags) {
  if (tStartEncode(pCoder) < 0) return -1;

  if (tEncodeI64(pCoder, pBlock->suid) < 0) return -1;
  if (tEncodeI64(pCoder, pBlock->uid) < 0) return -1;
  if (tEncodeI32v(pCoder, pBlock->sver) < 0) return -1;
  if (tEncodeBinary(pCoder, pBlock->pData, pBlock->nData) < 0) return -1;

  if (flags & TD_AUTO_CREATE_TABLE) {
    if (tEncodeSVCreateTbReq(pCoder, &pBlock->cTbReq) < 0) return -1;
  }

  tEndEncode(pCoder);
  return 0;
}

static int32_t tDecodeSVSubmitBlk(SDecoder *pCoder, SVSubmitBlk *pBlock, int32_t flags) {
  if (tStartDecode(pCoder) < 0) return -1;

  if (tDecodeI64(pCoder, &pBlock->suid) < 0) return -1;
  if (tDecodeI64(pCoder, &pBlock->uid) < 0) return -1;
  if (tDecodeI32v(pCoder, &pBlock->sver) < 0) return -1;
  if (tDecodeBinary(pCoder, &pBlock->pData, &pBlock->nData) < 0) return -1;

  if (flags & TD_AUTO_CREATE_TABLE) {
    if (tDecodeSVCreateTbReq(pCoder, &pBlock->cTbReq) < 0) return -1;
  }

  tEndDecode(pCoder);
  return 0;
}

int32_t tEncodeSVSubmitReq(SEncoder *pCoder, const SVSubmitReq *pReq) {
  int32_t nBlocks = taosArrayGetSize(pReq->pArray);

  if (tStartEncode(pCoder) < 0) return -1;

  if (tEncodeI32v(pCoder, pReq->flags) < 0) return -1;
  if (tEncodeI32v(pCoder, nBlocks) < 0) return -1;
  for (int32_t iBlock = 0; iBlock < nBlocks; iBlock++) {
    if (tEncodeSVSubmitBlk(pCoder, (SVSubmitBlk *)taosArrayGet(pReq->pArray, iBlock), pReq->flags) < 0) return -1;
  }

  tEndEncode(pCoder);
  return 0;
}

int32_t tDecodeSVSubmitReq(SDecoder *pCoder, SVSubmitReq *pReq) {
  if (tStartDecode(pCoder) < 0) return -1;

  if (tDecodeI32v(pCoder, &pReq->flags) < 0) return -1;
  if (tDecodeI32v(pCoder, &pReq->nBlocks) < 0) return -1;
  pReq->pBlocks = tDecoderMalloc(pCoder, sizeof(SVSubmitBlk) * pReq->nBlocks);
  if (pReq->pBlocks == NULL) return -1;
  for (int32_t iBlock = 0; iBlock < pReq->nBlocks; iBlock++) {
    if (tDecodeSVSubmitBlk(pCoder, pReq->pBlocks + iBlock, pReq->flags) < 0) return -1;
  }

  tEndDecode(pCoder);
  return 0;
}

static int32_t tEncodeSSubmitBlkRsp(SEncoder *pEncoder, const SSubmitBlkRsp *pBlock) {
  if (tStartEncode(pEncoder) < 0) return -1;

  if (tEncodeI32(pEncoder, pBlock->code) < 0) return -1;
  if (tEncodeI8(pEncoder, pBlock->hashMeta) < 0) return -1;
  if (tEncodeI64(pEncoder, pBlock->uid) < 0) return -1;
  if (tEncodeCStr(pEncoder, pBlock->tblFName) < 0) return -1;
  if (tEncodeI32v(pEncoder, pBlock->numOfRows) < 0) return -1;
  if (tEncodeI32v(pEncoder, pBlock->affectedRows) < 0) return -1;
  if (tEncodeI64v(pEncoder, pBlock->sver) < 0) return -1;

  tEndEncode(pEncoder);
  return 0;
}

static int32_t tDecodeSSubmitBlkRsp(SDecoder *pDecoder, SSubmitBlkRsp *pBlock) {
  if (tStartDecode(pDecoder) < 0) return -1;

  if (tDecodeI32(pDecoder, &pBlock->code) < 0) return -1;
  if (tDecodeI8(pDecoder, &pBlock->hashMeta) < 0) return -1;
  if (tDecodeI64(pDecoder, &pBlock->uid) < 0) return -1;
  pBlock->tblFName = taosMemoryCalloc(TSDB_TABLE_FNAME_LEN, 1);
  if (NULL == pBlock->tblFName) return -1;
  if (tDecodeCStrTo(pDecoder, pBlock->tblFName) < 0) return -1;
  if (tDecodeI32v(pDecoder, &pBlock->numOfRows) < 0) return -1;
  if (tDecodeI32v(pDecoder, &pBlock->affectedRows) < 0) return -1;
  if (tDecodeI64v(pDecoder, &pBlock->sver) < 0) return -1;

  tEndDecode(pDecoder);
  return 0;
}

int32_t tEncodeSSubmitRsp(SEncoder *pEncoder, const SSubmitRsp *pRsp) {
  int32_t nBlocks = taosArrayGetSize(pRsp->pArray);

  if (tStartEncode(pEncoder) < 0) return -1;

  if (tEncodeI32v(pEncoder, pRsp->numOfRows) < 0) return -1;
  if (tEncodeI32v(pEncoder, pRsp->affectedRows) < 0) return -1;
  if (tEncodeI32v(pEncoder, nBlocks) < 0) return -1;
  for (int32_t iBlock = 0; iBlock < nBlocks; iBlock++) {
    if (tEncodeSSubmitBlkRsp(pEncoder, (SSubmitBlkRsp *)taosArrayGet(pRsp->pArray, iBlock)) < 0) return -1;
  }

  tEndEncode(pEncoder);
  return 0;
}

int32_t tDecodeSSubmitRsp(SDecoder *pDecoder, SSubmitRsp *pRsp) {
  if (tStartDecode(pDecoder) < 0) return -1;

  if (tDecodeI32v(pDecoder, &pRsp->numOfRows) < 0) return -1;
  if (tDecodeI32v(pDecoder, &pRsp->affectedRows) < 0) return -1;
  if (tDecodeI32v(pDecoder, &pRsp->nBlocks) < 0) return -1;
  pRsp->pBlocks = taosMemoryCalloc(pRsp->nBlocks, sizeof(*pRsp->pBlocks));
  if (pRsp->pBlocks == NULL) return -1;
  for (int32_t iBlock = 0; iBlock < pRsp->nBlocks; iBlock++) {
    if (tDecodeSSubmitBlkRsp(pDecoder, pRsp->pBlocks + iBlock) < 0) return -1;
  }

  tEndDecode(pDecoder);
  tDecoderClear(pDecoder);
  return 0;
}

void tFreeSSubmitRsp(SSubmitRsp *pRsp) {
  if (NULL == pRsp) return;

  if (pRsp->pBlocks) {
    for (int32_t i = 0; i < pRsp->nBlocks; ++i) {
      SSubmitBlkRsp *sRsp = pRsp->pBlocks + i;
      taosMemoryFree(sRsp->tblFName);
    }

    taosMemoryFree(pRsp->pBlocks);
  }

  taosMemoryFree(pRsp);
}

int32_t tEncodeSVAlterTbReq(SEncoder *pEncoder, const SVAlterTbReq *pReq) {
  if (tStartEncode(pEncoder) < 0) return -1;

  if (tEncodeCStr(pEncoder, pReq->tbName) < 0) return -1;
  if (tEncodeI8(pEncoder, pReq->action) < 0) return -1;
  switch (pReq->action) {
    case TSDB_ALTER_TABLE_ADD_COLUMN:
      if (tEncodeCStr(pEncoder, pReq->colName) < 0) return -1;
      if (tEncodeI8(pEncoder, pReq->type) < 0) return -1;
      if (tEncodeI8(pEncoder, pReq->flags) < 0) return -1;
      if (tEncodeI32v(pEncoder, pReq->bytes) < 0) return -1;
      break;
    case TSDB_ALTER_TABLE_DROP_COLUMN:
      if (tEncodeCStr(pEncoder, pReq->colName) < 0) return -1;
      break;
    case TSDB_ALTER_TABLE_UPDATE_COLUMN_BYTES:
      if (tEncodeCStr(pEncoder, pReq->colName) < 0) return -1;
      if (tEncodeI32v(pEncoder, pReq->colModBytes) < 0) return -1;
      break;
    case TSDB_ALTER_TABLE_UPDATE_COLUMN_NAME:
      if (tEncodeCStr(pEncoder, pReq->colName) < 0) return -1;
      if (tEncodeCStr(pEncoder, pReq->colNewName) < 0) return -1;
      break;
    case TSDB_ALTER_TABLE_UPDATE_TAG_VAL:
      if (tEncodeCStr(pEncoder, pReq->tagName) < 0) return -1;
      if (tEncodeI8(pEncoder, pReq->isNull) < 0) return -1;
      if (!pReq->isNull) {
        if (tEncodeBinary(pEncoder, pReq->pTagVal, pReq->nTagVal) < 0) return -1;
      }
      break;
    case TSDB_ALTER_TABLE_UPDATE_OPTIONS:
      if (tEncodeI8(pEncoder, pReq->updateTTL) < 0) return -1;
      if (pReq->updateTTL) {
        if (tEncodeI32v(pEncoder, pReq->newTTL) < 0) return -1;
      }
      if (tEncodeI8(pEncoder, pReq->updateComment) < 0) return -1;
      if (pReq->updateComment) {
        if (tEncodeCStr(pEncoder, pReq->newComment) < 0) return -1;
      }
      break;
    default:
      break;
  }

  tEndEncode(pEncoder);
  return 0;
}

int32_t tDecodeSVAlterTbReq(SDecoder *pDecoder, SVAlterTbReq *pReq) {
  if (tStartDecode(pDecoder) < 0) return -1;

  if (tDecodeCStr(pDecoder, &pReq->tbName) < 0) return -1;
  if (tDecodeI8(pDecoder, &pReq->action) < 0) return -1;
  switch (pReq->action) {
    case TSDB_ALTER_TABLE_ADD_COLUMN:
      if (tDecodeCStr(pDecoder, &pReq->colName) < 0) return -1;
      if (tDecodeI8(pDecoder, &pReq->type) < 0) return -1;
      if (tDecodeI8(pDecoder, &pReq->flags) < 0) return -1;
      if (tDecodeI32v(pDecoder, &pReq->bytes) < 0) return -1;
      break;
    case TSDB_ALTER_TABLE_DROP_COLUMN:
      if (tDecodeCStr(pDecoder, &pReq->colName) < 0) return -1;
      break;
    case TSDB_ALTER_TABLE_UPDATE_COLUMN_BYTES:
      if (tDecodeCStr(pDecoder, &pReq->colName) < 0) return -1;
      if (tDecodeI32v(pDecoder, &pReq->colModBytes) < 0) return -1;
      break;
    case TSDB_ALTER_TABLE_UPDATE_COLUMN_NAME:
      if (tDecodeCStr(pDecoder, &pReq->colName) < 0) return -1;
      if (tDecodeCStr(pDecoder, &pReq->colNewName) < 0) return -1;
      break;
    case TSDB_ALTER_TABLE_UPDATE_TAG_VAL:
      if (tDecodeCStr(pDecoder, &pReq->tagName) < 0) return -1;
      if (tDecodeI8(pDecoder, &pReq->isNull) < 0) return -1;
      if (!pReq->isNull) {
        if (tDecodeBinary(pDecoder, &pReq->pTagVal, &pReq->nTagVal) < 0) return -1;
      }
      break;
    case TSDB_ALTER_TABLE_UPDATE_OPTIONS:
      if (tDecodeI8(pDecoder, &pReq->updateTTL) < 0) return -1;
      if (pReq->updateTTL) {
        if (tDecodeI32v(pDecoder, &pReq->newTTL) < 0) return -1;
      }
      if (tDecodeI8(pDecoder, &pReq->updateComment) < 0) return -1;
      if (pReq->updateComment) {
        if (tDecodeCStr(pDecoder, &pReq->newComment) < 0) return -1;
      }
      break;
    default:
      break;
  }

  tEndDecode(pDecoder);
  return 0;
}

int32_t tEncodeSVAlterTbRsp(SEncoder *pEncoder, const SVAlterTbRsp *pRsp) {
  if (tStartEncode(pEncoder) < 0) return -1;
  if (tEncodeI32(pEncoder, pRsp->code) < 0) return -1;
  if (tEncodeI32(pEncoder, pRsp->pMeta ? 1 : 0) < 0) return -1;
  if (pRsp->pMeta) {
    if (tEncodeSTableMetaRsp(pEncoder, pRsp->pMeta) < 0) return -1;
  }
  tEndEncode(pEncoder);
  return 0;
}

int32_t tDecodeSVAlterTbRsp(SDecoder *pDecoder, SVAlterTbRsp *pRsp) {
  int32_t meta = 0;
  if (tStartDecode(pDecoder) < 0) return -1;
  if (tDecodeI32(pDecoder, &pRsp->code) < 0) return -1;
  if (tDecodeI32(pDecoder, &meta) < 0) return -1;
  if (meta) {
    pRsp->pMeta = taosMemoryCalloc(1, sizeof(STableMetaRsp));
    if (NULL == pRsp->pMeta) return -1;
    if (tDecodeSTableMetaRsp(pDecoder, pRsp->pMeta) < 0) return -1;
  }
  tEndDecode(pDecoder);
  return 0;
}

int32_t tDeserializeSVAlterTbRsp(void *buf, int32_t bufLen, SVAlterTbRsp *pRsp) {
  int32_t meta = 0;
  SDecoder decoder = {0};
  tDecoderInit(&decoder, buf, bufLen);

  if (tStartDecode(&decoder) < 0) return -1;
  if (tDecodeI32(&decoder, &pRsp->code) < 0) return -1;
  if (tDecodeI32(&decoder, &meta) < 0) return -1;
  if (meta) {
    pRsp->pMeta = taosMemoryCalloc(1, sizeof(STableMetaRsp));
    if (NULL == pRsp->pMeta) return -1;
    if (tDecodeSTableMetaRsp(&decoder, pRsp->pMeta) < 0) return -1;
  }
  tEndDecode(&decoder);
  tDecoderClear(&decoder);
  return 0;
}

int32_t tEncodeSMAlterStbRsp(SEncoder *pEncoder, const SMAlterStbRsp *pRsp) {
  if (tStartEncode(pEncoder) < 0) return -1;
  if (tEncodeI32(pEncoder, pRsp->pMeta->pSchemas ? 1 : 0) < 0) return -1;
  if (pRsp->pMeta->pSchemas) {
    if (tEncodeSTableMetaRsp(pEncoder, pRsp->pMeta) < 0) return -1;
  }
  tEndEncode(pEncoder);
  return 0;
}

int32_t tDecodeSMAlterStbRsp(SDecoder *pDecoder, SMAlterStbRsp *pRsp) {
  int32_t meta = 0;
  if (tStartDecode(pDecoder) < 0) return -1;
  if (tDecodeI32(pDecoder, &meta) < 0) return -1;
  if (meta) {
    pRsp->pMeta = taosMemoryCalloc(1, sizeof(STableMetaRsp));
    if (NULL == pRsp->pMeta) return -1;
    if (tDecodeSTableMetaRsp(pDecoder, pRsp->pMeta) < 0) return -1;
  }
  tEndDecode(pDecoder);
  return 0;
}

int32_t tDeserializeSMAlterStbRsp(void *buf, int32_t bufLen, SMAlterStbRsp *pRsp) {
  int32_t meta = 0;
  SDecoder decoder = {0};
  tDecoderInit(&decoder, buf, bufLen);

  if (tStartDecode(&decoder) < 0) return -1;
  if (tDecodeI32(&decoder, &meta) < 0) return -1;
  if (meta) {
    pRsp->pMeta = taosMemoryCalloc(1, sizeof(STableMetaRsp));
    if (NULL == pRsp->pMeta) return -1;
    if (tDecodeSTableMetaRsp(&decoder, pRsp->pMeta) < 0) return -1;
  }
  tEndDecode(&decoder);
  tDecoderClear(&decoder);
  return 0;
}

void tFreeSMAlterStbRsp(SMAlterStbRsp* pRsp) {
  if (NULL == pRsp) {
    return;
  }

  if (pRsp->pMeta) {
    taosMemoryFree(pRsp->pMeta->pSchemas);
    taosMemoryFree(pRsp->pMeta);
  }
}


<|MERGE_RESOLUTION|>--- conflicted
+++ resolved
@@ -34,12 +34,8 @@
     return -1;
   }
 
-<<<<<<< HEAD
-  pIter->totalLen = ntohl(pMsg->length);
-=======
   pIter->totalLen = htonl(pMsg->length);
   pIter->numOfBlocks = htonl(pMsg->numOfBlocks);
->>>>>>> 55e6f15b
   ASSERT(pIter->totalLen > 0);
   pIter->len = 0;
   pIter->pMsg = pMsg;
