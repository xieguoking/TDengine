--- conflicted
+++ resolved
@@ -5485,7 +5485,7 @@
     if (tEncodeI32(&encoder, pField->bytes) < 0) return -1;
     if (tEncodeCStr(&encoder, pField->name) < 0) return -1;
   }
-<<<<<<< HEAD
+
   if (tEncodeI8(&encoder, pReq->createStb) < 0) return -1;
   if (tEncodeU64(&encoder, pReq->targetStbUid) < 0) return -1;
   if (tEncodeI32(&encoder, taosArrayGetSize(pReq->fillNullCols)) < 0) return -1;
@@ -5495,9 +5495,7 @@
     if (tEncodeI16(&encoder, pCol->colId) < 0) return -1;
     if (tEncodeI8(&encoder, pCol->type) < 0) return -1;
   }
-=======
   if (tEncodeI8(&encoder, pReq->igUpdate) < 0) return -1;
->>>>>>> 440122e0
 
   tEndEncode(&encoder);
 
