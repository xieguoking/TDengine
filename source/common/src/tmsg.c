/*
 * Copyright (c) 2019 TAOS Data, Inc. <jhtao@taosdata.com>
 *
 * This program is free software: you can use, redistribute, and/or modify
 * it under the terms of the GNU Affero General Public License, version 3
 * or later ("AGPL"), as published by the Free Software Foundation.
 *
 * This program is distributed in the hope that it will be useful, but WITHOUT
 * ANY WARRANTY; without even the implied warranty of MERCHANTABILITY or
 * FITNESS FOR A PARTICULAR PURPOSE.
 *
 * You should have received a copy of the GNU Affero General Public License
 * along with this program. If not, see <http://www.gnu.org/licenses/>.
 */

#define _DEFAULT_SOURCE
#include "tmsg.h"

#undef TD_MSG_NUMBER_
#undef TD_MSG_DICT_
#define TD_MSG_INFO_
#undef TD_MSG_SEG_CODE_
#include "tmsgdef.h"

#undef TD_MSG_NUMBER_
#undef TD_MSG_INFO_
#define TD_MSG_DICT_
#undef TD_MSG_SEG_CODE_
#include "tmsgdef.h"

int32_t tInitSubmitMsgIter(const SSubmitReq *pMsg, SSubmitMsgIter *pIter) {
  if (pMsg == NULL) {
    terrno = TSDB_CODE_TDB_SUBMIT_MSG_MSSED_UP;
    return -1;
  }

  pIter->totalLen = htonl(pMsg->length);
  pIter->numOfBlocks = htonl(pMsg->numOfBlocks);
  ASSERT(pIter->totalLen > 0);
  pIter->len = 0;
  pIter->pMsg = pMsg;
  if (pIter->totalLen <= sizeof(SSubmitReq)) {
    terrno = TSDB_CODE_TDB_SUBMIT_MSG_MSSED_UP;
    return -1;
  }

  return 0;
}

int32_t tGetSubmitMsgNext(SSubmitMsgIter *pIter, SSubmitBlk **pPBlock) {
  ASSERT(pIter->len >= 0);

  if (pIter->len == 0) {
    pIter->len += sizeof(SSubmitReq);
  } else {
    if (pIter->len >= pIter->totalLen) {
      ASSERT(0);
    }

    pIter->len += (sizeof(SSubmitBlk) + pIter->dataLen + pIter->schemaLen);
    ASSERT(pIter->len > 0);
  }

  if (pIter->len > pIter->totalLen) {
    terrno = TSDB_CODE_TDB_SUBMIT_MSG_MSSED_UP;
    *pPBlock = NULL;
    return -1;
  }

  if (pIter->len == pIter->totalLen) {
    *pPBlock = NULL;
  } else {
    *pPBlock = (SSubmitBlk *)POINTER_SHIFT(pIter->pMsg, pIter->len);
    pIter->uid = htobe64((*pPBlock)->uid);
    pIter->suid = htobe64((*pPBlock)->suid);
    pIter->sversion = htonl((*pPBlock)->sversion);
    pIter->dataLen = htonl((*pPBlock)->dataLen);
    pIter->schemaLen = htonl((*pPBlock)->schemaLen);
    pIter->numOfRows = htons((*pPBlock)->numOfRows);
  }
  return 0;
}

int32_t tInitSubmitBlkIter(SSubmitMsgIter *pMsgIter, SSubmitBlk *pBlock, SSubmitBlkIter *pIter) {
  if (pMsgIter->dataLen <= 0) return -1;
  pIter->totalLen = pMsgIter->dataLen;
  pIter->len = 0;
  pIter->row = (STSRow *)(pBlock->data + pMsgIter->schemaLen);
  return 0;
}

STSRow *tGetSubmitBlkNext(SSubmitBlkIter *pIter) {
  STSRow *row = pIter->row;

  if (pIter->len >= pIter->totalLen) {
    return NULL;
  } else {
    pIter->len += TD_ROW_LEN(row);
    if (pIter->len < pIter->totalLen) {
      pIter->row = POINTER_SHIFT(row, TD_ROW_LEN(row));
    }
    return row;
  }
}

int32_t tPrintFixedSchemaSubmitReq(SSubmitReq *pReq, STSchema *pTschema) {
  SSubmitMsgIter msgIter = {0};
  if (tInitSubmitMsgIter(pReq, &msgIter) < 0) return -1;
  while (true) {
    SSubmitBlk *pBlock = NULL;
    if (tGetSubmitMsgNext(&msgIter, &pBlock) < 0) return -1;
    if (pBlock == NULL) break;
    SSubmitBlkIter blkIter = {0};
    tInitSubmitBlkIter(&msgIter, pBlock, &blkIter);
    STSRowIter rowIter = {0};
    tdSTSRowIterInit(&rowIter, pTschema);
    STSRow *row;
    while ((row = tGetSubmitBlkNext(&blkIter)) != NULL) {
      tdSRowPrint(row, pTschema, "stream");
    }
  }
  return 0;
}

int32_t tEncodeSEpSet(SEncoder *pEncoder, const SEpSet *pEp) {
  if (tEncodeI8(pEncoder, pEp->inUse) < 0) return -1;
  if (tEncodeI8(pEncoder, pEp->numOfEps) < 0) return -1;
  for (int32_t i = 0; i < TSDB_MAX_REPLICA; i++) {
    if (tEncodeU16(pEncoder, pEp->eps[i].port) < 0) return -1;
    if (tEncodeCStr(pEncoder, pEp->eps[i].fqdn) < 0) return -1;
  }
  return 0;
}

int32_t tDecodeSEpSet(SDecoder *pDecoder, SEpSet *pEp) {
  if (tDecodeI8(pDecoder, &pEp->inUse) < 0) return -1;
  if (tDecodeI8(pDecoder, &pEp->numOfEps) < 0) return -1;
  for (int32_t i = 0; i < TSDB_MAX_REPLICA; i++) {
    if (tDecodeU16(pDecoder, &pEp->eps[i].port) < 0) return -1;
    if (tDecodeCStrTo(pDecoder, pEp->eps[i].fqdn) < 0) return -1;
  }
  return 0;
}

int32_t tEncodeSQueryNodeAddr(SEncoder *pEncoder, SQueryNodeAddr *pAddr) {
  if (tEncodeI32(pEncoder, pAddr->nodeId) < 0) return -1;
  if (tEncodeSEpSet(pEncoder, &pAddr->epSet) < 0) return -1;
  return 0;
}

int32_t tEncodeSQueryNodeLoad(SEncoder *pEncoder, SQueryNodeLoad *pLoad) {
  if (tEncodeSQueryNodeAddr(pEncoder, &pLoad->addr) < 0) return -1;
  if (tEncodeU64(pEncoder, pLoad->load) < 0) return -1;
  return 0;
}

int32_t tDecodeSQueryNodeAddr(SDecoder *pDecoder, SQueryNodeAddr *pAddr) {
  if (tDecodeI32(pDecoder, &pAddr->nodeId) < 0) return -1;
  if (tDecodeSEpSet(pDecoder, &pAddr->epSet) < 0) return -1;
  return 0;
}

int32_t tDecodeSQueryNodeLoad(SDecoder *pDecoder, SQueryNodeLoad *pLoad) {
  if (tDecodeSQueryNodeAddr(pDecoder, &pLoad->addr) < 0) return -1;
  if (tDecodeU64(pDecoder, &pLoad->load) < 0) return -1;
  return 0;
}

int32_t taosEncodeSEpSet(void **buf, const SEpSet *pEp) {
  int32_t tlen = 0;
  tlen += taosEncodeFixedI8(buf, pEp->inUse);
  tlen += taosEncodeFixedI8(buf, pEp->numOfEps);
  for (int32_t i = 0; i < TSDB_MAX_REPLICA; i++) {
    tlen += taosEncodeFixedU16(buf, pEp->eps[i].port);
    tlen += taosEncodeString(buf, pEp->eps[i].fqdn);
  }
  return tlen;
}

void *taosDecodeSEpSet(const void *buf, SEpSet *pEp) {
  buf = taosDecodeFixedI8(buf, &pEp->inUse);
  buf = taosDecodeFixedI8(buf, &pEp->numOfEps);
  for (int32_t i = 0; i < TSDB_MAX_REPLICA; i++) {
    buf = taosDecodeFixedU16(buf, &pEp->eps[i].port);
    buf = taosDecodeStringTo(buf, pEp->eps[i].fqdn);
  }
  return (void *)buf;
}

static int32_t tSerializeSClientHbReq(SEncoder *pEncoder, const SClientHbReq *pReq) {
  if (tEncodeSClientHbKey(pEncoder, &pReq->connKey) < 0) return -1;

  if (pReq->connKey.connType == CONN_TYPE__QUERY) {
    if (tEncodeI64(pEncoder, pReq->app.appId) < 0) return -1;
    if (tEncodeI32(pEncoder, pReq->app.pid) < 0) return -1;
    if (tEncodeCStr(pEncoder, pReq->app.name) < 0) return -1;
    if (tEncodeI64(pEncoder, pReq->app.startTime) < 0) return -1;
    if (tEncodeU64(pEncoder, pReq->app.summary.numOfInsertsReq) < 0) return -1;
    if (tEncodeU64(pEncoder, pReq->app.summary.numOfInsertRows) < 0) return -1;
    if (tEncodeU64(pEncoder, pReq->app.summary.insertElapsedTime) < 0) return -1;
    if (tEncodeU64(pEncoder, pReq->app.summary.insertBytes) < 0) return -1;
    if (tEncodeU64(pEncoder, pReq->app.summary.fetchBytes) < 0) return -1;
    if (tEncodeU64(pEncoder, pReq->app.summary.queryElapsedTime) < 0) return -1;
    if (tEncodeU64(pEncoder, pReq->app.summary.numOfSlowQueries) < 0) return -1;
    if (tEncodeU64(pEncoder, pReq->app.summary.totalRequests) < 0) return -1;
    if (tEncodeU64(pEncoder, pReq->app.summary.currentRequests) < 0) return -1;
    
    int32_t queryNum = 0;
    if (pReq->query) {
      queryNum = 1;
      if (tEncodeI32(pEncoder, queryNum) < 0) return -1;
      if (tEncodeU32(pEncoder, pReq->query->connId) < 0) return -1;

      int32_t num = taosArrayGetSize(pReq->query->queryDesc);
      if (tEncodeI32(pEncoder, num) < 0) return -1;

      for (int32_t i = 0; i < num; ++i) {
        SQueryDesc *desc = taosArrayGet(pReq->query->queryDesc, i);
        if (tEncodeCStr(pEncoder, desc->sql) < 0) return -1;
        if (tEncodeU64(pEncoder, desc->queryId) < 0) return -1;
        if (tEncodeI64(pEncoder, desc->useconds) < 0) return -1;
        if (tEncodeI64(pEncoder, desc->stime) < 0) return -1;
        if (tEncodeI64(pEncoder, desc->reqRid) < 0) return -1;
        if (tEncodeI8(pEncoder, desc->stableQuery) < 0) return -1;
        if (tEncodeCStr(pEncoder, desc->fqdn) < 0) return -1;
        if (tEncodeI32(pEncoder, desc->subPlanNum) < 0) return -1;

        int32_t snum = desc->subDesc ? taosArrayGetSize(desc->subDesc) : 0;
        if (tEncodeI32(pEncoder, snum) < 0) return -1;
        for (int32_t m = 0; m < snum; ++m) {
          SQuerySubDesc *sDesc = taosArrayGet(desc->subDesc, m);
          if (tEncodeI64(pEncoder, sDesc->tid) < 0) return -1;
          if (tEncodeCStr(pEncoder, sDesc->status) < 0) return -1;
        }
      }
    } else {
      if (tEncodeI32(pEncoder, queryNum) < 0) return -1;
    }
  }

  int32_t kvNum = taosHashGetSize(pReq->info);
  if (tEncodeI32(pEncoder, kvNum) < 0) return -1;
  void *pIter = taosHashIterate(pReq->info, NULL);
  while (pIter != NULL) {
    SKv *kv = pIter;
    if (tEncodeSKv(pEncoder, kv) < 0) return -1;
    pIter = taosHashIterate(pReq->info, pIter);
  }

  return 0;
}

static int32_t tDeserializeSClientHbReq(SDecoder *pDecoder, SClientHbReq *pReq) {
  if (tDecodeSClientHbKey(pDecoder, &pReq->connKey) < 0) return -1;

  if (pReq->connKey.connType == CONN_TYPE__QUERY) {
    if (tDecodeI64(pDecoder, &pReq->app.appId) < 0) return -1;
    if (tDecodeI32(pDecoder, &pReq->app.pid) < 0) return -1;
    if (tDecodeCStrTo(pDecoder, pReq->app.name) < 0) return -1;
    if (tDecodeI64(pDecoder, &pReq->app.startTime) < 0) return -1;
    if (tDecodeU64(pDecoder, &pReq->app.summary.numOfInsertsReq) < 0) return -1;
    if (tDecodeU64(pDecoder, &pReq->app.summary.numOfInsertRows) < 0) return -1;
    if (tDecodeU64(pDecoder, &pReq->app.summary.insertElapsedTime) < 0) return -1;
    if (tDecodeU64(pDecoder, &pReq->app.summary.insertBytes) < 0) return -1;
    if (tDecodeU64(pDecoder, &pReq->app.summary.fetchBytes) < 0) return -1;
    if (tDecodeU64(pDecoder, &pReq->app.summary.queryElapsedTime) < 0) return -1;
    if (tDecodeU64(pDecoder, &pReq->app.summary.numOfSlowQueries) < 0) return -1;
    if (tDecodeU64(pDecoder, &pReq->app.summary.totalRequests) < 0) return -1;
    if (tDecodeU64(pDecoder, &pReq->app.summary.currentRequests) < 0) return -1;

    int32_t queryNum = 0;
    if (tDecodeI32(pDecoder, &queryNum) < 0) return -1;
    if (queryNum) {
      pReq->query = taosMemoryCalloc(1, sizeof(*pReq->query));
      if (NULL == pReq->query) return -1;
      if (tDecodeU32(pDecoder, &pReq->query->connId) < 0) return -1;

      int32_t num = 0;
      if (tDecodeI32(pDecoder, &num) < 0) return -1;
      if (num > 0) {
        pReq->query->queryDesc = taosArrayInit(num, sizeof(SQueryDesc));
        if (NULL == pReq->query->queryDesc) return -1;

        for (int32_t i = 0; i < num; ++i) {
          SQueryDesc desc = {0};
          if (tDecodeCStrTo(pDecoder, desc.sql) < 0) return -1;
          if (tDecodeU64(pDecoder, &desc.queryId) < 0) return -1;
          if (tDecodeI64(pDecoder, &desc.useconds) < 0) return -1;
          if (tDecodeI64(pDecoder, &desc.stime) < 0) return -1;
          if (tDecodeI64(pDecoder, &desc.reqRid) < 0) return -1;
<<<<<<< HEAD
          if (tDecodeI32(pDecoder, &desc.pid) < 0) return -1;
          if (tDecodeI8(pDecoder, (int8_t *)&desc.stableQuery) < 0) return -1;
=======
          if (tDecodeI8(pDecoder, (int8_t*)&desc.stableQuery) < 0) return -1;
>>>>>>> 211adf20
          if (tDecodeCStrTo(pDecoder, desc.fqdn) < 0) return -1;
          if (tDecodeI32(pDecoder, &desc.subPlanNum) < 0) return -1;

          int32_t snum = 0;
          if (tDecodeI32(pDecoder, &snum) < 0) return -1;
          if (snum > 0) {
            desc.subDesc = taosArrayInit(snum, sizeof(SQuerySubDesc));
            if (NULL == desc.subDesc) return -1;

            for (int32_t m = 0; m < snum; ++m) {
              SQuerySubDesc sDesc = {0};
              if (tDecodeI64(pDecoder, &sDesc.tid) < 0) return -1;
              if (tDecodeCStrTo(pDecoder, sDesc.status) < 0) return -1;
              taosArrayPush(desc.subDesc, &sDesc);
            }
          }

          taosArrayPush(pReq->query->queryDesc, &desc);
        }
      }
    }
  }

  int32_t kvNum = 0;
  if (tDecodeI32(pDecoder, &kvNum) < 0) return -1;
  if (pReq->info == NULL) {
    pReq->info = taosHashInit(kvNum, taosGetDefaultHashFunction(TSDB_DATA_TYPE_BINARY), true, HASH_NO_LOCK);
  }
  if (pReq->info == NULL) return -1;
  for (int32_t i = 0; i < kvNum; i++) {
    SKv kv = {0};
    if (tDecodeSKv(pDecoder, &kv) < 0) return -1;
    taosHashPut(pReq->info, &kv.key, sizeof(kv.key), &kv, sizeof(kv));
  }

  return 0;
}

static int32_t tSerializeSClientHbRsp(SEncoder *pEncoder, const SClientHbRsp *pRsp) {
  if (tEncodeSClientHbKey(pEncoder, &pRsp->connKey) < 0) return -1;
  if (tEncodeI32(pEncoder, pRsp->status) < 0) return -1;

  int32_t queryNum = 0;
  if (pRsp->query) {
    queryNum = 1;
    if (tEncodeI32(pEncoder, queryNum) < 0) return -1;
    if (tEncodeU32(pEncoder, pRsp->query->connId) < 0) return -1;
    if (tEncodeU64(pEncoder, pRsp->query->killRid) < 0) return -1;
    if (tEncodeI32(pEncoder, pRsp->query->totalDnodes) < 0) return -1;
    if (tEncodeI32(pEncoder, pRsp->query->onlineDnodes) < 0) return -1;
    if (tEncodeI8(pEncoder, pRsp->query->killConnection) < 0) return -1;
    if (tEncodeSEpSet(pEncoder, &pRsp->query->epSet) < 0) return -1;
    int32_t num = taosArrayGetSize(pRsp->query->pQnodeList);
    if (tEncodeI32(pEncoder, num) < 0) return -1;
    for (int32_t i = 0; i < num; ++i) {
      SQueryNodeLoad *pLoad = taosArrayGet(pRsp->query->pQnodeList, i);
      if (tEncodeSQueryNodeLoad(pEncoder, pLoad) < 0) return -1;
    }
  } else {
    if (tEncodeI32(pEncoder, queryNum) < 0) return -1;
  }

  int32_t kvNum = taosArrayGetSize(pRsp->info);
  if (tEncodeI32(pEncoder, kvNum) < 0) return -1;
  for (int32_t i = 0; i < kvNum; i++) {
    SKv *kv = taosArrayGet(pRsp->info, i);
    if (tEncodeSKv(pEncoder, kv) < 0) return -1;
  }

  return 0;
}

static int32_t tDeserializeSClientHbRsp(SDecoder *pDecoder, SClientHbRsp *pRsp) {
  if (tDecodeSClientHbKey(pDecoder, &pRsp->connKey) < 0) return -1;
  if (tDecodeI32(pDecoder, &pRsp->status) < 0) return -1;

  int32_t queryNum = 0;
  if (tDecodeI32(pDecoder, &queryNum) < 0) return -1;
  if (queryNum) {
    pRsp->query = taosMemoryCalloc(1, sizeof(*pRsp->query));
    if (NULL == pRsp->query) return -1;
    if (tDecodeU32(pDecoder, &pRsp->query->connId) < 0) return -1;
    if (tDecodeU64(pDecoder, &pRsp->query->killRid) < 0) return -1;
    if (tDecodeI32(pDecoder, &pRsp->query->totalDnodes) < 0) return -1;
    if (tDecodeI32(pDecoder, &pRsp->query->onlineDnodes) < 0) return -1;
    if (tDecodeI8(pDecoder, &pRsp->query->killConnection) < 0) return -1;
    if (tDecodeSEpSet(pDecoder, &pRsp->query->epSet) < 0) return -1;
    int32_t pQnodeNum = 0;
    if (tDecodeI32(pDecoder, &pQnodeNum) < 0) return -1;
    if (pQnodeNum > 0) {
      pRsp->query->pQnodeList = taosArrayInit(pQnodeNum, sizeof(SQueryNodeLoad));
      if (NULL == pRsp->query->pQnodeList) return -1;
      SQueryNodeLoad load = {0};
      if (tDecodeSQueryNodeLoad(pDecoder, &load) < 0) return -1;
      taosArrayPush(pRsp->query->pQnodeList, &load);
    }
  }

  int32_t kvNum = 0;
  if (tDecodeI32(pDecoder, &kvNum) < 0) return -1;
  pRsp->info = taosArrayInit(kvNum, sizeof(SKv));
  if (pRsp->info == NULL) return -1;
  for (int32_t i = 0; i < kvNum; i++) {
    SKv kv = {0};
    tDecodeSKv(pDecoder, &kv);
    taosArrayPush(pRsp->info, &kv);
  }

  return 0;
}

int32_t tSerializeSClientHbBatchReq(void *buf, int32_t bufLen, const SClientHbBatchReq *pBatchReq) {
  SEncoder encoder = {0};
  tEncoderInit(&encoder, buf, bufLen);

  if (tStartEncode(&encoder) < 0) return -1;
  if (tEncodeI64(&encoder, pBatchReq->reqId) < 0) return -1;

  int32_t reqNum = taosArrayGetSize(pBatchReq->reqs);
  if (tEncodeI32(&encoder, reqNum) < 0) return -1;
  for (int32_t i = 0; i < reqNum; i++) {
    SClientHbReq *pReq = taosArrayGet(pBatchReq->reqs, i);
    if (tSerializeSClientHbReq(&encoder, pReq) < 0) return -1;
  }
  tEndEncode(&encoder);

  int32_t tlen = encoder.pos;
  tEncoderClear(&encoder);
  return tlen;
}

int32_t tDeserializeSClientHbBatchReq(void *buf, int32_t bufLen, SClientHbBatchReq *pBatchReq) {
  SDecoder decoder = {0};
  tDecoderInit(&decoder, buf, bufLen);

  if (tStartDecode(&decoder) < 0) return -1;
  if (tDecodeI64(&decoder, &pBatchReq->reqId) < 0) return -1;

  int32_t reqNum = 0;
  if (tDecodeI32(&decoder, &reqNum) < 0) return -1;
  if (reqNum > 0) {
    pBatchReq->reqs = taosArrayInit(reqNum, sizeof(SClientHbReq));
    if (NULL == pBatchReq->reqs) return -1;
  }
  for (int32_t i = 0; i < reqNum; i++) {
    SClientHbReq req = {0};
    tDeserializeSClientHbReq(&decoder, &req);
    taosArrayPush(pBatchReq->reqs, &req);
  }

  tEndDecode(&decoder);
  tDecoderClear(&decoder);
  return 0;
}

int32_t tSerializeSClientHbBatchRsp(void *buf, int32_t bufLen, const SClientHbBatchRsp *pBatchRsp) {
  SEncoder encoder = {0};
  tEncoderInit(&encoder, buf, bufLen);

  if (tStartEncode(&encoder) < 0) return -1;
  if (tEncodeI64(&encoder, pBatchRsp->reqId) < 0) return -1;
  if (tEncodeI64(&encoder, pBatchRsp->rspId) < 0) return -1;

  int32_t rspNum = taosArrayGetSize(pBatchRsp->rsps);
  if (tEncodeI32(&encoder, rspNum) < 0) return -1;
  for (int32_t i = 0; i < rspNum; i++) {
    SClientHbRsp *pRsp = taosArrayGet(pBatchRsp->rsps, i);
    if (tSerializeSClientHbRsp(&encoder, pRsp) < 0) return -1;
  }
  tEndEncode(&encoder);

  int32_t tlen = encoder.pos;
  tEncoderClear(&encoder);
  return tlen;
}

int32_t tDeserializeSClientHbBatchRsp(void *buf, int32_t bufLen, SClientHbBatchRsp *pBatchRsp) {
  SDecoder decoder = {0};
  tDecoderInit(&decoder, buf, bufLen);

  if (tStartDecode(&decoder) < 0) return -1;
  if (tDecodeI64(&decoder, &pBatchRsp->reqId) < 0) return -1;
  if (tDecodeI64(&decoder, &pBatchRsp->rspId) < 0) return -1;

  int32_t rspNum = 0;
  if (tDecodeI32(&decoder, &rspNum) < 0) return -1;
  if (pBatchRsp->rsps == NULL) {
    pBatchRsp->rsps = taosArrayInit(rspNum, sizeof(SClientHbRsp));
  }
  for (int32_t i = 0; i < rspNum; i++) {
    SClientHbRsp rsp = {0};
    tDeserializeSClientHbRsp(&decoder, &rsp);
    taosArrayPush(pBatchRsp->rsps, &rsp);
  }

  tEndDecode(&decoder);
  tDecoderClear(&decoder);
  return 0;
}

int32_t tSerializeSMCreateStbReq(void *buf, int32_t bufLen, SMCreateStbReq *pReq) {
  SEncoder encoder = {0};
  tEncoderInit(&encoder, buf, bufLen);

  if (tStartEncode(&encoder) < 0) return -1;
  if (tEncodeCStr(&encoder, pReq->name) < 0) return -1;
  if (tEncodeI8(&encoder, pReq->igExists) < 0) return -1;
  if (tEncodeI64(&encoder, pReq->delay1) < 0) return -1;
  if (tEncodeI64(&encoder, pReq->delay2) < 0) return -1;
  if (tEncodeI64(&encoder, pReq->watermark1) < 0) return -1;
  if (tEncodeI64(&encoder, pReq->watermark2) < 0) return -1;
  if (tEncodeI32(&encoder, pReq->ttl) < 0) return -1;
  if (tEncodeI32(&encoder, pReq->numOfColumns) < 0) return -1;
  if (tEncodeI32(&encoder, pReq->numOfTags) < 0) return -1;
  if (tEncodeI32(&encoder, pReq->commentLen) < 0) return -1;
  if (tEncodeI32(&encoder, pReq->ast1Len) < 0) return -1;
  if (tEncodeI32(&encoder, pReq->ast2Len) < 0) return -1;

  for (int32_t i = 0; i < pReq->numOfColumns; ++i) {
    SField *pField = taosArrayGet(pReq->pColumns, i);
    if (tEncodeI8(&encoder, pField->type) < 0) return -1;
    if (tEncodeI32(&encoder, pField->bytes) < 0) return -1;
    if (tEncodeCStr(&encoder, pField->name) < 0) return -1;
    if (tEncodeI8(&encoder, pField->flags) < 0) return -1;
  }

  for (int32_t i = 0; i < pReq->numOfTags; ++i) {
    SField *pField = taosArrayGet(pReq->pTags, i);
    if (tEncodeI8(&encoder, pField->type) < 0) return -1;
    if (tEncodeI32(&encoder, pField->bytes) < 0) return -1;
    if (tEncodeCStr(&encoder, pField->name) < 0) return -1;
    if (tEncodeI8(&encoder, pField->flags) < 0) return -1;
  }

  if (pReq->commentLen > 0) {
    if (tEncodeBinary(&encoder, pReq->comment, pReq->commentLen) < 0) return -1;
  }
  if (pReq->ast1Len > 0) {
    if (tEncodeBinary(&encoder, pReq->pAst1, pReq->ast1Len) < 0) return -1;
  }
  if (pReq->ast2Len > 0) {
    if (tEncodeBinary(&encoder, pReq->pAst2, pReq->ast2Len) < 0) return -1;
  }
  tEndEncode(&encoder);

  int32_t tlen = encoder.pos;
  tEncoderClear(&encoder);
  return tlen;
}

int32_t tDeserializeSMCreateStbReq(void *buf, int32_t bufLen, SMCreateStbReq *pReq) {
  SDecoder decoder = {0};
  tDecoderInit(&decoder, buf, bufLen);

  if (tStartDecode(&decoder) < 0) return -1;
  if (tDecodeCStrTo(&decoder, pReq->name) < 0) return -1;
  if (tDecodeI8(&decoder, &pReq->igExists) < 0) return -1;
  if (tDecodeI64(&decoder, &pReq->delay1) < 0) return -1;
  if (tDecodeI64(&decoder, &pReq->delay2) < 0) return -1;
  if (tDecodeI64(&decoder, &pReq->watermark1) < 0) return -1;
  if (tDecodeI64(&decoder, &pReq->watermark2) < 0) return -1;
  if (tDecodeI32(&decoder, &pReq->ttl) < 0) return -1;
  if (tDecodeI32(&decoder, &pReq->numOfColumns) < 0) return -1;
  if (tDecodeI32(&decoder, &pReq->numOfTags) < 0) return -1;
  if (tDecodeI32(&decoder, &pReq->commentLen) < 0) return -1;
  if (tDecodeI32(&decoder, &pReq->ast1Len) < 0) return -1;
  if (tDecodeI32(&decoder, &pReq->ast2Len) < 0) return -1;

  pReq->pColumns = taosArrayInit(pReq->numOfColumns, sizeof(SField));
  pReq->pTags = taosArrayInit(pReq->numOfTags, sizeof(SField));
  if (pReq->pColumns == NULL || pReq->pTags == NULL) {
    terrno = TSDB_CODE_OUT_OF_MEMORY;
    return -1;
  }

  for (int32_t i = 0; i < pReq->numOfColumns; ++i) {
    SField field = {0};
    if (tDecodeI8(&decoder, &field.type) < 0) return -1;
    if (tDecodeI32(&decoder, &field.bytes) < 0) return -1;
    if (tDecodeCStrTo(&decoder, field.name) < 0) return -1;
    if (tDecodeI8(&decoder, &field.flags) < 0) return -1;
    if (taosArrayPush(pReq->pColumns, &field) == NULL) {
      terrno = TSDB_CODE_OUT_OF_MEMORY;
      return -1;
    }
  }

  for (int32_t i = 0; i < pReq->numOfTags; ++i) {
    SField field = {0};
    if (tDecodeI8(&decoder, &field.type) < 0) return -1;
    if (tDecodeI32(&decoder, &field.bytes) < 0) return -1;
    if (tDecodeCStrTo(&decoder, field.name) < 0) return -1;
    if (tDecodeI8(&decoder, &field.flags) < 0) return -1;
    if (taosArrayPush(pReq->pTags, &field) == NULL) {
      terrno = TSDB_CODE_OUT_OF_MEMORY;
      return -1;
    }
  }

  if (pReq->commentLen > 0) {
    pReq->comment = taosMemoryMalloc(pReq->commentLen);
    if (pReq->comment == NULL) return -1;
    if (tDecodeCStrTo(&decoder, pReq->comment) < 0) return -1;
  }

  if (pReq->ast1Len > 0) {
    pReq->pAst1 = taosMemoryMalloc(pReq->ast1Len);
    if (pReq->pAst1 == NULL) return -1;
    if (tDecodeCStrTo(&decoder, pReq->pAst1) < 0) return -1;
  }

  if (pReq->ast2Len > 0) {
    pReq->pAst2 = taosMemoryMalloc(pReq->ast2Len);
    if (pReq->pAst2 == NULL) return -1;
    if (tDecodeCStrTo(&decoder, pReq->pAst2) < 0) return -1;
  }

  tEndDecode(&decoder);

  tDecoderClear(&decoder);
  return 0;
}

void tFreeSMCreateStbReq(SMCreateStbReq *pReq) {
  taosArrayDestroy(pReq->pColumns);
  taosArrayDestroy(pReq->pTags);
  taosMemoryFreeClear(pReq->comment);
  taosMemoryFreeClear(pReq->pAst1);
  taosMemoryFreeClear(pReq->pAst2);
  pReq->pColumns = NULL;
  pReq->pTags = NULL;
}

int32_t tSerializeSMDropStbReq(void *buf, int32_t bufLen, SMDropStbReq *pReq) {
  SEncoder encoder = {0};
  tEncoderInit(&encoder, buf, bufLen);

  if (tStartEncode(&encoder) < 0) return -1;
  if (tEncodeCStr(&encoder, pReq->name) < 0) return -1;
  if (tEncodeI8(&encoder, pReq->igNotExists) < 0) return -1;
  tEndEncode(&encoder);

  int32_t tlen = encoder.pos;
  tEncoderClear(&encoder);
  return tlen;
}

int32_t tDeserializeSMDropStbReq(void *buf, int32_t bufLen, SMDropStbReq *pReq) {
  SDecoder decoder = {0};
  tDecoderInit(&decoder, buf, bufLen);

  if (tStartDecode(&decoder) < 0) return -1;
  if (tDecodeCStrTo(&decoder, pReq->name) < 0) return -1;
  if (tDecodeI8(&decoder, &pReq->igNotExists) < 0) return -1;
  tEndDecode(&decoder);

  tDecoderClear(&decoder);
  return 0;
}

int32_t tSerializeSMAlterStbReq(void *buf, int32_t bufLen, SMAlterStbReq *pReq) {
  SEncoder encoder = {0};
  tEncoderInit(&encoder, buf, bufLen);

  if (tStartEncode(&encoder) < 0) return -1;
  if (tEncodeCStr(&encoder, pReq->name) < 0) return -1;
  if (tEncodeI8(&encoder, pReq->alterType) < 0) return -1;
  if (tEncodeI32(&encoder, pReq->tagVer) < 0) return -1;
  if (tEncodeI32(&encoder, pReq->colVer) < 0) return -1;
  if (tEncodeI32(&encoder, pReq->numOfFields) < 0) return -1;
  for (int32_t i = 0; i < pReq->numOfFields; ++i) {
    SField *pField = taosArrayGet(pReq->pFields, i);
    if (tEncodeI8(&encoder, pField->type) < 0) return -1;
    if (tEncodeI32(&encoder, pField->bytes) < 0) return -1;
    if (tEncodeCStr(&encoder, pField->name) < 0) return -1;
  }
  if (tEncodeI32(&encoder, pReq->ttl) < 0) return -1;
  if (tEncodeI32(&encoder, pReq->commentLen) < 0) return -1;
  if (pReq->commentLen > 0) {
    if (tEncodeCStr(&encoder, pReq->comment) < 0) return -1;
  }
  tEndEncode(&encoder);

  int32_t tlen = encoder.pos;
  tEncoderClear(&encoder);
  return tlen;
}

int32_t tDeserializeSMAlterStbReq(void *buf, int32_t bufLen, SMAlterStbReq *pReq) {
  SDecoder decoder = {0};
  tDecoderInit(&decoder, buf, bufLen);

  if (tStartDecode(&decoder) < 0) return -1;
  if (tDecodeCStrTo(&decoder, pReq->name) < 0) return -1;
  if (tDecodeI8(&decoder, &pReq->alterType) < 0) return -1;
  if (tDecodeI32(&decoder, &pReq->tagVer) < 0) return -1;
  if (tDecodeI32(&decoder, &pReq->colVer) < 0) return -1;
  if (tDecodeI32(&decoder, &pReq->numOfFields) < 0) return -1;
  pReq->pFields = taosArrayInit(pReq->numOfFields, sizeof(SField));
  if (pReq->pFields == NULL) {
    terrno = TSDB_CODE_OUT_OF_MEMORY;
    return -1;
  }

  for (int32_t i = 0; i < pReq->numOfFields; ++i) {
    SField field = {0};
    if (tDecodeI8(&decoder, &field.type) < 0) return -1;
    if (tDecodeI32(&decoder, &field.bytes) < 0) return -1;
    if (tDecodeCStrTo(&decoder, field.name) < 0) return -1;
    if (taosArrayPush(pReq->pFields, &field) == NULL) {
      terrno = TSDB_CODE_OUT_OF_MEMORY;
      return -1;
    }
  }

  if (tDecodeI32(&decoder, &pReq->ttl) < 0) return -1;
  if (tDecodeI32(&decoder, &pReq->commentLen) < 0) return -1;
  if (pReq->commentLen > 0) {
    pReq->comment = taosMemoryMalloc(pReq->commentLen);
    if (pReq->comment == NULL) return -1;
    if (tDecodeCStrTo(&decoder, pReq->comment) < 0) return -1;
  }

  tEndDecode(&decoder);
  tDecoderClear(&decoder);
  return 0;
}

void tFreeSMAltertbReq(SMAlterStbReq *pReq) {
  taosArrayDestroy(pReq->pFields);
  pReq->pFields = NULL;
  taosMemoryFreeClear(pReq->comment);
}

int32_t tSerializeSEpSet(void *buf, int32_t bufLen, const SEpSet *pEpset) {
  SEncoder encoder = {0};
  tEncoderInit(&encoder, buf, bufLen);
  if (tStartEncode(&encoder) < 0) return -1;
  if (tEncodeSEpSet(&encoder, pEpset) < 0) return -1;

  tEndEncode(&encoder);
  int32_t tlen = encoder.pos;
  tEncoderClear(&encoder);
  return tlen;
}

int32_t tDeserializeSEpSet(void *buf, int32_t bufLen, SEpSet *pEpset) {
  SDecoder decoder = {0};
  tDecoderInit(&decoder, buf, bufLen);
  if (tStartDecode(&decoder) < 0) return -1;
  if (tDecodeSEpSet(&decoder, pEpset) < 0) return -1;

  tEndDecode(&decoder);
  tDecoderClear(&decoder);
  return 0;
}

int32_t tSerializeSMCreateSmaReq(void *buf, int32_t bufLen, SMCreateSmaReq *pReq) {
  SEncoder encoder = {0};
  tEncoderInit(&encoder, buf, bufLen);

  if (tStartEncode(&encoder) < 0) return -1;
  if (tEncodeCStr(&encoder, pReq->name) < 0) return -1;
  if (tEncodeCStr(&encoder, pReq->stb) < 0) return -1;
  if (tEncodeI8(&encoder, pReq->igExists) < 0) return -1;
  if (tEncodeI8(&encoder, pReq->intervalUnit) < 0) return -1;
  if (tEncodeI8(&encoder, pReq->slidingUnit) < 0) return -1;
  if (tEncodeI8(&encoder, pReq->timezone) < 0) return -1;
  if (tEncodeI32(&encoder, pReq->dstVgId) < 0) return -1;
  if (tEncodeI64(&encoder, pReq->interval) < 0) return -1;
  if (tEncodeI64(&encoder, pReq->offset) < 0) return -1;
  if (tEncodeI64(&encoder, pReq->sliding) < 0) return -1;
  if (tEncodeI32(&encoder, pReq->exprLen) < 0) return -1;
  if (tEncodeI32(&encoder, pReq->tagsFilterLen) < 0) return -1;
  if (tEncodeI32(&encoder, pReq->sqlLen) < 0) return -1;
  if (tEncodeI32(&encoder, pReq->astLen) < 0) return -1;
  if (pReq->exprLen > 0) {
    if (tEncodeBinary(&encoder, pReq->expr, pReq->exprLen) < 0) return -1;
  }
  if (pReq->tagsFilterLen > 0) {
    if (tEncodeBinary(&encoder, pReq->tagsFilter, pReq->tagsFilterLen) < 0) return -1;
  }
  if (pReq->sqlLen > 0) {
    if (tEncodeBinary(&encoder, pReq->sql, pReq->sqlLen) < 0) return -1;
  }
  if (pReq->astLen > 0) {
    if (tEncodeBinary(&encoder, pReq->ast, pReq->astLen) < 0) return -1;
  }
  tEndEncode(&encoder);

  int32_t tlen = encoder.pos;
  tEncoderClear(&encoder);
  return tlen;
}

int32_t tDeserializeSMCreateSmaReq(void *buf, int32_t bufLen, SMCreateSmaReq *pReq) {
  SDecoder decoder = {0};
  tDecoderInit(&decoder, buf, bufLen);

  if (tStartDecode(&decoder) < 0) return -1;
  if (tDecodeCStrTo(&decoder, pReq->name) < 0) return -1;
  if (tDecodeCStrTo(&decoder, pReq->stb) < 0) return -1;
  if (tDecodeI8(&decoder, &pReq->igExists) < 0) return -1;
  if (tDecodeI8(&decoder, &pReq->intervalUnit) < 0) return -1;
  if (tDecodeI8(&decoder, &pReq->slidingUnit) < 0) return -1;
  if (tDecodeI8(&decoder, &pReq->timezone) < 0) return -1;
  if (tDecodeI32(&decoder, &pReq->dstVgId) < 0) return -1;
  if (tDecodeI64(&decoder, &pReq->interval) < 0) return -1;
  if (tDecodeI64(&decoder, &pReq->offset) < 0) return -1;
  if (tDecodeI64(&decoder, &pReq->sliding) < 0) return -1;
  if (tDecodeI32(&decoder, &pReq->exprLen) < 0) return -1;
  if (tDecodeI32(&decoder, &pReq->tagsFilterLen) < 0) return -1;
  if (tDecodeI32(&decoder, &pReq->sqlLen) < 0) return -1;
  if (tDecodeI32(&decoder, &pReq->astLen) < 0) return -1;
  if (pReq->exprLen > 0) {
    pReq->expr = taosMemoryMalloc(pReq->exprLen);
    if (pReq->expr == NULL) return -1;
    if (tDecodeCStrTo(&decoder, pReq->expr) < 0) return -1;
  }
  if (pReq->tagsFilterLen > 0) {
    pReq->tagsFilter = taosMemoryMalloc(pReq->tagsFilterLen);
    if (pReq->tagsFilter == NULL) return -1;
    if (tDecodeCStrTo(&decoder, pReq->tagsFilter) < 0) return -1;
  }
  if (pReq->sqlLen > 0) {
    pReq->sql = taosMemoryMalloc(pReq->sqlLen);
    if (pReq->sql == NULL) return -1;
    if (tDecodeCStrTo(&decoder, pReq->sql) < 0) return -1;
  }
  if (pReq->astLen > 0) {
    pReq->ast = taosMemoryMalloc(pReq->astLen);
    if (pReq->ast == NULL) return -1;
    if (tDecodeCStrTo(&decoder, pReq->ast) < 0) return -1;
  }

  tEndDecode(&decoder);
  tDecoderClear(&decoder);
  return 0;
}

void tFreeSMCreateSmaReq(SMCreateSmaReq *pReq) {
  taosMemoryFreeClear(pReq->expr);
  taosMemoryFreeClear(pReq->tagsFilter);
  taosMemoryFreeClear(pReq->sql);
  taosMemoryFreeClear(pReq->ast);
}

int32_t tSerializeSMDropSmaReq(void *buf, int32_t bufLen, SMDropSmaReq *pReq) {
  SEncoder encoder = {0};
  tEncoderInit(&encoder, buf, bufLen);

  if (tStartEncode(&encoder) < 0) return -1;
  if (tEncodeCStr(&encoder, pReq->name) < 0) return -1;

  if (tEncodeI8(&encoder, pReq->igNotExists) < 0) return -1;
  tEndEncode(&encoder);

  int32_t tlen = encoder.pos;
  tEncoderClear(&encoder);
  return tlen;
}

int32_t tDeserializeSMDropSmaReq(void *buf, int32_t bufLen, SMDropSmaReq *pReq) {
  SDecoder decoder = {0};
  tDecoderInit(&decoder, buf, bufLen);

  if (tStartDecode(&decoder) < 0) return -1;
  if (tDecodeCStrTo(&decoder, pReq->name) < 0) return -1;
  if (tDecodeI8(&decoder, &pReq->igNotExists) < 0) return -1;
  tEndDecode(&decoder);

  tDecoderClear(&decoder);
  return 0;
}
int32_t tSerializeSMCreateFullTextReq(void *buf, int32_t bufLen, SMCreateFullTextReq *pReq) {
  SEncoder encoder = {0};
  tEncoderInit(&encoder, buf, bufLen);

  if (tStartEncode(&encoder) < 0) return -1;

  tEndEncode(&encoder);
  int32_t tlen = encoder.pos;
  tEncoderClear(&encoder);
  return tlen;
}
int32_t tDeserializeSMCreateFullTextReq(void *buf, int32_t bufLen, SMCreateFullTextReq *pReq) {
  SDecoder decoder = {0};
  tDecoderInit(&decoder, buf, bufLen);
  if (tStartDecode(&decoder) < 0) return -1;

  tEndDecode(&decoder);
  tDecoderClear(&decoder);
  return 0;
}
void tFreeSMCreateFullTextReq(SMCreateFullTextReq *pReq) {
  // impl later
  return;
}
int32_t tSerializeSMDropFullTextReq(void *buf, int32_t bufLen, SMDropFullTextReq *pReq) {
  SEncoder encoder = {0};
  tEncoderInit(&encoder, buf, bufLen);

  if (tStartEncode(&encoder) < 0) return -1;

  if (tEncodeCStr(&encoder, pReq->name) < 0) return -1;

  if (tEncodeI8(&encoder, pReq->igNotExists) < 0) return -1;

  tEndEncode(&encoder);
  int32_t tlen = encoder.pos;
  tEncoderClear(&encoder);
  return tlen;
}
int32_t tDeserializeSMDropFullTextReq(void *buf, int32_t bufLen, SMDropFullTextReq *pReq) {
  SDecoder decoder = {0};
  tDecoderInit(&decoder, buf, bufLen);
  if (tStartDecode(&decoder) < 0) return -1;
  if (tDecodeCStrTo(&decoder, pReq->name) < 0) return -1;
  if (tDecodeI8(&decoder, &pReq->igNotExists) < 0) return -1;

  tEndDecode(&decoder);
  tDecoderClear(&decoder);
  return 0;
}

int32_t tSerializeSStatusReq(void *buf, int32_t bufLen, SStatusReq *pReq) {
  SEncoder encoder = {0};
  tEncoderInit(&encoder, buf, bufLen);

  if (tStartEncode(&encoder) < 0) return -1;

  // status
  if (tEncodeI32(&encoder, pReq->sver) < 0) return -1;
  if (tEncodeI64(&encoder, pReq->dnodeVer) < 0) return -1;
  if (tEncodeI32(&encoder, pReq->dnodeId) < 0) return -1;
  if (tEncodeI64(&encoder, pReq->clusterId) < 0) return -1;
  if (tEncodeI64(&encoder, pReq->rebootTime) < 0) return -1;
  if (tEncodeI64(&encoder, pReq->updateTime) < 0) return -1;
  if (tEncodeI32(&encoder, pReq->numOfCores) < 0) return -1;
  if (tEncodeI32(&encoder, pReq->numOfSupportVnodes) < 0) return -1;
  if (tEncodeCStr(&encoder, pReq->dnodeEp) < 0) return -1;

  // cluster cfg
  if (tEncodeI32(&encoder, pReq->clusterCfg.statusInterval) < 0) return -1;
  if (tEncodeI64(&encoder, pReq->clusterCfg.checkTime) < 0) return -1;
  if (tEncodeCStr(&encoder, pReq->clusterCfg.timezone) < 0) return -1;
  if (tEncodeCStr(&encoder, pReq->clusterCfg.locale) < 0) return -1;
  if (tEncodeCStr(&encoder, pReq->clusterCfg.charset) < 0) return -1;

  // vnode loads
  int32_t vlen = (int32_t)taosArrayGetSize(pReq->pVloads);
  if (tEncodeI32(&encoder, vlen) < 0) return -1;
  for (int32_t i = 0; i < vlen; ++i) {
    SVnodeLoad *pload = taosArrayGet(pReq->pVloads, i);
    if (tEncodeI32(&encoder, pload->vgId) < 0) return -1;
    if (tEncodeI32(&encoder, pload->syncState) < 0) return -1;
    if (tEncodeI64(&encoder, pload->numOfTables) < 0) return -1;
    if (tEncodeI64(&encoder, pload->numOfTimeSeries) < 0) return -1;
    if (tEncodeI64(&encoder, pload->totalStorage) < 0) return -1;
    if (tEncodeI64(&encoder, pload->compStorage) < 0) return -1;
    if (tEncodeI64(&encoder, pload->pointsWritten) < 0) return -1;
  }

  // mnode loads
  if (tEncodeI32(&encoder, pReq->mload.syncState) < 0) return -1;

  if (tEncodeI32(&encoder, pReq->qload.dnodeId) < 0) return -1;
  if (tEncodeI64(&encoder, pReq->qload.numOfProcessedQuery) < 0) return -1;
  if (tEncodeI64(&encoder, pReq->qload.numOfProcessedCQuery) < 0) return -1;
  if (tEncodeI64(&encoder, pReq->qload.numOfProcessedFetch) < 0) return -1;
  if (tEncodeI64(&encoder, pReq->qload.numOfProcessedDrop) < 0) return -1;
  if (tEncodeI64(&encoder, pReq->qload.numOfProcessedHb) < 0) return -1;
  if (tEncodeI64(&encoder, pReq->qload.numOfProcessedDelete) < 0) return -1;
  if (tEncodeI64(&encoder, pReq->qload.cacheDataSize) < 0) return -1;
  if (tEncodeI64(&encoder, pReq->qload.numOfQueryInQueue) < 0) return -1;
  if (tEncodeI64(&encoder, pReq->qload.numOfFetchInQueue) < 0) return -1;
  if (tEncodeI64(&encoder, pReq->qload.timeInQueryQueue) < 0) return -1;
  if (tEncodeI64(&encoder, pReq->qload.timeInFetchQueue) < 0) return -1;

  tEndEncode(&encoder);

  int32_t tlen = encoder.pos;
  tEncoderClear(&encoder);
  return tlen;
}

int32_t tDeserializeSStatusReq(void *buf, int32_t bufLen, SStatusReq *pReq) {
  SDecoder decoder = {0};
  tDecoderInit(&decoder, buf, bufLen);

  if (tStartDecode(&decoder) < 0) return -1;

  // status
  if (tDecodeI32(&decoder, &pReq->sver) < 0) return -1;
  if (tDecodeI64(&decoder, &pReq->dnodeVer) < 0) return -1;
  if (tDecodeI32(&decoder, &pReq->dnodeId) < 0) return -1;
  if (tDecodeI64(&decoder, &pReq->clusterId) < 0) return -1;
  if (tDecodeI64(&decoder, &pReq->rebootTime) < 0) return -1;
  if (tDecodeI64(&decoder, &pReq->updateTime) < 0) return -1;
  if (tDecodeI32(&decoder, &pReq->numOfCores) < 0) return -1;
  if (tDecodeI32(&decoder, &pReq->numOfSupportVnodes) < 0) return -1;
  if (tDecodeCStrTo(&decoder, pReq->dnodeEp) < 0) return -1;

  // cluster cfg
  if (tDecodeI32(&decoder, &pReq->clusterCfg.statusInterval) < 0) return -1;
  if (tDecodeI64(&decoder, &pReq->clusterCfg.checkTime) < 0) return -1;
  if (tDecodeCStrTo(&decoder, pReq->clusterCfg.timezone) < 0) return -1;
  if (tDecodeCStrTo(&decoder, pReq->clusterCfg.locale) < 0) return -1;
  if (tDecodeCStrTo(&decoder, pReq->clusterCfg.charset) < 0) return -1;

  // vnode loads
  int32_t vlen = 0;
  if (tDecodeI32(&decoder, &vlen) < 0) return -1;
  pReq->pVloads = taosArrayInit(vlen, sizeof(SVnodeLoad));
  if (pReq->pVloads == NULL) {
    terrno = TSDB_CODE_OUT_OF_MEMORY;
    return -1;
  }

  for (int32_t i = 0; i < vlen; ++i) {
    SVnodeLoad vload = {0};
    if (tDecodeI32(&decoder, &vload.vgId) < 0) return -1;
    if (tDecodeI32(&decoder, &vload.syncState) < 0) return -1;
    if (tDecodeI64(&decoder, &vload.numOfTables) < 0) return -1;
    if (tDecodeI64(&decoder, &vload.numOfTimeSeries) < 0) return -1;
    if (tDecodeI64(&decoder, &vload.totalStorage) < 0) return -1;
    if (tDecodeI64(&decoder, &vload.compStorage) < 0) return -1;
    if (tDecodeI64(&decoder, &vload.pointsWritten) < 0) return -1;
    if (taosArrayPush(pReq->pVloads, &vload) == NULL) {
      terrno = TSDB_CODE_OUT_OF_MEMORY;
      return -1;
    }
  }

  if (tDecodeI32(&decoder, &pReq->mload.syncState) < 0) return -1;

  if (tDecodeI32(&decoder, &pReq->qload.dnodeId) < 0) return -1;
  if (tDecodeI64(&decoder, &pReq->qload.numOfProcessedQuery) < 0) return -1;
  if (tDecodeI64(&decoder, &pReq->qload.numOfProcessedCQuery) < 0) return -1;
  if (tDecodeI64(&decoder, &pReq->qload.numOfProcessedFetch) < 0) return -1;
  if (tDecodeI64(&decoder, &pReq->qload.numOfProcessedDrop) < 0) return -1;
  if (tDecodeI64(&decoder, &pReq->qload.numOfProcessedHb) < 0) return -1;
  if (tDecodeI64(&decoder, &pReq->qload.numOfProcessedDelete) < 0) return -1;
  if (tDecodeI64(&decoder, &pReq->qload.cacheDataSize) < 0) return -1;
  if (tDecodeI64(&decoder, &pReq->qload.numOfQueryInQueue) < 0) return -1;
  if (tDecodeI64(&decoder, &pReq->qload.numOfFetchInQueue) < 0) return -1;
  if (tDecodeI64(&decoder, &pReq->qload.timeInQueryQueue) < 0) return -1;
  if (tDecodeI64(&decoder, &pReq->qload.timeInFetchQueue) < 0) return -1;

  tEndDecode(&decoder);
  tDecoderClear(&decoder);
  return 0;
}

void tFreeSStatusReq(SStatusReq *pReq) { taosArrayDestroy(pReq->pVloads); }

int32_t tSerializeSStatusRsp(void *buf, int32_t bufLen, SStatusRsp *pRsp) {
  SEncoder encoder = {0};
  tEncoderInit(&encoder, buf, bufLen);

  if (tStartEncode(&encoder) < 0) return -1;

  // status
  if (tEncodeI64(&encoder, pRsp->dnodeVer) < 0) return -1;

  // dnode cfg
  if (tEncodeI32(&encoder, pRsp->dnodeCfg.dnodeId) < 0) return -1;
  if (tEncodeI64(&encoder, pRsp->dnodeCfg.clusterId) < 0) return -1;

  // dnode eps
  int32_t dlen = (int32_t)taosArrayGetSize(pRsp->pDnodeEps);
  if (tEncodeI32(&encoder, dlen) < 0) return -1;
  for (int32_t i = 0; i < dlen; ++i) {
    SDnodeEp *pDnodeEp = taosArrayGet(pRsp->pDnodeEps, i);
    if (tEncodeI32(&encoder, pDnodeEp->id) < 0) return -1;
    if (tEncodeI8(&encoder, pDnodeEp->isMnode) < 0) return -1;
    if (tEncodeCStr(&encoder, pDnodeEp->ep.fqdn) < 0) return -1;
    if (tEncodeU16(&encoder, pDnodeEp->ep.port) < 0) return -1;
  }

  tEndEncode(&encoder);

  int32_t tlen = encoder.pos;
  tEncoderClear(&encoder);
  return tlen;
}

int32_t tDeserializeSStatusRsp(void *buf, int32_t bufLen, SStatusRsp *pRsp) {
  SDecoder decoder = {0};
  tDecoderInit(&decoder, buf, bufLen);

  if (tStartDecode(&decoder) < 0) return -1;

  // status
  if (tDecodeI64(&decoder, &pRsp->dnodeVer) < 0) return -1;

  // cluster cfg
  if (tDecodeI32(&decoder, &pRsp->dnodeCfg.dnodeId) < 0) return -1;
  if (tDecodeI64(&decoder, &pRsp->dnodeCfg.clusterId) < 0) return -1;

  // dnode eps
  int32_t dlen = 0;
  if (tDecodeI32(&decoder, &dlen) < 0) return -1;
  pRsp->pDnodeEps = taosArrayInit(dlen, sizeof(SDnodeEp));
  if (pRsp->pDnodeEps == NULL) {
    terrno = TSDB_CODE_OUT_OF_MEMORY;
    return -1;
  }

  for (int32_t i = 0; i < dlen; ++i) {
    SDnodeEp dnodeEp = {0};
    if (tDecodeI32(&decoder, &dnodeEp.id) < 0) return -1;
    if (tDecodeI8(&decoder, &dnodeEp.isMnode) < 0) return -1;
    if (tDecodeCStrTo(&decoder, dnodeEp.ep.fqdn) < 0) return -1;
    if (tDecodeU16(&decoder, &dnodeEp.ep.port) < 0) return -1;
    if (taosArrayPush(pRsp->pDnodeEps, &dnodeEp) == NULL) {
      terrno = TSDB_CODE_OUT_OF_MEMORY;
      return -1;
    }
  }

  tEndDecode(&decoder);
  tDecoderClear(&decoder);
  return 0;
}

void tFreeSStatusRsp(SStatusRsp *pRsp) { taosArrayDestroy(pRsp->pDnodeEps); }

int32_t tSerializeSCreateAcctReq(void *buf, int32_t bufLen, SCreateAcctReq *pReq) {
  SEncoder encoder = {0};
  tEncoderInit(&encoder, buf, bufLen);

  if (tStartEncode(&encoder) < 0) return -1;
  if (tEncodeCStr(&encoder, pReq->user) < 0) return -1;
  if (tEncodeCStr(&encoder, pReq->pass) < 0) return -1;
  if (tEncodeI32(&encoder, pReq->maxUsers) < 0) return -1;
  if (tEncodeI32(&encoder, pReq->maxDbs) < 0) return -1;
  if (tEncodeI32(&encoder, pReq->maxTimeSeries) < 0) return -1;
  if (tEncodeI32(&encoder, pReq->maxStreams) < 0) return -1;
  if (tEncodeI32(&encoder, pReq->accessState) < 0) return -1;
  if (tEncodeI64(&encoder, pReq->maxStorage) < 0) return -1;
  tEndEncode(&encoder);

  int32_t tlen = encoder.pos;
  tEncoderClear(&encoder);
  return tlen;
}

int32_t tDeserializeSCreateAcctReq(void *buf, int32_t bufLen, SCreateAcctReq *pReq) {
  SDecoder decoder = {0};
  tDecoderInit(&decoder, buf, bufLen);

  if (tStartDecode(&decoder) < 0) return -1;
  if (tDecodeCStrTo(&decoder, pReq->user) < 0) return -1;
  if (tDecodeCStrTo(&decoder, pReq->pass) < 0) return -1;
  if (tDecodeI32(&decoder, &pReq->maxUsers) < 0) return -1;
  if (tDecodeI32(&decoder, &pReq->maxDbs) < 0) return -1;
  if (tDecodeI32(&decoder, &pReq->maxTimeSeries) < 0) return -1;
  if (tDecodeI32(&decoder, &pReq->maxStreams) < 0) return -1;
  if (tDecodeI32(&decoder, &pReq->accessState) < 0) return -1;
  if (tDecodeI64(&decoder, &pReq->maxStorage) < 0) return -1;
  tEndDecode(&decoder);

  tDecoderClear(&decoder);
  return 0;
}

int32_t tSerializeSDropUserReq(void *buf, int32_t bufLen, SDropUserReq *pReq) {
  SEncoder encoder = {0};
  tEncoderInit(&encoder, buf, bufLen);

  if (tStartEncode(&encoder) < 0) return -1;
  if (tEncodeCStr(&encoder, pReq->user) < 0) return -1;
  tEndEncode(&encoder);

  int32_t tlen = encoder.pos;
  tEncoderClear(&encoder);
  return tlen;
}

int32_t tDeserializeSDropUserReq(void *buf, int32_t bufLen, SDropUserReq *pReq) {
  SDecoder decoder = {0};
  tDecoderInit(&decoder, buf, bufLen);

  if (tStartDecode(&decoder) < 0) return -1;
  if (tDecodeCStrTo(&decoder, pReq->user) < 0) return -1;
  tEndDecode(&decoder);

  tDecoderClear(&decoder);
  return 0;
}

int32_t tSerializeSCreateUserReq(void *buf, int32_t bufLen, SCreateUserReq *pReq) {
  SEncoder encoder = {0};
  tEncoderInit(&encoder, buf, bufLen);

  if (tStartEncode(&encoder) < 0) return -1;
  if (tEncodeI8(&encoder, pReq->createType) < 0) return -1;
  if (tEncodeI8(&encoder, pReq->superUser) < 0) return -1;
  if (tEncodeI8(&encoder, pReq->sysInfo) < 0) return -1;
  if (tEncodeI8(&encoder, pReq->enable) < 0) return -1;
  if (tEncodeCStr(&encoder, pReq->user) < 0) return -1;
  if (tEncodeCStr(&encoder, pReq->pass) < 0) return -1;
  tEndEncode(&encoder);

  int32_t tlen = encoder.pos;
  tEncoderClear(&encoder);
  return tlen;
}

int32_t tDeserializeSCreateUserReq(void *buf, int32_t bufLen, SCreateUserReq *pReq) {
  SDecoder decoder = {0};
  tDecoderInit(&decoder, buf, bufLen);

  if (tStartDecode(&decoder) < 0) return -1;
  if (tDecodeI8(&decoder, &pReq->createType) < 0) return -1;
  if (tDecodeI8(&decoder, &pReq->superUser) < 0) return -1;
  if (tDecodeI8(&decoder, &pReq->sysInfo) < 0) return -1;
  if (tDecodeI8(&decoder, &pReq->enable) < 0) return -1;
  if (tDecodeCStrTo(&decoder, pReq->user) < 0) return -1;
  if (tDecodeCStrTo(&decoder, pReq->pass) < 0) return -1;
  tEndDecode(&decoder);

  tDecoderClear(&decoder);
  return 0;
}

int32_t tSerializeSAlterUserReq(void *buf, int32_t bufLen, SAlterUserReq *pReq) {
  SEncoder encoder = {0};
  tEncoderInit(&encoder, buf, bufLen);

  if (tStartEncode(&encoder) < 0) return -1;
  if (tEncodeI8(&encoder, pReq->alterType) < 0) return -1;
  if (tEncodeI8(&encoder, pReq->superUser) < 0) return -1;
  if (tEncodeI8(&encoder, pReq->sysInfo) < 0) return -1;
  if (tEncodeI8(&encoder, pReq->enable) < 0) return -1;
  if (tEncodeCStr(&encoder, pReq->user) < 0) return -1;
  if (tEncodeCStr(&encoder, pReq->pass) < 0) return -1;
  if (tEncodeCStr(&encoder, pReq->dbname) < 0) return -1;
  tEndEncode(&encoder);

  int32_t tlen = encoder.pos;
  tEncoderClear(&encoder);
  return tlen;
}

int32_t tDeserializeSAlterUserReq(void *buf, int32_t bufLen, SAlterUserReq *pReq) {
  SDecoder decoder = {0};
  tDecoderInit(&decoder, buf, bufLen);

  if (tStartDecode(&decoder) < 0) return -1;
  if (tDecodeI8(&decoder, &pReq->alterType) < 0) return -1;
  if (tDecodeI8(&decoder, &pReq->superUser) < 0) return -1;
  if (tDecodeI8(&decoder, &pReq->sysInfo) < 0) return -1;
  if (tDecodeI8(&decoder, &pReq->enable) < 0) return -1;
  if (tDecodeCStrTo(&decoder, pReq->user) < 0) return -1;
  if (tDecodeCStrTo(&decoder, pReq->pass) < 0) return -1;
  if (tDecodeCStrTo(&decoder, pReq->dbname) < 0) return -1;
  tEndDecode(&decoder);

  tDecoderClear(&decoder);
  return 0;
}

int32_t tSerializeSGetUserAuthReq(void *buf, int32_t bufLen, SGetUserAuthReq *pReq) {
  SEncoder encoder = {0};
  tEncoderInit(&encoder, buf, bufLen);

  if (tStartEncode(&encoder) < 0) return -1;
  if (tEncodeCStr(&encoder, pReq->user) < 0) return -1;
  tEndEncode(&encoder);

  int32_t tlen = encoder.pos;
  tEncoderClear(&encoder);
  return tlen;
}

int32_t tDeserializeSGetUserAuthReq(void *buf, int32_t bufLen, SGetUserAuthReq *pReq) {
  SDecoder decoder = {0};
  tDecoderInit(&decoder, buf, bufLen);

  if (tStartDecode(&decoder) < 0) return -1;
  if (tDecodeCStrTo(&decoder, pReq->user) < 0) return -1;
  tEndDecode(&decoder);

  tDecoderClear(&decoder);
  return 0;
}

int32_t tSerializeSGetUserAuthRspImpl(SEncoder *pEncoder, SGetUserAuthRsp *pRsp) {
  if (tEncodeCStr(pEncoder, pRsp->user) < 0) return -1;
  if (tEncodeI8(pEncoder, pRsp->superAuth) < 0) return -1;
  if (tEncodeI8(pEncoder, pRsp->sysInfo) < 0) return -1;
  if (tEncodeI8(pEncoder, pRsp->enable) < 0) return -1;
  if (tEncodeI8(pEncoder, pRsp->reserve) < 0) return -1;
  if (tEncodeI32(pEncoder, pRsp->version) < 0) return -1;

  int32_t numOfCreatedDbs = taosHashGetSize(pRsp->createdDbs);
  int32_t numOfReadDbs = taosHashGetSize(pRsp->readDbs);
  int32_t numOfWriteDbs = taosHashGetSize(pRsp->writeDbs);
  if (tEncodeI32(pEncoder, numOfCreatedDbs) < 0) return -1;
  if (tEncodeI32(pEncoder, numOfReadDbs) < 0) return -1;
  if (tEncodeI32(pEncoder, numOfWriteDbs) < 0) return -1;

  char *db = taosHashIterate(pRsp->createdDbs, NULL);
  while (db != NULL) {
    if (tEncodeCStr(pEncoder, db) < 0) return -1;
    db = taosHashIterate(pRsp->createdDbs, db);
  }

  db = taosHashIterate(pRsp->readDbs, NULL);
  while (db != NULL) {
    if (tEncodeCStr(pEncoder, db) < 0) return -1;
    db = taosHashIterate(pRsp->readDbs, db);
  }

  db = taosHashIterate(pRsp->writeDbs, NULL);
  while (db != NULL) {
    if (tEncodeCStr(pEncoder, db) < 0) return -1;
    db = taosHashIterate(pRsp->writeDbs, db);
  }

  return 0;
}

int32_t tSerializeSGetUserAuthRsp(void *buf, int32_t bufLen, SGetUserAuthRsp *pRsp) {
  SEncoder encoder = {0};
  tEncoderInit(&encoder, buf, bufLen);

  if (tStartEncode(&encoder) < 0) return -1;

  if (tSerializeSGetUserAuthRspImpl(&encoder, pRsp) < 0) return -1;

  tEndEncode(&encoder);

  int32_t tlen = encoder.pos;
  tEncoderClear(&encoder);
  return tlen;
}

int32_t tDeserializeSGetUserAuthRspImpl(SDecoder *pDecoder, SGetUserAuthRsp *pRsp) {
  pRsp->createdDbs = taosHashInit(4, taosGetDefaultHashFunction(TSDB_DATA_TYPE_BINARY), true, HASH_ENTRY_LOCK);
  pRsp->readDbs = taosHashInit(4, taosGetDefaultHashFunction(TSDB_DATA_TYPE_BINARY), true, HASH_ENTRY_LOCK);
  pRsp->writeDbs = taosHashInit(4, taosGetDefaultHashFunction(TSDB_DATA_TYPE_BINARY), true, HASH_ENTRY_LOCK);
  if (pRsp->readDbs == NULL || pRsp->writeDbs == NULL) {
    return -1;
  }

  if (tDecodeCStrTo(pDecoder, pRsp->user) < 0) return -1;
  if (tDecodeI8(pDecoder, &pRsp->superAuth) < 0) return -1;
  if (tDecodeI8(pDecoder, &pRsp->sysInfo) < 0) return -1;
  if (tDecodeI8(pDecoder, &pRsp->enable) < 0) return -1;
  if (tDecodeI8(pDecoder, &pRsp->reserve) < 0) return -1;
  if (tDecodeI32(pDecoder, &pRsp->version) < 0) return -1;

  int32_t numOfCreatedDbs = 0;
  int32_t numOfReadDbs = 0;
  int32_t numOfWriteDbs = 0;
  if (tDecodeI32(pDecoder, &numOfCreatedDbs) < 0) return -1;
  if (tDecodeI32(pDecoder, &numOfReadDbs) < 0) return -1;
  if (tDecodeI32(pDecoder, &numOfWriteDbs) < 0) return -1;

  for (int32_t i = 0; i < numOfCreatedDbs; ++i) {
    char db[TSDB_DB_FNAME_LEN] = {0};
    if (tDecodeCStrTo(pDecoder, db) < 0) return -1;
    int32_t len = strlen(db);
    taosHashPut(pRsp->createdDbs, db, len, db, len);
  }

  for (int32_t i = 0; i < numOfReadDbs; ++i) {
    char db[TSDB_DB_FNAME_LEN] = {0};
    if (tDecodeCStrTo(pDecoder, db) < 0) return -1;
    int32_t len = strlen(db);
    taosHashPut(pRsp->readDbs, db, len, db, len);
  }

  for (int32_t i = 0; i < numOfWriteDbs; ++i) {
    char db[TSDB_DB_FNAME_LEN] = {0};
    if (tDecodeCStrTo(pDecoder, db) < 0) return -1;
    int32_t len = strlen(db);
    taosHashPut(pRsp->writeDbs, db, len, db, len);
  }

  return 0;
}

int32_t tDeserializeSGetUserAuthRsp(void *buf, int32_t bufLen, SGetUserAuthRsp *pRsp) {
  SDecoder decoder = {0};
  tDecoderInit(&decoder, buf, bufLen);

  if (tStartDecode(&decoder) < 0) return -1;

  if (tDeserializeSGetUserAuthRspImpl(&decoder, pRsp) < 0) return -1;

  tEndDecode(&decoder);

  tDecoderClear(&decoder);
  return 0;
}

void tFreeSGetUserAuthRsp(SGetUserAuthRsp *pRsp) {
  taosHashCleanup(pRsp->createdDbs);
  taosHashCleanup(pRsp->readDbs);
  taosHashCleanup(pRsp->writeDbs);
}

int32_t tSerializeSCreateDropMQSBNodeReq(void *buf, int32_t bufLen, SMCreateQnodeReq *pReq) {
  SEncoder encoder = {0};
  tEncoderInit(&encoder, buf, bufLen);

  if (tStartEncode(&encoder) < 0) return -1;
  if (tEncodeI32(&encoder, pReq->dnodeId) < 0) return -1;
  tEndEncode(&encoder);

  int32_t tlen = encoder.pos;
  tEncoderClear(&encoder);
  return tlen;
}

int32_t tDeserializeSCreateDropMQSBNodeReq(void *buf, int32_t bufLen, SMCreateQnodeReq *pReq) {
  SDecoder decoder = {0};
  tDecoderInit(&decoder, buf, bufLen);

  if (tStartDecode(&decoder) < 0) return -1;
  if (tDecodeI32(&decoder, &pReq->dnodeId) < 0) return -1;
  tEndDecode(&decoder);

  tDecoderClear(&decoder);
  return 0;
}

int32_t tSerializeSDropDnodeReq(void *buf, int32_t bufLen, SDropDnodeReq *pReq) {
  SEncoder encoder = {0};
  tEncoderInit(&encoder, buf, bufLen);

  if (tStartEncode(&encoder) < 0) return -1;
  if (tEncodeI32(&encoder, pReq->dnodeId) < 0) return -1;
  if (tEncodeCStr(&encoder, pReq->fqdn) < 0) return -1;
  if (tEncodeI32(&encoder, pReq->port) < 0) return -1;
  tEndEncode(&encoder);

  int32_t tlen = encoder.pos;
  tEncoderClear(&encoder);
  return tlen;
}

int32_t tDeserializeSDropDnodeReq(void *buf, int32_t bufLen, SDropDnodeReq *pReq) {
  SDecoder decoder = {0};
  tDecoderInit(&decoder, buf, bufLen);

  if (tStartDecode(&decoder) < 0) return -1;
  if (tDecodeI32(&decoder, &pReq->dnodeId) < 0) return -1;
  if (tDecodeCStrTo(&decoder, pReq->fqdn) < 0) return -1;
  if (tDecodeI32(&decoder, &pReq->port) < 0) return -1;
  tEndDecode(&decoder);

  tDecoderClear(&decoder);
  return 0;
}

int32_t tSerializeSMCfgDnodeReq(void *buf, int32_t bufLen, SMCfgDnodeReq *pReq) {
  SEncoder encoder = {0};
  tEncoderInit(&encoder, buf, bufLen);

  if (tStartEncode(&encoder) < 0) return -1;
  if (tEncodeI32(&encoder, pReq->dnodeId) < 0) return -1;
  if (tEncodeCStr(&encoder, pReq->config) < 0) return -1;
  if (tEncodeCStr(&encoder, pReq->value) < 0) return -1;
  tEndEncode(&encoder);

  int32_t tlen = encoder.pos;
  tEncoderClear(&encoder);
  return tlen;
}

int32_t tDeserializeSMCfgDnodeReq(void *buf, int32_t bufLen, SMCfgDnodeReq *pReq) {
  SDecoder decoder = {0};
  tDecoderInit(&decoder, buf, bufLen);

  if (tStartDecode(&decoder) < 0) return -1;
  if (tDecodeI32(&decoder, &pReq->dnodeId) < 0) return -1;
  if (tDecodeCStrTo(&decoder, pReq->config) < 0) return -1;
  if (tDecodeCStrTo(&decoder, pReq->value) < 0) return -1;
  tEndDecode(&decoder);

  tDecoderClear(&decoder);
  return 0;
}

int32_t tSerializeSCreateDnodeReq(void *buf, int32_t bufLen, SCreateDnodeReq *pReq) {
  SEncoder encoder = {0};
  tEncoderInit(&encoder, buf, bufLen);

  if (tStartEncode(&encoder) < 0) return -1;
  if (tEncodeCStr(&encoder, pReq->fqdn) < 0) return -1;
  if (tEncodeI32(&encoder, pReq->port) < 0) return -1;
  tEndEncode(&encoder);

  int32_t tlen = encoder.pos;
  tEncoderClear(&encoder);
  return tlen;
}

int32_t tDeserializeSCreateDnodeReq(void *buf, int32_t bufLen, SCreateDnodeReq *pReq) {
  SDecoder decoder = {0};
  tDecoderInit(&decoder, buf, bufLen);

  if (tStartDecode(&decoder) < 0) return -1;
  if (tDecodeCStrTo(&decoder, pReq->fqdn) < 0) return -1;
  if (tDecodeI32(&decoder, &pReq->port) < 0) return -1;
  tEndDecode(&decoder);

  tDecoderClear(&decoder);
  return 0;
}

int32_t tSerializeSCreateFuncReq(void *buf, int32_t bufLen, SCreateFuncReq *pReq) {
  SEncoder encoder = {0};
  tEncoderInit(&encoder, buf, bufLen);

  if (tStartEncode(&encoder) < 0) return -1;
  if (tEncodeCStr(&encoder, pReq->name) < 0) return -1;
  if (tEncodeI8(&encoder, pReq->igExists) < 0) return -1;
  if (tEncodeI8(&encoder, pReq->funcType) < 0) return -1;
  if (tEncodeI8(&encoder, pReq->scriptType) < 0) return -1;
  if (tEncodeI8(&encoder, pReq->outputType) < 0) return -1;
  if (tEncodeI32(&encoder, pReq->outputLen) < 0) return -1;
  if (tEncodeI32(&encoder, pReq->bufSize) < 0) return -1;
  if (tEncodeI32(&encoder, pReq->codeLen) < 0) return -1;
  if (tEncodeI64(&encoder, pReq->signature) < 0) return -1;

  if (pReq->pCode != NULL) {
    if (tEncodeBinary(&encoder, pReq->pCode, pReq->codeLen) < 0) return -1;
  }

  int32_t commentSize = 0;
  if (pReq->pComment != NULL) {
    commentSize = strlen(pReq->pComment) + 1;
  }
  if (tEncodeI32(&encoder, commentSize) < 0) return -1;
  if (pReq->pComment != NULL) {
    if (tEncodeCStr(&encoder, pReq->pComment) < 0) return -1;
  }

  tEndEncode(&encoder);

  int32_t tlen = encoder.pos;
  tEncoderClear(&encoder);
  return tlen;
}

int32_t tDeserializeSCreateFuncReq(void *buf, int32_t bufLen, SCreateFuncReq *pReq) {
  SDecoder decoder = {0};
  tDecoderInit(&decoder, buf, bufLen);

  if (tStartDecode(&decoder) < 0) return -1;
  if (tDecodeCStrTo(&decoder, pReq->name) < 0) return -1;
  if (tDecodeI8(&decoder, &pReq->igExists) < 0) return -1;
  if (tDecodeI8(&decoder, &pReq->funcType) < 0) return -1;
  if (tDecodeI8(&decoder, &pReq->scriptType) < 0) return -1;
  if (tDecodeI8(&decoder, &pReq->outputType) < 0) return -1;
  if (tDecodeI32(&decoder, &pReq->outputLen) < 0) return -1;
  if (tDecodeI32(&decoder, &pReq->bufSize) < 0) return -1;
  if (tDecodeI32(&decoder, &pReq->codeLen) < 0) return -1;
  if (tDecodeI64(&decoder, &pReq->signature) < 0) return -1;

  if (pReq->codeLen > 0) {
    pReq->pCode = taosMemoryCalloc(1, pReq->codeLen);
    if (pReq->pCode == NULL) {
      terrno = TSDB_CODE_OUT_OF_MEMORY;
      return -1;
    }
    if (tDecodeCStrTo(&decoder, pReq->pCode) < 0) return -1;
  }

  int32_t commentSize = 0;
  if (tDecodeI32(&decoder, &commentSize) < 0) return -1;
  if (commentSize > 0) {
    pReq->pComment = taosMemoryCalloc(1, commentSize);
    if (pReq->pComment == NULL) {
      terrno = TSDB_CODE_OUT_OF_MEMORY;
      return -1;
    }
    if (tDecodeCStrTo(&decoder, pReq->pComment) < 0) return -1;
  }

  tEndDecode(&decoder);

  tDecoderClear(&decoder);
  return 0;
}

void tFreeSCreateFuncReq(SCreateFuncReq *pReq) {
  taosMemoryFree(pReq->pCode);
  taosMemoryFree(pReq->pComment);
}

int32_t tSerializeSDropFuncReq(void *buf, int32_t bufLen, SDropFuncReq *pReq) {
  SEncoder encoder = {0};
  tEncoderInit(&encoder, buf, bufLen);

  if (tStartEncode(&encoder) < 0) return -1;
  if (tEncodeCStr(&encoder, pReq->name) < 0) return -1;
  if (tEncodeI8(&encoder, pReq->igNotExists) < 0) return -1;
  tEndEncode(&encoder);

  int32_t tlen = encoder.pos;
  tEncoderClear(&encoder);
  return tlen;
}

int32_t tDeserializeSDropFuncReq(void *buf, int32_t bufLen, SDropFuncReq *pReq) {
  SDecoder decoder = {0};
  tDecoderInit(&decoder, buf, bufLen);

  if (tStartDecode(&decoder) < 0) return -1;
  if (tDecodeCStrTo(&decoder, pReq->name) < 0) return -1;
  if (tDecodeI8(&decoder, &pReq->igNotExists) < 0) return -1;
  tEndDecode(&decoder);

  tDecoderClear(&decoder);
  return 0;
}

int32_t tSerializeSRetrieveFuncReq(void *buf, int32_t bufLen, SRetrieveFuncReq *pReq) {
  SEncoder encoder = {0};
  tEncoderInit(&encoder, buf, bufLen);

  if (tStartEncode(&encoder) < 0) return -1;
  if (tEncodeI32(&encoder, pReq->numOfFuncs) < 0) return -1;
  if (tEncodeI8(&encoder, pReq->ignoreCodeComment) < 0) return -1;

  if (pReq->numOfFuncs != (int32_t)taosArrayGetSize(pReq->pFuncNames)) return -1;
  for (int32_t i = 0; i < pReq->numOfFuncs; ++i) {
    char *fname = taosArrayGet(pReq->pFuncNames, i);
    if (tEncodeCStr(&encoder, fname) < 0) return -1;
  }

  tEndEncode(&encoder);

  int32_t tlen = encoder.pos;
  tEncoderClear(&encoder);
  return tlen;
}

int32_t tDeserializeSRetrieveFuncReq(void *buf, int32_t bufLen, SRetrieveFuncReq *pReq) {
  SDecoder decoder = {0};
  tDecoderInit(&decoder, buf, bufLen);

  if (tStartDecode(&decoder) < 0) return -1;
  if (tDecodeI32(&decoder, &pReq->numOfFuncs) < 0) return -1;
  if (tDecodeI8(&decoder, (int8_t *)&pReq->ignoreCodeComment) < 0) return -1;

  pReq->pFuncNames = taosArrayInit(pReq->numOfFuncs, TSDB_FUNC_NAME_LEN);
  if (pReq->pFuncNames == NULL) return -1;

  for (int32_t i = 0; i < pReq->numOfFuncs; ++i) {
    char fname[TSDB_FUNC_NAME_LEN] = {0};
    if (tDecodeCStrTo(&decoder, fname) < 0) return -1;
    taosArrayPush(pReq->pFuncNames, fname);
  }
  tEndDecode(&decoder);

  tDecoderClear(&decoder);
  return 0;
}

void tFreeSRetrieveFuncReq(SRetrieveFuncReq *pReq) { taosArrayDestroy(pReq->pFuncNames); }

int32_t tSerializeSRetrieveFuncRsp(void *buf, int32_t bufLen, SRetrieveFuncRsp *pRsp) {
  SEncoder encoder = {0};
  tEncoderInit(&encoder, buf, bufLen);

  if (tStartEncode(&encoder) < 0) return -1;
  if (tEncodeI32(&encoder, pRsp->numOfFuncs) < 0) return -1;

  if (pRsp->numOfFuncs != (int32_t)taosArrayGetSize(pRsp->pFuncInfos)) return -1;
  for (int32_t i = 0; i < pRsp->numOfFuncs; ++i) {
    SFuncInfo *pInfo = taosArrayGet(pRsp->pFuncInfos, i);

    if (tEncodeCStr(&encoder, pInfo->name) < 0) return -1;
    if (tEncodeI8(&encoder, pInfo->funcType) < 0) return -1;
    if (tEncodeI8(&encoder, pInfo->scriptType) < 0) return -1;
    if (tEncodeI8(&encoder, pInfo->outputType) < 0) return -1;
    if (tEncodeI32(&encoder, pInfo->outputLen) < 0) return -1;
    if (tEncodeI32(&encoder, pInfo->bufSize) < 0) return -1;
    if (tEncodeI64(&encoder, pInfo->signature) < 0) return -1;
    if (tEncodeI32(&encoder, pInfo->codeSize) < 0) return -1;
    if (tEncodeI32(&encoder, pInfo->commentSize) < 0) return -1;
    if (pInfo->codeSize) {
      if (tEncodeBinary(&encoder, pInfo->pCode, pInfo->codeSize) < 0) return -1;
    }
    if (pInfo->commentSize) {
      if (tEncodeCStr(&encoder, pInfo->pComment) < 0) return -1;
    }
  }

  tEndEncode(&encoder);

  int32_t tlen = encoder.pos;
  tEncoderClear(&encoder);
  return tlen;
}

int32_t tDeserializeSRetrieveFuncRsp(void *buf, int32_t bufLen, SRetrieveFuncRsp *pRsp) {
  SDecoder decoder = {0};
  tDecoderInit(&decoder, buf, bufLen);

  if (tStartDecode(&decoder) < 0) return -1;
  if (tDecodeI32(&decoder, &pRsp->numOfFuncs) < 0) return -1;

  pRsp->pFuncInfos = taosArrayInit(pRsp->numOfFuncs, sizeof(SFuncInfo));
  if (pRsp->pFuncInfos == NULL) return -1;

  for (int32_t i = 0; i < pRsp->numOfFuncs; ++i) {
    SFuncInfo fInfo = {0};
    if (tDecodeCStrTo(&decoder, fInfo.name) < 0) return -1;
    if (tDecodeI8(&decoder, &fInfo.funcType) < 0) return -1;
    if (tDecodeI8(&decoder, &fInfo.scriptType) < 0) return -1;
    if (tDecodeI8(&decoder, &fInfo.outputType) < 0) return -1;
    if (tDecodeI32(&decoder, &fInfo.outputLen) < 0) return -1;
    if (tDecodeI32(&decoder, &fInfo.bufSize) < 0) return -1;
    if (tDecodeI64(&decoder, &fInfo.signature) < 0) return -1;
    if (tDecodeI32(&decoder, &fInfo.codeSize) < 0) return -1;
    if (tDecodeI32(&decoder, &fInfo.commentSize) < 0) return -1;
    if (fInfo.codeSize) {
      fInfo.pCode = taosMemoryCalloc(1, fInfo.codeSize);
      if (fInfo.pCode == NULL) {
        terrno = TSDB_CODE_OUT_OF_MEMORY;
        return -1;
      }
      if (tDecodeCStrTo(&decoder, fInfo.pCode) < 0) return -1;
    }
    if (fInfo.commentSize) {
      fInfo.pComment = taosMemoryCalloc(1, fInfo.commentSize);
      if (fInfo.pComment == NULL) {
        terrno = TSDB_CODE_OUT_OF_MEMORY;
        return -1;
      }
      if (tDecodeCStrTo(&decoder, fInfo.pComment) < 0) return -1;
    }

    taosArrayPush(pRsp->pFuncInfos, &fInfo);
  }
  tEndDecode(&decoder);

  tDecoderClear(&decoder);
  return 0;
}

void tFreeSFuncInfo(SFuncInfo *pInfo) {
  if (NULL == pInfo) {
    return;
  }

  taosMemoryFree(pInfo->pCode);
  taosMemoryFree(pInfo->pComment);
}

void tFreeSRetrieveFuncRsp(SRetrieveFuncRsp *pRsp) {
  int32_t size = taosArrayGetSize(pRsp->pFuncInfos);
  for (int32_t i = 0; i < size; ++i) {
    SFuncInfo *pInfo = taosArrayGet(pRsp->pFuncInfos, i);
    tFreeSFuncInfo(pInfo);
  }
  taosArrayDestroy(pRsp->pFuncInfos);
}

int32_t tSerializeSCreateDbReq(void *buf, int32_t bufLen, SCreateDbReq *pReq) {
  SEncoder encoder = {0};
  tEncoderInit(&encoder, buf, bufLen);

  if (tStartEncode(&encoder) < 0) return -1;
  if (tEncodeCStr(&encoder, pReq->db) < 0) return -1;
  if (tEncodeI32(&encoder, pReq->numOfVgroups) < 0) return -1;
  if (tEncodeI32(&encoder, pReq->numOfStables) < 0) return -1;
  if (tEncodeI32(&encoder, pReq->buffer) < 0) return -1;
  if (tEncodeI32(&encoder, pReq->pageSize) < 0) return -1;
  if (tEncodeI32(&encoder, pReq->pages) < 0) return -1;
  if (tEncodeI32(&encoder, pReq->daysPerFile) < 0) return -1;
  if (tEncodeI32(&encoder, pReq->daysToKeep0) < 0) return -1;
  if (tEncodeI32(&encoder, pReq->daysToKeep1) < 0) return -1;
  if (tEncodeI32(&encoder, pReq->daysToKeep2) < 0) return -1;
  if (tEncodeI32(&encoder, pReq->minRows) < 0) return -1;
  if (tEncodeI32(&encoder, pReq->maxRows) < 0) return -1;
  if (tEncodeI32(&encoder, pReq->fsyncPeriod) < 0) return -1;
  if (tEncodeI8(&encoder, pReq->walLevel) < 0) return -1;
  if (tEncodeI8(&encoder, pReq->precision) < 0) return -1;
  if (tEncodeI8(&encoder, pReq->compression) < 0) return -1;
  if (tEncodeI8(&encoder, pReq->replications) < 0) return -1;
  if (tEncodeI8(&encoder, pReq->strict) < 0) return -1;
  if (tEncodeI8(&encoder, pReq->cacheLastRow) < 0) return -1;
  if (tEncodeI8(&encoder, pReq->schemaless) < 0) return -1;
  if (tEncodeI8(&encoder, pReq->ignoreExist) < 0) return -1;
  if (tEncodeI32(&encoder, pReq->numOfRetensions) < 0) return -1;
  for (int32_t i = 0; i < pReq->numOfRetensions; ++i) {
    SRetention *pRetension = taosArrayGet(pReq->pRetensions, i);
    if (tEncodeI64(&encoder, pRetension->freq) < 0) return -1;
    if (tEncodeI64(&encoder, pRetension->keep) < 0) return -1;
    if (tEncodeI8(&encoder, pRetension->freqUnit) < 0) return -1;
    if (tEncodeI8(&encoder, pRetension->keepUnit) < 0) return -1;
  }
  tEndEncode(&encoder);

  int32_t tlen = encoder.pos;
  tEncoderClear(&encoder);
  return tlen;
}

int32_t tDeserializeSCreateDbReq(void *buf, int32_t bufLen, SCreateDbReq *pReq) {
  SDecoder decoder = {0};
  tDecoderInit(&decoder, buf, bufLen);

  if (tStartDecode(&decoder) < 0) return -1;
  if (tDecodeCStrTo(&decoder, pReq->db) < 0) return -1;
  if (tDecodeI32(&decoder, &pReq->numOfVgroups) < 0) return -1;
  if (tDecodeI32(&decoder, &pReq->numOfStables) < 0) return -1;
  if (tDecodeI32(&decoder, &pReq->buffer) < 0) return -1;
  if (tDecodeI32(&decoder, &pReq->pageSize) < 0) return -1;
  if (tDecodeI32(&decoder, &pReq->pages) < 0) return -1;
  if (tDecodeI32(&decoder, &pReq->daysPerFile) < 0) return -1;
  if (tDecodeI32(&decoder, &pReq->daysToKeep0) < 0) return -1;
  if (tDecodeI32(&decoder, &pReq->daysToKeep1) < 0) return -1;
  if (tDecodeI32(&decoder, &pReq->daysToKeep2) < 0) return -1;
  if (tDecodeI32(&decoder, &pReq->minRows) < 0) return -1;
  if (tDecodeI32(&decoder, &pReq->maxRows) < 0) return -1;
  if (tDecodeI32(&decoder, &pReq->fsyncPeriod) < 0) return -1;
  if (tDecodeI8(&decoder, &pReq->walLevel) < 0) return -1;
  if (tDecodeI8(&decoder, &pReq->precision) < 0) return -1;
  if (tDecodeI8(&decoder, &pReq->compression) < 0) return -1;
  if (tDecodeI8(&decoder, &pReq->replications) < 0) return -1;
  if (tDecodeI8(&decoder, &pReq->strict) < 0) return -1;
  if (tDecodeI8(&decoder, &pReq->cacheLastRow) < 0) return -1;
  if (tDecodeI8(&decoder, &pReq->schemaless) < 0) return -1;
  if (tDecodeI8(&decoder, &pReq->ignoreExist) < 0) return -1;
  if (tDecodeI32(&decoder, &pReq->numOfRetensions) < 0) return -1;
  pReq->pRetensions = taosArrayInit(pReq->numOfRetensions, sizeof(SRetention));
  if (pReq->pRetensions == NULL) {
    terrno = TSDB_CODE_OUT_OF_MEMORY;
    return -1;
  }

  for (int32_t i = 0; i < pReq->numOfRetensions; ++i) {
    SRetention rentension = {0};
    if (tDecodeI64(&decoder, &rentension.freq) < 0) return -1;
    if (tDecodeI64(&decoder, &rentension.keep) < 0) return -1;
    if (tDecodeI8(&decoder, &rentension.freqUnit) < 0) return -1;
    if (tDecodeI8(&decoder, &rentension.keepUnit) < 0) return -1;
    if (taosArrayPush(pReq->pRetensions, &rentension) == NULL) {
      terrno = TSDB_CODE_OUT_OF_MEMORY;
      return -1;
    }
  }

  tEndDecode(&decoder);

  tDecoderClear(&decoder);
  return 0;
}

void tFreeSCreateDbReq(SCreateDbReq *pReq) {
  taosArrayDestroy(pReq->pRetensions);
  pReq->pRetensions = NULL;
}

int32_t tSerializeSAlterDbReq(void *buf, int32_t bufLen, SAlterDbReq *pReq) {
  SEncoder encoder = {0};
  tEncoderInit(&encoder, buf, bufLen);

  if (tStartEncode(&encoder) < 0) return -1;
  if (tEncodeCStr(&encoder, pReq->db) < 0) return -1;
  if (tEncodeI32(&encoder, pReq->buffer) < 0) return -1;
  if (tEncodeI32(&encoder, pReq->pageSize) < 0) return -1;
  if (tEncodeI32(&encoder, pReq->pages) < 0) return -1;
  if (tEncodeI32(&encoder, pReq->daysPerFile) < 0) return -1;
  if (tEncodeI32(&encoder, pReq->daysToKeep0) < 0) return -1;
  if (tEncodeI32(&encoder, pReq->daysToKeep1) < 0) return -1;
  if (tEncodeI32(&encoder, pReq->daysToKeep2) < 0) return -1;
  if (tEncodeI32(&encoder, pReq->fsyncPeriod) < 0) return -1;
  if (tEncodeI8(&encoder, pReq->walLevel) < 0) return -1;
  if (tEncodeI8(&encoder, pReq->strict) < 0) return -1;
  if (tEncodeI8(&encoder, pReq->cacheLastRow) < 0) return -1;
  if (tEncodeI8(&encoder, pReq->replications) < 0) return -1;
  tEndEncode(&encoder);

  int32_t tlen = encoder.pos;
  tEncoderClear(&encoder);
  return tlen;
}

int32_t tDeserializeSAlterDbReq(void *buf, int32_t bufLen, SAlterDbReq *pReq) {
  SDecoder decoder = {0};
  tDecoderInit(&decoder, buf, bufLen);

  if (tStartDecode(&decoder) < 0) return -1;
  if (tDecodeCStrTo(&decoder, pReq->db) < 0) return -1;
  if (tDecodeI32(&decoder, &pReq->buffer) < 0) return -1;
  if (tDecodeI32(&decoder, &pReq->pageSize) < 0) return -1;
  if (tDecodeI32(&decoder, &pReq->pages) < 0) return -1;
  if (tDecodeI32(&decoder, &pReq->daysPerFile) < 0) return -1;
  if (tDecodeI32(&decoder, &pReq->daysToKeep0) < 0) return -1;
  if (tDecodeI32(&decoder, &pReq->daysToKeep1) < 0) return -1;
  if (tDecodeI32(&decoder, &pReq->daysToKeep2) < 0) return -1;
  if (tDecodeI32(&decoder, &pReq->fsyncPeriod) < 0) return -1;
  if (tDecodeI8(&decoder, &pReq->walLevel) < 0) return -1;
  if (tDecodeI8(&decoder, &pReq->strict) < 0) return -1;
  if (tDecodeI8(&decoder, &pReq->cacheLastRow) < 0) return -1;
  if (tDecodeI8(&decoder, &pReq->replications) < 0) return -1;
  tEndDecode(&decoder);

  tDecoderClear(&decoder);
  return 0;
}

int32_t tSerializeSDropDbReq(void *buf, int32_t bufLen, SDropDbReq *pReq) {
  SEncoder encoder = {0};
  tEncoderInit(&encoder, buf, bufLen);

  if (tStartEncode(&encoder) < 0) return -1;
  if (tEncodeCStr(&encoder, pReq->db) < 0) return -1;
  if (tEncodeI8(&encoder, pReq->ignoreNotExists) < 0) return -1;
  tEndEncode(&encoder);

  int32_t tlen = encoder.pos;
  tEncoderClear(&encoder);
  return tlen;
}

int32_t tDeserializeSDropDbReq(void *buf, int32_t bufLen, SDropDbReq *pReq) {
  SDecoder decoder = {0};
  tDecoderInit(&decoder, buf, bufLen);

  if (tStartDecode(&decoder) < 0) return -1;
  if (tDecodeCStrTo(&decoder, pReq->db) < 0) return -1;
  if (tDecodeI8(&decoder, &pReq->ignoreNotExists) < 0) return -1;
  tEndDecode(&decoder);

  tDecoderClear(&decoder);
  return 0;
}

int32_t tSerializeSDropDbRsp(void *buf, int32_t bufLen, SDropDbRsp *pRsp) {
  SEncoder encoder = {0};
  tEncoderInit(&encoder, buf, bufLen);

  if (tStartEncode(&encoder) < 0) return -1;
  if (tEncodeCStr(&encoder, pRsp->db) < 0) return -1;
  if (tEncodeI64(&encoder, pRsp->uid) < 0) return -1;
  tEndEncode(&encoder);

  int32_t tlen = encoder.pos;
  tEncoderClear(&encoder);
  return tlen;
}

int32_t tDeserializeSDropDbRsp(void *buf, int32_t bufLen, SDropDbRsp *pRsp) {
  SDecoder decoder = {0};
  tDecoderInit(&decoder, buf, bufLen);

  if (tStartDecode(&decoder) < 0) return -1;
  if (tDecodeCStrTo(&decoder, pRsp->db) < 0) return -1;
  if (tDecodeI64(&decoder, &pRsp->uid) < 0) return -1;
  tEndDecode(&decoder);

  tDecoderClear(&decoder);
  return 0;
}

int32_t tSerializeSUseDbReq(void *buf, int32_t bufLen, SUseDbReq *pReq) {
  SEncoder encoder = {0};
  tEncoderInit(&encoder, buf, bufLen);

  if (tStartEncode(&encoder) < 0) return -1;
  if (tEncodeCStr(&encoder, pReq->db) < 0) return -1;
  if (tEncodeI64(&encoder, pReq->dbId) < 0) return -1;
  if (tEncodeI32(&encoder, pReq->vgVersion) < 0) return -1;
  if (tEncodeI32(&encoder, pReq->numOfTable) < 0) return -1;
  tEndEncode(&encoder);

  int32_t tlen = encoder.pos;
  tEncoderClear(&encoder);
  return tlen;
}

int32_t tDeserializeSUseDbReq(void *buf, int32_t bufLen, SUseDbReq *pReq) {
  SDecoder decoder = {0};
  tDecoderInit(&decoder, buf, bufLen);

  if (tStartDecode(&decoder) < 0) return -1;
  if (tDecodeCStrTo(&decoder, pReq->db) < 0) return -1;
  if (tDecodeI64(&decoder, &pReq->dbId) < 0) return -1;
  if (tDecodeI32(&decoder, &pReq->vgVersion) < 0) return -1;
  if (tDecodeI32(&decoder, &pReq->numOfTable) < 0) return -1;
  tEndDecode(&decoder);

  tDecoderClear(&decoder);
  return 0;
}

int32_t tSerializeSQnodeListReq(void *buf, int32_t bufLen, SQnodeListReq *pReq) {
  SEncoder encoder = {0};
  tEncoderInit(&encoder, buf, bufLen);

  if (tStartEncode(&encoder) < 0) return -1;
  if (tEncodeI32(&encoder, pReq->rowNum) < 0) return -1;
  tEndEncode(&encoder);

  int32_t tlen = encoder.pos;
  tEncoderClear(&encoder);
  return tlen;
}

int32_t tDeserializeSQnodeListReq(void *buf, int32_t bufLen, SQnodeListReq *pReq) {
  SDecoder decoder = {0};
  tDecoderInit(&decoder, buf, bufLen);

  if (tStartDecode(&decoder) < 0) return -1;
  if (tDecodeI32(&decoder, &pReq->rowNum) < 0) return -1;
  tEndDecode(&decoder);

  tDecoderClear(&decoder);
  return 0;
}

int32_t tSerializeSQnodeListRsp(void *buf, int32_t bufLen, SQnodeListRsp *pRsp) {
  SEncoder encoder = {0};
  tEncoderInit(&encoder, buf, bufLen);

  if (tStartEncode(&encoder) < 0) return -1;
  int32_t num = taosArrayGetSize(pRsp->qnodeList);
  if (tEncodeI32(&encoder, num) < 0) return -1;
  for (int32_t i = 0; i < num; ++i) {
    SQueryNodeLoad *pLoad = taosArrayGet(pRsp->qnodeList, i);
    if (tEncodeSQueryNodeLoad(&encoder, pLoad) < 0) return -1;
  }
  tEndEncode(&encoder);

  int32_t tlen = encoder.pos;
  tEncoderClear(&encoder);
  return tlen;
}

int32_t tDeserializeSQnodeListRsp(void *buf, int32_t bufLen, SQnodeListRsp *pRsp) {
  SDecoder decoder = {0};
  tDecoderInit(&decoder, buf, bufLen);

  if (tStartDecode(&decoder) < 0) return -1;
  int32_t num = 0;
  if (tDecodeI32(&decoder, &num) < 0) return -1;
  if (NULL == pRsp->qnodeList) {
    pRsp->qnodeList = taosArrayInit(num, sizeof(SQueryNodeLoad));
    if (NULL == pRsp->qnodeList) return -1;
  }

  for (int32_t i = 0; i < num; ++i) {
    SQueryNodeLoad load = {0};
    if (tDecodeSQueryNodeLoad(&decoder, &load) < 0) return -1;
    taosArrayPush(pRsp->qnodeList, &load);
  }
  tEndDecode(&decoder);

  tDecoderClear(&decoder);
  return 0;
}

void tFreeSQnodeListRsp(SQnodeListRsp *pRsp) { taosArrayDestroy(pRsp->qnodeList); }

int32_t tSerializeSCompactDbReq(void *buf, int32_t bufLen, SCompactDbReq *pReq) {
  SEncoder encoder = {0};
  tEncoderInit(&encoder, buf, bufLen);

  if (tStartEncode(&encoder) < 0) return -1;
  if (tEncodeCStr(&encoder, pReq->db) < 0) return -1;
  tEndEncode(&encoder);

  int32_t tlen = encoder.pos;
  tEncoderClear(&encoder);
  return tlen;
}

int32_t tDeserializeSCompactDbReq(void *buf, int32_t bufLen, SCompactDbReq *pReq) {
  SDecoder decoder = {0};
  tDecoderInit(&decoder, buf, bufLen);

  if (tStartDecode(&decoder) < 0) return -1;
  if (tDecodeCStrTo(&decoder, pReq->db) < 0) return -1;
  tEndDecode(&decoder);

  tDecoderClear(&decoder);
  return 0;
}

int32_t tSerializeSUseDbRspImp(SEncoder *pEncoder, const SUseDbRsp *pRsp) {
  if (tEncodeCStr(pEncoder, pRsp->db) < 0) return -1;
  if (tEncodeI64(pEncoder, pRsp->uid) < 0) return -1;
  if (tEncodeI32(pEncoder, pRsp->vgVersion) < 0) return -1;
  if (tEncodeI32(pEncoder, pRsp->vgNum) < 0) return -1;
  if (tEncodeI8(pEncoder, pRsp->hashMethod) < 0) return -1;

  for (int32_t i = 0; i < pRsp->vgNum; ++i) {
    SVgroupInfo *pVgInfo = taosArrayGet(pRsp->pVgroupInfos, i);
    if (tEncodeI32(pEncoder, pVgInfo->vgId) < 0) return -1;
    if (tEncodeU32(pEncoder, pVgInfo->hashBegin) < 0) return -1;
    if (tEncodeU32(pEncoder, pVgInfo->hashEnd) < 0) return -1;
    if (tEncodeSEpSet(pEncoder, &pVgInfo->epSet) < 0) return -1;
    if (tEncodeI32(pEncoder, pVgInfo->numOfTable) < 0) return -1;
  }

  return 0;
}

int32_t tSerializeSUseDbRsp(void *buf, int32_t bufLen, const SUseDbRsp *pRsp) {
  SEncoder encoder = {0};
  tEncoderInit(&encoder, buf, bufLen);

  if (tStartEncode(&encoder) < 0) return -1;
  if (tSerializeSUseDbRspImp(&encoder, pRsp) < 0) return -1;
  tEndEncode(&encoder);

  int32_t tlen = encoder.pos;
  tEncoderClear(&encoder);
  return tlen;
}

int32_t tSerializeSUseDbBatchRsp(void *buf, int32_t bufLen, SUseDbBatchRsp *pRsp) {
  SEncoder encoder = {0};
  tEncoderInit(&encoder, buf, bufLen);

  if (tStartEncode(&encoder) < 0) return -1;

  int32_t numOfBatch = taosArrayGetSize(pRsp->pArray);
  if (tEncodeI32(&encoder, numOfBatch) < 0) return -1;
  for (int32_t i = 0; i < numOfBatch; ++i) {
    SUseDbRsp *pUsedbRsp = taosArrayGet(pRsp->pArray, i);
    if (tSerializeSUseDbRspImp(&encoder, pUsedbRsp) < 0) return -1;
  }
  tEndEncode(&encoder);

  int32_t tlen = encoder.pos;
  tEncoderClear(&encoder);
  return tlen;
}

int32_t tDeserializeSUseDbRspImp(SDecoder *pDecoder, SUseDbRsp *pRsp) {
  if (tDecodeCStrTo(pDecoder, pRsp->db) < 0) return -1;
  if (tDecodeI64(pDecoder, &pRsp->uid) < 0) return -1;
  if (tDecodeI32(pDecoder, &pRsp->vgVersion) < 0) return -1;
  if (tDecodeI32(pDecoder, &pRsp->vgNum) < 0) return -1;
  if (tDecodeI8(pDecoder, &pRsp->hashMethod) < 0) return -1;

  if (pRsp->vgNum <= 0) {
    return 0;
  }

  pRsp->pVgroupInfos = taosArrayInit(pRsp->vgNum, sizeof(SVgroupInfo));
  if (pRsp->pVgroupInfos == NULL) {
    terrno = TSDB_CODE_OUT_OF_MEMORY;
    return -1;
  }

  for (int32_t i = 0; i < pRsp->vgNum; ++i) {
    SVgroupInfo vgInfo = {0};
    if (tDecodeI32(pDecoder, &vgInfo.vgId) < 0) return -1;
    if (tDecodeU32(pDecoder, &vgInfo.hashBegin) < 0) return -1;
    if (tDecodeU32(pDecoder, &vgInfo.hashEnd) < 0) return -1;
    if (tDecodeSEpSet(pDecoder, &vgInfo.epSet) < 0) return -1;
    if (tDecodeI32(pDecoder, &vgInfo.numOfTable) < 0) return -1;
    taosArrayPush(pRsp->pVgroupInfos, &vgInfo);
  }

  return 0;
}

int32_t tDeserializeSUseDbRsp(void *buf, int32_t bufLen, SUseDbRsp *pRsp) {
  SDecoder decoder = {0};
  tDecoderInit(&decoder, buf, bufLen);

  if (tStartDecode(&decoder) < 0) return -1;
  if (tDeserializeSUseDbRspImp(&decoder, pRsp) < 0) return -1;
  tEndDecode(&decoder);

  tDecoderClear(&decoder);
  return 0;
}

int32_t tDeserializeSUseDbBatchRsp(void *buf, int32_t bufLen, SUseDbBatchRsp *pRsp) {
  SDecoder decoder = {0};
  tDecoderInit(&decoder, buf, bufLen);

  if (tStartDecode(&decoder) < 0) return -1;

  int32_t numOfBatch = taosArrayGetSize(pRsp->pArray);
  if (tDecodeI32(&decoder, &numOfBatch) < 0) return -1;

  pRsp->pArray = taosArrayInit(numOfBatch, sizeof(SUseDbRsp));
  if (pRsp->pArray == NULL) {
    terrno = TSDB_CODE_OUT_OF_MEMORY;
    return -1;
  }

  for (int32_t i = 0; i < numOfBatch; ++i) {
    SUseDbRsp usedbRsp = {0};
    if (tDeserializeSUseDbRspImp(&decoder, &usedbRsp) < 0) return -1;
    taosArrayPush(pRsp->pArray, &usedbRsp);
  }
  tEndDecode(&decoder);

  tDecoderClear(&decoder);
  return 0;
}

void tFreeSUsedbRsp(SUseDbRsp *pRsp) { taosArrayDestroy(pRsp->pVgroupInfos); }

void tFreeSUseDbBatchRsp(SUseDbBatchRsp *pRsp) {
  int32_t numOfBatch = taosArrayGetSize(pRsp->pArray);
  for (int32_t i = 0; i < numOfBatch; ++i) {
    SUseDbRsp *pUsedbRsp = taosArrayGet(pRsp->pArray, i);
    tFreeSUsedbRsp(pUsedbRsp);
  }

  taosArrayDestroy(pRsp->pArray);
}

int32_t tSerializeSUserAuthBatchRsp(void *buf, int32_t bufLen, SUserAuthBatchRsp *pRsp) {
  SEncoder encoder = {0};
  tEncoderInit(&encoder, buf, bufLen);

  if (tStartEncode(&encoder) < 0) return -1;

  int32_t numOfBatch = taosArrayGetSize(pRsp->pArray);
  if (tEncodeI32(&encoder, numOfBatch) < 0) return -1;
  for (int32_t i = 0; i < numOfBatch; ++i) {
    SGetUserAuthRsp *pUserAuthRsp = taosArrayGet(pRsp->pArray, i);
    if (tSerializeSGetUserAuthRspImpl(&encoder, pUserAuthRsp) < 0) return -1;
  }
  tEndEncode(&encoder);

  int32_t tlen = encoder.pos;
  tEncoderClear(&encoder);
  return tlen;
}

int32_t tDeserializeSUserAuthBatchRsp(void *buf, int32_t bufLen, SUserAuthBatchRsp *pRsp) {
  SDecoder decoder = {0};
  tDecoderInit(&decoder, buf, bufLen);

  if (tStartDecode(&decoder) < 0) return -1;

  int32_t numOfBatch = taosArrayGetSize(pRsp->pArray);
  if (tDecodeI32(&decoder, &numOfBatch) < 0) return -1;

  pRsp->pArray = taosArrayInit(numOfBatch, sizeof(SGetUserAuthRsp));
  if (pRsp->pArray == NULL) {
    terrno = TSDB_CODE_OUT_OF_MEMORY;
    return -1;
  }

  for (int32_t i = 0; i < numOfBatch; ++i) {
    SGetUserAuthRsp rsp = {0};
    if (tDeserializeSGetUserAuthRspImpl(&decoder, &rsp) < 0) return -1;
    taosArrayPush(pRsp->pArray, &rsp);
  }
  tEndDecode(&decoder);

  tDecoderClear(&decoder);
  return 0;
}

void tFreeSUserAuthBatchRsp(SUserAuthBatchRsp *pRsp) {
  int32_t numOfBatch = taosArrayGetSize(pRsp->pArray);
  for (int32_t i = 0; i < numOfBatch; ++i) {
    SGetUserAuthRsp *pUserAuthRsp = taosArrayGet(pRsp->pArray, i);
    tFreeSGetUserAuthRsp(pUserAuthRsp);
  }

  taosArrayDestroy(pRsp->pArray);
}

int32_t tSerializeSDbCfgReq(void *buf, int32_t bufLen, SDbCfgReq *pReq) {
  SEncoder encoder = {0};
  tEncoderInit(&encoder, buf, bufLen);

  if (tStartEncode(&encoder) < 0) return -1;
  if (tEncodeCStr(&encoder, pReq->db) < 0) return -1;
  tEndEncode(&encoder);

  int32_t tlen = encoder.pos;
  tEncoderClear(&encoder);
  return tlen;
}

int32_t tDeserializeSDbCfgReq(void *buf, int32_t bufLen, SDbCfgReq *pReq) {
  SDecoder decoder = {0};
  tDecoderInit(&decoder, buf, bufLen);

  if (tStartDecode(&decoder) < 0) return -1;
  if (tDecodeCStrTo(&decoder, pReq->db) < 0) return -1;
  tEndDecode(&decoder);

  tDecoderClear(&decoder);
  return 0;
}

int32_t tSerializeSDbCfgRsp(void *buf, int32_t bufLen, const SDbCfgRsp *pRsp) {
  SEncoder encoder = {0};
  tEncoderInit(&encoder, buf, bufLen);

  if (tStartEncode(&encoder) < 0) return -1;
  if (tEncodeI32(&encoder, pRsp->numOfVgroups) < 0) return -1;
  if (tEncodeI32(&encoder, pRsp->numOfStables) < 0) return -1;
  if (tEncodeI32(&encoder, pRsp->buffer) < 0) return -1;
  if (tEncodeI32(&encoder, pRsp->pageSize) < 0) return -1;
  if (tEncodeI32(&encoder, pRsp->pages) < 0) return -1;
  if (tEncodeI32(&encoder, pRsp->daysPerFile) < 0) return -1;
  if (tEncodeI32(&encoder, pRsp->daysToKeep0) < 0) return -1;
  if (tEncodeI32(&encoder, pRsp->daysToKeep1) < 0) return -1;
  if (tEncodeI32(&encoder, pRsp->daysToKeep2) < 0) return -1;
  if (tEncodeI32(&encoder, pRsp->minRows) < 0) return -1;
  if (tEncodeI32(&encoder, pRsp->maxRows) < 0) return -1;
  if (tEncodeI32(&encoder, pRsp->fsyncPeriod) < 0) return -1;
  if (tEncodeI8(&encoder, pRsp->walLevel) < 0) return -1;
  if (tEncodeI8(&encoder, pRsp->precision) < 0) return -1;
  if (tEncodeI8(&encoder, pRsp->compression) < 0) return -1;
  if (tEncodeI8(&encoder, pRsp->replications) < 0) return -1;
  if (tEncodeI8(&encoder, pRsp->strict) < 0) return -1;
  if (tEncodeI8(&encoder, pRsp->cacheLastRow) < 0) return -1;
  if (tEncodeI32(&encoder, pRsp->numOfRetensions) < 0) return -1;
  for (int32_t i = 0; i < pRsp->numOfRetensions; ++i) {
    SRetention *pRetension = taosArrayGet(pRsp->pRetensions, i);
    if (tEncodeI64(&encoder, pRetension->freq) < 0) return -1;
    if (tEncodeI64(&encoder, pRetension->keep) < 0) return -1;
    if (tEncodeI8(&encoder, pRetension->freqUnit) < 0) return -1;
    if (tEncodeI8(&encoder, pRetension->keepUnit) < 0) return -1;
  }
  if (tEncodeI8(&encoder, pRsp->schemaless) < 0) return -1;
  tEndEncode(&encoder);

  int32_t tlen = encoder.pos;
  tEncoderClear(&encoder);
  return tlen;
}

int32_t tDeserializeSDbCfgRsp(void *buf, int32_t bufLen, SDbCfgRsp *pRsp) {
  SDecoder decoder = {0};
  tDecoderInit(&decoder, buf, bufLen);

  if (tStartDecode(&decoder) < 0) return -1;
  if (tDecodeI32(&decoder, &pRsp->numOfVgroups) < 0) return -1;
  if (tDecodeI32(&decoder, &pRsp->numOfStables) < 0) return -1;
  if (tDecodeI32(&decoder, &pRsp->buffer) < 0) return -1;
  if (tDecodeI32(&decoder, &pRsp->pageSize) < 0) return -1;
  if (tDecodeI32(&decoder, &pRsp->pages) < 0) return -1;
  if (tDecodeI32(&decoder, &pRsp->daysPerFile) < 0) return -1;
  if (tDecodeI32(&decoder, &pRsp->daysToKeep0) < 0) return -1;
  if (tDecodeI32(&decoder, &pRsp->daysToKeep1) < 0) return -1;
  if (tDecodeI32(&decoder, &pRsp->daysToKeep2) < 0) return -1;
  if (tDecodeI32(&decoder, &pRsp->minRows) < 0) return -1;
  if (tDecodeI32(&decoder, &pRsp->maxRows) < 0) return -1;
  if (tDecodeI32(&decoder, &pRsp->fsyncPeriod) < 0) return -1;
  if (tDecodeI8(&decoder, &pRsp->walLevel) < 0) return -1;
  if (tDecodeI8(&decoder, &pRsp->precision) < 0) return -1;
  if (tDecodeI8(&decoder, &pRsp->compression) < 0) return -1;
  if (tDecodeI8(&decoder, &pRsp->replications) < 0) return -1;
  if (tDecodeI8(&decoder, &pRsp->strict) < 0) return -1;
  if (tDecodeI8(&decoder, &pRsp->cacheLastRow) < 0) return -1;
  if (tDecodeI32(&decoder, &pRsp->numOfRetensions) < 0) return -1;
  pRsp->pRetensions = taosArrayInit(pRsp->numOfRetensions, sizeof(SRetention));
  if (pRsp->pRetensions == NULL) {
    terrno = TSDB_CODE_OUT_OF_MEMORY;
    return -1;
  }

  for (int32_t i = 0; i < pRsp->numOfRetensions; ++i) {
    SRetention rentension = {0};
    if (tDecodeI64(&decoder, &rentension.freq) < 0) return -1;
    if (tDecodeI64(&decoder, &rentension.keep) < 0) return -1;
    if (tDecodeI8(&decoder, &rentension.freqUnit) < 0) return -1;
    if (tDecodeI8(&decoder, &rentension.keepUnit) < 0) return -1;
    if (taosArrayPush(pRsp->pRetensions, &rentension) == NULL) {
      terrno = TSDB_CODE_OUT_OF_MEMORY;
      return -1;
    }
  }
  if (tDecodeI8(&decoder, &pRsp->schemaless) < 0) return -1;
  tEndDecode(&decoder);

  tDecoderClear(&decoder);
  return 0;
}

int32_t tSerializeSUserIndexReq(void *buf, int32_t bufLen, SUserIndexReq *pReq) {
  SEncoder encoder = {0};
  tEncoderInit(&encoder, buf, bufLen);

  if (tStartEncode(&encoder) < 0) return -1;
  if (tEncodeCStr(&encoder, pReq->indexFName) < 0) return -1;
  tEndEncode(&encoder);

  int32_t tlen = encoder.pos;
  tEncoderClear(&encoder);
  return tlen;
}

int32_t tDeserializeSUserIndexReq(void *buf, int32_t bufLen, SUserIndexReq *pReq) {
  SDecoder decoder = {0};
  tDecoderInit(&decoder, buf, bufLen);

  if (tStartDecode(&decoder) < 0) return -1;
  if (tDecodeCStrTo(&decoder, pReq->indexFName) < 0) return -1;
  tEndDecode(&decoder);

  tDecoderClear(&decoder);
  return 0;
}

int32_t tSerializeSUserIndexRsp(void *buf, int32_t bufLen, const SUserIndexRsp *pRsp) {
  SEncoder encoder = {0};
  tEncoderInit(&encoder, buf, bufLen);

  if (tStartEncode(&encoder) < 0) return -1;
  if (tEncodeCStr(&encoder, pRsp->dbFName) < 0) return -1;
  if (tEncodeCStr(&encoder, pRsp->tblFName) < 0) return -1;
  if (tEncodeCStr(&encoder, pRsp->colName) < 0) return -1;
  if (tEncodeCStr(&encoder, pRsp->indexType) < 0) return -1;
  if (tEncodeCStr(&encoder, pRsp->indexExts) < 0) return -1;
  tEndEncode(&encoder);

  int32_t tlen = encoder.pos;
  tEncoderClear(&encoder);
  return tlen;
}

int32_t tDeserializeSUserIndexRsp(void *buf, int32_t bufLen, SUserIndexRsp *pRsp) {
  SDecoder decoder = {0};
  tDecoderInit(&decoder, buf, bufLen);

  if (tStartDecode(&decoder) < 0) return -1;
  if (tDecodeCStrTo(&decoder, pRsp->dbFName) < 0) return -1;
  if (tDecodeCStrTo(&decoder, pRsp->tblFName) < 0) return -1;
  if (tDecodeCStrTo(&decoder, pRsp->colName) < 0) return -1;
  if (tDecodeCStrTo(&decoder, pRsp->indexType) < 0) return -1;
  if (tDecodeCStrTo(&decoder, pRsp->indexExts) < 0) return -1;
  tEndDecode(&decoder);

  tDecoderClear(&decoder);
  return 0;
}

int32_t tSerializeSTableIndexReq(void *buf, int32_t bufLen, STableIndexReq *pReq) {
  SEncoder encoder = {0};
  tEncoderInit(&encoder, buf, bufLen);

  if (tStartEncode(&encoder) < 0) return -1;
  if (tEncodeCStr(&encoder, pReq->tbFName) < 0) return -1;
  tEndEncode(&encoder);

  int32_t tlen = encoder.pos;
  tEncoderClear(&encoder);
  return tlen;
}

int32_t tDeserializeSTableIndexReq(void *buf, int32_t bufLen, STableIndexReq *pReq) {
  SDecoder decoder = {0};
  tDecoderInit(&decoder, buf, bufLen);

  if (tStartDecode(&decoder) < 0) return -1;
  if (tDecodeCStrTo(&decoder, pReq->tbFName) < 0) return -1;
  tEndDecode(&decoder);

  tDecoderClear(&decoder);
  return 0;
}

int32_t tSerializeSTableIndexInfo(SEncoder *pEncoder, STableIndexInfo *pInfo) {
  if (tEncodeI8(pEncoder, pInfo->intervalUnit) < 0) return -1;
  if (tEncodeI8(pEncoder, pInfo->slidingUnit) < 0) return -1;
  if (tEncodeI64(pEncoder, pInfo->interval) < 0) return -1;
  if (tEncodeI64(pEncoder, pInfo->offset) < 0) return -1;
  if (tEncodeI64(pEncoder, pInfo->sliding) < 0) return -1;
  if (tEncodeI64(pEncoder, pInfo->dstTbUid) < 0) return -1;
  if (tEncodeI32(pEncoder, pInfo->dstVgId) < 0) return -1;
  if (tEncodeSEpSet(pEncoder, &pInfo->epSet) < 0) return -1;
  if (tEncodeCStr(pEncoder, pInfo->expr) < 0) return -1;
  return 0;
}

int32_t tSerializeSTableIndexRsp(void *buf, int32_t bufLen, const STableIndexRsp *pRsp) {
  SEncoder encoder = {0};
  tEncoderInit(&encoder, buf, bufLen);

  if (tStartEncode(&encoder) < 0) return -1;
  if (tEncodeCStr(&encoder, pRsp->tbName) < 0) return -1;
  if (tEncodeCStr(&encoder, pRsp->dbFName) < 0) return -1;
  if (tEncodeU64(&encoder, pRsp->suid) < 0) return -1;
  if (tEncodeI32(&encoder, pRsp->version) < 0) return -1;
  int32_t num = taosArrayGetSize(pRsp->pIndex);
  if (tEncodeI32(&encoder, num) < 0) return -1;
  if (num > 0) {
    for (int32_t i = 0; i < num; ++i) {
      STableIndexInfo *pInfo = (STableIndexInfo *)taosArrayGet(pRsp->pIndex, i);
      if (tSerializeSTableIndexInfo(&encoder, pInfo) < 0) return -1;
    }
  }
  tEndEncode(&encoder);

  int32_t tlen = encoder.pos;
  tEncoderClear(&encoder);
  return tlen;
}

int32_t tDeserializeSTableIndexInfo(SDecoder *pDecoder, STableIndexInfo *pInfo) {
  if (tDecodeI8(pDecoder, &pInfo->intervalUnit) < 0) return -1;
  if (tDecodeI8(pDecoder, &pInfo->slidingUnit) < 0) return -1;
  if (tDecodeI64(pDecoder, &pInfo->interval) < 0) return -1;
  if (tDecodeI64(pDecoder, &pInfo->offset) < 0) return -1;
  if (tDecodeI64(pDecoder, &pInfo->sliding) < 0) return -1;
  if (tDecodeI64(pDecoder, &pInfo->dstTbUid) < 0) return -1;
  if (tDecodeI32(pDecoder, &pInfo->dstVgId) < 0) return -1;
  if (tDecodeSEpSet(pDecoder, &pInfo->epSet) < 0) return -1;
  if (tDecodeCStrAlloc(pDecoder, &pInfo->expr) < 0) return -1;

  return 0;
}

int32_t tDeserializeSTableIndexRsp(void *buf, int32_t bufLen, STableIndexRsp *pRsp) {
  SDecoder decoder = {0};
  tDecoderInit(&decoder, buf, bufLen);

  if (tStartDecode(&decoder) < 0) return -1;
  if (tDecodeCStrTo(&decoder, pRsp->tbName) < 0) return -1;
  if (tDecodeCStrTo(&decoder, pRsp->dbFName) < 0) return -1;
  if (tDecodeU64(&decoder, &pRsp->suid) < 0) return -1;
  if (tDecodeI32(&decoder, &pRsp->version) < 0) return -1;
  int32_t num = 0;
  if (tDecodeI32(&decoder, &num) < 0) return -1;
  if (num > 0) {
    pRsp->pIndex = taosArrayInit(num, sizeof(STableIndexInfo));
    if (NULL == pRsp->pIndex) return -1;
    STableIndexInfo info;
    for (int32_t i = 0; i < num; ++i) {
      if (tDeserializeSTableIndexInfo(&decoder, &info) < 0) return -1;
      if (NULL == taosArrayPush(pRsp->pIndex, &info)) {
        taosMemoryFree(info.expr);
        return -1;
      }
    }
  }
  tEndDecode(&decoder);

  tDecoderClear(&decoder);
  return 0;
}

void tFreeSTableIndexInfo(void *info) {
  if (NULL == info) {
    return;
  }

  STableIndexInfo *pInfo = (STableIndexInfo *)info;

  taosMemoryFree(pInfo->expr);
}

int32_t tSerializeSShowReq(void *buf, int32_t bufLen, SShowReq *pReq) {
  SEncoder encoder = {0};
  tEncoderInit(&encoder, buf, bufLen);

  if (tStartEncode(&encoder) < 0) return -1;
  if (tEncodeI32(&encoder, pReq->type) < 0) return -1;
  if (tEncodeCStr(&encoder, pReq->db) < 0) return -1;
  if (tEncodeI32(&encoder, pReq->payloadLen) < 0) return -1;
  if (pReq->payloadLen > 0) {
    if (tEncodeBinary(&encoder, pReq->payload, pReq->payloadLen) < 0) return -1;
  }
  tEndEncode(&encoder);

  int32_t tlen = encoder.pos;
  tEncoderClear(&encoder);
  return tlen;
}

int32_t tDeserializeSShowReq(void *buf, int32_t bufLen, SShowReq *pReq) {
  SDecoder decoder = {0};
  tDecoderInit(&decoder, buf, bufLen);

  if (tStartDecode(&decoder) < 0) return -1;
  if (tDecodeI32(&decoder, &pReq->type) < 0) return -1;
  if (tDecodeCStrTo(&decoder, pReq->db) < 0) return -1;
  if (tDecodeI32(&decoder, &pReq->payloadLen) < 0) return -1;
  if (pReq->payloadLen > 0) {
    pReq->payload = taosMemoryMalloc(pReq->payloadLen);
    if (pReq->payload == NULL) return -1;
    if (tDecodeCStrTo(&decoder, pReq->payload) < 0) return -1;
  }

  tEndDecode(&decoder);
  tDecoderClear(&decoder);
  return 0;
}

void tFreeSShowReq(SShowReq *pReq) { taosMemoryFreeClear(pReq->payload); }

int32_t tSerializeSRetrieveTableReq(void *buf, int32_t bufLen, SRetrieveTableReq *pReq) {
  SEncoder encoder = {0};
  tEncoderInit(&encoder, buf, bufLen);

  if (tStartEncode(&encoder) < 0) return -1;
  if (tEncodeI64(&encoder, pReq->showId) < 0) return -1;
  if (tEncodeCStr(&encoder, pReq->db) < 0) return -1;
  if (tEncodeCStr(&encoder, pReq->tb) < 0) return -1;
  tEndEncode(&encoder);

  int32_t tlen = encoder.pos;
  tEncoderClear(&encoder);
  return tlen;
}

int32_t tDeserializeSRetrieveTableReq(void *buf, int32_t bufLen, SRetrieveTableReq *pReq) {
  SDecoder decoder = {0};
  tDecoderInit(&decoder, buf, bufLen);

  if (tStartDecode(&decoder) < 0) return -1;
  if (tDecodeI64(&decoder, &pReq->showId) < 0) return -1;
  if (tDecodeCStrTo(&decoder, pReq->db) < 0) return -1;
  if (tDecodeCStrTo(&decoder, pReq->tb) < 0) return -1;
  tEndDecode(&decoder);
  tDecoderClear(&decoder);
  return 0;
}

static int32_t tEncodeSTableMetaRsp(SEncoder *pEncoder, STableMetaRsp *pRsp) {
  if (tEncodeCStr(pEncoder, pRsp->tbName) < 0) return -1;
  if (tEncodeCStr(pEncoder, pRsp->stbName) < 0) return -1;
  if (tEncodeCStr(pEncoder, pRsp->dbFName) < 0) return -1;
  if (tEncodeI64(pEncoder, pRsp->dbId) < 0) return -1;
  if (tEncodeI32(pEncoder, pRsp->numOfTags) < 0) return -1;
  if (tEncodeI32(pEncoder, pRsp->numOfColumns) < 0) return -1;
  if (tEncodeI8(pEncoder, pRsp->precision) < 0) return -1;
  if (tEncodeI8(pEncoder, pRsp->tableType) < 0) return -1;
  if (tEncodeI32(pEncoder, pRsp->sversion) < 0) return -1;
  if (tEncodeI32(pEncoder, pRsp->tversion) < 0) return -1;
  if (tEncodeU64(pEncoder, pRsp->suid) < 0) return -1;
  if (tEncodeU64(pEncoder, pRsp->tuid) < 0) return -1;
  if (tEncodeI32(pEncoder, pRsp->vgId) < 0) return -1;
  for (int32_t i = 0; i < pRsp->numOfColumns + pRsp->numOfTags; ++i) {
    SSchema *pSchema = &pRsp->pSchemas[i];
    if (tEncodeSSchema(pEncoder, pSchema) < 0) return -1;
  }

  return 0;
}

static int32_t tDecodeSTableMetaRsp(SDecoder *pDecoder, STableMetaRsp *pRsp) {
  if (tDecodeCStrTo(pDecoder, pRsp->tbName) < 0) return -1;
  if (tDecodeCStrTo(pDecoder, pRsp->stbName) < 0) return -1;
  if (tDecodeCStrTo(pDecoder, pRsp->dbFName) < 0) return -1;
  if (tDecodeI64(pDecoder, &pRsp->dbId) < 0) return -1;
  if (tDecodeI32(pDecoder, &pRsp->numOfTags) < 0) return -1;
  if (tDecodeI32(pDecoder, &pRsp->numOfColumns) < 0) return -1;
  if (tDecodeI8(pDecoder, &pRsp->precision) < 0) return -1;
  if (tDecodeI8(pDecoder, &pRsp->tableType) < 0) return -1;
  if (tDecodeI32(pDecoder, &pRsp->sversion) < 0) return -1;
  if (tDecodeI32(pDecoder, &pRsp->tversion) < 0) return -1;
  if (tDecodeU64(pDecoder, &pRsp->suid) < 0) return -1;
  if (tDecodeU64(pDecoder, &pRsp->tuid) < 0) return -1;
  if (tDecodeI32(pDecoder, &pRsp->vgId) < 0) return -1;

  int32_t totalCols = pRsp->numOfTags + pRsp->numOfColumns;
  pRsp->pSchemas = taosMemoryMalloc(sizeof(SSchema) * totalCols);
  if (pRsp->pSchemas == NULL) return -1;

  for (int32_t i = 0; i < totalCols; ++i) {
    SSchema *pSchema = &pRsp->pSchemas[i];
    if (tDecodeSSchema(pDecoder, pSchema) < 0) return -1;
  }

  return 0;
}

int32_t tSerializeSTableMetaRsp(void *buf, int32_t bufLen, STableMetaRsp *pRsp) {
  SEncoder encoder = {0};
  tEncoderInit(&encoder, buf, bufLen);

  if (tStartEncode(&encoder) < 0) return -1;
  if (tEncodeSTableMetaRsp(&encoder, pRsp) < 0) return -1;
  tEndEncode(&encoder);

  int32_t tlen = encoder.pos;
  tEncoderClear(&encoder);
  return tlen;
}

int32_t tSerializeSSTbHbRsp(void *buf, int32_t bufLen, SSTbHbRsp *pRsp) {
  SEncoder encoder = {0};
  tEncoderInit(&encoder, buf, bufLen);

  if (tStartEncode(&encoder) < 0) return -1;

  int32_t numOfMeta = taosArrayGetSize(pRsp->pMetaRsp);
  if (tEncodeI32(&encoder, numOfMeta) < 0) return -1;
  for (int32_t i = 0; i < numOfMeta; ++i) {
    STableMetaRsp *pMetaRsp = taosArrayGet(pRsp->pMetaRsp, i);
    if (tEncodeSTableMetaRsp(&encoder, pMetaRsp) < 0) return -1;
  }

  int32_t numOfIndex = taosArrayGetSize(pRsp->pIndexRsp);
  if (tEncodeI32(&encoder, numOfIndex) < 0) return -1;
  for (int32_t i = 0; i < numOfIndex; ++i) {
    STableIndexRsp *pIndexRsp = taosArrayGet(pRsp->pIndexRsp, i);
    if (tEncodeCStr(&encoder, pIndexRsp->tbName) < 0) return -1;
    if (tEncodeCStr(&encoder, pIndexRsp->dbFName) < 0) return -1;
    if (tEncodeU64(&encoder, pIndexRsp->suid) < 0) return -1;
    if (tEncodeI32(&encoder, pIndexRsp->version) < 0) return -1;
    int32_t num = taosArrayGetSize(pIndexRsp->pIndex);
    if (tEncodeI32(&encoder, num) < 0) return -1;
    for (int32_t i = 0; i < num; ++i) {
      STableIndexInfo *pInfo = (STableIndexInfo *)taosArrayGet(pIndexRsp->pIndex, i);
      if (tSerializeSTableIndexInfo(&encoder, pInfo) < 0) return -1;
    }
  }

  tEndEncode(&encoder);

  int32_t tlen = encoder.pos;
  tEncoderClear(&encoder);
  return tlen;
}

int32_t tDeserializeSTableMetaRsp(void *buf, int32_t bufLen, STableMetaRsp *pRsp) {
  SDecoder decoder = {0};
  tDecoderInit(&decoder, buf, bufLen);

  if (tStartDecode(&decoder) < 0) return -1;
  if (tDecodeSTableMetaRsp(&decoder, pRsp) < 0) return -1;

  tEndDecode(&decoder);
  tDecoderClear(&decoder);
  return 0;
}

int32_t tDeserializeSSTbHbRsp(void *buf, int32_t bufLen, SSTbHbRsp *pRsp) {
  SDecoder decoder = {0};
  tDecoderInit(&decoder, buf, bufLen);

  if (tStartDecode(&decoder) < 0) return -1;

  int32_t numOfMeta = 0;
  if (tDecodeI32(&decoder, &numOfMeta) < 0) return -1;
  pRsp->pMetaRsp = taosArrayInit(numOfMeta, sizeof(STableMetaRsp));
  if (pRsp->pMetaRsp == NULL) {
    terrno = TSDB_CODE_OUT_OF_MEMORY;
    return -1;
  }

  for (int32_t i = 0; i < numOfMeta; ++i) {
    STableMetaRsp tableMetaRsp = {0};
    if (tDecodeSTableMetaRsp(&decoder, &tableMetaRsp) < 0) return -1;
    taosArrayPush(pRsp->pMetaRsp, &tableMetaRsp);
  }

  int32_t numOfIndex = 0;
  if (tDecodeI32(&decoder, &numOfIndex) < 0) return -1;

  pRsp->pIndexRsp = taosArrayInit(numOfIndex, sizeof(STableIndexRsp));
  if (pRsp->pIndexRsp == NULL) {
    terrno = TSDB_CODE_OUT_OF_MEMORY;
    return -1;
  }

  for (int32_t i = 0; i < numOfIndex; ++i) {
    STableIndexRsp tableIndexRsp = {0};
    if (tDecodeCStrTo(&decoder, tableIndexRsp.tbName) < 0) return -1;
    if (tDecodeCStrTo(&decoder, tableIndexRsp.dbFName) < 0) return -1;
    if (tDecodeU64(&decoder, &tableIndexRsp.suid) < 0) return -1;
    if (tDecodeI32(&decoder, &tableIndexRsp.version) < 0) return -1;
    int32_t num = 0;
    if (tDecodeI32(&decoder, &num) < 0) return -1;
    if (num > 0) {
      tableIndexRsp.pIndex = taosArrayInit(num, sizeof(STableIndexInfo));
      if (NULL == tableIndexRsp.pIndex) return -1;
      STableIndexInfo info;
      for (int32_t i = 0; i < num; ++i) {
        if (tDeserializeSTableIndexInfo(&decoder, &info) < 0) return -1;
        if (NULL == taosArrayPush(tableIndexRsp.pIndex, &info)) {
          taosMemoryFree(info.expr);
          return -1;
        }
      }
    }
    taosArrayPush(pRsp->pIndexRsp, &tableIndexRsp);
  }

  tEndDecode(&decoder);

  tDecoderClear(&decoder);
  return 0;
}

void tFreeSTableMetaRsp(STableMetaRsp *pRsp) { taosMemoryFreeClear(pRsp->pSchemas); }

void tFreeSTableIndexRsp(void *info) {
  if (NULL == info) {
    return;
  }

  STableIndexRsp *pInfo = (STableIndexRsp *)info;

  taosArrayDestroyEx(pInfo->pIndex, tFreeSTableIndexInfo);
}

void tFreeSSTbHbRsp(SSTbHbRsp *pRsp) {
  int32_t numOfMeta = taosArrayGetSize(pRsp->pMetaRsp);
  for (int32_t i = 0; i < numOfMeta; ++i) {
    STableMetaRsp *pMetaRsp = taosArrayGet(pRsp->pMetaRsp, i);
    tFreeSTableMetaRsp(pMetaRsp);
  }

  taosArrayDestroy(pRsp->pMetaRsp);

  int32_t numOfIndex = taosArrayGetSize(pRsp->pIndexRsp);
  for (int32_t i = 0; i < numOfIndex; ++i) {
    STableIndexRsp *pIndexRsp = taosArrayGet(pRsp->pIndexRsp, i);
    tFreeSTableIndexRsp(pIndexRsp);
  }

  taosArrayDestroy(pRsp->pIndexRsp);
}

int32_t tSerializeSShowRsp(void *buf, int32_t bufLen, SShowRsp *pRsp) {
  SEncoder encoder = {0};
  tEncoderInit(&encoder, buf, bufLen);

  if (tStartEncode(&encoder) < 0) return -1;
  if (tEncodeI64(&encoder, pRsp->showId) < 0) return -1;
  if (tEncodeSTableMetaRsp(&encoder, &pRsp->tableMeta) < 0) return -1;
  tEndEncode(&encoder);

  int32_t tlen = encoder.pos;
  tEncoderClear(&encoder);
  return tlen;
}

int32_t tDeserializeSShowRsp(void *buf, int32_t bufLen, SShowRsp *pRsp) {
  SDecoder decoder = {0};
  tDecoderInit(&decoder, buf, bufLen);

  if (tStartDecode(&decoder) < 0) return -1;
  if (tDecodeI64(&decoder, &pRsp->showId) < 0) return -1;
  if (tDecodeSTableMetaRsp(&decoder, &pRsp->tableMeta) < 0) return -1;

  tEndDecode(&decoder);
  tDecoderClear(&decoder);
  return 0;
}

void tFreeSShowRsp(SShowRsp *pRsp) { tFreeSTableMetaRsp(&pRsp->tableMeta); }

int32_t tSerializeSTableInfoReq(void *buf, int32_t bufLen, STableInfoReq *pReq) {
  int32_t headLen = sizeof(SMsgHead);
  if (buf != NULL) {
    buf = (char *)buf + headLen;
    bufLen -= headLen;
  }

  SEncoder encoder = {0};
  tEncoderInit(&encoder, buf, bufLen);

  if (tStartEncode(&encoder) < 0) return -1;
  if (tEncodeCStr(&encoder, pReq->dbFName) < 0) return -1;
  if (tEncodeCStr(&encoder, pReq->tbName) < 0) return -1;
  tEndEncode(&encoder);

  int32_t tlen = encoder.pos;
  tEncoderClear(&encoder);

  if (buf != NULL) {
    SMsgHead *pHead = (SMsgHead *)((char *)buf - headLen);
    pHead->vgId = htonl(pReq->header.vgId);
    pHead->contLen = htonl(tlen + headLen);
  }

  return tlen + headLen;
}

int32_t tDeserializeSTableInfoReq(void *buf, int32_t bufLen, STableInfoReq *pReq) {
  int32_t headLen = sizeof(SMsgHead);

  SMsgHead *pHead = buf;
  pHead->vgId = pReq->header.vgId;
  pHead->contLen = pReq->header.contLen;

  SDecoder decoder = {0};
  tDecoderInit(&decoder, (char *)buf + headLen, bufLen - headLen);

  if (tStartDecode(&decoder) < 0) return -1;
  if (tDecodeCStrTo(&decoder, pReq->dbFName) < 0) return -1;
  if (tDecodeCStrTo(&decoder, pReq->tbName) < 0) return -1;

  tEndDecode(&decoder);
  tDecoderClear(&decoder);
  return 0;
}

int32_t tSerializeSMDropTopicReq(void *buf, int32_t bufLen, SMDropTopicReq *pReq) {
  SEncoder encoder = {0};
  tEncoderInit(&encoder, buf, bufLen);

  if (tStartEncode(&encoder) < 0) return -1;
  if (tEncodeCStr(&encoder, pReq->name) < 0) return -1;
  if (tEncodeI8(&encoder, pReq->igNotExists) < 0) return -1;
  tEndEncode(&encoder);

  int32_t tlen = encoder.pos;
  tEncoderClear(&encoder);
  return tlen;
}

int32_t tDeserializeSMDropTopicReq(void *buf, int32_t bufLen, SMDropTopicReq *pReq) {
  SDecoder decoder = {0};
  tDecoderInit(&decoder, buf, bufLen);

  if (tStartDecode(&decoder) < 0) return -1;
  if (tDecodeCStrTo(&decoder, pReq->name) < 0) return -1;
  if (tDecodeI8(&decoder, &pReq->igNotExists) < 0) return -1;
  tEndDecode(&decoder);

  tDecoderClear(&decoder);
  return 0;
}

int32_t tSerializeSMDropCgroupReq(void *buf, int32_t bufLen, SMDropCgroupReq *pReq) {
  SEncoder encoder = {0};
  tEncoderInit(&encoder, buf, bufLen);

  if (tStartEncode(&encoder) < 0) return -1;
  if (tEncodeCStr(&encoder, pReq->topic) < 0) return -1;
  if (tEncodeCStr(&encoder, pReq->cgroup) < 0) return -1;
  if (tEncodeI8(&encoder, pReq->igNotExists) < 0) return -1;
  tEndEncode(&encoder);

  int32_t tlen = encoder.pos;
  tEncoderClear(&encoder);
  return tlen;
}

int32_t tDeserializeSMDropCgroupReq(void *buf, int32_t bufLen, SMDropCgroupReq *pReq) {
  SDecoder decoder = {0};
  tDecoderInit(&decoder, buf, bufLen);

  if (tStartDecode(&decoder) < 0) return -1;
  if (tDecodeCStrTo(&decoder, pReq->topic) < 0) return -1;
  if (tDecodeCStrTo(&decoder, pReq->cgroup) < 0) return -1;
  if (tDecodeI8(&decoder, &pReq->igNotExists) < 0) return -1;
  tEndDecode(&decoder);

  tDecoderClear(&decoder);
  return 0;
}

int32_t tSerializeSCMCreateTopicReq(void *buf, int32_t bufLen, const SCMCreateTopicReq *pReq) {
  SEncoder encoder = {0};
  tEncoderInit(&encoder, buf, bufLen);

  if (tStartEncode(&encoder) < 0) return -1;
  if (tEncodeCStr(&encoder, pReq->name) < 0) return -1;
  if (tEncodeI8(&encoder, pReq->igExists) < 0) return -1;
  if (tEncodeI8(&encoder, pReq->subType) < 0) return -1;
  if (tEncodeCStr(&encoder, pReq->subDbName) < 0) return -1;
  if (TOPIC_SUB_TYPE__DB == pReq->subType) {
  } else if (TOPIC_SUB_TYPE__TABLE == pReq->subType) {
    if (tEncodeCStr(&encoder, pReq->subStbName) < 0) return -1;
  } else {
    if (tEncodeI32(&encoder, strlen(pReq->ast)) < 0) return -1;
    if (tEncodeCStr(&encoder, pReq->ast) < 0) return -1;
  }
  if (tEncodeI32(&encoder, strlen(pReq->sql)) < 0) return -1;
  if (tEncodeCStr(&encoder, pReq->sql) < 0) return -1;

  tEndEncode(&encoder);

  int32_t tlen = encoder.pos;
  tEncoderClear(&encoder);
  return tlen;
}

int32_t tDeserializeSCMCreateTopicReq(void *buf, int32_t bufLen, SCMCreateTopicReq *pReq) {
  int32_t sqlLen = 0;
  int32_t astLen = 0;

  SDecoder decoder = {0};
  tDecoderInit(&decoder, buf, bufLen);

  if (tStartDecode(&decoder) < 0) return -1;
  if (tDecodeCStrTo(&decoder, pReq->name) < 0) return -1;
  if (tDecodeI8(&decoder, &pReq->igExists) < 0) return -1;
  if (tDecodeI8(&decoder, &pReq->subType) < 0) return -1;
  if (tDecodeCStrTo(&decoder, pReq->subDbName) < 0) return -1;
  if (TOPIC_SUB_TYPE__DB == pReq->subType) {
  } else if (TOPIC_SUB_TYPE__TABLE == pReq->subType) {
    if (tDecodeCStrTo(&decoder, pReq->subStbName) < 0) return -1;
  } else {
    if (tDecodeI32(&decoder, &astLen) < 0) return -1;
    if (astLen > 0) {
      pReq->ast = taosMemoryCalloc(1, astLen + 1);
      if (pReq->ast == NULL) return -1;
      if (tDecodeCStrTo(&decoder, pReq->ast) < 0) return -1;
    }
  }
  if (tDecodeI32(&decoder, &sqlLen) < 0) return -1;
  if (sqlLen > 0) {
    pReq->sql = taosMemoryCalloc(1, sqlLen + 1);
    if (pReq->sql == NULL) return -1;
    if (tDecodeCStrTo(&decoder, pReq->sql) < 0) return -1;
  }

  tEndDecode(&decoder);

  tDecoderClear(&decoder);
  return 0;
}

void tFreeSCMCreateTopicReq(SCMCreateTopicReq *pReq) {
  taosMemoryFreeClear(pReq->sql);
  if (TOPIC_SUB_TYPE__COLUMN == pReq->subType) {
    taosMemoryFreeClear(pReq->ast);
  }
}

int32_t tSerializeSCMCreateTopicRsp(void *buf, int32_t bufLen, const SCMCreateTopicRsp *pRsp) {
  SEncoder encoder = {0};
  tEncoderInit(&encoder, buf, bufLen);

  if (tStartEncode(&encoder) < 0) return -1;
  if (tEncodeI64(&encoder, pRsp->topicId) < 0) return -1;
  tEndEncode(&encoder);

  int32_t tlen = encoder.pos;
  tEncoderClear(&encoder);
  return tlen;
}

int32_t tDeserializeSCMCreateTopicRsp(void *buf, int32_t bufLen, SCMCreateTopicRsp *pRsp) {
  SDecoder decoder = {0};
  tDecoderInit(&decoder, buf, bufLen);

  if (tStartDecode(&decoder) < 0) return -1;
  if (tDecodeI64(&decoder, &pRsp->topicId) < 0) return -1;
  tEndDecode(&decoder);

  tDecoderClear(&decoder);
  return 0;
}

int32_t tSerializeSConnectReq(void *buf, int32_t bufLen, SConnectReq *pReq) {
  SEncoder encoder = {0};
  tEncoderInit(&encoder, buf, bufLen);

  if (tStartEncode(&encoder) < 0) return -1;
  if (tEncodeI8(&encoder, pReq->connType) < 0) return -1;
  if (tEncodeI32(&encoder, pReq->pid) < 0) return -1;
  if (tEncodeCStr(&encoder, pReq->app) < 0) return -1;
  if (tEncodeCStr(&encoder, pReq->db) < 0) return -1;
  if (tEncodeCStr(&encoder, pReq->user) < 0) return -1;
  if (tEncodeCStr(&encoder, pReq->passwd) < 0) return -1;
  if (tEncodeI64(&encoder, pReq->startTime) < 0) return -1;
  tEndEncode(&encoder);

  int32_t tlen = encoder.pos;
  tEncoderClear(&encoder);
  return tlen;
}

int32_t tDeserializeSConnectReq(void *buf, int32_t bufLen, SConnectReq *pReq) {
  SDecoder decoder = {0};
  tDecoderInit(&decoder, buf, bufLen);

  if (tStartDecode(&decoder) < 0) return -1;
  if (tDecodeI8(&decoder, &pReq->connType) < 0) return -1;
  if (tDecodeI32(&decoder, &pReq->pid) < 0) return -1;
  if (tDecodeCStrTo(&decoder, pReq->app) < 0) return -1;
  if (tDecodeCStrTo(&decoder, pReq->db) < 0) return -1;
  if (tDecodeCStrTo(&decoder, pReq->user) < 0) return -1;
  if (tDecodeCStrTo(&decoder, pReq->passwd) < 0) return -1;
  if (tDecodeI64(&decoder, &pReq->startTime) < 0) return -1;
  tEndDecode(&decoder);

  tDecoderClear(&decoder);
  return 0;
}

int32_t tSerializeSConnectRsp(void *buf, int32_t bufLen, SConnectRsp *pRsp) {
  SEncoder encoder = {0};
  tEncoderInit(&encoder, buf, bufLen);

  if (tStartEncode(&encoder) < 0) return -1;
  if (tEncodeI32(&encoder, pRsp->acctId) < 0) return -1;
  if (tEncodeI64(&encoder, pRsp->clusterId) < 0) return -1;
  if (tEncodeU32(&encoder, pRsp->connId) < 0) return -1;
  if (tEncodeI32(&encoder, pRsp->dnodeNum) < 0) return -1;
  if (tEncodeI8(&encoder, pRsp->superUser) < 0) return -1;
  if (tEncodeI8(&encoder, pRsp->connType) < 0) return -1;
  if (tEncodeSEpSet(&encoder, &pRsp->epSet) < 0) return -1;
  if (tEncodeCStr(&encoder, pRsp->sVersion) < 0) return -1;
  tEndEncode(&encoder);

  int32_t tlen = encoder.pos;
  tEncoderClear(&encoder);
  return tlen;
}

int32_t tDeserializeSConnectRsp(void *buf, int32_t bufLen, SConnectRsp *pRsp) {
  SDecoder decoder = {0};
  tDecoderInit(&decoder, buf, bufLen);

  if (tStartDecode(&decoder) < 0) return -1;
  if (tDecodeI32(&decoder, &pRsp->acctId) < 0) return -1;
  if (tDecodeI64(&decoder, &pRsp->clusterId) < 0) return -1;
  if (tDecodeU32(&decoder, &pRsp->connId) < 0) return -1;
  if (tDecodeI32(&decoder, &pRsp->dnodeNum) < 0) return -1;
  if (tDecodeI8(&decoder, &pRsp->superUser) < 0) return -1;
  if (tDecodeI8(&decoder, &pRsp->connType) < 0) return -1;
  if (tDecodeSEpSet(&decoder, &pRsp->epSet) < 0) return -1;
  if (tDecodeCStrTo(&decoder, pRsp->sVersion) < 0) return -1;
  tEndDecode(&decoder);

  tDecoderClear(&decoder);
  return 0;
}

int32_t tSerializeSMTimerMsg(void *buf, int32_t bufLen, SMTimerReq *pReq) {
  SEncoder encoder = {0};
  tEncoderInit(&encoder, buf, bufLen);

  if (tStartEncode(&encoder) < 0) return -1;
  if (tEncodeI32(&encoder, pReq->reserved) < 0) return -1;
  tEndEncode(&encoder);

  int32_t tlen = encoder.pos;
  tEncoderClear(&encoder);
  return tlen;
}

int32_t tDeserializeSMTimerMsg(void *buf, int32_t bufLen, SMTimerReq *pReq) {
  SDecoder decoder = {0};
  tDecoderInit(&decoder, buf, bufLen);

  if (tStartDecode(&decoder) < 0) return -1;
  if (tDecodeI32(&decoder, &pReq->reserved) < 0) return -1;
  tEndDecode(&decoder);

  tDecoderClear(&decoder);
  return 0;
}

int32_t tEncodeSReplica(SEncoder *pEncoder, SReplica *pReplica) {
  if (tEncodeI32(pEncoder, pReplica->id) < 0) return -1;
  if (tEncodeU16(pEncoder, pReplica->port) < 0) return -1;
  if (tEncodeCStr(pEncoder, pReplica->fqdn) < 0) return -1;
  return 0;
}

int32_t tDecodeSReplica(SDecoder *pDecoder, SReplica *pReplica) {
  if (tDecodeI32(pDecoder, &pReplica->id) < 0) return -1;
  if (tDecodeU16(pDecoder, &pReplica->port) < 0) return -1;
  if (tDecodeCStrTo(pDecoder, pReplica->fqdn) < 0) return -1;
  return 0;
}

int32_t tSerializeSCreateVnodeReq(void *buf, int32_t bufLen, SCreateVnodeReq *pReq) {
  SEncoder encoder = {0};
  tEncoderInit(&encoder, buf, bufLen);

  if (tStartEncode(&encoder) < 0) return -1;
  if (tEncodeI32(&encoder, pReq->vgId) < 0) return -1;
  if (tEncodeCStr(&encoder, pReq->db) < 0) return -1;
  if (tEncodeI64(&encoder, pReq->dbUid) < 0) return -1;
  if (tEncodeI32(&encoder, pReq->vgVersion) < 0) return -1;
  if (tEncodeI32(&encoder, pReq->numOfStables) < 0) return -1;
  if (tEncodeI32(&encoder, pReq->buffer) < 0) return -1;
  if (tEncodeI32(&encoder, pReq->pageSize) < 0) return -1;
  if (tEncodeI32(&encoder, pReq->pages) < 0) return -1;
  if (tEncodeI32(&encoder, pReq->daysPerFile) < 0) return -1;
  if (tEncodeI32(&encoder, pReq->daysToKeep0) < 0) return -1;
  if (tEncodeI32(&encoder, pReq->daysToKeep1) < 0) return -1;
  if (tEncodeI32(&encoder, pReq->daysToKeep2) < 0) return -1;
  if (tEncodeI32(&encoder, pReq->minRows) < 0) return -1;
  if (tEncodeI32(&encoder, pReq->maxRows) < 0) return -1;
  if (tEncodeI32(&encoder, pReq->fsyncPeriod) < 0) return -1;
  if (tEncodeU32(&encoder, pReq->hashBegin) < 0) return -1;
  if (tEncodeU32(&encoder, pReq->hashEnd) < 0) return -1;
  if (tEncodeI8(&encoder, pReq->hashMethod) < 0) return -1;
  if (tEncodeI8(&encoder, pReq->walLevel) < 0) return -1;
  if (tEncodeI8(&encoder, pReq->precision) < 0) return -1;
  if (tEncodeI8(&encoder, pReq->compression) < 0) return -1;
  if (tEncodeI8(&encoder, pReq->strict) < 0) return -1;
  if (tEncodeI8(&encoder, pReq->cacheLastRow) < 0) return -1;
  if (tEncodeI8(&encoder, pReq->standby) < 0) return -1;
  if (tEncodeI8(&encoder, pReq->replica) < 0) return -1;
  if (tEncodeI8(&encoder, pReq->selfIndex) < 0) return -1;
  for (int32_t i = 0; i < TSDB_MAX_REPLICA; ++i) {
    SReplica *pReplica = &pReq->replicas[i];
    if (tEncodeSReplica(&encoder, pReplica) < 0) return -1;
  }
  if (tEncodeI32(&encoder, pReq->numOfRetensions) < 0) return -1;
  for (int32_t i = 0; i < pReq->numOfRetensions; ++i) {
    SRetention *pRetension = taosArrayGet(pReq->pRetensions, i);
    if (tEncodeI64(&encoder, pRetension->freq) < 0) return -1;
    if (tEncodeI64(&encoder, pRetension->keep) < 0) return -1;
    if (tEncodeI8(&encoder, pRetension->freqUnit) < 0) return -1;
    if (tEncodeI8(&encoder, pRetension->keepUnit) < 0) return -1;
  }

  if (tEncodeI8(&encoder, pReq->isTsma) < 0) return -1;
  if (pReq->isTsma) {
    uint32_t tsmaLen = (uint32_t)(htonl(((SMsgHead *)pReq->pTsma)->contLen));
    if (tEncodeBinary(&encoder, (const uint8_t *)pReq->pTsma, tsmaLen) < 0) return -1;
  }

  tEndEncode(&encoder);

  int32_t tlen = encoder.pos;
  tEncoderClear(&encoder);
  return tlen;
}

int32_t tDeserializeSCreateVnodeReq(void *buf, int32_t bufLen, SCreateVnodeReq *pReq) {
  SDecoder decoder = {0};
  tDecoderInit(&decoder, buf, bufLen);

  if (tStartDecode(&decoder) < 0) return -1;
  if (tDecodeI32(&decoder, &pReq->vgId) < 0) return -1;
  if (tDecodeCStrTo(&decoder, pReq->db) < 0) return -1;
  if (tDecodeI64(&decoder, &pReq->dbUid) < 0) return -1;
  if (tDecodeI32(&decoder, &pReq->vgVersion) < 0) return -1;
  if (tDecodeI32(&decoder, &pReq->numOfStables) < 0) return -1;
  if (tDecodeI32(&decoder, &pReq->buffer) < 0) return -1;
  if (tDecodeI32(&decoder, &pReq->pageSize) < 0) return -1;
  if (tDecodeI32(&decoder, &pReq->pages) < 0) return -1;
  if (tDecodeI32(&decoder, &pReq->daysPerFile) < 0) return -1;
  if (tDecodeI32(&decoder, &pReq->daysToKeep0) < 0) return -1;
  if (tDecodeI32(&decoder, &pReq->daysToKeep1) < 0) return -1;
  if (tDecodeI32(&decoder, &pReq->daysToKeep2) < 0) return -1;
  if (tDecodeI32(&decoder, &pReq->minRows) < 0) return -1;
  if (tDecodeI32(&decoder, &pReq->maxRows) < 0) return -1;
  if (tDecodeI32(&decoder, &pReq->fsyncPeriod) < 0) return -1;
  if (tDecodeU32(&decoder, &pReq->hashBegin) < 0) return -1;
  if (tDecodeU32(&decoder, &pReq->hashEnd) < 0) return -1;
  if (tDecodeI8(&decoder, &pReq->hashMethod) < 0) return -1;
  if (tDecodeI8(&decoder, &pReq->walLevel) < 0) return -1;
  if (tDecodeI8(&decoder, &pReq->precision) < 0) return -1;
  if (tDecodeI8(&decoder, &pReq->compression) < 0) return -1;
  if (tDecodeI8(&decoder, &pReq->strict) < 0) return -1;
  if (tDecodeI8(&decoder, &pReq->cacheLastRow) < 0) return -1;
  if (tDecodeI8(&decoder, &pReq->standby) < 0) return -1;
  if (tDecodeI8(&decoder, &pReq->replica) < 0) return -1;
  if (tDecodeI8(&decoder, &pReq->selfIndex) < 0) return -1;
  for (int32_t i = 0; i < TSDB_MAX_REPLICA; ++i) {
    SReplica *pReplica = &pReq->replicas[i];
    if (tDecodeSReplica(&decoder, pReplica) < 0) return -1;
  }

  if (tDecodeI32(&decoder, &pReq->numOfRetensions) < 0) return -1;
  pReq->pRetensions = taosArrayInit(pReq->numOfRetensions, sizeof(SRetention));
  if (pReq->pRetensions == NULL) {
    terrno = TSDB_CODE_OUT_OF_MEMORY;
    return -1;
  }

  for (int32_t i = 0; i < pReq->numOfRetensions; ++i) {
    SRetention rentension = {0};
    if (tDecodeI64(&decoder, &rentension.freq) < 0) return -1;
    if (tDecodeI64(&decoder, &rentension.keep) < 0) return -1;
    if (tDecodeI8(&decoder, &rentension.freqUnit) < 0) return -1;
    if (tDecodeI8(&decoder, &rentension.keepUnit) < 0) return -1;
    if (taosArrayPush(pReq->pRetensions, &rentension) == NULL) {
      terrno = TSDB_CODE_OUT_OF_MEMORY;
      return -1;
    }
  }

  if (tDecodeI8(&decoder, &pReq->isTsma) < 0) return -1;
  if (pReq->isTsma) {
    if (tDecodeBinaryAlloc(&decoder, &pReq->pTsma, NULL) < 0) return -1;
  }

  tEndDecode(&decoder);
  tDecoderClear(&decoder);
  return 0;
}

int32_t tFreeSCreateVnodeReq(SCreateVnodeReq *pReq) {
  taosArrayDestroy(pReq->pRetensions);
  pReq->pRetensions = NULL;
  if (pReq->isTsma) {
    taosMemoryFreeClear(pReq->pTsma);
  }
  return 0;
}

int32_t tSerializeSDropVnodeReq(void *buf, int32_t bufLen, SDropVnodeReq *pReq) {
  SEncoder encoder = {0};
  tEncoderInit(&encoder, buf, bufLen);

  if (tStartEncode(&encoder) < 0) return -1;
  if (tEncodeI32(&encoder, pReq->vgId) < 0) return -1;
  if (tEncodeI32(&encoder, pReq->dnodeId) < 0) return -1;
  if (tEncodeI64(&encoder, pReq->dbUid) < 0) return -1;
  if (tEncodeCStr(&encoder, pReq->db) < 0) return -1;
  tEndEncode(&encoder);

  int32_t tlen = encoder.pos;
  tEncoderClear(&encoder);
  return tlen;
}

int32_t tDeserializeSDropVnodeReq(void *buf, int32_t bufLen, SDropVnodeReq *pReq) {
  SDecoder decoder = {0};
  tDecoderInit(&decoder, buf, bufLen);

  if (tStartDecode(&decoder) < 0) return -1;
  if (tDecodeI32(&decoder, &pReq->vgId) < 0) return -1;
  if (tDecodeI32(&decoder, &pReq->dnodeId) < 0) return -1;
  if (tDecodeI64(&decoder, &pReq->dbUid) < 0) return -1;
  if (tDecodeCStrTo(&decoder, pReq->db) < 0) return -1;
  tEndDecode(&decoder);

  tDecoderClear(&decoder);
  return 0;
}

int32_t tSerializeSCompactVnodeReq(void *buf, int32_t bufLen, SCompactVnodeReq *pReq) {
  SEncoder encoder = {0};
  tEncoderInit(&encoder, buf, bufLen);

  if (tStartEncode(&encoder) < 0) return -1;
  if (tEncodeI64(&encoder, pReq->dbUid) < 0) return -1;
  if (tEncodeCStr(&encoder, pReq->db) < 0) return -1;
  tEndEncode(&encoder);

  int32_t tlen = encoder.pos;
  tEncoderClear(&encoder);
  return tlen;
}

int32_t tDeserializeSCompactVnodeReq(void *buf, int32_t bufLen, SCompactVnodeReq *pReq) {
  SDecoder decoder = {0};
  tDecoderInit(&decoder, buf, bufLen);

  if (tStartDecode(&decoder) < 0) return -1;
  if (tDecodeI64(&decoder, &pReq->dbUid) < 0) return -1;
  if (tDecodeCStrTo(&decoder, pReq->db) < 0) return -1;
  tEndDecode(&decoder);

  tDecoderClear(&decoder);
  return 0;
}

int32_t tSerializeSAlterVnodeReq(void *buf, int32_t bufLen, SAlterVnodeReq *pReq) {
  SEncoder encoder = {0};
  tEncoderInit(&encoder, buf, bufLen);

  if (tStartEncode(&encoder) < 0) return -1;
  if (tEncodeI32(&encoder, pReq->vgVersion) < 0) return -1;
  if (tEncodeI32(&encoder, pReq->buffer) < 0) return -1;
  if (tEncodeI32(&encoder, pReq->pageSize) < 0) return -1;
  if (tEncodeI32(&encoder, pReq->pages) < 0) return -1;
  if (tEncodeI32(&encoder, pReq->daysPerFile) < 0) return -1;
  if (tEncodeI32(&encoder, pReq->daysToKeep0) < 0) return -1;
  if (tEncodeI32(&encoder, pReq->daysToKeep1) < 0) return -1;
  if (tEncodeI32(&encoder, pReq->daysToKeep2) < 0) return -1;
  if (tEncodeI32(&encoder, pReq->fsyncPeriod) < 0) return -1;
  if (tEncodeI8(&encoder, pReq->walLevel) < 0) return -1;
  if (tEncodeI8(&encoder, pReq->strict) < 0) return -1;
  if (tEncodeI8(&encoder, pReq->cacheLastRow) < 0) return -1;
  if (tEncodeI8(&encoder, pReq->selfIndex) < 0) return -1;
  if (tEncodeI8(&encoder, pReq->replica) < 0) return -1;
  for (int32_t i = 0; i < TSDB_MAX_REPLICA; ++i) {
    SReplica *pReplica = &pReq->replicas[i];
    if (tEncodeSReplica(&encoder, pReplica) < 0) return -1;
  }

  tEndEncode(&encoder);

  int32_t tlen = encoder.pos;
  tEncoderClear(&encoder);
  return tlen;
}

int32_t tDeserializeSAlterVnodeReq(void *buf, int32_t bufLen, SAlterVnodeReq *pReq) {
  SDecoder decoder = {0};
  tDecoderInit(&decoder, buf, bufLen);

  if (tStartDecode(&decoder) < 0) return -1;
  if (tDecodeI32(&decoder, &pReq->vgVersion) < 0) return -1;
  if (tDecodeI32(&decoder, &pReq->buffer) < 0) return -1;
  if (tDecodeI32(&decoder, &pReq->pageSize) < 0) return -1;
  if (tDecodeI32(&decoder, &pReq->pages) < 0) return -1;
  if (tDecodeI32(&decoder, &pReq->daysPerFile) < 0) return -1;
  if (tDecodeI32(&decoder, &pReq->daysToKeep0) < 0) return -1;
  if (tDecodeI32(&decoder, &pReq->daysToKeep1) < 0) return -1;
  if (tDecodeI32(&decoder, &pReq->daysToKeep2) < 0) return -1;
  if (tDecodeI32(&decoder, &pReq->fsyncPeriod) < 0) return -1;
  if (tDecodeI8(&decoder, &pReq->walLevel) < 0) return -1;
  if (tDecodeI8(&decoder, &pReq->strict) < 0) return -1;
  if (tDecodeI8(&decoder, &pReq->cacheLastRow) < 0) return -1;
  if (tDecodeI8(&decoder, &pReq->selfIndex) < 0) return -1;
  if (tDecodeI8(&decoder, &pReq->replica) < 0) return -1;
  for (int32_t i = 0; i < TSDB_MAX_REPLICA; ++i) {
    SReplica *pReplica = &pReq->replicas[i];
    if (tDecodeSReplica(&decoder, pReplica) < 0) return -1;
  }

  tEndDecode(&decoder);
  tDecoderClear(&decoder);
  return 0;
}

int32_t tSerializeSKillQueryReq(void *buf, int32_t bufLen, SKillQueryReq *pReq) {
  SEncoder encoder = {0};
  tEncoderInit(&encoder, buf, bufLen);

  if (tStartEncode(&encoder) < 0) return -1;
  if (tEncodeCStr(&encoder, pReq->queryStrId) < 0) return -1;
  tEndEncode(&encoder);

  int32_t tlen = encoder.pos;
  tEncoderClear(&encoder);
  return tlen;
}

int32_t tDeserializeSKillQueryReq(void *buf, int32_t bufLen, SKillQueryReq *pReq) {
  SDecoder decoder = {0};
  tDecoderInit(&decoder, buf, bufLen);

  if (tStartDecode(&decoder) < 0) return -1;
  if (tDecodeCStrTo(&decoder, pReq->queryStrId) < 0) return -1;
  tEndDecode(&decoder);

  tDecoderClear(&decoder);
  return 0;
}

int32_t tSerializeSKillConnReq(void *buf, int32_t bufLen, SKillConnReq *pReq) {
  SEncoder encoder = {0};
  tEncoderInit(&encoder, buf, bufLen);

  if (tStartEncode(&encoder) < 0) return -1;
  if (tEncodeU32(&encoder, pReq->connId) < 0) return -1;
  tEndEncode(&encoder);

  int32_t tlen = encoder.pos;
  tEncoderClear(&encoder);
  return tlen;
}

int32_t tDeserializeSKillConnReq(void *buf, int32_t bufLen, SKillConnReq *pReq) {
  SDecoder decoder = {0};
  tDecoderInit(&decoder, buf, bufLen);

  if (tStartDecode(&decoder) < 0) return -1;
  if (tDecodeU32(&decoder, &pReq->connId) < 0) return -1;
  tEndDecode(&decoder);

  tDecoderClear(&decoder);
  return 0;
}

int32_t tSerializeSKillTransReq(void *buf, int32_t bufLen, SKillTransReq *pReq) {
  SEncoder encoder = {0};
  tEncoderInit(&encoder, buf, bufLen);

  if (tStartEncode(&encoder) < 0) return -1;
  if (tEncodeI32(&encoder, pReq->transId) < 0) return -1;
  tEndEncode(&encoder);

  int32_t tlen = encoder.pos;
  tEncoderClear(&encoder);
  return tlen;
}

int32_t tDeserializeSKillTransReq(void *buf, int32_t bufLen, SKillTransReq *pReq) {
  SDecoder decoder = {0};
  tDecoderInit(&decoder, buf, bufLen);

  if (tStartDecode(&decoder) < 0) return -1;
  if (tDecodeI32(&decoder, &pReq->transId) < 0) return -1;
  tEndDecode(&decoder);

  tDecoderClear(&decoder);
  return 0;
}

int32_t tSerializeSBalanceVgroupReq(void *buf, int32_t bufLen, SBalanceVgroupReq *pReq) {
  SEncoder encoder = {0};
  tEncoderInit(&encoder, buf, bufLen);

  if (tStartEncode(&encoder) < 0) return -1;
  if (tEncodeI32(&encoder, pReq->useless) < 0) return -1;
  tEndEncode(&encoder);

  int32_t tlen = encoder.pos;
  tEncoderClear(&encoder);
  return tlen;
}

int32_t tDeserializeSBalanceVgroupReq(void *buf, int32_t bufLen, SBalanceVgroupReq *pReq) {
  SDecoder decoder = {0};
  tDecoderInit(&decoder, buf, bufLen);

  if (tStartDecode(&decoder) < 0) return -1;
  if (tDecodeI32(&decoder, &pReq->useless) < 0) return -1;
  tEndDecode(&decoder);

  tDecoderClear(&decoder);
  return 0;
}

int32_t tSerializeSMergeVgroupReq(void *buf, int32_t bufLen, SMergeVgroupReq *pReq) {
  SEncoder encoder = {0};
  tEncoderInit(&encoder, buf, bufLen);

  if (tStartEncode(&encoder) < 0) return -1;
  if (tEncodeI32(&encoder, pReq->vgId1) < 0) return -1;
  if (tEncodeI32(&encoder, pReq->vgId2) < 0) return -1;
  tEndEncode(&encoder);

  int32_t tlen = encoder.pos;
  tEncoderClear(&encoder);
  return tlen;
}

int32_t tDeserializeSMergeVgroupReq(void *buf, int32_t bufLen, SMergeVgroupReq *pReq) {
  SDecoder decoder = {0};
  tDecoderInit(&decoder, buf, bufLen);

  if (tStartDecode(&decoder) < 0) return -1;
  if (tDecodeI32(&decoder, &pReq->vgId1) < 0) return -1;
  if (tDecodeI32(&decoder, &pReq->vgId2) < 0) return -1;
  tEndDecode(&decoder);

  tDecoderClear(&decoder);
  return 0;
}

int32_t tSerializeSRedistributeVgroupReq(void *buf, int32_t bufLen, SRedistributeVgroupReq *pReq) {
  SEncoder encoder = {0};
  tEncoderInit(&encoder, buf, bufLen);

  if (tStartEncode(&encoder) < 0) return -1;
  if (tEncodeI32(&encoder, pReq->vgId) < 0) return -1;
  if (tEncodeI32(&encoder, pReq->dnodeId1) < 0) return -1;
  if (tEncodeI32(&encoder, pReq->dnodeId2) < 0) return -1;
  if (tEncodeI32(&encoder, pReq->dnodeId3) < 0) return -1;
  tEndEncode(&encoder);

  int32_t tlen = encoder.pos;
  tEncoderClear(&encoder);
  return tlen;
}

int32_t tDeserializeSRedistributeVgroupReq(void *buf, int32_t bufLen, SRedistributeVgroupReq *pReq) {
  SDecoder decoder = {0};
  tDecoderInit(&decoder, buf, bufLen);

  if (tStartDecode(&decoder) < 0) return -1;
  if (tDecodeI32(&decoder, &pReq->vgId) < 0) return -1;
  if (tDecodeI32(&decoder, &pReq->dnodeId1) < 0) return -1;
  if (tDecodeI32(&decoder, &pReq->dnodeId2) < 0) return -1;
  if (tDecodeI32(&decoder, &pReq->dnodeId3) < 0) return -1;
  tEndDecode(&decoder);

  tDecoderClear(&decoder);
  return 0;
}

int32_t tSerializeSSplitVgroupReq(void *buf, int32_t bufLen, SSplitVgroupReq *pReq) {
  SEncoder encoder = {0};
  tEncoderInit(&encoder, buf, bufLen);

  if (tStartEncode(&encoder) < 0) return -1;
  if (tEncodeI32(&encoder, pReq->vgId) < 0) return -1;
  tEndEncode(&encoder);

  int32_t tlen = encoder.pos;
  tEncoderClear(&encoder);
  return tlen;
}

int32_t tDeserializeSSplitVgroupReq(void *buf, int32_t bufLen, SSplitVgroupReq *pReq) {
  SDecoder decoder = {0};
  tDecoderInit(&decoder, buf, bufLen);

  if (tStartDecode(&decoder) < 0) return -1;
  if (tDecodeI32(&decoder, &pReq->vgId) < 0) return -1;
  tEndDecode(&decoder);

  tDecoderClear(&decoder);
  return 0;
}

int32_t tSerializeSDCreateMnodeReq(void *buf, int32_t bufLen, SDCreateMnodeReq *pReq) {
  SEncoder encoder = {0};
  tEncoderInit(&encoder, buf, bufLen);

  if (tStartEncode(&encoder) < 0) return -1;
  if (tEncodeI8(&encoder, pReq->replica) < 0) return -1;
  for (int32_t i = 0; i < TSDB_MAX_REPLICA; ++i) {
    SReplica *pReplica = &pReq->replicas[i];
    if (tEncodeSReplica(&encoder, pReplica) < 0) return -1;
  }
  tEndEncode(&encoder);

  int32_t tlen = encoder.pos;
  tEncoderClear(&encoder);
  return tlen;
}

int32_t tDeserializeSDCreateMnodeReq(void *buf, int32_t bufLen, SDCreateMnodeReq *pReq) {
  SDecoder decoder = {0};
  tDecoderInit(&decoder, buf, bufLen);

  if (tStartDecode(&decoder) < 0) return -1;
  if (tDecodeI8(&decoder, &pReq->replica) < 0) return -1;
  for (int32_t i = 0; i < TSDB_MAX_REPLICA; ++i) {
    SReplica *pReplica = &pReq->replicas[i];
    if (tDecodeSReplica(&decoder, pReplica) < 0) return -1;
  }
  tEndDecode(&decoder);

  tDecoderClear(&decoder);
  return 0;
}

int32_t tSerializeSSetStandbyReq(void *buf, int32_t bufLen, SSetStandbyReq *pReq) {
  SEncoder encoder = {0};
  tEncoderInit(&encoder, buf, bufLen);

  if (tStartEncode(&encoder) < 0) return -1;
  if (tEncodeI32(&encoder, pReq->dnodeId) < 0) return -1;
  if (tEncodeI8(&encoder, pReq->standby) < 0) return -1;
  tEndEncode(&encoder);

  int32_t tlen = encoder.pos;
  tEncoderClear(&encoder);
  return tlen;
}

int32_t tDeserializeSSetStandbyReq(void *buf, int32_t bufLen, SSetStandbyReq *pReq) {
  SDecoder decoder = {0};
  tDecoderInit(&decoder, buf, bufLen);

  if (tStartDecode(&decoder) < 0) return -1;
  if (tDecodeI32(&decoder, &pReq->dnodeId) < 0) return -1;
  if (tDecodeI8(&decoder, &pReq->standby) < 0) return -1;
  tEndDecode(&decoder);

  tDecoderClear(&decoder);
  return 0;
}

int32_t tSerializeSAuthReq(void *buf, int32_t bufLen, SAuthReq *pReq) {
  SEncoder encoder = {0};
  tEncoderInit(&encoder, buf, bufLen);

  if (tStartEncode(&encoder) < 0) return -1;
  if (tEncodeCStr(&encoder, pReq->user) < 0) return -1;
  if (tEncodeI8(&encoder, pReq->spi) < 0) return -1;
  if (tEncodeI8(&encoder, pReq->encrypt) < 0) return -1;
  if (tEncodeBinary(&encoder, pReq->secret, TSDB_PASSWORD_LEN) < 0) return -1;
  if (tEncodeBinary(&encoder, pReq->ckey, TSDB_PASSWORD_LEN) < 0) return -1;
  tEndEncode(&encoder);

  int32_t tlen = encoder.pos;
  tEncoderClear(&encoder);
  return tlen;
}

int32_t tDeserializeSAuthReq(void *buf, int32_t bufLen, SAuthReq *pReq) {
  SDecoder decoder = {0};
  tDecoderInit(&decoder, buf, bufLen);

  if (tStartDecode(&decoder) < 0) return -1;
  if (tDecodeCStrTo(&decoder, pReq->user) < 0) return -1;
  if (tDecodeI8(&decoder, &pReq->spi) < 0) return -1;
  if (tDecodeI8(&decoder, &pReq->encrypt) < 0) return -1;
  if (tDecodeCStrTo(&decoder, pReq->secret) < 0) return -1;
  if (tDecodeCStrTo(&decoder, pReq->ckey) < 0) return -1;
  tEndDecode(&decoder);

  tDecoderClear(&decoder);
  return 0;
}

int32_t tSerializeSServerStatusRsp(void *buf, int32_t bufLen, SServerStatusRsp *pRsp) {
  SEncoder encoder = {0};
  tEncoderInit(&encoder, buf, bufLen);

  if (tStartEncode(&encoder) < 0) return -1;
  if (tEncodeI32(&encoder, pRsp->statusCode) < 0) return -1;
  if (tEncodeCStr(&encoder, pRsp->details) < 0) return -1;

  tEndEncode(&encoder);

  int32_t tlen = encoder.pos;
  tEncoderClear(&encoder);
  return tlen;
}

int32_t tDeserializeSServerStatusRsp(void *buf, int32_t bufLen, SServerStatusRsp *pRsp) {
  SDecoder decoder = {0};
  tDecoderInit(&decoder, buf, bufLen);

  if (tStartDecode(&decoder) < 0) return -1;
  if (tDecodeI32(&decoder, &pRsp->statusCode) < 0) return -1;
  if (tDecodeCStrTo(&decoder, pRsp->details) < 0) return -1;

  tEndDecode(&decoder);
  tDecoderClear(&decoder);
  return 0;
}

int32_t tEncodeSMqOffset(SEncoder *encoder, const SMqOffset *pOffset) {
  if (tEncodeI32(encoder, pOffset->vgId) < 0) return -1;
  if (tEncodeI64(encoder, pOffset->offset) < 0) return -1;
  if (tEncodeCStr(encoder, pOffset->topicName) < 0) return -1;
  if (tEncodeCStr(encoder, pOffset->cgroup) < 0) return -1;
  return encoder->pos;
}

int32_t tDecodeSMqOffset(SDecoder *decoder, SMqOffset *pOffset) {
  if (tDecodeI32(decoder, &pOffset->vgId) < 0) return -1;
  if (tDecodeI64(decoder, &pOffset->offset) < 0) return -1;
  if (tDecodeCStrTo(decoder, pOffset->topicName) < 0) return -1;
  if (tDecodeCStrTo(decoder, pOffset->cgroup) < 0) return -1;
  return 0;
}

int32_t tEncodeSMqCMCommitOffsetReq(SEncoder *encoder, const SMqCMCommitOffsetReq *pReq) {
  if (tStartEncode(encoder) < 0) return -1;
  if (tEncodeI32(encoder, pReq->num) < 0) return -1;
  for (int32_t i = 0; i < pReq->num; i++) {
    tEncodeSMqOffset(encoder, &pReq->offsets[i]);
  }
  tEndEncode(encoder);
  return encoder->pos;
}

int32_t tDecodeSMqCMCommitOffsetReq(SDecoder *decoder, SMqCMCommitOffsetReq *pReq) {
  if (tStartDecode(decoder) < 0) return -1;
  if (tDecodeI32(decoder, &pReq->num) < 0) return -1;
  pReq->offsets = (SMqOffset *)tDecoderMalloc(decoder, sizeof(SMqOffset) * pReq->num);
  if (pReq->offsets == NULL) return -1;
  for (int32_t i = 0; i < pReq->num; i++) {
    tDecodeSMqOffset(decoder, &pReq->offsets[i]);
  }
  tEndDecode(decoder);
  return 0;
}

int32_t tSerializeSExplainRsp(void *buf, int32_t bufLen, SExplainRsp *pRsp) {
  SEncoder encoder = {0};
  tEncoderInit(&encoder, buf, bufLen);

  if (tStartEncode(&encoder) < 0) return -1;
  if (tEncodeI32(&encoder, pRsp->numOfPlans) < 0) return -1;
  for (int32_t i = 0; i < pRsp->numOfPlans; ++i) {
    SExplainExecInfo *info = &pRsp->subplanInfo[i];
    if (tEncodeDouble(&encoder, info->startupCost) < 0) return -1;
    if (tEncodeDouble(&encoder, info->totalCost) < 0) return -1;
    if (tEncodeU64(&encoder, info->numOfRows) < 0) return -1;
    if (tEncodeU32(&encoder, info->verboseLen) < 0) return -1;
    if (tEncodeBinary(&encoder, info->verboseInfo, info->verboseLen) < 0) return -1;
  }

  tEndEncode(&encoder);

  int32_t tlen = encoder.pos;
  tEncoderClear(&encoder);
  return tlen;
}

int32_t tDeserializeSExplainRsp(void *buf, int32_t bufLen, SExplainRsp *pRsp) {
  SDecoder decoder = {0};
  tDecoderInit(&decoder, buf, bufLen);

  if (tStartDecode(&decoder) < 0) return -1;
  if (tDecodeI32(&decoder, &pRsp->numOfPlans) < 0) return -1;
  if (pRsp->numOfPlans > 0) {
    pRsp->subplanInfo = taosMemoryMalloc(pRsp->numOfPlans * sizeof(SExplainExecInfo));
    if (pRsp->subplanInfo == NULL) return -1;
  }
  for (int32_t i = 0; i < pRsp->numOfPlans; ++i) {
    if (tDecodeDouble(&decoder, &pRsp->subplanInfo[i].startupCost) < 0) return -1;
    if (tDecodeDouble(&decoder, &pRsp->subplanInfo[i].totalCost) < 0) return -1;
    if (tDecodeU64(&decoder, &pRsp->subplanInfo[i].numOfRows) < 0) return -1;
    if (tDecodeU32(&decoder, &pRsp->subplanInfo[i].verboseLen) < 0) return -1;
    if (tDecodeBinary(&decoder, (uint8_t **)&pRsp->subplanInfo[i].verboseInfo, &pRsp->subplanInfo[i].verboseLen) < 0)
      return -1;
  }

  tEndDecode(&decoder);

  tDecoderClear(&decoder);
  return 0;
}

int32_t tSerializeSSchedulerHbReq(void *buf, int32_t bufLen, SSchedulerHbReq *pReq) {
  int32_t headLen = sizeof(SMsgHead);
  if (buf != NULL) {
    buf = (char *)buf + headLen;
    bufLen -= headLen;
  }

  SEncoder encoder = {0};
  tEncoderInit(&encoder, buf, bufLen);

  if (tStartEncode(&encoder) < 0) return -1;
  if (tEncodeU64(&encoder, pReq->sId) < 0) return -1;
  if (tEncodeI32(&encoder, pReq->epId.nodeId) < 0) return -1;
  if (tEncodeU16(&encoder, pReq->epId.ep.port) < 0) return -1;
  if (tEncodeCStr(&encoder, pReq->epId.ep.fqdn) < 0) return -1;
  if (pReq->taskAction) {
    int32_t num = taosArrayGetSize(pReq->taskAction);
    if (tEncodeI32(&encoder, num) < 0) return -1;
    for (int32_t i = 0; i < num; ++i) {
      STaskAction *action = taosArrayGet(pReq->taskAction, i);
      if (tEncodeU64(&encoder, action->queryId) < 0) return -1;
      if (tEncodeU64(&encoder, action->taskId) < 0) return -1;
      if (tEncodeI8(&encoder, action->action) < 0) return -1;
    }
  } else {
    if (tEncodeI32(&encoder, 0) < 0) return -1;
  }
  tEndEncode(&encoder);

  int32_t tlen = encoder.pos;
  tEncoderClear(&encoder);

  if (buf != NULL) {
    SMsgHead *pHead = (SMsgHead *)((char *)buf - headLen);
    pHead->vgId = htonl(pReq->header.vgId);
    pHead->contLen = htonl(tlen + headLen);
  }

  return tlen + headLen;
}

int32_t tDeserializeSSchedulerHbReq(void *buf, int32_t bufLen, SSchedulerHbReq *pReq) {
  int32_t headLen = sizeof(SMsgHead);

  SMsgHead *pHead = buf;
  pHead->vgId = pReq->header.vgId;
  pHead->contLen = pReq->header.contLen;

  SDecoder decoder = {0};
  tDecoderInit(&decoder, (char *)buf + headLen, bufLen - headLen);

  if (tStartDecode(&decoder) < 0) return -1;
  if (tDecodeU64(&decoder, &pReq->sId) < 0) return -1;
  if (tDecodeI32(&decoder, &pReq->epId.nodeId) < 0) return -1;
  if (tDecodeU16(&decoder, &pReq->epId.ep.port) < 0) return -1;
  if (tDecodeCStrTo(&decoder, pReq->epId.ep.fqdn) < 0) return -1;
  int32_t num = 0;
  if (tDecodeI32(&decoder, &num) < 0) return -1;
  if (num > 0) {
    pReq->taskAction = taosArrayInit(num, sizeof(STaskStatus));
    if (NULL == pReq->taskAction) return -1;
    for (int32_t i = 0; i < num; ++i) {
      STaskAction action = {0};
      if (tDecodeU64(&decoder, &action.queryId) < 0) return -1;
      if (tDecodeU64(&decoder, &action.taskId) < 0) return -1;
      if (tDecodeI8(&decoder, &action.action) < 0) return -1;
      taosArrayPush(pReq->taskAction, &action);
    }
  } else {
    pReq->taskAction = NULL;
  }
  tEndDecode(&decoder);

  tDecoderClear(&decoder);
  return 0;
}

void tFreeSSchedulerHbReq(SSchedulerHbReq *pReq) { taosArrayDestroy(pReq->taskAction); }

int32_t tSerializeSSchedulerHbRsp(void *buf, int32_t bufLen, SSchedulerHbRsp *pRsp) {
  SEncoder encoder = {0};
  tEncoderInit(&encoder, buf, bufLen);

  if (tStartEncode(&encoder) < 0) return -1;
  if (tEncodeI32(&encoder, pRsp->epId.nodeId) < 0) return -1;
  if (tEncodeU16(&encoder, pRsp->epId.ep.port) < 0) return -1;
  if (tEncodeCStr(&encoder, pRsp->epId.ep.fqdn) < 0) return -1;
  if (pRsp->taskStatus) {
    int32_t num = taosArrayGetSize(pRsp->taskStatus);
    if (tEncodeI32(&encoder, num) < 0) return -1;
    for (int32_t i = 0; i < num; ++i) {
      STaskStatus *status = taosArrayGet(pRsp->taskStatus, i);
      if (tEncodeU64(&encoder, status->queryId) < 0) return -1;
      if (tEncodeU64(&encoder, status->taskId) < 0) return -1;
      if (tEncodeI64(&encoder, status->refId) < 0) return -1;
      if (tEncodeI8(&encoder, status->status) < 0) return -1;
    }
  } else {
    if (tEncodeI32(&encoder, 0) < 0) return -1;
  }
  tEndEncode(&encoder);

  int32_t tlen = encoder.pos;
  tEncoderClear(&encoder);
  return tlen;
}

int32_t tDeserializeSSchedulerHbRsp(void *buf, int32_t bufLen, SSchedulerHbRsp *pRsp) {
  SDecoder decoder = {0};
  tDecoderInit(&decoder, buf, bufLen);

  if (tStartDecode(&decoder) < 0) return -1;
  if (tDecodeI32(&decoder, &pRsp->epId.nodeId) < 0) return -1;
  if (tDecodeU16(&decoder, &pRsp->epId.ep.port) < 0) return -1;
  if (tDecodeCStrTo(&decoder, pRsp->epId.ep.fqdn) < 0) return -1;
  int32_t num = 0;
  if (tDecodeI32(&decoder, &num) < 0) return -1;
  if (num > 0) {
    pRsp->taskStatus = taosArrayInit(num, sizeof(STaskStatus));
    if (NULL == pRsp->taskStatus) return -1;
    for (int32_t i = 0; i < num; ++i) {
      STaskStatus status = {0};
      if (tDecodeU64(&decoder, &status.queryId) < 0) return -1;
      if (tDecodeU64(&decoder, &status.taskId) < 0) return -1;
      if (tDecodeI64(&decoder, &status.refId) < 0) return -1;
      if (tDecodeI8(&decoder, &status.status) < 0) return -1;
      taosArrayPush(pRsp->taskStatus, &status);
    }
  } else {
    pRsp->taskStatus = NULL;
  }
  tEndDecode(&decoder);

  tDecoderClear(&decoder);
  return 0;
}

void tFreeSSchedulerHbRsp(SSchedulerHbRsp *pRsp) { taosArrayDestroy(pRsp->taskStatus); }

int32_t tSerializeSVCreateTbBatchRsp(void *buf, int32_t bufLen, SVCreateTbBatchRsp *pRsp) {
  // SEncoder encoder = {0};
  // tEncoderInit(&encoder, buf, bufLen);

  // if (tStartEncode(&encoder) < 0) return -1;
  // if (pRsp->rspList) {
  //   int32_t num = taosArrayGetSize(pRsp->rspList);
  //   if (tEncodeI32(&encoder, num) < 0) return -1;
  //   for (int32_t i = 0; i < num; ++i) {
  //     SVCreateTbRsp *rsp = taosArrayGet(pRsp->rspList, i);
  //     if (tEncodeI32(&encoder, rsp->code) < 0) return -1;
  //   }
  // } else {
  //   if (tEncodeI32(&encoder, 0) < 0) return -1;
  // }
  // tEndEncode(&encoder);

  // int32_t tlen = encoder.pos;
  // tEncoderClear(&encoder);
  // reture tlen;
  return 0;
}

int32_t tDeserializeSVCreateTbBatchRsp(void *buf, int32_t bufLen, SVCreateTbBatchRsp *pRsp) {
  // SDecoder  decoder = {0};
  // int32_t num = 0;
  // tDecoderInit(&decoder, buf, bufLen);

  // if (tStartDecode(&decoder) < 0) return -1;
  // if (tDecodeI32(&decoder, &num) < 0) return -1;
  // if (num > 0) {
  //   pRsp->rspList = taosArrayInit(num, sizeof(SVCreateTbRsp));
  //   if (NULL == pRsp->rspList) return -1;
  //   for (int32_t i = 0; i < num; ++i) {
  //     SVCreateTbRsp rsp = {0};
  //     if (tDecodeI32(&decoder, &rsp.code) < 0) return -1;
  //     if (NULL == taosArrayPush(pRsp->rspList, &rsp)) return -1;
  //   }
  // } else {
  //   pRsp->rspList = NULL;
  // }
  // tEndDecode(&decoder);

  // tDecoderClear(&decoder);
  return 0;
}

int tEncodeSVCreateTbBatchRsp(SEncoder *pCoder, const SVCreateTbBatchRsp *pRsp) {
  int32_t        nRsps = taosArrayGetSize(pRsp->pArray);
  SVCreateTbRsp *pCreateRsp;

  if (tStartEncode(pCoder) < 0) return -1;

  if (tEncodeI32v(pCoder, nRsps) < 0) return -1;
  for (int32_t i = 0; i < nRsps; i++) {
    pCreateRsp = taosArrayGet(pRsp->pArray, i);
    if (tEncodeSVCreateTbRsp(pCoder, pCreateRsp) < 0) return -1;
  }

  tEndEncode(pCoder);

  return 0;
}

int tDecodeSVCreateTbBatchRsp(SDecoder *pCoder, SVCreateTbBatchRsp *pRsp) {
  if (tStartDecode(pCoder) < 0) return -1;

  if (tDecodeI32v(pCoder, &pRsp->nRsps) < 0) return -1;
  pRsp->pRsps = (SVCreateTbRsp *)tDecoderMalloc(pCoder, sizeof(*pRsp->pRsps) * pRsp->nRsps);
  for (int32_t i = 0; i < pRsp->nRsps; i++) {
    if (tDecodeSVCreateTbRsp(pCoder, pRsp->pRsps + i) < 0) return -1;
  }

  tEndDecode(pCoder);
  return 0;
}

int32_t tEncodeTSma(SEncoder *pCoder, const STSma *pSma) {
  if (tEncodeI8(pCoder, pSma->version) < 0) return -1;
  if (tEncodeI8(pCoder, pSma->intervalUnit) < 0) return -1;
  if (tEncodeI8(pCoder, pSma->slidingUnit) < 0) return -1;
  if (tEncodeI8(pCoder, pSma->timezoneInt) < 0) return -1;
  if (tEncodeI32(pCoder, pSma->dstVgId) < 0) return -1;
  if (tEncodeCStr(pCoder, pSma->indexName) < 0) return -1;
  if (tEncodeI32(pCoder, pSma->exprLen) < 0) return -1;
  if (tEncodeI32(pCoder, pSma->tagsFilterLen) < 0) return -1;
  if (tEncodeI64(pCoder, pSma->indexUid) < 0) return -1;
  if (tEncodeI64(pCoder, pSma->tableUid) < 0) return -1;
  if (tEncodeI64(pCoder, pSma->dstTbUid) < 0) return -1;
  if (tEncodeCStr(pCoder, pSma->dstTbName) < 0) return -1;
  if (tEncodeI64(pCoder, pSma->interval) < 0) return -1;
  if (tEncodeI64(pCoder, pSma->offset) < 0) return -1;
  if (tEncodeI64(pCoder, pSma->sliding) < 0) return -1;
  if (pSma->exprLen > 0) {
    if (tEncodeCStr(pCoder, pSma->expr) < 0) return -1;
  }
  if (pSma->tagsFilterLen > 0) {
    if (tEncodeCStr(pCoder, pSma->tagsFilter) < 0) return -1;
  }

  tEncodeSSchemaWrapper(pCoder, &pSma->schemaRow);
  tEncodeSSchemaWrapper(pCoder, &pSma->schemaTag);

  return 0;
}

int32_t tDecodeTSma(SDecoder *pCoder, STSma *pSma, bool deepCopy) {
  if (tDecodeI8(pCoder, &pSma->version) < 0) return -1;
  if (tDecodeI8(pCoder, &pSma->intervalUnit) < 0) return -1;
  if (tDecodeI8(pCoder, &pSma->slidingUnit) < 0) return -1;
  if (tDecodeI8(pCoder, &pSma->timezoneInt) < 0) return -1;
  if (tDecodeI32(pCoder, &pSma->dstVgId) < 0) return -1;
  if (tDecodeCStrTo(pCoder, pSma->indexName) < 0) return -1;
  if (tDecodeI32(pCoder, &pSma->exprLen) < 0) return -1;
  if (tDecodeI32(pCoder, &pSma->tagsFilterLen) < 0) return -1;
  if (tDecodeI64(pCoder, &pSma->indexUid) < 0) return -1;
  if (tDecodeI64(pCoder, &pSma->tableUid) < 0) return -1;
  if (tDecodeI64(pCoder, &pSma->dstTbUid) < 0) return -1;
  if (deepCopy) {
    if (tDecodeCStrAlloc(pCoder, &pSma->dstTbName) < 0) return -1;
  } else {
    if (tDecodeCStr(pCoder, &pSma->dstTbName) < 0) return -1;
  }

  if (tDecodeI64(pCoder, &pSma->interval) < 0) return -1;
  if (tDecodeI64(pCoder, &pSma->offset) < 0) return -1;
  if (tDecodeI64(pCoder, &pSma->sliding) < 0) return -1;
  if (pSma->exprLen > 0) {
    if (deepCopy) {
      if (tDecodeCStrAlloc(pCoder, &pSma->expr) < 0) return -1;
    } else {
      if (tDecodeCStr(pCoder, &pSma->expr) < 0) return -1;
    }
  } else {
    pSma->expr = NULL;
  }
  if (pSma->tagsFilterLen > 0) {
    if (deepCopy) {
      if (tDecodeCStrAlloc(pCoder, &pSma->tagsFilter) < 0) return -1;
    } else {
      if (tDecodeCStr(pCoder, &pSma->tagsFilter) < 0) return -1;
    }
  } else {
    pSma->tagsFilter = NULL;
  }
  // only needed in dstVgroup
  tDecodeSSchemaWrapperEx(pCoder, &pSma->schemaRow);
  tDecodeSSchemaWrapperEx(pCoder, &pSma->schemaTag);

  return 0;
}

int32_t tEncodeSVCreateTSmaReq(SEncoder *pCoder, const SVCreateTSmaReq *pReq) {
  if (tStartEncode(pCoder) < 0) return -1;

  tEncodeTSma(pCoder, pReq);

  tEndEncode(pCoder);
  return 0;
}

int32_t tDecodeSVCreateTSmaReq(SDecoder *pCoder, SVCreateTSmaReq *pReq) {
  if (tStartDecode(pCoder) < 0) return -1;

  tDecodeTSma(pCoder, pReq, false);

  tEndDecode(pCoder);
  return 0;
}

int32_t tEncodeSVDropTSmaReq(SEncoder *pCoder, const SVDropTSmaReq *pReq) {
  if (tStartEncode(pCoder) < 0) return -1;

  if (tEncodeI64(pCoder, pReq->indexUid) < 0) return -1;
  if (tEncodeCStr(pCoder, pReq->indexName) < 0) return -1;

  tEndEncode(pCoder);
  return 0;
}

int32_t tDecodeSVDropTSmaReq(SDecoder *pCoder, SVDropTSmaReq *pReq) {
  if (tStartDecode(pCoder) < 0) return -1;

  if (tDecodeI64(pCoder, &pReq->indexUid) < 0) return -1;
  if (tDecodeCStrTo(pCoder, pReq->indexName) < 0) return -1;

  tEndDecode(pCoder);
  return 0;
}

int32_t tSerializeSVDeleteReq(void *buf, int32_t bufLen, SVDeleteReq *pReq) {
  int32_t headLen = sizeof(SMsgHead);
  if (buf != NULL) {
    buf = (char *)buf + headLen;
    bufLen -= headLen;
  }

  SEncoder encoder = {0};
  tEncoderInit(&encoder, buf, bufLen);

  if (tStartEncode(&encoder) < 0) return -1;
  if (tEncodeU64(&encoder, pReq->sId) < 0) return -1;
  if (tEncodeU64(&encoder, pReq->queryId) < 0) return -1;
  if (tEncodeU64(&encoder, pReq->taskId) < 0) return -1;
  if (tEncodeU32(&encoder, pReq->sqlLen) < 0) return -1;
  if (tEncodeU32(&encoder, pReq->phyLen) < 0) return -1;
  if (tEncodeCStr(&encoder, pReq->sql) < 0) return -1;
  if (tEncodeCStr(&encoder, pReq->msg) < 0) return -1;
  tEndEncode(&encoder);

  int32_t tlen = encoder.pos;
  tEncoderClear(&encoder);

  if (buf != NULL) {
    SMsgHead *pHead = (SMsgHead *)((char *)buf - headLen);
    pHead->vgId = htonl(pReq->header.vgId);
    pHead->contLen = htonl(tlen + headLen);
  }

  return tlen + headLen;
}

int32_t tDeserializeSVDeleteReq(void *buf, int32_t bufLen, SVDeleteReq *pReq) {
  int32_t headLen = sizeof(SMsgHead);

  SMsgHead *pHead = buf;
  pHead->vgId = pReq->header.vgId;
  pHead->contLen = pReq->header.contLen;

  SDecoder decoder = {0};
  tDecoderInit(&decoder, (char *)buf + headLen, bufLen - headLen);

  if (tStartDecode(&decoder) < 0) return -1;
  if (tDecodeU64(&decoder, &pReq->sId) < 0) return -1;
  if (tDecodeU64(&decoder, &pReq->queryId) < 0) return -1;
  if (tDecodeU64(&decoder, &pReq->taskId) < 0) return -1;
  if (tDecodeU32(&decoder, &pReq->sqlLen) < 0) return -1;
  if (tDecodeU32(&decoder, &pReq->phyLen) < 0) return -1;
  pReq->sql = taosMemoryCalloc(1, pReq->sqlLen + 1);
  if (NULL == pReq->sql) return -1;
  pReq->msg = taosMemoryCalloc(1, pReq->phyLen + 1);
  if (NULL == pReq->msg) return -1;
  if (tDecodeCStrTo(&decoder, pReq->sql) < 0) return -1;
  if (tDecodeCStrTo(&decoder, pReq->msg) < 0) return -1;

  tEndDecode(&decoder);

  tDecoderClear(&decoder);
  return 0;
}

int32_t tEncodeSVDeleteRsp(SEncoder *pCoder, const SVDeleteRsp *pReq) {
  if (tStartEncode(pCoder) < 0) return -1;

  if (tEncodeI64(pCoder, pReq->affectedRows) < 0) return -1;

  tEndEncode(pCoder);
  return 0;
}

int32_t tDecodeSVDeleteRsp(SDecoder *pCoder, SVDeleteRsp *pReq) {
  if (tStartDecode(pCoder) < 0) return -1;

  if (tDecodeI64(pCoder, &pReq->affectedRows) < 0) return -1;

  tEndDecode(pCoder);
  return 0;
}

int32_t tSerializeSCMCreateStreamReq(void *buf, int32_t bufLen, const SCMCreateStreamReq *pReq) {
  int32_t sqlLen = 0;
  int32_t astLen = 0;
  if (pReq->sql != NULL) sqlLen = (int32_t)strlen(pReq->sql);
  if (pReq->ast != NULL) astLen = (int32_t)strlen(pReq->ast);

  SEncoder encoder = {0};
  tEncoderInit(&encoder, buf, bufLen);

  if (tStartEncode(&encoder) < 0) return -1;
  if (tEncodeCStr(&encoder, pReq->name) < 0) return -1;
  if (tEncodeCStr(&encoder, pReq->sourceDB) < 0) return -1;
  if (tEncodeCStr(&encoder, pReq->targetStbFullName) < 0) return -1;
  if (tEncodeI8(&encoder, pReq->igExists) < 0) return -1;
  if (tEncodeI32(&encoder, sqlLen) < 0) return -1;
  if (tEncodeI32(&encoder, astLen) < 0) return -1;
  if (tEncodeI8(&encoder, pReq->triggerType) < 0) return -1;
  if (tEncodeI64(&encoder, pReq->maxDelay) < 0) return -1;
  if (tEncodeI64(&encoder, pReq->watermark) < 0) return -1;
  if (sqlLen > 0 && tEncodeCStr(&encoder, pReq->sql) < 0) return -1;
  if (astLen > 0 && tEncodeCStr(&encoder, pReq->ast) < 0) return -1;

  tEndEncode(&encoder);

  int32_t tlen = encoder.pos;
  tEncoderClear(&encoder);
  return tlen;
}

int32_t tDeserializeSCMCreateStreamReq(void *buf, int32_t bufLen, SCMCreateStreamReq *pReq) {
  int32_t sqlLen = 0;
  int32_t astLen = 0;

  SDecoder decoder = {0};
  tDecoderInit(&decoder, buf, bufLen);

  if (tStartDecode(&decoder) < 0) return -1;
  if (tDecodeCStrTo(&decoder, pReq->name) < 0) return -1;
  if (tDecodeCStrTo(&decoder, pReq->sourceDB) < 0) return -1;
  if (tDecodeCStrTo(&decoder, pReq->targetStbFullName) < 0) return -1;
  if (tDecodeI8(&decoder, &pReq->igExists) < 0) return -1;
  if (tDecodeI32(&decoder, &sqlLen) < 0) return -1;
  if (tDecodeI32(&decoder, &astLen) < 0) return -1;
  if (tDecodeI8(&decoder, &pReq->triggerType) < 0) return -1;
  if (tDecodeI64(&decoder, &pReq->maxDelay) < 0) return -1;
  if (tDecodeI64(&decoder, &pReq->watermark) < 0) return -1;

  if (sqlLen > 0) {
    pReq->sql = taosMemoryCalloc(1, sqlLen + 1);
    if (pReq->sql == NULL) return -1;
    if (tDecodeCStrTo(&decoder, pReq->sql) < 0) return -1;
  }

  if (astLen > 0) {
    pReq->ast = taosMemoryCalloc(1, astLen + 1);
    if (pReq->ast == NULL) return -1;
    if (tDecodeCStrTo(&decoder, pReq->ast) < 0) return -1;
  }
  tEndDecode(&decoder);

  tDecoderClear(&decoder);
  return 0;
}

void tFreeSCMCreateStreamReq(SCMCreateStreamReq *pReq) {
  taosMemoryFreeClear(pReq->sql);
  taosMemoryFreeClear(pReq->ast);
}

int32_t tEncodeSRSmaParam(SEncoder *pCoder, const SRSmaParam *pRSmaParam) {
  if (tEncodeFloat(pCoder, pRSmaParam->xFilesFactor) < 0) return -1;
  if (tEncodeI32v(pCoder, pRSmaParam->delay) < 0) return -1;
  if (tEncodeI32v(pCoder, pRSmaParam->qmsg1Len) < 0) return -1;
  if (tEncodeI32v(pCoder, pRSmaParam->qmsg2Len) < 0) return -1;
  if (pRSmaParam->qmsg1Len > 0) {
    if (tEncodeBinary(pCoder, pRSmaParam->qmsg1, (uint64_t)pRSmaParam->qmsg1Len) < 0)  // qmsg1Len contains len of '\0'
      return -1;
  }
  if (pRSmaParam->qmsg2Len > 0) {
    if (tEncodeBinary(pCoder, pRSmaParam->qmsg2, (uint64_t)pRSmaParam->qmsg2Len) < 0)  // qmsg2Len contains len of '\0'
      return -1;
  }

  return 0;
}

int32_t tDecodeSRSmaParam(SDecoder *pCoder, SRSmaParam *pRSmaParam) {
  if (tDecodeFloat(pCoder, &pRSmaParam->xFilesFactor) < 0) return -1;
  if (tDecodeI32v(pCoder, &pRSmaParam->delay) < 0) return -1;
  if (tDecodeI32v(pCoder, &pRSmaParam->qmsg1Len) < 0) return -1;
  if (tDecodeI32v(pCoder, &pRSmaParam->qmsg2Len) < 0) return -1;
  if (pRSmaParam->qmsg1Len > 0) {
    uint64_t len;
    if (tDecodeBinaryAlloc(pCoder, (void **)&pRSmaParam->qmsg1, &len) < 0) return -1;  // qmsg1Len contains len of '\0'
  } else {
    pRSmaParam->qmsg1 = NULL;
  }
  if (pRSmaParam->qmsg2Len > 0) {
    uint64_t len;
    if (tDecodeBinaryAlloc(pCoder, (void **)&pRSmaParam->qmsg2, &len) < 0) return -1;  // qmsg2Len contains len of '\0'
  } else {
    pRSmaParam->qmsg2 = NULL;
  }
  return 0;
}

int tEncodeSVCreateStbReq(SEncoder *pCoder, const SVCreateStbReq *pReq) {
  if (tStartEncode(pCoder) < 0) return -1;

  if (tEncodeCStr(pCoder, pReq->name) < 0) return -1;
  if (tEncodeI64(pCoder, pReq->suid) < 0) return -1;
  if (tEncodeI8(pCoder, pReq->rollup) < 0) return -1;
  if (tEncodeSSchemaWrapper(pCoder, &pReq->schemaRow) < 0) return -1;
  if (tEncodeSSchemaWrapper(pCoder, &pReq->schemaTag) < 0) return -1;
  if (pReq->rollup) {
    if (tEncodeSRSmaParam(pCoder, &pReq->pRSmaParam) < 0) return -1;
  }

  tEndEncode(pCoder);
  return 0;
}

int tDecodeSVCreateStbReq(SDecoder *pCoder, SVCreateStbReq *pReq) {
  if (tStartDecode(pCoder) < 0) return -1;

  if (tDecodeCStr(pCoder, &pReq->name) < 0) return -1;
  if (tDecodeI64(pCoder, &pReq->suid) < 0) return -1;
  if (tDecodeI8(pCoder, &pReq->rollup) < 0) return -1;
  if (tDecodeSSchemaWrapper(pCoder, &pReq->schemaRow) < 0) return -1;
  if (tDecodeSSchemaWrapper(pCoder, &pReq->schemaTag) < 0) return -1;
  if (pReq->rollup) {
    if (tDecodeSRSmaParam(pCoder, &pReq->pRSmaParam) < 0) return -1;
  }

  tEndDecode(pCoder);
  return 0;
}

STSchema *tdGetSTSChemaFromSSChema(SSchema **pSchema, int32_t nCols) {
  STSchemaBuilder schemaBuilder = {0};
  if (tdInitTSchemaBuilder(&schemaBuilder, 1) < 0) {
    return NULL;
  }

  for (int i = 0; i < nCols; i++) {
    SSchema *schema = *pSchema + i;
    if (tdAddColToSchema(&schemaBuilder, schema->type, schema->flags, schema->colId, schema->bytes) < 0) {
      tdDestroyTSchemaBuilder(&schemaBuilder);
      return NULL;
    }
  }

  STSchema *pNSchema = tdGetSchemaFromBuilder(&schemaBuilder);
  if (pNSchema == NULL) {
    tdDestroyTSchemaBuilder(&schemaBuilder);
    return NULL;
  }

  tdDestroyTSchemaBuilder(&schemaBuilder);
  return pNSchema;
}

int tEncodeSVCreateTbReq(SEncoder *pCoder, const SVCreateTbReq *pReq) {
  if (tStartEncode(pCoder) < 0) return -1;

  if (tEncodeI32v(pCoder, pReq->flags) < 0) return -1;
  if (tEncodeCStr(pCoder, pReq->name) < 0) return -1;
  if (tEncodeI64(pCoder, pReq->uid) < 0) return -1;
  if (tEncodeI64(pCoder, pReq->ctime) < 0) return -1;
  if (tEncodeI32(pCoder, pReq->ttl) < 0) return -1;
  if (tEncodeI8(pCoder, pReq->type) < 0) return -1;

  if (pReq->type == TSDB_CHILD_TABLE) {
    if (tEncodeI64(pCoder, pReq->ctb.suid) < 0) return -1;
    if (tEncodeTag(pCoder, (const STag *)pReq->ctb.pTag) < 0) return -1;
  } else if (pReq->type == TSDB_NORMAL_TABLE) {
    if (tEncodeSSchemaWrapper(pCoder, &pReq->ntb.schemaRow) < 0) return -1;
  } else {
    ASSERT(0);
  }

  tEndEncode(pCoder);
  return 0;
}

int tDecodeSVCreateTbReq(SDecoder *pCoder, SVCreateTbReq *pReq) {
  if (tStartDecode(pCoder) < 0) return -1;

  if (tDecodeI32v(pCoder, &pReq->flags) < 0) return -1;
  if (tDecodeCStr(pCoder, &pReq->name) < 0) return -1;
  if (tDecodeI64(pCoder, &pReq->uid) < 0) return -1;
  if (tDecodeI64(pCoder, &pReq->ctime) < 0) return -1;
  if (tDecodeI32(pCoder, &pReq->ttl) < 0) return -1;
  if (tDecodeI8(pCoder, &pReq->type) < 0) return -1;

  if (pReq->type == TSDB_CHILD_TABLE) {
    if (tDecodeI64(pCoder, &pReq->ctb.suid) < 0) return -1;
    if (tDecodeTag(pCoder, (STag **)&pReq->ctb.pTag) < 0) return -1;
  } else if (pReq->type == TSDB_NORMAL_TABLE) {
    if (tDecodeSSchemaWrapper(pCoder, &pReq->ntb.schemaRow) < 0) return -1;
  } else {
    ASSERT(0);
  }

  tEndDecode(pCoder);
  return 0;
}

int tEncodeSVCreateTbBatchReq(SEncoder *pCoder, const SVCreateTbBatchReq *pReq) {
  int32_t nReq = taosArrayGetSize(pReq->pArray);

  if (tStartEncode(pCoder) < 0) return -1;

  if (tEncodeI32v(pCoder, nReq) < 0) return -1;
  for (int iReq = 0; iReq < nReq; iReq++) {
    if (tEncodeSVCreateTbReq(pCoder, (SVCreateTbReq *)taosArrayGet(pReq->pArray, iReq)) < 0) return -1;
  }

  tEndEncode(pCoder);
  return 0;
}

int tDecodeSVCreateTbBatchReq(SDecoder *pCoder, SVCreateTbBatchReq *pReq) {
  if (tStartDecode(pCoder) < 0) return -1;

  if (tDecodeI32v(pCoder, &pReq->nReqs) < 0) return -1;
  pReq->pReqs = (SVCreateTbReq *)tDecoderMalloc(pCoder, sizeof(SVCreateTbReq) * pReq->nReqs);
  if (pReq->pReqs == NULL) return -1;
  for (int iReq = 0; iReq < pReq->nReqs; iReq++) {
    if (tDecodeSVCreateTbReq(pCoder, pReq->pReqs + iReq) < 0) return -1;
  }

  tEndDecode(pCoder);
  return 0;
}

int tEncodeSVCreateTbRsp(SEncoder *pCoder, const SVCreateTbRsp *pRsp) {
  if (tStartEncode(pCoder) < 0) return -1;

  if (tEncodeI32(pCoder, pRsp->code) < 0) return -1;

  tEndEncode(pCoder);
  return 0;
}

int tDecodeSVCreateTbRsp(SDecoder *pCoder, SVCreateTbRsp *pRsp) {
  if (tStartDecode(pCoder) < 0) return -1;

  if (tDecodeI32(pCoder, &pRsp->code) < 0) return -1;

  tEndDecode(pCoder);
  return 0;
}

// TDMT_VND_DROP_TABLE =================
static int32_t tEncodeSVDropTbReq(SEncoder *pCoder, const SVDropTbReq *pReq) {
  if (tStartEncode(pCoder) < 0) return -1;

  if (tEncodeCStr(pCoder, pReq->name) < 0) return -1;
  if (tEncodeI8(pCoder, pReq->igNotExists) < 0) return -1;

  tEndEncode(pCoder);
  return 0;
}

static int32_t tDecodeSVDropTbReq(SDecoder *pCoder, SVDropTbReq *pReq) {
  if (tStartDecode(pCoder) < 0) return -1;

  if (tDecodeCStr(pCoder, &pReq->name) < 0) return -1;
  if (tDecodeI8(pCoder, &pReq->igNotExists) < 0) return -1;

  tEndDecode(pCoder);
  return 0;
}

static int32_t tEncodeSVDropTbRsp(SEncoder *pCoder, const SVDropTbRsp *pReq) {
  if (tStartEncode(pCoder) < 0) return -1;

  if (tEncodeI32(pCoder, pReq->code) < 0) return -1;

  tEndEncode(pCoder);
  return 0;
}

static int32_t tDecodeSVDropTbRsp(SDecoder *pCoder, SVDropTbRsp *pReq) {
  if (tStartDecode(pCoder) < 0) return -1;

  if (tDecodeI32(pCoder, &pReq->code) < 0) return -1;

  tEndDecode(pCoder);
  return 0;
}

int32_t tEncodeSVDropTbBatchReq(SEncoder *pCoder, const SVDropTbBatchReq *pReq) {
  int32_t      nReqs = taosArrayGetSize(pReq->pArray);
  SVDropTbReq *pDropTbReq;

  if (tStartEncode(pCoder) < 0) return -1;

  if (tEncodeI32v(pCoder, nReqs) < 0) return -1;
  for (int iReq = 0; iReq < nReqs; iReq++) {
    pDropTbReq = (SVDropTbReq *)taosArrayGet(pReq->pArray, iReq);
    if (tEncodeSVDropTbReq(pCoder, pDropTbReq) < 0) return -1;
  }

  tEndEncode(pCoder);
  return 0;
}

int32_t tDecodeSVDropTbBatchReq(SDecoder *pCoder, SVDropTbBatchReq *pReq) {
  if (tStartDecode(pCoder) < 0) return -1;

  if (tDecodeI32v(pCoder, &pReq->nReqs) < 0) return -1;
  pReq->pReqs = (SVDropTbReq *)tDecoderMalloc(pCoder, sizeof(SVDropTbReq) * pReq->nReqs);
  if (pReq->pReqs == NULL) return -1;
  for (int iReq = 0; iReq < pReq->nReqs; iReq++) {
    if (tDecodeSVDropTbReq(pCoder, pReq->pReqs + iReq) < 0) return -1;
  }

  tEndDecode(pCoder);
  return 0;
}

int32_t tEncodeSVDropTbBatchRsp(SEncoder *pCoder, const SVDropTbBatchRsp *pRsp) {
  int32_t nRsps = taosArrayGetSize(pRsp->pArray);
  if (tStartEncode(pCoder) < 0) return -1;

  if (tEncodeI32v(pCoder, nRsps) < 0) return -1;
  for (int iRsp = 0; iRsp < nRsps; iRsp++) {
    if (tEncodeSVDropTbRsp(pCoder, (SVDropTbRsp *)taosArrayGet(pRsp->pArray, iRsp)) < 0) return -1;
  }

  tEndEncode(pCoder);
  return 0;
}

int32_t tDecodeSVDropTbBatchRsp(SDecoder *pCoder, SVDropTbBatchRsp *pRsp) {
  if (tStartDecode(pCoder) < 0) return -1;

  if (tDecodeI32v(pCoder, &pRsp->nRsps) < 0) return -1;
  pRsp->pRsps = (SVDropTbRsp *)tDecoderMalloc(pCoder, sizeof(SVDropTbRsp) * pRsp->nRsps);
  if (pRsp->pRsps == NULL) return -1;
  for (int iRsp = 0; iRsp < pRsp->nRsps; iRsp++) {
    if (tDecodeSVDropTbRsp(pCoder, pRsp->pRsps + iRsp) < 0) return -1;
  }

  tEndDecode(pCoder);
  return 0;
}

int32_t tEncodeSVDropStbReq(SEncoder *pCoder, const SVDropStbReq *pReq) {
  if (tStartEncode(pCoder) < 0) return -1;

  if (tEncodeCStr(pCoder, pReq->name) < 0) return -1;
  if (tEncodeI64(pCoder, pReq->suid) < 0) return -1;

  tEndEncode(pCoder);
  return 0;
}

int32_t tDecodeSVDropStbReq(SDecoder *pCoder, SVDropStbReq *pReq) {
  if (tStartDecode(pCoder) < 0) return -1;

  if (tDecodeCStr(pCoder, &pReq->name) < 0) return -1;
  if (tDecodeI64(pCoder, &pReq->suid) < 0) return -1;

  tEndDecode(pCoder);
  return 0;
}

static int32_t tEncodeSVSubmitBlk(SEncoder *pCoder, const SVSubmitBlk *pBlock, int32_t flags) {
  if (tStartEncode(pCoder) < 0) return -1;

  if (tEncodeI64(pCoder, pBlock->suid) < 0) return -1;
  if (tEncodeI64(pCoder, pBlock->uid) < 0) return -1;
  if (tEncodeI32v(pCoder, pBlock->sver) < 0) return -1;
  if (tEncodeBinary(pCoder, pBlock->pData, pBlock->nData) < 0) return -1;

  if (flags & TD_AUTO_CREATE_TABLE) {
    if (tEncodeSVCreateTbReq(pCoder, &pBlock->cTbReq) < 0) return -1;
  }

  tEndEncode(pCoder);
  return 0;
}

static int32_t tDecodeSVSubmitBlk(SDecoder *pCoder, SVSubmitBlk *pBlock, int32_t flags) {
  if (tStartDecode(pCoder) < 0) return -1;

  if (tDecodeI64(pCoder, &pBlock->suid) < 0) return -1;
  if (tDecodeI64(pCoder, &pBlock->uid) < 0) return -1;
  if (tDecodeI32v(pCoder, &pBlock->sver) < 0) return -1;
  if (tDecodeBinary(pCoder, &pBlock->pData, &pBlock->nData) < 0) return -1;

  if (flags & TD_AUTO_CREATE_TABLE) {
    if (tDecodeSVCreateTbReq(pCoder, &pBlock->cTbReq) < 0) return -1;
  }

  tEndDecode(pCoder);
  return 0;
}

int32_t tEncodeSVSubmitReq(SEncoder *pCoder, const SVSubmitReq *pReq) {
  int32_t nBlocks = taosArrayGetSize(pReq->pArray);

  if (tStartEncode(pCoder) < 0) return -1;

  if (tEncodeI32v(pCoder, pReq->flags) < 0) return -1;
  if (tEncodeI32v(pCoder, nBlocks) < 0) return -1;
  for (int32_t iBlock = 0; iBlock < nBlocks; iBlock++) {
    if (tEncodeSVSubmitBlk(pCoder, (SVSubmitBlk *)taosArrayGet(pReq->pArray, iBlock), pReq->flags) < 0) return -1;
  }

  tEndEncode(pCoder);
  return 0;
}

int32_t tDecodeSVSubmitReq(SDecoder *pCoder, SVSubmitReq *pReq) {
  if (tStartDecode(pCoder) < 0) return -1;

  if (tDecodeI32v(pCoder, &pReq->flags) < 0) return -1;
  if (tDecodeI32v(pCoder, &pReq->nBlocks) < 0) return -1;
  pReq->pBlocks = tDecoderMalloc(pCoder, sizeof(SVSubmitBlk) * pReq->nBlocks);
  if (pReq->pBlocks == NULL) return -1;
  for (int32_t iBlock = 0; iBlock < pReq->nBlocks; iBlock++) {
    if (tDecodeSVSubmitBlk(pCoder, pReq->pBlocks + iBlock, pReq->flags) < 0) return -1;
  }

  tEndDecode(pCoder);
  return 0;
}

static int32_t tEncodeSSubmitBlkRsp(SEncoder *pEncoder, const SSubmitBlkRsp *pBlock) {
  if (tStartEncode(pEncoder) < 0) return -1;

  if (tEncodeI32(pEncoder, pBlock->code) < 0) return -1;
  if (tEncodeI8(pEncoder, pBlock->hashMeta) < 0) return -1;
  if (tEncodeI64(pEncoder, pBlock->uid) < 0) return -1;
  if (tEncodeCStr(pEncoder, pBlock->tblFName) < 0) return -1;
  if (tEncodeI32v(pEncoder, pBlock->numOfRows) < 0) return -1;
  if (tEncodeI32v(pEncoder, pBlock->affectedRows) < 0) return -1;
  if (tEncodeI64v(pEncoder, pBlock->sver) < 0) return -1;

  tEndEncode(pEncoder);
  return 0;
}

static int32_t tDecodeSSubmitBlkRsp(SDecoder *pDecoder, SSubmitBlkRsp *pBlock) {
  if (tStartDecode(pDecoder) < 0) return -1;

  if (tDecodeI32(pDecoder, &pBlock->code) < 0) return -1;
  if (tDecodeI8(pDecoder, &pBlock->hashMeta) < 0) return -1;
  if (tDecodeI64(pDecoder, &pBlock->uid) < 0) return -1;
  pBlock->tblFName = taosMemoryCalloc(TSDB_TABLE_FNAME_LEN, 1);
  if (NULL == pBlock->tblFName) return -1;
  if (tDecodeCStrTo(pDecoder, pBlock->tblFName) < 0) return -1;
  if (tDecodeI32v(pDecoder, &pBlock->numOfRows) < 0) return -1;
  if (tDecodeI32v(pDecoder, &pBlock->affectedRows) < 0) return -1;
  if (tDecodeI64v(pDecoder, &pBlock->sver) < 0) return -1;

  tEndDecode(pDecoder);
  return 0;
}

int32_t tEncodeSSubmitRsp(SEncoder *pEncoder, const SSubmitRsp *pRsp) {
  int32_t nBlocks = taosArrayGetSize(pRsp->pArray);

  if (tStartEncode(pEncoder) < 0) return -1;

  if (tEncodeI32v(pEncoder, pRsp->numOfRows) < 0) return -1;
  if (tEncodeI32v(pEncoder, pRsp->affectedRows) < 0) return -1;
  if (tEncodeI32v(pEncoder, nBlocks) < 0) return -1;
  for (int32_t iBlock = 0; iBlock < nBlocks; iBlock++) {
    if (tEncodeSSubmitBlkRsp(pEncoder, (SSubmitBlkRsp *)taosArrayGet(pRsp->pArray, iBlock)) < 0) return -1;
  }

  tEndEncode(pEncoder);
  return 0;
}

int32_t tDecodeSSubmitRsp(SDecoder *pDecoder, SSubmitRsp *pRsp) {
  if (tStartDecode(pDecoder) < 0) return -1;

  if (tDecodeI32v(pDecoder, &pRsp->numOfRows) < 0) return -1;
  if (tDecodeI32v(pDecoder, &pRsp->affectedRows) < 0) return -1;
  if (tDecodeI32v(pDecoder, &pRsp->nBlocks) < 0) return -1;
  pRsp->pBlocks = taosMemoryCalloc(pRsp->nBlocks, sizeof(*pRsp->pBlocks));
  if (pRsp->pBlocks == NULL) return -1;
  for (int32_t iBlock = 0; iBlock < pRsp->nBlocks; iBlock++) {
    if (tDecodeSSubmitBlkRsp(pDecoder, pRsp->pBlocks + iBlock) < 0) return -1;
  }

  tEndDecode(pDecoder);
  tDecoderClear(pDecoder);
  return 0;
}

void tFreeSSubmitRsp(SSubmitRsp *pRsp) {
  if (NULL == pRsp) return;

  if (pRsp->pBlocks) {
    for (int32_t i = 0; i < pRsp->nBlocks; ++i) {
      SSubmitBlkRsp *sRsp = pRsp->pBlocks + i;
      taosMemoryFree(sRsp->tblFName);
    }

    taosMemoryFree(pRsp->pBlocks);
  }

  taosMemoryFree(pRsp);
}

int32_t tEncodeSVAlterTbReq(SEncoder *pEncoder, const SVAlterTbReq *pReq) {
  if (tStartEncode(pEncoder) < 0) return -1;

  if (tEncodeCStr(pEncoder, pReq->tbName) < 0) return -1;
  if (tEncodeI8(pEncoder, pReq->action) < 0) return -1;
  switch (pReq->action) {
    case TSDB_ALTER_TABLE_ADD_COLUMN:
      if (tEncodeCStr(pEncoder, pReq->colName) < 0) return -1;
      if (tEncodeI8(pEncoder, pReq->type) < 0) return -1;
      if (tEncodeI8(pEncoder, pReq->flags) < 0) return -1;
      if (tEncodeI32v(pEncoder, pReq->bytes) < 0) return -1;
      break;
    case TSDB_ALTER_TABLE_DROP_COLUMN:
      if (tEncodeCStr(pEncoder, pReq->colName) < 0) return -1;
      break;
    case TSDB_ALTER_TABLE_UPDATE_COLUMN_BYTES:
      if (tEncodeCStr(pEncoder, pReq->colName) < 0) return -1;
      if (tEncodeI32v(pEncoder, pReq->colModBytes) < 0) return -1;
      break;
    case TSDB_ALTER_TABLE_UPDATE_COLUMN_NAME:
      if (tEncodeCStr(pEncoder, pReq->colName) < 0) return -1;
      if (tEncodeCStr(pEncoder, pReq->colNewName) < 0) return -1;
      break;
    case TSDB_ALTER_TABLE_UPDATE_TAG_VAL:
      if (tEncodeCStr(pEncoder, pReq->tagName) < 0) return -1;
      if (tEncodeI8(pEncoder, pReq->isNull) < 0) return -1;
      if (!pReq->isNull) {
        if (tEncodeBinary(pEncoder, pReq->pTagVal, pReq->nTagVal) < 0) return -1;
      }
      break;
    case TSDB_ALTER_TABLE_UPDATE_OPTIONS:
      if (tEncodeI8(pEncoder, pReq->updateTTL) < 0) return -1;
      if (pReq->updateTTL) {
        if (tEncodeI32v(pEncoder, pReq->newTTL) < 0) return -1;
      }
      if (tEncodeI8(pEncoder, pReq->updateComment) < 0) return -1;
      if (pReq->updateComment) {
        if (tEncodeCStr(pEncoder, pReq->newComment) < 0) return -1;
      }
      break;
    default:
      break;
  }

  tEndEncode(pEncoder);
  return 0;
}

int32_t tDecodeSVAlterTbReq(SDecoder *pDecoder, SVAlterTbReq *pReq) {
  if (tStartDecode(pDecoder) < 0) return -1;

  if (tDecodeCStr(pDecoder, &pReq->tbName) < 0) return -1;
  if (tDecodeI8(pDecoder, &pReq->action) < 0) return -1;
  switch (pReq->action) {
    case TSDB_ALTER_TABLE_ADD_COLUMN:
      if (tDecodeCStr(pDecoder, &pReq->colName) < 0) return -1;
      if (tDecodeI8(pDecoder, &pReq->type) < 0) return -1;
      if (tDecodeI8(pDecoder, &pReq->flags) < 0) return -1;
      if (tDecodeI32v(pDecoder, &pReq->bytes) < 0) return -1;
      break;
    case TSDB_ALTER_TABLE_DROP_COLUMN:
      if (tDecodeCStr(pDecoder, &pReq->colName) < 0) return -1;
      break;
    case TSDB_ALTER_TABLE_UPDATE_COLUMN_BYTES:
      if (tDecodeCStr(pDecoder, &pReq->colName) < 0) return -1;
      if (tDecodeI32v(pDecoder, &pReq->colModBytes) < 0) return -1;
      break;
    case TSDB_ALTER_TABLE_UPDATE_COLUMN_NAME:
      if (tDecodeCStr(pDecoder, &pReq->colName) < 0) return -1;
      if (tDecodeCStr(pDecoder, &pReq->colNewName) < 0) return -1;
      break;
    case TSDB_ALTER_TABLE_UPDATE_TAG_VAL:
      if (tDecodeCStr(pDecoder, &pReq->tagName) < 0) return -1;
      if (tDecodeI8(pDecoder, &pReq->isNull) < 0) return -1;
      if (!pReq->isNull) {
        if (tDecodeBinary(pDecoder, &pReq->pTagVal, &pReq->nTagVal) < 0) return -1;
      }
      break;
    case TSDB_ALTER_TABLE_UPDATE_OPTIONS:
      if (tDecodeI8(pDecoder, &pReq->updateTTL) < 0) return -1;
      if (pReq->updateTTL) {
        if (tDecodeI32v(pDecoder, &pReq->newTTL) < 0) return -1;
      }
      if (tDecodeI8(pDecoder, &pReq->updateComment) < 0) return -1;
      if (pReq->updateComment) {
        if (tDecodeCStr(pDecoder, &pReq->newComment) < 0) return -1;
      }
      break;
    default:
      break;
  }

  tEndDecode(pDecoder);
  return 0;
}

int32_t tEncodeSVAlterTbRsp(SEncoder *pEncoder, const SVAlterTbRsp *pRsp) {
  if (tStartEncode(pEncoder) < 0) return -1;
  if (tEncodeI32(pEncoder, pRsp->code) < 0) return -1;
  if (tEncodeI32(pEncoder, pRsp->pMeta ? 1 : 0) < 0) return -1;
  if (pRsp->pMeta) {
    if (tEncodeSTableMetaRsp(pEncoder, pRsp->pMeta) < 0) return -1;
  }
  tEndEncode(pEncoder);
  return 0;
}

int32_t tDecodeSVAlterTbRsp(SDecoder *pDecoder, SVAlterTbRsp *pRsp) {
  int32_t meta = 0;
  if (tStartDecode(pDecoder) < 0) return -1;
  if (tDecodeI32(pDecoder, &pRsp->code) < 0) return -1;
  if (tDecodeI32(pDecoder, &meta) < 0) return -1;
  if (meta) {
    pRsp->pMeta = taosMemoryCalloc(1, sizeof(STableMetaRsp));
    if (NULL == pRsp->pMeta) return -1;
    if (tDecodeSTableMetaRsp(pDecoder, pRsp->pMeta) < 0) return -1;
  }
  tEndDecode(pDecoder);
  return 0;
}

int32_t tDeserializeSVAlterTbRsp(void *buf, int32_t bufLen, SVAlterTbRsp *pRsp) {
  int32_t  meta = 0;
  SDecoder decoder = {0};
  tDecoderInit(&decoder, buf, bufLen);

  if (tStartDecode(&decoder) < 0) return -1;
  if (tDecodeI32(&decoder, &pRsp->code) < 0) return -1;
  if (tDecodeI32(&decoder, &meta) < 0) return -1;
  if (meta) {
    pRsp->pMeta = taosMemoryCalloc(1, sizeof(STableMetaRsp));
    if (NULL == pRsp->pMeta) return -1;
    if (tDecodeSTableMetaRsp(&decoder, pRsp->pMeta) < 0) return -1;
  }
  tEndDecode(&decoder);
  tDecoderClear(&decoder);
  return 0;
}

int32_t tEncodeSMAlterStbRsp(SEncoder *pEncoder, const SMAlterStbRsp *pRsp) {
  if (tStartEncode(pEncoder) < 0) return -1;
  if (tEncodeI32(pEncoder, pRsp->pMeta->pSchemas ? 1 : 0) < 0) return -1;
  if (pRsp->pMeta->pSchemas) {
    if (tEncodeSTableMetaRsp(pEncoder, pRsp->pMeta) < 0) return -1;
  }
  tEndEncode(pEncoder);
  return 0;
}

int32_t tDecodeSMAlterStbRsp(SDecoder *pDecoder, SMAlterStbRsp *pRsp) {
  int32_t meta = 0;
  if (tStartDecode(pDecoder) < 0) return -1;
  if (tDecodeI32(pDecoder, &meta) < 0) return -1;
  if (meta) {
    pRsp->pMeta = taosMemoryCalloc(1, sizeof(STableMetaRsp));
    if (NULL == pRsp->pMeta) return -1;
    if (tDecodeSTableMetaRsp(pDecoder, pRsp->pMeta) < 0) return -1;
  }
  tEndDecode(pDecoder);
  return 0;
}

int32_t tDeserializeSMAlterStbRsp(void *buf, int32_t bufLen, SMAlterStbRsp *pRsp) {
  int32_t  meta = 0;
  SDecoder decoder = {0};
  tDecoderInit(&decoder, buf, bufLen);

  if (tStartDecode(&decoder) < 0) return -1;
  if (tDecodeI32(&decoder, &meta) < 0) return -1;
  if (meta) {
    pRsp->pMeta = taosMemoryCalloc(1, sizeof(STableMetaRsp));
    if (NULL == pRsp->pMeta) return -1;
    if (tDecodeSTableMetaRsp(&decoder, pRsp->pMeta) < 0) return -1;
  }
  tEndDecode(&decoder);
  tDecoderClear(&decoder);
  return 0;
}

void tFreeSMAlterStbRsp(SMAlterStbRsp *pRsp) {
  if (NULL == pRsp) {
    return;
  }

  if (pRsp->pMeta) {
    taosMemoryFree(pRsp->pMeta->pSchemas);
    taosMemoryFree(pRsp->pMeta);
  }
}

int32_t tEncodeSTqOffset(SEncoder *pEncoder, const STqOffset *pOffset) {
  if (tEncodeI8(pEncoder, pOffset->type) < 0) return -1;
  if (pOffset->type == TMQ_OFFSET__SNAPSHOT) {
    if (tEncodeI64(pEncoder, pOffset->uid) < 0) return -1;
    if (tEncodeI64(pEncoder, pOffset->ts) < 0) return -1;
  } else if (pOffset->type == TMQ_OFFSET__LOG) {
    if (tEncodeI64(pEncoder, pOffset->version) < 0) return -1;
  } else {
    ASSERT(0);
  }
  if (tEncodeCStr(pEncoder, pOffset->subKey) < 0) return -1;
  return 0;
}

int32_t tDecodeSTqOffset(SDecoder *pDecoder, STqOffset *pOffset) {
  if (tDecodeI8(pDecoder, &pOffset->type) < 0) return -1;
  if (pOffset->type == TMQ_OFFSET__SNAPSHOT) {
    if (tDecodeI64(pDecoder, &pOffset->uid) < 0) return -1;
    if (tDecodeI64(pDecoder, &pOffset->ts) < 0) return -1;
  } else if (pOffset->type == TMQ_OFFSET__LOG) {
    if (tDecodeI64(pDecoder, &pOffset->version) < 0) return -1;
  } else {
    ASSERT(0);
  }
  if (tDecodeCStrTo(pDecoder, pOffset->subKey) < 0) return -1;
  return 0;
}<|MERGE_RESOLUTION|>--- conflicted
+++ resolved
@@ -204,7 +204,7 @@
     if (tEncodeU64(pEncoder, pReq->app.summary.numOfSlowQueries) < 0) return -1;
     if (tEncodeU64(pEncoder, pReq->app.summary.totalRequests) < 0) return -1;
     if (tEncodeU64(pEncoder, pReq->app.summary.currentRequests) < 0) return -1;
-    
+
     int32_t queryNum = 0;
     if (pReq->query) {
       queryNum = 1;
@@ -288,12 +288,7 @@
           if (tDecodeI64(pDecoder, &desc.useconds) < 0) return -1;
           if (tDecodeI64(pDecoder, &desc.stime) < 0) return -1;
           if (tDecodeI64(pDecoder, &desc.reqRid) < 0) return -1;
-<<<<<<< HEAD
-          if (tDecodeI32(pDecoder, &desc.pid) < 0) return -1;
           if (tDecodeI8(pDecoder, (int8_t *)&desc.stableQuery) < 0) return -1;
-=======
-          if (tDecodeI8(pDecoder, (int8_t*)&desc.stableQuery) < 0) return -1;
->>>>>>> 211adf20
           if (tDecodeCStrTo(pDecoder, desc.fqdn) < 0) return -1;
           if (tDecodeI32(pDecoder, &desc.subPlanNum) < 0) return -1;
 
