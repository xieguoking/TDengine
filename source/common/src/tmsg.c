--- conflicted
+++ resolved
@@ -763,7 +763,6 @@
   pReq->pFields = NULL;
   taosMemoryFreeClear(pReq->comment);
 }
-
 
 int32_t tSerializeSEpSet(void *buf, int32_t bufLen, const SEpSet *pEpset) {
   SEncoder encoder = {0};
@@ -5473,11 +5472,7 @@
 }
 
 int32_t tDeserializeSVAlterTbRsp(void *buf, int32_t bufLen, SVAlterTbRsp *pRsp) {
-<<<<<<< HEAD
-  int32_t meta = 0;
-=======
   int32_t  meta = 0;
->>>>>>> 2fddb8a6
   SDecoder decoder = {0};
   tDecoderInit(&decoder, buf, bufLen);
 
@@ -5518,11 +5513,7 @@
 }
 
 int32_t tDeserializeSMAlterStbRsp(void *buf, int32_t bufLen, SMAlterStbRsp *pRsp) {
-<<<<<<< HEAD
-  int32_t meta = 0;
-=======
   int32_t  meta = 0;
->>>>>>> 2fddb8a6
   SDecoder decoder = {0};
   tDecoderInit(&decoder, buf, bufLen);
 
@@ -5538,11 +5529,7 @@
   return 0;
 }
 
-<<<<<<< HEAD
-void tFreeSMAlterStbRsp(SMAlterStbRsp* pRsp) {
-=======
 void tFreeSMAlterStbRsp(SMAlterStbRsp *pRsp) {
->>>>>>> 2fddb8a6
   if (NULL == pRsp) {
     return;
   }
@@ -5553,9 +5540,6 @@
   }
 }
 
-<<<<<<< HEAD
-
-=======
 int32_t tEncodeSTqOffsetVal(SEncoder *pEncoder, const STqOffsetVal *pOffsetVal) {
   if (tEncodeI8(pEncoder, pOffsetVal->type) < 0) return -1;
   if (pOffsetVal->type == TMQ_OFFSET__SNAPSHOT_DATA) {
@@ -5761,5 +5745,4 @@
     }
   }
   return 0;
-}
->>>>>>> 2fddb8a6
+}