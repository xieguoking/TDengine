--- conflicted
+++ resolved
@@ -23,8 +23,6 @@
 static int32_t (*tColDataAppendValueImpl[8][3])(SColData *pColData, uint8_t *pData, uint32_t nData);
 static int32_t (*tColDataUpdateValueImpl[8][3])(SColData *pColData, uint8_t *pData, uint32_t nData, bool forward);
 
-<<<<<<< HEAD
-=======
 // SBuffer ================================
 #ifdef BUILD_NO_CALL
 void tBufferDestroy(SBuffer *pBuffer) {
@@ -59,7 +57,7 @@
   return code;
 }
 #endif
->>>>>>> 71c9da51
+
 // ================================
 static int32_t tGetTagVal(uint8_t *p, STagVal *pTagVal, int8_t isJson);
 
