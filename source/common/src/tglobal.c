/*
 * Copyright (c) 2019 TAOS Data, Inc. <jhtao@taosdata.com>
 *
 * This program is free software: you can use, redistribute, and/or modify
 * it under the terms of the GNU Affero General Public License, version 3
 * or later ("AGPL"), as published by the Free Software Foundation.
 *
 * This program is distributed in the hope that it will be useful, but WITHOUT
 * ANY WARRANTY; without even the implied warranty of MERCHANTABILITY or
 * FITNESS FOR A PARTICULAR PURPOSE.
 *
 * You should have received a copy of the GNU Affero General Public License
 * along with this program. If not, see <http://www.gnu.org/licenses/>.
 */

#define _DEFAULT_SOURCE
#include "tglobal.h"
#include "defines.h"
#include "os.h"
#include "tconfig.h"
#include "tgrant.h"
#include "tlog.h"
#include "tmisce.h"

#if defined(CUS_NAME) || defined(CUS_PROMPT) || defined(CUS_EMAIL)
#include "cus_name.h"
#endif

GRANT_CFG_DECLARE;

SConfig *tsCfg = NULL;

// cluster
char     tsFirst[TSDB_EP_LEN] = {0};
char     tsSecond[TSDB_EP_LEN] = {0};
char     tsLocalFqdn[TSDB_FQDN_LEN] = {0};
char     tsLocalEp[TSDB_EP_LEN] = {0};  // Local End Point, hostname:port
char     tsVersionName[16] = "community";
uint16_t tsServerPort = 6030;
int32_t  tsVersion = 30000000;
int32_t  tsStatusInterval = 1;  // second
int32_t  tsNumOfSupportVnodes = 256;

// common
int32_t tsMaxShellConns = 50000;
int32_t tsShellActivityTimer = 3;  // second

// queue & threads
int32_t tsNumOfRpcThreads = 1;
int32_t tsNumOfRpcSessions = 30000;
int32_t tsTimeToGetAvailableConn = 500000;
int32_t tsKeepAliveIdle = 60;

int32_t tsNumOfCommitThreads = 2;
int32_t tsNumOfTaskQueueThreads = 4;
int32_t tsNumOfMnodeQueryThreads = 4;
int32_t tsNumOfMnodeFetchThreads = 1;
int32_t tsNumOfMnodeReadThreads = 1;
int32_t tsNumOfVnodeQueryThreads = 4;
float   tsRatioOfVnodeStreamThreads = 4.0;
int32_t tsNumOfVnodeFetchThreads = 4;
int32_t tsNumOfVnodeRsmaThreads = 2;
int32_t tsNumOfQnodeQueryThreads = 4;
int32_t tsNumOfQnodeFetchThreads = 1;
int32_t tsNumOfSnodeStreamThreads = 4;
int32_t tsNumOfSnodeWriteThreads = 1;
int32_t tsMaxStreamBackendCache = 128;  // M
int32_t tsPQSortMemThreshold = 16;      // M

// sync raft
int32_t tsElectInterval = 25 * 1000;
int32_t tsHeartbeatInterval = 1000;
int32_t tsHeartbeatTimeout = 20 * 1000;

// mnode
int64_t tsMndSdbWriteDelta = 200;
int64_t tsMndLogRetention = 2000;
int8_t  tsGrant = 1;
int32_t tsMndGrantMode = 0;
bool    tsMndSkipGrant = false;
bool    tsEnableWhiteList = false;  // ip white list cfg

// dnode
int64_t tsDndStart = 0;
int64_t tsDndStartOsUptime = 0;
int64_t tsDndUpTime = 0;

// monitor
bool     tsEnableMonitor = true;
int32_t  tsMonitorInterval = 30;
char     tsMonitorFqdn[TSDB_FQDN_LEN] = {0};
uint16_t tsMonitorPort = 6043;
int32_t  tsMonitorMaxLogs = 100;
bool     tsMonitorComp = false;

// audit
bool tsEnableAudit = true;
bool tsEnableAuditCreateTable = true;

// telem
#ifdef TD_ENTERPRISE
bool tsEnableTelem = false;
#else
bool    tsEnableTelem = true;
#endif
int32_t  tsTelemInterval = 43200;
char     tsTelemServer[TSDB_FQDN_LEN] = "telemetry.tdengine.com";
uint16_t tsTelemPort = 80;
char *   tsTelemUri = "/report";

#ifdef TD_ENTERPRISE
bool tsEnableCrashReport = false;
#else
bool    tsEnableCrashReport = true;
#endif
char *tsClientCrashReportUri = "/ccrashreport";
char *tsSvrCrashReportUri = "/dcrashreport";

// schemaless
bool tsSmlDot2Underline = true;
char tsSmlTsDefaultName[TSDB_COL_NAME_LEN] = "_ts";
char tsSmlTagName[TSDB_COL_NAME_LEN] = "_tag_null";
char tsSmlChildTableName[TSDB_TABLE_NAME_LEN] = "";  // user defined child table name can be specified in tag value.
char tsSmlAutoChildTableNameDelimiter[TSDB_TABLE_NAME_LEN] = "";
// If set to empty system will generate table name using MD5 hash.
// true means that the name and order of cols in each line are the same(only for influx protocol)
// bool    tsSmlDataFormat = false;
// int32_t tsSmlBatchSize = 10000;

// checkpoint backup
<<<<<<< HEAD
char tsSnodeIp[TSDB_FQDN_LEN] = {0};
#ifdef WINDOWS
char tsCheckpointBackupDir[PATH_MAX] = "C:\\TDengine\\data\\backup\\checkpoint\\";
#else
char    tsCheckpointBackupDir[PATH_MAX] = "/var/lib/taos/backup/checkpoint/";
=======
char tsSnodeAddress[TSDB_FQDN_LEN] = {0};
int32_t tsRsyncPort = 873;
#ifdef WINDOWS
char tsCheckpointBackupDir[PATH_MAX] = "C:\\TDengine\\data\\backup\\checkpoint\\";
#else
char tsCheckpointBackupDir[PATH_MAX] = "/var/lib/taos/backup/checkpoint/";
>>>>>>> e7bf1591
#endif

// tmq
int32_t tmqMaxTopicNum = 20;
// query
int32_t tsQueryPolicy = 1;
int32_t tsQueryRspPolicy = 0;
int64_t tsQueryMaxConcurrentTables = 200;  // unit is TSDB_TABLE_NUM_UNIT
bool    tsEnableQueryHb = true;
bool    tsEnableScience = false;  // on taos-cli show float and doulbe with scientific notation if true
int32_t tsQuerySmaOptimize = 0;
int32_t tsQueryRsmaTolerance = 1000;  // the tolerance time (ms) to judge from which level to query rsma data.
bool    tsQueryPlannerTrace = false;
int32_t tsQueryNodeChunkSize = 32 * 1024;
bool    tsQueryUseNodeAllocator = true;
bool    tsKeepColumnName = false;
int32_t tsRedirectPeriod = 10;
int32_t tsRedirectFactor = 2;
int32_t tsRedirectMaxPeriod = 1000;
int32_t tsMaxRetryWaitTime = 10000;
bool    tsUseAdapter = false;
int32_t tsMetaCacheMaxSize = -1;  // MB
int32_t tsSlowLogThreshold = 3;   // seconds
int32_t tsSlowLogScope = SLOW_LOG_TYPE_ALL;
int32_t tsTimeSeriesThreshold = 50;

/*
 * denote if the server needs to compress response message at the application layer to client, including query rsp,
 * metricmeta rsp, and multi-meter query rsp message body. The client compress the submit message to server.
 *
 * 0: all data are compressed
 * -1: all data are not compressed
 * other values: if the message payload size is greater than the tsCompressMsgSize, the message will be compressed.
 */
int32_t tsCompressMsgSize = -1;

// count/hyperloglog function always return values in case of all NULL data or Empty data set.
int32_t tsCountAlwaysReturnValue = 1;

// 1 ms for sliding time, the value will changed in case of time precision changed
int32_t tsMinSlidingTime = 1;

// 1 database precision unit for interval time range, changed accordingly
int32_t tsMinIntervalTime = 1;

// maximum batch rows numbers imported from a single csv load
int32_t tsMaxInsertBatchRows = 1000000;

float   tsSelectivityRatio = 1.0;
int32_t tsTagFilterResCacheSize = 1024 * 10;
char    tsTagFilterCache = 0;

// the maximum allowed query buffer size during query processing for each data node.
// -1 no limit (default)
// 0  no query allowed, queries are disabled
// positive value (in MB)
int32_t tsQueryBufferSize = -1;
int64_t tsQueryBufferSizeBytes = -1;
int32_t tsCacheLazyLoadThreshold = 500;

int32_t  tsDiskCfgNum = 0;
SDiskCfg tsDiskCfg[TFS_MAX_DISKS] = {0};
int64_t  tsMinDiskFreeSize = TFS_MIN_DISK_FREE_SIZE;

// stream scheduler
bool tsDeployOnSnode = true;

/*
 * minimum scale for whole system, millisecond by default
 * for TSDB_TIME_PRECISION_MILLI: 60000L
 *     TSDB_TIME_PRECISION_MICRO: 60000000L
 *     TSDB_TIME_PRECISION_NANO:  60000000000L
 */
int64_t tsTickPerMin[] = {60000L, 60000000L, 60000000000L};
/*
 * millisecond by default
 * for TSDB_TIME_PRECISION_MILLI: 3600000L
 *     TSDB_TIME_PRECISION_MICRO: 3600000000L
 *     TSDB_TIME_PRECISION_NANO:  3600000000000L
 */
int64_t tsTickPerHour[] = {3600000L, 3600000000L, 3600000000000L};

// lossy compress 7
char tsLossyColumns[32] = "";  // "float|double" means all float and double columns can be lossy compressed.  set empty
                               // can close lossy compress.
// below option can take effect when tsLossyColumns not empty
float    tsFPrecision = 1E-8;                   // float column precision
double   tsDPrecision = 1E-16;                  // double column precision
uint32_t tsMaxRange = 500;                      // max quantization intervals
uint32_t tsCurRange = 100;                      // current quantization intervals
bool     tsIfAdtFse = false;                    // ADT-FSE algorithom or original huffman algorithom
char     tsCompressor[32] = "ZSTD_COMPRESSOR";  // ZSTD_COMPRESSOR or GZIP_COMPRESSOR

// udf
#ifdef WINDOWS
bool tsStartUdfd = false;
#else
bool    tsStartUdfd = true;
#endif

// wal
int64_t tsWalFsyncDataSizeLimit = (100 * 1024 * 1024L);

// ttl
bool    tsTtlChangeOnWrite = false;  // if true, ttl delete time changes on last write
int32_t tsTtlFlushThreshold = 100;   /* maximum number of dirty items in memory.
                                      * if -1, flush will not be triggered by write-ops
                                      */
int32_t tsTtlBatchDropNum = 10000;   // number of tables dropped per batch

// internal
int32_t tsTransPullupInterval = 2;
int32_t tsMqRebalanceInterval = 2;
int32_t tsStreamCheckpointInterval = 60;
float   tsSinkDataRate = 2.0;
int32_t tsStreamNodeCheckInterval = 30;
int32_t tsTtlUnit = 86400;
int32_t tsTtlPushIntervalSec = 10;
int32_t tsTrimVDbIntervalSec = 60 * 60;  // interval of trimming db in all vgroups
int32_t tsGrantHBInterval = 60;
int32_t tsUptimeInterval = 300;    // seconds
char    tsUdfdResFuncs[512] = "";  // udfd resident funcs that teardown when udfd exits
char    tsUdfdLdLibPath[512] = "";
bool    tsDisableStream = false;
int64_t tsStreamBufferSize = 128 * 1024 * 1024;
bool    tsFilterScalarMode = false;
int     tsResolveFQDNRetryTime = 100;  // seconds

char   tsS3Endpoint[TSDB_FQDN_LEN] = "<endpoint>";
char   tsS3AccessKey[TSDB_FQDN_LEN] = "<accesskey>";
char   tsS3AccessKeyId[TSDB_FQDN_LEN] = "<accesskeyid>";
char   tsS3AccessKeySecret[TSDB_FQDN_LEN] = "<accesskeysecrect>";
char   tsS3BucketName[TSDB_FQDN_LEN] = "<bucketname>";
char   tsS3AppId[TSDB_FQDN_LEN] = "<appid>";
int8_t tsS3Enabled = false;
int8_t tsS3StreamEnabled = false;

int8_t tsS3Https = true;
char   tsS3Hostname[TSDB_FQDN_LEN] = "<hostname>";

int32_t tsS3BlockSize = -1;        // number of tsdb pages (4096)
int32_t tsS3BlockCacheSize = 16;   // number of blocks
int32_t tsS3PageCacheSize = 4096;  // number of pages
int32_t tsS3UploadDelaySec = 60 * 60;

#ifndef _STORAGE
int32_t taosSetTfsCfg(SConfig *pCfg) {
  SConfigItem *pItem = cfgGetItem(pCfg, "dataDir");
  memset(tsDataDir, 0, PATH_MAX);

  int32_t size = taosArrayGetSize(pItem->array);
  tsDiskCfgNum = 1;
  tstrncpy(tsDiskCfg[0].dir, pItem->str, TSDB_FILENAME_LEN);
  tsDiskCfg[0].level = 0;
  tsDiskCfg[0].primary = 1;
  tstrncpy(tsDataDir, pItem->str, PATH_MAX);
  if (taosMulMkDir(tsDataDir) != 0) {
    uError("failed to create dataDir:%s", tsDataDir);
    return -1;
  }
  return 0;
}
#else
int32_t taosSetTfsCfg(SConfig *pCfg);
#endif

int32_t taosSetS3Cfg(SConfig *pCfg) {
  tstrncpy(tsS3AccessKey, cfgGetItem(pCfg, "s3Accesskey")->str, TSDB_FQDN_LEN);
  if (tsS3AccessKey[0] == '<') {
    return 0;
  }
  char *colon = strchr(tsS3AccessKey, ':');
  if (!colon) {
    uError("invalid access key:%s", tsS3AccessKey);
    return -1;
  }
  *colon = '\0';
  tstrncpy(tsS3AccessKeyId, tsS3AccessKey, TSDB_FQDN_LEN);
  tstrncpy(tsS3AccessKeySecret, colon + 1, TSDB_FQDN_LEN);
  tstrncpy(tsS3Endpoint, cfgGetItem(pCfg, "s3Endpoint")->str, TSDB_FQDN_LEN);
  tstrncpy(tsS3BucketName, cfgGetItem(pCfg, "s3BucketName")->str, TSDB_FQDN_LEN);
  char *proto = strstr(tsS3Endpoint, "https://");
  if (!proto) {
    tsS3Https = false;
    tstrncpy(tsS3Hostname, tsS3Endpoint + 7, TSDB_FQDN_LEN);
  } else {
    tstrncpy(tsS3Hostname, tsS3Endpoint + 8, TSDB_FQDN_LEN);
  }

  char *cos = strstr(tsS3Endpoint, "cos.");
  if (cos) {
    char *appid = strrchr(tsS3BucketName, '-');
    if (!appid) {
      uError("failed to locate appid in bucket:%s", tsS3BucketName);
      return -1;
    } else {
      tstrncpy(tsS3AppId, appid + 1, TSDB_FQDN_LEN);
    }
  }
  if (tsS3BucketName[0] != '<') {
#if defined(USE_COS) || defined(USE_S3)
<<<<<<< HEAD
    if (tsDiskCfgNum > 1) tsS3Enabled = true;
=======
    if(tsDiskCfgNum > 1) tsS3Enabled = true;
>>>>>>> e7bf1591
    tsS3StreamEnabled = true;
#endif
  }

  return 0;
}

struct SConfig *taosGetCfg() {
  return tsCfg;
}

static int32_t taosLoadCfg(SConfig *pCfg, const char **envCmd, const char *inputCfgDir, const char *envFile,
                           char *apolloUrl) {
  char cfgDir[PATH_MAX] = {0};
  char cfgFile[PATH_MAX + 100] = {0};

  taosExpandDir(inputCfgDir, cfgDir, PATH_MAX);
  if (taosIsDir(cfgDir)) {
#ifdef CUS_PROMPT
    snprintf(cfgFile, sizeof(cfgFile), "%s" TD_DIRSEP "%s.cfg", cfgDir, CUS_PROMPT);
#else
    snprintf(cfgFile, sizeof(cfgFile), "%s" TD_DIRSEP "taos.cfg", cfgDir);
#endif
  } else {
    tstrncpy(cfgFile, cfgDir, sizeof(cfgDir));
  }

  if (apolloUrl != NULL && apolloUrl[0] == '\0') {
    cfgGetApollUrl(envCmd, envFile, apolloUrl);
  }

  if (cfgLoad(pCfg, CFG_STYPE_APOLLO_URL, apolloUrl) != 0) {
    uError("failed to load from apollo url:%s since %s", apolloUrl, terrstr());
    return -1;
  }

  if (cfgLoad(pCfg, CFG_STYPE_CFG_FILE, cfgFile) != 0) {
    uError("failed to load from cfg file:%s since %s", cfgFile, terrstr());
    return -1;
  }

  if (cfgLoad(pCfg, CFG_STYPE_ENV_FILE, envFile) != 0) {
    uError("failed to load from env file:%s since %s", envFile, terrstr());
    return -1;
  }

  if (cfgLoad(pCfg, CFG_STYPE_ENV_VAR, NULL) != 0) {
    uError("failed to load from global env variables since %s", terrstr());
    return -1;
  }

  if (cfgLoad(pCfg, CFG_STYPE_ENV_CMD, envCmd) != 0) {
    uError("failed to load from cmd env variables since %s", terrstr());
    return -1;
  }

  return 0;
}

int32_t taosAddClientLogCfg(SConfig *pCfg) {
  if (cfgAddDir(pCfg, "configDir", configDir, CFG_SCOPE_BOTH, CFG_DYN_NONE) != 0) return -1;
  if (cfgAddDir(pCfg, "scriptDir", configDir, CFG_SCOPE_BOTH, CFG_DYN_NONE) != 0) return -1;
  if (cfgAddDir(pCfg, "logDir", tsLogDir, CFG_SCOPE_BOTH, CFG_DYN_CLIENT) != 0) return -1;
  if (cfgAddFloat(pCfg, "minimalLogDirGB", 1.0f, 0.001f, 10000000, CFG_SCOPE_BOTH, CFG_DYN_CLIENT) != 0) return -1;
  if (cfgAddInt32(pCfg, "numOfLogLines", tsNumOfLogLines, 1000, 2000000000, CFG_SCOPE_BOTH, CFG_DYN_ENT_BOTH) != 0)
    return -1;
  if (cfgAddBool(pCfg, "asyncLog", tsAsyncLog, CFG_SCOPE_BOTH, CFG_DYN_BOTH) != 0) return -1;
  if (cfgAddInt32(pCfg, "logKeepDays", 0, -365000, 365000, CFG_SCOPE_BOTH, CFG_DYN_ENT_BOTH) != 0) return -1;
  if (cfgAddInt32(pCfg, "debugFlag", 0, 0, 255, CFG_SCOPE_BOTH, CFG_DYN_BOTH) != 0) return -1;
  if (cfgAddInt32(pCfg, "simDebugFlag", 143, 0, 255, CFG_SCOPE_BOTH, CFG_DYN_NONE) != 0) return -1;
  if (cfgAddInt32(pCfg, "tmrDebugFlag", tmrDebugFlag, 0, 255, CFG_SCOPE_BOTH, CFG_DYN_BOTH) != 0) return -1;
  if (cfgAddInt32(pCfg, "uDebugFlag", uDebugFlag, 0, 255, CFG_SCOPE_BOTH, CFG_DYN_BOTH) != 0) return -1;
  if (cfgAddInt32(pCfg, "rpcDebugFlag", rpcDebugFlag, 0, 255, CFG_SCOPE_BOTH, CFG_DYN_BOTH) != 0) return -1;
  if (cfgAddInt32(pCfg, "jniDebugFlag", jniDebugFlag, 0, 255, CFG_SCOPE_CLIENT, CFG_DYN_CLIENT) != 0) return -1;
  if (cfgAddInt32(pCfg, "qDebugFlag", qDebugFlag, 0, 255, CFG_SCOPE_BOTH, CFG_DYN_BOTH) != 0) return -1;
  if (cfgAddInt32(pCfg, "cDebugFlag", cDebugFlag, 0, 255, CFG_SCOPE_CLIENT, CFG_DYN_CLIENT) != 0) return -1;
  return 0;
}

static int32_t taosAddServerLogCfg(SConfig *pCfg) {
  if (cfgAddInt32(pCfg, "dDebugFlag", dDebugFlag, 0, 255, CFG_SCOPE_SERVER, CFG_DYN_SERVER) != 0) return -1;
  if (cfgAddInt32(pCfg, "vDebugFlag", vDebugFlag, 0, 255, CFG_SCOPE_SERVER, CFG_DYN_SERVER) != 0) return -1;
  if (cfgAddInt32(pCfg, "mDebugFlag", mDebugFlag, 0, 255, CFG_SCOPE_SERVER, CFG_DYN_SERVER) != 0) return -1;
  if (cfgAddInt32(pCfg, "wDebugFlag", wDebugFlag, 0, 255, CFG_SCOPE_SERVER, CFG_DYN_SERVER) != 0) return -1;
  if (cfgAddInt32(pCfg, "sDebugFlag", sDebugFlag, 0, 255, CFG_SCOPE_SERVER, CFG_DYN_SERVER) != 0) return -1;
  if (cfgAddInt32(pCfg, "tsdbDebugFlag", tsdbDebugFlag, 0, 255, CFG_SCOPE_SERVER, CFG_DYN_SERVER) != 0) return -1;
  if (cfgAddInt32(pCfg, "tqDebugFlag", tqDebugFlag, 0, 255, CFG_SCOPE_SERVER, CFG_DYN_SERVER) != 0) return -1;
  if (cfgAddInt32(pCfg, "fsDebugFlag", fsDebugFlag, 0, 255, CFG_SCOPE_SERVER, CFG_DYN_SERVER) != 0) return -1;
  if (cfgAddInt32(pCfg, "udfDebugFlag", udfDebugFlag, 0, 255, CFG_SCOPE_SERVER, CFG_DYN_SERVER) != 0) return -1;
  if (cfgAddInt32(pCfg, "smaDebugFlag", smaDebugFlag, 0, 255, CFG_SCOPE_SERVER, CFG_DYN_SERVER) != 0) return -1;
  if (cfgAddInt32(pCfg, "idxDebugFlag", idxDebugFlag, 0, 255, CFG_SCOPE_SERVER, CFG_DYN_SERVER) != 0) return -1;
  if (cfgAddInt32(pCfg, "tdbDebugFlag", tdbDebugFlag, 0, 255, CFG_SCOPE_SERVER, CFG_DYN_SERVER) != 0) return -1;
  if (cfgAddInt32(pCfg, "metaDebugFlag", metaDebugFlag, 0, 255, CFG_SCOPE_SERVER, CFG_DYN_SERVER) != 0) return -1;
  if (cfgAddInt32(pCfg, "stDebugFlag", stDebugFlag, 0, 255, CFG_SCOPE_SERVER, CFG_DYN_SERVER) != 0) return -1;
  return 0;
}

static int32_t taosAddClientCfg(SConfig *pCfg) {
  char    defaultFqdn[TSDB_FQDN_LEN] = {0};
  int32_t defaultServerPort = 6030;
  if (taosGetFqdn(defaultFqdn) != 0) {
    strcpy(defaultFqdn, "localhost");
  }

  if (cfgAddString(pCfg, "firstEp", "", CFG_SCOPE_BOTH, CFG_DYN_CLIENT) != 0) return -1;
  if (cfgAddString(pCfg, "secondEp", "", CFG_SCOPE_BOTH, CFG_DYN_CLIENT) != 0) return -1;
  if (cfgAddString(pCfg, "fqdn", defaultFqdn, CFG_SCOPE_SERVER, CFG_DYN_CLIENT) != 0) return -1;
  if (cfgAddInt32(pCfg, "serverPort", defaultServerPort, 1, 65056, CFG_SCOPE_SERVER, CFG_DYN_CLIENT) != 0) return -1;
  if (cfgAddDir(pCfg, "tempDir", tsTempDir, CFG_SCOPE_BOTH, CFG_DYN_CLIENT) != 0) return -1;
  if (cfgAddFloat(pCfg, "minimalTmpDirGB", 1.0f, 0.001f, 10000000, CFG_SCOPE_BOTH, CFG_DYN_CLIENT) != 0) return -1;
  if (cfgAddInt32(pCfg, "shellActivityTimer", tsShellActivityTimer, 1, 120, CFG_SCOPE_BOTH, CFG_DYN_CLIENT) != 0)
    return -1;
  if (cfgAddInt32(pCfg, "compressMsgSize", tsCompressMsgSize, -1, 100000000, CFG_SCOPE_BOTH, CFG_DYN_CLIENT) != 0)
    return -1;
  if (cfgAddInt32(pCfg, "queryPolicy", tsQueryPolicy, 1, 4, CFG_SCOPE_CLIENT, CFG_DYN_ENT_CLIENT) != 0) return -1;
  if (cfgAddBool(pCfg, "enableQueryHb", tsEnableQueryHb, CFG_SCOPE_CLIENT, CFG_DYN_CLIENT) != 0) return -1;
  if (cfgAddBool(pCfg, "enableScience", tsEnableScience, CFG_SCOPE_CLIENT, CFG_DYN_NONE) != 0) return -1;
  if (cfgAddInt32(pCfg, "querySmaOptimize", tsQuerySmaOptimize, 0, 1, CFG_SCOPE_CLIENT, CFG_DYN_CLIENT) != 0) return -1;
  if (cfgAddBool(pCfg, "queryPlannerTrace", tsQueryPlannerTrace, CFG_SCOPE_CLIENT, CFG_DYN_CLIENT) != 0) return -1;
  if (cfgAddInt32(pCfg, "queryNodeChunkSize", tsQueryNodeChunkSize, 1024, 128 * 1024, CFG_SCOPE_CLIENT,
                  CFG_DYN_CLIENT) != 0)
    return -1;
  if (cfgAddBool(pCfg, "queryUseNodeAllocator", tsQueryUseNodeAllocator, CFG_SCOPE_CLIENT, CFG_DYN_CLIENT) != 0)
    return -1;
  if (cfgAddBool(pCfg, "keepColumnName", tsKeepColumnName, CFG_SCOPE_CLIENT, CFG_DYN_CLIENT) != 0) return -1;
  if (cfgAddString(pCfg, "smlChildTableName", tsSmlChildTableName, CFG_SCOPE_CLIENT, CFG_DYN_CLIENT) != 0) return -1;
  if (cfgAddString(pCfg, "smlAutoChildTableNameDelimiter", tsSmlAutoChildTableNameDelimiter, CFG_SCOPE_CLIENT,
                   CFG_DYN_CLIENT) != 0)
    return -1;
  if (cfgAddString(pCfg, "smlTagName", tsSmlTagName, CFG_SCOPE_CLIENT, CFG_DYN_CLIENT) != 0) return -1;
  if (cfgAddString(pCfg, "smlTsDefaultName", tsSmlTsDefaultName, CFG_SCOPE_CLIENT, CFG_DYN_CLIENT) != 0) return -1;
  if (cfgAddBool(pCfg, "smlDot2Underline", tsSmlDot2Underline, CFG_SCOPE_CLIENT, CFG_DYN_CLIENT) != 0) return -1;
  //  if (cfgAddBool(pCfg, "smlDataFormat", tsSmlDataFormat, CFG_SCOPE_CLIENT, CFG_DYN_NONE) != 0) return -1;
  //  if (cfgAddInt32(pCfg, "smlBatchSize", tsSmlBatchSize, 1, INT32_MAX, CFG_SCOPE_CLIENT, CFG_DYN_NONE) != 0)
  //  return -1;
  if (cfgAddInt32(pCfg, "maxShellConns", tsMaxShellConns, 10, 50000000, CFG_SCOPE_CLIENT, CFG_DYN_NONE) != 0) return -1;
  if (cfgAddInt32(pCfg, "maxInsertBatchRows", tsMaxInsertBatchRows, 1, INT32_MAX, CFG_SCOPE_CLIENT, CFG_DYN_CLIENT) !=
      0)
    return -1;
  if (cfgAddInt32(pCfg, "maxRetryWaitTime", tsMaxRetryWaitTime, 0, 86400000, CFG_SCOPE_BOTH, CFG_DYN_CLIENT) != 0)
    return -1;
  if (cfgAddBool(pCfg, "useAdapter", tsUseAdapter, CFG_SCOPE_CLIENT, CFG_DYN_CLIENT) != 0) return -1;
  if (cfgAddBool(pCfg, "crashReporting", tsEnableCrashReport, CFG_SCOPE_SERVER, CFG_DYN_CLIENT) != 0) return -1;
  if (cfgAddInt64(pCfg, "queryMaxConcurrentTables", tsQueryMaxConcurrentTables, INT64_MIN, INT64_MAX, CFG_SCOPE_CLIENT,
                  CFG_DYN_NONE) != 0)
    return -1;
  if (cfgAddInt32(pCfg, "metaCacheMaxSize", tsMetaCacheMaxSize, -1, INT32_MAX, CFG_SCOPE_CLIENT, CFG_DYN_CLIENT) != 0)
    return -1;
  if (cfgAddInt32(pCfg, "slowLogThreshold", tsSlowLogThreshold, 0, INT32_MAX, CFG_SCOPE_CLIENT, CFG_DYN_CLIENT) != 0)
    return -1;
  if (cfgAddString(pCfg, "slowLogScope", "", CFG_SCOPE_CLIENT, CFG_DYN_CLIENT) != 0) return -1;

  tsNumOfRpcThreads = tsNumOfCores / 2;
  tsNumOfRpcThreads = TRANGE(tsNumOfRpcThreads, 2, TSDB_MAX_RPC_THREADS);
  if (cfgAddInt32(pCfg, "numOfRpcThreads", tsNumOfRpcThreads, 1, 1024, CFG_SCOPE_BOTH, CFG_DYN_NONE) != 0) return -1;

  tsNumOfRpcSessions = TRANGE(tsNumOfRpcSessions, 100, 100000);
  if (cfgAddInt32(pCfg, "numOfRpcSessions", tsNumOfRpcSessions, 1, 100000, CFG_SCOPE_BOTH, CFG_DYN_NONE) != 0)
    return -1;

  tsTimeToGetAvailableConn = TRANGE(tsTimeToGetAvailableConn, 20, 10000000);
  if (cfgAddInt32(pCfg, "timeToGetAvailableConn", tsTimeToGetAvailableConn, 20, 1000000, CFG_SCOPE_BOTH,
                  CFG_DYN_NONE) != 0)
    return -1;

  tsKeepAliveIdle = TRANGE(tsKeepAliveIdle, 1, 72000);
  if (cfgAddInt32(pCfg, "keepAliveIdle", tsKeepAliveIdle, 1, 7200000, CFG_SCOPE_BOTH, CFG_DYN_ENT_BOTH) != 0) return -1;

  tsNumOfTaskQueueThreads = tsNumOfCores / 2;
  tsNumOfTaskQueueThreads = TMAX(tsNumOfTaskQueueThreads, 4);
  if (tsNumOfTaskQueueThreads >= 10) {
    tsNumOfTaskQueueThreads = 10;
  }
  if (cfgAddInt32(pCfg, "numOfTaskQueueThreads", tsNumOfTaskQueueThreads, 4, 1024, CFG_SCOPE_CLIENT, CFG_DYN_NONE) != 0)
    return -1;

  return 0;
}

static int32_t taosAddSystemCfg(SConfig *pCfg) {
  SysNameInfo info = taosGetSysNameInfo();

  if (cfgAddTimezone(pCfg, "timezone", tsTimezoneStr, CFG_SCOPE_BOTH, CFG_DYN_CLIENT) != 0) return -1;
  if (cfgAddLocale(pCfg, "locale", tsLocale, CFG_SCOPE_BOTH, CFG_DYN_CLIENT) != 0) return -1;
  if (cfgAddCharset(pCfg, "charset", tsCharset, CFG_SCOPE_BOTH, CFG_DYN_NONE) != 0) return -1;
  if (cfgAddBool(pCfg, "assert", tsAssert, CFG_SCOPE_BOTH, CFG_DYN_CLIENT) != 0) return -1;
  if (cfgAddBool(pCfg, "enableCoreFile", 1, CFG_SCOPE_BOTH, CFG_DYN_CLIENT) != 0) return -1;
  if (cfgAddFloat(pCfg, "numOfCores", tsNumOfCores, 1, 100000, CFG_SCOPE_BOTH, CFG_DYN_NONE) != 0) return -1;

  if (cfgAddBool(pCfg, "ssd42", tsSSE42Enable, CFG_SCOPE_BOTH, CFG_DYN_NONE) != 0) return -1;
  if (cfgAddBool(pCfg, "avx", tsAVXEnable, CFG_SCOPE_BOTH, CFG_DYN_NONE) != 0) return -1;
  if (cfgAddBool(pCfg, "avx2", tsAVX2Enable, CFG_SCOPE_BOTH, CFG_DYN_NONE) != 0) return -1;
  if (cfgAddBool(pCfg, "fma", tsFMAEnable, CFG_SCOPE_BOTH, CFG_DYN_NONE) != 0) return -1;
  if (cfgAddBool(pCfg, "simdEnable", tsSIMDBuiltins, CFG_SCOPE_BOTH, CFG_DYN_NONE) != 0) return -1;
  if (cfgAddBool(pCfg, "tagFilterCache", tsTagFilterCache, CFG_SCOPE_BOTH, CFG_DYN_NONE) != 0) return -1;

  if (cfgAddInt64(pCfg, "openMax", tsOpenMax, 0, INT64_MAX, CFG_SCOPE_BOTH, CFG_DYN_NONE) != 0) return -1;
#if !defined(_ALPINE)
  if (cfgAddInt64(pCfg, "streamMax", tsStreamMax, 0, INT64_MAX, CFG_SCOPE_BOTH, CFG_DYN_NONE) != 0) return -1;
#endif
  if (cfgAddInt32(pCfg, "pageSizeKB", tsPageSizeKB, 0, INT64_MAX, CFG_SCOPE_BOTH, CFG_DYN_NONE) != 0) return -1;
  if (cfgAddInt64(pCfg, "totalMemoryKB", tsTotalMemoryKB, 0, INT64_MAX, CFG_SCOPE_BOTH, CFG_DYN_NONE) != 0) return -1;
  if (cfgAddString(pCfg, "os sysname", info.sysname, CFG_SCOPE_BOTH, CFG_DYN_NONE) != 0) return -1;
  if (cfgAddString(pCfg, "os nodename", info.nodename, CFG_SCOPE_BOTH, CFG_DYN_NONE) != 0) return -1;
  if (cfgAddString(pCfg, "os release", info.release, CFG_SCOPE_BOTH, CFG_DYN_NONE) != 0) return -1;
  if (cfgAddString(pCfg, "os version", info.version, CFG_SCOPE_BOTH, CFG_DYN_NONE) != 0) return -1;
  if (cfgAddString(pCfg, "os machine", info.machine, CFG_SCOPE_BOTH, CFG_DYN_NONE) != 0) return -1;

  if (cfgAddString(pCfg, "version", version, CFG_SCOPE_BOTH, CFG_DYN_NONE) != 0) return -1;
  if (cfgAddString(pCfg, "compatible_version", compatible_version, CFG_SCOPE_BOTH, CFG_DYN_NONE) != 0) return -1;
  if (cfgAddString(pCfg, "gitinfo", gitinfo, CFG_SCOPE_BOTH, CFG_DYN_NONE) != 0) return -1;
  if (cfgAddString(pCfg, "buildinfo", buildinfo, CFG_SCOPE_BOTH, CFG_DYN_NONE) != 0) return -1;
  return 0;
}

static int32_t taosAddServerCfg(SConfig *pCfg) {
  if (cfgAddDir(pCfg, "dataDir", tsDataDir, CFG_SCOPE_SERVER, CFG_DYN_NONE) != 0) return -1;
  if (cfgAddFloat(pCfg, "minimalDataDirGB", 2.0f, 0.001f, 10000000, CFG_SCOPE_SERVER, CFG_DYN_NONE) != 0) return -1;

  tsNumOfSupportVnodes = tsNumOfCores * 2;
  tsNumOfSupportVnodes = TMAX(tsNumOfSupportVnodes, 2);
  if (cfgAddInt32(pCfg, "supportVnodes", tsNumOfSupportVnodes, 0, 4096, CFG_SCOPE_SERVER, CFG_DYN_NONE) != 0) return -1;

  if (cfgAddInt32(pCfg, "statusInterval", tsStatusInterval, 1, 30, CFG_SCOPE_SERVER, CFG_DYN_NONE) != 0) return -1;
  if (cfgAddInt32(pCfg, "minSlidingTime", tsMinSlidingTime, 1, 1000000, CFG_SCOPE_CLIENT, CFG_DYN_CLIENT) != 0)
    return -1;
  if (cfgAddInt32(pCfg, "minIntervalTime", tsMinIntervalTime, 1, 1000000, CFG_SCOPE_CLIENT, CFG_DYN_CLIENT) != 0)
    return -1;

  if (cfgAddInt32(pCfg, "countAlwaysReturnValue", tsCountAlwaysReturnValue, 0, 1, CFG_SCOPE_BOTH, CFG_DYN_CLIENT) != 0)
    return -1;
  if (cfgAddInt32(pCfg, "queryBufferSize", tsQueryBufferSize, -1, 500000000000, CFG_SCOPE_SERVER, CFG_DYN_NONE) != 0)
    return -1;
  if (cfgAddInt32(pCfg, "queryRspPolicy", tsQueryRspPolicy, 0, 1, CFG_SCOPE_SERVER, CFG_DYN_ENT_SERVER) != 0) return -1;

  tsNumOfRpcThreads = tsNumOfCores / 2;
  tsNumOfRpcThreads = TRANGE(tsNumOfRpcThreads, 2, TSDB_MAX_RPC_THREADS);
  if (cfgAddInt32(pCfg, "numOfRpcThreads", tsNumOfRpcThreads, 1, 1024, CFG_SCOPE_BOTH, CFG_DYN_NONE) != 0) return -1;

  tsNumOfRpcSessions = TRANGE(tsNumOfRpcSessions, 100, 10000);
  if (cfgAddInt32(pCfg, "numOfRpcSessions", tsNumOfRpcSessions, 1, 100000, CFG_SCOPE_BOTH, CFG_DYN_NONE) != 0)
    return -1;

  tsTimeToGetAvailableConn = TRANGE(tsTimeToGetAvailableConn, 20, 1000000);
  if (cfgAddInt32(pCfg, "timeToGetAvailableConn", tsNumOfRpcSessions, 20, 1000000, CFG_SCOPE_BOTH, CFG_DYN_NONE) != 0)
    return -1;

  tsNumOfCommitThreads = tsNumOfCores / 2;
  tsNumOfCommitThreads = TRANGE(tsNumOfCommitThreads, 2, 4);
  if (cfgAddInt32(pCfg, "numOfCommitThreads", tsNumOfCommitThreads, 1, 1024, CFG_SCOPE_SERVER, CFG_DYN_NONE) != 0)
    return -1;

  tsNumOfMnodeReadThreads = tsNumOfCores / 8;
  tsNumOfMnodeReadThreads = TRANGE(tsNumOfMnodeReadThreads, 1, 4);
  if (cfgAddInt32(pCfg, "numOfMnodeReadThreads", tsNumOfMnodeReadThreads, 1, 1024, CFG_SCOPE_SERVER, CFG_DYN_NONE) != 0)
    return -1;

  tsNumOfVnodeQueryThreads = tsNumOfCores * 2;
  tsNumOfVnodeQueryThreads = TMAX(tsNumOfVnodeQueryThreads, 4);
  if (cfgAddInt32(pCfg, "numOfVnodeQueryThreads", tsNumOfVnodeQueryThreads, 4, 1024, CFG_SCOPE_SERVER, CFG_DYN_NONE) !=
      0)
    return -1;

  if (cfgAddFloat(pCfg, "ratioOfVnodeStreamThreads", tsRatioOfVnodeStreamThreads, 0.01, 100, CFG_SCOPE_SERVER,
                  CFG_DYN_NONE) != 0)
    return -1;

  tsNumOfVnodeFetchThreads = tsNumOfCores / 4;
  tsNumOfVnodeFetchThreads = TMAX(tsNumOfVnodeFetchThreads, 4);
  if (cfgAddInt32(pCfg, "numOfVnodeFetchThreads", tsNumOfVnodeFetchThreads, 4, 1024, CFG_SCOPE_SERVER, CFG_DYN_NONE) !=
      0)
    return -1;

  tsNumOfVnodeRsmaThreads = tsNumOfCores;
  tsNumOfVnodeRsmaThreads = TMAX(tsNumOfVnodeRsmaThreads, 4);
  if (cfgAddInt32(pCfg, "numOfVnodeRsmaThreads", tsNumOfVnodeRsmaThreads, 1, 1024, CFG_SCOPE_SERVER, CFG_DYN_NONE) != 0)
    return -1;

  tsNumOfQnodeQueryThreads = tsNumOfCores * 2;
  tsNumOfQnodeQueryThreads = TMAX(tsNumOfQnodeQueryThreads, 4);
  if (cfgAddInt32(pCfg, "numOfQnodeQueryThreads", tsNumOfQnodeQueryThreads, 4, 1024, CFG_SCOPE_SERVER, CFG_DYN_NONE) !=
      0)
    return -1;

  //  tsNumOfQnodeFetchThreads = tsNumOfCores / 2;
  //  tsNumOfQnodeFetchThreads = TMAX(tsNumOfQnodeFetchThreads, 4);
  //  if (cfgAddInt32(pCfg, "numOfQnodeFetchThreads", tsNumOfQnodeFetchThreads, 1, 1024, 0) != 0) return -1;

  tsNumOfSnodeStreamThreads = tsNumOfCores / 4;
  tsNumOfSnodeStreamThreads = TRANGE(tsNumOfSnodeStreamThreads, 2, 4);
  if (cfgAddInt32(pCfg, "numOfSnodeSharedThreads", tsNumOfSnodeStreamThreads, 2, 1024, CFG_SCOPE_SERVER,
                  CFG_DYN_NONE) != 0)
    return -1;

  tsNumOfSnodeWriteThreads = tsNumOfCores / 4;
  tsNumOfSnodeWriteThreads = TRANGE(tsNumOfSnodeWriteThreads, 2, 4);
  if (cfgAddInt32(pCfg, "numOfSnodeUniqueThreads", tsNumOfSnodeWriteThreads, 2, 1024, CFG_SCOPE_SERVER, CFG_DYN_NONE) !=
      0)
    return -1;

  tsRpcQueueMemoryAllowed = tsTotalMemoryKB * 1024 * 0.1;
  tsRpcQueueMemoryAllowed = TRANGE(tsRpcQueueMemoryAllowed, TSDB_MAX_MSG_SIZE * 10LL, TSDB_MAX_MSG_SIZE * 10000LL);
  if (cfgAddInt64(pCfg, "rpcQueueMemoryAllowed", tsRpcQueueMemoryAllowed, TSDB_MAX_MSG_SIZE * 10L, INT64_MAX,
                  CFG_SCOPE_BOTH, CFG_DYN_NONE) != 0)
    return -1;

  if (cfgAddInt32(pCfg, "syncElectInterval", tsElectInterval, 10, 1000 * 60 * 24 * 2, CFG_SCOPE_SERVER, CFG_DYN_NONE) !=
      0)
    return -1;
  if (cfgAddInt32(pCfg, "syncHeartbeatInterval", tsHeartbeatInterval, 10, 1000 * 60 * 24 * 2, CFG_SCOPE_SERVER,
                  CFG_DYN_NONE) != 0)
    return -1;
  if (cfgAddInt32(pCfg, "syncHeartbeatTimeout", tsHeartbeatTimeout, 10, 1000 * 60 * 24 * 2, CFG_SCOPE_SERVER,
                  CFG_DYN_NONE) != 0)
    return -1;

  if (cfgAddInt64(pCfg, "mndSdbWriteDelta", tsMndSdbWriteDelta, 20, 10000, CFG_SCOPE_SERVER, CFG_DYN_ENT_SERVER) != 0)
    return -1;
  if (cfgAddInt64(pCfg, "mndLogRetention", tsMndLogRetention, 500, 10000, CFG_SCOPE_SERVER, CFG_DYN_NONE) != 0)
    return -1;
  if (cfgAddInt32(pCfg, "grantMode", tsMndGrantMode, 0, 10000, CFG_SCOPE_SERVER, CFG_DYN_NONE) != 0) return -1;
  if (cfgAddBool(pCfg, "skipGrant", tsMndSkipGrant, CFG_SCOPE_SERVER, CFG_DYN_NONE) != 0) return -1;

  if (cfgAddBool(pCfg, "monitor", tsEnableMonitor, CFG_SCOPE_SERVER, CFG_DYN_SERVER) != 0) return -1;
  if (cfgAddInt32(pCfg, "monitorInterval", tsMonitorInterval, 1, 200000, CFG_SCOPE_SERVER, CFG_DYN_NONE) != 0)
    return -1;
  if (cfgAddString(pCfg, "monitorFqdn", tsMonitorFqdn, CFG_SCOPE_SERVER, CFG_DYN_NONE) != 0) return -1;
  if (cfgAddInt32(pCfg, "monitorPort", tsMonitorPort, 1, 65056, CFG_SCOPE_SERVER, CFG_DYN_NONE) != 0) return -1;
  if (cfgAddInt32(pCfg, "monitorMaxLogs", tsMonitorMaxLogs, 1, 1000000, CFG_SCOPE_SERVER, CFG_DYN_NONE) != 0) return -1;
  if (cfgAddBool(pCfg, "monitorComp", tsMonitorComp, CFG_SCOPE_SERVER, CFG_DYN_NONE) != 0) return -1;

  if (cfgAddBool(pCfg, "audit", tsEnableAudit, CFG_SCOPE_SERVER, CFG_DYN_ENT_SERVER) != 0) return -1;
  if (cfgAddBool(pCfg, "auditCreateTable", tsEnableAuditCreateTable, CFG_SCOPE_SERVER, CFG_DYN_NONE) != 0) return -1;

  if (cfgAddBool(pCfg, "crashReporting", tsEnableCrashReport, CFG_SCOPE_BOTH, CFG_DYN_NONE) != 0) return -1;
  if (cfgAddBool(pCfg, "telemetryReporting", tsEnableTelem, CFG_SCOPE_BOTH, CFG_DYN_ENT_SERVER) != 0) return -1;
  if (cfgAddInt32(pCfg, "telemetryInterval", tsTelemInterval, 1, 200000, CFG_SCOPE_BOTH, CFG_DYN_NONE) != 0) return -1;
  if (cfgAddString(pCfg, "telemetryServer", tsTelemServer, CFG_SCOPE_BOTH, CFG_DYN_BOTH) != 0) return -1;
  if (cfgAddInt32(pCfg, "telemetryPort", tsTelemPort, 1, 65056, CFG_SCOPE_BOTH, CFG_DYN_NONE) != 0) return -1;

<<<<<<< HEAD
  if (cfgAddString(pCfg, "snodeIp", tsSnodeIp, CFG_SCOPE_SERVER, CFG_DYN_NONE) != 0) return -1;
  if (cfgAddString(pCfg, "checkpointBackupDir", tsCheckpointBackupDir, CFG_SCOPE_SERVER, CFG_DYN_NONE) != 0) return -1;

  if (cfgAddInt32(pCfg, "tmqMaxTopicNum", tmqMaxTopicNum, 1, 10000, CFG_SCOPE_SERVER, CFG_DYN_NONE) != 0) return -1;
=======
  if (cfgAddInt32(pCfg, "rsyncPort", tsRsyncPort, 1, 65535, CFG_SCOPE_BOTH, CFG_DYN_SERVER) != 0) return -1;
  if (cfgAddString(pCfg, "snodeAddress", tsSnodeAddress, CFG_SCOPE_SERVER, CFG_DYN_SERVER) != 0) return -1;
  if (cfgAddString(pCfg, "checkpointBackupDir", tsCheckpointBackupDir, CFG_SCOPE_SERVER, CFG_DYN_SERVER) != 0) return -1;

  if (cfgAddInt32(pCfg, "tmqMaxTopicNum", tmqMaxTopicNum, 1, 10000, CFG_SCOPE_SERVER, CFG_DYN_ENT_SERVER) != 0)
    return -1;
>>>>>>> e7bf1591

  if (cfgAddInt32(pCfg, "transPullupInterval", tsTransPullupInterval, 1, 10000, CFG_SCOPE_SERVER, CFG_DYN_ENT_SERVER) !=
      0)
    return -1;
  if (cfgAddInt32(pCfg, "mqRebalanceInterval", tsMqRebalanceInterval, 1, 10000, CFG_SCOPE_SERVER, CFG_DYN_ENT_SERVER) !=
      0)
    return -1;
  if (cfgAddInt32(pCfg, "ttlUnit", tsTtlUnit, 1, 86400 * 365, CFG_SCOPE_SERVER, CFG_DYN_NONE) != 0) return -1;
  if (cfgAddInt32(pCfg, "ttlPushInterval", tsTtlPushIntervalSec, 1, 100000, CFG_SCOPE_SERVER, CFG_DYN_ENT_SERVER) != 0)
    return -1;
  if (cfgAddInt32(pCfg, "ttlBatchDropNum", tsTtlBatchDropNum, 0, INT32_MAX, CFG_SCOPE_SERVER, CFG_DYN_ENT_SERVER) != 0)
    return -1;
  if (cfgAddBool(pCfg, "ttlChangeOnWrite", tsTtlChangeOnWrite, CFG_SCOPE_SERVER, CFG_DYN_NONE) != 0) return -1;
  if (cfgAddInt32(pCfg, "ttlFlushThreshold", tsTtlFlushThreshold, -1, 1000000, CFG_SCOPE_SERVER, CFG_DYN_ENT_SERVER) !=
      0)
    return -1;
  if (cfgAddInt32(pCfg, "trimVDbIntervalSec", tsTrimVDbIntervalSec, 1, 100000, CFG_SCOPE_SERVER, CFG_DYN_ENT_SERVER) !=
      0)
    return -1;
  if (cfgAddInt32(pCfg, "uptimeInterval", tsUptimeInterval, 1, 100000, CFG_SCOPE_SERVER, CFG_DYN_NONE) != 0) return -1;
  if (cfgAddInt32(pCfg, "queryRsmaTolerance", tsQueryRsmaTolerance, 0, 900000, CFG_SCOPE_SERVER, CFG_DYN_NONE) != 0)
    return -1;
  if (cfgAddInt32(pCfg, "timeseriesThreshold", tsTimeSeriesThreshold, 0, 2000, CFG_SCOPE_SERVER, CFG_DYN_ENT_SERVER) !=
      0)
    return -1;

  if (cfgAddInt64(pCfg, "walFsyncDataSizeLimit", tsWalFsyncDataSizeLimit, 100 * 1024 * 1024, INT64_MAX,
                  CFG_SCOPE_SERVER, CFG_DYN_NONE) != 0)
    return -1;

  if (cfgAddBool(pCfg, "udf", tsStartUdfd, CFG_SCOPE_SERVER, CFG_DYN_NONE) != 0) return -1;
  if (cfgAddString(pCfg, "udfdResFuncs", tsUdfdResFuncs, CFG_SCOPE_SERVER, CFG_DYN_NONE) != 0) return -1;
  if (cfgAddString(pCfg, "udfdLdLibPath", tsUdfdLdLibPath, CFG_SCOPE_SERVER, CFG_DYN_NONE) != 0) return -1;

  if (cfgAddBool(pCfg, "disableStream", tsDisableStream, CFG_SCOPE_SERVER, CFG_DYN_ENT_SERVER) != 0) return -1;
  if (cfgAddInt64(pCfg, "streamBufferSize", tsStreamBufferSize, 0, INT64_MAX, CFG_SCOPE_SERVER, CFG_DYN_NONE) != 0)
    return -1;
  if (cfgAddInt64(pCfg, "checkpointInterval", tsStreamCheckpointInterval, 60, 1200, CFG_SCOPE_SERVER,
                  CFG_DYN_ENT_SERVER) != 0)
    return -1;
  if (cfgAddFloat(pCfg, "streamSinkDataRate", tsSinkDataRate, 0.1, 5, CFG_SCOPE_SERVER, CFG_DYN_NONE) != 0) return -1;

  if (cfgAddInt32(pCfg, "cacheLazyLoadThreshold", tsCacheLazyLoadThreshold, 0, 100000, CFG_SCOPE_SERVER,
                  CFG_DYN_ENT_SERVER) != 0)
    return -1;

  if (cfgAddString(pCfg, "lossyColumns", tsLossyColumns, CFG_SCOPE_SERVER, CFG_DYN_NONE) != 0) return -1;
  if (cfgAddFloat(pCfg, "fPrecision", tsFPrecision, 0.0f, 100000.0f, CFG_SCOPE_SERVER, CFG_DYN_NONE) != 0) return -1;
  if (cfgAddFloat(pCfg, "dPrecision", tsDPrecision, 0.0f, 1000000.0f, CFG_SCOPE_SERVER, CFG_DYN_NONE) != 0) return -1;
  if (cfgAddInt32(pCfg, "maxRange", tsMaxRange, 0, 65536, CFG_SCOPE_SERVER, CFG_DYN_NONE) != 0) return -1;
  if (cfgAddInt32(pCfg, "curRange", tsCurRange, 0, 65536, CFG_SCOPE_SERVER, CFG_DYN_NONE) != 0) return -1;
  if (cfgAddBool(pCfg, "ifAdtFse", tsIfAdtFse, CFG_SCOPE_SERVER, CFG_DYN_NONE) != 0) return -1;
  if (cfgAddString(pCfg, "compressor", tsCompressor, CFG_SCOPE_SERVER, CFG_DYN_NONE) != 0) return -1;

  if (cfgAddBool(pCfg, "filterScalarMode", tsFilterScalarMode, CFG_SCOPE_SERVER, CFG_DYN_NONE) != 0) return -1;
  if (cfgAddInt32(pCfg, "maxStreamBackendCache", tsMaxStreamBackendCache, 16, 1024, CFG_SCOPE_SERVER,
                  CFG_DYN_ENT_SERVER) != 0)
    return -1;
  if (cfgAddInt32(pCfg, "pqSortMemThreshold", tsPQSortMemThreshold, 1, 10240, CFG_SCOPE_SERVER, CFG_DYN_NONE) != 0)
    return -1;
  if (cfgAddInt32(pCfg, "resolveFQDNRetryTime", tsResolveFQDNRetryTime, 1, 10240, CFG_SCOPE_SERVER, CFG_DYN_NONE) != 0)
    return -1;

  if (cfgAddString(pCfg, "s3Accesskey", tsS3AccessKey, CFG_SCOPE_SERVER, CFG_DYN_NONE) != 0) return -1;
  if (cfgAddString(pCfg, "s3Endpoint", tsS3Endpoint, CFG_SCOPE_SERVER, CFG_DYN_NONE) != 0) return -1;
  if (cfgAddString(pCfg, "s3BucketName", tsS3BucketName, CFG_SCOPE_SERVER, CFG_DYN_NONE) != 0) return -1;
  if (cfgAddInt32(pCfg, "s3BlockSize", tsS3BlockSize, -100, 1024 * 1024, CFG_SCOPE_SERVER, CFG_DYN_NONE) != 0)
    return -1;
  if (cfgAddInt32(pCfg, "s3BlockCacheSize", tsS3BlockCacheSize, 4, 1024 * 1024, CFG_SCOPE_SERVER, CFG_DYN_ENT_SERVER) !=
      0)
    return -1;
  if (cfgAddInt32(pCfg, "s3PageCacheSize", tsS3PageCacheSize, 4, 1024 * 1024 * 1024, CFG_SCOPE_SERVER,
                  CFG_DYN_ENT_SERVER) != 0)
    return -1;
  if (cfgAddInt32(pCfg, "s3UploadDelaySec", tsS3UploadDelaySec, 60 * 10, 60 * 60 * 24 * 30, CFG_SCOPE_SERVER,
                  CFG_DYN_ENT_SERVER) != 0)
    return -1;

  // min free disk space used to check if the disk is full [50MB, 1GB]
  if (cfgAddInt64(pCfg, "minDiskFreeSize", tsMinDiskFreeSize, TFS_MIN_DISK_FREE_SIZE, 1024 * 1024 * 1024,
                  CFG_SCOPE_SERVER, CFG_DYN_ENT_SERVER) != 0)
    return -1;
  if (cfgAddBool(pCfg, "enableWhiteList", tsEnableWhiteList, CFG_SCOPE_SERVER, CFG_DYN_ENT_SERVER) != 0) return -1;

  GRANT_CFG_ADD;
  return 0;
}

static int32_t taosUpdateServerCfg(SConfig *pCfg) {
  SConfigItem *pItem;
  ECfgSrcType  stype;
  int32_t      numOfCores;
  int64_t      totalMemoryKB;

  pItem = cfgGetItem(tsCfg, "numOfCores");
  if (pItem == NULL) {
    return -1;
  } else {
    stype = pItem->stype;
    numOfCores = pItem->fval;
  }

  pItem = cfgGetItem(tsCfg, "supportVnodes");
  if (pItem != NULL && pItem->stype == CFG_STYPE_DEFAULT) {
    tsNumOfSupportVnodes = numOfCores * 2;
    tsNumOfSupportVnodes = TMAX(tsNumOfSupportVnodes, 2);
    pItem->i32 = tsNumOfSupportVnodes;
    pItem->stype = stype;
  }

  pItem = cfgGetItem(tsCfg, "numOfRpcThreads");
  if (pItem != NULL && pItem->stype == CFG_STYPE_DEFAULT) {
    tsNumOfRpcThreads = numOfCores / 2;
    tsNumOfRpcThreads = TRANGE(tsNumOfRpcThreads, 2, TSDB_MAX_RPC_THREADS);
    pItem->i32 = tsNumOfRpcThreads;
    pItem->stype = stype;
  }

  pItem = cfgGetItem(tsCfg, "numOfRpcSessions");
  if (pItem != NULL && pItem->stype == CFG_STYPE_DEFAULT) {
    tsNumOfRpcSessions = TRANGE(tsNumOfRpcSessions, 100, 10000);
    pItem->i32 = tsNumOfRpcSessions;
    pItem->stype = stype;
  }

  pItem = cfgGetItem(tsCfg, "timeToGetAvailableConn");
  if (pItem != NULL && pItem->stype == CFG_STYPE_DEFAULT) {
    tsTimeToGetAvailableConn = TRANGE(tsTimeToGetAvailableConn, 20, 1000000);
    pItem->i32 = tsTimeToGetAvailableConn;
    pItem->stype = stype;
  }

  pItem = cfgGetItem(tsCfg, "numOfCommitThreads");
  if (pItem != NULL && pItem->stype == CFG_STYPE_DEFAULT) {
    tsNumOfCommitThreads = numOfCores / 2;
    tsNumOfCommitThreads = TRANGE(tsNumOfCommitThreads, 2, 4);
    pItem->i32 = tsNumOfCommitThreads;
    pItem->stype = stype;
  }

  pItem = cfgGetItem(tsCfg, "numOfMnodeReadThreads");
  if (pItem != NULL && pItem->stype == CFG_STYPE_DEFAULT) {
    tsNumOfMnodeReadThreads = numOfCores / 8;
    tsNumOfMnodeReadThreads = TRANGE(tsNumOfMnodeReadThreads, 1, 4);
    pItem->i32 = tsNumOfMnodeReadThreads;
    pItem->stype = stype;
  }

  pItem = cfgGetItem(tsCfg, "numOfVnodeQueryThreads");
  if (pItem != NULL && pItem->stype == CFG_STYPE_DEFAULT) {
    tsNumOfVnodeQueryThreads = numOfCores * 2;
    tsNumOfVnodeQueryThreads = TMAX(tsNumOfVnodeQueryThreads, 4);
    pItem->i32 = tsNumOfVnodeQueryThreads;
    pItem->stype = stype;
  }

  pItem = cfgGetItem(tsCfg, "ratioOfVnodeStreamThreads");
  if (pItem != NULL && pItem->stype == CFG_STYPE_DEFAULT) {
    pItem->fval = tsRatioOfVnodeStreamThreads;
    pItem->stype = stype;
  }

  pItem = cfgGetItem(tsCfg, "numOfVnodeFetchThreads");
  if (pItem != NULL && pItem->stype == CFG_STYPE_DEFAULT) {
    tsNumOfVnodeFetchThreads = numOfCores / 4;
    tsNumOfVnodeFetchThreads = TMAX(tsNumOfVnodeFetchThreads, 4);
    pItem->i32 = tsNumOfVnodeFetchThreads;
    pItem->stype = stype;
  }

  pItem = cfgGetItem(tsCfg, "numOfVnodeRsmaThreads");
  if (pItem != NULL && pItem->stype == CFG_STYPE_DEFAULT) {
    tsNumOfVnodeRsmaThreads = numOfCores;
    tsNumOfVnodeRsmaThreads = TMAX(tsNumOfVnodeRsmaThreads, 4);
    pItem->i32 = tsNumOfVnodeRsmaThreads;
    pItem->stype = stype;
  }

  pItem = cfgGetItem(tsCfg, "numOfQnodeQueryThreads");
  if (pItem != NULL && pItem->stype == CFG_STYPE_DEFAULT) {
    tsNumOfQnodeQueryThreads = numOfCores * 2;
    tsNumOfQnodeQueryThreads = TMAX(tsNumOfQnodeQueryThreads, 4);
    pItem->i32 = tsNumOfQnodeQueryThreads;
    pItem->stype = stype;
  }

  /*
    pItem = cfgGetItem(tsCfg, "numOfQnodeFetchThreads");
    if (pItem != NULL && pItem->stype == CFG_STYPE_DEFAULT) {
      tsNumOfQnodeFetchThreads = numOfCores / 2;
      tsNumOfQnodeFetchThreads = TMAX(tsNumOfQnodeFetchThreads, 4);
      pItem->i32 = tsNumOfQnodeFetchThreads;
      pItem->stype = stype;
    }
  */

  pItem = cfgGetItem(tsCfg, "numOfSnodeSharedThreads");
  if (pItem != NULL && pItem->stype == CFG_STYPE_DEFAULT) {
    tsNumOfSnodeStreamThreads = numOfCores / 4;
    tsNumOfSnodeStreamThreads = TRANGE(tsNumOfSnodeStreamThreads, 2, 4);
    pItem->i32 = tsNumOfSnodeStreamThreads;
    pItem->stype = stype;
  }

  pItem = cfgGetItem(tsCfg, "numOfSnodeUniqueThreads");
  if (pItem != NULL && pItem->stype == CFG_STYPE_DEFAULT) {
    tsNumOfSnodeWriteThreads = numOfCores / 4;
    tsNumOfSnodeWriteThreads = TRANGE(tsNumOfSnodeWriteThreads, 2, 4);
    pItem->i32 = tsNumOfSnodeWriteThreads;
    pItem->stype = stype;
  }

  pItem = cfgGetItem(tsCfg, "totalMemoryKB");
  if (pItem == NULL) {
    return -1;
  } else {
    stype = pItem->stype;
    totalMemoryKB = pItem->i64;
  }

  pItem = cfgGetItem(tsCfg, "rpcQueueMemoryAllowed");
  if (pItem != NULL && pItem->stype == CFG_STYPE_DEFAULT) {
    tsRpcQueueMemoryAllowed = totalMemoryKB * 1024 * 0.1;
    tsRpcQueueMemoryAllowed = TRANGE(tsRpcQueueMemoryAllowed, TSDB_MAX_MSG_SIZE * 10LL, TSDB_MAX_MSG_SIZE * 10000LL);
    pItem->i64 = tsRpcQueueMemoryAllowed;
    pItem->stype = stype;
  }

  return 0;
}

static void taosSetClientLogCfg(SConfig *pCfg) {
  SConfigItem *pItem = cfgGetItem(pCfg, "logDir");
  tstrncpy(tsLogDir, cfgGetItem(pCfg, "logDir")->str, PATH_MAX);
  taosExpandDir(tsLogDir, tsLogDir, PATH_MAX);
  tsLogSpace.reserved = (int64_t)(((double)cfgGetItem(pCfg, "minimalLogDirGB")->fval) * 1024 * 1024 * 1024);
  tsNumOfLogLines = cfgGetItem(pCfg, "numOfLogLines")->i32;
  tsAsyncLog = cfgGetItem(pCfg, "asyncLog")->bval;
  tsLogKeepDays = cfgGetItem(pCfg, "logKeepDays")->i32;
  tmrDebugFlag = cfgGetItem(pCfg, "tmrDebugFlag")->i32;
  uDebugFlag = cfgGetItem(pCfg, "uDebugFlag")->i32;
  jniDebugFlag = cfgGetItem(pCfg, "jniDebugFlag")->i32;
  rpcDebugFlag = cfgGetItem(pCfg, "rpcDebugFlag")->i32;
  qDebugFlag = cfgGetItem(pCfg, "qDebugFlag")->i32;
  cDebugFlag = cfgGetItem(pCfg, "cDebugFlag")->i32;
}

static void taosSetServerLogCfg(SConfig *pCfg) {
  dDebugFlag = cfgGetItem(pCfg, "dDebugFlag")->i32;
  vDebugFlag = cfgGetItem(pCfg, "vDebugFlag")->i32;
  mDebugFlag = cfgGetItem(pCfg, "mDebugFlag")->i32;
  wDebugFlag = cfgGetItem(pCfg, "wDebugFlag")->i32;
  sDebugFlag = cfgGetItem(pCfg, "sDebugFlag")->i32;
  tsdbDebugFlag = cfgGetItem(pCfg, "tsdbDebugFlag")->i32;
  tqDebugFlag = cfgGetItem(pCfg, "tqDebugFlag")->i32;
  fsDebugFlag = cfgGetItem(pCfg, "fsDebugFlag")->i32;
  udfDebugFlag = cfgGetItem(pCfg, "udfDebugFlag")->i32;
  smaDebugFlag = cfgGetItem(pCfg, "smaDebugFlag")->i32;
  idxDebugFlag = cfgGetItem(pCfg, "idxDebugFlag")->i32;
  tdbDebugFlag = cfgGetItem(pCfg, "tdbDebugFlag")->i32;
  metaDebugFlag = cfgGetItem(pCfg, "metaDebugFlag")->i32;
  stDebugFlag = cfgGetItem(pCfg, "stDebugFlag")->i32;
}

static int32_t taosSetSlowLogScope(char *pScope) {
  if (NULL == pScope || 0 == strlen(pScope)) {
    tsSlowLogScope = SLOW_LOG_TYPE_ALL;
    return 0;
  }

  if (0 == strcasecmp(pScope, "all")) {
    tsSlowLogScope = SLOW_LOG_TYPE_ALL;
    return 0;
  }

  if (0 == strcasecmp(pScope, "query")) {
    tsSlowLogScope = SLOW_LOG_TYPE_QUERY;
    return 0;
  }

  if (0 == strcasecmp(pScope, "insert")) {
    tsSlowLogScope = SLOW_LOG_TYPE_INSERT;
    return 0;
  }

  if (0 == strcasecmp(pScope, "others")) {
    tsSlowLogScope = SLOW_LOG_TYPE_OTHERS;
    return 0;
  }

  if (0 == strcasecmp(pScope, "none")) {
    tsSlowLogScope = 0;
    return 0;
  }

  uError("Invalid slowLog scope value:%s", pScope);
  terrno = TSDB_CODE_INVALID_CFG_VALUE;
  return -1;
}

// for common configs
static int32_t taosSetClientCfg(SConfig *pCfg) {
  tstrncpy(tsLocalFqdn, cfgGetItem(pCfg, "fqdn")->str, TSDB_FQDN_LEN);
  tsServerPort = (uint16_t)cfgGetItem(pCfg, "serverPort")->i32;
  snprintf(tsLocalEp, sizeof(tsLocalEp), "%s:%u", tsLocalFqdn, tsServerPort);

  char defaultFirstEp[TSDB_EP_LEN] = {0};
  snprintf(defaultFirstEp, TSDB_EP_LEN, "%s:%u", tsLocalFqdn, tsServerPort);

  SConfigItem *pFirstEpItem = cfgGetItem(pCfg, "firstEp");
  SEp          firstEp = {0};
  taosGetFqdnPortFromEp(strlen(pFirstEpItem->str) == 0 ? defaultFirstEp : pFirstEpItem->str, &firstEp);
  snprintf(tsFirst, sizeof(tsFirst), "%s:%u", firstEp.fqdn, firstEp.port);
  cfgSetItem(pCfg, "firstEp", tsFirst, pFirstEpItem->stype);

  SConfigItem *pSecondpItem = cfgGetItem(pCfg, "secondEp");
  SEp          secondEp = {0};
  taosGetFqdnPortFromEp(strlen(pSecondpItem->str) == 0 ? defaultFirstEp : pSecondpItem->str, &secondEp);
  snprintf(tsSecond, sizeof(tsSecond), "%s:%u", secondEp.fqdn, secondEp.port);
  cfgSetItem(pCfg, "secondEp", tsSecond, pSecondpItem->stype);

  tstrncpy(tsTempDir, cfgGetItem(pCfg, "tempDir")->str, PATH_MAX);
  taosExpandDir(tsTempDir, tsTempDir, PATH_MAX);
  tsTempSpace.reserved = (int64_t)(((double)cfgGetItem(pCfg, "minimalTmpDirGB")->fval) * 1024 * 1024 * 1024);
  if (taosMulMkDir(tsTempDir) != 0) {
    uError("failed to create tempDir:%s since %s", tsTempDir, terrstr());
    return -1;
  }

  tstrncpy(tsSmlAutoChildTableNameDelimiter, cfgGetItem(pCfg, "smlAutoChildTableNameDelimiter")->str,
           TSDB_TABLE_NAME_LEN);
  tstrncpy(tsSmlChildTableName, cfgGetItem(pCfg, "smlChildTableName")->str, TSDB_TABLE_NAME_LEN);
  tstrncpy(tsSmlTagName, cfgGetItem(pCfg, "smlTagName")->str, TSDB_COL_NAME_LEN);
  tstrncpy(tsSmlTsDefaultName, cfgGetItem(pCfg, "smlTsDefaultName")->str, TSDB_COL_NAME_LEN);
  tsSmlDot2Underline = cfgGetItem(pCfg, "smlDot2Underline")->bval;
  //  tsSmlDataFormat = cfgGetItem(pCfg, "smlDataFormat")->bval;

  //  tsSmlBatchSize = cfgGetItem(pCfg, "smlBatchSize")->i32;
  tsMaxInsertBatchRows = cfgGetItem(pCfg, "maxInsertBatchRows")->i32;

  tsShellActivityTimer = cfgGetItem(pCfg, "shellActivityTimer")->i32;
  tsCompressMsgSize = cfgGetItem(pCfg, "compressMsgSize")->i32;
  tsNumOfTaskQueueThreads = cfgGetItem(pCfg, "numOfTaskQueueThreads")->i32;
  tsQueryPolicy = cfgGetItem(pCfg, "queryPolicy")->i32;
  tsEnableQueryHb = cfgGetItem(pCfg, "enableQueryHb")->bval;
  tsEnableScience = cfgGetItem(pCfg, "enableScience")->bval;
  tsQuerySmaOptimize = cfgGetItem(pCfg, "querySmaOptimize")->i32;
  tsQueryPlannerTrace = cfgGetItem(pCfg, "queryPlannerTrace")->bval;
  tsQueryNodeChunkSize = cfgGetItem(pCfg, "queryNodeChunkSize")->i32;
  tsQueryUseNodeAllocator = cfgGetItem(pCfg, "queryUseNodeAllocator")->bval;
  tsKeepColumnName = cfgGetItem(pCfg, "keepColumnName")->bval;
  tsUseAdapter = cfgGetItem(pCfg, "useAdapter")->bval;
  tsEnableCrashReport = cfgGetItem(pCfg, "crashReporting")->bval;
  tsQueryMaxConcurrentTables = cfgGetItem(pCfg, "queryMaxConcurrentTables")->i64;
  tsMetaCacheMaxSize = cfgGetItem(pCfg, "metaCacheMaxSize")->i32;
  tsSlowLogThreshold = cfgGetItem(pCfg, "slowLogThreshold")->i32;
  if (taosSetSlowLogScope(cfgGetItem(pCfg, "slowLogScope")->str)) {
    return -1;
  }

  tsMaxRetryWaitTime = cfgGetItem(pCfg, "maxRetryWaitTime")->i32;

  tsNumOfRpcThreads = cfgGetItem(pCfg, "numOfRpcThreads")->i32;
  tsNumOfRpcSessions = cfgGetItem(pCfg, "numOfRpcSessions")->i32;

  tsTimeToGetAvailableConn = cfgGetItem(pCfg, "timeToGetAvailableConn")->i32;

  tsKeepAliveIdle = cfgGetItem(pCfg, "keepAliveIdle")->i32;
  return 0;
}

static void taosSetSystemCfg(SConfig *pCfg) {
  SConfigItem *pItem = cfgGetItem(pCfg, "timezone");
  osSetTimezone(pItem->str);
  uDebug("timezone format changed from %s to %s", pItem->str, tsTimezoneStr);
  cfgSetItem(pCfg, "timezone", tsTimezoneStr, pItem->stype);

  const char *locale = cfgGetItem(pCfg, "locale")->str;
  const char *charset = cfgGetItem(pCfg, "charset")->str;
  taosSetSystemLocale(locale, charset);
  osSetSystemLocale(locale, charset);

  bool enableCore = cfgGetItem(pCfg, "enableCoreFile")->bval;
  taosSetCoreDump(enableCore);

  tsAssert = cfgGetItem(pCfg, "assert")->bval;

  // todo
  tsVersion = 30000000;
}

// for server configs
static int32_t taosSetServerCfg(SConfig *pCfg) {
  tsDataSpace.reserved = (int64_t)(((double)cfgGetItem(pCfg, "minimalDataDirGB")->fval) * 1024 * 1024 * 1024);
  tsNumOfSupportVnodes = cfgGetItem(pCfg, "supportVnodes")->i32;
  tsMaxShellConns = cfgGetItem(pCfg, "maxShellConns")->i32;
  tsStatusInterval = cfgGetItem(pCfg, "statusInterval")->i32;
  tsMinSlidingTime = cfgGetItem(pCfg, "minSlidingTime")->i32;
  tsMinIntervalTime = cfgGetItem(pCfg, "minIntervalTime")->i32;
  tsCountAlwaysReturnValue = cfgGetItem(pCfg, "countAlwaysReturnValue")->i32;
  tsQueryBufferSize = cfgGetItem(pCfg, "queryBufferSize")->i32;

  tsNumOfRpcThreads = cfgGetItem(pCfg, "numOfRpcThreads")->i32;
  tsNumOfRpcSessions = cfgGetItem(pCfg, "numOfRpcSessions")->i32;
  tsTimeToGetAvailableConn = cfgGetItem(pCfg, "timeToGetAvailableConn")->i32;

  tsNumOfCommitThreads = cfgGetItem(pCfg, "numOfCommitThreads")->i32;
  tsNumOfMnodeReadThreads = cfgGetItem(pCfg, "numOfMnodeReadThreads")->i32;
  tsNumOfVnodeQueryThreads = cfgGetItem(pCfg, "numOfVnodeQueryThreads")->i32;
  tsRatioOfVnodeStreamThreads = cfgGetItem(pCfg, "ratioOfVnodeStreamThreads")->fval;
  tsNumOfVnodeFetchThreads = cfgGetItem(pCfg, "numOfVnodeFetchThreads")->i32;
  tsNumOfVnodeRsmaThreads = cfgGetItem(pCfg, "numOfVnodeRsmaThreads")->i32;
  tsNumOfQnodeQueryThreads = cfgGetItem(pCfg, "numOfQnodeQueryThreads")->i32;
  //  tsNumOfQnodeFetchThreads = cfgGetItem(pCfg, "numOfQnodeFetchTereads")->i32;
  tsNumOfSnodeStreamThreads = cfgGetItem(pCfg, "numOfSnodeSharedThreads")->i32;
  tsNumOfSnodeWriteThreads = cfgGetItem(pCfg, "numOfSnodeUniqueThreads")->i32;
  tsRpcQueueMemoryAllowed = cfgGetItem(pCfg, "rpcQueueMemoryAllowed")->i64;

  tsSIMDBuiltins = (bool)cfgGetItem(pCfg, "simdEnable")->bval;
  tsTagFilterCache = (bool)cfgGetItem(pCfg, "tagFilterCache")->bval;

  tsEnableMonitor = cfgGetItem(pCfg, "monitor")->bval;
  tsMonitorInterval = cfgGetItem(pCfg, "monitorInterval")->i32;
  tstrncpy(tsMonitorFqdn, cfgGetItem(pCfg, "monitorFqdn")->str, TSDB_FQDN_LEN);
  tsMonitorPort = (uint16_t)cfgGetItem(pCfg, "monitorPort")->i32;
  tsMonitorMaxLogs = cfgGetItem(pCfg, "monitorMaxLogs")->i32;
  tsMonitorComp = cfgGetItem(pCfg, "monitorComp")->bval;
  tsQueryRspPolicy = cfgGetItem(pCfg, "queryRspPolicy")->i32;

  tsEnableAudit = cfgGetItem(pCfg, "audit")->bval;
  tsEnableAuditCreateTable = cfgGetItem(pCfg, "auditCreateTable")->bval;

  tsEnableTelem = cfgGetItem(pCfg, "telemetryReporting")->bval;
  tsEnableCrashReport = cfgGetItem(pCfg, "crashReporting")->bval;
  tsTtlChangeOnWrite = cfgGetItem(pCfg, "ttlChangeOnWrite")->bval;
  tsTtlFlushThreshold = cfgGetItem(pCfg, "ttlFlushThreshold")->i32;
  tsTelemInterval = cfgGetItem(pCfg, "telemetryInterval")->i32;
  tsRsyncPort = cfgGetItem(pCfg, "rsyncPort")->i32;
  tstrncpy(tsTelemServer, cfgGetItem(pCfg, "telemetryServer")->str, TSDB_FQDN_LEN);
<<<<<<< HEAD
  tstrncpy(tsSnodeIp, cfgGetItem(pCfg, "snodeIp")->str, TSDB_FQDN_LEN);
=======
  tstrncpy(tsSnodeAddress, cfgGetItem(pCfg, "snodeAddress")->str, TSDB_FQDN_LEN);
>>>>>>> e7bf1591
  tstrncpy(tsCheckpointBackupDir, cfgGetItem(pCfg, "checkpointBackupDir")->str, PATH_MAX);
  tsTelemPort = (uint16_t)cfgGetItem(pCfg, "telemetryPort")->i32;

  tmqMaxTopicNum = cfgGetItem(pCfg, "tmqMaxTopicNum")->i32;

  tsTransPullupInterval = cfgGetItem(pCfg, "transPullupInterval")->i32;
  tsMqRebalanceInterval = cfgGetItem(pCfg, "mqRebalanceInterval")->i32;
  tsTtlUnit = cfgGetItem(pCfg, "ttlUnit")->i32;
  tsTtlPushIntervalSec = cfgGetItem(pCfg, "ttlPushInterval")->i32;
  tsTtlBatchDropNum = cfgGetItem(pCfg, "ttlBatchDropNum")->i32;
  tsTrimVDbIntervalSec = cfgGetItem(pCfg, "trimVDbIntervalSec")->i32;
  tsUptimeInterval = cfgGetItem(pCfg, "uptimeInterval")->i32;
  tsQueryRsmaTolerance = cfgGetItem(pCfg, "queryRsmaTolerance")->i32;
  tsTimeSeriesThreshold = cfgGetItem(pCfg, "timeseriesThreshold")->i32;

  tsWalFsyncDataSizeLimit = cfgGetItem(pCfg, "walFsyncDataSizeLimit")->i64;

  tsElectInterval = cfgGetItem(pCfg, "syncElectInterval")->i32;
  tsHeartbeatInterval = cfgGetItem(pCfg, "syncHeartbeatInterval")->i32;
  tsHeartbeatTimeout = cfgGetItem(pCfg, "syncHeartbeatTimeout")->i32;

  tsMndSdbWriteDelta = cfgGetItem(pCfg, "mndSdbWriteDelta")->i64;
  tsMndLogRetention = cfgGetItem(pCfg, "mndLogRetention")->i64;
  tsMndSkipGrant = cfgGetItem(pCfg, "skipGrant")->bval;
  tsMndGrantMode = cfgGetItem(pCfg, "grantMode")->i32;
  tsEnableWhiteList = cfgGetItem(pCfg, "enableWhiteList")->bval;

  tsStartUdfd = cfgGetItem(pCfg, "udf")->bval;
  tstrncpy(tsUdfdResFuncs, cfgGetItem(pCfg, "udfdResFuncs")->str, sizeof(tsUdfdResFuncs));
  tstrncpy(tsUdfdLdLibPath, cfgGetItem(pCfg, "udfdLdLibPath")->str, sizeof(tsUdfdLdLibPath));
  if (tsQueryBufferSize >= 0) {
    tsQueryBufferSizeBytes = tsQueryBufferSize * 1048576UL;
  }

  tsCacheLazyLoadThreshold = cfgGetItem(pCfg, "cacheLazyLoadThreshold")->i32;

  tstrncpy(tsLossyColumns, cfgGetItem(pCfg, "lossyColumns")->str, sizeof(tsLossyColumns));
  tsFPrecision = cfgGetItem(pCfg, "fPrecision")->fval;
  tsDPrecision = cfgGetItem(pCfg, "dPrecision")->fval;
  tsMaxRange = cfgGetItem(pCfg, "maxRange")->i32;
  tsCurRange = cfgGetItem(pCfg, "curRange")->i32;
  tsIfAdtFse = cfgGetItem(pCfg, "ifAdtFse")->bval;
  tstrncpy(tsCompressor, cfgGetItem(pCfg, "compressor")->str, sizeof(tsCompressor));

  tsDisableStream = cfgGetItem(pCfg, "disableStream")->bval;
  tsStreamBufferSize = cfgGetItem(pCfg, "streamBufferSize")->i64;
  tsStreamCheckpointInterval = cfgGetItem(pCfg, "checkpointInterval")->i32;
  tsSinkDataRate = cfgGetItem(pCfg, "streamSinkDataRate")->fval;

  tsFilterScalarMode = cfgGetItem(pCfg, "filterScalarMode")->bval;
  tsMaxStreamBackendCache = cfgGetItem(pCfg, "maxStreamBackendCache")->i32;
  tsPQSortMemThreshold = cfgGetItem(pCfg, "pqSortMemThreshold")->i32;
  tsResolveFQDNRetryTime = cfgGetItem(pCfg, "resolveFQDNRetryTime")->i32;
  tsMinDiskFreeSize = cfgGetItem(pCfg, "minDiskFreeSize")->i64;

  tsS3BlockSize = cfgGetItem(pCfg, "s3BlockSize")->i32;
  tsS3BlockCacheSize = cfgGetItem(pCfg, "s3BlockCacheSize")->i32;
  tsS3PageCacheSize = cfgGetItem(pCfg, "s3PageCacheSize")->i32;
  tsS3UploadDelaySec = cfgGetItem(pCfg, "s3UploadDelaySec")->i32;

  GRANT_CFG_GET;
  return 0;
}

#ifndef TD_ENTERPRISE
static int32_t taosSetReleaseCfg(SConfig *pCfg) { return 0; }
#else
int32_t taosSetReleaseCfg(SConfig *pCfg);
#endif

int32_t taosApplyLocalCfg(SConfig *pCfg, char *name) {
  int32_t len = strlen(name);
  char    lowcaseName[CFG_NAME_MAX_LEN + 1] = {0};
  strntolower(lowcaseName, name, TMIN(CFG_NAME_MAX_LEN, len));
  bool matchItem = true;

  switch (lowcaseName[0]) {
    case 'a': {
      if (strcasecmp("asyncLog", name) == 0) {
        tsAsyncLog = cfgGetItem(pCfg, "asyncLog")->bval;
      } else if (strcasecmp("assert", name) == 0) {
        tsAssert = cfgGetItem(pCfg, "assert")->bval;
      } else {
        matchItem = false;
      }
      break;
    }
    case 'c': {
      if (strcasecmp("compressMsgSize", name) == 0) {
        tsCompressMsgSize = cfgGetItem(pCfg, "compressMsgSize")->i32;
      } else if (strcasecmp("countAlwaysReturnValue", name) == 0) {
        tsCountAlwaysReturnValue = cfgGetItem(pCfg, "countAlwaysReturnValue")->i32;
      } else if (strcasecmp("cDebugFlag", name) == 0) {
        cDebugFlag = cfgGetItem(pCfg, "cDebugFlag")->i32;
      } else if (strcasecmp("crashReporting", name) == 0) {
        tsEnableCrashReport = cfgGetItem(pCfg, "crashReporting")->bval;
      } else {
        matchItem = false;
      }
      break;
    }
    case 'd': {
      if (strcasecmp("dDebugFlag", name) == 0) {
        dDebugFlag = cfgGetItem(pCfg, "dDebugFlag")->i32;
      } else if (strcasecmp("debugFlag", name) == 0) {
        int32_t flag = cfgGetItem(pCfg, "debugFlag")->i32;
        taosSetAllDebugFlag(flag, true);
      } else {
        matchItem = false;
      }
      break;
    }
    case 'e': {
      if (strcasecmp("enableCoreFile", name) == 0) {
        bool enableCore = cfgGetItem(pCfg, "enableCoreFile")->bval;
        taosSetCoreDump(enableCore);
      } else if (strcasecmp("enableQueryHb", name) == 0) {
        tsEnableQueryHb = cfgGetItem(pCfg, "enableQueryHb")->bval;
      } else {
        matchItem = false;
      }
      break;
    }
    case 'f': {
      if (strcasecmp("fqdn", name) == 0) {
        tstrncpy(tsLocalFqdn, cfgGetItem(pCfg, "fqdn")->str, TSDB_FQDN_LEN);
        tsServerPort = (uint16_t)cfgGetItem(pCfg, "serverPort")->i32;
        snprintf(tsLocalEp, sizeof(tsLocalEp), "%s:%u", tsLocalFqdn, tsServerPort);

        char defaultFirstEp[TSDB_EP_LEN] = {0};
        snprintf(defaultFirstEp, TSDB_EP_LEN, "%s:%u", tsLocalFqdn, tsServerPort);

        SConfigItem *pFirstEpItem = cfgGetItem(pCfg, "firstEp");
        SEp          firstEp = {0};
        taosGetFqdnPortFromEp(strlen(pFirstEpItem->str) == 0 ? defaultFirstEp : pFirstEpItem->str, &firstEp);
        snprintf(tsFirst, sizeof(tsFirst), "%s:%u", firstEp.fqdn, firstEp.port);
        cfgSetItem(pCfg, "firstEp", tsFirst, pFirstEpItem->stype);
      } else if (strcasecmp("firstEp", name) == 0) {
        tstrncpy(tsLocalFqdn, cfgGetItem(pCfg, "fqdn")->str, TSDB_FQDN_LEN);
        tsServerPort = (uint16_t)cfgGetItem(pCfg, "serverPort")->i32;
        snprintf(tsLocalEp, sizeof(tsLocalEp), "%s:%u", tsLocalFqdn, tsServerPort);

        char defaultFirstEp[TSDB_EP_LEN] = {0};
        snprintf(defaultFirstEp, TSDB_EP_LEN, "%s:%u", tsLocalFqdn, tsServerPort);

        SConfigItem *pFirstEpItem = cfgGetItem(pCfg, "firstEp");
        SEp          firstEp = {0};
        taosGetFqdnPortFromEp(strlen(pFirstEpItem->str) == 0 ? defaultFirstEp : pFirstEpItem->str, &firstEp);
        snprintf(tsFirst, sizeof(tsFirst), "%s:%u", firstEp.fqdn, firstEp.port);
        cfgSetItem(pCfg, "firstEp", tsFirst, pFirstEpItem->stype);
      } else if (strcasecmp("fsDebugFlag", name) == 0) {
        fsDebugFlag = cfgGetItem(pCfg, "fsDebugFlag")->i32;
      } else {
        matchItem = false;
      }
      break;
    }
    case 'i': {
      if (strcasecmp("idxDebugFlag", name) == 0) {
        idxDebugFlag = cfgGetItem(pCfg, "idxDebugFlag")->i32;
      } else {
        matchItem = false;
      }
      break;
    }
    case 'j': {
      if (strcasecmp("jniDebugFlag", name) == 0) {
        jniDebugFlag = cfgGetItem(pCfg, "jniDebugFlag")->i32;
      } else {
        matchItem = false;
      }
      break;
    }
    case 'k': {
      if (strcasecmp("keepColumnName", name) == 0) {
        tsKeepColumnName = cfgGetItem(pCfg, "keepColumnName")->bval;
      } else if (strcasecmp("keepAliveIdle", name) == 0) {
        tsKeepAliveIdle = cfgGetItem(pCfg, "keepAliveIdle")->i32;
      } else {
        matchItem = false;
      }
      break;
    }
    case 'l': {
      if (strcasecmp("locale", name) == 0) {
        const char *locale = cfgGetItem(pCfg, "locale")->str;
        const char *charset = cfgGetItem(pCfg, "charset")->str;
        taosSetSystemLocale(locale, charset);
        osSetSystemLocale(locale, charset);
      } else if (strcasecmp("logDir", name) == 0) {
        tstrncpy(tsLogDir, cfgGetItem(pCfg, "logDir")->str, PATH_MAX);
        taosExpandDir(tsLogDir, tsLogDir, PATH_MAX);
      } else if (strcasecmp("logKeepDays", name) == 0) {
        tsLogKeepDays = cfgGetItem(pCfg, "logKeepDays")->i32;
      } else {
        matchItem = false;
      }
      break;
    }
    case 'm': {
      switch (lowcaseName[1]) {
        case 'a': {
          if (strcasecmp("maxInsertBatchRows", name) == 0) {
            tsMaxInsertBatchRows = cfgGetItem(pCfg, "maxInsertBatchRows")->i32;
          } else if (strcasecmp("maxRetryWaitTime", name) == 0) {
            tsMaxRetryWaitTime = cfgGetItem(pCfg, "maxRetryWaitTime")->i32;
          } else {
            matchItem = false;
          }
          break;
        }
        case 'e': {
          if (strcasecmp("metaCacheMaxSize", name) == 0) {
            atomic_store_32(&tsMetaCacheMaxSize, cfgGetItem(pCfg, "metaCacheMaxSize")->i32);
          } else {
            matchItem = false;
          }
          break;
        }
        case 'i': {
          if (strcasecmp("minimalTmpDirGB", name) == 0) {
            tsTempSpace.reserved = (int64_t)(((double)cfgGetItem(pCfg, "minimalTmpDirGB")->fval) * 1024 * 1024 * 1024);
          } else if (strcasecmp("minimalDataDirGB", name) == 0) {
            tsDataSpace.reserved = (int64_t)(((double)cfgGetItem(pCfg, "minimalDataDirGB")->fval) * 1024 * 1024 * 1024);
          } else if (strcasecmp("minSlidingTime", name) == 0) {
            tsMinSlidingTime = cfgGetItem(pCfg, "minSlidingTime")->i32;
          } else if (strcasecmp("minIntervalTime", name) == 0) {
            tsMinIntervalTime = cfgGetItem(pCfg, "minIntervalTime")->i32;
          } else if (strcasecmp("minimalLogDirGB", name) == 0) {
            tsLogSpace.reserved = (int64_t)(((double)cfgGetItem(pCfg, "minimalLogDirGB")->fval) * 1024 * 1024 * 1024);
          } else {
            matchItem = false;
          }
          break;
        }
        default:
          terrno = TSDB_CODE_CFG_NOT_FOUND;
          return -1;
      }
      break;
    }
    case 'n': {
      if (strcasecmp("numOfLogLines", name) == 0) {
        tsNumOfLogLines = cfgGetItem(pCfg, "numOfLogLines")->i32;
      } else {
        matchItem = false;
      }
      break;
    }
    case 'q': {
      if (strcasecmp("querySmaOptimize", name) == 0) {
        tsQuerySmaOptimize = cfgGetItem(pCfg, "querySmaOptimize")->i32;
      } else if (strcasecmp("queryPolicy", name) == 0) {
        tsQueryPolicy = cfgGetItem(pCfg, "queryPolicy")->i32;
      } else if (strcasecmp("qDebugFlag", name) == 0) {
        qDebugFlag = cfgGetItem(pCfg, "qDebugFlag")->i32;
      } else if (strcasecmp("queryPlannerTrace", name) == 0) {
        tsQueryPlannerTrace = cfgGetItem(pCfg, "queryPlannerTrace")->bval;
      } else if (strcasecmp("queryNodeChunkSize", name) == 0) {
        tsQueryNodeChunkSize = cfgGetItem(pCfg, "queryNodeChunkSize")->i32;
      } else if (strcasecmp("queryUseNodeAllocator", name) == 0) {
        tsQueryUseNodeAllocator = cfgGetItem(pCfg, "queryUseNodeAllocator")->bval;
      } else {
        matchItem = false;
      }
      break;
    }
    case 'r': {
      if (strcasecmp("rpcDebugFlag", name) == 0) {
        rpcDebugFlag = cfgGetItem(pCfg, "rpcDebugFlag")->i32;
      } else {
        matchItem = false;
      }
      break;
    }
    case 's': {
      if (strcasecmp("secondEp", name) == 0) {
        SConfigItem *pSecondpItem = cfgGetItem(pCfg, "secondEp");
        SEp          secondEp = {0};
        taosGetFqdnPortFromEp(strlen(pSecondpItem->str) == 0 ? tsFirst : pSecondpItem->str, &secondEp);
        snprintf(tsSecond, sizeof(tsSecond), "%s:%u", secondEp.fqdn, secondEp.port);
        cfgSetItem(pCfg, "secondEp", tsSecond, pSecondpItem->stype);
      } else if (strcasecmp("smlChildTableName", name) == 0) {
        tstrncpy(tsSmlChildTableName, cfgGetItem(pCfg, "smlChildTableName")->str, TSDB_TABLE_NAME_LEN);
      } else if (strcasecmp("smlAutoChildTableNameDelimiter", name) == 0) {
        tstrncpy(tsSmlAutoChildTableNameDelimiter, cfgGetItem(pCfg, "smlAutoChildTableNameDelimiter")->str,
                 TSDB_TABLE_NAME_LEN);
      } else if (strcasecmp("smlTagName", name) == 0) {
        tstrncpy(tsSmlTagName, cfgGetItem(pCfg, "smlTagName")->str, TSDB_COL_NAME_LEN);
        //      } else if (strcasecmp("smlDataFormat", name) == 0) {
        //        tsSmlDataFormat = cfgGetItem(pCfg, "smlDataFormat")->bval;
        //      } else if (strcasecmp("smlBatchSize", name) == 0) {
        //        tsSmlBatchSize = cfgGetItem(pCfg, "smlBatchSize")->i32;
      } else if (strcasecmp("smlTsDefaultName", name) == 0) {
        tstrncpy(tsSmlTsDefaultName, cfgGetItem(pCfg, "smlTsDefaultName")->str, TSDB_COL_NAME_LEN);
      } else if (strcasecmp("smlDot2Underline", name) == 0) {
        tsSmlDot2Underline = cfgGetItem(pCfg, "smlDot2Underline")->bval;
      } else if (strcasecmp("shellActivityTimer", name) == 0) {
        tsShellActivityTimer = cfgGetItem(pCfg, "shellActivityTimer")->i32;
      } else if (strcasecmp("serverPort", name) == 0) {
        tstrncpy(tsLocalFqdn, cfgGetItem(pCfg, "fqdn")->str, TSDB_FQDN_LEN);
        tsServerPort = (uint16_t)cfgGetItem(pCfg, "serverPort")->i32;
        snprintf(tsLocalEp, sizeof(tsLocalEp), "%s:%u", tsLocalFqdn, tsServerPort);

        char defaultFirstEp[TSDB_EP_LEN] = {0};
        snprintf(defaultFirstEp, TSDB_EP_LEN, "%s:%u", tsLocalFqdn, tsServerPort);

        SConfigItem *pFirstEpItem = cfgGetItem(pCfg, "firstEp");
        SEp          firstEp = {0};
        taosGetFqdnPortFromEp(strlen(pFirstEpItem->str) == 0 ? defaultFirstEp : pFirstEpItem->str, &firstEp);
        snprintf(tsFirst, sizeof(tsFirst), "%s:%u", firstEp.fqdn, firstEp.port);
        cfgSetItem(pCfg, "firstEp", tsFirst, pFirstEpItem->stype);
      } else if (strcasecmp("smaDebugFlag", name) == 0) {
        smaDebugFlag = cfgGetItem(pCfg, "smaDebugFlag")->i32;
      } else if (strcasecmp("slowLogThreshold", name) == 0) {
        tsSlowLogThreshold = cfgGetItem(pCfg, "slowLogThreshold")->i32;
      } else if (strcasecmp("slowLogScope", name) == 0) {
        if (taosSetSlowLogScope(cfgGetItem(pCfg, "slowLogScope")->str)) {
          return -1;
        }
      } else {
        matchItem = false;
      }
      break;
    }
    case 't': {
      if (strcasecmp("timezone", name) == 0) {
        SConfigItem *pItem = cfgGetItem(pCfg, "timezone");
        osSetTimezone(pItem->str);
        uDebug("timezone format changed from %s to %s", pItem->str, tsTimezoneStr);
        cfgSetItem(pCfg, "timezone", tsTimezoneStr, pItem->stype);
      } else if (strcasecmp("tempDir", name) == 0) {
        tstrncpy(tsTempDir, cfgGetItem(pCfg, "tempDir")->str, PATH_MAX);
        taosExpandDir(tsTempDir, tsTempDir, PATH_MAX);
        if (taosMulMkDir(tsTempDir) != 0) {
          uError("failed to create tempDir:%s since %s", tsTempDir, terrstr());
          return -1;
        }
      } else if (strcasecmp("telemetryServer", name) == 0) {
        tstrncpy(tsTelemServer, cfgGetItem(pCfg, "telemetryServer")->str, TSDB_FQDN_LEN);
      } else if (strcasecmp("tmrDebugFlag", name) == 0) {
        tmrDebugFlag = cfgGetItem(pCfg, "tmrDebugFlag")->i32;
      } else {
        matchItem = false;
      }
      break;
    }
    case 'u': {
      if (strcasecmp("uDebugFlag", name) == 0) {
        uDebugFlag = cfgGetItem(pCfg, "uDebugFlag")->i32;
      } else if (strcasecmp("useAdapter", name) == 0) {
        tsUseAdapter = cfgGetItem(pCfg, "useAdapter")->bval;
      } else {
        matchItem = false;
      }
      break;
    }
    default:
      terrno = TSDB_CODE_CFG_NOT_FOUND;
      return -1;
  }

  if (!matchItem) terrno = TSDB_CODE_CFG_NOT_FOUND;
  return matchItem ? 0 : -1;
}

int32_t taosCreateLog(const char *logname, int32_t logFileNum, const char *cfgDir, const char **envCmd,
                      const char *envFile, char *apolloUrl, SArray *pArgs, bool tsc) {
  if (tsCfg == NULL) osDefaultInit();

  SConfig *pCfg = cfgInit();
  if (pCfg == NULL) return -1;

  if (tsc) {
    tsLogEmbedded = 0;
    if (taosAddClientLogCfg(pCfg) != 0) {
      cfgCleanup(pCfg);
      return -1;
    }
  } else {
    tsLogEmbedded = 1;
    if (taosAddClientLogCfg(pCfg) != 0) {
      cfgCleanup(pCfg);
      return -1;
    }
    if (taosAddServerLogCfg(pCfg) != 0) {
      cfgCleanup(pCfg);
      return -1;
    }
  }

  if (taosLoadCfg(pCfg, envCmd, cfgDir, envFile, apolloUrl) != 0) {
    printf("failed to load cfg since %s", terrstr());
    cfgCleanup(pCfg);
    return -1;
  }

  if (cfgLoadFromArray(pCfg, pArgs) != 0) {
    printf("failed to load cfg from array since %s", terrstr());
    cfgCleanup(pCfg);
    return -1;
  }

  if (tsc) {
    taosSetClientLogCfg(pCfg);
  } else {
    taosSetClientLogCfg(pCfg);
    taosSetServerLogCfg(pCfg);
  }

  taosSetAllDebugFlag(cfgGetItem(pCfg, "debugFlag")->i32, false);

  if (taosMulModeMkDir(tsLogDir, 0777, true) != 0) {
    terrno = TAOS_SYSTEM_ERROR(errno);
    printf("failed to create dir:%s since %s", tsLogDir, terrstr());
    cfgCleanup(pCfg);
    return -1;
  }

  if (taosInitLog(logname, logFileNum) != 0) {
    printf("failed to init log file since %s", terrstr());
    cfgCleanup(pCfg);
    return -1;
  }

  cfgCleanup(pCfg);
  return 0;
}

static int32_t taosCheckGlobalCfg() {
  uint32_t ipv4 = taosGetIpv4FromFqdn(tsLocalFqdn);
  if (ipv4 == 0xffffffff) {
    terrno = TAOS_SYSTEM_ERROR(errno);
    uError("failed to get ip from fqdn:%s since %s, dnode can not be initialized", tsLocalFqdn, terrstr());
    return -1;
  }

  if (tsServerPort <= 0) {
    uError("invalid server port:%u, dnode can not be initialized", tsServerPort);
    return -1;
  }

  return 0;
}

int32_t taosInitCfg(const char *cfgDir, const char **envCmd, const char *envFile, char *apolloUrl, SArray *pArgs,
                    bool tsc) {
  if (tsCfg != NULL) return 0;
  tsCfg = cfgInit();

  if (tsc) {
    if (taosAddClientCfg(tsCfg) != 0) return -1;
    if (taosAddClientLogCfg(tsCfg) != 0) return -1;
  } else {
    if (taosAddClientCfg(tsCfg) != 0) return -1;
    if (taosAddServerCfg(tsCfg) != 0) return -1;
    if (taosAddClientLogCfg(tsCfg) != 0) return -1;
    if (taosAddServerLogCfg(tsCfg) != 0) return -1;
  }
  taosAddSystemCfg(tsCfg);

  if (taosLoadCfg(tsCfg, envCmd, cfgDir, envFile, apolloUrl) != 0) {
    uError("failed to load cfg since %s", terrstr());
    cfgCleanup(tsCfg);
    tsCfg = NULL;
    return -1;
  }

  if (cfgLoadFromArray(tsCfg, pArgs) != 0) {
    uError("failed to load cfg from array since %s", terrstr());
    cfgCleanup(tsCfg);
    tsCfg = NULL;
    return -1;
  }

  if (tsc) {
    if (taosSetClientCfg(tsCfg)) return -1;
  } else {
    if (taosSetClientCfg(tsCfg)) return -1;
    if (taosUpdateServerCfg(tsCfg)) return -1;
    if (taosSetServerCfg(tsCfg)) return -1;
    if (taosSetReleaseCfg(tsCfg)) return -1;
    if (taosSetTfsCfg(tsCfg) != 0) return -1;
    if (taosSetS3Cfg(tsCfg) != 0) return -1;
  }
  taosSetSystemCfg(tsCfg);
  if (taosSetFileHandlesLimit() != 0) return -1;

  cfgDumpCfg(tsCfg, tsc, false);

  if (taosCheckGlobalCfg() != 0) {
    return -1;
  }

  return 0;
}

void taosCleanupCfg() {
  if (tsCfg) {
    cfgCleanup(tsCfg);
    tsCfg = NULL;
  }
}
typedef struct {
  const char *optionName;
  void *      optionVar;
} OptionNameAndVar;

void taosCfgDynamicOptions(const char *option, const char *value) {
  if (strncasecmp(option, "debugFlag", 9) == 0) {
    int32_t flag = atoi(value);
    taosSetAllDebugFlag(flag, true);
    return;
  }

  if (strcasecmp(option, "resetlog") == 0) {
    taosResetLog();
    cfgDumpCfg(tsCfg, 0, false);
    return;
  }

  {  //  'bool/int32_t/int64_t' variables with general modification function
    const int32_t           nDebugFlag = 20;
    static OptionNameAndVar options[] = {
        {"dDebugFlag", &dDebugFlag},
        {"vDebugFlag", &vDebugFlag},
        {"mDebugFlag", &mDebugFlag},
        {"wDebugFlag", &wDebugFlag},
        {"sDebugFlag", &sDebugFlag},
        {"tsdbDebugFlag", &tsdbDebugFlag},
        {"tqDebugFlag", &tqDebugFlag},
        {"fsDebugFlag", &fsDebugFlag},
        {"udfDebugFlag", &udfDebugFlag},
        {"smaDebugFlag", &smaDebugFlag},
        {"idxDebugFlag", &idxDebugFlag},
        {"tdbDebugFlag", &tdbDebugFlag},
        {"tmrDebugFlag", &tmrDebugFlag},
        {"uDebugFlag", &uDebugFlag},
        {"smaDebugFlag", &smaDebugFlag},
        {"rpcDebugFlag", &rpcDebugFlag},
        {"qDebugFlag", &qDebugFlag},
        {"metaDebugFlag", &metaDebugFlag},
        {"jniDebugFlag", &jniDebugFlag},
        {"stDebugFlag", &stDebugFlag},

        {"audit", &tsEnableAudit},
        {"asynclog", &tsAsyncLog},
        {"disableStream", &tsDisableStream},
        {"enableWhiteList", &tsEnableWhiteList},
        {"telemetryReporting", &tsEnableTelem},
        {"monitor", &tsEnableMonitor},

        {"mndSdbWriteDelta", &tsMndSdbWriteDelta},
        {"minDiskFreeSize", &tsMinDiskFreeSize},

        {"cacheLazyLoadThreshold", &tsCacheLazyLoadThreshold},
        {"checkpointInterval", &tsStreamCheckpointInterval},
        {"keepAliveIdle", &tsKeepAliveIdle},
        {"logKeepDays", &tsLogKeepDays},
        {"maxStreamBackendCache", &tsMaxStreamBackendCache},
        {"mqRebalanceInterval", &tsMqRebalanceInterval},
        {"numOfLogLines", &tsNumOfLogLines},
        {"queryRspPolicy", &tsQueryRspPolicy},
        {"timeseriesThreshold", &tsTimeSeriesThreshold},
        {"tmqMaxTopicNum", &tmqMaxTopicNum},
        {"transPullupInterval", &tsTransPullupInterval},
        {"trimVDbIntervalSec", &tsTrimVDbIntervalSec},
        {"ttlBatchDropNum", &tsTtlBatchDropNum},
        {"ttlFlushThreshold", &tsTtlFlushThreshold},
        {"ttlPushInterval", &tsTtlPushIntervalSec},
        {"s3BlockCacheSize", &tsS3BlockCacheSize},
        {"s3PageCacheSize", &tsS3PageCacheSize},
        {"s3UploadDelaySec", &tsS3UploadDelaySec},
        {"supportVnodes", &tsNumOfSupportVnodes},
    };

    int32_t optionSize = tListLen(options);
    for (int32_t d = 0; d < optionSize; ++d) {
      const char *optName = options[d].optionName;
      int32_t     optLen = strlen(optName);
      if (strncasecmp(option, optName, optLen) != 0) continue;

      SConfig *    pCfg = taosGetCfg();
      SConfigItem *pItem = NULL;

      pItem = cfgGetItem(pCfg, optName);
      if (!pItem || (pItem->dynScope & CFG_DYN_SERVER) == 0) {
        uError("failed to config:%s, not support", optName);
        break;
      }

      switch (pItem->dtype) {
        case CFG_DTYPE_BOOL: {
          int32_t flag = atoi(value);
          bool *  pVar = options[d].optionVar;
          uInfo("%s set from %d to %d", optName, *pVar, flag);
          *pVar = flag;
        } break;
        case CFG_DTYPE_INT32: {
          int32_t  flag = atoi(value);
          int32_t *pVar = options[d].optionVar;
          uInfo("%s set from %d to %d", optName, *pVar, flag);
          *pVar = flag;

          if (d < nDebugFlag) {
            // debug flags
            taosSetDebugFlag(options[d].optionVar, optName, flag, true);
          }
        } break;
        case CFG_DTYPE_INT64: {
          int64_t  flag = atoll(value);
          int64_t *pVar = options[d].optionVar;
          uInfo("%s set from %" PRId64 " to %" PRId64, optName, *pVar, flag);
          *pVar = flag;
        } break;
        default:
          break;
      }

      return;
    }
  }

  uError("failed to cfg dynamic option:%s value:%s", option, value);
}

void taosSetDebugFlag(int32_t *pFlagPtr, const char *flagName, int32_t flagVal, bool rewrite) {
  SConfigItem *pItem = cfgGetItem(tsCfg, flagName);
  if (pItem != NULL && (rewrite || pItem->i32 == 0)) {
    pItem->i32 = flagVal;
  }
  if (pFlagPtr != NULL) {
    *pFlagPtr = flagVal;
  }
}

void taosSetAllDebugFlag(int32_t flag, bool rewrite) {
  if (flag <= 0) return;

  taosSetDebugFlag(NULL, "debugFlag", flag, rewrite);
  taosSetDebugFlag(NULL, "simDebugFlag", flag, rewrite);
  taosSetDebugFlag(NULL, "tmrDebugFlag", flag, rewrite);
  taosSetDebugFlag(&uDebugFlag, "uDebugFlag", flag, rewrite);
  taosSetDebugFlag(&rpcDebugFlag, "rpcDebugFlag", flag, rewrite);
  taosSetDebugFlag(&jniDebugFlag, "jniDebugFlag", flag, rewrite);
  taosSetDebugFlag(&qDebugFlag, "qDebugFlag", flag, rewrite);
  taosSetDebugFlag(&cDebugFlag, "cDebugFlag", flag, rewrite);
  taosSetDebugFlag(&dDebugFlag, "dDebugFlag", flag, rewrite);
  taosSetDebugFlag(&vDebugFlag, "vDebugFlag", flag, rewrite);
  taosSetDebugFlag(&mDebugFlag, "mDebugFlag", flag, rewrite);
  taosSetDebugFlag(&wDebugFlag, "wDebugFlag", flag, rewrite);
  taosSetDebugFlag(&sDebugFlag, "sDebugFlag", flag, rewrite);
  taosSetDebugFlag(&tsdbDebugFlag, "tsdbDebugFlag", flag, rewrite);
  taosSetDebugFlag(&tqDebugFlag, "tqDebugFlag", flag, rewrite);
  taosSetDebugFlag(&fsDebugFlag, "fsDebugFlag", flag, rewrite);
  taosSetDebugFlag(&udfDebugFlag, "udfDebugFlag", flag, rewrite);
  taosSetDebugFlag(&smaDebugFlag, "smaDebugFlag", flag, rewrite);
  taosSetDebugFlag(&idxDebugFlag, "idxDebugFlag", flag, rewrite);
  taosSetDebugFlag(&tdbDebugFlag, "tdbDebugFlag", flag, rewrite);
  taosSetDebugFlag(&metaDebugFlag, "metaDebugFlag", flag, rewrite);
  taosSetDebugFlag(&stDebugFlag, "stDebugFlag", flag, rewrite);
  uInfo("all debug flag are set to %d", flag);
}

int8_t taosGranted() { return atomic_load_8(&tsGrant); }<|MERGE_RESOLUTION|>--- conflicted
+++ resolved
@@ -128,20 +128,12 @@
 // int32_t tsSmlBatchSize = 10000;
 
 // checkpoint backup
-<<<<<<< HEAD
-char tsSnodeIp[TSDB_FQDN_LEN] = {0};
+char    tsSnodeAddress[TSDB_FQDN_LEN] = {0};
+int32_t tsRsyncPort = 873;
 #ifdef WINDOWS
 char tsCheckpointBackupDir[PATH_MAX] = "C:\\TDengine\\data\\backup\\checkpoint\\";
 #else
 char    tsCheckpointBackupDir[PATH_MAX] = "/var/lib/taos/backup/checkpoint/";
-=======
-char tsSnodeAddress[TSDB_FQDN_LEN] = {0};
-int32_t tsRsyncPort = 873;
-#ifdef WINDOWS
-char tsCheckpointBackupDir[PATH_MAX] = "C:\\TDengine\\data\\backup\\checkpoint\\";
-#else
-char tsCheckpointBackupDir[PATH_MAX] = "/var/lib/taos/backup/checkpoint/";
->>>>>>> e7bf1591
 #endif
 
 // tmq
@@ -343,11 +335,7 @@
   }
   if (tsS3BucketName[0] != '<') {
 #if defined(USE_COS) || defined(USE_S3)
-<<<<<<< HEAD
     if (tsDiskCfgNum > 1) tsS3Enabled = true;
-=======
-    if(tsDiskCfgNum > 1) tsS3Enabled = true;
->>>>>>> e7bf1591
     tsS3StreamEnabled = true;
 #endif
   }
@@ -688,19 +676,13 @@
   if (cfgAddString(pCfg, "telemetryServer", tsTelemServer, CFG_SCOPE_BOTH, CFG_DYN_BOTH) != 0) return -1;
   if (cfgAddInt32(pCfg, "telemetryPort", tsTelemPort, 1, 65056, CFG_SCOPE_BOTH, CFG_DYN_NONE) != 0) return -1;
 
-<<<<<<< HEAD
-  if (cfgAddString(pCfg, "snodeIp", tsSnodeIp, CFG_SCOPE_SERVER, CFG_DYN_NONE) != 0) return -1;
-  if (cfgAddString(pCfg, "checkpointBackupDir", tsCheckpointBackupDir, CFG_SCOPE_SERVER, CFG_DYN_NONE) != 0) return -1;
-
-  if (cfgAddInt32(pCfg, "tmqMaxTopicNum", tmqMaxTopicNum, 1, 10000, CFG_SCOPE_SERVER, CFG_DYN_NONE) != 0) return -1;
-=======
   if (cfgAddInt32(pCfg, "rsyncPort", tsRsyncPort, 1, 65535, CFG_SCOPE_BOTH, CFG_DYN_SERVER) != 0) return -1;
   if (cfgAddString(pCfg, "snodeAddress", tsSnodeAddress, CFG_SCOPE_SERVER, CFG_DYN_SERVER) != 0) return -1;
-  if (cfgAddString(pCfg, "checkpointBackupDir", tsCheckpointBackupDir, CFG_SCOPE_SERVER, CFG_DYN_SERVER) != 0) return -1;
+  if (cfgAddString(pCfg, "checkpointBackupDir", tsCheckpointBackupDir, CFG_SCOPE_SERVER, CFG_DYN_SERVER) != 0)
+    return -1;
 
   if (cfgAddInt32(pCfg, "tmqMaxTopicNum", tmqMaxTopicNum, 1, 10000, CFG_SCOPE_SERVER, CFG_DYN_ENT_SERVER) != 0)
     return -1;
->>>>>>> e7bf1591
 
   if (cfgAddInt32(pCfg, "transPullupInterval", tsTransPullupInterval, 1, 10000, CFG_SCOPE_SERVER, CFG_DYN_ENT_SERVER) !=
       0)
@@ -1140,11 +1122,7 @@
   tsTelemInterval = cfgGetItem(pCfg, "telemetryInterval")->i32;
   tsRsyncPort = cfgGetItem(pCfg, "rsyncPort")->i32;
   tstrncpy(tsTelemServer, cfgGetItem(pCfg, "telemetryServer")->str, TSDB_FQDN_LEN);
-<<<<<<< HEAD
-  tstrncpy(tsSnodeIp, cfgGetItem(pCfg, "snodeIp")->str, TSDB_FQDN_LEN);
-=======
   tstrncpy(tsSnodeAddress, cfgGetItem(pCfg, "snodeAddress")->str, TSDB_FQDN_LEN);
->>>>>>> e7bf1591
   tstrncpy(tsCheckpointBackupDir, cfgGetItem(pCfg, "checkpointBackupDir")->str, PATH_MAX);
   tsTelemPort = (uint16_t)cfgGetItem(pCfg, "telemetryPort")->i32;
 
