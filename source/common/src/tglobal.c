/*
 * Copyright (c) 2019 TAOS Data, Inc. <jhtao@taosdata.com>
 *
 * This program is free software: you can use, redistribute, and/or modify
 * it under the terms of the GNU Affero General Public License, version 3
 * or later ("AGPL"), as published by the Free Software Foundation.
 *
 * This program is distributed in the hope that it will be useful, but WITHOUT
 * ANY WARRANTY; without even the implied warranty of MERCHANTABILITY or
 * FITNESS FOR A PARTICULAR PURPOSE.
 *
 * You should have received a copy of the GNU Affero General Public License
 * along with this program. If not, see <http://www.gnu.org/licenses/>.
 */

#define _DEFAULT_SOURCE
#include "tglobal.h"
#include "os.h"
#include "tconfig.h"
#include "tgrant.h"
#include "tlog.h"
#include "tmisce.h"

#if defined(CUS_NAME) || defined(CUS_PROMPT) || defined(CUS_EMAIL)
#include "cus_name.h"
#endif

GRANT_CFG_DECLARE;

SConfig *tsCfg = NULL;

// cluster
char     tsFirst[TSDB_EP_LEN] = {0};
char     tsSecond[TSDB_EP_LEN] = {0};
char     tsLocalFqdn[TSDB_FQDN_LEN] = {0};
char     tsLocalEp[TSDB_EP_LEN] = {0};  // Local End Point, hostname:port
char     tsVersionName[16] = "community";
uint16_t tsServerPort = 6030;
int32_t  tsVersion = 30000000;
int32_t  tsStatusInterval = 1;  // second
int32_t  tsNumOfSupportVnodes = 256;

// common
int32_t tsMaxShellConns = 50000;
int32_t tsShellActivityTimer = 3;  // second
bool    tsPrintAuth = false;

// queue & threads
int32_t tsNumOfRpcThreads = 1;
int32_t tsNumOfRpcSessions = 30000;
int32_t tsTimeToGetAvailableConn = 500000;
int32_t tsKeepAliveIdle = 60;

int32_t tsNumOfCommitThreads = 2;
int32_t tsNumOfTaskQueueThreads = 4;
int32_t tsNumOfMnodeQueryThreads = 4;
int32_t tsNumOfMnodeFetchThreads = 1;
int32_t tsNumOfMnodeReadThreads = 1;
int32_t tsNumOfVnodeQueryThreads = 4;
float   tsRatioOfVnodeStreamThreads = 4.0;
int32_t tsNumOfVnodeFetchThreads = 4;
int32_t tsNumOfVnodeRsmaThreads = 2;
int32_t tsNumOfQnodeQueryThreads = 4;
int32_t tsNumOfQnodeFetchThreads = 1;
int32_t tsNumOfSnodeStreamThreads = 4;
int32_t tsNumOfSnodeWriteThreads = 1;
int32_t tsMaxStreamBackendCache = 128;  // M
int32_t tsPQSortMemThreshold = 16;      // M

// sync raft
int32_t tsElectInterval = 25 * 1000;
int32_t tsHeartbeatInterval = 1000;
int32_t tsHeartbeatTimeout = 20 * 1000;

// vnode
int64_t tsVndCommitMaxIntervalMs = 600 * 1000;

// mnode
int64_t tsMndSdbWriteDelta = 200;
int64_t tsMndLogRetention = 2000;
int8_t  tsGrant = 1;
int32_t tsMndGrantMode = 0;
bool    tsMndSkipGrant = false;

// dnode
int64_t tsDndStart = 0;
int64_t tsDndStartOsUptime = 0;
int64_t tsDndUpTime = 0;

// monitor
bool     tsEnableMonitor = true;
int32_t  tsMonitorInterval = 30;
char     tsMonitorFqdn[TSDB_FQDN_LEN] = {0};
uint16_t tsMonitorPort = 6043;
int32_t  tsMonitorMaxLogs = 100;
bool     tsMonitorComp = false;

// audit
bool     tsEnableAudit = false;
char     tsAuditFqdn[TSDB_FQDN_LEN] = {0};
uint16_t tsAuditPort = 6043;

// telem
bool     tsEnableTelem = true;
int32_t  tsTelemInterval = 43200;
char     tsTelemServer[TSDB_FQDN_LEN] = "telemetry.tdengine.com";
uint16_t tsTelemPort = 80;
char    *tsTelemUri = "/report";

bool  tsEnableCrashReport = true;
char *tsClientCrashReportUri = "/ccrashreport";
char *tsSvrCrashReportUri = "/dcrashreport";

// schemaless
bool tsSmlDot2Underline = true;
char tsSmlTsDefaultName[TSDB_COL_NAME_LEN] = "_ts";
char tsSmlTagName[TSDB_COL_NAME_LEN] = "_tag_null";
char tsSmlChildTableName[TSDB_TABLE_NAME_LEN] = "";  // user defined child table name can be specified in tag value.
                                                     // If set to empty system will generate table name using MD5 hash.
// true means that the name and order of cols in each line are the same(only for influx protocol)
// bool    tsSmlDataFormat = false;
// int32_t tsSmlBatchSize = 10000;

// tmq
int32_t tmqMaxTopicNum = 20;
// query
int32_t tsQueryPolicy = 1;
int32_t tsQueryRspPolicy = 0;
int64_t tsQueryMaxConcurrentTables = 200;  // unit is TSDB_TABLE_NUM_UNIT
bool    tsEnableQueryHb = true;
bool    tsEnableScience = false;  // on taos-cli show float and doulbe with scientific notation if true
int32_t tsQuerySmaOptimize = 0;
int32_t tsQueryRsmaTolerance = 1000;  // the tolerance time (ms) to judge from which level to query rsma data.
bool    tsQueryPlannerTrace = false;
int32_t tsQueryNodeChunkSize = 32 * 1024;
bool    tsQueryUseNodeAllocator = true;
bool    tsKeepColumnName = false;
int32_t tsRedirectPeriod = 10;
int32_t tsRedirectFactor = 2;
int32_t tsRedirectMaxPeriod = 1000;
int32_t tsMaxRetryWaitTime = 10000;
bool    tsUseAdapter = false;
int32_t tsMetaCacheMaxSize = -1;  // MB
int32_t tsSlowLogThreshold = 3;   // seconds
int32_t tsSlowLogScope = SLOW_LOG_TYPE_ALL;

/*
 * denote if the server needs to compress response message at the application layer to client, including query rsp,
 * metricmeta rsp, and multi-meter query rsp message body. The client compress the submit message to server.
 *
 * 0: all data are compressed
 * -1: all data are not compressed
 * other values: if the message payload size is greater than the tsCompressMsgSize, the message will be compressed.
 */
int32_t tsCompressMsgSize = -1;

/* denote if server needs to compress the retrieved column data before adding to the rpc response message body.
 * 0: all data are compressed
 * -1: all data are not compressed
 * other values: if any retrieved column size is greater than the tsCompressColData, all data will be compressed.
 */
int32_t tsCompressColData = -1;

// count/hyperloglog function always return values in case of all NULL data or Empty data set.
int32_t tsCountAlwaysReturnValue = 1;

// 1 ms for sliding time, the value will changed in case of time precision changed
int32_t tsMinSlidingTime = 1;

// the maxinum number of distict query result
int32_t tsMaxNumOfDistinctResults = 1000 * 10000;

// 1 database precision unit for interval time range, changed accordingly
int32_t tsMinIntervalTime = 1;

// maximum batch rows numbers imported from a single csv load
int32_t tsMaxInsertBatchRows = 1000000;

float   tsSelectivityRatio = 1.0;
int32_t tsTagFilterResCacheSize = 1024 * 10;
char    tsTagFilterCache = 0;

// the maximum allowed query buffer size during query processing for each data node.
// -1 no limit (default)
// 0  no query allowed, queries are disabled
// positive value (in MB)
int32_t tsQueryBufferSize = -1;
int64_t tsQueryBufferSizeBytes = -1;
int32_t tsCacheLazyLoadThreshold = 500;

int32_t  tsDiskCfgNum = 0;
SDiskCfg tsDiskCfg[TFS_MAX_DISKS] = {0};
int64_t  tsMinDiskFreeSize = TFS_MIN_DISK_FREE_SIZE;

// stream scheduler
bool tsDeployOnSnode = true;

/*
 * minimum scale for whole system, millisecond by default
 * for TSDB_TIME_PRECISION_MILLI: 60000L
 *     TSDB_TIME_PRECISION_MICRO: 60000000L
 *     TSDB_TIME_PRECISION_NANO:  60000000000L
 */
int64_t tsTickPerMin[] = {60000L, 60000000L, 60000000000L};
/*
 * millisecond by default
 * for TSDB_TIME_PRECISION_MILLI: 3600000L
 *     TSDB_TIME_PRECISION_MICRO: 3600000000L
 *     TSDB_TIME_PRECISION_NANO:  3600000000000L
 */
int64_t tsTickPerHour[] = {3600000L, 3600000000L, 3600000000000L};

// lossy compress 6
char tsLossyColumns[32] = "";  // "float|double" means all float and double columns can be lossy compressed.  set empty
                               // can close lossy compress.
// below option can take effect when tsLossyColumns not empty
double   tsFPrecision = 1E-8;                   // float column precision
double   tsDPrecision = 1E-16;                  // double column precision
uint32_t tsMaxRange = 500;                      // max range
uint32_t tsCurRange = 100;                      // range
char     tsCompressor[32] = "ZSTD_COMPRESSOR";  // ZSTD_COMPRESSOR or GZIP_COMPRESSOR

// udf
#ifdef WINDOWS
bool tsStartUdfd = false;
#else
bool    tsStartUdfd = true;
#endif

// wal
int64_t tsWalFsyncDataSizeLimit = (100 * 1024 * 1024L);

// ttl
bool    tsTtlChangeOnWrite = false;  // if true, ttl delete time changes on last write
int32_t tsTtlFlushThreshold = 100;   /* maximum number of dirty items in memory.
                                      * if -1, flush will not be triggered by write-ops
                                      */
int32_t tsTtlBatchDropNum = 10000;   // number of tables dropped per batch

// internal
int32_t tsTransPullupInterval = 2;
int32_t tsMqRebalanceInterval = 2;
<<<<<<< HEAD
int32_t tsStreamCheckpointTickInterval = 10;
int32_t tsStreamNodeCheckInterval = 30;
=======
int32_t tsStreamCheckpointTickInterval = 600;
int32_t tsStreamNodeCheckInterval = 10;
>>>>>>> 87ad36cb
int32_t tsTtlUnit = 86400;
int32_t tsTtlPushIntervalSec = 10;
int32_t tsTrimVDbIntervalSec = 60 * 60;  // interval of trimming db in all vgroups
int32_t tsGrantHBInterval = 60;
int32_t tsUptimeInterval = 300;    // seconds
char    tsUdfdResFuncs[512] = "";  // udfd resident funcs that teardown when udfd exits
char    tsUdfdLdLibPath[512] = "";
bool    tsDisableStream = false;
int64_t tsStreamBufferSize = 128 * 1024 * 1024;
bool    tsFilterScalarMode = false;
int32_t tsKeepTimeOffset = 0;          // latency of data migration
int     tsResolveFQDNRetryTime = 100;  // seconds

char   tsS3Endpoint[TSDB_FQDN_LEN] = "<endpoint>";
char   tsS3AccessKey[TSDB_FQDN_LEN] = "<accesskey>";
char   tsS3AccessKeyId[TSDB_FQDN_LEN] = "<accesskeyid>";
char   tsS3AccessKeySecret[TSDB_FQDN_LEN] = "<accesskeysecrect>";
char   tsS3BucketName[TSDB_FQDN_LEN] = "<bucketname>";
char   tsS3AppId[TSDB_FQDN_LEN] = "<appid>";
int8_t tsS3Enabled = false;

int32_t tsCheckpointInterval = 20;

#ifndef _STORAGE
int32_t taosSetTfsCfg(SConfig *pCfg) {
  SConfigItem *pItem = cfgGetItem(pCfg, "dataDir");
  memset(tsDataDir, 0, PATH_MAX);

  int32_t size = taosArrayGetSize(pItem->array);
  tsDiskCfgNum = 1;
  tstrncpy(tsDiskCfg[0].dir, pItem->str, TSDB_FILENAME_LEN);
  tsDiskCfg[0].level = 0;
  tsDiskCfg[0].primary = 1;
  tstrncpy(tsDataDir, pItem->str, PATH_MAX);
  if (taosMulMkDir(tsDataDir) != 0) {
    uError("failed to create dataDir:%s", tsDataDir);
    return -1;
  }
  return 0;
}
#else
int32_t taosSetTfsCfg(SConfig *pCfg);
#endif

int32_t taosSetS3Cfg(SConfig *pCfg) {
  tstrncpy(tsS3AccessKey, cfgGetItem(pCfg, "s3Accesskey")->str, TSDB_FQDN_LEN);
  if (tsS3AccessKey[0] == '<') {
    return 0;
  }
  char *colon = strchr(tsS3AccessKey, ':');
  if (!colon) {
    uError("invalid access key:%s", tsS3AccessKey);
    return -1;
  }
  *colon = '\0';
  tstrncpy(tsS3AccessKeyId, tsS3AccessKey, TSDB_FQDN_LEN);
  tstrncpy(tsS3AccessKeySecret, colon + 1, TSDB_FQDN_LEN);
  tstrncpy(tsS3Endpoint, cfgGetItem(pCfg, "s3Endpoint")->str, TSDB_FQDN_LEN);
  tstrncpy(tsS3BucketName, cfgGetItem(pCfg, "s3BucketName")->str, TSDB_FQDN_LEN);
  char *cos = strstr(tsS3Endpoint, "cos.");
  if (cos) {
    char *appid = strrchr(tsS3BucketName, '-');
    if (!appid) {
      uError("failed to locate appid in bucket:%s", tsS3BucketName);
      return -1;
    } else {
      tstrncpy(tsS3AppId, appid + 1, TSDB_FQDN_LEN);
    }
  }
  if (tsS3BucketName[0] != '<' && tsDiskCfgNum > 1) {
#ifdef USE_COS
    tsS3Enabled = true;
#endif
  }

  return 0;
}

struct SConfig *taosGetCfg() { return tsCfg; }

static int32_t taosLoadCfg(SConfig *pCfg, const char **envCmd, const char *inputCfgDir, const char *envFile,
                           char *apolloUrl) {
  char cfgDir[PATH_MAX] = {0};
  char cfgFile[PATH_MAX + 100] = {0};

  taosExpandDir(inputCfgDir, cfgDir, PATH_MAX);
  if (taosIsDir(cfgDir)) {
#ifdef CUS_PROMPT
    snprintf(cfgFile, sizeof(cfgFile), "%s" TD_DIRSEP "%s.cfg", cfgDir, CUS_PROMPT);
#else
    snprintf(cfgFile, sizeof(cfgFile), "%s" TD_DIRSEP "taos.cfg", cfgDir);
#endif
  } else {
    tstrncpy(cfgFile, cfgDir, sizeof(cfgDir));
  }

  if (apolloUrl != NULL && apolloUrl[0] == '\0') {
    cfgGetApollUrl(envCmd, envFile, apolloUrl);
  }

  if (cfgLoad(pCfg, CFG_STYPE_APOLLO_URL, apolloUrl) != 0) {
    uError("failed to load from apollo url:%s since %s", apolloUrl, terrstr());
    return -1;
  }

  if (cfgLoad(pCfg, CFG_STYPE_CFG_FILE, cfgFile) != 0) {
    uError("failed to load from cfg file:%s since %s", cfgFile, terrstr());
    return -1;
  }

  if (cfgLoad(pCfg, CFG_STYPE_ENV_FILE, envFile) != 0) {
    uError("failed to load from env file:%s since %s", envFile, terrstr());
    return -1;
  }

  if (cfgLoad(pCfg, CFG_STYPE_ENV_VAR, NULL) != 0) {
    uError("failed to load from global env variables since %s", terrstr());
    return -1;
  }

  if (cfgLoad(pCfg, CFG_STYPE_ENV_CMD, envCmd) != 0) {
    uError("failed to load from cmd env variables since %s", terrstr());
    return -1;
  }

  return 0;
}

int32_t taosAddClientLogCfg(SConfig *pCfg) {
  if (cfgAddDir(pCfg, "configDir", configDir, CFG_SCOPE_BOTH) != 0) return -1;
  if (cfgAddDir(pCfg, "scriptDir", configDir, CFG_SCOPE_BOTH) != 0) return -1;
  if (cfgAddDir(pCfg, "logDir", tsLogDir, CFG_SCOPE_BOTH) != 0) return -1;
  if (cfgAddFloat(pCfg, "minimalLogDirGB", 1.0f, 0.001f, 10000000, CFG_SCOPE_BOTH) != 0) return -1;
  if (cfgAddInt32(pCfg, "numOfLogLines", tsNumOfLogLines, 1000, 2000000000, CFG_SCOPE_BOTH) != 0) return -1;
  if (cfgAddBool(pCfg, "asyncLog", tsAsyncLog, CFG_SCOPE_BOTH) != 0) return -1;
  if (cfgAddInt32(pCfg, "logKeepDays", 0, -365000, 365000, CFG_SCOPE_BOTH) != 0) return -1;
  if (cfgAddInt32(pCfg, "debugFlag", 0, 0, 255, CFG_SCOPE_BOTH) != 0) return -1;
  if (cfgAddInt32(pCfg, "simDebugFlag", 143, 0, 255, CFG_SCOPE_BOTH) != 0) return -1;
  if (cfgAddInt32(pCfg, "tmrDebugFlag", tmrDebugFlag, 0, 255, CFG_SCOPE_BOTH) != 0) return -1;
  if (cfgAddInt32(pCfg, "uDebugFlag", uDebugFlag, 0, 255, CFG_SCOPE_BOTH) != 0) return -1;
  if (cfgAddInt32(pCfg, "rpcDebugFlag", rpcDebugFlag, 0, 255, CFG_SCOPE_BOTH) != 0) return -1;
  if (cfgAddInt32(pCfg, "jniDebugFlag", jniDebugFlag, 0, 255, CFG_SCOPE_CLIENT) != 0) return -1;
  if (cfgAddInt32(pCfg, "qDebugFlag", qDebugFlag, 0, 255, CFG_SCOPE_BOTH) != 0) return -1;
  if (cfgAddInt32(pCfg, "cDebugFlag", cDebugFlag, 0, 255, CFG_SCOPE_CLIENT) != 0) return -1;
  return 0;
}

static int32_t taosAddServerLogCfg(SConfig *pCfg) {
  if (cfgAddInt32(pCfg, "dDebugFlag", dDebugFlag, 0, 255, CFG_SCOPE_SERVER) != 0) return -1;
  if (cfgAddInt32(pCfg, "vDebugFlag", vDebugFlag, 0, 255, CFG_SCOPE_SERVER) != 0) return -1;
  if (cfgAddInt32(pCfg, "mDebugFlag", mDebugFlag, 0, 255, CFG_SCOPE_SERVER) != 0) return -1;
  if (cfgAddInt32(pCfg, "wDebugFlag", wDebugFlag, 0, 255, CFG_SCOPE_SERVER) != 0) return -1;
  if (cfgAddInt32(pCfg, "sDebugFlag", sDebugFlag, 0, 255, CFG_SCOPE_BOTH) != 0) return -1;
  if (cfgAddInt32(pCfg, "tsdbDebugFlag", tsdbDebugFlag, 0, 255, CFG_SCOPE_SERVER) != 0) return -1;
  if (cfgAddInt32(pCfg, "tqDebugFlag", tqDebugFlag, 0, 255, CFG_SCOPE_SERVER) != 0) return -1;
  if (cfgAddInt32(pCfg, "fsDebugFlag", fsDebugFlag, 0, 255, CFG_SCOPE_SERVER) != 0) return -1;
  if (cfgAddInt32(pCfg, "udfDebugFlag", udfDebugFlag, 0, 255, CFG_SCOPE_SERVER) != 0) return -1;
  if (cfgAddInt32(pCfg, "smaDebugFlag", smaDebugFlag, 0, 255, CFG_SCOPE_SERVER) != 0) return -1;
  if (cfgAddInt32(pCfg, "idxDebugFlag", idxDebugFlag, 0, 255, CFG_SCOPE_SERVER) != 0) return -1;
  if (cfgAddInt32(pCfg, "tdbDebugFlag", tdbDebugFlag, 0, 255, CFG_SCOPE_SERVER) != 0) return -1;
  if (cfgAddInt32(pCfg, "metaDebugFlag", metaDebugFlag, 0, 255, 0) != CFG_SCOPE_SERVER) return -1;
  if (cfgAddInt32(pCfg, "stDebugFlag", stDebugFlag, 0, 255, CFG_SCOPE_CLIENT) != 0) return -1;
  return 0;
}

static int32_t taosAddClientCfg(SConfig *pCfg) {
  char    defaultFqdn[TSDB_FQDN_LEN] = {0};
  int32_t defaultServerPort = 6030;
  if (taosGetFqdn(defaultFqdn) != 0) {
    strcpy(defaultFqdn, "localhost");
  }

  if (cfgAddString(pCfg, "firstEp", "", CFG_SCOPE_BOTH) != 0) return -1;
  if (cfgAddString(pCfg, "secondEp", "", CFG_SCOPE_BOTH) != 0) return -1;
  if (cfgAddString(pCfg, "fqdn", defaultFqdn, CFG_SCOPE_SERVER) != 0) return -1;
  if (cfgAddInt32(pCfg, "serverPort", defaultServerPort, 1, 65056, CFG_SCOPE_SERVER) != 0) return -1;
  if (cfgAddDir(pCfg, "tempDir", tsTempDir, CFG_SCOPE_BOTH) != 0) return -1;
  if (cfgAddFloat(pCfg, "minimalTmpDirGB", 1.0f, 0.001f, 10000000, CFG_SCOPE_BOTH) != 0) return -1;
  if (cfgAddInt32(pCfg, "shellActivityTimer", tsShellActivityTimer, 1, 120, CFG_SCOPE_BOTH) != 0) return -1;
  if (cfgAddInt32(pCfg, "compressMsgSize", tsCompressMsgSize, -1, 100000000, CFG_SCOPE_BOTH) != 0) return -1;
  if (cfgAddInt32(pCfg, "compressColData", tsCompressColData, -1, 100000000, CFG_SCOPE_BOTH) != 0) return -1;
  if (cfgAddInt32(pCfg, "queryPolicy", tsQueryPolicy, 1, 4, CFG_SCOPE_CLIENT) != 0) return -1;
  if (cfgAddBool(pCfg, "enableQueryHb", tsEnableQueryHb, CFG_SCOPE_CLIENT) != 0) return -1;
  if (cfgAddBool(pCfg, "enableScience", tsEnableScience, CFG_SCOPE_CLIENT) != 0) return -1;
  if (cfgAddInt32(pCfg, "querySmaOptimize", tsQuerySmaOptimize, 0, 1, CFG_SCOPE_CLIENT) != 0) return -1;
  if (cfgAddBool(pCfg, "queryPlannerTrace", tsQueryPlannerTrace, CFG_SCOPE_CLIENT) != 0) return -1;
  if (cfgAddInt32(pCfg, "queryNodeChunkSize", tsQueryNodeChunkSize, 1024, 128 * 1024, CFG_SCOPE_CLIENT) != 0) return -1;
  if (cfgAddBool(pCfg, "queryUseNodeAllocator", tsQueryUseNodeAllocator, CFG_SCOPE_CLIENT) != 0) return -1;
  if (cfgAddBool(pCfg, "keepColumnName", tsKeepColumnName, CFG_SCOPE_CLIENT) != 0) return -1;
  if (cfgAddString(pCfg, "smlChildTableName", "", CFG_SCOPE_CLIENT) != 0) return -1;
  if (cfgAddString(pCfg, "smlTagName", tsSmlTagName, CFG_SCOPE_CLIENT) != 0) return -1;
  if (cfgAddString(pCfg, "smlTsDefaultName", tsSmlTsDefaultName, CFG_SCOPE_CLIENT) != 0) return -1;
  if (cfgAddBool(pCfg, "smlDot2Underline", tsSmlDot2Underline, CFG_SCOPE_CLIENT) != 0) return -1;
  //  if (cfgAddBool(pCfg, "smlDataFormat", tsSmlDataFormat, CFG_SCOPE_CLIENT) != 0) return -1;
  //  if (cfgAddInt32(pCfg, "smlBatchSize", tsSmlBatchSize, 1, INT32_MAX, CFG_SCOPE_CLIENT) != 0) return -1;
  if (cfgAddInt32(pCfg, "maxInsertBatchRows", tsMaxInsertBatchRows, 1, INT32_MAX, CFG_SCOPE_CLIENT) != 0) return -1;
  if (cfgAddInt32(pCfg, "maxRetryWaitTime", tsMaxRetryWaitTime, 0, 86400000, CFG_SCOPE_BOTH) != 0) return -1;
  if (cfgAddBool(pCfg, "useAdapter", tsUseAdapter, CFG_SCOPE_CLIENT) != 0) return -1;
  if (cfgAddBool(pCfg, "crashReporting", tsEnableCrashReport, CFG_SCOPE_SERVER) != 0) return -1;
  if (cfgAddInt64(pCfg, "queryMaxConcurrentTables", tsQueryMaxConcurrentTables, INT64_MIN, INT64_MAX,
                  CFG_SCOPE_CLIENT) != 0)
    return -1;
  if (cfgAddInt32(pCfg, "metaCacheMaxSize", tsMetaCacheMaxSize, -1, INT32_MAX, CFG_SCOPE_CLIENT) != 0) return -1;
  if (cfgAddInt32(pCfg, "slowLogThreshold", tsSlowLogThreshold, 0, INT32_MAX, CFG_SCOPE_CLIENT) != 0) return -1;
  if (cfgAddString(pCfg, "slowLogScope", "", CFG_SCOPE_CLIENT) != 0) return -1;

  tsNumOfRpcThreads = tsNumOfCores / 2;
  tsNumOfRpcThreads = TRANGE(tsNumOfRpcThreads, 2, TSDB_MAX_RPC_THREADS);
  if (cfgAddInt32(pCfg, "numOfRpcThreads", tsNumOfRpcThreads, 1, 1024, CFG_SCOPE_BOTH) != 0) return -1;

  tsNumOfRpcSessions = TRANGE(tsNumOfRpcSessions, 100, 100000);
  if (cfgAddInt32(pCfg, "numOfRpcSessions", tsNumOfRpcSessions, 1, 100000, CFG_SCOPE_BOTH) != 0) return -1;

  tsTimeToGetAvailableConn = TRANGE(tsTimeToGetAvailableConn, 20, 10000000);
  if (cfgAddInt32(pCfg, "timeToGetAvailableConn", tsTimeToGetAvailableConn, 20, 1000000, CFG_SCOPE_BOTH) != 0)
    return -1;

  tsKeepAliveIdle = TRANGE(tsKeepAliveIdle, 1, 72000);
  if (cfgAddInt32(pCfg, "keepAliveIdle", tsKeepAliveIdle, 1, 7200000, CFG_SCOPE_BOTH) != 0) return -1;

  tsNumOfTaskQueueThreads = tsNumOfCores / 2;
  tsNumOfTaskQueueThreads = TMAX(tsNumOfTaskQueueThreads, 4);
  if (tsNumOfTaskQueueThreads >= 10) {
    tsNumOfTaskQueueThreads = 10;
  }
  if (cfgAddInt32(pCfg, "numOfTaskQueueThreads", tsNumOfTaskQueueThreads, 4, 1024, CFG_SCOPE_CLIENT) != 0) return -1;

  return 0;
}

static int32_t taosAddSystemCfg(SConfig *pCfg) {
  SysNameInfo info = taosGetSysNameInfo();

  if (cfgAddTimezone(pCfg, "timezone", tsTimezoneStr, CFG_SCOPE_BOTH) != 0) return -1;
  if (cfgAddLocale(pCfg, "locale", tsLocale, CFG_SCOPE_BOTH) != 0) return -1;
  if (cfgAddCharset(pCfg, "charset", tsCharset, CFG_SCOPE_BOTH) != 0) return -1;
  if (cfgAddBool(pCfg, "assert", tsAssert, CFG_SCOPE_BOTH) != 0) return -1;
  if (cfgAddBool(pCfg, "enableCoreFile", 1, CFG_SCOPE_BOTH) != 0) return -1;
  if (cfgAddFloat(pCfg, "numOfCores", tsNumOfCores, 1, 100000, CFG_SCOPE_BOTH) != 0) return -1;

  if (cfgAddBool(pCfg, "SSE42", tsSSE42Enable, CFG_SCOPE_BOTH) != 0) return -1;
  if (cfgAddBool(pCfg, "AVX", tsAVXEnable, CFG_SCOPE_BOTH) != 0) return -1;
  if (cfgAddBool(pCfg, "AVX2", tsAVX2Enable, CFG_SCOPE_BOTH) != 0) return -1;
  if (cfgAddBool(pCfg, "FMA", tsFMAEnable, CFG_SCOPE_BOTH) != 0) return -1;
  if (cfgAddBool(pCfg, "SIMD-builtins", tsSIMDBuiltins, CFG_SCOPE_BOTH) != 0) return -1;
  if (cfgAddBool(pCfg, "tagFilterCache", tsTagFilterCache, CFG_SCOPE_BOTH) != 0) return -1;

  if (cfgAddInt64(pCfg, "openMax", tsOpenMax, 0, INT64_MAX, CFG_SCOPE_BOTH) != 0) return -1;
#if !defined(_ALPINE)
  if (cfgAddInt64(pCfg, "streamMax", tsStreamMax, 0, INT64_MAX, CFG_SCOPE_BOTH) != 0) return -1;
#endif
  if (cfgAddInt32(pCfg, "pageSizeKB", tsPageSizeKB, 0, INT64_MAX, CFG_SCOPE_BOTH) != 0) return -1;
  if (cfgAddInt64(pCfg, "totalMemoryKB", tsTotalMemoryKB, 0, INT64_MAX, CFG_SCOPE_BOTH) != 0) return -1;
  if (cfgAddString(pCfg, "os sysname", info.sysname, CFG_SCOPE_BOTH) != 0) return -1;
  if (cfgAddString(pCfg, "os nodename", info.nodename, CFG_SCOPE_BOTH) != 0) return -1;
  if (cfgAddString(pCfg, "os release", info.release, CFG_SCOPE_BOTH) != 0) return -1;
  if (cfgAddString(pCfg, "os version", info.version, CFG_SCOPE_BOTH) != 0) return -1;
  if (cfgAddString(pCfg, "os machine", info.machine, CFG_SCOPE_BOTH) != 0) return -1;

  if (cfgAddString(pCfg, "version", version, CFG_SCOPE_BOTH) != 0) return -1;
  if (cfgAddString(pCfg, "compatible_version", compatible_version, CFG_SCOPE_BOTH) != 0) return -1;
  if (cfgAddString(pCfg, "gitinfo", gitinfo, CFG_SCOPE_BOTH) != 0) return -1;
  if (cfgAddString(pCfg, "buildinfo", buildinfo, CFG_SCOPE_BOTH) != 0) return -1;
  return 0;
}

static int32_t taosAddServerCfg(SConfig *pCfg) {
  if (cfgAddDir(pCfg, "dataDir", tsDataDir, CFG_SCOPE_SERVER) != 0) return -1;
  if (cfgAddFloat(pCfg, "minimalDataDirGB", 2.0f, 0.001f, 10000000, CFG_SCOPE_SERVER) != 0) return -1;

  tsNumOfSupportVnodes = tsNumOfCores * 2;
  tsNumOfSupportVnodes = TMAX(tsNumOfSupportVnodes, 2);
  if (cfgAddInt32(pCfg, "supportVnodes", tsNumOfSupportVnodes, 0, 4096, CFG_SCOPE_SERVER) != 0) return -1;

  if (cfgAddInt32(pCfg, "maxShellConns", tsMaxShellConns, 10, 50000000, CFG_SCOPE_SERVER) != 0) return -1;
  if (cfgAddInt32(pCfg, "statusInterval", tsStatusInterval, 1, 30, CFG_SCOPE_SERVER) != 0) return -1;
  if (cfgAddInt32(pCfg, "minSlidingTime", tsMinSlidingTime, 1, 1000000, CFG_SCOPE_CLIENT) != 0) return -1;
  if (cfgAddInt32(pCfg, "minIntervalTime", tsMinIntervalTime, 1, 1000000, CFG_SCOPE_CLIENT) != 0) return -1;
  if (cfgAddInt32(pCfg, "maxNumOfDistinctRes", tsMaxNumOfDistinctResults, 10 * 10000, 10000 * 10000,
                  CFG_SCOPE_SERVER) != 0)
    return -1;
  if (cfgAddInt32(pCfg, "countAlwaysReturnValue", tsCountAlwaysReturnValue, 0, 1, CFG_SCOPE_BOTH) != 0) return -1;
  if (cfgAddInt32(pCfg, "queryBufferSize", tsQueryBufferSize, -1, 500000000000, CFG_SCOPE_SERVER) != 0) return -1;
  if (cfgAddBool(pCfg, "printAuth", tsPrintAuth, CFG_SCOPE_SERVER) != 0) return -1;
  if (cfgAddInt32(pCfg, "queryRspPolicy", tsQueryRspPolicy, 0, 1, CFG_SCOPE_SERVER) != 0) return -1;

  tsNumOfRpcThreads = tsNumOfCores / 2;
  tsNumOfRpcThreads = TRANGE(tsNumOfRpcThreads, 2, TSDB_MAX_RPC_THREADS);
  if (cfgAddInt32(pCfg, "numOfRpcThreads", tsNumOfRpcThreads, 1, 1024, CFG_SCOPE_BOTH) != 0) return -1;

  tsNumOfRpcSessions = TRANGE(tsNumOfRpcSessions, 100, 10000);
  if (cfgAddInt32(pCfg, "numOfRpcSessions", tsNumOfRpcSessions, 1, 100000, CFG_SCOPE_BOTH) != 0) return -1;

  tsTimeToGetAvailableConn = TRANGE(tsTimeToGetAvailableConn, 20, 1000000);
  if (cfgAddInt32(pCfg, "timeToGetAvailableConn", tsNumOfRpcSessions, 20, 1000000, CFG_SCOPE_BOTH) != 0) return -1;

  tsKeepAliveIdle = TRANGE(tsKeepAliveIdle, 1, 72000);
  if (cfgAddInt32(pCfg, "keepAliveIdle", tsKeepAliveIdle, 1, 7200000, CFG_SCOPE_BOTH) != 0) return -1;

  tsNumOfCommitThreads = tsNumOfCores / 2;
  tsNumOfCommitThreads = TRANGE(tsNumOfCommitThreads, 2, 4);
  if (cfgAddInt32(pCfg, "numOfCommitThreads", tsNumOfCommitThreads, 1, 1024, CFG_SCOPE_SERVER) != 0) return -1;

  tsNumOfMnodeReadThreads = tsNumOfCores / 8;
  tsNumOfMnodeReadThreads = TRANGE(tsNumOfMnodeReadThreads, 1, 4);
  if (cfgAddInt32(pCfg, "numOfMnodeReadThreads", tsNumOfMnodeReadThreads, 1, 1024, CFG_SCOPE_SERVER) != 0) return -1;

  tsNumOfVnodeQueryThreads = tsNumOfCores * 2;
  tsNumOfVnodeQueryThreads = TMAX(tsNumOfVnodeQueryThreads, 4);
  if (cfgAddInt32(pCfg, "numOfVnodeQueryThreads", tsNumOfVnodeQueryThreads, 4, 1024, CFG_SCOPE_SERVER) != 0) return -1;

  if (cfgAddFloat(pCfg, "ratioOfVnodeStreamThreads", tsRatioOfVnodeStreamThreads, 0.01, 100, CFG_SCOPE_SERVER) != 0)
    return -1;

  tsNumOfVnodeFetchThreads = tsNumOfCores / 4;
  tsNumOfVnodeFetchThreads = TMAX(tsNumOfVnodeFetchThreads, 4);
  if (cfgAddInt32(pCfg, "numOfVnodeFetchThreads", tsNumOfVnodeFetchThreads, 4, 1024, CFG_SCOPE_SERVER) != 0) return -1;

  tsNumOfVnodeRsmaThreads = tsNumOfCores;
  tsNumOfVnodeRsmaThreads = TMAX(tsNumOfVnodeRsmaThreads, 4);
  if (cfgAddInt32(pCfg, "numOfVnodeRsmaThreads", tsNumOfVnodeRsmaThreads, 1, 1024, CFG_SCOPE_SERVER) != 0) return -1;

  tsNumOfQnodeQueryThreads = tsNumOfCores * 2;
  tsNumOfQnodeQueryThreads = TMAX(tsNumOfQnodeQueryThreads, 4);
  if (cfgAddInt32(pCfg, "numOfQnodeQueryThreads", tsNumOfQnodeQueryThreads, 4, 1024, CFG_SCOPE_SERVER) != 0) return -1;

  //  tsNumOfQnodeFetchThreads = tsNumOfCores / 2;
  //  tsNumOfQnodeFetchThreads = TMAX(tsNumOfQnodeFetchThreads, 4);
  //  if (cfgAddInt32(pCfg, "numOfQnodeFetchThreads", tsNumOfQnodeFetchThreads, 1, 1024, 0) != 0) return -1;

  tsNumOfSnodeStreamThreads = tsNumOfCores / 4;
  tsNumOfSnodeStreamThreads = TRANGE(tsNumOfSnodeStreamThreads, 2, 4);
  if (cfgAddInt32(pCfg, "numOfSnodeSharedThreads", tsNumOfSnodeStreamThreads, 2, 1024, CFG_SCOPE_SERVER) != 0)
    return -1;

  tsNumOfSnodeWriteThreads = tsNumOfCores / 4;
  tsNumOfSnodeWriteThreads = TRANGE(tsNumOfSnodeWriteThreads, 2, 4);
  if (cfgAddInt32(pCfg, "numOfSnodeUniqueThreads", tsNumOfSnodeWriteThreads, 2, 1024, CFG_SCOPE_SERVER) != 0) return -1;

  tsRpcQueueMemoryAllowed = tsTotalMemoryKB * 1024 * 0.1;
  tsRpcQueueMemoryAllowed = TRANGE(tsRpcQueueMemoryAllowed, TSDB_MAX_MSG_SIZE * 10LL, TSDB_MAX_MSG_SIZE * 10000LL);
  if (cfgAddInt64(pCfg, "rpcQueueMemoryAllowed", tsRpcQueueMemoryAllowed, TSDB_MAX_MSG_SIZE * 10L, INT64_MAX,
                  CFG_SCOPE_BOTH) != 0)
    return -1;

  if (cfgAddInt32(pCfg, "syncElectInterval", tsElectInterval, 10, 1000 * 60 * 24 * 2, CFG_SCOPE_SERVER) != 0) return -1;
  if (cfgAddInt32(pCfg, "syncHeartbeatInterval", tsHeartbeatInterval, 10, 1000 * 60 * 24 * 2, CFG_SCOPE_SERVER) != 0)
    return -1;
  if (cfgAddInt32(pCfg, "syncHeartbeatTimeout", tsHeartbeatTimeout, 10, 1000 * 60 * 24 * 2, CFG_SCOPE_SERVER) != 0)
    return -1;

  if (cfgAddInt64(pCfg, "vndCommitMaxInterval", tsVndCommitMaxIntervalMs, 1000, 1000 * 60 * 60, CFG_SCOPE_SERVER) != 0)
    return -1;

  if (cfgAddInt64(pCfg, "mndSdbWriteDelta", tsMndSdbWriteDelta, 20, 10000, CFG_SCOPE_SERVER) != 0) return -1;
  if (cfgAddInt64(pCfg, "mndLogRetention", tsMndLogRetention, 500, 10000, CFG_SCOPE_SERVER) != 0) return -1;
  if (cfgAddInt32(pCfg, "grantMode", tsMndGrantMode, 0, 10000, CFG_SCOPE_SERVER) != 0) return -1;
  if (cfgAddBool(pCfg, "skipGrant", tsMndSkipGrant, CFG_SCOPE_SERVER) != 0) return -1;

  if (cfgAddBool(pCfg, "monitor", tsEnableMonitor, CFG_SCOPE_SERVER) != 0) return -1;
  if (cfgAddInt32(pCfg, "monitorInterval", tsMonitorInterval, 1, 200000, CFG_SCOPE_SERVER) != 0) return -1;
  if (cfgAddString(pCfg, "monitorFqdn", tsMonitorFqdn, CFG_SCOPE_SERVER) != 0) return -1;
  if (cfgAddInt32(pCfg, "monitorPort", tsMonitorPort, 1, 65056, CFG_SCOPE_SERVER) != 0) return -1;
  if (cfgAddInt32(pCfg, "monitorMaxLogs", tsMonitorMaxLogs, 1, 1000000, CFG_SCOPE_SERVER) != 0) return -1;
  if (cfgAddBool(pCfg, "monitorComp", tsMonitorComp, CFG_SCOPE_SERVER) != 0) return -1;

  if (cfgAddBool(pCfg, "audit", tsEnableAudit, CFG_SCOPE_SERVER) != 0) return -1;
  if (cfgAddString(pCfg, "auditFqdn", tsAuditFqdn, CFG_SCOPE_SERVER) != 0) return -1;
  if (cfgAddInt32(pCfg, "auditPort", tsAuditPort, 1, 65056, CFG_SCOPE_SERVER) != 0) return -1;

  if (cfgAddBool(pCfg, "crashReporting", tsEnableCrashReport, CFG_SCOPE_BOTH) != 0) return -1;
  if (cfgAddBool(pCfg, "telemetryReporting", tsEnableTelem, CFG_SCOPE_BOTH) != 0) return -1;
  if (cfgAddInt32(pCfg, "telemetryInterval", tsTelemInterval, 1, 200000, CFG_SCOPE_BOTH) != 0) return -1;
  if (cfgAddString(pCfg, "telemetryServer", tsTelemServer, CFG_SCOPE_BOTH) != 0) return -1;
  if (cfgAddInt32(pCfg, "telemetryPort", tsTelemPort, 1, 65056, CFG_SCOPE_BOTH) != 0) return -1;

  if (cfgAddInt32(pCfg, "tmqMaxTopicNum", tmqMaxTopicNum, 1, 10000, CFG_SCOPE_SERVER) != 0) return -1;

  if (cfgAddInt32(pCfg, "transPullupInterval", tsTransPullupInterval, 1, 10000, CFG_SCOPE_SERVER) != 0) return -1;
  if (cfgAddInt32(pCfg, "mqRebalanceInterval", tsMqRebalanceInterval, 1, 10000, CFG_SCOPE_SERVER) != 0) return -1;
  if (cfgAddInt32(pCfg, "ttlUnit", tsTtlUnit, 1, 86400 * 365, CFG_SCOPE_SERVER) != 0) return -1;
  if (cfgAddInt32(pCfg, "ttlPushInterval", tsTtlPushIntervalSec, 1, 100000, CFG_SCOPE_SERVER) != 0) return -1;
  if (cfgAddInt32(pCfg, "ttlBatchDropNum", tsTtlBatchDropNum, 0, INT32_MAX, CFG_SCOPE_SERVER) != 0) return -1;
  if (cfgAddBool(pCfg, "ttlChangeOnWrite", tsTtlChangeOnWrite, CFG_SCOPE_SERVER) != 0) return -1;
  if (cfgAddInt32(pCfg, "ttlFlushThreshold", tsTtlFlushThreshold, -1, 1000000, CFG_SCOPE_SERVER) != 0) return -1;
  if (cfgAddInt32(pCfg, "trimVDbIntervalSec", tsTrimVDbIntervalSec, 1, 100000, CFG_SCOPE_SERVER) != 0) return -1;
  if (cfgAddInt32(pCfg, "uptimeInterval", tsUptimeInterval, 1, 100000, CFG_SCOPE_SERVER) != 0) return -1;
  if (cfgAddInt32(pCfg, "queryRsmaTolerance", tsQueryRsmaTolerance, 0, 900000, CFG_SCOPE_SERVER) != 0) return -1;

  if (cfgAddInt64(pCfg, "walFsyncDataSizeLimit", tsWalFsyncDataSizeLimit, 100 * 1024 * 1024, INT64_MAX,
                  CFG_SCOPE_SERVER) != 0)
    return -1;

  if (cfgAddBool(pCfg, "udf", tsStartUdfd, CFG_SCOPE_SERVER) != 0) return -1;
  if (cfgAddString(pCfg, "udfdResFuncs", tsUdfdResFuncs, CFG_SCOPE_SERVER) != 0) return -1;
  if (cfgAddString(pCfg, "udfdLdLibPath", tsUdfdLdLibPath, CFG_SCOPE_SERVER) != 0) return -1;

  if (cfgAddBool(pCfg, "disableStream", tsDisableStream, CFG_SCOPE_SERVER) != 0) return -1;
  if (cfgAddInt64(pCfg, "streamBufferSize", tsStreamBufferSize, 0, INT64_MAX, CFG_SCOPE_SERVER) != 0) return -1;
  if (cfgAddInt64(pCfg, "checkpointInterval", tsCheckpointInterval, 0, INT64_MAX, CFG_SCOPE_SERVER) != 0) return -1;

  if (cfgAddInt32(pCfg, "cacheLazyLoadThreshold", tsCacheLazyLoadThreshold, 0, 100000, CFG_SCOPE_SERVER) != 0)
    return -1;

  if (cfgAddBool(pCfg, "filterScalarMode", tsFilterScalarMode, CFG_SCOPE_SERVER) != 0) return -1;
  if (cfgAddInt32(pCfg, "keepTimeOffset", tsKeepTimeOffset, 0, 23, CFG_SCOPE_SERVER) != 0) return -1;
  if (cfgAddInt32(pCfg, "maxStreamBackendCache", tsMaxStreamBackendCache, 16, 1024, CFG_SCOPE_SERVER) != 0) return -1;
  if (cfgAddInt32(pCfg, "pqSortMemThreshold", tsPQSortMemThreshold, 1, 10240, CFG_SCOPE_SERVER) != 0) return -1;
  if (cfgAddInt32(pCfg, "resolveFQDNRetryTime", tsResolveFQDNRetryTime, 1, 10240, 0) != 0) return -1;

  if (cfgAddString(pCfg, "s3Accesskey", tsS3AccessKey, CFG_SCOPE_SERVER) != 0) return -1;
  if (cfgAddString(pCfg, "s3Endpoint", tsS3Endpoint, CFG_SCOPE_SERVER) != 0) return -1;
  if (cfgAddString(pCfg, "s3BucketName", tsS3BucketName, CFG_SCOPE_SERVER) != 0) return -1;

  // min free disk space used to check if the disk is full [50MB, 1GB]
  if (cfgAddInt64(pCfg, "minDiskFreeSize", tsMinDiskFreeSize, TFS_MIN_DISK_FREE_SIZE, 1024 * 1024 * 1024,
                  CFG_SCOPE_SERVER) != 0)
    return -1;

  GRANT_CFG_ADD;
  return 0;
}

static int32_t taosUpdateServerCfg(SConfig *pCfg) {
  SConfigItem *pItem;
  ECfgSrcType  stype;
  int32_t      numOfCores;
  int64_t      totalMemoryKB;

  pItem = cfgGetItem(tsCfg, "numOfCores");
  if (pItem == NULL) {
    return -1;
  } else {
    stype = pItem->stype;
    numOfCores = pItem->fval;
  }

  pItem = cfgGetItem(tsCfg, "supportVnodes");
  if (pItem != NULL && pItem->stype == CFG_STYPE_DEFAULT) {
    tsNumOfSupportVnodes = numOfCores * 2;
    tsNumOfSupportVnodes = TMAX(tsNumOfSupportVnodes, 2);
    pItem->i32 = tsNumOfSupportVnodes;
    pItem->stype = stype;
  }

  pItem = cfgGetItem(tsCfg, "numOfRpcThreads");
  if (pItem != NULL && pItem->stype == CFG_STYPE_DEFAULT) {
    tsNumOfRpcThreads = numOfCores / 2;
    tsNumOfRpcThreads = TRANGE(tsNumOfRpcThreads, 2, TSDB_MAX_RPC_THREADS);
    pItem->i32 = tsNumOfRpcThreads;
    pItem->stype = stype;
  }

  pItem = cfgGetItem(tsCfg, "numOfRpcSessions");
  if (pItem != NULL && pItem->stype == CFG_STYPE_DEFAULT) {
    tsNumOfRpcSessions = TRANGE(tsNumOfRpcSessions, 100, 10000);
    pItem->i32 = tsNumOfRpcSessions;
    pItem->stype = stype;
  }

  pItem = cfgGetItem(tsCfg, "timeToGetAvailableConn");
  if (pItem != NULL && pItem->stype == CFG_STYPE_DEFAULT) {
    tsTimeToGetAvailableConn = TRANGE(tsTimeToGetAvailableConn, 20, 1000000);
    pItem->i32 = tsTimeToGetAvailableConn;
    pItem->stype = stype;
  }

  pItem = cfgGetItem(tsCfg, "keepAliveIdle");
  if (pItem != NULL && pItem->stype == CFG_STYPE_DEFAULT) {
    tsKeepAliveIdle = TRANGE(tsKeepAliveIdle, 1, 720000);
    pItem->i32 = tsKeepAliveIdle;
    pItem->stype = stype;
  }

  pItem = cfgGetItem(tsCfg, "numOfCommitThreads");
  if (pItem != NULL && pItem->stype == CFG_STYPE_DEFAULT) {
    tsNumOfCommitThreads = numOfCores / 2;
    tsNumOfCommitThreads = TRANGE(tsNumOfCommitThreads, 2, 4);
    pItem->i32 = tsNumOfCommitThreads;
    pItem->stype = stype;
  }

  pItem = cfgGetItem(tsCfg, "numOfMnodeReadThreads");
  if (pItem != NULL && pItem->stype == CFG_STYPE_DEFAULT) {
    tsNumOfMnodeReadThreads = numOfCores / 8;
    tsNumOfMnodeReadThreads = TRANGE(tsNumOfMnodeReadThreads, 1, 4);
    pItem->i32 = tsNumOfMnodeReadThreads;
    pItem->stype = stype;
  }

  pItem = cfgGetItem(tsCfg, "numOfVnodeQueryThreads");
  if (pItem != NULL && pItem->stype == CFG_STYPE_DEFAULT) {
    tsNumOfVnodeQueryThreads = numOfCores * 2;
    tsNumOfVnodeQueryThreads = TMAX(tsNumOfVnodeQueryThreads, 4);
    pItem->i32 = tsNumOfVnodeQueryThreads;
    pItem->stype = stype;
  }

  pItem = cfgGetItem(tsCfg, "ratioOfVnodeStreamThreads");
  if (pItem != NULL && pItem->stype == CFG_STYPE_DEFAULT) {
    pItem->fval = tsRatioOfVnodeStreamThreads;
    pItem->stype = stype;
  }

  pItem = cfgGetItem(tsCfg, "numOfVnodeFetchThreads");
  if (pItem != NULL && pItem->stype == CFG_STYPE_DEFAULT) {
    tsNumOfVnodeFetchThreads = numOfCores / 4;
    tsNumOfVnodeFetchThreads = TMAX(tsNumOfVnodeFetchThreads, 4);
    pItem->i32 = tsNumOfVnodeFetchThreads;
    pItem->stype = stype;
  }

  pItem = cfgGetItem(tsCfg, "numOfVnodeRsmaThreads");
  if (pItem != NULL && pItem->stype == CFG_STYPE_DEFAULT) {
    tsNumOfVnodeRsmaThreads = numOfCores;
    tsNumOfVnodeRsmaThreads = TMAX(tsNumOfVnodeRsmaThreads, 4);
    pItem->i32 = tsNumOfVnodeRsmaThreads;
    pItem->stype = stype;
  }

  pItem = cfgGetItem(tsCfg, "numOfQnodeQueryThreads");
  if (pItem != NULL && pItem->stype == CFG_STYPE_DEFAULT) {
    tsNumOfQnodeQueryThreads = numOfCores * 2;
    tsNumOfQnodeQueryThreads = TMAX(tsNumOfQnodeQueryThreads, 4);
    pItem->i32 = tsNumOfQnodeQueryThreads;
    pItem->stype = stype;
  }

  /*
    pItem = cfgGetItem(tsCfg, "numOfQnodeFetchThreads");
    if (pItem != NULL && pItem->stype == CFG_STYPE_DEFAULT) {
      tsNumOfQnodeFetchThreads = numOfCores / 2;
      tsNumOfQnodeFetchThreads = TMAX(tsNumOfQnodeFetchThreads, 4);
      pItem->i32 = tsNumOfQnodeFetchThreads;
      pItem->stype = stype;
    }
  */

  pItem = cfgGetItem(tsCfg, "numOfSnodeSharedThreads");
  if (pItem != NULL && pItem->stype == CFG_STYPE_DEFAULT) {
    tsNumOfSnodeStreamThreads = numOfCores / 4;
    tsNumOfSnodeStreamThreads = TRANGE(tsNumOfSnodeStreamThreads, 2, 4);
    pItem->i32 = tsNumOfSnodeStreamThreads;
    pItem->stype = stype;
  }

  pItem = cfgGetItem(tsCfg, "numOfSnodeUniqueThreads");
  if (pItem != NULL && pItem->stype == CFG_STYPE_DEFAULT) {
    tsNumOfSnodeWriteThreads = numOfCores / 4;
    tsNumOfSnodeWriteThreads = TRANGE(tsNumOfSnodeWriteThreads, 2, 4);
    pItem->i32 = tsNumOfSnodeWriteThreads;
    pItem->stype = stype;
  }

  pItem = cfgGetItem(tsCfg, "totalMemoryKB");
  if (pItem == NULL) {
    return -1;
  } else {
    stype = pItem->stype;
    totalMemoryKB = pItem->i64;
  }

  pItem = cfgGetItem(tsCfg, "rpcQueueMemoryAllowed");
  if (pItem != NULL && pItem->stype == CFG_STYPE_DEFAULT) {
    tsRpcQueueMemoryAllowed = totalMemoryKB * 1024 * 0.1;
    tsRpcQueueMemoryAllowed = TRANGE(tsRpcQueueMemoryAllowed, TSDB_MAX_MSG_SIZE * 10LL, TSDB_MAX_MSG_SIZE * 10000LL);
    pItem->i64 = tsRpcQueueMemoryAllowed;
    pItem->stype = stype;
  }

  return 0;
}

static void taosSetClientLogCfg(SConfig *pCfg) {
  SConfigItem *pItem = cfgGetItem(pCfg, "logDir");
  tstrncpy(tsLogDir, cfgGetItem(pCfg, "logDir")->str, PATH_MAX);
  taosExpandDir(tsLogDir, tsLogDir, PATH_MAX);
  tsLogSpace.reserved = (int64_t)(((double)cfgGetItem(pCfg, "minimalLogDirGB")->fval) * 1024 * 1024 * 1024);
  tsNumOfLogLines = cfgGetItem(pCfg, "numOfLogLines")->i32;
  tsAsyncLog = cfgGetItem(pCfg, "asyncLog")->bval;
  tsLogKeepDays = cfgGetItem(pCfg, "logKeepDays")->i32;
  tmrDebugFlag = cfgGetItem(pCfg, "tmrDebugFlag")->i32;
  uDebugFlag = cfgGetItem(pCfg, "uDebugFlag")->i32;
  jniDebugFlag = cfgGetItem(pCfg, "jniDebugFlag")->i32;
  rpcDebugFlag = cfgGetItem(pCfg, "rpcDebugFlag")->i32;
  qDebugFlag = cfgGetItem(pCfg, "qDebugFlag")->i32;
  cDebugFlag = cfgGetItem(pCfg, "cDebugFlag")->i32;
}

static void taosSetServerLogCfg(SConfig *pCfg) {
  dDebugFlag = cfgGetItem(pCfg, "dDebugFlag")->i32;
  vDebugFlag = cfgGetItem(pCfg, "vDebugFlag")->i32;
  mDebugFlag = cfgGetItem(pCfg, "mDebugFlag")->i32;
  wDebugFlag = cfgGetItem(pCfg, "wDebugFlag")->i32;
  sDebugFlag = cfgGetItem(pCfg, "sDebugFlag")->i32;
  tsdbDebugFlag = cfgGetItem(pCfg, "tsdbDebugFlag")->i32;
  tqDebugFlag = cfgGetItem(pCfg, "tqDebugFlag")->i32;
  fsDebugFlag = cfgGetItem(pCfg, "fsDebugFlag")->i32;
  udfDebugFlag = cfgGetItem(pCfg, "udfDebugFlag")->i32;
  smaDebugFlag = cfgGetItem(pCfg, "smaDebugFlag")->i32;
  idxDebugFlag = cfgGetItem(pCfg, "idxDebugFlag")->i32;
  tdbDebugFlag = cfgGetItem(pCfg, "tdbDebugFlag")->i32;
  metaDebugFlag = cfgGetItem(pCfg, "metaDebugFlag")->i32;
  stDebugFlag = cfgGetItem(pCfg, "stDebugFlag")->i32;
}

static int32_t taosSetSlowLogScope(char *pScope) {
  if (NULL == pScope || 0 == strlen(pScope)) {
    tsSlowLogScope = SLOW_LOG_TYPE_ALL;
    return 0;
  }

  if (0 == strcasecmp(pScope, "all")) {
    tsSlowLogScope = SLOW_LOG_TYPE_ALL;
    return 0;
  }

  if (0 == strcasecmp(pScope, "query")) {
    tsSlowLogScope = SLOW_LOG_TYPE_QUERY;
    return 0;
  }

  if (0 == strcasecmp(pScope, "insert")) {
    tsSlowLogScope = SLOW_LOG_TYPE_INSERT;
    return 0;
  }

  if (0 == strcasecmp(pScope, "others")) {
    tsSlowLogScope = SLOW_LOG_TYPE_OTHERS;
    return 0;
  }

  if (0 == strcasecmp(pScope, "none")) {
    tsSlowLogScope = 0;
    return 0;
  }

  uError("Invalid slowLog scope value:%s", pScope);
  terrno = TSDB_CODE_INVALID_CFG_VALUE;
  return -1;
}

static int32_t taosSetClientCfg(SConfig *pCfg) {
  tstrncpy(tsLocalFqdn, cfgGetItem(pCfg, "fqdn")->str, TSDB_FQDN_LEN);
  tsServerPort = (uint16_t)cfgGetItem(pCfg, "serverPort")->i32;
  snprintf(tsLocalEp, sizeof(tsLocalEp), "%s:%u", tsLocalFqdn, tsServerPort);

  char defaultFirstEp[TSDB_EP_LEN] = {0};
  snprintf(defaultFirstEp, TSDB_EP_LEN, "%s:%u", tsLocalFqdn, tsServerPort);

  SConfigItem *pFirstEpItem = cfgGetItem(pCfg, "firstEp");
  SEp          firstEp = {0};
  taosGetFqdnPortFromEp(strlen(pFirstEpItem->str) == 0 ? defaultFirstEp : pFirstEpItem->str, &firstEp);
  snprintf(tsFirst, sizeof(tsFirst), "%s:%u", firstEp.fqdn, firstEp.port);
  cfgSetItem(pCfg, "firstEp", tsFirst, pFirstEpItem->stype);

  SConfigItem *pSecondpItem = cfgGetItem(pCfg, "secondEp");
  SEp          secondEp = {0};
  taosGetFqdnPortFromEp(strlen(pSecondpItem->str) == 0 ? defaultFirstEp : pSecondpItem->str, &secondEp);
  snprintf(tsSecond, sizeof(tsSecond), "%s:%u", secondEp.fqdn, secondEp.port);
  cfgSetItem(pCfg, "secondEp", tsSecond, pSecondpItem->stype);

  tstrncpy(tsTempDir, cfgGetItem(pCfg, "tempDir")->str, PATH_MAX);
  taosExpandDir(tsTempDir, tsTempDir, PATH_MAX);
  tsTempSpace.reserved = (int64_t)(((double)cfgGetItem(pCfg, "minimalTmpDirGB")->fval) * 1024 * 1024 * 1024);
  if (taosMulMkDir(tsTempDir) != 0) {
    uError("failed to create tempDir:%s since %s", tsTempDir, terrstr());
    return -1;
  }

  tstrncpy(tsSmlChildTableName, cfgGetItem(pCfg, "smlChildTableName")->str, TSDB_TABLE_NAME_LEN);
  tstrncpy(tsSmlTagName, cfgGetItem(pCfg, "smlTagName")->str, TSDB_COL_NAME_LEN);
  tstrncpy(tsSmlTsDefaultName, cfgGetItem(pCfg, "smlTsDefaultName")->str, TSDB_COL_NAME_LEN);
  tsSmlDot2Underline = cfgGetItem(pCfg, "smlDot2Underline")->bval;
  //  tsSmlDataFormat = cfgGetItem(pCfg, "smlDataFormat")->bval;

  //  tsSmlBatchSize = cfgGetItem(pCfg, "smlBatchSize")->i32;
  tsMaxInsertBatchRows = cfgGetItem(pCfg, "maxInsertBatchRows")->i32;

  tsShellActivityTimer = cfgGetItem(pCfg, "shellActivityTimer")->i32;
  tsCompressMsgSize = cfgGetItem(pCfg, "compressMsgSize")->i32;
  tsCompressColData = cfgGetItem(pCfg, "compressColData")->i32;
  tsNumOfTaskQueueThreads = cfgGetItem(pCfg, "numOfTaskQueueThreads")->i32;
  tsQueryPolicy = cfgGetItem(pCfg, "queryPolicy")->i32;
  tsEnableQueryHb = cfgGetItem(pCfg, "enableQueryHb")->bval;
  tsEnableScience = cfgGetItem(pCfg, "enableScience")->bval;
  tsQuerySmaOptimize = cfgGetItem(pCfg, "querySmaOptimize")->i32;
  tsQueryPlannerTrace = cfgGetItem(pCfg, "queryPlannerTrace")->bval;
  tsQueryNodeChunkSize = cfgGetItem(pCfg, "queryNodeChunkSize")->i32;
  tsQueryUseNodeAllocator = cfgGetItem(pCfg, "queryUseNodeAllocator")->bval;
  tsKeepColumnName = cfgGetItem(pCfg, "keepColumnName")->bval;
  tsUseAdapter = cfgGetItem(pCfg, "useAdapter")->bval;
  tsEnableCrashReport = cfgGetItem(pCfg, "crashReporting")->bval;
  tsQueryMaxConcurrentTables = cfgGetItem(pCfg, "queryMaxConcurrentTables")->i64;
  tsMetaCacheMaxSize = cfgGetItem(pCfg, "metaCacheMaxSize")->i32;
  tsSlowLogThreshold = cfgGetItem(pCfg, "slowLogThreshold")->i32;
  if (taosSetSlowLogScope(cfgGetItem(pCfg, "slowLogScope")->str)) {
    return -1;
  }

  tsMaxRetryWaitTime = cfgGetItem(pCfg, "maxRetryWaitTime")->i32;

  tsNumOfRpcThreads = cfgGetItem(pCfg, "numOfRpcThreads")->i32;
  tsNumOfRpcSessions = cfgGetItem(pCfg, "numOfRpcSessions")->i32;

  tsTimeToGetAvailableConn = cfgGetItem(pCfg, "timeToGetAvailableConn")->i32;

  tsKeepAliveIdle = cfgGetItem(pCfg, "keepAliveIdle")->i32;
  return 0;
}

static void taosSetSystemCfg(SConfig *pCfg) {
  SConfigItem *pItem = cfgGetItem(pCfg, "timezone");
  osSetTimezone(pItem->str);
  uDebug("timezone format changed from %s to %s", pItem->str, tsTimezoneStr);
  cfgSetItem(pCfg, "timezone", tsTimezoneStr, pItem->stype);

  const char *locale = cfgGetItem(pCfg, "locale")->str;
  const char *charset = cfgGetItem(pCfg, "charset")->str;
  taosSetSystemLocale(locale, charset);
  osSetSystemLocale(locale, charset);

  bool enableCore = cfgGetItem(pCfg, "enableCoreFile")->bval;
  taosSetCoreDump(enableCore);

  tsAssert = cfgGetItem(pCfg, "assert")->bval;

  // todo
  tsVersion = 30000000;
}

static int32_t taosSetServerCfg(SConfig *pCfg) {
  tsDataSpace.reserved = (int64_t)(((double)cfgGetItem(pCfg, "minimalDataDirGB")->fval) * 1024 * 1024 * 1024);
  tsNumOfSupportVnodes = cfgGetItem(pCfg, "supportVnodes")->i32;
  tsMaxShellConns = cfgGetItem(pCfg, "maxShellConns")->i32;
  tsStatusInterval = cfgGetItem(pCfg, "statusInterval")->i32;
  tsMinSlidingTime = cfgGetItem(pCfg, "minSlidingTime")->i32;
  tsMinIntervalTime = cfgGetItem(pCfg, "minIntervalTime")->i32;
  tsMaxNumOfDistinctResults = cfgGetItem(pCfg, "maxNumOfDistinctRes")->i32;
  tsCountAlwaysReturnValue = cfgGetItem(pCfg, "countAlwaysReturnValue")->i32;
  tsQueryBufferSize = cfgGetItem(pCfg, "queryBufferSize")->i32;
  tsPrintAuth = cfgGetItem(pCfg, "printAuth")->bval;

  tsNumOfRpcThreads = cfgGetItem(pCfg, "numOfRpcThreads")->i32;
  tsNumOfRpcSessions = cfgGetItem(pCfg, "numOfRpcSessions")->i32;
  tsTimeToGetAvailableConn = cfgGetItem(pCfg, "timeToGetAvailableConn")->i32;

  tsKeepAliveIdle = cfgGetItem(pCfg, "keepAliveIdle")->i32;

  tsNumOfCommitThreads = cfgGetItem(pCfg, "numOfCommitThreads")->i32;
  tsNumOfMnodeReadThreads = cfgGetItem(pCfg, "numOfMnodeReadThreads")->i32;
  tsNumOfVnodeQueryThreads = cfgGetItem(pCfg, "numOfVnodeQueryThreads")->i32;
  tsRatioOfVnodeStreamThreads = cfgGetItem(pCfg, "ratioOfVnodeStreamThreads")->fval;
  tsNumOfVnodeFetchThreads = cfgGetItem(pCfg, "numOfVnodeFetchThreads")->i32;
  tsNumOfVnodeRsmaThreads = cfgGetItem(pCfg, "numOfVnodeRsmaThreads")->i32;
  tsNumOfQnodeQueryThreads = cfgGetItem(pCfg, "numOfQnodeQueryThreads")->i32;
  //  tsNumOfQnodeFetchThreads = cfgGetItem(pCfg, "numOfQnodeFetchTereads")->i32;
  tsNumOfSnodeStreamThreads = cfgGetItem(pCfg, "numOfSnodeSharedThreads")->i32;
  tsNumOfSnodeWriteThreads = cfgGetItem(pCfg, "numOfSnodeUniqueThreads")->i32;
  tsRpcQueueMemoryAllowed = cfgGetItem(pCfg, "rpcQueueMemoryAllowed")->i64;

  tsSIMDBuiltins = (bool)cfgGetItem(pCfg, "SIMD-builtins")->bval;
  tsTagFilterCache = (bool)cfgGetItem(pCfg, "tagFilterCache")->bval;

  tsEnableMonitor = cfgGetItem(pCfg, "monitor")->bval;
  tsMonitorInterval = cfgGetItem(pCfg, "monitorInterval")->i32;
  tstrncpy(tsMonitorFqdn, cfgGetItem(pCfg, "monitorFqdn")->str, TSDB_FQDN_LEN);
  tsMonitorPort = (uint16_t)cfgGetItem(pCfg, "monitorPort")->i32;
  tsMonitorMaxLogs = cfgGetItem(pCfg, "monitorMaxLogs")->i32;
  tsMonitorComp = cfgGetItem(pCfg, "monitorComp")->bval;
  tsQueryRspPolicy = cfgGetItem(pCfg, "queryRspPolicy")->i32;

  tsEnableAudit = cfgGetItem(pCfg, "audit")->bval;
  tstrncpy(tsAuditFqdn, cfgGetItem(pCfg, "auditFqdn")->str, TSDB_FQDN_LEN);
  tsAuditPort = (uint16_t)cfgGetItem(pCfg, "auditPort")->i32;

  tsEnableTelem = cfgGetItem(pCfg, "telemetryReporting")->bval;
  tsEnableCrashReport = cfgGetItem(pCfg, "crashReporting")->bval;
  tsTtlChangeOnWrite = cfgGetItem(pCfg, "ttlChangeOnWrite")->bval;
  tsTtlFlushThreshold = cfgGetItem(pCfg, "ttlFlushThreshold")->i32;
  tsTelemInterval = cfgGetItem(pCfg, "telemetryInterval")->i32;
  tstrncpy(tsTelemServer, cfgGetItem(pCfg, "telemetryServer")->str, TSDB_FQDN_LEN);
  tsTelemPort = (uint16_t)cfgGetItem(pCfg, "telemetryPort")->i32;

  tmqMaxTopicNum = cfgGetItem(pCfg, "tmqMaxTopicNum")->i32;

  tsTransPullupInterval = cfgGetItem(pCfg, "transPullupInterval")->i32;
  tsMqRebalanceInterval = cfgGetItem(pCfg, "mqRebalanceInterval")->i32;
  tsTtlUnit = cfgGetItem(pCfg, "ttlUnit")->i32;
  tsTtlPushIntervalSec = cfgGetItem(pCfg, "ttlPushInterval")->i32;
  tsTtlBatchDropNum = cfgGetItem(pCfg, "ttlBatchDropNum")->i32;
  tsTrimVDbIntervalSec = cfgGetItem(pCfg, "trimVDbIntervalSec")->i32;
  tsUptimeInterval = cfgGetItem(pCfg, "uptimeInterval")->i32;
  tsQueryRsmaTolerance = cfgGetItem(pCfg, "queryRsmaTolerance")->i32;

  tsWalFsyncDataSizeLimit = cfgGetItem(pCfg, "walFsyncDataSizeLimit")->i64;

  tsElectInterval = cfgGetItem(pCfg, "syncElectInterval")->i32;
  tsHeartbeatInterval = cfgGetItem(pCfg, "syncHeartbeatInterval")->i32;
  tsHeartbeatTimeout = cfgGetItem(pCfg, "syncHeartbeatTimeout")->i32;

  tsVndCommitMaxIntervalMs = cfgGetItem(pCfg, "vndCommitMaxInterval")->i64;

  tsMndSdbWriteDelta = cfgGetItem(pCfg, "mndSdbWriteDelta")->i64;
  tsMndLogRetention = cfgGetItem(pCfg, "mndLogRetention")->i64;
  tsMndSkipGrant = cfgGetItem(pCfg, "skipGrant")->bval;
  tsMndGrantMode = cfgGetItem(pCfg, "grantMode")->i32;

  tsStartUdfd = cfgGetItem(pCfg, "udf")->bval;
  tstrncpy(tsUdfdResFuncs, cfgGetItem(pCfg, "udfdResFuncs")->str, sizeof(tsUdfdResFuncs));
  tstrncpy(tsUdfdLdLibPath, cfgGetItem(pCfg, "udfdLdLibPath")->str, sizeof(tsUdfdLdLibPath));
  if (tsQueryBufferSize >= 0) {
    tsQueryBufferSizeBytes = tsQueryBufferSize * 1048576UL;
  }

  tsCacheLazyLoadThreshold = cfgGetItem(pCfg, "cacheLazyLoadThreshold")->i32;

  tsDisableStream = cfgGetItem(pCfg, "disableStream")->bval;
  tsStreamBufferSize = cfgGetItem(pCfg, "streamBufferSize")->i64;

  tsFilterScalarMode = cfgGetItem(pCfg, "filterScalarMode")->bval;
  tsKeepTimeOffset = cfgGetItem(pCfg, "keepTimeOffset")->i32;
  tsMaxStreamBackendCache = cfgGetItem(pCfg, "maxStreamBackendCache")->i32;
  tsPQSortMemThreshold = cfgGetItem(pCfg, "pqSortMemThreshold")->i32;
  tsResolveFQDNRetryTime = cfgGetItem(pCfg, "resolveFQDNRetryTime")->i32;
  tsMinDiskFreeSize = cfgGetItem(pCfg, "minDiskFreeSize")->i64;

  GRANT_CFG_GET;
  return 0;
}

#ifndef TD_ENTERPRISE
static int32_t taosSetReleaseCfg(SConfig *pCfg) { return 0; }
#else
int32_t taosSetReleaseCfg(SConfig *pCfg);
#endif

void taosLocalCfgForbiddenToChange(char *name, bool *forbidden) {
  int32_t len = strlen(name);
  char    lowcaseName[CFG_NAME_MAX_LEN + 1] = {0};
  strntolower(lowcaseName, name, TMIN(CFG_NAME_MAX_LEN, len));

  if (strcasecmp("charset", name) == 0) {
    *forbidden = true;
    return;
  }
  GRANT_CFG_CHECK;

  *forbidden = false;
}

int32_t taosApplyLocalCfg(SConfig *pCfg, char *name) {
  int32_t len = strlen(name);
  char    lowcaseName[CFG_NAME_MAX_LEN + 1] = {0};
  strntolower(lowcaseName, name, TMIN(CFG_NAME_MAX_LEN, len));

  switch (lowcaseName[0]) {
    case 'a': {
      if (strcasecmp("asyncLog", name) == 0) {
        tsAsyncLog = cfgGetItem(pCfg, "asyncLog")->bval;
      } else if (strcasecmp("assert", name) == 0) {
        tsAssert = cfgGetItem(pCfg, "assert")->bval;
      }
      break;
    }
    case 'c': {
      if (strcasecmp("charset", name) == 0) {
        const char *locale = cfgGetItem(pCfg, "locale")->str;
        const char *charset = cfgGetItem(pCfg, "charset")->str;
        taosSetSystemLocale(locale, charset);
        osSetSystemLocale(locale, charset);
      } else if (strcasecmp("compressMsgSize", name) == 0) {
        tsCompressMsgSize = cfgGetItem(pCfg, "compressMsgSize")->i32;
      } else if (strcasecmp("compressColData", name) == 0) {
        tsCompressColData = cfgGetItem(pCfg, "compressColData")->i32;
      } else if (strcasecmp("countAlwaysReturnValue", name) == 0) {
        tsCountAlwaysReturnValue = cfgGetItem(pCfg, "countAlwaysReturnValue")->i32;
      } else if (strcasecmp("cDebugFlag", name) == 0) {
        cDebugFlag = cfgGetItem(pCfg, "cDebugFlag")->i32;
      } else if (strcasecmp("crashReporting", name) == 0) {
        tsEnableCrashReport = cfgGetItem(pCfg, "crashReporting")->bval;
      }
      break;
    }
    case 'd': {
      if (strcasecmp("dDebugFlag", name) == 0) {
        dDebugFlag = cfgGetItem(pCfg, "dDebugFlag")->i32;
      } else if (strcasecmp("debugFlag", name) == 0) {
        int32_t flag = cfgGetItem(pCfg, "debugFlag")->i32;
        taosSetAllDebugFlag(flag, true);
      }
      break;
    }
    case 'e': {
      if (strcasecmp("enableCoreFile", name) == 0) {
        bool enableCore = cfgGetItem(pCfg, "enableCoreFile")->bval;
        taosSetCoreDump(enableCore);
      } else if (strcasecmp("enableQueryHb", name) == 0) {
        tsEnableQueryHb = cfgGetItem(pCfg, "enableQueryHb")->bval;
      } else if (strcasecmp("ttlChangeOnWrite", name) == 0) {
        tsTtlChangeOnWrite = cfgGetItem(pCfg, "ttlChangeOnWrite")->bval;
      }
      break;
    }
    case 'f': {
      if (strcasecmp("fqdn", name) == 0) {
        tstrncpy(tsLocalFqdn, cfgGetItem(pCfg, "fqdn")->str, TSDB_FQDN_LEN);
        tsServerPort = (uint16_t)cfgGetItem(pCfg, "serverPort")->i32;
        snprintf(tsLocalEp, sizeof(tsLocalEp), "%s:%u", tsLocalFqdn, tsServerPort);

        char defaultFirstEp[TSDB_EP_LEN] = {0};
        snprintf(defaultFirstEp, TSDB_EP_LEN, "%s:%u", tsLocalFqdn, tsServerPort);

        SConfigItem *pFirstEpItem = cfgGetItem(pCfg, "firstEp");
        SEp          firstEp = {0};
        taosGetFqdnPortFromEp(strlen(pFirstEpItem->str) == 0 ? defaultFirstEp : pFirstEpItem->str, &firstEp);
        snprintf(tsFirst, sizeof(tsFirst), "%s:%u", firstEp.fqdn, firstEp.port);
        cfgSetItem(pCfg, "firstEp", tsFirst, pFirstEpItem->stype);
      } else if (strcasecmp("firstEp", name) == 0) {
        tstrncpy(tsLocalFqdn, cfgGetItem(pCfg, "fqdn")->str, TSDB_FQDN_LEN);
        tsServerPort = (uint16_t)cfgGetItem(pCfg, "serverPort")->i32;
        snprintf(tsLocalEp, sizeof(tsLocalEp), "%s:%u", tsLocalFqdn, tsServerPort);

        char defaultFirstEp[TSDB_EP_LEN] = {0};
        snprintf(defaultFirstEp, TSDB_EP_LEN, "%s:%u", tsLocalFqdn, tsServerPort);

        SConfigItem *pFirstEpItem = cfgGetItem(pCfg, "firstEp");
        SEp          firstEp = {0};
        taosGetFqdnPortFromEp(strlen(pFirstEpItem->str) == 0 ? defaultFirstEp : pFirstEpItem->str, &firstEp);
        snprintf(tsFirst, sizeof(tsFirst), "%s:%u", firstEp.fqdn, firstEp.port);
        cfgSetItem(pCfg, "firstEp", tsFirst, pFirstEpItem->stype);
      } else if (strcasecmp("fsDebugFlag", name) == 0) {
        fsDebugFlag = cfgGetItem(pCfg, "fsDebugFlag")->i32;
      }
      break;
    }
    case 'i': {
      if (strcasecmp("idxDebugFlag", name) == 0) {
        idxDebugFlag = cfgGetItem(pCfg, "idxDebugFlag")->i32;
      }
      break;
    }
    case 'j': {
      if (strcasecmp("jniDebugFlag", name) == 0) {
        jniDebugFlag = cfgGetItem(pCfg, "jniDebugFlag")->i32;
      }
      break;
    }
    case 'k': {
      if (strcasecmp("keepColumnName", name) == 0) {
        tsKeepColumnName = cfgGetItem(pCfg, "keepColumnName")->bval;
      }
      break;
    }
    case 'l': {
      if (strcasecmp("locale", name) == 0) {
        const char *locale = cfgGetItem(pCfg, "locale")->str;
        const char *charset = cfgGetItem(pCfg, "charset")->str;
        taosSetSystemLocale(locale, charset);
        osSetSystemLocale(locale, charset);
      } else if (strcasecmp("logDir", name) == 0) {
        tstrncpy(tsLogDir, cfgGetItem(pCfg, "logDir")->str, PATH_MAX);
        taosExpandDir(tsLogDir, tsLogDir, PATH_MAX);
      } else if (strcasecmp("logKeepDays", name) == 0) {
        tsLogKeepDays = cfgGetItem(pCfg, "logKeepDays")->i32;
      }
      break;
    }
    case 'm': {
      switch (lowcaseName[1]) {
        case 'a': {
          if (strcasecmp("maxShellConns", name) == 0) {
            tsMaxShellConns = cfgGetItem(pCfg, "maxShellConns")->i32;
          } else if (strcasecmp("maxNumOfDistinctRes", name) == 0) {
            tsMaxNumOfDistinctResults = cfgGetItem(pCfg, "maxNumOfDistinctRes")->i32;
          } else if (strcasecmp("maxMemUsedByInsert", name) == 0) {
            tsMaxInsertBatchRows = cfgGetItem(pCfg, "maxInsertBatchRows")->i32;
          } else if (strcasecmp("maxRetryWaitTime", name) == 0) {
            tsMaxRetryWaitTime = cfgGetItem(pCfg, "maxRetryWaitTime")->i32;
          }
          break;
        }
        case 'd': {
          if (strcasecmp("mDebugFlag", name) == 0) {
            mDebugFlag = cfgGetItem(pCfg, "mDebugFlag")->i32;
          }
          break;
        }
        case 'e': {
          if (strcasecmp("metaCacheMaxSize", name) == 0) {
            atomic_store_32(&tsMetaCacheMaxSize, cfgGetItem(pCfg, "metaCacheMaxSize")->i32);
          }
          break;
        }
        case 'i': {
          if (strcasecmp("minimalTmpDirGB", name) == 0) {
            tsTempSpace.reserved = (int64_t)(((double)cfgGetItem(pCfg, "minimalTmpDirGB")->fval) * 1024 * 1024 * 1024);
          } else if (strcasecmp("minimalDataDirGB", name) == 0) {
            tsDataSpace.reserved = (int64_t)(((double)cfgGetItem(pCfg, "minimalDataDirGB")->fval) * 1024 * 1024 * 1024);
          } else if (strcasecmp("minSlidingTime", name) == 0) {
            tsMinSlidingTime = cfgGetItem(pCfg, "minSlidingTime")->i32;
          } else if (strcasecmp("minIntervalTime", name) == 0) {
            tsMinIntervalTime = cfgGetItem(pCfg, "minIntervalTime")->i32;
          } else if (strcasecmp("minimalLogDirGB", name) == 0) {
            tsLogSpace.reserved = (int64_t)(((double)cfgGetItem(pCfg, "minimalLogDirGB")->fval) * 1024 * 1024 * 1024);
          }
          break;
        }
        case 'o': {
          if (strcasecmp("monitor", name) == 0) {
            tsEnableMonitor = cfgGetItem(pCfg, "monitor")->bval;
          } else if (strcasecmp("monitorInterval", name) == 0) {
            tsMonitorInterval = cfgGetItem(pCfg, "monitorInterval")->i32;
          } else if (strcasecmp("monitorFqdn", name) == 0) {
            tstrncpy(tsMonitorFqdn, cfgGetItem(pCfg, "monitorFqdn")->str, TSDB_FQDN_LEN);
          } else if (strcasecmp("monitorPort", name) == 0) {
            tsMonitorPort = (uint16_t)cfgGetItem(pCfg, "monitorPort")->i32;
          } else if (strcasecmp("monitorMaxLogs", name) == 0) {
            tsMonitorMaxLogs = cfgGetItem(pCfg, "monitorMaxLogs")->i32;
          } else if (strcasecmp("monitorComp", name) == 0) {
            tsMonitorComp = cfgGetItem(pCfg, "monitorComp")->bval;
          }
          break;
        }
        case 'q': {
          if (strcasecmp("mqRebalanceInterval", name) == 0) {
            tsMqRebalanceInterval = cfgGetItem(pCfg, "mqRebalanceInterval")->i32;
          }
          break;
        }
        case 'u': {
          if (strcasecmp("udfDebugFlag", name) == 0) {
            udfDebugFlag = cfgGetItem(pCfg, "udfDebugFlag")->i32;
          }
          break;
        }
        default:
          terrno = TSDB_CODE_CFG_NOT_FOUND;
          return -1;
      }
      break;
    }
    case 'n': {
      if (strcasecmp("numOfTaskQueueThreads", name) == 0) {
        tsNumOfTaskQueueThreads = cfgGetItem(pCfg, "numOfTaskQueueThreads")->i32;
      } else if (strcasecmp("numOfRpcThreads", name) == 0) {
        tsNumOfRpcThreads = cfgGetItem(pCfg, "numOfRpcThreads")->i32;
      } else if (strcasecmp("numOfRpcSessions", name) == 0) {
        tsNumOfRpcSessions = cfgGetItem(pCfg, "numOfRpcSessions")->i32;
      } else if (strcasecmp("numOfCommitThreads", name) == 0) {
        tsNumOfCommitThreads = cfgGetItem(pCfg, "numOfCommitThreads")->i32;
      } else if (strcasecmp("numOfMnodeReadThreads", name) == 0) {
        tsNumOfMnodeReadThreads = cfgGetItem(pCfg, "numOfMnodeReadThreads")->i32;
      } else if (strcasecmp("numOfVnodeQueryThreads", name) == 0) {
        tsNumOfVnodeQueryThreads = cfgGetItem(pCfg, "numOfVnodeQueryThreads")->i32;
        /*
              } else if (strcasecmp("numOfVnodeFetchThreads", name) == 0) {
                tsNumOfVnodeFetchThreads = cfgGetItem(pCfg, "numOfVnodeFetchThreads")->i32;
        */
      } else if (strcasecmp("numOfVnodeRsmaThreads", name) == 0) {
        tsNumOfVnodeRsmaThreads = cfgGetItem(pCfg, "numOfVnodeRsmaThreads")->i32;
      } else if (strcasecmp("numOfQnodeQueryThreads", name) == 0) {
        tsNumOfQnodeQueryThreads = cfgGetItem(pCfg, "numOfQnodeQueryThreads")->i32;
        /*
              } else if (strcasecmp("numOfQnodeFetchThreads", name) == 0) {
                tsNumOfQnodeFetchThreads = cfgGetItem(pCfg, "numOfQnodeFetchThreads")->i32;
        */
      } else if (strcasecmp("numOfSnodeSharedThreads", name) == 0) {
        tsNumOfSnodeStreamThreads = cfgGetItem(pCfg, "numOfSnodeSharedThreads")->i32;
      } else if (strcasecmp("numOfSnodeUniqueThreads", name) == 0) {
        tsNumOfSnodeWriteThreads = cfgGetItem(pCfg, "numOfSnodeUniqueThreads")->i32;
      } else if (strcasecmp("numOfLogLines", name) == 0) {
        tsNumOfLogLines = cfgGetItem(pCfg, "numOfLogLines")->i32;
      }
      break;
    }
    case 'p': {
      if (strcasecmp("printAuth", name) == 0) {
        tsPrintAuth = cfgGetItem(pCfg, "printAuth")->bval;
      }
      break;
    }
    case 'q': {
      if (strcasecmp("queryPolicy", name) == 0) {
        tsQueryPolicy = cfgGetItem(pCfg, "queryPolicy")->i32;
      } else if (strcasecmp("querySmaOptimize", name) == 0) {
        tsQuerySmaOptimize = cfgGetItem(pCfg, "querySmaOptimize")->i32;
      } else if (strcasecmp("queryBufferSize", name) == 0) {
        tsQueryBufferSize = cfgGetItem(pCfg, "queryBufferSize")->i32;
        if (tsQueryBufferSize >= 0) {
          tsQueryBufferSizeBytes = tsQueryBufferSize * 1048576UL;
        }
      } else if (strcasecmp("qDebugFlag", name) == 0) {
        qDebugFlag = cfgGetItem(pCfg, "qDebugFlag")->i32;
      } else if (strcasecmp("queryPlannerTrace", name) == 0) {
        tsQueryPlannerTrace = cfgGetItem(pCfg, "queryPlannerTrace")->bval;
      } else if (strcasecmp("queryNodeChunkSize", name) == 0) {
        tsQueryNodeChunkSize = cfgGetItem(pCfg, "queryNodeChunkSize")->i32;
      } else if (strcasecmp("queryUseNodeAllocator", name) == 0) {
        tsQueryUseNodeAllocator = cfgGetItem(pCfg, "queryUseNodeAllocator")->bval;
      } else if (strcasecmp("queryRsmaTolerance", name) == 0) {
        tsQueryRsmaTolerance = cfgGetItem(pCfg, "queryRsmaTolerance")->i32;
      }
      break;
    }
    case 'r': {
      if (strcasecmp("rpcQueueMemoryAllowed", name) == 0) {
        tsRpcQueueMemoryAllowed = cfgGetItem(pCfg, "rpcQueueMemoryAllowed")->i64;
      } else if (strcasecmp("rpcDebugFlag", name) == 0) {
        rpcDebugFlag = cfgGetItem(pCfg, "rpcDebugFlag")->i32;
      }
      break;
    }
    case 's': {
      if (strcasecmp("secondEp", name) == 0) {
        SConfigItem *pSecondpItem = cfgGetItem(pCfg, "secondEp");
        SEp          secondEp = {0};
        taosGetFqdnPortFromEp(strlen(pSecondpItem->str) == 0 ? tsFirst : pSecondpItem->str, &secondEp);
        snprintf(tsSecond, sizeof(tsSecond), "%s:%u", secondEp.fqdn, secondEp.port);
        cfgSetItem(pCfg, "secondEp", tsSecond, pSecondpItem->stype);
      } else if (strcasecmp("smlChildTableName", name) == 0) {
        tstrncpy(tsSmlChildTableName, cfgGetItem(pCfg, "smlChildTableName")->str, TSDB_TABLE_NAME_LEN);
      } else if (strcasecmp("smlTagName", name) == 0) {
        tstrncpy(tsSmlTagName, cfgGetItem(pCfg, "smlTagName")->str, TSDB_COL_NAME_LEN);
        //      } else if (strcasecmp("smlDataFormat", name) == 0) {
        //        tsSmlDataFormat = cfgGetItem(pCfg, "smlDataFormat")->bval;
        //      } else if (strcasecmp("smlBatchSize", name) == 0) {
        //        tsSmlBatchSize = cfgGetItem(pCfg, "smlBatchSize")->i32;
      } else if (strcasecmp("smlTsDefaultName", name) == 0) {
        tstrncpy(tsSmlTsDefaultName, cfgGetItem(pCfg, "smlTsDefaultName")->str, TSDB_COL_NAME_LEN);
      } else if (strcasecmp("smlDot2Underline", name) == 0) {
        tsSmlDot2Underline = cfgGetItem(pCfg, "smlDot2Underline")->bval;
      } else if (strcasecmp("shellActivityTimer", name) == 0) {
        tsShellActivityTimer = cfgGetItem(pCfg, "shellActivityTimer")->i32;
      } else if (strcasecmp("supportVnodes", name) == 0) {
        tsNumOfSupportVnodes = cfgGetItem(pCfg, "supportVnodes")->i32;
      } else if (strcasecmp("statusInterval", name) == 0) {
        tsStatusInterval = cfgGetItem(pCfg, "statusInterval")->i32;
      } else if (strcasecmp("serverPort", name) == 0) {
        tstrncpy(tsLocalFqdn, cfgGetItem(pCfg, "fqdn")->str, TSDB_FQDN_LEN);
        tsServerPort = (uint16_t)cfgGetItem(pCfg, "serverPort")->i32;
        snprintf(tsLocalEp, sizeof(tsLocalEp), "%s:%u", tsLocalFqdn, tsServerPort);

        char defaultFirstEp[TSDB_EP_LEN] = {0};
        snprintf(defaultFirstEp, TSDB_EP_LEN, "%s:%u", tsLocalFqdn, tsServerPort);

        SConfigItem *pFirstEpItem = cfgGetItem(pCfg, "firstEp");
        SEp          firstEp = {0};
        taosGetFqdnPortFromEp(strlen(pFirstEpItem->str) == 0 ? defaultFirstEp : pFirstEpItem->str, &firstEp);
        snprintf(tsFirst, sizeof(tsFirst), "%s:%u", firstEp.fqdn, firstEp.port);
        cfgSetItem(pCfg, "firstEp", tsFirst, pFirstEpItem->stype);
      } else if (strcasecmp("sDebugFlag", name) == 0) {
        sDebugFlag = cfgGetItem(pCfg, "sDebugFlag")->i32;
      } else if (strcasecmp("smaDebugFlag", name) == 0) {
        smaDebugFlag = cfgGetItem(pCfg, "smaDebugFlag")->i32;
      } else if (strcasecmp("slowLogThreshold", name) == 0) {
        tsSlowLogThreshold = cfgGetItem(pCfg, "slowLogThreshold")->i32;
      } else if (strcasecmp("slowLogScope", name) == 0) {
        if (taosSetSlowLogScope(cfgGetItem(pCfg, "slowLogScope")->str)) {
          return -1;
        }
      }
      break;
    }
    case 't': {
      if (strcasecmp("timezone", name) == 0) {
        SConfigItem *pItem = cfgGetItem(pCfg, "timezone");
        osSetTimezone(pItem->str);
        uDebug("timezone format changed from %s to %s", pItem->str, tsTimezoneStr);
        cfgSetItem(pCfg, "timezone", tsTimezoneStr, pItem->stype);
      } else if (strcasecmp("tempDir", name) == 0) {
        tstrncpy(tsTempDir, cfgGetItem(pCfg, "tempDir")->str, PATH_MAX);
        taosExpandDir(tsTempDir, tsTempDir, PATH_MAX);
        if (taosMulMkDir(tsTempDir) != 0) {
          uError("failed to create tempDir:%s since %s", tsTempDir, terrstr());
          return -1;
        }
      } else if (strcasecmp("tdbDebugFlag", name) == 0) {
        tdbDebugFlag = cfgGetItem(pCfg, "tdbDebugFlag")->i32;
      } else if (strcasecmp("telemetryReporting", name) == 0) {
        tsEnableTelem = cfgGetItem(pCfg, "telemetryReporting")->bval;
      } else if (strcasecmp("telemetryInterval", name) == 0) {
        tsTelemInterval = cfgGetItem(pCfg, "telemetryInterval")->i32;
      } else if (strcasecmp("telemetryServer", name) == 0) {
        tstrncpy(tsTelemServer, cfgGetItem(pCfg, "telemetryServer")->str, TSDB_FQDN_LEN);
      } else if (strcasecmp("telemetryPort", name) == 0) {
        tsTelemPort = (uint16_t)cfgGetItem(pCfg, "telemetryPort")->i32;
      } else if (strcasecmp("transPullupInterval", name) == 0) {
        tsTransPullupInterval = cfgGetItem(pCfg, "transPullupInterval")->i32;
      } else if (strcasecmp("ttlUnit", name) == 0) {
        tsTtlUnit = cfgGetItem(pCfg, "ttlUnit")->i32;
      } else if (strcasecmp("ttlPushInterval", name) == 0) {
        tsTtlPushIntervalSec = cfgGetItem(pCfg, "ttlPushInterval")->i32;
      } else if (strcasecmp("ttlBatchDropNum", name) == 0) {
        tsTtlBatchDropNum = cfgGetItem(pCfg, "ttlBatchDropNum")->i32;
      } else if (strcasecmp("trimVDbIntervalSec", name) == 0) {
        tsTrimVDbIntervalSec = cfgGetItem(pCfg, "trimVDbIntervalSec")->i32;
      } else if (strcasecmp("tmrDebugFlag", name) == 0) {
        tmrDebugFlag = cfgGetItem(pCfg, "tmrDebugFlag")->i32;
      } else if (strcasecmp("tsdbDebugFlag", name) == 0) {
        tsdbDebugFlag = cfgGetItem(pCfg, "tsdbDebugFlag")->i32;
      } else if (strcasecmp("tqDebugFlag", name) == 0) {
        tqDebugFlag = cfgGetItem(pCfg, "tqDebugFlag")->i32;
      } else if (strcasecmp("ttlFlushThreshold", name) == 0) {
        tsTtlFlushThreshold = cfgGetItem(pCfg, "ttlFlushThreshold")->i32;
      }
      break;
    }
    case 'u': {
      if (strcasecmp("udf", name) == 0) {
        tsStartUdfd = cfgGetItem(pCfg, "udf")->bval;
      } else if (strcasecmp("uDebugFlag", name) == 0) {
        uDebugFlag = cfgGetItem(pCfg, "uDebugFlag")->i32;
      } else if (strcasecmp("useAdapter", name) == 0) {
        tsUseAdapter = cfgGetItem(pCfg, "useAdapter")->bval;
      }
      break;
    }
    case 'v': {
      if (strcasecmp("vDebugFlag", name) == 0) {
        vDebugFlag = cfgGetItem(pCfg, "vDebugFlag")->i32;
      }
      break;
    }
    case 'w': {
      if (strcasecmp("wDebugFlag", name) == 0) {
        wDebugFlag = cfgGetItem(pCfg, "wDebugFlag")->i32;
      }
      break;
    }
    default:
      terrno = TSDB_CODE_CFG_NOT_FOUND;
      return -1;
  }

  return 0;
}

int32_t taosCreateLog(const char *logname, int32_t logFileNum, const char *cfgDir, const char **envCmd,
                      const char *envFile, char *apolloUrl, SArray *pArgs, bool tsc) {
  if (tsCfg == NULL) osDefaultInit();

  SConfig *pCfg = cfgInit();
  if (pCfg == NULL) return -1;

  if (tsc) {
    tsLogEmbedded = 0;
    if (taosAddClientLogCfg(pCfg) != 0) {
      cfgCleanup(pCfg);
      return -1;
    }
  } else {
    tsLogEmbedded = 1;
    if (taosAddClientLogCfg(pCfg) != 0) {
      cfgCleanup(pCfg);
      return -1;
    }
    if (taosAddServerLogCfg(pCfg) != 0) {
      cfgCleanup(pCfg);
      return -1;
    }
  }

  if (taosLoadCfg(pCfg, envCmd, cfgDir, envFile, apolloUrl) != 0) {
    printf("failed to load cfg since %s", terrstr());
    cfgCleanup(pCfg);
    return -1;
  }

  if (cfgLoadFromArray(pCfg, pArgs) != 0) {
    printf("failed to load cfg from array since %s", terrstr());
    cfgCleanup(pCfg);
    return -1;
  }

  if (tsc) {
    taosSetClientLogCfg(pCfg);
  } else {
    taosSetClientLogCfg(pCfg);
    taosSetServerLogCfg(pCfg);
  }

  taosSetAllDebugFlag(cfgGetItem(pCfg, "debugFlag")->i32, false);

  if (taosMulModeMkDir(tsLogDir, 0777, true) != 0) {
    terrno = TAOS_SYSTEM_ERROR(errno);
    printf("failed to create dir:%s since %s", tsLogDir, terrstr());
    cfgCleanup(pCfg);
    return -1;
  }

  if (taosInitLog(logname, logFileNum) != 0) {
    printf("failed to init log file since %s", terrstr());
    cfgCleanup(pCfg);
    return -1;
  }

  cfgCleanup(pCfg);
  return 0;
}

static int32_t taosCheckGlobalCfg() {
  uint32_t ipv4 = taosGetIpv4FromFqdn(tsLocalFqdn);
  if (ipv4 == 0xffffffff) {
    terrno = TAOS_SYSTEM_ERROR(errno);
    uError("failed to get ip from fqdn:%s since %s, dnode can not be initialized", tsLocalFqdn, terrstr());
    return -1;
  }

  if (tsServerPort <= 0) {
    uError("invalid server port:%u, dnode can not be initialized", tsServerPort);
    return -1;
  }

  return 0;
}

int32_t taosInitCfg(const char *cfgDir, const char **envCmd, const char *envFile, char *apolloUrl, SArray *pArgs,
                    bool tsc) {
  if (tsCfg != NULL) return 0;
  tsCfg = cfgInit();

  if (tsc) {
    if (taosAddClientCfg(tsCfg) != 0) return -1;
    if (taosAddClientLogCfg(tsCfg) != 0) return -1;
  } else {
    if (taosAddClientCfg(tsCfg) != 0) return -1;
    if (taosAddServerCfg(tsCfg) != 0) return -1;
    if (taosAddClientLogCfg(tsCfg) != 0) return -1;
    if (taosAddServerLogCfg(tsCfg) != 0) return -1;
  }
  taosAddSystemCfg(tsCfg);

  if (taosLoadCfg(tsCfg, envCmd, cfgDir, envFile, apolloUrl) != 0) {
    uError("failed to load cfg since %s", terrstr());
    cfgCleanup(tsCfg);
    tsCfg = NULL;
    return -1;
  }

  if (cfgLoadFromArray(tsCfg, pArgs) != 0) {
    uError("failed to load cfg from array since %s", terrstr());
    cfgCleanup(tsCfg);
    tsCfg = NULL;
    return -1;
  }

  if (tsc) {
    if (taosSetClientCfg(tsCfg)) return -1;
  } else {
    if (taosSetClientCfg(tsCfg)) return -1;
    if (taosUpdateServerCfg(tsCfg)) return -1;
    if (taosSetServerCfg(tsCfg)) return -1;
    if (taosSetReleaseCfg(tsCfg)) return -1;
    if (taosSetTfsCfg(tsCfg) != 0) return -1;
    if (taosSetS3Cfg(tsCfg) != 0) return -1;
  }
  taosSetSystemCfg(tsCfg);
  if (taosSetFileHandlesLimit() != 0) return -1;

  cfgDumpCfg(tsCfg, tsc, false);

  if (taosCheckGlobalCfg() != 0) {
    return -1;
  }

  return 0;
}

void taosCleanupCfg() {
  if (tsCfg) {
    cfgCleanup(tsCfg);
    tsCfg = NULL;
  }
}

void taosCfgDynamicOptions(const char *option, const char *value) {
  if (strncasecmp(option, "debugFlag", 9) == 0) {
    int32_t flag = atoi(value);
    taosSetAllDebugFlag(flag, true);
    return;
  }

  if (strcasecmp(option, "resetlog") == 0) {
    taosResetLog();
    cfgDumpCfg(tsCfg, 0, false);
    return;
  }

  if (strcasecmp(option, "monitor") == 0) {
    int32_t monitor = atoi(value);
    uInfo("monitor set from %d to %d", tsEnableMonitor, monitor);
    tsEnableMonitor = monitor;
    SConfigItem *pItem = cfgGetItem(tsCfg, "monitor");
    if (pItem != NULL) {
      pItem->bval = tsEnableMonitor;
    }
    return;
  }

  if (strcasecmp(option, "keepTimeOffset") == 0) {
    int32_t newKeepTimeOffset = atoi(value);
    uInfo("keepTimeOffset set from %d to %d", tsKeepTimeOffset, newKeepTimeOffset);
    tsKeepTimeOffset = newKeepTimeOffset;
    return;
  }

  if (strcasecmp(option, "ttlPushInterval") == 0) {
    int32_t newTtlPushInterval = atoi(value);
    uInfo("ttlPushInterval set from %d to %d", tsTtlPushIntervalSec, newTtlPushInterval);
    tsTtlPushIntervalSec = newTtlPushInterval;
    return;
  }

  if (strcasecmp(option, "ttlBatchDropNum") == 0) {
    int32_t newTtlBatchDropNum = atoi(value);
    uInfo("ttlBatchDropNum set from %d to %d", tsTtlBatchDropNum, newTtlBatchDropNum);
    tsTtlBatchDropNum = newTtlBatchDropNum;
    return;
  }

  if (strcasecmp(option, "supportVnodes") == 0) {
    int32_t newSupportVnodes = atoi(value);
    uInfo("supportVnodes set from %d to %d", tsNumOfSupportVnodes, newSupportVnodes);
    tsNumOfSupportVnodes = newSupportVnodes;
    return;
  }

  const char *options[] = {
      "dDebugFlag",   "vDebugFlag",   "mDebugFlag",   "wDebugFlag",    "sDebugFlag",   "tsdbDebugFlag", "tqDebugFlag",
      "fsDebugFlag",  "udfDebugFlag", "smaDebugFlag", "idxDebugFlag",  "tdbDebugFlag", "tmrDebugFlag",  "uDebugFlag",
      "smaDebugFlag", "rpcDebugFlag", "qDebugFlag",   "metaDebugFlag", "jniDebugFlag", "stDebugFlag",
  };
  int32_t *optionVars[] = {
      &dDebugFlag,   &vDebugFlag,   &mDebugFlag,   &wDebugFlag,    &sDebugFlag,   &tsdbDebugFlag, &tqDebugFlag,
      &fsDebugFlag,  &udfDebugFlag, &smaDebugFlag, &idxDebugFlag,  &tdbDebugFlag, &tmrDebugFlag,  &uDebugFlag,
      &smaDebugFlag, &rpcDebugFlag, &qDebugFlag,   &metaDebugFlag, &jniDebugFlag, &stDebugFlag,
  };

  int32_t optionSize = tListLen(options);
  for (int32_t d = 0; d < optionSize; ++d) {
    const char *optName = options[d];
    int32_t     optLen = strlen(optName);
    if (strncasecmp(option, optName, optLen) != 0) continue;

    int32_t flag = atoi(value);
    uInfo("%s set from %d to %d", optName, *optionVars[d], flag);
    *optionVars[d] = flag;
    taosSetDebugFlag(optionVars[d], optName, flag, true);
    return;
  }

  uError("failed to cfg dynamic option:%s value:%s", option, value);
}

void taosSetDebugFlag(int32_t *pFlagPtr, const char *flagName, int32_t flagVal, bool rewrite) {
  SConfigItem *pItem = cfgGetItem(tsCfg, flagName);
  if (pItem != NULL && (rewrite || pItem->i32 == 0)) {
    pItem->i32 = flagVal;
  }
  if (pFlagPtr != NULL) {
    *pFlagPtr = flagVal;
  }
}

void taosSetAllDebugFlag(int32_t flag, bool rewrite) {
  if (flag <= 0) return;

  taosSetDebugFlag(NULL, "debugFlag", flag, rewrite);
  taosSetDebugFlag(NULL, "simDebugFlag", flag, rewrite);
  taosSetDebugFlag(NULL, "tmrDebugFlag", flag, rewrite);
  taosSetDebugFlag(&uDebugFlag, "uDebugFlag", flag, rewrite);
  taosSetDebugFlag(&rpcDebugFlag, "rpcDebugFlag", flag, rewrite);
  taosSetDebugFlag(&jniDebugFlag, "jniDebugFlag", flag, rewrite);
  taosSetDebugFlag(&qDebugFlag, "qDebugFlag", flag, rewrite);
  taosSetDebugFlag(&cDebugFlag, "cDebugFlag", flag, rewrite);
  taosSetDebugFlag(&dDebugFlag, "dDebugFlag", flag, rewrite);
  taosSetDebugFlag(&vDebugFlag, "vDebugFlag", flag, rewrite);
  taosSetDebugFlag(&mDebugFlag, "mDebugFlag", flag, rewrite);
  taosSetDebugFlag(&wDebugFlag, "wDebugFlag", flag, rewrite);
  taosSetDebugFlag(&sDebugFlag, "sDebugFlag", flag, rewrite);
  taosSetDebugFlag(&tsdbDebugFlag, "tsdbDebugFlag", flag, rewrite);
  taosSetDebugFlag(&tqDebugFlag, "tqDebugFlag", flag, rewrite);
  taosSetDebugFlag(&fsDebugFlag, "fsDebugFlag", flag, rewrite);
  taosSetDebugFlag(&udfDebugFlag, "udfDebugFlag", flag, rewrite);
  taosSetDebugFlag(&smaDebugFlag, "smaDebugFlag", flag, rewrite);
  taosSetDebugFlag(&idxDebugFlag, "idxDebugFlag", flag, rewrite);
  taosSetDebugFlag(&tdbDebugFlag, "tdbDebugFlag", flag, rewrite);
  taosSetDebugFlag(&metaDebugFlag, "metaDebugFlag", flag, rewrite);
  taosSetDebugFlag(&stDebugFlag, "stDebugFlag", flag, rewrite);
  uInfo("all debug flag are set to %d", flag);
}

int8_t taosGranted() { return atomic_load_8(&tsGrant); }<|MERGE_RESOLUTION|>--- conflicted
+++ resolved
@@ -240,13 +240,8 @@
 // internal
 int32_t tsTransPullupInterval = 2;
 int32_t tsMqRebalanceInterval = 2;
-<<<<<<< HEAD
-int32_t tsStreamCheckpointTickInterval = 10;
+int32_t tsStreamCheckpointTickInterval = 600;
 int32_t tsStreamNodeCheckInterval = 30;
-=======
-int32_t tsStreamCheckpointTickInterval = 600;
-int32_t tsStreamNodeCheckInterval = 10;
->>>>>>> 87ad36cb
 int32_t tsTtlUnit = 86400;
 int32_t tsTtlPushIntervalSec = 10;
 int32_t tsTrimVDbIntervalSec = 60 * 60;  // interval of trimming db in all vgroups
