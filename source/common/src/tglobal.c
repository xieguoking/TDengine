/*
 * Copyright (c) 2019 TAOS Data, Inc. <jhtao@taosdata.com>
 *
 * This program is free software: you can use, redistribute, and/or modify
 * it under the terms of the GNU Affero General Public License, version 3
 * or later ("AGPL"), as published by the Free Software Foundation.
 *
 * This program is distributed in the hope that it will be useful, but WITHOUT
 * ANY WARRANTY; without even the implied warranty of MERCHANTABILITY or
 * FITNESS FOR A PARTICULAR PURPOSE.
 *
 * You should have received a copy of the GNU Affero General Public License
 * along with this program. If not, see <http://www.gnu.org/licenses/>.
 */

#define _DEFAULT_SOURCE
#include "tglobal.h"
#include "tconfig.h"
#include "tgrant.h"
#include "tlog.h"
#include "tmisce.h"

#if defined(CUS_NAME) || defined(CUS_PROMPT) || defined(CUS_EMAIL)
#include "cus_name.h"
#endif

GRANT_CFG_DECLARE;

SConfig *tsCfg = NULL;

// cluster
char     tsFirst[TSDB_EP_LEN] = {0};
char     tsSecond[TSDB_EP_LEN] = {0};
char     tsLocalFqdn[TSDB_FQDN_LEN] = {0};
char     tsLocalEp[TSDB_EP_LEN] = {0};  // Local End Point, hostname:port
uint16_t tsServerPort = 6030;
int32_t  tsVersion = 30000000;
int32_t  tsStatusInterval = 1;  // second
int32_t  tsNumOfSupportVnodes = 256;

// common
int32_t tsMaxShellConns = 50000;
int32_t tsShellActivityTimer = 3;  // second
bool    tsPrintAuth = false;

// queue & threads
int32_t tsNumOfRpcThreads = 1;
int32_t tsNumOfRpcSessions = 10000;
int32_t tsTimeToGetAvailableConn = 500000;
int32_t tsNumOfCommitThreads = 2;
int32_t tsNumOfTaskQueueThreads = 4;
int32_t tsNumOfMnodeQueryThreads = 4;
int32_t tsNumOfMnodeFetchThreads = 1;
int32_t tsNumOfMnodeReadThreads = 1;
int32_t tsNumOfVnodeQueryThreads = 4;
float   tsRatioOfVnodeStreamThreads = 1.0;
int32_t tsNumOfVnodeFetchThreads = 4;
int32_t tsNumOfVnodeRsmaThreads = 2;
int32_t tsNumOfQnodeQueryThreads = 4;
int32_t tsNumOfQnodeFetchThreads = 1;
int32_t tsNumOfSnodeStreamThreads = 4;
int32_t tsNumOfSnodeWriteThreads = 1;

// sync raft
int32_t tsElectInterval = 25 * 1000;
int32_t tsHeartbeatInterval = 1000;
int32_t tsHeartbeatTimeout = 20 * 1000;

// vnode
int64_t tsVndCommitMaxIntervalMs = 600 * 1000;

// mnode
int64_t tsMndSdbWriteDelta = 200;
int64_t tsMndLogRetention = 2000;

// monitor
bool     tsEnableMonitor = true;
int32_t  tsMonitorInterval = 30;
char     tsMonitorFqdn[TSDB_FQDN_LEN] = {0};
uint16_t tsMonitorPort = 6043;
int32_t  tsMonitorMaxLogs = 100;
bool     tsMonitorComp = false;

// telem
bool     tsEnableTelem = true;
int32_t  tsTelemInterval = 43200;
char     tsTelemServer[TSDB_FQDN_LEN] = "telemetry.taosdata.com";
uint16_t tsTelemPort = 80;
char    *tsTelemUri = "/report";

bool  tsEnableCrashReport = true;
char *tsClientCrashReportUri = "/ccrashreport";
char *tsSvrCrashReportUri = "/dcrashreport";

// schemaless
char tsSmlTagName[TSDB_COL_NAME_LEN] = "_tag_null";
char tsSmlChildTableName[TSDB_TABLE_NAME_LEN] = "";  // user defined child table name can be specified in tag value.
                                                     // If set to empty system will generate table name using MD5 hash.
// true means that the name and order of cols in each line are the same(only for influx protocol)
// bool    tsSmlDataFormat = false;
// int32_t tsSmlBatchSize = 10000;

// query
int32_t tsQueryPolicy = 1;
int32_t tsQueryRspPolicy = 0;
int64_t tsQueryMaxConcurrentTables = 200;  // unit is TSDB_TABLE_NUM_UNIT
bool    tsEnableQueryHb = false;
bool    tsEnableScience = false; // on taos-cli show float and doulbe with scientific notation if true 
int32_t tsQuerySmaOptimize = 0;
int32_t tsQueryRsmaTolerance = 1000;  // the tolerance time (ms) to judge from which level to query rsma data.
bool    tsQueryPlannerTrace = false;
int32_t tsQueryNodeChunkSize = 32 * 1024;
bool    tsQueryUseNodeAllocator = true;
bool    tsKeepColumnName = false;
int32_t tsRedirectPeriod = 10;
int32_t tsRedirectFactor = 2;
int32_t tsRedirectMaxPeriod = 1000;
int32_t tsMaxRetryWaitTime = 10000;
bool    tsUseAdapter = false;
<<<<<<< HEAD
int32_t tsMetaCacheMaxSize = -1; // MB
=======
int32_t tsSlowLogThreshold = 3; // seconds
int32_t tsSlowLogScope = SLOW_LOG_TYPE_ALL;


>>>>>>> 4e8fae61


/*
 * denote if the server needs to compress response message at the application layer to client, including query rsp,
 * metricmeta rsp, and multi-meter query rsp message body. The client compress the submit message to server.
 *
 * 0: all data are compressed
 * -1: all data are not compressed
 * other values: if the message payload size is greater than the tsCompressMsgSize, the message will be compressed.
 */
int32_t tsCompressMsgSize = -1;

/* denote if server needs to compress the retrieved column data before adding to the rpc response message body.
 * 0: all data are compressed
 * -1: all data are not compressed
 * other values: if any retrieved column size is greater than the tsCompressColData, all data will be compressed.
 */
int32_t tsCompressColData = -1;

// count/hyperloglog function always return values in case of all NULL data or Empty data set.
int32_t tsCountAlwaysReturnValue = 1;

// 10 ms for sliding time, the value will changed in case of time precision changed
int32_t tsMinSlidingTime = 10;

// the maxinum number of distict query result
int32_t tsMaxNumOfDistinctResults = 1000 * 10000;

// 1 database precision unit for interval time range, changed accordingly
int32_t tsMinIntervalTime = 1;

// maximum memory allowed to be allocated for a single csv load (in MB)
int32_t tsMaxMemUsedByInsert = 1024;

float   tsSelectivityRatio = 1.0;
int32_t tsTagFilterResCacheSize = 1024 * 10;
char    tsTagFilterCache = 0;

// the maximum allowed query buffer size during query processing for each data node.
// -1 no limit (default)
// 0  no query allowed, queries are disabled
// positive value (in MB)
int32_t tsQueryBufferSize = -1;
int64_t tsQueryBufferSizeBytes = -1;
int32_t tsCacheLazyLoadThreshold = 500;

int32_t  tsDiskCfgNum = 0;
SDiskCfg tsDiskCfg[TFS_MAX_DISKS] = {0};

// stream scheduler
bool tsDeployOnSnode = true;

/*
 * minimum scale for whole system, millisecond by default
 * for TSDB_TIME_PRECISION_MILLI: 60000L
 *     TSDB_TIME_PRECISION_MICRO: 60000000L
 *     TSDB_TIME_PRECISION_NANO:  60000000000L
 */
int64_t tsTickPerMin[] = {60000L, 60000000L, 60000000000L};

// lossy compress 6
char tsLossyColumns[32] = "";  // "float|double" means all float and double columns can be lossy compressed.  set empty
                               // can close lossy compress.
// below option can take effect when tsLossyColumns not empty
double   tsFPrecision = 1E-8;                   // float column precision
double   tsDPrecision = 1E-16;                  // double column precision
uint32_t tsMaxRange = 500;                      // max range
uint32_t tsCurRange = 100;                      // range
char     tsCompressor[32] = "ZSTD_COMPRESSOR";  // ZSTD_COMPRESSOR or GZIP_COMPRESSOR

// udf
bool tsStartUdfd = true;

// wal
int64_t tsWalFsyncDataSizeLimit = (100 * 1024 * 1024L);

// internal
int32_t tsTransPullupInterval = 2;
int32_t tsMqRebalanceInterval = 2;
int32_t tsStreamCheckpointTickInterval = 1;
int32_t tsTtlUnit = 86400;
int32_t tsTtlPushInterval = 86400;
int32_t tsGrantHBInterval = 60;
int32_t tsUptimeInterval = 300;    // seconds
char    tsUdfdResFuncs[512] = "";  // udfd resident funcs that teardown when udfd exits
char    tsUdfdLdLibPath[512] = "";
bool    tsDisableStream = false;

#ifndef _STORAGE
int32_t taosSetTfsCfg(SConfig *pCfg) {
  SConfigItem *pItem = cfgGetItem(pCfg, "dataDir");
  memset(tsDataDir, 0, PATH_MAX);

  int32_t size = taosArrayGetSize(pItem->array);
  tsDiskCfgNum = 1;
  tstrncpy(tsDiskCfg[0].dir, pItem->str, TSDB_FILENAME_LEN);
  tsDiskCfg[0].level = 0;
  tsDiskCfg[0].primary = 1;
  tstrncpy(tsDataDir, pItem->str, PATH_MAX);
  if (taosMulMkDir(tsDataDir) != 0) {
    uError("failed to create dataDir:%s", tsDataDir);
    return -1;
  }
  return 0;
}
#else
int32_t taosSetTfsCfg(SConfig *pCfg);
#endif

struct SConfig *taosGetCfg() { return tsCfg; }

static int32_t taosLoadCfg(SConfig *pCfg, const char **envCmd, const char *inputCfgDir, const char *envFile,
                           char *apolloUrl) {
  char cfgDir[PATH_MAX] = {0};
  char cfgFile[PATH_MAX + 100] = {0};

  taosExpandDir(inputCfgDir, cfgDir, PATH_MAX);
  if (taosIsDir(cfgDir)) {
#ifdef CUS_PROMPT
    snprintf(cfgFile, sizeof(cfgFile), "%s" TD_DIRSEP "%s.cfg", cfgDir, CUS_PROMPT);
#else
    snprintf(cfgFile, sizeof(cfgFile), "%s" TD_DIRSEP "taos.cfg", cfgDir);
#endif
  } else {
    tstrncpy(cfgFile, cfgDir, sizeof(cfgDir));
  }

  if (apolloUrl != NULL && apolloUrl[0] == '\0') {
    cfgGetApollUrl(envCmd, envFile, apolloUrl);
  }

  if (cfgLoad(pCfg, CFG_STYPE_APOLLO_URL, apolloUrl) != 0) {
    uError("failed to load from apollo url:%s since %s", apolloUrl, terrstr());
    return -1;
  }

  if (cfgLoad(pCfg, CFG_STYPE_CFG_FILE, cfgFile) != 0) {
    uError("failed to load from cfg file:%s since %s", cfgFile, terrstr());
    return -1;
  }

  if (cfgLoad(pCfg, CFG_STYPE_ENV_FILE, envFile) != 0) {
    uError("failed to load from env file:%s since %s", envFile, terrstr());
    return -1;
  }

  if (cfgLoad(pCfg, CFG_STYPE_ENV_VAR, NULL) != 0) {
    uError("failed to load from global env variables since %s", terrstr());
    return -1;
  }

  if (cfgLoad(pCfg, CFG_STYPE_ENV_CMD, envCmd) != 0) {
    uError("failed to load from cmd env variables since %s", terrstr());
    return -1;
  }

  return 0;
}

int32_t taosAddClientLogCfg(SConfig *pCfg) {
  if (cfgAddDir(pCfg, "configDir", configDir, 1) != 0) return -1;
  if (cfgAddDir(pCfg, "scriptDir", configDir, 1) != 0) return -1;
  if (cfgAddDir(pCfg, "logDir", tsLogDir, 1) != 0) return -1;
  if (cfgAddFloat(pCfg, "minimalLogDirGB", 1.0f, 0.001f, 10000000, 1) != 0) return -1;
  if (cfgAddInt32(pCfg, "numOfLogLines", tsNumOfLogLines, 1000, 2000000000, 1) != 0) return -1;
  if (cfgAddBool(pCfg, "asyncLog", tsAsyncLog, 1) != 0) return -1;
  if (cfgAddInt32(pCfg, "logKeepDays", 0, -365000, 365000, 1) != 0) return -1;
  if (cfgAddInt32(pCfg, "debugFlag", 0, 0, 255, 1) != 0) return -1;
  if (cfgAddInt32(pCfg, "simDebugFlag", 143, 0, 255, 1) != 0) return -1;
  if (cfgAddInt32(pCfg, "tmrDebugFlag", tmrDebugFlag, 0, 255, 1) != 0) return -1;
  if (cfgAddInt32(pCfg, "uDebugFlag", uDebugFlag, 0, 255, 1) != 0) return -1;
  if (cfgAddInt32(pCfg, "rpcDebugFlag", rpcDebugFlag, 0, 255, 1) != 0) return -1;
  if (cfgAddInt32(pCfg, "jniDebugFlag", jniDebugFlag, 0, 255, 1) != 0) return -1;
  if (cfgAddInt32(pCfg, "qDebugFlag", qDebugFlag, 0, 255, 1) != 0) return -1;
  if (cfgAddInt32(pCfg, "cDebugFlag", cDebugFlag, 0, 255, 1) != 0) return -1;
  return 0;
}

static int32_t taosAddServerLogCfg(SConfig *pCfg) {
  if (cfgAddInt32(pCfg, "dDebugFlag", dDebugFlag, 0, 255, 0) != 0) return -1;
  if (cfgAddInt32(pCfg, "vDebugFlag", vDebugFlag, 0, 255, 0) != 0) return -1;
  if (cfgAddInt32(pCfg, "mDebugFlag", mDebugFlag, 0, 255, 0) != 0) return -1;
  if (cfgAddInt32(pCfg, "wDebugFlag", wDebugFlag, 0, 255, 0) != 0) return -1;
  if (cfgAddInt32(pCfg, "sDebugFlag", sDebugFlag, 0, 255, 0) != 0) return -1;
  if (cfgAddInt32(pCfg, "tsdbDebugFlag", tsdbDebugFlag, 0, 255, 0) != 0) return -1;
  if (cfgAddInt32(pCfg, "tqDebugFlag", tqDebugFlag, 0, 255, 0) != 0) return -1;
  if (cfgAddInt32(pCfg, "fsDebugFlag", fsDebugFlag, 0, 255, 0) != 0) return -1;
  if (cfgAddInt32(pCfg, "udfDebugFlag", udfDebugFlag, 0, 255, 0) != 0) return -1;
  if (cfgAddInt32(pCfg, "smaDebugFlag", smaDebugFlag, 0, 255, 0) != 0) return -1;
  if (cfgAddInt32(pCfg, "idxDebugFlag", idxDebugFlag, 0, 255, 0) != 0) return -1;
  if (cfgAddInt32(pCfg, "tdbDebugFlag", tdbDebugFlag, 0, 255, 0) != 0) return -1;
  if (cfgAddInt32(pCfg, "metaDebugFlag", metaDebugFlag, 0, 255, 0) != 0) return -1;
  return 0;
}

static int32_t taosAddClientCfg(SConfig *pCfg) {
  char    defaultFqdn[TSDB_FQDN_LEN] = {0};
  int32_t defaultServerPort = 6030;
  if (taosGetFqdn(defaultFqdn) != 0) {
    strcpy(defaultFqdn, "localhost");
  }

  if (cfgAddString(pCfg, "firstEp", "", 1) != 0) return -1;
  if (cfgAddString(pCfg, "secondEp", "", 1) != 0) return -1;
  if (cfgAddString(pCfg, "fqdn", defaultFqdn, 1) != 0) return -1;
  if (cfgAddInt32(pCfg, "serverPort", defaultServerPort, 1, 65056, 1) != 0) return -1;
  if (cfgAddDir(pCfg, "tempDir", tsTempDir, 1) != 0) return -1;
  if (cfgAddFloat(pCfg, "minimalTmpDirGB", 1.0f, 0.001f, 10000000, 1) != 0) return -1;
  if (cfgAddInt32(pCfg, "shellActivityTimer", tsShellActivityTimer, 1, 120, 1) != 0) return -1;
  if (cfgAddInt32(pCfg, "compressMsgSize", tsCompressMsgSize, -1, 100000000, 1) != 0) return -1;
  if (cfgAddInt32(pCfg, "compressColData", tsCompressColData, -1, 100000000, 1) != 0) return -1;
  if (cfgAddInt32(pCfg, "queryPolicy", tsQueryPolicy, 1, 4, 1) != 0) return -1;
  if (cfgAddBool(pCfg, "enableQueryHb", tsEnableQueryHb, false) != 0) return -1;
  if (cfgAddBool(pCfg, "enableScience", tsEnableScience, false) != 0) return -1;
  if (cfgAddInt32(pCfg, "querySmaOptimize", tsQuerySmaOptimize, 0, 1, 1) != 0) return -1;
  if (cfgAddBool(pCfg, "queryPlannerTrace", tsQueryPlannerTrace, true) != 0) return -1;
  if (cfgAddInt32(pCfg, "queryNodeChunkSize", tsQueryNodeChunkSize, 1024, 128 * 1024, true) != 0) return -1;
  if (cfgAddBool(pCfg, "queryUseNodeAllocator", tsQueryUseNodeAllocator, true) != 0) return -1;
  if (cfgAddBool(pCfg, "keepColumnName", tsKeepColumnName, true) != 0) return -1;
  if (cfgAddString(pCfg, "smlChildTableName", "", 1) != 0) return -1;
  if (cfgAddString(pCfg, "smlTagName", tsSmlTagName, 1) != 0) return -1;
  //  if (cfgAddBool(pCfg, "smlDataFormat", tsSmlDataFormat, 1) != 0) return -1;
  //  if (cfgAddInt32(pCfg, "smlBatchSize", tsSmlBatchSize, 1, INT32_MAX, true) != 0) return -1;
  if (cfgAddInt32(pCfg, "maxMemUsedByInsert", tsMaxMemUsedByInsert, 1, INT32_MAX, true) != 0) return -1;
  if (cfgAddInt32(pCfg, "maxRetryWaitTime", tsMaxRetryWaitTime, 0, 86400000, 0) != 0) return -1;
  if (cfgAddBool(pCfg, "useAdapter", tsUseAdapter, true) != 0) return -1;
  if (cfgAddBool(pCfg, "crashReporting", tsEnableCrashReport, true) != 0) return -1;
  if (cfgAddInt64(pCfg, "queryMaxConcurrentTables", tsQueryMaxConcurrentTables, INT64_MIN, INT64_MAX, 1) != 0) return -1;
<<<<<<< HEAD
  if (cfgAddInt32(pCfg, "metaCacheMaxSize", tsMetaCacheMaxSize, -1, INT32_MAX, 1) != 0) return -1;
=======
  if (cfgAddInt32(pCfg, "slowLogThreshold", tsSlowLogThreshold, 0, INT32_MAX, true) != 0) return -1;
  if (cfgAddString(pCfg, "slowLogScope", "", true) != 0) return -1;
>>>>>>> 4e8fae61

  tsNumOfRpcThreads = tsNumOfCores / 2;
  tsNumOfRpcThreads = TRANGE(tsNumOfRpcThreads, 2, TSDB_MAX_RPC_THREADS);
  if (cfgAddInt32(pCfg, "numOfRpcThreads", tsNumOfRpcThreads, 1, 1024, 0) != 0) return -1;

  tsNumOfRpcSessions = TRANGE(tsNumOfRpcSessions, 100, 100000);
  if (cfgAddInt32(pCfg, "numOfRpcSessions", tsNumOfRpcSessions, 1, 100000, 0) != 0) return -1;

  tsTimeToGetAvailableConn = TRANGE(tsTimeToGetAvailableConn, 20, 10000000);
  if (cfgAddInt32(pCfg, "timeToGetAvailableConn", tsTimeToGetAvailableConn, 20, 1000000, 0) != 0) return -1;

  tsNumOfTaskQueueThreads = tsNumOfCores / 2;
  tsNumOfTaskQueueThreads = TMAX(tsNumOfTaskQueueThreads, 4);
  if (tsNumOfTaskQueueThreads >= 10) {
    tsNumOfTaskQueueThreads = 10;
  }
  if (cfgAddInt32(pCfg, "numOfTaskQueueThreads", tsNumOfTaskQueueThreads, 4, 1024, 0) != 0) return -1;

  return 0;
}

static int32_t taosAddSystemCfg(SConfig *pCfg) {
  SysNameInfo info = taosGetSysNameInfo();

  if (cfgAddTimezone(pCfg, "timezone", tsTimezoneStr) != 0) return -1;
  if (cfgAddLocale(pCfg, "locale", tsLocale) != 0) return -1;
  if (cfgAddCharset(pCfg, "charset", tsCharset) != 0) return -1;
  if (cfgAddBool(pCfg, "assert", 1, 1) != 0) return -1;
  if (cfgAddBool(pCfg, "enableCoreFile", 1, 1) != 0) return -1;
  if (cfgAddFloat(pCfg, "numOfCores", tsNumOfCores, 1, 100000, 1) != 0) return -1;

  if (cfgAddBool(pCfg, "SSE42", tsSSE42Enable, 0) != 0) return -1;
  if (cfgAddBool(pCfg, "AVX", tsAVXEnable, 0) != 0) return -1;
  if (cfgAddBool(pCfg, "AVX2", tsAVX2Enable, 0) != 0) return -1;
  if (cfgAddBool(pCfg, "FMA", tsFMAEnable, 0) != 0) return -1;
  if (cfgAddBool(pCfg, "SIMD-builtins", tsSIMDBuiltins, 0) != 0) return -1;
  if (cfgAddBool(pCfg, "tagFilterCache", tsTagFilterCache, 0) != 0) return -1;

  if (cfgAddInt64(pCfg, "openMax", tsOpenMax, 0, INT64_MAX, 1) != 0) return -1;
#if !defined(_ALPINE)
  if (cfgAddInt64(pCfg, "streamMax", tsStreamMax, 0, INT64_MAX, 1) != 0) return -1;
#endif
  if (cfgAddInt32(pCfg, "pageSizeKB", tsPageSizeKB, 0, INT64_MAX, 1) != 0) return -1;
  if (cfgAddInt64(pCfg, "totalMemoryKB", tsTotalMemoryKB, 0, INT64_MAX, 1) != 0) return -1;
  if (cfgAddString(pCfg, "os sysname", info.sysname, 1) != 0) return -1;
  if (cfgAddString(pCfg, "os nodename", info.nodename, 1) != 0) return -1;
  if (cfgAddString(pCfg, "os release", info.release, 1) != 0) return -1;
  if (cfgAddString(pCfg, "os version", info.version, 1) != 0) return -1;
  if (cfgAddString(pCfg, "os machine", info.machine, 1) != 0) return -1;

  if (cfgAddString(pCfg, "version", version, 1) != 0) return -1;
  if (cfgAddString(pCfg, "compatible_version", compatible_version, 1) != 0) return -1;
  if (cfgAddString(pCfg, "gitinfo", gitinfo, 1) != 0) return -1;
  if (cfgAddString(pCfg, "buildinfo", buildinfo, 1) != 0) return -1;
  return 0;
}

static int32_t taosAddServerCfg(SConfig *pCfg) {
  if (cfgAddDir(pCfg, "dataDir", tsDataDir, 0) != 0) return -1;
  if (cfgAddFloat(pCfg, "minimalDataDirGB", 2.0f, 0.001f, 10000000, 0) != 0) return -1;

  tsNumOfSupportVnodes = tsNumOfCores * 2;
  tsNumOfSupportVnodes = TMAX(tsNumOfSupportVnodes, 2);
  if (cfgAddInt32(pCfg, "supportVnodes", tsNumOfSupportVnodes, 0, 4096, 0) != 0) return -1;

  if (cfgAddInt32(pCfg, "maxShellConns", tsMaxShellConns, 10, 50000000, 0) != 0) return -1;
  if (cfgAddInt32(pCfg, "statusInterval", tsStatusInterval, 1, 30, 0) != 0) return -1;
  if (cfgAddInt32(pCfg, "minSlidingTime", tsMinSlidingTime, 10, 1000000, 0) != 0) return -1;
  if (cfgAddInt32(pCfg, "minIntervalTime", tsMinIntervalTime, 1, 1000000, 0) != 0) return -1;
  if (cfgAddInt32(pCfg, "maxNumOfDistinctRes", tsMaxNumOfDistinctResults, 10 * 10000, 10000 * 10000, 0) != 0) return -1;
  if (cfgAddInt32(pCfg, "countAlwaysReturnValue", tsCountAlwaysReturnValue, 0, 1, 0) != 0) return -1;
  if (cfgAddInt32(pCfg, "queryBufferSize", tsQueryBufferSize, -1, 500000000000, 0) != 0) return -1;
  if (cfgAddBool(pCfg, "printAuth", tsPrintAuth, 0) != 0) return -1;
  if (cfgAddInt32(pCfg, "queryRspPolicy", tsQueryRspPolicy, 0, 1, 0) != 0) return -1;

  tsNumOfRpcThreads = tsNumOfCores / 2;
  tsNumOfRpcThreads = TRANGE(tsNumOfRpcThreads, 2, TSDB_MAX_RPC_THREADS);
  if (cfgAddInt32(pCfg, "numOfRpcThreads", tsNumOfRpcThreads, 1, 1024, 0) != 0) return -1;

  tsNumOfRpcSessions = TRANGE(tsNumOfRpcSessions, 100, 10000);
  if (cfgAddInt32(pCfg, "numOfRpcSessions", tsNumOfRpcSessions, 1, 100000, 0) != 0) return -1;

  tsTimeToGetAvailableConn = TRANGE(tsTimeToGetAvailableConn, 20, 1000000);
  if (cfgAddInt32(pCfg, "timeToGetAvailableConn", tsNumOfRpcSessions, 20, 1000000, 0) != 0) return -1;

  tsNumOfCommitThreads = tsNumOfCores / 2;
  tsNumOfCommitThreads = TRANGE(tsNumOfCommitThreads, 2, 4);
  if (cfgAddInt32(pCfg, "numOfCommitThreads", tsNumOfCommitThreads, 1, 1024, 0) != 0) return -1;

  tsNumOfMnodeReadThreads = tsNumOfCores / 8;
  tsNumOfMnodeReadThreads = TRANGE(tsNumOfMnodeReadThreads, 1, 4);
  if (cfgAddInt32(pCfg, "numOfMnodeReadThreads", tsNumOfMnodeReadThreads, 1, 1024, 0) != 0) return -1;

  tsNumOfVnodeQueryThreads = tsNumOfCores * 2;
  tsNumOfVnodeQueryThreads = TMAX(tsNumOfVnodeQueryThreads, 4);
  if (cfgAddInt32(pCfg, "numOfVnodeQueryThreads", tsNumOfVnodeQueryThreads, 4, 1024, 0) != 0) return -1;

  if (cfgAddFloat(pCfg, "ratioOfVnodeStreamThreads", tsRatioOfVnodeStreamThreads, 0.01, 100, 0) != 0) return -1;

  tsNumOfVnodeFetchThreads = tsNumOfCores / 4;
  tsNumOfVnodeFetchThreads = TMAX(tsNumOfVnodeFetchThreads, 4);
  if (cfgAddInt32(pCfg, "numOfVnodeFetchThreads", tsNumOfVnodeFetchThreads, 4, 1024, 0) != 0) return -1;

  tsNumOfVnodeRsmaThreads = tsNumOfCores;
  tsNumOfVnodeRsmaThreads = TMAX(tsNumOfVnodeRsmaThreads, 4);
  if (cfgAddInt32(pCfg, "numOfVnodeRsmaThreads", tsNumOfVnodeRsmaThreads, 1, 1024, 0) != 0) return -1;

  tsNumOfQnodeQueryThreads = tsNumOfCores * 2;
  tsNumOfQnodeQueryThreads = TMAX(tsNumOfQnodeQueryThreads, 4);
  if (cfgAddInt32(pCfg, "numOfQnodeQueryThreads", tsNumOfQnodeQueryThreads, 4, 1024, 0) != 0) return -1;

  //  tsNumOfQnodeFetchThreads = tsNumOfCores / 2;
  //  tsNumOfQnodeFetchThreads = TMAX(tsNumOfQnodeFetchThreads, 4);
  //  if (cfgAddInt32(pCfg, "numOfQnodeFetchThreads", tsNumOfQnodeFetchThreads, 1, 1024, 0) != 0) return -1;

  tsNumOfSnodeStreamThreads = tsNumOfCores / 4;
  tsNumOfSnodeStreamThreads = TRANGE(tsNumOfSnodeStreamThreads, 2, 4);
  if (cfgAddInt32(pCfg, "numOfSnodeSharedThreads", tsNumOfSnodeStreamThreads, 2, 1024, 0) != 0) return -1;

  tsNumOfSnodeWriteThreads = tsNumOfCores / 4;
  tsNumOfSnodeWriteThreads = TRANGE(tsNumOfSnodeWriteThreads, 2, 4);
  if (cfgAddInt32(pCfg, "numOfSnodeUniqueThreads", tsNumOfSnodeWriteThreads, 2, 1024, 0) != 0) return -1;

  tsRpcQueueMemoryAllowed = tsTotalMemoryKB * 1024 * 0.1;
  tsRpcQueueMemoryAllowed = TRANGE(tsRpcQueueMemoryAllowed, TSDB_MAX_MSG_SIZE * 10LL, TSDB_MAX_MSG_SIZE * 10000LL);
  if (cfgAddInt64(pCfg, "rpcQueueMemoryAllowed", tsRpcQueueMemoryAllowed, TSDB_MAX_MSG_SIZE * 10L, INT64_MAX, 0) != 0)
    return -1;

  if (cfgAddInt32(pCfg, "syncElectInterval", tsElectInterval, 10, 1000 * 60 * 24 * 2, 0) != 0) return -1;
  if (cfgAddInt32(pCfg, "syncHeartbeatInterval", tsHeartbeatInterval, 10, 1000 * 60 * 24 * 2, 0) != 0) return -1;
  if (cfgAddInt32(pCfg, "syncHeartbeatTimeout", tsHeartbeatTimeout, 10, 1000 * 60 * 24 * 2, 0) != 0) return -1;

  if (cfgAddInt64(pCfg, "vndCommitMaxInterval", tsVndCommitMaxIntervalMs, 1000, 1000 * 60 * 60, 0) != 0) return -1;

  if (cfgAddInt64(pCfg, "mndSdbWriteDelta", tsMndSdbWriteDelta, 20, 10000, 0) != 0) return -1;
  if (cfgAddInt64(pCfg, "mndLogRetention", tsMndLogRetention, 500, 10000, 0) != 0) return -1;

  if (cfgAddBool(pCfg, "monitor", tsEnableMonitor, 0) != 0) return -1;
  if (cfgAddInt32(pCfg, "monitorInterval", tsMonitorInterval, 1, 200000, 0) != 0) return -1;
  if (cfgAddString(pCfg, "monitorFqdn", tsMonitorFqdn, 0) != 0) return -1;
  if (cfgAddInt32(pCfg, "monitorPort", tsMonitorPort, 1, 65056, 0) != 0) return -1;
  if (cfgAddInt32(pCfg, "monitorMaxLogs", tsMonitorMaxLogs, 1, 1000000, 0) != 0) return -1;
  if (cfgAddBool(pCfg, "monitorComp", tsMonitorComp, 0) != 0) return -1;

  if (cfgAddBool(pCfg, "crashReporting", tsEnableCrashReport, 0) != 0) return -1;
  if (cfgAddBool(pCfg, "telemetryReporting", tsEnableTelem, 0) != 0) return -1;
  if (cfgAddInt32(pCfg, "telemetryInterval", tsTelemInterval, 1, 200000, 0) != 0) return -1;
  if (cfgAddString(pCfg, "telemetryServer", tsTelemServer, 0) != 0) return -1;
  if (cfgAddInt32(pCfg, "telemetryPort", tsTelemPort, 1, 65056, 0) != 0) return -1;

  if (cfgAddInt32(pCfg, "transPullupInterval", tsTransPullupInterval, 1, 10000, 1) != 0) return -1;
  if (cfgAddInt32(pCfg, "mqRebalanceInterval", tsMqRebalanceInterval, 1, 10000, 1) != 0) return -1;
  if (cfgAddInt32(pCfg, "ttlUnit", tsTtlUnit, 1, 86400 * 365, 1) != 0) return -1;
  if (cfgAddInt32(pCfg, "ttlPushInterval", tsTtlPushInterval, 1, 100000, 1) != 0) return -1;
  if (cfgAddInt32(pCfg, "uptimeInterval", tsUptimeInterval, 1, 100000, 1) != 0) return -1;
  if (cfgAddInt32(pCfg, "queryRsmaTolerance", tsQueryRsmaTolerance, 0, 900000, 0) != 0) return -1;

  if (cfgAddInt64(pCfg, "walFsyncDataSizeLimit", tsWalFsyncDataSizeLimit, 100 * 1024 * 1024, INT64_MAX, 0) != 0)
    return -1;

  if (cfgAddBool(pCfg, "udf", tsStartUdfd, 0) != 0) return -1;
  if (cfgAddString(pCfg, "udfdResFuncs", tsUdfdResFuncs, 0) != 0) return -1;
  if (cfgAddString(pCfg, "udfdLdLibPath", tsUdfdLdLibPath, 0) != 0) return -1;

  if (cfgAddBool(pCfg, "disableStream", tsDisableStream, 0) != 0) return -1;

  if (cfgAddInt32(pCfg, "cacheLazyLoadThreshold", tsCacheLazyLoadThreshold, 0, 100000, 0) != 0) return -1;

  GRANT_CFG_ADD;
  return 0;
}

static int32_t taosUpdateServerCfg(SConfig *pCfg) {
  SConfigItem *pItem;
  ECfgSrcType  stype;
  int32_t      numOfCores;
  int64_t      totalMemoryKB;

  pItem = cfgGetItem(tsCfg, "numOfCores");
  if (pItem == NULL) {
    return -1;
  } else {
    stype = pItem->stype;
    numOfCores = pItem->fval;
  }

  pItem = cfgGetItem(tsCfg, "supportVnodes");
  if (pItem != NULL && pItem->stype == CFG_STYPE_DEFAULT) {
    tsNumOfSupportVnodes = numOfCores * 2;
    tsNumOfSupportVnodes = TMAX(tsNumOfSupportVnodes, 2);
    pItem->i32 = tsNumOfSupportVnodes;
    pItem->stype = stype;
  }

  pItem = cfgGetItem(tsCfg, "numOfRpcThreads");
  if (pItem != NULL && pItem->stype == CFG_STYPE_DEFAULT) {
    tsNumOfRpcThreads = numOfCores / 2;
    tsNumOfRpcThreads = TRANGE(tsNumOfRpcThreads, 2, TSDB_MAX_RPC_THREADS);
    pItem->i32 = tsNumOfRpcThreads;
    pItem->stype = stype;
  }

  pItem = cfgGetItem(tsCfg, "numOfRpcSessions");
  if (pItem != NULL && pItem->stype == CFG_STYPE_DEFAULT) {
    tsNumOfRpcSessions = TRANGE(tsNumOfRpcSessions, 100, 10000);
    pItem->i32 = tsNumOfRpcSessions;
    pItem->stype = stype;
  }

  pItem = cfgGetItem(tsCfg, "timeToGetAvailableConn");
  if (pItem != NULL && pItem->stype == CFG_STYPE_DEFAULT) {
    tsTimeToGetAvailableConn = TRANGE(tsTimeToGetAvailableConn, 20, 1000000);
    pItem->i32 = tsTimeToGetAvailableConn;
    pItem->stype = stype;
  }

  pItem = cfgGetItem(tsCfg, "numOfCommitThreads");
  if (pItem != NULL && pItem->stype == CFG_STYPE_DEFAULT) {
    tsNumOfCommitThreads = numOfCores / 2;
    tsNumOfCommitThreads = TRANGE(tsNumOfCommitThreads, 2, 4);
    pItem->i32 = tsNumOfCommitThreads;
    pItem->stype = stype;
  }

  pItem = cfgGetItem(tsCfg, "numOfMnodeReadThreads");
  if (pItem != NULL && pItem->stype == CFG_STYPE_DEFAULT) {
    tsNumOfMnodeReadThreads = numOfCores / 8;
    tsNumOfMnodeReadThreads = TRANGE(tsNumOfMnodeReadThreads, 1, 4);
    pItem->i32 = tsNumOfMnodeReadThreads;
    pItem->stype = stype;
  }

  pItem = cfgGetItem(tsCfg, "numOfVnodeQueryThreads");
  if (pItem != NULL && pItem->stype == CFG_STYPE_DEFAULT) {
    tsNumOfVnodeQueryThreads = numOfCores * 2;
    tsNumOfVnodeQueryThreads = TMAX(tsNumOfVnodeQueryThreads, 4);
    pItem->i32 = tsNumOfVnodeQueryThreads;
    pItem->stype = stype;
  }

  pItem = cfgGetItem(tsCfg, "ratioOfVnodeStreamThreads");
  if (pItem != NULL && pItem->stype == CFG_STYPE_DEFAULT) {
    pItem->fval = tsRatioOfVnodeStreamThreads;
    pItem->stype = stype;
  }

  pItem = cfgGetItem(tsCfg, "numOfVnodeFetchThreads");
  if (pItem != NULL && pItem->stype == CFG_STYPE_DEFAULT) {
    tsNumOfVnodeFetchThreads = numOfCores / 4;
    tsNumOfVnodeFetchThreads = TMAX(tsNumOfVnodeFetchThreads, 4);
    pItem->i32 = tsNumOfVnodeFetchThreads;
    pItem->stype = stype;
  }

  pItem = cfgGetItem(tsCfg, "numOfVnodeRsmaThreads");
  if (pItem != NULL && pItem->stype == CFG_STYPE_DEFAULT) {
    tsNumOfVnodeRsmaThreads = numOfCores;
    tsNumOfVnodeRsmaThreads = TMAX(tsNumOfVnodeRsmaThreads, 4);
    pItem->i32 = tsNumOfVnodeRsmaThreads;
    pItem->stype = stype;
  }

  pItem = cfgGetItem(tsCfg, "numOfQnodeQueryThreads");
  if (pItem != NULL && pItem->stype == CFG_STYPE_DEFAULT) {
    tsNumOfQnodeQueryThreads = numOfCores * 2;
    tsNumOfQnodeQueryThreads = TMAX(tsNumOfQnodeQueryThreads, 4);
    pItem->i32 = tsNumOfQnodeQueryThreads;
    pItem->stype = stype;
  }

  /*
    pItem = cfgGetItem(tsCfg, "numOfQnodeFetchThreads");
    if (pItem != NULL && pItem->stype == CFG_STYPE_DEFAULT) {
      tsNumOfQnodeFetchThreads = numOfCores / 2;
      tsNumOfQnodeFetchThreads = TMAX(tsNumOfQnodeFetchThreads, 4);
      pItem->i32 = tsNumOfQnodeFetchThreads;
      pItem->stype = stype;
    }
  */

  pItem = cfgGetItem(tsCfg, "numOfSnodeSharedThreads");
  if (pItem != NULL && pItem->stype == CFG_STYPE_DEFAULT) {
    tsNumOfSnodeStreamThreads = numOfCores / 4;
    tsNumOfSnodeStreamThreads = TRANGE(tsNumOfSnodeStreamThreads, 2, 4);
    pItem->i32 = tsNumOfSnodeStreamThreads;
    pItem->stype = stype;
  }

  pItem = cfgGetItem(tsCfg, "numOfSnodeUniqueThreads");
  if (pItem != NULL && pItem->stype == CFG_STYPE_DEFAULT) {
    tsNumOfSnodeWriteThreads = numOfCores / 4;
    tsNumOfSnodeWriteThreads = TRANGE(tsNumOfSnodeWriteThreads, 2, 4);
    pItem->i32 = tsNumOfSnodeWriteThreads;
    pItem->stype = stype;
  }

  pItem = cfgGetItem(tsCfg, "totalMemoryKB");
  if (pItem == NULL) {
    return -1;
  } else {
    stype = pItem->stype;
    totalMemoryKB = pItem->i64;
  }

  pItem = cfgGetItem(tsCfg, "rpcQueueMemoryAllowed");
  if (pItem != NULL && pItem->stype == CFG_STYPE_DEFAULT) {
    tsRpcQueueMemoryAllowed = totalMemoryKB * 1024 * 0.1;
    tsRpcQueueMemoryAllowed = TRANGE(tsRpcQueueMemoryAllowed, TSDB_MAX_MSG_SIZE * 10LL, TSDB_MAX_MSG_SIZE * 10000LL);
    pItem->i64 = tsRpcQueueMemoryAllowed;
    pItem->stype = stype;
  }

  return 0;
}

static void taosSetClientLogCfg(SConfig *pCfg) {
  SConfigItem *pItem = cfgGetItem(pCfg, "logDir");
  tstrncpy(tsLogDir, cfgGetItem(pCfg, "logDir")->str, PATH_MAX);
  taosExpandDir(tsLogDir, tsLogDir, PATH_MAX);
  tsLogSpace.reserved = (int64_t)(((double)cfgGetItem(pCfg, "minimalLogDirGB")->fval) * 1024 * 1024 * 1024);
  tsNumOfLogLines = cfgGetItem(pCfg, "numOfLogLines")->i32;
  tsAsyncLog = cfgGetItem(pCfg, "asyncLog")->bval;
  tsLogKeepDays = cfgGetItem(pCfg, "logKeepDays")->i32;
  tmrDebugFlag = cfgGetItem(pCfg, "tmrDebugFlag")->i32;
  uDebugFlag = cfgGetItem(pCfg, "uDebugFlag")->i32;
  jniDebugFlag = cfgGetItem(pCfg, "jniDebugFlag")->i32;
  rpcDebugFlag = cfgGetItem(pCfg, "rpcDebugFlag")->i32;
  qDebugFlag = cfgGetItem(pCfg, "qDebugFlag")->i32;
  cDebugFlag = cfgGetItem(pCfg, "cDebugFlag")->i32;
}

static void taosSetServerLogCfg(SConfig *pCfg) {
  dDebugFlag = cfgGetItem(pCfg, "dDebugFlag")->i32;
  vDebugFlag = cfgGetItem(pCfg, "vDebugFlag")->i32;
  mDebugFlag = cfgGetItem(pCfg, "mDebugFlag")->i32;
  wDebugFlag = cfgGetItem(pCfg, "wDebugFlag")->i32;
  sDebugFlag = cfgGetItem(pCfg, "sDebugFlag")->i32;
  tsdbDebugFlag = cfgGetItem(pCfg, "tsdbDebugFlag")->i32;
  tqDebugFlag = cfgGetItem(pCfg, "tqDebugFlag")->i32;
  fsDebugFlag = cfgGetItem(pCfg, "fsDebugFlag")->i32;
  udfDebugFlag = cfgGetItem(pCfg, "udfDebugFlag")->i32;
  smaDebugFlag = cfgGetItem(pCfg, "smaDebugFlag")->i32;
  idxDebugFlag = cfgGetItem(pCfg, "idxDebugFlag")->i32;
  tdbDebugFlag = cfgGetItem(pCfg, "tdbDebugFlag")->i32;
  metaDebugFlag = cfgGetItem(pCfg, "metaDebugFlag")->i32;
}

static int32_t taosSetSlowLogScope(char *pScope) {
  if (NULL == pScope || 0 == strlen(pScope)) {
    tsSlowLogScope = SLOW_LOG_TYPE_ALL;
    return 0;
  }

  if (0 == strcasecmp(pScope, "all")) {
    tsSlowLogScope = SLOW_LOG_TYPE_ALL;
    return 0;
  }

  if (0 == strcasecmp(pScope, "query")) {
    tsSlowLogScope = SLOW_LOG_TYPE_QUERY;
    return 0;
  }

  if (0 == strcasecmp(pScope, "insert")) {
    tsSlowLogScope = SLOW_LOG_TYPE_INSERT;
    return 0;
  }

  if (0 == strcasecmp(pScope, "others")) {
    tsSlowLogScope = SLOW_LOG_TYPE_OTHERS;
    return 0;
  }

  if (0 == strcasecmp(pScope, "none")) {
    tsSlowLogScope = 0;
    return 0;
  }

  uError("Invalid slowLog scope value:%s", pScope);
  terrno = TSDB_CODE_INVALID_CFG_VALUE;
  return -1;
}

static int32_t taosSetClientCfg(SConfig *pCfg) {
  tstrncpy(tsLocalFqdn, cfgGetItem(pCfg, "fqdn")->str, TSDB_FQDN_LEN);
  tsServerPort = (uint16_t)cfgGetItem(pCfg, "serverPort")->i32;
  snprintf(tsLocalEp, sizeof(tsLocalEp), "%s:%u", tsLocalFqdn, tsServerPort);

  char defaultFirstEp[TSDB_EP_LEN] = {0};
  snprintf(defaultFirstEp, TSDB_EP_LEN, "%s:%u", tsLocalFqdn, tsServerPort);

  SConfigItem *pFirstEpItem = cfgGetItem(pCfg, "firstEp");
  SEp          firstEp = {0};
  taosGetFqdnPortFromEp(strlen(pFirstEpItem->str) == 0 ? defaultFirstEp : pFirstEpItem->str, &firstEp);
  snprintf(tsFirst, sizeof(tsFirst), "%s:%u", firstEp.fqdn, firstEp.port);
  cfgSetItem(pCfg, "firstEp", tsFirst, pFirstEpItem->stype);

  SConfigItem *pSecondpItem = cfgGetItem(pCfg, "secondEp");
  SEp          secondEp = {0};
  taosGetFqdnPortFromEp(strlen(pSecondpItem->str) == 0 ? defaultFirstEp : pSecondpItem->str, &secondEp);
  snprintf(tsSecond, sizeof(tsSecond), "%s:%u", secondEp.fqdn, secondEp.port);
  cfgSetItem(pCfg, "secondEp", tsSecond, pSecondpItem->stype);

  tstrncpy(tsTempDir, cfgGetItem(pCfg, "tempDir")->str, PATH_MAX);
  taosExpandDir(tsTempDir, tsTempDir, PATH_MAX);
  tsTempSpace.reserved = (int64_t)(((double)cfgGetItem(pCfg, "minimalTmpDirGB")->fval) * 1024 * 1024 * 1024);
  if (taosMulMkDir(tsTempDir) != 0) {
    uError("failed to create tempDir:%s since %s", tsTempDir, terrstr());
    return -1;
  }

  tstrncpy(tsSmlChildTableName, cfgGetItem(pCfg, "smlChildTableName")->str, TSDB_TABLE_NAME_LEN);
  tstrncpy(tsSmlTagName, cfgGetItem(pCfg, "smlTagName")->str, TSDB_COL_NAME_LEN);
  //  tsSmlDataFormat = cfgGetItem(pCfg, "smlDataFormat")->bval;

  //  tsSmlBatchSize = cfgGetItem(pCfg, "smlBatchSize")->i32;
  tsMaxMemUsedByInsert = cfgGetItem(pCfg, "maxMemUsedByInsert")->i32;

  tsShellActivityTimer = cfgGetItem(pCfg, "shellActivityTimer")->i32;
  tsCompressMsgSize = cfgGetItem(pCfg, "compressMsgSize")->i32;
  tsCompressColData = cfgGetItem(pCfg, "compressColData")->i32;
  tsNumOfTaskQueueThreads = cfgGetItem(pCfg, "numOfTaskQueueThreads")->i32;
  tsQueryPolicy = cfgGetItem(pCfg, "queryPolicy")->i32;
  tsEnableQueryHb = cfgGetItem(pCfg, "enableQueryHb")->bval;
  tsEnableScience = cfgGetItem(pCfg, "enableScience")->bval;  
  tsQuerySmaOptimize = cfgGetItem(pCfg, "querySmaOptimize")->i32;
  tsQueryPlannerTrace = cfgGetItem(pCfg, "queryPlannerTrace")->bval;
  tsQueryNodeChunkSize = cfgGetItem(pCfg, "queryNodeChunkSize")->i32;
  tsQueryUseNodeAllocator = cfgGetItem(pCfg, "queryUseNodeAllocator")->bval;
  tsKeepColumnName = cfgGetItem(pCfg, "keepColumnName")->bval;
  tsUseAdapter = cfgGetItem(pCfg, "useAdapter")->bval;
  tsEnableCrashReport = cfgGetItem(pCfg, "crashReporting")->bval;
  tsQueryMaxConcurrentTables = cfgGetItem(pCfg, "queryMaxConcurrentTables")->i64;
<<<<<<< HEAD
  tsMetaCacheMaxSize = cfgGetItem(pCfg, "metaCacheMaxSize")->i32;
=======
  tsSlowLogThreshold = cfgGetItem(pCfg, "slowLogThreshold")->i32;
  if (taosSetSlowLogScope(cfgGetItem(pCfg, "slowLogScope")->str)) {
    return -1;
  }
>>>>>>> 4e8fae61

  tsMaxRetryWaitTime = cfgGetItem(pCfg, "maxRetryWaitTime")->i32;

  tsNumOfRpcThreads = cfgGetItem(pCfg, "numOfRpcThreads")->i32;
  tsNumOfRpcSessions = cfgGetItem(pCfg, "numOfRpcSessions")->i32;

  tsTimeToGetAvailableConn = cfgGetItem(pCfg, "timeToGetAvailableConn")->i32;
  return 0;
}

static void taosSetSystemCfg(SConfig *pCfg) {
  SConfigItem *pItem = cfgGetItem(pCfg, "timezone");
  osSetTimezone(pItem->str);
  uDebug("timezone format changed from %s to %s", pItem->str, tsTimezoneStr);
  cfgSetItem(pCfg, "timezone", tsTimezoneStr, pItem->stype);

  const char *locale = cfgGetItem(pCfg, "locale")->str;
  const char *charset = cfgGetItem(pCfg, "charset")->str;
  taosSetSystemLocale(locale, charset);
  osSetSystemLocale(locale, charset);

  bool enableCore = cfgGetItem(pCfg, "enableCoreFile")->bval;
  taosSetCoreDump(enableCore);

  tsAssert = cfgGetItem(pCfg, "assert")->bval;

  // todo
  tsVersion = 30000000;
}

static int32_t taosSetServerCfg(SConfig *pCfg) {
  tsDataSpace.reserved = (int64_t)(((double)cfgGetItem(pCfg, "minimalDataDirGB")->fval) * 1024 * 1024 * 1024);
  tsNumOfSupportVnodes = cfgGetItem(pCfg, "supportVnodes")->i32;
  tsMaxShellConns = cfgGetItem(pCfg, "maxShellConns")->i32;
  tsStatusInterval = cfgGetItem(pCfg, "statusInterval")->i32;
  tsMinSlidingTime = cfgGetItem(pCfg, "minSlidingTime")->i32;
  tsMinIntervalTime = cfgGetItem(pCfg, "minIntervalTime")->i32;
  tsMaxNumOfDistinctResults = cfgGetItem(pCfg, "maxNumOfDistinctRes")->i32;
  tsCountAlwaysReturnValue = cfgGetItem(pCfg, "countAlwaysReturnValue")->i32;
  tsQueryBufferSize = cfgGetItem(pCfg, "queryBufferSize")->i32;
  tsPrintAuth = cfgGetItem(pCfg, "printAuth")->bval;

  tsNumOfRpcThreads = cfgGetItem(pCfg, "numOfRpcThreads")->i32;
  tsNumOfRpcSessions = cfgGetItem(pCfg, "numOfRpcSessions")->i32;
  tsTimeToGetAvailableConn = cfgGetItem(pCfg, "timeToGetAvailableConn")->i32;

  tsNumOfCommitThreads = cfgGetItem(pCfg, "numOfCommitThreads")->i32;
  tsNumOfMnodeReadThreads = cfgGetItem(pCfg, "numOfMnodeReadThreads")->i32;
  tsNumOfVnodeQueryThreads = cfgGetItem(pCfg, "numOfVnodeQueryThreads")->i32;
  tsRatioOfVnodeStreamThreads = cfgGetItem(pCfg, "ratioOfVnodeStreamThreads")->fval;
  tsNumOfVnodeFetchThreads = cfgGetItem(pCfg, "numOfVnodeFetchThreads")->i32;
  tsNumOfVnodeRsmaThreads = cfgGetItem(pCfg, "numOfVnodeRsmaThreads")->i32;
  tsNumOfQnodeQueryThreads = cfgGetItem(pCfg, "numOfQnodeQueryThreads")->i32;
  //  tsNumOfQnodeFetchThreads = cfgGetItem(pCfg, "numOfQnodeFetchTereads")->i32;
  tsNumOfSnodeStreamThreads = cfgGetItem(pCfg, "numOfSnodeSharedThreads")->i32;
  tsNumOfSnodeWriteThreads = cfgGetItem(pCfg, "numOfSnodeUniqueThreads")->i32;
  tsRpcQueueMemoryAllowed = cfgGetItem(pCfg, "rpcQueueMemoryAllowed")->i64;

  tsSIMDBuiltins = (bool)cfgGetItem(pCfg, "SIMD-builtins")->bval;
  tsTagFilterCache = (bool)cfgGetItem(pCfg, "tagFilterCache")->bval;

  tsEnableMonitor = cfgGetItem(pCfg, "monitor")->bval;
  tsMonitorInterval = cfgGetItem(pCfg, "monitorInterval")->i32;
  tstrncpy(tsMonitorFqdn, cfgGetItem(pCfg, "monitorFqdn")->str, TSDB_FQDN_LEN);
  tsMonitorPort = (uint16_t)cfgGetItem(pCfg, "monitorPort")->i32;
  tsMonitorMaxLogs = cfgGetItem(pCfg, "monitorMaxLogs")->i32;
  tsMonitorComp = cfgGetItem(pCfg, "monitorComp")->bval;
  tsQueryRspPolicy = cfgGetItem(pCfg, "queryRspPolicy")->i32;

  tsEnableTelem = cfgGetItem(pCfg, "telemetryReporting")->bval;
  tsEnableCrashReport = cfgGetItem(pCfg, "crashReporting")->bval;
  tsTelemInterval = cfgGetItem(pCfg, "telemetryInterval")->i32;
  tstrncpy(tsTelemServer, cfgGetItem(pCfg, "telemetryServer")->str, TSDB_FQDN_LEN);
  tsTelemPort = (uint16_t)cfgGetItem(pCfg, "telemetryPort")->i32;

  tsTransPullupInterval = cfgGetItem(pCfg, "transPullupInterval")->i32;
  tsMqRebalanceInterval = cfgGetItem(pCfg, "mqRebalanceInterval")->i32;
  tsTtlUnit = cfgGetItem(pCfg, "ttlUnit")->i32;
  tsTtlPushInterval = cfgGetItem(pCfg, "ttlPushInterval")->i32;
  tsUptimeInterval = cfgGetItem(pCfg, "uptimeInterval")->i32;
  tsQueryRsmaTolerance = cfgGetItem(pCfg, "queryRsmaTolerance")->i32;

  tsWalFsyncDataSizeLimit = cfgGetItem(pCfg, "walFsyncDataSizeLimit")->i64;

  tsElectInterval = cfgGetItem(pCfg, "syncElectInterval")->i32;
  tsHeartbeatInterval = cfgGetItem(pCfg, "syncHeartbeatInterval")->i32;
  tsHeartbeatTimeout = cfgGetItem(pCfg, "syncHeartbeatTimeout")->i32;

  tsVndCommitMaxIntervalMs = cfgGetItem(pCfg, "vndCommitMaxInterval")->i64;

  tsMndSdbWriteDelta = cfgGetItem(pCfg, "mndSdbWriteDelta")->i64;
  tsMndLogRetention = cfgGetItem(pCfg, "mndLogRetention")->i64;

  tsStartUdfd = cfgGetItem(pCfg, "udf")->bval;
  tstrncpy(tsUdfdResFuncs, cfgGetItem(pCfg, "udfdResFuncs")->str, sizeof(tsUdfdResFuncs));
  tstrncpy(tsUdfdLdLibPath, cfgGetItem(pCfg, "udfdLdLibPath")->str, sizeof(tsUdfdLdLibPath));
  if (tsQueryBufferSize >= 0) {
    tsQueryBufferSizeBytes = tsQueryBufferSize * 1048576UL;
  }

  tsCacheLazyLoadThreshold = cfgGetItem(pCfg, "cacheLazyLoadThreshold")->i32;

  tsDisableStream = cfgGetItem(pCfg, "disableStream")->bval;

  GRANT_CFG_GET;
  return 0;
}

void taosLocalCfgForbiddenToChange(char *name, bool *forbidden) {
  int32_t len = strlen(name);
  char    lowcaseName[CFG_NAME_MAX_LEN + 1] = {0};
  strntolower(lowcaseName, name, TMIN(CFG_NAME_MAX_LEN, len));

  if (strcasecmp("charset", name) == 0) {
    *forbidden = true;
    return;
  }
  GRANT_CFG_CHECK;

  *forbidden = false;
}

int32_t taosApplyLocalCfg(SConfig *pCfg, char *name) {
  int32_t len = strlen(name);
  char    lowcaseName[CFG_NAME_MAX_LEN + 1] = {0};
  strntolower(lowcaseName, name, TMIN(CFG_NAME_MAX_LEN, len));

  switch (lowcaseName[0]) {
    case 'a': {
      if (strcasecmp("asyncLog", name) == 0) {
        tsAsyncLog = cfgGetItem(pCfg, "asyncLog")->bval;
      } else if (strcasecmp("assert", name) == 0) {
        tsAssert = cfgGetItem(pCfg, "assert")->bval;
      }
      break;
    }
    case 'c': {
      if (strcasecmp("charset", name) == 0) {
        const char *locale = cfgGetItem(pCfg, "locale")->str;
        const char *charset = cfgGetItem(pCfg, "charset")->str;
        taosSetSystemLocale(locale, charset);
        osSetSystemLocale(locale, charset);
      } else if (strcasecmp("compressMsgSize", name) == 0) {
        tsCompressMsgSize = cfgGetItem(pCfg, "compressMsgSize")->i32;
      } else if (strcasecmp("compressColData", name) == 0) {
        tsCompressColData = cfgGetItem(pCfg, "compressColData")->i32;
      } else if (strcasecmp("countAlwaysReturnValue", name) == 0) {
        tsCountAlwaysReturnValue = cfgGetItem(pCfg, "countAlwaysReturnValue")->i32;
      } else if (strcasecmp("cDebugFlag", name) == 0) {
        cDebugFlag = cfgGetItem(pCfg, "cDebugFlag")->i32;
      } else if (strcasecmp("crashReporting", name) == 0) {
        tsEnableCrashReport = cfgGetItem(pCfg, "crashReporting")->bval;
      }
      break;
    }
    case 'd': {
      if (strcasecmp("dDebugFlag", name) == 0) {
        dDebugFlag = cfgGetItem(pCfg, "dDebugFlag")->i32;
      } else if (strcasecmp("debugFlag", name) == 0) {
        int32_t flag = cfgGetItem(pCfg, "debugFlag")->i32;
        taosSetAllDebugFlag(flag, true);
      }
      break;
    }
    case 'e': {
      if (strcasecmp("enableCoreFile", name) == 0) {
        bool enableCore = cfgGetItem(pCfg, "enableCoreFile")->bval;
        taosSetCoreDump(enableCore);
      } else if (strcasecmp("enableQueryHb", name) == 0) {
        tsEnableQueryHb = cfgGetItem(pCfg, "enableQueryHb")->bval;
      }
      break;
    }
    case 'f': {
      if (strcasecmp("fqdn", name) == 0) {
        tstrncpy(tsLocalFqdn, cfgGetItem(pCfg, "fqdn")->str, TSDB_FQDN_LEN);
        tsServerPort = (uint16_t)cfgGetItem(pCfg, "serverPort")->i32;
        snprintf(tsLocalEp, sizeof(tsLocalEp), "%s:%u", tsLocalFqdn, tsServerPort);

        char defaultFirstEp[TSDB_EP_LEN] = {0};
        snprintf(defaultFirstEp, TSDB_EP_LEN, "%s:%u", tsLocalFqdn, tsServerPort);

        SConfigItem *pFirstEpItem = cfgGetItem(pCfg, "firstEp");
        SEp          firstEp = {0};
        taosGetFqdnPortFromEp(strlen(pFirstEpItem->str) == 0 ? defaultFirstEp : pFirstEpItem->str, &firstEp);
        snprintf(tsFirst, sizeof(tsFirst), "%s:%u", firstEp.fqdn, firstEp.port);
        cfgSetItem(pCfg, "firstEp", tsFirst, pFirstEpItem->stype);
      } else if (strcasecmp("firstEp", name) == 0) {
        tstrncpy(tsLocalFqdn, cfgGetItem(pCfg, "fqdn")->str, TSDB_FQDN_LEN);
        tsServerPort = (uint16_t)cfgGetItem(pCfg, "serverPort")->i32;
        snprintf(tsLocalEp, sizeof(tsLocalEp), "%s:%u", tsLocalFqdn, tsServerPort);

        char defaultFirstEp[TSDB_EP_LEN] = {0};
        snprintf(defaultFirstEp, TSDB_EP_LEN, "%s:%u", tsLocalFqdn, tsServerPort);

        SConfigItem *pFirstEpItem = cfgGetItem(pCfg, "firstEp");
        SEp          firstEp = {0};
        taosGetFqdnPortFromEp(strlen(pFirstEpItem->str) == 0 ? defaultFirstEp : pFirstEpItem->str, &firstEp);
        snprintf(tsFirst, sizeof(tsFirst), "%s:%u", firstEp.fqdn, firstEp.port);
        cfgSetItem(pCfg, "firstEp", tsFirst, pFirstEpItem->stype);
      } else if (strcasecmp("fsDebugFlag", name) == 0) {
        fsDebugFlag = cfgGetItem(pCfg, "fsDebugFlag")->i32;
      }
      break;
    }
    case 'i': {
      if (strcasecmp("idxDebugFlag", name) == 0) {
        idxDebugFlag = cfgGetItem(pCfg, "idxDebugFlag")->i32;
      }
      break;
    }
    case 'j': {
      if (strcasecmp("jniDebugFlag", name) == 0) {
        jniDebugFlag = cfgGetItem(pCfg, "jniDebugFlag")->i32;
      }
      break;
    }
    case 'k': {
      if (strcasecmp("keepColumnName", name) == 0) {
        tsKeepColumnName = cfgGetItem(pCfg, "keepColumnName")->bval;
      }
      break;
    }
    case 'l': {
      if (strcasecmp("locale", name) == 0) {
        const char *locale = cfgGetItem(pCfg, "locale")->str;
        const char *charset = cfgGetItem(pCfg, "charset")->str;
        taosSetSystemLocale(locale, charset);
        osSetSystemLocale(locale, charset);
      } else if (strcasecmp("logDir", name) == 0) {
        tstrncpy(tsLogDir, cfgGetItem(pCfg, "logDir")->str, PATH_MAX);
        taosExpandDir(tsLogDir, tsLogDir, PATH_MAX);
      } else if (strcasecmp("logKeepDays", name) == 0) {
        tsLogKeepDays = cfgGetItem(pCfg, "logKeepDays")->i32;
      }
      break;
    }
    case 'm': {
      switch (lowcaseName[1]) {
        case 'a': {
          if (strcasecmp("maxShellConns", name) == 0) {
            tsMaxShellConns = cfgGetItem(pCfg, "maxShellConns")->i32;
          } else if (strcasecmp("maxNumOfDistinctRes", name) == 0) {
            tsMaxNumOfDistinctResults = cfgGetItem(pCfg, "maxNumOfDistinctRes")->i32;
          } else if (strcasecmp("maxMemUsedByInsert", name) == 0) {
            tsMaxMemUsedByInsert = cfgGetItem(pCfg, "maxMemUsedByInsert")->i32;
          } else if (strcasecmp("maxRetryWaitTime", name) == 0) {
            tsMaxRetryWaitTime = cfgGetItem(pCfg, "maxRetryWaitTime")->i32;
          }
          break;
        }
        case 'd': {
          if (strcasecmp("mDebugFlag", name) == 0) {
            mDebugFlag = cfgGetItem(pCfg, "mDebugFlag")->i32;
          }
          break;
        }
        case 'e': {
          if (strcasecmp("metaCacheMaxSize", name) == 0) {
            atomic_store_32(&tsMetaCacheMaxSize, cfgGetItem(pCfg, "metaCacheMaxSize")->i32);
          }
          break;
        }
        case 'i': {
          if (strcasecmp("minimalTmpDirGB", name) == 0) {
            tsTempSpace.reserved = (int64_t)(((double)cfgGetItem(pCfg, "minimalTmpDirGB")->fval) * 1024 * 1024 * 1024);
          } else if (strcasecmp("minimalDataDirGB", name) == 0) {
            tsDataSpace.reserved = (int64_t)(((double)cfgGetItem(pCfg, "minimalDataDirGB")->fval) * 1024 * 1024 * 1024);
          } else if (strcasecmp("minSlidingTime", name) == 0) {
            tsMinSlidingTime = cfgGetItem(pCfg, "minSlidingTime")->i32;
          } else if (strcasecmp("minIntervalTime", name) == 0) {
            tsMinIntervalTime = cfgGetItem(pCfg, "minIntervalTime")->i32;
          } else if (strcasecmp("minimalLogDirGB", name) == 0) {
            tsLogSpace.reserved = (int64_t)(((double)cfgGetItem(pCfg, "minimalLogDirGB")->fval) * 1024 * 1024 * 1024);
          }
          break;
        }
        case 'o': {
          if (strcasecmp("monitor", name) == 0) {
            tsEnableMonitor = cfgGetItem(pCfg, "monitor")->bval;
          } else if (strcasecmp("monitorInterval", name) == 0) {
            tsMonitorInterval = cfgGetItem(pCfg, "monitorInterval")->i32;
          } else if (strcasecmp("monitorFqdn", name) == 0) {
            tstrncpy(tsMonitorFqdn, cfgGetItem(pCfg, "monitorFqdn")->str, TSDB_FQDN_LEN);
          } else if (strcasecmp("monitorPort", name) == 0) {
            tsMonitorPort = (uint16_t)cfgGetItem(pCfg, "monitorPort")->i32;
          } else if (strcasecmp("monitorMaxLogs", name) == 0) {
            tsMonitorMaxLogs = cfgGetItem(pCfg, "monitorMaxLogs")->i32;
          } else if (strcasecmp("monitorComp", name) == 0) {
            tsMonitorComp = cfgGetItem(pCfg, "monitorComp")->bval;
          }
          break;
        }
        case 'q': {
          if (strcasecmp("mqRebalanceInterval", name) == 0) {
            tsMqRebalanceInterval = cfgGetItem(pCfg, "mqRebalanceInterval")->i32;
          }
          break;
        }
        case 'u': {
          if (strcasecmp("udfDebugFlag", name) == 0) {
            udfDebugFlag = cfgGetItem(pCfg, "udfDebugFlag")->i32;
          }
          break;
        }
        default:
          terrno = TSDB_CODE_CFG_NOT_FOUND;
          return -1;
      }
      break;
    }
    case 'n': {
      if (strcasecmp("numOfTaskQueueThreads", name) == 0) {
        tsNumOfTaskQueueThreads = cfgGetItem(pCfg, "numOfTaskQueueThreads")->i32;
      } else if (strcasecmp("numOfRpcThreads", name) == 0) {
        tsNumOfRpcThreads = cfgGetItem(pCfg, "numOfRpcThreads")->i32;
      } else if (strcasecmp("numOfRpcSessions", name) == 0) {
        tsNumOfRpcSessions = cfgGetItem(pCfg, "numOfRpcSessions")->i32;
      } else if (strcasecmp("numOfCommitThreads", name) == 0) {
        tsNumOfCommitThreads = cfgGetItem(pCfg, "numOfCommitThreads")->i32;
      } else if (strcasecmp("numOfMnodeReadThreads", name) == 0) {
        tsNumOfMnodeReadThreads = cfgGetItem(pCfg, "numOfMnodeReadThreads")->i32;
      } else if (strcasecmp("numOfVnodeQueryThreads", name) == 0) {
        tsNumOfVnodeQueryThreads = cfgGetItem(pCfg, "numOfVnodeQueryThreads")->i32;
        /*
              } else if (strcasecmp("numOfVnodeFetchThreads", name) == 0) {
                tsNumOfVnodeFetchThreads = cfgGetItem(pCfg, "numOfVnodeFetchThreads")->i32;
        */
      } else if (strcasecmp("numOfVnodeRsmaThreads", name) == 0) {
        tsNumOfVnodeRsmaThreads = cfgGetItem(pCfg, "numOfVnodeRsmaThreads")->i32;
      } else if (strcasecmp("numOfQnodeQueryThreads", name) == 0) {
        tsNumOfQnodeQueryThreads = cfgGetItem(pCfg, "numOfQnodeQueryThreads")->i32;
        /*
              } else if (strcasecmp("numOfQnodeFetchThreads", name) == 0) {
                tsNumOfQnodeFetchThreads = cfgGetItem(pCfg, "numOfQnodeFetchThreads")->i32;
        */
      } else if (strcasecmp("numOfSnodeSharedThreads", name) == 0) {
        tsNumOfSnodeStreamThreads = cfgGetItem(pCfg, "numOfSnodeSharedThreads")->i32;
      } else if (strcasecmp("numOfSnodeUniqueThreads", name) == 0) {
        tsNumOfSnodeWriteThreads = cfgGetItem(pCfg, "numOfSnodeUniqueThreads")->i32;
      } else if (strcasecmp("numOfLogLines", name) == 0) {
        tsNumOfLogLines = cfgGetItem(pCfg, "numOfLogLines")->i32;
      }
      break;
    }
    case 'p': {
      if (strcasecmp("printAuth", name) == 0) {
        tsPrintAuth = cfgGetItem(pCfg, "printAuth")->bval;
      }
      break;
    }
    case 'q': {
      if (strcasecmp("queryPolicy", name) == 0) {
        tsQueryPolicy = cfgGetItem(pCfg, "queryPolicy")->i32;
      } else if (strcasecmp("querySmaOptimize", name) == 0) {
        tsQuerySmaOptimize = cfgGetItem(pCfg, "querySmaOptimize")->i32;
      } else if (strcasecmp("queryBufferSize", name) == 0) {
        tsQueryBufferSize = cfgGetItem(pCfg, "queryBufferSize")->i32;
        if (tsQueryBufferSize >= 0) {
          tsQueryBufferSizeBytes = tsQueryBufferSize * 1048576UL;
        }
      } else if (strcasecmp("qDebugFlag", name) == 0) {
        qDebugFlag = cfgGetItem(pCfg, "qDebugFlag")->i32;
      } else if (strcasecmp("queryPlannerTrace", name) == 0) {
        tsQueryPlannerTrace = cfgGetItem(pCfg, "queryPlannerTrace")->bval;
      } else if (strcasecmp("queryNodeChunkSize", name) == 0) {
        tsQueryNodeChunkSize = cfgGetItem(pCfg, "queryNodeChunkSize")->i32;
      } else if (strcasecmp("queryUseNodeAllocator", name) == 0) {
        tsQueryUseNodeAllocator = cfgGetItem(pCfg, "queryUseNodeAllocator")->bval;
      } else if (strcasecmp("queryRsmaTolerance", name) == 0) {
        tsQueryRsmaTolerance = cfgGetItem(pCfg, "queryRsmaTolerance")->i32;
      }
      break;
    }
    case 'r': {
      if (strcasecmp("rpcQueueMemoryAllowed", name) == 0) {
        tsRpcQueueMemoryAllowed = cfgGetItem(pCfg, "rpcQueueMemoryAllowed")->i64;
      } else if (strcasecmp("rpcDebugFlag", name) == 0) {
        rpcDebugFlag = cfgGetItem(pCfg, "rpcDebugFlag")->i32;
      }
      break;
    }
    case 's': {
      if (strcasecmp("secondEp", name) == 0) {
        SConfigItem *pSecondpItem = cfgGetItem(pCfg, "secondEp");
        SEp          secondEp = {0};
        taosGetFqdnPortFromEp(strlen(pSecondpItem->str) == 0 ? tsFirst : pSecondpItem->str, &secondEp);
        snprintf(tsSecond, sizeof(tsSecond), "%s:%u", secondEp.fqdn, secondEp.port);
        cfgSetItem(pCfg, "secondEp", tsSecond, pSecondpItem->stype);
      } else if (strcasecmp("smlChildTableName", name) == 0) {
        tstrncpy(tsSmlChildTableName, cfgGetItem(pCfg, "smlChildTableName")->str, TSDB_TABLE_NAME_LEN);
      } else if (strcasecmp("smlTagName", name) == 0) {
        tstrncpy(tsSmlTagName, cfgGetItem(pCfg, "smlTagName")->str, TSDB_COL_NAME_LEN);
        //      } else if (strcasecmp("smlDataFormat", name) == 0) {
        //        tsSmlDataFormat = cfgGetItem(pCfg, "smlDataFormat")->bval;
        //      } else if (strcasecmp("smlBatchSize", name) == 0) {
        //        tsSmlBatchSize = cfgGetItem(pCfg, "smlBatchSize")->i32;
      } else if (strcasecmp("shellActivityTimer", name) == 0) {
        tsShellActivityTimer = cfgGetItem(pCfg, "shellActivityTimer")->i32;
      } else if (strcasecmp("supportVnodes", name) == 0) {
        tsNumOfSupportVnodes = cfgGetItem(pCfg, "supportVnodes")->i32;
      } else if (strcasecmp("statusInterval", name) == 0) {
        tsStatusInterval = cfgGetItem(pCfg, "statusInterval")->i32;
      } else if (strcasecmp("serverPort", name) == 0) {
        tstrncpy(tsLocalFqdn, cfgGetItem(pCfg, "fqdn")->str, TSDB_FQDN_LEN);
        tsServerPort = (uint16_t)cfgGetItem(pCfg, "serverPort")->i32;
        snprintf(tsLocalEp, sizeof(tsLocalEp), "%s:%u", tsLocalFqdn, tsServerPort);

        char defaultFirstEp[TSDB_EP_LEN] = {0};
        snprintf(defaultFirstEp, TSDB_EP_LEN, "%s:%u", tsLocalFqdn, tsServerPort);

        SConfigItem *pFirstEpItem = cfgGetItem(pCfg, "firstEp");
        SEp          firstEp = {0};
        taosGetFqdnPortFromEp(strlen(pFirstEpItem->str) == 0 ? defaultFirstEp : pFirstEpItem->str, &firstEp);
        snprintf(tsFirst, sizeof(tsFirst), "%s:%u", firstEp.fqdn, firstEp.port);
        cfgSetItem(pCfg, "firstEp", tsFirst, pFirstEpItem->stype);
      } else if (strcasecmp("sDebugFlag", name) == 0) {
        sDebugFlag = cfgGetItem(pCfg, "sDebugFlag")->i32;
      } else if (strcasecmp("smaDebugFlag", name) == 0) {
        smaDebugFlag = cfgGetItem(pCfg, "smaDebugFlag")->i32;
      } else if (strcasecmp("slowLogThreshold", name) == 0) {
        tsSlowLogThreshold = cfgGetItem(pCfg, "slowLogThreshold")->i32;
      } else if (strcasecmp("slowLogScope", name) == 0) {
        if (taosSetSlowLogScope(cfgGetItem(pCfg, "slowLogScope")->str)) {
          return -1;
        }
      }
      break;
    }
    case 't': {
      if (strcasecmp("timezone", name) == 0) {
        SConfigItem *pItem = cfgGetItem(pCfg, "timezone");
        osSetTimezone(pItem->str);
        uDebug("timezone format changed from %s to %s", pItem->str, tsTimezoneStr);
        cfgSetItem(pCfg, "timezone", tsTimezoneStr, pItem->stype);
      } else if (strcasecmp("tempDir", name) == 0) {
        tstrncpy(tsTempDir, cfgGetItem(pCfg, "tempDir")->str, PATH_MAX);
        taosExpandDir(tsTempDir, tsTempDir, PATH_MAX);
        if (taosMulMkDir(tsTempDir) != 0) {
          uError("failed to create tempDir:%s since %s", tsTempDir, terrstr());
          return -1;
        }
      } else if (strcasecmp("tdbDebugFlag", name) == 0) {
        tdbDebugFlag = cfgGetItem(pCfg, "tdbDebugFlag")->i32;
      } else if (strcasecmp("telemetryReporting", name) == 0) {
        tsEnableTelem = cfgGetItem(pCfg, "telemetryReporting")->bval;
      } else if (strcasecmp("telemetryInterval", name) == 0) {
        tsTelemInterval = cfgGetItem(pCfg, "telemetryInterval")->i32;
      } else if (strcasecmp("telemetryServer", name) == 0) {
        tstrncpy(tsTelemServer, cfgGetItem(pCfg, "telemetryServer")->str, TSDB_FQDN_LEN);
      } else if (strcasecmp("telemetryPort", name) == 0) {
        tsTelemPort = (uint16_t)cfgGetItem(pCfg, "telemetryPort")->i32;
      } else if (strcasecmp("transPullupInterval", name) == 0) {
        tsTransPullupInterval = cfgGetItem(pCfg, "transPullupInterval")->i32;
      } else if (strcasecmp("ttlUnit", name) == 0) {
        tsTtlUnit = cfgGetItem(pCfg, "ttlUnit")->i32;
      } else if (strcasecmp("ttlPushInterval", name) == 0) {
        tsTtlPushInterval = cfgGetItem(pCfg, "ttlPushInterval")->i32;
      } else if (strcasecmp("tmrDebugFlag", name) == 0) {
        tmrDebugFlag = cfgGetItem(pCfg, "tmrDebugFlag")->i32;
      } else if (strcasecmp("tsdbDebugFlag", name) == 0) {
        tsdbDebugFlag = cfgGetItem(pCfg, "tsdbDebugFlag")->i32;
      } else if (strcasecmp("tqDebugFlag", name) == 0) {
        tqDebugFlag = cfgGetItem(pCfg, "tqDebugFlag")->i32;
      }
      break;
    }
    case 'u': {
      if (strcasecmp("udf", name) == 0) {
        tsStartUdfd = cfgGetItem(pCfg, "udf")->bval;
      } else if (strcasecmp("uDebugFlag", name) == 0) {
        uDebugFlag = cfgGetItem(pCfg, "uDebugFlag")->i32;
      } else if (strcasecmp("useAdapter", name) == 0) {
        tsUseAdapter = cfgGetItem(pCfg, "useAdapter")->bval;
      }
      break;
    }
    case 'v': {
      if (strcasecmp("vDebugFlag", name) == 0) {
        vDebugFlag = cfgGetItem(pCfg, "vDebugFlag")->i32;
      }
      break;
    }
    case 'w': {
      if (strcasecmp("wDebugFlag", name) == 0) {
        wDebugFlag = cfgGetItem(pCfg, "wDebugFlag")->i32;
      }
      break;
    }
    default:
      terrno = TSDB_CODE_CFG_NOT_FOUND;
      return -1;
  }

  return 0;
}

int32_t taosCreateLog(const char *logname, int32_t logFileNum, const char *cfgDir, const char **envCmd,
                      const char *envFile, char *apolloUrl, SArray *pArgs, bool tsc) {
  if (tsCfg == NULL) osDefaultInit();

  SConfig *pCfg = cfgInit();
  if (pCfg == NULL) return -1;

  if (tsc) {
    tsLogEmbedded = 0;
    if (taosAddClientLogCfg(pCfg) != 0) {
      cfgCleanup(pCfg);
      return -1;
    }
  } else {
    tsLogEmbedded = 1;
    if (taosAddClientLogCfg(pCfg) != 0) {
      cfgCleanup(pCfg);
      return -1;
    }
    if (taosAddServerLogCfg(pCfg) != 0) {
      cfgCleanup(pCfg);
      return -1;
    }
  }

  if (taosLoadCfg(pCfg, envCmd, cfgDir, envFile, apolloUrl) != 0) {
    printf("failed to load cfg since %s", terrstr());
    cfgCleanup(pCfg);
    return -1;
  }

  if (cfgLoadFromArray(pCfg, pArgs) != 0) {
    printf("failed to load cfg from array since %s", terrstr());
    cfgCleanup(pCfg);
    return -1;
  }

  if (tsc) {
    taosSetClientLogCfg(pCfg);
  } else {
    taosSetClientLogCfg(pCfg);
    taosSetServerLogCfg(pCfg);
  }

  taosSetAllDebugFlag(cfgGetItem(pCfg, "debugFlag")->i32, false);

  if (taosMulModeMkDir(tsLogDir, 0777) != 0) {
    terrno = TAOS_SYSTEM_ERROR(errno);
    printf("failed to create dir:%s since %s", tsLogDir, terrstr());
    cfgCleanup(pCfg);
    return -1;
  }

  if (taosInitLog(logname, logFileNum) != 0) {
    printf("failed to init log file since %s", terrstr());
    cfgCleanup(pCfg);
    return -1;
  }

  cfgCleanup(pCfg);
  return 0;
}

static int32_t taosCheckGlobalCfg() {
  uint32_t ipv4 = taosGetIpv4FromFqdn(tsLocalFqdn);
  if (ipv4 == 0xffffffff) {
    terrno = TAOS_SYSTEM_ERROR(errno);
    uError("failed to get ip from fqdn:%s since %s, dnode can not be initialized", tsLocalFqdn, terrstr());
    return -1;
  }

  if (tsServerPort <= 0) {
    uError("invalid server port:%u, dnode can not be initialized", tsServerPort);
    return -1;
  }

  return 0;
}

int32_t taosInitCfg(const char *cfgDir, const char **envCmd, const char *envFile, char *apolloUrl, SArray *pArgs,
                    bool tsc) {
  if (tsCfg != NULL) return 0;
  tsCfg = cfgInit();

  if (tsc) {
    if (taosAddClientCfg(tsCfg) != 0) return -1;
    if (taosAddClientLogCfg(tsCfg) != 0) return -1;
  } else {
    if (taosAddClientCfg(tsCfg) != 0) return -1;
    if (taosAddServerCfg(tsCfg) != 0) return -1;
    if (taosAddClientLogCfg(tsCfg) != 0) return -1;
    if (taosAddServerLogCfg(tsCfg) != 0) return -1;
  }
  taosAddSystemCfg(tsCfg);

  if (taosLoadCfg(tsCfg, envCmd, cfgDir, envFile, apolloUrl) != 0) {
    uError("failed to load cfg since %s", terrstr());
    cfgCleanup(tsCfg);
    tsCfg = NULL;
    return -1;
  }

  if (cfgLoadFromArray(tsCfg, pArgs) != 0) {
    uError("failed to load cfg from array since %s", terrstr());
    cfgCleanup(tsCfg);
    tsCfg = NULL;
    return -1;
  }

  if (tsc) {
    if (taosSetClientCfg(tsCfg)) return -1;
  } else {
    if (taosSetClientCfg(tsCfg)) return -1;
    if (taosUpdateServerCfg(tsCfg)) return -1;
    if (taosSetServerCfg(tsCfg)) return -1;
    if (taosSetTfsCfg(tsCfg) != 0) return -1;
  }
  taosSetSystemCfg(tsCfg);

  cfgDumpCfg(tsCfg, tsc, false);

  if (taosCheckGlobalCfg() != 0) {
    return -1;
  }

  return 0;
}

void taosCleanupCfg() {
  if (tsCfg) {
    cfgCleanup(tsCfg);
    tsCfg = NULL;
  }
}

void taosCfgDynamicOptions(const char *option, const char *value) {
  if (strncasecmp(option, "debugFlag", 9) == 0) {
    int32_t flag = atoi(value);
    taosSetAllDebugFlag(flag, true);
    return;
  }

  if (strcasecmp(option, "resetlog") == 0) {
    taosResetLog();
    cfgDumpCfg(tsCfg, 0, false);
    return;
  }

  if (strcasecmp(option, "monitor") == 0) {
    int32_t monitor = atoi(value);
    uInfo("monitor set from %d to %d", tsEnableMonitor, monitor);
    tsEnableMonitor = monitor;
    SConfigItem *pItem = cfgGetItem(tsCfg, "monitor");
    if (pItem != NULL) {
      pItem->bval = tsEnableMonitor;
    }
    return;
  }

  const char *options[] = {
      "dDebugFlag",   "vDebugFlag",   "mDebugFlag",   "wDebugFlag",    "sDebugFlag",   "tsdbDebugFlag", "tqDebugFlag",
      "fsDebugFlag",  "udfDebugFlag", "smaDebugFlag", "idxDebugFlag",  "tdbDebugFlag", "tmrDebugFlag",  "uDebugFlag",
      "smaDebugFlag", "rpcDebugFlag", "qDebugFlag",   "metaDebugFlag", "jniDebugFlag",
  };
  int32_t *optionVars[] = {
      &dDebugFlag,   &vDebugFlag,   &mDebugFlag,   &wDebugFlag,    &sDebugFlag,   &tsdbDebugFlag, &tqDebugFlag,
      &fsDebugFlag,  &udfDebugFlag, &smaDebugFlag, &idxDebugFlag,  &tdbDebugFlag, &tmrDebugFlag,  &uDebugFlag,
      &smaDebugFlag, &rpcDebugFlag, &qDebugFlag,   &metaDebugFlag, &jniDebugFlag,
  };

  int32_t optionSize = tListLen(options);
  for (int32_t d = 0; d < optionSize; ++d) {
    const char *optName = options[d];
    int32_t     optLen = strlen(optName);
    if (strncasecmp(option, optName, optLen) != 0) continue;

    int32_t flag = atoi(value);
    uInfo("%s set from %d to %d", optName, *optionVars[d], flag);
    *optionVars[d] = flag;
    taosSetDebugFlag(optionVars[d], optName, flag, true);
    return;
  }

  uError("failed to cfg dynamic option:%s value:%s", option, value);
}

void taosSetDebugFlag(int32_t *pFlagPtr, const char *flagName, int32_t flagVal, bool rewrite) {
  SConfigItem *pItem = cfgGetItem(tsCfg, flagName);
  if (pItem != NULL && (rewrite || pItem->i32 == 0)) {
    pItem->i32 = flagVal;
  }
  if (pFlagPtr != NULL) {
    *pFlagPtr = flagVal;
  }
}

void taosSetAllDebugFlag(int32_t flag, bool rewrite) {
  if (flag <= 0) return;

  taosSetDebugFlag(NULL, "debugFlag", flag, rewrite);
  taosSetDebugFlag(NULL, "simDebugFlag", flag, rewrite);
  taosSetDebugFlag(NULL, "tmrDebugFlag", flag, rewrite);
  taosSetDebugFlag(&uDebugFlag, "uDebugFlag", flag, rewrite);
  taosSetDebugFlag(&rpcDebugFlag, "rpcDebugFlag", flag, rewrite);
  taosSetDebugFlag(&jniDebugFlag, "jniDebugFlag", flag, rewrite);
  taosSetDebugFlag(&qDebugFlag, "qDebugFlag", flag, rewrite);
  taosSetDebugFlag(&cDebugFlag, "cDebugFlag", flag, rewrite);
  taosSetDebugFlag(&dDebugFlag, "dDebugFlag", flag, rewrite);
  taosSetDebugFlag(&vDebugFlag, "vDebugFlag", flag, rewrite);
  taosSetDebugFlag(&mDebugFlag, "mDebugFlag", flag, rewrite);
  taosSetDebugFlag(&wDebugFlag, "wDebugFlag", flag, rewrite);
  taosSetDebugFlag(&sDebugFlag, "sDebugFlag", flag, rewrite);
  taosSetDebugFlag(&tsdbDebugFlag, "tsdbDebugFlag", flag, rewrite);
  taosSetDebugFlag(&tqDebugFlag, "tqDebugFlag", flag, rewrite);
  taosSetDebugFlag(&fsDebugFlag, "fsDebugFlag", flag, rewrite);
  taosSetDebugFlag(&udfDebugFlag, "udfDebugFlag", flag, rewrite);
  taosSetDebugFlag(&smaDebugFlag, "smaDebugFlag", flag, rewrite);
  taosSetDebugFlag(&idxDebugFlag, "idxDebugFlag", flag, rewrite);
  taosSetDebugFlag(&tdbDebugFlag, "tdbDebugFlag", flag, rewrite);
  taosSetDebugFlag(&metaDebugFlag, "metaDebugFlag", flag, rewrite);
  uInfo("all debug flag are set to %d", flag);
}<|MERGE_RESOLUTION|>--- conflicted
+++ resolved
@@ -117,15 +117,9 @@
 int32_t tsRedirectMaxPeriod = 1000;
 int32_t tsMaxRetryWaitTime = 10000;
 bool    tsUseAdapter = false;
-<<<<<<< HEAD
 int32_t tsMetaCacheMaxSize = -1; // MB
-=======
 int32_t tsSlowLogThreshold = 3; // seconds
 int32_t tsSlowLogScope = SLOW_LOG_TYPE_ALL;
-
-
->>>>>>> 4e8fae61
-
 
 /*
  * denote if the server needs to compress response message at the application layer to client, including query rsp,
@@ -353,12 +347,9 @@
   if (cfgAddBool(pCfg, "useAdapter", tsUseAdapter, true) != 0) return -1;
   if (cfgAddBool(pCfg, "crashReporting", tsEnableCrashReport, true) != 0) return -1;
   if (cfgAddInt64(pCfg, "queryMaxConcurrentTables", tsQueryMaxConcurrentTables, INT64_MIN, INT64_MAX, 1) != 0) return -1;
-<<<<<<< HEAD
   if (cfgAddInt32(pCfg, "metaCacheMaxSize", tsMetaCacheMaxSize, -1, INT32_MAX, 1) != 0) return -1;
-=======
   if (cfgAddInt32(pCfg, "slowLogThreshold", tsSlowLogThreshold, 0, INT32_MAX, true) != 0) return -1;
   if (cfgAddString(pCfg, "slowLogScope", "", true) != 0) return -1;
->>>>>>> 4e8fae61
 
   tsNumOfRpcThreads = tsNumOfCores / 2;
   tsNumOfRpcThreads = TRANGE(tsNumOfRpcThreads, 2, TSDB_MAX_RPC_THREADS);
@@ -792,14 +783,11 @@
   tsUseAdapter = cfgGetItem(pCfg, "useAdapter")->bval;
   tsEnableCrashReport = cfgGetItem(pCfg, "crashReporting")->bval;
   tsQueryMaxConcurrentTables = cfgGetItem(pCfg, "queryMaxConcurrentTables")->i64;
-<<<<<<< HEAD
   tsMetaCacheMaxSize = cfgGetItem(pCfg, "metaCacheMaxSize")->i32;
-=======
   tsSlowLogThreshold = cfgGetItem(pCfg, "slowLogThreshold")->i32;
   if (taosSetSlowLogScope(cfgGetItem(pCfg, "slowLogScope")->str)) {
     return -1;
   }
->>>>>>> 4e8fae61
 
   tsMaxRetryWaitTime = cfgGetItem(pCfg, "maxRetryWaitTime")->i32;
 
