--- conflicted
+++ resolved
@@ -287,12 +287,7 @@
 int64_t tsStreamBufferSize = 128 * 1024 * 1024;
 bool    tsFilterScalarMode = false;
 int     tsResolveFQDNRetryTime = 100;  // seconds
-<<<<<<< HEAD
-int     tsStreamAggCnt = 1000;
-bool    tsDisableCount = true;
-=======
 int     tsStreamAggCnt = 100000;
->>>>>>> 5df72091
 
 char   tsS3Endpoint[TSDB_FQDN_LEN] = "<endpoint>";
 char   tsS3AccessKey[TSDB_FQDN_LEN] = "<accesskey>";
@@ -567,12 +562,6 @@
     return -1;
   if (cfgAddBool(pCfg, "experimental", tsExperimental, CFG_SCOPE_BOTH, CFG_DYN_BOTH) != 0) return -1;
 
-<<<<<<< HEAD
-  if (cfgAddBool(pCfg, "monitor", tsEnableMonitor, CFG_SCOPE_SERVER, CFG_DYN_SERVER) != 0) return -1;
-  if (cfgAddInt32(pCfg, "monitorInterval", tsMonitorInterval, 1, 200000, CFG_SCOPE_SERVER, CFG_DYN_NONE) != 0) return -1;
-
-  if (cfgAddBool(pCfg, "disableCount", tsDisableCount, CFG_SCOPE_CLIENT, CFG_DYN_CLIENT) != 0) return -1;
-=======
   if (cfgAddBool(pCfg, "monitor", tsEnableMonitor, CFG_SCOPE_BOTH, CFG_DYN_BOTH) != 0) return -1;
   if (cfgAddInt32(pCfg, "monitorInterval", tsMonitorInterval, 1, 200000, CFG_SCOPE_BOTH, CFG_DYN_NONE) != 0) return -1;
 
@@ -582,7 +571,6 @@
   if (cfgAddInt32(pCfg, "maxTsmaCalcDelay", tsMaxTsmaCalcDelay, 600, 86400, CFG_SCOPE_CLIENT, CFG_DYN_CLIENT) !=
       0)
     return -1;
->>>>>>> 5df72091
   return 0;
 }
 
@@ -738,12 +726,8 @@
   if (cfgAddInt32(pCfg, "monitorMaxLogs", tsMonitorMaxLogs, 1, 1000000, CFG_SCOPE_SERVER, CFG_DYN_NONE) != 0) return -1;
   if (cfgAddBool(pCfg, "monitorComp", tsMonitorComp, CFG_SCOPE_SERVER, CFG_DYN_NONE) != 0) return -1;
   if (cfgAddBool(pCfg, "monitorLogProtocol", tsMonitorLogProtocol, CFG_SCOPE_SERVER, CFG_DYN_SERVER) != 0) return -1;
-<<<<<<< HEAD
-  if (cfgAddInt32(pCfg, "monitorIntervalForBasic", tsMonitorIntervalForBasic, 1, 200000, CFG_SCOPE_SERVER, CFG_DYN_NONE) != 0)
-=======
   if (cfgAddInt32(pCfg, "monitorIntervalForBasic", tsMonitorIntervalForBasic, 1, 200000, CFG_SCOPE_SERVER,
                   CFG_DYN_NONE) != 0)
->>>>>>> 5df72091
     return -1;
   if (cfgAddBool(pCfg, "monitorForceV2", tsMonitorForceV2, CFG_SCOPE_SERVER, CFG_DYN_NONE) != 0) return -1;
 
@@ -1158,12 +1142,8 @@
 
   tsExperimental = cfgGetItem(pCfg, "experimental")->bval;
 
-<<<<<<< HEAD
-  tsDisableCount = cfgGetItem(pCfg, "disableCount")->bval;
-=======
   tsMultiResultFunctionStarReturnTags = cfgGetItem(pCfg, "multiResultFunctionStarReturnTags")->bval;
   tsMaxTsmaCalcDelay = cfgGetItem(pCfg, "maxTsmaCalcDelay")->i32;
->>>>>>> 5df72091
   return 0;
 }
 
@@ -1813,12 +1793,8 @@
                                          {"slowLogThreshold", &tsSlowLogThreshold},
                                          {"useAdapter", &tsUseAdapter},
                                          {"experimental", &tsExperimental},
-<<<<<<< HEAD
-                                         {"disableCount", &tsDisableCount}};
-=======
                                          {"multiResultFunctionStarReturnTags", &tsMultiResultFunctionStarReturnTags},
                                          {"maxTsmaCalcDelay", &tsMaxTsmaCalcDelay}};
->>>>>>> 5df72091
 
     if (taosCfgSetOption(debugOptions, tListLen(debugOptions), pItem, true) != 0) {
       taosCfgSetOption(options, tListLen(options), pItem, false);
