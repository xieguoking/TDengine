/*
 * Copyright (c) 2019 TAOS Data, Inc. <jhtao@taosdata.com>
 *
 * This program is free software: you can use, redistribute, and/or modify
 * it under the terms of the GNU Affero General Public License, version 3
 * or later ("AGPL"), as published by the Free Software Foundation.
 *
 * This program is distributed in the hope that it will be useful, but WITHOUT
 * ANY WARRANTY; without even the implied warranty of MERCHANTABILITY or
 * FITNESS FOR A PARTICULAR PURPOSE.
 *
 * You should have received a copy of the GNU Affero General Public License
 * along with this program. If not, see <http://www.gnu.org/licenses/>.
 */

#define _DEFAULT_SOURCE
#include "tglobal.h"
#include "tcompare.h"
#include "tconfig.h"
#include "tdatablock.h"
#include "tlog.h"

SConfig *tsCfg = NULL;

// cluster
char     tsFirst[TSDB_EP_LEN] = {0};
char     tsSecond[TSDB_EP_LEN] = {0};
char     tsLocalFqdn[TSDB_FQDN_LEN] = {0};
char     tsLocalEp[TSDB_EP_LEN] = {0};  // Local End Point, hostname:port
uint16_t tsServerPort = 6030;
int32_t  tsVersion = 30000000;
int32_t  tsStatusInterval = 1;  // second
int32_t  tsNumOfSupportVnodes = 256;

// common
int32_t tsMaxShellConns = 50000;
int32_t tsShellActivityTimer = 3;  // second
bool    tsEnableSlaveQuery = true;
bool    tsPrintAuth = false;

// multi process
int32_t tsMultiProcess = 0;
int32_t tsMnodeShmSize = TSDB_MAX_WAL_SIZE * 2 + 1024;
int32_t tsVnodeShmSize = TSDB_MAX_WAL_SIZE * 10 + 1024;
int32_t tsQnodeShmSize = TSDB_MAX_WAL_SIZE * 4 + 1024;
int32_t tsSnodeShmSize = TSDB_MAX_WAL_SIZE * 4 + 1024;
int32_t tsBnodeShmSize = TSDB_MAX_WAL_SIZE * 4 + 1024;
int32_t tsNumOfShmThreads = 1;

// queue & threads
int32_t tsNumOfRpcThreads = 1;
int32_t tsNumOfCommitThreads = 2;
int32_t tsNumOfTaskQueueThreads = 1;
int32_t tsNumOfMnodeQueryThreads = 2;
int32_t tsNumOfMnodeFetchThreads = 1;
int32_t tsNumOfMnodeReadThreads = 1;
int32_t tsNumOfVnodeQueryThreads = 2;
int32_t tsNumOfVnodeFetchThreads = 4;
int32_t tsNumOfVnodeWriteThreads = 2;
int32_t tsNumOfVnodeSyncThreads = 2;
int32_t tsNumOfQnodeQueryThreads = 2;
int32_t tsNumOfQnodeFetchThreads = 4;
int32_t tsNumOfSnodeSharedThreads = 2;
int32_t tsNumOfSnodeUniqueThreads = 2;

// monitor
bool     tsEnableMonitor = true;
int32_t  tsMonitorInterval = 30;
char     tsMonitorFqdn[TSDB_FQDN_LEN] = {0};
uint16_t tsMonitorPort = 6043;
int32_t  tsMonitorMaxLogs = 100;
bool     tsMonitorComp = false;

// telem
bool     tsEnableTelem = false;
int32_t  tsTelemInterval = 86400;
char     tsTelemServer[TSDB_FQDN_LEN] = "telemetry.taosdata.com";
uint16_t tsTelemPort = 80;

// schemaless
char tsSmlTagName[TSDB_COL_NAME_LEN] = "_tag_null";
char tsSmlChildTableName[TSDB_TABLE_NAME_LEN] = "";  // user defined child table name can be specified in tag value.
                                                     // If set to empty system will generate table name using MD5 hash.
bool tsSmlDataFormat =
    true;  // true means that the name and order of cols in each line are the same(only for influx protocol)

// query
int32_t tsQueryPolicy = 1;
int32_t tsQuerySmaOptimize = 1;

/*
 * denote if the server needs to compress response message at the application layer to client, including query rsp,
 * metricmeta rsp, and multi-meter query rsp message body. The client compress the submit message to server.
 *
 * 0: all data are compressed
 * -1: all data are not compressed
 * other values: if the message payload size is greater than the tsCompressMsgSize, the message will be compressed.
 */
int32_t tsCompressMsgSize = -1;

/* denote if server needs to compress the retrieved column data before adding to the rpc response message body.
 * 0: all data are compressed
 * -1: all data are not compressed
 * other values: if any retrieved column size is greater than the tsCompressColData, all data will be compressed.
 */
int32_t tsCompressColData = -1;

// count/hyperloglog function always return values in case of all NULL data or Empty data set.
int32_t tsCountAlwaysReturnValue = 1;

// 10 ms for sliding time, the value will changed in case of time precision changed
int32_t tsMinSlidingTime = 10;

// the maxinum number of distict query result
int32_t tsMaxNumOfDistinctResults = 1000 * 10000;

// 1 us for interval time range, changed accordingly
int32_t tsMinIntervalTime = 1;

// 20sec, the maximum value of stream computing delay, changed accordingly
int32_t tsMaxStreamComputDelay = 20000;

// 10sec, the first stream computing delay time after system launched successfully, changed accordingly
int32_t tsStreamCompStartDelay = 10000;

// the stream computing delay time after executing failed, change accordingly
int32_t tsRetryStreamCompDelay = 10 * 1000;

// The delayed computing ration. 10% of the whole computing time window by default.
float tsStreamComputDelayRatio = 0.1f;

int64_t tsMaxRetentWindow = 24 * 3600L;  // maximum time window tolerance

// the maximum allowed query buffer size during query processing for each data node.
// -1 no limit (default)
// 0  no query allowed, queries are disabled
// positive value (in MB)
int32_t tsQueryBufferSize = -1;
int64_t tsQueryBufferSizeBytes = -1;

// in retrieve blocking model, the retrieve threads will wait for the completion of the query processing.
bool tsRetrieveBlockingModel = false;

// last_row(*), first(*), last_row(ts, col1, col2) query, the result fields will be the original column name
bool tsKeepOriginalColumnName = false;

// kill long query
bool tsDeadLockKillQuery = false;

// tsdb config
// For backward compatibility
bool tsdbForceKeepFile = false;

int32_t  tsDiskCfgNum = 0;
SDiskCfg tsDiskCfg[TFS_MAX_DISKS] = {0};

// stream scheduler
bool tsSchedStreamToSnode = true;

/*
 * minimum scale for whole system, millisecond by default
 * for TSDB_TIME_PRECISION_MILLI: 60000L
 *     TSDB_TIME_PRECISION_MICRO: 60000000L
 *     TSDB_TIME_PRECISION_NANO:  60000000000L
 */
int64_t tsTickPerMin[] = {60000L, 60000000L, 60000000000L};

// lossy compress 6
char tsLossyColumns[32] = "";  // "float|double" means all float and double columns can be lossy compressed.  set empty
                               // can close lossy compress.
// below option can take effect when tsLossyColumns not empty
double   tsFPrecision = 1E-8;                   // float column precision
double   tsDPrecision = 1E-16;                  // double column precision
uint32_t tsMaxRange = 500;                      // max range
uint32_t tsCurRange = 100;                      // range
char     tsCompressor[32] = "ZSTD_COMPRESSOR";  // ZSTD_COMPRESSOR or GZIP_COMPRESSOR

// udf
bool tsStartUdfd = true;

// internal
int32_t tsTransPullupInterval = 2;
int32_t tsMqRebalanceInterval = 2;
int32_t tsTtlUnit = 86400;
int32_t tsTtlPushInterval = 60;

void taosAddDataDir(int32_t index, char *v1, int32_t level, int32_t primary) {
  tstrncpy(tsDiskCfg[index].dir, v1, TSDB_FILENAME_LEN);
  tsDiskCfg[index].level = level;
  tsDiskCfg[index].primary = primary;
  uTrace("dataDir:%s, level:%d primary:%d is configured", v1, level, primary);
}

static int32_t taosSetTfsCfg(SConfig *pCfg) {
  SConfigItem *pItem = cfgGetItem(pCfg, "dataDir");
  memset(tsDataDir, 0, PATH_MAX);

  int32_t size = taosArrayGetSize(pItem->array);
  if (size <= 0) {
    tsDiskCfgNum = 1;
    taosAddDataDir(0, pItem->str, 0, 1);
    tstrncpy(tsDataDir, pItem->str, PATH_MAX);
    if (taosMulMkDir(tsDataDir) != 0) {
      uError("failed to create dataDir:%s since %s", tsDataDir, terrstr());
      return -1;
    }
  } else {
    tsDiskCfgNum = size < TFS_MAX_DISKS ? size : TFS_MAX_DISKS;
    for (int32_t index = 0; index < tsDiskCfgNum; ++index) {
      SDiskCfg *pCfg = taosArrayGet(pItem->array, index);
      memcpy(&tsDiskCfg[index], pCfg, sizeof(SDiskCfg));
      if (pCfg->level == 0 && pCfg->primary == 1) {
        tstrncpy(tsDataDir, pCfg->dir, PATH_MAX);
        if (taosMulMkDir(tsDataDir) != 0) {
          uError("failed to create dataDir:%s since %s", tsDataDir, terrstr());
          return -1;
        }
      }
      if (taosMulMkDir(pCfg->dir) != 0) {
        uError("failed to create tfsDir:%s since %s", tsDataDir, terrstr());
        return -1;
      }
    }
  }

  if (tsDataDir[0] == 0) {
    uError("datadir not set");
    return -1;
  }

  return 0;
}

struct SConfig *taosGetCfg() {
  return tsCfg;
}

static int32_t taosLoadCfg(SConfig *pCfg, const char **envCmd, const char *inputCfgDir, const char *envFile,
                           char *apolloUrl) {
  char cfgDir[PATH_MAX] = {0};
  char cfgFile[PATH_MAX + 100] = {0};

  taosExpandDir(inputCfgDir, cfgDir, PATH_MAX);
  if (taosIsDir(cfgDir)) {
    snprintf(cfgFile, sizeof(cfgFile), "%s" TD_DIRSEP "taos.cfg", cfgDir);
  } else {
    tstrncpy(cfgFile, cfgDir, sizeof(cfgDir));
  }

  if (apolloUrl == NULL || apolloUrl[0] == '\0') cfgGetApollUrl(envCmd, envFile, apolloUrl);

  if (cfgLoad(pCfg, CFG_STYPE_APOLLO_URL, apolloUrl) != 0) {
    uError("failed to load from apollo url:%s since %s", apolloUrl, terrstr());
    return -1;
  }

  if (cfgLoad(pCfg, CFG_STYPE_CFG_FILE, cfgFile) != 0) {
    uError("failed to load from cfg file:%s since %s", cfgFile, terrstr());
    return -1;
  }

  if (cfgLoad(pCfg, CFG_STYPE_ENV_FILE, envFile) != 0) {
    uError("failed to load from env file:%s since %s", envFile, terrstr());
    return -1;
  }

  if (cfgLoad(pCfg, CFG_STYPE_ENV_VAR, NULL) != 0) {
    uError("failed to load from global env variables since %s", terrstr());
    return -1;
  }

  if (cfgLoad(pCfg, CFG_STYPE_ENV_CMD, envCmd) != 0) {
    uError("failed to load from cmd env variables since %s", terrstr());
    return -1;
  }

  return 0;
}

int32_t taosAddClientLogCfg(SConfig *pCfg) {
  if (cfgAddDir(pCfg, "configDir", configDir, 1) != 0) return -1;
  if (cfgAddDir(pCfg, "scriptDir", configDir, 1) != 0) return -1;
  if (cfgAddDir(pCfg, "logDir", tsLogDir, 1) != 0) return -1;
  if (cfgAddFloat(pCfg, "minimalLogDirGB", 1.0f, 0.001f, 10000000, 1) != 0) return -1;
  if (cfgAddInt32(pCfg, "numOfLogLines", tsNumOfLogLines, 1000, 2000000000, 1) != 0) return -1;
  if (cfgAddBool(pCfg, "asyncLog", tsAsyncLog, 1) != 0) return -1;
  if (cfgAddInt32(pCfg, "logKeepDays", 0, -365000, 365000, 1) != 0) return -1;
  if (cfgAddInt32(pCfg, "debugFlag", 0, 0, 255, 1) != 0) return -1;
  if (cfgAddInt32(pCfg, "simDebugFlag", 143, 0, 255, 1) != 0) return -1;
  if (cfgAddInt32(pCfg, "tmrDebugFlag", tmrDebugFlag, 0, 255, 1) != 0) return -1;
  if (cfgAddInt32(pCfg, "uDebugFlag", uDebugFlag, 0, 255, 1) != 0) return -1;
  if (cfgAddInt32(pCfg, "rpcDebugFlag", rpcDebugFlag, 0, 255, 1) != 0) return -1;
  if (cfgAddInt32(pCfg, "jniDebugFlag", jniDebugFlag, 0, 255, 1) != 0) return -1;
  if (cfgAddInt32(pCfg, "qDebugFlag", qDebugFlag, 0, 255, 1) != 0) return -1;
  if (cfgAddInt32(pCfg, "cDebugFlag", cDebugFlag, 0, 255, 1) != 0) return -1;
  return 0;
}

static int32_t taosAddServerLogCfg(SConfig *pCfg) {
  if (cfgAddInt32(pCfg, "dDebugFlag", dDebugFlag, 0, 255, 0) != 0) return -1;
  if (cfgAddInt32(pCfg, "vDebugFlag", vDebugFlag, 0, 255, 0) != 0) return -1;
  if (cfgAddInt32(pCfg, "mDebugFlag", mDebugFlag, 0, 255, 0) != 0) return -1;
  if (cfgAddInt32(pCfg, "wDebugFlag", wDebugFlag, 0, 255, 0) != 0) return -1;
  if (cfgAddInt32(pCfg, "sDebugFlag", sDebugFlag, 0, 255, 0) != 0) return -1;
  if (cfgAddInt32(pCfg, "tsdbDebugFlag", tsdbDebugFlag, 0, 255, 0) != 0) return -1;
  if (cfgAddInt32(pCfg, "tqDebugFlag", tqDebugFlag, 0, 255, 0) != 0) return -1;
  if (cfgAddInt32(pCfg, "fsDebugFlag", fsDebugFlag, 0, 255, 0) != 0) return -1;
  if (cfgAddInt32(pCfg, "udfDebugFlag", udfDebugFlag, 0, 255, 0) != 0) return -1;
  if (cfgAddInt32(pCfg, "smaDebugFlag", smaDebugFlag, 0, 255, 0) != 0) return -1;
  if (cfgAddInt32(pCfg, "idxDebugFlag", idxDebugFlag, 0, 255, 0) != 0) return -1;
  return 0;
}

static int32_t taosAddClientCfg(SConfig *pCfg) {
  char    defaultFqdn[TSDB_FQDN_LEN] = {0};
  int32_t defaultServerPort = 6030;
  if (taosGetFqdn(defaultFqdn) != 0) return -1;

  if (cfgAddString(pCfg, "firstEp", "", 1) != 0) return -1;
  if (cfgAddString(pCfg, "secondEp", "", 1) != 0) return -1;
  if (cfgAddString(pCfg, "fqdn", defaultFqdn, 1) != 0) return -1;
  if (cfgAddInt32(pCfg, "serverPort", defaultServerPort, 1, 65056, 1) != 0) return -1;
  if (cfgAddDir(pCfg, "tempDir", tsTempDir, 1) != 0) return -1;
  if (cfgAddFloat(pCfg, "minimalTempDirGB", 1.0f, 0.001f, 10000000, 1) != 0) return -1;
  if (cfgAddInt32(pCfg, "shellActivityTimer", tsShellActivityTimer, 1, 120, 1) != 0) return -1;
  if (cfgAddInt32(pCfg, "compressMsgSize", tsCompressMsgSize, -1, 100000000, 1) != 0) return -1;
  if (cfgAddInt32(pCfg, "compressColData", tsCompressColData, -1, 100000000, 1) != 0) return -1;
  if (cfgAddBool(pCfg, "keepColumnName", tsKeepOriginalColumnName, 1) != 0) return -1;
  if (cfgAddInt32(pCfg, "queryPolicy", tsQueryPolicy, 1, 3, 1) != 0) return -1;
  if (cfgAddInt32(pCfg, "querySmaOptimize", tsQuerySmaOptimize, 0, 1, 1) != 0) return -1;
  if (cfgAddString(pCfg, "smlChildTableName", "", 1) != 0) return -1;
  if (cfgAddString(pCfg, "smlTagName", tsSmlTagName, 1) != 0) return -1;
  if (cfgAddBool(pCfg, "smlDataFormat", tsSmlDataFormat, 1) != 0) return -1;

  tsNumOfTaskQueueThreads = tsNumOfCores / 4;
  tsNumOfTaskQueueThreads = TRANGE(tsNumOfTaskQueueThreads, 1, 2);
  if (cfgAddInt32(pCfg, "numOfTaskQueueThreads", tsNumOfTaskQueueThreads, 1, 1024, 0) != 0) return -1;

  return 0;
}

static int32_t taosAddSystemCfg(SConfig *pCfg) {
  SysNameInfo info = taosGetSysNameInfo();

  if (cfgAddTimezone(pCfg, "timezone", tsTimezoneStr) != 0) return -1;
  if (cfgAddLocale(pCfg, "locale", tsLocale) != 0) return -1;
  if (cfgAddCharset(pCfg, "charset", tsCharset) != 0) return -1;
  if (cfgAddBool(pCfg, "enableCoreFile", 1, 1) != 0) return -1;
  if (cfgAddFloat(pCfg, "numOfCores", tsNumOfCores, 0, 100000, 1) != 0) return -1;
  if (cfgAddInt64(pCfg, "openMax", tsOpenMax, 0, INT64_MAX, 1) != 0) return -1;
  if (cfgAddInt64(pCfg, "streamMax", tsStreamMax, 0, INT64_MAX, 1) != 0) return -1;
  if (cfgAddInt32(pCfg, "pageSizeKB", tsPageSizeKB, 0, INT64_MAX, 1) != 0) return -1;
  if (cfgAddInt64(pCfg, "totalMemoryKB", tsTotalMemoryKB, 0, INT64_MAX, 1) != 0) return -1;
  if (cfgAddString(pCfg, "os sysname", info.sysname, 1) != 0) return -1;
  if (cfgAddString(pCfg, "os nodename", info.nodename, 1) != 0) return -1;
  if (cfgAddString(pCfg, "os release", info.release, 1) != 0) return -1;
  if (cfgAddString(pCfg, "os version", info.version, 1) != 0) return -1;
  if (cfgAddString(pCfg, "os machine", info.machine, 1) != 0) return -1;

  if (cfgAddString(pCfg, "version", version, 1) != 0) return -1;
  if (cfgAddString(pCfg, "compatible_version", compatible_version, 1) != 0) return -1;
  if (cfgAddString(pCfg, "gitinfo", gitinfo, 1) != 0) return -1;
  if (cfgAddString(pCfg, "buildinfo", buildinfo, 1) != 0) return -1;
  return 0;
}

static int32_t taosAddServerCfg(SConfig *pCfg) {
  if (cfgAddDir(pCfg, "dataDir", tsDataDir, 0) != 0) return -1;
  if (cfgAddFloat(pCfg, "minimalDataDirGB", 2.0f, 0.001f, 10000000, 0) != 0) return -1;
  if (cfgAddInt32(pCfg, "supportVnodes", tsNumOfSupportVnodes, 0, 4096, 0) != 0) return -1;
  if (cfgAddInt32(pCfg, "maxShellConns", tsMaxShellConns, 10, 50000000, 0) != 0) return -1;
  if (cfgAddInt32(pCfg, "statusInterval", tsStatusInterval, 1, 30, 0) != 0) return -1;
  if (cfgAddInt32(pCfg, "minSlidingTime", tsMinSlidingTime, 10, 1000000, 0) != 0) return -1;
  if (cfgAddInt32(pCfg, "minIntervalTime", tsMinIntervalTime, 1, 1000000, 0) != 0) return -1;
  if (cfgAddInt32(pCfg, "maxNumOfDistinctRes", tsMaxNumOfDistinctResults, 10 * 10000, 10000 * 10000, 0) != 0) return -1;
  if (cfgAddInt32(pCfg, "countAlwaysReturnValue", tsCountAlwaysReturnValue, 0, 1, 0) != 0) return -1;
  if (cfgAddInt32(pCfg, "maxStreamCompDelay", tsMaxStreamComputDelay, 10, 1000000000, 0) != 0) return -1;
  if (cfgAddInt32(pCfg, "maxFirstStreamCompDelay", tsStreamCompStartDelay, 1000, 1000000000, 0) != 0) return -1;
  if (cfgAddInt32(pCfg, "retryStreamCompDelay", tsRetryStreamCompDelay, 10, 1000000000, 0) != 0) return -1;
  if (cfgAddFloat(pCfg, "streamCompDelayRatio", tsStreamComputDelayRatio, 0.1, 0.9, 0) != 0) return -1;
  if (cfgAddInt32(pCfg, "queryBufferSize", tsQueryBufferSize, -1, 500000000000, 0) != 0) return -1;
  if (cfgAddBool(pCfg, "retrieveBlockingModel", tsRetrieveBlockingModel, 0) != 0) return -1;
  if (cfgAddBool(pCfg, "printAuth", tsPrintAuth, 0) != 0) return -1;
  if (cfgAddBool(pCfg, "slaveQuery", tsEnableSlaveQuery, 0) != 0) return -1;
  if (cfgAddBool(pCfg, "deadLockKillQuery", tsDeadLockKillQuery, 0) != 0) return -1;

  if (cfgAddInt32(pCfg, "multiProcess", tsMultiProcess, 0, 2, 0) != 0) return -1;
  if (cfgAddInt32(pCfg, "mnodeShmSize", tsMnodeShmSize, TSDB_MAX_WAL_SIZE * 2 + 1024, INT32_MAX, 0) != 0) return -1;
  if (cfgAddInt32(pCfg, "vnodeShmSize", tsVnodeShmSize, TSDB_MAX_WAL_SIZE * 2 + 1024, INT32_MAX, 0) != 0) return -1;
  if (cfgAddInt32(pCfg, "qnodeShmSize", tsQnodeShmSize, TSDB_MAX_WAL_SIZE * 2 + 1024, INT32_MAX, 0) != 0) return -1;
  if (cfgAddInt32(pCfg, "snodeShmSize", tsSnodeShmSize, TSDB_MAX_WAL_SIZE * 2 + 1024, INT32_MAX, 0) != 0) return -1;
  if (cfgAddInt32(pCfg, "bnodeShmSize", tsBnodeShmSize, TSDB_MAX_WAL_SIZE * 2 + 1024, INT32_MAX, 0) != 0) return -1;
  if (cfgAddInt32(pCfg, "mumOfShmThreads", tsNumOfShmThreads, 1, 1024, 0) != 0) return -1;

  tsNumOfRpcThreads = tsNumOfCores / 2;
  tsNumOfRpcThreads = TRANGE(tsNumOfRpcThreads, 1, 4);
  if (cfgAddInt32(pCfg, "numOfRpcThreads", tsNumOfRpcThreads, 1, 1024, 0) != 0) return -1;

  tsNumOfCommitThreads = tsNumOfCores / 2;
  tsNumOfCommitThreads = TRANGE(tsNumOfCommitThreads, 2, 4);
  if (cfgAddInt32(pCfg, "numOfCommitThreads", tsNumOfCommitThreads, 1, 1024, 0) != 0) return -1;

  tsNumOfMnodeQueryThreads = tsNumOfCores / 8;
  tsNumOfMnodeQueryThreads = TRANGE(tsNumOfMnodeQueryThreads, 1, 4);
  if (cfgAddInt32(pCfg, "numOfMnodeQueryThreads", tsNumOfMnodeQueryThreads, 1, 1024, 0) != 0) return -1;

  tsNumOfMnodeReadThreads = tsNumOfCores / 8;
  tsNumOfMnodeReadThreads = TRANGE(tsNumOfMnodeReadThreads, 1, 4);
  if (cfgAddInt32(pCfg, "numOfMnodeReadThreads", tsNumOfMnodeReadThreads, 1, 1024, 0) != 0) return -1;

<<<<<<< HEAD
  tsNumOfVnodeQueryThreads = tsNumOfCores / 2;
=======
  tsNumOfVnodeQueryThreads = tsNumOfCores / 4;
>>>>>>> bd76ae52
  tsNumOfVnodeQueryThreads = TMAX(tsNumOfVnodeQueryThreads, 2);
  if (cfgAddInt32(pCfg, "numOfVnodeQueryThreads", tsNumOfVnodeQueryThreads, 1, 1024, 0) != 0) return -1;

  tsNumOfVnodeFetchThreads = TRANGE(tsNumOfVnodeFetchThreads, 1, 1);
  if (cfgAddInt32(pCfg, "numOfVnodeFetchThreads", tsNumOfVnodeFetchThreads, 1, 1024, 0) != 0) return -1;

  tsNumOfVnodeWriteThreads = tsNumOfCores;
  tsNumOfVnodeWriteThreads = TMAX(tsNumOfVnodeWriteThreads, 1);
  if (cfgAddInt32(pCfg, "numOfVnodeWriteThreads", tsNumOfVnodeWriteThreads, 1, 1024, 0) != 0) return -1;

  tsNumOfVnodeSyncThreads = tsNumOfCores;
  tsNumOfVnodeSyncThreads = TMAX(tsNumOfVnodeSyncThreads, 1);
  if (cfgAddInt32(pCfg, "numOfVnodeSyncThreads", tsNumOfVnodeSyncThreads, 1, 1024, 0) != 0) return -1;

  tsNumOfQnodeQueryThreads = tsNumOfCores / 2;
  tsNumOfQnodeQueryThreads = TMAX(tsNumOfQnodeQueryThreads, 1);
  if (cfgAddInt32(pCfg, "numOfQnodeQueryThreads", tsNumOfQnodeQueryThreads, 1, 1024, 0) != 0) return -1;

  tsNumOfQnodeFetchThreads = tsNumOfCores / 2;
  tsNumOfQnodeFetchThreads = TMAX(tsNumOfQnodeFetchThreads, 4);
  if (cfgAddInt32(pCfg, "numOfQnodeFetchThreads", tsNumOfQnodeFetchThreads, 1, 1024, 0) != 0) return -1;

  tsNumOfSnodeSharedThreads = tsNumOfCores / 4;
  tsNumOfSnodeSharedThreads = TRANGE(tsNumOfSnodeSharedThreads, 2, 4);
  if (cfgAddInt32(pCfg, "numOfSnodeSharedThreads", tsNumOfSnodeSharedThreads, 1, 1024, 0) != 0) return -1;

  tsNumOfSnodeUniqueThreads = tsNumOfCores / 4;
  tsNumOfSnodeUniqueThreads = TRANGE(tsNumOfSnodeUniqueThreads, 2, 4);
  if (cfgAddInt32(pCfg, "numOfSnodeUniqueThreads", tsNumOfSnodeUniqueThreads, 1, 1024, 0) != 0) return -1;

  tsRpcQueueMemoryAllowed = tsTotalMemoryKB * 1024 * 0.1;
  tsRpcQueueMemoryAllowed = TRANGE(tsRpcQueueMemoryAllowed, TSDB_MAX_WAL_SIZE * 10L, TSDB_MAX_WAL_SIZE * 10000L);
  if (cfgAddInt64(pCfg, "rpcQueueMemoryAllowed", tsRpcQueueMemoryAllowed, TSDB_MAX_WAL_SIZE * 10L, INT64_MAX, 0) != 0)
    return -1;

  if (cfgAddBool(pCfg, "monitor", tsEnableMonitor, 0) != 0) return -1;
  if (cfgAddInt32(pCfg, "monitorInterval", tsMonitorInterval, 1, 200000, 0) != 0) return -1;
  if (cfgAddString(pCfg, "monitorFqdn", tsMonitorFqdn, 0) != 0) return -1;
  if (cfgAddInt32(pCfg, "monitorPort", tsMonitorPort, 1, 65056, 0) != 0) return -1;
  if (cfgAddInt32(pCfg, "monitorMaxLogs", tsMonitorMaxLogs, 1, 1000000, 0) != 0) return -1;
  if (cfgAddBool(pCfg, "monitorComp", tsMonitorComp, 0) != 0) return -1;

  if (cfgAddBool(pCfg, "telemetryReporting", tsEnableTelem, 0) != 0) return -1;
  if (cfgAddInt32(pCfg, "telemetryInterval", tsTelemInterval, 1, 200000, 0) != 0) return -1;
  if (cfgAddString(pCfg, "telemetryServer", tsTelemServer, 0) != 0) return -1;
  if (cfgAddInt32(pCfg, "telemetryPort", tsTelemPort, 1, 65056, 0) != 0) return -1;

  if (cfgAddInt32(pCfg, "transPullupInterval", tsTransPullupInterval, 1, 10000, 1) != 0) return -1;
  if (cfgAddInt32(pCfg, "mqRebalanceInterval", tsMqRebalanceInterval, 1, 10000, 1) != 0) return -1;
  if (cfgAddInt32(pCfg, "ttlUnit", tsTtlUnit, 1, 86400 * 365, 1) != 0) return -1;
  if (cfgAddInt32(pCfg, "ttlPushInterval", tsTtlPushInterval, 1, 10000, 1) != 0) return -1;

  if (cfgAddBool(pCfg, "udf", tsStartUdfd, 0) != 0) return -1;
  return 0;
}

static void taosSetClientLogCfg(SConfig *pCfg) {
  SConfigItem *pItem = cfgGetItem(pCfg, "logDir");
  tstrncpy(tsLogDir, cfgGetItem(pCfg, "logDir")->str, PATH_MAX);
  taosExpandDir(tsLogDir, tsLogDir, PATH_MAX);
  tsLogSpace.reserved = cfgGetItem(pCfg, "minimalLogDirGB")->fval;
  tsNumOfLogLines = cfgGetItem(pCfg, "numOfLogLines")->i32;
  tsAsyncLog = cfgGetItem(pCfg, "asyncLog")->bval;
  tsLogKeepDays = cfgGetItem(pCfg, "logKeepDays")->i32;
  tmrDebugFlag = cfgGetItem(pCfg, "tmrDebugFlag")->i32;
  uDebugFlag = cfgGetItem(pCfg, "uDebugFlag")->i32;
  jniDebugFlag = cfgGetItem(pCfg, "jniDebugFlag")->i32;
  rpcDebugFlag = cfgGetItem(pCfg, "rpcDebugFlag")->i32;
  qDebugFlag = cfgGetItem(pCfg, "qDebugFlag")->i32;
  cDebugFlag = cfgGetItem(pCfg, "cDebugFlag")->i32;
}

static void taosSetServerLogCfg(SConfig *pCfg) {
  dDebugFlag = cfgGetItem(pCfg, "dDebugFlag")->i32;
  vDebugFlag = cfgGetItem(pCfg, "vDebugFlag")->i32;
  mDebugFlag = cfgGetItem(pCfg, "mDebugFlag")->i32;
  wDebugFlag = cfgGetItem(pCfg, "wDebugFlag")->i32;
  sDebugFlag = cfgGetItem(pCfg, "sDebugFlag")->i32;
  tsdbDebugFlag = cfgGetItem(pCfg, "tsdbDebugFlag")->i32;
  tqDebugFlag = cfgGetItem(pCfg, "tqDebugFlag")->i32;
  fsDebugFlag = cfgGetItem(pCfg, "fsDebugFlag")->i32;
  udfDebugFlag = cfgGetItem(pCfg, "udfDebugFlag")->i32;
  smaDebugFlag = cfgGetItem(pCfg, "smaDebugFlag")->i32;
  idxDebugFlag = cfgGetItem(pCfg, "idxDebugFlag")->i32;
}

static int32_t taosSetClientCfg(SConfig *pCfg) {
  tstrncpy(tsLocalFqdn, cfgGetItem(pCfg, "fqdn")->str, TSDB_FQDN_LEN);
  tsServerPort = (uint16_t)cfgGetItem(pCfg, "serverPort")->i32;
  snprintf(tsLocalEp, sizeof(tsLocalEp), "%s:%u", tsLocalFqdn, tsServerPort);

  char defaultFirstEp[TSDB_EP_LEN] = {0};
  snprintf(defaultFirstEp, TSDB_EP_LEN, "%s:%u", tsLocalFqdn, tsServerPort);

  SConfigItem *pFirstEpItem = cfgGetItem(pCfg, "firstEp");
  SEp          firstEp = {0};
  taosGetFqdnPortFromEp(strlen(pFirstEpItem->str) == 0 ? defaultFirstEp : pFirstEpItem->str, &firstEp);
  snprintf(tsFirst, sizeof(tsFirst), "%s:%u", firstEp.fqdn, firstEp.port);
  cfgSetItem(pCfg, "firstEp", tsFirst, pFirstEpItem->stype);

  SConfigItem *pSecondpItem = cfgGetItem(pCfg, "secondEp");
  SEp          secondEp = {0};
  taosGetFqdnPortFromEp(strlen(pSecondpItem->str) == 0 ? defaultFirstEp : pSecondpItem->str, &secondEp);
  snprintf(tsSecond, sizeof(tsSecond), "%s:%u", secondEp.fqdn, secondEp.port);
  cfgSetItem(pCfg, "secondEp", tsSecond, pSecondpItem->stype);

  tstrncpy(tsTempDir, cfgGetItem(pCfg, "tempDir")->str, PATH_MAX);
  taosExpandDir(tsTempDir, tsTempDir, PATH_MAX);
  tsTempSpace.reserved = cfgGetItem(pCfg, "minimalTempDirGB")->fval;
  if (taosMulMkDir(tsTempDir) != 0) {
    uError("failed to create tempDir:%s since %s", tsTempDir, terrstr());
    return -1;
  }

  tstrncpy(tsSmlChildTableName, cfgGetItem(pCfg, "smlChildTableName")->str, TSDB_TABLE_NAME_LEN);
  tstrncpy(tsSmlTagName, cfgGetItem(pCfg, "smlTagName")->str, TSDB_COL_NAME_LEN);
  tsSmlDataFormat = cfgGetItem(pCfg, "smlDataFormat")->bval;

  tsShellActivityTimer = cfgGetItem(pCfg, "shellActivityTimer")->i32;
  tsCompressMsgSize = cfgGetItem(pCfg, "compressMsgSize")->i32;
  tsCompressColData = cfgGetItem(pCfg, "compressColData")->i32;
  tsKeepOriginalColumnName = cfgGetItem(pCfg, "keepColumnName")->bval;
  tsNumOfTaskQueueThreads = cfgGetItem(pCfg, "numOfTaskQueueThreads")->i32;
  tsQueryPolicy = cfgGetItem(pCfg, "queryPolicy")->i32;
  tsQuerySmaOptimize = cfgGetItem(pCfg, "querySmaOptimize")->i32;
  return 0;
}

static void taosSetSystemCfg(SConfig *pCfg) {
  SConfigItem *pItem = cfgGetItem(pCfg, "timezone");
  osSetTimezone(pItem->str);
  uDebug("timezone format changed from %s to %s", pItem->str, tsTimezoneStr);
  cfgSetItem(pCfg, "timezone", tsTimezoneStr, pItem->stype);

  const char *locale = cfgGetItem(pCfg, "locale")->str;
  const char *charset = cfgGetItem(pCfg, "charset")->str;
  taosSetSystemLocale(locale, charset);
  osSetSystemLocale(locale, charset);

  bool enableCore = cfgGetItem(pCfg, "enableCoreFile")->bval;
  taosSetConsoleEcho(enableCore);

  // todo
  tsVersion = 30000000;
}

static int32_t taosSetServerCfg(SConfig *pCfg) {
  tsDataSpace.reserved = cfgGetItem(pCfg, "minimalDataDirGB")->fval;
  tsNumOfSupportVnodes = cfgGetItem(pCfg, "supportVnodes")->i32;
  tsMaxShellConns = cfgGetItem(pCfg, "maxShellConns")->i32;
  tsStatusInterval = cfgGetItem(pCfg, "statusInterval")->i32;
  tsMinSlidingTime = cfgGetItem(pCfg, "minSlidingTime")->i32;
  tsMinIntervalTime = cfgGetItem(pCfg, "minIntervalTime")->i32;
  tsMaxNumOfDistinctResults = cfgGetItem(pCfg, "maxNumOfDistinctRes")->i32;
  tsCountAlwaysReturnValue = cfgGetItem(pCfg, "countAlwaysReturnValue")->i32;
  tsMaxStreamComputDelay = cfgGetItem(pCfg, "maxStreamCompDelay")->i32;
  tsStreamCompStartDelay = cfgGetItem(pCfg, "maxFirstStreamCompDelay")->i32;
  tsRetryStreamCompDelay = cfgGetItem(pCfg, "retryStreamCompDelay")->i32;
  tsStreamComputDelayRatio = cfgGetItem(pCfg, "streamCompDelayRatio")->fval;
  tsQueryBufferSize = cfgGetItem(pCfg, "queryBufferSize")->i32;
  tsRetrieveBlockingModel = cfgGetItem(pCfg, "retrieveBlockingModel")->bval;
  tsPrintAuth = cfgGetItem(pCfg, "printAuth")->bval;
  tsEnableSlaveQuery = cfgGetItem(pCfg, "slaveQuery")->bval;
  tsDeadLockKillQuery = cfgGetItem(pCfg, "deadLockKillQuery")->i32;

  tsMultiProcess = cfgGetItem(pCfg, "multiProcess")->bval;
  tsMnodeShmSize = cfgGetItem(pCfg, "mnodeShmSize")->i32;
  tsVnodeShmSize = cfgGetItem(pCfg, "vnodeShmSize")->i32;
  tsQnodeShmSize = cfgGetItem(pCfg, "qnodeShmSize")->i32;
  tsSnodeShmSize = cfgGetItem(pCfg, "snodeShmSize")->i32;
  tsBnodeShmSize = cfgGetItem(pCfg, "bnodeShmSize")->i32;

  tsNumOfRpcThreads = cfgGetItem(pCfg, "numOfRpcThreads")->i32;
  tsNumOfCommitThreads = cfgGetItem(pCfg, "numOfCommitThreads")->i32;
  tsNumOfMnodeQueryThreads = cfgGetItem(pCfg, "numOfMnodeQueryThreads")->i32;
  tsNumOfMnodeReadThreads = cfgGetItem(pCfg, "numOfMnodeReadThreads")->i32;
  tsNumOfVnodeQueryThreads = cfgGetItem(pCfg, "numOfVnodeQueryThreads")->i32;
  tsNumOfVnodeFetchThreads = cfgGetItem(pCfg, "numOfVnodeFetchThreads")->i32;
  tsNumOfVnodeWriteThreads = cfgGetItem(pCfg, "numOfVnodeWriteThreads")->i32;
  tsNumOfVnodeSyncThreads = cfgGetItem(pCfg, "numOfVnodeSyncThreads")->i32;
  tsNumOfQnodeQueryThreads = cfgGetItem(pCfg, "numOfQnodeQueryThreads")->i32;
  tsNumOfQnodeFetchThreads = cfgGetItem(pCfg, "numOfQnodeFetchThreads")->i32;
  tsNumOfSnodeSharedThreads = cfgGetItem(pCfg, "numOfSnodeSharedThreads")->i32;
  tsNumOfSnodeUniqueThreads = cfgGetItem(pCfg, "numOfSnodeUniqueThreads")->i32;
  tsRpcQueueMemoryAllowed = cfgGetItem(pCfg, "rpcQueueMemoryAllowed")->i64;

  tsEnableMonitor = cfgGetItem(pCfg, "monitor")->bval;
  tsMonitorInterval = cfgGetItem(pCfg, "monitorInterval")->i32;
  tstrncpy(tsMonitorFqdn, cfgGetItem(pCfg, "monitorFqdn")->str, TSDB_FQDN_LEN);
  tsMonitorPort = (uint16_t)cfgGetItem(pCfg, "monitorPort")->i32;
  tsMonitorMaxLogs = cfgGetItem(pCfg, "monitorMaxLogs")->i32;
  tsMonitorComp = cfgGetItem(pCfg, "monitorComp")->bval;

  tsEnableTelem = cfgGetItem(pCfg, "telemetryReporting")->bval;
  tsTelemInterval = cfgGetItem(pCfg, "telemetryInterval")->i32;
  tstrncpy(tsTelemServer, cfgGetItem(pCfg, "telemetryServer")->str, TSDB_FQDN_LEN);
  tsTelemPort = (uint16_t)cfgGetItem(pCfg, "telemetryPort")->i32;

  tsTransPullupInterval = cfgGetItem(pCfg, "transPullupInterval")->i32;
  tsMqRebalanceInterval = cfgGetItem(pCfg, "mqRebalanceInterval")->i32;
  tsTtlUnit = cfgGetItem(pCfg, "ttlUnit")->i32;
  tsTtlPushInterval = cfgGetItem(pCfg, "ttlPushInterval")->i32;

  tsStartUdfd = cfgGetItem(pCfg, "udf")->bval;

  if (tsQueryBufferSize >= 0) {
    tsQueryBufferSizeBytes = tsQueryBufferSize * 1048576UL;
  }

  return 0;
}

int32_t taosSetCfg(SConfig *pCfg, char *name) {
  int32_t len = strlen(name);
  char    lowcaseName[CFG_NAME_MAX_LEN + 1] = {0};
  strntolower(lowcaseName, name, TMIN(CFG_NAME_MAX_LEN, len));

  switch (lowcaseName[0]) {
    case 'a': {
      if (strcasecmp("asyncLog", name) == 0) {
        tsAsyncLog = cfgGetItem(pCfg, "asyncLog")->bval;
      }
      break;
    }
    case 'b': {
      if (strcasecmp("bnodeShmSize", name) == 0) {
        tsBnodeShmSize = cfgGetItem(pCfg, "bnodeShmSize")->i32;
      }
      break;
    }
    case 'c': {
      if (strcasecmp("charset", name) == 0) {
        const char *locale = cfgGetItem(pCfg, "locale")->str;
        const char *charset = cfgGetItem(pCfg, "charset")->str;
        taosSetSystemLocale(locale, charset);
        osSetSystemLocale(locale, charset);
      } else if (strcasecmp("compressMsgSize", name) == 0) {
        tsCompressMsgSize = cfgGetItem(pCfg, "compressMsgSize")->i32;
      } else if (strcasecmp("compressColData", name) == 0) {
        tsCompressColData = cfgGetItem(pCfg, "compressColData")->i32;
      } else if (strcasecmp("countAlwaysReturnValue", name) == 0) {
        tsCountAlwaysReturnValue = cfgGetItem(pCfg, "countAlwaysReturnValue")->i32;
      } else if (strcasecmp("cDebugFlag", name) == 0) {
        cDebugFlag = cfgGetItem(pCfg, "cDebugFlag")->i32;
      }
      break;
    }
    case 'd': {
      if (strcasecmp("deadLockKillQuery", name) == 0) {
        tsDeadLockKillQuery = cfgGetItem(pCfg, "deadLockKillQuery")->i32;
      } else if (strcasecmp("dDebugFlag", name) == 0) {
        dDebugFlag = cfgGetItem(pCfg, "dDebugFlag")->i32;
      }
      break;
    }
    case 'e': {
      if (strcasecmp("enableCoreFile", name) == 0) {
        bool enableCore = cfgGetItem(pCfg, "enableCoreFile")->bval;
        taosSetConsoleEcho(enableCore);
      }
      break;
    }
    case 'f': {
      if (strcasecmp("fqdn", name) == 0) {
        tstrncpy(tsLocalFqdn, cfgGetItem(pCfg, "fqdn")->str, TSDB_FQDN_LEN);
        tsServerPort = (uint16_t)cfgGetItem(pCfg, "serverPort")->i32;
        snprintf(tsLocalEp, sizeof(tsLocalEp), "%s:%u", tsLocalFqdn, tsServerPort);

        char defaultFirstEp[TSDB_EP_LEN] = {0};
        snprintf(defaultFirstEp, TSDB_EP_LEN, "%s:%u", tsLocalFqdn, tsServerPort);

        SConfigItem *pFirstEpItem = cfgGetItem(pCfg, "firstEp");
        SEp          firstEp = {0};
        taosGetFqdnPortFromEp(strlen(pFirstEpItem->str) == 0 ? defaultFirstEp : pFirstEpItem->str, &firstEp);
        snprintf(tsFirst, sizeof(tsFirst), "%s:%u", firstEp.fqdn, firstEp.port);
        cfgSetItem(pCfg, "firstEp", tsFirst, pFirstEpItem->stype);
      } else if (strcasecmp("firstEp", name) == 0) {
        tstrncpy(tsLocalFqdn, cfgGetItem(pCfg, "fqdn")->str, TSDB_FQDN_LEN);
        tsServerPort = (uint16_t)cfgGetItem(pCfg, "serverPort")->i32;
        snprintf(tsLocalEp, sizeof(tsLocalEp), "%s:%u", tsLocalFqdn, tsServerPort);

        char defaultFirstEp[TSDB_EP_LEN] = {0};
        snprintf(defaultFirstEp, TSDB_EP_LEN, "%s:%u", tsLocalFqdn, tsServerPort);

        SConfigItem *pFirstEpItem = cfgGetItem(pCfg, "firstEp");
        SEp          firstEp = {0};
        taosGetFqdnPortFromEp(strlen(pFirstEpItem->str) == 0 ? defaultFirstEp : pFirstEpItem->str, &firstEp);
        snprintf(tsFirst, sizeof(tsFirst), "%s:%u", firstEp.fqdn, firstEp.port);
        cfgSetItem(pCfg, "firstEp", tsFirst, pFirstEpItem->stype);
      } else if (strcasecmp("fsDebugFlag", name) == 0) {
        fsDebugFlag = cfgGetItem(pCfg, "fsDebugFlag")->i32;
      }
      break;
    }
    case 'i': {
      if (strcasecmp("idxDebugFlag", name) == 0) {
        idxDebugFlag = cfgGetItem(pCfg, "idxDebugFlag")->i32;
      }
      break;
    }
    case 'j': {
      if (strcasecmp("jniDebugFlag", name) == 0) {
        jniDebugFlag = cfgGetItem(pCfg, "jniDebugFlag")->i32;
      }
      break;
    }
    case 'k': {
      if (strcasecmp("keepColumnName", name) == 0) {
        tsKeepOriginalColumnName = cfgGetItem(pCfg, "keepColumnName")->bval;
      }
      break;
    }
    case 'l': {
      if (strcasecmp("locale", name) == 0) {
        const char *locale = cfgGetItem(pCfg, "locale")->str;
        const char *charset = cfgGetItem(pCfg, "charset")->str;
        taosSetSystemLocale(locale, charset);
        osSetSystemLocale(locale, charset);
      } else if (strcasecmp("logDir", name) == 0) {
        tstrncpy(tsLogDir, cfgGetItem(pCfg, "logDir")->str, PATH_MAX);
        taosExpandDir(tsLogDir, tsLogDir, PATH_MAX);
      } else if (strcasecmp("logKeepDays", name) == 0) {
        tsLogKeepDays = cfgGetItem(pCfg, "logKeepDays")->i32;
      }
      break;
    }
    case 'm': {
      switch (lowcaseName[1]) {
        case 'a': {
          if (strcasecmp("maxShellConns", name) == 0) {
            tsMaxShellConns = cfgGetItem(pCfg, "maxShellConns")->i32;
          } else if (strcasecmp("maxNumOfDistinctRes", name) == 0) {
            tsMaxNumOfDistinctResults = cfgGetItem(pCfg, "maxNumOfDistinctRes")->i32;
          } else if (strcasecmp("maxStreamCompDelay", name) == 0) {
            tsMaxStreamComputDelay = cfgGetItem(pCfg, "maxStreamCompDelay")->i32;
          } else if (strcasecmp("maxFirstStreamCompDelay", name) == 0) {
            tsStreamCompStartDelay = cfgGetItem(pCfg, "maxFirstStreamCompDelay")->i32;
          }
          break;
        }
        case 'd': {
          if (strcasecmp("mDebugFlag", name) == 0) {
            mDebugFlag = cfgGetItem(pCfg, "mDebugFlag")->i32;
          }
          break;
        }
        case 'i': {
          if (strcasecmp("minimalTempDirGB", name) == 0) {
            tsTempSpace.reserved = cfgGetItem(pCfg, "minimalTempDirGB")->fval;
          } else if (strcasecmp("minimalDataDirGB", name) == 0) {
            tsDataSpace.reserved = cfgGetItem(pCfg, "minimalDataDirGB")->fval;
          } else if (strcasecmp("minSlidingTime", name) == 0) {
            tsMinSlidingTime = cfgGetItem(pCfg, "minSlidingTime")->i32;
          } else if (strcasecmp("minIntervalTime", name) == 0) {
            tsMinIntervalTime = cfgGetItem(pCfg, "minIntervalTime")->i32;
          } else if (strcasecmp("minimalLogDirGB", name) == 0) {
            tsLogSpace.reserved = cfgGetItem(pCfg, "minimalLogDirGB")->fval;
          }
          break;
        }
        case 'n': {
          if (strcasecmp("mnodeShmSize", name) == 0) {
            tsMnodeShmSize = cfgGetItem(pCfg, "mnodeShmSize")->i32;
          }
          break;
        }
        case 'o': {
          if (strcasecmp("monitor", name) == 0) {
            tsEnableMonitor = cfgGetItem(pCfg, "monitor")->bval;
          } else if (strcasecmp("monitorInterval", name) == 0) {
            tsMonitorInterval = cfgGetItem(pCfg, "monitorInterval")->i32;
          } else if (strcasecmp("monitorFqdn", name) == 0) {
            tstrncpy(tsMonitorFqdn, cfgGetItem(pCfg, "monitorFqdn")->str, TSDB_FQDN_LEN);
          } else if (strcasecmp("monitorPort", name) == 0) {
            tsMonitorPort = (uint16_t)cfgGetItem(pCfg, "monitorPort")->i32;
          } else if (strcasecmp("monitorMaxLogs", name) == 0) {
            tsMonitorMaxLogs = cfgGetItem(pCfg, "monitorMaxLogs")->i32;
          } else if (strcasecmp("monitorComp", name) == 0) {
            tsMonitorComp = cfgGetItem(pCfg, "monitorComp")->bval;
          }
          break;
        }
        case 'q': {
          if (strcasecmp("mqRebalanceInterval", name) == 0) {
            tsMqRebalanceInterval = cfgGetItem(pCfg, "mqRebalanceInterval")->i32;
          }
          break;
        }
        case 'u': {
          if (strcasecmp("multiProcess", name) == 0) {
            tsMultiProcess = cfgGetItem(pCfg, "multiProcess")->bval;
          } else if (strcasecmp("udfDebugFlag", name) == 0) {
            udfDebugFlag = cfgGetItem(pCfg, "udfDebugFlag")->i32;
          }
          break;
        }
        default:
          terrno = TSDB_CODE_CFG_NOT_FOUND;
          return -1;
      }
      break;
    }
    case 'n': {
      if (strcasecmp("numOfTaskQueueThreads", name) == 0) {
        tsNumOfTaskQueueThreads = cfgGetItem(pCfg, "numOfTaskQueueThreads")->i32;
      } else if (strcasecmp("numOfRpcThreads", name) == 0) {
        tsNumOfRpcThreads = cfgGetItem(pCfg, "numOfRpcThreads")->i32;
      } else if (strcasecmp("numOfCommitThreads", name) == 0) {
        tsNumOfCommitThreads = cfgGetItem(pCfg, "numOfCommitThreads")->i32;
      } else if (strcasecmp("numOfMnodeQueryThreads", name) == 0) {
        tsNumOfMnodeQueryThreads = cfgGetItem(pCfg, "numOfMnodeQueryThreads")->i32;
      } else if (strcasecmp("numOfMnodeReadThreads", name) == 0) {
        tsNumOfMnodeReadThreads = cfgGetItem(pCfg, "numOfMnodeReadThreads")->i32;
      } else if (strcasecmp("numOfVnodeQueryThreads", name) == 0) {
        tsNumOfVnodeQueryThreads = cfgGetItem(pCfg, "numOfVnodeQueryThreads")->i32;
      } else if (strcasecmp("numOfVnodeFetchThreads", name) == 0) {
        tsNumOfVnodeFetchThreads = cfgGetItem(pCfg, "numOfVnodeFetchThreads")->i32;
      } else if (strcasecmp("numOfVnodeWriteThreads", name) == 0) {
        tsNumOfVnodeWriteThreads = cfgGetItem(pCfg, "numOfVnodeWriteThreads")->i32;
      } else if (strcasecmp("numOfVnodeSyncThreads", name) == 0) {
        tsNumOfVnodeSyncThreads = cfgGetItem(pCfg, "numOfVnodeSyncThreads")->i32;
      } else if (strcasecmp("numOfQnodeQueryThreads", name) == 0) {
        tsNumOfQnodeQueryThreads = cfgGetItem(pCfg, "numOfQnodeQueryThreads")->i32;
      } else if (strcasecmp("numOfQnodeFetchThreads", name) == 0) {
        tsNumOfQnodeFetchThreads = cfgGetItem(pCfg, "numOfQnodeFetchThreads")->i32;
      } else if (strcasecmp("numOfSnodeSharedThreads", name) == 0) {
        tsNumOfSnodeSharedThreads = cfgGetItem(pCfg, "numOfSnodeSharedThreads")->i32;
      } else if (strcasecmp("numOfSnodeUniqueThreads", name) == 0) {
        tsNumOfSnodeUniqueThreads = cfgGetItem(pCfg, "numOfSnodeUniqueThreads")->i32;
      } else if (strcasecmp("numOfLogLines", name) == 0) {
        tsNumOfLogLines = cfgGetItem(pCfg, "numOfLogLines")->i32;
      }
      break;
    }
    case 'p': {
      if (strcasecmp("printAuth", name) == 0) {
        tsPrintAuth = cfgGetItem(pCfg, "printAuth")->bval;
      }
      break;
    }
    case 'q': {
      if (strcasecmp("queryPolicy", name) == 0) {
        tsQueryPolicy = cfgGetItem(pCfg, "queryPolicy")->i32;
      } else if (strcasecmp("querySmaOptimize", name) == 0) {
        tsQuerySmaOptimize = cfgGetItem(pCfg, "querySmaOptimize")->i32;
      } else if (strcasecmp("queryBufferSize", name) == 0) {
        tsQueryBufferSize = cfgGetItem(pCfg, "queryBufferSize")->i32;
        if (tsQueryBufferSize >= 0) {
          tsQueryBufferSizeBytes = tsQueryBufferSize * 1048576UL;
        }
      } else if (strcasecmp("qnodeShmSize", name) == 0) {
        tsQnodeShmSize = cfgGetItem(pCfg, "qnodeShmSize")->i32;
      } else if (strcasecmp("qDebugFlag", name) == 0) {
        qDebugFlag = cfgGetItem(pCfg, "qDebugFlag")->i32;
      }
      break;
    }
    case 'r': {
      if (strcasecmp("retryStreamCompDelay", name) == 0) {
        tsRetryStreamCompDelay = cfgGetItem(pCfg, "retryStreamCompDelay")->i32;
      } else if (strcasecmp("retrieveBlockingModel", name) == 0) {
        tsRetrieveBlockingModel = cfgGetItem(pCfg, "retrieveBlockingModel")->bval;
      } else if (strcasecmp("rpcQueueMemoryAllowed", name) == 0) {
        tsRpcQueueMemoryAllowed = cfgGetItem(pCfg, "rpcQueueMemoryAllowed")->i64;
      } else if (strcasecmp("rpcDebugFlag", name) == 0) {
        rpcDebugFlag = cfgGetItem(pCfg, "rpcDebugFlag")->i32;
      }
      break;
    }
    case 's': {
      if (strcasecmp("secondEp", name) == 0) {
        SConfigItem *pSecondpItem = cfgGetItem(pCfg, "secondEp");
        SEp          secondEp = {0};
        taosGetFqdnPortFromEp(strlen(pSecondpItem->str) == 0 ? tsFirst : pSecondpItem->str, &secondEp);
        snprintf(tsSecond, sizeof(tsSecond), "%s:%u", secondEp.fqdn, secondEp.port);
        cfgSetItem(pCfg, "secondEp", tsSecond, pSecondpItem->stype);
      } else if (strcasecmp("smlChildTableName", name) == 0) {
        tstrncpy(tsSmlChildTableName, cfgGetItem(pCfg, "smlChildTableName")->str, TSDB_TABLE_NAME_LEN);
      } else if (strcasecmp("smlTagName", name) == 0) {
        tstrncpy(tsSmlTagName, cfgGetItem(pCfg, "smlTagName")->str, TSDB_COL_NAME_LEN);
      } else if (strcasecmp("smlDataFormat", name) == 0) {
        tsSmlDataFormat = cfgGetItem(pCfg, "smlDataFormat")->bval;
      } else if (strcasecmp("shellActivityTimer", name) == 0) {
        tsShellActivityTimer = cfgGetItem(pCfg, "shellActivityTimer")->i32;
      } else if (strcasecmp("supportVnodes", name) == 0) {
        tsNumOfSupportVnodes = cfgGetItem(pCfg, "supportVnodes")->i32;
      } else if (strcasecmp("statusInterval", name) == 0) {
        tsStatusInterval = cfgGetItem(pCfg, "statusInterval")->i32;
      } else if (strcasecmp("streamCompDelayRatio", name) == 0) {
        tsStreamComputDelayRatio = cfgGetItem(pCfg, "streamCompDelayRatio")->fval;
      } else if (strcasecmp("slaveQuery", name) == 0) {
        tsEnableSlaveQuery = cfgGetItem(pCfg, "slaveQuery")->bval;
      } else if (strcasecmp("snodeShmSize", name) == 0) {
        tsSnodeShmSize = cfgGetItem(pCfg, "snodeShmSize")->i32;
      } else if (strcasecmp("serverPort", name) == 0) {
        tstrncpy(tsLocalFqdn, cfgGetItem(pCfg, "fqdn")->str, TSDB_FQDN_LEN);
        tsServerPort = (uint16_t)cfgGetItem(pCfg, "serverPort")->i32;
        snprintf(tsLocalEp, sizeof(tsLocalEp), "%s:%u", tsLocalFqdn, tsServerPort);

        char defaultFirstEp[TSDB_EP_LEN] = {0};
        snprintf(defaultFirstEp, TSDB_EP_LEN, "%s:%u", tsLocalFqdn, tsServerPort);

        SConfigItem *pFirstEpItem = cfgGetItem(pCfg, "firstEp");
        SEp          firstEp = {0};
        taosGetFqdnPortFromEp(strlen(pFirstEpItem->str) == 0 ? defaultFirstEp : pFirstEpItem->str, &firstEp);
        snprintf(tsFirst, sizeof(tsFirst), "%s:%u", firstEp.fqdn, firstEp.port);
        cfgSetItem(pCfg, "firstEp", tsFirst, pFirstEpItem->stype);
      } else if (strcasecmp("sDebugFlag", name) == 0) {
        sDebugFlag = cfgGetItem(pCfg, "sDebugFlag")->i32;
      } else if (strcasecmp("smaDebugFlag", name) == 0) {
        smaDebugFlag = cfgGetItem(pCfg, "smaDebugFlag")->i32;
      }
      break;
    }
    case 't': {
      if (strcasecmp("timezone", name) == 0) {
        SConfigItem *pItem = cfgGetItem(pCfg, "timezone");
        osSetTimezone(pItem->str);
        uDebug("timezone format changed from %s to %s", pItem->str, tsTimezoneStr);
        cfgSetItem(pCfg, "timezone", tsTimezoneStr, pItem->stype);
      } else if (strcasecmp("tempDir", name) == 0) {
        tstrncpy(tsTempDir, cfgGetItem(pCfg, "tempDir")->str, PATH_MAX);
        taosExpandDir(tsTempDir, tsTempDir, PATH_MAX);
        if (taosMulMkDir(tsTempDir) != 0) {
          uError("failed to create tempDir:%s since %s", tsTempDir, terrstr());
          return -1;
        }
      } else if (strcasecmp("telemetryReporting", name) == 0) {
        tsEnableTelem = cfgGetItem(pCfg, "telemetryReporting")->bval;
      } else if (strcasecmp("telemetryInterval", name) == 0) {
        tsTelemInterval = cfgGetItem(pCfg, "telemetryInterval")->i32;
      } else if (strcasecmp("telemetryServer", name) == 0) {
        tstrncpy(tsTelemServer, cfgGetItem(pCfg, "telemetryServer")->str, TSDB_FQDN_LEN);
      } else if (strcasecmp("telemetryPort", name) == 0) {
        tsTelemPort = (uint16_t)cfgGetItem(pCfg, "telemetryPort")->i32;
      } else if (strcasecmp("transPullupInterval", name) == 0) {
        tsTransPullupInterval = cfgGetItem(pCfg, "transPullupInterval")->i32;
      } else if (strcasecmp("ttlUnit", name) == 0) {
        tsTtlUnit = cfgGetItem(pCfg, "ttlUnit")->i32;
      } else if (strcasecmp("ttlPushInterval", name) == 0) {
        tsTtlPushInterval = cfgGetItem(pCfg, "ttlPushInterval")->i32;
      } else if (strcasecmp("tmrDebugFlag", name) == 0) {
        tmrDebugFlag = cfgGetItem(pCfg, "tmrDebugFlag")->i32;
      } else if (strcasecmp("tsdbDebugFlag", name) == 0) {
        tsdbDebugFlag = cfgGetItem(pCfg, "tsdbDebugFlag")->i32;
      } else if (strcasecmp("tqDebugFlag", name) == 0) {
        tqDebugFlag = cfgGetItem(pCfg, "tqDebugFlag")->i32;
      }
      break;
    }
    case 'u': {
      if (strcasecmp("udf", name) == 0) {
        tsStartUdfd = cfgGetItem(pCfg, "udf")->bval;
      } else if (strcasecmp("uDebugFlag", name) == 0) {
        uDebugFlag = cfgGetItem(pCfg, "uDebugFlag")->i32;
      }
      break;
    }
    case 'v': {
      if (strcasecmp("vnodeShmSize", name) == 0) {
        tsVnodeShmSize = cfgGetItem(pCfg, "vnodeShmSize")->i32;
      } else if (strcasecmp("vDebugFlag", name) == 0) {
        vDebugFlag = cfgGetItem(pCfg, "vDebugFlag")->i32;
      }
      break;
    }
    case 'w': {
      if (strcasecmp("wDebugFlag", name) == 0) {
        wDebugFlag = cfgGetItem(pCfg, "wDebugFlag")->i32;
      }
      break;
    }
    default:
      terrno = TSDB_CODE_CFG_NOT_FOUND;
      return -1;
  }

  return 0;
}

int32_t taosCreateLog(const char *logname, int32_t logFileNum, const char *cfgDir, const char **envCmd,
                      const char *envFile, char *apolloUrl, SArray *pArgs, bool tsc) {
  if (tsCfg == NULL) osDefaultInit();

  SConfig *pCfg = cfgInit();
  if (pCfg == NULL) return -1;

  if (tsc) {
    tsLogEmbedded = 0;
    if (taosAddClientLogCfg(pCfg) != 0) return -1;
  } else {
    tsLogEmbedded = 1;
    if (taosAddClientLogCfg(pCfg) != 0) return -1;
    if (taosAddServerLogCfg(pCfg) != 0) return -1;
  }

  if (taosLoadCfg(pCfg, envCmd, cfgDir, envFile, apolloUrl) != 0) {
    uError("failed to load cfg since %s", terrstr());
    cfgCleanup(pCfg);
    return -1;
  }

  if (cfgLoadFromArray(pCfg, pArgs) != 0) {
    uError("failed to load cfg from array since %s", terrstr());
    cfgCleanup(pCfg);
    return -1;
  }

  if (tsc) {
    taosSetClientLogCfg(pCfg);
  } else {
    taosSetClientLogCfg(pCfg);
    taosSetServerLogCfg(pCfg);
  }

  taosSetAllDebugFlag(cfgGetItem(pCfg, "debugFlag")->i32);

  if (taosMulMkDir(tsLogDir) != 0) {
    uError("failed to create dir:%s since %s", tsLogDir, terrstr());
    cfgCleanup(pCfg);
    return -1;
  }

  if (taosInitLog(logname, logFileNum) != 0) {
    uError("failed to init log file since %s", terrstr());
    cfgCleanup(pCfg);
    return -1;
  }

  cfgCleanup(pCfg);
  return 0;
}

static int32_t taosCheckGlobalCfg() {
  uint32_t ipv4 = taosGetIpv4FromFqdn(tsLocalFqdn);
  if (ipv4 == 0xffffffff) {
    terrno = TAOS_SYSTEM_ERROR(errno);
    uError("failed to get ip from fqdn:%s since %s, dnode can not be initialized", tsLocalFqdn, terrstr());
    return -1;
  }

  if (tsServerPort <= 0) {
    uError("invalid server port:%u, dnode can not be initialized", tsServerPort);
    return -1;
  }

  return 0;
}

int32_t taosInitCfg(const char *cfgDir, const char **envCmd, const char *envFile, char *apolloUrl, SArray *pArgs,
                    bool tsc) {
  if (tsCfg != NULL) return 0;
  tsCfg = cfgInit();

  if (tsc) {
    if (taosAddClientCfg(tsCfg) != 0) return -1;
    if (taosAddClientLogCfg(tsCfg) != 0) return -1;
  } else {
    if (taosAddClientCfg(tsCfg) != 0) return -1;
    if (taosAddServerCfg(tsCfg) != 0) return -1;
    if (taosAddClientLogCfg(tsCfg) != 0) return -1;
    if (taosAddServerLogCfg(tsCfg) != 0) return -1;
  }
  taosAddSystemCfg(tsCfg);

  if (taosLoadCfg(tsCfg, envCmd, cfgDir, envFile, apolloUrl) != 0) {
    uError("failed to load cfg since %s", terrstr());
    cfgCleanup(tsCfg);
    tsCfg = NULL;
    return -1;
  }

  if (cfgLoadFromArray(tsCfg, pArgs) != 0) {
    uError("failed to load cfg from array since %s", terrstr());
    cfgCleanup(tsCfg);
    return -1;
  }

  if (tsc) {
    if (taosSetClientCfg(tsCfg)) return -1;
  } else {
    if (taosSetClientCfg(tsCfg)) return -1;
    if (taosSetServerCfg(tsCfg)) return -1;
    if (taosSetTfsCfg(tsCfg) != 0) return -1;
  }
  taosSetSystemCfg(tsCfg);

  cfgDumpCfg(tsCfg, tsc, false);

  if (taosCheckGlobalCfg() != 0) {
    return -1;
  }

  return 0;
}

void taosCleanupCfg() {
  if (tsCfg) {
    cfgCleanup(tsCfg);
    tsCfg = NULL;
  }
}

void taosCfgDynamicOptions(const char *option, const char *value) {
  if (strncasecmp(option, "debugFlag", 9) == 0) {
    int32_t flag = atoi(value);
    taosSetAllDebugFlag(flag);
  }

  if (strcasecmp(option, "resetlog") == 0) {
    taosResetLog();
    cfgDumpCfg(tsCfg, 0, false);
  }
}<|MERGE_RESOLUTION|>--- conflicted
+++ resolved
@@ -408,11 +408,7 @@
   tsNumOfMnodeReadThreads = TRANGE(tsNumOfMnodeReadThreads, 1, 4);
   if (cfgAddInt32(pCfg, "numOfMnodeReadThreads", tsNumOfMnodeReadThreads, 1, 1024, 0) != 0) return -1;
 
-<<<<<<< HEAD
-  tsNumOfVnodeQueryThreads = tsNumOfCores / 2;
-=======
   tsNumOfVnodeQueryThreads = tsNumOfCores / 4;
->>>>>>> bd76ae52
   tsNumOfVnodeQueryThreads = TMAX(tsNumOfVnodeQueryThreads, 2);
   if (cfgAddInt32(pCfg, "numOfVnodeQueryThreads", tsNumOfVnodeQueryThreads, 1, 1024, 0) != 0) return -1;
 
