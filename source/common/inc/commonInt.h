--- conflicted
+++ resolved
@@ -20,10 +20,7 @@
 extern "C" {
 #endif
 
-<<<<<<< HEAD
-=======
 extern bool tIsValidSchema(struct SSchema* pSchema, int32_t numOfCols, int32_t numOfTags);
->>>>>>> 39de3fe0
 
 
 
