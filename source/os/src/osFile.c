--- conflicted
+++ resolved
@@ -177,18 +177,12 @@
 
 int32_t taosRenameFile(const char *oldName, const char *newName) {
 #ifdef WINDOWS
-<<<<<<< HEAD
-  bool code = MoveFileEx(oldName, newName, MOVEFILE_REPLACE_EXISTING | MOVEFILE_COPY_ALLOWED | MOVEFILE_WRITE_THROUGH);
-  if (!code) {
-    printf("failed to rename file %s to %s, reason:%s\n", oldName, newName, strerror(errno));
-=======
   bool finished = false;
 
   HANDLE transactionHandle = CreateTransaction(NULL, NULL, 0, 0, 0, INFINITE, NULL);
   if (transactionHandle == INVALID_HANDLE_VALUE) {
     printf("failed to rename file %s to %s, reason: CreateTransaction failed.\n", oldName, newName);
     return -1;
->>>>>>> ed908528
   }
 
   BOOL result = MoveFileTransacted(oldName, newName, NULL, NULL, MOVEFILE_REPLACE_EXISTING, transactionHandle);
@@ -381,8 +375,8 @@
   }
   if ((*ppFile)->fd >= 0) {
 #ifdef WINDOWS
-    // HANDLE h = (HANDLE)_get_osfhandle((*ppFile)->fd);
-    // !FlushFileBuffers(h);
+    HANDLE h = (HANDLE)_get_osfhandle((*ppFile)->fd);
+    !FlushFileBuffers(h);
 #else
     // warning: never fsync silently in base lib
     /*fsync((*ppFile)->fd);*/
