--- conflicted
+++ resolved
@@ -15,8 +15,8 @@
 
 #define ALLOW_FORBID_FUNC
 #define _DEFAULT_SOURCE
+#include <stdlib.h>
 #include "os.h"
-#include <stdlib.h>
 
 #ifdef WINDOWS
 void swapStr(char* j, char* J, int width) {
@@ -32,11 +32,7 @@
 }
 #endif
 
-<<<<<<< HEAD
 int32_t qsortHelper(const void* p1, const void* p2, const void* param) {
-=======
-int qsortHelper(const void* p1, const void* p2, const void* param) {
->>>>>>> 76e37205
   __compar_fn_t comparFn = param;
   return comparFn(p1, p2);
 }
@@ -49,8 +45,4 @@
 #else
   qsort(base, sz, width, compar);
 #endif
-<<<<<<< HEAD
-}
-=======
-}
->>>>>>> 76e37205
+}