--- conflicted
+++ resolved
@@ -440,10 +440,7 @@
   tCoderClear(&decoder);
 }
 #endif
-<<<<<<< HEAD
-
-=======
->>>>>>> 75857b04
+
 #pragma GCC diagnostic pop
 
 #endif