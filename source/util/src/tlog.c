/*
 * Copyright (c) 2019 TAOS Data, Inc. <jhtao@taosdata.com>
 *
 * This program is free software: you can use, redistribute, and/or modify
 * it under the terms of the GNU Affero General Public License, version 3
 * or later ("AGPL"), as published by the Free Software Foundation.
 *
 * This program is distributed in the hope that it will be useful, but WITHOUT
 * ANY WARRANTY; without even the implied warranty of MERCHANTABILITY or
 * FITNESS FOR A PARTICULAR PURPOSE.
 *
 * You should have received a copy of the GNU Affero General Public License
 * along with this program. If not, see <http://www.gnu.org/licenses/>.
 */

#define _DEFAULT_SOURCE
#include "tlog.h"
#include "os.h"
#include "tconfig.h"
#include "tutil.h"

#define LOG_MAX_LINE_SIZE             (1024)
#define LOG_MAX_LINE_BUFFER_SIZE      (LOG_MAX_LINE_SIZE + 3)
#define LOG_MAX_LINE_DUMP_SIZE        (65 * 1024)
#define LOG_MAX_LINE_DUMP_BUFFER_SIZE (LOG_MAX_LINE_DUMP_SIZE + 3)

#define LOG_FILE_NAME_LEN    300
#define LOG_DEFAULT_BUF_SIZE (20 * 1024 * 1024)  // 20MB

#define LOG_DEFAULT_INTERVAL 25
#define LOG_INTERVAL_STEP    5
#define LOG_MIN_INTERVAL     5
#define LOG_MAX_INTERVAL     25
#define LOG_MAX_WAIT_MSEC    1000

#define LOG_BUF_BUFFER(x) ((x)->buffer)
#define LOG_BUF_START(x)  ((x)->buffStart)
#define LOG_BUF_END(x)    ((x)->buffEnd)
#define LOG_BUF_SIZE(x)   ((x)->buffSize)
#define LOG_BUF_MUTEX(x)  ((x)->buffMutex)

typedef struct {
  char         *buffer;
  int32_t       buffStart;
  int32_t       buffEnd;
  int32_t       buffSize;
  int32_t       minBuffSize;
  TdFilePtr     pFile;
  int32_t       stop;
  TdThread      asyncThread;
  TdThreadMutex buffMutex;
} SLogBuff;

typedef struct {
  int32_t       fileNum;
  int32_t       maxLines;
  int32_t       lines;
  int32_t       flag;
  int32_t       openInProgress;
  pid_t         pid;
  char          logName[LOG_FILE_NAME_LEN];
  SLogBuff     *logHandle;
  TdThreadMutex logMutex;
} SLogObj;

extern SConfig *tsCfg;
static int8_t   tsLogInited = 0;
static SLogObj  tsLogObj = {.fileNum = 1};
static int64_t  tsAsyncLogLostLines = 0;
static int32_t  tsWriteInterval = LOG_DEFAULT_INTERVAL;
static int32_t  tsDaylightActive; /* Currently in daylight saving time. */

bool    tsLogEmbedded = 0;
bool    tsAsyncLog = true;
int32_t tsNumOfLogLines = 10000000;
int32_t tsLogKeepDays = 0;
LogFp   tsLogFp = NULL;
int64_t tsNumOfErrorLogs = 0;
int64_t tsNumOfInfoLogs = 0;
int64_t tsNumOfDebugLogs = 0;
int64_t tsNumOfTraceLogs = 0;

// log
int32_t dDebugFlag = 131;
int32_t vDebugFlag = 131;
int32_t mDebugFlag = 131;
int32_t cDebugFlag = 131;
int32_t jniDebugFlag = 131;
int32_t tmrDebugFlag = 131;
int32_t uDebugFlag = 131;
int32_t rpcDebugFlag = 131;
int32_t qDebugFlag = 131;
int32_t wDebugFlag = 131;
int32_t sDebugFlag = 131;
int32_t tsdbDebugFlag = 131;
int32_t tdbDebugFlag = 131;
int32_t tqDebugFlag = 131;
int32_t fsDebugFlag = 131;
int32_t metaDebugFlag = 131;
int32_t udfDebugFlag = 131;
int32_t smaDebugFlag = 131;
int32_t idxDebugFlag = 131;

int64_t dbgEmptyW = 0;
int64_t dbgWN = 0;
int64_t dbgSmallWN = 0;
int64_t dbgBigWN = 0;
int64_t dbgWSize = 0;

static void     *taosAsyncOutputLog(void *param);
static int32_t   taosPushLogBuffer(SLogBuff *pLogBuf, const char *msg, int32_t msgLen);
static SLogBuff *taosLogBuffNew(int32_t bufSize);
static void      taosCloseLogByFd(TdFilePtr pFile);
static int32_t   taosOpenLogFile(char *fn, int32_t maxLines, int32_t maxFileNum);
static int32_t   taosCompressFile(char *srcFileName, char *destFileName);

static FORCE_INLINE void taosUpdateDaylight() {
  struct tm      Tm, *ptm;
  struct timeval timeSecs;
  taosGetTimeOfDay(&timeSecs);
  time_t curTime = timeSecs.tv_sec;
  ptm = taosLocalTime(&curTime, &Tm);
  tsDaylightActive = ptm->tm_isdst;
}
static FORCE_INLINE int32_t taosGetDaylight() { return tsDaylightActive; }

static int32_t taosStartLog() {
  TdThreadAttr threadAttr;
  taosThreadAttrInit(&threadAttr);
  if (taosThreadCreate(&(tsLogObj.logHandle->asyncThread), &threadAttr, taosAsyncOutputLog, tsLogObj.logHandle) != 0) {
    return -1;
  }
  taosThreadAttrDestroy(&threadAttr);
  return 0;
}

int32_t taosInitLog(const char *logName, int32_t maxFiles) {
  if (atomic_val_compare_exchange_8(&tsLogInited, 0, 1) != 0) return 0;
  osUpdate();

  char fullName[PATH_MAX] = {0};
  if (strlen(tsLogDir) != 0) {
    snprintf(fullName, PATH_MAX, "%s" TD_DIRSEP "%s", tsLogDir, logName);
  } else {
    snprintf(fullName, PATH_MAX, "%s", logName);
  }
  taosUpdateDaylight();

  tsLogObj.logHandle = taosLogBuffNew(LOG_DEFAULT_BUF_SIZE);
  if (tsLogObj.logHandle == NULL) return -1;
  if (taosOpenLogFile(fullName, tsNumOfLogLines, maxFiles) < 0) return -1;
  if (taosStartLog() < 0) return -1;
  return 0;
}

static void taosStopLog() {
  if (tsLogObj.logHandle) {
    tsLogObj.logHandle->stop = 1;
  }
}

void taosCloseLog() {
  if (tsLogObj.logHandle != NULL) {
    taosStopLog();
    if (tsLogObj.logHandle != NULL && taosCheckPthreadValid(tsLogObj.logHandle->asyncThread)) {
      taosThreadJoin(tsLogObj.logHandle->asyncThread, NULL);
      taosThreadClear(&tsLogObj.logHandle->asyncThread);
    }
    tsLogInited = 0;

    taosThreadMutexDestroy(&tsLogObj.logHandle->buffMutex);
    taosCloseFile(&tsLogObj.logHandle->pFile);
    taosMemoryFreeClear(tsLogObj.logHandle->buffer);
    memset(&tsLogObj.logHandle->buffer, 0, sizeof(tsLogObj.logHandle->buffer));
    taosThreadMutexDestroy(&tsLogObj.logMutex);
    taosMemoryFreeClear(tsLogObj.logHandle);
    memset(&tsLogObj.logHandle, 0, sizeof(tsLogObj.logHandle));
    tsLogObj.logHandle = NULL;
  }
}

static bool taosLockLogFile(TdFilePtr pFile) {
  if (pFile == NULL) return false;

  if (tsLogObj.fileNum > 1) {
    int32_t ret = taosLockFile(pFile);
    if (ret == 0) {
      return true;
    }
  }

  return false;
}

static void taosUnLockLogFile(TdFilePtr pFile) {
  if (pFile == NULL) return;

  if (tsLogObj.fileNum > 1) {
    taosUnLockFile(pFile);
  }
}

static void taosKeepOldLog(char *oldName) {
  if (tsLogKeepDays == 0) return;

  int64_t fileSec = taosGetTimestampSec();
  char    fileName[LOG_FILE_NAME_LEN + 20];
  snprintf(fileName, LOG_FILE_NAME_LEN + 20, "%s.%" PRId64, tsLogObj.logName, fileSec);

  (void)taosRenameFile(oldName, fileName);

  if (tsLogKeepDays < 0) {
    char compressFileName[LOG_FILE_NAME_LEN + 20];
    snprintf(compressFileName, LOG_FILE_NAME_LEN + 20, "%s.%" PRId64 ".gz", tsLogObj.logName, fileSec);
    if (taosCompressFile(fileName, compressFileName) == 0) {
      (void)taosRemoveFile(fileName);
    }
  }

  taosRemoveOldFiles(tsLogDir, TABS(tsLogKeepDays));
}

static void *taosThreadToOpenNewFile(void *param) {
  char keepName[LOG_FILE_NAME_LEN + 20];
  sprintf(keepName, "%s.%d", tsLogObj.logName, tsLogObj.flag);

  tsLogObj.flag ^= 1;
  tsLogObj.lines = 0;
  char name[LOG_FILE_NAME_LEN + 20];
  sprintf(name, "%s.%d", tsLogObj.logName, tsLogObj.flag);

  taosUmaskFile(0);

  TdFilePtr pFile = taosOpenFile(name, TD_FILE_CREATE | TD_FILE_WRITE | TD_FILE_TRUNC);
  if (pFile == NULL) {
    tsLogObj.openInProgress = 0;
    tsLogObj.lines = tsLogObj.maxLines - 1000;
    uError("open new log file fail! reason:%s, reuse lastlog", strerror(errno));
    return NULL;
  }

  taosLockLogFile(pFile);
  (void)taosLSeekFile(pFile, 0, SEEK_SET);

  TdFilePtr pOldFile = tsLogObj.logHandle->pFile;
  tsLogObj.logHandle->pFile = pFile;
  tsLogObj.lines = 0;
  tsLogObj.openInProgress = 0;
  taosSsleep(20);
  taosCloseLogByFd(pOldFile);

  uInfo("   new log file:%d is opened", tsLogObj.flag);
  uInfo("==================================");
  taosKeepOldLog(keepName);

  return NULL;
}

static int32_t taosOpenNewLogFile() {
  taosThreadMutexLock(&tsLogObj.logMutex);

  if (tsLogObj.lines > tsLogObj.maxLines && tsLogObj.openInProgress == 0) {
    tsLogObj.openInProgress = 1;

    uInfo("open new log file ......");
    TdThread     thread;
    TdThreadAttr attr;
    taosThreadAttrInit(&attr);
    taosThreadAttrSetDetachState(&attr, PTHREAD_CREATE_DETACHED);

    taosThreadCreate(&thread, &attr, taosThreadToOpenNewFile, NULL);
    taosThreadAttrDestroy(&attr);
  }

  taosThreadMutexUnlock(&tsLogObj.logMutex);

  return 0;
}

void taosResetLog() {
  char lastName[LOG_FILE_NAME_LEN + 20];
  sprintf(lastName, "%s.%d", tsLogObj.logName, tsLogObj.flag);

  // force create a new log file
  tsLogObj.lines = tsLogObj.maxLines + 10;

  taosOpenNewLogFile();
  (void)taosRemoveFile(lastName);

  uInfo("==================================");
  uInfo("   reset log file ");
}

static bool taosCheckFileIsOpen(char *logFileName) {
  TdFilePtr pFile = taosOpenFile(logFileName, TD_FILE_WRITE);
  if (pFile == NULL) {
    if (errno == ENOENT) {
      return false;
    } else {
      printf("\nfailed to open log file:%s, reason:%s\n", logFileName, strerror(errno));
      return true;
    }
  }

  if (taosLockLogFile(pFile)) {
    taosUnLockLogFile(pFile);
    taosCloseFile(&pFile);
    return false;
  } else {
    taosCloseFile(&pFile);
    return true;
  }
}

static void taosGetLogFileName(char *fn) {
  if (tsLogObj.fileNum > 1) {
    for (int32_t i = 0; i < tsLogObj.fileNum; i++) {
      char fileName[LOG_FILE_NAME_LEN];

<<<<<<< HEAD
      snprintf(fileName, LOG_FILE_NAME_LEN,"%s%d.0", fn, i);
      bool file1open = taosCheckFileIsOpen(fileName);

      snprintf(fileName, LOG_FILE_NAME_LEN,"%s%d.1", fn, i);
      bool file2open = taosCheckFileIsOpen(fileName);

      if (!file1open && !file2open) {
        snprintf(tsLogObj.logName, tListLen(tsLogObj.logName), "%s%d", fn, i);
=======
      snprintf(fileName, LOG_FILE_NAME_LEN, "%s%d.0", fn, i);
      bool file1open = taosCheckFileIsOpen(fileName);

      snprintf(fileName, LOG_FILE_NAME_LEN, "%s%d.1", fn, i);
      bool file2open = taosCheckFileIsOpen(fileName);

      if (!file1open && !file2open) {
        snprintf(tsLogObj.logName, LOG_FILE_NAME_LEN, "%s%d", fn, i);
>>>>>>> efbe9ecb
        return;
      }
    }
  }

  if (strlen(fn) < LOG_FILE_NAME_LEN) {
    strcpy(tsLogObj.logName, fn);
  }
}

static int32_t taosOpenLogFile(char *fn, int32_t maxLines, int32_t maxFileNum) {
#ifdef WINDOWS
  /*
   * always set maxFileNum to 1
   * means client log filename is unique in windows
   */
  maxFileNum = 1;
#endif

  char    name[LOG_FILE_NAME_LEN + 50] = "\0";
  int32_t logstat0_mtime, logstat1_mtime;
  int32_t size;

  tsLogObj.maxLines = maxLines;
  tsLogObj.fileNum = maxFileNum;
  taosGetLogFileName(fn);

  if (strlen(fn) < LOG_FILE_NAME_LEN + 50 - 2) {
    strcpy(name, fn);
    strcat(name, ".0");
  }
  bool log0Exist = taosStatFile(name, NULL, &logstat0_mtime) >= 0;

  if (strlen(fn) < LOG_FILE_NAME_LEN + 50 - 2) {
    strcpy(name, fn);
    strcat(name, ".1");
  }
  bool log1Exist = taosStatFile(name, NULL, &logstat1_mtime) >= 0;

  // if none of the log files exist, open 0, if both exists, open the old one
  if (!log0Exist && !log1Exist) {
    tsLogObj.flag = 0;
  } else if (!log1Exist) {
    tsLogObj.flag = 0;
  } else if (!log0Exist) {
    tsLogObj.flag = 1;
  } else {
    tsLogObj.flag = (logstat0_mtime > logstat1_mtime) ? 0 : 1;
  }

  char fileName[LOG_FILE_NAME_LEN + 50] = "\0";
  sprintf(fileName, "%s.%d", tsLogObj.logName, tsLogObj.flag);
  taosThreadMutexInit(&tsLogObj.logMutex, NULL);

  taosUmaskFile(0);
  tsLogObj.logHandle->pFile = taosOpenFile(fileName, TD_FILE_CREATE | TD_FILE_WRITE);

  if (tsLogObj.logHandle->pFile == NULL) {
    printf("\nfailed to open log file:%s, reason:%s\n", fileName, strerror(errno));
    return -1;
  }
  taosLockLogFile(tsLogObj.logHandle->pFile);

  // only an estimate for number of lines
  int64_t filesize = 0;
  if (taosFStatFile(tsLogObj.logHandle->pFile, &filesize, NULL) < 0) {
    printf("\nfailed to fstat log file:%s, reason:%s\n", fileName, strerror(errno));
    return -1;
  }
  size = (int32_t)filesize;
  tsLogObj.lines = size / 60;

  taosLSeekFile(tsLogObj.logHandle->pFile, 0, SEEK_END);

  sprintf(name, "==================================================\n");
  taosWriteFile(tsLogObj.logHandle->pFile, name, (uint32_t)strlen(name));
  sprintf(name, "                new log file                      \n");
  taosWriteFile(tsLogObj.logHandle->pFile, name, (uint32_t)strlen(name));
  sprintf(name, "==================================================\n");
  taosWriteFile(tsLogObj.logHandle->pFile, name, (uint32_t)strlen(name));

  return 0;
}

static void taosUpdateLogNums(ELogLevel level) {
  switch (level) {
    case DEBUG_ERROR:
      atomic_add_fetch_64(&tsNumOfErrorLogs, 1);
      break;
    case DEBUG_INFO:
      atomic_add_fetch_64(&tsNumOfInfoLogs, 1);
      break;
    case DEBUG_DEBUG:
      atomic_add_fetch_64(&tsNumOfDebugLogs, 1);
      break;
    case DEBUG_DUMP:
    case DEBUG_TRACE:
      atomic_add_fetch_64(&tsNumOfTraceLogs, 1);
      break;
    default:
      break;
  }
}

static inline int32_t taosBuildLogHead(char *buffer, const char *flags) {
  struct tm      Tm, *ptm;
  struct timeval timeSecs;

  taosGetTimeOfDay(&timeSecs);
  time_t curTime = timeSecs.tv_sec;
  ptm = taosLocalTimeNolock(&Tm, &curTime, taosGetDaylight());

  return sprintf(buffer, "%02d/%02d %02d:%02d:%02d.%06d %08" PRId64 " %s", ptm->tm_mon + 1, ptm->tm_mday, ptm->tm_hour,
                 ptm->tm_min, ptm->tm_sec, (int32_t)timeSecs.tv_usec, taosGetSelfPthreadId(), flags);
}

static inline void taosPrintLogImp(ELogLevel level, int32_t dflag, const char *buffer, int32_t len) {
  if ((dflag & DEBUG_FILE) && tsLogObj.logHandle && tsLogObj.logHandle->pFile != NULL && osLogSpaceAvailable()) {
    taosUpdateLogNums(level);
    if (tsAsyncLog && level != DEBUG_FATAL) {
      taosPushLogBuffer(tsLogObj.logHandle, buffer, len);
    } else {
      taosWriteFile(tsLogObj.logHandle->pFile, buffer, len);
      if (level == DEBUG_FATAL) {
        taosFsyncFile(tsLogObj.logHandle->pFile);
      }
    }

    if (tsLogObj.maxLines > 0) {
      atomic_add_fetch_32(&tsLogObj.lines, 1);
      if ((tsLogObj.lines > tsLogObj.maxLines) && (tsLogObj.openInProgress == 0)) {
        taosOpenNewLogFile();
      }
    }
  }

  if (dflag & DEBUG_SCREEN) {
#pragma GCC diagnostic push
#pragma GCC diagnostic ignored "-Wunused-result"
    write(1, buffer, (uint32_t)len);
#pragma GCC diagnostic pop
  }
}

void taosPrintLog(const char *flags, ELogLevel level, int32_t dflag, const char *format, ...) {
  if (!(dflag & DEBUG_FILE) && !(dflag & DEBUG_SCREEN)) return;

  char    buffer[LOG_MAX_LINE_BUFFER_SIZE];
  int32_t len = taosBuildLogHead(buffer, flags);

  va_list argpointer;
  va_start(argpointer, format);
  int32_t writeLen = len + vsnprintf(buffer + len, LOG_MAX_LINE_BUFFER_SIZE - len, format, argpointer);
  va_end(argpointer);

  if (writeLen > LOG_MAX_LINE_SIZE) writeLen = LOG_MAX_LINE_SIZE;
  buffer[writeLen++] = '\n';
  buffer[writeLen] = 0;

  taosPrintLogImp(level, dflag, buffer, writeLen);

  if (tsLogFp && level <= DEBUG_INFO) {
    buffer[writeLen - 1] = 0;
    (*tsLogFp)(taosGetTimestampMs(), level, buffer + len);
  }
}

void taosPrintLongString(const char *flags, ELogLevel level, int32_t dflag, const char *format, ...) {
  if (!osLogSpaceAvailable()) return;
  if (!(dflag & DEBUG_FILE) && !(dflag & DEBUG_SCREEN)) return;

  char    buffer[LOG_MAX_LINE_DUMP_BUFFER_SIZE];
  int32_t len = taosBuildLogHead(buffer, flags);

  va_list argpointer;
  va_start(argpointer, format);
  len += vsnprintf(buffer + len, LOG_MAX_LINE_DUMP_BUFFER_SIZE - len, format, argpointer);
  va_end(argpointer);

  if (len > LOG_MAX_LINE_DUMP_SIZE) len = LOG_MAX_LINE_DUMP_SIZE;
  buffer[len++] = '\n';
  buffer[len] = 0;

  taosPrintLogImp(level, dflag, buffer, len);
}

void taosDumpData(unsigned char *msg, int32_t len) {
  if (!osLogSpaceAvailable()) return;
  taosUpdateLogNums(DEBUG_DUMP);

  char    temp[256] = {0};
  int32_t i, pos = 0, c = 0;

  for (i = 0; i < len; ++i) {
    sprintf(temp + pos, "%02x ", msg[i]);
    c++;
    pos += 3;
    if (c >= 16) {
      temp[pos++] = '\n';
      taosWriteFile(tsLogObj.logHandle->pFile, temp, (uint32_t)pos);
      c = 0;
      pos = 0;
    }
  }

  temp[pos++] = '\n';

  taosWriteFile(tsLogObj.logHandle->pFile, temp, (uint32_t)pos);
}

static void taosCloseLogByFd(TdFilePtr pFile) {
  if (pFile != NULL) {
    taosUnLockLogFile(pFile);
    taosCloseFile(&pFile);
  }
}

static SLogBuff *taosLogBuffNew(int32_t bufSize) {
  SLogBuff *pLogBuf = NULL;

  pLogBuf = taosMemoryCalloc(1, sizeof(SLogBuff));
  if (pLogBuf == NULL) return NULL;

  LOG_BUF_BUFFER(pLogBuf) = taosMemoryMalloc(bufSize);
  if (LOG_BUF_BUFFER(pLogBuf) == NULL) goto _err;

  LOG_BUF_START(pLogBuf) = LOG_BUF_END(pLogBuf) = 0;
  LOG_BUF_SIZE(pLogBuf) = bufSize;
  pLogBuf->minBuffSize = bufSize / 10;
  pLogBuf->stop = 0;

  if (taosThreadMutexInit(&LOG_BUF_MUTEX(pLogBuf), NULL) < 0) goto _err;
  // tsem_init(&(pLogBuf->buffNotEmpty), 0, 0);

  return pLogBuf;

_err:
  taosMemoryFreeClear(LOG_BUF_BUFFER(pLogBuf));
  taosMemoryFreeClear(pLogBuf);
  return NULL;
}

static void taosCopyLogBuffer(SLogBuff *pLogBuf, int32_t start, int32_t end, const char *msg, int32_t msgLen) {
  if (start > end) {
    memcpy(LOG_BUF_BUFFER(pLogBuf) + end, msg, msgLen);
  } else {
    if (LOG_BUF_SIZE(pLogBuf) - end < msgLen) {
      memcpy(LOG_BUF_BUFFER(pLogBuf) + end, msg, LOG_BUF_SIZE(pLogBuf) - end);
      memcpy(LOG_BUF_BUFFER(pLogBuf), msg + LOG_BUF_SIZE(pLogBuf) - end, msgLen - LOG_BUF_SIZE(pLogBuf) + end);
    } else {
      memcpy(LOG_BUF_BUFFER(pLogBuf) + end, msg, msgLen);
    }
  }
  LOG_BUF_END(pLogBuf) = (LOG_BUF_END(pLogBuf) + msgLen) % LOG_BUF_SIZE(pLogBuf);
}

static int32_t taosPushLogBuffer(SLogBuff *pLogBuf, const char *msg, int32_t msgLen) {
  int32_t        start = 0;
  int32_t        end = 0;
  int32_t        remainSize = 0;
  static int64_t lostLine = 0;
  char           tmpBuf[128] = {0};
  int32_t        tmpBufLen = 0;

  if (pLogBuf == NULL || pLogBuf->stop) return -1;

  taosThreadMutexLock(&LOG_BUF_MUTEX(pLogBuf));
  start = LOG_BUF_START(pLogBuf);
  end = LOG_BUF_END(pLogBuf);

  remainSize = (start > end) ? (start - end - 1) : (start + LOG_BUF_SIZE(pLogBuf) - end - 1);

  if (lostLine > 0) {
    snprintf(tmpBuf, tListLen(tmpBuf), "...Lost %" PRId64 " lines here...\n", lostLine);
    tmpBufLen = (int32_t)strlen(tmpBuf);
  }

  if (remainSize <= msgLen || ((lostLine > 0) && (remainSize <= (msgLen + tmpBufLen)))) {
    lostLine++;
    tsAsyncLogLostLines++;
    taosThreadMutexUnlock(&LOG_BUF_MUTEX(pLogBuf));
    return -1;
  }

  if (lostLine > 0) {
    taosCopyLogBuffer(pLogBuf, start, end, tmpBuf, tmpBufLen);
    lostLine = 0;
  }

  taosCopyLogBuffer(pLogBuf, LOG_BUF_START(pLogBuf), LOG_BUF_END(pLogBuf), msg, msgLen);

  // int32_t w = atomic_sub_fetch_32(&waitLock, 1);
  /*
  if (w <= 0 || ((remainSize - msgLen - tmpBufLen) < (LOG_BUF_SIZE(pLogBuf) * 4 /5))) {
    tsem_post(&(pLogBuf->buffNotEmpty));
    dbgPostN++;
  } else {
    dbgNoPostN++;
  }
  */

  taosThreadMutexUnlock(&LOG_BUF_MUTEX(pLogBuf));

  return 0;
}

static int32_t taosGetLogRemainSize(SLogBuff *pLogBuf, int32_t start, int32_t end) {
  int32_t rSize = end - start;

  return rSize >= 0 ? rSize : LOG_BUF_SIZE(pLogBuf) + rSize;
}

static void taosWriteLog(SLogBuff *pLogBuf) {
  static int32_t lastDuration = 0;
  int32_t        remainChecked = 0;
  int32_t        start, end, pollSize;

  do {
    if (remainChecked == 0) {
      start = LOG_BUF_START(pLogBuf);
      end = LOG_BUF_END(pLogBuf);

      if (start == end) {
        dbgEmptyW++;
        tsWriteInterval = LOG_MAX_INTERVAL;
        return;
      }

      pollSize = taosGetLogRemainSize(pLogBuf, start, end);
      if (pollSize < pLogBuf->minBuffSize) {
        lastDuration += tsWriteInterval;
        if (lastDuration < LOG_MAX_WAIT_MSEC) {
          break;
        }
      }

      lastDuration = 0;
    }

    if (start < end) {
      taosWriteFile(pLogBuf->pFile, LOG_BUF_BUFFER(pLogBuf) + start, pollSize);
    } else {
      int32_t tsize = LOG_BUF_SIZE(pLogBuf) - start;
      taosWriteFile(pLogBuf->pFile, LOG_BUF_BUFFER(pLogBuf) + start, tsize);

      taosWriteFile(pLogBuf->pFile, LOG_BUF_BUFFER(pLogBuf), end);
    }

    dbgWN++;
    dbgWSize += pollSize;

    if (pollSize < pLogBuf->minBuffSize) {
      dbgSmallWN++;
      if (tsWriteInterval < LOG_MAX_INTERVAL) {
        tsWriteInterval += LOG_INTERVAL_STEP;
      }
    } else if (pollSize > LOG_BUF_SIZE(pLogBuf) / 3) {
      dbgBigWN++;
      tsWriteInterval = LOG_MIN_INTERVAL;
    } else if (pollSize > LOG_BUF_SIZE(pLogBuf) / 4) {
      if (tsWriteInterval > LOG_MIN_INTERVAL) {
        tsWriteInterval -= LOG_INTERVAL_STEP;
      }
    }

    LOG_BUF_START(pLogBuf) = (LOG_BUF_START(pLogBuf) + pollSize) % LOG_BUF_SIZE(pLogBuf);

    start = LOG_BUF_START(pLogBuf);
    end = LOG_BUF_END(pLogBuf);

    pollSize = taosGetLogRemainSize(pLogBuf, start, end);
    if (pollSize < pLogBuf->minBuffSize) {
      break;
    }

    tsWriteInterval = LOG_MIN_INTERVAL;

    remainChecked = 1;
  } while (1);
}

static void *taosAsyncOutputLog(void *param) {
  SLogBuff *pLogBuf = (SLogBuff *)param;
  setThreadName("log");
  int32_t count = 0;
  int32_t updateCron = 0;
  while (1) {
    count += tsWriteInterval;
    updateCron++;
    taosMsleep(tsWriteInterval);
    if (count > 1000) {
      osUpdate();
      count = 0;
    }

    // Polling the buffer
    taosWriteLog(pLogBuf);

    if (updateCron >= 3600 * 24 * 40 / 2) {
      taosUpdateDaylight();
      updateCron = 0;
    }

    if (pLogBuf->stop) break;
  }

  return NULL;
}

int32_t taosCompressFile(char *srcFileName, char *destFileName) {
  int32_t compressSize = 163840;
  int32_t ret = 0;
  int32_t len = 0;
  char   *data = taosMemoryMalloc(compressSize);
  //  gzFile  dstFp = NULL;

  // srcFp = fopen(srcFileName, "r");
  TdFilePtr pSrcFile = taosOpenFile(srcFileName, TD_FILE_READ);
  if (pSrcFile == NULL) {
    ret = -1;
    goto cmp_end;
  }

  TdFilePtr pFile = taosOpenFile(destFileName, TD_FILE_CREATE | TD_FILE_WRITE | TD_FILE_TRUNC);
  if (pFile == NULL) {
    ret = -2;
    goto cmp_end;
  }

  //  dstFp = gzdopen(fd, "wb6f");
  //  if (dstFp == NULL) {
  //    ret = -3;
  //    close(fd);
  //    goto cmp_end;
  //  }
  //
  //  while (!feof(srcFp)) {
  //    len = (int32_t)fread(data, 1, compressSize, srcFp);
  //    (void)gzwrite(dstFp, data, len);
  //  }

cmp_end:
  if (pSrcFile) {
    taosCloseFile(&pSrcFile);
  }
  //  if (dstFp) {
  //    gzclose(dstFp);
  //  }
  taosMemoryFree(data);

  return ret;
}<|MERGE_RESOLUTION|>--- conflicted
+++ resolved
@@ -317,16 +317,6 @@
     for (int32_t i = 0; i < tsLogObj.fileNum; i++) {
       char fileName[LOG_FILE_NAME_LEN];
 
-<<<<<<< HEAD
-      snprintf(fileName, LOG_FILE_NAME_LEN,"%s%d.0", fn, i);
-      bool file1open = taosCheckFileIsOpen(fileName);
-
-      snprintf(fileName, LOG_FILE_NAME_LEN,"%s%d.1", fn, i);
-      bool file2open = taosCheckFileIsOpen(fileName);
-
-      if (!file1open && !file2open) {
-        snprintf(tsLogObj.logName, tListLen(tsLogObj.logName), "%s%d", fn, i);
-=======
       snprintf(fileName, LOG_FILE_NAME_LEN, "%s%d.0", fn, i);
       bool file1open = taosCheckFileIsOpen(fileName);
 
@@ -335,7 +325,6 @@
 
       if (!file1open && !file2open) {
         snprintf(tsLogObj.logName, LOG_FILE_NAME_LEN, "%s%d", fn, i);
->>>>>>> efbe9ecb
         return;
       }
     }
