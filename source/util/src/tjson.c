/*
 * Copyright (c) 2019 TAOS Data, Inc. <jhtao@taosdata.com>
 *
 * This program is free software: you can use, redistribute, and/or modify
 * it under the terms of the GNU Affero General Public License, version 3
 * or later ("AGPL"), as published by the Free Software Foundation.
 *
 * This program is distributed in the hope that it will be useful, but WITHOUT
 * ANY WARRANTY; without even the implied warranty of MERCHANTABILITY or
 * FITNESS FOR A PARTICULAR PURPOSE.
 *
 * You should have received a copy of the GNU Affero General Public License
 * along with this program. If not, see <http://www.gnu.org/licenses/>.
 */

#define _DEFAULT_SOURCE
#include "tjson.h"
#include "cJSON.h"
#include "taoserror.h"

SJson* tjsonCreateObject() {
  SJson* pJson = cJSON_CreateObject();
  if (pJson == NULL) {
    terrno = TSDB_CODE_OUT_OF_MEMORY;
  }
  return pJson;
}

void tjsonDelete(SJson* pJson) {
  if (pJson != NULL) {
    cJSON_Delete((cJSON*)pJson);
  }
}

int32_t tjsonAddIntegerToObject(SJson* pJson, const char* pName, const uint64_t number) {
  char tmp[40] = {0};
  snprintf(tmp, sizeof(tmp), "%" PRId64, number);
  return tjsonAddStringToObject(pJson, pName, tmp);
}

int32_t tjsonAddDoubleToObject(SJson* pJson, const char* pName, const double number) {
  if (NULL == cJSON_AddNumberToObject((cJSON*)pJson, pName, number)) {
    terrno = TSDB_CODE_OUT_OF_MEMORY;
    return TSDB_CODE_FAILED;
  }

  return TSDB_CODE_SUCCESS;
}

int32_t tjsonAddBoolToObject(SJson* pJson, const char* pName, const bool boolean) {
  if (NULL == cJSON_AddBoolToObject((cJSON*)pJson, pName, boolean)) {
    terrno = TSDB_CODE_OUT_OF_MEMORY;
    return TSDB_CODE_FAILED;
  }

  return TSDB_CODE_SUCCESS;
}

int32_t tjsonAddStringToObject(SJson* pJson, const char* pName, const char* pVal) {
  if (NULL == cJSON_AddStringToObject((cJSON*)pJson, pName, pVal)) {
    terrno = TSDB_CODE_OUT_OF_MEMORY;
    return TSDB_CODE_FAILED;
  }

  return TSDB_CODE_SUCCESS;
}

SJson* tjsonAddArrayToObject(SJson* pJson, const char* pName) {
  SJson* ret = (SJson*)cJSON_AddArrayToObject((cJSON*)pJson, pName);
  if (ret == NULL) {
    terrno = TSDB_CODE_OUT_OF_MEMORY;
  }
  return ret;
}

int32_t tjsonAddItemToObject(SJson* pJson, const char* pName, SJson* pItem) {
  if (cJSON_AddItemToObject((cJSON*)pJson, pName, pItem)) {
    return TSDB_CODE_SUCCESS;
  }

  terrno = TSDB_CODE_OUT_OF_MEMORY;
  return TSDB_CODE_FAILED;
}

int32_t tjsonAddItemToArray(SJson* pJson, SJson* pItem) {
  if (cJSON_AddItemToArray((cJSON*)pJson, pItem)) {
    return TSDB_CODE_SUCCESS;
  }

  terrno = TSDB_CODE_OUT_OF_MEMORY;
  return TSDB_CODE_FAILED;
}

int32_t tjsonAddObject(SJson* pJson, const char* pName, FToJson func, const void* pObj) {
  if (NULL == pObj) {
    return TSDB_CODE_SUCCESS;
  }

  SJson* pJobj = tjsonCreateObject();
  if (NULL == pJobj || TSDB_CODE_SUCCESS != func(pObj, pJobj)) {
    tjsonDelete(pJobj);
    return TSDB_CODE_FAILED;
  }
  return tjsonAddItemToObject(pJson, pName, pJobj);
}

int32_t tjsonAddItem(SJson* pJson, FToJson func, const void* pObj) {
  SJson* pJobj = tjsonCreateObject();
  if (NULL == pJobj || TSDB_CODE_SUCCESS != func(pObj, pJobj)) {
    tjsonDelete(pJobj);
    return TSDB_CODE_FAILED;
  }
  return tjsonAddItemToArray(pJson, pJobj);
}

int32_t tjsonAddArray(SJson* pJson, const char* pName, FToJson func, const void* pArray, int32_t itemSize, int32_t num) {
  if (num > 0) {
    SJson* pJsonArray = tjsonAddArrayToObject(pJson, pName);
    if (NULL == pJsonArray) {
      return TSDB_CODE_OUT_OF_MEMORY;
    }
    for (size_t i = 0; i < num; ++i) {
      int32_t code = tjsonAddItem(pJsonArray, func, (const char*)pArray + itemSize * i);
      if (TSDB_CODE_SUCCESS != code) {
        return code;
      }
    }
  }
  return TSDB_CODE_SUCCESS;
}

char* tjsonToString(const SJson* pJson) { return cJSON_Print((cJSON*)pJson); }

char* tjsonToUnformattedString(const SJson* pJson) { return cJSON_PrintUnformatted((cJSON*)pJson); }

SJson* tjsonGetObjectItem(const SJson* pJson, const char* pName) { return cJSON_GetObjectItem(pJson, pName); }

int32_t tjsonGetStringValue(const SJson* pJson, const char* pName, char* pVal) {
  char* p = cJSON_GetStringValue(tjsonGetObjectItem((cJSON*)pJson, pName));
  if (NULL == p) {
    return TSDB_CODE_FAILED;
  }
  strcpy(pVal, p);
  return TSDB_CODE_SUCCESS;
}

int32_t tjsonDupStringValue(const SJson* pJson, const char* pName, char** pVal) {
  char* p = cJSON_GetStringValue(tjsonGetObjectItem((cJSON*)pJson, pName));
  if (NULL == p) {
    return TSDB_CODE_FAILED;
  }
  *pVal = strdup(p);
  return TSDB_CODE_SUCCESS;
}

int32_t tjsonGetBigIntValue(const SJson* pJson, const char* pName, int64_t* pVal) {
  char* p = cJSON_GetStringValue(tjsonGetObjectItem((cJSON*)pJson, pName));
  if (NULL == p) {
    return TSDB_CODE_FAILED;
  }
<<<<<<< HEAD
  *pVal = strtol(p, NULL, 10);
  return TSDB_CODE_SUCCESS;
=======
  char* pEnd = NULL;
  *pVal = strtol(p, &pEnd, 10);
  return (errno == EINVAL || errno == ERANGE)? TSDB_CODE_FAILED:TSDB_CODE_SUCCESS;
>>>>>>> cd674d8e
}

int32_t tjsonGetIntValue(const SJson* pJson, const char* pName, int32_t* pVal) {
  int64_t val = 0;
  int32_t code = tjsonGetBigIntValue(pJson, pName, &val);
  *pVal = val;
  return code;
}

int32_t tjsonGetSmallIntValue(const SJson* pJson, const char* pName, int16_t* pVal) {
  int64_t val = 0;
  int32_t code = tjsonGetBigIntValue(pJson, pName, &val);
  *pVal = val;
  return code;
}

int32_t tjsonGetTinyIntValue(const SJson* pJson, const char* pName, int8_t* pVal) {
  int64_t val = 0;
  int32_t code = tjsonGetBigIntValue(pJson, pName, &val);
  *pVal = val;
  return code;
}

int32_t tjsonGetUBigIntValue(const SJson* pJson, const char* pName, uint64_t* pVal) {
  char* p = cJSON_GetStringValue(tjsonGetObjectItem((cJSON*)pJson, pName));
  if (NULL == p) {
    return TSDB_CODE_FAILED;
  }
<<<<<<< HEAD
  *pVal = strtoul(p, NULL, 10);
  return TSDB_CODE_SUCCESS;
=======
  char* pEnd = NULL;
  *pVal = strtoul(p, &pEnd, 10);
  return (errno == ERANGE||errno == EINVAL)? TSDB_CODE_FAILED:TSDB_CODE_SUCCESS;
>>>>>>> cd674d8e
}

int32_t tjsonGetUTinyIntValue(const SJson* pJson, const char* pName, uint8_t* pVal) {
  uint64_t val = 0;
  int32_t  code = tjsonGetUBigIntValue(pJson, pName, &val);
  *pVal = val;
  return code;
}

int32_t tjsonGetBoolValue(const SJson* pJson, const char* pName, bool* pVal) {
  const SJson* pObject = tjsonGetObjectItem(pJson, pName);
  if (!cJSON_IsBool(pObject)) {
    return TSDB_CODE_FAILED;
  }
  *pVal = cJSON_IsTrue(pObject) ? true : false;
  return TSDB_CODE_SUCCESS;
}

int32_t tjsonGetDoubleValue(const SJson* pJson, const char* pName, double* pVal) {
  const SJson* pObject = tjsonGetObjectItem(pJson, pName);
  if (!cJSON_IsNumber(pObject)) {
    return TSDB_CODE_FAILED;
  }
  *pVal = cJSON_GetNumberValue(pObject);
  return TSDB_CODE_SUCCESS;
}

int32_t tjsonGetArraySize(const SJson* pJson) { return cJSON_GetArraySize(pJson); }

SJson* tjsonGetArrayItem(const SJson* pJson, int32_t index) { return cJSON_GetArrayItem(pJson, index); }

int32_t tjsonToObject(const SJson* pJson, const char* pName, FToObject func, void* pObj) {
  SJson* pJsonObj = tjsonGetObjectItem(pJson, pName);
  if (NULL == pJsonObj) {
    return TSDB_CODE_FAILED;
  }
  return func(pJsonObj, pObj);
}

int32_t tjsonToArray(const SJson* pJson, const char* pName, FToObject func, void* pArray, int32_t itemSize) {
  const cJSON* jArray = tjsonGetObjectItem(pJson, pName);
  int32_t size = (NULL == jArray ? 0 : tjsonGetArraySize(jArray));
  for (int32_t i = 0; i < size; ++i) {
    int32_t code = func(tjsonGetArrayItem(jArray, i), (char*)pArray + itemSize * i);
    if (TSDB_CODE_SUCCESS != code) {
      return code;
    }
  }
  return TSDB_CODE_SUCCESS;
}

SJson* tjsonParse(const char* pStr) { return cJSON_Parse(pStr); }<|MERGE_RESOLUTION|>--- conflicted
+++ resolved
@@ -158,14 +158,9 @@
   if (NULL == p) {
     return TSDB_CODE_FAILED;
   }
-<<<<<<< HEAD
+
   *pVal = strtol(p, NULL, 10);
-  return TSDB_CODE_SUCCESS;
-=======
-  char* pEnd = NULL;
-  *pVal = strtol(p, &pEnd, 10);
-  return (errno == EINVAL || errno == ERANGE)? TSDB_CODE_FAILED:TSDB_CODE_SUCCESS;
->>>>>>> cd674d8e
+  return (errno == EINVAL || errno == ERANGE) ? TSDB_CODE_FAILED:TSDB_CODE_SUCCESS;
 }
 
 int32_t tjsonGetIntValue(const SJson* pJson, const char* pName, int32_t* pVal) {
@@ -194,14 +189,9 @@
   if (NULL == p) {
     return TSDB_CODE_FAILED;
   }
-<<<<<<< HEAD
+
   *pVal = strtoul(p, NULL, 10);
-  return TSDB_CODE_SUCCESS;
-=======
-  char* pEnd = NULL;
-  *pVal = strtoul(p, &pEnd, 10);
-  return (errno == ERANGE||errno == EINVAL)? TSDB_CODE_FAILED:TSDB_CODE_SUCCESS;
->>>>>>> cd674d8e
+  return (errno == ERANGE||errno == EINVAL) ? TSDB_CODE_FAILED:TSDB_CODE_SUCCESS;
 }
 
 int32_t tjsonGetUTinyIntValue(const SJson* pJson, const char* pName, uint8_t* pVal) {
