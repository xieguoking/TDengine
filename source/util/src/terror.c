--- conflicted
+++ resolved
@@ -556,10 +556,6 @@
 TAOS_DEFINE_ERROR(TSDB_CODE_PAR_INVALID_DROP_COL,           "No columns can be dropped")
 TAOS_DEFINE_ERROR(TSDB_CODE_PAR_INVALID_COL_JSON,           "Only tag can be json type")
 TAOS_DEFINE_ERROR(TSDB_CODE_PAR_VALUE_TOO_LONG,             "Value too long for column/tag")
-<<<<<<< HEAD
-TAOS_DEFINE_ERROR(TSDB_CODE_PAR_INVALID_VARBINARY,          "Invalid varbinary value")
-=======
->>>>>>> 4a287aa8
 TAOS_DEFINE_ERROR(TSDB_CODE_PAR_INVALID_DELETE_WHERE,       "The DELETE statement must have a definite time window range")
 TAOS_DEFINE_ERROR(TSDB_CODE_PAR_INVALID_REDISTRIBUTE_VG,    "The REDISTRIBUTE VGROUP statement only support 1 to 3 dnodes")
 TAOS_DEFINE_ERROR(TSDB_CODE_PAR_FILL_NOT_ALLOWED_FUNC,      "Fill not allowed")
@@ -576,7 +572,7 @@
 TAOS_DEFINE_ERROR(TSDB_CODE_PAR_NOT_UNIQUE_TABLE_ALIAS,     "Not unique table/alias")
 TAOS_DEFINE_ERROR(TSDB_CODE_PAR_SYSTABLE_NOT_ALLOWED_FUNC,  "System table not allowed")
 TAOS_DEFINE_ERROR(TSDB_CODE_PAR_SYSTABLE_NOT_ALLOWED,       "System table not allowed")
-TAOS_DEFINE_ERROR(TSDB_CODE_PAR_INVALID_VARBINARY,          "Invalidate varbinary type")
+TAOS_DEFINE_ERROR(TSDB_CODE_PAR_INVALID_VARBINARY,          "Invalidate varbinary value")
 TAOS_DEFINE_ERROR(TSDB_CODE_PAR_INVALID_IP_RANGE,           "Invalid IPV4 address ranges")
 TAOS_DEFINE_ERROR(TSDB_CODE_PAR_INTERNAL_ERROR,             "Parser internal error")
 
