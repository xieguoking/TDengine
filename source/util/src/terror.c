--- conflicted
+++ resolved
@@ -657,8 +657,6 @@
 TAOS_DEFINE_ERROR(TSDB_CODE_PAR_COL_QUERY_MISMATCH,         "Columns number mismatch with query result")
 TAOS_DEFINE_ERROR(TSDB_CODE_PAR_VIEW_CONFLICT_WITH_TABLE,   "View name is conflict with table")
 TAOS_DEFINE_ERROR(TSDB_CODE_PAR_NOT_SUPPORT_MULTI_RESULT,   "Operator not supported multi result")
-<<<<<<< HEAD
-=======
 TAOS_DEFINE_ERROR(TSDB_CODE_PAR_INVALID_WJOIN_HAVING_EXPR,  "Invalid window join having expr")
 TAOS_DEFINE_ERROR(TSDB_CODE_PAR_GRP_WINDOW_NOT_ALLOWED,     "GROUP BY/PARTITION BY/WINDOW-clause can't be used in WINDOW join")
 TAOS_DEFINE_ERROR(TSDB_CODE_PAR_INVALID_WIN_OFFSET_UNIT,    "Invalid window offset unit")
@@ -672,7 +670,6 @@
 TAOS_DEFINE_ERROR(TSDB_CODE_PAR_PRIMARY_KEY_IS_NULL,        "Primary key column should not be null")
 TAOS_DEFINE_ERROR(TSDB_CODE_PAR_PRIMARY_KEY_IS_NONE,        "Primary key column should not be none")
 TAOS_DEFINE_ERROR(TSDB_CODE_PAR_INTERNAL_ERROR,             "Parser internal error")
->>>>>>> 5df72091
 
 //planner
 TAOS_DEFINE_ERROR(TSDB_CODE_PLAN_INTERNAL_ERROR,            "Planner internal error")
