/*
 * Copyright (c) 2019 TAOS Data, Inc. <jhtao@taosdata.com>
 *
 * This program is free software: you can use, redistribute, and/or modify
 * it under the terms of the GNU Affero General Public License, version 3
 * or later ("AGPL"), as published by the Free Software Foundation.
 *
 * This program is distributed in the hope that it will be useful, but WITHOUT
 * ANY WARRANTY; without even the implied warranty of MERCHANTABILITY or
 * FITNESS FOR A PARTICULAR PURPOSE.
 *
 * You should have received a copy of the GNU Affero General Public License
 * along with this program. If not, see <http://www.gnu.org/licenses/>.
 */

// clang-format off

#define _DEFAULT_SOURCE
#include "os.h"
#include "taoserror.h"

#define TAOS_ERROR_C

typedef struct {
  int32_t     val;
  const char* str;
} STaosError;

static threadlocal int32_t tsErrno;

int32_t* taosGetErrno() { return &tsErrno; }

#ifdef TAOS_ERROR_C
#define TAOS_DEFINE_ERROR(name, msg) {.val = (name), .str = (msg)},
#else
#define TAOS_DEFINE_ERROR(name, mod, code, msg) static const int32_t name = TAOS_DEF_ERROR_CODE(mod, code);
#endif

#define TAOS_SYSTEM_ERROR(code) (0x80ff0000 | (code))
#define TAOS_SUCCEEDED(err)     ((err) >= 0)
#define TAOS_FAILED(err)        ((err) < 0)

#ifdef TAOS_ERROR_C
STaosError errors[] = {
    {.val = 0, .str = "success"},
#endif

// rpc
TAOS_DEFINE_ERROR(TSDB_CODE_RPC_NETWORK_UNAVAIL,          "Unable to establish connection")
TAOS_DEFINE_ERROR(TSDB_CODE_RPC_FQDN_ERROR,               "Unable to resolve FQDN")
TAOS_DEFINE_ERROR(TSDB_CODE_RPC_PORT_EADDRINUSE,          "Port already in use")
TAOS_DEFINE_ERROR(TSDB_CODE_RPC_BROKEN_LINK,              "Conn is broken")
TAOS_DEFINE_ERROR(TSDB_CODE_RPC_TIMEOUT,                  "Conn read timeout")
TAOS_DEFINE_ERROR(TSDB_CODE_RPC_SOMENODE_NOT_CONNECTED,   "some vnode/qnode/mnode(s) out of service")
TAOS_DEFINE_ERROR(TSDB_CODE_RPC_MAX_SESSIONS,             "rpc open too many session")
TAOS_DEFINE_ERROR(TSDB_CODE_RPC_NETWORK_ERROR,            "rpc network error")

//common & util
TAOS_DEFINE_ERROR(TSDB_CODE_TIME_UNSYNCED,                "Client and server's time is not synchronized")
TAOS_DEFINE_ERROR(TSDB_CODE_OPS_NOT_SUPPORT,              "Operation not supported")
TAOS_DEFINE_ERROR(TSDB_CODE_OUT_OF_MEMORY,                "Out of Memory")
TAOS_DEFINE_ERROR(TSDB_CODE_FILE_CORRUPTED,               "Data file corrupted")
TAOS_DEFINE_ERROR(TSDB_CODE_REF_FULL,                     "too many Ref Objs")
TAOS_DEFINE_ERROR(TSDB_CODE_REF_ID_REMOVED,               "Ref ID is removed")
TAOS_DEFINE_ERROR(TSDB_CODE_REF_INVALID_ID,               "Invalid Ref ID")
TAOS_DEFINE_ERROR(TSDB_CODE_REF_ALREADY_EXIST,            "Ref is already there")
TAOS_DEFINE_ERROR(TSDB_CODE_REF_NOT_EXIST,                "Ref is not there")

TAOS_DEFINE_ERROR(TSDB_CODE_APP_ERROR,                    "Unexpected generic error")
TAOS_DEFINE_ERROR(TSDB_CODE_ACTION_IN_PROGRESS,           "Action in progress")
TAOS_DEFINE_ERROR(TSDB_CODE_OUT_OF_RANGE,                 "Out of range")
TAOS_DEFINE_ERROR(TSDB_CODE_INVALID_MSG,                  "Invalid message")
TAOS_DEFINE_ERROR(TSDB_CODE_INVALID_MSG_LEN,              "Invalid message len")
TAOS_DEFINE_ERROR(TSDB_CODE_INVALID_PTR,                  "Invalid pointer")
TAOS_DEFINE_ERROR(TSDB_CODE_INVALID_PARA,                 "Invalid parameters")
TAOS_DEFINE_ERROR(TSDB_CODE_INVALID_CFG,                  "Invalid config option")
TAOS_DEFINE_ERROR(TSDB_CODE_INVALID_OPTION,               "Invalid option")
TAOS_DEFINE_ERROR(TSDB_CODE_INVALID_JSON_FORMAT,          "Invalid json format")
TAOS_DEFINE_ERROR(TSDB_CODE_INVALID_VERSION_NUMBER,       "Invalid version number")
TAOS_DEFINE_ERROR(TSDB_CODE_INVALID_VERSION_STRING,       "Invalid version string")
TAOS_DEFINE_ERROR(TSDB_CODE_VERSION_NOT_COMPATIBLE,       "Version not compatible")
TAOS_DEFINE_ERROR(TSDB_CODE_CHECKSUM_ERROR,               "Checksum error")

TAOS_DEFINE_ERROR(TSDB_CODE_COMPRESS_ERROR,               "Failed to compress msg")
TAOS_DEFINE_ERROR(TSDB_CODE_MSG_NOT_PROCESSED,            "Message not processed")
TAOS_DEFINE_ERROR(TSDB_CODE_CFG_NOT_FOUND,                "Config not found")
TAOS_DEFINE_ERROR(TSDB_CODE_REPEAT_INIT,                  "Repeat initialization")
TAOS_DEFINE_ERROR(TSDB_CODE_DUP_KEY,                      "Cannot add duplicate keys to hash")
TAOS_DEFINE_ERROR(TSDB_CODE_NEED_RETRY,                   "Retry needed")
TAOS_DEFINE_ERROR(TSDB_CODE_OUT_OF_RPC_MEMORY_QUEUE,      "Out of memory in rpc queue")
TAOS_DEFINE_ERROR(TSDB_CODE_INVALID_TIMESTAMP,            "Invalid timestamp format")
TAOS_DEFINE_ERROR(TSDB_CODE_MSG_DECODE_ERROR,             "Msg decode error")
TAOS_DEFINE_ERROR(TSDB_CODE_MSG_ENCODE_ERROR,             "Msg encode error")
TAOS_DEFINE_ERROR(TSDB_CODE_NO_AVAIL_DISK,                "No available disk")
TAOS_DEFINE_ERROR(TSDB_CODE_NOT_FOUND,                    "Not found")
TAOS_DEFINE_ERROR(TSDB_CODE_NO_DISKSPACE,                 "Out of disk space")
TAOS_DEFINE_ERROR(TSDB_CODE_TIMEOUT_ERROR,                "Operation timeout")
TAOS_DEFINE_ERROR(TSDB_CODE_NO_ENOUGH_DISKSPACE,          "No enough disk space")

TAOS_DEFINE_ERROR(TSDB_CODE_APP_IS_STARTING,              "Database is starting up")
TAOS_DEFINE_ERROR(TSDB_CODE_APP_IS_STOPPING,              "Database is closing down")
TAOS_DEFINE_ERROR(TSDB_CODE_INVALID_DATA_FMT,             "Invalid data format")
TAOS_DEFINE_ERROR(TSDB_CODE_INVALID_CFG_VALUE,            "Invalid configuration value")
TAOS_DEFINE_ERROR(TSDB_CODE_IP_NOT_IN_WHITE_LIST,         "Not allowed to connect")
TAOS_DEFINE_ERROR(TSDB_CODE_FAILED_TO_CONNECT_S3,         "Failed to connect to s3 server")
TAOS_DEFINE_ERROR(TSDB_CODE_MSG_PREPROCESSED,             "Message has been processed in preprocess")

//client
TAOS_DEFINE_ERROR(TSDB_CODE_TSC_INVALID_OPERATION,        "Invalid operation")
TAOS_DEFINE_ERROR(TSDB_CODE_TSC_INVALID_QHANDLE,          "Invalid qhandle")
TAOS_DEFINE_ERROR(TSDB_CODE_TSC_INVALID_TIME_STAMP,       "Invalid combination of client/service time")
TAOS_DEFINE_ERROR(TSDB_CODE_TSC_INVALID_VALUE,            "Invalid value in client")
TAOS_DEFINE_ERROR(TSDB_CODE_TSC_INVALID_VERSION,          "Invalid client version")
TAOS_DEFINE_ERROR(TSDB_CODE_TSC_INVALID_IE,               "Invalid client ie")
TAOS_DEFINE_ERROR(TSDB_CODE_TSC_INVALID_FQDN,             "Invalid host name")
TAOS_DEFINE_ERROR(TSDB_CODE_TSC_INVALID_USER_LENGTH,      "Invalid user name")
TAOS_DEFINE_ERROR(TSDB_CODE_TSC_INVALID_PASS_LENGTH,      "Invalid password")
TAOS_DEFINE_ERROR(TSDB_CODE_TSC_INVALID_DB_LENGTH,        "Database name too long")
TAOS_DEFINE_ERROR(TSDB_CODE_TSC_INVALID_TABLE_ID_LENGTH,  "Table name too long")
TAOS_DEFINE_ERROR(TSDB_CODE_TSC_INVALID_CONNECTION,       "Invalid connection")
TAOS_DEFINE_ERROR(TSDB_CODE_TSC_QUERY_CACHE_ERASED,       "Query cache erased")
TAOS_DEFINE_ERROR(TSDB_CODE_TSC_QUERY_CANCELLED,          "Query terminated")
TAOS_DEFINE_ERROR(TSDB_CODE_TSC_SORTED_RES_TOO_MANY,      "Result set too large to be sorted")      // too many result for ordered super table projection query
TAOS_DEFINE_ERROR(TSDB_CODE_TSC_ACTION_IN_PROGRESS,       "Action in progress")
TAOS_DEFINE_ERROR(TSDB_CODE_TSC_DISCONNECTED,             "Disconnected from service")
TAOS_DEFINE_ERROR(TSDB_CODE_TSC_NO_WRITE_AUTH,            "No write permission")
TAOS_DEFINE_ERROR(TSDB_CODE_TSC_CONN_KILLED,              "Connection killed")
TAOS_DEFINE_ERROR(TSDB_CODE_TSC_SQL_SYNTAX_ERROR,         "Syntax error in SQL")
TAOS_DEFINE_ERROR(TSDB_CODE_TSC_DB_NOT_SELECTED,          "Database not specified or available")
//TAOS_DEFINE_ERROR(TSDB_CODE_TSC_INVALID_TABLE_NAME,       "Table does not exist")
TAOS_DEFINE_ERROR(TSDB_CODE_TSC_EXCEED_SQL_LIMIT,         "SQL statement too long")
TAOS_DEFINE_ERROR(TSDB_CODE_TSC_FILE_EMPTY,               "File is empty")
TAOS_DEFINE_ERROR(TSDB_CODE_TSC_LINE_SYNTAX_ERROR,        "Syntax error in Line")
TAOS_DEFINE_ERROR(TSDB_CODE_TSC_NO_META_CACHED,           "No table meta cached")
TAOS_DEFINE_ERROR(TSDB_CODE_TSC_DUP_COL_NAMES,            "duplicated column names")
TAOS_DEFINE_ERROR(TSDB_CODE_TSC_INVALID_TAG_LENGTH,       "Invalid tag length")
TAOS_DEFINE_ERROR(TSDB_CODE_TSC_INVALID_COLUMN_LENGTH,    "Invalid column length")
TAOS_DEFINE_ERROR(TSDB_CODE_TSC_DUP_NAMES,                "duplicated names")
TAOS_DEFINE_ERROR(TSDB_CODE_TSC_INVALID_JSON,             "Invalid JSON format")
TAOS_DEFINE_ERROR(TSDB_CODE_TSC_INVALID_JSON_TYPE,        "Invalid JSON data type")
TAOS_DEFINE_ERROR(TSDB_CODE_TSC_VALUE_OUT_OF_RANGE,       "Value out of range")
TAOS_DEFINE_ERROR(TSDB_CODE_TSC_INVALID_INPUT,            "Invalid tsc input")
TAOS_DEFINE_ERROR(TSDB_CODE_TSC_STMT_API_ERROR,           "Stmt API usage error")
TAOS_DEFINE_ERROR(TSDB_CODE_TSC_STMT_TBNAME_ERROR,        "Stmt table name not set")
TAOS_DEFINE_ERROR(TSDB_CODE_TSC_STMT_CLAUSE_ERROR,        "not supported stmt clause")
TAOS_DEFINE_ERROR(TSDB_CODE_TSC_QUERY_KILLED,             "Query killed")
TAOS_DEFINE_ERROR(TSDB_CODE_TSC_NO_EXEC_NODE,             "No available execution node in current query policy configuration")
TAOS_DEFINE_ERROR(TSDB_CODE_TSC_NOT_STABLE_ERROR,         "Table is not a super table")
TAOS_DEFINE_ERROR(TSDB_CODE_TSC_STMT_CACHE_ERROR,         "Stmt cache error")
TAOS_DEFINE_ERROR(TSDB_CODE_TSC_ENCODE_PARAM_ERROR,       "Invalid compress param")
TAOS_DEFINE_ERROR(TSDB_CODE_TSC_ENCODE_PARAM_NULL,        "Not found compress param")
TAOS_DEFINE_ERROR(TSDB_CODE_TSC_INTERNAL_ERROR,           "Internal error")

// mnode-common
TAOS_DEFINE_ERROR(TSDB_CODE_MND_REQ_REJECTED,             "Request rejected")
TAOS_DEFINE_ERROR(TSDB_CODE_MND_NO_RIGHTS,                "Insufficient privilege for operation")
TAOS_DEFINE_ERROR(TSDB_CODE_MND_INVALID_SHOWOBJ,          "Data expired")
TAOS_DEFINE_ERROR(TSDB_CODE_MND_INVALID_QUERY_ID,         "Invalid query id")
TAOS_DEFINE_ERROR(TSDB_CODE_MND_INVALID_CONN_ID,          "Invalid connection id")
TAOS_DEFINE_ERROR(TSDB_CODE_MND_USER_DISABLED,            "User is disabled")
TAOS_DEFINE_ERROR(TSDB_CODE_MND_INVALID_PLATFORM,         "Unsupported feature on this platform")

// mnode-sdb
TAOS_DEFINE_ERROR(TSDB_CODE_SDB_OBJ_ALREADY_THERE,        "Object already there")
TAOS_DEFINE_ERROR(TSDB_CODE_SDB_INVALID_TABLE_TYPE,       "Invalid table type")
TAOS_DEFINE_ERROR(TSDB_CODE_SDB_OBJ_NOT_THERE,            "Object not there")
TAOS_DEFINE_ERROR(TSDB_CODE_SDB_INVALID_ACTION_TYPE,      "Invalid action type")
TAOS_DEFINE_ERROR(TSDB_CODE_SDB_INVALID_DATA_VER,         "Invalid raw data version")
TAOS_DEFINE_ERROR(TSDB_CODE_SDB_INVALID_DATA_LEN,         "Invalid raw data len")
TAOS_DEFINE_ERROR(TSDB_CODE_SDB_INVALID_DATA_CONTENT,     "Invalid raw data content")
TAOS_DEFINE_ERROR(TSDB_CODE_SDB_OBJ_CREATING,             "Object is creating")
TAOS_DEFINE_ERROR(TSDB_CODE_SDB_OBJ_DROPPING,             "Object is dropping")

// mnode-dnode-part1
TAOS_DEFINE_ERROR(TSDB_CODE_MND_DNODE_ALREADY_EXIST,      "Dnode already exists")
TAOS_DEFINE_ERROR(TSDB_CODE_MND_DNODE_NOT_EXIST,          "Dnode does not exist")
TAOS_DEFINE_ERROR(TSDB_CODE_MND_VGROUP_NOT_EXIST,         "Vgroup does not exist")
TAOS_DEFINE_ERROR(TSDB_CODE_MND_CANT_DROP_LEADER,         "Cannot drop mnode which is leader")
TAOS_DEFINE_ERROR(TSDB_CODE_MND_NO_ENOUGH_DNODES,         "Out of dnodes")
TAOS_DEFINE_ERROR(TSDB_CODE_MND_INVALID_CLUSTER_CFG,      "Cluster cfg inconsistent")
TAOS_DEFINE_ERROR(TSDB_CODE_MND_VGROUP_NOT_IN_DNODE,      "Vgroup not in dnode")
TAOS_DEFINE_ERROR(TSDB_CODE_MND_VGROUP_ALREADY_IN_DNODE,  "Vgroup already in dnode")
TAOS_DEFINE_ERROR(TSDB_CODE_MND_INVALID_CLUSTER_ID,       "Cluster id not match")

// mnode-acct
TAOS_DEFINE_ERROR(TSDB_CODE_MND_ACCT_ALREADY_EXIST,       "Account already exists")
TAOS_DEFINE_ERROR(TSDB_CODE_MND_INVALID_ACCT_OPTION,      "Invalid account options")
TAOS_DEFINE_ERROR(TSDB_CODE_MND_ACCT_EXPIRED,             "Account authorization has expired")
TAOS_DEFINE_ERROR(TSDB_CODE_MND_ACCT_NOT_EXIST,           "Invalid account")
TAOS_DEFINE_ERROR(TSDB_CODE_MND_TOO_MANY_ACCTS,           "Too many accounts")

// mnode-user
TAOS_DEFINE_ERROR(TSDB_CODE_MND_USER_ALREADY_EXIST,       "User already exists")
TAOS_DEFINE_ERROR(TSDB_CODE_MND_USER_NOT_EXIST,           "Invalid user")
TAOS_DEFINE_ERROR(TSDB_CODE_MND_INVALID_USER_FORMAT,      "Invalid user format")
TAOS_DEFINE_ERROR(TSDB_CODE_MND_USER_NOT_AVAILABLE,       "User not available")
TAOS_DEFINE_ERROR(TSDB_CODE_MND_INVALID_PASS_FORMAT,      "Invalid password format")
TAOS_DEFINE_ERROR(TSDB_CODE_MND_NO_USER_FROM_CONN,        "Can not get user from conn")
TAOS_DEFINE_ERROR(TSDB_CODE_MND_TOO_MANY_USERS,           "Too many users")
TAOS_DEFINE_ERROR(TSDB_CODE_MND_INVALID_ALTER_OPER,       "Invalid alter operation")
TAOS_DEFINE_ERROR(TSDB_CODE_MND_AUTH_FAILURE,             "Authentication failure")
TAOS_DEFINE_ERROR(TSDB_CODE_MND_PRIVILEDGE_EXIST,         "User already have this priviledge")
TAOS_DEFINE_ERROR(TSDB_CODE_MND_USER_HOST_EXIST,          "Host already exist in ip white list")
TAOS_DEFINE_ERROR(TSDB_CODE_MND_USER_HOST_NOT_EXIST,      "Host not exist in ip white list")
TAOS_DEFINE_ERROR(TSDB_CODE_MND_TOO_MANY_USER_HOST,       "Too many host in ip white list")
TAOS_DEFINE_ERROR(TSDB_CODE_MND_USER_LOCAL_HOST_NOT_DROP,  "Host can not be dropped")

//mnode-stable-part1
TAOS_DEFINE_ERROR(TSDB_CODE_MND_STB_ALREADY_EXIST,        "STable already exists")
TAOS_DEFINE_ERROR(TSDB_CODE_MND_STB_NOT_EXIST,            "STable not exist")
TAOS_DEFINE_ERROR(TSDB_CODE_MND_TOO_MANY_TAGS,            "Too many tags")
TAOS_DEFINE_ERROR(TSDB_CODE_MND_TOO_MANY_COLUMNS,         "Too many columns")
TAOS_DEFINE_ERROR(TSDB_CODE_MND_TAG_ALREADY_EXIST,        "Tag already exists")
TAOS_DEFINE_ERROR(TSDB_CODE_MND_TAG_NOT_EXIST,            "Tag does not exist")
TAOS_DEFINE_ERROR(TSDB_CODE_MND_COLUMN_ALREADY_EXIST,     "Column already exists")
TAOS_DEFINE_ERROR(TSDB_CODE_MND_COLUMN_NOT_EXIST,         "Column does not exist")
TAOS_DEFINE_ERROR(TSDB_CODE_MND_INVALID_STB_OPTION,       "Invalid stable options")
TAOS_DEFINE_ERROR(TSDB_CODE_MND_INVALID_ROW_BYTES,        "Invalid row bytes")
TAOS_DEFINE_ERROR(TSDB_CODE_MND_FIELD_VALUE_OVERFLOW,          "out of range and overflow")
TAOS_DEFINE_ERROR(TSDB_CODE_MND_COLUMN_COMPRESS_ALREADY_EXIST,        "Column compress already exist")  


// mnode-func
TAOS_DEFINE_ERROR(TSDB_CODE_MND_INVALID_FUNC_NAME,        "Invalid func name")
TAOS_DEFINE_ERROR(TSDB_CODE_MND_INVALID_FUNC_CODE,        "Invalid func code")
TAOS_DEFINE_ERROR(TSDB_CODE_MND_FUNC_ALREADY_EXIST,       "Func already exists")
TAOS_DEFINE_ERROR(TSDB_CODE_MND_FUNC_NOT_EXIST,           "Func not exists")
TAOS_DEFINE_ERROR(TSDB_CODE_MND_INVALID_FUNC_BUFSIZE,     "Invalid func bufSize")
TAOS_DEFINE_ERROR(TSDB_CODE_MND_INVALID_FUNC_COMMENT,     "Invalid func comment")
TAOS_DEFINE_ERROR(TSDB_CODE_MND_INVALID_FUNC_RETRIEVE,    "Invalid func retrieve msg")

TAOS_DEFINE_ERROR(TSDB_CODE_MND_TAG_INDEX_ALREADY_EXIST,  "index already exists in db")
TAOS_DEFINE_ERROR(TSDB_CODE_MND_TAG_INDEX_NOT_EXIST,  "index not exist")


// mnode-db
TAOS_DEFINE_ERROR(TSDB_CODE_MND_DB_NOT_SELECTED,          "Database not specified or available")
TAOS_DEFINE_ERROR(TSDB_CODE_MND_DB_ALREADY_EXIST,         "Database already exists")
TAOS_DEFINE_ERROR(TSDB_CODE_MND_INVALID_DB_OPTION,        "Invalid database options")
TAOS_DEFINE_ERROR(TSDB_CODE_MND_INVALID_DB,               "Invalid database name")
TAOS_DEFINE_ERROR(TSDB_CODE_MND_TOO_MANY_DATABASES,       "Too many databases for account")
TAOS_DEFINE_ERROR(TSDB_CODE_MND_DB_IN_DROPPING,           "Database in dropping status")
TAOS_DEFINE_ERROR(TSDB_CODE_MND_DB_NOT_EXIST,             "Database not exist")
TAOS_DEFINE_ERROR(TSDB_CODE_MND_DB_RETENTION_PERIOD_ZERO, "WAL retention period is zero")
TAOS_DEFINE_ERROR(TSDB_CODE_MND_INVALID_DB_ACCT,          "Invalid database account")
TAOS_DEFINE_ERROR(TSDB_CODE_MND_DB_OPTION_UNCHANGED,      "Database options not changed")
TAOS_DEFINE_ERROR(TSDB_CODE_MND_DB_INDEX_NOT_EXIST,       "Index not exist")
TAOS_DEFINE_ERROR(TSDB_CODE_MND_INVALID_SYS_TABLENAME,    "Invalid system table name")
TAOS_DEFINE_ERROR(TSDB_CODE_MND_DB_IN_CREATING,           "Database in creating status")

// mnode-node
TAOS_DEFINE_ERROR(TSDB_CODE_MND_MNODE_ALREADY_EXIST,      "Mnode already exists")
TAOS_DEFINE_ERROR(TSDB_CODE_MND_MNODE_NOT_EXIST,          "Mnode not there")
TAOS_DEFINE_ERROR(TSDB_CODE_MND_QNODE_ALREADY_EXIST,      "Qnode already exists")
TAOS_DEFINE_ERROR(TSDB_CODE_MND_QNODE_NOT_EXIST,          "Qnode not there")
//TAOS_DEFINE_ERROR(TSDB_CODE_MND_SNODE_ALREADY_EXIST,      "Snode already exists")
TAOS_DEFINE_ERROR(TSDB_CODE_MND_SNODE_ALREADY_EXIST,      "Snode can only be created 1")
TAOS_DEFINE_ERROR(TSDB_CODE_MND_SNODE_NOT_EXIST,          "Snode not there")
TAOS_DEFINE_ERROR(TSDB_CODE_MND_TOO_FEW_MNODES,           "The replica of mnode cannot less than 1")
TAOS_DEFINE_ERROR(TSDB_CODE_MND_TOO_MANY_MNODES,          "The replica of mnode cannot exceed 3")
TAOS_DEFINE_ERROR(TSDB_CODE_MND_ARBGROUP_ALREADY_EXIST,   "Arbitrator group already exists")
TAOS_DEFINE_ERROR(TSDB_CODE_MND_ARBGROUP_NOT_EXIST,       "Arbitrator group not there")
TAOS_DEFINE_ERROR(TSDB_CODE_MND_ARB_TOKEN_MISMATCH,       "Arbitrator token mismatch")

// mnode-dnode-part2
TAOS_DEFINE_ERROR(TSDB_CODE_MND_TOO_MANY_DNODES,          "Too many dnodes")
TAOS_DEFINE_ERROR(TSDB_CODE_MND_NO_ENOUGH_MEM_IN_DNODE,   "No enough memory in dnode")
TAOS_DEFINE_ERROR(TSDB_CODE_MND_INVALID_DNODE_CFG,        "Invalid dnode cfg")
TAOS_DEFINE_ERROR(TSDB_CODE_MND_INVALID_DNODE_EP,         "Invalid dnode end point")
TAOS_DEFINE_ERROR(TSDB_CODE_MND_INVALID_DNODE_ID,         "Invalid dnode id")
TAOS_DEFINE_ERROR(TSDB_CODE_MND_VGROUP_UN_CHANGED,        "Vgroup distribution has not changed")
TAOS_DEFINE_ERROR(TSDB_CODE_MND_HAS_OFFLINE_DNODE,        "Offline dnode exists")
TAOS_DEFINE_ERROR(TSDB_CODE_MND_INVALID_REPLICA,          "Invalid vgroup replica")
TAOS_DEFINE_ERROR(TSDB_CODE_MND_NO_ENOUGH_VNODES,         "Vnodes exhausted")

// mnode-stable-part2
TAOS_DEFINE_ERROR(TSDB_CODE_MND_NAME_CONFLICT_WITH_TOPIC, "STable confilct with topic")
TAOS_DEFINE_ERROR(TSDB_CODE_MND_TOO_MANY_STBS,            "Too many stables")
TAOS_DEFINE_ERROR(TSDB_CODE_MND_INVALID_STB_ALTER_OPTION, "Invalid stable alter options")
TAOS_DEFINE_ERROR(TSDB_CODE_MND_STB_OPTION_UNCHNAGED,     "STable option unchanged")
TAOS_DEFINE_ERROR(TSDB_CODE_MND_FIELD_CONFLICT_WITH_TOPIC,"Field used by topic")
TAOS_DEFINE_ERROR(TSDB_CODE_MND_SINGLE_STB_MODE_DB,       "Database is single stable mode")
TAOS_DEFINE_ERROR(TSDB_CODE_MND_INVALID_SCHEMA_VER,       "Invalid schema version")
TAOS_DEFINE_ERROR(TSDB_CODE_MND_STABLE_UID_NOT_MATCH,     "Invalid stable uid")
TAOS_DEFINE_ERROR(TSDB_CODE_MND_FIELD_CONFLICT_WITH_TSMA, "Field used by tsma")
TAOS_DEFINE_ERROR(TSDB_CODE_MND_DNODE_IN_CREATING,        "Dnode in creating status")
TAOS_DEFINE_ERROR(TSDB_CODE_MND_DNODE_IN_DROPPING,        "Dnode in dropping status")

// mnode-trans
TAOS_DEFINE_ERROR(TSDB_CODE_MND_TRANS_ALREADY_EXIST,      "Transaction already exists")
TAOS_DEFINE_ERROR(TSDB_CODE_MND_TRANS_NOT_EXIST,          "Transaction not exists")
TAOS_DEFINE_ERROR(TSDB_CODE_MND_TRANS_INVALID_STAGE,      "Invalid stage to kill")
TAOS_DEFINE_ERROR(TSDB_CODE_MND_TRANS_CONFLICT,           "Conflict transaction not completed")
TAOS_DEFINE_ERROR(TSDB_CODE_MND_TRANS_CLOG_IS_NULL,       "Transaction commitlog is null")
TAOS_DEFINE_ERROR(TSDB_CODE_MND_TRANS_NETWORK_UNAVAILL,   "Unable to establish connection While execute transaction and will continue in the background")
TAOS_DEFINE_ERROR(TSDB_CODE_MND_LAST_TRANS_NOT_FINISHED,  "Last Transaction not finished")
TAOS_DEFINE_ERROR(TSDB_CODE_MND_TRANS_SYNC_TIMEOUT,       "Sync timeout While execute transaction and will continue in the background")
TAOS_DEFINE_ERROR(TSDB_CODE_MND_TRANS_CTX_SWITCH,         "Transaction context switch")
TAOS_DEFINE_ERROR(TSDB_CODE_MND_TRANS_UNKNOW_ERROR,       "Unknown transaction error")

// mnode-mq
TAOS_DEFINE_ERROR(TSDB_CODE_MND_TOPIC_ALREADY_EXIST,      "Topic already exists")
TAOS_DEFINE_ERROR(TSDB_CODE_MND_TOPIC_NOT_EXIST,          "Topic not exist")
TAOS_DEFINE_ERROR(TSDB_CODE_MND_TOO_MANY_TOPICS,          "Too many Topics")
TAOS_DEFINE_ERROR(TSDB_CODE_MND_INVALID_TOPIC,            "Invalid topic")
TAOS_DEFINE_ERROR(TSDB_CODE_MND_INVALID_TOPIC_QUERY,      "Topic with invalid query")
TAOS_DEFINE_ERROR(TSDB_CODE_MND_INVALID_TOPIC_OPTION,     "Topic with invalid option")
TAOS_DEFINE_ERROR(TSDB_CODE_MND_CONSUMER_NOT_EXIST,       "Consumer not exist")
TAOS_DEFINE_ERROR(TSDB_CODE_MND_TOPIC_OPTION_UNCHNAGED,   "Topic unchanged")
TAOS_DEFINE_ERROR(TSDB_CODE_MND_SUBSCRIBE_NOT_EXIST,      "Subcribe not exist")
TAOS_DEFINE_ERROR(TSDB_CODE_MND_OFFSET_NOT_EXIST,         "Offset not exist")
TAOS_DEFINE_ERROR(TSDB_CODE_MND_CONSUMER_NOT_READY,       "Consumer not ready")
TAOS_DEFINE_ERROR(TSDB_CODE_MND_TOPIC_SUBSCRIBED,         "Topic subscribed cannot be dropped")
TAOS_DEFINE_ERROR(TSDB_CODE_MND_CGROUP_USED,              "Consumer group being used by some consumer")
TAOS_DEFINE_ERROR(TSDB_CODE_MND_TOPIC_MUST_BE_DELETED,    "Topic must be dropped first")
TAOS_DEFINE_ERROR(TSDB_CODE_MND_INVALID_SUB_OPTION,       "Invalid subscribe option")
TAOS_DEFINE_ERROR(TSDB_CODE_MND_IN_REBALANCE,             "Topic being rebalanced")

// mnode-stream
TAOS_DEFINE_ERROR(TSDB_CODE_MND_STREAM_ALREADY_EXIST,     "Stream already exists")
TAOS_DEFINE_ERROR(TSDB_CODE_MND_STREAM_NOT_EXIST,         "Stream not exist")
TAOS_DEFINE_ERROR(TSDB_CODE_MND_INVALID_STREAM_OPTION,    "Invalid stream option")
TAOS_DEFINE_ERROR(TSDB_CODE_MND_STREAM_MUST_BE_DELETED,   "Stream must be dropped first")
TAOS_DEFINE_ERROR(TSDB_CODE_MND_MULTI_REPLICA_SOURCE_DB,  "Stream temporarily does not support source db having replica > 1")
TAOS_DEFINE_ERROR(TSDB_CODE_MND_TOO_MANY_STREAMS,         "Too many streams")
TAOS_DEFINE_ERROR(TSDB_CODE_MND_INVALID_TARGET_TABLE,     "Cannot write the same stable as other stream")

// mnode-sma
TAOS_DEFINE_ERROR(TSDB_CODE_MND_SMA_ALREADY_EXIST,        "index already exists in db")
TAOS_DEFINE_ERROR(TSDB_CODE_MND_SMA_NOT_EXIST,            "index not exist")
TAOS_DEFINE_ERROR(TSDB_CODE_MND_INVALID_SMA_OPTION,       "Invalid sma index option")

// mnode-view
TAOS_DEFINE_ERROR(TSDB_CODE_MND_VIEW_ALREADY_EXIST,       "view already exists in db")
TAOS_DEFINE_ERROR(TSDB_CODE_MND_VIEW_NOT_EXIST,           "view not exists in db")

//mnode-compact
TAOS_DEFINE_ERROR(TSDB_CODE_MND_INVALID_COMPACT_ID,       "Invalid compact id")
TAOS_DEFINE_ERROR(TSDB_CODE_MND_COMPACT_DETAIL_NOT_EXIST, "compact detail doesn't exist")

// dnode
TAOS_DEFINE_ERROR(TSDB_CODE_DNODE_OFFLINE,                "Dnode is offline")
TAOS_DEFINE_ERROR(TSDB_CODE_MNODE_NOT_FOUND,              "Mnode not found")
TAOS_DEFINE_ERROR(TSDB_CODE_MNODE_ALREADY_DEPLOYED,       "Mnode already deployed")
TAOS_DEFINE_ERROR(TSDB_CODE_MNODE_NOT_DEPLOYED,           "Mnode not deployed")
TAOS_DEFINE_ERROR(TSDB_CODE_QNODE_NOT_FOUND,              "Qnode not found")
TAOS_DEFINE_ERROR(TSDB_CODE_QNODE_ALREADY_DEPLOYED,       "Qnode already deployed")
TAOS_DEFINE_ERROR(TSDB_CODE_QNODE_NOT_DEPLOYED,           "Qnode not deployed")
TAOS_DEFINE_ERROR(TSDB_CODE_SNODE_NOT_FOUND,              "Snode not found")
TAOS_DEFINE_ERROR(TSDB_CODE_SNODE_ALREADY_DEPLOYED,       "Snode already deployed")
TAOS_DEFINE_ERROR(TSDB_CODE_SNODE_NOT_DEPLOYED,           "Snode not deployed")
TAOS_DEFINE_ERROR(TSDB_CODE_MNODE_NOT_CATCH_UP,           "Mnode didn't catch the leader")
TAOS_DEFINE_ERROR(TSDB_CODE_MNODE_ALREADY_IS_VOTER,       "Mnode already is a leader")
TAOS_DEFINE_ERROR(TSDB_CODE_MNODE_ONLY_TWO_MNODE,         "Only two mnodes exist")
TAOS_DEFINE_ERROR(TSDB_CODE_MNODE_NO_NEED_RESTORE,        "No need to restore on this dnode")
TAOS_DEFINE_ERROR(TSDB_CODE_DNODE_ONLY_USE_WHEN_OFFLINE,  "Please use this command when the dnode is offline")
TAOS_DEFINE_ERROR(TSDB_CODE_DNODE_NO_MACHINE_CODE,        "Dnode can not get machine code")

// vnode
TAOS_DEFINE_ERROR(TSDB_CODE_VND_INVALID_VGROUP_ID,        "Vnode is closed or removed")
TAOS_DEFINE_ERROR(TSDB_CODE_VND_INIT_FAILED,              "Vnode init failure")
TAOS_DEFINE_ERROR(TSDB_CODE_VND_NO_WRITE_AUTH,            "Database write operation denied")
TAOS_DEFINE_ERROR(TSDB_CODE_VND_NOT_EXIST,                "Vnode not exist")
TAOS_DEFINE_ERROR(TSDB_CODE_VND_ALREADY_EXIST,            "Vnode already exist")
TAOS_DEFINE_ERROR(TSDB_CODE_VND_HASH_MISMATCH,            "Vnode hash mismatch")
TAOS_DEFINE_ERROR(TSDB_CODE_VND_INVALID_TABLE_ACTION,     "Invalid table action")
TAOS_DEFINE_ERROR(TSDB_CODE_VND_COL_ALREADY_EXISTS,       "Table column already exists")
TAOS_DEFINE_ERROR(TSDB_CODE_VND_COL_NOT_EXISTS,           "Table column not exists")
TAOS_DEFINE_ERROR(TSDB_CODE_VND_COL_SUBSCRIBED,           "Table column is subscribed")
TAOS_DEFINE_ERROR(TSDB_CODE_VND_NO_AVAIL_BUFPOOL,         "No availabe buffer pool")
TAOS_DEFINE_ERROR(TSDB_CODE_VND_STOPPED,                  "Vnode stopped")
TAOS_DEFINE_ERROR(TSDB_CODE_VND_DUP_REQUEST,              "Duplicate write request")
TAOS_DEFINE_ERROR(TSDB_CODE_VND_QUERY_BUSY,               "Query busy")
TAOS_DEFINE_ERROR(TSDB_CODE_VND_NOT_CATCH_UP,             "Vnode didn't catch up its leader")
TAOS_DEFINE_ERROR(TSDB_CODE_VND_ALREADY_IS_VOTER,         "Vnode already is a voter")
TAOS_DEFINE_ERROR(TSDB_CODE_VND_DIR_ALREADY_EXIST,        "Vnode directory already exist")
TAOS_DEFINE_ERROR(TSDB_CODE_VND_META_DATA_UNSAFE_DELETE,  "Single replica vnode data will lost permanently after this operation, if you make sure this, please use drop dnode <id> unsafe to execute")
<<<<<<< HEAD
TAOS_DEFINE_ERROR(TSDB_CODE_VND_COLUMN_COMPRESS_ALREADY_EXIST,"Column compress already exist")

=======
TAOS_DEFINE_ERROR(TSDB_CODE_VND_ARB_NOT_SYNCED,           "Vgroup peer is not synced")
>>>>>>> 6202e1f5

// tsdb
TAOS_DEFINE_ERROR(TSDB_CODE_TDB_INVALID_TABLE_ID,         "Invalid table ID")
TAOS_DEFINE_ERROR(TSDB_CODE_TDB_INVALID_TABLE_TYPE,       "Invalid table type")
TAOS_DEFINE_ERROR(TSDB_CODE_TDB_IVD_TB_SCHEMA_VERSION,    "Invalid table schema version")
TAOS_DEFINE_ERROR(TSDB_CODE_TDB_TABLE_ALREADY_EXIST,      "Table already exists")
TAOS_DEFINE_ERROR(TSDB_CODE_TDB_INVALID_CONFIG,           "Invalid configuration")
TAOS_DEFINE_ERROR(TSDB_CODE_TDB_INIT_FAILED,              "Tsdb init failed")
TAOS_DEFINE_ERROR(TSDB_CODE_TDB_NO_DISK_PERMISSIONS,      "No permission for disk files")
TAOS_DEFINE_ERROR(TSDB_CODE_TDB_TAG_VER_OUT_OF_DATE,      "Tag too old")
TAOS_DEFINE_ERROR(TSDB_CODE_TDB_TIMESTAMP_OUT_OF_RANGE,   "Timestamp data out of range")
TAOS_DEFINE_ERROR(TSDB_CODE_TDB_SUBMIT_MSG_MSSED_UP,      "Submit message is messed up")
TAOS_DEFINE_ERROR(TSDB_CODE_TDB_INVALID_ACTION,           "Invalid operation")
TAOS_DEFINE_ERROR(TSDB_CODE_TDB_INVALID_CREATE_TB_MSG,    "Invalid creation of table")
TAOS_DEFINE_ERROR(TSDB_CODE_TDB_NO_TABLE_DATA_IN_MEM,     "No table data in memory skiplist")
TAOS_DEFINE_ERROR(TSDB_CODE_TDB_FILE_ALREADY_EXISTS,      "File already exists")
TAOS_DEFINE_ERROR(TSDB_CODE_TDB_TABLE_RECONFIGURE,        "Need to reconfigure table")
TAOS_DEFINE_ERROR(TSDB_CODE_TDB_IVD_CREATE_TABLE_INFO,    "Invalid information to create table")
TAOS_DEFINE_ERROR(TSDB_CODE_TDB_NO_AVAIL_DISK,            "TSDB no available disk")
TAOS_DEFINE_ERROR(TSDB_CODE_TDB_MESSED_MSG,               "TSDB messed message")
TAOS_DEFINE_ERROR(TSDB_CODE_TDB_IVLD_TAG_VAL,             "TSDB invalid tag value")
TAOS_DEFINE_ERROR(TSDB_CODE_TDB_NO_CACHE_LAST_ROW,        "TSDB no cache last row data")
TAOS_DEFINE_ERROR(TSDB_CODE_TDB_TABLE_NOT_EXIST,          "Table not exists")
TAOS_DEFINE_ERROR(TSDB_CODE_TDB_STB_ALREADY_EXIST,        "Stable already exists")
TAOS_DEFINE_ERROR(TSDB_CODE_TDB_STB_NOT_EXIST,            "Stable not exists")
TAOS_DEFINE_ERROR(TSDB_CODE_TDB_INVALID_TABLE_SCHEMA_VER, "Table schema is old")
TAOS_DEFINE_ERROR(TSDB_CODE_TDB_TDB_ENV_OPEN_ERROR,       "TDB env open error")
TAOS_DEFINE_ERROR(TSDB_CODE_TDB_TABLE_IN_OTHER_STABLE,    "Table already exists in other stables")

// query
TAOS_DEFINE_ERROR(TSDB_CODE_QRY_INVALID_QHANDLE,          "Invalid handle")
TAOS_DEFINE_ERROR(TSDB_CODE_QRY_INVALID_MSG,              "Invalid message")    // failed to validate the sql expression msg by vnode
TAOS_DEFINE_ERROR(TSDB_CODE_QRY_DUP_JOIN_KEY,             "Duplicated join key")
TAOS_DEFINE_ERROR(TSDB_CODE_QRY_EXCEED_TAGS_LIMIT,        "Tag conditon too many")
TAOS_DEFINE_ERROR(TSDB_CODE_QRY_NOT_READY,                "Query not ready")
TAOS_DEFINE_ERROR(TSDB_CODE_QRY_HAS_RSP,                  "Query should response")
TAOS_DEFINE_ERROR(TSDB_CODE_QRY_IN_EXEC,                  "Multiple retrieval of this query")
TAOS_DEFINE_ERROR(TSDB_CODE_QRY_TOO_MANY_TIMEWINDOW,      "Too many groups/time window in query")
TAOS_DEFINE_ERROR(TSDB_CODE_QRY_NOT_ENOUGH_BUFFER,        "Query buffer limit has reached")
TAOS_DEFINE_ERROR(TSDB_CODE_QRY_INCONSISTAN,              "File inconsistance in replica")
TAOS_DEFINE_ERROR(TSDB_CODE_QRY_SYS_ERROR,                "System error")
TAOS_DEFINE_ERROR(TSDB_CODE_QRY_INVALID_TIME_CONDITION,   "One valid time range condition expected")
TAOS_DEFINE_ERROR(TSDB_CODE_QRY_INVALID_INPUT,            "invalid input")
TAOS_DEFINE_ERROR(TSDB_CODE_QRY_SCH_NOT_EXIST,            "Scheduler not exist")
TAOS_DEFINE_ERROR(TSDB_CODE_QRY_TASK_NOT_EXIST,           "Task not exist")
TAOS_DEFINE_ERROR(TSDB_CODE_QRY_TASK_ALREADY_EXIST,       "Task already exist")
TAOS_DEFINE_ERROR(TSDB_CODE_QRY_TASK_CTX_NOT_EXIST,       "Task context not exist")
TAOS_DEFINE_ERROR(TSDB_CODE_QRY_TASK_CANCELLED,           "Task cancelled")
TAOS_DEFINE_ERROR(TSDB_CODE_QRY_TASK_DROPPED,             "Task dropped")
TAOS_DEFINE_ERROR(TSDB_CODE_QRY_TASK_CANCELLING,          "Task cancelling")
TAOS_DEFINE_ERROR(TSDB_CODE_QRY_TASK_DROPPING,            "Task dropping")
TAOS_DEFINE_ERROR(TSDB_CODE_QRY_DUPLICATED_OPERATION,     "Duplicated operation")
TAOS_DEFINE_ERROR(TSDB_CODE_QRY_TASK_MSG_ERROR,           "Task message error")
TAOS_DEFINE_ERROR(TSDB_CODE_QRY_JOB_FREED,                "Job already freed")
TAOS_DEFINE_ERROR(TSDB_CODE_QRY_TASK_STATUS_ERROR,        "Task status error")
TAOS_DEFINE_ERROR(TSDB_CODE_QRY_JSON_IN_ERROR,            "Json not support in in/notin operator")
TAOS_DEFINE_ERROR(TSDB_CODE_QRY_JSON_NOT_SUPPORT_ERROR,   "Json not support in this place")
TAOS_DEFINE_ERROR(TSDB_CODE_QRY_JSON_IN_GROUP_ERROR,      "Json not support in group/partition by")
TAOS_DEFINE_ERROR(TSDB_CODE_QRY_JOB_NOT_EXIST,            "Job not exist")
TAOS_DEFINE_ERROR(TSDB_CODE_QRY_QWORKER_QUIT,             "Vnode/Qnode is quitting")
TAOS_DEFINE_ERROR(TSDB_CODE_QRY_GEO_NOT_SUPPORT_ERROR,    "Geometry not support in this operator")
TAOS_DEFINE_ERROR(TSDB_CODE_QRY_INVALID_WINDOW_CONDITION, "The time pseudo column is illegally used in the condition of the event window.")
TAOS_DEFINE_ERROR(TSDB_CODE_QRY_EXECUTOR_INTERNAL_ERROR,  "Executor internal error")

// grant
TAOS_DEFINE_ERROR(TSDB_CODE_GRANT_EXPIRED,                "License expired")
TAOS_DEFINE_ERROR(TSDB_CODE_GRANT_DNODE_LIMITED,          "Number of dnodes has reached the licensed upper limit")
TAOS_DEFINE_ERROR(TSDB_CODE_GRANT_ACCT_LIMITED,           "Number of accounts has reached the licensed upper limit")
TAOS_DEFINE_ERROR(TSDB_CODE_GRANT_TIMESERIES_LIMITED,     "Number of time series has reached the licensed upper limit")
TAOS_DEFINE_ERROR(TSDB_CODE_GRANT_DB_LIMITED,             "Number of DBs has reached the licensed upper limit")
TAOS_DEFINE_ERROR(TSDB_CODE_GRANT_USER_LIMITED,           "Number of users has reached the licensed upper limit")
TAOS_DEFINE_ERROR(TSDB_CODE_GRANT_CONN_LIMITED,           "Number of connections has reached the licensed upper limit")
TAOS_DEFINE_ERROR(TSDB_CODE_GRANT_STREAM_LIMITED,         "Number of streams has reached the licensed upper limit")
TAOS_DEFINE_ERROR(TSDB_CODE_GRANT_SPEED_LIMITED,          "Write speed has reached the licensed upper limit")
TAOS_DEFINE_ERROR(TSDB_CODE_GRANT_STORAGE_LIMITED,        "Storage capacity has reached the licensed upper limit")
TAOS_DEFINE_ERROR(TSDB_CODE_GRANT_SUBSCRIPTION_LIMITED,   "Number of subscriptions has reached the licensed upper limit")
TAOS_DEFINE_ERROR(TSDB_CODE_GRANT_CPU_LIMITED,            "Number of CPU cores has reached the licensed upper limit")
TAOS_DEFINE_ERROR(TSDB_CODE_GRANT_STABLE_LIMITED,         "Number of stables has reached the licensed upper limit")
TAOS_DEFINE_ERROR(TSDB_CODE_GRANT_TABLE_LIMITED,          "Number of tables has reached the licensed upper limit")
TAOS_DEFINE_ERROR(TSDB_CODE_GRANT_PAR_IVLD_ACTIVE,        "Invalid active code")
TAOS_DEFINE_ERROR(TSDB_CODE_GRANT_PAR_IVLD_KEY,           "Invalid key to parse active code")
TAOS_DEFINE_ERROR(TSDB_CODE_GRANT_PAR_DEC_IVLD_KEY,       "Invalid key to decode active code")
TAOS_DEFINE_ERROR(TSDB_CODE_GRANT_PAR_DEC_IVLD_KLEN,      "Invalid klen to decode active code")
TAOS_DEFINE_ERROR(TSDB_CODE_GRANT_GEN_IVLD_KEY,           "Invalid key to generate active code")
TAOS_DEFINE_ERROR(TSDB_CODE_GRANT_GEN_ACTIVE_LEN,         "Exceeded active len to generate active code")
TAOS_DEFINE_ERROR(TSDB_CODE_GRANT_GEN_ENC_IVLD_KLEN,      "Invalid klen to encode active code")
TAOS_DEFINE_ERROR(TSDB_CODE_GRANT_PAR_IVLD_DIST,          "Invalid distribution time to parse active code")
TAOS_DEFINE_ERROR(TSDB_CODE_GRANT_UNLICENSED_CLUSTER,     "Illegal operation, the license is being used by an unlicensed cluster")
TAOS_DEFINE_ERROR(TSDB_CODE_GRANT_LACK_OF_BASIC,          "Lack of basic functions in active code")
TAOS_DEFINE_ERROR(TSDB_CODE_GRANT_OBJ_NOT_EXIST,          "Grant object not exist")
TAOS_DEFINE_ERROR(TSDB_CODE_GRANT_LAST_ACTIVE_NOT_FOUND,  "The historial active code does not match")
TAOS_DEFINE_ERROR(TSDB_CODE_GRANT_MACHINES_MISMATCH,      "Cluster machines mismatch with active code")
TAOS_DEFINE_ERROR(TSDB_CODE_GRANT_OPT_EXPIRE_TOO_LARGE,   "Expire time of optional grant item is too large")
TAOS_DEFINE_ERROR(TSDB_CODE_GRANT_DUPLICATED_ACTIVE,      "The active code can't be activated repeatedly")
TAOS_DEFINE_ERROR(TSDB_CODE_GRANT_VIEW_LIMITED,           "Number of view has reached the licensed upper limit")

// sync
TAOS_DEFINE_ERROR(TSDB_CODE_SYN_TIMEOUT,                  "Sync timeout")
TAOS_DEFINE_ERROR(TSDB_CODE_SYN_MISMATCHED_SIGNATURE,     "Sync signature mismatch")
TAOS_DEFINE_ERROR(TSDB_CODE_SYN_NOT_LEADER,               "Sync leader is unreachable")
TAOS_DEFINE_ERROR(TSDB_CODE_SYN_NEW_CONFIG_ERROR,         "Sync new config error")
TAOS_DEFINE_ERROR(TSDB_CODE_SYN_PROPOSE_NOT_READY,        "Sync not ready to propose")
TAOS_DEFINE_ERROR(TSDB_CODE_SYN_RESTORING,                "Sync leader is restoring")
TAOS_DEFINE_ERROR(TSDB_CODE_SYN_INVALID_SNAPSHOT_MSG,     "Sync invalid snapshot msg")
TAOS_DEFINE_ERROR(TSDB_CODE_SYN_BUFFER_FULL,              "Sync buffer is full")
TAOS_DEFINE_ERROR(TSDB_CODE_SYN_WRITE_STALL,              "Sync write stall")
TAOS_DEFINE_ERROR(TSDB_CODE_SYN_NEGOTIATION_WIN_FULL,     "Sync negotiation win is full")
TAOS_DEFINE_ERROR(TSDB_CODE_SYN_INTERNAL_ERROR,           "Sync internal error")

//tq
TAOS_DEFINE_ERROR(TSDB_CODE_TQ_INVALID_CONFIG,            "TQ invalid config")
TAOS_DEFINE_ERROR(TSDB_CODE_TQ_INIT_FAILED,               "TQ init falied")
TAOS_DEFINE_ERROR(TSDB_CODE_TQ_NO_DISK_PERMISSIONS,       "TQ no disk permissions")
TAOS_DEFINE_ERROR(TSDB_CODE_TQ_FILE_ALREADY_EXISTS,       "TQ file already exists")
TAOS_DEFINE_ERROR(TSDB_CODE_TQ_FAILED_TO_CREATE_DIR,      "TQ failed to create dir")
TAOS_DEFINE_ERROR(TSDB_CODE_TQ_META_NO_SUCH_KEY,          "TQ meta no such key")
TAOS_DEFINE_ERROR(TSDB_CODE_TQ_META_KEY_NOT_IN_TXN,       "TQ meta key not in txn")
TAOS_DEFINE_ERROR(TSDB_CODE_TQ_META_KEY_DUP_IN_TXN,       "TQ met key dup in txn")
TAOS_DEFINE_ERROR(TSDB_CODE_TQ_GROUP_NOT_SET,             "TQ group not exist")
TAOS_DEFINE_ERROR(TSDB_CODE_TQ_TABLE_SCHEMA_NOT_FOUND,    "TQ table schema not found")
TAOS_DEFINE_ERROR(TSDB_CODE_TQ_NO_COMMITTED_OFFSET,       "TQ no committed offset")

// wal
TAOS_DEFINE_ERROR(TSDB_CODE_WAL_FILE_CORRUPTED,           "WAL file is corrupted")
TAOS_DEFINE_ERROR(TSDB_CODE_WAL_INVALID_VER,              "WAL invalid version")
TAOS_DEFINE_ERROR(TSDB_CODE_WAL_LOG_NOT_EXIST,            "WAL log not exist")
TAOS_DEFINE_ERROR(TSDB_CODE_WAL_CHKSUM_MISMATCH,          "WAL checksum mismatch")
TAOS_DEFINE_ERROR(TSDB_CODE_WAL_LOG_INCOMPLETE,           "WAL log incomplete")

// tfs
TAOS_DEFINE_ERROR(TSDB_CODE_FS_INVLD_CFG,                 "tfs invalid mount config")
TAOS_DEFINE_ERROR(TSDB_CODE_FS_TOO_MANY_MOUNT,            "tfs too many mount")
TAOS_DEFINE_ERROR(TSDB_CODE_FS_DUP_PRIMARY,               "tfs duplicate primary mount")
TAOS_DEFINE_ERROR(TSDB_CODE_FS_NO_PRIMARY_DISK,           "tfs no primary mount")
TAOS_DEFINE_ERROR(TSDB_CODE_FS_NO_MOUNT_AT_TIER,          "tfs no mount at tier")
TAOS_DEFINE_ERROR(TSDB_CODE_FS_FILE_ALREADY_EXISTS,       "tfs file already exists")
TAOS_DEFINE_ERROR(TSDB_CODE_FS_INVLD_LEVEL,               "tfs invalid level")
TAOS_DEFINE_ERROR(TSDB_CODE_FS_NO_VALID_DISK,             "tfs no valid disk")

// catalog
TAOS_DEFINE_ERROR(TSDB_CODE_CTG_INTERNAL_ERROR,           "catalog internal error")
TAOS_DEFINE_ERROR(TSDB_CODE_CTG_INVALID_INPUT,            "invalid catalog input parameters")
TAOS_DEFINE_ERROR(TSDB_CODE_CTG_NOT_READY,                "catalog is not ready")
TAOS_DEFINE_ERROR(TSDB_CODE_CTG_SYS_ERROR,                "catalog system error")
TAOS_DEFINE_ERROR(TSDB_CODE_CTG_DB_DROPPED,               "Database is dropped")
TAOS_DEFINE_ERROR(TSDB_CODE_CTG_OUT_OF_SERVICE,           "catalog is out of service")
TAOS_DEFINE_ERROR(TSDB_CODE_CTG_VG_META_MISMATCH,         "table meta and vgroup mismatch")
TAOS_DEFINE_ERROR(TSDB_CODE_CTG_EXIT,                     "catalog exit")

//scheduler
TAOS_DEFINE_ERROR(TSDB_CODE_QW_MSG_ERROR,                 "Invalid msg order")
TAOS_DEFINE_ERROR(TSDB_CODE_SCH_STATUS_ERROR,             "scheduler status error")
TAOS_DEFINE_ERROR(TSDB_CODE_SCH_INTERNAL_ERROR,           "scheduler internal error")
TAOS_DEFINE_ERROR(TSDB_CODE_SCH_TIMEOUT_ERROR,            "Task timeout")
TAOS_DEFINE_ERROR(TSDB_CODE_SCH_JOB_IS_DROPPING,          "Job is dropping")
TAOS_DEFINE_ERROR(TSDB_CODE_SCH_JOB_NOT_EXISTS,           "Job no longer exist")

// parser
TAOS_DEFINE_ERROR(TSDB_CODE_PAR_SYNTAX_ERROR,              "syntax error near")
TAOS_DEFINE_ERROR(TSDB_CODE_PAR_INCOMPLETE_SQL,            "Incomplete SQL statement")
TAOS_DEFINE_ERROR(TSDB_CODE_PAR_INVALID_COLUMN,            "Invalid column name")
TAOS_DEFINE_ERROR(TSDB_CODE_PAR_TABLE_NOT_EXIST,           "Table does not exist")
TAOS_DEFINE_ERROR(TSDB_CODE_PAR_AMBIGUOUS_COLUMN,          "Column ambiguously defined")
TAOS_DEFINE_ERROR(TSDB_CODE_PAR_WRONG_VALUE_TYPE,          "Invalid value type")
TAOS_DEFINE_ERROR(TSDB_CODE_PAR_ILLEGAL_USE_AGG_FUNCTION,  "There mustn't be aggregation")
TAOS_DEFINE_ERROR(TSDB_CODE_PAR_WRONG_NUMBER_OF_SELECT,    "ORDER BY item must be the number of a SELECT-list expression")
TAOS_DEFINE_ERROR(TSDB_CODE_PAR_GROUPBY_LACK_EXPRESSION,   "Not a GROUP BY expression")
TAOS_DEFINE_ERROR(TSDB_CODE_PAR_NOT_SELECTED_EXPRESSION,   "Not SELECTed expression")
TAOS_DEFINE_ERROR(TSDB_CODE_PAR_NOT_SINGLE_GROUP,          "Not a single-group group function")
TAOS_DEFINE_ERROR(TSDB_CODE_PAR_TAGS_NOT_MATCHED,          "Tags number not matched")
TAOS_DEFINE_ERROR(TSDB_CODE_PAR_INVALID_TAG_NAME,          "Invalid tag name")
TAOS_DEFINE_ERROR(TSDB_CODE_PAR_NAME_OR_PASSWD_TOO_LONG,   "Name or password too long")
TAOS_DEFINE_ERROR(TSDB_CODE_PAR_PASSWD_EMPTY,              "Password can not be empty")
TAOS_DEFINE_ERROR(TSDB_CODE_PAR_INVALID_PORT,              "Port should be an integer that is less than 65535 and greater than 0")
TAOS_DEFINE_ERROR(TSDB_CODE_PAR_INVALID_ENDPOINT,          "Endpoint should be in the format of 'fqdn:port'")
TAOS_DEFINE_ERROR(TSDB_CODE_PAR_EXPRIE_STATEMENT,          "This statement is no longer supported")
TAOS_DEFINE_ERROR(TSDB_CODE_PAR_INTER_VALUE_TOO_SMALL,     "Interval too small")
TAOS_DEFINE_ERROR(TSDB_CODE_PAR_INTER_VALUE_TOO_BIG,       "Interval too big")
TAOS_DEFINE_ERROR(TSDB_CODE_PAR_DB_NOT_SPECIFIED,          "Database not specified")
TAOS_DEFINE_ERROR(TSDB_CODE_PAR_INVALID_IDENTIFIER_NAME,   "Invalid identifier name")
TAOS_DEFINE_ERROR(TSDB_CODE_PAR_CORRESPONDING_STABLE_ERR,  "Corresponding super table not in this db")
TAOS_DEFINE_ERROR(TSDB_CODE_PAR_INVALID_DB_OPTION,         "Invalid database option")
TAOS_DEFINE_ERROR(TSDB_CODE_PAR_INVALID_TABLE_OPTION,      "Invalid table option")
TAOS_DEFINE_ERROR(TSDB_CODE_PAR_GROUPBY_WINDOW_COEXIST,    "GROUP BY and WINDOW-clause can't be used together")
TAOS_DEFINE_ERROR(TSDB_CODE_PAR_AGG_FUNC_NESTING,          "Aggregate functions do not support nesting")
TAOS_DEFINE_ERROR(TSDB_CODE_PAR_INVALID_STATE_WIN_TYPE,    "Only support STATE_WINDOW on integer/bool/varchar column")
TAOS_DEFINE_ERROR(TSDB_CODE_PAR_INVALID_STATE_WIN_COL,     "Not support STATE_WINDOW on tag column")
TAOS_DEFINE_ERROR(TSDB_CODE_PAR_INVALID_STATE_WIN_TABLE,   "STATE_WINDOW not support for super table query")
TAOS_DEFINE_ERROR(TSDB_CODE_PAR_INTER_SESSION_GAP,         "SESSION gap should be fixed time window, and greater than 0")
TAOS_DEFINE_ERROR(TSDB_CODE_PAR_INTER_SESSION_COL,         "Only support SESSION on primary timestamp column")
TAOS_DEFINE_ERROR(TSDB_CODE_PAR_INTER_OFFSET_NEGATIVE,     "Interval offset cannot be negative")
TAOS_DEFINE_ERROR(TSDB_CODE_PAR_INTER_OFFSET_UNIT,         "Cannot use 'year' as offset when interval is 'month'")
TAOS_DEFINE_ERROR(TSDB_CODE_PAR_INTER_OFFSET_TOO_BIG,      "Interval offset should be shorter than interval")
TAOS_DEFINE_ERROR(TSDB_CODE_PAR_INTER_SLIDING_UNIT,        "Does not support sliding when interval is natural month/year")
TAOS_DEFINE_ERROR(TSDB_CODE_PAR_INTER_SLIDING_TOO_BIG,     "sliding value no larger than the interval value")
TAOS_DEFINE_ERROR(TSDB_CODE_PAR_INTER_SLIDING_TOO_SMALL,   "sliding value can not less than 1%% of interval value")
TAOS_DEFINE_ERROR(TSDB_CODE_PAR_ONLY_ONE_JSON_TAG,         "Only one tag if there is a json tag")
TAOS_DEFINE_ERROR(TSDB_CODE_PAR_INCORRECT_NUM_OF_COL,      "Query block has incorrect number of result columns")
TAOS_DEFINE_ERROR(TSDB_CODE_PAR_INCORRECT_TIMESTAMP_VAL,   "Incorrect TIMESTAMP value")
TAOS_DEFINE_ERROR(TSDB_CODE_PAR_OFFSET_LESS_ZERO,          "soffset/offset can not be less than 0")
TAOS_DEFINE_ERROR(TSDB_CODE_PAR_SLIMIT_LEAK_PARTITION_GROUP_BY,  "slimit/soffset only available for PARTITION/GROUP BY query")
TAOS_DEFINE_ERROR(TSDB_CODE_PAR_INVALID_TOPIC_QUERY,        "Invalid topic query")
TAOS_DEFINE_ERROR(TSDB_CODE_PAR_INVALID_DROP_STABLE,        "Cannot drop super table in batch")
TAOS_DEFINE_ERROR(TSDB_CODE_PAR_INVALID_FILL_TIME_RANGE,    "Start(end) time of query range required or time range too large")
TAOS_DEFINE_ERROR(TSDB_CODE_PAR_DUPLICATED_COLUMN,          "Duplicated column names")
TAOS_DEFINE_ERROR(TSDB_CODE_PAR_INVALID_TAGS_LENGTH,        "Tags length exceeds max length")
TAOS_DEFINE_ERROR(TSDB_CODE_PAR_INVALID_ROW_LENGTH,         "Row length exceeds max length")
TAOS_DEFINE_ERROR(TSDB_CODE_PAR_INVALID_COLUMNS_NUM,        "Illegal number of columns")
TAOS_DEFINE_ERROR(TSDB_CODE_PAR_TOO_MANY_COLUMNS,           "Too many columns")
TAOS_DEFINE_ERROR(TSDB_CODE_PAR_INVALID_FIRST_COLUMN,       "First column must be timestamp")
TAOS_DEFINE_ERROR(TSDB_CODE_PAR_INVALID_VAR_COLUMN_LEN,     "Invalid varbinary/binary/nchar column/tag length")
TAOS_DEFINE_ERROR(TSDB_CODE_PAR_INVALID_TAGS_NUM,           "Invalid number of tag columns")
TAOS_DEFINE_ERROR(TSDB_CODE_PAR_PERMISSION_DENIED,          "Permission denied or target object not exist")
TAOS_DEFINE_ERROR(TSDB_CODE_PAR_INVALID_STREAM_QUERY,       "Invalid stream query")
TAOS_DEFINE_ERROR(TSDB_CODE_PAR_INVALID_INTERNAL_PK,        "Invalid _c0 or _rowts expression")
TAOS_DEFINE_ERROR(TSDB_CODE_PAR_INVALID_TIMELINE_FUNC,      "Invalid timeline function")
TAOS_DEFINE_ERROR(TSDB_CODE_PAR_INVALID_PASSWD,             "Invalid password")
TAOS_DEFINE_ERROR(TSDB_CODE_PAR_INVALID_ALTER_TABLE,        "Invalid alter table statement")
TAOS_DEFINE_ERROR(TSDB_CODE_PAR_CANNOT_DROP_PRIMARY_KEY,    "Primary timestamp column cannot be dropped")
TAOS_DEFINE_ERROR(TSDB_CODE_PAR_INVALID_MODIFY_COL,         "Only varbinary/binary/nchar/geometry column length could be modified, and the length can only be increased, not decreased")
TAOS_DEFINE_ERROR(TSDB_CODE_PAR_INVALID_TBNAME,             "Invalid tbname pseudo column")
TAOS_DEFINE_ERROR(TSDB_CODE_PAR_INVALID_FUNCTION_NAME,      "Invalid function name")
TAOS_DEFINE_ERROR(TSDB_CODE_PAR_COMMENT_TOO_LONG,           "Comment too long")
TAOS_DEFINE_ERROR(TSDB_CODE_PAR_NOT_ALLOWED_FUNC,           "Some functions are allowed only in the SELECT list of a query. "
                                                            "And, cannot be mixed with other non scalar functions or columns.")
TAOS_DEFINE_ERROR(TSDB_CODE_PAR_NOT_ALLOWED_WIN_QUERY,      "Window query not supported, since the result of subquery not include valid timestamp column")
TAOS_DEFINE_ERROR(TSDB_CODE_PAR_INVALID_DROP_COL,           "No columns can be dropped")
TAOS_DEFINE_ERROR(TSDB_CODE_PAR_INVALID_COL_JSON,           "Only tag can be json type")
TAOS_DEFINE_ERROR(TSDB_CODE_PAR_VALUE_TOO_LONG,             "Value too long for column/tag")
TAOS_DEFINE_ERROR(TSDB_CODE_PAR_INVALID_DELETE_WHERE,       "The DELETE statement must have a definite time window range")
TAOS_DEFINE_ERROR(TSDB_CODE_PAR_INVALID_REDISTRIBUTE_VG,    "The REDISTRIBUTE VGROUP statement only support 1 to 3 dnodes")
TAOS_DEFINE_ERROR(TSDB_CODE_PAR_FILL_NOT_ALLOWED_FUNC,      "Fill not allowed")
TAOS_DEFINE_ERROR(TSDB_CODE_PAR_INVALID_WINDOW_PC,          "Invalid windows pc")
TAOS_DEFINE_ERROR(TSDB_CODE_PAR_WINDOW_NOT_ALLOWED_FUNC,    "Window not allowed")
TAOS_DEFINE_ERROR(TSDB_CODE_PAR_STREAM_NOT_ALLOWED_FUNC,    "Stream not allowed")
TAOS_DEFINE_ERROR(TSDB_CODE_PAR_GROUP_BY_NOT_ALLOWED_FUNC,  "Group by not allowd")
TAOS_DEFINE_ERROR(TSDB_CODE_PAR_INVALID_INTERP_CLAUSE,      "Invalid interp clause")
TAOS_DEFINE_ERROR(TSDB_CODE_PAR_NO_VALID_FUNC_IN_WIN,       "Not valid function in window")
TAOS_DEFINE_ERROR(TSDB_CODE_PAR_ONLY_SUPPORT_SINGLE_TABLE,  "Only support single table")
TAOS_DEFINE_ERROR(TSDB_CODE_PAR_INVALID_SMA_INDEX,          "Invalid sma index")
TAOS_DEFINE_ERROR(TSDB_CODE_PAR_INVALID_SELECTED_EXPR,      "Invalid SELECTed expression")
TAOS_DEFINE_ERROR(TSDB_CODE_PAR_GET_META_ERROR,             "Fail to get table info")
TAOS_DEFINE_ERROR(TSDB_CODE_PAR_NOT_UNIQUE_TABLE_ALIAS,     "Not unique table/alias")
TAOS_DEFINE_ERROR(TSDB_CODE_PAR_SYSTABLE_NOT_ALLOWED_FUNC,  "System table not allowed")
TAOS_DEFINE_ERROR(TSDB_CODE_PAR_SYSTABLE_NOT_ALLOWED,       "System table not allowed")
TAOS_DEFINE_ERROR(TSDB_CODE_PAR_INVALID_VARBINARY,          "Invalid varbinary value")
TAOS_DEFINE_ERROR(TSDB_CODE_PAR_INVALID_IP_RANGE,           "Invalid IPV4 address ranges")
TAOS_DEFINE_ERROR(TSDB_CODE_PAR_INVALID_STREAM_QUERY,       "Invalid stream query")
TAOS_DEFINE_ERROR(TSDB_CODE_PAR_INVALID_VIEW_QUERY,         "Invalid view query type")
TAOS_DEFINE_ERROR(TSDB_CODE_PAR_COL_QUERY_MISMATCH,         "Columns number mismatch with query result")
TAOS_DEFINE_ERROR(TSDB_CODE_PAR_VIEW_CONFLICT_WITH_TABLE,   "View name is conflict with table")
TAOS_DEFINE_ERROR(TSDB_CODE_PAR_NOT_SUPPORT_MULTI_RESULT,   "Operator not supported multi result")
TAOS_DEFINE_ERROR(TSDB_CODE_PAR_TAG_IS_PRIMARY_KEY,         "tag can not be primary key")
TAOS_DEFINE_ERROR(TSDB_CODE_PAR_SECOND_COL_PK,              "primary key must be second column")
TAOS_DEFINE_ERROR(TSDB_CODE_PAR_COL_PK_TYPE,                "primary key column must be of type int, uint, bigint, ubigint, and varchar")
TAOS_DEFINE_ERROR(TSDB_CODE_PAR_INVALID_PK_OP,              "primary key column can not be added, modified, and dropped")
TAOS_DEFINE_ERROR(TSDB_CODE_PAR_INTERNAL_ERROR,             "Parser internal error")

//planner
TAOS_DEFINE_ERROR(TSDB_CODE_PLAN_INTERNAL_ERROR,            "Planner internal error")
TAOS_DEFINE_ERROR(TSDB_CODE_PLAN_EXPECTED_TS_EQUAL,         "Expect ts equal")
TAOS_DEFINE_ERROR(TSDB_CODE_PLAN_NOT_SUPPORT_CROSS_JOIN,    "Cross join not support")
TAOS_DEFINE_ERROR(TSDB_CODE_PLAN_NOT_SUPPORT_JOIN_COND,     "Not supported join conditions")

//function
TAOS_DEFINE_ERROR(TSDB_CODE_FUNC_FUNTION_ERROR,            "Function internal error")
TAOS_DEFINE_ERROR(TSDB_CODE_FUNC_FUNTION_PARA_NUM,         "Invalid function para number")
TAOS_DEFINE_ERROR(TSDB_CODE_FUNC_FUNTION_PARA_TYPE,        "Invalid function para type")
TAOS_DEFINE_ERROR(TSDB_CODE_FUNC_FUNTION_PARA_VALUE,       "Invalid function para value")
TAOS_DEFINE_ERROR(TSDB_CODE_FUNC_NOT_BUILTIN_FUNTION,      "Not buildin function")
TAOS_DEFINE_ERROR(TSDB_CODE_FUNC_DUP_TIMESTAMP,            "Duplicate timestamps not allowed in function")
TAOS_DEFINE_ERROR(TSDB_CODE_FUNC_TO_TIMESTAMP_FAILED_FORMAT_ERR, "Func to_timestamp failed for format mismatch")
TAOS_DEFINE_ERROR(TSDB_CODE_FUNC_TO_TIMESTAMP_FAILED_TS_ERR, "Func to_timestamp failed for wrong timestamp")
TAOS_DEFINE_ERROR(TSDB_CODE_FUNC_TO_TIMESTAMP_FAILED_NOT_SUPPORTED, "Func to_timestamp failed for unsupported timestamp format")
TAOS_DEFINE_ERROR(TSDB_CODE_FUNC_TO_CHAR_NOT_SUPPORTED,    "Func to_char failed for unsupported format")

//udf
TAOS_DEFINE_ERROR(TSDB_CODE_UDF_STOPPING,                   "udf is stopping")
TAOS_DEFINE_ERROR(TSDB_CODE_UDF_PIPE_READ_ERR,              "udf pipe read error")
TAOS_DEFINE_ERROR(TSDB_CODE_UDF_PIPE_CONNECT_ERR,           "udf pipe connect error")
TAOS_DEFINE_ERROR(TSDB_CODE_UDF_PIPE_NOT_EXIST,             "udf pipe not exist")
TAOS_DEFINE_ERROR(TSDB_CODE_UDF_LOAD_UDF_FAILURE,           "udf load failure")
TAOS_DEFINE_ERROR(TSDB_CODE_UDF_INVALID_INPUT,              "udf invalid function input")
TAOS_DEFINE_ERROR(TSDB_CODE_UDF_INVALID_BUFSIZE,            "udf invalid bufsize")
TAOS_DEFINE_ERROR(TSDB_CODE_UDF_INVALID_OUTPUT_TYPE,        "udf invalid output type")
TAOS_DEFINE_ERROR(TSDB_CODE_UDF_SCRIPT_NOT_SUPPORTED,       "udf program language not supported")
TAOS_DEFINE_ERROR(TSDB_CODE_UDF_FUNC_EXEC_FAILURE,          "udf function execution failure")

//schemaless
TAOS_DEFINE_ERROR(TSDB_CODE_SML_INVALID_PROTOCOL_TYPE,      "Invalid line protocol type")
TAOS_DEFINE_ERROR(TSDB_CODE_SML_INVALID_PRECISION_TYPE,     "Invalid timestamp precision type")
TAOS_DEFINE_ERROR(TSDB_CODE_SML_INVALID_DATA,               "Invalid data format")
TAOS_DEFINE_ERROR(TSDB_CODE_SML_INVALID_DB_CONF,            "Invalid schemaless db config")
TAOS_DEFINE_ERROR(TSDB_CODE_SML_NOT_SAME_TYPE,              "Not the same type like before")
TAOS_DEFINE_ERROR(TSDB_CODE_SML_INTERNAL_ERROR,             "Internal error")

//tsma
TAOS_DEFINE_ERROR(TSDB_CODE_TSMA_INIT_FAILED,               "Tsma init failed")
TAOS_DEFINE_ERROR(TSDB_CODE_TSMA_ALREADY_EXIST,             "Tsma already exists")
TAOS_DEFINE_ERROR(TSDB_CODE_TSMA_INVALID_ENV,               "Invalid tsma env")
TAOS_DEFINE_ERROR(TSDB_CODE_TSMA_INVALID_STAT,              "Invalid tsma state")
TAOS_DEFINE_ERROR(TSDB_CODE_TSMA_INVALID_PTR,               "Invalid tsma pointer")
TAOS_DEFINE_ERROR(TSDB_CODE_TSMA_INVALID_PARA,              "Invalid tsma parameters")

//rsma
TAOS_DEFINE_ERROR(TSDB_CODE_RSMA_INVALID_ENV,               "Invalid rsma env")
TAOS_DEFINE_ERROR(TSDB_CODE_RSMA_INVALID_STAT,              "Invalid rsma state")
TAOS_DEFINE_ERROR(TSDB_CODE_RSMA_QTASKINFO_CREATE,          "Rsma qtaskinfo creation error")
TAOS_DEFINE_ERROR(TSDB_CODE_RSMA_INVALID_SCHEMA,            "Rsma invalid schema")
TAOS_DEFINE_ERROR(TSDB_CODE_RSMA_STREAM_STATE_OPEN,         "Rsma stream state open")
TAOS_DEFINE_ERROR(TSDB_CODE_RSMA_STREAM_STATE_COMMIT,       "Rsma stream state commit")
TAOS_DEFINE_ERROR(TSDB_CODE_RSMA_FS_SYNC,                   "Rsma fs sync error")
TAOS_DEFINE_ERROR(TSDB_CODE_RSMA_RESULT,                    "Rsma result error")

//index
TAOS_DEFINE_ERROR(TSDB_CODE_INDEX_REBUILDING,               "Index is rebuilding")
TAOS_DEFINE_ERROR(TSDB_CODE_INDEX_INVALID_FILE,             "Index file is invalid")

//scalar
TAOS_DEFINE_ERROR(TSDB_CODE_SCALAR_CONVERT_ERROR,           "Cannot convert to specific type")

//tmq
TAOS_DEFINE_ERROR(TSDB_CODE_TMQ_INVALID_MSG,                "Invalid message")
TAOS_DEFINE_ERROR(TSDB_CODE_TMQ_NEED_INITIALIZED,           "Assignment or poll interface need to be called first")
TAOS_DEFINE_ERROR(TSDB_CODE_TMQ_SNAPSHOT_ERROR,             "Can not operate in snapshot mode")
TAOS_DEFINE_ERROR(TSDB_CODE_TMQ_NO_COMMITTED,               "No committed info")
TAOS_DEFINE_ERROR(TSDB_CODE_TMQ_VERSION_OUT_OF_RANGE,       "Offset out of range")
TAOS_DEFINE_ERROR(TSDB_CODE_TMQ_INVALID_VGID,               "VgId does not belong to this consumer")
TAOS_DEFINE_ERROR(TSDB_CODE_TMQ_INVALID_TOPIC,              "Topic does not belong to this consumer")
TAOS_DEFINE_ERROR(TSDB_CODE_TMQ_CONSUMER_MISMATCH,          "Consumer mismatch")
TAOS_DEFINE_ERROR(TSDB_CODE_TMQ_CONSUMER_CLOSED,            "Consumer closed")
TAOS_DEFINE_ERROR(TSDB_CODE_TMQ_CONSUMER_ERROR,             "Consumer error, to see log")
TAOS_DEFINE_ERROR(TSDB_CODE_TMQ_TOPIC_OUT_OF_RANGE,         "Topic num out of range")
TAOS_DEFINE_ERROR(TSDB_CODE_TMQ_GROUP_OUT_OF_RANGE,         "Group num out of range 100")
TAOS_DEFINE_ERROR(TSDB_CODE_TMQ_SAME_COMMITTED_VALUE,       "Same committed value")
TAOS_DEFINE_ERROR(TSDB_CODE_TMQ_REPLAY_NEED_ONE_VGROUP,     "Replay need only one vgroup if subscribe super table")
TAOS_DEFINE_ERROR(TSDB_CODE_TMQ_REPLAY_NOT_SUPPORT,         "Replay is disabled if subscribe db or stable")

// stream
TAOS_DEFINE_ERROR(TSDB_CODE_STREAM_TASK_NOT_EXIST,          "Stream task not exist")
TAOS_DEFINE_ERROR(TSDB_CODE_STREAM_EXEC_CANCELLED,          "Stream task exec cancelled")
TAOS_DEFINE_ERROR(TSDB_CODE_STREAM_INVALID_STATETRANS,      "Invalid task state to handle event")
TAOS_DEFINE_ERROR(TSDB_CODE_STREAM_TASK_IVLD_STATUS,        "Invalid task status to proceed")

// TDLite
TAOS_DEFINE_ERROR(TSDB_CODE_TDLITE_IVLD_OPEN_FLAGS,         "Invalid TDLite open flags")
TAOS_DEFINE_ERROR(TSDB_CODE_TDLITE_IVLD_OPEN_DIR,           "Invalid TDLite open directory")

// UTIL

TAOS_DEFINE_ERROR(TSDB_CODE_UTIL_QUEUE_OUT_OF_MEMORY,       "Queue out of memory")

#ifdef TAOS_ERROR_C
};
#endif

static int32_t taosCompareTaosError(const void* a, const void* b) {
  const STaosError* x = (const STaosError*)a;
  const STaosError* y = (const STaosError*)b;
  if (x->val < y->val) {
    return -1;
  }
  if (x->val > y->val) {
    return 1;
  }
  return 0;
}

static TdThreadOnce tsErrorInit = PTHREAD_ONCE_INIT;

static void tsSortError(void) {
  taosSort(errors, sizeof(errors) / sizeof(errors[0]), sizeof(errors[0]), taosCompareTaosError);
}

const char* tstrerror(int32_t err) {
  taosThreadOnce(&tsErrorInit, tsSortError);

  // this is a system errno
  if ((err & 0x00ff0000) == 0x00ff0000) {
    int32_t code = err & 0x0000ffff;
    // strerror can handle any invalid code
    // invalid code return Unknown error
    return strerror(code);
  }
  int32_t s = 0;
  int32_t e = sizeof(errors) / sizeof(errors[0]);

  while (s < e) {
    int32_t mid = (s + e) / 2;
    int32_t val = errors[mid].val;
    if (err > val) {
      s = mid + 1;
    } else if (err < val) {
      e = mid;
    } else if (err == val) {
      return errors[mid].str;
    } else {
      break;
    }
  }

  return "";
}

const char* terrstr() { return tstrerror(terrno); }<|MERGE_RESOLUTION|>--- conflicted
+++ resolved
@@ -375,12 +375,9 @@
 TAOS_DEFINE_ERROR(TSDB_CODE_VND_ALREADY_IS_VOTER,         "Vnode already is a voter")
 TAOS_DEFINE_ERROR(TSDB_CODE_VND_DIR_ALREADY_EXIST,        "Vnode directory already exist")
 TAOS_DEFINE_ERROR(TSDB_CODE_VND_META_DATA_UNSAFE_DELETE,  "Single replica vnode data will lost permanently after this operation, if you make sure this, please use drop dnode <id> unsafe to execute")
-<<<<<<< HEAD
+TAOS_DEFINE_ERROR(TSDB_CODE_VND_ARB_NOT_SYNCED,           "Vgroup peer is not synced")
 TAOS_DEFINE_ERROR(TSDB_CODE_VND_COLUMN_COMPRESS_ALREADY_EXIST,"Column compress already exist")
 
-=======
-TAOS_DEFINE_ERROR(TSDB_CODE_VND_ARB_NOT_SYNCED,           "Vgroup peer is not synced")
->>>>>>> 6202e1f5
 
 // tsdb
 TAOS_DEFINE_ERROR(TSDB_CODE_TDB_INVALID_TABLE_ID,         "Invalid table ID")
