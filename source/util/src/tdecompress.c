/*
 * Copyright (c) 2019 TAOS Data, Inc. <jhtao@taosdata.com>
 *
 * This program is free software: you can use, redistribute, and/or modify
 * it under the terms of the GNU Affero General Public License, version 3
 * or later ("AGPL"), as published by the Free Software Foundation.
 *
 * This program is distributed in the hope that it will be useful, but WITHOUT
 * ANY WARRANTY; without even the implied warranty of MERCHANTABILITY or
 * FITNESS FOR A PARTICULAR PURPOSE.
 *
 * You should have received a copy of the GNU Affero General Public License
 * along with this program. If not, see <http://www.gnu.org/licenses/>.
 */

#include "os.h"
#include "ttypes.h"
#include "tcompression.h"

int32_t getWordLength(char type) {
  int32_t wordLength = 0;
  switch (type) {
    case TSDB_DATA_TYPE_BIGINT:
      wordLength = LONG_BYTES;
      break;
    case TSDB_DATA_TYPE_INT:
      wordLength = INT_BYTES;
      break;
    case TSDB_DATA_TYPE_SMALLINT:
      wordLength = SHORT_BYTES;
      break;
    case TSDB_DATA_TYPE_TINYINT:
      wordLength = CHAR_BYTES;
      break;
    default:
      uError("Invalid decompress integer type:%d", type);
      return -1;
  }

  return wordLength;
}

int32_t tsDecompressIntImpl_Hw(const char *const input, const int32_t nelements, char *const output, const char type) {
  int32_t word_length = getWordLength(type);

  // Selector value:           0  1   2   3   4   5   6   7   8  9  10  11 12  13  14  15
  char    bit_per_integer[] = {0, 0, 1, 2, 3, 4, 5, 6, 7, 8, 10, 12, 15, 20, 30, 60};
  int32_t selector_to_elems[] = {240, 120, 60, 30, 20, 15, 12, 10, 8, 7, 6, 5, 4, 3, 2, 1};

  const char *ip = input + 1;
  int32_t     count = 0;
  int32_t     _pos = 0;
  int64_t     prevValue = 0;

#if __AVX2__ || __AVX512F__
  while (_pos < nelements) {
    uint64_t w = *(uint64_t*) ip;

    char    selector = (char)(w & INT64MASK(4));       // selector = 4
    char    bit = bit_per_integer[(int32_t)selector];  // bit = 3
    int32_t elems = selector_to_elems[(int32_t)selector];

    // Optimize the performance, by remove the constantly switch operation.
    int32_t  v = 4;
    uint64_t zigzag_value = 0;
    uint64_t mask = INT64MASK(bit);

    switch (type) {
      case TSDB_DATA_TYPE_BIGINT: {
        int64_t* p = (int64_t*) output;

        int32_t gRemainder = (nelements - _pos);
        int32_t num = (gRemainder > elems)? elems:gRemainder;

        int32_t batch = 0;
        int32_t remain = 0;
<<<<<<< HEAD
        if (tsSIMDEnable && tsAVX512Enable) {
=======
        if (tsSIMDEnable && tsAVX512Supported && tsAVX512Enable) {
>>>>>>> 42beba30
#if __AVX512F__
        batch = num >> 3;
        remain = num & 0x07;
#endif
<<<<<<< HEAD
        } else if (tsSIMDEnable && tsAVX2Enable) {
=======
        } else if (tsSIMDEnable && tsAVX2Supported) {
>>>>>>> 42beba30
#if __AVX2__
        batch = num >> 2;
        remain = num & 0x03;
#endif
        }

        if (selector == 0 || selector == 1) {
<<<<<<< HEAD
          if (tsSIMDEnable && tsAVX512Enable) {
=======
          if (tsSIMDEnable && tsAVX512Supported && tsAVX512Enable) {
>>>>>>> 42beba30
#if __AVX512F__
            for (int32_t i = 0; i < batch; ++i) {
            __m512i prev = _mm512_set1_epi64(prevValue);
            _mm512_storeu_si512((__m512i *)&p[_pos], prev);
            _pos += 8;	//handle 64bit x 8 = 512bit
            }
            for (int32_t i = 0; i < remain; ++i) {
            p[_pos++] = prevValue;
            }
#endif
<<<<<<< HEAD
          } else if (tsSIMDEnable && tsAVX2Enable) {
=======
          } else if (tsSIMDEnable && tsAVX2Supported) {
>>>>>>> 42beba30
            for (int32_t i = 0; i < batch; ++i) {
              __m256i prev = _mm256_set1_epi64x(prevValue);
              _mm256_storeu_si256((__m256i *)&p[_pos], prev);
              _pos += 4;
            }

            for (int32_t i = 0; i < remain; ++i) {
              p[_pos++] = prevValue;
            }

          } else { // alternative implementation without SIMD instructions.
            for (int32_t i = 0; i < elems && count < nelements; i++, count++) {
              p[_pos++] = prevValue;
              v += bit;
            }
          }
        } else {
<<<<<<< HEAD
          if (tsSIMDEnable && tsAVX512Enable) {
=======
          if (tsSIMDEnable && tsAVX512Supported && tsAVX512Enable) {
>>>>>>> 42beba30
 #if __AVX512F__
            __m512i sum_mask1 = _mm512_set_epi64(6, 6, 4, 4, 2, 2, 0, 0);
            __m512i sum_mask2 = _mm512_set_epi64(5, 5, 5, 5, 1, 1, 1, 1);
            __m512i sum_mask3 = _mm512_set_epi64(3, 3, 3, 3, 3, 3, 3, 3);
            __m512i base = _mm512_set1_epi64(w);
            __m512i maskVal = _mm512_set1_epi64(mask);
            __m512i shiftBits = _mm512_set_epi64(bit * 7 + 4, bit * 6 + 4, bit * 5 + 4, bit * 4 + 4, bit * 3 + 4, bit * 2 + 4, bit + 4, 4);
            __m512i inc = _mm512_set1_epi64(bit << 3);

            for (int32_t i = 0; i < batch; ++i) {

            __m512i after = _mm512_srlv_epi64(base, shiftBits);
            __m512i zigzagVal = _mm512_and_si512(after, maskVal);

            // ZIGZAG_DECODE(T, v) (((v) >> 1) ^ -((T)((v)&1)))
            __m512i signmask = _mm512_and_si512(_mm512_set1_epi64(1), zigzagVal);
            signmask = _mm512_sub_epi64(_mm512_setzero_si512(), signmask);
            __m512i delta = _mm512_xor_si512(_mm512_srli_epi64(zigzagVal, 1), signmask);

            // calculate the cumulative sum (prefix sum) for each number
            // decode[0] =  prevValue + final[0]
            // decode[1] = decode[0] + final[1]   -----> prevValue + final[0] + final[1]
            // decode[2] = decode[1] + final[2]   -----> prevValue + final[0] + final[1] + final[2]
            // decode[3] = decode[2] + final[3]   -----> prevValue + final[0] + final[1] + final[2] + final[3]


            //7		6		5		4		3		2		1		0
            //D7		D6		D5		D4		D3		D2		D1		D0
            //D6		0		D4		0		D2		0		D0		0
            //D7+D6		D6		D5+D4		D4		D3+D2		D2		D1+D0		D0
            //13		6		9		4		5		2		1		0
            __m512i prev = _mm512_set1_epi64(prevValue);
            __m512i cum_sum = _mm512_add_epi64(delta, _mm512_maskz_permutexvar_epi64(0xaa, sum_mask1, delta));
            cum_sum = _mm512_add_epi64(cum_sum, _mm512_maskz_permutexvar_epi64(0xcc, sum_mask2, cum_sum));
            cum_sum = _mm512_add_epi64(cum_sum, _mm512_maskz_permutexvar_epi64(0xf0, sum_mask3, cum_sum));



            //13		6		9		4		5		2		1		0
            //D7,D6		D6		D5,D4		D4		D3,D2		D2		D1,D0		D0
            //+D5,D4	D5,D4,		0		0		D1,D0		D1,D0		0		0
            //D7~D4		D6~D4		D5~D4		D4		D3~D0		D2~D0		D1~D0		D0
            //22		15		9		4		6		3		1		0
            //
            //D3~D0		D3~D0		D3~D0		D3~D0		0		0		0		0
            //28		21		15		10		6		3		1		0


            cum_sum = _mm512_add_epi64(cum_sum, prev);
            _mm512_storeu_si512((__m512i *)&p[_pos], cum_sum);

            shiftBits = _mm512_add_epi64(shiftBits, inc);
            prevValue = p[_pos + 7];
            _pos += 8;

            }
            // handle the remain value
            for (int32_t i = 0; i < remain; i++) {
            zigzag_value = ((w >> (v + (batch * bit * 8))) & mask);
            prevValue += ZIGZAG_DECODE(int64_t, zigzag_value);

            p[_pos++] = prevValue;
            v += bit;
            }
#endif
<<<<<<< HEAD
          } else if (tsSIMDEnable && tsAVX2Enable) {
=======
          } else if (tsSIMDEnable && tsAVX2Supported) {
>>>>>>> 42beba30
            __m256i base = _mm256_set1_epi64x(w);
            __m256i maskVal = _mm256_set1_epi64x(mask);

            __m256i shiftBits = _mm256_set_epi64x(bit * 3 + 4, bit * 2 + 4, bit + 4, 4);
            __m256i inc = _mm256_set1_epi64x(bit << 2);

            for (int32_t i = 0; i < batch; ++i) {
              __m256i after = _mm256_srlv_epi64(base, shiftBits);
              __m256i zigzagVal = _mm256_and_si256(after, maskVal);

              // ZIGZAG_DECODE(T, v) (((v) >> 1) ^ -((T)((v)&1)))
              __m256i signmask = _mm256_and_si256(_mm256_set1_epi64x(1), zigzagVal);
              signmask = _mm256_sub_epi64(_mm256_setzero_si256(), signmask);

              // get four zigzag values here
              __m256i delta = _mm256_xor_si256(_mm256_srli_epi64(zigzagVal, 1), signmask);

              // calculate the cumulative sum (prefix sum) for each number
              // decode[0] = prevValue + final[0]
              // decode[1] = decode[0] + final[1]   -----> prevValue + final[0] + final[1]
              // decode[2] = decode[1] + final[2]   -----> prevValue + final[0] + final[1] + final[2]
              // decode[3] = decode[2] + final[3]   -----> prevValue + final[0] + final[1] + final[2] + final[3]

              //  1, 2, 3, 4
              //+ 0, 1, 0, 3
              //  1, 3, 3, 7
              // shift and add for the first round
              __m128i prev = _mm_set1_epi64x(prevValue);
              __m256i x = _mm256_slli_si256(delta, 8);

              delta = _mm256_add_epi64(delta, x);
              _mm256_storeu_si256((__m256i *)&p[_pos], delta);

              //  1, 3, 3, 7
              //+ 0, 0, 3, 3
              //  1, 3, 6, 10
              // shift and add operation for the second round
              __m128i firstPart = _mm_loadu_si128((__m128i *)&p[_pos]);
              __m128i secondItem = _mm_set1_epi64x(p[_pos + 1]);
              __m128i secPart = _mm_add_epi64(_mm_loadu_si128((__m128i *)&p[_pos + 2]), secondItem);
              firstPart = _mm_add_epi64(firstPart, prev);
              secPart = _mm_add_epi64(secPart, prev);

              // save it in the memory
              _mm_storeu_si128((__m128i *)&p[_pos], firstPart);
              _mm_storeu_si128((__m128i *)&p[_pos + 2], secPart);

              shiftBits = _mm256_add_epi64(shiftBits, inc);
              prevValue = p[_pos + 3];
              _pos += 4;
            }

            // handle the remain value
            for (int32_t i = 0; i < remain; i++) {
              zigzag_value = ((w >> (v + (batch * bit * 4))) & mask);
              prevValue += ZIGZAG_DECODE(int64_t, zigzag_value);

              p[_pos++] = prevValue;
              v += bit;
            }
          } else {  // alternative implementation without SIMD instructions.
            for (int32_t i = 0; i < elems && count < nelements; i++, count++) {
              zigzag_value = ((w >> v) & mask);
              prevValue += ZIGZAG_DECODE(int64_t, zigzag_value);

              p[_pos++] = prevValue;
              v += bit;
            }
          }
        }
      } break;
      case TSDB_DATA_TYPE_INT: {
        int32_t* p = (int32_t*) output;

        if (selector == 0 || selector == 1) {
          for (int32_t i = 0; i < elems && count < nelements; i++, count++) {
            p[_pos++] = (int32_t)prevValue;
          }
        } else {
          for (int32_t i = 0; i < elems && count < nelements; i++, count++) {
            zigzag_value = ((w >> v) & mask);
            prevValue += ZIGZAG_DECODE(int64_t, zigzag_value);

            p[_pos++] = (int32_t)prevValue;
            v += bit;
          }
        }
      } break;
      case TSDB_DATA_TYPE_SMALLINT: {
        int16_t* p = (int16_t*) output;

        if (selector == 0 || selector == 1) {
          for (int32_t i = 0; i < elems && count < nelements; i++, count++) {
            p[_pos++] = (int16_t)prevValue;
          }
        } else {
          for (int32_t i = 0; i < elems && count < nelements; i++, count++) {
            zigzag_value = ((w >> v) & mask);
            prevValue += ZIGZAG_DECODE(int64_t, zigzag_value);

            p[_pos++] = (int16_t)prevValue;
            v += bit;
          }
        }
      } break;

      case TSDB_DATA_TYPE_TINYINT: {
        int8_t *p = (int8_t *)output;

        if (selector == 0 || selector == 1) {
          for (int32_t i = 0; i < elems && count < nelements; i++, count++) {
            p[_pos++] = (int8_t)prevValue;
          }
        } else {
          for (int32_t i = 0; i < elems && count < nelements; i++, count++) {
            zigzag_value = ((w >> v) & mask);
            prevValue += ZIGZAG_DECODE(int64_t, zigzag_value);

            p[_pos++] = (int8_t)prevValue;
            v += bit;
          }
        }
      } break;
    }

    ip += LONG_BYTES;
  }

#endif
  return nelements * word_length;
}

int32_t tsDecompressFloatImplAvx512(const char *const input, const int32_t nelements, char *const output) {
#if __AVX512F__
    // todo add it
#endif
  return 0;
}

// todo add later
int32_t tsDecompressFloatImplAvx2(const char *const input, const int32_t nelements, char *const output) {
#if __AVX2__
#endif
  return 0;
}

// decode two timestamps in one loop.
int32_t tsDecompressTimestampAvx2(const char *const input, const int32_t nelements, char *const output,
                                  bool bigEndian) {
  int64_t *ostream = (int64_t *)output;
  int32_t  ipos = 1, opos = 0;

#if __AVX2__
  __m128i  prevVal = _mm_setzero_si128();
  __m128i  prevDelta = _mm_setzero_si128();

  int32_t batch = nelements >> 1;
  int32_t remainder = nelements & 0x01;
//  __mmask16 mask2[16] = {0, 0x0001, 0x0003, 0x0007, 0x000f, 0x001f, 0x003f, 0x007f, 0x00ff};

  int32_t i = 0;
  if (batch > 1) {
    // first loop
    uint8_t flags = input[ipos++];

    int8_t nbytes1 = flags & INT8MASK(4);  // range of nbytes starts from 0 to 7
    int8_t nbytes2 = (flags >> 4) & INT8MASK(4);

    __m128i data1 = _mm_setzero_si128();
    if (nbytes1 > 0) {
      int64_t tmp = 0;
      memcpy(&tmp, (const void*) (input + ipos), nbytes1);
      data1 = _mm_set1_epi64x(tmp);
    }

    __m128i data2 = _mm_setzero_si128();
    if (nbytes2 > 0) {
      int64_t tmp = 0;
      memcpy(&tmp, (const void*) (input + ipos + nbytes1), nbytes2);
      data2 = _mm_set1_epi64x(tmp);
    }

    data2 = _mm_broadcastq_epi64(data2);
    __m128i zzVal = _mm_blend_epi32(data2, data1, 0x03);

    // ZIGZAG_DECODE(T, v) (((v) >> 1) ^ -((T)((v)&1)))
    __m128i signmask = _mm_and_si128(_mm_set1_epi64x(1), zzVal);
    signmask = _mm_sub_epi64(_mm_setzero_si128(), signmask);

    // get two zigzag values here
    __m128i deltaOfDelta = _mm_xor_si128(_mm_srli_epi64(zzVal, 1), signmask);

    __m128i deltaCurrent = _mm_add_epi64(deltaOfDelta, prevDelta);
    deltaCurrent = _mm_add_epi64(_mm_slli_si128(deltaOfDelta, 8), deltaCurrent);

    __m128i finalVal = _mm_add_epi64(deltaCurrent, prevVal);
    _mm_storeu_si128((__m128i *)&ostream[opos], finalVal);

    // keep the previous value
    prevVal = _mm_shuffle_epi32 (finalVal, 0xEE);

    // keep the previous delta of delta, for the first item
    prevDelta = _mm_shuffle_epi32(deltaOfDelta, 0xEE);

    opos += 2;
    ipos += nbytes1 + nbytes2;
    i += 1;
  }

  // the remain
  for(; i < batch; ++i) {
    uint8_t flags = input[ipos++];

    int8_t nbytes1 = flags & INT8MASK(4);  // range of nbytes starts from 0 to 7
    int8_t nbytes2 = (flags >> 4) & INT8MASK(4);

    __m128i data1 = _mm_setzero_si128();
    if (nbytes1 > 0) {
      int64_t dd = 0;
      memcpy(&dd, (const void*) (input + ipos), nbytes1);
      data1 = _mm_loadu_si64(&dd);
    }

    __m128i data2 = _mm_setzero_si128();
    if (nbytes2 > 0) {
      int64_t dd = 0;
      memcpy(&dd, (const void*) (input + ipos + nbytes1), nbytes2);
      data2 = _mm_loadu_si64(&dd);
    }

    data2 = _mm_broadcastq_epi64(data2);

    __m128i zzVal = _mm_blend_epi32(data2, data1, 0x03);

    // ZIGZAG_DECODE(T, v) (((v) >> 1) ^ -((T)((v)&1)))
    __m128i signmask = _mm_and_si128(_mm_set1_epi64x(1), zzVal);
    signmask = _mm_sub_epi64(_mm_setzero_si128(), signmask);

    // get two zigzag values here
    __m128i deltaOfDelta = _mm_xor_si128(_mm_srli_epi64(zzVal, 1), signmask);

    __m128i deltaCurrent = _mm_add_epi64(deltaOfDelta, prevDelta);
    deltaCurrent = _mm_add_epi64(_mm_slli_si128(deltaOfDelta, 8), deltaCurrent);

    __m128i finalVal = _mm_add_epi64(deltaCurrent, prevVal);
    finalVal = _mm_add_epi64(_mm_slli_si128(deltaCurrent, 8), finalVal);

    _mm_storeu_si128((__m128i *)&ostream[opos], finalVal);

    // keep the previous value
    prevVal = _mm_shuffle_epi32 (finalVal, 0xEE);

    // keep the previous delta of delta
    prevDelta = _mm_shuffle_epi32 (deltaCurrent, 0xEE);

    opos += 2;
    ipos += nbytes1 + nbytes2;
  }

  if (remainder > 0) {
    uint64_t dd = 0;
    uint8_t  flags = input[ipos++];

    int32_t nbytes = flags & INT8MASK(4);
    int64_t deltaOfDelta = 0;
    if (nbytes == 0) {
      deltaOfDelta = 0;
    } else {
      //      if (is_bigendian()) {
      //        memcpy(((char *)(&dd1)) + longBytes - nbytes, input + ipos, nbytes);
      //      } else {
      memcpy(&dd, input + ipos, nbytes);
      //      }
      deltaOfDelta = ZIGZAG_DECODE(int64_t, dd);
    }

    ipos += nbytes;
    if (opos == 0) {
      ostream[opos++] = deltaOfDelta;
    } else {
      int64_t prevDeltaX = deltaOfDelta + prevDelta[1];
      ostream[opos++] = prevVal[1] + prevDeltaX;
    }
  }
#endif
  return 0;
}

int32_t tsDecompressTimestampAvx512(const char *const input, const int32_t nelements, char *const output,
                                    bool UNUSED_PARAM(bigEndian)) {
  int64_t *ostream = (int64_t *)output;
  int32_t  ipos = 1, opos = 0;

#if __AVX512VL__

  __m128i  prevVal = _mm_setzero_si128();
  __m128i  prevDelta = _mm_setzero_si128();

  int32_t   numOfBatch = nelements >> 1;
  int32_t   remainder = nelements & 0x01;
  __mmask16 mask2[16] = {0, 0x0001, 0x0003, 0x0007, 0x000f, 0x001f, 0x003f, 0x007f, 0x00ff};

  int32_t i = 0;
  if (numOfBatch > 1) {
    // first loop
    uint8_t flags = input[ipos++];

    int8_t nbytes1 = flags & INT8MASK(4);  // range of nbytes starts from 0 to 7
    int8_t nbytes2 = (flags >> 4) & INT8MASK(4);

    __m128i data1 = _mm_maskz_loadu_epi8(mask2[nbytes1], (const void*)(input + ipos));
    __m128i data2 = _mm_maskz_loadu_epi8(mask2[nbytes2], (const void*)(input + ipos + nbytes1));
    data2 = _mm_broadcastq_epi64(data2);

    __m128i zzVal = _mm_blend_epi32(data2, data1, 0x03);

    // ZIGZAG_DECODE(T, v) (((v) >> 1) ^ -((T)((v)&1)))
    __m128i signmask = _mm_and_si128(_mm_set1_epi64x(1), zzVal);
    signmask = _mm_sub_epi64(_mm_setzero_si128(), signmask);

    // get two zigzag values here
    __m128i deltaOfDelta = _mm_xor_si128(_mm_srli_epi64(zzVal, 1), signmask);

    __m128i deltaCurrent = _mm_add_epi64(deltaOfDelta, prevDelta);
    deltaCurrent = _mm_add_epi64(_mm_slli_si128(deltaCurrent, 8), deltaCurrent);

    __m128i val = _mm_add_epi64(deltaCurrent, prevVal);
    _mm_storeu_si128((__m128i *)&ostream[opos], val);

    // keep the previous value
    prevVal = _mm_shuffle_epi32 (val, 0xEE);

    // keep the previous delta of delta, for the first item
    prevDelta = _mm_shuffle_epi32(deltaOfDelta, 0xEE);

    opos += 2;
    ipos += nbytes1 + nbytes2;
    i += 1;
  }

  // the remain
  for(; i < numOfBatch; ++i) {
    uint8_t flags = input[ipos++];

    int8_t nbytes1 = flags & INT8MASK(4);  // range of nbytes starts from 0 to 7
    int8_t nbytes2 = (flags >> 4) & INT8MASK(4);

    __m128i data1 = _mm_maskz_loadu_epi8(mask2[nbytes1], (const void*)(input + ipos));
    __m128i data2 = _mm_maskz_loadu_epi8(mask2[nbytes2], (const void*)(input + ipos + nbytes1));
    data2 = _mm_broadcastq_epi64(data2);

    __m128i zzVal = _mm_blend_epi32(data2, data1, 0x03);

    // ZIGZAG_DECODE(T, v) (((v) >> 1) ^ -((T)((v)&1)))
    __m128i signmask = _mm_and_si128(_mm_set1_epi64x(1), zzVal);
    signmask = _mm_sub_epi64(_mm_setzero_si128(), signmask);

    // get two zigzag values here
    __m128i deltaOfDelta = _mm_xor_si128(_mm_srli_epi64(zzVal, 1), signmask);

    __m128i deltaCurrent = _mm_add_epi64(deltaOfDelta, prevDelta);
    deltaCurrent = _mm_add_epi64(_mm_slli_si128(deltaCurrent, 8), deltaCurrent);

    __m128i val = _mm_add_epi64(deltaCurrent, prevVal);
    _mm_storeu_si128((__m128i *)&ostream[opos], val);

    // keep the previous value
    prevVal = _mm_shuffle_epi32 (val, 0xEE);

    // keep the previous delta of delta
    __m128i delta = _mm_add_epi64(_mm_slli_si128(deltaOfDelta, 8), deltaOfDelta);
    prevDelta = _mm_shuffle_epi32(_mm_add_epi64(delta, prevDelta), 0xEE);

    opos += 2;
    ipos += nbytes1 + nbytes2;
  }

  if (remainder > 0) {
    uint64_t dd = 0;
    uint8_t  flags = input[ipos++];

    int32_t nbytes = flags & INT8MASK(4);
    int64_t deltaOfDelta = 0;
    if (nbytes == 0) {
      deltaOfDelta = 0;
    } else {
      memcpy(&dd, input + ipos, nbytes);
      deltaOfDelta = ZIGZAG_DECODE(int64_t, dd);
    }

    ipos += nbytes;
    if (opos == 0) {
      ostream[opos++] = deltaOfDelta;
    } else {
      int64_t prevDeltaX = deltaOfDelta + prevDelta[1];
      ostream[opos++] = prevVal[1] + prevDeltaX;
    }
  }

#endif
  return 0;
}<|MERGE_RESOLUTION|>--- conflicted
+++ resolved
@@ -14,8 +14,8 @@
  */
 
 #include "os.h"
+#include "tcompression.h"
 #include "ttypes.h"
-#include "tcompression.h"
 
 int32_t getWordLength(char type) {
   int32_t wordLength = 0;
@@ -54,7 +54,7 @@
 
 #if __AVX2__ || __AVX512F__
   while (_pos < nelements) {
-    uint64_t w = *(uint64_t*) ip;
+    uint64_t w = *(uint64_t *)ip;
 
     char    selector = (char)(w & INT64MASK(4));       // selector = 4
     char    bit = bit_per_integer[(int32_t)selector];  // bit = 3
@@ -67,54 +67,38 @@
 
     switch (type) {
       case TSDB_DATA_TYPE_BIGINT: {
-        int64_t* p = (int64_t*) output;
+        int64_t *p = (int64_t *)output;
 
         int32_t gRemainder = (nelements - _pos);
-        int32_t num = (gRemainder > elems)? elems:gRemainder;
+        int32_t num = (gRemainder > elems) ? elems : gRemainder;
 
         int32_t batch = 0;
         int32_t remain = 0;
-<<<<<<< HEAD
-        if (tsSIMDEnable && tsAVX512Enable) {
-=======
         if (tsSIMDEnable && tsAVX512Supported && tsAVX512Enable) {
->>>>>>> 42beba30
 #if __AVX512F__
-        batch = num >> 3;
-        remain = num & 0x07;
-#endif
-<<<<<<< HEAD
-        } else if (tsSIMDEnable && tsAVX2Enable) {
-=======
+          batch = num >> 3;
+          remain = num & 0x07;
+#endif
         } else if (tsSIMDEnable && tsAVX2Supported) {
->>>>>>> 42beba30
 #if __AVX2__
-        batch = num >> 2;
-        remain = num & 0x03;
+          batch = num >> 2;
+          remain = num & 0x03;
 #endif
         }
 
         if (selector == 0 || selector == 1) {
-<<<<<<< HEAD
-          if (tsSIMDEnable && tsAVX512Enable) {
-=======
           if (tsSIMDEnable && tsAVX512Supported && tsAVX512Enable) {
->>>>>>> 42beba30
 #if __AVX512F__
             for (int32_t i = 0; i < batch; ++i) {
-            __m512i prev = _mm512_set1_epi64(prevValue);
-            _mm512_storeu_si512((__m512i *)&p[_pos], prev);
-            _pos += 8;	//handle 64bit x 8 = 512bit
+              __m512i prev = _mm512_set1_epi64(prevValue);
+              _mm512_storeu_si512((__m512i *)&p[_pos], prev);
+              _pos += 8;  // handle 64bit x 8 = 512bit
             }
             for (int32_t i = 0; i < remain; ++i) {
-            p[_pos++] = prevValue;
-            }
-#endif
-<<<<<<< HEAD
-          } else if (tsSIMDEnable && tsAVX2Enable) {
-=======
+              p[_pos++] = prevValue;
+            }
+#endif
           } else if (tsSIMDEnable && tsAVX2Supported) {
->>>>>>> 42beba30
             for (int32_t i = 0; i < batch; ++i) {
               __m256i prev = _mm256_set1_epi64x(prevValue);
               _mm256_storeu_si256((__m256i *)&p[_pos], prev);
@@ -125,88 +109,79 @@
               p[_pos++] = prevValue;
             }
 
-          } else { // alternative implementation without SIMD instructions.
+          } else {  // alternative implementation without SIMD instructions.
             for (int32_t i = 0; i < elems && count < nelements; i++, count++) {
               p[_pos++] = prevValue;
               v += bit;
             }
           }
         } else {
-<<<<<<< HEAD
-          if (tsSIMDEnable && tsAVX512Enable) {
-=======
           if (tsSIMDEnable && tsAVX512Supported && tsAVX512Enable) {
->>>>>>> 42beba30
- #if __AVX512F__
+#if __AVX512F__
             __m512i sum_mask1 = _mm512_set_epi64(6, 6, 4, 4, 2, 2, 0, 0);
             __m512i sum_mask2 = _mm512_set_epi64(5, 5, 5, 5, 1, 1, 1, 1);
             __m512i sum_mask3 = _mm512_set_epi64(3, 3, 3, 3, 3, 3, 3, 3);
             __m512i base = _mm512_set1_epi64(w);
             __m512i maskVal = _mm512_set1_epi64(mask);
-            __m512i shiftBits = _mm512_set_epi64(bit * 7 + 4, bit * 6 + 4, bit * 5 + 4, bit * 4 + 4, bit * 3 + 4, bit * 2 + 4, bit + 4, 4);
+            __m512i shiftBits = _mm512_set_epi64(bit * 7 + 4, bit * 6 + 4, bit * 5 + 4, bit * 4 + 4, bit * 3 + 4,
+                                                 bit * 2 + 4, bit + 4, 4);
             __m512i inc = _mm512_set1_epi64(bit << 3);
 
             for (int32_t i = 0; i < batch; ++i) {
-
-            __m512i after = _mm512_srlv_epi64(base, shiftBits);
-            __m512i zigzagVal = _mm512_and_si512(after, maskVal);
-
-            // ZIGZAG_DECODE(T, v) (((v) >> 1) ^ -((T)((v)&1)))
-            __m512i signmask = _mm512_and_si512(_mm512_set1_epi64(1), zigzagVal);
-            signmask = _mm512_sub_epi64(_mm512_setzero_si512(), signmask);
-            __m512i delta = _mm512_xor_si512(_mm512_srli_epi64(zigzagVal, 1), signmask);
-
-            // calculate the cumulative sum (prefix sum) for each number
-            // decode[0] =  prevValue + final[0]
-            // decode[1] = decode[0] + final[1]   -----> prevValue + final[0] + final[1]
-            // decode[2] = decode[1] + final[2]   -----> prevValue + final[0] + final[1] + final[2]
-            // decode[3] = decode[2] + final[3]   -----> prevValue + final[0] + final[1] + final[2] + final[3]
-
-
-            //7		6		5		4		3		2		1		0
-            //D7		D6		D5		D4		D3		D2		D1		D0
-            //D6		0		D4		0		D2		0		D0		0
-            //D7+D6		D6		D5+D4		D4		D3+D2		D2		D1+D0		D0
-            //13		6		9		4		5		2		1		0
-            __m512i prev = _mm512_set1_epi64(prevValue);
-            __m512i cum_sum = _mm512_add_epi64(delta, _mm512_maskz_permutexvar_epi64(0xaa, sum_mask1, delta));
-            cum_sum = _mm512_add_epi64(cum_sum, _mm512_maskz_permutexvar_epi64(0xcc, sum_mask2, cum_sum));
-            cum_sum = _mm512_add_epi64(cum_sum, _mm512_maskz_permutexvar_epi64(0xf0, sum_mask3, cum_sum));
-
-
-
-            //13		6		9		4		5		2		1		0
-            //D7,D6		D6		D5,D4		D4		D3,D2		D2		D1,D0		D0
-            //+D5,D4	D5,D4,		0		0		D1,D0		D1,D0		0		0
-            //D7~D4		D6~D4		D5~D4		D4		D3~D0		D2~D0		D1~D0		D0
-            //22		15		9		4		6		3		1		0
-            //
-            //D3~D0		D3~D0		D3~D0		D3~D0		0		0		0		0
-            //28		21		15		10		6		3		1		0
-
-
-            cum_sum = _mm512_add_epi64(cum_sum, prev);
-            _mm512_storeu_si512((__m512i *)&p[_pos], cum_sum);
-
-            shiftBits = _mm512_add_epi64(shiftBits, inc);
-            prevValue = p[_pos + 7];
-            _pos += 8;
-
+              __m512i after = _mm512_srlv_epi64(base, shiftBits);
+              __m512i zigzagVal = _mm512_and_si512(after, maskVal);
+
+              // ZIGZAG_DECODE(T, v) (((v) >> 1) ^ -((T)((v)&1)))
+              __m512i signmask = _mm512_and_si512(_mm512_set1_epi64(1), zigzagVal);
+              signmask = _mm512_sub_epi64(_mm512_setzero_si512(), signmask);
+              __m512i delta = _mm512_xor_si512(_mm512_srli_epi64(zigzagVal, 1), signmask);
+
+              // calculate the cumulative sum (prefix sum) for each number
+              // decode[0] =  prevValue + final[0]
+              // decode[1] = decode[0] + final[1]   -----> prevValue + final[0] + final[1]
+              // decode[2] = decode[1] + final[2]   -----> prevValue + final[0] + final[1] + final[2]
+              // decode[3] = decode[2] + final[3]   -----> prevValue + final[0] + final[1] + final[2] + final[3]
+
+              // 7		6		5		4		3		2		1
+              // 0 D7		D6		D5		D4		D3		D2		D1
+              // D0 D6		0		D4		0		D2		0		D0
+              // 0
+              // D7+D6		D6		D5+D4		D4		D3+D2		D2 D1+D0
+              // D0 13		6		9		4		5		2		1
+              // 0
+              __m512i prev = _mm512_set1_epi64(prevValue);
+              __m512i cum_sum = _mm512_add_epi64(delta, _mm512_maskz_permutexvar_epi64(0xaa, sum_mask1, delta));
+              cum_sum = _mm512_add_epi64(cum_sum, _mm512_maskz_permutexvar_epi64(0xcc, sum_mask2, cum_sum));
+              cum_sum = _mm512_add_epi64(cum_sum, _mm512_maskz_permutexvar_epi64(0xf0, sum_mask3, cum_sum));
+
+              // 13		6		9		4		5		2		1
+              // 0
+              // D7,D6		D6		D5,D4		D4		D3,D2		D2 D1,D0
+              // D0 +D5,D4	D5,D4,		0		0		D1,D0		D1,D0		0
+              //0 D7~D4		D6~D4		D5~D4		D4		D3~D0		D2~D0 D1~D0
+              // D0 22		15		9		4		6		3		1
+              // 0
+              //
+              // D3~D0		D3~D0		D3~D0		D3~D0		0		0 0		0 28
+              // 21		15		10		6		3		1		0
+
+              cum_sum = _mm512_add_epi64(cum_sum, prev);
+              _mm512_storeu_si512((__m512i *)&p[_pos], cum_sum);
+
+              shiftBits = _mm512_add_epi64(shiftBits, inc);
+              prevValue = p[_pos + 7];
+              _pos += 8;
             }
             // handle the remain value
             for (int32_t i = 0; i < remain; i++) {
-            zigzag_value = ((w >> (v + (batch * bit * 8))) & mask);
-            prevValue += ZIGZAG_DECODE(int64_t, zigzag_value);
-
-            p[_pos++] = prevValue;
-            v += bit;
-            }
-#endif
-<<<<<<< HEAD
-          } else if (tsSIMDEnable && tsAVX2Enable) {
-=======
+              zigzag_value = ((w >> (v + (batch * bit * 8))) & mask);
+              prevValue += ZIGZAG_DECODE(int64_t, zigzag_value);
+
+              p[_pos++] = prevValue;
+              v += bit;
+            }
+#endif
           } else if (tsSIMDEnable && tsAVX2Supported) {
->>>>>>> 42beba30
             __m256i base = _mm256_set1_epi64x(w);
             __m256i maskVal = _mm256_set1_epi64x(mask);
 
@@ -279,7 +254,7 @@
         }
       } break;
       case TSDB_DATA_TYPE_INT: {
-        int32_t* p = (int32_t*) output;
+        int32_t *p = (int32_t *)output;
 
         if (selector == 0 || selector == 1) {
           for (int32_t i = 0; i < elems && count < nelements; i++, count++) {
@@ -296,7 +271,7 @@
         }
       } break;
       case TSDB_DATA_TYPE_SMALLINT: {
-        int16_t* p = (int16_t*) output;
+        int16_t *p = (int16_t *)output;
 
         if (selector == 0 || selector == 1) {
           for (int32_t i = 0; i < elems && count < nelements; i++, count++) {
@@ -341,7 +316,7 @@
 
 int32_t tsDecompressFloatImplAvx512(const char *const input, const int32_t nelements, char *const output) {
 #if __AVX512F__
-    // todo add it
+  // todo add it
 #endif
   return 0;
 }
@@ -360,12 +335,12 @@
   int32_t  ipos = 1, opos = 0;
 
 #if __AVX2__
-  __m128i  prevVal = _mm_setzero_si128();
-  __m128i  prevDelta = _mm_setzero_si128();
+  __m128i prevVal = _mm_setzero_si128();
+  __m128i prevDelta = _mm_setzero_si128();
 
   int32_t batch = nelements >> 1;
   int32_t remainder = nelements & 0x01;
-//  __mmask16 mask2[16] = {0, 0x0001, 0x0003, 0x0007, 0x000f, 0x001f, 0x003f, 0x007f, 0x00ff};
+  //  __mmask16 mask2[16] = {0, 0x0001, 0x0003, 0x0007, 0x000f, 0x001f, 0x003f, 0x007f, 0x00ff};
 
   int32_t i = 0;
   if (batch > 1) {
@@ -378,14 +353,14 @@
     __m128i data1 = _mm_setzero_si128();
     if (nbytes1 > 0) {
       int64_t tmp = 0;
-      memcpy(&tmp, (const void*) (input + ipos), nbytes1);
+      memcpy(&tmp, (const void *)(input + ipos), nbytes1);
       data1 = _mm_set1_epi64x(tmp);
     }
 
     __m128i data2 = _mm_setzero_si128();
     if (nbytes2 > 0) {
       int64_t tmp = 0;
-      memcpy(&tmp, (const void*) (input + ipos + nbytes1), nbytes2);
+      memcpy(&tmp, (const void *)(input + ipos + nbytes1), nbytes2);
       data2 = _mm_set1_epi64x(tmp);
     }
 
@@ -406,7 +381,7 @@
     _mm_storeu_si128((__m128i *)&ostream[opos], finalVal);
 
     // keep the previous value
-    prevVal = _mm_shuffle_epi32 (finalVal, 0xEE);
+    prevVal = _mm_shuffle_epi32(finalVal, 0xEE);
 
     // keep the previous delta of delta, for the first item
     prevDelta = _mm_shuffle_epi32(deltaOfDelta, 0xEE);
@@ -417,7 +392,7 @@
   }
 
   // the remain
-  for(; i < batch; ++i) {
+  for (; i < batch; ++i) {
     uint8_t flags = input[ipos++];
 
     int8_t nbytes1 = flags & INT8MASK(4);  // range of nbytes starts from 0 to 7
@@ -426,14 +401,14 @@
     __m128i data1 = _mm_setzero_si128();
     if (nbytes1 > 0) {
       int64_t dd = 0;
-      memcpy(&dd, (const void*) (input + ipos), nbytes1);
+      memcpy(&dd, (const void *)(input + ipos), nbytes1);
       data1 = _mm_loadu_si64(&dd);
     }
 
     __m128i data2 = _mm_setzero_si128();
     if (nbytes2 > 0) {
       int64_t dd = 0;
-      memcpy(&dd, (const void*) (input + ipos + nbytes1), nbytes2);
+      memcpy(&dd, (const void *)(input + ipos + nbytes1), nbytes2);
       data2 = _mm_loadu_si64(&dd);
     }
 
@@ -457,10 +432,10 @@
     _mm_storeu_si128((__m128i *)&ostream[opos], finalVal);
 
     // keep the previous value
-    prevVal = _mm_shuffle_epi32 (finalVal, 0xEE);
+    prevVal = _mm_shuffle_epi32(finalVal, 0xEE);
 
     // keep the previous delta of delta
-    prevDelta = _mm_shuffle_epi32 (deltaCurrent, 0xEE);
+    prevDelta = _mm_shuffle_epi32(deltaCurrent, 0xEE);
 
     opos += 2;
     ipos += nbytes1 + nbytes2;
@@ -502,8 +477,8 @@
 
 #if __AVX512VL__
 
-  __m128i  prevVal = _mm_setzero_si128();
-  __m128i  prevDelta = _mm_setzero_si128();
+  __m128i prevVal = _mm_setzero_si128();
+  __m128i prevDelta = _mm_setzero_si128();
 
   int32_t   numOfBatch = nelements >> 1;
   int32_t   remainder = nelements & 0x01;
@@ -517,8 +492,8 @@
     int8_t nbytes1 = flags & INT8MASK(4);  // range of nbytes starts from 0 to 7
     int8_t nbytes2 = (flags >> 4) & INT8MASK(4);
 
-    __m128i data1 = _mm_maskz_loadu_epi8(mask2[nbytes1], (const void*)(input + ipos));
-    __m128i data2 = _mm_maskz_loadu_epi8(mask2[nbytes2], (const void*)(input + ipos + nbytes1));
+    __m128i data1 = _mm_maskz_loadu_epi8(mask2[nbytes1], (const void *)(input + ipos));
+    __m128i data2 = _mm_maskz_loadu_epi8(mask2[nbytes2], (const void *)(input + ipos + nbytes1));
     data2 = _mm_broadcastq_epi64(data2);
 
     __m128i zzVal = _mm_blend_epi32(data2, data1, 0x03);
@@ -537,7 +512,7 @@
     _mm_storeu_si128((__m128i *)&ostream[opos], val);
 
     // keep the previous value
-    prevVal = _mm_shuffle_epi32 (val, 0xEE);
+    prevVal = _mm_shuffle_epi32(val, 0xEE);
 
     // keep the previous delta of delta, for the first item
     prevDelta = _mm_shuffle_epi32(deltaOfDelta, 0xEE);
@@ -548,14 +523,14 @@
   }
 
   // the remain
-  for(; i < numOfBatch; ++i) {
+  for (; i < numOfBatch; ++i) {
     uint8_t flags = input[ipos++];
 
     int8_t nbytes1 = flags & INT8MASK(4);  // range of nbytes starts from 0 to 7
     int8_t nbytes2 = (flags >> 4) & INT8MASK(4);
 
-    __m128i data1 = _mm_maskz_loadu_epi8(mask2[nbytes1], (const void*)(input + ipos));
-    __m128i data2 = _mm_maskz_loadu_epi8(mask2[nbytes2], (const void*)(input + ipos + nbytes1));
+    __m128i data1 = _mm_maskz_loadu_epi8(mask2[nbytes1], (const void *)(input + ipos));
+    __m128i data2 = _mm_maskz_loadu_epi8(mask2[nbytes2], (const void *)(input + ipos + nbytes1));
     data2 = _mm_broadcastq_epi64(data2);
 
     __m128i zzVal = _mm_blend_epi32(data2, data1, 0x03);
@@ -574,7 +549,7 @@
     _mm_storeu_si128((__m128i *)&ostream[opos], val);
 
     // keep the previous value
-    prevVal = _mm_shuffle_epi32 (val, 0xEE);
+    prevVal = _mm_shuffle_epi32(val, 0xEE);
 
     // keep the previous delta of delta
     __m128i delta = _mm_add_epi64(_mm_slli_si128(deltaOfDelta, 8), deltaOfDelta);
