<<<<<<< HEAD
label: Insert
=======
label: Insert Data
link:
  type: generated-index
  slug: /insert-data/
  description: "TDengine supports multiple protocols of inserting data, including SQL, InfluxDB Line protocol, OpenTSDB Telnet protocol, OpenTSDB JSON protocol. Data can be inserted row by row, or in batch. Data from one or more collecting points can be inserted simultaneously. In the meantime, data can be inserted with multiple threads, out of order data and historical data can be inserted too. InfluxDB Line protocol, OpenTSDB Telnet protocol and OpenTSDB JSON protocol are the 3 kinds of schemaless insert protocols supported by TDengine. It's not necessary to create stable and table in advance if using schemaless protocols, and the schemas can be adjusted automatically according to the data to be inserted."
>>>>>>> c1ebbc04
<|MERGE_RESOLUTION|>--- conflicted
+++ resolved
@@ -1,9 +1 @@
-<<<<<<< HEAD
-label: Insert
-=======
-label: Insert Data
-link:
-  type: generated-index
-  slug: /insert-data/
-  description: "TDengine supports multiple protocols of inserting data, including SQL, InfluxDB Line protocol, OpenTSDB Telnet protocol, OpenTSDB JSON protocol. Data can be inserted row by row, or in batch. Data from one or more collecting points can be inserted simultaneously. In the meantime, data can be inserted with multiple threads, out of order data and historical data can be inserted too. InfluxDB Line protocol, OpenTSDB Telnet protocol and OpenTSDB JSON protocol are the 3 kinds of schemaless insert protocols supported by TDengine. It's not necessary to create stable and table in advance if using schemaless protocols, and the schemas can be adjusted automatically according to the data to be inserted."
->>>>>>> c1ebbc04
+label: Insert Data