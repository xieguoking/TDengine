--- conflicted
+++ resolved
@@ -4,21 +4,11 @@
 title: Data Model
 ---
 
-<<<<<<< HEAD
-The data model employed by TDengine is similar to relational, users need to create database and tables. For a specific use case, the design of databases, STables (abbreviated for super table), and tables need to be considered. This chapter will explain the concept without syntax details.
-
-There is an [video training course](https://www.taosdata.com/blog/2020/11/11/1945.html) that can be referred to for learning purpose.
-
-## Create Database
-
-The characteristics of data from different data collection points may be different, such as collection frequency, days to keep, number of replicas, data block size, whether it's allowed to update data, etc. For TDengine to operate with best performance, it's strongly suggested to put the data with different characteristics into different databases because different storage policy can be set for each database. When creating a database, there are a lot of parameters that can be configured, such as the days to keep data, the number of replicas, the number of memory blocks, time precision, the minimum and maximum number of rows in each data block, compress or not, the time range of the data in single data file, etc. Below is an example of the SQL statement for creating a database.
-=======
 The data model employed by TDengine is similar to relational database, you need to create databases and tables. For a specific application, the design of databases, STables (abbreviated for super table), and tables need to be considered. This chapter will explain the big picture without syntax details.
 
 ## Create Database
 
 The characteristics of data from different data collection points may be different, such as collection frequency, days to keep, number of replicas, data block size, whether it's allowed to update data, etc. For TDengine to operate with the best performance, it's strongly suggested to put the data with different characteristics into different databases because different storage policy can be set for each database. When creating a database, there are a lot of parameters that can be configured, such as the days to keep data, the number of replicas, the number of memory blocks, time precision, the minimum and maximum number of rows in each data block, compress or not, the time range of the data in single data file, etc. Below is an example of the SQL statement for creating a database.
->>>>>>> c0bcb179
 
 ```sql
 CREATE DATABASE power KEEP 365 DAYS 10 BLOCKS 6 UPDATE 1;
@@ -53,19 +43,12 @@
 
 :::
 
-<<<<<<< HEAD
-Similar to creating a normal table, when creating a STable, name and schema need to be provided too. In the STable schema, the first column must be timestamp (like ts in the example), and other columns (like current, voltage and phase in the example) are the data collected. The type of a column can be integer, floating point number, string ,etc. Besides, the schema for tags need t obe provided, like location and groupId in the example. The type of a tag can be integer, floating point number, string, etc. The static properties of a data collection point can be defined as tags, like the location, device type, device group ID, manager ID, etc. Tags in the schema can be added, removed or altered. Please refer to [STable](/taos-sql/STable) for more details.
-
-Each kind of data collection points needs a corresponding STable to be created, so there may be many STables in an IoT system. For electrical power system, we need to create a STable respectively for meters, transformers, bug bars, switches. There may be multiple kinds of data collection points on a single device, for example there may be one data collection point for electrical data like current and voltage and another point for environmental data like temperature, humidity and wind direction, multiple STables are required for such kind of device.
-
-At most 4096 (or 1024 prior to version 2.1.7.0) columns are allowed in a STable. If there are more than 4096 of metrics to bo collected for a single collection point, multiple STables are required for such kind of data collection point. There can be multiple databases in system, while one or more STables can exist in a database.
-=======
 Similar to creating a normal table, when creating a STable, name and schema need to be provided too. In the STable schema, the first column must be timestamp (like ts in the example), and other columns (like current, voltage and phase in the example) are the data collected. The type of a column can be integer, floating point number, string ,etc. Besides, the schema for tags need to be provided, like location and groupId in the example. The type of a tag can be integer, floating point number, string, etc. The static properties of a data collection point can be defined as tags, like the location, device type, device group ID, manager ID, etc. Tags in the schema can be added, removed or updated. Please refer to [STable](/taos-sql/stable) for more details.
 
 Each kind of data collecting points needs a corresponding STable to be created, so there may be many STables in an application. For electrical power system, we need to create a STable respectively for meters, transformers, busbars, switches. There may be multiple kinds of data collecting points on a single device, for example there may be one data collecting point for electrical data like current and voltage and another point for environmental data like temperature, humidity and wind direction, multiple STables are required for such kind of device.
 
 At most 4096 (or 1024 prior to version 2.1.7.0) columns are allowed in a STable. If there are more than 4096 of metrics to bo collected for a data collection point, multiple STables are required for such kind of data collection point. There can be multiple databases in system, while one or more STables can exist in a database.
->>>>>>> c0bcb179
+
 
 ## Create Table
 
@@ -75,11 +58,8 @@
 CREATE TABLE d1001 USING meters TAGS ("Beijing.Chaoyang", 2);
 ```
 
-<<<<<<< HEAD
-In the above SQL statement, "d1001" is the table name, "meters" is the STable name, followed by the value of tag "Location" and the value of tag "groupId", which are "Beijing.Chaoyang" and "2" respectively in the example. The tag values can be altered after the table is created. Please refer to [Tables](/taos-sql/table) for details.
-=======
 In the above SQL statement, "d1001" is the table name, "meters" is the STable name, followed by the value of tag "Location" and the value of tag "groupId", which are "Beijing.Chaoyang" and "2" respectively in the example. The tag values can be updated after the table is created. Please refer to [Tables](/taos-sql/table) for details.
->>>>>>> c0bcb179
+
 
 :::warning
 It's not recommended to create a table in a database while using a STable from another database as template.
@@ -101,12 +81,6 @@
 
 ## Single Column vs Multiple Column
 
-<<<<<<< HEAD
-Multiple columns data model is supported in TDengine. As long as multiple metrics are collected by same data collection point at same time, i.e. the timestamp are identical, these variables can be put in single STable as columns. However, there is another kind of design, i.e. single column data model, a table is created for each metric, which means a STable is required for each kind of metrics. For example, 3 STables are required for current, voltage and phase.
-
-It's recommended to use multiple column data model as possible because it's better in the speed of inserting or querying rows. In some cases, however, the metrics to be collected vary frequently and correspondingly the STable schema needs to be changed frequently too. In such case, it's more convenient to use single column data model.
-=======
 Multiple columns data model is supported in TDengine. As long as multiple metrics are collected by same data collection point at same time, i.e. the timestamp are identical, these metrics can be put in single stable as columns. However, there is another kind of design, i.e. single column data model, a table is created for each metric, which means a STable is required for each kind of metric. For example, 3 STables are required for current, voltage and phase.
 
-It's recommended to use multiple column data model as much as possible because it's better in the performance of inserting or querying rows. In some cases, however, the metrics to be collected vary frequently and correspondingly the STable schema needs to be changed frequently too. In such case, it's more convenient to use single column data model.
->>>>>>> c0bcb179
+It's recommended to use multiple column data model as much as possible because it's better in the performance of inserting or querying rows. In some cases, however, the metrics to be collected vary frequently and correspondingly the STable schema needs to be changed frequently too. In such case, it's more convenient to use single column data model.