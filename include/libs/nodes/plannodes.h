--- conflicted
+++ resolved
@@ -248,11 +248,8 @@
   SLogicNode node;
   SNodeList* pSortKeys;
   bool       groupSort;
-<<<<<<< HEAD
   int64_t    maxRows;
   bool       skipPKSortOpt;
-=======
->>>>>>> 610f9d19
 } SSortLogicNode;
 
 typedef struct SPartitionLogicNode {
