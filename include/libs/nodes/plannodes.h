--- conflicted
+++ resolved
@@ -217,11 +217,7 @@
   ESubplanType subplanType;
   int32_t msgType;      // message type for subplan, used to denote the send message type to vnode.
   int32_t level;        // the execution level of current subplan, starting from 0 in a top-down manner.
-<<<<<<< HEAD
-  char    dbFName[TSDB_DB_FNAME_LEN];
-=======
   char dbFName[TSDB_DB_FNAME_LEN];
->>>>>>> 147f684b
   SQueryNodeAddr execNode;    // for the scan/modify subplan, the optional execution node
   SQueryNodeStat execNodeStat; // only for scan subplan
   SNodeList* pChildren;    // the datasource subplan,from which to fetch the result
