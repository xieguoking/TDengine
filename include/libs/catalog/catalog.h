--- conflicted
+++ resolved
@@ -88,12 +88,8 @@
   SArray* pUdfList;     // pRes = SFuncInfo*
   SArray* pIndex;       // pRes = SIndexInfo*
   SArray* pUser;        // pRes = bool*
-<<<<<<< HEAD
-  SArray* pQnodeList;   // pRes = SQueryNodeAddr*
-  SArray* pTableCfg;
-=======
   SArray* pQnodeList;   // pRes = SArray<SQueryNodeLoad>*
->>>>>>> 3155a228
+  SArray* pTableCfg;    // pRes = STableCfg*
 } SMetaData;
 
 typedef struct SCatalogCfg {
