--- conflicted
+++ resolved
@@ -80,11 +80,7 @@
  * @param pNodeList  Qnode/Vnode address list, element is SQueryNodeAddr
  * @return
  */
-<<<<<<< HEAD
-int32_t scheduleAsyncExecJob(void *transport, SArray *pNodeList, SQueryDag* pDag, struct SSchJob** pJob);
-=======
-int32_t schedulerAsyncExecJob(void *transport, SArray *nodeList, SQueryDag* pDag, struct SSchJob** pJob);
->>>>>>> f7392620
+int32_t schedulerAsyncExecJob(void *transport, SArray *pNodeList, SQueryDag* pDag, struct SSchJob** pJob);
 
 /**
  * Fetch query result from the remote query executor
