--- conflicted
+++ resolved
@@ -189,12 +189,8 @@
 void    streamCleanUp();
 
 SStreamQueue* streamQueueOpen(int64_t cap);
-<<<<<<< HEAD
-void          streamQueueClose(SStreamQueue* pQueue);
 void          streamQueueCleanup(SStreamQueue* pQueue);
-=======
 void          streamQueueClose(SStreamQueue* pQueue, int32_t taskId);
->>>>>>> ebf00c41
 
 static FORCE_INLINE void streamQueueProcessSuccess(SStreamQueue* queue) {
   ASSERT(atomic_load_8(&queue->status) == STREAM_QUEUE__PROCESSING);
