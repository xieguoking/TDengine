--- conflicted
+++ resolved
@@ -607,13 +607,9 @@
 bool    streamTaskIsIdle(const SStreamTask* pTask);
 int32_t streamTaskEndScanWAL(SStreamTask* pTask);
 
-<<<<<<< HEAD
-void    initRpcMsg(SRpcMsg* pMsg, int32_t msgType, void* pCont, int32_t contLen);
-int32_t streamScanExec(SStreamTask* pTask, int32_t batchSz);
-=======
 SStreamChildEpInfo * streamTaskGetUpstreamTaskEpInfo(SStreamTask* pTask, int32_t taskId);
 int32_t streamScanExec(SStreamTask* pTask, int32_t batchSize);
->>>>>>> 7ae36630
+void    initRpcMsg(SRpcMsg* pMsg, int32_t msgType, void* pCont, int32_t contLen);
 
 char* createStreamTaskIdStr(int64_t streamId, int32_t taskId);
 
