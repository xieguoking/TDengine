--- conflicted
+++ resolved
@@ -37,26 +37,12 @@
 #define TASK_DOWNSTREAM_READY      0x0
 #define TASK_DOWNSTREAM_NOT_READY  0x1
 #define TASK_DOWNSTREAM_NOT_LEADER 0x2
-<<<<<<< HEAD
-#define TASK_SELF_NEW_STAGE        0x3
-
-#define TASK_DOWNSTREAM_READY      0x0
-#define TASK_DOWNSTREAM_NOT_READY  0x1
-#define TASK_DOWNSTREAM_NOT_LEADER 0x2
 #define TASK_UPSTREAM_NEW_STAGE    0x3
 
 #define NODE_ROLE_UNINIT   0x1
 #define NODE_ROLE_LEADER   0x2
 #define NODE_ROLE_FOLLOWER 0x3
 
-=======
-#define TASK_UPSTREAM_NEW_STAGE    0x3
-
-#define NODE_ROLE_UNINIT   0x1
-#define NODE_ROLE_LEADER   0x2
-#define NODE_ROLE_FOLLOWER 0x3
-
->>>>>>> 421a154d
 #define HAS_RELATED_FILLHISTORY_TASK(_t) ((_t)->hTaskInfo.id.taskId != 0)
 #define CLEAR_RELATED_FILLHISTORY_TASK(_t) \
   do {                                     \
@@ -316,7 +302,6 @@
 typedef struct SCheckpointInfo {
   int64_t startTs;
   int64_t checkpointId;
-<<<<<<< HEAD
 
   int64_t checkpointVer;  // latest checkpointId version
   int64_t processedVer;
@@ -325,14 +310,8 @@
   int64_t checkpointingId;
   int32_t downstreamAlignNum;
   int32_t checkpointNotReadyTasks;
+  bool    dispatchCheckpointTrigger;
   int64_t msgVer;
-=======
-  int64_t checkpointVer;   // latest checkpointId version
-  int64_t processedVer;    // already processed ver, that has generated results version.
-  int64_t nextProcessVer;  // current offset in WAL, not serialize it
-  int64_t failedId;        // record the latest failed checkpoint id
-  bool    dispatchCheckpointTrigger;
->>>>>>> 421a154d
 } SCheckpointInfo;
 
 typedef struct SStreamStatus {
@@ -480,16 +459,9 @@
 };
 
 typedef struct STaskStartInfo {
-<<<<<<< HEAD
-  int64_t startTs;
-  int64_t readyTs;
-  int32_t tasksWillRestart;
-
-=======
   int64_t   startTs;
   int64_t   readyTs;
   int32_t   tasksWillRestart;
->>>>>>> 421a154d
   int32_t   taskStarting;    // restart flag, sentinel to guard the restart procedure.
   SHashObj* pReadyTaskSet;   // tasks that are all ready for running stream processing
   SHashObj* pFailedTaskSet;  // tasks that are done the check downstream process, may be successful or failed
@@ -797,12 +769,8 @@
 // recover and fill history
 void streamTaskCheckDownstream(SStreamTask* pTask);
 
-<<<<<<< HEAD
-int32_t streamTaskCheckStatus(SStreamTask* pTask, int32_t upstreamTaskId, int32_t vgId, int64_t stage, int64_t* oldStage);
-=======
 int32_t streamTaskCheckStatus(SStreamTask* pTask, int32_t upstreamTaskId, int32_t vgId, int64_t stage,
                               int64_t* oldStage);
->>>>>>> 421a154d
 int32_t streamTaskUpdateEpsetInfo(SStreamTask* pTask, SArray* pNodeList);
 void    streamTaskResetUpstreamStageInfo(SStreamTask* pTask);
 bool    streamTaskAllUpstreamClosed(SStreamTask* pTask);
@@ -831,10 +799,6 @@
 int32_t streamRestoreParam(SStreamTask* pTask);
 void    streamTaskPause(SStreamTask* pTask, SStreamMeta* pMeta);
 void    streamTaskResume(SStreamTask* pTask);
-<<<<<<< HEAD
-void    streamTaskEnablePause(SStreamTask* pTask);
-=======
->>>>>>> 421a154d
 int32_t streamTaskSetUpstreamInfo(SStreamTask* pTask, const SStreamTask* pUpstreamTask);
 void    streamTaskUpdateUpstreamInfo(SStreamTask* pTask, int32_t nodeId, const SEpSet* pEpSet);
 void    streamTaskUpdateDownstreamInfo(SStreamTask* pTask, int32_t nodeId, const SEpSet* pEpSet);
