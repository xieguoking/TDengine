/*
 * Copyright (c) 2019 TAOS Data, Inc. <jhtao@taosdata.com>
 *
 * This program is free software: you can use, redistribute, and/or modify
 * it under the terms of the GNU Affero General Public License, version 3
 * or later ("AGPL"), as published by the Free Software Foundation.
 *
 * This program is distributed in the hope that it will be useful, but WITHOUT
 * ANY WARRANTY; without even the implied warranty of MERCHANTABILITY or
 * FITNESS FOR A PARTICULAR PURPOSE.
 *
 * You should have received a copy of the GNU Affero General Public License
 * along with this program. If not, see <http://www.gnu.org/licenses/>.
 */

#include "os.h"
#include "streamState.h"
#include "tdatablock.h"
#include "tdbInt.h"
#include "tmsg.h"
#include "tmsgcb.h"
#include "tqueue.h"

#ifdef __cplusplus
extern "C" {
#endif

#ifndef _STREAM_H_
#define _STREAM_H_

typedef struct SStreamTask SStreamTask;

enum {
  STREAM_STATUS__NORMAL = 0,
  STREAM_STATUS__STOP,
  STREAM_STATUS__INIT,
  STREAM_STATUS__FAILED,
  STREAM_STATUS__RECOVER,
  STREAM_STATUS__PAUSE,
};

enum {
  TASK_STATUS__NORMAL = 0,
  TASK_STATUS__DROPPING,
  TASK_STATUS__FAIL,
  TASK_STATUS__STOP,
  TASK_STATUS__SCAN_HISTORY,  // stream task scan history data by using tsdbread in the stream scanner
  TASK_STATUS__HALT,          // stream task will handle all data in the input queue, and then paused
  TASK_STATUS__PAUSE,
  TASK_STATUS__CK,  // stream task is in checkpoint status, no data are allowed to put into inputQ anymore
  TASK_STATUS__CK_READY,
};

enum {
  TASK_SCHED_STATUS__INACTIVE = 1,
  TASK_SCHED_STATUS__WAITING,
  TASK_SCHED_STATUS__ACTIVE,
  TASK_SCHED_STATUS__FAILED,
  TASK_SCHED_STATUS__DROPPING,
};

enum {
  TASK_INPUT_STATUS__NORMAL = 1,
  TASK_INPUT_STATUS__BLOCKED,
  TASK_INPUT_STATUS__RECOVER,
  TASK_INPUT_STATUS__STOP,
  TASK_INPUT_STATUS__FAILED,
};

enum {
  TASK_OUTPUT_STATUS__NORMAL = 1,
  TASK_OUTPUT_STATUS__WAIT,
  TASK_OUTPUT_STATUS__BLOCKED,
};

enum {
  TASK_TRIGGER_STATUS__INACTIVE = 1,
  TASK_TRIGGER_STATUS__ACTIVE,
};

typedef enum {
  TASK_LEVEL__SOURCE = 1,
  TASK_LEVEL__AGG,
  TASK_LEVEL__SINK,
} ETASK_LEVEL;

enum {
  TASK_OUTPUT__FIXED_DISPATCH = 1,
  TASK_OUTPUT__SHUFFLE_DISPATCH,
  TASK_OUTPUT__TABLE,
  TASK_OUTPUT__SMA,
  TASK_OUTPUT__FETCH,
};

enum {
  STREAM_QUEUE__SUCESS = 1,
  STREAM_QUEUE__FAILED,
  STREAM_QUEUE__PROCESSING,
};

typedef struct {
  int8_t type;
} SStreamQueueItem;

typedef void    FTbSink(SStreamTask* pTask, void* vnode, int64_t ver, void* data);
typedef int32_t FTaskExpand(void* ahandle, SStreamTask* pTask, int64_t ver, int64_t checkpointId);

typedef struct {
  int8_t      type;
  int64_t     ver;
  int32_t*    dataRef;
  SPackedData submit;
} SStreamDataSubmit;

typedef struct {
  int8_t  type;
  int64_t ver;
  SArray* dataRefs;  // SArray<int32_t*>
  SArray* submits;   // SArray<SPackedSubmit>
} SStreamMergedSubmit;

typedef struct {
  int8_t type;

  int32_t srcVgId;
  int32_t srcTaskId;
  int64_t sourceVer;
  int64_t reqId;

  SArray* blocks;  // SArray<SSDataBlock>
} SStreamDataBlock;

// ref data block, for delete
typedef struct {
  int8_t       type;
  SSDataBlock* pBlock;
} SStreamRefDataBlock;

typedef struct {
  int8_t       type;
  SSDataBlock* pBlock;
} SStreamTrigger, SStreamCheckpoint;

typedef struct SStreamQueueNode SStreamQueueNode;

struct SStreamQueueNode {
  SStreamQueueItem* item;
  SStreamQueueNode* next;
};

typedef struct {
  SStreamQueueNode* head;
  int64_t           size;
} SStreamQueueRes;

void streamFreeQitem(SStreamQueueItem* data);

#if 0
bool              streamQueueResEmpty(const SStreamQueueRes* pRes);
int64_t           streamQueueResSize(const SStreamQueueRes* pRes);
SStreamQueueNode* streamQueueResFront(SStreamQueueRes* pRes);
SStreamQueueNode* streamQueueResPop(SStreamQueueRes* pRes);
void              streamQueueResClear(SStreamQueueRes* pRes);
SStreamQueueRes   streamQueueBuildRes(SStreamQueueNode* pNode);
#endif

typedef struct {
  SStreamQueueNode* pHead;
} SStreamQueue1;

#if 0
bool            streamQueueHasTask(const SStreamQueue1* pQueue);
int32_t         streamQueuePush(SStreamQueue1* pQueue, SStreamQueueItem* pItem);
SStreamQueueRes streamQueueGetRes(SStreamQueue1* pQueue);
#endif

typedef struct {
  STaosQueue* queue;
  STaosQall*  qall;
  void*       qItem;
  int8_t      status;
} SStreamQueue;

int32_t streamInit();
void    streamCleanUp();

SStreamQueue* streamQueueOpen(int64_t cap);
void          streamQueueClose(SStreamQueue* queue);

static FORCE_INLINE void streamQueueProcessSuccess(SStreamQueue* queue) {
  ASSERT(atomic_load_8(&queue->status) == STREAM_QUEUE__PROCESSING);
  queue->qItem = NULL;
  atomic_store_8(&queue->status, STREAM_QUEUE__SUCESS);
}

static FORCE_INLINE void streamQueueProcessFail(SStreamQueue* queue) {
  ASSERT(atomic_load_8(&queue->status) == STREAM_QUEUE__PROCESSING);
  atomic_store_8(&queue->status, STREAM_QUEUE__FAILED);
}

void* streamQueueNextItem(SStreamQueue* pQueue);

SStreamDataSubmit* streamDataSubmitNew(SPackedData* pData, int32_t type);
void               streamDataSubmitDestroy(SStreamDataSubmit* pDataSubmit);

typedef struct {
  char*              qmsg;
  void*              pExecutor;   // not applicable to encoder and decoder
  struct SWalReader* pWalReader;  // not applicable to encoder and decoder
} STaskExec;

typedef struct {
  int32_t taskId;
  int32_t nodeId;
  SEpSet  epSet;
} STaskDispatcherFixedEp;

typedef struct {
  char      stbFullName[TSDB_TABLE_FNAME_LEN];
  int32_t   waitingRspCnt;
  SUseDbRsp dbInfo;
} STaskDispatcherShuffle;

typedef struct {
  int64_t         stbUid;
  char            stbFullName[TSDB_TABLE_FNAME_LEN];
  SSchemaWrapper* pSchemaWrapper;
  void*           vnode;  // not available to encoder and decoder
  FTbSink*        tbSinkFunc;
  STSchema*       pTSchema;
  SSHashObj*      pTblInfo;
} STaskSinkTb;

typedef void FSmaSink(void* vnode, int64_t smaId, const SArray* data);

typedef struct {
  int64_t smaId;
  // following are not applicable to encoder and decoder
  void*     vnode;
  FSmaSink* smaSink;
} STaskSinkSma;

typedef struct {
  int8_t reserved;
} STaskSinkFetch;

typedef struct SStreamChildEpInfo {
  int32_t nodeId;
  int32_t childId;
  int32_t taskId;
  SEpSet  epSet;
  bool    dataAllowed;  // denote if the data from this upstream task is allowed to put into inputQ, not serialize it
} SStreamChildEpInfo;

typedef struct SStreamId {
  int64_t     streamId;
  int32_t     taskId;
  const char* idStr;
} SStreamId;

typedef struct SCheckpointInfo {
  int64_t checkpointId;
  int64_t checkpointVer;  // latest checkpointId version
  int64_t currentVer;     // current offset in WAL, not serialize it
} SCheckpointInfo;

typedef struct SStreamStatus {
  int8_t taskStatus;
  int8_t downstreamReady;  // downstream tasks are all ready now, if this flag is set
  int8_t schedStatus;
  int8_t keepTaskStatus;
  bool   transferState;
  int8_t timerActive;  // timer is active
} SStreamStatus;

typedef struct SHistDataRange {
  SVersionRange range;
  STimeWindow   window;
} SHistDataRange;

typedef struct SSTaskBasicInfo {
  int32_t nodeId;  // vgroup id or snode id
  SEpSet  epSet;
  int32_t selfChildId;
  int32_t totalLevel;
  int8_t  taskLevel;
  int8_t  fillHistory;  // is fill history task or not
} SSTaskBasicInfo;

typedef struct SDispatchMsgInfo {
  void*   pData;       // current dispatch data
  int16_t msgType;     // dispatch msg type
  int32_t retryCount;  // retry send data count
  int64_t blockingTs;  // output blocking timestamp
} SDispatchMsgInfo;

typedef struct {
  int8_t        outputType;
  int8_t        outputStatus;
  SStreamQueue* outputQueue;
} SSTaskOutputInfo;

struct SStreamTask {
  SStreamId        id;
  SSTaskBasicInfo  info;
  int8_t           outputType;
  SDispatchMsgInfo msgInfo;
  SStreamStatus    status;
  SCheckpointInfo  chkInfo;
  STaskExec        exec;
  SHistDataRange   dataRange;
  SStreamId        historyTaskId;
  SStreamId        streamTaskId;
  SArray*          pUpstreamInfoList;  // SArray<SStreamChildEpInfo*>, // children info
  SArray*          pReadyMsgList;      // SArray<SStreamChkptReadyInfo*>

  // output
  union {
    STaskDispatcherFixedEp fixedEpDispatcher;
    STaskDispatcherShuffle shuffleDispatcher;
    STaskSinkTb            tbSink;
    STaskSinkSma           smaSink;
    STaskSinkFetch         fetchSink;
  };

  int8_t        inputStatus;
  int8_t        outputStatus;
  SStreamQueue* inputQueue;
  SStreamQueue* outputQueue;

  // trigger
  int8_t        triggerStatus;
  int64_t       triggerParam;
  void*         schedTimer;
  void*         launchTaskTimer;
  SMsgCb*       pMsgCb;  // msg handle
  SStreamState* pState;  // state backend

  // the followings attributes don't be serialized
  int32_t             notReadyTasks;
  int32_t             numOfWaitingUpstream;
  int64_t             checkReqId;
  SArray*             checkReqIds;  // shuffle
  int32_t             refCnt;
  int64_t             checkpointingId;
  int32_t             checkpointAlignCnt;
  int32_t             checkpointNotReadyTasks;
  struct SStreamMeta* pMeta;
  SSHashObj*          pNameMap;
};

// meta
typedef struct SStreamMeta {
  char*         path;
  TDB*          db;
  TTB*          pTaskDb;
  TTB*          pCheckpointDb;
  SHashObj*     pTasks;
  SArray*       pTaskList;  // SArray<task_id*>
  void*         ahandle;
  TXN*          txn;
  FTaskExpand*  expandFunc;
  int32_t       vgId;
  SRWLatch      lock;
  int32_t       walScanCounter;
  void*         streamBackend;
  int64_t       streamBackendRid;
  SHashObj*     pTaskBackendUnique;
  TdThreadMutex backendMutex;

  int32_t  chkptNotReadyTasks;
  SArray*  checkpointSaved;
  SArray*  checkpointInUse;
  int32_t  checkpointCap;
  SRWLatch checkpointDirLock;
} SStreamMeta;

int32_t tEncodeStreamEpInfo(SEncoder* pEncoder, const SStreamChildEpInfo* pInfo);
int32_t tDecodeStreamEpInfo(SDecoder* pDecoder, SStreamChildEpInfo* pInfo);

SStreamTask* tNewStreamTask(int64_t streamId, int8_t taskLevel, int8_t fillHistory, int64_t triggerParam,
                            SArray* pTaskList);
int32_t      tEncodeStreamTask(SEncoder* pEncoder, const SStreamTask* pTask);
int32_t      tDecodeStreamTask(SDecoder* pDecoder, SStreamTask* pTask);
void         tFreeStreamTask(SStreamTask* pTask);
int32_t      tAppendDataToInputQueue(SStreamTask* pTask, SStreamQueueItem* pItem);
bool         tInputQueueIsFull(const SStreamTask* pTask);

typedef struct {
  SMsgHead head;
  int64_t  streamId;
  int32_t  taskId;
} SStreamTaskRunReq;

typedef struct {
  int64_t streamId;
  int32_t taskId;
  int32_t type;
  int32_t srcVgId;
  int32_t upstreamTaskId;
  int32_t upstreamChildId;
  int32_t upstreamNodeId;
  int32_t blockNum;
  int64_t totalLen;
  SArray* dataLen;  // SArray<int32_t>
  SArray* data;     // SArray<SRetrieveTableRsp*>
} SStreamDispatchReq;

typedef struct {
  int64_t streamId;
  int32_t upstreamNodeId;
  int32_t upstreamTaskId;
  int32_t downstreamNodeId;
  int32_t downstreamTaskId;
  int8_t  inputStatus;
} SStreamDispatchRsp;

typedef struct {
  int64_t            streamId;
  int64_t            reqId;
  int32_t            srcTaskId;
  int32_t            srcNodeId;
  int32_t            dstTaskId;
  int32_t            dstNodeId;
  int32_t            retrieveLen;
  SRetrieveTableRsp* pRetrieve;
} SStreamRetrieveReq;

typedef struct {
  int64_t streamId;
  int32_t childId;
  int32_t rspFromTaskId;
  int32_t rspToTaskId;
} SStreamRetrieveRsp;

typedef struct {
  int64_t reqId;
  int64_t streamId;
  int32_t upstreamNodeId;
  int32_t upstreamTaskId;
  int32_t downstreamNodeId;
  int32_t downstreamTaskId;
  int32_t childId;
} SStreamTaskCheckReq;

typedef struct {
  int64_t reqId;
  int64_t streamId;
  int32_t upstreamNodeId;
  int32_t upstreamTaskId;
  int32_t downstreamNodeId;
  int32_t downstreamTaskId;
  int32_t childId;
  int8_t  status;
} SStreamTaskCheckRsp;

typedef struct {
  SMsgHead msgHead;
  int64_t  streamId;
  int32_t  taskId;
  int8_t   igUntreated;
} SStreamScanHistoryReq;

typedef struct {
  int64_t streamId;
  int32_t taskId;
  int32_t childId;
} SStreamScanHistoryFinishReq, SStreamTransferReq;

int32_t tEncodeStreamScanHistoryFinishReq(SEncoder* pEncoder, const SStreamScanHistoryFinishReq* pReq);
int32_t tDecodeStreamScanHistoryFinishReq(SDecoder* pDecoder, SStreamScanHistoryFinishReq* pReq);

typedef struct {
  int64_t streamId;
  int64_t checkpointId;
  int32_t taskId;
  int32_t nodeId;
  int32_t mnodeId;
  int64_t expireTime;
} SStreamCheckpointSourceReq;

typedef struct {
  int64_t streamId;
  int64_t checkpointId;
  int32_t taskId;
  int32_t nodeId;
  int32_t mnodeId;
  int64_t expireTime;
} SStreamCheckpointSourceRsp;

int32_t tEncodeStreamCheckpointSourceReq(SEncoder* pEncoder, const SStreamCheckpointSourceReq* pReq);
int32_t tDecodeStreamCheckpointSourceReq(SDecoder* pDecoder, SStreamCheckpointSourceReq* pReq);

int32_t tEncodeStreamCheckpointSourceRsp(SEncoder* pEncoder, const SStreamCheckpointSourceRsp* pRsp);
int32_t tDecodeStreamCheckpointSourceRsp(SDecoder* pDecoder, SStreamCheckpointSourceRsp* pRsp);

typedef struct {
  SMsgHead msgHead;
  int64_t  streamId;
  int64_t  checkpointId;
  int32_t  downstreamTaskId;
  int32_t  downstreamNodeId;
  int32_t  upstreamTaskId;
  int32_t  upstreamNodeId;
  int32_t  childId;
} SStreamCheckpointReadyMsg;

int32_t tEncodeStreamCheckpointReadyMsg(SEncoder* pEncoder, const SStreamCheckpointReadyMsg* pRsp);
int32_t tDecodeStreamCheckpointReadyMsg(SDecoder* pDecoder, SStreamCheckpointReadyMsg* pRsp);

typedef struct {
  int64_t streamId;
  int32_t downstreamTaskId;
  int32_t taskId;
} SStreamRecoverDownstreamReq;

typedef struct {
  int64_t streamId;
  int32_t downstreamTaskId;
  int32_t taskId;
  SArray* checkpointVer;  // SArray<SStreamCheckpointInfo>
} SStreamRecoverDownstreamRsp;

int32_t tEncodeStreamTaskCheckReq(SEncoder* pEncoder, const SStreamTaskCheckReq* pReq);
int32_t tDecodeStreamTaskCheckReq(SDecoder* pDecoder, SStreamTaskCheckReq* pReq);

int32_t tEncodeStreamTaskCheckRsp(SEncoder* pEncoder, const SStreamTaskCheckRsp* pRsp);
int32_t tDecodeStreamTaskCheckRsp(SDecoder* pDecoder, SStreamTaskCheckRsp* pRsp);

int32_t tEncodeStreamDispatchReq(SEncoder* pEncoder, const SStreamDispatchReq* pReq);
int32_t tDecodeStreamDispatchReq(SDecoder* pDecoder, SStreamDispatchReq* pReq);

int32_t tDecodeStreamRetrieveReq(SDecoder* pDecoder, SStreamRetrieveReq* pReq);
void    tDeleteStreamRetrieveReq(SStreamRetrieveReq* pReq);

void tDeleteStreamDispatchReq(SStreamDispatchReq* pReq);

int32_t streamSetupScheduleTrigger(SStreamTask* pTask);

int32_t streamProcessRunReq(SStreamTask* pTask);
int32_t streamProcessDispatchMsg(SStreamTask* pTask, SStreamDispatchReq* pReq, SRpcMsg* pMsg, bool exec);
int32_t streamProcessDispatchRsp(SStreamTask* pTask, SStreamDispatchRsp* pRsp, int32_t code);

int32_t             streamProcessRetrieveReq(SStreamTask* pTask, SStreamRetrieveReq* pReq, SRpcMsg* pMsg);
void                streamTaskOpenAllUpstreamInput(SStreamTask* pTask);
void                streamTaskCloseUpstreamInput(SStreamTask* pTask, int32_t taskId);
SStreamChildEpInfo* streamTaskGetUpstreamTaskEpInfo(SStreamTask* pTask, int32_t taskId);

void    streamTaskInputFail(SStreamTask* pTask);
int32_t streamTryExec(SStreamTask* pTask);
int32_t streamSchedExec(SStreamTask* pTask);
int32_t streamTaskOutputResultBlock(SStreamTask* pTask, SStreamDataBlock* pBlock);
bool    streamTaskShouldStop(const SStreamStatus* pStatus);
bool    streamTaskShouldPause(const SStreamStatus* pStatus);
bool    streamTaskIsIdle(const SStreamTask* pTask);

int32_t streamScanExec(SStreamTask* pTask, int32_t batchSz);

char* createStreamTaskIdStr(int64_t streamId, int32_t taskId);

// recover and fill history
void    streamPrepareNdoCheckDownstream(SStreamTask* pTask);
int32_t streamTaskCheckDownstreamTasks(SStreamTask* pTask);
int32_t streamTaskLaunchScanHistory(SStreamTask* pTask);
int32_t streamTaskCheckStatus(SStreamTask* pTask);
int32_t streamProcessCheckRsp(SStreamTask* pTask, const SStreamTaskCheckRsp* pRsp);
int32_t streamCheckHistoryTaskDownstream(SStreamTask* pTask);
int32_t streamTaskScanHistoryDataComplete(SStreamTask* pTask);
int32_t streamStartRecoverTask(SStreamTask* pTask, int8_t igUntreated);
void    streamHistoryTaskSetVerRangeStep2(SStreamTask* pTask);

bool    streamTaskRecoverScanStep1Finished(SStreamTask* pTask);
bool    streamTaskRecoverScanStep2Finished(SStreamTask* pTask);
int32_t streamTaskRecoverSetAllStepFinished(SStreamTask* pTask);

// common
int32_t     streamSetParamForScanHistory(SStreamTask* pTask);
int32_t     streamRestoreParam(SStreamTask* pTask);
int32_t     streamSetStatusNormal(SStreamTask* pTask);
const char* streamGetTaskStatusStr(int32_t status);

// source level
int32_t streamSetParamForStreamScannerStep1(SStreamTask* pTask, SVersionRange* pVerRange, STimeWindow* pWindow);
int32_t streamSetParamForStreamScannerStep2(SStreamTask* pTask, SVersionRange* pVerRange, STimeWindow* pWindow);
int32_t streamBuildSourceRecover1Req(SStreamTask* pTask, SStreamScanHistoryReq* pReq, int8_t igUntreated);
int32_t streamSourceScanHistoryData(SStreamTask* pTask);
int32_t streamDispatchScanHistoryFinishMsg(SStreamTask* pTask);

int32_t streamDispatchTransferStateMsg(SStreamTask* pTask);

// agg level
int32_t streamAggScanHistoryPrepare(SStreamTask* pTask);
int32_t streamProcessScanHistoryFinishReq(SStreamTask* pTask, int32_t taskId, int32_t childId);

// stream task meta
void         streamMetaInit();
void         streamMetaCleanup();
SStreamMeta* streamMetaOpen(const char* path, void* ahandle, FTaskExpand expandFunc, int32_t vgId);
void         streamMetaClose(SStreamMeta* streamMeta);
int32_t      streamMetaSaveTask(SStreamMeta* pMeta, SStreamTask* pTask);
int32_t      streamMetaAddDeployedTask(SStreamMeta* pMeta, int64_t ver, SStreamTask* pTask);
int32_t      streamMetaAddSerializedTask(SStreamMeta* pMeta, int64_t checkpointVer, char* msg, int32_t msgLen);
int32_t      streamMetaGetNumOfTasks(const SStreamMeta* pMeta);  // todo remove it
SStreamTask* streamMetaAcquireTask(SStreamMeta* pMeta, int32_t taskId);
void         streamMetaReleaseTask(SStreamMeta* pMeta, SStreamTask* pTask);
void         streamMetaRemoveTask(SStreamMeta* pMeta, int32_t taskId);

int32_t streamMetaBegin(SStreamMeta* pMeta);
int32_t streamMetaCommit(SStreamMeta* pMeta);
int32_t streamLoadTasks(SStreamMeta* pMeta, int64_t ver);

// checkpoint
int32_t streamProcessCheckpointSourceReq(SStreamTask* pTask, SStreamCheckpointSourceReq* pReq);
int32_t streamProcessCheckpointReadyMsg(SStreamTask* pTask);

int32_t streamTaskReleaseState(SStreamTask* pTask);
int32_t streamTaskReloadState(SStreamTask* pTask);

<<<<<<< HEAD
int32_t streamAddCheckpointSourceRspMsg(SStreamCheckpointSourceReq* pReq, SRpcHandleInfo* pRpcInfo, SStreamTask* pTask);
int32_t streamAddCheckpointReadyMsg(SStreamTask* pTask, int32_t srcTaskId, int32_t index, int64_t checkpointId);
=======
int32_t streamAddCheckpointSourceRspMsg(SStreamCheckpointSourceReq* pReq, SRpcHandleInfo* pRpcInfo,
                                        SStreamTask* pTask);
>>>>>>> 2b85ea62

#ifdef __cplusplus
}
#endif

#endif /* ifndef _STREAM_H_ */<|MERGE_RESOLUTION|>--- conflicted
+++ resolved
@@ -616,13 +616,8 @@
 int32_t streamTaskReleaseState(SStreamTask* pTask);
 int32_t streamTaskReloadState(SStreamTask* pTask);
 
-<<<<<<< HEAD
 int32_t streamAddCheckpointSourceRspMsg(SStreamCheckpointSourceReq* pReq, SRpcHandleInfo* pRpcInfo, SStreamTask* pTask);
 int32_t streamAddCheckpointReadyMsg(SStreamTask* pTask, int32_t srcTaskId, int32_t index, int64_t checkpointId);
-=======
-int32_t streamAddCheckpointSourceRspMsg(SStreamCheckpointSourceReq* pReq, SRpcHandleInfo* pRpcInfo,
-                                        SStreamTask* pTask);
->>>>>>> 2b85ea62
 
 #ifdef __cplusplus
 }
