--- conflicted
+++ resolved
@@ -329,13 +329,8 @@
   SCheckpointInfo  chkInfo;
   STaskExec        exec;
   SHistDataRange   dataRange;
-<<<<<<< HEAD
-  SStreamId        historyTaskId;
-  SStreamId        streamTaskId;
-=======
   SStreamTaskId        historyTaskId;
   SStreamTaskId        streamTaskId;
->>>>>>> 391103bc
   int32_t          nextCheckId;
   SArray*          checkpointInfo;  // SArray<SStreamCheckpointInfo>
   STaskTimestamp   tsInfo;
@@ -558,7 +553,6 @@
 
 int32_t tEncodeStreamCheckpointReadyMsg(SEncoder* pEncoder, const SStreamCheckpointReadyMsg* pRsp);
 int32_t tDecodeStreamCheckpointReadyMsg(SDecoder* pDecoder, SStreamCheckpointReadyMsg* pRsp);
-<<<<<<< HEAD
 
 typedef struct STaskStatusEntry {
   int64_t streamId;
@@ -572,21 +566,6 @@
   SArray* pTaskStatus;  // SArray<SStreamTaskStatusEntry>
 } SStreamHbMsg;
 
-=======
-
-typedef struct STaskStatusEntry {
-  int64_t streamId;
-  int32_t taskId;
-  int32_t status;
-} STaskStatusEntry;
-
-typedef struct SStreamHbMsg {
-  int32_t vgId;
-  int32_t numOfTasks;
-  SArray* pTaskStatus;  // SArray<SStreamTaskStatusEntry>
-} SStreamHbMsg;
-
->>>>>>> 391103bc
 int32_t tEncodeStreamHbMsg(SEncoder* pEncoder, const SStreamHbMsg* pRsp);
 int32_t tDecodeStreamHbMsg(SDecoder* pDecoder, SStreamHbMsg* pRsp);
 
@@ -655,17 +634,8 @@
 int32_t streamProcessRunReq(SStreamTask* pTask);
 int32_t streamProcessDispatchMsg(SStreamTask* pTask, SStreamDispatchReq* pReq, SRpcMsg* pMsg, bool exec);
 int32_t streamProcessDispatchRsp(SStreamTask* pTask, SStreamDispatchRsp* pRsp, int32_t code);
-<<<<<<< HEAD
-void    streamTaskCloseUpstreamInput(SStreamTask* pTask, int32_t taskId);
-void    streamTaskOpenAllUpstreamInput(SStreamTask* pTask);
 
 int32_t             streamProcessRetrieveReq(SStreamTask* pTask, SStreamRetrieveReq* pReq, SRpcMsg* pMsg);
-void                streamTaskOpenAllUpstreamInput(SStreamTask* pTask);
-void                streamTaskCloseUpstreamInput(SStreamTask* pTask, int32_t taskId);
-=======
-
-int32_t             streamProcessRetrieveReq(SStreamTask* pTask, SStreamRetrieveReq* pReq, SRpcMsg* pMsg);
->>>>>>> 391103bc
 SStreamChildEpInfo* streamTaskGetUpstreamTaskEpInfo(SStreamTask* pTask, int32_t taskId);
 
 void    streamTaskInputFail(SStreamTask* pTask);
@@ -685,10 +655,6 @@
 void    streamTaskCheckDownstreamTasks(SStreamTask* pTask);
 int32_t streamTaskLaunchScanHistory(SStreamTask* pTask);
 int32_t streamTaskCheckStatus(SStreamTask* pTask, int32_t upstreamTaskId, int32_t vgId, int64_t stage);
-<<<<<<< HEAD
-int32_t streamTaskRestart(SStreamTask* pTask, const char* pDir, bool startTask);
-=======
->>>>>>> 391103bc
 int32_t streamTaskUpdateEpsetInfo(SStreamTask* pTask, SArray* pNodeList);
 void    streamTaskResetUpstreamStageInfo(SStreamTask* pTask);
 
@@ -716,13 +682,10 @@
 void        streamTaskUpdateUpstreamInfo(SStreamTask* pTask, int32_t nodeId, const SEpSet* pEpSet);
 void        streamTaskUpdateDownstreamInfo(SStreamTask* pTask, int32_t nodeId, const SEpSet* pEpSet);
 void        streamTaskSetFixedDownstreamInfo(SStreamTask* pTask, const SStreamTask* pDownstreamTask);
-<<<<<<< HEAD
-=======
 int32_t     streamTaskReleaseState(SStreamTask* pTask);
 int32_t     streamTaskReloadState(SStreamTask* pTask);
 void        streamTaskCloseUpstreamInput(SStreamTask* pTask, int32_t taskId);
 void        streamTaskOpenAllUpstreamInput(SStreamTask* pTask);
->>>>>>> 391103bc
 
 // source level
 int32_t streamSetParamForStreamScannerStep1(SStreamTask* pTask, SVersionRange* pVerRange, STimeWindow* pWindow);
@@ -743,34 +706,17 @@
 void         streamMetaCleanup();
 SStreamMeta* streamMetaOpen(const char* path, void* ahandle, FTaskExpand expandFunc, int32_t vgId, int64_t stage);
 void         streamMetaClose(SStreamMeta* streamMeta);
-<<<<<<< HEAD
-
-// save to stream meta store
-int32_t      streamMetaSaveTask(SStreamMeta* pMeta, SStreamTask* pTask);
-int32_t      streamMetaRemoveTask(SStreamMeta* pMeta, int32_t taskId);
-=======
 int32_t      streamMetaSaveTask(SStreamMeta* pMeta, SStreamTask* pTask);  // save to stream meta store
 int32_t      streamMetaRemoveTask(SStreamMeta* pMeta, int64_t* pKey);
->>>>>>> 391103bc
 int32_t      streamMetaRegisterTask(SStreamMeta* pMeta, int64_t ver, SStreamTask* pTask, bool* pAdded);
 int32_t      streamMetaUnregisterTask(SStreamMeta* pMeta, int64_t streamId, int32_t taskId);
 int32_t      streamMetaGetNumOfTasks(SStreamMeta* pMeta);
 SStreamTask* streamMetaAcquireTask(SStreamMeta* pMeta, int64_t streamId, int32_t taskId);
 void         streamMetaReleaseTask(SStreamMeta* pMeta, SStreamTask* pTask);
-<<<<<<< HEAD
-
-// int32_t streamStateRebuild(SStreamMeta* pMeta, char* path, int64_t chkpId);
-int32_t streamMetaReopen(SStreamMeta* pMeta, int64_t chkpId);
-
-int32_t streamMetaBegin(SStreamMeta* pMeta);
-int32_t streamMetaCommit(SStreamMeta* pMeta);
-int32_t streamLoadTasks(SStreamMeta* pMeta);
-=======
 int32_t      streamMetaReopen(SStreamMeta* pMeta, int64_t chkpId);
 int32_t      streamMetaCommit(SStreamMeta* pMeta);
 int32_t      streamLoadTasks(SStreamMeta* pMeta);
 void         streamMetaNotifyClose(SStreamMeta* pMeta);
->>>>>>> 391103bc
 
 // checkpoint
 int32_t streamProcessCheckpointSourceReq(SStreamTask* pTask, SStreamCheckpointSourceReq* pReq);
@@ -782,10 +728,6 @@
                                         int8_t isSucceed);
 int32_t buildCheckpointSourceRsp(SStreamCheckpointSourceReq* pReq, SRpcHandleInfo* pRpcInfo, SRpcMsg* pMsg,
                                  int8_t isSucceed);
-<<<<<<< HEAD
-void    streamMetaNotifyClose(SStreamMeta* pMeta);
-=======
->>>>>>> 391103bc
 
 #ifdef __cplusplus
 }
