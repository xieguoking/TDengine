--- conflicted
+++ resolved
@@ -58,10 +58,7 @@
   STdbState*        pTdbState;
   SStreamFileState* pFileState;
   int32_t           number;
-<<<<<<< HEAD
   SSHashObj*        parNameMap;
-=======
->>>>>>> 1e356936
 } SStreamState;
 
 SStreamState* streamStateOpen(char* path, SStreamTask* pTask, bool specPath, int32_t szPage, int32_t pages);
