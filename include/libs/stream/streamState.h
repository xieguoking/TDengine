--- conflicted
+++ resolved
@@ -33,50 +33,25 @@
 // void       streamBackendCleanup(void* arg);
 // SListNode* streamBackendAddCompare(void* backend, void* arg);
 // void       streamBackendDelCompare(void* backend, void* arg);
-<<<<<<< HEAD
-typedef bool (*state_key_cmpr_fn)(void* pKey1, void* pKey2);
 
-typedef struct STdbState {
-  rocksdb_t*                       rocksdb;
-  rocksdb_column_family_handle_t** pHandle;
-  rocksdb_writeoptions_t*          writeOpts;
-  rocksdb_readoptions_t*           readOpts;
-  rocksdb_options_t**              cfOpts;
-  rocksdb_options_t*               dbOpt;
-  struct SStreamTask*              pOwner;
-  void*                            param;
-  void*                            env;
-  SListNode*                       pComparNode;
-  void*                            pBackend;
-  char                             idstr[64];
-  void*                            compactFactory;
-  TdThreadRwlock                   rwLock;
-
-  TDB* db;
-  TTB* pStateDb;
-  TTB* pFuncStateDb;
-  TTB* pFillStateDb;  // todo refactor
-  TTB* pSessionStateDb;
-  TTB* pParNameDb;
-  TTB* pParTagDb;
-  TXN* txn;
-} STdbState;
-
-// incremental state storage
-typedef struct {
-  STdbState*        pTdbState;
-  SStreamFileState* pFileState;
-  int32_t           number;
-  SSHashObj*        parNameMap;
-  int64_t           checkPointId;
-  int32_t           taskId;
-  int64_t           streamId;
-} SStreamState;
-
-SStreamState* streamStateOpen(char* path, struct SStreamTask* pTask, bool specPath, int32_t szPage, int32_t pages);
-=======
-
-//typedef struct STdbState {
+// <<<<<<< HEAD
+// typedef struct STdbState {
+//   rocksdb_t*                       rocksdb;
+//   rocksdb_column_family_handle_t** pHandle;
+//   rocksdb_writeoptions_t*          writeOpts;
+//   rocksdb_readoptions_t*           readOpts;
+//   rocksdb_options_t**              cfOpts;
+//   rocksdb_options_t*               dbOpt;
+//   struct SStreamTask*              pOwner;
+//   void*                            param;
+//   void*                            env;
+//   SListNode*                       pComparNode;
+//   void*                            pBackend;
+//   char                             idstr[64];
+//   void*                            compactFactory;
+//   TdThreadRwlock                   rwLock;
+// =======
+// typedef struct STdbState {
 //  rocksdb_t*                       rocksdb;
 //  rocksdb_column_family_handle_t** pHandle;
 //  rocksdb_writeoptions_t*          writeOpts;
@@ -100,9 +75,9 @@
 //  TTB* pParTagDb;
 //  TXN* txn;
 //} STdbState;
+//>>>>>>> enh/dev3.0
 
 SStreamState* streamStateOpen(char* path, void* pTask, bool specPath, int32_t szPage, int32_t pages);
->>>>>>> e31d9299
 void          streamStateClose(SStreamState* pState, bool remove);
 int32_t       streamStateBegin(SStreamState* pState);
 int32_t       streamStateCommit(SStreamState* pState);
