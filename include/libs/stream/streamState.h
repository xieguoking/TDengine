/*
 * Copyright (c) 2019 TAOS Data, Inc. <jhtao@taosdata.com>
 *
 * This program is free software: you can use, redistribute, and/or modify
 * it under the terms of the GNU Affero General Public License, version 3
 * or later ("AGPL"), as published by the Free Software Foundation.
 *
 * This program is distributed in the hope that it will be useful, but WITHOUT
 * ANY WARRANTY; without even the implied warranty of MERCHANTABILITY or
 * FITNESS FOR A PARTICULAR PURPOSE.
 *
 * You should have received a copy of the GNU Affero General Public License
 * along with this program. If not, see <http://www.gnu.org/licenses/>.
 */

#include "tdatablock.h"

#include "rocksdb/c.h"
#include "tdbInt.h"
#include "tsimplehash.h"
#include "tstreamFileState.h"

#ifdef __cplusplus
extern "C" {
#endif

#ifndef _STREAM_STATE_H_
#define _STREAM_STATE_H_

typedef struct {
  rocksdb_t*              db;
  rocksdb_writeoptions_t* writeOpts;
  rocksdb_readoptions_t*  readOpts;
  rocksdb_options_t*      dbOpt;
  void*                   param;
  void*                   env;
  rocksdb_cache_t*        cache;
  TdThreadMutex           mutex;
  SList*                  list;
} SBackendHandle;
void*      streamBackendInit(const char* path);
void       streamBackendCleanup(void* arg);
SListNode* streamBackendAddCompare(void* backend, void* arg);
void       streamBackendDelCompare(void* backend, void* arg);
typedef bool (*state_key_cmpr_fn)(void* pKey1, void* pKey2);

typedef struct STdbState {
  rocksdb_t*                       rocksdb;
  rocksdb_column_family_handle_t** pHandle;
  rocksdb_writeoptions_t*          writeOpts;
  rocksdb_readoptions_t*           readOpts;
  rocksdb_options_t**              cfOpts;
  rocksdb_options_t*               dbOpt;
  struct SStreamTask*              pOwner;
  void*                            param;
  void*                            env;
<<<<<<< HEAD
  SListNode*                       pComparNode;
  SBackendHandle*                  pBackendHandle;
  char                             idstr[48];
=======
  void*                            compactFactory;
  rocksdb_cache_t*                 cache;
>>>>>>> 84cae91f

  TDB* db;
  TTB* pStateDb;
  TTB* pFuncStateDb;
  TTB* pFillStateDb;  // todo refactor
  TTB* pSessionStateDb;
  TTB* pParNameDb;
  TTB* pParTagDb;
  TXN* txn;
} STdbState;

// incremental state storage
typedef struct {
  STdbState*        pTdbState;
  SStreamFileState* pFileState;
  int32_t           number;
  SSHashObj*        parNameMap;
  int64_t           checkPointId;
  int32_t           taskId;
  int32_t           streamId;
} SStreamState;

SStreamState* streamStateOpen(char* path, struct SStreamTask* pTask, bool specPath, int32_t szPage, int32_t pages);
void          streamStateClose(SStreamState* pState, bool remove);
int32_t       streamStateBegin(SStreamState* pState);
int32_t       streamStateCommit(SStreamState* pState);
void          streamStateDestroy(SStreamState* pState, bool remove);
int32_t       streamStateDeleteCheckPoint(SStreamState* pState, TSKEY mark);

typedef struct {
  rocksdb_iterator_t*    iter;
  rocksdb_snapshot_t*    snapshot;
  rocksdb_readoptions_t* readOpt;
  rocksdb_t*             db;

  TBC*    pCur;
  int64_t number;
} SStreamStateCur;

int32_t streamStateFuncPut(SStreamState* pState, const STupleKey* key, const void* value, int32_t vLen);
int32_t streamStateFuncGet(SStreamState* pState, const STupleKey* key, void** pVal, int32_t* pVLen);
int32_t streamStateFuncDel(SStreamState* pState, const STupleKey* key);

int32_t streamStatePut(SStreamState* pState, const SWinKey* key, const void* value, int32_t vLen);
int32_t streamStateGet(SStreamState* pState, const SWinKey* key, void** pVal, int32_t* pVLen);
bool    streamStateCheck(SStreamState* pState, const SWinKey* key);
int32_t streamStateGetByPos(SStreamState* pState, void* pos, void** pVal);
int32_t streamStateDel(SStreamState* pState, const SWinKey* key);
int32_t streamStateClear(SStreamState* pState);
void    streamStateSetNumber(SStreamState* pState, int32_t number);
int32_t streamStateSaveInfo(SStreamState* pState, void* pKey, int32_t keyLen, void* pVal, int32_t vLen);
int32_t streamStateGetInfo(SStreamState* pState, void* pKey, int32_t keyLen, void** pVal, int32_t* pLen);

int32_t streamStateSessionAddIfNotExist(SStreamState* pState, SSessionKey* key, TSKEY gap, void** pVal, int32_t* pVLen);
int32_t streamStateSessionPut(SStreamState* pState, const SSessionKey* key, const void* value, int32_t vLen);
int32_t streamStateSessionGet(SStreamState* pState, SSessionKey* key, void** pVal, int32_t* pVLen);
int32_t streamStateSessionDel(SStreamState* pState, const SSessionKey* key);
int32_t streamStateSessionClear(SStreamState* pState);
int32_t streamStateSessionGetKVByCur(SStreamStateCur* pCur, SSessionKey* pKey, void** pVal, int32_t* pVLen);
int32_t streamStateStateAddIfNotExist(SStreamState* pState, SSessionKey* key, char* pKeyData, int32_t keyDataLen,
                                      state_key_cmpr_fn fn, void** pVal, int32_t* pVLen);
int32_t streamStateSessionGetKeyByRange(SStreamState* pState, const SSessionKey* range, SSessionKey* curKey);

SStreamStateCur* streamStateSessionSeekKeyNext(SStreamState* pState, const SSessionKey* key);
SStreamStateCur* streamStateSessionSeekKeyCurrentPrev(SStreamState* pState, const SSessionKey* key);
SStreamStateCur* streamStateSessionSeekKeyCurrentNext(SStreamState* pState, const SSessionKey* key);

int32_t streamStateFillPut(SStreamState* pState, const SWinKey* key, const void* value, int32_t vLen);
int32_t streamStateFillGet(SStreamState* pState, const SWinKey* key, void** pVal, int32_t* pVLen);
int32_t streamStateFillDel(SStreamState* pState, const SWinKey* key);

int32_t streamStateAddIfNotExist(SStreamState* pState, const SWinKey* key, void** pVal, int32_t* pVLen);
int32_t streamStateReleaseBuf(SStreamState* pState, const SWinKey* key, void* pVal);
void    streamFreeVal(void* val);

SStreamStateCur* streamStateGetAndCheckCur(SStreamState* pState, SWinKey* key);
SStreamStateCur* streamStateSeekKeyNext(SStreamState* pState, const SWinKey* key);
SStreamStateCur* streamStateFillSeekKeyNext(SStreamState* pState, const SWinKey* key);
SStreamStateCur* streamStateFillSeekKeyPrev(SStreamState* pState, const SWinKey* key);
void             streamStateFreeCur(SStreamStateCur* pCur);

int32_t streamStateGetGroupKVByCur(SStreamStateCur* pCur, SWinKey* pKey, const void** pVal, int32_t* pVLen);
int32_t streamStateGetKVByCur(SStreamStateCur* pCur, SWinKey* pKey, const void** pVal, int32_t* pVLen);

int32_t streamStateGetFirst(SStreamState* pState, SWinKey* key);
int32_t streamStateSeekFirst(SStreamState* pState, SStreamStateCur* pCur);
int32_t streamStateSeekLast(SStreamState* pState, SStreamStateCur* pCur);

int32_t streamStateCurNext(SStreamState* pState, SStreamStateCur* pCur);
int32_t streamStateCurPrev(SStreamState* pState, SStreamStateCur* pCur);

int32_t streamStatePutParName(SStreamState* pState, int64_t groupId, const char* tbname);
int32_t streamStateGetParName(SStreamState* pState, int64_t groupId, void** pVal);

/***compare func **/

typedef struct SStateChekpoint {
  char*   taskName;
  int64_t checkpointId;
} SStateChekpoint;
// todo refactor
typedef struct SStateKey {
  SWinKey key;
  int64_t opNum;
} SStateKey;

typedef struct SStateSessionKey {
  SSessionKey key;
  int64_t     opNum;
} SStateSessionKey;

typedef struct SStreamValue {
  int64_t unixTimestamp;
  int32_t len;
  char*   data;
} SStreamValue;

int sessionRangeKeyCmpr(const SSessionKey* pWin1, const SSessionKey* pWin2);
int sessionWinKeyCmpr(const SSessionKey* pWin1, const SSessionKey* pWin2);
int stateSessionKeyCmpr(const void* pKey1, int kLen1, const void* pKey2, int kLen2);
int stateKeyCmpr(const void* pKey1, int kLen1, const void* pKey2, int kLen2);
#if 0
char* streamStateSessionDump(SStreamState* pState);
char* streamStateIntervalDump(SStreamState* pState);
#endif

#ifdef __cplusplus
}
#endif

#endif /* ifndef _STREAM_STATE_H_ */<|MERGE_RESOLUTION|>--- conflicted
+++ resolved
@@ -27,21 +27,10 @@
 #ifndef _STREAM_STATE_H_
 #define _STREAM_STATE_H_
 
-typedef struct {
-  rocksdb_t*              db;
-  rocksdb_writeoptions_t* writeOpts;
-  rocksdb_readoptions_t*  readOpts;
-  rocksdb_options_t*      dbOpt;
-  void*                   param;
-  void*                   env;
-  rocksdb_cache_t*        cache;
-  TdThreadMutex           mutex;
-  SList*                  list;
-} SBackendHandle;
-void*      streamBackendInit(const char* path);
-void       streamBackendCleanup(void* arg);
-SListNode* streamBackendAddCompare(void* backend, void* arg);
-void       streamBackendDelCompare(void* backend, void* arg);
+// void*      streamBackendInit(const char* path);
+// void       streamBackendCleanup(void* arg);
+// SListNode* streamBackendAddCompare(void* backend, void* arg);
+// void       streamBackendDelCompare(void* backend, void* arg);
 typedef bool (*state_key_cmpr_fn)(void* pKey1, void* pKey2);
 
 typedef struct STdbState {
@@ -54,14 +43,10 @@
   struct SStreamTask*              pOwner;
   void*                            param;
   void*                            env;
-<<<<<<< HEAD
   SListNode*                       pComparNode;
-  SBackendHandle*                  pBackendHandle;
+  void*                            pBackendHandle;
   char                             idstr[48];
-=======
   void*                            compactFactory;
-  rocksdb_cache_t*                 cache;
->>>>>>> 84cae91f
 
   TDB* db;
   TTB* pStateDb;
