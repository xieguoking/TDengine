/*
 * Copyright (c) 2019 TAOS Data, Inc. <jhtao@taosdata.com>
 *
 * This program is free software: you can use, redistribute, and/or modify
 * it under the terms of the GNU Affero General Public License, version 3
 * or later ("AGPL"), as published by the Free Software Foundation.
 *
 * This program is distributed in the hope that it will be useful, but WITHOUT
 * ANY WARRANTY; without even the implied warranty of MERCHANTABILITY or
 * FITNESS FOR A PARTICULAR PURPOSE.
 *
 * You should have received a copy of the GNU Affero General Public License
 * along with this program. If not, see <http://www.gnu.org/licenses/>.
 */

#ifndef _TD_LIBS_SYNC_H
#define _TD_LIBS_SYNC_H

#ifdef __cplusplus
extern "C" {
#endif

#include "cJSON.h"
#include "tdef.h"
#include "tlrucache.h"
#include "tmsgcb.h"

#define SYNC_RESP_TTL_MS             30000
#define SYNC_SPEED_UP_HB_TIMER       400
#define SYNC_SPEED_UP_AFTER_MS       (1000 * 20)
#define SYNC_SLOW_DOWN_RANGE         100
#define SYNC_MAX_READ_RANGE          2
#define SYNC_MAX_PROGRESS_WAIT_MS    4000
#define SYNC_MAX_START_TIME_RANGE_MS (1000 * 20)
#define SYNC_MAX_RECV_TIME_RANGE_MS  1200
#define SYNC_DEL_WAL_MS              (1000 * 60)
#define SYNC_ADD_QUORUM_COUNT        3
#define SYNC_VNODE_LOG_RETENTION     (TSDB_SYNC_LOG_BUFFER_RETENTION + 1)
#define SNAPSHOT_MAX_CLOCK_SKEW_MS   1000 * 10
#define SNAPSHOT_WAIT_MS             1000 * 30

#define SYNC_MAX_RETRY_BACKOFF         5
#define SYNC_LOG_REPL_RETRY_WAIT_MS    100
#define SYNC_APPEND_ENTRIES_TIMEOUT_MS 10000
#define SYNC_HEART_TIMEOUT_MS          1000 * 15

#define SYNC_HEARTBEAT_SLOW_MS       1500
#define SYNC_HEARTBEAT_REPLY_SLOW_MS 1500
#define SYNC_SNAP_RESEND_MS          1000 * 60

#define SYNC_VND_COMMIT_MIN_MS 3000

#define SYNC_MAX_BATCH_SIZE 1
#define SYNC_INDEX_BEGIN    0
#define SYNC_INDEX_INVALID  -1
#define SYNC_TERM_INVALID   -1

#define SYNC_LEARNER_CATCHUP 10

typedef enum {
  SYNC_STRATEGY_NO_SNAPSHOT = 0,
  SYNC_STRATEGY_STANDARD_SNAPSHOT = 1,
  SYNC_STRATEGY_WAL_FIRST = 2,
} ESyncStrategy;

typedef uint64_t SyncNodeId;
typedef int32_t  SyncGroupId;
typedef int64_t  SyncIndex;
typedef int64_t  SyncTerm;

typedef struct SSyncNode      SSyncNode;
typedef struct SWal           SWal;
typedef struct SSyncRaftEntry SSyncRaftEntry;

typedef enum {
  TAOS_SYNC_STATE_OFFLINE = 0,
  TAOS_SYNC_STATE_FOLLOWER = 100,
  TAOS_SYNC_STATE_CANDIDATE = 101,
  TAOS_SYNC_STATE_LEADER = 102,
  TAOS_SYNC_STATE_ERROR = 103,
  TAOS_SYNC_STATE_LEARNER = 104,
} ESyncState;

typedef enum {
  TAOS_SYNC_ROLE_VOTER = 0,
  TAOS_SYNC_ROLE_LEARNER = 1,
  TAOS_SYNC_ROLE_ERROR = 2,
} ESyncRole;

typedef struct SNodeInfo {
  int64_t   clusterId;
  int32_t   nodeId;
  uint16_t  nodePort;
  char      nodeFqdn[TSDB_FQDN_LEN];
  ESyncRole nodeRole;
} SNodeInfo;

typedef struct SSyncCfg {
  int32_t   totalReplicaNum;
  int32_t   replicaNum;
  int32_t   myIndex;
  SNodeInfo nodeInfo[TSDB_MAX_REPLICA + TSDB_MAX_LEARNER_REPLICA];
  SyncIndex lastIndex;
  int32_t   changeVersion;
} SSyncCfg;

typedef struct SFsmCbMeta {
  int32_t    code;
  SyncIndex  index;
  SyncTerm   term;
  uint64_t   seqNum;
  SyncIndex  lastConfigIndex;
  ESyncState state;
  SyncTerm   currentTerm;
  bool       isWeak;
  uint64_t   flag;
} SFsmCbMeta;

typedef struct SReConfigCbMeta {
  int32_t    code;
  SyncIndex  index;
  SyncTerm   term;
  uint64_t   seqNum;
  SyncIndex  lastConfigIndex;
  ESyncState state;
  SyncTerm   currentTerm;
  bool       isWeak;
  uint64_t   flag;

  // config info
  SSyncCfg  oldCfg;
  SSyncCfg  newCfg;
  SyncIndex newCfgIndex;
  SyncTerm  newCfgTerm;
  uint64_t  newCfgSeqNum;

} SReConfigCbMeta;

typedef struct SSnapshotParam {
  SyncIndex start;
  SyncIndex end;
} SSnapshotParam;

typedef struct SSnapshot {
  void*     data;
  SyncIndex lastApplyIndex;
  SyncTerm  lastApplyTerm;
  SyncIndex lastConfigIndex;
} SSnapshot;

typedef struct SSnapshotMeta {
  SyncIndex lastConfigIndex;
} SSnapshotMeta;

typedef struct SSyncFSM {
  void* data;

  int32_t (*FpCommitCb)(const struct SSyncFSM* pFsm, SRpcMsg* pMsg, SFsmCbMeta* pMeta);
  SyncIndex (*FpAppliedIndexCb)(const struct SSyncFSM* pFsm);
  int32_t (*FpPreCommitCb)(const struct SSyncFSM* pFsm, SRpcMsg* pMsg, SFsmCbMeta* pMeta);
  void (*FpRollBackCb)(const struct SSyncFSM* pFsm, SRpcMsg* pMsg, SFsmCbMeta* pMeta);

  void (*FpRestoreFinishCb)(const struct SSyncFSM* pFsm, const SyncIndex commitIdx);
  void (*FpReConfigCb)(const struct SSyncFSM* pFsm, SRpcMsg* pMsg, SReConfigCbMeta* pMeta);
  void (*FpLeaderTransferCb)(const struct SSyncFSM* pFsm, SRpcMsg* pMsg, SFsmCbMeta* pMeta);
  bool (*FpApplyQueueEmptyCb)(const struct SSyncFSM* pFsm);
  int32_t (*FpApplyQueueItems)(const struct SSyncFSM* pFsm);

  void (*FpBecomeLeaderCb)(const struct SSyncFSM* pFsm);
  void (*FpBecomeFollowerCb)(const struct SSyncFSM* pFsm);
  void (*FpBecomeLearnerCb)(const struct SSyncFSM* pFsm);

  int32_t (*FpGetSnapshot)(const struct SSyncFSM* pFsm, SSnapshot* pSnapshot, void* pReaderParam, void** ppReader);
  void (*FpGetSnapshotInfo)(const struct SSyncFSM* pFsm, SSnapshot* pSnapshot);

  int32_t (*FpSnapshotStartRead)(const struct SSyncFSM* pFsm, void* pReaderParam, void** ppReader);
  void (*FpSnapshotStopRead)(const struct SSyncFSM* pFsm, void* pReader);
  int32_t (*FpSnapshotDoRead)(const struct SSyncFSM* pFsm, void* pReader, void** ppBuf, int32_t* len);

  int32_t (*FpSnapshotStartWrite)(const struct SSyncFSM* pFsm, void* pWriterParam, void** ppWriter);
  int32_t (*FpSnapshotStopWrite)(const struct SSyncFSM* pFsm, void* pWriter, bool isApply, SSnapshot* pSnapshot);
  int32_t (*FpSnapshotDoWrite)(const struct SSyncFSM* pFsm, void* pWriter, void* pBuf, int32_t len);

} SSyncFSM;

// abstract definition of log store in raft
// SWal implements it
typedef struct SSyncLogStore {
  SLRUCache* pCache;
  int32_t    cacheHit;
  int32_t    cacheMiss;

  void* data;

  int32_t (*syncLogUpdateCommitIndex)(struct SSyncLogStore* pLogStore, SyncIndex index);
  SyncIndex (*syncLogCommitIndex)(struct SSyncLogStore* pLogStore);

  SyncIndex (*syncLogBeginIndex)(struct SSyncLogStore* pLogStore);
  SyncIndex (*syncLogEndIndex)(struct SSyncLogStore* pLogStore);

  int32_t (*syncLogEntryCount)(struct SSyncLogStore* pLogStore);
  int32_t (*syncLogRestoreFromSnapshot)(struct SSyncLogStore* pLogStore, SyncIndex index);
  bool (*syncLogIsEmpty)(struct SSyncLogStore* pLogStore);
  bool (*syncLogExist)(struct SSyncLogStore* pLogStore, SyncIndex index);

  SyncIndex (*syncLogWriteIndex)(struct SSyncLogStore* pLogStore);
  SyncIndex (*syncLogLastIndex)(struct SSyncLogStore* pLogStore);
  SyncTerm (*syncLogLastTerm)(struct SSyncLogStore* pLogStore);

  int32_t (*syncLogAppendEntry)(struct SSyncLogStore* pLogStore, SSyncRaftEntry* pEntry, bool forcSync);
  int32_t (*syncLogGetEntry)(struct SSyncLogStore* pLogStore, SyncIndex index, SSyncRaftEntry** ppEntry);
  int32_t (*syncLogTruncate)(struct SSyncLogStore* pLogStore, SyncIndex fromIndex);

} SSyncLogStore;

typedef struct SSyncInfo {
  bool          isStandBy;
  ESyncStrategy snapshotStrategy;
  SyncGroupId   vgId;
  int32_t       batchSize;
  SSyncCfg      syncCfg;
  char          path[TSDB_FILENAME_LEN];
  SWal*         pWal;
  SSyncFSM*     pFsm;
  SMsgCb*       msgcb;
  int32_t       pingMs;
  int32_t       electMs;
  int32_t       heartbeatMs;

  int32_t (*syncSendMSg)(const SEpSet* pEpSet, SRpcMsg* pMsg);
  int32_t (*syncEqMsg)(const SMsgCb* msgcb, SRpcMsg* pMsg);
  int32_t (*syncEqCtrlMsg)(const SMsgCb* msgcb, SRpcMsg* pMsg);
} SSyncInfo;

// if state == leader
//     if restored, display "leader"
//     if !restored && canRead, display "leader*"
//     if !restored && !canRead, display "leader**"
typedef struct SSyncState {
  ESyncState state;
  bool       restored;
  bool       canRead;
<<<<<<< HEAD
  int32_t    progress;
} SSyncState;

int32_t syncInit();
void    syncCleanUp();
int64_t syncOpen(SSyncInfo* pSyncInfo, int32_t vnodeVersion);
int32_t syncStart(int64_t rid);
void    syncStop(int64_t rid);
void    syncPreStop(int64_t rid);
void    syncPostStop(int64_t rid);
int32_t syncPropose(int64_t rid, SRpcMsg* pMsg, bool isWeak, int64_t* seq);
int32_t syncCheckMember(int64_t rid);
int32_t syncIsCatchUp(int64_t rid);
=======
  SyncTerm   term;
  int64_t    roleTimeMs;
} SSyncState;

int32_t   syncInit();
void      syncCleanUp();
int64_t   syncOpen(SSyncInfo* pSyncInfo);
int32_t   syncStart(int64_t rid);
void      syncStop(int64_t rid);
void      syncPreStop(int64_t rid);
void      syncPostStop(int64_t rid);
int32_t   syncPropose(int64_t rid, SRpcMsg* pMsg, bool isWeak, int64_t* seq);
int32_t   syncIsCatchUp(int64_t rid);
>>>>>>> 6e80f55e
ESyncRole syncGetRole(int64_t rid);
int32_t   syncProcessMsg(int64_t rid, SRpcMsg* pMsg);
int32_t   syncReconfig(int64_t rid, SSyncCfg* pCfg);
int32_t   syncBeginSnapshot(int64_t rid, int64_t lastApplyIndex);
int32_t   syncEndSnapshot(int64_t rid);
int32_t   syncLeaderTransfer(int64_t rid);
int32_t   syncStepDown(int64_t rid, SyncTerm newTerm);
bool      syncIsReadyForRead(int64_t rid);
bool      syncSnapshotSending(int64_t rid);
bool      syncSnapshotRecving(int64_t rid);
int32_t   syncSendTimeoutRsp(int64_t rid, int64_t seq);
int32_t   syncForceBecomeFollower(SSyncNode* ths, const SRpcMsg* pRpcMsg);

SSyncState  syncGetState(int64_t rid);
void        syncGetRetryEpSet(int64_t rid, SEpSet* pEpSet);
const char* syncStr(ESyncState state);

#ifdef __cplusplus
}
#endif

#endif /*_TD_LIBS_SYNC_H*/<|MERGE_RESOLUTION|>--- conflicted
+++ resolved
@@ -240,8 +240,9 @@
   ESyncState state;
   bool       restored;
   bool       canRead;
-<<<<<<< HEAD
   int32_t    progress;
+  SyncTerm   term;
+  int64_t    roleTimeMs;
 } SSyncState;
 
 int32_t syncInit();
@@ -254,21 +255,6 @@
 int32_t syncPropose(int64_t rid, SRpcMsg* pMsg, bool isWeak, int64_t* seq);
 int32_t syncCheckMember(int64_t rid);
 int32_t syncIsCatchUp(int64_t rid);
-=======
-  SyncTerm   term;
-  int64_t    roleTimeMs;
-} SSyncState;
-
-int32_t   syncInit();
-void      syncCleanUp();
-int64_t   syncOpen(SSyncInfo* pSyncInfo);
-int32_t   syncStart(int64_t rid);
-void      syncStop(int64_t rid);
-void      syncPreStop(int64_t rid);
-void      syncPostStop(int64_t rid);
-int32_t   syncPropose(int64_t rid, SRpcMsg* pMsg, bool isWeak, int64_t* seq);
-int32_t   syncIsCatchUp(int64_t rid);
->>>>>>> 6e80f55e
 ESyncRole syncGetRole(int64_t rid);
 int32_t   syncProcessMsg(int64_t rid, SRpcMsg* pMsg);
 int32_t   syncReconfig(int64_t rid, SSyncCfg* pCfg);
