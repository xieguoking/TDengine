--- conflicted
+++ resolved
@@ -116,13 +116,7 @@
                     STableMeta* pTableMeta, char* tableName, const char* sTableName, int32_t sTableNameLen, int32_t ttl,
                     char* msgBuf, int16_t msgBufLen);
 int32_t smlBuildOutput(SQuery* handle, SHashObj* pVgHash);
-
-<<<<<<< HEAD
 int     rawBlockBindData(SQuery *query, STableMeta* pTableMeta, void* data, SVCreateTbReq* pCreateTb, TAOS_FIELD *fields, int numFields, bool needChangeLength);
-=======
-int rawBlockBindData(SQuery* query, STableMeta* pTableMeta, void* data, SVCreateTbReq* pCreateTb, TAOS_FIELD* fields,
-                     int numFields);
->>>>>>> dc3ef85a
 
 int32_t rewriteToVnodeModifyOpStmt(SQuery* pQuery, SArray* pBufArray);
 SArray* serializeVgroupsCreateTableBatch(SHashObj* pVgroupHashmap);
