--- conflicted
+++ resolved
@@ -24,221 +24,138 @@
 
 #define TSDB__packed
 
-#define TSKEY             int64_t
-#define TSKEY_MIN         INT64_MIN
-#define TSKEY_MAX         (INT64_MAX - 1)
+#define TSKEY int64_t
+#define TSKEY_MIN INT64_MIN
+#define TSKEY_MAX (INT64_MAX - 1)
 #define TSKEY_INITIAL_VAL TSKEY_MIN
 
 // Bytes for each type.
 extern const int32_t TYPE_BYTES[15];
 
 // TODO: replace and remove code below
-#define CHAR_BYTES      sizeof(char)
-#define SHORT_BYTES     sizeof(int16_t)
-#define INT_BYTES       sizeof(int32_t)
-#define LONG_BYTES      sizeof(int64_t)
-#define FLOAT_BYTES     sizeof(float)
-#define DOUBLE_BYTES    sizeof(double)
-#define POINTER_BYTES   sizeof(void *)  // 8 by default  assert(sizeof(ptrdiff_t) == sizseof(void*)
-#define TSDB_KEYSIZE    sizeof(TSKEY)
-#define TSDB_NCHAR_SIZE sizeof(int32_t)
+#define CHAR_BYTES              sizeof(char)
+#define SHORT_BYTES             sizeof(int16_t)
+#define INT_BYTES               sizeof(int32_t)
+#define LONG_BYTES              sizeof(int64_t)
+#define FLOAT_BYTES             sizeof(float)
+#define DOUBLE_BYTES            sizeof(double)
+#define POINTER_BYTES           sizeof(void *)  // 8 by default  assert(sizeof(ptrdiff_t) == sizseof(void*)
+#define TSDB_KEYSIZE            sizeof(TSKEY)
+#define TSDB_NCHAR_SIZE         sizeof(int32_t)
 
 // NULL definition
-#define TSDB_DATA_BOOL_NULL      0x02
-#define TSDB_DATA_TINYINT_NULL   0x80
-#define TSDB_DATA_SMALLINT_NULL  0x8000
-#define TSDB_DATA_INT_NULL       0x80000000L
-#define TSDB_DATA_BIGINT_NULL    0x8000000000000000L
-#define TSDB_DATA_TIMESTAMP_NULL TSDB_DATA_BIGINT_NULL
-
-#define TSDB_DATA_FLOAT_NULL  0x7FF00000           // it is an NAN
-#define TSDB_DATA_DOUBLE_NULL 0x7FFFFF0000000000L  // an NAN
-#define TSDB_DATA_NCHAR_NULL  0xFFFFFFFF
-#define TSDB_DATA_BINARY_NULL 0xFF
-
-#define TSDB_DATA_UTINYINT_NULL  0xFF
-#define TSDB_DATA_USMALLINT_NULL 0xFFFF
-#define TSDB_DATA_UINT_NULL      0xFFFFFFFF
-#define TSDB_DATA_UBIGINT_NULL   0xFFFFFFFFFFFFFFFFL
-
-#define TSDB_DATA_NULL_STR   "NULL"
-#define TSDB_DATA_NULL_STR_L "null"
-
-#define TSDB_NETTEST_USER "nettestinternal"
-#define TSDB_DEFAULT_USER "root"
+#define TSDB_DATA_BOOL_NULL             0x02
+#define TSDB_DATA_TINYINT_NULL          0x80
+#define TSDB_DATA_SMALLINT_NULL         0x8000
+#define TSDB_DATA_INT_NULL              0x80000000L
+#define TSDB_DATA_BIGINT_NULL           0x8000000000000000L
+#define TSDB_DATA_TIMESTAMP_NULL        TSDB_DATA_BIGINT_NULL
+
+#define TSDB_DATA_FLOAT_NULL            0x7FF00000              // it is an NAN
+#define TSDB_DATA_DOUBLE_NULL           0x7FFFFF0000000000L     // an NAN
+#define TSDB_DATA_NCHAR_NULL            0xFFFFFFFF
+#define TSDB_DATA_BINARY_NULL           0xFF
+
+#define TSDB_DATA_UTINYINT_NULL         0xFF
+#define TSDB_DATA_USMALLINT_NULL        0xFFFF
+#define TSDB_DATA_UINT_NULL             0xFFFFFFFF
+#define TSDB_DATA_UBIGINT_NULL          0xFFFFFFFFFFFFFFFFL
+
+#define TSDB_DATA_NULL_STR              "NULL"
+#define TSDB_DATA_NULL_STR_L            "null"
+
+#define TSDB_NETTEST_USER               "nettestinternal"
+#define TSDB_DEFAULT_USER               "root"
 #ifdef _TD_POWER_
-#define TSDB_DEFAULT_PASS "powerdb"
+#define TSDB_DEFAULT_PASS               "powerdb"
 #elif (_TD_TQ_ == true)
-#define TSDB_DEFAULT_PASS "tqueue"
+#define TSDB_DEFAULT_PASS               "tqueue"
 #elif (_TD_PRO_ == true)
-#define TSDB_DEFAULT_PASS "prodb"
+#define TSDB_DEFAULT_PASS               "prodb"
 #else
-#define TSDB_DEFAULT_PASS "taosdata"
+#define TSDB_DEFAULT_PASS               "taosdata"
 #endif
 
-#define SHELL_MAX_PASSWORD_LEN 20
-
-#define TSDB_TRUE  1
-#define TSDB_FALSE 0
-#define TSDB_OK    0
+#define SHELL_MAX_PASSWORD_LEN          20
+
+#define TSDB_TRUE   1
+#define TSDB_FALSE  0
+#define TSDB_OK     0
 #define TSDB_ERR   -1
 
 #define TS_PATH_DELIMITER "."
 #define TS_ESCAPE_CHAR    '`'
 
-#define TSDB_TIME_PRECISION_MILLI 0
-#define TSDB_TIME_PRECISION_MICRO 1
-#define TSDB_TIME_PRECISION_NANO  2
+#define TSDB_TIME_PRECISION_MILLI      0
+#define TSDB_TIME_PRECISION_MICRO      1
+#define TSDB_TIME_PRECISION_NANO       2
 
 #define TSDB_TIME_PRECISION_MILLI_STR "ms"
 #define TSDB_TIME_PRECISION_MICRO_STR "us"
 #define TSDB_TIME_PRECISION_NANO_STR  "ns"
 
-#define TSDB_TICK_PER_SECOND(precision)                      \
-  ((int64_t)((precision) == TSDB_TIME_PRECISION_MILLI ? 1e3L \
-                                                      : ((precision) == TSDB_TIME_PRECISION_MICRO ? 1e6L : 1e9L)))
+#define TSDB_TICK_PER_SECOND(precision) ((int64_t)((precision)==TSDB_TIME_PRECISION_MILLI ? 1e3L : ((precision)==TSDB_TIME_PRECISION_MICRO ? 1e6L : 1e9L)))
 
 #define T_MEMBER_SIZE(type, member) sizeof(((type *)0)->member)
-#define T_APPEND_MEMBER(dst, ptr, type, member)                                     \
-  do {                                                                              \
-    memcpy((void *)(dst), (void *)(&((ptr)->member)), T_MEMBER_SIZE(type, member)); \
-    dst = (void *)((char *)(dst) + T_MEMBER_SIZE(type, member));                    \
-  } while (0)
-#define T_READ_MEMBER(src, type, target)          \
-  do {                                            \
-    (target) = *(type *)(src);                    \
-    (src) = (void *)((char *)src + sizeof(type)); \
-  } while (0)
+#define T_APPEND_MEMBER(dst, ptr, type, member) \
+do {\
+  memcpy((void *)(dst), (void *)(&((ptr)->member)), T_MEMBER_SIZE(type, member));\
+  dst = (void *)((char *)(dst) + T_MEMBER_SIZE(type, member));\
+} while(0)
+#define T_READ_MEMBER(src, type, target) \
+do { \
+  (target) = *(type *)(src); \
+  (src) = (void *)((char *)src + sizeof(type));\
+} while(0)
+
 
 // TODO: check if below is necessary
-#define TSDB_RELATION_INVALID       0
-#define TSDB_RELATION_LESS          1
-#define TSDB_RELATION_GREATER       2
-#define TSDB_RELATION_EQUAL         3
-#define TSDB_RELATION_LESS_EQUAL    4
+#define TSDB_RELATION_INVALID     0
+#define TSDB_RELATION_LESS        1
+#define TSDB_RELATION_GREATER     2
+#define TSDB_RELATION_EQUAL       3
+#define TSDB_RELATION_LESS_EQUAL  4
 #define TSDB_RELATION_GREATER_EQUAL 5
-#define TSDB_RELATION_NOT_EQUAL     6
-#define TSDB_RELATION_LIKE          7
-#define TSDB_RELATION_ISNULL        8
-#define TSDB_RELATION_NOTNULL       9
-#define TSDB_RELATION_IN            10
-
-#define TSDB_RELATION_AND 11
-#define TSDB_RELATION_OR  12
-#define TSDB_RELATION_NOT 13
-
-#define TSDB_RELATION_MATCH  14
-#define TSDB_RELATION_NMATCH 15
-
-#define TSDB_BINARY_OP_ADD       4000
-#define TSDB_BINARY_OP_SUBTRACT  4001
-#define TSDB_BINARY_OP_MULTIPLY  4002
-#define TSDB_BINARY_OP_DIVIDE    4003
-#define TSDB_BINARY_OP_REMAINDER 4004
-#define TSDB_BINARY_OP_CONCAT    4005
-
-#define FUNCTION_CEIL  4500
-#define FUNCTION_FLOOR 4501
-#define FUNCTION_ABS   4502
-#define FUNCTION_ROUND 4503
-
-#define FUNCTION_LENGTH 4800
-#define FUNCTION_CONCAT 4801
-#define FUNCTION_LTRIM  4802
-#define FUNCTION_RTRIM  4803
-
-#define IS_RELATION_OPTR(op)   (((op) >= TSDB_RELATION_LESS) && ((op) < TSDB_RELATION_IN))
+#define TSDB_RELATION_NOT_EQUAL   6
+#define TSDB_RELATION_LIKE        7
+#define TSDB_RELATION_ISNULL      8
+#define TSDB_RELATION_NOTNULL     9
+#define TSDB_RELATION_IN          10
+
+#define TSDB_RELATION_AND         11
+#define TSDB_RELATION_OR          12
+#define TSDB_RELATION_NOT         13
+
+#define TSDB_RELATION_MATCH       14
+#define TSDB_RELATION_NMATCH      15
+
+#define TSDB_BINARY_OP_ADD        4000
+#define TSDB_BINARY_OP_SUBTRACT   4001
+#define TSDB_BINARY_OP_MULTIPLY   4002
+#define TSDB_BINARY_OP_DIVIDE     4003
+#define TSDB_BINARY_OP_REMAINDER  4004
+#define TSDB_BINARY_OP_CONCAT     4005
+
+#define FUNCTION_CEIL        4500
+#define FUNCTION_FLOOR       4501
+#define FUNCTION_ABS         4502
+#define FUNCTION_ROUND       4503
+
+#define FUNCTION_LENGTH      4800
+#define FUNCTION_CONCAT      4801
+#define FUNCTION_LTRIM       4802
+#define FUNCTION_RTRIM       4803
+
+#define IS_RELATION_OPTR(op) (((op) >= TSDB_RELATION_LESS) && ((op) < TSDB_RELATION_IN))
 #define IS_ARITHMETIC_OPTR(op) (((op) >= TSDB_BINARY_OP_ADD) && ((op) <= TSDB_BINARY_OP_REMAINDER))
 
-#define TSDB_NAME_DELIMITER_LEN 1
-
-#define TSDB_UNI_LEN  24
-#define TSDB_USER_LEN TSDB_UNI_LEN
+#define TSDB_NAME_DELIMITER_LEN   1
+
+#define TSDB_UNI_LEN              24
+#define TSDB_USER_LEN             TSDB_UNI_LEN
 
 // ACCOUNT is a 32 bit positive integer
 // this is the length of its string representation, including the terminator zero
-<<<<<<< HEAD
-#define TSDB_ACCT_ID_LEN 11
-
-#define TSDB_MAX_COLUMNS 4096
-#define TSDB_MIN_COLUMNS 2  // PRIMARY COLUMN(timestamp) + other columns
-
-#define TSDB_NODE_NAME_LEN  64
-#define TSDB_TABLE_NAME_LEN 193  // it is a null-terminated string
-#define TSDB_TOPIC_NAME_LEN 193  // it is a null-terminated string
-#define TSDB_DB_NAME_LEN    65
-#define TSDB_DB_FNAME_LEN   (TSDB_ACCT_ID_LEN + TSDB_DB_NAME_LEN + TSDB_NAME_DELIMITER_LEN)
-
-#define TSDB_FUNC_NAME_LEN       65
-#define TSDB_FUNC_COMMENT_LEN    4096
-#define TSDB_FUNC_CODE_LEN       (65535 - 512)
-#define TSDB_FUNC_BUF_SIZE       512
-#define TSDB_FUNC_TYPE_SCALAR    1
-#define TSDB_FUNC_TYPE_AGGREGATE 2
-#define TSDB_FUNC_MAX_RETRIEVE   1024
-
-#define TSDB_TYPE_STR_MAX_LEN    32
-#define TSDB_TABLE_FNAME_LEN     (TSDB_DB_FNAME_LEN + TSDB_TABLE_NAME_LEN + TSDB_NAME_DELIMITER_LEN)
-#define TSDB_TOPIC_FNAME_LEN     TSDB_TABLE_FNAME_LEN
-#define TSDB_CONSUMER_GROUP_LEN  192
-#define TSDB_SUBSCRIBE_KEY_LEN   (TSDB_CONSUMER_GROUP_LEN + TSDB_TOPIC_FNAME_LEN + 2)
-#define TSDB_COL_NAME_LEN        65
-#define TSDB_MAX_SAVED_SQL_LEN   TSDB_MAX_COLUMNS * 64
-#define TSDB_MAX_SQL_LEN         TSDB_PAYLOAD_SIZE
-#define TSDB_MAX_SQL_SHOW_LEN    1024
-#define TSDB_MAX_ALLOWED_SQL_LEN (1 * 1024 * 1024u)  // sql length should be less than 1mb
-
-#define TSDB_APP_NAME_LEN    TSDB_UNI_LEN
-#define TSDB_STB_COMMENT_LEN 1024
-/**
- *  In some scenarios uint16_t (0~65535) is used to store the row len.
- *  - Firstly, we use 65531(65535 - 4), as the SDataRow/SKVRow contains 4 bits header.
- *  - Secondly, if all cols are VarDataT type except primary key, we need 4 bits to store the offset, thus
- *    the final value is 65531-(4096-1)*4 = 49151.
- */
-#define TSDB_MAX_BYTES_PER_ROW  49151
-#define TSDB_MAX_TAGS_LEN       16384
-#define TSDB_MAX_TAGS           128
-#define TSDB_MAX_TAG_CONDITIONS 1024
-
-#define TSDB_AUTH_LEN          16
-#define TSDB_PASSWORD_LEN      32
-#define TSDB_USET_PASSWORD_LEN 129
-#define TSDB_VERSION_LEN       12
-#define TSDB_LABEL_LEN         8
-
-#define TSDB_CLUSTER_ID_LEN     40
-#define TSDB_FQDN_LEN           128
-#define TSDB_EP_LEN             (TSDB_FQDN_LEN + 6)
-#define TSDB_IPv4ADDR_LEN       16
-#define TSDB_FILENAME_LEN       128
-#define TSDB_SHOW_SQL_LEN       512
-#define TSDB_SHOW_SUBQUERY_LEN  1000
-#define TSDB_SLOW_QUERY_SQL_LEN 512
-
-#define TSDB_TRANS_STAGE_LEN 12
-#define TSDB_TRANS_DESC_LEN  16
-#define TSDB_TRANS_ERROR_LEN 128
-
-#define TSDB_STEP_NAME_LEN 32
-#define TSDB_STEP_DESC_LEN 128
-
-#define TSDB_ERROR_MSG_LEN    1024
-#define TSDB_DNODE_CONFIG_LEN 128
-#define TSDB_DNODE_VALUE_LEN  256
-
-#define TSDB_MQTT_HOSTNAME_LEN  64
-#define TSDB_MQTT_PORT_LEN      8
-#define TSDB_MQTT_USER_LEN      24
-#define TSDB_MQTT_PASS_LEN      24
-#define TSDB_MQTT_TOPIC_LEN     64
-#define TSDB_MQTT_CLIENT_ID_LEN 32
-
-#define TSDB_DB_TYPE_DEFAULT 0
-#define TSDB_DB_TYPE_TOPIC   1
-
-#define TSDB_DEFAULT_PKT_SIZE 65480  // same as RPC_MAX_UDP_SIZE
-=======
 #define TSDB_ACCT_ID_LEN          11
 
 #define TSDB_MAX_COLUMNS          4096
@@ -319,155 +236,159 @@
 #define TSDB_DB_TYPE_TOPIC        1
 
 #define TSDB_DEFAULT_PKT_SIZE     65480  //same as RPC_MAX_UDP_SIZE
->>>>>>> 83712ffd
 
 #define TSDB_PAYLOAD_SIZE         TSDB_DEFAULT_PKT_SIZE
-#define TSDB_DEFAULT_PAYLOAD_SIZE 5120  // default payload size, greater than PATH_MAX value
-#define TSDB_EXTRA_PAYLOAD_SIZE   128   // extra bytes for auth
+#define TSDB_DEFAULT_PAYLOAD_SIZE 5120   // default payload size, greater than PATH_MAX value
+#define TSDB_EXTRA_PAYLOAD_SIZE   128    // extra bytes for auth
 #define TSDB_CQ_SQL_SIZE          1024
 #define TSDB_MIN_VNODES           16
 #define TSDB_MAX_VNODES           512
 #define TSDB_MIN_VNODES_PER_DB    1
 #define TSDB_MAX_VNODES_PER_DB    4096
-#define TSDB_DEFAULT_VN_PER_DB    2
-
-#define TSDB_DNODE_ROLE_ANY   0
-#define TSDB_DNODE_ROLE_MGMT  1
-#define TSDB_DNODE_ROLE_VNODE 2
-
-#define TSDB_MAX_REPLICA 5
-
-#define TSDB_TBNAME_COLUMN_INDEX (-1)
-#define TSDB_UD_COLUMN_INDEX     (-1000)
-#define TSDB_RES_COL_ID          (-5000)
-
-#define TSDB_MULTI_TABLEMETA_MAX_NUM 100000  // maximum batch size allowed to load table meta
-
-#define TSDB_MIN_CACHE_BLOCK_SIZE     1
-#define TSDB_MAX_CACHE_BLOCK_SIZE     128  // 128MB for each vnode
-#define TSDB_DEFAULT_CACHE_BLOCK_SIZE 16
-
-#define TSDB_MIN_TOTAL_BLOCKS     3
-#define TSDB_MAX_TOTAL_BLOCKS     10000
-#define TSDB_DEFAULT_TOTAL_BLOCKS 6
-
-#define TSDB_MIN_DAYS_PER_FILE     1
-#define TSDB_MAX_DAYS_PER_FILE     3650
-#define TSDB_DEFAULT_DAYS_PER_FILE 10
-
-#define TSDB_MIN_KEEP     1       // data in db to be reserved.
-#define TSDB_MAX_KEEP     365000  // data in db to be reserved.
-#define TSDB_DEFAULT_KEEP 3650    // ten years
-
-#define TSDB_MIN_MIN_ROW_FBLOCK     10
-#define TSDB_MAX_MIN_ROW_FBLOCK     1000
-#define TSDB_DEFAULT_MIN_ROW_FBLOCK 100
-
-#define TSDB_MIN_MAX_ROW_FBLOCK     200
-#define TSDB_MAX_MAX_ROW_FBLOCK     10000
-#define TSDB_DEFAULT_MAX_ROW_FBLOCK 4096
-
-#define TSDB_MIN_COMMIT_TIME     30
-#define TSDB_MAX_COMMIT_TIME     40960
-#define TSDB_DEFAULT_COMMIT_TIME 3600
-
-#define TSDB_MIN_FSYNC_PERIOD     0
-#define TSDB_MAX_FSYNC_PERIOD     180000  // millisecond
-#define TSDB_DEFAULT_FSYNC_PERIOD 3000    // three second
-
-#define TSDB_MIN_WAL_LEVEL     0
-#define TSDB_MAX_WAL_LEVEL     2
-#define TSDB_DEFAULT_WAL_LEVEL 1
-
-#define TSDB_MIN_PRECISION     TSDB_TIME_PRECISION_MILLI
-#define TSDB_MAX_PRECISION     TSDB_TIME_PRECISION_NANO
-#define TSDB_DEFAULT_PRECISION TSDB_TIME_PRECISION_MILLI
-
-#define TSDB_MIN_COMP_LEVEL     0
-#define TSDB_MAX_COMP_LEVEL     2
-#define TSDB_DEFAULT_COMP_LEVEL 2
-
-#define TSDB_MIN_DB_REPLICA_OPTION     1
-#define TSDB_MAX_DB_REPLICA_OPTION     3
-#define TSDB_DEFAULT_DB_REPLICA_OPTION 1
-
-#define TSDB_MIN_DB_QUORUM_OPTION     1
-#define TSDB_MAX_DB_QUORUM_OPTION     2
-#define TSDB_DEFAULT_DB_QUORUM_OPTION 1
-
-#define TSDB_MIN_DB_UPDATE            0
-#define TSDB_MAX_DB_UPDATE            2
-#define TSDB_DEFAULT_DB_UPDATE_OPTION 0
-
-#define TSDB_MIN_DB_CACHE_LAST_ROW  0
-#define TSDB_MAX_DB_CACHE_LAST_ROW  3
-#define TSDB_DEFAULT_CACHE_LAST_ROW 0
-
-#define TSDB_MAX_JOIN_TABLE_NUM 10
-#define TSDB_MAX_UNION_CLAUSE   5
-
-#define TSDB_MAX_FIELD_LEN             16384
-#define TSDB_MAX_BINARY_LEN            (TSDB_MAX_FIELD_LEN - TSDB_KEYSIZE)  // keep 16384
-#define TSDB_MAX_NCHAR_LEN             (TSDB_MAX_FIELD_LEN - TSDB_KEYSIZE)  // keep 16384
-#define PRIMARYKEY_TIMESTAMP_COL_ID    1
-#define COL_REACH_END(colId, maxColId) ((colId) > (maxColId))
-
-#define TSDB_MAX_RPC_THREADS 5
+#define TSDB_DEFAULT_VN_PER_DB    2 
+
+#define TSDB_DNODE_ROLE_ANY       0
+#define TSDB_DNODE_ROLE_MGMT      1
+#define TSDB_DNODE_ROLE_VNODE     2
+
+#define TSDB_MAX_REPLICA          5
+
+#define TSDB_TBNAME_COLUMN_INDEX        (-1)
+#define TSDB_UD_COLUMN_INDEX            (-1000)
+#define TSDB_RES_COL_ID                 (-5000)
+
+#define TSDB_MULTI_TABLEMETA_MAX_NUM    100000  // maximum batch size allowed to load table meta
+     
+#define TSDB_MIN_CACHE_BLOCK_SIZE       1
+#define TSDB_MAX_CACHE_BLOCK_SIZE       128     // 128MB for each vnode
+#define TSDB_DEFAULT_CACHE_BLOCK_SIZE   16
+
+#define TSDB_MIN_TOTAL_BLOCKS           3
+#define TSDB_MAX_TOTAL_BLOCKS           10000
+#define TSDB_DEFAULT_TOTAL_BLOCKS       6
+
+#define TSDB_MIN_DAYS_PER_FILE          1
+#define TSDB_MAX_DAYS_PER_FILE          3650 
+#define TSDB_DEFAULT_DAYS_PER_FILE      10
+
+#define TSDB_MIN_KEEP                   1        // data in db to be reserved.
+#define TSDB_MAX_KEEP                   365000   // data in db to be reserved.
+#define TSDB_DEFAULT_KEEP               3650     // ten years
+
+#define TSDB_MIN_MIN_ROW_FBLOCK         10
+#define TSDB_MAX_MIN_ROW_FBLOCK         1000
+#define TSDB_DEFAULT_MIN_ROW_FBLOCK     100
+
+#define TSDB_MIN_MAX_ROW_FBLOCK         200
+#define TSDB_MAX_MAX_ROW_FBLOCK         10000
+#define TSDB_DEFAULT_MAX_ROW_FBLOCK     4096
+
+#define TSDB_MIN_COMMIT_TIME            30
+#define TSDB_MAX_COMMIT_TIME            40960
+#define TSDB_DEFAULT_COMMIT_TIME        3600
+
+#define TSDB_MIN_FSYNC_PERIOD           0
+#define TSDB_MAX_FSYNC_PERIOD           180000   // millisecond
+#define TSDB_DEFAULT_FSYNC_PERIOD       3000     // three second
+
+#define TSDB_MIN_WAL_LEVEL              0
+#define TSDB_MAX_WAL_LEVEL              2
+#define TSDB_DEFAULT_WAL_LEVEL          1
+
+#define TSDB_MIN_PRECISION              TSDB_TIME_PRECISION_MILLI
+#define TSDB_MAX_PRECISION              TSDB_TIME_PRECISION_NANO
+#define TSDB_DEFAULT_PRECISION          TSDB_TIME_PRECISION_MILLI
+
+#define TSDB_MIN_COMP_LEVEL             0
+#define TSDB_MAX_COMP_LEVEL             2
+#define TSDB_DEFAULT_COMP_LEVEL         2
+
+#define TSDB_MIN_DB_REPLICA_OPTION      1
+#define TSDB_MAX_DB_REPLICA_OPTION      3
+#define TSDB_DEFAULT_DB_REPLICA_OPTION  1
+
+#define TSDB_MIN_DB_QUORUM_OPTION       1
+#define TSDB_MAX_DB_QUORUM_OPTION       2
+#define TSDB_DEFAULT_DB_QUORUM_OPTION   1
+
+#define TSDB_MIN_DB_UPDATE              0
+#define TSDB_MAX_DB_UPDATE              2
+#define TSDB_DEFAULT_DB_UPDATE_OPTION   0
+
+#define TSDB_MIN_DB_CACHE_LAST_ROW      0
+#define TSDB_MAX_DB_CACHE_LAST_ROW      3
+#define TSDB_DEFAULT_CACHE_LAST_ROW     0
+
+#define TSDB_MAX_JOIN_TABLE_NUM         10
+#define TSDB_MAX_UNION_CLAUSE           5
+
+#define TSDB_MAX_FIELD_LEN              16384
+#define TSDB_MAX_BINARY_LEN            (TSDB_MAX_FIELD_LEN-TSDB_KEYSIZE) // keep 16384
+#define TSDB_MAX_NCHAR_LEN             (TSDB_MAX_FIELD_LEN-TSDB_KEYSIZE) // keep 16384
+#define PRIMARYKEY_TIMESTAMP_COL_ID     1
+#define COL_REACH_END(colId, maxColId)  ((colId) > (maxColId))
+
+#define TSDB_MAX_RPC_THREADS            5
+
+#define TSDB_QUERY_TYPE_NON_TYPE        0x00u     // none type
+#define TSDB_QUERY_TYPE_FREE_RESOURCE   0x01u     // free qhandle at vnode
 
 #define TSDB_QUERY_TYPE_NON_TYPE      0x00u  // none type
 #define TSDB_QUERY_TYPE_FREE_RESOURCE 0x01u  // free qhandle at vnode
 
-#define TSDB_META_COMPACT_RATIO 0  // disable tsdb meta compact by default
+#define TSDB_META_COMPACT_RATIO         0       // disable tsdb meta compact by default
+
+
 
 /*
  * 1. ordinary sub query for select * from super_table
  * 2. all sqlobj generated by createSubqueryObj with this flag
  */
-#define TSDB_QUERY_TYPE_SUBQUERY        0x02u
-#define TSDB_QUERY_TYPE_STABLE_SUBQUERY 0x04u  // two-stage subquery for super table
-
-#define TSDB_QUERY_TYPE_TABLE_QUERY      0x08u  // query ordinary table; below only apply to client side
-#define TSDB_QUERY_TYPE_STABLE_QUERY     0x10u  // query on super table
-#define TSDB_QUERY_TYPE_JOIN_QUERY       0x20u  // join query
-#define TSDB_QUERY_TYPE_PROJECTION_QUERY 0x40u  // select *,columns... query
-#define TSDB_QUERY_TYPE_JOIN_SEC_STAGE   0x80u  // join sub query at the second stage
-
-#define TSDB_QUERY_TYPE_TAG_FILTER_QUERY 0x400u
-#define TSDB_QUERY_TYPE_INSERT           0x100u  // insert type
-#define TSDB_QUERY_TYPE_MULTITABLE_QUERY 0x200u
-#define TSDB_QUERY_TYPE_FILE_INSERT      0x400u   // insert data from file
-#define TSDB_QUERY_TYPE_STMT_INSERT      0x800u   // stmt insert type
-#define TSDB_QUERY_TYPE_NEST_SUBQUERY    0x1000u  // nested sub query
-
-#define TSDB_QUERY_HAS_TYPE(x, _type)   (((x) & (_type)) != 0)
-#define TSDB_QUERY_SET_TYPE(x, _type)   ((x) |= (_type))
-#define TSDB_QUERY_CLEAR_TYPE(x, _type) ((x) &= (~_type))
-#define TSDB_QUERY_RESET_TYPE(x)        ((x) = TSDB_QUERY_TYPE_NON_TYPE)
-
-#define TSDB_ORDER_ASC  1
-#define TSDB_ORDER_DESC 2
-
-#define TSDB_DEFAULT_CLUSTER_HASH_SIZE  1
-#define TSDB_DEFAULT_MNODES_HASH_SIZE   5
-#define TSDB_DEFAULT_DNODES_HASH_SIZE   10
-#define TSDB_DEFAULT_ACCOUNTS_HASH_SIZE 10
-#define TSDB_DEFAULT_USERS_HASH_SIZE    20
-#define TSDB_DEFAULT_DBS_HASH_SIZE      100
-#define TSDB_DEFAULT_VGROUPS_HASH_SIZE  100
-#define TSDB_DEFAULT_STABLES_HASH_SIZE  100
-#define TSDB_DEFAULT_CTABLES_HASH_SIZE  20000
-
-#define TSDB_MAX_WAL_SIZE (1024 * 1024 * 3)
-
-#define TSDB_ARB_DUMMY_TIME 4765104000000  // 2121-01-01 00:00:00.000, :P
-
-#define TFS_MAX_TIERS          3
+#define TSDB_QUERY_TYPE_SUBQUERY               0x02u
+#define TSDB_QUERY_TYPE_STABLE_SUBQUERY        0x04u     // two-stage subquery for super table
+
+#define TSDB_QUERY_TYPE_TABLE_QUERY            0x08u    // query ordinary table; below only apply to client side
+#define TSDB_QUERY_TYPE_STABLE_QUERY           0x10u    // query on super table
+#define TSDB_QUERY_TYPE_JOIN_QUERY             0x20u    // join query
+#define TSDB_QUERY_TYPE_PROJECTION_QUERY       0x40u    // select *,columns... query
+#define TSDB_QUERY_TYPE_JOIN_SEC_STAGE         0x80u    // join sub query at the second stage
+
+#define TSDB_QUERY_TYPE_TAG_FILTER_QUERY       0x400u
+#define TSDB_QUERY_TYPE_INSERT                 0x100u    // insert type
+#define TSDB_QUERY_TYPE_MULTITABLE_QUERY       0x200u
+#define TSDB_QUERY_TYPE_FILE_INSERT            0x400u    // insert data from file
+#define TSDB_QUERY_TYPE_STMT_INSERT            0x800u    // stmt insert type
+#define TSDB_QUERY_TYPE_NEST_SUBQUERY          0x1000u   // nested sub query
+
+#define TSDB_QUERY_HAS_TYPE(x, _type)          (((x) & (_type)) != 0)
+#define TSDB_QUERY_SET_TYPE(x, _type)          ((x) |= (_type))
+#define TSDB_QUERY_CLEAR_TYPE(x, _type)        ((x) &= (~_type))
+#define TSDB_QUERY_RESET_TYPE(x)               ((x) = TSDB_QUERY_TYPE_NON_TYPE)
+
+#define TSDB_ORDER_ASC                         1
+#define TSDB_ORDER_DESC                        2
+                                               
+#define TSDB_DEFAULT_CLUSTER_HASH_SIZE         1
+#define TSDB_DEFAULT_MNODES_HASH_SIZE          5
+#define TSDB_DEFAULT_DNODES_HASH_SIZE          10
+#define TSDB_DEFAULT_ACCOUNTS_HASH_SIZE        10
+#define TSDB_DEFAULT_USERS_HASH_SIZE           20
+#define TSDB_DEFAULT_DBS_HASH_SIZE             100
+#define TSDB_DEFAULT_VGROUPS_HASH_SIZE         100
+#define TSDB_DEFAULT_STABLES_HASH_SIZE         100
+#define TSDB_DEFAULT_CTABLES_HASH_SIZE         20000
+
+#define TSDB_MAX_WAL_SIZE    (1024*1024*3)
+
+#define TSDB_ARB_DUMMY_TIME                    4765104000000 // 2121-01-01 00:00:00.000, :P
+
+#define TFS_MAX_TIERS 3
 #define TFS_MAX_DISKS_PER_TIER 16
-#define TFS_MAX_DISKS          (TFS_MAX_TIERS * TFS_MAX_DISKS_PER_TIER)
-#define TFS_MIN_LEVEL          0
-#define TFS_MAX_LEVEL          (TFS_MAX_TIERS - 1)
-#define TFS_PRIMARY_LEVEL      0
-#define TFS_PRIMARY_ID         0
+#define TFS_MAX_DISKS (TFS_MAX_TIERS * TFS_MAX_DISKS_PER_TIER)
+#define TFS_MIN_LEVEL 0
+#define TFS_MAX_LEVEL (TFS_MAX_TIERS - 1)
+#define TFS_PRIMARY_LEVEL 0
+#define TFS_PRIMARY_ID 0
 #define TFS_MIN_DISK_FREE_SIZE 50 * 1024 * 1024
 
 enum { TRANS_STAT_INIT = 0, TRANS_STAT_EXECUTING, TRANS_STAT_EXECUTED, TRANS_STAT_ROLLBACKING, TRANS_STAT_ROLLBACKED };
