--- conflicted
+++ resolved
@@ -287,11 +287,6 @@
 DLL_EXPORT int32_t   tmq_consumer_close(tmq_t *tmq);
 DLL_EXPORT int32_t   tmq_commit_sync(tmq_t *tmq, const TAOS_RES *msg);
 DLL_EXPORT void      tmq_commit_async(tmq_t *tmq, const TAOS_RES *msg, tmq_commit_cb *cb, void *param);
-<<<<<<< HEAD
-DLL_EXPORT int32_t   tmq_get_topic_assignment(tmq_t *tmq, const char *pTopicName, tmq_topic_assignment **assignment,
-                                              int32_t *numOfAssignment);
-DLL_EXPORT int32_t   tmq_offset_seek(tmq_t *tmq, const char *pTopicName, int32_t vgId, int64_t offset);
-=======
 DLL_EXPORT int32_t   tmq_commit_offset_sync(tmq_t *tmq, const char *pTopicName, int32_t vgId, int64_t offset);
 DLL_EXPORT void      tmq_commit_offset_async(tmq_t *tmq, const char *pTopicName, int32_t vgId, int64_t offset, tmq_commit_cb *cb, void *param);
 DLL_EXPORT int32_t   tmq_get_topic_assignment(tmq_t *tmq, const char *pTopicName, tmq_topic_assignment **assignment,
@@ -305,7 +300,6 @@
 DLL_EXPORT int64_t     tmq_get_vgroup_offset(TAOS_RES* res);
 DLL_EXPORT int64_t     tmq_position(tmq_t *tmq, const char *pTopicName, int32_t vgId);
 DLL_EXPORT int64_t     tmq_committed(tmq_t *tmq, const char *pTopicName, int32_t vgId);
->>>>>>> 3c2bf197
 
 /* ----------------------TMQ CONFIGURATION INTERFACE---------------------- */
 
@@ -324,14 +318,6 @@
 
 /* -------------------------TMQ MSG HANDLE INTERFACE---------------------- */
 
-<<<<<<< HEAD
-DLL_EXPORT const char *tmq_get_topic_name(TAOS_RES *res);
-DLL_EXPORT const char *tmq_get_db_name(TAOS_RES *res);
-DLL_EXPORT int32_t     tmq_get_vgroup_id(TAOS_RES *res);
-DLL_EXPORT int64_t     tmq_get_vgroup_offset(TAOS_RES* res);
-
-=======
->>>>>>> 3c2bf197
 /* ------------------------------ TAOSX -----------------------------------*/
 // note: following apis are unstable
 enum tmq_res_t {
