--- conflicted
+++ resolved
@@ -28,19 +28,6 @@
 extern "C" {
 #endif
 
-<<<<<<< HEAD
-typedef struct SSchema  SSchema;
-typedef struct SSchema2 SSchema2;
-typedef struct STColumn STColumn;
-typedef struct STSchema STSchema;
-typedef struct SValue   SValue;
-typedef struct SColVal  SColVal;
-typedef struct SRow     SRow;
-typedef struct SRowIter SRowIter;
-typedef struct STagVal  STagVal;
-typedef struct STag     STag;
-typedef struct SColData SColData;
-=======
 typedef struct SSchema    SSchema;
 typedef struct SSchema2   SSchema2;
 typedef struct SSchemaExt SSchemaExt;
@@ -56,10 +43,6 @@
 
 typedef struct SRowKey      SRowKey;
 typedef struct SValueColumn SValueColumn;
->>>>>>> 9478fd99
-
-typedef struct SRowKey      SRowKey;
-typedef struct SValueColumn SValueColumn;
 
 #define HAS_NONE  ((uint8_t)0x1)
 #define HAS_NULL  ((uint8_t)0x2)
@@ -74,9 +57,9 @@
 #define ONE               ((uint8_t)1)
 #define THREE             ((uint8_t)3)
 #define DIV_8(i)          ((i) >> 3)
-#define MOD_8(i)          ((i) & 7)
+#define MOD_8(i)          ((i)&7)
 #define DIV_4(i)          ((i) >> 2)
-#define MOD_4(i)          ((i) & 3)
+#define MOD_4(i)          ((i)&3)
 #define MOD_4_TIME_2(i)   (MOD_4(i) << 1)
 #define BIT1_SIZE(n)      (DIV_8((n)-1) + 1)
 #define BIT2_SIZE(n)      (DIV_4((n)-1) + 1)
@@ -144,11 +127,7 @@
 int32_t tRowUpsertColData(SRow *pRow, STSchema *pTSchema, SColData *aColData, int32_t nColData, int32_t flag);
 void    tRowGetKey(SRow *pRow, SRowKey *key);
 int32_t tRowKeyCompare(const void *p1, const void *p2);
-<<<<<<< HEAD
 int32_t tRowKeyAssign(SRowKey *pDst, SRowKey *pSrc);
-=======
-int32_t tRowKeyAssign(SRowKey* pDst, SRowKey* pSrc);
->>>>>>> 9478fd99
 
 // SRowIter ================================
 int32_t  tRowIterOpen(SRow *pRow, STSchema *pTSchema, SRowIter **ppIter);
@@ -171,20 +150,6 @@
 
 // SColData ================================
 typedef struct {
-<<<<<<< HEAD
-  int8_t  cmprAlg;  // filled by caller
-  int8_t  columnFlag;
-  int8_t  flag;
-  int8_t  dataType;
-  int16_t columnId;
-  int32_t numOfData;
-  int32_t bitmapOriginalSize;
-  int32_t bitmapCompressedSize;
-  int32_t offsetOriginalSize;
-  int32_t offsetCompressedSize;
-  int32_t dataOriginalSize;
-  int32_t dataCompressedSize;
-=======
   uint32_t cmprAlg;  // filled by caller
   int8_t   columnFlag;
   int8_t   flag;
@@ -197,7 +162,6 @@
   int32_t  offsetCompressedSize;
   int32_t  dataOriginalSize;
   int32_t  dataCompressedSize;
->>>>>>> 9478fd99
 } SColDataCompressInfo;
 
 typedef void *(*xMallocFn)(void *, int32_t);
@@ -211,10 +175,7 @@
 void    tColDataGetValue(SColData *pColData, int32_t iVal, SColVal *pColVal);
 uint8_t tColDataGetBitValue(const SColData *pColData, int32_t iVal);
 int32_t tColDataCopy(SColData *pColDataFrom, SColData *pColData, xMallocFn xMalloc, void *arg);
-<<<<<<< HEAD
 void    tColDataArrGetRowKey(SColData *aColData, int32_t nColData, int32_t iRow, SRowKey *key);
-=======
->>>>>>> 9478fd99
 
 extern void (*tColDataCalcSMA[])(SColData *pColData, int64_t *sum, int64_t *max, int64_t *min, int16_t *numOfNull);
 
@@ -379,17 +340,10 @@
 };
 
 typedef struct {
-<<<<<<< HEAD
-  int8_t  dataType;      // filled by caller
-  int8_t  cmprAlg;       // filled by caller
-  int32_t originalSize;  // filled by caller
-  int32_t compressedSize;
-=======
   int32_t  dataType;      // filled by caller
   uint32_t cmprAlg;       // filled by caller
   int32_t  originalSize;  // filled by caller
   int32_t  compressedSize;
->>>>>>> 9478fd99
 } SCompressInfo;
 
 int32_t tCompressData(void          *input,       // input
