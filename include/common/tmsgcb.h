--- conflicted
+++ resolved
@@ -25,19 +25,16 @@
 typedef struct SRpcMsg      SRpcMsg;
 typedef struct SEpSet       SEpSet;
 typedef struct SMgmtWrapper SMgmtWrapper;
-<<<<<<< HEAD
-typedef enum { QUERY_QUEUE, FETCH_QUEUE, READ_QUEUE, WRITE_QUEUE, APPLY_QUEUE, SYNC_QUEUE, QUEUE_MAX } EQueueType;
-=======
 typedef enum {
   QUERY_QUEUE,
   FETCH_QUEUE,
+  READ_QUEUE,
   WRITE_QUEUE,
   APPLY_QUEUE,
   SYNC_QUEUE,
   MERGE_QUEUE,
   QUEUE_MAX,
 } EQueueType;
->>>>>>> 58e16e5f
 
 typedef int32_t (*PutToQueueFp)(SMgmtWrapper* pWrapper, SRpcMsg* pReq);
 typedef int32_t (*GetQueueSizeFp)(SMgmtWrapper* pWrapper, int32_t vgId, EQueueType qtype);
