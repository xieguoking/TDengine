--- conflicted
+++ resolved
@@ -251,11 +251,8 @@
   QUERY_NODE_VIEW,
   QUERY_NODE_WINDOW_OFFSET,
   QUERY_NODE_COUNT_WINDOW,
-<<<<<<< HEAD
   QUERY_NODE_COLUMN_OPTIONS,
-=======
   QUERY_NODE_TSMA_OPTIONS,
->>>>>>> c43c0cf4
 
   // Statement nodes are used in parser and planner module.
   QUERY_NODE_SET_OPERATOR = 100,
