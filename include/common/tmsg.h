--- conflicted
+++ resolved
@@ -1772,11 +1772,8 @@
   SArray* pTags;  // array of SField
   // 3.0.20
   int64_t checkpointFreq;  // ms
-<<<<<<< HEAD
   int64_t deleteMark;
-=======
   int8_t  igUpdate;
->>>>>>> 3b238524
 } SCMCreateStreamReq;
 
 typedef struct {
