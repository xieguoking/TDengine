--- conflicted
+++ resolved
@@ -1322,13 +1322,10 @@
   int8_t  replications;
   int8_t  strict;
   int8_t  cacheLast;
-<<<<<<< HEAD
   int8_t  encryptAlgorithm;
-=======
   int32_t s3ChunkSize;
   int32_t s3KeepLocal;
   int8_t  s3Compact;
->>>>>>> fb7db6a5
   int32_t tsdbPageSize;
   int32_t walRetentionPeriod;
   int32_t walRollPeriod;
