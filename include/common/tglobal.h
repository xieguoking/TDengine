--- conflicted
+++ resolved
@@ -75,17 +75,13 @@
 extern int32_t tsHeartbeatInterval;
 extern int32_t tsHeartbeatTimeout;
 
-<<<<<<< HEAD
-// vnode
-extern int64_t tsVndCommitMaxIntervalMs;
-
 // snode
-extern char tsSnodeAddress[];       //127.0.0.1:873
 extern int32_t tsRsyncPort;
 extern char tsCheckpointBackupDir[];
 
-=======
->>>>>>> d1b7c1ea
+// vnode checkpoint
+extern char tsSnodeAddress[];       //127.0.0.1:873
+
 // mnode
 extern int64_t tsMndSdbWriteDelta;
 extern int64_t tsMndLogRetention;
