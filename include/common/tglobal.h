/*
 * Copyright (c) 2019 TAOS Data, Inc. <jhtao@taosdata.com>
 *
 * This program is free software: you can use, redistribute, and/or modify
 * it under the terms of the GNU Affero General Public License, version 3
 * or later ("AGPL"), as published by the Free Software Foundation.
 *
 * This program is distributed in the hope that it will be useful, but WITHOUT
 * ANY WARRANTY; without even the implied warranty of MERCHANTABILITY or
 * FITNESS FOR A PARTICULAR PURPOSE.
 *
 * You should have received a copy of the GNU Affero General Public License
 * along with this program. If not, see <http://www.gnu.org/licenses/>.
 */

#ifndef _TD_COMMON_GLOBAL_H_
#define _TD_COMMON_GLOBAL_H_

#include "tarray.h"
#include "tconfig.h"
#include "tdef.h"

#ifdef __cplusplus
extern "C" {
#endif

#define SLOW_LOG_TYPE_QUERY  0x1
#define SLOW_LOG_TYPE_INSERT 0x2
#define SLOW_LOG_TYPE_OTHERS 0x4
#define SLOW_LOG_TYPE_ALL    0xFFFFFFFF

// cluster
extern char     tsFirst[];
extern char     tsSecond[];
extern char     tsLocalFqdn[];
extern char     tsLocalEp[];
extern char     tsVersionName[];
extern uint16_t tsServerPort;
extern int32_t  tsVersion;
extern int32_t  tsStatusInterval;
extern int32_t  tsNumOfSupportVnodes;

// common
extern int32_t tsMaxShellConns;
extern int32_t tsShellActivityTimer;
extern int32_t tsCompressMsgSize;
extern int64_t tsTickPerMin[3];
extern int64_t tsTickPerHour[3];
extern int32_t tsCountAlwaysReturnValue;
extern float   tsSelectivityRatio;
extern int32_t tsTagFilterResCacheSize;

// queue & threads
extern int32_t tsNumOfRpcThreads;
extern int32_t tsNumOfRpcSessions;
extern int32_t tsTimeToGetAvailableConn;
extern int32_t tsKeepAliveIdle;
extern int32_t tsNumOfCommitThreads;
extern int32_t tsNumOfTaskQueueThreads;
extern int32_t tsNumOfMnodeQueryThreads;
extern int32_t tsNumOfMnodeFetchThreads;
extern int32_t tsNumOfMnodeReadThreads;
extern int32_t tsNumOfVnodeQueryThreads;
extern float   tsRatioOfVnodeStreamThreads;
extern int32_t tsNumOfVnodeFetchThreads;
extern int32_t tsNumOfVnodeRsmaThreads;
extern int32_t tsNumOfQnodeQueryThreads;
extern int32_t tsNumOfQnodeFetchThreads;
extern int32_t tsNumOfSnodeStreamThreads;
extern int32_t tsNumOfSnodeWriteThreads;
extern int64_t tsRpcQueueMemoryAllowed;

// sync raft
extern int32_t tsElectInterval;
extern int32_t tsHeartbeatInterval;
extern int32_t tsHeartbeatTimeout;

<<<<<<< HEAD
// vnode
extern int64_t tsVndCommitMaxIntervalMs;

// snode
extern char tsSnodeIp[];
extern char tsCheckpointBackupDir[];

=======
>>>>>>> 51f17984
// mnode
extern int64_t tsMndSdbWriteDelta;
extern int64_t tsMndLogRetention;
extern int8_t  tsGrant;
extern int32_t tsMndGrantMode;
extern bool    tsMndSkipGrant;
extern bool    tsEnableWhiteList;

// dnode
extern int64_t tsDndStart;
extern int64_t tsDndStartOsUptime;
extern int64_t tsDndUpTime;

// monitor
extern bool     tsEnableMonitor;
extern int32_t  tsMonitorInterval;
extern char     tsMonitorFqdn[];
extern uint16_t tsMonitorPort;
extern int32_t  tsMonitorMaxLogs;
extern bool     tsMonitorComp;

// audit
extern bool     tsEnableAudit;
extern bool     tsEnableAuditCreateTable;

// telem
extern bool     tsEnableTelem;
extern int32_t  tsTelemInterval;
extern char     tsTelemServer[];
extern uint16_t tsTelemPort;
extern bool     tsEnableCrashReport;
extern char    *tsTelemUri;
extern char    *tsClientCrashReportUri;
extern char    *tsSvrCrashReportUri;

// query buffer management
extern int32_t tsQueryBufferSize;  // maximum allowed usage buffer size in MB for each data node during query processing
extern int64_t tsQueryBufferSizeBytes;    // maximum allowed usage buffer size in byte for each data node
extern int32_t tsCacheLazyLoadThreshold;  // cost threshold for last/last_row loading cache as much as possible

// query client
extern int32_t tsQueryPolicy;
extern int32_t tsQueryRspPolicy;
extern int64_t tsQueryMaxConcurrentTables;
extern int32_t tsQuerySmaOptimize;
extern int32_t tsQueryRsmaTolerance;
extern bool    tsQueryPlannerTrace;
extern int32_t tsQueryNodeChunkSize;
extern bool    tsQueryUseNodeAllocator;
extern bool    tsKeepColumnName;
extern bool    tsEnableQueryHb;
extern bool    tsEnableScience;
extern bool    tsTtlChangeOnWrite;
extern int32_t tsTtlFlushThreshold;
extern int32_t tsRedirectPeriod;
extern int32_t tsRedirectFactor;
extern int32_t tsRedirectMaxPeriod;
extern int32_t tsMaxRetryWaitTime;
extern bool    tsUseAdapter;
extern int32_t tsMetaCacheMaxSize;
extern int32_t tsSlowLogThreshold;
extern int32_t tsSlowLogScope;
extern int32_t tsTimeSeriesThreshold;

// client
extern int32_t tsMinSlidingTime;
extern int32_t tsMinIntervalTime;
extern int32_t tsMaxInsertBatchRows;

// build info
extern char version[];
extern char compatible_version[];
extern char gitinfo[];
extern char buildinfo[];

// lossy
extern char     tsLossyColumns[];
extern float    tsFPrecision;
extern double   tsDPrecision;
extern uint32_t tsMaxRange;
extern uint32_t tsCurRange;
extern bool     tsIfAdtFse;
extern char     tsCompressor[];

// tfs
extern int32_t  tsDiskCfgNum;
extern SDiskCfg tsDiskCfg[];
extern int64_t  tsMinDiskFreeSize;

// udf
extern bool tsStartUdfd;
extern char tsUdfdResFuncs[];
extern char tsUdfdLdLibPath[];

// schemaless
extern char tsSmlChildTableName[];
extern char tsSmlAutoChildTableNameDelimiter[];
extern char tsSmlTagName[];
extern bool tsSmlDot2Underline;
extern char tsSmlTsDefaultName[];
// extern bool    tsSmlDataFormat;
// extern int32_t tsSmlBatchSize;

extern int32_t tmqMaxTopicNum;

// wal
extern int64_t tsWalFsyncDataSizeLimit;

// internal
extern int32_t tsTransPullupInterval;
extern int32_t tsMqRebalanceInterval;
extern int32_t tsStreamCheckpointInterval;
extern float   tsSinkDataRate;
extern int32_t tsStreamNodeCheckInterval;
extern int32_t tsTtlUnit;
extern int32_t tsTtlPushIntervalSec;
extern int32_t tsTtlBatchDropNum;
extern int32_t tsTrimVDbIntervalSec;
extern int32_t tsGrantHBInterval;
extern int32_t tsUptimeInterval;

extern bool    tsDisableStream;
extern int64_t tsStreamBufferSize;
extern bool    tsFilterScalarMode;
extern int32_t tsMaxStreamBackendCache;
extern int32_t tsPQSortMemThreshold;
extern int32_t tsResolveFQDNRetryTime;

// #define NEEDTO_COMPRESSS_MSG(size) (tsCompressMsgSize != -1 && (size) > tsCompressMsgSize)

int32_t taosCreateLog(const char *logname, int32_t logFileNum, const char *cfgDir, const char **envCmd,
                      const char *envFile, char *apolloUrl, SArray *pArgs, bool tsc);
int32_t taosInitCfg(const char *cfgDir, const char **envCmd, const char *envFile, char *apolloUrl, SArray *pArgs,
                    bool tsc);
void    taosCleanupCfg();
void    taosCfgDynamicOptions(const char *option, const char *value);

struct SConfig *taosGetCfg();

void    taosSetAllDebugFlag(int32_t flag, bool rewrite);
void    taosSetDebugFlag(int32_t *pFlagPtr, const char *flagName, int32_t flagVal, bool rewrite);
int32_t taosApplyLocalCfg(SConfig *pCfg, char *name);
void    taosLocalCfgForbiddenToChange(char *name, bool *forbidden);
int8_t  taosGranted();

#ifdef __cplusplus
}
#endif

#endif /*_TD_COMMON_GLOBAL_H_*/<|MERGE_RESOLUTION|>--- conflicted
+++ resolved
@@ -75,7 +75,6 @@
 extern int32_t tsHeartbeatInterval;
 extern int32_t tsHeartbeatTimeout;
 
-<<<<<<< HEAD
 // vnode
 extern int64_t tsVndCommitMaxIntervalMs;
 
@@ -83,8 +82,6 @@
 extern char tsSnodeIp[];
 extern char tsCheckpointBackupDir[];
 
-=======
->>>>>>> 51f17984
 // mnode
 extern int64_t tsMndSdbWriteDelta;
 extern int64_t tsMndLogRetention;
