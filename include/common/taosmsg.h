/*
 * Copyright (c) 2019 TAOS Data, Inc. <jhtao@taosdata.com>
 *
 * This program is free software: you can use, redistribute, and/or modify
 * it under the terms of the GNU Affero General Public License, version 3
 * or later ("AGPL"), as published by the Free Software Foundation.
 *
 * This program is distributed in the hope that it will be useful, but WITHOUT
 * ANY WARRANTY; without even the implied warranty of MERCHANTABILITY or
 * FITNESS FOR A PARTICULAR PURPOSE.
 *
 * You should have received a copy of the GNU Affero General Public License
 * along with this program. If not, see <http://www.gnu.org/licenses/>.
 */

#ifndef _TD_COMMON_TAOS_MSG_H_
#define _TD_COMMON_TAOS_MSG_H_

#ifdef __cplusplus
extern "C" {
#endif

#include "taosdef.h"
#include "taoserror.h"
#include "tdataformat.h"

// message type

#ifdef TAOS_MESSAGE_C
#define TAOS_DEFINE_MESSAGE_TYPE( name, msg ) msg, msg "-rsp",
char *taosMsg[] = {
  "null",
#else
#define TAOS_DEFINE_MESSAGE_TYPE( name, msg ) name, name##_RSP,
enum {
  TSDB_MESSAGE_NULL = 0,
#endif

// message from client to vnode
TAOS_DEFINE_MESSAGE_TYPE( TSDB_MSG_TYPE_SUBMIT, "submit" )
TAOS_DEFINE_MESSAGE_TYPE( TSDB_MSG_TYPE_QUERY, "query" )
TAOS_DEFINE_MESSAGE_TYPE( TSDB_MSG_TYPE_FETCH, "fetch" )
TAOS_DEFINE_MESSAGE_TYPE( TSDB_MSG_TYPE_CREATE_TABLE, "create-table" )
TAOS_DEFINE_MESSAGE_TYPE( TSDB_MSG_TYPE_DROP_TABLE, "drop-table" )	
TAOS_DEFINE_MESSAGE_TYPE( TSDB_MSG_TYPE_ALTER_TABLE, "alter-table" )	
TAOS_DEFINE_MESSAGE_TYPE( TSDB_MSG_TYPE_UPDATE_TAG_VAL, "update-tag-val" )
TAOS_DEFINE_MESSAGE_TYPE( TSDB_MSG_TYPE_TABLE_META, "table-meta" )
TAOS_DEFINE_MESSAGE_TYPE( TSDB_MSG_TYPE_TABLES_META, "tables-meta" )
TAOS_DEFINE_MESSAGE_TYPE( TSDB_MSG_TYPE_MQ_CONSUME, "mq-consume" )
TAOS_DEFINE_MESSAGE_TYPE( TSDB_MSG_TYPE_MQ_QUERY, "mq-query" )
TAOS_DEFINE_MESSAGE_TYPE( TSDB_MSG_TYPE_MQ_CONNECT, "mq-connect" )
TAOS_DEFINE_MESSAGE_TYPE( TSDB_MSG_TYPE_MQ_DISCONNECT, "mq-disconnect" )
TAOS_DEFINE_MESSAGE_TYPE( TSDB_MSG_TYPE_MQ_ACK, "mq-ack" )
TAOS_DEFINE_MESSAGE_TYPE( TSDB_MSG_TYPE_MQ_RESET, "mq-reset" )
// message from client to mnode
TAOS_DEFINE_MESSAGE_TYPE( TSDB_MSG_TYPE_CONNECT, "connect" )	 
TAOS_DEFINE_MESSAGE_TYPE( TSDB_MSG_TYPE_CREATE_ACCT, "create-acct" )	
TAOS_DEFINE_MESSAGE_TYPE( TSDB_MSG_TYPE_ALTER_ACCT, "alter-acct" )
TAOS_DEFINE_MESSAGE_TYPE( TSDB_MSG_TYPE_DROP_ACCT, "drop-acct" )
TAOS_DEFINE_MESSAGE_TYPE( TSDB_MSG_TYPE_CREATE_USER, "create-user" )	
TAOS_DEFINE_MESSAGE_TYPE( TSDB_MSG_TYPE_ALTER_USER, "alter-user" )
TAOS_DEFINE_MESSAGE_TYPE( TSDB_MSG_TYPE_DROP_USER, "drop-user" ) 
TAOS_DEFINE_MESSAGE_TYPE( TSDB_MSG_TYPE_CREATE_DNODE, "create-dnode" )
TAOS_DEFINE_MESSAGE_TYPE( TSDB_MSG_TYPE_CONFIG_DNODE, "config-dnode" ) 
TAOS_DEFINE_MESSAGE_TYPE( TSDB_MSG_TYPE_DROP_DNODE, "drop-dnode" )   
TAOS_DEFINE_MESSAGE_TYPE( TSDB_MSG_TYPE_CREATE_MNODE, "create-mnode" )
TAOS_DEFINE_MESSAGE_TYPE( TSDB_MSG_TYPE_DROP_MNODE, "drop-mnode" ) 
TAOS_DEFINE_MESSAGE_TYPE( TSDB_MSG_TYPE_CREATE_DB, "create-db" )
TAOS_DEFINE_MESSAGE_TYPE( TSDB_MSG_TYPE_DROP_DB, "drop-db" )
TAOS_DEFINE_MESSAGE_TYPE( TSDB_MSG_TYPE_USE_DB, "use-db" )
TAOS_DEFINE_MESSAGE_TYPE( TSDB_MSG_TYPE_ALTER_DB, "alter-db" )
TAOS_DEFINE_MESSAGE_TYPE( TSDB_MSG_TYPE_SYNC_DB, "sync-db" )
TAOS_DEFINE_MESSAGE_TYPE( TSDB_MSG_TYPE_COMPACT_DB, "compact-db" )
TAOS_DEFINE_MESSAGE_TYPE( TSDB_MSG_TYPE_CREATE_FUNCTION, "create-function" )
TAOS_DEFINE_MESSAGE_TYPE( TSDB_MSG_TYPE_RETRIEVE_FUNCTION, "retrieve-function" )
TAOS_DEFINE_MESSAGE_TYPE( TSDB_MSG_TYPE_DROP_FUNCTION, "drop-function" )
TAOS_DEFINE_MESSAGE_TYPE( TSDB_MSG_TYPE_CREATE_STB, "create-stb" )
TAOS_DEFINE_MESSAGE_TYPE( TSDB_MSG_TYPE_ALTER_STB, "alter-stb" )
TAOS_DEFINE_MESSAGE_TYPE( TSDB_MSG_TYPE_DROP_STB, "drop-stb" )	
TAOS_DEFINE_MESSAGE_TYPE( TSDB_MSG_TYPE_VGROUP_LIST, "vgroup-list" )
TAOS_DEFINE_MESSAGE_TYPE( TSDB_MSG_TYPE_KILL_QUERY, "kill-query" )	
TAOS_DEFINE_MESSAGE_TYPE( TSDB_MSG_TYPE_KILL_STREAM, "kill-stream" )	
TAOS_DEFINE_MESSAGE_TYPE( TSDB_MSG_TYPE_KILL_CONN, "kill-conn" )
TAOS_DEFINE_MESSAGE_TYPE( TSDB_MSG_TYPE_HEARTBEAT, "heartbeat" )
TAOS_DEFINE_MESSAGE_TYPE( TSDB_MSG_TYPE_SHOW, "show" )
TAOS_DEFINE_MESSAGE_TYPE( TSDB_MSG_TYPE_SHOW_RETRIEVE, "retrieve" )  
// message from client to qnode
// message from client to dnode
TAOS_DEFINE_MESSAGE_TYPE( TSDB_MSG_TYPE_NETWORK_TEST, "nettest" )

// message from vnode to vnode
// message from vnode to mnode
// message from vnode to qnode
// message from vnode to dnode

// message from mnode to vnode
TAOS_DEFINE_MESSAGE_TYPE( TSDB_MSG_TYPE_CREATE_STB_IN, "create-stb-in" )
TAOS_DEFINE_MESSAGE_TYPE( TSDB_MSG_TYPE_ALTER_STB_IN, "alter-stb-in" )	
TAOS_DEFINE_MESSAGE_TYPE( TSDB_MSG_TYPE_DROP_STB_IN, "drop-stb-in" )
// message from mnode to mnode
// message from mnode to qnode
// message from mnode to dnode
TAOS_DEFINE_MESSAGE_TYPE( TSDB_MSG_TYPE_CREATE_VNODE_IN, "create-vnode" )
TAOS_DEFINE_MESSAGE_TYPE( TSDB_MSG_TYPE_ALTER_VNODE_IN, "alter-vnode" )
TAOS_DEFINE_MESSAGE_TYPE( TSDB_MSG_TYPE_DROP_VNODE_IN, "drop-vnode" )	
TAOS_DEFINE_MESSAGE_TYPE( TSDB_MSG_TYPE_AUTH_VNODE_IN, "auth-vnode" )	
TAOS_DEFINE_MESSAGE_TYPE( TSDB_MSG_TYPE_SYNC_VNODE_IN, "sync-vnode" )
TAOS_DEFINE_MESSAGE_TYPE( TSDB_MSG_TYPE_COMPACT_VNODE_IN, "compact-vnode" )
TAOS_DEFINE_MESSAGE_TYPE( TSDB_MSG_TYPE_CREATE_MNODE_IN, "create-mnode" )
TAOS_DEFINE_MESSAGE_TYPE( TSDB_MSG_TYPE_ALTER_MNODE_IN, "alter-mnode" )
TAOS_DEFINE_MESSAGE_TYPE( TSDB_MSG_TYPE_DROP_MNODE_IN, "drop-mnode" )
TAOS_DEFINE_MESSAGE_TYPE( TSDB_MSG_TYPE_CONFIG_DNODE_IN, "config-dnode" )

// message from qnode to vnode
// message from qnode to mnode
// message from qnode to qnode
// message from qnode to dnode

// message from dnode to vnode
// message from dnode to mnode
TAOS_DEFINE_MESSAGE_TYPE( TSDB_MSG_TYPE_STATUS, "status" )
TAOS_DEFINE_MESSAGE_TYPE( TSDB_MSG_TYPE_GRANT, "grant" )
TAOS_DEFINE_MESSAGE_TYPE( TSDB_MSG_TYPE_AUTH, "auth" )
// message from dnode to qnode
// message from dnode to dnode

TAOS_DEFINE_MESSAGE_TYPE( TSDB_MSG_TYPE_DUMMY0, "dummy0" )
TAOS_DEFINE_MESSAGE_TYPE( TSDB_MSG_TYPE_DUMMY1, "dummy1" )
TAOS_DEFINE_MESSAGE_TYPE( TSDB_MSG_TYPE_DUMMY2, "dummy2" )
TAOS_DEFINE_MESSAGE_TYPE( TSDB_MSG_TYPE_DUMMY3, "dummy3" )
TAOS_DEFINE_MESSAGE_TYPE( TSDB_MSG_TYPE_DUMMY4, "dummy4" )
TAOS_DEFINE_MESSAGE_TYPE( TSDB_MSG_TYPE_DUMMY5, "dummy5" )
TAOS_DEFINE_MESSAGE_TYPE( TSDB_MSG_TYPE_DUMMY6, "dummy6" )
TAOS_DEFINE_MESSAGE_TYPE( TSDB_MSG_TYPE_DUMMY7, "dummy7" )
TAOS_DEFINE_MESSAGE_TYPE( TSDB_MSG_TYPE_DUMMY8, "dummy8" )
TAOS_DEFINE_MESSAGE_TYPE( TSDB_MSG_TYPE_DUMMY9, "dummy9" )

#ifndef TAOS_MESSAGE_C
  TSDB_MSG_TYPE_MAX  // 147
#endif

};

// IE type
#define TSDB_IE_TYPE_SEC 1
#define TSDB_IE_TYPE_META 2
#define TSDB_IE_TYPE_MGMT_IP 3
#define TSDB_IE_TYPE_DNODE_CFG 4
#define TSDB_IE_TYPE_NEW_VERSION 5
#define TSDB_IE_TYPE_DNODE_EXT 6
#define TSDB_IE_TYPE_DNODE_STATE 7

typedef enum _mgmt_table {
  TSDB_MGMT_TABLE_START,
  TSDB_MGMT_TABLE_ACCT,
  TSDB_MGMT_TABLE_USER,
  TSDB_MGMT_TABLE_DB,
  TSDB_MGMT_TABLE_TABLE,
  TSDB_MGMT_TABLE_DNODE,
  TSDB_MGMT_TABLE_MNODE,
  TSDB_MGMT_TABLE_VGROUP,
  TSDB_MGMT_TABLE_STB,
  TSDB_MGMT_TABLE_MODULE,
  TSDB_MGMT_TABLE_QUERIES,
  TSDB_MGMT_TABLE_STREAMS,
  TSDB_MGMT_TABLE_VARIABLES,
  TSDB_MGMT_TABLE_CONNS,
  TSDB_MGMT_TABLE_SCORES,
  TSDB_MGMT_TABLE_GRANTS,
  TSDB_MGMT_TABLE_VNODES,
  TSDB_MGMT_TABLE_CLUSTER,
  TSDB_MGMT_TABLE_STREAMTABLES,
  TSDB_MGMT_TABLE_TP,
  TSDB_MGMT_TABLE_FUNCTION,
  TSDB_MGMT_TABLE_MAX,
} EShowType;

#define TSDB_ALTER_TABLE_ADD_TAG_COLUMN    1
#define TSDB_ALTER_TABLE_DROP_TAG_COLUMN   2
#define TSDB_ALTER_TABLE_CHANGE_TAG_COLUMN 3
#define TSDB_ALTER_TABLE_UPDATE_TAG_VAL    4

#define TSDB_ALTER_TABLE_ADD_COLUMN        5
#define TSDB_ALTER_TABLE_DROP_COLUMN       6
#define TSDB_ALTER_TABLE_CHANGE_COLUMN     7
#define TSDB_ALTER_TABLE_MODIFY_TAG_COLUMN 8

#define TSDB_FILL_NONE             0
#define TSDB_FILL_NULL             1
#define TSDB_FILL_SET_VALUE        2
#define TSDB_FILL_LINEAR           3
#define TSDB_FILL_PREV             4
#define TSDB_FILL_NEXT             5

#define TSDB_ALTER_USER_PASSWD     0x1
#define TSDB_ALTER_USER_PRIVILEGES 0x2

#define TSDB_KILL_MSG_LEN          30

#define TSDB_VN_READ_ACCCESS       ((char)0x1)
#define TSDB_VN_WRITE_ACCCESS      ((char)0x2)
#define TSDB_VN_ALL_ACCCESS (TSDB_VN_READ_ACCCESS | TSDB_VN_WRITE_ACCCESS)

#define TSDB_COL_NORMAL             0x0u    // the normal column of the table
#define TSDB_COL_TAG                0x1u    // the tag column type
#define TSDB_COL_UDC                0x2u    // the user specified normal string column, it is a dummy column
#define TSDB_COL_TMP                0x4u    // internal column generated by the previous operators
#define TSDB_COL_NULL               0x8u    // the column filter NULL or not

#define TSDB_COL_IS_TAG(f)          (((f&(~(TSDB_COL_NULL)))&TSDB_COL_TAG) != 0)
#define TSDB_COL_IS_NORMAL_COL(f)   ((f&(~(TSDB_COL_NULL))) == TSDB_COL_NORMAL)
#define TSDB_COL_IS_UD_COL(f)       ((f&(~(TSDB_COL_NULL))) == TSDB_COL_UDC)
#define TSDB_COL_REQ_NULL(f)        (((f)&TSDB_COL_NULL) != 0)

extern char *taosMsg[];

typedef struct SBuildTableMetaInput {
  int32_t   vgId;
  char     *tableFullName;
} SBuildTableMetaInput;

typedef struct SBuildUseDBInput {
  char    db[TSDB_TABLE_FNAME_LEN];
<<<<<<< HEAD
  int32_t vgroupVersion;
  int32_t dbGroupVersion;
=======
  int32_t vgVersion;
>>>>>>> 39de3fe0
} SBuildUseDBInput;


#pragma pack(push, 1)

// null-terminated string instead of char array to avoid too many memory consumption in case of more than 1M tableMeta
typedef struct {
  char     fqdn[TSDB_FQDN_LEN];
  uint16_t port;
} SEpAddrMsg;

typedef struct {
  char*    fqdn;
  uint16_t port;
} SEpAddr1;

typedef struct {
  int32_t numOfVnodes;
} SMsgDesc;

typedef struct SMsgHead {
  int32_t contLen;
  int32_t vgId;
} SMsgHead;

// Submit message for one table
typedef struct SSubmitBlk {
  uint64_t uid;        // table unique id
  int32_t  tid;        // table id
  int32_t  padding;    // TODO just for padding here
  int32_t  sversion;   // data schema version
  int32_t  dataLen;    // data part length, not including the SSubmitBlk head
  int32_t  schemaLen;  // schema length, if length is 0, no schema exists
  int16_t  numOfRows;  // total number of rows in current submit block
  char     data[];
} SSubmitBlk;

// Submit message for this TSDB
typedef struct SSubmitMsg {
  SMsgHead   header;
  int32_t    length;
  int32_t    numOfBlocks;
  char       blocks[];
} SSubmitMsg;

typedef struct {
  int32_t index;  // index of failed block in submit blocks
  int32_t vnode;  // vnode index of failed block
  int32_t sid;    // table index of failed block
  int32_t code;   // errorcode while write data to vnode, such as not created, dropped, no space, invalid table
} SShellSubmitRspBlock;

typedef struct {
  int32_t              code;          // 0-success, > 0 error code
  int32_t              numOfRows;     // number of records the client is trying to write
  int32_t              affectedRows;  // number of records actually written
  int32_t              failedRows;    // number of failed records (exclude duplicate records)
  int32_t              numOfFailedBlocks;
  SShellSubmitRspBlock failedBlocks[];
} SShellSubmitRspMsg;

typedef struct SSchema {
  int8_t  type;
  int32_t colId;
  int32_t bytes;
  char    name[TSDB_COL_NAME_LEN];
} SSchema;

typedef struct {
  int32_t  contLen;
  int32_t  vgId;
  int8_t   tableType;
  int16_t  numOfColumns;
  int16_t  numOfTags;
  int32_t  tid;
  int32_t  sversion;
  int32_t  tversion;
  int32_t  tagDataLen;
  int32_t  sqlDataLen;
  uint64_t uid;
  uint64_t superTableUid;
  uint64_t createdTime;
  char     tableFname[TSDB_TABLE_FNAME_LEN];
  char     stbFname[TSDB_TABLE_FNAME_LEN];
  char     data[];
} SMDCreateTableMsg;

typedef struct {
  int32_t len;  // one create table message
  char    tableName[TSDB_TABLE_FNAME_LEN];
  int8_t  igExists;
  int8_t  getMeta;
  int16_t numOfTags;
  int16_t numOfColumns;
  int16_t sqlLen;  // the length of SQL, it starts after schema , sql is a null-terminated string
  int8_t  reserved[16];
  char    schema[];
} SCreateTableMsg;

typedef struct {
  char    name[TSDB_TABLE_FNAME_LEN];
  int8_t  igExists;
  int32_t numOfTags;
  int32_t numOfColumns;
  SSchema pSchema[];
} SCreateStbMsg;

typedef struct {
  char   name[TSDB_TABLE_FNAME_LEN];
  int8_t igNotExists;
} SDropStbMsg;

typedef struct {
  char    name[TSDB_TABLE_FNAME_LEN];
  int8_t  alterType;
  SSchema schema;
} SAlterStbMsg;

typedef struct {
  char    tableFname[TSDB_TABLE_FNAME_LEN];
  char    db[TSDB_FULL_DB_NAME_LEN];
  int16_t type; /* operation type   */
  int16_t numOfCols; /* number of schema */
  int32_t tagValLen;
  SSchema schema[];
  // tagVal is padded after schema
  // char    tagVal[];
} SAlterTableMsg;

typedef struct {
  SMsgHead  head;
  int64_t   uid;
  int32_t   tid;
  int16_t   tversion;
  int16_t   colId;
  int8_t    type;
  int16_t   bytes;
  int32_t   tagValLen;
  int16_t   numOfTags;
  int32_t   schemaLen;
  char      data[];
} SUpdateTableTagValMsg;

typedef struct {
  int32_t pid;
  char    app[TSDB_APP_NAME_LEN];
  char    db[TSDB_DB_NAME_LEN];
  int64_t startTime;
} SConnectMsg;

typedef struct SEpSet {
  int8_t   inUse;
  int8_t   numOfEps;
  uint16_t port[TSDB_MAX_REPLICA];
  char     fqdn[TSDB_MAX_REPLICA][TSDB_FQDN_LEN];
} SEpSet;

typedef struct {
  int32_t  acctId;
  uint32_t clusterId;
  int32_t  connId;
  int8_t   superUser;
  int8_t   reserved[5];
  SEpSet   epSet;
} SConnectRsp;

typedef struct {
  char    user[TSDB_USER_LEN];
  char    pass[TSDB_PASSWORD_LEN];
  int32_t maxUsers;
  int32_t maxDbs;
  int32_t maxTimeSeries;
  int32_t maxStreams;
  int32_t accessState;  // Configured only by command
  int64_t maxStorage;   // In unit of GB
  int32_t reserve[8];
} SCreateAcctMsg, SAlterAcctMsg;

typedef struct {
  char    user[TSDB_USER_LEN];
  int32_t reserve[8];
} SDropUserMsg, SDropAcctMsg;

typedef struct {
  char    user[TSDB_USER_LEN];
  char    pass[TSDB_PASSWORD_LEN];
  int32_t reserve[8];
} SCreateUserMsg, SAlterUserMsg;

typedef struct {
  int32_t  contLen;
  int32_t  vgId;
  int32_t  tid;
  uint64_t uid;
  char     tableFname[TSDB_TABLE_FNAME_LEN];
} SMDDropTableMsg;

typedef struct {
  int32_t  contLen;
  int32_t  vgId;
  uint64_t uid;
  char    tableFname[TSDB_TABLE_FNAME_LEN];
} SDropSTableMsg;

typedef struct SColIndex {
  int16_t colId;     // column id
  int16_t colIndex;  // column index in colList if it is a normal column or index in tagColList if a tag
  int16_t flag;      // denote if it is a tag or a normal column
  char    name[TSDB_COL_NAME_LEN + TSDB_DB_NAME_LEN + 1];
} SColIndex;

typedef struct SColumnFilterInfo {
  int16_t lowerRelOptr;
  int16_t upperRelOptr;
  int16_t filterstr;   // denote if current column is char(binary/nchar)

  union {
    struct {
      int64_t lowerBndi;
      int64_t upperBndi;
    };
    struct {
      double lowerBndd;
      double upperBndd;
    };
    struct {
      int64_t pz;
      int64_t len;
    };
  };
} SColumnFilterInfo;

typedef struct SColumnFilterList {
  int16_t              numOfFilters;
  union{
    int64_t placeholder;
    SColumnFilterInfo *filterInfo;
  };
} SColumnFilterList;
/*
 * for client side struct, we only need the column id, type, bytes are not necessary
 * But for data in vnode side, we need all the following information.
 */
typedef struct SColumnInfo {
  int16_t            colId;
  int16_t            type;
  int16_t            bytes;
  SColumnFilterList  flist;
} SColumnInfo;

typedef struct STableIdInfo {
  uint64_t uid;
  TSKEY    key;  // last accessed ts, for subscription
} STableIdInfo;

typedef struct STimeWindow {
  TSKEY skey;
  TSKEY ekey;
} STimeWindow;

typedef struct {
  int32_t     tsOffset;         // offset value in current msg body, NOTE: ts list is compressed
  int32_t     tsLen;            // total length of ts comp block
  int32_t     tsNumOfBlocks;    // ts comp block numbers
  int32_t     tsOrder;          // ts comp block order
} STsBufInfo;

typedef struct SInterval {
  int32_t tz;            // query client timezone
  char    intervalUnit;
  char    slidingUnit;
  char    offsetUnit;
  int64_t interval;
  int64_t sliding;
  int64_t offset;
} SInterval;

typedef struct {
  SMsgHead    head;
  char        version[TSDB_VERSION_LEN];

  bool        stableQuery;      // super table query or not
  bool        topBotQuery;      // TODO used bitwise flag
  bool        interpQuery;      // interp query or not
  bool        groupbyColumn;    // denote if this is a groupby normal column query
  bool        hasTagResults;    // if there are tag values in final result or not
  bool        timeWindowInterpo;// if the time window start/end required interpolation
  bool        queryBlockDist;    // if query data block distribution
  bool        stabledev;        // super table stddev query
  bool        tsCompQuery;      // is tscomp query
  bool        simpleAgg;
  bool        pointInterpQuery; // point interpolation query
  bool        needReverseScan;  // need reverse scan
  bool        stateWindow;       // state window flag 

  STimeWindow window;
  int32_t     numOfTables;
  int16_t     order;
  int16_t     orderColId;
  int16_t     numOfCols;        // the number of columns will be load from vnode
  SInterval   interval;
//  SSessionWindow sw;            // session window
  int16_t     tagCondLen;       // tag length in current query
  int16_t     colCondLen;       // column length in current query
  int16_t     numOfGroupCols;   // num of group by columns
  int16_t     orderByIdx;
  int16_t     orderType;        // used in group by xx order by xxx
  int64_t     vgroupLimit;      // limit the number of rows for each table, used in order by + limit in stable projection query.
  int16_t     prjOrder;         // global order in super table projection query.
  int64_t     limit;
  int64_t     offset;
  int32_t     queryType;        // denote another query process
  int16_t     numOfOutput;      // final output columns numbers
  int16_t     fillType;         // interpolate type
  int64_t     fillVal;          // default value array list
  int32_t     secondStageOutput;
  STsBufInfo  tsBuf;            // tsBuf info
  int32_t     numOfTags;        // number of tags columns involved
  int32_t     sqlstrLen;        // sql query string
  int32_t     prevResultLen;    // previous result length
  int32_t     numOfOperator;
  int32_t     tableScanOperator;// table scan operator. -1 means no scan operator
  int32_t     udfNum;           // number of udf function
  int32_t     udfContentOffset;
  int32_t     udfContentLen;
  SColumnInfo tableCols[];
} SQueryTableMsg;

typedef struct {
  int32_t code;
  union {
    uint64_t qhandle;
    uint64_t qId;
  };  // query handle
} SQueryTableRsp;

// todo: the show handle should be replaced with id
typedef struct {
  SMsgHead header;
  union {
    int32_t showId;
    int64_t qhandle;
    int64_t qId;
  };  // query handle
  int8_t free;
} SRetrieveTableMsg;

typedef struct SRetrieveTableRsp {
  int32_t numOfRows;
  int64_t offset;  // updated offset value for multi-vnode projection query
  int64_t useconds;
  int8_t  completed;  // all results are returned to client
  int8_t  precision;
  int8_t  compressed;
  int8_t  reserved;
  int32_t compLen;
  char    data[];
} SRetrieveTableRsp;

typedef struct {
  char    db[TSDB_FULL_DB_NAME_LEN];
  int32_t cacheBlockSize;  // MB
  int32_t totalBlocks;
  int32_t daysPerFile;
  int32_t daysToKeep0;
  int32_t daysToKeep1;
  int32_t daysToKeep2;
  int32_t minRowsPerFileBlock;
  int32_t maxRowsPerFileBlock;
  int32_t commitTime;
  int32_t fsyncPeriod;
  int8_t  walLevel;
  int8_t  precision;  // time resolution
  int8_t  compression;
  int8_t  replications;
  int8_t  quorum;
  int8_t  update;
  int8_t  cacheLastRow;
  int8_t  ignoreExist;
  int32_t reserve[8];
} SCreateDbMsg;

typedef struct {
  char    db[TSDB_FULL_DB_NAME_LEN];
  int32_t totalBlocks;
  int32_t daysToKeep0;
  int32_t daysToKeep1;
  int32_t daysToKeep2;
  int32_t fsyncPeriod;
  int8_t  walLevel;
  int8_t  quorum;
  int8_t  cacheLastRow;
  int32_t reserve[8];
} SAlterDbMsg;

typedef struct {
  char    db[TSDB_TABLE_FNAME_LEN];
  int8_t  ignoreNotExists;
  int32_t reserve[8];
} SDropDbMsg;

typedef struct {
  char    db[TSDB_TABLE_FNAME_LEN];
  int8_t  ignoreNotExists;
<<<<<<< HEAD
  int32_t vgroupVersion;
  int32_t dbGroupVersion;
=======
  int32_t vgVersion;
>>>>>>> 39de3fe0
  int32_t reserve[8];
} SUseDbMsg;

typedef struct {
  char    db[TSDB_TABLE_FNAME_LEN];
  int32_t reserve[8];
} SSyncDbMsg;

typedef struct {
  char    db[TSDB_TABLE_FNAME_LEN];
  int32_t reserve[8];
} SCompactDbMsg;

typedef struct {
  char    name[TSDB_FUNC_NAME_LEN];
  int8_t  funcType;
  int8_t  scriptType;
  int8_t  align;
  int8_t  outputType;
  int32_t outputLen;
  int32_t bufSize;
  int64_t sigature;
  int32_t commentSize;
  int32_t codeSize;
  char    pCont[];
} SCreateFuncMsg;

typedef struct {
  char name[TSDB_FUNC_NAME_LEN];
} SDropFuncMsg;

typedef struct {
  int32_t numOfFuncs;
  char    pFuncNames[];
} SRetrieveFuncMsg;

typedef struct {
  char    name[TSDB_FUNC_NAME_LEN];
  int8_t  funcType;
  int8_t  scriptType;
  int8_t  align;
  int8_t  outputType;
  int32_t outputLen;
  int32_t bufSize;
  int64_t sigature;
  int32_t commentSize;
  int32_t codeSize;
  char    pCont[];
} SFuncInfo;

typedef struct {
  int32_t numOfFuncs;
  char    pFuncInfos[];
} SRetrieveFuncRsp;

typedef struct {
  int32_t statusInterval;
  int64_t checkTime;                    // 1970-01-01 00:00:00.000
  char    timezone[TSDB_TIMEZONE_LEN];  // tsTimezone
  char    locale[TSDB_LOCALE_LEN];      // tsLocale
  char    charset[TSDB_LOCALE_LEN];     // tsCharset
} SClusterCfg;

typedef struct {
  int32_t vgId;
  int8_t  role;
  int8_t  reserved[3];
  int64_t totalStorage;
  int64_t compStorage;
  int64_t pointsWritten;
  int64_t tablesNum;
} SVnodeLoad;

typedef struct {
  int32_t    num;
  SVnodeLoad data[];
} SVnodeLoads;

typedef struct SStatusMsg {
  int32_t     sver;
  int32_t     dnodeId;
  int32_t     clusterId;
  int64_t     rebootTime;  // time stamp for last reboot
  int16_t     numOfCores;
  int16_t     numOfSupportMnodes;
  int16_t     numOfSupportVnodes;
  int16_t     numOfSupportQnodes;
  char        dnodeEp[TSDB_EP_LEN];
  SClusterCfg clusterCfg;
  SVnodeLoads vnodeLoads;
} SStatusMsg;

typedef struct {
  int32_t dnodeId;
  int32_t clusterId;
  int8_t  dropped;
  char    reserved[7];
} SDnodeCfg;

typedef struct {
  int32_t  id;
  int8_t   isMnode;
  int8_t   reserved;
  uint16_t port;
  char     fqdn[TSDB_FQDN_LEN];
} SDnodeEp;

typedef struct {
  int32_t  num;
  SDnodeEp eps[];
} SDnodeEps;

typedef struct {
  SDnodeCfg dnodeCfg;
  SDnodeEps dnodeEps;
} SStatusRsp;

typedef struct {
  int32_t  id;
  uint16_t port;                 // node sync Port
  char     fqdn[TSDB_FQDN_LEN];  // node FQDN
} SReplica;

typedef struct {
  char     db[TSDB_FULL_DB_NAME_LEN];
  int32_t  vgId;
  int32_t  cacheBlockSize;
  int32_t  totalBlocks;
  int32_t  daysPerFile;
  int32_t  daysToKeep0;
  int32_t  daysToKeep1;
  int32_t  daysToKeep2;
  int32_t  minRowsPerFileBlock;
  int32_t  maxRowsPerFileBlock;
  int32_t  fsyncPeriod;
  int8_t   reserved[16];
  int8_t   precision;
  int8_t   compression;
  int8_t   cacheLastRow;
  int8_t   update;
  int8_t   walLevel;
  int8_t   quorum;
  int8_t   replica;
  int8_t   selfIndex;
  SReplica replicas[TSDB_MAX_REPLICA];
} SCreateVnodeMsg, SAlterVnodeMsg;

typedef struct {
  int32_t vgId;
} SDropVnodeMsg, SSyncVnodeMsg, SCompactVnodeMsg;

typedef struct {
  int32_t vgId;
  int8_t  accessState;
} SAuthVnodeMsg;

typedef struct {
  char name[TSDB_TABLE_FNAME_LEN];
} SStbInfoMsg;

typedef struct {
  SMsgHead  msgHead;
  char   tableFname[TSDB_TABLE_FNAME_LEN];
} STableInfoMsg;

typedef struct {
  int8_t  metaClone;  // create local clone of the cached table meta
  int32_t numOfVgroups;
  int32_t numOfTables;
  int32_t numOfUdfs;
  char    tableNames[];
} SMultiTableInfoMsg;

typedef struct SSTableVgroupMsg {
  int32_t numOfTables;
} SSTableVgroupMsg, SSTableVgroupRspMsg;

typedef struct SVgroupInfo {
  int32_t    vgId;
<<<<<<< HEAD
=======
  int32_t    hashBegin;
  int32_t    hashEnd;
  int8_t     inUse;
>>>>>>> 39de3fe0
  int8_t     numOfEps;
  SEpAddrMsg epAddr[TSDB_MAX_REPLICA];
} SVgroupInfo;

typedef struct SVgroupListRspMsg {
  int32_t     vgroupNum;
  int32_t     vgroupVersion;
  SVgroupInfo vgroupInfo[];
} SVgroupListRspMsg;

typedef struct {
  int32_t    vgId;
  int8_t     numOfEps;
  SEpAddrMsg epAddr[TSDB_MAX_REPLICA];
} SVgroupMsg;

typedef struct {
  int32_t    numOfVgroups;
  SVgroupMsg vgroups[];
} SVgroupsMsg, SVgroupsInfo;

typedef struct {
  char       tbFname[TSDB_TABLE_FNAME_LEN];  // table id
  char       stbFname[TSDB_TABLE_FNAME_LEN];
  int32_t    numOfTags;
  int32_t    numOfColumns;
  int8_t     precision;
  int8_t     tableType;
  int8_t     update;
  int32_t    sversion;
  int32_t    tversion;
  uint64_t   tuid;
  uint64_t   suid;
  int32_t    vgId;
  SSchema    pSchema[];
} STableMetaMsg;

typedef struct SMultiTableMeta {
  int32_t numOfTables;
  int32_t numOfVgroup;
  int32_t numOfUdf;
  int32_t contLen;
  int8_t  compressed;  // denote if compressed or not
  int32_t rawLen;      // size before compress
  uint8_t metaClone;   // make meta clone after retrieve meta from mnode
  char    meta[];
} SMultiTableMeta;

typedef struct {
  int32_t dataLen;
  char    name[TSDB_TABLE_FNAME_LEN];
  char   *data;
} STagData;

typedef struct {
<<<<<<< HEAD
  int32_t     vgroupNum;
  int32_t     vgroupVersion;
  char        db[TSDB_TABLE_FNAME_LEN];
  int32_t     dbVgroupVersion;
  int32_t     dbVgroupNum;
  int32_t     dbHashRange;
  SVgroupInfo vgroupInfo[];
//int32_t     vgIdList[];
} SUseDbRspMsg;
=======
  char        db[TSDB_FULL_DB_NAME_LEN];
  int32_t     vgVersion;
  int32_t     vgNum;  
  int8_t      hashMethod;
  SVgroupInfo vgroupInfo[];
} SUseDbRsp;
>>>>>>> 39de3fe0



/*
 * sql: show tables like '%a_%'
 * payload is the query condition, e.g., '%a_%'
 * payloadLen is the length of payload
 */
typedef struct {
  int8_t  type;
  char    db[TSDB_FULL_DB_NAME_LEN];
  int16_t payloadLen;
  char    payload[];
} SShowMsg;

typedef struct {
  char db[TSDB_FULL_DB_NAME_LEN];
  int32_t numOfVgroup;
  int32_t vgid[];
} SCompactMsg;

typedef struct SShowRsp {
  int32_t       showId;
  STableMetaMsg tableMeta;
} SShowRsp;

typedef struct {
  char    ep[TSDB_EP_LEN];  // end point, hostname:port
  int32_t reserve[8];
} SCreateDnodeMsg;

typedef struct {
  int32_t dnodeId;
  int32_t reserve[8];
} SDropDnodeMsg;

typedef struct {
  int32_t dnodeId;
  char    config[TSDB_DNODE_CONFIG_LEN];
  int32_t reserve[8];
} SCfgDnodeMsg;

typedef struct {
  int32_t dnodeId;
} SCreateMnodeMsg, SDropMnodeMsg;

typedef struct {
  int32_t  dnodeId;
  int8_t   align[3];
  int8_t   replica;
  SReplica replicas[TSDB_MAX_REPLICA];
} SCreateMnodeInMsg, SAlterMnodeInMsg;

typedef struct {
  int32_t dnodeId;
} SDropMnodeInMsg;

typedef struct {
  int32_t dnodeId;
  int32_t vgId;
  int32_t tid;
} SConfigTableMsg;

typedef struct {
  int32_t dnodeId;
  int32_t vgId;
} SConfigVnodeMsg;

typedef struct {
  char    sql[TSDB_SHOW_SQL_LEN];
  int32_t queryId;
  int64_t useconds;
  int64_t stime;
  int64_t qId;
  int64_t sqlObjId;
  int32_t pid;
  char    fqdn[TSDB_FQDN_LEN];
  int8_t  stableQuery;
  int32_t numOfSub;
  char    subSqlInfo[TSDB_SHOW_SUBQUERY_LEN];  // include subqueries' index, Obj IDs and states(C-complete/I-imcomplete)
} SQueryDesc;

typedef struct {
  char    sql[TSDB_SHOW_SQL_LEN];
  char    dstTable[TSDB_TABLE_NAME_LEN];
  int32_t streamId;
  int64_t num;  // number of computing/cycles
  int64_t useconds;
  int64_t ctime;
  int64_t stime;
  int64_t slidingTime;
  int64_t interval;
} SStreamDesc;

typedef struct {
  int32_t connId;
  int32_t pid;
  int32_t numOfQueries;
  int32_t numOfStreams;
  char    app[TSDB_APP_NAME_LEN];
  char    pData[];
} SHeartBeatMsg;

typedef struct {
  int32_t connId;
  int32_t queryId;
  int32_t streamId;
  int32_t totalDnodes;
  int32_t onlineDnodes;
  int8_t  killConnection;
  int8_t  reserved[3];
  SEpSet  epSet;
} SHeartBeatRsp;

typedef struct {
  int32_t connId;
  int32_t streamId;
} SKillStreamMsg;

typedef struct {
  int32_t connId;
  int32_t queryId;
} SKillQueryMsg;

typedef struct {
  int32_t connId;
} SKillConnMsg;

typedef struct {
  char user[TSDB_USER_LEN];
  char spi;
  char encrypt;
  char secret[TSDB_PASSWORD_LEN];
  char ckey[TSDB_PASSWORD_LEN];
} SAuthMsg, SAuthRsp;

typedef struct {
  int8_t  finished;
  int8_t  reserved1[7];
  char    name[TSDB_STEP_NAME_LEN];
  char    desc[TSDB_STEP_DESC_LEN];
} SStartupMsg;

// mq related
typedef struct {

} SMqConnectReq;

typedef struct {

} SMqConnectRsp;

typedef struct {

} SMqDisconnectReq;

typedef struct {

} SMqDisconnectRsp;

typedef struct {

} SMqAckReq;

typedef struct {

} SMqAckRsp;

typedef struct {

} SMqResetReq;

typedef struct {

} SMqResetRsp;
//mq related end

typedef struct {
  /* data */
} SSubmitReq;

typedef struct {
  /* data */
} SSubmitRsp;

typedef struct {
  /* data */
} SSubmitReqReader;

typedef struct {
  /* data */
} SCreateTableReq;

typedef struct {
  /* data */
} SCreateTableRsp;

typedef struct {
  /* data */
} SDropTableReq;

typedef struct {
  /* data */
} SDropTableRsp;

typedef struct {
  /* data */
} SAlterTableReq;

typedef struct {
  /* data */
} SAlterTableRsp;

typedef struct {
  /* data */
} SDropStableReq;

typedef struct {
  /* data */
} SDropStableRsp;

typedef struct {
  /* data */
} SUpdateTagValReq;

typedef struct {
  /* data */
} SUpdateTagValRsp;


#pragma pack(pop)

#ifdef __cplusplus
}
#endif

#endif /*_TD_COMMON_TAOS_MSG_H_*/<|MERGE_RESOLUTION|>--- conflicted
+++ resolved
@@ -221,12 +221,7 @@
 
 typedef struct SBuildUseDBInput {
   char    db[TSDB_TABLE_FNAME_LEN];
-<<<<<<< HEAD
-  int32_t vgroupVersion;
-  int32_t dbGroupVersion;
-=======
   int32_t vgVersion;
->>>>>>> 39de3fe0
 } SBuildUseDBInput;
 
 
@@ -631,12 +626,7 @@
 typedef struct {
   char    db[TSDB_TABLE_FNAME_LEN];
   int8_t  ignoreNotExists;
-<<<<<<< HEAD
-  int32_t vgroupVersion;
-  int32_t dbGroupVersion;
-=======
   int32_t vgVersion;
->>>>>>> 39de3fe0
   int32_t reserve[8];
 } SUseDbMsg;
 
@@ -816,12 +806,9 @@
 
 typedef struct SVgroupInfo {
   int32_t    vgId;
-<<<<<<< HEAD
-=======
   int32_t    hashBegin;
   int32_t    hashEnd;
   int8_t     inUse;
->>>>>>> 39de3fe0
   int8_t     numOfEps;
   SEpAddrMsg epAddr[TSDB_MAX_REPLICA];
 } SVgroupInfo;
@@ -877,24 +864,12 @@
 } STagData;
 
 typedef struct {
-<<<<<<< HEAD
-  int32_t     vgroupNum;
-  int32_t     vgroupVersion;
-  char        db[TSDB_TABLE_FNAME_LEN];
-  int32_t     dbVgroupVersion;
-  int32_t     dbVgroupNum;
-  int32_t     dbHashRange;
-  SVgroupInfo vgroupInfo[];
-//int32_t     vgIdList[];
-} SUseDbRspMsg;
-=======
   char        db[TSDB_FULL_DB_NAME_LEN];
   int32_t     vgVersion;
   int32_t     vgNum;  
   int8_t      hashMethod;
   SVgroupInfo vgroupInfo[];
 } SUseDbRsp;
->>>>>>> 39de3fe0
 
 
 
