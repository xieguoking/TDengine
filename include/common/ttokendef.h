--- conflicted
+++ resolved
@@ -94,244 +94,6 @@
 #define TK_TSDB_PAGESIZE        76
 #define TK_PRECISION            77
 #define TK_REPLICA              78
-<<<<<<< HEAD
-#define TK_STRICT               79
-#define TK_VGROUPS              80
-#define TK_SINGLE_STABLE        81
-#define TK_RETENTIONS           82
-#define TK_SCHEMALESS           83
-#define TK_WAL_LEVEL            84
-#define TK_WAL_FSYNC_PERIOD     85
-#define TK_WAL_RETENTION_PERIOD 86
-#define TK_WAL_RETENTION_SIZE   87
-#define TK_WAL_ROLL_PERIOD      88
-#define TK_WAL_SEGMENT_SIZE     89
-#define TK_STT_TRIGGER          90
-#define TK_TABLE_PREFIX         91
-#define TK_TABLE_SUFFIX         92
-#define TK_NK_COLON             93
-#define TK_MAX_SPEED            94
-#define TK_TABLE                95
-#define TK_NK_LP                96
-#define TK_NK_RP                97
-#define TK_STABLE               98
-#define TK_ADD                  99
-#define TK_COLUMN               100
-#define TK_MODIFY               101
-#define TK_RENAME               102
-#define TK_TAG                  103
-#define TK_SET                  104
-#define TK_NK_EQ                105
-#define TK_USING                106
-#define TK_TAGS                 107
-#define TK_COMMENT              108
-#define TK_BOOL                 109
-#define TK_TINYINT              110
-#define TK_SMALLINT             111
-#define TK_INT                  112
-#define TK_INTEGER              113
-#define TK_BIGINT               114
-#define TK_FLOAT                115
-#define TK_DOUBLE               116
-#define TK_BINARY               117
-#define TK_TIMESTAMP            118
-#define TK_NCHAR                119
-#define TK_UNSIGNED             120
-#define TK_JSON                 121
-#define TK_VARCHAR              122
-#define TK_MEDIUMBLOB           123
-#define TK_BLOB                 124
-#define TK_VARBINARY            125
-#define TK_DECIMAL              126
-#define TK_MAX_DELAY            127
-#define TK_WATERMARK            128
-#define TK_ROLLUP               129
-#define TK_TTL                  130
-#define TK_SMA                  131
-#define TK_DELETE_MARK          132
-#define TK_FIRST                133
-#define TK_LAST                 134
-#define TK_SHOW                 135
-#define TK_PRIVILEGES           136
-#define TK_DATABASES            137
-#define TK_TABLES               138
-#define TK_STABLES              139
-#define TK_MNODES               140
-#define TK_QNODES               141
-#define TK_FUNCTIONS            142
-#define TK_INDEXES              143
-#define TK_ACCOUNTS             144
-#define TK_APPS                 145
-#define TK_CONNECTIONS          146
-#define TK_LICENCES             147
-#define TK_GRANTS               148
-#define TK_QUERIES              149
-#define TK_SCORES               150
-#define TK_TOPICS               151
-#define TK_VARIABLES            152
-#define TK_CLUSTER              153
-#define TK_BNODES               154
-#define TK_SNODES               155
-#define TK_TRANSACTIONS         156
-#define TK_DISTRIBUTED          157
-#define TK_CONSUMERS            158
-#define TK_SUBSCRIPTIONS        159
-#define TK_VNODES               160
-#define TK_LIKE                 161
-#define TK_TBNAME               162
-#define TK_QTAGS                163
-#define TK_AS                   164
-#define TK_INDEX                165
-#define TK_FUNCTION             166
-#define TK_INTERVAL             167
-#define TK_TOPIC                168
-#define TK_WITH                 169
-#define TK_META                 170
-#define TK_CONSUMER             171
-#define TK_GROUP                172
-#define TK_DESC                 173
-#define TK_DESCRIBE             174
-#define TK_RESET                175
-#define TK_QUERY                176
-#define TK_CACHE                177
-#define TK_EXPLAIN              178
-#define TK_ANALYZE              179
-#define TK_VERBOSE              180
-#define TK_NK_BOOL              181
-#define TK_RATIO                182
-#define TK_NK_FLOAT             183
-#define TK_OUTPUTTYPE           184
-#define TK_AGGREGATE            185
-#define TK_BUFSIZE              186
-#define TK_STREAM               187
-#define TK_INTO                 188
-#define TK_TRIGGER              189
-#define TK_AT_ONCE              190
-#define TK_WINDOW_CLOSE         191
-#define TK_IGNORE               192
-#define TK_EXPIRED              193
-#define TK_FILL_HISTORY         194
-#define TK_SUBTABLE             195
-#define TK_KILL                 196
-#define TK_CONNECTION           197
-#define TK_TRANSACTION          198
-#define TK_BALANCE              199
-#define TK_VGROUP               200
-#define TK_MERGE                201
-#define TK_REDISTRIBUTE         202
-#define TK_SPLIT                203
-#define TK_DELETE               204
-#define TK_INSERT               205
-#define TK_NULL                 206
-#define TK_NK_QUESTION          207
-#define TK_NK_ARROW             208
-#define TK_ROWTS                209
-#define TK_QSTART               210
-#define TK_QEND                 211
-#define TK_QDURATION            212
-#define TK_WSTART               213
-#define TK_WEND                 214
-#define TK_WDURATION            215
-#define TK_IROWTS               216
-#define TK_CAST                 217
-#define TK_NOW                  218
-#define TK_TODAY                219
-#define TK_TIMEZONE             220
-#define TK_CLIENT_VERSION       221
-#define TK_SERVER_VERSION       222
-#define TK_SERVER_STATUS        223
-#define TK_CURRENT_USER         224
-#define TK_COUNT                225
-#define TK_LAST_ROW             226
-#define TK_CASE                 227
-#define TK_END                  228
-#define TK_WHEN                 229
-#define TK_THEN                 230
-#define TK_ELSE                 231
-#define TK_BETWEEN              232
-#define TK_IS                   233
-#define TK_NK_LT                234
-#define TK_NK_GT                235
-#define TK_NK_LE                236
-#define TK_NK_GE                237
-#define TK_NK_NE                238
-#define TK_MATCH                239
-#define TK_NMATCH               240
-#define TK_CONTAINS             241
-#define TK_IN                   242
-#define TK_JOIN                 243
-#define TK_INNER                244
-#define TK_SELECT               245
-#define TK_DISTINCT             246
-#define TK_WHERE                247
-#define TK_PARTITION            248
-#define TK_BY                   249
-#define TK_SESSION              250
-#define TK_STATE_WINDOW         251
-#define TK_SLIDING              252
-#define TK_FILL                 253
-#define TK_VALUE                254
-#define TK_NONE                 255
-#define TK_PREV                 256
-#define TK_LINEAR               257
-#define TK_NEXT                 258
-#define TK_HAVING               259
-#define TK_RANGE                260
-#define TK_EVERY                261
-#define TK_ORDER                262
-#define TK_SLIMIT               263
-#define TK_SOFFSET              264
-#define TK_LIMIT                265
-#define TK_OFFSET               266
-#define TK_ASC                  267
-#define TK_NULLS                268
-#define TK_ABORT                269
-#define TK_AFTER                270
-#define TK_ATTACH               271
-#define TK_BEFORE               272
-#define TK_BEGIN                273
-#define TK_BITAND               274
-#define TK_BITNOT               275
-#define TK_BITOR                276
-#define TK_BLOCKS               277
-#define TK_CHANGE               278
-#define TK_COMMA                279
-#define TK_COMPACT              280
-#define TK_CONCAT               281
-#define TK_CONFLICT             282
-#define TK_COPY                 283
-#define TK_DEFERRED             284
-#define TK_DELIMITERS           285
-#define TK_DETACH               286
-#define TK_DIVIDE               287
-#define TK_DOT                  288
-#define TK_EACH                 289
-#define TK_FAIL                 290
-#define TK_FILE                 291
-#define TK_FOR                  292
-#define TK_GLOB                 293
-#define TK_ID                   294
-#define TK_IMMEDIATE            295
-#define TK_IMPORT               296
-#define TK_INITIALLY            297
-#define TK_INSTEAD              298
-#define TK_ISNULL               299
-#define TK_KEY                  300
-#define TK_MODULES              301
-#define TK_NK_BITNOT            302
-#define TK_NK_SEMI              303
-#define TK_NOTNULL              304
-#define TK_OF                   305
-#define TK_PLUS                 306
-#define TK_PRIVILEGE            307
-#define TK_RAISE                308
-#define TK_REPLACE              309
-#define TK_RESTRICT             310
-#define TK_ROW                  311
-#define TK_SEMI                 312
-#define TK_STAR                 313
-#define TK_STATEMENT            314
-=======
 #define TK_VGROUPS              79
 #define TK_SINGLE_STABLE        80
 #define TK_RETENTIONS           81
@@ -568,7 +330,6 @@
 #define TK_STAR                 312
 #define TK_STATEMENT            313
 #define TK_STRICT               314
->>>>>>> db859aaf
 #define TK_STRING               315
 #define TK_TIMES                316
 #define TK_UPDATE               317
