--- conflicted
+++ resolved
@@ -117,15 +117,10 @@
   int32_t      type;             // data block load type:
   int32_t      numOfTWindows;
   STimeWindow* twindows;
-<<<<<<< HEAD
+  int64_t      startVersion;
+  int64_t      endVersion;
   int32_t      numOfTables;      // number of tables
   uint64_t*    uidList;          // table uid list
-  int64_t      startVersion;     // start version
-  int64_t      endVersion;       // end version
-=======
-  int64_t      startVersion;
-  int64_t      endVersion;
->>>>>>> 00c27ee5
 } SQueryTableDataCond;
 
 void*   blockDataDestroy(SSDataBlock* pBlock);
