--- conflicted
+++ resolved
@@ -194,7 +194,6 @@
   struct tExprNode*     pExpr;
 } SExprInfo;
 
-<<<<<<< HEAD
 typedef struct {
   const char* key;
   int32_t keyLen;
@@ -210,10 +209,7 @@
   int32_t valueLen;
 } SSmlKv;
 
-#define QUERY_ASC_FORWARD_STEP 1
-=======
 #define QUERY_ASC_FORWARD_STEP  1
->>>>>>> 07081f2b
 #define QUERY_DESC_FORWARD_STEP -1
 
 #define GET_FORWARD_DIRECTION_FACTOR(ord) (((ord) == TSDB_ORDER_ASC) ? QUERY_ASC_FORWARD_STEP : QUERY_DESC_FORWARD_STEP)
