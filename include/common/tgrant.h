--- conflicted
+++ resolved
@@ -75,11 +75,7 @@
       {.name = "state", .bytes = 9 + VARSTR_HEADER_SIZE, .type = TSDB_DATA_TYPE_VARCHAR, .sysInfo = true},         \
       {.name = "timeseries", .bytes = 21 + VARSTR_HEADER_SIZE, .type = TSDB_DATA_TYPE_VARCHAR, .sysInfo = true},   \
       {.name = "dnodes", .bytes = 10 + VARSTR_HEADER_SIZE, .type = TSDB_DATA_TYPE_VARCHAR, .sysInfo = true},       \
-<<<<<<< HEAD
-      {.name = "cpu_cores", .bytes = 10 + VARSTR_HEADER_SIZE, .type = TSDB_DATA_TYPE_VARCHAR, .sysInfo = true},    \
-=======
       {.name = "cpu_cores", .bytes = 13 + VARSTR_HEADER_SIZE, .type = TSDB_DATA_TYPE_VARCHAR, .sysInfo = true},    \
->>>>>>> 5df72091
   }
 #else
 #define GRANTS_SCHEMA                                                                                              \
@@ -91,11 +87,7 @@
       {.name = "state", .bytes = 9 + VARSTR_HEADER_SIZE, .type = TSDB_DATA_TYPE_VARCHAR, .sysInfo = true},         \
       {.name = "timeseries", .bytes = 21 + VARSTR_HEADER_SIZE, .type = TSDB_DATA_TYPE_VARCHAR, .sysInfo = true},   \
       {.name = "dnodes", .bytes = 10 + VARSTR_HEADER_SIZE, .type = TSDB_DATA_TYPE_VARCHAR, .sysInfo = true},       \
-<<<<<<< HEAD
-      {.name = "cpu_cores", .bytes = 10 + VARSTR_HEADER_SIZE, .type = TSDB_DATA_TYPE_VARCHAR, .sysInfo = true},    \
-=======
       {.name = "cpu_cores", .bytes = 13 + VARSTR_HEADER_SIZE, .type = TSDB_DATA_TYPE_VARCHAR, .sysInfo = true},    \
->>>>>>> 5df72091
   }
 #endif
 // #define GRANT_CFG_ADD
