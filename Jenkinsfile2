import hudson.model.Result
import hudson.model.*;
import jenkins.model.CauseOfInterruption
node {
}

def skipbuild=0
def win_stop=0

def abortPreviousBuilds() {
  def currentJobName = env.JOB_NAME
  def currentBuildNumber = env.BUILD_NUMBER.toInteger()
  def jobs = Jenkins.instance.getItemByFullName(currentJobName)
  def builds = jobs.getBuilds()

  for (build in builds) {
    if (!build.isBuilding()) {
      continue;
    }

    if (currentBuildNumber == build.getNumber().toInteger()) {
      continue;
    }

    build.doKill()    //doTerm(),doKill(),doTerm()
  }
}
//  abort previous build
abortPreviousBuilds()
def abort_previous(){
  def buildNumber = env.BUILD_NUMBER as int
  if (buildNumber > 1) milestone(buildNumber - 1)
  milestone(buildNumber)
}
def pre_test(){
    sh'hostname'
    sh '''
    date
    sudo rmtaos || echo "taosd has not installed"
    '''
    sh '''
    killall -9 taosd ||echo "no taosd running"
    killall -9 gdb || echo "no gdb running"
    killall -9 python3.8 || echo "no python program running"
    cd ${WKC}
    '''
    script {
      if (env.CHANGE_TARGET == 'master') {
        sh '''
        cd ${WKC}
        git checkout master
        '''
        }
      else if(env.CHANGE_TARGET == '2.0'){
        sh '''
        cd ${WKC}
        git checkout 2.0
        '''
      }
      else if(env.CHANGE_TARGET == '3.0'){
        sh '''
        cd ${WKC}
        git checkout 3.0
        [ -d contrib/bdb ] && cd contrib/bdb && git clean -fxd && cd ../..
        '''
      }
      else{
        sh '''
        cd ${WKC}
        git checkout develop
        '''
      }
    }
    sh'''
    cd ${WKC}
    git pull >/dev/null
    git fetch origin +refs/pull/${CHANGE_ID}/merge
    git checkout -qf FETCH_HEAD
    git submodule update --init --recursive
    '''
    sh'''
    cd ${WKC}
    export TZ=Asia/Harbin
    date
    rm -rf debug
    mkdir debug
    cd debug
    cmake .. > /dev/null
    make -j4> /dev/null
    '''
    sh'''
    cd ${WKPY}
    git reset --hard
    git pull
    pip3 install .
    '''
    return 1
}

pipeline {
  agent none
  options { skipDefaultCheckout() } 
  environment{
      WK = '/var/lib/jenkins/workspace/TDinternal'
      WKC= '/var/lib/jenkins/workspace/TDengine'
      WKPY= '/var/lib/jenkins/workspace/taos-connector-python'
  }
  stages {
      stage('pre_build'){
          agent{label " slave3_0 || slave15 || slave16 || slave17 "}
          options { skipDefaultCheckout() } 
          when {
              changeRequest()
          }
          steps {
            script{
              abort_previous()
              abortPreviousBuilds()
            }
            timeout(time: 45, unit: 'MINUTES'){
              pre_test()
              sh'''
              cd ${WKC}/debug
              ctest -VV
              '''
              sh'''
              export LD_LIBRARY_PATH=${WKC}/debug/build/lib
              cd ${WKC}/tests/system-test
              ./fulltest.sh
              '''
              sh'''
<<<<<<< HEAD
              cd ${WKC}/debug
              ctest
=======
              cd ${WKC}/tests
              ./test-all.sh b1fq
>>>>>>> 8ad6d460
              '''
            }
          }
      }
  }
  post {  
        success {
            emailext (
                subject: "PR-result: Job '${env.JOB_NAME} [${env.BUILD_NUMBER}]' SUCCESS",
                body: """<!DOCTYPE html>
                <html>
                <head>
                <meta charset="UTF-8">
                </head>
                <body leftmargin="8" marginwidth="0" topmargin="8" marginheight="4" offset="0">
                    <table width="95%" cellpadding="0" cellspacing="0" style="font-size: 16pt; font-family: Tahoma, Arial, Helvetica, sans-serif">
                        <tr>
                            <td><br />
                                <b><font color="#0B610B"><font size="6">构建信息</font></font></b>
                                <hr size="2" width="100%" align="center" /></td>
                        </tr>
                        <tr>
                            <td>
                                <ul>
                                <div style="font-size:18px">
                                    <li>构建名称>>分支：${env.BRANCH_NAME}</li>
                                    <li>构建结果：<span style="color:green"> Successful </span></li>
                                    <li>构建编号：${BUILD_NUMBER}</li>
                                    <li>触发用户：${env.CHANGE_AUTHOR}</li>
                                    <li>提交信息：${env.CHANGE_TITLE}</li>
                                    <li>构建地址：<a href=${BUILD_URL}>${BUILD_URL}</a></li>
                                    <li>构建日志：<a href=${BUILD_URL}console>${BUILD_URL}console</a></li>
                                    
                                </div>
                                </ul>
                            </td>
                        </tr>
                    </table></font>
                </body>
                </html>""",
                to: "${env.CHANGE_AUTHOR_EMAIL}",
                from: "support@taosdata.com"
            )
        }
        failure {
            emailext (
                subject: "PR-result: Job '${env.JOB_NAME} [${env.BUILD_NUMBER}]' FAIL",
                body: """<!DOCTYPE html>
                <html>
                <head>
                <meta charset="UTF-8">
                </head>
                <body leftmargin="8" marginwidth="0" topmargin="8" marginheight="4" offset="0">
                    <table width="95%" cellpadding="0" cellspacing="0" style="font-size: 16pt; font-family: Tahoma, Arial, Helvetica, sans-serif">
                        <tr>
                            <td><br />
                                <b><font color="#0B610B"><font size="6">构建信息</font></font></b>
                                <hr size="2" width="100%" align="center" /></td>
                        </tr>
                        <tr>
                            <td>
                                <ul>
                                <div style="font-size:18px">
                                    <li>构建名称>>分支：${env.BRANCH_NAME}</li>
                                    <li>构建结果：<span style="color:red"> Failure </span></li>
                                    <li>构建编号：${BUILD_NUMBER}</li>
                                    <li>触发用户：${env.CHANGE_AUTHOR}</li>
                                    <li>提交信息：${env.CHANGE_TITLE}</li>
                                    <li>构建地址：<a href=${BUILD_URL}>${BUILD_URL}</a></li>
                                    <li>构建日志：<a href=${BUILD_URL}console>${BUILD_URL}console</a></li>
                                    
                                </div>
                                </ul>
                            </td>
                        </tr>
                    </table></font>
                </body>
                </html>""",
                to: "${env.CHANGE_AUTHOR_EMAIL}",
                from: "support@taosdata.com"
            )
        }
    } 
}<|MERGE_RESOLUTION|>--- conflicted
+++ resolved
@@ -129,13 +129,8 @@
               ./fulltest.sh
               '''
               sh'''
-<<<<<<< HEAD
-              cd ${WKC}/debug
-              ctest
-=======
               cd ${WKC}/tests
               ./test-all.sh b1fq
->>>>>>> 8ad6d460
               '''
             }
           }
