--- conflicted
+++ resolved
@@ -117,11 +117,6 @@
 </Tabs>
 
 :::note
-
-<<<<<<< HEAD
-只有使用本地驱动方式建立连接，才能使用动态绑定工具。
-=======
 只有使用本地驱动方式连接连接，才能使用动态绑定功能。
->>>>>>> 634bf6bc
 
 :::