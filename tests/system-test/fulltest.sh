--- conflicted
+++ resolved
@@ -46,12 +46,11 @@
 python3 ./test.py -f 2-query/timetruncate.py
 python3 ./test.py -f 2-query/diff.py
 python3 ./test.py -f 2-query/Timediff.py
-<<<<<<< HEAD
+
 #python3 ./test.py -f 2-query/cast.py
 python3 ./test.py -f 2-query/top.py
 python3 ./test.py -f 2-query/bottom.py
-=======
->>>>>>> c47b7939
+
 
 python3 ./test.py -f 2-query/abs.py
 python3 ./test.py -f 2-query/ceil.py
