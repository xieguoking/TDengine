--- conflicted
+++ resolved
@@ -257,11 +257,7 @@
         os.system(f'taos -f {sql_file}')
         tdSql.query('select count(c_1) from d2.t2 where c_1 < 10', queryTimes=1)
         tdSql.checkData(0, 0, 0)
-<<<<<<< HEAD
         tdSql.query('select count(c_1), min(c_1),tbname from d2.can partition by tbname order by tbname desc', queryTimes=1)
-=======
-        tdSql.query('select count(c_1), min(c_1),tbname from d2.can partition by tbname order by 3', queryTimes=1)
->>>>>>> 42beba30
         tdSql.checkData(0, 0, 0)
         tdSql.checkData(0, 1, None)
         tdSql.checkData(0, 2, 't1')
