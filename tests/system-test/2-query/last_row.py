import taos
import sys
import datetime
import inspect

from util.log import *
from util.sql import *
from util.cases import *
import random


class TDTestCase:
    updatecfgDict = {'debugFlag': 143, "cDebugFlag": 143, "uDebugFlag": 143, "rpcDebugFlag": 143, "tmrDebugFlag": 143,
                     "jniDebugFlag": 143, "simDebugFlag": 143, "dDebugFlag": 143, "dDebugFlag": 143, "vDebugFlag": 143, "mDebugFlag": 143, "qDebugFlag": 143,
                     "wDebugFlag": 143, "sDebugFlag": 143, "tsdbDebugFlag": 143, "tqDebugFlag": 143, "fsDebugFlag": 143, "fnDebugFlag": 143 ,"udf":0}

    def init(self, conn, logSql):
        tdLog.debug(f"start to excute {__file__}")
        tdSql.init(conn.cursor(), True)
        self.tb_nums = 10
        self.row_nums = 20
        self.ts = 1434938400000
        self.time_step = 1000

    def insert_datas_and_check_abs(self ,tbnums , rownums , time_step ,cache_value ):
        tdSql.execute("drop database if exists test ")
        tdLog.info(" prepare datas for auto check abs function ")

        tdSql.execute(f" create database test cachemodel {cache_value} ")
        tdSql.execute(" use test ")
        tdSql.execute(" create stable test.stb (ts timestamp, c1 int, c2 bigint, c3 smallint, c4 tinyint,\
             c5 float, c6 double, c7 bool, c8 binary(16),c9 nchar(32), c10 timestamp) tags (t1 int)")
        for tbnum in range(tbnums):
            tbname = "test.sub_tb_%d"%tbnum
            tdSql.execute(" create table %s using stb tags(%d) "%(tbname , tbnum))

            ts = self.ts
            for row in range(rownums):
                ts = self.ts + time_step*row
                c1 = random.randint(0,10000)
                c2 = random.randint(0,100000)
                c3 = random.randint(0,125)
                c4 = random.randint(0,125)
                c5 = random.random()/1.0
                c6 = random.random()/1.0
                c7 = "'true'"
                c8 = "'binary_val'"
                c9 = "'nchar_val'"
                c10 = ts
                tdSql.execute(f" insert into  {tbname} values ({ts},{c1},{c2},{c3},{c4},{c5},{c6},{c7},{c8},{c9},{c10})")

        tdSql.execute("use test")
        tbnames = ["stb", "sub_tb_1"]
        support_types = ["BIGINT", "SMALLINT", "TINYINT", "FLOAT", "DOUBLE", "INT"]
        for tbname in tbnames:
            tdSql.query("desc {}".format(tbname))
            coltypes = tdSql.queryResult
            for coltype in coltypes:
                colname = coltype[0]
                abs_sql = "select abs({}) from {} order by tbname ".format(colname, 'test.'+tbname)
                origin_sql = "select {} from {} order by tbname".format(colname, 'test.'+tbname)
                if coltype[1] in support_types:
                    self.check_result_auto(origin_sql , abs_sql)

    def prepare_datas(self ,cache_value):
        tdSql.execute("drop database if exists db ")
        create_db_sql = f"create database if not exists db keep 3650 duration 1000 cachemodel {cache_value}"
        tdSql.execute(create_db_sql)

        tdSql.execute("use db")
        tdSql.execute(
            '''create table db.stb1
            (ts timestamp, c1 int, c2 bigint, c3 smallint, c4 tinyint, c5 float, c6 double, c7 bool, c8 binary(16),c9 nchar(32), c10 timestamp)
            tags (t1 int)
            '''
        )

        tdSql.execute(
            '''
            create table db.t1
            (ts timestamp, c1 int, c2 bigint, c3 smallint, c4 tinyint, c5 float, c6 double, c7 bool, c8 binary(16),c9 nchar(32), c10 timestamp)
            '''
        )
        for i in range(4):
            tdSql.execute(f'create table db.ct{i+1} using stb1 tags ( {i+1} )')

        for i in range(9):
            tdSql.execute(
                f"insert into db.ct1 values ( now()-{i*10}s, {1*i}, {11111*i}, {111*i}, {11*i}, {1.11*i}, {11.11*i}, {i%2}, 'binary{i}', 'nchar{i}', now()+{1*i}a )"
            )
            tdSql.execute(
                f"insert into db.ct4 values ( now()-{i*90}d, {1*i}, {11111*i}, {111*i}, {11*i}, {1.11*i}, {11.11*i}, {i%2}, 'binary{i}', 'nchar{i}', now()+{1*i}a )"
            )
        tdSql.execute(
            "insert into db.ct1 values (now()-45s, 0, 0, 0, 0, 0, 0, 0, 'binary0', 'nchar0', now()+8a )")
        tdSql.execute(
            "insert into db.ct1 values (now()+10s, 9, -99999, -999, -99, -9.99, -99.99, 1, 'binary9', 'nchar9', now()+9a )")
        tdSql.execute(
            "insert into db.ct1 values (now()+15s, 9, -99999, -999, -99, -9.99, NULL, 1, 'binary9', 'nchar9', now()+9a )")
        tdSql.execute(
            "insert into db.ct1 values (now()+20s, 9, -99999, -999, NULL, -9.99, -99.99, 1, 'binary9', 'nchar9', now()+9a )")

        tdSql.execute(
            "insert into db.ct4 values (now()-810d, NULL, NULL, NULL, NULL, NULL, NULL, NULL, NULL, NULL, NULL ) ")
        tdSql.execute(
            "insert into db.ct4 values (now()-400d, NULL, NULL, NULL, NULL, NULL, NULL, NULL, NULL, NULL, NULL ) ")
        tdSql.execute(
            "insert into db.ct4 values (now()+90d, NULL, NULL, NULL, NULL, NULL, NULL, NULL, NULL, NULL, NULL  ) ")

        tdSql.execute(
            f'''insert into db.t1 values
            ( '2020-04-21 01:01:01.000', NULL, NULL, NULL, NULL, NULL, NULL, NULL, NULL, NULL, NULL )
            ( '2020-10-21 01:01:01.000', 1, 11111, 111, 11, 1.11, 11.11, 1, "binary1", "nchar1", now()+1a )
            ( '2020-12-31 01:01:01.000', 2, 22222, 222, 22, 2.22, 22.22, 0, "binary2", "nchar2", now()+2a )
            ( '2021-01-01 01:01:06.000', 3, 33333, 333, 33, 3.33, 33.33, 0, "binary3", "nchar3", now()+3a )
            ( '2021-05-07 01:01:10.000', 4, 44444, 444, 44, 4.44, 44.44, 1, "binary4", "nchar4", now()+4a )
            ( '2021-07-21 01:01:01.000', NULL, NULL, NULL, NULL, NULL, NULL, NULL, NULL, NULL, NULL )
            ( '2021-09-30 01:01:16.000', 5, 55555, 555, 55, 5.55, 55.55, 0, "binary5", "nchar5", now()+5a )
            ( '2022-02-01 01:01:20.000', 6, 66666, 666, 66, 6.66, 66.66, 1, "binary6", "nchar6", now()+6a )
            ( '2022-10-28 01:01:26.000', 7, 00000, 000, 00, 0.00, 00.00, 1, "binary7", "nchar7", "1970-01-01 08:00:00.000" )
            ( '2022-12-01 01:01:30.000', 8, -88888, -888, -88, -8.88, -88.88, 0, "binary8", "nchar8", "1969-01-01 01:00:00.000" )
            ( '2022-12-31 01:01:36.000', 9, -99999999999999999, -999, -99, -9.99, -999999999999999999999.99, 1, "binary9", "nchar9", "1900-01-01 00:00:00.000" )
            ( '2023-02-21 01:01:01.000', NULL, NULL, NULL, NULL, NULL, NULL, NULL, NULL, NULL, NULL )
            '''
        )

    def prepare_tag_datas(self,cache_value):

        tdSql.execute("drop database if exists testdb ")
        # prepare datas
        tdSql.execute(f"create database if not exists testdb keep 3650 duration 1000 cachemodel {cache_value}")

        tdSql.execute(" use testdb ")

        tdSql.execute(f" create stable testdb.stb1 (ts timestamp, c1 int, c2 bigint, c3 smallint, c4 tinyint, c5 float, c6 double, c7 bool, c8 binary(16),c9 nchar(32), c10 timestamp , uc1 int unsigned,\
             uc2 bigint unsigned ,uc3 smallint unsigned , uc4 tinyint unsigned ) tags( t1 int , t2 bigint , t3 smallint , t4 tinyint , t5 float , t6 double , t7 bool , t8 binary(36)\
                 , t9 nchar(36) , t10 int unsigned , t11 bigint unsigned ,t12 smallint unsigned , t13 tinyint unsigned ,t14 timestamp  ) ")

        tdSql.execute(
            '''
            create table testdb.t1
            (ts timestamp, c1 int, c2 bigint, c3 smallint, c4 tinyint, c5 float, c6 double, c7 bool, c8 binary(16),c9 nchar(32), c10 timestamp)
            '''
        )
        for i in range(4):
            tdSql.execute(
                f'create table testdb.ct{i+1} using stb1 tags ( {1*i}, {11111*i}, {111*i}, {1*i}, {1.11*i}, {11.11*i}, {i%2}, "binary{i}", "nchar{i}" ,{111*i}, {1*i},{1*i},{1*i},now())')

        for i in range(9):
            tdSql.execute(
                f"insert into testdb.ct1 values ( now()-{i*10}s, {1*i}, {11111*i}, {111*i}, {11*i}, {1.11*i}, {11.11*i}, {i%2}, 'binary{i}', 'nchar{i}', now()+{1*i}a ,{111*i},{1111*i},{i},{i} )"
            )
            tdSql.execute(
                f"insert into testdb.ct4 values ( now()-{i*90}d, {1*i}, {11111*i}, {111*i}, {11*i}, {1.11*i}, {11.11*i}, {i%2}, 'binary{i}', 'nchar{i}', now()+{1*i}a ,{111*i},{1111*i},{i},{i})"
            )
        tdSql.execute(
            "insert into testdb.ct1 values (now()-45s, 0, 0, 0, 0, 0, 0, 0, 'binary0', 'nchar0', now()+8a ,0,0,0,0)")
        tdSql.execute(
            "insert into testdb.ct1 values (now()+10s, 9, -99999, -999, -99, -9.99, -99.99, 1, 'binary9', 'nchar9', now()+9a , 999 , 9999 , 9 , 9)")
        tdSql.execute(
            "insert into testdb.ct1 values (now()+15s, 9, -99999, -999, -99, -9.99, NULL, 1, 'binary9', 'nchar9', now()+9a , 999 , 99999 , 9 , 9)")
        tdSql.execute(
            "insert into testdb.ct1 values (now()+20s, 9, -99999, -999, NULL, -9.99, -99.99, 1, 'binary9', 'nchar9', now()+9a ,999 , 99999 , 9 , 9)")

        tdSql.execute(
            "insert into testdb.ct4 values (now()-810d, NULL, NULL, NULL, NULL, NULL, NULL, NULL, NULL, NULL, NULL , NULL, NULL, NULL, NULL) ")
        tdSql.execute(
            "insert into testdb.ct4 values (now()-400d, NULL, NULL, NULL, NULL, NULL, NULL, NULL, NULL, NULL, NULL , NULL, NULL, NULL, NULL) ")
        tdSql.execute(
            "insert into testdb.ct4 values (now()+90d, NULL, NULL, NULL, NULL, NULL, NULL, NULL, NULL, NULL, NULL , NULL, NULL, NULL, NULL ) ")

        tdSql.execute(
            f'''insert into testdb.t1 values
            ( '2020-04-21 01:01:01.000', NULL, NULL, NULL, NULL, NULL, NULL, NULL, NULL, NULL, NULL )
            ( '2020-10-21 01:01:01.000', 1, 11111, 111, 11, 1.11, 11.11, 1, "binary1", "nchar1", now()+1a )
            ( '2020-12-31 01:01:01.000', 2, 22222, 222, 22, 2.22, 22.22, 0, "binary2", "nchar2", now()+2a )
            ( '2021-01-01 01:01:06.000', 3, 33333, 333, 33, 3.33, 33.33, 0, "binary3", "nchar3", now()+3a )
            ( '2021-05-07 01:01:10.000', 4, 44444, 444, 44, 4.44, 44.44, 1, "binary4", "nchar4", now()+4a )
            ( '2021-07-21 01:01:01.000', NULL, NULL, NULL, NULL, NULL, NULL, NULL, NULL, NULL, NULL )
            ( '2021-09-30 01:01:16.000', 5, 55555, 555, 55, 5.55, 55.55, 0, "binary5", "nchar5", now()+5a )
            ( '2022-02-01 01:01:20.000', 6, 66666, 666, 66, 6.66, 66.66, 1, "binary6", "nchar6", now()+6a )
            ( '2022-10-28 01:01:26.000', 7, 00000, 000, 00, 0.00, 00.00, 1, "binary7", "nchar7", "1970-01-01 08:00:00.000" )
            ( '2022-12-01 01:01:30.000', 8, -88888, -888, -88, -8.88, -88.88, 0, "binary8", "nchar8", "1969-01-01 01:00:00.000" )
            ( '2022-12-31 01:01:36.000', 9, -99999999999999999, -999, -99, -9.99, -999999999999999999999.99, 1, "binary9", "nchar9", "1900-01-01 00:00:00.000" )
            ( '2023-02-21 01:01:01.000', NULL, NULL, NULL, NULL, NULL, NULL, NULL, NULL, NULL, NULL )
            '''
        )

    def check_result_auto(self, origin_query, abs_query):
        abs_result = tdSql.getResult(abs_query)
        origin_result = tdSql.getResult(origin_query)

        auto_result = []

        for row in origin_result:
            row_check = []
            for elem in row:
                if elem == None:
                    elem = None
                elif elem >= 0:
                    elem = elem
                else:
                    elem = -elem
                row_check.append(elem)
            auto_result.append(row_check)

        check_status = True
        for row_index, row in enumerate(abs_result):
            for col_index, elem in enumerate(row):
                if auto_result[row_index][col_index] != elem:
                    check_status = False
        if not check_status:
            tdLog.notice(
                "abs function value has not as expected , sql is \"%s\" " % abs_query)
            sys.exit(1)
        else:
            tdLog.info(
                "abs value check pass , it work as expected ,sql is \"%s\"   " % abs_query)

    def test_errors(self):
        tdSql.execute("use testdb")

        # bug need fix
        tdSql.query("select last_row(c1 ,NULL) from testdb.t1")

        error_sql_lists = [
            "select last_row from testdb.t1",
            "select last_row(-+--+c1) from testdb.t1",
            "select last_row(123--123)==1 from testdb.t1",
            "select last_row(c1) as 'd1' from testdb.t1",
            #"select last_row(c1 ,NULL) from testdb.t1",
            "select last_row(,) from testdb.t1;",
            "select last_row(abs(c1) ab from testdb.t1)",
            "select last_row(c1) as int from testdb.t1",
            "select last_row from testdb.stb1",
            "select last_row(123--123)==1 from testdb.stb1",
            "select last_row(c1) as 'd1' from testdb.stb1",
            #"select last_row(c1 ,NULL) from testdb.stb1",
            "select last_row(,) from testdb.stb1;",
            "select last_row(abs(c1) ab from testdb.stb1)",
            "select last_row(c1) as int from testdb.stb1"
        ]
        for error_sql in error_sql_lists:
            tdSql.error(error_sql)

    def support_types(self):
        tdSql.execute("use testdb")
        tbnames = ["stb1", "t1", "ct1", "ct2"]

        for tbname in tbnames:
            tdSql.query("desc {}".format(tbname))
            coltypes = tdSql.queryResult
            for coltype in coltypes:
                colname = coltype[0]
                col_note = coltype[-1]
                if col_note != "TAG":
                    abs_sql = "select last_row({}) from {}".format(colname, "testdb."+tbname)
                    tdSql.query(abs_sql)


    def basic_abs_function(self):

        # basic query
        tdSql.query("select c1 from testdb.ct3")
        tdSql.checkRows(0)
        tdSql.query("select c1 from testdb.t1")
        tdSql.checkRows(12)
        tdSql.query("select c1 from testdb.stb1")
        tdSql.checkRows(25)

        # used for empty table  , ct3 is empty
        tdSql.query("select last_row(c1) from testdb.ct3")
        tdSql.checkRows(0)
        tdSql.query("select last_row(c2) from testdb.ct3")
        tdSql.checkRows(0)
        tdSql.query("select last_row(c3) from testdb.ct3")
        tdSql.checkRows(0)
        tdSql.query("select last_row(c4) from testdb.ct3")
        tdSql.checkRows(0)
        tdSql.query("select last_row(c5) from testdb.ct3")
        tdSql.checkRows(0)
        tdSql.query("select last_row(c6) from testdb.ct3")

        # used for regular table

        # bug need fix
        tdSql.query("select last_row(c1) from testdb.t1")
        tdSql.checkData(0, 0, None)
        tdSql.query("select last_row(c1) from testdb.ct4")
        tdSql.checkData(0, 0, None)
        tdSql.query("select last_row(c1) from testdb.stb1")
        tdSql.checkData(0, 0, None)

        # # bug need fix
        tdSql.query("select last_row(c1), c2, c3 , c4, c5 from testdb.t1")
        tdSql.checkData(0, 0, None)
        tdSql.checkData(0, 1, None)
        tdSql.checkData(0, 2, None)

        # # bug need fix
        tdSql.query("select last_row(c1), c2, c3 , c4, c5 from testdb.ct1")
        tdSql.checkData(0, 0, 9)
        tdSql.checkData(0, 1, -99999)
        tdSql.checkData(0, 2, -999)
        tdSql.checkData(0, 3, None)
        tdSql.checkData(0, 4,-9.99000)

        # bug need fix
        tdSql.query("select last_row(c1), c2, c3 , c4, c5 from testdb.stb1 where tbname='ct1'")
        tdSql.checkData(0, 0, 9)
        tdSql.checkData(0, 1, -99999)
        tdSql.checkData(0, 2, -999)
        tdSql.checkData(0, 3, None)
        tdSql.checkData(0, 4,-9.99000)

        # bug fix
        tdSql.query("select last_row(abs(c1)) from testdb.ct1")
        tdSql.checkData(0,0,9)

        # # bug fix
        tdSql.query("select last_row(c1+1) from testdb.ct1")
        tdSql.query("select last_row(c1+1) from testdb.stb1")
        tdSql.query("select last_row(c1+1) from testdb.t1")

        # used for stable table
        tdSql.query("select last_row(c1 ,c2 ,c3) ,last_row(c4) from testdb.ct1")
        tdSql.checkData(0,0,9)
        tdSql.checkData(0,1,-99999)
        tdSql.checkData(0,2,-999)
        tdSql.checkData(0,3,None)

        # bug need fix
        tdSql.query("select last_row(c1 ,c2 ,c3) from testdb.stb1 ")
        tdSql.checkData(0,0,None)
        tdSql.checkData(0,1,None)
        tdSql.checkData(0,2,None)


        tdSql.query('select last_row(c1) from testdb.t1 where ts <"2022-12-31 01:01:36.000"')
        tdSql.checkData(0,0,8)
        # bug need fix
        tdSql.query("select abs(last_row(c1)-2)+max(c1),ceil(last_row(c4)-2) from testdb.stb1 where c4 is not null")
        tdSql.checkData(0,0,16.000000000)
        tdSql.checkData(0,1,-101.000000000)

        tdSql.query("select abs(last_row(c1)-2)+max(c1),ceil(last_row(c4)-2) from testdb.ct1 where c4<0")
        tdSql.checkData(0,0,16.000000000)
        tdSql.checkData(0,1,-101.000000000)

        tdSql.query("select last_row(ceil(c1+2)+floor(c1)-10) from testdb.stb1")
        tdSql.checkData(0,0,None)

        tdSql.query("select last_row(ceil(c1+2)+floor(c1)-10) from testdb.ct1")
        tdSql.checkData(0,0,10.000000000)

        # filter for last_row

        # bug need fix for all function

        tdSql.query("select last_row(ts ,c1 ) from testdb.ct4 where t1 = 1 ")
        tdSql.checkRows(0)

        tdSql.query("select count(c1) from testdb.ct4 where t1 = 1 ")
        tdSql.checkRows(0)

        tdSql.query("select last_row(c1) ,last(c1)  from testdb.stb1 where  c1 is null")
        tdSql.checkRows(1)
        tdSql.checkData(0,0,None)
        tdSql.checkData(0,1,None)

        tdSql.query("select last_row(c1) ,count(*)  from testdb.stb1 where  c1 is null")
        tdSql.checkData(0,0,None)
        tdSql.checkData(0,1,3)

        tdSql.query("select last_row(c1) ,count(c1)  from testdb.stb1 where  c1 is null")
        tdSql.checkData(0,0,None)
        tdSql.checkData(0,1,0)

        # bug need fix
        tdSql.query("select tbname ,last_row(c1) from testdb.stb1")
        tdSql.checkData(0,0,'ct4')
        tdSql.checkData(0,1,None)

        tdSql.query(" select tbname ,last_row(c1) from testdb.stb1 partition by tbname order by tbname ")
        tdSql.checkData(0,0,'ct1')
        tdSql.checkData(0,1,9)
        tdSql.checkData(1,0,'ct4')
        tdSql.checkData(1,1,None)

        tdSql.query(" select tbname ,last_row(c1) from testdb.stb1 group by tbname order by tbname ")
        tdSql.checkData(0,0,'ct1')
        tdSql.checkData(0,1,9)
        tdSql.checkData(1,0,'ct4')
        tdSql.checkData(1,1,None)

        tdSql.query(" select t1 ,count(c1) from testdb.stb1 partition by t1 ")
        tdSql.checkRows(2)

        # filter by tbname
        tdSql.query("select last_row(c1) from testdb.stb1 where tbname = 'ct1' ")
        tdSql.checkData(0,0,9)

        # bug need fix
        tdSql.query("select tbname ,last_row(c1) from testdb.stb1 where tbname = 'ct1' ")
        tdSql.checkData(0,1,9)
        tdSql.query("select tbname ,last_row(c1) from testdb.stb1 partition by tbname order by tbname")
        tdSql.checkData(0, 0, 'ct1')
        tdSql.checkData(0, 1, 9)
        tdSql.checkData(1, 0, 'ct4')
        tdSql.checkData(1, 1, None)

        tdSql.query("select tbname ,last_row(c1) from testdb.stb1 group by tbname order by tbname")
        tdSql.checkData(0, 0, 'ct1')
        tdSql.checkData(0, 1, 9)
        tdSql.checkData(1, 0, 'ct4')
        tdSql.checkData(1, 1, None)

        # last_row for only tag
        tdSql.query("select last_row(t1 ,t2 ,t3 , t4 ) from testdb.stb1")
        tdSql.checkData(0,0,3)
        tdSql.checkData(0,1,33333)
        tdSql.checkData(0,2,333)
        tdSql.checkData(0,3,3)

        tdSql.query("select last_row(abs(floor(t1)) ,t2 ,ceil(abs(t3)) , abs(ceil(t4)) ) from testdb.stb1")
        tdSql.checkData(0,0,3)
        tdSql.checkData(0,1,33333)
        tdSql.checkData(0,2,333)
        tdSql.checkData(0,3,3)

        # filter by tag
        tdSql.query("select tbname ,last_row(c1) from testdb.stb1 where t1 =0 ")
        tdSql.checkData(0,1,9)
        tdSql.query("select tbname ,last_row(c1) ,t1 from testdb.stb1 partition by t1 order by t1")
        tdSql.checkData(0, 0, 'ct1')
        tdSql.checkData(0, 1, 9)
        tdSql.checkData(1, 0, 'ct4')
        tdSql.checkData(1, 1, None)

        # filter by col

        tdSql.query("select tbname ,last_row(c1),abs(c1)from testdb.stb1 where c1 =1;")
        tdSql.checkData(0, 0, 'ct1')
        tdSql.checkData(0, 1, 1)
        tdSql.checkData(0, 2, 1)
        tdSql.query("select last_row(c1) from testdb.stb1 where abs(ceil(c1))*c1==1")
        tdSql.checkData(0,0,1)

        # mix with common functions
        tdSql.query("select last_row(*) ,last(*) from testdb.stb1  ")
        tdSql.checkRows(1)

        tdSql.query("select last_row(*) ,last(*) from testdb.stb1  ")
        tdSql.checkRows(1)


        tdSql.query("select last_row(c1+abs(c1)) from testdb.stb1 partition by tbname order by tbname")
        tdSql.query("select last(c1), max(c1+abs(c1)),last_row(c1+abs(c1)) from testdb.stb1 partition by tbname order by tbname")

        # # bug need fix ,taosd crash
        tdSql.error("select last_row(*) ,last(*) from testdb.stb1 partition by tbname order by last(*)")
        tdSql.error("select last_row(*) ,last(*) from testdb.stb1 partition by tbname order by last_row(*)")

        # mix with agg functions
        tdSql.query("select last(*), last_row(*),last(c1), last_row(c1) from testdb.stb1 ")
        tdSql.query("select last(*), last_row(*),last(c1), last_row(c1) from testdb.ct1 ")
        tdSql.query("select last(*), last_row(*),last(c1+1)*max(c1), last_row(c1+2)/2 from testdb.t1 ")
        tdSql.query("select last_row(*) ,abs(c1/2)+100 from testdb.stb1 where tbname =\"ct1\" ")
        tdSql.query("select c1, last_row(c5) from testdb.ct1 ")
        tdSql.error("select c1, last_row(c5) ,last(c1) from testdb.stb1 ")

        # agg functions mix with agg functions

        tdSql.query("select last(c1) , max(c5), count(c5) from testdb.stb1")
        tdSql.query("select last_row(c1) , max(c5), count(c5) from testdb.ct1")

        # bug fix for compute
        tdSql.query("select  last_row(c1) -0 ,last(c1)-0 ,last(c1)+last_row(c1) from testdb.ct4 ")
        tdSql.checkData(0,0,None)
        tdSql.checkData(0,1,0.000000000)
        tdSql.checkData(0,2,None)

        tdSql.query(" select c1, abs(c1) -0 ,last_row(c1-0.1)-0.1 from testdb.ct1")
        tdSql.checkData(0,0,9)
        tdSql.checkData(0,1,9.000000000)
        tdSql.checkData(0,2,8.800000000)

    def abs_func_filter(self):
        tdSql.execute("use db")
        tdSql.query(
            "select c1, abs(c1) -0 ,ceil(c1-0.1)-0 ,floor(c1+0.1)-0.1 ,last_row(log(c1,2)-0.5) from db.ct4 where c1>5 ")
        tdSql.checkData(0, 0, 6)
        tdSql.checkData(0, 1, 6.000000000)
        tdSql.checkData(0, 2, 6.000000000)
        tdSql.checkData(0, 3, 5.900000000)
        tdSql.checkData(0, 4, 2.084962501)

        tdSql.query(
            "select last_row(c1,c2,c1+5) from db.ct4 where c1=5 ")
        tdSql.checkData(0, 0, 5)
        tdSql.checkData(0, 1, 55555)
        tdSql.checkData(0, 2, 10.000000000)

        tdSql.query(
            "select last(c1,c2,c1+5) from db.ct4 where c1=5 ")
        tdSql.checkData(0, 0, 5)
        tdSql.checkData(0, 1, 55555)
        tdSql.checkData(0, 2, 10.000000000)

        tdSql.query(
            "select c1,c2 , abs(c1) -0 ,ceil(c1-0.1)-0 ,floor(c1+0.1)-0.1 ,ceil(log(c1,2)-0.5) from db.ct4 where c1>log(c1,2) limit 1 ")
        tdSql.checkRows(1)
        tdSql.checkData(0, 0, 8)
        tdSql.checkData(0, 1, 88888)
        tdSql.checkData(0, 2, 8.000000000)
        tdSql.checkData(0, 3, 8.000000000)
        tdSql.checkData(0, 4, 7.900000000)
        tdSql.checkData(0, 5, 3.000000000)

    def abs_Arithmetic(self):
        pass

    def check_boundary_values(self):

        tdSql.execute("drop database if exists bound_test")
        tdSql.execute("create database if not exists bound_test cachemodel 'LAST_ROW' ")

        time.sleep(3)
        tdSql.execute("use bound_test")
        tdSql.execute(
            "create table bound_test.stb_bound (ts timestamp, c1 int, c2 bigint, c3 smallint, c4 tinyint, c5 float, c6 double, c7 bool, c8 binary(32),c9 nchar(32), c10 timestamp) tags (t1 int);"
        )
        tdSql.execute(f'create table bound_test.sub1_bound using stb_bound tags ( 1 )')
        tdSql.execute(
            f"insert into bound_test.sub1_bound values ( now()-1s, 2147483647, 9223372036854775807, 32767, 127, 3.40E+38, 1.7e+308, True, 'binary_tb1', 'nchar_tb1', now() )"
        )
        tdSql.execute(
            f"insert into bound_test.sub1_bound values ( now()-1s, -2147483647, -9223372036854775807, -32767, -127, -3.40E+38, -1.7e+308, True, 'binary_tb1', 'nchar_tb1', now() )"
        )
        tdSql.execute(
            f"insert into bound_test.sub1_bound values ( now(), 2147483646, 9223372036854775806, 32766, 126, 3.40E+38, 1.7e+308, True, 'binary_tb1', 'nchar_tb1', now() )"
        )
        tdSql.execute(
            f"insert into bound_test.sub1_bound values ( now(), -2147483646, -9223372036854775806, -32766, -126, -3.40E+38, -1.7e+308, True, 'binary_tb1', 'nchar_tb1', now() )"
        )
        tdSql.error(
            f"insert into bound_test.sub1_bound values ( now()+1s, 2147483648, 9223372036854775808, 32768, 128, 3.40E+38, 1.7e+308, True, 'binary_tb1', 'nchar_tb1', now() )"
        )

        # check basic elem for table per row
        tdSql.query(
            "select last(c1) ,last_row(c2), last_row(c3)+1 , last(c4)+1  from bound_test.sub1_bound ")
        tdSql.checkData(0, 0, -2147483646)
        tdSql.checkData(0, 1, -9223372036854775806)
        tdSql.checkData(0, 2, -32765.000000000)
        tdSql.checkData(0, 3, -125.000000000)
        # check  + - * / in functions
        tdSql.query(
            "select last_row(c1+1) ,last_row(c2) , last(c3*1) , last(c4/2)  from bound_test.sub1_bound ")

    def test_tag_compute_for_scalar_function(self):

        tdSql.execute("use testdb")

        # bug need fix

        tdSql.query(" select sum(c1) from testdb.stb1 where t1+10 >1; ")
        tdSql.query("select c1 ,t1 from testdb.stb1 where t1 =0 ")
        tdSql.checkRows(13)
        tdSql.query("select last_row(c1,t1) from testdb.stb1 ")
        tdSql.checkData(0,0,None)
        tdSql.checkData(0,1,3)
        tdSql.query("select last_row(c1),t1 from testdb.stb1 ")
        tdSql.checkData(0,0,None)
        tdSql.checkData(0,1,3)
        tdSql.query("select last_row(c1,t1),last(t1) from testdb.stb1 ")
        tdSql.checkData(0,0,None)
        tdSql.checkData(0,1,3)
        tdSql.checkData(0,2,3)

        tdSql.query("select last_row(t1) from testdb.stb1 where t1 >0 ")
        tdSql.checkRows(1)
        tdSql.checkData(0,0,3)
        tdSql.query("select last_row(t1) from testdb.stb1 where t1 =3 ")
        tdSql.checkRows(1)
        tdSql.checkData(0,0,3)

        tdSql.query("select last_row(t1) from testdb.stb1 where t1 =2")
        tdSql.checkRows(0)

        # nest query for last_row
        tdSql.query("select last_row(t1) from (select ts , c1 ,t1 from testdb.stb1)")
        tdSql.checkData(0,0,3)
        tdSql.query("select distinct(c1) ,t1 from testdb.stb1")
        tdSql.checkRows(20)
        tdSql.query("select last_row(c1) from (select _rowts , c1 ,t1 from testdb.stb1)")
        tdSql.checkData(0,0,None)

        tdSql.query("select last_row(c1) from (select ts , c1 ,t1 from testdb.stb1)")
        tdSql.checkData(0,0,None)

        tdSql.query("select ts , last_row(c1) ,c1  from (select ts , c1 ,t1 from testdb.stb1)")
        tdSql.checkData(0,1,None)

        tdSql.query("select ts , last_row(c1) ,c1  from (select ts , max(c1) c1  ,t1 from testdb.stb1 where ts >now -1h and ts <now+1h interval(10s) fill(value ,10 ))")
        tdSql.checkData(0,1,10)
        tdSql.checkData(0,1,10)

        tdSql.error("select ts , last_row(c1) ,c1  from (select count(c1) c1 from testdb.stb1 where ts >now -1h and ts <now+1h interval(10s) fill(value ,10 ))")

        tdSql.error("select  last_row(c1) ,c1  from (select  count(c1) c1 from testdb.stb1 where ts >now -1h and ts <now+1h interval(10s) fill(value ,10 ))")

        # tag filter with last_row function
        tdSql.query("select last_row(t1) from testdb.stb1 where abs(t1)=1")
        tdSql.checkRows(0)
        tdSql.query("select last_row(t1) from testdb.stb1 where abs(t1)=0")
        tdSql.checkRows(1)
        tdSql.query(" select last_row(t1),last_row(c1) from db.ct1 where abs(c1+t1)=1")
        tdSql.checkRows(1)
        tdSql.checkData(0,0,1)
        tdSql.checkData(0,1,0)

        tdSql.query(
            "select last_row(c1+t1)*t1 from testdb.stb1 where abs(c1)/floor(abs(ceil(t1))) ==1")

    def group_test(self):
        tdSql.execute(" use testdb ")
        tdSql.query(" select last_row(c1) from testdb.stb1 group by t1 order by t1 ")
        tdSql.checkRows(2)

        # bug need fix
        tdSql.query("select last_row(c1) from testdb.stb1 group by c1 order by c1,t1 ")
        tdSql.checkRows(10)
        tdSql.checkData(9,0,8)
        tdSql.query("select last_row(c1) from db.stb1 group by c1 order by t1 ")
        tdSql.checkRows(10)
        tdSql.checkData(0,0,4)

        tdSql.query("select last_row(c1) from testdb.stb1 group by c1 order by t1")
        tdSql.checkRows(11)

        tdSql.query("select last_row(c1) from testdb.stb1 group by c1 order by c1,t1;")
        tdSql.checkRows(11)
        tdSql.checkData(10,0,9)

        # bug need fix , result is error
        tdSql.query("select last_row(c1) from testdb.ct4 group by c1 order by t1 ")
        tdSql.query("select last_row(t1) from testdb.ct4 group by c1 order by t1 ")

        tdSql.query("select last_row(t1) from testdb.stb1 group by t1 order by t1 ")
        tdSql.checkRows(2)
        tdSql.query("select last_row(c1) from testdb.stb1 group by c1 order by c1 ")
        tdSql.checkRows(11)
        tdSql.checkData(0,0,None)
        tdSql.checkData(10,0,9)

        tdSql.query("select ceil(abs(last_row(abs(c1)))) from testdb.stb1 group by abs(c1) order by abs(c1);")
        tdSql.checkRows(11)
        tdSql.checkData(0,0,None)
        tdSql.checkData(10,0,9)
        tdSql.query("select last_row(c1+c3) from testdb.stb1 group by abs(c1+c3) order by abs(c1+c3)")
        tdSql.checkRows(11)

        # bug need fix , taosd crash
        tdSql.query("select last_row(c1+c3)+c2 from testdb.stb1 group by abs(c1+c3)+c2 order by abs(c1+c3)+c2")
        tdSql.checkRows(11)
        tdSql.query("select last_row(c1+c3)+last_row(c2) from testdb.stb1 group by abs(c1+c3)+abs(c2) order by abs(c1+c3)+abs(c2)")
        tdSql.checkRows(11)
        tdSql.checkData(0,0,None)
        tdSql.checkData(2,0,11223.000000000)

        tdSql.query("select last_row(t1) from testdb.stb1 where abs(c1+t1)=1 partition by tbname")
        tdSql.checkData(0,0,1)

        tdSql.query("select tbname , last_row(c1) from testdb.stb1 partition by tbname order by tbname")
        tdSql.checkRows(2)
        tdSql.checkData(0, 0, 'ct1')
        tdSql.checkData(0, 1,  9)
        tdSql.checkData(0, 2, 'ct4')
        tdSql.checkData(0, 3, None)

        tdSql.query("select tbname , last_row(c1) from testdb.stb1 partition by t1 order by t1")
        tdSql.checkRows(2)
        tdSql.checkData(0, 0, 'ct1')
        tdSql.checkData(0, 1,  9)
        tdSql.checkData(0, 2, 'ct4')
        tdSql.checkData(0, 3, None)

        # bug need fix
        tdSql.query("select tbname , last_row(c1) from testdb.stb1 partition by c2 order by c1")
        tdSql.checkRows(11)
        tdSql.checkData(10,1,9)

        tdSql.query("select tbname , last_row(c1) from testdb.stb1 partition by c2 order by c2")
        tdSql.checkRows(11)
        tdSql.checkData(10,1,88888)

        tdSql.query("select tbname , last_row(t1) from testdb.stb1 partition by c2 order by t1")
        tdSql.checkRows(11)

        tdSql.query("select abs(c1) ,c2 ,t1, last_row(t1) from testdb.stb1 partition by c2 order by t1")
        tdSql.checkRows(11)

        tdSql.query("select t1 ,last_row(t1) ,c2 from testdb.stb1 partition by c2 order by t1")
        tdSql.checkRows(11)

        tdSql.query("select last_row(t1) ,last_row(t1) ,last_row(c2) from testdb.stb1 partition by c2 order by c2")
        tdSql.checkRows(11)

        tdSql.query("select abs(c1) , last_row(t1) ,c2 from testdb.stb1 partition by tbname order by tbname")
        tdSql.checkRows(2)

        tdSql.query("select last_row(c1) , ceil(t1) ,c2 from testdb.stb1 partition by t1 order by t1")
        tdSql.checkRows(2)

        tdSql.query("select last_row(c1) , abs(t1) ,c2 from testdb.stb1 partition by abs(c1) order by abs(c1)")
        tdSql.checkRows(11)

        tdSql.query("select abs(last_row(c1)) , abs(floor(t1)) ,floor(c2) from testdb.stb1 partition by abs(floor(c1)) order by abs(c1)")
        tdSql.checkRows(11)

        tdSql.query("select last_row(ceil(c1-2)) , abs(floor(t1+1)) ,floor(c2-c1) from testdb.stb1 partition by abs(floor(c1)) order by abs(c1)")
        tdSql.checkRows(11)

<<<<<<< HEAD
        # interval 

        tdSql.query("select max(c1) from stb1 interval(50s) sliding(30s)")
        tdSql.checkRows(13)

        tdSql.query("select unique(c1) from stb1 partition by tbname")

=======
        # interval
>>>>>>> 595daef8
        tdSql.query("select last_row(c1) from testdb.stb1 interval(50s) sliding(30s)")
        tdSql.checkRows(27)


        tdSql.query("select last_row(c1) from testdb.ct1 interval(50s) sliding(30s)")
        tdSql.checkRows(5)
        last_row_result = tdSql.queryResult
        tdSql.query("select last(c1) from testdb.ct1 interval(50s) sliding(30s)")
        for ind , row in enumerate(last_row_result):
            tdSql.checkData(ind , 0 , row[0])

        # bug need fix
        tdSql.query('select max(c1) from testdb.t1 where ts>="2021-01-01 01:01:06.000" and ts < "2021-07-21 01:01:01.000" interval(50d) sliding(30d) fill(NULL)')
        tdSql.checkRows(8)
        tdSql.checkData(7,0,None)

        tdSql.query('select last_row(c1) from testdb.t1 where ts>="2021-01-01 01:01:06.000" and ts < "2021-07-21 01:01:01.000" interval(50d) sliding(30d) fill(value ,2 )')
        tdSql.checkRows(8)
        tdSql.checkData(7,0,2)

        tdSql.query('select last_row(c1) from testdb.stb1 where ts>="2022-07-06 16:00:00.000 " and ts < "2022-07-06 17:00:00.000 " interval(50s) sliding(30s)')
        tdSql.query('select last_row(c1) from (select ts ,  c1  from testdb.t1 where ts>="2021-01-01 01:01:06.000" and ts < "2021-07-21 01:01:01.000" ) interval(10s) sliding(5s)')

        # join
        tdSql.query("use test")
        tdSql.query("select last(sub_tb_1.c1), last(sub_tb_2.c2) from sub_tb_1, sub_tb_2 where sub_tb_1.ts=sub_tb_2.ts")
        tdSql.checkCols(2)
        last_row_result = tdSql.queryResult
        tdSql.query("select last_row(sub_tb_1.c1), last_row(sub_tb_2.c2) from sub_tb_1, sub_tb_2 where sub_tb_1.ts=sub_tb_2.ts")

        for ind , row in enumerate(last_row_result):
            tdSql.checkData(ind , 0 , row[0])

        tdSql.query("select last(*), last(*) from sub_tb_1, sub_tb_2 where sub_tb_1.ts=sub_tb_2.ts")

        last_row_result = tdSql.queryResult
        tdSql.query("select last_row(*), last_row(*) from sub_tb_1, sub_tb_2 where sub_tb_1.ts=sub_tb_2.ts")
        for ind , row in enumerate(last_row_result):
            tdSql.checkData(ind , 0 , row[0])

        tdSql.query("select last(*), last_row(*) from sub_tb_1, sub_tb_2 where sub_tb_1.ts=sub_tb_2.ts")
        for ind , row in enumerate(last_row_result):
            tdSql.checkData(ind , 0 , row[0])

        tdSql.query("select last_row(*), last(*) from sub_tb_1, sub_tb_2 where sub_tb_1.ts=sub_tb_2.ts")
        for ind , row in enumerate(last_row_result):
            tdSql.checkData(ind , 0 , row[0])


    def support_super_table_test(self):
        tdSql.execute(" use testdb ")
        self.check_result_auto( " select c1 from testdb.stb1 order by ts " , "select abs(c1) from testdb.stb1 order by ts" )
        self.check_result_auto( " select c1 from testdb.stb1 order by tbname " , "select abs(c1) from testdb.stb1 order by tbname" )
        self.check_result_auto( " select c1 from testdb.stb1 where c1 > 0 order by tbname  " , "select abs(c1) from testdb.stb1 where c1 > 0 order by tbname" )
        self.check_result_auto( " select c1 from testdb.stb1 where c1 > 0 order by tbname  " , "select abs(c1) from testdb.stb1 where c1 > 0 order by tbname" )

        self.check_result_auto( " select t1,c1 from testdb.stb1 order by ts " , "select t1, abs(c1) from testdb.stb1 order by ts" )
        self.check_result_auto( " select t2,c1 from testdb.stb1 order by tbname " , "select t2 ,abs(c1) from testdb.stb1 order by tbname" )
        self.check_result_auto( " select t3,c1 from testdb.stb1 where c1 > 0 order by tbname  " , "select t3 ,abs(c1) from testdb.stb1 where c1 > 0 order by tbname" )
        self.check_result_auto( " select t4,c1 from testdb.stb1 where c1 > 0 order by tbname  " , "select t4 , abs(c1) from testdb.stb1 where c1 > 0 order by tbname" )
        pass

    def basic_query(self):

        tdLog.printNoPrefix("==========step2:test errors ==============")

        self.test_errors()

        tdLog.printNoPrefix("==========step3:support types ============")

        self.support_types()

        tdLog.printNoPrefix("==========step4: abs basic query ============")

        self.basic_abs_function()

        tdLog.printNoPrefix("==========step5: abs boundary query ============")

        self.check_boundary_values()

        tdLog.printNoPrefix("==========step6: abs filter query ============")

        self.abs_func_filter()

        tdLog.printNoPrefix("==========step6: tag coumpute query ============")

        self.test_tag_compute_for_scalar_function()

        tdLog.printNoPrefix("==========step7: check result of query ============")


        tdLog.printNoPrefix("==========step8: check abs result of  stable query ============")

        self.support_super_table_test()

    def run(self):  # sourcery skip: extract-duplicate-method, remove-redundant-fstring
        # tdSql.prepare()

        tdLog.printNoPrefix("==========step1:create table ==============")

        # cache_last 0
        self.prepare_datas("'NONE' ")
        self.prepare_tag_datas("'NONE'")
        self.insert_datas_and_check_abs(self.tb_nums,self.row_nums,self.time_step,"'NONE'")
        self.basic_query()

        # cache_last 1
        self.prepare_datas("'LAST_ROW'")
        self.prepare_tag_datas("'LAST_ROW'")
        self.insert_datas_and_check_abs(self.tb_nums,self.row_nums,self.time_step,"'LAST_ROW'")
        self.basic_query()

        # cache_last 2
        self.prepare_datas("'LAST_VALUE'")
        self.prepare_tag_datas("'LAST_VALUE'")
        self.insert_datas_and_check_abs(self.tb_nums,self.row_nums,self.time_step,"'LAST_VALUE'")
        self.basic_query()

        # cache_last 3
        self.prepare_datas("'BOTH'")
        self.prepare_tag_datas("'BOTH'")
        self.insert_datas_and_check_abs(self.tb_nums,self.row_nums,self.time_step,"'BOTH'")
        self.basic_query()


    def stop(self):
        tdSql.close()
        tdLog.success(f"{__file__} successfully executed")


tdCases.addLinux(__file__, TDTestCase())
tdCases.addWindows(__file__, TDTestCase())<|MERGE_RESOLUTION|>--- conflicted
+++ resolved
@@ -722,17 +722,14 @@
         tdSql.query("select last_row(ceil(c1-2)) , abs(floor(t1+1)) ,floor(c2-c1) from testdb.stb1 partition by abs(floor(c1)) order by abs(c1)")
         tdSql.checkRows(11)
 
-<<<<<<< HEAD
-        # interval 
 
         tdSql.query("select max(c1) from stb1 interval(50s) sliding(30s)")
         tdSql.checkRows(13)
 
         tdSql.query("select unique(c1) from stb1 partition by tbname")
 
-=======
         # interval
->>>>>>> 595daef8
+
         tdSql.query("select last_row(c1) from testdb.stb1 interval(50s) sliding(30s)")
         tdSql.checkRows(27)
 
