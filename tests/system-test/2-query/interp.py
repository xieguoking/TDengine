--- conflicted
+++ resolved
@@ -25,8 +25,6 @@
         ctbname2 = "ctb2"
         ctbname3 = "ctb3"
         num_of_ctables = 3
-<<<<<<< HEAD
-=======
 
         tbname_null = "tb_null"
         ctbname1_null = "ctb1_null"
@@ -39,7 +37,6 @@
         ctbname2_single = "ctb2_single"
         ctbname3_single = "ctb3_single"
         stbname_single = "stb_single"
->>>>>>> 3c2bf197
 
         tdSql.prepare()
 
@@ -2871,7 +2868,6 @@
 
 
         tdLog.printNoPrefix("==========step13:test stable cases")
-<<<<<<< HEAD
 
         # select interp from supertable
         tdSql.query(f"select _irowts, _isfilled, interp(c0) from {dbname}.{stbname} range('2020-02-01 00:00:00', '2020-02-01 00:00:18') every(1s) fill(null)")
@@ -3381,517 +3377,6 @@
         tdSql.error(f"select _irowts, _isfilled, interp(c0) from {dbname}.{stbname} range('2020-02-01 00:00:00', '2020-02-01 00:00:18') every(1s) fill(null)")
         tdSql.query(f"select _irowts, _isfilled, interp(c0) from {dbname}.{stbname} partition by tbname range('2020-02-01 00:00:00', '2020-02-01 00:00:18') every(1s) fill(null)")
 
-=======
-
-        # select interp from supertable
-        tdSql.query(f"select _irowts, _isfilled, interp(c0) from {dbname}.{stbname} range('2020-02-01 00:00:00', '2020-02-01 00:00:18') every(1s) fill(null)")
-        tdSql.checkRows(19)
-
-        tdSql.checkData(0,  2, None)
-        tdSql.checkData(1,  2, 1)
-        tdSql.checkData(2,  2, None)
-        tdSql.checkData(3,  2, 3)
-        tdSql.checkData(4,  2, None)
-        tdSql.checkData(5,  2, 5)
-        tdSql.checkData(6,  2, None)
-        tdSql.checkData(7,  2, 7)
-        tdSql.checkData(8,  2, None)
-        tdSql.checkData(9,  2, 9)
-        tdSql.checkData(10, 2, None)
-        tdSql.checkData(11, 2, 11)
-        tdSql.checkData(12, 2, None)
-        tdSql.checkData(13, 2, 13)
-        tdSql.checkData(14, 2, None)
-        tdSql.checkData(15, 2, 15)
-        tdSql.checkData(16, 2, None)
-        tdSql.checkData(17, 2, 17)
-        tdSql.checkData(18, 2, None)
-
-        tdSql.query(f"select _irowts, _isfilled, interp(c0) from {dbname}.{stbname} range('2020-02-01 00:00:00', '2020-02-01 00:00:18') every(1s) fill(value, 0)")
-        tdSql.checkRows(19)
-
-        tdSql.checkData(0,  2, 0)
-        tdSql.checkData(1,  2, 1)
-        tdSql.checkData(2,  2, 0)
-        tdSql.checkData(3,  2, 3)
-        tdSql.checkData(4,  2, 0)
-        tdSql.checkData(5,  2, 5)
-        tdSql.checkData(6,  2, 0)
-        tdSql.checkData(7,  2, 7)
-        tdSql.checkData(8,  2, 0)
-        tdSql.checkData(9,  2, 9)
-        tdSql.checkData(10, 2, 0)
-        tdSql.checkData(11, 2, 11)
-        tdSql.checkData(12, 2, 0)
-        tdSql.checkData(13, 2, 13)
-        tdSql.checkData(14, 2, 0)
-        tdSql.checkData(15, 2, 15)
-        tdSql.checkData(16, 2, 0)
-        tdSql.checkData(17, 2, 17)
-        tdSql.checkData(18, 2, 0)
-
-        tdSql.query(f"select _irowts, _isfilled, interp(c0) from {dbname}.{stbname} range('2020-02-01 00:00:00', '2020-02-01 00:00:18') every(1s) fill(prev)")
-        tdSql.checkRows(18)
->>>>>>> 3c2bf197
-
-        tdSql.checkData(0,  0, '2020-02-01 00:00:01.000')
-        tdSql.checkData(0,  1, False)
-
-        tdSql.checkData(0,  2, 1)
-        tdSql.checkData(1,  2, 1)
-        tdSql.checkData(2,  2, 3)
-        tdSql.checkData(3,  2, 3)
-        tdSql.checkData(4,  2, 5)
-        tdSql.checkData(5,  2, 5)
-        tdSql.checkData(6,  2, 7)
-        tdSql.checkData(7,  2, 7)
-        tdSql.checkData(8,  2, 9)
-        tdSql.checkData(9,  2, 9)
-        tdSql.checkData(10, 2, 11)
-        tdSql.checkData(11, 2, 11)
-        tdSql.checkData(12, 2, 13)
-        tdSql.checkData(13, 2, 13)
-        tdSql.checkData(14, 2, 15)
-        tdSql.checkData(15, 2, 15)
-        tdSql.checkData(16, 2, 17)
-        tdSql.checkData(17, 2, 17)
-
-        tdSql.checkData(17, 0, '2020-02-01 00:00:18.000')
-        tdSql.checkData(17, 1, True)
-
-        tdSql.query(f"select _irowts, _isfilled, interp(c0) from {dbname}.{stbname} range('2020-02-01 00:00:00', '2020-02-01 00:00:18') every(1s) fill(next)")
-        tdSql.checkRows(18)
-
-        tdSql.checkData(0,  0, '2020-02-01 00:00:00.000')
-        tdSql.checkData(0,  1, True)
-
-        tdSql.checkData(0,  2, 1)
-        tdSql.checkData(1,  2, 1)
-        tdSql.checkData(2,  2, 3)
-        tdSql.checkData(3,  2, 3)
-        tdSql.checkData(4,  2, 5)
-        tdSql.checkData(5,  2, 5)
-        tdSql.checkData(6,  2, 7)
-        tdSql.checkData(7,  2, 7)
-        tdSql.checkData(8,  2, 9)
-        tdSql.checkData(9,  2, 9)
-        tdSql.checkData(10, 2, 11)
-        tdSql.checkData(11, 2, 11)
-        tdSql.checkData(12, 2, 13)
-        tdSql.checkData(13, 2, 13)
-        tdSql.checkData(14, 2, 15)
-        tdSql.checkData(15, 2, 15)
-        tdSql.checkData(16, 2, 17)
-        tdSql.checkData(17, 2, 17)
-
-        tdSql.checkData(17, 0, '2020-02-01 00:00:17.000')
-        tdSql.checkData(17, 1, False)
-
-        tdSql.query(f"select _irowts, _isfilled, interp(c0) from {dbname}.{stbname} range('2020-02-01 00:00:00', '2020-02-01 00:00:18') every(1s) fill(linear)")
-        tdSql.checkRows(17)
-
-        tdSql.checkData(0,  2, 1)
-        tdSql.checkData(1,  2, 2)
-        tdSql.checkData(2,  2, 3)
-        tdSql.checkData(3,  2, 4)
-        tdSql.checkData(4,  2, 5)
-        tdSql.checkData(5,  2, 6)
-        tdSql.checkData(6,  2, 7)
-        tdSql.checkData(7,  2, 8)
-        tdSql.checkData(8,  2, 9)
-        tdSql.checkData(9,  2, 10)
-        tdSql.checkData(10, 2, 11)
-        tdSql.checkData(11, 2, 12)
-        tdSql.checkData(12, 2, 13)
-        tdSql.checkData(13, 2, 14)
-        tdSql.checkData(14, 2, 15)
-        tdSql.checkData(15, 2, 16)
-        tdSql.checkData(16, 2, 17)
-
-        # select interp from supertable partition by tbname
-
-        tdSql.query(f"select tbname, _irowts, _isfilled, interp(c0) from {dbname}.{stbname} partition by tbname range('2020-02-01 00:00:00', '2020-02-01 00:00:18') every(1s) fill(null)")
-
-        point_idx = {1, 7, 13, 22, 28, 34, 43, 49, 55}
-        point_dict = {1:1, 7:7, 13:13, 22:3, 28:9, 34:15, 43:5, 49:11, 55:17}
-        rows_per_partition = 19
-        tdSql.checkRows(rows_per_partition * num_of_ctables)
-        for i in range(num_of_ctables):
-          for j in range(rows_per_partition):
-            row = j + i * rows_per_partition
-            tdSql.checkData(row,  0, f'ctb{i + 1}')
-            tdSql.checkData(j,  1, f'2020-02-01 00:00:{j}.000')
-            if row in point_idx:
-                tdSql.checkData(row, 2, False)
-            else:
-                tdSql.checkData(row, 2, True)
-
-            if row in point_idx:
-                tdSql.checkData(row, 3, point_dict[row])
-            else:
-                tdSql.checkData(row, 3, None)
-
-        tdSql.query(f"select tbname, _irowts, _isfilled, interp(c0) from {dbname}.{stbname} partition by tbname range('2020-02-01 00:00:00', '2020-02-01 00:00:18') every(1s) fill(value, 0)")
-
-        point_idx = {1, 7, 13, 22, 28, 34, 43, 49, 55}
-        point_dict = {1:1, 7:7, 13:13, 22:3, 28:9, 34:15, 43:5, 49:11, 55:17}
-        rows_per_partition = 19
-        tdSql.checkRows(rows_per_partition * num_of_ctables)
-        for i in range(num_of_ctables):
-          for j in range(rows_per_partition):
-            row = j + i * rows_per_partition
-            tdSql.checkData(row,  0, f'ctb{i + 1}')
-            tdSql.checkData(j,  1, f'2020-02-01 00:00:{j}.000')
-            if row in point_idx:
-                tdSql.checkData(row, 2, False)
-            else:
-                tdSql.checkData(row, 2, True)
-
-            if row in point_idx:
-                tdSql.checkData(row, 3, point_dict[row])
-            else:
-                tdSql.checkData(row, 3, 0)
-
-        tdSql.query(f"select tbname, _irowts, _isfilled, interp(c0) from {dbname}.{stbname} partition by tbname range('2020-02-01 00:00:00', '2020-02-01 00:00:18') every(1s) fill(prev)")
-
-        tdSql.checkRows(48)
-        for i in range(0, 18):
-            tdSql.checkData(i, 0, 'ctb1')
-
-        for i in range(18, 34):
-            tdSql.checkData(i, 0, 'ctb2')
-
-        for i in range(34, 48):
-            tdSql.checkData(i, 0, 'ctb3')
-
-        tdSql.checkData(0,  1, '2020-02-01 00:00:01.000')
-        tdSql.checkData(17, 1, '2020-02-01 00:00:18.000')
-
-        tdSql.checkData(18, 1, '2020-02-01 00:00:03.000')
-        tdSql.checkData(33, 1, '2020-02-01 00:00:18.000')
-
-        tdSql.checkData(34, 1, '2020-02-01 00:00:05.000')
-        tdSql.checkData(47, 1, '2020-02-01 00:00:18.000')
-
-        for i in range(0, 6):
-            tdSql.checkData(i, 3, 1)
-
-        for i in range(6, 12):
-            tdSql.checkData(i, 3, 7)
-
-        for i in range(12, 18):
-            tdSql.checkData(i, 3, 13)
-
-        for i in range(18, 24):
-            tdSql.checkData(i, 3, 3)
-
-        for i in range(24, 30):
-            tdSql.checkData(i, 3, 9)
-
-        for i in range(30, 34):
-            tdSql.checkData(i, 3, 15)
-
-        for i in range(34, 40):
-            tdSql.checkData(i, 3, 5)
-
-        for i in range(40, 46):
-            tdSql.checkData(i, 3, 11)
-
-        for i in range(46, 48):
-            tdSql.checkData(i, 3, 17)
-
-        tdSql.query(f"select tbname, _irowts, _isfilled, interp(c0) from {dbname}.{stbname} partition by tbname range('2020-02-01 00:00:00', '2020-02-01 00:00:18') every(1s) fill(next)")
-
-        tdSql.checkRows(48)
-        for i in range(0, 14):
-            tdSql.checkData(i, 0, 'ctb1')
-
-        for i in range(14, 30):
-            tdSql.checkData(i, 0, 'ctb2')
-
-        for i in range(30, 48):
-            tdSql.checkData(i, 0, 'ctb3')
-
-        tdSql.checkData(0,  1, '2020-02-01 00:00:00.000')
-        tdSql.checkData(13, 1, '2020-02-01 00:00:13.000')
-
-        tdSql.checkData(14, 1, '2020-02-01 00:00:00.000')
-        tdSql.checkData(29, 1, '2020-02-01 00:00:15.000')
-
-        tdSql.checkData(30, 1, '2020-02-01 00:00:00.000')
-        tdSql.checkData(47, 1, '2020-02-01 00:00:17.000')
-
-        for i in range(0, 2):
-            tdSql.checkData(i, 3, 1)
-
-        for i in range(2, 8):
-            tdSql.checkData(i, 3, 7)
-
-        for i in range(8, 14):
-            tdSql.checkData(i, 3, 13)
-
-        for i in range(14, 18):
-            tdSql.checkData(i, 3, 3)
-
-        for i in range(18, 24):
-            tdSql.checkData(i, 3, 9)
-
-        for i in range(24, 30):
-            tdSql.checkData(i, 3, 15)
-
-        for i in range(30, 36):
-            tdSql.checkData(i, 3, 5)
-
-        for i in range(36, 42):
-            tdSql.checkData(i, 3, 11)
-
-        for i in range(42, 48):
-            tdSql.checkData(i, 3, 17)
-
-        tdSql.query(f"select tbname, _irowts, _isfilled, interp(c0) from {dbname}.{stbname} partition by tbname range('2020-02-01 00:00:00', '2020-02-01 00:00:18') every(1s) fill(linear)")
-
-        tdSql.checkRows(39)
-        for i in range(0, 13):
-            tdSql.checkData(i, 0, 'ctb1')
-
-        for i in range(13, 26):
-            tdSql.checkData(i, 0, 'ctb2')
-
-        for i in range(26, 39):
-            tdSql.checkData(i, 0, 'ctb3')
-
-        tdSql.checkData(0,  1, '2020-02-01 00:00:01.000')
-        tdSql.checkData(12, 1, '2020-02-01 00:00:13.000')
-
-        tdSql.checkData(13, 1, '2020-02-01 00:00:03.000')
-        tdSql.checkData(25, 1, '2020-02-01 00:00:15.000')
-
-        tdSql.checkData(26, 1, '2020-02-01 00:00:05.000')
-        tdSql.checkData(38, 1, '2020-02-01 00:00:17.000')
-
-        for i in range(0, 13):
-            tdSql.checkData(i, 3, i + 1)
-
-        for i in range(13, 26):
-            tdSql.checkData(i, 3, i - 10)
-
-        for i in range(26, 39):
-            tdSql.checkData(i, 3, i - 21)
-
-        # select interp from supertable partition by column
-
-        tdSql.query(f"select c0, _irowts, _isfilled, interp(c0) from {dbname}.{stbname} partition by c0 range('2020-02-01 00:00:00', '2020-02-01 00:00:18') every(1s) fill(null)")
-        tdSql.checkRows(171)
-
-        tdSql.query(f"select c0, _irowts, _isfilled, interp(c0) from {dbname}.{stbname} partition by c0 range('2020-02-01 00:00:00', '2020-02-01 00:00:18') every(1s) fill(value, 0)")
-        tdSql.checkRows(171)
-
-        tdSql.query(f"select c0, _irowts, _isfilled, interp(c0) from {dbname}.{stbname} partition by c0 range('2020-02-01 00:00:00', '2020-02-01 00:00:18') every(1s) fill(prev)")
-        tdSql.checkRows(90)
-
-        tdSql.query(f"select c0, _irowts, _isfilled, interp(c0) from {dbname}.{stbname} partition by c0 range('2020-02-01 00:00:00', '2020-02-01 00:00:18') every(1s) fill(next)")
-        tdSql.checkRows(90)
-
-        tdSql.query(f"select c0, _irowts, _isfilled, interp(c0) from {dbname}.{stbname} partition by c0 range('2020-02-01 00:00:00', '2020-02-01 00:00:18') every(1s) fill(linear)")
-        tdSql.checkRows(9)
-
-        # select interp from supertable partition by tag
-
-        tdSql.query(f"select t1, _irowts, _isfilled, interp(c0) from {dbname}.{stbname} partition by t1 range('2020-02-01 00:00:00', '2020-02-01 00:00:18') every(1s) fill(null)")
-        tdSql.checkRows(57)
-
-        tdSql.query(f"select t1, _irowts, _isfilled, interp(c0) from {dbname}.{stbname} partition by t1 range('2020-02-01 00:00:00', '2020-02-01 00:00:18') every(1s) fill(value, 0)")
-        tdSql.checkRows(57)
-
-        tdSql.query(f"select t1, _irowts, _isfilled, interp(c0) from {dbname}.{stbname} partition by t1 range('2020-02-01 00:00:00', '2020-02-01 00:00:18') every(1s) fill(prev)")
-        tdSql.checkRows(48)
-
-        tdSql.query(f"select t1, _irowts, _isfilled, interp(c0) from {dbname}.{stbname} partition by t1 range('2020-02-01 00:00:00', '2020-02-01 00:00:18') every(1s) fill(next)")
-        tdSql.checkRows(48)
-
-        tdSql.query(f"select t1, _irowts, _isfilled, interp(c0) from {dbname}.{stbname} partition by t1 range('2020-02-01 00:00:00', '2020-02-01 00:00:18') every(1s) fill(linear)")
-        tdSql.checkRows(39)
-
-        # select interp from supertable filter
-
-        tdSql.query(f"select _irowts, _isfilled, interp(c0) from {dbname}.{stbname} where ts between '2020-02-01 00:00:01.000' and '2020-02-01 00:00:13.000' range('2020-02-01 00:00:00', '2020-02-01 00:00:18') every(1s) fill(linear)")
-        tdSql.checkRows(13)
-
-        for i in range(13):
-          tdSql.checkData(i, 0, f'2020-02-01 00:00:{i + 1}.000')
-          tdSql.checkData(i, 2, i + 1)
-
-        tdSql.query(f"select _irowts, _isfilled, interp(c0) from {dbname}.{stbname} where c0 <= 13 range('2020-02-01 00:00:00', '2020-02-01 00:00:18') every(1s) fill(linear)")
-        tdSql.checkRows(13)
-
-        for i in range(13):
-          tdSql.checkData(i, 0, f'2020-02-01 00:00:{i + 1}.000')
-          tdSql.checkData(i, 2, i + 1)
-
-        tdSql.query(f"select _irowts, _isfilled, interp(c0) from {dbname}.{stbname} where t1 = 1 range('2020-02-01 00:00:00', '2020-02-01 00:00:18') every(1s) fill(linear)")
-        tdSql.checkRows(13)
-
-        for i in range(13):
-          tdSql.checkData(i, 0, f'2020-02-01 00:00:{i + 1}.000')
-          tdSql.checkData(i, 2, i + 1)
-
-        tdSql.query(f"select _irowts, _isfilled, interp(c0) from {dbname}.{stbname} where tbname = 'ctb1' range('2020-02-01 00:00:00', '2020-02-01 00:00:18') every(1s) fill(linear)")
-        tdSql.checkRows(13)
-
-        for i in range(13):
-          tdSql.checkData(i, 0, f'2020-02-01 00:00:{i + 1}.000')
-          tdSql.checkData(i, 2, i + 1)
-
-        tdSql.query(f"select _irowts, _isfilled, interp(c0) from {dbname}.{stbname} where ts between '2020-02-01 00:00:01.000' and '2020-02-01 00:00:13.000' partition by tbname range('2020-02-01 00:00:00', '2020-02-01 00:00:18') every(1s) fill(linear)")
-        tdSql.checkRows(27)
-
-        for i in range(13):
-          tdSql.checkData(i, 0, f'2020-02-01 00:00:{i + 1}.000')
-          tdSql.checkData(i, 2, i + 1)
-
-        tdSql.query(f"select _irowts, _isfilled, interp(c0) from {dbname}.{stbname} where c0 <= 13 partition by tbname range('2020-02-01 00:00:00', '2020-02-01 00:00:18') every(1s) fill(linear)")
-        tdSql.checkRows(27)
-
-        for i in range(13):
-          tdSql.checkData(i, 0, f'2020-02-01 00:00:{i + 1}.000')
-          tdSql.checkData(i, 2, i + 1)
-
-        tdSql.query(f"select _irowts, _isfilled, interp(c0) from {dbname}.{stbname} where t1 = 1 partition by tbname range('2020-02-01 00:00:00', '2020-02-01 00:00:18') every(1s) fill(linear)")
-        tdSql.checkRows(13)
-
-        for i in range(13):
-          tdSql.checkData(i, 0, f'2020-02-01 00:00:{i + 1}.000')
-          tdSql.checkData(i, 2, i + 1)
-
-        tdSql.query(f"select _irowts, _isfilled, interp(c0) from {dbname}.{stbname} where tbname = 'ctb1' partition by tbname range('2020-02-01 00:00:00', '2020-02-01 00:00:18') every(1s) fill(linear)")
-        tdSql.checkRows(13)
-
-        for i in range(13):
-          tdSql.checkData(i, 0, f'2020-02-01 00:00:{i + 1}.000')
-          tdSql.checkData(i, 2, i + 1)
-
-        # select interp from supertable filter limit
-
-        tdSql.query(f"select _irowts, _isfilled, interp(c0) from {dbname}.{stbname} range('2020-02-01 00:00:00', '2020-02-01 00:00:18') every(1s) fill(linear) limit 13")
-        tdSql.checkRows(13)
-
-        for i in range(13):
-          tdSql.checkData(i, 0, f'2020-02-01 00:00:{i + 1}.000')
-          tdSql.checkData(i, 2, i + 1)
-
-        tdSql.query(f"select _irowts, _isfilled, interp(c0) from {dbname}.{stbname} range('2020-02-01 00:00:00', '2020-02-01 00:00:18') every(1s) fill(linear) limit 20")
-        tdSql.checkRows(17)
-
-        for i in range(17):
-          tdSql.checkData(i, 0, f'2020-02-01 00:00:{i + 1}.000')
-          tdSql.checkData(i, 2, i + 1)
-
-        tdSql.query(f"select _irowts, _isfilled, interp(c0) from {dbname}.{stbname} where ts between '2020-02-01 00:00:01.000' and '2020-02-01 00:00:13.000' range('2020-02-01 00:00:00', '2020-02-01 00:00:18') every(1s) fill(linear) limit 10")
-        tdSql.checkRows(10)
-
-        for i in range(10):
-          tdSql.checkData(i, 0, f'2020-02-01 00:00:{i + 1}.000')
-          tdSql.checkData(i, 2, i + 1)
-
-        tdSql.query(f"select _irowts, _isfilled, interp(c0) from {dbname}.{stbname} where c0 <= 13 range('2020-02-01 00:00:00', '2020-02-01 00:00:18') every(1s) fill(linear) limit 10")
-        tdSql.checkRows(10)
-
-        for i in range(10):
-          tdSql.checkData(i, 0, f'2020-02-01 00:00:{i + 1}.000')
-          tdSql.checkData(i, 2, i + 1)
-
-        tdSql.query(f"select _irowts, _isfilled, interp(c0) from {dbname}.{stbname} where t1 = 1 range('2020-02-01 00:00:00', '2020-02-01 00:00:18') every(1s) fill(linear) limit 10")
-        tdSql.checkRows(10)
-
-        for i in range(10):
-          tdSql.checkData(i, 0, f'2020-02-01 00:00:{i + 1}.000')
-          tdSql.checkData(i, 2, i + 1)
-
-        tdSql.query(f"select _irowts, _isfilled, interp(c0) from {dbname}.{stbname} where tbname = 'ctb1' range('2020-02-01 00:00:00', '2020-02-01 00:00:18') every(1s) fill(linear) limit 10")
-        tdSql.checkRows(10)
-
-        for i in range(10):
-          tdSql.checkData(i, 0, f'2020-02-01 00:00:{i + 1}.000')
-          tdSql.checkData(i, 2, i + 1)
-
-        tdSql.query(f"select _irowts, _isfilled, interp(c0) from {dbname}.{stbname} partition by tbname range('2020-02-01 00:00:00', '2020-02-01 00:00:18') every(1s) fill(linear) limit 13")
-        tdSql.checkRows(13)
-
-        for i in range(13):
-          tdSql.checkData(i, 0, f'2020-02-01 00:00:{i + 1}.000')
-          tdSql.checkData(i, 2, i + 1)
-
-        tdSql.query(f"select _irowts, _isfilled, interp(c0) from {dbname}.{stbname} partition by tbname range('2020-02-01 00:00:00', '2020-02-01 00:00:18') every(1s) fill(linear) limit 40")
-        tdSql.checkRows(39)
-
-        tdSql.query(f"select _irowts, _isfilled, interp(c0) from {dbname}.{stbname} where ts between '2020-02-01 00:00:01.000' and '2020-02-01 00:00:13.000' partition by tbname range('2020-02-01 00:00:00', '2020-02-01 00:00:18') every(1s) fill(linear) limit 10")
-        tdSql.checkRows(10)
-
-        for i in range(10):
-          tdSql.checkData(i, 0, f'2020-02-01 00:00:{i + 1}.000')
-          tdSql.checkData(i, 2, i + 1)
-
-        tdSql.query(f"select _irowts, _isfilled, interp(c0) from {dbname}.{stbname} where c0 <= 13 partition by tbname range('2020-02-01 00:00:00', '2020-02-01 00:00:18') every(1s) fill(linear) limit 10")
-        tdSql.checkRows(10)
-
-        for i in range(10):
-          tdSql.checkData(i, 0, f'2020-02-01 00:00:{i + 1}.000')
-          tdSql.checkData(i, 2, i + 1)
-
-        tdSql.query(f"select _irowts, _isfilled, interp(c0) from {dbname}.{stbname} where t1 = 1 partition by tbname range('2020-02-01 00:00:00', '2020-02-01 00:00:18') every(1s) fill(linear) limit 10")
-        tdSql.checkRows(10)
-
-        for i in range(10):
-          tdSql.checkData(i, 0, f'2020-02-01 00:00:{i + 1}.000')
-          tdSql.checkData(i, 2, i + 1)
-
-        tdSql.query(f"select _irowts, _isfilled, interp(c0) from {dbname}.{stbname} where tbname = 'ctb1' partition by tbname range('2020-02-01 00:00:00', '2020-02-01 00:00:18') every(1s) fill(linear) limit 10")
-        tdSql.checkRows(10)
-
-        for i in range(10):
-          tdSql.checkData(i, 0, f'2020-02-01 00:00:{i + 1}.000')
-          tdSql.checkData(i, 2, i + 1)
-
-        # select interp from supertable with scalar expression
-
-        tdSql.query(f"select _irowts, _isfilled, interp(1 + 1) from {dbname}.{stbname} range('2020-02-01 00:00:00', '2020-02-01 00:00:18') every(1s) fill(linear)")
-        tdSql.checkRows(17)
-
-        for i in range(17):
-          tdSql.checkData(i, 0, f'2020-02-01 00:00:{i + 1}.000')
-          tdSql.checkData(i, 2, 2.0)
-
-        tdSql.query(f"select _irowts, _isfilled, interp(c0 + 1) from {dbname}.{stbname} range('2020-02-01 00:00:00', '2020-02-01 00:00:18') every(1s) fill(linear)")
-        tdSql.checkRows(17)
-
-        for i in range(17):
-          tdSql.checkData(i, 0, f'2020-02-01 00:00:{i + 1}.000')
-          tdSql.checkData(i, 2, i + 2)
-
-        tdSql.query(f"select _irowts, _isfilled, interp(c0 * 2) from {dbname}.{stbname} range('2020-02-01 00:00:00', '2020-02-01 00:00:18') every(1s) fill(linear)")
-        tdSql.checkRows(17)
-
-        for i in range(17):
-          tdSql.checkData(i, 0, f'2020-02-01 00:00:{i + 1}.000')
-          tdSql.checkData(i, 2, (i + 1) * 2)
-
-        tdSql.query(f"select _irowts, _isfilled, interp(c0 + c1) from {dbname}.{stbname} range('2020-02-01 00:00:00', '2020-02-01 00:00:18') every(1s) fill(linear)")
-        tdSql.checkRows(17)
-
-        for i in range(17):
-          tdSql.checkData(i, 0, f'2020-02-01 00:00:{i + 1}.000')
-          tdSql.checkData(i, 2, (i + 1) * 2)
-
-        # check duplicate timestamp
-
-        # add duplicate timestamp for different child tables
-        tdSql.execute(f"insert into {dbname}.{ctbname1} values ('2020-02-01 00:00:15', 15, 15, 15, 15, 15.0, 15.0, true, 'varchar', 'nchar')")
-
-        tdSql.query(f"select _irowts, _isfilled, interp(c0) from {dbname}.{stbname} range('2020-02-01 00:00:00', '2020-02-01 00:00:14') every(1s) fill(null)")
-        tdSql.error(f"select _irowts, _isfilled, interp(c0) from {dbname}.{stbname} range('2020-02-01 00:00:00', '2020-02-01 00:00:15') every(1s) fill(null)")
-        tdSql.error(f"select _irowts, _isfilled, interp(c0) from {dbname}.{stbname} range('2020-02-01 00:00:00', '2020-02-01 00:00:18') every(1s) fill(null)")
-        tdSql.query(f"select _irowts, _isfilled, interp(c0) from {dbname}.{stbname} partition by tbname range('2020-02-01 00:00:00', '2020-02-01 00:00:18') every(1s) fill(null)")
-
         tdLog.printNoPrefix("======step 14: test interp ignore null values")
         tdSql.execute(
             f'''create table if not exists {dbname}.{tbname_null}
