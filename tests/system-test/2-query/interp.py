--- conflicted
+++ resolved
@@ -11,12 +11,8 @@
 
     def init(self, conn, logSql):
         tdLog.debug(f"start to excute {__file__}")
-<<<<<<< HEAD
-        tdSql.init(conn.cursor(), True)
-=======
         #tdSql.init(conn.cursor())
         tdSql.init(conn.cursor(), logSql)  # output sql.txt file
->>>>>>> a2a1f5b1
 
     def run(self):
         dbname = "db"
@@ -40,7 +36,7 @@
         tdSql.execute(f"insert into {dbname}.{tbname} values ('2020-02-01 00:00:05', 5, 5, 5, 5, 5.0, 5.0, true, 'varchar', 'nchar')")
         tdSql.execute(f"insert into {dbname}.{tbname} values ('2020-02-01 00:00:10', 10, 10, 10, 10, 10.0, 10.0, true, 'varchar', 'nchar')")
         tdSql.execute(f"insert into {dbname}.{tbname} values ('2020-02-01 00:00:15', 15, 15, 15, 15, 15.0, 15.0, true, 'varchar', 'nchar')")
-        
+
         tdSql.execute(f"insert into {dbname}.{tbname} (ts) values (now)")
 
         tdLog.printNoPrefix("==========step3:fill null")
@@ -890,7 +886,7 @@
         tdSql.query(f"select interp(c0),interp(c1),interp(c2),interp(c3),interp(c4),interp(c5) from {dbname}.{tbname} range('2020-02-09 00:00:05', '2020-02-13 00:00:05') every(1d) fill(linear)")
         tdSql.checkRows(3)
         tdSql.checkCols(6)
-        
+
         for i in range (tdSql.queryCols):
             tdSql.checkData(0, i, 13)
 
