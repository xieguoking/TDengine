# author : wenzhouwww
from ssl import ALERT_DESCRIPTION_CERTIFICATE_UNOBTAINABLE
import taos
import sys
import time
import os

from util.log import *
from util.sql import *
from util.cases import *
from util.dnodes import TDDnodes
from util.dnodes import TDDnode
from util.cluster import *

import datetime
import inspect
import time
import socket
import subprocess
import threading
sys.path.append(os.path.dirname(__file__))

class TDTestCase:
    def init(self,conn ,logSql):
        tdLog.debug(f"start to excute {__file__}")
        tdSql.init(conn.cursor())
        self.host = socket.gethostname()
        self.mnode_list = {}
        self.dnode_list = {}
        self.ts = 1483200000000
        self.ts_step =1000
        self.db_name ='testdb'
        self.replica = 3
        self.vgroups = 1
        self.tb_nums = 10
        self.row_nums = 100
        self.stop_dnode_id = None
        self.loop_restart_times = 5
        self.thread_list = []
        self.max_restart_time = 10
        self.try_check_times = 10
        self.query_times = 100


    def getBuildPath(self):
        selfPath = os.path.dirname(os.path.realpath(__file__))
        if ("community" in selfPath):
            projPath = selfPath[:selfPath.find("community")]
        else:
            projPath = selfPath[:selfPath.find("tests")]

        for root, dirs, files in os.walk(projPath):
            if ("taosd" in files):
                rootRealPath = os.path.dirname(os.path.realpath(root))
                if ("packaging" not in rootRealPath):
                    buildPath = root[:len(root) - len("/build/bin")]
                    break
        return buildPath

    def check_setup_cluster_status(self):
        tdSql.query("show mnodes")
        for mnode in tdSql.queryResult:
            name = mnode[1]
            info = mnode
            self.mnode_list[name] = info

        tdSql.query("show dnodes")
        for dnode in tdSql.queryResult:
            name = dnode[1]
            info = dnode
            self.dnode_list[name] = info

        count = 0
        is_leader = False
        mnode_name = ''
        for k,v in self.mnode_list.items():
            count +=1
            # only for 1 mnode
            mnode_name = k

            if v[2] =='leader':
                is_leader=True

        if count==1 and is_leader:
            tdLog.notice("===== depoly cluster success with 1 mnode as leader =====")
        else:
            tdLog.exit("===== depoly cluster fail with 1 mnode as leader =====")

        for k ,v in self.dnode_list.items():
            if k == mnode_name:
                if v[3]==0:
                    tdLog.notice("===== depoly cluster mnode only success at {} , support_vnodes is {} ".format(mnode_name,v[3]))
                else:
                    tdLog.exit("===== depoly cluster mnode only fail at {} , support_vnodes is {} ".format(mnode_name,v[3]))
            else:
                continue

    def create_database(self, dbname, replica_num ,vgroup_nums ):
        drop_db_sql = "drop database if exists {}".format(dbname)
        create_db_sql = "create database {} replica {} vgroups {}".format(dbname,replica_num,vgroup_nums)

        tdLog.notice(" ==== create database {} and insert rows begin =====".format(dbname))
        tdSql.execute(drop_db_sql)
        tdSql.execute(create_db_sql)
        tdSql.execute("use {}".format(dbname))

    def create_stable_insert_datas(self,dbname ,stablename , tb_nums , row_nums):
        tdSql.execute("use {}".format(dbname))
        tdSql.execute(
        '''create table {}
        (ts timestamp, c1 int, c2 bigint, c3 smallint, c4 tinyint, c5 float, c6 double, c7 bool, c8 binary(32),c9 nchar(32), c10 timestamp)
        tags (t1 int)
        '''.format(stablename)
        )

        for i in range(tb_nums):
            sub_tbname = "sub_{}_{}".format(stablename,i)
            tdSql.execute("create table {} using {} tags({})".format(sub_tbname, stablename ,i))
            # insert datas about new database

            for row_num in range(row_nums):
                ts = self.ts + self.ts_step*row_num
                tdSql.execute(f"insert into {sub_tbname} values ({ts}, {row_num} ,{row_num}, 10 ,1 ,{row_num} ,{row_num},true,'bin_{row_num}','nchar_{row_num}',now) ")

        tdLog.notice(" ==== stable {} insert rows execute end =====".format(stablename))

    def append_rows_of_exists_tables(self,dbname ,stablename , tbname , append_nums ):

        tdSql.execute("use {}".format(dbname))

        for row_num in range(append_nums):
            tdSql.execute(f"insert into {tbname} values (now, {row_num} ,{row_num}, 10 ,1 ,{row_num} ,{row_num},true,'bin_{row_num}','nchar_{row_num}',now) ")
            # print(f"insert into {tbname} values (now, {row_num} ,{row_num}, 10 ,1 ,{row_num} ,{row_num},true,'bin_{row_num}','nchar_{row_num}',now) ")
        tdLog.notice(" ==== append new rows of table {} belongs to  stable {} execute end =====".format(tbname,stablename))
        os.system("taos -s 'select count(*) from {}.{}';".format(dbname,stablename))

    def check_insert_rows(self, dbname, stablename , tb_nums , row_nums, append_rows):

        tdSql.execute("use {}".format(dbname))

        tdSql.query("select count(*) from {}.{}".format(dbname,stablename))

        while not tdSql.queryResult:
            time.sleep(0.1)
            tdSql.query("select count(*) from {}.{}".format(dbname,stablename))

        status_OK = self.mycheckData("select count(*) from {}.{}".format(dbname,stablename) ,0 , 0 , tb_nums*row_nums+append_rows)

        count = 0
        while not status_OK :
            if count > self.try_check_times:
                os.system("taos -s ' show {}.vgroups; '".format(dbname))
                tdLog.exit(" ==== check insert rows failed  after {}  try check {} times  of database {}".format(count , self.try_check_times ,dbname))
                break
            time.sleep(0.1)
            tdSql.query("select count(*) from {}.{}".format(dbname,stablename))
            while not tdSql.queryResult:
                time.sleep(0.1)
                tdSql.query("select count(*) from {}.{}".format(dbname,stablename))
            status_OK = self.mycheckData("select count(*) from {}.{}".format(dbname,stablename) ,0 , 0 , tb_nums*row_nums+append_rows)
            tdLog.notice(" ==== check insert rows first failed , this is {}_th retry check rows of database {}".format(count , dbname))
            count += 1


        tdSql.query("select distinct tbname from {}.{}".format(dbname,stablename))
        while not tdSql.queryResult:
            time.sleep(0.1)
            tdSql.query("select distinct tbname from {}.{}".format(dbname,stablename))
        status_OK = self.mycheckRows("select distinct tbname from {}.{}".format(dbname,stablename) ,tb_nums)
        count = 0
        while not status_OK :
            if count > self.try_check_times:
                os.system("taos -s ' show {}.vgroups;'".format(dbname))
                tdLog.exit(" ==== check insert rows failed  after {}  try check {} times  of database {}".format(count , self.try_check_times ,dbname))
                break
            time.sleep(0.1)
            tdSql.query("select distinct tbname from {}.{}".format(dbname,stablename))
            while not tdSql.queryResult:
                time.sleep(0.1)
                tdSql.query("select distinct tbname from {}.{}".format(dbname,stablename))
            status_OK = self.mycheckRows("select distinct tbname from {}.{}".format(dbname,stablename) ,tb_nums)
            tdLog.notice(" ==== check insert tbnames first failed , this is {}_th retry check tbnames of database {}".format(count , dbname))
            count += 1

    def _get_stop_dnode_id(self,dbname ,dnode_role):
        tdSql.query("show {}.vgroups".format(dbname))
        vgroup_infos = tdSql.queryResult
        status = False
        for vgroup_info in vgroup_infos:
            if "error" not in vgroup_info:
                status = True
            else:
                status = False
        while status!=True :
            time.sleep(0.1)
            tdSql.query("show {}.vgroups".format(dbname))
            vgroup_infos = tdSql.queryResult
            for vgroup_info in vgroup_infos:
                if "error" not in vgroup_info:
                    status = True
                else:
                    status = False
            # print(status)
        for vgroup_info in vgroup_infos:
            leader_infos = vgroup_info[3:-4]
            # print(vgroup_info)
            for ind ,role in enumerate(leader_infos):
                if role == dnode_role:
                    # print(ind,leader_infos)
                    self.stop_dnode_id = leader_infos[ind-1]
                    break

        return self.stop_dnode_id

<<<<<<< HEAD
    def wait_stop_dnode_OK(self,newTdSql):
    
=======
    def wait_stop_dnode_OK(self):

>>>>>>> 03b70533
        def _get_status():
            # newTdSql=tdCom.newTdSql()

            status =  ""
            newTdSql.query("show dnodes")
            dnode_infos = newTdSql.queryResult
            for dnode_info in dnode_infos:
                id = dnode_info[0]
                dnode_status = dnode_info[4]
                if id == self.stop_dnode_id:
                    status = dnode_status
                    break
            return status

        status = _get_status()
        while status !="offline":
            time.sleep(0.1)
            status = _get_status()
            # tdLog.notice("==== stop dnode has not been stopped , endpoint is {}".format(self.stop_dnode))
        tdLog.notice("==== stop_dnode has stopped , id is {}".format(self.stop_dnode_id))

    def check_revote_leader_success(self, dbname, before_leader_infos , after_leader_infos):
        check_status = False
        vote_act = set(set(after_leader_infos)-set(before_leader_infos))
        if not vote_act:
            print("=======before_revote_leader_infos ======\n" , before_leader_infos)
            print("=======after_revote_leader_infos ======\n" , after_leader_infos)
            tdLog.info(" ===maybe revote not occured , there is no dnode offline ====")
        else:
            for vgroup_info in vote_act:
                for ind , role in enumerate(vgroup_info):
                    if role==self.stop_dnode_id:

                        if vgroup_info[ind+1] =="offline" and "leader" in vgroup_info:
                            tdLog.notice(" === revote leader ok , leader is {} now   ====".format(vgroup_info[list(vgroup_info).index("leader")-1]))
                            check_status = True
                        elif vgroup_info[ind+1] !="offline":
                            tdLog.notice(" === dnode {} should be offline ".format(self.stop_dnode_id))
                        else:
                            continue
                        break
        return check_status

<<<<<<< HEAD
    def wait_start_dnode_OK(self ,newTdSql):
    
=======
    def wait_start_dnode_OK(self):

>>>>>>> 03b70533
        def _get_status():
            # newTdSql=tdCom.newTdSql()
            status =  ""
            newTdSql.query("show dnodes")
            dnode_infos = newTdSql.queryResult
            for dnode_info in dnode_infos:
                id = dnode_info[0]
                dnode_status = dnode_info[4]
                if id == self.stop_dnode_id:
                    status = dnode_status
                    break
            return status

        status = _get_status()
        while status !="ready":
            time.sleep(0.1)
            status = _get_status()
            # tdLog.notice("==== stop dnode has not been stopped , endpoint is {}".format(self.stop_dnode))
        tdLog.notice("==== stop_dnode has restart , id is {}".format(self.stop_dnode_id))

    def _parse_datetime(self,timestr):
        try:
            return datetime.datetime.strptime(timestr, '%Y-%m-%d %H:%M:%S.%f')
        except ValueError:
            pass
        try:
            return datetime.datetime.strptime(timestr, '%Y-%m-%d %H:%M:%S')
        except ValueError:
            pass

    def mycheckRowCol(self, sql, row, col):
        caller = inspect.getframeinfo(inspect.stack()[2][0])
        if row < 0:
            args = (caller.filename, caller.lineno, sql, row)
            tdLog.exit("%s(%d) failed: sql:%s, row:%d is smaller than zero" % args)
        if col < 0:
            args = (caller.filename, caller.lineno, sql, row)
            tdLog.exit("%s(%d) failed: sql:%s, col:%d is smaller than zero" % args)
        if row > tdSql.queryRows:
            args = (caller.filename, caller.lineno, sql, row, tdSql.queryRows)
            tdLog.exit("%s(%d) failed: sql:%s, row:%d is larger than queryRows:%d" % args)
        if col > tdSql.queryCols:
            args = (caller.filename, caller.lineno, sql, col, tdSql.queryCols)
            tdLog.exit("%s(%d) failed: sql:%s, col:%d is larger than queryCols:%d" % args)

    def mycheckData(self, sql ,row, col, data):
        check_status = True
        self.mycheckRowCol(sql ,row, col)
        if tdSql.queryResult[row][col] != data:
            if tdSql.cursor.istype(col, "TIMESTAMP"):
                # suppose user want to check nanosecond timestamp if a longer data passed
                if (len(data) >= 28):
                    if pd.to_datetime(tdSql.queryResult[row][col]) == pd.to_datetime(data):
                        tdLog.info("sql:%s, row:%d col:%d data:%d == expect:%s" %
                            (sql, row, col, tdSql.queryResult[row][col], data))
                else:
                    if tdSql.queryResult[row][col] == self._parse_datetime(data):
                        tdLog.info("sql:%s, row:%d col:%d data:%s == expect:%s" %
                            (sql, row, col, tdSql.queryResult[row][col], data))
                return

            if str(tdSql.queryResult[row][col]) == str(data):
                tdLog.info("sql:%s, row:%d col:%d data:%s == expect:%s" %
                            (sql, row, col, tdSql.queryResult[row][col], data))
                return
            elif isinstance(data, float) and abs(tdSql.queryResult[row][col] - data) <= 0.000001:
                tdLog.info("sql:%s, row:%d col:%d data:%f == expect:%f" %
                            (sql, row, col, tdSql.queryResult[row][col], data))
                return
            else:
                caller = inspect.getframeinfo(inspect.stack()[1][0])
                args = (caller.filename, caller.lineno, sql, row, col, tdSql.queryResult[row][col], data)
                tdLog.info("%s(%d) failed: sql:%s row:%d col:%d data:%s != expect:%s" % args)

                check_status = False

        if data is None:
            tdLog.info("sql:%s, row:%d col:%d data:%s == expect:%s" %
                       (sql, row, col, tdSql.queryResult[row][col], data))
        elif isinstance(data, str):
            tdLog.info("sql:%s, row:%d col:%d data:%s == expect:%s" %
                       (sql, row, col, tdSql.queryResult[row][col], data))
        # elif isinstance(data, datetime.date):
        #     tdLog.info("sql:%s, row:%d col:%d data:%s == expect:%s" %
        #                (sql, row, col, tdSql.queryResult[row][col], data))
        elif isinstance(data, float):
            tdLog.info("sql:%s, row:%d col:%d data:%s == expect:%s" %
                       (sql, row, col, tdSql.queryResult[row][col], data))
        else:
            tdLog.info("sql:%s, row:%d col:%d data:%s == expect:%d" %
                       (sql, row, col, tdSql.queryResult[row][col], data))

        return check_status

    def mycheckRows(self, sql, expectRows):
        check_status = True
        if len(tdSql.queryResult) == expectRows:
            tdLog.info("sql:%s, queryRows:%d == expect:%d" % (sql, len(tdSql.queryResult), expectRows))
            return True
        else:
            caller = inspect.getframeinfo(inspect.stack()[1][0])
            args = (caller.filename, caller.lineno, sql, len(tdSql.queryResult), expectRows)
            tdLog.info("%s(%d) failed: sql:%s, queryRows:%d != expect:%d" % args)
            check_status = False
        return check_status
<<<<<<< HEAD
        
    
    def get_leader_infos(self , newTdSql ,dbname):
        
        
=======


    def get_leader_infos(self ,dbname):

        newTdSql=tdCom.newTdSql()
>>>>>>> 03b70533
        newTdSql.query("show {}.vgroups".format(dbname))
        vgroup_infos = newTdSql.queryResult

        leader_infos = set()
        for vgroup_info in vgroup_infos:
            leader_infos.add(vgroup_info[3:-4])

        return leader_infos

    def force_stop_dnode(self, dnode_id ):

        tdSql.query("show dnodes")
        port = None
        for dnode_info in tdSql.queryResult:
            if dnode_id == dnode_info[0]:
                port = dnode_info[1].split(":")[-1]
                break
            else:
                continue
        if port:
            tdLog.notice(" ==== dnode {} will be force stop by kill -9 ====".format(dnode_id))
            psCmd = '''netstat -anp|grep -w LISTEN|grep -w %s |grep -o "LISTEN.*"|awk '{print $2}'|cut -d/ -f1|head -n1''' %(port)
            processID = subprocess.check_output(
                psCmd, shell=True).decode("utf-8")
            ps_kill_taosd = ''' kill -9 {} '''.format(processID)
            # print(ps_kill_taosd)
            os.system(ps_kill_taosd)

    def basic_query_task(self,dbname ,stablename):

        sql = "select * from {}.{} ;".format(dbname , stablename)

        count = 0
        while count < self.query_times:
            os.system(''' taos -s '{}' >>/dev/null '''.format(sql))
            count += 1

    def multi_thread_query_task(self, thread_nums ,dbname , stablename ):

        for i in range(thread_nums):
            task = threading.Thread(target = self.basic_query_task, args=(dbname ,stablename))
            self.thread_list.append(task)

        for thread in self.thread_list:

            thread.start()
        return self.thread_list


    def stop_follower_when_query_going(self):

        tdDnodes = cluster.dnodes
        self.create_database(dbname = self.db_name ,replica_num= self.replica  , vgroup_nums= 1)
        self.create_stable_insert_datas(dbname = self.db_name , stablename = "stb1" , tb_nums= self.tb_nums ,row_nums= self.row_nums)

<<<<<<< HEAD
        # let query task start 
        self.thread_list = self.multi_thread_query_task(2 ,self.db_name ,'stb1' )
=======
        # let query task start
        self.thread_list = self.multi_thread_query_task(10 ,self.db_name ,'stb1' )
>>>>>>> 03b70533

        newTdSql=tdCom.newTdSql()
        # force stop follower
        for loop in range(self.loop_restart_times):
            tdLog.debug(" ==== this is {}_th restart follower of database {} ==== ".format(loop ,self.db_name))

<<<<<<< HEAD
            # get leader info before stop 
            before_leader_infos = self.get_leader_infos(newTdSql , self.db_name)
=======
            # get leader info before stop
            before_leader_infos = self.get_leader_infos(self.db_name)
>>>>>>> 03b70533

            self.stop_dnode_id = self._get_stop_dnode_id(self.db_name,"leader")
            tdDnodes[self.stop_dnode_id-1].stoptaosd()

<<<<<<< HEAD
            start = time.time()
            # get leader info after stop 
            after_leader_infos = self.get_leader_infos(newTdSql , self.db_name)
            
=======

            start = time.time()
            # get leader info after stop
            after_leader_infos = self.get_leader_infos(self.db_name)

>>>>>>> 03b70533
            revote_status = self.check_revote_leader_success(self.db_name ,before_leader_infos , after_leader_infos)

            while not revote_status:
                after_leader_infos = self.get_leader_infos(newTdSql , self.db_name)
                revote_status = self.check_revote_leader_success(self.db_name ,before_leader_infos , after_leader_infos)

            end = time.time()
            time_cost = end - start
            tdLog.debug(" ==== revote leader of database {} cost time {}  ====".format(self.db_name , time_cost))

            self.wait_stop_dnode_OK(newTdSql)

            start = time.time()
            tdDnodes[self.stop_dnode_id-1].starttaosd()
            self.wait_start_dnode_OK(newTdSql)
            end = time.time()
            time_cost = int(end-start)

            if time_cost > self.max_restart_time:
                tdLog.exit(" ==== restart dnode {} cost too much time , please check ====".format(self.stop_dnode_id))

        for thread in self.thread_list:
            thread.join()


    def run(self):

        # basic check of cluster
        self.check_setup_cluster_status()
        self.stop_follower_when_query_going()





    def stop(self):
        tdSql.close()
        tdLog.success(f"{__file__} successfully executed")

tdCases.addLinux(__file__, TDTestCase())
tdCases.addWindows(__file__, TDTestCase())<|MERGE_RESOLUTION|>--- conflicted
+++ resolved
@@ -212,13 +212,8 @@
 
         return self.stop_dnode_id
 
-<<<<<<< HEAD
     def wait_stop_dnode_OK(self,newTdSql):
     
-=======
-    def wait_stop_dnode_OK(self):
-
->>>>>>> 03b70533
         def _get_status():
             # newTdSql=tdCom.newTdSql()
 
@@ -262,13 +257,9 @@
                         break
         return check_status
 
-<<<<<<< HEAD
+
     def wait_start_dnode_OK(self ,newTdSql):
     
-=======
-    def wait_start_dnode_OK(self):
-
->>>>>>> 03b70533
         def _get_status():
             # newTdSql=tdCom.newTdSql()
             status =  ""
@@ -374,19 +365,11 @@
             tdLog.info("%s(%d) failed: sql:%s, queryRows:%d != expect:%d" % args)
             check_status = False
         return check_status
-<<<<<<< HEAD
         
     
     def get_leader_infos(self , newTdSql ,dbname):
         
         
-=======
-
-
-    def get_leader_infos(self ,dbname):
-
-        newTdSql=tdCom.newTdSql()
->>>>>>> 03b70533
         newTdSql.query("show {}.vgroups".format(dbname))
         vgroup_infos = newTdSql.queryResult
 
@@ -442,42 +425,24 @@
         self.create_database(dbname = self.db_name ,replica_num= self.replica  , vgroup_nums= 1)
         self.create_stable_insert_datas(dbname = self.db_name , stablename = "stb1" , tb_nums= self.tb_nums ,row_nums= self.row_nums)
 
-<<<<<<< HEAD
         # let query task start 
         self.thread_list = self.multi_thread_query_task(2 ,self.db_name ,'stb1' )
-=======
-        # let query task start
-        self.thread_list = self.multi_thread_query_task(10 ,self.db_name ,'stb1' )
->>>>>>> 03b70533
 
         newTdSql=tdCom.newTdSql()
         # force stop follower
         for loop in range(self.loop_restart_times):
             tdLog.debug(" ==== this is {}_th restart follower of database {} ==== ".format(loop ,self.db_name))
 
-<<<<<<< HEAD
             # get leader info before stop 
             before_leader_infos = self.get_leader_infos(newTdSql , self.db_name)
-=======
-            # get leader info before stop
-            before_leader_infos = self.get_leader_infos(self.db_name)
->>>>>>> 03b70533
 
             self.stop_dnode_id = self._get_stop_dnode_id(self.db_name,"leader")
             tdDnodes[self.stop_dnode_id-1].stoptaosd()
 
-<<<<<<< HEAD
             start = time.time()
             # get leader info after stop 
             after_leader_infos = self.get_leader_infos(newTdSql , self.db_name)
             
-=======
-
-            start = time.time()
-            # get leader info after stop
-            after_leader_infos = self.get_leader_infos(self.db_name)
-
->>>>>>> 03b70533
             revote_status = self.check_revote_leader_success(self.db_name ,before_leader_infos , after_leader_infos)
 
             while not revote_status:
@@ -510,9 +475,6 @@
         self.stop_follower_when_query_going()
 
 
-
-
-
     def stop(self):
         tdSql.close()
         tdLog.success(f"{__file__} successfully executed")
