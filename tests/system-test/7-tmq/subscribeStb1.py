--- conflicted
+++ resolved
@@ -1,392 +1,382 @@
-
-import taos
-import sys
-import time
-import socket
-import os
-import threading
-from enum import Enum
-
-from util.log import *
-from util.sql import *
-from util.cases import *
-from util.dnodes import *
-
-class actionType(Enum):
-    CREATE_DATABASE = 0
-    CREATE_STABLE   = 1
-    CREATE_CTABLE   = 2
-    INSERT_DATA     = 3
-
-class TDTestCase:
-    hostname = socket.gethostname()
-    #rpcDebugFlagVal = '143'
-    #clientCfgDict = {'serverPort': '', 'firstEp': '', 'secondEp':'', 'rpcDebugFlag':'135', 'fqdn':''}
-    #clientCfgDict["rpcDebugFlag"]  = rpcDebugFlagVal
-    #updatecfgDict = {'clientCfg': {}, 'serverPort': '', 'firstEp': '', 'secondEp':'', 'rpcDebugFlag':'135', 'fqdn':''}
-    #updatecfgDict["rpcDebugFlag"] = rpcDebugFlagVal
-    #print ("===================: ", updatecfgDict)
-
-    def init(self, conn, logSql, replicaVar=1):
-        self.replicaVar = int(replicaVar)
-        tdLog.debug(f"start to excute {__file__}")
-        tdSql.init(conn.cursor())
-        #tdSql.init(conn.cursor(), logSql)  # output sql.txt file
-
-    def getBuildPath(self):
-        selfPath = os.path.dirname(os.path.realpath(__file__))
-
-        if ("community" in selfPath):
-            projPath = selfPath[:selfPath.find("community")]
-        else:
-            projPath = selfPath[:selfPath.find("tests")]
-
-        for root, dirs, files in os.walk(projPath):
-            if ("taosd" in files or "taosd.exe" in files):
-                rootRealPath = os.path.dirname(os.path.realpath(root))
-                if ("packaging" not in rootRealPath):
-                    buildPath = root[:len(root) - len("/build/bin")]
-                    break
-        return buildPath
-
-    def newcur(self,cfg,host,port):
-        user = "root"
-        password = "taosdata"
-        con=taos.connect(host=host, user=user, password=password, config=cfg ,port=port)
-        cur=con.cursor()
-        print(cur)
-        return cur
-
-    def initConsumerTable(self,cdbName='cdb'):
-        tdLog.info("create consume database, and consume info table, and consume result table")
-        tdSql.query("create database if not exists %s vgroups 1"%(cdbName))
-        tdSql.query("drop table if exists %s.consumeinfo "%(cdbName))
-        tdSql.query("drop table if exists %s.consumeresult "%(cdbName))
-
-        tdSql.query("create table %s.consumeinfo (ts timestamp, consumerid int, topiclist binary(1024), keylist binary(1024), expectmsgcnt bigint, ifcheckdata int, ifmanualcommit int)"%cdbName)
-        tdSql.query("create table %s.consumeresult (ts timestamp, consumerid int, consummsgcnt bigint, consumrowcnt bigint, checkresult int)"%cdbName)
-
-    def initConsumerInfoTable(self,cdbName='cdb'):
-        tdLog.info("drop consumeinfo table")
-        tdSql.query("drop table if exists %s.consumeinfo "%(cdbName))
-        tdSql.query("create table %s.consumeinfo (ts timestamp, consumerid int, topiclist binary(1024), keylist binary(1024), expectmsgcnt bigint, ifcheckdata int, ifmanualcommit int)"%cdbName)
-
-    def insertConsumerInfo(self,consumerId, expectrowcnt,topicList,keyList,ifcheckdata,ifmanualcommit,cdbName='cdb'):
-        sql = "insert into %s.consumeinfo values "%cdbName
-        sql += "(now, %d, '%s', '%s', %d, %d, %d)"%(consumerId, topicList, keyList, expectrowcnt, ifcheckdata, ifmanualcommit)
-        tdLog.info("consume info sql: %s"%sql)
-        tdSql.query(sql)
-
-    def selectConsumeResult(self,expectRows,cdbName='cdb'):
-        resultList=[]
-        while 1:
-            tdSql.query("select * from %s.consumeresult"%cdbName)
-            #tdLog.info("row: %d, %l64d, %l64d"%(tdSql.getData(0, 1),tdSql.getData(0, 2),tdSql.getData(0, 3))
-            if tdSql.getRows() == expectRows:
-                break
-            else:
-                time.sleep(5)
-
-        for i in range(expectRows):
-            tdLog.info ("consume id: %d, consume msgs: %d, consume rows: %d"%(tdSql.getData(i , 1), tdSql.getData(i , 2), tdSql.getData(i , 3)))
-            resultList.append(tdSql.getData(i , 3))
-
-        return resultList
-
-    def startTmqSimProcess(self,buildPath,cfgPath,pollDelay,dbName,showMsg=1,showRow=1,cdbName='cdb',valgrind=0):
-        if valgrind == 1:
-            logFile = cfgPath + '/../log/valgrind-tmq.log'
-            shellCmd = 'nohup valgrind --log-file=' + logFile
-            shellCmd += '--tool=memcheck --leak-check=full --show-reachable=no --track-origins=yes --show-leak-kinds=all --num-callers=20 -v --workaround-gcc296-bugs=yes '
-
-        if (platform.system().lower() == 'windows'):
-            shellCmd = 'mintty -h never -w hide ' + buildPath + '\\build\\bin\\tmq_sim.exe -c ' + cfgPath
-            shellCmd += " -y %d -d %s -g %d -r %d -w %s "%(pollDelay, dbName, showMsg, showRow, cdbName)
-            shellCmd += "> nul 2>&1 &"
-        else:
-            shellCmd = 'nohup ' + buildPath + '/build/bin/tmq_sim -c ' + cfgPath
-            shellCmd += " -y %d -d %s -g %d -r %d -w %s "%(pollDelay, dbName, showMsg, showRow, cdbName)
-            shellCmd += "> /dev/null 2>&1 &"
-        tdLog.info(shellCmd)
-        os.system(shellCmd)
-
-    def create_database(self,tsql, dbName,dropFlag=1,vgroups=4,replica=1):
-        if dropFlag == 1:
-            tsql.execute("drop database if exists %s"%(dbName))
-
-        tsql.execute("create database if not exists %s vgroups %d replica %d"%(dbName, vgroups, replica))
-        tdLog.debug("complete to create database %s"%(dbName))
-        return
-
-    def create_stable(self,tsql, dbName,stbName):
-        tsql.execute("create table if not exists %s.%s (ts timestamp, c1 bigint, c2 binary(16)) tags(t1 int)"%(dbName, stbName))
-        tdLog.debug("complete to create %s.%s" %(dbName, stbName))
-        return
-
-    def create_ctables(self,tsql, dbName,stbName,ctbNum):
-        tsql.execute("use %s" %dbName)
-        pre_create = "create table"
-        sql = pre_create
-        #tdLog.debug("doing create one  stable %s and %d  child table in %s  ..." %(stbname, count ,dbname))
-        for i in range(ctbNum):
-            sql += " %s_%d using %s tags(%d)"%(stbName,i,stbName,i+1)
-            if (i > 0) and (i%100 == 0):
-                tsql.execute(sql)
-                sql = pre_create
-        if sql != pre_create:
-            tsql.execute(sql)
-
-        tdLog.debug("complete to create %d child tables in %s.%s" %(ctbNum, dbName, stbName))
-        return
-
-    def insert_data(self,tsql,dbName,stbName,ctbNum,rowsPerTbl,batchNum,startTs=0):
-        tdLog.debug("start to insert data ............")
-        tsql.execute("use %s" %dbName)
-        pre_insert = "insert into "
-        sql = pre_insert
-
-        if startTs == 0:
-            t = time.time()
-            startTs = int(round(t * 1000))
-
-        #tdLog.debug("doing insert data into stable:%s rows:%d ..."%(stbName, allRows))
-        rowsOfSql = 0
-        for i in range(ctbNum):
-            sql += " %s_%d values "%(stbName,i)
-            for j in range(rowsPerTbl):
-                sql += "(%d, %d, 'tmqrow_%d') "%(startTs + j, j, j)
-                rowsOfSql += 1
-                if (j > 0) and ((rowsOfSql == batchNum) or (j == rowsPerTbl - 1)):
-                    tsql.execute(sql)
-                    rowsOfSql = 0
-                    if j < rowsPerTbl - 1:
-                        sql = "insert into %s_%d values " %(stbName,i)
-                    else:
-                        sql = "insert into "
-        #end sql
-        if sql != pre_insert:
-            #print("insert sql:%s"%sql)
-            tsql.execute(sql)
-        tdLog.debug("insert data ............ [OK]")
-        return
-
-    def prepareEnv(self, **parameterDict):
-        # create new connector for my thread
-        tsql=self.newcur(parameterDict['cfg'], 'localhost', 6030)
-
-        if parameterDict["actionType"] == actionType.CREATE_DATABASE:
-            self.create_database(tsql, parameterDict["dbName"])
-        elif parameterDict["actionType"] == actionType.CREATE_STABLE:
-            self.create_stable(tsql, parameterDict["dbName"], parameterDict["stbName"])
-        elif parameterDict["actionType"] == actionType.CREATE_CTABLE:
-            self.create_ctables(tsql, parameterDict["dbName"], parameterDict["stbName"], parameterDict["ctbNum"])
-        elif parameterDict["actionType"] == actionType.INSERT_DATA:
-            self.insert_data(tsql, parameterDict["dbName"], parameterDict["stbName"], parameterDict["ctbNum"],\
-                            parameterDict["rowsPerTbl"],parameterDict["batchNum"])
-        else:
-            tdLog.exit("not support's action: ", parameterDict["actionType"])
-
-        return
-
-    def tmqCase6(self, cfgPath, buildPath):
-        tdLog.printNoPrefix("======== test case 6: ")
-
-        self.initConsumerTable()
-
-        # create and start thread
-        parameterDict = {'cfg':        '',       \
-                         'actionType': 0,        \
-                         'dbName':     'db6',    \
-                         'dropFlag':   1,        \
-                         'vgroups':    4,        \
-                         'replica':    1,        \
-                         'stbName':    'stb1',   \
-                         'ctbNum':     10,       \
-                         'rowsPerTbl': 10000,    \
-                         'batchNum':   100,      \
-                         'startTs':    1640966400000}  # 2022-01-01 00:00:00.000
-        parameterDict['cfg'] = cfgPath
-
-        self.create_database(tdSql, parameterDict["dbName"])
-        self.create_stable(tdSql, parameterDict["dbName"], parameterDict["stbName"])
-        self.create_ctables(tdSql, parameterDict["dbName"], parameterDict["stbName"], parameterDict["ctbNum"])
-        self.insert_data(tdSql,\
-                         parameterDict["dbName"],\
-                         parameterDict["stbName"],\
-                         parameterDict["ctbNum"],\
-                         parameterDict["rowsPerTbl"],\
-                         parameterDict["batchNum"])
-
-        tdLog.info("create topics from stb1")
-        topicFromStb1 = 'topic_stb1'
-
-        tdSql.execute("create topic %s as select ts, c1, c2 from %s.%s" %(topicFromStb1, parameterDict['dbName'], parameterDict['stbName']))
-        consumerId     = 0
-        expectrowcnt   = parameterDict["rowsPerTbl"] * parameterDict["ctbNum"]
-        topicList      = topicFromStb1
-        ifcheckdata    = 0
-        ifManualCommit = 1
-        keyList        = 'group.id:cgrp1,\
-                        enable.auto.commit:false,\
-                        auto.commit.interval.ms:6000,\
-                        auto.offset.reset:earliest'
-        self.insertConsumerInfo(consumerId, expectrowcnt/4,topicList,keyList,ifcheckdata,ifManualCommit)
-
-        tdLog.info("start consume processor")
-        pollDelay = 100
-        showMsg   = 1
-        showRow   = 1
-        self.startTmqSimProcess(buildPath,cfgPath,pollDelay,parameterDict["dbName"],showMsg, showRow)
-
-        tdLog.info("start to check consume result")
-        expectRows = 1
-        resultList = self.selectConsumeResult(expectRows)
-        totalConsumeRows = 0
-        for i in range(expectRows):
-            totalConsumeRows += resultList[i]
-
-<<<<<<< HEAD
-        if totalConsumeRows < expectrowcnt/4:
-            tdLog.info("act consume rows: %d, expect consume rows: %d"%(totalConsumeRows, expectrowcnt/4))
-=======
-        tdLog.info("act consume rows: %d, expect consume rows greater than or equal to: %d"%(totalConsumeRows, expectrowcnt/4))
-        if totalConsumeRows < expectrowcnt/4:            
->>>>>>> ef7b9b84
-            tdLog.exit("tmq consume rows error!")
-
-        self.initConsumerInfoTable()
-        consumerId = 1
-        keyList        = 'group.id:cgrp1,\
-                        enable.auto.commit:false,\
-                        auto.commit.interval.ms:6000,\
-                        auto.offset.reset:latest'
-        self.insertConsumerInfo(consumerId, expectrowcnt,topicList,keyList,ifcheckdata,ifManualCommit)
-
-        tdLog.info("again start consume processor")
-        self.startTmqSimProcess(buildPath,cfgPath,pollDelay,parameterDict["dbName"],showMsg, showRow)
-
-        tdLog.info("again check consume result")
-        expectRows = 2
-        resultList = self.selectConsumeResult(expectRows)
-        totalConsumeRows = 0
-        for i in range(expectRows):
-            totalConsumeRows += resultList[i]
-
-<<<<<<< HEAD
-        if totalConsumeRows < expectrowcnt:
-            tdLog.info("act consume rows: %d, expect consume rows: %d"%(totalConsumeRows, expectrowcnt))
-=======
-        tdLog.info("act consume rows: %d, expect consume rows greater than or equal to: %d"%(totalConsumeRows, expectrowcnt))
-        if totalConsumeRows < expectrowcnt:            
->>>>>>> ef7b9b84
-            tdLog.exit("tmq consume rows error!")
-
-        tdSql.query("drop topic %s"%topicFromStb1)
-
-        tdLog.printNoPrefix("======== test case 6 end ...... ")
-
-    def tmqCase7(self, cfgPath, buildPath):
-        tdLog.printNoPrefix("======== test case 7: ")
-
-        self.initConsumerTable()
-
-        # create and start thread
-        parameterDict = {'cfg':        '',       \
-                         'actionType': 0,        \
-                         'dbName':     'db7',    \
-                         'dropFlag':   1,        \
-                         'vgroups':    4,        \
-                         'replica':    1,        \
-                         'stbName':    'stb1',   \
-                         'ctbNum':     10,       \
-                         'rowsPerTbl': 10000,    \
-                         'batchNum':   100,      \
-                         'startTs':    1640966400000}  # 2022-01-01 00:00:00.000
-        parameterDict['cfg'] = cfgPath
-
-        self.create_database(tdSql, parameterDict["dbName"])
-        self.create_stable(tdSql, parameterDict["dbName"], parameterDict["stbName"])
-        self.create_ctables(tdSql, parameterDict["dbName"], parameterDict["stbName"], parameterDict["ctbNum"])
-        self.insert_data(tdSql,\
-                         parameterDict["dbName"],\
-                         parameterDict["stbName"],\
-                         parameterDict["ctbNum"],\
-                         parameterDict["rowsPerTbl"],\
-                         parameterDict["batchNum"])
-
-        tdLog.info("create topics from stb1")
-        topicFromStb1 = 'topic_stb1'
-
-        tdSql.execute("create topic %s as select ts, c1, c2 from %s.%s" %(topicFromStb1, parameterDict['dbName'], parameterDict['stbName']))
-        consumerId     = 0
-        expectrowcnt   = parameterDict["rowsPerTbl"] * parameterDict["ctbNum"]
-        topicList      = topicFromStb1
-        ifcheckdata    = 0
-        ifManualCommit = 1
-        keyList        = 'group.id:cgrp1,\
-                        enable.auto.commit:false,\
-                        auto.commit.interval.ms:6000,\
-                        auto.offset.reset:latest'
-        self.insertConsumerInfo(consumerId, expectrowcnt,topicList,keyList,ifcheckdata,ifManualCommit)
-
-        tdLog.info("start consume processor")
-        pollDelay = 100
-        showMsg   = 1
-        showRow   = 1
-        self.startTmqSimProcess(buildPath,cfgPath,pollDelay,parameterDict["dbName"],showMsg, showRow)
-
-        tdLog.info("start to check consume result")
-        expectRows = 1
-        resultList = self.selectConsumeResult(expectRows)
-        totalConsumeRows = 0
-        for i in range(expectRows):
-            totalConsumeRows += resultList[i]
-
-        if totalConsumeRows != 0:
-            tdLog.info("act consume rows: %d, expect consume rows: %d"%(totalConsumeRows, 0))
-            tdLog.exit("tmq consume rows error!")
-
-        self.initConsumerInfoTable()
-        consumerId = 1
-        self.insertConsumerInfo(consumerId, expectrowcnt,topicList,keyList,ifcheckdata,ifManualCommit)
-
-        tdLog.info("again start consume processor")
-        self.startTmqSimProcess(buildPath,cfgPath,pollDelay,parameterDict["dbName"],showMsg, showRow)
-
-        tdLog.info("again check consume result")
-        expectRows = 2
-        resultList = self.selectConsumeResult(expectRows)
-        totalConsumeRows = 0
-        for i in range(expectRows):
-            totalConsumeRows += resultList[i]
-
-        if totalConsumeRows != 0:
-            tdLog.info("act consume rows: %d, expect consume rows: %d"%(totalConsumeRows, 0))
-            tdLog.exit("tmq consume rows error!")
-
-        tdSql.query("drop topic %s"%topicFromStb1)
-
-        tdLog.printNoPrefix("======== test case 7 end ...... ")
-
-    def run(self):
-        tdSql.prepare()
-
-        buildPath = self.getBuildPath()
-        if (buildPath == ""):
-            tdLog.exit("taosd not found!")
-        else:
-            tdLog.info("taosd found in %s" % buildPath)
-        cfgPath = buildPath + "/../sim/psim/cfg"
-        tdLog.info("cfgPath: %s" % cfgPath)
-
-        self.tmqCase6(cfgPath, buildPath)
-        self.tmqCase7(cfgPath, buildPath)
-
-    def stop(self):
-        tdSql.close()
-        tdLog.success(f"{__file__} successfully executed")
-
-event = threading.Event()
-
-tdCases.addLinux(__file__, TDTestCase())
-tdCases.addWindows(__file__, TDTestCase())
+
+import taos
+import sys
+import time
+import socket
+import os
+import threading
+from enum import Enum
+
+from util.log import *
+from util.sql import *
+from util.cases import *
+from util.dnodes import *
+
+class actionType(Enum):
+    CREATE_DATABASE = 0
+    CREATE_STABLE   = 1
+    CREATE_CTABLE   = 2
+    INSERT_DATA     = 3
+
+class TDTestCase:
+    hostname = socket.gethostname()
+    #rpcDebugFlagVal = '143'
+    #clientCfgDict = {'serverPort': '', 'firstEp': '', 'secondEp':'', 'rpcDebugFlag':'135', 'fqdn':''}
+    #clientCfgDict["rpcDebugFlag"]  = rpcDebugFlagVal
+    #updatecfgDict = {'clientCfg': {}, 'serverPort': '', 'firstEp': '', 'secondEp':'', 'rpcDebugFlag':'135', 'fqdn':''}
+    #updatecfgDict["rpcDebugFlag"] = rpcDebugFlagVal
+    #print ("===================: ", updatecfgDict)
+
+    def init(self, conn, logSql, replicaVar=1):
+        self.replicaVar = int(replicaVar)
+        tdLog.debug(f"start to excute {__file__}")
+        tdSql.init(conn.cursor())
+        #tdSql.init(conn.cursor(), logSql)  # output sql.txt file
+
+    def getBuildPath(self):
+        selfPath = os.path.dirname(os.path.realpath(__file__))
+
+        if ("community" in selfPath):
+            projPath = selfPath[:selfPath.find("community")]
+        else:
+            projPath = selfPath[:selfPath.find("tests")]
+
+        for root, dirs, files in os.walk(projPath):
+            if ("taosd" in files or "taosd.exe" in files):
+                rootRealPath = os.path.dirname(os.path.realpath(root))
+                if ("packaging" not in rootRealPath):
+                    buildPath = root[:len(root) - len("/build/bin")]
+                    break
+        return buildPath
+
+    def newcur(self,cfg,host,port):
+        user = "root"
+        password = "taosdata"
+        con=taos.connect(host=host, user=user, password=password, config=cfg ,port=port)
+        cur=con.cursor()
+        print(cur)
+        return cur
+
+    def initConsumerTable(self,cdbName='cdb'):
+        tdLog.info("create consume database, and consume info table, and consume result table")
+        tdSql.query("create database if not exists %s vgroups 1"%(cdbName))
+        tdSql.query("drop table if exists %s.consumeinfo "%(cdbName))
+        tdSql.query("drop table if exists %s.consumeresult "%(cdbName))
+
+        tdSql.query("create table %s.consumeinfo (ts timestamp, consumerid int, topiclist binary(1024), keylist binary(1024), expectmsgcnt bigint, ifcheckdata int, ifmanualcommit int)"%cdbName)
+        tdSql.query("create table %s.consumeresult (ts timestamp, consumerid int, consummsgcnt bigint, consumrowcnt bigint, checkresult int)"%cdbName)
+
+    def initConsumerInfoTable(self,cdbName='cdb'):
+        tdLog.info("drop consumeinfo table")
+        tdSql.query("drop table if exists %s.consumeinfo "%(cdbName))
+        tdSql.query("create table %s.consumeinfo (ts timestamp, consumerid int, topiclist binary(1024), keylist binary(1024), expectmsgcnt bigint, ifcheckdata int, ifmanualcommit int)"%cdbName)
+
+    def insertConsumerInfo(self,consumerId, expectrowcnt,topicList,keyList,ifcheckdata,ifmanualcommit,cdbName='cdb'):
+        sql = "insert into %s.consumeinfo values "%cdbName
+        sql += "(now, %d, '%s', '%s', %d, %d, %d)"%(consumerId, topicList, keyList, expectrowcnt, ifcheckdata, ifmanualcommit)
+        tdLog.info("consume info sql: %s"%sql)
+        tdSql.query(sql)
+
+    def selectConsumeResult(self,expectRows,cdbName='cdb'):
+        resultList=[]
+        while 1:
+            tdSql.query("select * from %s.consumeresult"%cdbName)
+            #tdLog.info("row: %d, %l64d, %l64d"%(tdSql.getData(0, 1),tdSql.getData(0, 2),tdSql.getData(0, 3))
+            if tdSql.getRows() == expectRows:
+                break
+            else:
+                time.sleep(5)
+
+        for i in range(expectRows):
+            tdLog.info ("consume id: %d, consume msgs: %d, consume rows: %d"%(tdSql.getData(i , 1), tdSql.getData(i , 2), tdSql.getData(i , 3)))
+            resultList.append(tdSql.getData(i , 3))
+
+        return resultList
+
+    def startTmqSimProcess(self,buildPath,cfgPath,pollDelay,dbName,showMsg=1,showRow=1,cdbName='cdb',valgrind=0):
+        if valgrind == 1:
+            logFile = cfgPath + '/../log/valgrind-tmq.log'
+            shellCmd = 'nohup valgrind --log-file=' + logFile
+            shellCmd += '--tool=memcheck --leak-check=full --show-reachable=no --track-origins=yes --show-leak-kinds=all --num-callers=20 -v --workaround-gcc296-bugs=yes '
+
+        if (platform.system().lower() == 'windows'):
+            shellCmd = 'mintty -h never -w hide ' + buildPath + '\\build\\bin\\tmq_sim.exe -c ' + cfgPath
+            shellCmd += " -y %d -d %s -g %d -r %d -w %s "%(pollDelay, dbName, showMsg, showRow, cdbName)
+            shellCmd += "> nul 2>&1 &"
+        else:
+            shellCmd = 'nohup ' + buildPath + '/build/bin/tmq_sim -c ' + cfgPath
+            shellCmd += " -y %d -d %s -g %d -r %d -w %s "%(pollDelay, dbName, showMsg, showRow, cdbName)
+            shellCmd += "> /dev/null 2>&1 &"
+        tdLog.info(shellCmd)
+        os.system(shellCmd)
+
+    def create_database(self,tsql, dbName,dropFlag=1,vgroups=4,replica=1):
+        if dropFlag == 1:
+            tsql.execute("drop database if exists %s"%(dbName))
+
+        tsql.execute("create database if not exists %s vgroups %d replica %d"%(dbName, vgroups, replica))
+        tdLog.debug("complete to create database %s"%(dbName))
+        return
+
+    def create_stable(self,tsql, dbName,stbName):
+        tsql.execute("create table if not exists %s.%s (ts timestamp, c1 bigint, c2 binary(16)) tags(t1 int)"%(dbName, stbName))
+        tdLog.debug("complete to create %s.%s" %(dbName, stbName))
+        return
+
+    def create_ctables(self,tsql, dbName,stbName,ctbNum):
+        tsql.execute("use %s" %dbName)
+        pre_create = "create table"
+        sql = pre_create
+        #tdLog.debug("doing create one  stable %s and %d  child table in %s  ..." %(stbname, count ,dbname))
+        for i in range(ctbNum):
+            sql += " %s_%d using %s tags(%d)"%(stbName,i,stbName,i+1)
+            if (i > 0) and (i%100 == 0):
+                tsql.execute(sql)
+                sql = pre_create
+        if sql != pre_create:
+            tsql.execute(sql)
+
+        tdLog.debug("complete to create %d child tables in %s.%s" %(ctbNum, dbName, stbName))
+        return
+
+    def insert_data(self,tsql,dbName,stbName,ctbNum,rowsPerTbl,batchNum,startTs=0):
+        tdLog.debug("start to insert data ............")
+        tsql.execute("use %s" %dbName)
+        pre_insert = "insert into "
+        sql = pre_insert
+
+        if startTs == 0:
+            t = time.time()
+            startTs = int(round(t * 1000))
+
+        #tdLog.debug("doing insert data into stable:%s rows:%d ..."%(stbName, allRows))
+        rowsOfSql = 0
+        for i in range(ctbNum):
+            sql += " %s_%d values "%(stbName,i)
+            for j in range(rowsPerTbl):
+                sql += "(%d, %d, 'tmqrow_%d') "%(startTs + j, j, j)
+                rowsOfSql += 1
+                if (j > 0) and ((rowsOfSql == batchNum) or (j == rowsPerTbl - 1)):
+                    tsql.execute(sql)
+                    rowsOfSql = 0
+                    if j < rowsPerTbl - 1:
+                        sql = "insert into %s_%d values " %(stbName,i)
+                    else:
+                        sql = "insert into "
+        #end sql
+        if sql != pre_insert:
+            #print("insert sql:%s"%sql)
+            tsql.execute(sql)
+        tdLog.debug("insert data ............ [OK]")
+        return
+
+    def prepareEnv(self, **parameterDict):
+        # create new connector for my thread
+        tsql=self.newcur(parameterDict['cfg'], 'localhost', 6030)
+
+        if parameterDict["actionType"] == actionType.CREATE_DATABASE:
+            self.create_database(tsql, parameterDict["dbName"])
+        elif parameterDict["actionType"] == actionType.CREATE_STABLE:
+            self.create_stable(tsql, parameterDict["dbName"], parameterDict["stbName"])
+        elif parameterDict["actionType"] == actionType.CREATE_CTABLE:
+            self.create_ctables(tsql, parameterDict["dbName"], parameterDict["stbName"], parameterDict["ctbNum"])
+        elif parameterDict["actionType"] == actionType.INSERT_DATA:
+            self.insert_data(tsql, parameterDict["dbName"], parameterDict["stbName"], parameterDict["ctbNum"],\
+                            parameterDict["rowsPerTbl"],parameterDict["batchNum"])
+        else:
+            tdLog.exit("not support's action: ", parameterDict["actionType"])
+
+        return
+
+    def tmqCase6(self, cfgPath, buildPath):
+        tdLog.printNoPrefix("======== test case 6: ")
+
+        self.initConsumerTable()
+
+        # create and start thread
+        parameterDict = {'cfg':        '',       \
+                         'actionType': 0,        \
+                         'dbName':     'db6',    \
+                         'dropFlag':   1,        \
+                         'vgroups':    4,        \
+                         'replica':    1,        \
+                         'stbName':    'stb1',   \
+                         'ctbNum':     10,       \
+                         'rowsPerTbl': 10000,    \
+                         'batchNum':   100,      \
+                         'startTs':    1640966400000}  # 2022-01-01 00:00:00.000
+        parameterDict['cfg'] = cfgPath
+
+        self.create_database(tdSql, parameterDict["dbName"])
+        self.create_stable(tdSql, parameterDict["dbName"], parameterDict["stbName"])
+        self.create_ctables(tdSql, parameterDict["dbName"], parameterDict["stbName"], parameterDict["ctbNum"])
+        self.insert_data(tdSql,\
+                         parameterDict["dbName"],\
+                         parameterDict["stbName"],\
+                         parameterDict["ctbNum"],\
+                         parameterDict["rowsPerTbl"],\
+                         parameterDict["batchNum"])
+
+        tdLog.info("create topics from stb1")
+        topicFromStb1 = 'topic_stb1'
+
+        tdSql.execute("create topic %s as select ts, c1, c2 from %s.%s" %(topicFromStb1, parameterDict['dbName'], parameterDict['stbName']))
+        consumerId     = 0
+        expectrowcnt   = parameterDict["rowsPerTbl"] * parameterDict["ctbNum"]
+        topicList      = topicFromStb1
+        ifcheckdata    = 0
+        ifManualCommit = 1
+        keyList        = 'group.id:cgrp1,\
+                        enable.auto.commit:false,\
+                        auto.commit.interval.ms:6000,\
+                        auto.offset.reset:earliest'
+        self.insertConsumerInfo(consumerId, expectrowcnt/4,topicList,keyList,ifcheckdata,ifManualCommit)
+
+        tdLog.info("start consume processor")
+        pollDelay = 100
+        showMsg   = 1
+        showRow   = 1
+        self.startTmqSimProcess(buildPath,cfgPath,pollDelay,parameterDict["dbName"],showMsg, showRow)
+
+        tdLog.info("start to check consume result")
+        expectRows = 1
+        resultList = self.selectConsumeResult(expectRows)
+        totalConsumeRows = 0
+        for i in range(expectRows):
+            totalConsumeRows += resultList[i]
+
+        tdLog.info("act consume rows: %d, expect consume rows greater than or equal to: %d"%(totalConsumeRows, expectrowcnt/4))
+        if totalConsumeRows < expectrowcnt/4:            
+            tdLog.exit("tmq consume rows error!")
+
+        self.initConsumerInfoTable()
+        consumerId = 1
+        keyList        = 'group.id:cgrp1,\
+                        enable.auto.commit:false,\
+                        auto.commit.interval.ms:6000,\
+                        auto.offset.reset:latest'
+        self.insertConsumerInfo(consumerId, expectrowcnt,topicList,keyList,ifcheckdata,ifManualCommit)
+
+        tdLog.info("again start consume processor")
+        self.startTmqSimProcess(buildPath,cfgPath,pollDelay,parameterDict["dbName"],showMsg, showRow)
+
+        tdLog.info("again check consume result")
+        expectRows = 2
+        resultList = self.selectConsumeResult(expectRows)
+        totalConsumeRows = 0
+        for i in range(expectRows):
+            totalConsumeRows += resultList[i]
+
+        tdLog.info("act consume rows: %d, expect consume rows greater than or equal to: %d"%(totalConsumeRows, expectrowcnt))
+        if totalConsumeRows < expectrowcnt:            
+            tdLog.exit("tmq consume rows error!")
+
+        tdSql.query("drop topic %s"%topicFromStb1)
+
+        tdLog.printNoPrefix("======== test case 6 end ...... ")
+
+    def tmqCase7(self, cfgPath, buildPath):
+        tdLog.printNoPrefix("======== test case 7: ")
+
+        self.initConsumerTable()
+
+        # create and start thread
+        parameterDict = {'cfg':        '',       \
+                         'actionType': 0,        \
+                         'dbName':     'db7',    \
+                         'dropFlag':   1,        \
+                         'vgroups':    4,        \
+                         'replica':    1,        \
+                         'stbName':    'stb1',   \
+                         'ctbNum':     10,       \
+                         'rowsPerTbl': 10000,    \
+                         'batchNum':   100,      \
+                         'startTs':    1640966400000}  # 2022-01-01 00:00:00.000
+        parameterDict['cfg'] = cfgPath
+
+        self.create_database(tdSql, parameterDict["dbName"])
+        self.create_stable(tdSql, parameterDict["dbName"], parameterDict["stbName"])
+        self.create_ctables(tdSql, parameterDict["dbName"], parameterDict["stbName"], parameterDict["ctbNum"])
+        self.insert_data(tdSql,\
+                         parameterDict["dbName"],\
+                         parameterDict["stbName"],\
+                         parameterDict["ctbNum"],\
+                         parameterDict["rowsPerTbl"],\
+                         parameterDict["batchNum"])
+
+        tdLog.info("create topics from stb1")
+        topicFromStb1 = 'topic_stb1'
+
+        tdSql.execute("create topic %s as select ts, c1, c2 from %s.%s" %(topicFromStb1, parameterDict['dbName'], parameterDict['stbName']))
+        consumerId     = 0
+        expectrowcnt   = parameterDict["rowsPerTbl"] * parameterDict["ctbNum"]
+        topicList      = topicFromStb1
+        ifcheckdata    = 0
+        ifManualCommit = 1
+        keyList        = 'group.id:cgrp1,\
+                        enable.auto.commit:false,\
+                        auto.commit.interval.ms:6000,\
+                        auto.offset.reset:latest'
+        self.insertConsumerInfo(consumerId, expectrowcnt,topicList,keyList,ifcheckdata,ifManualCommit)
+
+        tdLog.info("start consume processor")
+        pollDelay = 100
+        showMsg   = 1
+        showRow   = 1
+        self.startTmqSimProcess(buildPath,cfgPath,pollDelay,parameterDict["dbName"],showMsg, showRow)
+
+        tdLog.info("start to check consume result")
+        expectRows = 1
+        resultList = self.selectConsumeResult(expectRows)
+        totalConsumeRows = 0
+        for i in range(expectRows):
+            totalConsumeRows += resultList[i]
+
+        if totalConsumeRows != 0:
+            tdLog.info("act consume rows: %d, expect consume rows: %d"%(totalConsumeRows, 0))
+            tdLog.exit("tmq consume rows error!")
+
+        self.initConsumerInfoTable()
+        consumerId = 1
+        self.insertConsumerInfo(consumerId, expectrowcnt,topicList,keyList,ifcheckdata,ifManualCommit)
+
+        tdLog.info("again start consume processor")
+        self.startTmqSimProcess(buildPath,cfgPath,pollDelay,parameterDict["dbName"],showMsg, showRow)
+
+        tdLog.info("again check consume result")
+        expectRows = 2
+        resultList = self.selectConsumeResult(expectRows)
+        totalConsumeRows = 0
+        for i in range(expectRows):
+            totalConsumeRows += resultList[i]
+
+        if totalConsumeRows != 0:
+            tdLog.info("act consume rows: %d, expect consume rows: %d"%(totalConsumeRows, 0))
+            tdLog.exit("tmq consume rows error!")
+
+        tdSql.query("drop topic %s"%topicFromStb1)
+
+        tdLog.printNoPrefix("======== test case 7 end ...... ")
+
+    def run(self):
+        tdSql.prepare()
+
+        buildPath = self.getBuildPath()
+        if (buildPath == ""):
+            tdLog.exit("taosd not found!")
+        else:
+            tdLog.info("taosd found in %s" % buildPath)
+        cfgPath = buildPath + "/../sim/psim/cfg"
+        tdLog.info("cfgPath: %s" % cfgPath)
+
+        self.tmqCase6(cfgPath, buildPath)
+        self.tmqCase7(cfgPath, buildPath)
+
+    def stop(self):
+        tdSql.close()
+        tdLog.success(f"{__file__} successfully executed")
+
+event = threading.Event()
+
+tdCases.addLinux(__file__, TDTestCase())
+tdCases.addWindows(__file__, TDTestCase())