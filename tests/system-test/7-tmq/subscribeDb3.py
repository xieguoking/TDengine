
import taos
import sys
import time
import socket
import os
import threading

from util.log import *
from util.sql import *
from util.cases import *
from util.dnodes import *
sys.path.append("./7-tmq")
from tmqCommon import *

class TDTestCase:
    hostname = socket.gethostname()
    #rpcDebugFlagVal = '143'
    #clientCfgDict = {'serverPort': '', 'firstEp': '', 'secondEp':'', 'rpcDebugFlag':'135', 'fqdn':''}
    #clientCfgDict["rpcDebugFlag"]  = rpcDebugFlagVal
    #updatecfgDict = {'clientCfg': {}, 'serverPort': '', 'firstEp': '', 'secondEp':'', 'rpcDebugFlag':'135', 'fqdn':''}
    #updatecfgDict["rpcDebugFlag"] = rpcDebugFlagVal
    #print ("===================: ", updatecfgDict)

    def init(self, conn, logSql, replicaVar=1):
        self.replicaVar = int(replicaVar)
        tdLog.debug(f"start to excute {__file__}")
        tdSql.init(conn.cursor())
        #tdSql.init(conn.cursor(), logSql)  # output sql.txt file

    def getBuildPath(self):
        selfPath = os.path.dirname(os.path.realpath(__file__))

        if ("community" in selfPath):
            projPath = selfPath[:selfPath.find("community")]
        else:
            projPath = selfPath[:selfPath.find("tests")]

        for root, dirs, files in os.walk(projPath):
            if ("taosd" in files or "taosd.exe" in files):
                rootRealPath = os.path.dirname(os.path.realpath(root))
                if ("packaging" not in rootRealPath):
                    buildPath = root[:len(root) - len("/build/bin")]
                    break
        return buildPath

    def newcur(self,cfg,host,port):
        user = "root"
        password = "taosdata"
        con=taos.connect(host=host, user=user, password=password, config=cfg ,port=port)
        cur=con.cursor()
        print(cur)
        return cur

    def initConsumerTable(self,cdbName='cdb'):
        tdLog.info("create consume database, and consume info table, and consume result table")
        tdSql.query("create database if not exists %s vgroups 1 wal_retention_period 3600"%(cdbName))
        tdSql.query("drop table if exists %s.consumeinfo "%(cdbName))
        tdSql.query("drop table if exists %s.consumeresult "%(cdbName))
        tdSql.query("drop table if exists %s.notifyinfo "%(cdbName))

        tdSql.query("create table %s.consumeinfo (ts timestamp, consumerid int, topiclist binary(1024), keylist binary(1024), expectmsgcnt bigint, ifcheckdata int, ifmanualcommit int)"%cdbName)
        tdSql.query("create table %s.consumeresult (ts timestamp, consumerid int, consummsgcnt bigint, consumrowcnt bigint, checkresult int)"%cdbName)
        tdSql.query("create table %s.notifyinfo (ts timestamp, cmdid int, consumerid int)"%cdbName)

    def insertConsumerInfo(self,consumerId, expectrowcnt,topicList,keyList,ifcheckdata,ifmanualcommit,cdbName='cdb'):
        sql = "insert into %s.consumeinfo values "%cdbName
        sql += "(now, %d, '%s', '%s', %d, %d, %d)"%(consumerId, topicList, keyList, expectrowcnt, ifcheckdata, ifmanualcommit)
        tdLog.info("consume info sql: %s"%sql)
        tdSql.query(sql)

<<<<<<< HEAD
    def getStartConsumeNotifyFromTmqsim(self,cdbName='cdb'):
        while 1:
            tdSql.query("select * from %s.notifyinfo"%cdbName)
            #tdLog.info("row: %d, %l64d, %l64d"%(tdSql.getData(0, 1),tdSql.getData(0, 2),tdSql.getData(0, 3))
            if (tdSql.getRows() == 1) and (tdSql.getData(0, 1) == 0):
                break
            else:
                time.sleep(0.1)
        return

    def getStartCommitNotifyFromTmqsim(self,cdbName='cdb'):
        while 1:
            tdSql.query("select * from %s.notifyinfo"%cdbName)
            #tdLog.info("row: %d, %l64d, %l64d"%(tdSql.getData(0, 1),tdSql.getData(0, 2),tdSql.getData(0, 3))
            if tdSql.getRows() == 2 :
                tdLog.info("row[0][1]: %d, row[1][1]: %d"%(tdSql.getData(0, 1), tdSql.getData(1, 1)))
                if tdSql.getData(1, 1) == 1:
                    break
            time.sleep(0.1)
        return
=======
    # def getStartConsumeNotifyFromTmqsim(self,cdbName='cdb'):
    #     while 1:
    #         tdSql.query("select * from %s.notifyinfo"%cdbName)
    #         #tdLog.info("row: %d, %l64d, %l64d"%(tdSql.getData(0, 1),tdSql.getData(0, 2),tdSql.getData(0, 3))
    #         if (tdSql.getRows() == 1) and (tdSql.getData(0, 1) == 0):
    #             break
    #         else:
    #             time.sleep(0.1)
    #     return
    #
    # def getStartCommitNotifyFromTmqsim(self,cdbName='cdb'):
    #     while 1:
    #         tdSql.query("select * from %s.notifyinfo"%cdbName)
    #         #tdLog.info("row: %d, %l64d, %l64d"%(tdSql.getData(0, 1),tdSql.getData(0, 2),tdSql.getData(0, 3))
    #         if tdSql.getRows() == 2 :
    #             tdLog.info("row[0][1]: %d, row[1][1]: %d"%(tdSql.getData(0, 1), tdSql.getData(1, 1)))
    #             if tdSql.getData(1, 1) == 1:
    #                 break
    #         time.sleep(0.1)
    #     return
>>>>>>> a7f405d4

    def selectConsumeResult(self,expectRows,cdbName='cdb'):
        resultList=[]
        while 1:
            tdSql.query("select * from %s.consumeresult"%cdbName)
            #tdLog.info("row: %d, %l64d, %l64d"%(tdSql.getData(0, 1),tdSql.getData(0, 2),tdSql.getData(0, 3))
            if tdSql.getRows() == expectRows:
                break
            else:
                time.sleep(1)

        for i in range(expectRows):
            tdLog.info ("ts: %s, consume id: %d, consume msgs: %d, consume rows: %d"%(tdSql.getData(i , 0), tdSql.getData(i , 1), tdSql.getData(i , 2), tdSql.getData(i , 3)))
            resultList.append(tdSql.getData(i , 3))

        return resultList

    def startTmqSimProcess(self,buildPath,cfgPath,pollDelay,dbName,showMsg=1,showRow=1,cdbName='cdb',valgrind=0):
        if valgrind == 1:
            logFile = cfgPath + '/../log/valgrind-tmq.log'
            shellCmd = 'nohup valgrind --log-file=' + logFile
            shellCmd += '--tool=memcheck --leak-check=full --show-reachable=no --track-origins=yes --show-leak-kinds=all --num-callers=20 -v --workaround-gcc296-bugs=yes '

        if (platform.system().lower() == 'windows'):
            shellCmd = 'mintty -h never -w hide ' + buildPath + '\\build\\bin\\tmq_sim.exe -c ' + cfgPath
            shellCmd += " -y %d -d %s -g %d -r %d -w %s "%(pollDelay, dbName, showMsg, showRow, cdbName)
            shellCmd += "> nul 2>&1 &"
        else:
            shellCmd = 'nohup ' + buildPath + '/build/bin/tmq_sim -c ' + cfgPath
            shellCmd += " -y %d -d %s -g %d -r %d -w %s "%(pollDelay, dbName, showMsg, showRow, cdbName)
            shellCmd += "> /dev/null 2>&1 &"
        tdLog.info(shellCmd)
        os.system(shellCmd)

    def create_tables(self,tsql, dbName,vgroups,stbName,ctbNum,rowsPerTbl):
        tdLog.info("start create tables......")
        tsql.execute("create database if not exists %s vgroups %d wal_retention_period 3600"%(dbName, vgroups))
        tsql.execute("use %s" %dbName)
        tsql.execute("create table  if not exists %s (ts timestamp, c1 bigint, c2 binary(16)) tags(t1 int)"%stbName)
        pre_create = "create table"
        sql = pre_create
        #tdLog.debug("doing create one  stable %s and %d  child table in %s  ..." %(stbname, count ,dbname))
        for i in range(ctbNum):
            sql += " %s_%d using %s tags(%d)"%(stbName,i,stbName,i+1)
            if (i > 0) and (i%100 == 0):
                tsql.execute(sql)
                sql = pre_create
        if sql != pre_create:
            tsql.execute(sql)

        event.set()
        tdLog.info("complete to create database[%s], stable[%s] and %d child tables" %(dbName, stbName, ctbNum))
        return

    def insert_data(self,tsql,dbName,stbName,ctbNum,rowsPerTbl,batchNum,startTs):
        tdLog.info("start to insert data ............")
        tsql.execute("use %s" %dbName)
        pre_insert = "insert into "
        sql = pre_insert

        t = time.time()
        startTs = int(round(t * 1000))
        #tdLog.debug("doing insert data into stable:%s rows:%d ..."%(stbName, allRows))
        for i in range(ctbNum):
            sql += " %s_%d values "%(stbName,i)
            for j in range(rowsPerTbl):
                sql += "(%d, %d, 'tmqrow_%d') "%(startTs + j, j, j)
                if (j > 0) and ((j%batchNum == 0) or (j == rowsPerTbl - 1)):
                    tsql.execute(sql)
                    if j < rowsPerTbl - 1:
                        sql = "insert into %s_%d values " %(stbName,i)
                    else:
                        sql = "insert into "
        #end sql
        if sql != pre_insert:
            #print("insert sql:%s"%sql)
            tsql.execute(sql)
        tdLog.info("insert data ............ [OK]")
        return

    def prepareEnv(self, **parameterDict):
        print ("input parameters:")
        print (parameterDict)
        # create new connector for my thread
        tsql=self.newcur(parameterDict['cfg'], 'localhost', 6030)
        self.create_tables(tsql,\
                           parameterDict["dbName"],\
                           parameterDict["vgroups"],\
                           parameterDict["stbName"],\
                           parameterDict["ctbNum"],\
                           parameterDict["rowsPerTbl"])

        self.insert_data(tsql,\
                         parameterDict["dbName"],\
                         parameterDict["stbName"],\
                         parameterDict["ctbNum"],\
                         parameterDict["rowsPerTbl"],\
                         parameterDict["batchNum"],\
                         parameterDict["startTs"])
        return

    def tmqCase10(self, cfgPath, buildPath):
        tdLog.printNoPrefix("======== test case 10: Produce while one consume to subscribe one db, inclue 1 stb")
        tdLog.info("step 1: create database, stb, ctb and insert data")
        # create and start thread
        parameterDict = {'cfg':        '',       \
                         'dbName':     'db10',    \
                         'vgroups':    4,        \
                         'stbName':    'stb',    \
                         'ctbNum':     10,       \
                         'rowsPerTbl': 10000,    \
                         'batchNum':   100,      \
                         'startTs':    1640966400000}  # 2022-01-01 00:00:00.000
        parameterDict['cfg'] = cfgPath

        self.initConsumerTable()

        tdSql.execute("create database if not exists %s vgroups %d wal_retention_period 3600" %(parameterDict['dbName'], parameterDict['vgroups']))

        prepareEnvThread = threading.Thread(target=self.prepareEnv, kwargs=parameterDict)
        prepareEnvThread.start()

        tdLog.info("create topics from db")
        topicName1 = 'topic_db1'

        tdSql.execute("create topic %s as database %s" %(topicName1, parameterDict['dbName']))
        consumerId   = 0
        expectrowcnt = parameterDict["rowsPerTbl"] * parameterDict["ctbNum"]
        topicList    = topicName1
        ifcheckdata  = 0
        ifManualCommit = 1
        keyList      = 'group.id:cgrp1,\
                        enable.auto.commit:false,\
                        auto.commit.interval.ms:6000,\
                        auto.offset.reset:earliest'
        self.insertConsumerInfo(consumerId, expectrowcnt,topicList,keyList,ifcheckdata,ifManualCommit)

        event.wait()

        tdLog.info("start consume processor")
        pollDelay = 20
        showMsg   = 1
        showRow   = 1
        self.startTmqSimProcess(buildPath,cfgPath,pollDelay,parameterDict["dbName"],showMsg, showRow)

        tdLog.info("wait the notify info of start consume")
        tmqCom.getStartConsumeNotifyFromTmqsim()

        tdLog.info("pkill consume processor")
        if (platform.system().lower() == 'windows'):
            os.system("TASKKILL /F /IM tmq_sim.exe")
        else:
            os.system('unset LD_PRELOAD; pkill tmq_sim')
        expectRows = 0
        resultList = self.selectConsumeResult(expectRows)

        # wait for data ready
        prepareEnvThread.join()
        tdLog.info("insert process end, and start to check consume result")

        tdLog.info("again start consume processer")
        self.startTmqSimProcess(buildPath,cfgPath,pollDelay,parameterDict["dbName"],showMsg, showRow)

        expectRows = 1
        resultList = self.selectConsumeResult(expectRows)
        totalConsumeRows = 0
        for i in range(expectRows):
            totalConsumeRows += resultList[i]

        if totalConsumeRows != expectrowcnt:
            tdLog.info("act consume rows: %d, expect consume rows: %d"%(totalConsumeRows, expectrowcnt))
            tdLog.exit("tmq consume rows error!")

        time.sleep(15)
        tdSql.query("drop topic %s"%topicName1)

        tdLog.printNoPrefix("======== test case 10 end ...... ")

    def tmqCase11(self, cfgPath, buildPath):
        tdLog.printNoPrefix("======== test case 11: Produce while one consume to subscribe one db, inclue 1 stb")
        tdLog.info("step 1: create database, stb, ctb and insert data")
        # create and start thread
        parameterDict = {'cfg':        '',       \
                         'dbName':     'db11',    \
                         'vgroups':    4,        \
                         'stbName':    'stb',    \
                         'ctbNum':     10,       \
                         'rowsPerTbl': 10000,    \
                         'batchNum':   100,      \
                         'startTs':    1640966400000}  # 2022-01-01 00:00:00.000
        parameterDict['cfg'] = cfgPath

        self.initConsumerTable()

        tdSql.execute("create database if not exists %s vgroups %d wal_retention_period 3600" %(parameterDict['dbName'], parameterDict['vgroups']))

        prepareEnvThread = threading.Thread(target=self.prepareEnv, kwargs=parameterDict)
        prepareEnvThread.start()

        tdLog.info("create topics from db")
        topicName1 = 'topic_db11'

        tdSql.execute("create topic %s as database %s" %(topicName1, parameterDict['dbName']))
        consumerId   = 0
        expectrowcnt = parameterDict["rowsPerTbl"] * parameterDict["ctbNum"]
        topicList    = topicName1
        ifcheckdata  = 0
        ifManualCommit = 1
        keyList      = 'group.id:cgrp1,\
                        enable.auto.commit:true,\
                        auto.commit.interval.ms:200,\
                        auto.offset.reset:earliest'
        self.insertConsumerInfo(consumerId, expectrowcnt,topicList,keyList,ifcheckdata,ifManualCommit)

        event.wait()

        tdLog.info("start consume processor")
        pollDelay = 20
        showMsg   = 1
        showRow   = 1
        self.startTmqSimProcess(buildPath,cfgPath,pollDelay,parameterDict["dbName"],showMsg, showRow)

        # time.sleep(6)
        tdLog.info("start to wait commit notify")
        tmqCom.getStartCommitNotifyFromTmqsim()

        tdLog.info("pkill consume processor")
        if (platform.system().lower() == 'windows'):
            os.system("TASKKILL /F /IM tmq_sim.exe")
        else:
            os.system('unset LD_PRELOAD; pkill tmq_sim')
        # expectRows = 0
        # resultList = self.selectConsumeResult(expectRows)

        # wait for data ready
        prepareEnvThread.join()
        tdLog.info("insert process end, and start to check consume result")

        tdLog.info("again start consume processer")
        self.startTmqSimProcess(buildPath,cfgPath,pollDelay,parameterDict["dbName"],showMsg, showRow)

        expectRows = 1
        resultList = self.selectConsumeResult(expectRows)
        totalConsumeRows = 0
        for i in range(expectRows):
            totalConsumeRows += resultList[i]

        if totalConsumeRows >= expectrowcnt or totalConsumeRows <= 0:
            tdLog.info("act consume rows: %d, expect consume rows between %d and 0"%(totalConsumeRows, expectrowcnt))
            tdLog.exit("tmq consume rows error!")

        time.sleep(15)
        tdSql.query("drop topic %s"%topicName1)

        tdLog.printNoPrefix("======== test case 11 end ...... ")

    def run(self):
        tdSql.prepare()

        buildPath = self.getBuildPath()
        if (buildPath == ""):
            tdLog.exit("taosd not found!")
        else:
            tdLog.info("taosd found in %s" % buildPath)
        cfgPath = buildPath + "/../sim/psim/cfg"
        tdLog.info("cfgPath: %s" % cfgPath)

        self.tmqCase10(cfgPath, buildPath)
        self.tmqCase11(cfgPath, buildPath)

    def stop(self):
        tdSql.close()
        tdLog.success(f"{__file__} successfully executed")

event = threading.Event()

tdCases.addLinux(__file__, TDTestCase())
tdCases.addWindows(__file__, TDTestCase())
<|MERGE_RESOLUTION|>--- conflicted
+++ resolved
@@ -1,392 +1,369 @@
-
-import taos
-import sys
-import time
-import socket
-import os
-import threading
-
-from util.log import *
-from util.sql import *
-from util.cases import *
-from util.dnodes import *
-sys.path.append("./7-tmq")
-from tmqCommon import *
-
-class TDTestCase:
-    hostname = socket.gethostname()
-    #rpcDebugFlagVal = '143'
-    #clientCfgDict = {'serverPort': '', 'firstEp': '', 'secondEp':'', 'rpcDebugFlag':'135', 'fqdn':''}
-    #clientCfgDict["rpcDebugFlag"]  = rpcDebugFlagVal
-    #updatecfgDict = {'clientCfg': {}, 'serverPort': '', 'firstEp': '', 'secondEp':'', 'rpcDebugFlag':'135', 'fqdn':''}
-    #updatecfgDict["rpcDebugFlag"] = rpcDebugFlagVal
-    #print ("===================: ", updatecfgDict)
-
-    def init(self, conn, logSql, replicaVar=1):
-        self.replicaVar = int(replicaVar)
-        tdLog.debug(f"start to excute {__file__}")
-        tdSql.init(conn.cursor())
-        #tdSql.init(conn.cursor(), logSql)  # output sql.txt file
-
-    def getBuildPath(self):
-        selfPath = os.path.dirname(os.path.realpath(__file__))
-
-        if ("community" in selfPath):
-            projPath = selfPath[:selfPath.find("community")]
-        else:
-            projPath = selfPath[:selfPath.find("tests")]
-
-        for root, dirs, files in os.walk(projPath):
-            if ("taosd" in files or "taosd.exe" in files):
-                rootRealPath = os.path.dirname(os.path.realpath(root))
-                if ("packaging" not in rootRealPath):
-                    buildPath = root[:len(root) - len("/build/bin")]
-                    break
-        return buildPath
-
-    def newcur(self,cfg,host,port):
-        user = "root"
-        password = "taosdata"
-        con=taos.connect(host=host, user=user, password=password, config=cfg ,port=port)
-        cur=con.cursor()
-        print(cur)
-        return cur
-
-    def initConsumerTable(self,cdbName='cdb'):
-        tdLog.info("create consume database, and consume info table, and consume result table")
-        tdSql.query("create database if not exists %s vgroups 1 wal_retention_period 3600"%(cdbName))
-        tdSql.query("drop table if exists %s.consumeinfo "%(cdbName))
-        tdSql.query("drop table if exists %s.consumeresult "%(cdbName))
-        tdSql.query("drop table if exists %s.notifyinfo "%(cdbName))
-
-        tdSql.query("create table %s.consumeinfo (ts timestamp, consumerid int, topiclist binary(1024), keylist binary(1024), expectmsgcnt bigint, ifcheckdata int, ifmanualcommit int)"%cdbName)
-        tdSql.query("create table %s.consumeresult (ts timestamp, consumerid int, consummsgcnt bigint, consumrowcnt bigint, checkresult int)"%cdbName)
-        tdSql.query("create table %s.notifyinfo (ts timestamp, cmdid int, consumerid int)"%cdbName)
-
-    def insertConsumerInfo(self,consumerId, expectrowcnt,topicList,keyList,ifcheckdata,ifmanualcommit,cdbName='cdb'):
-        sql = "insert into %s.consumeinfo values "%cdbName
-        sql += "(now, %d, '%s', '%s', %d, %d, %d)"%(consumerId, topicList, keyList, expectrowcnt, ifcheckdata, ifmanualcommit)
-        tdLog.info("consume info sql: %s"%sql)
-        tdSql.query(sql)
-
-<<<<<<< HEAD
-    def getStartConsumeNotifyFromTmqsim(self,cdbName='cdb'):
-        while 1:
-            tdSql.query("select * from %s.notifyinfo"%cdbName)
-            #tdLog.info("row: %d, %l64d, %l64d"%(tdSql.getData(0, 1),tdSql.getData(0, 2),tdSql.getData(0, 3))
-            if (tdSql.getRows() == 1) and (tdSql.getData(0, 1) == 0):
-                break
-            else:
-                time.sleep(0.1)
-        return
-
-    def getStartCommitNotifyFromTmqsim(self,cdbName='cdb'):
-        while 1:
-            tdSql.query("select * from %s.notifyinfo"%cdbName)
-            #tdLog.info("row: %d, %l64d, %l64d"%(tdSql.getData(0, 1),tdSql.getData(0, 2),tdSql.getData(0, 3))
-            if tdSql.getRows() == 2 :
-                tdLog.info("row[0][1]: %d, row[1][1]: %d"%(tdSql.getData(0, 1), tdSql.getData(1, 1)))
-                if tdSql.getData(1, 1) == 1:
-                    break
-            time.sleep(0.1)
-        return
-=======
-    # def getStartConsumeNotifyFromTmqsim(self,cdbName='cdb'):
-    #     while 1:
-    #         tdSql.query("select * from %s.notifyinfo"%cdbName)
-    #         #tdLog.info("row: %d, %l64d, %l64d"%(tdSql.getData(0, 1),tdSql.getData(0, 2),tdSql.getData(0, 3))
-    #         if (tdSql.getRows() == 1) and (tdSql.getData(0, 1) == 0):
-    #             break
-    #         else:
-    #             time.sleep(0.1)
-    #     return
-    #
-    # def getStartCommitNotifyFromTmqsim(self,cdbName='cdb'):
-    #     while 1:
-    #         tdSql.query("select * from %s.notifyinfo"%cdbName)
-    #         #tdLog.info("row: %d, %l64d, %l64d"%(tdSql.getData(0, 1),tdSql.getData(0, 2),tdSql.getData(0, 3))
-    #         if tdSql.getRows() == 2 :
-    #             tdLog.info("row[0][1]: %d, row[1][1]: %d"%(tdSql.getData(0, 1), tdSql.getData(1, 1)))
-    #             if tdSql.getData(1, 1) == 1:
-    #                 break
-    #         time.sleep(0.1)
-    #     return
->>>>>>> a7f405d4
-
-    def selectConsumeResult(self,expectRows,cdbName='cdb'):
-        resultList=[]
-        while 1:
-            tdSql.query("select * from %s.consumeresult"%cdbName)
-            #tdLog.info("row: %d, %l64d, %l64d"%(tdSql.getData(0, 1),tdSql.getData(0, 2),tdSql.getData(0, 3))
-            if tdSql.getRows() == expectRows:
-                break
-            else:
-                time.sleep(1)
-
-        for i in range(expectRows):
-            tdLog.info ("ts: %s, consume id: %d, consume msgs: %d, consume rows: %d"%(tdSql.getData(i , 0), tdSql.getData(i , 1), tdSql.getData(i , 2), tdSql.getData(i , 3)))
-            resultList.append(tdSql.getData(i , 3))
-
-        return resultList
-
-    def startTmqSimProcess(self,buildPath,cfgPath,pollDelay,dbName,showMsg=1,showRow=1,cdbName='cdb',valgrind=0):
-        if valgrind == 1:
-            logFile = cfgPath + '/../log/valgrind-tmq.log'
-            shellCmd = 'nohup valgrind --log-file=' + logFile
-            shellCmd += '--tool=memcheck --leak-check=full --show-reachable=no --track-origins=yes --show-leak-kinds=all --num-callers=20 -v --workaround-gcc296-bugs=yes '
-
-        if (platform.system().lower() == 'windows'):
-            shellCmd = 'mintty -h never -w hide ' + buildPath + '\\build\\bin\\tmq_sim.exe -c ' + cfgPath
-            shellCmd += " -y %d -d %s -g %d -r %d -w %s "%(pollDelay, dbName, showMsg, showRow, cdbName)
-            shellCmd += "> nul 2>&1 &"
-        else:
-            shellCmd = 'nohup ' + buildPath + '/build/bin/tmq_sim -c ' + cfgPath
-            shellCmd += " -y %d -d %s -g %d -r %d -w %s "%(pollDelay, dbName, showMsg, showRow, cdbName)
-            shellCmd += "> /dev/null 2>&1 &"
-        tdLog.info(shellCmd)
-        os.system(shellCmd)
-
-    def create_tables(self,tsql, dbName,vgroups,stbName,ctbNum,rowsPerTbl):
-        tdLog.info("start create tables......")
-        tsql.execute("create database if not exists %s vgroups %d wal_retention_period 3600"%(dbName, vgroups))
-        tsql.execute("use %s" %dbName)
-        tsql.execute("create table  if not exists %s (ts timestamp, c1 bigint, c2 binary(16)) tags(t1 int)"%stbName)
-        pre_create = "create table"
-        sql = pre_create
-        #tdLog.debug("doing create one  stable %s and %d  child table in %s  ..." %(stbname, count ,dbname))
-        for i in range(ctbNum):
-            sql += " %s_%d using %s tags(%d)"%(stbName,i,stbName,i+1)
-            if (i > 0) and (i%100 == 0):
-                tsql.execute(sql)
-                sql = pre_create
-        if sql != pre_create:
-            tsql.execute(sql)
-
-        event.set()
-        tdLog.info("complete to create database[%s], stable[%s] and %d child tables" %(dbName, stbName, ctbNum))
-        return
-
-    def insert_data(self,tsql,dbName,stbName,ctbNum,rowsPerTbl,batchNum,startTs):
-        tdLog.info("start to insert data ............")
-        tsql.execute("use %s" %dbName)
-        pre_insert = "insert into "
-        sql = pre_insert
-
-        t = time.time()
-        startTs = int(round(t * 1000))
-        #tdLog.debug("doing insert data into stable:%s rows:%d ..."%(stbName, allRows))
-        for i in range(ctbNum):
-            sql += " %s_%d values "%(stbName,i)
-            for j in range(rowsPerTbl):
-                sql += "(%d, %d, 'tmqrow_%d') "%(startTs + j, j, j)
-                if (j > 0) and ((j%batchNum == 0) or (j == rowsPerTbl - 1)):
-                    tsql.execute(sql)
-                    if j < rowsPerTbl - 1:
-                        sql = "insert into %s_%d values " %(stbName,i)
-                    else:
-                        sql = "insert into "
-        #end sql
-        if sql != pre_insert:
-            #print("insert sql:%s"%sql)
-            tsql.execute(sql)
-        tdLog.info("insert data ............ [OK]")
-        return
-
-    def prepareEnv(self, **parameterDict):
-        print ("input parameters:")
-        print (parameterDict)
-        # create new connector for my thread
-        tsql=self.newcur(parameterDict['cfg'], 'localhost', 6030)
-        self.create_tables(tsql,\
-                           parameterDict["dbName"],\
-                           parameterDict["vgroups"],\
-                           parameterDict["stbName"],\
-                           parameterDict["ctbNum"],\
-                           parameterDict["rowsPerTbl"])
-
-        self.insert_data(tsql,\
-                         parameterDict["dbName"],\
-                         parameterDict["stbName"],\
-                         parameterDict["ctbNum"],\
-                         parameterDict["rowsPerTbl"],\
-                         parameterDict["batchNum"],\
-                         parameterDict["startTs"])
-        return
-
-    def tmqCase10(self, cfgPath, buildPath):
-        tdLog.printNoPrefix("======== test case 10: Produce while one consume to subscribe one db, inclue 1 stb")
-        tdLog.info("step 1: create database, stb, ctb and insert data")
-        # create and start thread
-        parameterDict = {'cfg':        '',       \
-                         'dbName':     'db10',    \
-                         'vgroups':    4,        \
-                         'stbName':    'stb',    \
-                         'ctbNum':     10,       \
-                         'rowsPerTbl': 10000,    \
-                         'batchNum':   100,      \
-                         'startTs':    1640966400000}  # 2022-01-01 00:00:00.000
-        parameterDict['cfg'] = cfgPath
-
-        self.initConsumerTable()
-
-        tdSql.execute("create database if not exists %s vgroups %d wal_retention_period 3600" %(parameterDict['dbName'], parameterDict['vgroups']))
-
-        prepareEnvThread = threading.Thread(target=self.prepareEnv, kwargs=parameterDict)
-        prepareEnvThread.start()
-
-        tdLog.info("create topics from db")
-        topicName1 = 'topic_db1'
-
-        tdSql.execute("create topic %s as database %s" %(topicName1, parameterDict['dbName']))
-        consumerId   = 0
-        expectrowcnt = parameterDict["rowsPerTbl"] * parameterDict["ctbNum"]
-        topicList    = topicName1
-        ifcheckdata  = 0
-        ifManualCommit = 1
-        keyList      = 'group.id:cgrp1,\
-                        enable.auto.commit:false,\
-                        auto.commit.interval.ms:6000,\
-                        auto.offset.reset:earliest'
-        self.insertConsumerInfo(consumerId, expectrowcnt,topicList,keyList,ifcheckdata,ifManualCommit)
-
-        event.wait()
-
-        tdLog.info("start consume processor")
-        pollDelay = 20
-        showMsg   = 1
-        showRow   = 1
-        self.startTmqSimProcess(buildPath,cfgPath,pollDelay,parameterDict["dbName"],showMsg, showRow)
-
-        tdLog.info("wait the notify info of start consume")
-        tmqCom.getStartConsumeNotifyFromTmqsim()
-
-        tdLog.info("pkill consume processor")
-        if (platform.system().lower() == 'windows'):
-            os.system("TASKKILL /F /IM tmq_sim.exe")
-        else:
-            os.system('unset LD_PRELOAD; pkill tmq_sim')
-        expectRows = 0
-        resultList = self.selectConsumeResult(expectRows)
-
-        # wait for data ready
-        prepareEnvThread.join()
-        tdLog.info("insert process end, and start to check consume result")
-
-        tdLog.info("again start consume processer")
-        self.startTmqSimProcess(buildPath,cfgPath,pollDelay,parameterDict["dbName"],showMsg, showRow)
-
-        expectRows = 1
-        resultList = self.selectConsumeResult(expectRows)
-        totalConsumeRows = 0
-        for i in range(expectRows):
-            totalConsumeRows += resultList[i]
-
-        if totalConsumeRows != expectrowcnt:
-            tdLog.info("act consume rows: %d, expect consume rows: %d"%(totalConsumeRows, expectrowcnt))
-            tdLog.exit("tmq consume rows error!")
-
-        time.sleep(15)
-        tdSql.query("drop topic %s"%topicName1)
-
-        tdLog.printNoPrefix("======== test case 10 end ...... ")
-
-    def tmqCase11(self, cfgPath, buildPath):
-        tdLog.printNoPrefix("======== test case 11: Produce while one consume to subscribe one db, inclue 1 stb")
-        tdLog.info("step 1: create database, stb, ctb and insert data")
-        # create and start thread
-        parameterDict = {'cfg':        '',       \
-                         'dbName':     'db11',    \
-                         'vgroups':    4,        \
-                         'stbName':    'stb',    \
-                         'ctbNum':     10,       \
-                         'rowsPerTbl': 10000,    \
-                         'batchNum':   100,      \
-                         'startTs':    1640966400000}  # 2022-01-01 00:00:00.000
-        parameterDict['cfg'] = cfgPath
-
-        self.initConsumerTable()
-
-        tdSql.execute("create database if not exists %s vgroups %d wal_retention_period 3600" %(parameterDict['dbName'], parameterDict['vgroups']))
-
-        prepareEnvThread = threading.Thread(target=self.prepareEnv, kwargs=parameterDict)
-        prepareEnvThread.start()
-
-        tdLog.info("create topics from db")
-        topicName1 = 'topic_db11'
-
-        tdSql.execute("create topic %s as database %s" %(topicName1, parameterDict['dbName']))
-        consumerId   = 0
-        expectrowcnt = parameterDict["rowsPerTbl"] * parameterDict["ctbNum"]
-        topicList    = topicName1
-        ifcheckdata  = 0
-        ifManualCommit = 1
-        keyList      = 'group.id:cgrp1,\
-                        enable.auto.commit:true,\
-                        auto.commit.interval.ms:200,\
-                        auto.offset.reset:earliest'
-        self.insertConsumerInfo(consumerId, expectrowcnt,topicList,keyList,ifcheckdata,ifManualCommit)
-
-        event.wait()
-
-        tdLog.info("start consume processor")
-        pollDelay = 20
-        showMsg   = 1
-        showRow   = 1
-        self.startTmqSimProcess(buildPath,cfgPath,pollDelay,parameterDict["dbName"],showMsg, showRow)
-
-        # time.sleep(6)
-        tdLog.info("start to wait commit notify")
-        tmqCom.getStartCommitNotifyFromTmqsim()
-
-        tdLog.info("pkill consume processor")
-        if (platform.system().lower() == 'windows'):
-            os.system("TASKKILL /F /IM tmq_sim.exe")
-        else:
-            os.system('unset LD_PRELOAD; pkill tmq_sim')
-        # expectRows = 0
-        # resultList = self.selectConsumeResult(expectRows)
-
-        # wait for data ready
-        prepareEnvThread.join()
-        tdLog.info("insert process end, and start to check consume result")
-
-        tdLog.info("again start consume processer")
-        self.startTmqSimProcess(buildPath,cfgPath,pollDelay,parameterDict["dbName"],showMsg, showRow)
-
-        expectRows = 1
-        resultList = self.selectConsumeResult(expectRows)
-        totalConsumeRows = 0
-        for i in range(expectRows):
-            totalConsumeRows += resultList[i]
-
-        if totalConsumeRows >= expectrowcnt or totalConsumeRows <= 0:
-            tdLog.info("act consume rows: %d, expect consume rows between %d and 0"%(totalConsumeRows, expectrowcnt))
-            tdLog.exit("tmq consume rows error!")
-
-        time.sleep(15)
-        tdSql.query("drop topic %s"%topicName1)
-
-        tdLog.printNoPrefix("======== test case 11 end ...... ")
-
-    def run(self):
-        tdSql.prepare()
-
-        buildPath = self.getBuildPath()
-        if (buildPath == ""):
-            tdLog.exit("taosd not found!")
-        else:
-            tdLog.info("taosd found in %s" % buildPath)
-        cfgPath = buildPath + "/../sim/psim/cfg"
-        tdLog.info("cfgPath: %s" % cfgPath)
-
-        self.tmqCase10(cfgPath, buildPath)
-        self.tmqCase11(cfgPath, buildPath)
-
-    def stop(self):
-        tdSql.close()
-        tdLog.success(f"{__file__} successfully executed")
-
-event = threading.Event()
-
-tdCases.addLinux(__file__, TDTestCase())
-tdCases.addWindows(__file__, TDTestCase())
+
+import taos
+import sys
+import time
+import socket
+import os
+import threading
+
+from util.log import *
+from util.sql import *
+from util.cases import *
+from util.dnodes import *
+sys.path.append("./7-tmq")
+from tmqCommon import *
+
+class TDTestCase:
+    hostname = socket.gethostname()
+    #rpcDebugFlagVal = '143'
+    #clientCfgDict = {'serverPort': '', 'firstEp': '', 'secondEp':'', 'rpcDebugFlag':'135', 'fqdn':''}
+    #clientCfgDict["rpcDebugFlag"]  = rpcDebugFlagVal
+    #updatecfgDict = {'clientCfg': {}, 'serverPort': '', 'firstEp': '', 'secondEp':'', 'rpcDebugFlag':'135', 'fqdn':''}
+    #updatecfgDict["rpcDebugFlag"] = rpcDebugFlagVal
+    #print ("===================: ", updatecfgDict)
+
+    def init(self, conn, logSql, replicaVar=1):
+        self.replicaVar = int(replicaVar)
+        tdLog.debug(f"start to excute {__file__}")
+        tdSql.init(conn.cursor())
+        #tdSql.init(conn.cursor(), logSql)  # output sql.txt file
+
+    def getBuildPath(self):
+        selfPath = os.path.dirname(os.path.realpath(__file__))
+
+        if ("community" in selfPath):
+            projPath = selfPath[:selfPath.find("community")]
+        else:
+            projPath = selfPath[:selfPath.find("tests")]
+
+        for root, dirs, files in os.walk(projPath):
+            if ("taosd" in files or "taosd.exe" in files):
+                rootRealPath = os.path.dirname(os.path.realpath(root))
+                if ("packaging" not in rootRealPath):
+                    buildPath = root[:len(root) - len("/build/bin")]
+                    break
+        return buildPath
+
+    def newcur(self,cfg,host,port):
+        user = "root"
+        password = "taosdata"
+        con=taos.connect(host=host, user=user, password=password, config=cfg ,port=port)
+        cur=con.cursor()
+        print(cur)
+        return cur
+
+    def initConsumerTable(self,cdbName='cdb'):
+        tdLog.info("create consume database, and consume info table, and consume result table")
+        tdSql.query("create database if not exists %s vgroups 1 wal_retention_period 3600"%(cdbName))
+        tdSql.query("drop table if exists %s.consumeinfo "%(cdbName))
+        tdSql.query("drop table if exists %s.consumeresult "%(cdbName))
+        tdSql.query("drop table if exists %s.notifyinfo "%(cdbName))
+
+        tdSql.query("create table %s.consumeinfo (ts timestamp, consumerid int, topiclist binary(1024), keylist binary(1024), expectmsgcnt bigint, ifcheckdata int, ifmanualcommit int)"%cdbName)
+        tdSql.query("create table %s.consumeresult (ts timestamp, consumerid int, consummsgcnt bigint, consumrowcnt bigint, checkresult int)"%cdbName)
+        tdSql.query("create table %s.notifyinfo (ts timestamp, cmdid int, consumerid int)"%cdbName)
+
+    def insertConsumerInfo(self,consumerId, expectrowcnt,topicList,keyList,ifcheckdata,ifmanualcommit,cdbName='cdb'):
+        sql = "insert into %s.consumeinfo values "%cdbName
+        sql += "(now, %d, '%s', '%s', %d, %d, %d)"%(consumerId, topicList, keyList, expectrowcnt, ifcheckdata, ifmanualcommit)
+        tdLog.info("consume info sql: %s"%sql)
+        tdSql.query(sql)
+
+    # def getStartConsumeNotifyFromTmqsim(self,cdbName='cdb'):
+    #     while 1:
+    #         tdSql.query("select * from %s.notifyinfo"%cdbName)
+    #         #tdLog.info("row: %d, %l64d, %l64d"%(tdSql.getData(0, 1),tdSql.getData(0, 2),tdSql.getData(0, 3))
+    #         if (tdSql.getRows() == 1) and (tdSql.getData(0, 1) == 0):
+    #             break
+    #         else:
+    #             time.sleep(0.1)
+    #     return
+    #
+    # def getStartCommitNotifyFromTmqsim(self,cdbName='cdb'):
+    #     while 1:
+    #         tdSql.query("select * from %s.notifyinfo"%cdbName)
+    #         #tdLog.info("row: %d, %l64d, %l64d"%(tdSql.getData(0, 1),tdSql.getData(0, 2),tdSql.getData(0, 3))
+    #         if tdSql.getRows() == 2 :
+    #             tdLog.info("row[0][1]: %d, row[1][1]: %d"%(tdSql.getData(0, 1), tdSql.getData(1, 1)))
+    #             if tdSql.getData(1, 1) == 1:
+    #                 break
+    #         time.sleep(0.1)
+    #     return
+
+    def selectConsumeResult(self,expectRows,cdbName='cdb'):
+        resultList=[]
+        while 1:
+            tdSql.query("select * from %s.consumeresult"%cdbName)
+            #tdLog.info("row: %d, %l64d, %l64d"%(tdSql.getData(0, 1),tdSql.getData(0, 2),tdSql.getData(0, 3))
+            if tdSql.getRows() == expectRows:
+                break
+            else:
+                time.sleep(1)
+
+        for i in range(expectRows):
+            tdLog.info ("ts: %s, consume id: %d, consume msgs: %d, consume rows: %d"%(tdSql.getData(i , 0), tdSql.getData(i , 1), tdSql.getData(i , 2), tdSql.getData(i , 3)))
+            resultList.append(tdSql.getData(i , 3))
+
+        return resultList
+
+    def startTmqSimProcess(self,buildPath,cfgPath,pollDelay,dbName,showMsg=1,showRow=1,cdbName='cdb',valgrind=0):
+        if valgrind == 1:
+            logFile = cfgPath + '/../log/valgrind-tmq.log'
+            shellCmd = 'nohup valgrind --log-file=' + logFile
+            shellCmd += '--tool=memcheck --leak-check=full --show-reachable=no --track-origins=yes --show-leak-kinds=all --num-callers=20 -v --workaround-gcc296-bugs=yes '
+
+        if (platform.system().lower() == 'windows'):
+            shellCmd = 'mintty -h never -w hide ' + buildPath + '\\build\\bin\\tmq_sim.exe -c ' + cfgPath
+            shellCmd += " -y %d -d %s -g %d -r %d -w %s "%(pollDelay, dbName, showMsg, showRow, cdbName)
+            shellCmd += "> nul 2>&1 &"
+        else:
+            shellCmd = 'nohup ' + buildPath + '/build/bin/tmq_sim -c ' + cfgPath
+            shellCmd += " -y %d -d %s -g %d -r %d -w %s "%(pollDelay, dbName, showMsg, showRow, cdbName)
+            shellCmd += "> /dev/null 2>&1 &"
+        tdLog.info(shellCmd)
+        os.system(shellCmd)
+
+    def create_tables(self,tsql, dbName,vgroups,stbName,ctbNum,rowsPerTbl):
+        tdLog.info("start create tables......")
+        tsql.execute("create database if not exists %s vgroups %d wal_retention_period 3600"%(dbName, vgroups))
+        tsql.execute("use %s" %dbName)
+        tsql.execute("create table  if not exists %s (ts timestamp, c1 bigint, c2 binary(16)) tags(t1 int)"%stbName)
+        pre_create = "create table"
+        sql = pre_create
+        #tdLog.debug("doing create one  stable %s and %d  child table in %s  ..." %(stbname, count ,dbname))
+        for i in range(ctbNum):
+            sql += " %s_%d using %s tags(%d)"%(stbName,i,stbName,i+1)
+            if (i > 0) and (i%100 == 0):
+                tsql.execute(sql)
+                sql = pre_create
+        if sql != pre_create:
+            tsql.execute(sql)
+
+        event.set()
+        tdLog.info("complete to create database[%s], stable[%s] and %d child tables" %(dbName, stbName, ctbNum))
+        return
+
+    def insert_data(self,tsql,dbName,stbName,ctbNum,rowsPerTbl,batchNum,startTs):
+        tdLog.info("start to insert data ............")
+        tsql.execute("use %s" %dbName)
+        pre_insert = "insert into "
+        sql = pre_insert
+
+        t = time.time()
+        startTs = int(round(t * 1000))
+        #tdLog.debug("doing insert data into stable:%s rows:%d ..."%(stbName, allRows))
+        for i in range(ctbNum):
+            sql += " %s_%d values "%(stbName,i)
+            for j in range(rowsPerTbl):
+                sql += "(%d, %d, 'tmqrow_%d') "%(startTs + j, j, j)
+                if (j > 0) and ((j%batchNum == 0) or (j == rowsPerTbl - 1)):
+                    tsql.execute(sql)
+                    if j < rowsPerTbl - 1:
+                        sql = "insert into %s_%d values " %(stbName,i)
+                    else:
+                        sql = "insert into "
+        #end sql
+        if sql != pre_insert:
+            #print("insert sql:%s"%sql)
+            tsql.execute(sql)
+        tdLog.info("insert data ............ [OK]")
+        return
+
+    def prepareEnv(self, **parameterDict):
+        print ("input parameters:")
+        print (parameterDict)
+        # create new connector for my thread
+        tsql=self.newcur(parameterDict['cfg'], 'localhost', 6030)
+        self.create_tables(tsql,\
+                           parameterDict["dbName"],\
+                           parameterDict["vgroups"],\
+                           parameterDict["stbName"],\
+                           parameterDict["ctbNum"],\
+                           parameterDict["rowsPerTbl"])
+
+        self.insert_data(tsql,\
+                         parameterDict["dbName"],\
+                         parameterDict["stbName"],\
+                         parameterDict["ctbNum"],\
+                         parameterDict["rowsPerTbl"],\
+                         parameterDict["batchNum"],\
+                         parameterDict["startTs"])
+        return
+
+    def tmqCase10(self, cfgPath, buildPath):
+        tdLog.printNoPrefix("======== test case 10: Produce while one consume to subscribe one db, inclue 1 stb")
+        tdLog.info("step 1: create database, stb, ctb and insert data")
+        # create and start thread
+        parameterDict = {'cfg':        '',       \
+                         'dbName':     'db10',    \
+                         'vgroups':    4,        \
+                         'stbName':    'stb',    \
+                         'ctbNum':     10,       \
+                         'rowsPerTbl': 10000,    \
+                         'batchNum':   100,      \
+                         'startTs':    1640966400000}  # 2022-01-01 00:00:00.000
+        parameterDict['cfg'] = cfgPath
+
+        self.initConsumerTable()
+
+        tdSql.execute("create database if not exists %s vgroups %d wal_retention_period 3600" %(parameterDict['dbName'], parameterDict['vgroups']))
+
+        prepareEnvThread = threading.Thread(target=self.prepareEnv, kwargs=parameterDict)
+        prepareEnvThread.start()
+
+        tdLog.info("create topics from db")
+        topicName1 = 'topic_db1'
+
+        tdSql.execute("create topic %s as database %s" %(topicName1, parameterDict['dbName']))
+        consumerId   = 0
+        expectrowcnt = parameterDict["rowsPerTbl"] * parameterDict["ctbNum"]
+        topicList    = topicName1
+        ifcheckdata  = 0
+        ifManualCommit = 1
+        keyList      = 'group.id:cgrp1,\
+                        enable.auto.commit:false,\
+                        auto.commit.interval.ms:6000,\
+                        auto.offset.reset:earliest'
+        self.insertConsumerInfo(consumerId, expectrowcnt,topicList,keyList,ifcheckdata,ifManualCommit)
+
+        event.wait()
+
+        tdLog.info("start consume processor")
+        pollDelay = 20
+        showMsg   = 1
+        showRow   = 1
+        self.startTmqSimProcess(buildPath,cfgPath,pollDelay,parameterDict["dbName"],showMsg, showRow)
+
+        tdLog.info("wait the notify info of start consume")
+        tmqCom.getStartConsumeNotifyFromTmqsim()
+
+        tdLog.info("pkill consume processor")
+        if (platform.system().lower() == 'windows'):
+            os.system("TASKKILL /F /IM tmq_sim.exe")
+        else:
+            os.system('unset LD_PRELOAD; pkill tmq_sim')
+        expectRows = 0
+        resultList = self.selectConsumeResult(expectRows)
+
+        # wait for data ready
+        prepareEnvThread.join()
+        tdLog.info("insert process end, and start to check consume result")
+
+        tdLog.info("again start consume processer")
+        self.startTmqSimProcess(buildPath,cfgPath,pollDelay,parameterDict["dbName"],showMsg, showRow)
+
+        expectRows = 1
+        resultList = self.selectConsumeResult(expectRows)
+        totalConsumeRows = 0
+        for i in range(expectRows):
+            totalConsumeRows += resultList[i]
+
+        if totalConsumeRows != expectrowcnt:
+            tdLog.info("act consume rows: %d, expect consume rows: %d"%(totalConsumeRows, expectrowcnt))
+            tdLog.exit("tmq consume rows error!")
+
+        time.sleep(15)
+        tdSql.query("drop topic %s"%topicName1)
+
+        tdLog.printNoPrefix("======== test case 10 end ...... ")
+
+    def tmqCase11(self, cfgPath, buildPath):
+        tdLog.printNoPrefix("======== test case 11: Produce while one consume to subscribe one db, inclue 1 stb")
+        tdLog.info("step 1: create database, stb, ctb and insert data")
+        # create and start thread
+        parameterDict = {'cfg':        '',       \
+                         'dbName':     'db11',    \
+                         'vgroups':    4,        \
+                         'stbName':    'stb',    \
+                         'ctbNum':     10,       \
+                         'rowsPerTbl': 10000,    \
+                         'batchNum':   100,      \
+                         'startTs':    1640966400000}  # 2022-01-01 00:00:00.000
+        parameterDict['cfg'] = cfgPath
+
+        self.initConsumerTable()
+
+        tdSql.execute("create database if not exists %s vgroups %d wal_retention_period 3600" %(parameterDict['dbName'], parameterDict['vgroups']))
+
+        prepareEnvThread = threading.Thread(target=self.prepareEnv, kwargs=parameterDict)
+        prepareEnvThread.start()
+
+        tdLog.info("create topics from db")
+        topicName1 = 'topic_db11'
+
+        tdSql.execute("create topic %s as database %s" %(topicName1, parameterDict['dbName']))
+        consumerId   = 0
+        expectrowcnt = parameterDict["rowsPerTbl"] * parameterDict["ctbNum"]
+        topicList    = topicName1
+        ifcheckdata  = 0
+        ifManualCommit = 1
+        keyList      = 'group.id:cgrp1,\
+                        enable.auto.commit:true,\
+                        auto.commit.interval.ms:200,\
+                        auto.offset.reset:earliest'
+        self.insertConsumerInfo(consumerId, expectrowcnt,topicList,keyList,ifcheckdata,ifManualCommit)
+
+        event.wait()
+
+        tdLog.info("start consume processor")
+        pollDelay = 20
+        showMsg   = 1
+        showRow   = 1
+        self.startTmqSimProcess(buildPath,cfgPath,pollDelay,parameterDict["dbName"],showMsg, showRow)
+
+        # time.sleep(6)
+        tdLog.info("start to wait commit notify")
+        tmqCom.getStartCommitNotifyFromTmqsim()
+
+        tdLog.info("pkill consume processor")
+        if (platform.system().lower() == 'windows'):
+            os.system("TASKKILL /F /IM tmq_sim.exe")
+        else:
+            os.system('unset LD_PRELOAD; pkill tmq_sim')
+        # expectRows = 0
+        # resultList = self.selectConsumeResult(expectRows)
+
+        # wait for data ready
+        prepareEnvThread.join()
+        tdLog.info("insert process end, and start to check consume result")
+
+        tdLog.info("again start consume processer")
+        self.startTmqSimProcess(buildPath,cfgPath,pollDelay,parameterDict["dbName"],showMsg, showRow)
+
+        expectRows = 1
+        resultList = self.selectConsumeResult(expectRows)
+        totalConsumeRows = 0
+        for i in range(expectRows):
+            totalConsumeRows += resultList[i]
+
+        if totalConsumeRows >= expectrowcnt or totalConsumeRows <= 0:
+            tdLog.info("act consume rows: %d, expect consume rows between %d and 0"%(totalConsumeRows, expectrowcnt))
+            tdLog.exit("tmq consume rows error!")
+
+        time.sleep(15)
+        tdSql.query("drop topic %s"%topicName1)
+
+        tdLog.printNoPrefix("======== test case 11 end ...... ")
+
+    def run(self):
+        tdSql.prepare()
+
+        buildPath = self.getBuildPath()
+        if (buildPath == ""):
+            tdLog.exit("taosd not found!")
+        else:
+            tdLog.info("taosd found in %s" % buildPath)
+        cfgPath = buildPath + "/../sim/psim/cfg"
+        tdLog.info("cfgPath: %s" % cfgPath)
+
+        self.tmqCase10(cfgPath, buildPath)
+        self.tmqCase11(cfgPath, buildPath)
+
+    def stop(self):
+        tdSql.close()
+        tdLog.success(f"{__file__} successfully executed")
+
+event = threading.Event()
+
+tdCases.addLinux(__file__, TDTestCase())
+tdCases.addWindows(__file__, TDTestCase())