--- conflicted
+++ resolved
@@ -360,24 +360,15 @@
         finally:
             consumer.close()
 
-<<<<<<< HEAD
-
-=======
->>>>>>> 5df72091
+
     def consume_TS_4540_Test(self):
         tdSql.execute(f'create database if not exists test')
         tdSql.execute(f'use test')
         tdSql.execute(f'CREATE STABLE `test`.`b` ( `time` TIMESTAMP , `task_id` NCHAR(1000) ) TAGS( `key` NCHAR(1000))')
-<<<<<<< HEAD
-        tdSql.execute(f"insert into `test`.b1 using `test`.`b`(key) tags('1') (time, task_id) values ('2024-03-04 12:50:01.000', '32') `test`.b2 using `test`.`b`(key) tags('2') (time, task_id) values ('2024-03-04 12:50:01.000', '43') `test`.b3 using `test`.`b`(key) tags('3') (time, task_id) values ('2024-03-04 12:50:01.000', '123456')")
-
-        tdSql.execute(f'create topic tt as select tbname,task_id,key from b')
-=======
         tdSql.execute(f"insert into `test`.b1 using `test`.`b`(`key`) tags('1') (time, task_id) values ('2024-03-04 12:50:01.000', '32') `test`.b2 using `test`.`b`(`key`) tags('2') (time, task_id) values ('2024-03-04 12:50:01.000', '43') `test`.b3 using `test`.`b`(`key`) tags('3') (time, task_id) values ('2024-03-04 12:50:01.000', '123456')")
 
         tdSql.execute(f'create topic tt as select tbname,task_id,`key` from b')
 
->>>>>>> 5df72091
         consumer_dict = {
             "group.id": "g1",
             "td.connect.user": "root",
@@ -418,10 +409,7 @@
         tdSql.execute(f'insert into tt1 using stt tags(1) values(now+5s, 11) (now+10s, 12)')
 
         tdSql.execute(f'create topic topic_in as select * from stt where tbname in ("tt2")')
-<<<<<<< HEAD
-=======
-
->>>>>>> 5df72091
+
         consumer_dict = {
             "group.id": "g1",
             "td.connect.user": "root",
@@ -435,10 +423,7 @@
         except TmqError:
             tdLog.exit(f"subscribe error")
 
-<<<<<<< HEAD
         print("consume_ts_4544 ok")
-=======
->>>>>>> 5df72091
         consumer.close()
 
     def consume_ts_4551(self):
@@ -470,13 +455,8 @@
     def run(self):
         self.consumeTest()
         self.consume_ts_4544()
-<<<<<<< HEAD
-        self.consume_TS_4540_Test()
-        self.consume_ts_4551()
-=======
         self.consume_ts_4551()
         self.consume_TS_4540_Test()
->>>>>>> 5df72091
 
         tdSql.prepare()
         self.checkWal1VgroupOnlyMeta()
