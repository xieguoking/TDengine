--- conflicted
+++ resolved
@@ -221,11 +221,7 @@
             tdSql.checkEqual(20470,len(tdSql.queryResult))
 
         tdSql.query("select * from information_schema.ins_columns where db_name ='information_schema'")
-<<<<<<< HEAD
-        tdSql.checkEqual(True, len(tdSql.queryResult) in range(230, 231))
-=======
         tdSql.checkEqual(True, len(tdSql.queryResult) in range(226, 241))
->>>>>>> ace8f30b
 
         tdSql.query("select * from information_schema.ins_columns where db_name ='performance_schema'")
         tdSql.checkEqual(54, len(tdSql.queryResult))
