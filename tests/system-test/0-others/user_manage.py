--- conflicted
+++ resolved
@@ -150,28 +150,6 @@
         tdSql.execute(f'create topic {topic_name} as select * from db.stb')
         tdSql.execute(f'grant subscribe on {topic_name} to jiacy1_all')
         print("build consumer")
-<<<<<<< HEAD
-        consumer = Consumer(
-        {
-            "group.id": "3",
-            "td.connect.user": "jiacy1_all",
-            "td.connect.pass": "123",
-            "msg.with.table.name": "true",
-            "enable.auto.commit": "true",
-        })
-        consumer.subscribe([f"{topic_name}"])
-        print("subscribe data")
-        res = consumer.poll(100)
-        if not res:
-            tdLog.exit('case failed with no data !')
-        err = res.error()
-        if err is not None:
-            raise err
-        val = res.value()
-        for block in val:
-            print(block.fetchall())
-        
-=======
         tmq = Consumer({"group.id": "tg2", "td.connect.user": "jiacy1_all", "td.connect.pass": "123",
                         "enable.auto.commit": "true"})
         print("build topic list")
@@ -202,7 +180,6 @@
             print("* committed")
             tmq.commit(res)
 
->>>>>>> 8a925342
     def run(self):
         tdSql.prepare()
         self.create_user()
