<<<<<<< HEAD
###################################################################
#           Copyright (c) 2016 by TAOS Technologies, Inc.
#                     All rights reserved.
#
#  This file is proprietary and confidential to TAOS Technologies.
#  No part of this file may be reproduced, stored, transmitted,
#  disclosed or used in any form or by any means other than as
#  expressly provided by the written permission from Jianhui Tao
#
###################################################################

# -*- coding: utf-8 -*-

import random
import string

from numpy import logspace
from util import constant
from util.log import *
from util.cases import *
from util.sql import *
from util.common import *
from util.sqlset import TDSetSql

class TDTestCase:
    def init(self, conn, logSql, replicaVar=1):
        self.replicaVar = int(replicaVar)
        tdLog.debug("start to execute %s" % __file__)
        tdSql.init(conn.cursor(), True)
        self.dbname = 'db_test'
        self.setsql = TDSetSql()
        self.stbname = 'stb'
        self.ntbname = 'ntb'
        self.rowNum = 10
        self.tbnum = 3
        self.ts = 1537146000000
        self.binary_str = 'taosdata'
        self.nchar_str = '涛思数据'
        self.str_length = 20
        self.column_dict = {
            'col1': 'tinyint',
            'col2': 'smallint',
            'col3': 'int',
            'col4': 'bigint',
            'col5': 'tinyint unsigned',
            'col6': 'smallint unsigned',
            'col7': 'int unsigned',
            'col8': 'bigint unsigned',
            'col9': 'float',
            'col10': 'double',
            'col11': 'bool',
            'col12': f'binary({self.str_length})',
            'col13': f'nchar({self.str_length})',

        }

        self.tinyint_val = random.randint(constant.TINYINT_MIN,constant.TINYINT_MAX)
        self.smallint_val = random.randint(constant.SMALLINT_MIN,constant.SMALLINT_MAX)
        self.int_val = random.randint(constant.INT_MIN,constant.INT_MAX)
        self.bigint_val = random.randint(constant.BIGINT_MIN,constant.BIGINT_MAX)
        self.untingint_val = random.randint(constant.TINYINT_UN_MIN,constant.TINYINT_UN_MAX)
        self.unsmallint_val = random.randint(constant.SMALLINT_UN_MIN,constant.SMALLINT_UN_MAX)
        self.unint_val = random.randint(constant.INT_UN_MIN,constant.INT_MAX)
        self.unbigint_val = random.randint(constant.BIGINT_UN_MIN,constant.BIGINT_UN_MAX)
        self.float_val = random.uniform(constant.FLOAT_MIN,constant.FLOAT_MAX)
        self.double_val = random.uniform(constant.DOUBLE_MIN*(1E-300),constant.DOUBLE_MAX*(1E-300))
        self.bool_val = random.randint(0,100)%2
        self.binary_val = tdCom.getLongName(random.randint(0,self.str_length))
        self.nchar_val = tdCom.getLongName(random.randint(0,self.str_length))
        self.base_data = {
            'tinyint':self.tinyint_val,
            'smallint':self.smallint_val,
            'int':self.int_val,
            'bigint':self.bigint_val,
            'tinyint unsigned':self.untingint_val,
            'smallint unsigned':self.unsmallint_val,
            'int unsigned':self.unint_val,
            'bigint unsigned':self.unbigint_val,
            'bool':self.bool_val,
            'float':self.float_val,
            'double':self.double_val,
            'binary':self.binary_val,
            'nchar':self.nchar_val
                    }
        
    def insert_base_data(self,col_type,tbname,rows,base_data):
        for i in range(rows):
            if col_type.lower() == 'tinyint':
                tdSql.execute(f'insert into {tbname} values({self.ts+i},{base_data["tinyint"]})')
            elif col_type.lower() == 'smallint':
                tdSql.execute(f'insert into {tbname} values({self.ts+i},{base_data["smallint"]})')
            elif col_type.lower() == 'int':
                tdSql.execute(f'insert into {tbname} values({self.ts+i},{base_data["int"]})')
            elif col_type.lower() == 'bigint':
                tdSql.execute(f'insert into {tbname} values({self.ts+i},{base_data["bigint"]})')
            elif col_type.lower() == 'tinyint unsigned':
                tdSql.execute(f'insert into {tbname} values({self.ts+i},{base_data["tinyint unsigned"]})')
            elif col_type.lower() == 'smallint unsigned':
                tdSql.execute(f'insert into {tbname} values({self.ts+i},{base_data["smallint unsigned"]})')
            elif col_type.lower() == 'int unsigned':
                tdSql.execute(f'insert into {tbname} values({self.ts+i},{base_data["int unsigned"]})')
            elif col_type.lower() == 'bigint unsigned':
                tdSql.execute(f'insert into {tbname} values({self.ts+i},{base_data["bigint unsigned"]})')
            elif col_type.lower() == 'bool':
                tdSql.execute(f'insert into {tbname} values({self.ts+i},{base_data["bool"]})')
            elif col_type.lower() == 'float':
                tdSql.execute(f'insert into {tbname} values({self.ts+i},{base_data["float"]})')
            elif col_type.lower() == 'double':
                tdSql.execute(f'insert into {tbname} values({self.ts+i},{base_data["double"]})')
            elif 'binary' in col_type.lower():
                tdSql.execute(f'''insert into {tbname} values({self.ts+i},"{base_data['binary']}")''')
            elif 'nchar' in col_type.lower():
                tdSql.execute(f'''insert into {tbname} values({self.ts+i},"{base_data['nchar']}")''')
    def delete_all_data(self,tbname,col_type,row_num,base_data,dbname,tb_type,tb_num=1,stbname=''):
        tdSql.query(f'select count(*) from {tbname}')
        tdSql.execute(f'delete from {tbname}')
        tdSql.execute(f'flush database {dbname}')
        tdSql.execute('reset query cache')
        tdSql.query(f'select * from {tbname}')
        tdSql.checkRows(0)
        if tb_type == 'ntb' or tb_type == 'ctb':
            if tb_type == 'ctb':
                tdSql.query(f'select count(*) from {stbname}')
                if tb_num <= 1:
                    if len(tdSql.queryResult) != 0:
                        tdLog.exit('delete case failure!')
                else:
                    tdSql.checkEqual(tdSql.queryResult[0][0],(tb_num-1)*row_num)

            self.insert_base_data(col_type,tbname,row_num,base_data)
        elif tb_type == 'stb':
            for i in range(tb_num):
                self.insert_base_data(col_type,f'{tbname}_{i}',row_num,base_data)
        tdSql.execute(f'flush database {dbname}')
        tdSql.execute('reset query cache')
        tdSql.query(f'select * from {tbname}')
        if tb_type == 'ntb' or tb_type == 'ctb':
            tdSql.checkRows(row_num)
        elif tb_type =='stb':
            tdSql.checkRows(row_num*tb_num)
    def delete_one_row(self,tbname,column_type,column_name,base_data,row_num,dbname,tb_type,tb_num=1):
        tdSql.execute(f'delete from {tbname} where ts={self.ts}')
        tdSql.execute(f'flush database {dbname}')
        tdSql.execute('reset query cache')
        tdSql.query(f'select {column_name} from {tbname}')
        if tb_type == 'ntb' or tb_type == 'ctb':
            tdSql.checkRows(row_num-1)
        elif tb_type == 'stb':
            tdSql.checkRows((row_num-1)*tb_num)
        tdSql.query(f'select {column_name} from {tbname} where ts={self.ts}')
        tdSql.checkRows(0)
        if tb_type == 'ntb' or tb_type == 'ctb':
            if 'binary' in column_type.lower():
                tdSql.execute(f'''insert into {tbname} values({self.ts},"{base_data['binary']}")''')
            elif 'nchar' in column_type.lower():
                tdSql.execute(f'''insert into {tbname} values({self.ts},"{base_data['nchar']}")''')
            else:
                tdSql.execute(f'insert into {tbname} values({self.ts},{base_data[column_type]})')
        elif tb_type == 'stb':
            for i in range(tb_num):
                if 'binary' in column_type.lower():
                    tdSql.execute(f'''insert into {tbname}_{i} values({self.ts},"{base_data['binary']}")''')
                elif 'nchar' in column_type.lower():
                    tdSql.execute(f'''insert into {tbname}_{i} values({self.ts},"{base_data['nchar']}")''')
                else:
                    tdSql.execute(f'insert into {tbname}_{i} values({self.ts},{base_data[column_type]})')
        tdSql.query(f'select {column_name} from {tbname} where ts={self.ts}')
        if column_type.lower() == 'float' or column_type.lower() == 'double':
            if abs(tdSql.queryResult[0][0] - base_data[column_type]) / base_data[column_type] <= 0.0001:
                tdSql.checkEqual(tdSql.queryResult[0][0],tdSql.queryResult[0][0])
            else:
                tdLog.exit(f'{column_type} data check failure')
        elif 'binary' in column_type.lower():
            tdSql.checkEqual(tdSql.queryResult[0][0],base_data['binary'])
        elif 'nchar' in column_type.lower():
            tdSql.checkEqual(tdSql.queryResult[0][0],base_data['nchar'])
        else:
            tdSql.checkEqual(tdSql.queryResult[0][0],base_data[column_type])
    def delete_rows(self,dbname,tbname,col_name,col_type,base_data,row_num,tb_type,tb_num=1):
        for i in range(row_num):
            tdSql.execute(f'delete from {tbname} where ts>{self.ts+i}')
            tdSql.execute(f'flush database {dbname}')
            tdSql.execute('reset query cache')
            tdSql.query(f'select {col_name} from {tbname}')
            if tb_type == 'ntb' or tb_type == 'ctb':
                tdSql.checkRows(i+1)
                self.insert_base_data(col_type,tbname,row_num,base_data)
            elif tb_type == 'stb':
                tdSql.checkRows((i+1)*tb_num)
                for j in range(tb_num):
                    self.insert_base_data(col_type,f'{tbname}_{j}',row_num,base_data)
        for i in range(row_num):
            tdSql.execute(f'delete from {tbname} where ts>={self.ts+i}')
            tdSql.execute(f'flush database {dbname}')
            tdSql.execute('reset query cache')
            tdSql.query(f'select {col_name} from {tbname}')
            if tb_type == 'ntb' or tb_type == 'ctb':
                tdSql.checkRows(i)
                self.insert_base_data(col_type,tbname,row_num,base_data)
            elif tb_type == 'stb':
                tdSql.checkRows(i*tb_num)
                for j in range(tb_num):
                    self.insert_base_data(col_type,f'{tbname}_{j}',row_num,base_data)
        for i in range(row_num):
            tdSql.execute(f'delete from {tbname} where ts<={self.ts+i}')
            tdSql.execute(f'flush database {dbname}')
            tdSql.execute('reset query cache')
            tdSql.query(f'select {col_name} from {tbname}')
            if tb_type == 'ntb' or tb_type == 'ctb':
                tdSql.checkRows(row_num-i-1)
                self.insert_base_data(col_type,tbname,row_num,base_data)
            elif tb_type == 'stb':
                tdSql.checkRows((row_num-i-1)*tb_num)
                for j in range(tb_num):
                    self.insert_base_data(col_type,f'{tbname}_{j}',row_num,base_data)
        for i in range(row_num):
            tdSql.execute(f'delete from {tbname} where ts<{self.ts+i}')
            tdSql.execute(f'flush database {dbname}')
            tdSql.execute('reset query cache')
            tdSql.query(f'select {col_name} from {tbname}')
            if tb_type == 'ntb' or tb_type == 'ctb':
                tdSql.checkRows(row_num-i)
                self.insert_base_data(col_type,tbname,row_num,base_data)
            elif tb_type == 'stb':
                tdSql.checkRows((row_num-i)*tb_num)
                for j in range(tb_num):
                    self.insert_base_data(col_type,f'{tbname}_{j}',row_num,base_data)
        for i in range(row_num):
            tdSql.execute(f'delete from {tbname} where ts between {self.ts} and {self.ts+i}')
            tdSql.execute(f'flush database {dbname}')
            tdSql.execute('reset query cache')
            tdSql.query(f'select {col_name} from {tbname}')
            if tb_type == 'ntb' or tb_type == 'ctb':
                tdSql.checkRows(row_num - i-1)
                self.insert_base_data(col_type,tbname,row_num,base_data)
            elif tb_type == 'stb':
                tdSql.checkRows(tb_num*(row_num - i-1))
                for j in range(tb_num):
                    self.insert_base_data(col_type,f'{tbname}_{j}',row_num,base_data)
            tdSql.execute(f'delete from {tbname} where ts between {self.ts+i+1} and {self.ts}')
            tdSql.query(f'select {col_name} from {tbname}')
            if tb_type == 'ntb' or tb_type == 'ctb':
                tdSql.checkRows(row_num)
            elif tb_type == 'stb':
                tdSql.checkRows(tb_num*row_num)
    def delete_error(self,tbname,column_name,column_type,base_data):
        for error_list in ['',f'ts = {self.ts} and',f'ts = {self.ts} or']:
            if 'binary' in column_type.lower():
                tdSql.error(f'''delete from {tbname} where {error_list} {column_name} ="{base_data['binary']}"''')
            elif 'nchar' in column_type.lower():
                tdSql.error(f'''delete from {tbname} where {error_list} {column_name} ="{base_data['nchar']}"''')
            else:
                tdSql.error(f'delete from {tbname} where {error_list} {column_name} = {base_data[column_type]}')

    def delete_data_ntb(self):
        tdSql.execute(f'create database if not exists {self.dbname}')
        tdSql.execute(f'use {self.dbname}')
        for col_name,col_type in self.column_dict.items():
            tdSql.execute(f'create table {self.ntbname} (ts timestamp,{col_name} {col_type})')
            self.insert_base_data(col_type,self.ntbname,self.rowNum,self.base_data)
            self.delete_one_row(self.ntbname,col_type,col_name,self.base_data,self.rowNum,self.dbname,'ntb')
            self.delete_all_data(self.ntbname,col_type,self.rowNum,self.base_data,self.dbname,'ntb')
            self.delete_error(self.ntbname,col_name,col_type,self.base_data)
            self.delete_rows(self.dbname,self.ntbname,col_name,col_type,self.base_data,self.rowNum,'ntb')
            for func in ['first','last']:
                tdSql.query(f'select {func}(*) from {self.ntbname}')
            tdSql.execute(f'drop table {self.ntbname}')
        tdSql.execute(f'drop database {self.dbname}')
    def delete_data_ctb(self):
        tdSql.execute(f'create database if not exists {self.dbname}')
        tdSql.execute(f'use {self.dbname}')
        for col_name,col_type in self.column_dict.items():
            tdSql.execute(f'create table {self.stbname} (ts timestamp,{col_name} {col_type}) tags(t1 int)')
            for i in range(self.tbnum):
                tdSql.execute(f'create table {self.stbname}_{i} using {self.stbname} tags(1)')
                self.insert_base_data(col_type,f'{self.stbname}_{i}',self.rowNum,self.base_data)
                self.delete_one_row(f'{self.stbname}_{i}',col_type,col_name,self.base_data,self.rowNum,self.dbname,'ctb')
                self.delete_all_data(f'{self.stbname}_{i}',col_type,self.rowNum,self.base_data,self.dbname,'ctb',i+1,self.stbname)
                self.delete_error(f'{self.stbname}_{i}',col_name,col_type,self.base_data)
                self.delete_rows(self.dbname,f'{self.stbname}_{i}',col_name,col_type,self.base_data,self.rowNum,'ctb')
                for func in ['first','last']:
                    tdSql.query(f'select {func}(*) from {self.stbname}_{i}')
            tdSql.execute(f'drop table {self.stbname}')
    def delete_data_stb(self):
        tdSql.execute(f'create database if not exists {self.dbname}')
        tdSql.execute(f'use {self.dbname}')
        for col_name,col_type in self.column_dict.items():
            tdSql.execute(f'create table {self.stbname} (ts timestamp,{col_name} {col_type}) tags(t1 int)')
            for i in range(self.tbnum):
                tdSql.execute(f'create table {self.stbname}_{i} using {self.stbname} tags(1)')
                self.insert_base_data(col_type,f'{self.stbname}_{i}',self.rowNum,self.base_data)
            self.delete_error(self.stbname,col_name,col_type,self.base_data)
            self.delete_one_row(self.stbname,col_type,col_name,self.base_data,self.rowNum,self.dbname,'stb',self.tbnum)
            self.delete_all_data(self.stbname,col_type,self.rowNum,self.base_data,self.dbname,'stb',self.tbnum)
            self.delete_rows(self.dbname,self.stbname,col_name,col_type,self.base_data,self.rowNum,'stb',self.tbnum)
            for func in ['first','last']:
                tdSql.query(f'select {func}(*) from {self.stbname}')
            tdSql.execute(f'drop table {self.stbname}')
        tdSql.execute(f'drop database {self.dbname}')
    def run(self):
        self.delete_data_ntb()
        self.delete_data_ctb()
        self.delete_data_stb()
        tdDnodes.stoptaosd(1)
        tdDnodes.starttaosd(1)
        self.delete_data_ntb()
    def stop(self):
        tdSql.close()
        tdLog.success("%s successfully executed" % __file__)

tdCases.addWindows(__file__, TDTestCase())
tdCases.addLinux(__file__, TDTestCase())
=======
###################################################################
#           Copyright (c) 2016 by TAOS Technologies, Inc.
#                     All rights reserved.
#
#  This file is proprietary and confidential to TAOS Technologies.
#  No part of this file may be reproduced, stored, transmitted,
#  disclosed or used in any form or by any means other than as
#  expressly provided by the written permission from Jianhui Tao
#
###################################################################

# -*- coding: utf-8 -*-

import random
import string

from numpy import logspace
from util import constant
from util.log import *
from util.cases import *
from util.sql import *
from util.common import *
from util.sqlset import TDSetSql

class TDTestCase:
    def init(self, conn, logSql, replicaVar=1):
        self.replicaVar = int(replicaVar)
        tdLog.debug("start to execute %s" % __file__)
        tdSql.init(conn.cursor(), True)
        self.dbname = 'db_test'
        self.setsql = TDSetSql()
        self.stbname = 'stb'
        self.ntbname = 'ntb'
        self.rowNum = 10
        self.tbnum = 3
        self.ts = 1537146000000
        self.binary_str = 'taosdata'
        self.nchar_str = '涛思数据'
        self.str_length = 20
        self.column_dict = {
            'col1': 'tinyint',
            'col2': 'smallint',
            'col3': 'int',
            'col4': 'bigint',
            'col5': 'tinyint unsigned',
            'col6': 'smallint unsigned',
            'col7': 'int unsigned',
            'col8': 'bigint unsigned',
            'col9': 'float',
            'col10': 'double',
            'col11': 'bool',
            'col12': f'binary({self.str_length})',
            'col13': f'nchar({self.str_length})',

        }

        self.tinyint_val = random.randint(constant.TINYINT_MIN,constant.TINYINT_MAX)
        self.smallint_val = random.randint(constant.SMALLINT_MIN,constant.SMALLINT_MAX)
        self.int_val = random.randint(constant.INT_MIN,constant.INT_MAX)
        self.bigint_val = random.randint(constant.BIGINT_MIN,constant.BIGINT_MAX)
        self.untingint_val = random.randint(constant.TINYINT_UN_MIN,constant.TINYINT_UN_MAX)
        self.unsmallint_val = random.randint(constant.SMALLINT_UN_MIN,constant.SMALLINT_UN_MAX)
        self.unint_val = random.randint(constant.INT_UN_MIN,constant.INT_MAX)
        self.unbigint_val = random.randint(constant.BIGINT_UN_MIN,constant.BIGINT_UN_MAX)
        self.float_val = random.uniform(constant.FLOAT_MIN,constant.FLOAT_MAX)
        self.double_val = random.uniform(constant.DOUBLE_MIN*(1E-300),constant.DOUBLE_MAX*(1E-300))
        self.bool_val = random.randint(0,100)%2
        self.binary_val = tdCom.getLongName(random.randint(0,self.str_length))
        self.nchar_val = tdCom.getLongName(random.randint(0,self.str_length))
        self.base_data = {
            'tinyint':self.tinyint_val,
            'smallint':self.smallint_val,
            'int':self.int_val,
            'bigint':self.bigint_val,
            'tinyint unsigned':self.untingint_val,
            'smallint unsigned':self.unsmallint_val,
            'int unsigned':self.unint_val,
            'bigint unsigned':self.unbigint_val,
            'bool':self.bool_val,
            'float':self.float_val,
            'double':self.double_val,
            'binary':self.binary_val,
            'nchar':self.nchar_val
                    }
        
    def insert_base_data(self,col_type,tbname,rows,base_data):
        for i in range(rows):
            if col_type.lower() == 'tinyint':
                tdSql.execute(f'insert into {tbname} values({self.ts+i},{base_data["tinyint"]})')
            elif col_type.lower() == 'smallint':
                tdSql.execute(f'insert into {tbname} values({self.ts+i},{base_data["smallint"]})')
            elif col_type.lower() == 'int':
                tdSql.execute(f'insert into {tbname} values({self.ts+i},{base_data["int"]})')
            elif col_type.lower() == 'bigint':
                tdSql.execute(f'insert into {tbname} values({self.ts+i},{base_data["bigint"]})')
            elif col_type.lower() == 'tinyint unsigned':
                tdSql.execute(f'insert into {tbname} values({self.ts+i},{base_data["tinyint unsigned"]})')
            elif col_type.lower() == 'smallint unsigned':
                tdSql.execute(f'insert into {tbname} values({self.ts+i},{base_data["smallint unsigned"]})')
            elif col_type.lower() == 'int unsigned':
                tdSql.execute(f'insert into {tbname} values({self.ts+i},{base_data["int unsigned"]})')
            elif col_type.lower() == 'bigint unsigned':
                tdSql.execute(f'insert into {tbname} values({self.ts+i},{base_data["bigint unsigned"]})')
            elif col_type.lower() == 'bool':
                tdSql.execute(f'insert into {tbname} values({self.ts+i},{base_data["bool"]})')
            elif col_type.lower() == 'float':
                tdSql.execute(f'insert into {tbname} values({self.ts+i},{base_data["float"]})')
            elif col_type.lower() == 'double':
                tdSql.execute(f'insert into {tbname} values({self.ts+i},{base_data["double"]})')
            elif 'binary' in col_type.lower():
                tdSql.execute(f'''insert into {tbname} values({self.ts+i},"{base_data['binary']}")''')
            elif 'nchar' in col_type.lower():
                tdSql.execute(f'''insert into {tbname} values({self.ts+i},"{base_data['nchar']}")''')
    def delete_all_data(self,tbname,col_type,row_num,base_data,dbname,tb_type,tb_num=1,stbname=''):
        tdSql.query(f'select count(*) from {tbname}')
        tdSql.execute(f'delete from {tbname}')
        tdSql.execute(f'flush database {dbname}')
        tdSql.execute('reset query cache')
        tdSql.query(f'select * from {tbname}')
        tdSql.checkRows(0)
        if tb_type == 'ntb' or tb_type == 'ctb':
            if tb_type == 'ctb':
                tdSql.query(f'select count(*) from {stbname}')
                if tb_num <= 1:
                    if len(tdSql.queryResult) != 0:
                        tdLog.exit('delete case failure!')
                else:
                    tdSql.checkEqual(tdSql.queryResult[0][0],(tb_num-1)*row_num)

            self.insert_base_data(col_type,tbname,row_num,base_data)
        elif tb_type == 'stb':
            for i in range(tb_num):
                self.insert_base_data(col_type,f'{tbname}_{i}',row_num,base_data)
        tdSql.execute(f'flush database {dbname}')
        tdSql.execute('reset query cache')
        tdSql.query(f'select * from {tbname}')
        if tb_type == 'ntb' or tb_type == 'ctb':
            tdSql.checkRows(row_num)
        elif tb_type =='stb':
            tdSql.checkRows(row_num*tb_num)
    def delete_one_row(self,tbname,column_type,column_name,base_data,row_num,dbname,tb_type,tb_num=1):
        tdSql.execute(f'delete from {tbname} where ts={self.ts}')
        tdSql.execute(f'flush database {dbname}')
        tdSql.execute('reset query cache')
        tdSql.query(f'select {column_name} from {tbname}')
        if tb_type == 'ntb' or tb_type == 'ctb':
            tdSql.checkRows(row_num-1)
        elif tb_type == 'stb':
            tdSql.checkRows((row_num-1)*tb_num)
        tdSql.query(f'select {column_name} from {tbname} where ts={self.ts}')
        tdSql.checkRows(0)
        if tb_type == 'ntb' or tb_type == 'ctb':
            if 'binary' in column_type.lower():
                tdSql.execute(f'''insert into {tbname} values({self.ts},"{base_data['binary']}")''')
            elif 'nchar' in column_type.lower():
                tdSql.execute(f'''insert into {tbname} values({self.ts},"{base_data['nchar']}")''')
            else:
                tdSql.execute(f'insert into {tbname} values({self.ts},{base_data[column_type]})')
        elif tb_type == 'stb':
            for i in range(tb_num):
                if 'binary' in column_type.lower():
                    tdSql.execute(f'''insert into {tbname}_{i} values({self.ts},"{base_data['binary']}")''')
                elif 'nchar' in column_type.lower():
                    tdSql.execute(f'''insert into {tbname}_{i} values({self.ts},"{base_data['nchar']}")''')
                else:
                    tdSql.execute(f'insert into {tbname}_{i} values({self.ts},{base_data[column_type]})')
        tdSql.query(f'select {column_name} from {tbname} where ts={self.ts}')
        if column_type.lower() == 'float' or column_type.lower() == 'double':
            if abs(tdSql.queryResult[0][0] - base_data[column_type]) / base_data[column_type] <= 0.0001:
                tdSql.checkEqual(tdSql.queryResult[0][0],tdSql.queryResult[0][0])
            else:
                tdLog.exit(f'{column_type} data check failure')
        elif 'binary' in column_type.lower():
            tdSql.checkEqual(tdSql.queryResult[0][0],base_data['binary'])
        elif 'nchar' in column_type.lower():
            tdSql.checkEqual(tdSql.queryResult[0][0],base_data['nchar'])
        else:
            tdSql.checkEqual(tdSql.queryResult[0][0],base_data[column_type])
    def delete_rows(self,dbname,tbname,col_name,col_type,base_data,row_num,tb_type,tb_num=1):
        for i in range(row_num):
            tdSql.execute(f'delete from {tbname} where ts>{self.ts+i}')
            tdSql.execute(f'flush database {dbname}')
            tdSql.execute('reset query cache')
            tdSql.query(f'select {col_name} from {tbname}')
            if tb_type == 'ntb' or tb_type == 'ctb':
                tdSql.checkRows(i+1)
                self.insert_base_data(col_type,tbname,row_num,base_data)
            elif tb_type == 'stb':
                tdSql.checkRows((i+1)*tb_num)
                for j in range(tb_num):
                    self.insert_base_data(col_type,f'{tbname}_{j}',row_num,base_data)
        for i in range(row_num):
            tdSql.execute(f'delete from {tbname} where ts>={self.ts+i}')
            tdSql.execute(f'flush database {dbname}')
            tdSql.execute('reset query cache')
            tdSql.query(f'select {col_name} from {tbname}')
            if tb_type == 'ntb' or tb_type == 'ctb':
                tdSql.checkRows(i)
                self.insert_base_data(col_type,tbname,row_num,base_data)
            elif tb_type == 'stb':
                tdSql.checkRows(i*tb_num)
                for j in range(tb_num):
                    self.insert_base_data(col_type,f'{tbname}_{j}',row_num,base_data)
        for i in range(row_num):
            tdSql.execute(f'delete from {tbname} where ts<={self.ts+i}')
            tdSql.execute(f'flush database {dbname}')
            tdSql.execute('reset query cache')
            tdSql.query(f'select {col_name} from {tbname}')
            if tb_type == 'ntb' or tb_type == 'ctb':
                tdSql.checkRows(row_num-i-1)
                self.insert_base_data(col_type,tbname,row_num,base_data)
            elif tb_type == 'stb':
                tdSql.checkRows((row_num-i-1)*tb_num)
                for j in range(tb_num):
                    self.insert_base_data(col_type,f'{tbname}_{j}',row_num,base_data)
        for i in range(row_num):
            tdSql.execute(f'delete from {tbname} where ts<{self.ts+i}')
            tdSql.execute(f'flush database {dbname}')
            tdSql.execute('reset query cache')
            tdSql.query(f'select {col_name} from {tbname}')
            if tb_type == 'ntb' or tb_type == 'ctb':
                tdSql.checkRows(row_num-i)
                self.insert_base_data(col_type,tbname,row_num,base_data)
            elif tb_type == 'stb':
                tdSql.checkRows((row_num-i)*tb_num)
                for j in range(tb_num):
                    self.insert_base_data(col_type,f'{tbname}_{j}',row_num,base_data)
        for i in range(row_num):
            tdSql.execute(f'delete from {tbname} where ts between {self.ts} and {self.ts+i}')
            tdSql.execute(f'flush database {dbname}')
            tdSql.execute('reset query cache')
            tdSql.query(f'select {col_name} from {tbname}')
            if tb_type == 'ntb' or tb_type == 'ctb':
                tdSql.checkRows(row_num - i-1)
                self.insert_base_data(col_type,tbname,row_num,base_data)
            elif tb_type == 'stb':
                tdSql.checkRows(tb_num*(row_num - i-1))
                for j in range(tb_num):
                    self.insert_base_data(col_type,f'{tbname}_{j}',row_num,base_data)
            tdSql.execute(f'delete from {tbname} where ts between {self.ts+i+1} and {self.ts}')
            tdSql.query(f'select {col_name} from {tbname}')
            if tb_type == 'ntb' or tb_type == 'ctb':
                tdSql.checkRows(row_num)
            elif tb_type == 'stb':
                tdSql.checkRows(tb_num*row_num)
    def delete_error(self,tbname,column_name,column_type,base_data):
        for error_list in ['',f'ts = {self.ts} and',f'ts = {self.ts} or']:
            if 'binary' in column_type.lower():
                tdSql.error(f'''delete from {tbname} where {error_list} {column_name} ="{base_data['binary']}"''')
            elif 'nchar' in column_type.lower():
                tdSql.error(f'''delete from {tbname} where {error_list} {column_name} ="{base_data['nchar']}"''')
            else:
                tdSql.error(f'delete from {tbname} where {error_list} {column_name} = {base_data[column_type]}')

    def delete_data_ntb(self):
        tdSql.execute(f'create database if not exists {self.dbname}')
        tdSql.execute(f'use {self.dbname}')
        for col_name,col_type in self.column_dict.items():
            tdSql.execute(f'create table {self.ntbname} (ts timestamp,{col_name} {col_type})')
            self.insert_base_data(col_type,self.ntbname,self.rowNum,self.base_data)
            self.delete_one_row(self.ntbname,col_type,col_name,self.base_data,self.rowNum,self.dbname,'ntb')
            self.delete_all_data(self.ntbname,col_type,self.rowNum,self.base_data,self.dbname,'ntb')
            self.delete_error(self.ntbname,col_name,col_type,self.base_data)
            self.delete_rows(self.dbname,self.ntbname,col_name,col_type,self.base_data,self.rowNum,'ntb')
            for func in ['first','last']:
                tdSql.query(f'select {func}(*) from {self.ntbname}')
            tdSql.execute(f'drop table {self.ntbname}')
        tdSql.execute(f'drop database {self.dbname}')
    def delete_data_ctb(self):
        tdSql.execute(f'create database if not exists {self.dbname}')
        tdSql.execute(f'use {self.dbname}')
        for col_name,col_type in self.column_dict.items():
            tdSql.execute(f'create table {self.stbname} (ts timestamp,{col_name} {col_type}) tags(t1 int)')
            for i in range(self.tbnum):
                tdSql.execute(f'create table {self.stbname}_{i} using {self.stbname} tags(1)')
                self.insert_base_data(col_type,f'{self.stbname}_{i}',self.rowNum,self.base_data)
                self.delete_one_row(f'{self.stbname}_{i}',col_type,col_name,self.base_data,self.rowNum,self.dbname,'ctb')
                self.delete_all_data(f'{self.stbname}_{i}',col_type,self.rowNum,self.base_data,self.dbname,'ctb',i+1,self.stbname)
                self.delete_error(f'{self.stbname}_{i}',col_name,col_type,self.base_data)
                self.delete_rows(self.dbname,f'{self.stbname}_{i}',col_name,col_type,self.base_data,self.rowNum,'ctb')
                for func in ['first','last']:
                    tdSql.query(f'select {func}(*) from {self.stbname}_{i}')
            tdSql.execute(f'drop table {self.stbname}')
    def delete_data_stb(self):
        tdSql.execute(f'create database if not exists {self.dbname}')
        tdSql.execute(f'use {self.dbname}')
        for col_name,col_type in self.column_dict.items():
            tdSql.execute(f'create table {self.stbname} (ts timestamp,{col_name} {col_type}) tags(t1 int)')
            for i in range(self.tbnum):
                tdSql.execute(f'create table {self.stbname}_{i} using {self.stbname} tags(1)')
                self.insert_base_data(col_type,f'{self.stbname}_{i}',self.rowNum,self.base_data)
            self.delete_error(self.stbname,col_name,col_type,self.base_data)
            self.delete_one_row(self.stbname,col_type,col_name,self.base_data,self.rowNum,self.dbname,'stb',self.tbnum)
            self.delete_all_data(self.stbname,col_type,self.rowNum,self.base_data,self.dbname,'stb',self.tbnum)
            self.delete_rows(self.dbname,self.stbname,col_name,col_type,self.base_data,self.rowNum,'stb',self.tbnum)
            for func in ['first','last']:
                tdSql.query(f'select {func}(*) from {self.stbname}')
            tdSql.execute(f'drop table {self.stbname}')
        tdSql.execute(f'drop database {self.dbname}')
    def run(self):
        self.delete_data_ntb()
        self.delete_data_ctb()
        self.delete_data_stb()
        tdDnodes.stoptaosd(1)
        tdDnodes.starttaosd(1)
        self.delete_data_ntb()
    def stop(self):
        tdSql.close()
        tdLog.success("%s successfully executed" % __file__)

tdCases.addWindows(__file__, TDTestCase())
tdCases.addLinux(__file__, TDTestCase())
>>>>>>> 658b56ba
<|MERGE_RESOLUTION|>--- conflicted
+++ resolved
@@ -1,4 +1,4 @@
-<<<<<<< HEAD
+
 ###################################################################
 #           Copyright (c) 2016 by TAOS Technologies, Inc.
 #                     All rights reserved.
@@ -310,318 +310,4 @@
         tdLog.success("%s successfully executed" % __file__)
 
 tdCases.addWindows(__file__, TDTestCase())
-tdCases.addLinux(__file__, TDTestCase())
-=======
-###################################################################
-#           Copyright (c) 2016 by TAOS Technologies, Inc.
-#                     All rights reserved.
-#
-#  This file is proprietary and confidential to TAOS Technologies.
-#  No part of this file may be reproduced, stored, transmitted,
-#  disclosed or used in any form or by any means other than as
-#  expressly provided by the written permission from Jianhui Tao
-#
-###################################################################
-
-# -*- coding: utf-8 -*-
-
-import random
-import string
-
-from numpy import logspace
-from util import constant
-from util.log import *
-from util.cases import *
-from util.sql import *
-from util.common import *
-from util.sqlset import TDSetSql
-
-class TDTestCase:
-    def init(self, conn, logSql, replicaVar=1):
-        self.replicaVar = int(replicaVar)
-        tdLog.debug("start to execute %s" % __file__)
-        tdSql.init(conn.cursor(), True)
-        self.dbname = 'db_test'
-        self.setsql = TDSetSql()
-        self.stbname = 'stb'
-        self.ntbname = 'ntb'
-        self.rowNum = 10
-        self.tbnum = 3
-        self.ts = 1537146000000
-        self.binary_str = 'taosdata'
-        self.nchar_str = '涛思数据'
-        self.str_length = 20
-        self.column_dict = {
-            'col1': 'tinyint',
-            'col2': 'smallint',
-            'col3': 'int',
-            'col4': 'bigint',
-            'col5': 'tinyint unsigned',
-            'col6': 'smallint unsigned',
-            'col7': 'int unsigned',
-            'col8': 'bigint unsigned',
-            'col9': 'float',
-            'col10': 'double',
-            'col11': 'bool',
-            'col12': f'binary({self.str_length})',
-            'col13': f'nchar({self.str_length})',
-
-        }
-
-        self.tinyint_val = random.randint(constant.TINYINT_MIN,constant.TINYINT_MAX)
-        self.smallint_val = random.randint(constant.SMALLINT_MIN,constant.SMALLINT_MAX)
-        self.int_val = random.randint(constant.INT_MIN,constant.INT_MAX)
-        self.bigint_val = random.randint(constant.BIGINT_MIN,constant.BIGINT_MAX)
-        self.untingint_val = random.randint(constant.TINYINT_UN_MIN,constant.TINYINT_UN_MAX)
-        self.unsmallint_val = random.randint(constant.SMALLINT_UN_MIN,constant.SMALLINT_UN_MAX)
-        self.unint_val = random.randint(constant.INT_UN_MIN,constant.INT_MAX)
-        self.unbigint_val = random.randint(constant.BIGINT_UN_MIN,constant.BIGINT_UN_MAX)
-        self.float_val = random.uniform(constant.FLOAT_MIN,constant.FLOAT_MAX)
-        self.double_val = random.uniform(constant.DOUBLE_MIN*(1E-300),constant.DOUBLE_MAX*(1E-300))
-        self.bool_val = random.randint(0,100)%2
-        self.binary_val = tdCom.getLongName(random.randint(0,self.str_length))
-        self.nchar_val = tdCom.getLongName(random.randint(0,self.str_length))
-        self.base_data = {
-            'tinyint':self.tinyint_val,
-            'smallint':self.smallint_val,
-            'int':self.int_val,
-            'bigint':self.bigint_val,
-            'tinyint unsigned':self.untingint_val,
-            'smallint unsigned':self.unsmallint_val,
-            'int unsigned':self.unint_val,
-            'bigint unsigned':self.unbigint_val,
-            'bool':self.bool_val,
-            'float':self.float_val,
-            'double':self.double_val,
-            'binary':self.binary_val,
-            'nchar':self.nchar_val
-                    }
-        
-    def insert_base_data(self,col_type,tbname,rows,base_data):
-        for i in range(rows):
-            if col_type.lower() == 'tinyint':
-                tdSql.execute(f'insert into {tbname} values({self.ts+i},{base_data["tinyint"]})')
-            elif col_type.lower() == 'smallint':
-                tdSql.execute(f'insert into {tbname} values({self.ts+i},{base_data["smallint"]})')
-            elif col_type.lower() == 'int':
-                tdSql.execute(f'insert into {tbname} values({self.ts+i},{base_data["int"]})')
-            elif col_type.lower() == 'bigint':
-                tdSql.execute(f'insert into {tbname} values({self.ts+i},{base_data["bigint"]})')
-            elif col_type.lower() == 'tinyint unsigned':
-                tdSql.execute(f'insert into {tbname} values({self.ts+i},{base_data["tinyint unsigned"]})')
-            elif col_type.lower() == 'smallint unsigned':
-                tdSql.execute(f'insert into {tbname} values({self.ts+i},{base_data["smallint unsigned"]})')
-            elif col_type.lower() == 'int unsigned':
-                tdSql.execute(f'insert into {tbname} values({self.ts+i},{base_data["int unsigned"]})')
-            elif col_type.lower() == 'bigint unsigned':
-                tdSql.execute(f'insert into {tbname} values({self.ts+i},{base_data["bigint unsigned"]})')
-            elif col_type.lower() == 'bool':
-                tdSql.execute(f'insert into {tbname} values({self.ts+i},{base_data["bool"]})')
-            elif col_type.lower() == 'float':
-                tdSql.execute(f'insert into {tbname} values({self.ts+i},{base_data["float"]})')
-            elif col_type.lower() == 'double':
-                tdSql.execute(f'insert into {tbname} values({self.ts+i},{base_data["double"]})')
-            elif 'binary' in col_type.lower():
-                tdSql.execute(f'''insert into {tbname} values({self.ts+i},"{base_data['binary']}")''')
-            elif 'nchar' in col_type.lower():
-                tdSql.execute(f'''insert into {tbname} values({self.ts+i},"{base_data['nchar']}")''')
-    def delete_all_data(self,tbname,col_type,row_num,base_data,dbname,tb_type,tb_num=1,stbname=''):
-        tdSql.query(f'select count(*) from {tbname}')
-        tdSql.execute(f'delete from {tbname}')
-        tdSql.execute(f'flush database {dbname}')
-        tdSql.execute('reset query cache')
-        tdSql.query(f'select * from {tbname}')
-        tdSql.checkRows(0)
-        if tb_type == 'ntb' or tb_type == 'ctb':
-            if tb_type == 'ctb':
-                tdSql.query(f'select count(*) from {stbname}')
-                if tb_num <= 1:
-                    if len(tdSql.queryResult) != 0:
-                        tdLog.exit('delete case failure!')
-                else:
-                    tdSql.checkEqual(tdSql.queryResult[0][0],(tb_num-1)*row_num)
-
-            self.insert_base_data(col_type,tbname,row_num,base_data)
-        elif tb_type == 'stb':
-            for i in range(tb_num):
-                self.insert_base_data(col_type,f'{tbname}_{i}',row_num,base_data)
-        tdSql.execute(f'flush database {dbname}')
-        tdSql.execute('reset query cache')
-        tdSql.query(f'select * from {tbname}')
-        if tb_type == 'ntb' or tb_type == 'ctb':
-            tdSql.checkRows(row_num)
-        elif tb_type =='stb':
-            tdSql.checkRows(row_num*tb_num)
-    def delete_one_row(self,tbname,column_type,column_name,base_data,row_num,dbname,tb_type,tb_num=1):
-        tdSql.execute(f'delete from {tbname} where ts={self.ts}')
-        tdSql.execute(f'flush database {dbname}')
-        tdSql.execute('reset query cache')
-        tdSql.query(f'select {column_name} from {tbname}')
-        if tb_type == 'ntb' or tb_type == 'ctb':
-            tdSql.checkRows(row_num-1)
-        elif tb_type == 'stb':
-            tdSql.checkRows((row_num-1)*tb_num)
-        tdSql.query(f'select {column_name} from {tbname} where ts={self.ts}')
-        tdSql.checkRows(0)
-        if tb_type == 'ntb' or tb_type == 'ctb':
-            if 'binary' in column_type.lower():
-                tdSql.execute(f'''insert into {tbname} values({self.ts},"{base_data['binary']}")''')
-            elif 'nchar' in column_type.lower():
-                tdSql.execute(f'''insert into {tbname} values({self.ts},"{base_data['nchar']}")''')
-            else:
-                tdSql.execute(f'insert into {tbname} values({self.ts},{base_data[column_type]})')
-        elif tb_type == 'stb':
-            for i in range(tb_num):
-                if 'binary' in column_type.lower():
-                    tdSql.execute(f'''insert into {tbname}_{i} values({self.ts},"{base_data['binary']}")''')
-                elif 'nchar' in column_type.lower():
-                    tdSql.execute(f'''insert into {tbname}_{i} values({self.ts},"{base_data['nchar']}")''')
-                else:
-                    tdSql.execute(f'insert into {tbname}_{i} values({self.ts},{base_data[column_type]})')
-        tdSql.query(f'select {column_name} from {tbname} where ts={self.ts}')
-        if column_type.lower() == 'float' or column_type.lower() == 'double':
-            if abs(tdSql.queryResult[0][0] - base_data[column_type]) / base_data[column_type] <= 0.0001:
-                tdSql.checkEqual(tdSql.queryResult[0][0],tdSql.queryResult[0][0])
-            else:
-                tdLog.exit(f'{column_type} data check failure')
-        elif 'binary' in column_type.lower():
-            tdSql.checkEqual(tdSql.queryResult[0][0],base_data['binary'])
-        elif 'nchar' in column_type.lower():
-            tdSql.checkEqual(tdSql.queryResult[0][0],base_data['nchar'])
-        else:
-            tdSql.checkEqual(tdSql.queryResult[0][0],base_data[column_type])
-    def delete_rows(self,dbname,tbname,col_name,col_type,base_data,row_num,tb_type,tb_num=1):
-        for i in range(row_num):
-            tdSql.execute(f'delete from {tbname} where ts>{self.ts+i}')
-            tdSql.execute(f'flush database {dbname}')
-            tdSql.execute('reset query cache')
-            tdSql.query(f'select {col_name} from {tbname}')
-            if tb_type == 'ntb' or tb_type == 'ctb':
-                tdSql.checkRows(i+1)
-                self.insert_base_data(col_type,tbname,row_num,base_data)
-            elif tb_type == 'stb':
-                tdSql.checkRows((i+1)*tb_num)
-                for j in range(tb_num):
-                    self.insert_base_data(col_type,f'{tbname}_{j}',row_num,base_data)
-        for i in range(row_num):
-            tdSql.execute(f'delete from {tbname} where ts>={self.ts+i}')
-            tdSql.execute(f'flush database {dbname}')
-            tdSql.execute('reset query cache')
-            tdSql.query(f'select {col_name} from {tbname}')
-            if tb_type == 'ntb' or tb_type == 'ctb':
-                tdSql.checkRows(i)
-                self.insert_base_data(col_type,tbname,row_num,base_data)
-            elif tb_type == 'stb':
-                tdSql.checkRows(i*tb_num)
-                for j in range(tb_num):
-                    self.insert_base_data(col_type,f'{tbname}_{j}',row_num,base_data)
-        for i in range(row_num):
-            tdSql.execute(f'delete from {tbname} where ts<={self.ts+i}')
-            tdSql.execute(f'flush database {dbname}')
-            tdSql.execute('reset query cache')
-            tdSql.query(f'select {col_name} from {tbname}')
-            if tb_type == 'ntb' or tb_type == 'ctb':
-                tdSql.checkRows(row_num-i-1)
-                self.insert_base_data(col_type,tbname,row_num,base_data)
-            elif tb_type == 'stb':
-                tdSql.checkRows((row_num-i-1)*tb_num)
-                for j in range(tb_num):
-                    self.insert_base_data(col_type,f'{tbname}_{j}',row_num,base_data)
-        for i in range(row_num):
-            tdSql.execute(f'delete from {tbname} where ts<{self.ts+i}')
-            tdSql.execute(f'flush database {dbname}')
-            tdSql.execute('reset query cache')
-            tdSql.query(f'select {col_name} from {tbname}')
-            if tb_type == 'ntb' or tb_type == 'ctb':
-                tdSql.checkRows(row_num-i)
-                self.insert_base_data(col_type,tbname,row_num,base_data)
-            elif tb_type == 'stb':
-                tdSql.checkRows((row_num-i)*tb_num)
-                for j in range(tb_num):
-                    self.insert_base_data(col_type,f'{tbname}_{j}',row_num,base_data)
-        for i in range(row_num):
-            tdSql.execute(f'delete from {tbname} where ts between {self.ts} and {self.ts+i}')
-            tdSql.execute(f'flush database {dbname}')
-            tdSql.execute('reset query cache')
-            tdSql.query(f'select {col_name} from {tbname}')
-            if tb_type == 'ntb' or tb_type == 'ctb':
-                tdSql.checkRows(row_num - i-1)
-                self.insert_base_data(col_type,tbname,row_num,base_data)
-            elif tb_type == 'stb':
-                tdSql.checkRows(tb_num*(row_num - i-1))
-                for j in range(tb_num):
-                    self.insert_base_data(col_type,f'{tbname}_{j}',row_num,base_data)
-            tdSql.execute(f'delete from {tbname} where ts between {self.ts+i+1} and {self.ts}')
-            tdSql.query(f'select {col_name} from {tbname}')
-            if tb_type == 'ntb' or tb_type == 'ctb':
-                tdSql.checkRows(row_num)
-            elif tb_type == 'stb':
-                tdSql.checkRows(tb_num*row_num)
-    def delete_error(self,tbname,column_name,column_type,base_data):
-        for error_list in ['',f'ts = {self.ts} and',f'ts = {self.ts} or']:
-            if 'binary' in column_type.lower():
-                tdSql.error(f'''delete from {tbname} where {error_list} {column_name} ="{base_data['binary']}"''')
-            elif 'nchar' in column_type.lower():
-                tdSql.error(f'''delete from {tbname} where {error_list} {column_name} ="{base_data['nchar']}"''')
-            else:
-                tdSql.error(f'delete from {tbname} where {error_list} {column_name} = {base_data[column_type]}')
-
-    def delete_data_ntb(self):
-        tdSql.execute(f'create database if not exists {self.dbname}')
-        tdSql.execute(f'use {self.dbname}')
-        for col_name,col_type in self.column_dict.items():
-            tdSql.execute(f'create table {self.ntbname} (ts timestamp,{col_name} {col_type})')
-            self.insert_base_data(col_type,self.ntbname,self.rowNum,self.base_data)
-            self.delete_one_row(self.ntbname,col_type,col_name,self.base_data,self.rowNum,self.dbname,'ntb')
-            self.delete_all_data(self.ntbname,col_type,self.rowNum,self.base_data,self.dbname,'ntb')
-            self.delete_error(self.ntbname,col_name,col_type,self.base_data)
-            self.delete_rows(self.dbname,self.ntbname,col_name,col_type,self.base_data,self.rowNum,'ntb')
-            for func in ['first','last']:
-                tdSql.query(f'select {func}(*) from {self.ntbname}')
-            tdSql.execute(f'drop table {self.ntbname}')
-        tdSql.execute(f'drop database {self.dbname}')
-    def delete_data_ctb(self):
-        tdSql.execute(f'create database if not exists {self.dbname}')
-        tdSql.execute(f'use {self.dbname}')
-        for col_name,col_type in self.column_dict.items():
-            tdSql.execute(f'create table {self.stbname} (ts timestamp,{col_name} {col_type}) tags(t1 int)')
-            for i in range(self.tbnum):
-                tdSql.execute(f'create table {self.stbname}_{i} using {self.stbname} tags(1)')
-                self.insert_base_data(col_type,f'{self.stbname}_{i}',self.rowNum,self.base_data)
-                self.delete_one_row(f'{self.stbname}_{i}',col_type,col_name,self.base_data,self.rowNum,self.dbname,'ctb')
-                self.delete_all_data(f'{self.stbname}_{i}',col_type,self.rowNum,self.base_data,self.dbname,'ctb',i+1,self.stbname)
-                self.delete_error(f'{self.stbname}_{i}',col_name,col_type,self.base_data)
-                self.delete_rows(self.dbname,f'{self.stbname}_{i}',col_name,col_type,self.base_data,self.rowNum,'ctb')
-                for func in ['first','last']:
-                    tdSql.query(f'select {func}(*) from {self.stbname}_{i}')
-            tdSql.execute(f'drop table {self.stbname}')
-    def delete_data_stb(self):
-        tdSql.execute(f'create database if not exists {self.dbname}')
-        tdSql.execute(f'use {self.dbname}')
-        for col_name,col_type in self.column_dict.items():
-            tdSql.execute(f'create table {self.stbname} (ts timestamp,{col_name} {col_type}) tags(t1 int)')
-            for i in range(self.tbnum):
-                tdSql.execute(f'create table {self.stbname}_{i} using {self.stbname} tags(1)')
-                self.insert_base_data(col_type,f'{self.stbname}_{i}',self.rowNum,self.base_data)
-            self.delete_error(self.stbname,col_name,col_type,self.base_data)
-            self.delete_one_row(self.stbname,col_type,col_name,self.base_data,self.rowNum,self.dbname,'stb',self.tbnum)
-            self.delete_all_data(self.stbname,col_type,self.rowNum,self.base_data,self.dbname,'stb',self.tbnum)
-            self.delete_rows(self.dbname,self.stbname,col_name,col_type,self.base_data,self.rowNum,'stb',self.tbnum)
-            for func in ['first','last']:
-                tdSql.query(f'select {func}(*) from {self.stbname}')
-            tdSql.execute(f'drop table {self.stbname}')
-        tdSql.execute(f'drop database {self.dbname}')
-    def run(self):
-        self.delete_data_ntb()
-        self.delete_data_ctb()
-        self.delete_data_stb()
-        tdDnodes.stoptaosd(1)
-        tdDnodes.starttaosd(1)
-        self.delete_data_ntb()
-    def stop(self):
-        tdSql.close()
-        tdLog.success("%s successfully executed" % __file__)
-
-tdCases.addWindows(__file__, TDTestCase())
-tdCases.addLinux(__file__, TDTestCase())
->>>>>>> 658b56ba
+tdCases.addLinux(__file__, TDTestCase())