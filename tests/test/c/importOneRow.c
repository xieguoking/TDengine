--- conflicted
+++ resolved
@@ -122,12 +122,6 @@
   int64_t timestamp = 1530374400000L;
 
   sprintf(sql, "insert into db.t%d values(%ld, %d, %d, %d)", pThread->index, timestamp, 0, 0, 0);
-<<<<<<< HEAD
-  void *result = taos_query(taos, sql);
-  if (result == NULL) printf("error , sql:%s\n",  sql);
-  int affectrows = taos_affected_rows(result);
-  if (affectrows != 1) printf("affect rows:%d, sql:%s\n", affectrows, sql);
-=======
   TAOS_RES *pSql = taos_query(taos, sql);
   int code = taos_errno(pSql);
   if (code != 0) 
@@ -148,7 +142,6 @@
   taos_free_result(pSql);
   pSql = NULL;
 
->>>>>>> 2f976c4f
 
   timestamp -= 1000;
 
@@ -156,12 +149,6 @@
 
   for (int i = 1; i < rowNum; ++i) {
     sprintf(sql, "import into db.t%d values(%ld, %d, %d, %d)", pThread->index, timestamp, i, i, i);
-<<<<<<< HEAD
-    void * result = taos_query(taos, sql);
-    if (result == NULL) printf("error , sql:%s\n", sql);
-    int affectrows = taos_affected_rows(result);
-    if (affectrows != 1) printf("affect rows:%d, sql:%s\n", affectrows, sql);
-=======
 
     pSql = taos_query(taos, sql);
     code = taos_errno(pSql);
@@ -180,7 +167,6 @@
       pSql = NULL;
       taos_close(taos);
     }
->>>>>>> 2f976c4f
 
     total_affect_rows += affectrows;
     taos_free_result(pSql);
