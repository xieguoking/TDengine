--- conflicted
+++ resolved
@@ -661,21 +661,13 @@
 	float	rowsSpeed   = totalRows / seconds;	
 	float	msgsSpeed   = totalMsgs / seconds;
 	
-<<<<<<< HEAD
-	walLogSize = getDirectorySize(g_stConfInfo.vnodeWalPath);
-	if (walLogSize <= 0) {
-	  printf("vnode2/wal size incorrect!\n");
-    /*exit(-1);*/
-	} else {
-	  if (0 == g_stConfInfo.simCase) {	
-=======
+
 	if (0 == g_stConfInfo.simCase) {
 	  walLogSize = getDirectorySize(g_stConfInfo.vnodeWalPath);
 	  if (walLogSize <= 0) {
 	    printf("%s size incorrect!", g_stConfInfo.vnodeWalPath);
 	    exit(-1);
 	  } else {
->>>>>>> a9427178
 	    pPrint(".log file size in vnode2/wal: %.3f MBytes\n", (double)walLogSize/(1024 * 1024.0));
 	  }
 	}
