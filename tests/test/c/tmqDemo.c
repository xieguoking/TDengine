--- conflicted
+++ resolved
@@ -190,11 +190,7 @@
 #endif
 }
 
-<<<<<<< HEAD
-static int  running = 1;
-=======
 static int running = 1;
->>>>>>> 7d8e418d
 /*static void msg_process(tmq_message_t* message) { tmqShowMsg(message); }*/
 
 // calc dir size (not include itself 4096Byte)
@@ -401,15 +397,9 @@
     if (tmqmessage) {
       batchCnt++;
       /*skipLogNum += tmqGetSkipLogNum(tmqmessage);*/
-<<<<<<< HEAD
-	  if (0 != g_stConfInfo.showMsgFlag) {
-        /*msg_process(tmqmessage);*/
-	  }
-=======
       if (0 != g_stConfInfo.showMsgFlag) {
         /*msg_process(tmqmessage);*/
       }
->>>>>>> 7d8e418d
       tmq_message_destroy(tmqmessage);
     } else {
       break;
