/*
 * Copyright (c) 2019 TAOS Data, Inc. <jhtao@taosdata.com>
 *
 * This program is free software: you can use, redistribute, and/or modify
 * it under the terms of the GNU Affero General Public License, version 3
 * or later ("AGPL"), as published by the Free Software Foundation.
 *
 * This program is distributed in the hope that it will be useful, but WITHOUT
 * ANY WARRANTY; without even the implied warranty of MERCHANTABILITY or
 * FITNESS FOR A PARTICULAR PURPOSE.
 *
 * You should have received a copy of the GNU Affero General Public License
 * along with this program. If not, see <http://www.gnu.org/licenses/>.
 */

#include <assert.h>
#include <dirent.h>
#include <stdio.h>
#include <stdlib.h>
#include <string.h>
#include <sys/stat.h>
#include <sys/types.h>
#include <time.h>
#include <unistd.h>

#include "taos.h"
#include "taoserror.h"
#include "tlog.h"

#define GREEN     "\033[1;32m"
#define NC        "\033[0m"
#define min(a, b) (((a) < (b)) ? (a) : (b))

#define MAX_SQL_STR_LEN            (1024 * 1024)
#define MAX_ROW_STR_LEN            (16 * 1024)
#define MAX_CONSUMER_THREAD_CNT    (16)

typedef struct {
  TdThread    thread;
  int32_t     consumerId;

  int32_t     ifCheckData;
  int64_t     expectMsgCnt; 
  
  int64_t     consumeMsgCnt;
  int32_t     checkresult;

  char        topicString[1024];
  char        keyString[1024];

  int32_t     numOfTopic;
  char        topics[32][64];

  int32_t     numOfKey;
  char        key[32][64];
  char        value[32][64];  

  tmq_t*      tmq;
  tmq_list_t* topicList;
  
} SThreadInfo;

typedef struct {
  // input from argvs
  char           dbName[32];
  int32_t        showMsgFlag;
  int32_t        consumeDelay;  // unit s
  int32_t        numOfThread;  
  SThreadInfo    stThreads[MAX_CONSUMER_THREAD_CNT];
} SConfInfo;

static SConfInfo g_stConfInfo;
TdFilePtr g_fp = NULL;

// char* g_pRowValue = NULL;
// TdFilePtr g_fp = NULL;

static void printHelp() {
  char indent[10] = "        ";
  printf("Used to test the tmq feature with sim cases\n");

  printf("%s%s\n", indent, "-c");
  printf("%s%s%s%s\n", indent, indent, "Configuration directory, default is ", configDir);
  printf("%s%s\n", indent, "-d");
  printf("%s%s%s\n", indent, indent, "The name of the database for cosumer, no default ");
  printf("%s%s\n", indent, "-g");
  printf("%s%s%s%d\n", indent, indent, "showMsgFlag, default is ", g_stConfInfo.showMsgFlag);
  printf("%s%s\n", indent, "-y");
  printf("%s%s%s%d\n", indent, indent, "consume delay, default is s", g_stConfInfo.consumeDelay);
  exit(EXIT_SUCCESS);
}

void initLogFile() {
  // FILE *fp = fopen(g_stConfInfo.resultFileName, "a");
  TdFilePtr pFile = taosOpenFile("./tmqlog.txt", TD_FILE_CREATE | TD_FILE_WRITE | TD_FILE_APPEND | TD_FILE_STREAM);
  if (NULL == pFile) {
    fprintf(stderr, "Failed to open %s for save result\n", "./tmqlog.txt");
    exit -1;
  };
  g_fp = pFile;

  time_t    tTime = taosGetTimestampSec();
  struct tm tm = *taosLocalTime(&tTime, NULL);

  taosFprintfFile(pFile, "###################################################################\n");
  taosFprintfFile(pFile, "# configDir:           %s\n",  configDir);
  taosFprintfFile(pFile, "# dbName:              %s\n",  g_stConfInfo.dbName);
  taosFprintfFile(pFile, "# showMsgFlag:         %d\n",  g_stConfInfo.showMsgFlag);
  taosFprintfFile(pFile, "# consumeDelay:        %d\n",  g_stConfInfo.consumeDelay);

  for (int32_t i = 0; i < g_stConfInfo.numOfThread; i++) {	  
    taosFprintfFile(pFile, "# consumer %d info:\n", g_stConfInfo.stThreads[i].consumerId);
	taosFprintfFile(pFile, "  Topics: ");
    for (int i = 0 ; i < g_stConfInfo.stThreads[i].numOfTopic; i++) {
    taosFprintfFile(pFile, "%s, ",  g_stConfInfo.stThreads[i].topics[i]);
    }
    taosFprintfFile(pFile, "\n");  
    taosFprintfFile(pFile, "  Key: ");
    for (int i = 0 ; i < g_stConfInfo.stThreads[i].numOfKey; i++) {
      taosFprintfFile(pFile, "%s:%s, ",  g_stConfInfo.stThreads[i].key[i], g_stConfInfo.stThreads[i].value[i]);
    }
    taosFprintfFile(pFile, "\n");
  }
  
  taosFprintfFile(pFile, "# Test time:                %d-%02d-%02d %02d:%02d:%02d\n", tm.tm_year + 1900, tm.tm_mon + 1,
                                                                           tm.tm_mday, tm.tm_hour, tm.tm_min, tm.tm_sec);
  taosFprintfFile(pFile, "###################################################################\n");
}

void parseArgument(int32_t argc, char* argv[]) {
  memset(&g_stConfInfo, 0, sizeof(SConfInfo));
  g_stConfInfo.showMsgFlag = 0;
  g_stConfInfo.consumeDelay = 5;

  for (int32_t i = 1; i < argc; i++) {
    if (strcmp(argv[i], "-h") == 0 || strcmp(argv[i], "--help") == 0) {
      printHelp();
      exit(0);
    } else if (strcmp(argv[i], "-d") == 0) {
      strcpy(g_stConfInfo.dbName, argv[++i]);
    } else if (strcmp(argv[i], "-c") == 0) {
      strcpy(configDir, argv[++i]);
    } else if (strcmp(argv[i], "-g") == 0) {
      g_stConfInfo.showMsgFlag = atol(argv[++i]);
    } else if (strcmp(argv[i], "-y") == 0) {
      g_stConfInfo.consumeDelay = atol(argv[++i]);
    } else {
      printf("%s unknow para: %s %s", GREEN, argv[++i], NC);
      exit(-1);
    }
  }

#if 1
  pPrint("%s configDir:%s %s", GREEN, configDir, NC);
  pPrint("%s dbName:%s %s", GREEN, g_stConfInfo.dbName, NC);
  pPrint("%s consumeDelay:%d %s", GREEN, g_stConfInfo.consumeDelay, NC);
  pPrint("%s showMsgFlag:%d %s", GREEN, g_stConfInfo.showMsgFlag, NC);
#endif
}

void splitStr(char** arr, char* str, const char* del) {
  char* s = strtok(str, del);
  while (s != NULL) {
    *arr++ = s;
    s = strtok(NULL, del);
  }
}

void ltrim(char* str) {
  if (str == NULL || *str == '\0') {
    return;
  }
  int   len = 0;
  char* p = str;
  while (*p != '\0' && isspace(*p)) {
    ++p;
    ++len;
  }
  memmove(str, p, strlen(str) - len + 1);
  // return str;
}

static int running = 1;
static void msg_process(TAOS_RES* msg, int32_t msgIndex, int32_t threadLable) {
  char buf[1024];

  //printf("topic: %s\n", tmq_get_topic_name(msg));
  //printf("vg:%d\n", tmq_get_vgroup_id(msg));
  taosFprintfFile(g_fp, "msg index:%d, threadLable: %d\n",  msgIndex, threadLable);
  taosFprintfFile(g_fp, "topic: %s, vgroupId: %d\n",  tmq_get_topic_name(msg), tmq_get_vgroup_id(msg));
  
  while (1) {
    TAOS_ROW row = taos_fetch_row(msg);
    if (row == NULL) break;
    TAOS_FIELD* fields = taos_fetch_fields(msg);
    int32_t     numOfFields = taos_field_count(msg);
    //taos_print_row(buf, row, fields, numOfFields);
    //printf("%s\n", buf);
	//taosFprintfFile(g_fp, "%s\n",  buf);
  }
}

int queryDB(TAOS* taos, char* command) {
  TAOS_RES* pRes = taos_query(taos, command);
  int       code = taos_errno(pRes);
  // if ((code != 0) && (code != TSDB_CODE_RPC_AUTH_REQUIRED)) {
  if (code != 0) {
    pError("failed to reason:%s, sql: %s", tstrerror(code), command);
    taos_free_result(pRes);
    return -1;
  }
  taos_free_result(pRes);
  return 0;
}

void build_consumer(SThreadInfo *pInfo) {
  char sqlStr[1024] = {0};

  TAOS* pConn = taos_connect(NULL, "root", "taosdata", NULL, 0);
  assert(pConn != NULL);

  sprintf(sqlStr, "use %s", g_stConfInfo.dbName);
  TAOS_RES* pRes = taos_query(pConn, sqlStr);
  if (taos_errno(pRes) != 0) {
    printf("error in use db, reason:%s\n", taos_errstr(pRes));
    taos_free_result(pRes);
    exit(-1);
  }
  taos_free_result(pRes);

  tmq_conf_t* conf = tmq_conf_new();
  // tmq_conf_set(conf, "group.id", "tg2");
  for (int32_t i = 0; i < pInfo->numOfKey; i++) {
    tmq_conf_set(conf, pInfo->key[i], pInfo->value[i]);
  }
<<<<<<< HEAD
  tmq_conf_set(conf, "td.connect.user", "root");
  tmq_conf_set(conf, "td.connect.pass", "taosdata");
  ASSERT(TMQ_CONF_OK == tmq_conf_set(conf, "td.connect.db", g_stConfInfo.dbName));
  tmq_t* tmq = tmq_consumer_new1(conf, NULL, 0);
  assert(tmq);
  tmq_conf_destroy(conf);
  return tmq;
=======
  pInfo->tmq = tmq_consumer_new(pConn, conf, NULL, 0);
  return;
>>>>>>> 29d994d1
}

void build_topic_list(SThreadInfo *pInfo) {
  pInfo->topicList = tmq_list_new();
  // tmq_list_append(topic_list, "test_stb_topic_1");
  for (int32_t i = 0; i < pInfo->numOfTopic; i++) {
    tmq_list_append(pInfo->topicList, pInfo->topics[i]);
  }
  return;
}

int32_t saveConsumeResult(SThreadInfo *pInfo) {
  char sqlStr[1024] = {0};
  
  TAOS* pConn = taos_connect(NULL, "root", "taosdata", NULL, 0);
  assert(pConn != NULL);
  
  // schema: ts timestamp, consumerid int, consummsgcnt bigint, checkresult int
  sprintf(sqlStr, "insert into %s.consumeresult values (now, %d, %" PRId64 ", %d)", 
                               g_stConfInfo.dbName, 
                               pInfo->consumerId, 
                               pInfo->consumeMsgCnt, 
                               pInfo->checkresult);
  
  TAOS_RES* pRes = taos_query(pConn, sqlStr);
  if (taos_errno(pRes) != 0) {
    printf("error in save consumeinfo, reason:%s\n", taos_errstr(pRes));
    taos_free_result(pRes);
    exit(-1);
  }
  
  taos_free_result(pRes);

  return 0;
}

void loop_consume(SThreadInfo *pInfo) {
  tmq_resp_err_t err;
  
  int64_t totalMsgs = 0;
  //int64_t totalRows = 0;

  while (running) {
    TAOS_RES* tmqMsg = tmq_consumer_poll(pInfo->tmq, g_stConfInfo.consumeDelay * 1000);
    if (tmqMsg) {     
      if (0 != g_stConfInfo.showMsgFlag) {
        msg_process(tmqMsg, totalMsgs, 0);
      }
<<<<<<< HEAD
      /*tmq_commit(tmq, NULL, false);*/
=======
      
>>>>>>> 29d994d1
      tmq_message_destroy(tmqMsg);
      
      totalMsgs++;
      
      if (totalMsgs >= pInfo->expectMsgCnt) {
        break;
      }
    } else {
      break;
    }
  }
  
  err = tmq_consumer_close(pInfo->tmq);
  if (err) {
    printf("tmq_consumer_close() fail, reason: %s\n", tmq_err2str(err));
    exit(-1);
  }

  pInfo->consumeMsgCnt = totalMsgs;
  
}

void *consumeThreadFunc(void *param) {
  int32_t totalMsgs = 0;

  SThreadInfo *pInfo = (SThreadInfo *)param;

  build_consumer(pInfo);
  build_topic_list(pInfo);
  if ((NULL == pInfo->tmq) || (NULL == pInfo->topicList)){
    return NULL;
  }
  
  tmq_resp_err_t err = tmq_subscribe(pInfo->tmq, pInfo->topicList);
  if (err) {
    printf("tmq_subscribe() fail, reason: %s\n", tmq_err2str(err));
    exit(-1);
  }
  
  loop_consume(pInfo);

<<<<<<< HEAD
  // if (0 == g_stConfInfo.consumeMsgCnt) {
  //   loop_consume(tmq);
  // } else {
  pInfo->consumeMsgCnt = parallel_consume(tmq, 1);
  //}

#if 1
  err = tmq_unsubscribe(tmq);
=======
  err = tmq_unsubscribe(pInfo->tmq);
>>>>>>> 29d994d1
  if (err) {
    printf("tmq_unsubscribe() fail, reason: %s\n", tmq_err2str(err));
	pInfo->consumeMsgCnt = -1;
    return NULL;
<<<<<<< HEAD
  }
#endif
=======
  }  
  
  // save consume result into consumeresult table
  saveConsumeResult(pInfo);
>>>>>>> 29d994d1

  return NULL;
}

void parseConsumeInfo() {
  char*      token;
  const char delim[2] = ",";
  const char ch = ':';

  for (int32_t i = 0; i < g_stConfInfo.numOfThread; i++) {  	
    token = strtok(g_stConfInfo.stThreads[i].topicString, delim);
    while (token != NULL) {
      // printf("%s\n", token );
      strcpy(g_stConfInfo.stThreads[i].topics[g_stConfInfo.stThreads[i].numOfTopic], token);
      ltrim(g_stConfInfo.stThreads[i].topics[g_stConfInfo.stThreads[i].numOfTopic]);
      // printf("%s\n", g_stConfInfo.topics[g_stConfInfo.numOfTopic]);
      g_stConfInfo.stThreads[i].numOfTopic++;
  	
      token = strtok(NULL, delim);
    }
    
    token = strtok(g_stConfInfo.stThreads[i].keyString, delim);
    while (token != NULL) {
      // printf("%s\n", token );
      {
        char* pstr = token;
        ltrim(pstr);
        char* ret = strchr(pstr, ch);
        memcpy(g_stConfInfo.stThreads[i].key[g_stConfInfo.stThreads[i].numOfKey], pstr, ret - pstr);
        strcpy(g_stConfInfo.stThreads[i].value[g_stConfInfo.stThreads[i].numOfKey], ret + 1);
        // printf("key: %s, value: %s\n", g_stConfInfo.key[g_stConfInfo.numOfKey],
        // g_stConfInfo.value[g_stConfInfo.numOfKey]);
        g_stConfInfo.stThreads[i].numOfKey++;
      }
  	
      token = strtok(NULL, delim);
    }
  }
}

int32_t getConsumeInfo() {
  char sqlStr[1024] = {0};
  
  TAOS* pConn = taos_connect(NULL, "root", "taosdata", NULL, 0);
  assert(pConn != NULL);
  
  sprintf(sqlStr, "select * from %s.consumeinfo", g_stConfInfo.dbName);
  TAOS_RES* pRes = taos_query(pConn, sqlStr);
  if (taos_errno(pRes) != 0) {
    printf("error in get consumeinfo, reason:%s\n", taos_errstr(pRes));
    taos_free_result(pRes);
    exit(-1);
  }  
  
  TAOS_ROW	   row        = NULL;
  int		   num_fields = taos_num_fields(pRes);
  TAOS_FIELD*  fields     = taos_fetch_fields(pRes);
  
  // schema: ts timestamp, consumerid int, topiclist binary(1024), keylist binary(1024), expectmsgcnt bigint, ifcheckdata int
  
  int32_t numOfThread = 0;
  while ((row = taos_fetch_row(pRes))) {
	int32_t*  lengths = taos_fetch_lengths(pRes);
	
    for (int i = 0; i < num_fields; ++i) {      
      if (row[i] == NULL || 0 == i) {
        continue;
      }
      
      if ((1 == i) && (fields[i].type == TSDB_DATA_TYPE_INT)) {
        g_stConfInfo.stThreads[numOfThread].consumerId = *((int32_t *)row[i]);
      } else if ((2 == i) && (fields[i].type == TSDB_DATA_TYPE_BINARY)) {
        memcpy(g_stConfInfo.stThreads[numOfThread].topicString, row[i], lengths[i]);
      } else if ((3 == i) && (fields[i].type == TSDB_DATA_TYPE_BINARY)) {
        memcpy(g_stConfInfo.stThreads[numOfThread].keyString, row[i], lengths[i]);
      } else if ((4 == i) && (fields[i].type == TSDB_DATA_TYPE_BIGINT)) {
        g_stConfInfo.stThreads[numOfThread].expectMsgCnt = *((int64_t *)row[i]);
      } else if ((5 == i) && (fields[i].type == TSDB_DATA_TYPE_INT)) {
        g_stConfInfo.stThreads[numOfThread].ifCheckData = *((int32_t *)row[i]);
      }
    }
    numOfThread ++;
  }
  g_stConfInfo.numOfThread = numOfThread;

  taos_free_result(pRes);

<<<<<<< HEAD
#if 1
  err = tmq_unsubscribe(tmq);
  if (err) {
    printf("tmq_unsubscribe() fail, reason: %s\n", tmq_err2str(err));
    exit(-1);
  }
#endif
=======
  parseConsumeInfo();
>>>>>>> 29d994d1

  return 0;
}


int main(int32_t argc, char* argv[]) {
  parseArgument(argc, argv);
  getConsumeInfo();
  initLogFile();

  TdThreadAttr thattr;
  taosThreadAttrInit(&thattr);
  taosThreadAttrSetDetachState(&thattr, PTHREAD_CREATE_JOINABLE);

  // pthread_create one thread to consume
  for (int32_t i = 0; i < g_stConfInfo.numOfThread; ++i) {
    taosThreadCreate(&(g_stConfInfo.stThreads[i].thread), &thattr, consumeThreadFunc, (void *)(&(g_stConfInfo.stThreads[i])));
  }

  for (int32_t i = 0; i < g_stConfInfo.numOfThread; i++) {
    taosThreadJoin(g_stConfInfo.stThreads[i].thread, NULL);
  }

  //printf("consumer: %d, cosumer1: %d\n", totalMsgs, pInfo->consumeMsgCnt);	
  
  taosFprintfFile(g_fp, "\n");	
  taosCloseFile(&g_fp);  
  
  return 0;
}
<|MERGE_RESOLUTION|>--- conflicted
+++ resolved
@@ -233,18 +233,8 @@
   for (int32_t i = 0; i < pInfo->numOfKey; i++) {
     tmq_conf_set(conf, pInfo->key[i], pInfo->value[i]);
   }
-<<<<<<< HEAD
-  tmq_conf_set(conf, "td.connect.user", "root");
-  tmq_conf_set(conf, "td.connect.pass", "taosdata");
-  ASSERT(TMQ_CONF_OK == tmq_conf_set(conf, "td.connect.db", g_stConfInfo.dbName));
-  tmq_t* tmq = tmq_consumer_new1(conf, NULL, 0);
-  assert(tmq);
-  tmq_conf_destroy(conf);
-  return tmq;
-=======
   pInfo->tmq = tmq_consumer_new(pConn, conf, NULL, 0);
   return;
->>>>>>> 29d994d1
 }
 
 void build_topic_list(SThreadInfo *pInfo) {
@@ -293,11 +283,7 @@
       if (0 != g_stConfInfo.showMsgFlag) {
         msg_process(tmqMsg, totalMsgs, 0);
       }
-<<<<<<< HEAD
-      /*tmq_commit(tmq, NULL, false);*/
-=======
       
->>>>>>> 29d994d1
       tmq_message_destroy(tmqMsg);
       
       totalMsgs++;
@@ -339,31 +325,15 @@
   
   loop_consume(pInfo);
 
-<<<<<<< HEAD
-  // if (0 == g_stConfInfo.consumeMsgCnt) {
-  //   loop_consume(tmq);
-  // } else {
-  pInfo->consumeMsgCnt = parallel_consume(tmq, 1);
-  //}
-
-#if 1
-  err = tmq_unsubscribe(tmq);
-=======
   err = tmq_unsubscribe(pInfo->tmq);
->>>>>>> 29d994d1
   if (err) {
     printf("tmq_unsubscribe() fail, reason: %s\n", tmq_err2str(err));
 	pInfo->consumeMsgCnt = -1;
     return NULL;
-<<<<<<< HEAD
-  }
-#endif
-=======
   }  
   
   // save consume result into consumeresult table
   saveConsumeResult(pInfo);
->>>>>>> 29d994d1
 
   return NULL;
 }
@@ -451,17 +421,7 @@
 
   taos_free_result(pRes);
 
-<<<<<<< HEAD
-#if 1
-  err = tmq_unsubscribe(tmq);
-  if (err) {
-    printf("tmq_unsubscribe() fail, reason: %s\n", tmq_err2str(err));
-    exit(-1);
-  }
-#endif
-=======
   parseConsumeInfo();
->>>>>>> 29d994d1
 
   return 0;
 }
