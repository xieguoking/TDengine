--- conflicted
+++ resolved
@@ -19,11 +19,7 @@
 ,,y,army,./pytest.sh python3 ./test.py -f community/query/query_basic.py -N 3
 ,,y,army,./pytest.sh python3 ./test.py -f community/cluster/splitVgroupByLearner.py -N 3
 ,,n,army,python3 ./test.py -f community/cmdline/fullopt.py
-<<<<<<< HEAD
-=======
 ,,y,army,./pytest.sh python3 ./test.py -f community/storage/oneStageComp.py -N 3 -L 3 -D 1
-
->>>>>>> 5e8bd759
 
 #
 # system test
