--- conflicted
+++ resolved
@@ -536,24 +536,14 @@
   echo "### run setconfig tests ###"
 
   stopTaosd
-<<<<<<< HEAD
 
   cd $tests_dir
   echo "current dir: "
-  pwd
-  cd script/api
-  echo "current dir: "
-  pwd
-=======
-  
-  cd $tests_dir
-  echo "current dir: "
   
   pwd
   
   cd script/api
   echo "building setcfgtest"
->>>>>>> 88acd444
   make > /dev/null
   ./clientcfgtest
   if [ $? != "0" ]; then
