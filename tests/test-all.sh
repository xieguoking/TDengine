#!/bin/bash

# Color setting
RED='\033[0;31m'
GREEN='\033[1;32m'
GREEN_DARK='\033[0;32m'
GREEN_UNDERLINE='\033[4;32m'
NC='\033[0m'

tests_dir=`pwd`
IN_TDINTERNAL="community"

function stopTaosd {
	echo "Stop taosd"
  sudo systemctl stop taosd
  PID=`ps -ef|grep -w taosd | grep -v grep | awk '{print $2}'`
	while [ -n "$PID" ]
	do
    pkill -TERM -x taosd
    sleep 1
  	PID=`ps -ef|grep -w taosd | grep -v grep | awk '{print $2}'`
	done
}

function dohavecore(){
  corefile=`find $corepath -mmin 1`  
  core_file=`echo $corefile|cut -d " " -f2`
  echo $core_file
  proc=`echo $corefile|cut -d "_" -f3`
  if [ -n "$corefile" ];then
    echo 'taosd or taos has generated core'
    tar -zcPf $corepath'taos_'`date "+%Y_%m_%d_%H_%M_%S"`.tar.gz /usr/local/taos/
    if [[ $1 == 1 ]];then
      echo '\n'|gdb /usr/local/taos/bin/$proc $core_file -ex "bt 10" -ex quit
      exit 8
    fi
  fi
}

function runSimCaseOneByOne {
  while read -r line; do
    if [[ $line =~ ^./test.sh* ]] || [[ $line =~ ^run* ]]; then
			case=`echo $line | grep sim$ |awk '{print $NF}'`    
      start_time=`date +%s`      
      date +%F\ %T | tee -a out.log
      if [[ "$tests_dir" == *"$IN_TDINTERNAL"* ]]; then
        echo -n $case
        ./test.sh -f $case > /dev/null 2>&1 && \
        ( grep -q 'script.*'$case'.*failed.*, err.*lineNum' ../../../sim/tsim/log/taoslog0.0 && echo -e "${RED} failed${NC}" | tee -a out.log  ||  echo -e "${GREEN} success${NC}" | tee -a out.log )|| \
        ( grep -q 'script.*success.*m$' ../../../sim/tsim/log/taoslog0.0 && echo -e "${GREEN} success${NC}" | tee -a out.log )  || \
        echo -e "${RED} failed${NC}" | tee -a out.log
      else
        echo -n $case
        ./test.sh -f $case > /dev/null 2>&1 && \
        ( grep -q 'script.*'$case'.*failed.*, err.*lineNum' ../../sim/tsim/log/taoslog0.0 && echo -e "${RED} failed${NC}" | tee -a out.log  ||  echo -e "${GREEN} success${NC}" | tee -a out.log )|| \
        ( grep -q 'script.*success.*m$' ../../sim/tsim/log/taoslog0.0 && echo -e "${GREEN} success${NC}" | tee -a out.log )  || \
        echo -e "${RED} failed${NC}" | tee -a out.log
      fi
      out_log=`tail -1 out.log  `
      # if [[ $out_log =~ 'failed' ]];then
      #   exit 8
      # fi
      end_time=`date +%s`
      echo execution time of $case was `expr $end_time - $start_time`s. | tee -a out.log
      dohavecore 0
    fi
  done < $1
}
function runSimCaseOneByOnefq {

  start=`sed -n "/$1-start/=" jenkins/basic.txt`
  end=`sed -n "/$1-end/=" jenkins/basic.txt`  
  for ((i=$start;i<=$end;i++)) ; do
    line=`sed -n "$i"p jenkins/basic.txt`
    if [[ $line =~ ^./test.sh* ]] || [[ $line =~ ^run* ]]; then
			case=`echo $line | grep sim$ |awk '{print $NF}'`

      start_time=`date +%s`    
      date +%F\ %T | tee -a out.log
      if [[ "$tests_dir" == *"$IN_TDINTERNAL"* ]]; then
        echo -n $case
        ./test.sh -f $case > ../../../sim/case.log 2>&1 && \
        ( grep -q 'script.*'$case'.*failed.*, err.*lineNum' ../../../sim/tsim/log/taoslog0.0 && echo -e "${RED} failed${NC}" | tee -a out.log  ||  echo -e "${GREEN} success${NC}" | tee -a out.log )|| \
        ( grep -q 'script.*success.*m$' ../../../sim/tsim/log/taoslog0.0 && echo -e "${GREEN} success${NC}" | tee -a out.log )  || \
        ( echo -e "${RED} failed${NC}" | tee -a out.log && echo '=====================log=====================' && cat ../../../sim/case.log )
      else
        echo -n $case
        ./test.sh -f $case > ../../sim/case.log 2>&1 && \
        ( grep -q 'script.*'$case'.*failed.*, err.*lineNum' ../../sim/tsim/log/taoslog0.0 && echo -e "${RED} failed${NC}" | tee -a out.log  ||  echo -e "${GREEN} success${NC}" | tee -a out.log )|| \
        ( grep -q 'script.*success.*m$' ../../sim/tsim/log/taoslog0.0 && echo -e "${GREEN} success${NC}" | tee -a out.log )  || \
        ( echo -e "${RED} failed${NC}" | tee -a out.log && echo '=====================log=====================' &&  cat ../../sim/case.log )
      fi
      
      out_log=`tail -1 out.log  `
      if [[ $out_log =~ 'failed' ]];then
        if [[ "$tests_dir" == *"$IN_TDINTERNAL"* ]]; then
          cp -r ../../../sim ~/sim_`date "+%Y_%m_%d_%H:%M:%S"`
          rm -rf ../../../sim/case.log
        else 
          cp -r ../../sim ~/sim_`date "+%Y_%m_%d_%H:%M:%S" `
          rm -rf ../../sim/case.log
        fi
        dohavecore 1
        exit 8
      fi
      end_time=`date +%s`
      echo execution time of $case was `expr $end_time - $start_time`s. | tee -a out.log
      dohavecore $2
    fi
  done 
  rm -rf ../../../sim/case.log
  rm -rf ../../sim/case.log
}

function runPyCaseOneByOne {
  while read -r line; do
    if [[ $line =~ ^python.* ]]; then
      if [[ $line != *sleep* ]]; then
        
        if [[ $line =~ '-r' ]];then
          case=`echo $line|awk '{print $4}'`
        else
          case=`echo $line|awk '{print $NF}'`
        fi
        start_time=`date +%s`
        date +%F\ %T | tee -a pytest-out.log
        echo -n $case
        $line > /dev/null 2>&1 && \
          echo -e "${GREEN} success${NC}" | tee -a pytest-out.log || \
          echo -e "${RED} failed${NC}" | tee -a pytest-out.log
        end_time=`date +%s`
        out_log=`tail -1 pytest-out.log  `
        # if [[ $out_log =~ 'failed' ]];then
        #   exit 8
        # fi
        echo execution time of $case was `expr $end_time - $start_time`s. | tee -a pytest-out.log
      else
        $line > /dev/null 2>&1
      fi
      dohavecore 0
    fi
  done < $1
}
function runPyCaseOneByOnefq() {
  cd $tests_dir/pytest
  if [[ $1 =~ full ]] ; then
    start=1
    end=`sed -n '$=' fulltest.sh`
  else
    start=`sed -n "/$1-start/=" fulltest.sh`
    end=`sed -n "/$1-end/=" fulltest.sh`
  fi
  for ((i=$start;i<=$end;i++)) ; do
    line=`sed -n "$i"p fulltest.sh`
    if [[ $line =~ ^python.* ]]; then
      if [[ $line != *sleep* ]]; then
        
        if [[ $line =~ '-r' ]];then
          case=`echo $line|awk '{print $4}'`
        else
          case=`echo $line|awk '{print $NF}'`
        fi
        start_time=`date +%s`
        date +%F\ %T | tee -a pytest-out.log
        echo -n $case
        $line > ../../sim/case.log 2>&1 && \
          echo -e "${GREEN} success${NC}" | tee -a pytest-out.log || \
          echo -e "${RED} failed${NC}" | tee -a pytest-out.log 
        end_time=`date +%s`
        out_log=`tail -1 pytest-out.log  `
        if [[ $out_log =~ 'failed' ]];then
          cp -r ../../sim ~/sim_`date "+%Y_%m_%d_%H:%M:%S" `
<<<<<<< HEAD
          dohavecore 1
=======
          echo '=====================log====================='
          cat ../../sim/case.log
          rm -rf ../../sim/case.log
>>>>>>> 38a8cb7a
          exit 8
        fi
        echo execution time of $case was `expr $end_time - $start_time`s. | tee -a pytest-out.log
      else
        $line > /dev/null 2>&1
      fi
      dohavecore $2
    fi
  done 
  rm -rf ../../sim/case.log
}

totalFailed=0
totalPyFailed=0
totalJDBCFailed=0
totalUnitFailed=0

corepath=`grep -oP '.*(?=core_)' /proc/sys/kernel/core_pattern||grep -oP '.*(?=core-)' /proc/sys/kernel/core_pattern`
if [ "$2" != "jdbc" ] && [ "$2" != "python" ] && [ "$2" != "unit" ]; then
  echo "### run TSIM test case ###"
  cd $tests_dir/script

  [ -f out.log ] && rm -f out.log
  if [ "$1" == "cron" ]; then
    echo "### run TSIM regression test ###"
    runSimCaseOneByOne regressionSuite.sim
  elif [ "$1" == "full" ]; then
    echo "### run TSIM full test ###"
    runSimCaseOneByOne jenkins/basic.txt
  elif [ "$1" == "b1" ]; then
    echo "### run TSIM b1 test ###"
    runSimCaseOneByOnefq b1 0
    runSimCaseOneByOnefq b4 0
    runSimCaseOneByOnefq b5 0
    runSimCaseOneByOnefq b6 0
    runSimCaseOneByOnefq b7 0
  elif [ "$1" == "b2" ]; then
    echo "### run TSIM b2 test ###"
    runSimCaseOneByOnefq b2 0
  elif [ "$1" == "b3" ]; then
    echo "### run TSIM b3 test ###"
    runSimCaseOneByOnefq b3 0
  elif [ "$1" == "b1fq" ]; then
    echo "### run TSIM b1 test ###"
    runSimCaseOneByOnefq b1 1
  elif [ "$1" == "b2fq" ]; then
    echo "### run TSIM b2 test ###"
    runSimCaseOneByOnefq b2 1
  elif [ "$1" == "b3fq" ]; then
    echo "### run TSIM b3 test ###"
    runSimCaseOneByOnefq b3 1
  elif [ "$1" == "b4fq" ]; then
    echo "### run TSIM b4 test ###"
    runSimCaseOneByOnefq b4 1
  elif [ "$1" == "b5fq" ]; then
    echo "### run TSIM b5 test ###"
    runSimCaseOneByOnefq b5 1
  elif [ "$1" == "b6fq" ]; then
    echo "### run TSIM b6 test ###"
    runSimCaseOneByOnefq b6 1
  elif [ "$1" == "b7fq" ]; then
    echo "### run TSIM b7 test ###"
    runSimCaseOneByOnefq b7 1
  elif [ "$1" == "smoke" ] || [ -z "$1" ]; then
    echo "### run TSIM smoke test ###"
    runSimCaseOneByOne basicSuite.sim
  fi

  totalSuccess=`grep 'success' out.log | wc -l`
  totalBasic=`grep success out.log | grep Suite | wc -l`

  if [ "$totalSuccess" -gt "0" ]; then
    totalSuccess=`expr $totalSuccess - $totalBasic`
  fi

  echo -e "\n${GREEN} ### Total $totalSuccess TSIM case(s) succeed! ### ${NC}"

  totalFailed=`grep 'failed\|fault' out.log | wc -l`
# echo -e "${RED} ### Total $totalFailed TSIM case(s) failed! ### ${NC}"

  if [ "$totalFailed" -ne "0" ]; then
    echo -e "\n${RED} ### Total $totalFailed TSIM case(s) failed! ### ${NC}"

#  exit $totalFailed
  fi
fi

if [ "$2" != "sim" ] && [ "$2" != "jdbc" ] && [ "$2" != "unit" ]; then
  echo "### run Python test case ###"

  cd $tests_dir

  if [[ "$tests_dir" == *"$IN_TDINTERNAL"* ]]; then
    cd ../..
  else
    cd ../
  fi

  TOP_DIR=`pwd`
  TAOSLIB_DIR=`find . -name "libtaos.so"|grep -w lib|head -n1`
  if [[ "$TAOSLIB_DIR" == *"$IN_TDINTERNAL"* ]]; then
    LIB_DIR=`find . -name "libtaos.so"|grep -w lib|head -n1|cut -d '/' --fields=2,3,4,5`
  else
    LIB_DIR=`find . -name "libtaos.so"|grep -w lib|head -n1|cut -d '/' --fields=2,3,4`
  fi

  export LD_LIBRARY_PATH=$TOP_DIR/$LIB_DIR:$LD_LIBRARY_PATH

  cd $tests_dir/pytest

  [ -f pytest-out.log ] && rm -f pytest-out.log

  if [ "$1" == "cron" ]; then
    echo "### run Python regression test ###"
    runPyCaseOneByOne regressiontest.sh
  elif [ "$1" == "full" ]; then
    echo "### run Python full test ###"
    runPyCaseOneByOne fulltest.sh
  elif [ "$1" == "pytest" ]; then
    echo "### run Python full test ###"
    runPyCaseOneByOne fulltest.sh
  elif [ "$1" == "pytestfq" ]; then
    echo "### run Python full test ###"
    runPyCaseOneByOnefq full 0
  elif [ "$1" == "p1" ]; then
    echo "### run Python_1 test ###"
    runPyCaseOneByOnefq p1 1
  elif [ "$1" == "p2" ]; then
    echo "### run Python_2 test ###"
    runPyCaseOneByOnefq p2 1
  elif [ "$1" == "p3" ]; then
    echo "### run Python_3 test ###"
    runPyCaseOneByOnefq p3 1 
  elif [ "$1" == "p4" ]; then
    echo "### run Python_4 test ###"
    runPyCaseOneByOnefq p4 1
  elif [ "$1" == "b2" ] || [ "$1" == "b3" ]; then
    exit $(($totalFailed + $totalPyFailed))
  elif [ "$1" == "smoke" ] || [ -z "$1" ]; then
    echo "### run Python smoke test ###"
    runPyCaseOneByOne smoketest.sh
  fi
  totalPySuccess=`grep 'success' pytest-out.log | wc -l`

  if [ "$totalPySuccess" -gt "0" ]; then
    echo -e "\n${GREEN} ### Total $totalPySuccess python case(s) succeed! ### ${NC}"
  fi

  totalPyFailed=`grep 'failed\|fault' pytest-out.log | wc -l`
  if [ "$totalPyFailed" -ne "0" ]; then
    echo -e "\n${RED} ### Total $totalPyFailed python case(s) failed! ### ${NC}"
#  exit $totalPyFailed
  fi
fi


if [ "$2" != "sim" ] && [ "$2" != "python" ] && [ "$2" != "unit" ] && [ "$1" == "full" ]; then
  echo "### run JDBC test cases ###"

  cd $tests_dir

  if [[ "$tests_dir" == *"$IN_TDINTERNAL"* ]]; then
    cd ../../
  else
    cd ../
  fi

  pwd
  cd debug/
  
  stopTaosd
  rm -rf /var/lib/taos/*
  nohup build/bin/taosd -c /etc/taos/ > /dev/null 2>&1 &
  sleep 30
  
  cd $tests_dir/../src/connector/jdbc  
  
  mvn test > jdbc-out.log 2>&1
  tail -n 20 jdbc-out.log

  cases=`grep 'Tests run' jdbc-out.log | awk 'END{print $3}'`
  totalJDBCCases=`echo ${cases/%,}`
  failed=`grep 'Tests run' jdbc-out.log | awk 'END{print $5}'`
  JDBCFailed=`echo ${failed/%,}`
  error=`grep 'Tests run' jdbc-out.log | awk 'END{print $7}'`
  JDBCError=`echo ${error/%,}`
  
  totalJDBCFailed=`expr $JDBCFailed + $JDBCError`
  totalJDBCSuccess=`expr $totalJDBCCases - $totalJDBCFailed`

  if [ "$totalJDBCSuccess" -gt "0" ]; then
    echo -e "\n${GREEN} ### Total $totalJDBCSuccess JDBC case(s) succeed! ### ${NC}"
  fi
  
  if [ "$totalJDBCFailed" -ne "0" ]; then
    echo -e "\n${RED} ### Total $totalJDBCFailed JDBC case(s) failed! ### ${NC}"
  fi
  dohavecore 1
fi

if [ "$2" != "sim" ] && [ "$2" != "python" ] && [ "$2" != "jdbc" ] && [ "$1" == "full" ]; then
  echo "### run Unit tests ###"  

  stopTaosd
  cd $tests_dir

  if [[ "$tests_dir" == *"$IN_TDINTERNAL"* ]]; then
    cd ../../
  else
    cd ../
  fi

  pwd
  cd debug/build/bin
  rm -rf /var/lib/taos/*
  nohup ./taosd -c /etc/taos/ > /dev/null 2>&1 &
  sleep 30
  
  pwd
  ./queryTest > unittest-out.log 2>&1
  tail -n 20 unittest-out.log

  totalUnitTests=`grep "Running" unittest-out.log | awk '{print $3}'`  
  totalUnitSuccess=`grep 'PASSED' unittest-out.log | awk '{print $4}'`
  totalUnitFailed=`expr $totalUnitTests - $totalUnitSuccess`

  if [ "$totalUnitSuccess" -gt "0" ]; then
    echo -e "\n${GREEN} ### Total $totalUnitSuccess Unit test succeed! ### ${NC}"
  fi
  
  if [ "$totalUnitFailed" -ne "0" ]; then
    echo -e "\n${RED} ### Total $totalUnitFailed Unit test failed! ### ${NC}"
  fi
  dohavecore 1
fi


exit $(($totalFailed + $totalPyFailed + $totalJDBCFailed + $totalUnitFailed))<|MERGE_RESOLUTION|>--- conflicted
+++ resolved
@@ -170,13 +170,10 @@
         out_log=`tail -1 pytest-out.log  `
         if [[ $out_log =~ 'failed' ]];then
           cp -r ../../sim ~/sim_`date "+%Y_%m_%d_%H:%M:%S" `
-<<<<<<< HEAD
-          dohavecore 1
-=======
           echo '=====================log====================='
           cat ../../sim/case.log
           rm -rf ../../sim/case.log
->>>>>>> 38a8cb7a
+          dohavecore $2
           exit 8
         fi
         echo execution time of $case was `expr $end_time - $start_time`s. | tee -a pytest-out.log
