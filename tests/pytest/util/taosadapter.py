import socket
from fabric2 import Connection
from util.log import *
from util.common import *


class TAdapter:
    def __init__(self):
        self.running = 0
        self.deployed = 0
        self.remoteIP = ""
        self.taosadapter_cfg_dict = {
            "debug"         : True,
            "taosConfigDir" : "",
            "port"          : 6041,
            "logLevel"      : "error",
            "cors"          : {
                "allowAllOrigins" : True,
            },
            "pool"          : {
                "maxConnect"    : 4000,
                "maxIdle"       : 4000,
                "idleTimeout"   : "1h"
            },
            "ssl"           : {
                "enable"        : False,
                "certFile"      : "",
                "keyFile"       : "",
            },
            "log"           : {
                "path"                  : "",
                "rotationCount"         : 30,
                "rotationTime"          : "24h",
                "rotationSize"          : "1GB",
                "enableRecordHttpSql"   : True,
                "sqlRotationCount"      : 2,
                "sqlRotationTime"       : "24h",
                "sqlRotationSize"       : "1GB",
            },
            "monitor"       : {
                "collectDuration"           : "3s",
                "incgroup"                  : False,
                "pauseQueryMemoryThreshold" : 70,
                "pauseAllMemoryThreshold"   : 80,
                "identity"                  : "",
                "writeToTD"                 : True,
                "user"                      : "root",
                "password"                  : "taosdata",
                "writeInterval"             : "30s"
            },
            "opentsdb"      : {
                "enable"        : True
            },
            "influxdb"      : {
                "enable"        : True
            },
            "statsd"      : {
                "enable"        : True
            },
            "collectd"      : {
                "enable"        : True
            },
            "opentsdb_telnet"      : {
                "enable"        : True
            },
            "node_exporter"      : {
                "enable"        : True
            },
            "prometheus"      : {
                "enable"        : True
            },
        }
    # TODO: add taosadapter env:
    # 1. init cfg.toml.dict ：OK
    # 2. dump dict to toml ： OK
    # 3. update cfg.toml.dict ：OK
    # 4. check adapter exists ： OK
    # 5. deploy adapter cfg ： OK
    # 6. adapter start ：   OK
    # 7. adapter stop

    def init(self, path, remoteIP=""):
        self.path = path
        self.remoteIP = remoteIP
        binPath = get_path() + "/../../../"
        binPath = os.path.realpath(binPath)

        if path == "":
            self.path = os.path.abspath(binPath + "../../")
        else:
            self.path = os.path.realpath(path)

        if self.remoteIP:
            try:
                self.config = eval(remoteIP)
                self.remote_conn = Connection(host=self.config["host"], port=self.config["port"], user=self.config["user"], connect_kwargs={'password':self.config["password"]})
            except Exception as e:
                tdLog.notice(e)

    def update_cfg(self, update_dict :dict):
        if not isinstance(update_dict, dict):
            return
        if "log" in update_dict and "path" in update_dict["log"]:
            del update_dict["log"]["path"]
        for key, value in update_dict.items():
            if key in ["cors", "pool", "ssl", "log", "monitor", "opentsdb", "influxdb", "statsd", "collectd", "opentsdb_telnet", "node_exporter", "prometheus"]:
                if  isinstance(value, dict):
                    for k, v in value.items():
                        self.taosadapter_cfg_dict[key][k] = v
            else:
                self.taosadapter_cfg_dict[key] = value

    def check_adapter(self):
        if get_path(tool="taosadapter"):
            return False
        else:
            return True

    def remote_exec(self, updateCfgDict, execCmd):
        remoteCfgDict = copy.deepcopy(updateCfgDict)
        if "log" in remoteCfgDict and "path" in remoteCfgDict["log"]:
            del remoteCfgDict["log"]["path"]

        remoteCfgDictStr = base64.b64encode(toml.dumps(remoteCfgDict).encode()).decode()
        execCmdStr = base64.b64encode(execCmd.encode()).decode()
        with self.remote_conn.cd((self.config["path"]+sys.path[0].replace(self.path, '')).replace('\\','/')):
            self.remote_conn.run(f"python3 ./test.py  -D {remoteCfgDictStr} -e {execCmdStr}" )

    def cfg(self, option, value):
        cmd = f"echo {option} = {value} >> {self.cfg_path}"
        if os.system(cmd) != 0:
            tdLog.exit(cmd)

    def deploy(self, *update_cfg_dict):
        self.log_dir = f"{self.path}/sim/dnode1/log"
        self.cfg_dir = f"{self.path}/sim/dnode1/cfg"
        self.cfg_path = f"{self.cfg_dir}/taosadapter.toml"

        cmd = f"touch {self.cfg_path}"
        if os.system(cmd) != 0:
            tdLog.exit(cmd)

        self.taosadapter_cfg_dict["log"]["path"] = self.log_dir
        if bool(update_cfg_dict):
            self.update_cfg(update_dict=update_cfg_dict)

        if (self.remoteIP == ""):
            dict2toml(self.taosadapter_cfg_dict, self.cfg_path)
        else:
            self.remote_exec(self.taosadapter_cfg_dict, "tAdapter.deploy(update_cfg_dict)")

        self.deployed = 1

        tdLog.debug(f"taosadapter is deployed and configured by {self.cfg_path}")

    def start(self):
        bin_path = get_path(tool="taosadapter")

        if (bin_path == ""):
            tdLog.exit("taosadapter not found!")
        else:
            tdLog.info(f"taosadapter found: {bin_path}")

        if platform.system().lower() == 'windows':
            cmd = f"mintty -h never {bin_path} -c {self.cfg_dir}"
        else:
            cmd = f"nohup {bin_path} -c {self.cfg_path} > /dev/null & "

        if  self.remoteIP:
            self.remote_exec(self.taosadapter_cfg_dict, f"tAdapter.deployed=1\ntAdapter.log_dir={self.log_dir}\ntAdapter.cfg_dir={self.cfg_dir}\ntAdapter.start()")
            self.running = 1
        else:
            os.system(f"rm -rf {self.log_dir}/taosadapter*")
            if os.system(cmd) != 0:
                tdLog.exit(cmd)
            self.running = 1
            tdLog.debug(f"taosadapter is running with {cmd} " )

            time.sleep(0.1)

            taosadapter_port = self.taosadapter_cfg_dict["port"]
            s = socket.socket(socket.AF_INET, socket.SOCK_STREAM)
            s.settimeout(3)
            try:
                res = s.connect_ex((self.remoteIP, taosadapter_port))
                s.shutdown(2)
                if res == 0:
                    tdLog.info(f"the taosadapter has been started, using port:{taosadapter_port}")
                else:
                    tdLog.info(f"the taosadapter do not started!!!")
            except socket.error as  e:
                tdLog.notice("socket connect error!")
            finally:
                if s:
                    s.close()
            # tdLog.debug("the taosadapter has been started.")
            time.sleep(1)

    def start_taosadapter(self):
        """
            use this method, must deploy taosadapter
        """
        bin_path = get_path(tool="taosadapter")

        if (bin_path == ""):
            tdLog.exit("taosadapter not found!")
        else:
            tdLog.info(f"taosadapter found: {bin_path}")

        if self.deployed == 0:
            tdLog.exit("taosadapter is not deployed")

        if platform.system().lower() == 'windows':
            cmd = f"mintty -h never {bin_path} -c {self.cfg_dir}"
        else:
            cmd = f"nohup {bin_path} -c {self.cfg_path} > /dev/null & "

        if  self.remoteIP:
            self.remote_exec(self.taosadapter_cfg_dict, f"tAdapter.deployed=1\ntAdapter.log_dir={self.log_dir}\ntAdapter.cfg_dir={self.cfg_dir}\ntAdapter.start()")
            self.running = 1
        else:
            if os.system(cmd) != 0:
                tdLog.exit(cmd)
            self.running = 1
            tdLog.debug(f"taosadapter is running with {cmd} " )

            time.sleep(0.1)

    def stop(self, force_kill=False):
        signal = "-9" if force_kill else "-15"

        if  self.remoteIP:
            self.remote_exec(self.taosadapter_cfg_dict, "tAdapter.running=1\ntAdapter.stop()")
            tdLog.info("stop taosadapter")
            return

        toBeKilled = "taosadapter"
        
        if self.running != 0:
            psCmd = f"ps -ef|grep -w {toBeKilled}| grep -v grep | awk '{{print $2}}'"
<<<<<<< HEAD
            # psCmd = f"pgrep {toBeKilled}"            
            processID = subprocess.check_output(psCmd, shell=True).decode("utf-8").strip()
            while(processID):                
                killCmd = "kill %s %s > /dev/null 2>&1" % (signal, processID)                
                os.system(killCmd)
                time.sleep(1)
                processID = subprocess.check_output(psCmd, shell=True).decode("utf-8").strip()                
=======
            processID = subprocess.check_output(psCmd, shell=True).decode("utf-8").strip()
            # psCmd = f"pgrep {toBeKilled}"
            
            while(processID):
                killCmd = "kill %s %s > /dev/null 2>&1" % (signal, processID)
                os.system(killCmd)
                time.sleep(1)
                processID = subprocess.check_output(psCmd, shell=True).decode("utf-8").strip()
>>>>>>> 028cc528
            if not platform.system().lower() == 'windows':
                port = 6041
                fuserCmd = f"fuser -k -n tcp {port} > /dev/null"
                os.system(fuserCmd)
                # for port in range(6030, 6041):
                    # fuserCmd = f"fuser -k -n tcp {port} > /dev/null"
                    # os.system(fuserCmd)

            self.running = 0
            tdLog.debug(f"taosadapter is stopped by kill {signal}")



tAdapter = TAdapter()<|MERGE_RESOLUTION|>--- conflicted
+++ resolved
@@ -238,7 +238,6 @@
         
         if self.running != 0:
             psCmd = f"ps -ef|grep -w {toBeKilled}| grep -v grep | awk '{{print $2}}'"
-<<<<<<< HEAD
             # psCmd = f"pgrep {toBeKilled}"            
             processID = subprocess.check_output(psCmd, shell=True).decode("utf-8").strip()
             while(processID):                
@@ -246,16 +245,6 @@
                 os.system(killCmd)
                 time.sleep(1)
                 processID = subprocess.check_output(psCmd, shell=True).decode("utf-8").strip()                
-=======
-            processID = subprocess.check_output(psCmd, shell=True).decode("utf-8").strip()
-            # psCmd = f"pgrep {toBeKilled}"
-            
-            while(processID):
-                killCmd = "kill %s %s > /dev/null 2>&1" % (signal, processID)
-                os.system(killCmd)
-                time.sleep(1)
-                processID = subprocess.check_output(psCmd, shell=True).decode("utf-8").strip()
->>>>>>> 028cc528
             if not platform.system().lower() == 'windows':
                 port = 6041
                 fuserCmd = f"fuser -k -n tcp {port} > /dev/null"
