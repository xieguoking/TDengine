###################################################################
#           Copyright (c) 2021 by TAOS Technologies, Inc.
#                     All rights reserved.
#
#  This file is proprietary and confidential to TAOS Technologies.
#  No part of this file may be reproduced, stored, transmitted,
#  disclosed or used in any form or by any means other than as
#  expressly provided by the written permission from Jianhui Tao
#
###################################################################

# -*- coding: utf-8 -*-

import traceback
import random
import string
<<<<<<< HEAD
from taos.error import SchemalessError
=======
from taos.error import LinesError
>>>>>>> 9ce15470
import time
from copy import deepcopy
import numpy as np
from util.log import *
from util.cases import *
from util.sql import *
import threading


class TDTestCase:
    def init(self, conn, logSql):
        tdLog.debug("start to execute %s" % __file__)
        tdSql.init(conn.cursor(), logSql)
        self._conn = conn 

    def createDb(self, name="test", db_update_tag=0):
        if db_update_tag == 0:
            tdSql.execute(f"drop database if exists {name}")
            tdSql.execute(f"create database if not exists {name} precision 'us'")
        else:
            tdSql.execute(f"drop database if exists {name}")
            tdSql.execute(f"create database if not exists {name} precision 'us' update 1")
        tdSql.execute(f'use {name}')

    def getLongName(self, len, mode = "mixed"):
        """
            generate long name
            mode could be numbers/letters/mixed
        """    
        if mode is "numbers": 
            chars = ''.join(random.choice(string.digits) for i in range(len))
        elif mode is "letters": 
            chars = ''.join(random.choice(string.ascii_letters.lower()) for i in range(len))
        else:
            chars = ''.join(random.choice(string.ascii_letters.lower() + string.digits) for i in range(len))
        return chars

    def timeTrans(self, time_value):
        if time_value.endswith("ns"):
            ts = int(''.join(list(filter(str.isdigit, time_value))))/1000000000
        elif time_value.endswith("us") or time_value.isdigit() and int(time_value) != 0:
            ts = int(''.join(list(filter(str.isdigit, time_value))))/1000000
        elif time_value.endswith("ms"):
            ts = int(''.join(list(filter(str.isdigit, time_value))))/1000
        elif time_value.endswith("s") and list(time_value)[-1] not in "num":
            ts = int(''.join(list(filter(str.isdigit, time_value))))/1
        elif int(time_value) == 0:
            ts = time.time()
        else:
            print("input ts maybe not right format")
        ulsec = repr(ts).split('.')[1][:6]
        if len(ulsec) < 6 and int(ulsec) != 0:
            ulsec = int(ulsec) * (10 ** (6 - len(ulsec)))
        elif int(ulsec) == 0:
            ulsec *= 6
            # * follow two rows added for tsCheckCase
            td_ts = time.strftime("%Y-%m-%d %H:%M:%S", time.localtime(ts))
            return td_ts
        #td_ts = time.strftime("%Y-%m-%d %H:%M:%S", time.localtime(ts))
        td_ts = time.strftime("%Y-%m-%d %H:%M:%S.{}".format(ulsec), time.localtime(ts))
        return td_ts
        #return repr(datetime.datetime.strptime(td_ts, "%Y-%m-%d %H:%M:%S.%f"))
    
    def dateToTs(self, datetime_input):
        return int(time.mktime(time.strptime(datetime_input, "%Y-%m-%d %H:%M:%S.%f")))

    def getTdTypeValue(self, value):
        if value.endswith("i8"):
            td_type = "TINYINT"
            td_tag_value = ''.join(list(value)[:-2])
        elif value.endswith("i16"):
            td_type = "SMALLINT"
            td_tag_value = ''.join(list(value)[:-3])
        elif value.endswith("i32"):
            td_type = "INT"
            td_tag_value = ''.join(list(value)[:-3])
        elif value.endswith("i64"):
            td_type = "BIGINT"
            td_tag_value = ''.join(list(value)[:-3])
        elif value.endswith("u64"):
            td_type = "BIGINT UNSIGNED"
            td_tag_value = ''.join(list(value)[:-3])
        elif value.endswith("f32"):
            td_type = "FLOAT"
            td_tag_value = ''.join(list(value)[:-3])
            td_tag_value = '{}'.format(np.float32(td_tag_value))
        elif value.endswith("f64"):
            td_type = "DOUBLE"
            td_tag_value = ''.join(list(value)[:-3])
        elif value.startswith('L"'):
            td_type = "NCHAR"
            td_tag_value = ''.join(list(value)[2:-1])
        elif value.startswith('"') and value.endswith('"'):
            td_type = "BINARY"
            td_tag_value = ''.join(list(value)[1:-1])
        elif value.lower() == "t" or value == "true" or value == "True":
            td_type = "BOOL"
            td_tag_value = "True"
        elif value.lower() == "f" or value == "false" or value == "False":
            td_type = "BOOL"
            td_tag_value = "False"
        else:
            td_type = "FLOAT"
            td_tag_value = value
        return td_type, td_tag_value

    def typeTrans(self, type_list):
        type_num_list = []
        for tp in type_list:
            if tp.upper() == "TIMESTAMP":
                type_num_list.append(9)
            elif tp.upper() == "BOOL":
                type_num_list.append(1)
            elif tp.upper() == "TINYINT":
                type_num_list.append(2)
            elif tp.upper() == "SMALLINT":
                type_num_list.append(3)
            elif tp.upper() == "INT":
                type_num_list.append(4)
            elif tp.upper() == "BIGINT":
                type_num_list.append(5)
            elif tp.upper() == "FLOAT":
                type_num_list.append(6)
            elif tp.upper() == "DOUBLE":
                type_num_list.append(7)
            elif tp.upper() == "BINARY":
                type_num_list.append(8)
            elif tp.upper() == "NCHAR":
                type_num_list.append(10)
            elif tp.upper() == "BIGINT UNSIGNED":
                type_num_list.append(14)
        return type_num_list

    def inputHandle(self, input_sql):
        input_sql_split_list = input_sql.split(" ")

        stb_tag_list = input_sql_split_list[0].split(',')
        stb_col_list = input_sql_split_list[1].split(',')
        ts_value = self.timeTrans(input_sql_split_list[2])

        stb_name = stb_tag_list[0]
        stb_tag_list.pop(0)

        tag_name_list = []
        tag_value_list = []
        td_tag_value_list = []
        td_tag_type_list = []

        col_name_list = []
        col_value_list = []
        td_col_value_list = []
        td_col_type_list = []

        for elm in stb_tag_list:
            if "id=" in elm.lower():
                tb_name = elm.split('=')[1]
            else:
                tag_name_list.append(elm.split("=")[0])
                tag_value_list.append(elm.split("=")[1])
                tb_name = ""
                td_tag_value_list.append(self.getTdTypeValue(elm.split("=")[1])[1])
                td_tag_type_list.append(self.getTdTypeValue(elm.split("=")[1])[0])
        
        for elm in stb_col_list:
            col_name_list.append(elm.split("=")[0])
            col_value_list.append(elm.split("=")[1])
            td_col_value_list.append(self.getTdTypeValue(elm.split("=")[1])[1])
            td_col_type_list.append(self.getTdTypeValue(elm.split("=")[1])[0])

        final_field_list = []
        final_field_list.extend(col_name_list)
        final_field_list.extend(tag_name_list)

        final_type_list = []
        final_type_list.append("TIMESTAMP")
        final_type_list.extend(td_col_type_list)
        final_type_list.extend(td_tag_type_list)
        final_type_list = self.typeTrans(final_type_list)

        final_value_list = []
        final_value_list.append(ts_value)
        final_value_list.extend(td_col_value_list)
        final_value_list.extend(td_tag_value_list)
        return final_value_list, final_field_list, final_type_list, stb_name, tb_name

    def genFullTypeSql(self, stb_name="", tb_name="", t0="", t1="127i8", t2="32767i16", t3="2147483647i32",
                        t4="9223372036854775807i64", t5="11.12345f32", t6="22.123456789f64", t7="\"binaryTagValue\"",
                        t8="L\"ncharTagValue\"", c0="", c1="127i8", c2="32767i16", c3="2147483647i32",
                        c4="9223372036854775807i64", c5="11.12345f32", c6="22.123456789f64", c7="\"binaryColValue\"", 
                        c8="L\"ncharColValue\"", c9="7u64", ts="1626006833639000000ns",
                        id_noexist_tag=None, id_change_tag=None, id_upper_tag=None, id_double_tag=None,
                        ct_add_tag=None, ct_am_tag=None, ct_ma_tag=None, ct_min_tag=None):
        if stb_name == "":
            stb_name = self.getLongName(len=6, mode="letters")
        if tb_name == "":
            tb_name = f'{stb_name}_{random.randint(0, 65535)}_{random.randint(0, 65535)}'
        if t0 == "":
            t0 = random.choice(["f", "F", "false", "False", "t", "T", "true", "True"])
        if c0 == "":
            c0 = random.choice(["f", "F", "false", "False", "t", "T", "true", "True"])
        #sql_seq = f'{stb_name},id=\"{tb_name}\",t0={t0},t1=127i8,t2=32767i16,t3=125.22f64,t4=11.321f32,t5=11.12345f32,t6=22.123456789f64,t7=\"binaryTagValue\",t8=L\"ncharTagValue\" c0={bool_value},c1=127i8,c2=32767i16,c3=2147483647i32,c4=9223372036854775807i64,c5=11.12345f32,c6=22.123456789f64,c7=\"binaryValue\",c8=L\"ncharValue\" 1626006833639000000ns'
        if id_upper_tag is not None:
            id = "ID"
        else:
            id = "id"
        sql_seq = f'{stb_name},{id}=\"{tb_name}\",t0={t0},t1={t1},t2={t2},t3={t3},t4={t4},t5={t5},t6={t6},t7={t7},t8={t8} c0={c0},c1={c1},c2={c2},c3={c3},c4={c4},c5={c5},c6={c6},c7={c7},c8={c8},c9={c9} {ts}'
        if id_noexist_tag is not None:
            sql_seq = f'{stb_name},t0={t0},t1={t1},t2={t2},t3={t3},t4={t4},t5={t5},t6={t6},t7={t7},t8={t8} c0={c0},c1={c1},c2={c2},c3={c3},c4={c4},c5={c5},c6={c6},c7={c7},c8={c8},c9={c9} {ts}'
            if ct_add_tag is not None:
                sql_seq = f'{stb_name},t0={t0},t1={t1},t2={t2},t3={t3},t4={t4},t5={t5},t6={t6},t7={t7},t8={t8},t9={t8} c0={c0},c1={c1},c2={c2},c3={c3},c4={c4},c5={c5},c6={c6},c7={c7},c8={c8},c9={c9} {ts}'
        if id_change_tag is not None:
            sql_seq = f'{stb_name},t0={t0},t1={t1},{id}=\"{tb_name}\",t2={t2},t3={t3},t4={t4},t5={t5},t6={t6},t7={t7},t8={t8} c0={c0},c1={c1},c2={c2},c3={c3},c4={c4},c5={c5},c6={c6},c7={c7},c8={c8},c9={c9} {ts}'
        if id_double_tag is not None:
            sql_seq = f'{stb_name},{id}=\"{tb_name}_1\",t0={t0},t1={t1},{id}=\"{tb_name}_2\",t2={t2},t3={t3},t4={t4},t5={t5},t6={t6},t7={t7},t8={t8} c0={c0},c1={c1},c2={c2},c3={c3},c4={c4},c5={c5},c6={c6},c7={c7},c8={c8},c9={c9} {ts}'
        if ct_add_tag is not None:
            sql_seq = f'{stb_name},{id}=\"{tb_name}\",t0={t0},t1={t1},t2={t2},t3={t3},t4={t4},t5={t5},t6={t6},t7={t7},t8={t8},t11={t1},t10={t8} c0={c0},c1={c1},c2={c2},c3={c3},c4={c4},c5={c5},c6={c6},c7={c7},c8={c8},c9={c9},c11={c8},c10={t0} {ts}'
        if ct_am_tag is not None:
            sql_seq = f'{stb_name},{id}=\"{tb_name}\",t0={t0},t1={t1},t2={t2},t3={t3},t4={t4},t5={t5},t6={t6} c0={c0},c1={c1},c2={c2},c3={c3},c4={c4},c5={c5},c6={c6},c7={c7},c8={c8},c9={c9},c11={c8},c10={t0} {ts}'
            if id_noexist_tag is not None:
                    sql_seq = f'{stb_name},t0={t0},t1={t1},t2={t2},t3={t3},t4={t4},t5={t5},t6={t6} c0={c0},c1={c1},c2={c2},c3={c3},c4={c4},c5={c5},c6={c6},c7={c7},c8={c8},c9={c9},c11={c8},c10={t0} {ts}'
        if ct_ma_tag is not None:
            sql_seq = f'{stb_name},{id}=\"{tb_name}\",t0={t0},t1={t1},t2={t2},t3={t3},t4={t4},t5={t5},t6={t6},t7={t7},t8={t8},t11={t1},t10={t8} c0={c0},c1={c1},c2={c2},c3={c3},c4={c4},c5={c5},c6={c6} {ts}'
            if id_noexist_tag is not None:
                sql_seq = f'{stb_name},t0={t0},t1={t1},t2={t2},t3={t3},t4={t4},t5={t5},t6={t6},t7={t7},t8={t8},t11={t1},t10={t8} c0={c0},c1={c1},c2={c2},c3={c3},c4={c4},c5={c5},c6={c6} {ts}'
        if ct_min_tag is not None:
            sql_seq = f'{stb_name},{id}=\"{tb_name}\",t0={t0},t1={t1},t2={t2},t3={t3},t4={t4},t5={t5},t6={t6} c0={c0},c1={c1},c2={c2},c3={c3},c4={c4},c5={c5},c6={c6} {ts}'
        return sql_seq, stb_name
    
    def genMulTagColStr(self, genType, count):
        """
            genType must be tag/col
        """
        tag_str = ""
        col_str = ""
        if genType == "tag":
            for i in range(0, count):
                if i < (count-1):
                    tag_str += f't{i}=f,'
                else:
                    tag_str += f't{i}=f '
            return tag_str
        if genType == "col":
            for i in range(0, count):
                if i < (count-1):
                    col_str += f'c{i}=t,'
                else:
                    col_str += f'c{i}=t '
            return col_str

    def genLongSql(self, tag_count, col_count):
        stb_name = self.getLongName(7, mode="letters")
        tb_name = f'{stb_name}_1'
        tag_str = self.genMulTagColStr("tag", tag_count)
        col_str = self.genMulTagColStr("col", col_count)
        ts = "1626006833640000000ns"
        long_sql = stb_name + ',' + f'id=\"{tb_name}\"' + ',' + tag_str + col_str + ts
        return long_sql, stb_name

    def getNoIdTbName(self, stb_name):
        query_sql = f"select tbname from {stb_name}"
        tb_name = self.resHandle(query_sql, True)[0][0]
        return tb_name

    def resHandle(self, query_sql, query_tag):
        tdSql.execute('reset query cache')
        row_info = tdSql.query(query_sql, query_tag)
        col_info = tdSql.getColNameList(query_sql, query_tag)
        res_row_list = []
        sub_list = []
        for row_mem in row_info:
            for i in row_mem:
                sub_list.append(str(i))
            res_row_list.append(sub_list)
        res_field_list_without_ts = col_info[0][1:]
        res_type_list = col_info[1]
        return res_row_list, res_field_list_without_ts, res_type_list

    def resCmp(self, input_sql, stb_name, query_sql="select * from", condition="", ts=None, id=True, none_check_tag=None):
        expect_list = self.inputHandle(input_sql)
<<<<<<< HEAD
        self._conn.schemaless_insert([input_sql], 0)
=======
        self._conn.insert_lines([input_sql])
>>>>>>> 9ce15470
        query_sql = f"{query_sql} {stb_name} {condition}"
        res_row_list, res_field_list_without_ts, res_type_list = self.resHandle(query_sql, True)
        if ts == 0:
            res_ts = self.dateToTs(res_row_list[0][0])
            current_time = time.time()
            if current_time - res_ts < 60:
                tdSql.checkEqual(res_row_list[0][1:], expect_list[0][1:])
            else:
                print("timeout")
                tdSql.checkEqual(res_row_list[0], expect_list[0])
        else:
            if none_check_tag is not None:
                none_index_list = [i for i,x in enumerate(res_row_list[0]) if x=="None"]
                none_index_list.reverse()
                for j in none_index_list:
                    res_row_list[0].pop(j)
                    expect_list[0].pop(j)
            tdSql.checkEqual(res_row_list[0], expect_list[0])
        tdSql.checkEqual(res_field_list_without_ts, expect_list[1])
        for i in range(len(res_type_list)):
            tdSql.checkEqual(res_type_list[i], expect_list[2][i])
        # tdSql.checkEqual(res_type_list, expect_list[2])

    def cleanStb(self):
        query_sql = "show stables"
        res_row_list = tdSql.query(query_sql, True)
        stb_list = map(lambda x: x[0], res_row_list)
        for stb in stb_list:
            tdSql.execute(f'drop table if exists {stb}')

    def initCheckCase(self):
        """
            normal tags and cols, one for every elm
        """
        self.cleanStb()
        input_sql, stb_name = self.genFullTypeSql()
        self.resCmp(input_sql, stb_name)

    def boolTypeCheckCase(self):
        """
            check all normal type
        """
        self.cleanStb()
        full_type_list = ["f", "F", "false", "False", "t", "T", "true", "True"]
        for t_type in full_type_list:
            input_sql, stb_name = self.genFullTypeSql(c0=t_type, t0=t_type)
            self.resCmp(input_sql, stb_name)
        
    def symbolsCheckCase(self):
        """
            check symbols = `~!@#$%^&*()_-+={[}]\|:;'\",<.>/? 
        """
        '''
            please test :
            binary_symbols = '\"abcd`~!@#$%^&*()_-{[}]|:;<.>?lfjal"\'\'"\"'
        '''
        self.cleanStb()
        binary_symbols = '\"abcd`~!@#$%^&*()_-{[}]|:;<.>?lfjal"\"'
        nchar_symbols = f'L{binary_symbols}'
        input_sql, stb_name = self.genFullTypeSql(c7=binary_symbols, c8=nchar_symbols, t7=binary_symbols, t8=nchar_symbols)
        self.resCmp(input_sql, stb_name)

    def tsCheckCase(self):
        """
            test ts list --> ["1626006833639000000ns", "1626006833639019us", "1626006833640ms", "1626006834s", "1626006822639022"]
            # ! us级时间戳都为0时，数据库中查询显示，但python接口拿到的结果不显示 .000000的情况请确认，目前修改时间处理代码可以通过
        """
        self.cleanStb()
        ts_list = ["1626006833639000000ns", "1626006833639019us", "1626006833640ms", "1626006834s", "1626006822639022", 0]
        for ts in ts_list:
            input_sql, stb_name = self.genFullTypeSql(ts=ts)
            self.resCmp(input_sql, stb_name, ts=ts)
    
    def idSeqCheckCase(self):
        """
            check id.index in tags
            eg: t0=**,id=**,t1=**
        """
        self.cleanStb()
        input_sql, stb_name = self.genFullTypeSql(id_change_tag=True)
        self.resCmp(input_sql, stb_name)
    
    def idUpperCheckCase(self):
        """
            check id param
            eg: id and ID
        """
        self.cleanStb()
        input_sql, stb_name = self.genFullTypeSql(id_upper_tag=True)
        self.resCmp(input_sql, stb_name)
        input_sql, stb_name = self.genFullTypeSql(id_change_tag=True, id_upper_tag=True)
        self.resCmp(input_sql, stb_name)

    def noIdCheckCase(self):
        """
            id not exist
        """
        self.cleanStb()
        input_sql, stb_name = self.genFullTypeSql(id_noexist_tag=True)
        self.resCmp(input_sql, stb_name)
        query_sql = f"select tbname from {stb_name}"
        res_row_list = self.resHandle(query_sql, True)[0]
        if len(res_row_list[0][0]) > 0:
            tdSql.checkColNameList(res_row_list, res_row_list)
        else:
            tdSql.checkColNameList(res_row_list, "please check noIdCheckCase")

    def maxColTagCheckCase(self):
        """
            max tag count is 128
            max col count is ??
        """
        for input_sql in [self.genLongSql(128, 1)[0], self.genLongSql(1, 4094)[0]]:
            self.cleanStb()
<<<<<<< HEAD
            self._conn.schemaless_insert([input_sql], 0)
        for input_sql in [self.genLongSql(129, 1)[0], self.genLongSql(1, 4095)[0]]:
            self.cleanStb()
            try:
                self._conn.schemaless_insert([input_sql], 0)
            except SchemalessError:
=======
            self._conn.insert_lines([input_sql])
        for input_sql in [self.genLongSql(129, 1)[0], self.genLongSql(1, 4095)[0]]:
            self.cleanStb()
            try:
                self._conn.insert_lines([input_sql])
            except LinesError:
>>>>>>> 9ce15470
                pass
            
    def idIllegalNameCheckCase(self):
        """
            test illegal id name
            mix "`~!@#$¥%^&*()-+={}|[]、「」【】\:;《》<>?"
        """
        self.cleanStb()
        rstr = list("`~!@#$¥%^&*()-+={}|[]、「」【】\:;《》<>?")
        for i in rstr:
            input_sql = self.genFullTypeSql(tb_name=f"\"aaa{i}bbb\"")[0]
            try:
<<<<<<< HEAD
                self._conn.schemaless_insert([input_sql], 0)
            except SchemalessError:
=======
                self._conn.insert_lines([input_sql])
            except LinesError:
>>>>>>> 9ce15470
                pass

    def idStartWithNumCheckCase(self):
        """
            id is start with num
        """
        self.cleanStb()
        input_sql = self.genFullTypeSql(tb_name=f"\"1aaabbb\"")[0]
        try:
<<<<<<< HEAD
            self._conn.schemaless_insert([input_sql], 0)
        except SchemalessError:
=======
            self._conn.insert_lines([input_sql])
        except LinesError:
>>>>>>> 9ce15470
            pass

    def nowTsCheckCase(self):
        """
            check now unsupported
        """
        self.cleanStb()
        input_sql = self.genFullTypeSql(ts="now")[0]
        try:
<<<<<<< HEAD
            self._conn.schemaless_insert([input_sql], 0)
        except SchemalessError:
=======
            self._conn.insert_lines([input_sql])
        except LinesError:
>>>>>>> 9ce15470
            pass

    def dateFormatTsCheckCase(self):
        """
            check date format ts unsupported
        """
        self.cleanStb()
        input_sql = self.genFullTypeSql(ts="2021-07-21\ 19:01:46.920")[0]
        try:
<<<<<<< HEAD
            self._conn.schemaless_insert([input_sql], 0)
        except SchemalessError:
=======
            self._conn.insert_lines([input_sql])
        except LinesError:
>>>>>>> 9ce15470
            pass
    
    def illegalTsCheckCase(self):
        """
            check ts format like 16260068336390us19
        """
        self.cleanStb()
        input_sql = self.genFullTypeSql(ts="16260068336390us19")[0]
        try:
<<<<<<< HEAD
            self._conn.schemaless_insert([input_sql], 0)
        except SchemalessError:
=======
            self._conn.insert_lines([input_sql])
        except LinesError:
>>>>>>> 9ce15470
            pass

    def tagValueLengthCheckCase(self):
        """
            check full type tag value limit
        """
        self.cleanStb()
        # i8
        for t1 in ["-127i8", "127i8"]:
            input_sql, stb_name = self.genFullTypeSql(t1=t1)
            self.resCmp(input_sql, stb_name)
        for t1 in ["-128i8", "128i8"]:
            input_sql = self.genFullTypeSql(t1=t1)[0]
            try:
<<<<<<< HEAD
                self._conn.schemaless_insert([input_sql], 0)
            except SchemalessError:
=======
                self._conn.insert_lines([input_sql])
            except LinesError:
>>>>>>> 9ce15470
                pass

        #i16
        for t2 in ["-32767i16", "32767i16"]:
            input_sql, stb_name = self.genFullTypeSql(t2=t2)
            self.resCmp(input_sql, stb_name)
        for t2 in ["-32768i16", "32768i16"]:
            input_sql = self.genFullTypeSql(t2=t2)[0]
            try:
<<<<<<< HEAD
                self._conn.schemaless_insert([input_sql], 0)
            except SchemalessError:
=======
                self._conn.insert_lines([input_sql])
            except LinesError:
>>>>>>> 9ce15470
                pass

        #i32
        for t3 in ["-2147483647i32", "2147483647i32"]:
            input_sql, stb_name = self.genFullTypeSql(t3=t3)
            self.resCmp(input_sql, stb_name)
        for t3 in ["-2147483648i32", "2147483648i32"]:
            input_sql = self.genFullTypeSql(t3=t3)[0]
            try:
<<<<<<< HEAD
                self._conn.schemaless_insert([input_sql], 0)
            except SchemalessError:
=======
                self._conn.insert_lines([input_sql])
            except LinesError:
>>>>>>> 9ce15470
                pass

        #i64
        for t4 in ["-9223372036854775807i64", "9223372036854775807i64"]:
            input_sql, stb_name = self.genFullTypeSql(t4=t4)
            self.resCmp(input_sql, stb_name)
        for t4 in ["-9223372036854775808i64", "9223372036854775808i64"]:
            input_sql = self.genFullTypeSql(t4=t4)[0]
            try:
<<<<<<< HEAD
                self._conn.schemaless_insert([input_sql], 0)
            except SchemalessError:
=======
                self._conn.insert_lines([input_sql])
            except LinesError:
>>>>>>> 9ce15470
                pass

        # f32
        for t5 in [f"{-3.4028234663852885981170418348451692544*(10**38)}f32", f"{3.4028234663852885981170418348451692544*(10**38)}f32"]:
            input_sql, stb_name = self.genFullTypeSql(t5=t5)
            self.resCmp(input_sql, stb_name)
        # * limit set to 4028234664*(10**38)
        for t5 in [f"{-3.4028234664*(10**38)}f32", f"{3.4028234664*(10**38)}f32"]:
            input_sql = self.genFullTypeSql(t5=t5)[0]
            try:
<<<<<<< HEAD
                self._conn.schemaless_insert([input_sql], 0)
                raise Exception("should not reach here")
            except SchemalessError as err:
=======
                self._conn.insert_lines([input_sql])
                raise Exception("should not reach here")
            except LinesError as err:
>>>>>>> 9ce15470
                tdSql.checkNotEqual(err.errno, 0)


        # f64
        for t6 in [f'{-1.79769*(10**308)}f64', f'{-1.79769*(10**308)}f64']:
            input_sql, stb_name = self.genFullTypeSql(t6=t6)
            self.resCmp(input_sql, stb_name)
        # * limit set to 1.797693134862316*(10**308)
        for c6 in [f'{-1.797693134862316*(10**308)}f64', f'{-1.797693134862316*(10**308)}f64']:
            input_sql = self.genFullTypeSql(c6=c6)[0]
            try:
<<<<<<< HEAD
                self._conn.schemaless_insert([input_sql], 0)
                raise Exception("should not reach here")
            except SchemalessError as err:
=======
                self._conn.insert_lines([input_sql])
                raise Exception("should not reach here")
            except LinesError as err:
>>>>>>> 9ce15470
                tdSql.checkNotEqual(err.errno, 0)

        # binary 
        stb_name = self.getLongName(7, "letters")
        input_sql = f'{stb_name},t0=t,t1="{self.getLongName(16374, "letters")}" c0=f 1626006833639000000ns'
<<<<<<< HEAD
        self._conn.schemaless_insert([input_sql], 0)
        
        input_sql = f'{stb_name},t0=t,t1="{self.getLongName(16375, "letters")}" c0=f 1626006833639000000ns'
        try:
            self._conn.schemaless_insert([input_sql], 0)
            raise Exception("should not reach here")
        except SchemalessError as err:
=======
        self._conn.insert_lines([input_sql])
        
        input_sql = f'{stb_name},t0=t,t1="{self.getLongName(16375, "letters")}" c0=f 1626006833639000000ns'
        try:
            self._conn.insert_lines([input_sql])
            raise Exception("should not reach here")
        except LinesError as err:
>>>>>>> 9ce15470
            pass

        # nchar
        # * legal nchar could not be larger than 16374/4
        stb_name = self.getLongName(7, "letters")
        input_sql = f'{stb_name},t0=t,t1=L"{self.getLongName(4093, "letters")}" c0=f 1626006833639000000ns'
<<<<<<< HEAD
        self._conn.schemaless_insert([input_sql], 0)

        input_sql = f'{stb_name},t0=t,t1=L"{self.getLongName(4094, "letters")}" c0=f 1626006833639000000ns'
        try:
            self._conn.schemaless_insert([input_sql], 0)
            raise Exception("should not reach here")
        except SchemalessError as err:
=======
        self._conn.insert_lines([input_sql])

        input_sql = f'{stb_name},t0=t,t1=L"{self.getLongName(4094, "letters")}" c0=f 1626006833639000000ns'
        try:
            self._conn.insert_lines([input_sql])
            raise Exception("should not reach here")
        except LinesError as err:
>>>>>>> 9ce15470
            tdSql.checkNotEqual(err.errno, 0)

    def colValueLengthCheckCase(self):
        """
            check full type col value limit
        """
        self.cleanStb()
        # i8
        for c1 in ["-127i8", "127i8"]:
            input_sql, stb_name = self.genFullTypeSql(c1=c1)
            self.resCmp(input_sql, stb_name)

        for c1 in ["-128i8", "128i8"]:
            input_sql = self.genFullTypeSql(c1=c1)[0]
            try:
<<<<<<< HEAD
                self._conn.schemaless_insert([input_sql], 0)
                raise Exception("should not reach here")
            except SchemalessError as err:
=======
                self._conn.insert_lines([input_sql])
                raise Exception("should not reach here")
            except LinesError as err:
>>>>>>> 9ce15470
                tdSql.checkNotEqual(err.errno, 0)
        # i16
        for c2 in ["-32767i16"]:
            input_sql, stb_name = self.genFullTypeSql(c2=c2)
            self.resCmp(input_sql, stb_name)
        for c2 in ["-32768i16", "32768i16"]:
            input_sql = self.genFullTypeSql(c2=c2)[0]
            try:
<<<<<<< HEAD
                self._conn.schemaless_insert([input_sql], 0)
                raise Exception("should not reach here")
            except SchemalessError as err:
=======
                self._conn.insert_lines([input_sql])
                raise Exception("should not reach here")
            except LinesError as err:
>>>>>>> 9ce15470
                tdSql.checkNotEqual(err.errno, 0)

        # i32
        for c3 in ["-2147483647i32"]:
            input_sql, stb_name = self.genFullTypeSql(c3=c3)
            self.resCmp(input_sql, stb_name)
        for c3 in ["-2147483648i32", "2147483648i32"]:
            input_sql = self.genFullTypeSql(c3=c3)[0]
            try:
<<<<<<< HEAD
                self._conn.schemaless_insert([input_sql], 0)
                raise Exception("should not reach here")
            except SchemalessError as err:
=======
                self._conn.insert_lines([input_sql])
                raise Exception("should not reach here")
            except LinesError as err:
>>>>>>> 9ce15470
                tdSql.checkNotEqual(err.errno, 0)

        # i64
        for c4 in ["-9223372036854775807i64"]:
            input_sql, stb_name = self.genFullTypeSql(c4=c4)
            self.resCmp(input_sql, stb_name)
        for c4 in ["-9223372036854775808i64", "9223372036854775808i64"]:
            input_sql = self.genFullTypeSql(c4=c4)[0]
            try:
<<<<<<< HEAD
                self._conn.schemaless_insert([input_sql], 0)
                raise Exception("should not reach here")
            except SchemalessError as err:
=======
                self._conn.insert_lines([input_sql])
                raise Exception("should not reach here")
            except LinesError as err:
>>>>>>> 9ce15470
                tdSql.checkNotEqual(err.errno, 0)

        # f32       
        for c5 in [f"{-3.4028234663852885981170418348451692544*(10**38)}f32", f"{3.4028234663852885981170418348451692544*(10**38)}f32"]:
            input_sql, stb_name = self.genFullTypeSql(c5=c5)
            self.resCmp(input_sql, stb_name)
        # * limit set to 4028234664*(10**38)
        for c5 in [f"{-3.4028234664*(10**38)}f32", f"{3.4028234664*(10**38)}f32"]:
            input_sql = self.genFullTypeSql(c5=c5)[0]
            try:
<<<<<<< HEAD
                self._conn.schemaless_insert([input_sql], 0)
                raise Exception("should not reach here")
            except SchemalessError as err:
=======
                self._conn.insert_lines([input_sql])
                raise Exception("should not reach here")
            except LinesError as err:
>>>>>>> 9ce15470
                tdSql.checkNotEqual(err.errno, 0)

        # f64
        for c6 in [f'{-1.79769313486231570814527423731704356798070567525844996598917476803157260780*(10**308)}f64', f'{-1.79769313486231570814527423731704356798070567525844996598917476803157260780*(10**308)}f64']:
            input_sql, stb_name = self.genFullTypeSql(c6=c6)
            self.resCmp(input_sql, stb_name)
        # * limit set to 1.797693134862316*(10**308)
        for c6 in [f'{-1.797693134862316*(10**308)}f64', f'{-1.797693134862316*(10**308)}f64']:
            input_sql = self.genFullTypeSql(c6=c6)[0]
            try:
<<<<<<< HEAD
                self._conn.schemaless_insert([input_sql], 0)
                raise Exception("should not reach here")
            except SchemalessError as err:
=======
                self._conn.insert_lines([input_sql])
                raise Exception("should not reach here")
            except LinesError as err:
>>>>>>> 9ce15470
                tdSql.checkNotEqual(err.errno, 0)

        # # binary 
        stb_name = self.getLongName(7, "letters")
        input_sql = f'{stb_name},t0=t c0=f,c1="{self.getLongName(16374, "letters")}" 1626006833639000000ns'
<<<<<<< HEAD
        self._conn.schemaless_insert([input_sql], 0)
        
        input_sql = f'{stb_name},t0=t c0=f,c1="{self.getLongName(16375, "letters")}" 1626006833639000000ns'
        try:
            self._conn.schemaless_insert([input_sql], 0)
            raise Exception("should not reach here")
        except SchemalessError as err:
=======
        self._conn.insert_lines([input_sql])
        
        input_sql = f'{stb_name},t0=t c0=f,c1="{self.getLongName(16375, "letters")}" 1626006833639000000ns'
        try:
            self._conn.insert_lines([input_sql])
            raise Exception("should not reach here")
        except LinesError as err:
>>>>>>> 9ce15470
            tdSql.checkNotEqual(err.errno, 0)

        # nchar
        # * legal nchar could not be larger than 16374/4
        stb_name = self.getLongName(7, "letters")
        input_sql = f'{stb_name},t0=t c0=f,c1=L"{self.getLongName(4093, "letters")}" 1626006833639000000ns'
<<<<<<< HEAD
        self._conn.schemaless_insert([input_sql], 0)

        input_sql = f'{stb_name},t0=t c0=f,c1=L"{self.getLongName(4094, "letters")}" 1626006833639000000ns'
        try:
            self._conn.schemaless_insert([input_sql], 0)
            raise Exception("should not reach here")
        except SchemalessError as err:
=======
        self._conn.insert_lines([input_sql])

        input_sql = f'{stb_name},t0=t c0=f,c1=L"{self.getLongName(4094, "letters")}" 1626006833639000000ns'
        try:
            self._conn.insert_lines([input_sql])
            raise Exception("should not reach here")
        except LinesError as err:
>>>>>>> 9ce15470
            tdSql.checkNotEqual(err.errno, 0)

    def tagColIllegalValueCheckCase(self):

        """
            test illegal tag col value
        """
        self.cleanStb()
        # bool
        for i in ["TrUe", "tRue", "trUe", "truE", "FalsE", "fAlse", "faLse", "falSe", "falsE"]:
            input_sql1 = self.genFullTypeSql(t0=i)[0]
            try:
<<<<<<< HEAD
                self._conn.schemaless_insert([input_sql1], 0)
                raise Exception("should not reach here")
            except SchemalessError as err:
                tdSql.checkNotEqual(err.errno, 0)
            input_sql2 = self.genFullTypeSql(c0=i)[0]
            try:
                self._conn.schemaless_insert([input_sql2], 0)
                raise Exception("should not reach here")
            except SchemalessError as err:
=======
                self._conn.insert_lines([input_sql1])
                raise Exception("should not reach here")
            except LinesError as err:
                tdSql.checkNotEqual(err.errno, 0)
            input_sql2 = self.genFullTypeSql(c0=i)[0]
            try:
                self._conn.insert_lines([input_sql2])
                raise Exception("should not reach here")
            except LinesError as err:
>>>>>>> 9ce15470
                tdSql.checkNotEqual(err.errno, 0)

        # i8 i16 i32 i64 f32 f64
        for input_sql in [
                self.genFullTypeSql(t1="1s2i8")[0], 
                self.genFullTypeSql(t2="1s2i16")[0],
                self.genFullTypeSql(t3="1s2i32")[0],
                self.genFullTypeSql(t4="1s2i64")[0],
                self.genFullTypeSql(t5="11.1s45f32")[0],
                self.genFullTypeSql(t6="11.1s45f64")[0], 
                self.genFullTypeSql(c1="1s2i8")[0], 
                self.genFullTypeSql(c2="1s2i16")[0],
                self.genFullTypeSql(c3="1s2i32")[0],
                self.genFullTypeSql(c4="1s2i64")[0],
                self.genFullTypeSql(c5="11.1s45f32")[0],
                self.genFullTypeSql(c6="11.1s45f64")[0],
                self.genFullTypeSql(c9="1s1u64")[0]
            ]:
            try:
<<<<<<< HEAD
                self._conn.schemaless_insert([input_sql], 0)
                raise Exception("should not reach here")
            except SchemalessError as err:
=======
                self._conn.insert_lines([input_sql])
                raise Exception("should not reach here")
            except LinesError as err:
>>>>>>> 9ce15470
                tdSql.checkNotEqual(err.errno, 0)

        # check binary and nchar blank
        stb_name = self.getLongName(7, "letters")
        input_sql1 = f'{stb_name},t0=t c0=f,c1="abc aaa" 1626006833639000000ns'
        input_sql2 = f'{stb_name},t0=t c0=f,c1=L"abc aaa" 1626006833639000000ns'
        input_sql3 = f'{stb_name},t0=t,t1="abc aaa" c0=f 1626006833639000000ns'
        input_sql4 = f'{stb_name},t0=t,t1=L"abc aaa" c0=f 1626006833639000000ns'
        for input_sql in [input_sql1, input_sql2, input_sql3, input_sql4]:
            try:
<<<<<<< HEAD
                self._conn.schemaless_insert([input_sql], 0)
                raise Exception("should not reach here")
            except SchemalessError as err:
=======
                self._conn.insert_lines([input_sql])
                raise Exception("should not reach here")
            except LinesError as err:
>>>>>>> 9ce15470
                tdSql.checkNotEqual(err.errno, 0)

        # check accepted binary and nchar symbols 
        # # * ~!@#$¥%^&*()-+={}|[]、「」:;
        for symbol in list('~!@#$¥%^&*()-+={}|[]、「」:;'):
            input_sql1 = f'{stb_name},t0=t c0=f,c1="abc{symbol}aaa" 1626006833639000000ns'
            input_sql2 = f'{stb_name},t0=t,t1="abc{symbol}aaa" c0=f 1626006833639000000ns'
<<<<<<< HEAD
            self._conn.schemaless_insert([input_sql1], 0)
            self._conn.schemaless_insert([input_sql2], 0)
=======
            self._conn.insert_lines([input_sql1])
            self._conn.insert_lines([input_sql2])
>>>>>>> 9ce15470
        

    def duplicateIdTagColInsertCheckCase(self):
        """
            check duplicate Id Tag Col
        """
        self.cleanStb()
        input_sql_id = self.genFullTypeSql(id_double_tag=True)[0]
        try:
<<<<<<< HEAD
            self._conn.schemaless_insert([input_sql_id], 0)
            raise Exception("should not reach here")
        except SchemalessError as err:
=======
            self._conn.insert_lines([input_sql_id])
            raise Exception("should not reach here")
        except LinesError as err:
>>>>>>> 9ce15470
            tdSql.checkNotEqual(err.errno, 0)

        input_sql = self.genFullTypeSql()[0]
        input_sql_tag = input_sql.replace("t5", "t6")
        try:
<<<<<<< HEAD
            self._conn.schemaless_insert([input_sql_tag], 0)
            raise Exception("should not reach here")
        except SchemalessError as err:
=======
            self._conn.insert_lines([input_sql_tag])
            raise Exception("should not reach here")
        except LinesError as err:
>>>>>>> 9ce15470
            tdSql.checkNotEqual(err.errno, 0)

        input_sql = self.genFullTypeSql()[0]
        input_sql_col = input_sql.replace("c5", "c6")
        try:
<<<<<<< HEAD
            self._conn.schemaless_insert([input_sql_col], 0)
            raise Exception("should not reach here")
        except SchemalessError as err:
=======
            self._conn.insert_lines([input_sql_col])
            raise Exception("should not reach here")
        except LinesError as err:
>>>>>>> 9ce15470
            tdSql.checkNotEqual(err.errno, 0)

        input_sql = self.genFullTypeSql()[0]
        input_sql_col = input_sql.replace("c5", "C6")
        try:
<<<<<<< HEAD
            self._conn.schemaless_insert([input_sql_col], 0)
            raise Exception("should not reach here")
        except SchemalessError as err:
=======
            self._conn.insert_lines([input_sql_col])
            raise Exception("should not reach here")
        except LinesError as err:
>>>>>>> 9ce15470
            tdSql.checkNotEqual(err.errno, 0)

    ##### stb exist #####
    def noIdStbExistCheckCase(self):
        """
            case no id when stb exist
        """
        self.cleanStb()
        input_sql, stb_name = self.genFullTypeSql(tb_name="sub_table_0123456", t0="f", c0="f")
        self.resCmp(input_sql, stb_name)
        input_sql, stb_name = self.genFullTypeSql(stb_name=stb_name, id_noexist_tag=True, t0="f", c0="f")
        self.resCmp(input_sql, stb_name, condition='where tbname like "t_%"')
        tdSql.query(f"select * from {stb_name}")
        tdSql.checkRows(2)
        # TODO cover other case

    def duplicateInsertExistCheckCase(self):
        """
            check duplicate insert when stb exist
        """
        self.cleanStb()
        input_sql, stb_name = self.genFullTypeSql()
        self.resCmp(input_sql, stb_name)
<<<<<<< HEAD
        self._conn.schemaless_insert([input_sql], 0)
=======
        self._conn.insert_lines([input_sql])
>>>>>>> 9ce15470
        self.resCmp(input_sql, stb_name)

    def tagColBinaryNcharLengthCheckCase(self):
        """
            check length increase
        """
        self.cleanStb()
        input_sql, stb_name = self.genFullTypeSql()
        self.resCmp(input_sql, stb_name)
        tb_name = self.getLongName(5, "letters")
        input_sql, stb_name = self.genFullTypeSql(stb_name=stb_name, tb_name=tb_name,t7="\"binaryTagValuebinaryTagValue\"", t8="L\"ncharTagValuencharTagValue\"", c7="\"binaryTagValuebinaryTagValue\"", c8="L\"ncharTagValuencharTagValue\"")
        self.resCmp(input_sql, stb_name, condition=f'where tbname like "{tb_name}"')

    def tagColAddDupIDCheckCase(self):
        """
            check column and tag count add, stb and tb duplicate
            * tag: alter table ...
            * col: when update==0 and ts is same, unchange
            * so this case tag&&value will be added, 
            * col is added without value when update==0
            * col is added with value when update==1
        """
        self.cleanStb()
        tb_name = self.getLongName(7, "letters")
        for db_update_tag in [0, 1]:
            if db_update_tag == 1 :
                self.createDb("test_update", db_update_tag=db_update_tag)
            input_sql, stb_name = self.genFullTypeSql(tb_name=tb_name, t0="f", c0="f")
            self.resCmp(input_sql, stb_name)
            self.genFullTypeSql(stb_name=stb_name, tb_name=tb_name, t0="f", c0="f", ct_add_tag=True)
            if db_update_tag == 1 :
                self.resCmp(input_sql, stb_name, condition=f'where tbname like "{tb_name}"')
            else:
                self.resCmp(input_sql, stb_name, condition=f'where tbname like "{tb_name}"', none_check_tag=True)

    def tagColAddCheckCase(self):
        """
            check column and tag count add
        """
        self.cleanStb()
        tb_name = self.getLongName(7, "letters")
        input_sql, stb_name = self.genFullTypeSql(tb_name=tb_name, t0="f", c0="f")
        self.resCmp(input_sql, stb_name)
        tb_name_1 = self.getLongName(7, "letters")
        input_sql, stb_name = self.genFullTypeSql(stb_name=stb_name, tb_name=tb_name_1, t0="f", c0="f", ct_add_tag=True)
        self.resCmp(input_sql, stb_name, condition=f'where tbname like "{tb_name_1}"')
        res_row_list = self.resHandle(f"select c10,c11,t10,t11 from {tb_name}", True)[0]
        tdSql.checkEqual(res_row_list[0], ['None', 'None', 'None', 'None'])
        self.resCmp(input_sql, stb_name, condition=f'where tbname like "{tb_name}"', none_check_tag=True)

    def tagMd5Check(self):
        """
            condition: stb not change
            insert two table, keep tag unchange, change col
        """
        self.cleanStb()
        input_sql, stb_name = self.genFullTypeSql(t0="f", c0="f", id_noexist_tag=True)
        self.resCmp(input_sql, stb_name)
        tb_name1 = self.getNoIdTbName(stb_name)
        input_sql, stb_name = self.genFullTypeSql(stb_name=stb_name, t0="f", c0="f", id_noexist_tag=True)
        self.resCmp(input_sql, stb_name)
        tb_name2 = self.getNoIdTbName(stb_name)
        tdSql.query(f"select * from {stb_name}")
        tdSql.checkRows(1)
        tdSql.checkEqual(tb_name1, tb_name2)
        input_sql, stb_name = self.genFullTypeSql(stb_name=stb_name, t0="f", c0="f", id_noexist_tag=True, ct_add_tag=True)
<<<<<<< HEAD
        self._conn.schemaless_insert([input_sql], 0)
=======
        self._conn.insert_lines([input_sql])
>>>>>>> 9ce15470
        tb_name3 = self.getNoIdTbName(stb_name)
        tdSql.query(f"select * from {stb_name}")
        tdSql.checkRows(2)
        tdSql.checkNotEqual(tb_name1, tb_name3)

    # * tag binary max is 16384, col+ts binary max  49151
    def tagColBinaryMaxLengthCheckCase(self):
        """
            every binary and nchar must be length+2
        """
        self.cleanStb()
        stb_name = self.getLongName(7, "letters")
        tb_name = f'{stb_name}_1'
        input_sql = f'{stb_name},id="{tb_name}",t0=t c0=f 1626006833639000000ns'
<<<<<<< HEAD
        self._conn.schemaless_insert([input_sql], 0)

        # * every binary and nchar must be length+2, so here is two tag, max length could not larger than 16384-2*2
        input_sql = f'{stb_name},t0=t,t1="{self.getLongName(16374, "letters")}",t2="{self.getLongName(5, "letters")}" c0=f 1626006833639000000ns'
        self._conn.schemaless_insert([input_sql], 0)
=======
        self._conn.insert_lines([input_sql])

        # * every binary and nchar must be length+2, so here is two tag, max length could not larger than 16384-2*2
        input_sql = f'{stb_name},t0=t,t1="{self.getLongName(16374, "letters")}",t2="{self.getLongName(5, "letters")}" c0=f 1626006833639000000ns'
        self._conn.insert_lines([input_sql])
>>>>>>> 9ce15470
        
        tdSql.query(f"select * from {stb_name}")
        tdSql.checkRows(2)
        input_sql = f'{stb_name},t0=t,t1="{self.getLongName(16374, "letters")}",t2="{self.getLongName(6, "letters")}" c0=f 1626006833639000000ns'
        try:
<<<<<<< HEAD
            self._conn.schemaless_insert([input_sql], 0)
            raise Exception("should not reach here")
        except SchemalessError:
=======
            self._conn.insert_lines([input_sql])
            raise Exception("should not reach here")
        except LinesError:
>>>>>>> 9ce15470
            pass
        tdSql.query(f"select * from {stb_name}")
        tdSql.checkRows(2)

        # # * check col，col+ts max in describe ---> 16143
        input_sql = f'{stb_name},t0=t c0=f,c1="{self.getLongName(16374, "letters")}",c2="{self.getLongName(16374, "letters")}",c3="{self.getLongName(16374, "letters")}",c4="{self.getLongName(12, "letters")}" 1626006833639000000ns'
<<<<<<< HEAD
        self._conn.schemaless_insert([input_sql], 0)
=======
        self._conn.insert_lines([input_sql])
>>>>>>> 9ce15470

        tdSql.query(f"select * from {stb_name}")
        tdSql.checkRows(3)
        input_sql = f'{stb_name},t0=t c0=f,c1="{self.getLongName(16374, "letters")}",c2="{self.getLongName(16374, "letters")}",c3="{self.getLongName(16374, "letters")}",c4="{self.getLongName(13, "letters")}" 1626006833639000000ns'
        try:
<<<<<<< HEAD
            self._conn.schemaless_insert([input_sql], 0)
            raise Exception("should not reach here")
        except SchemalessError as err:
=======
            self._conn.insert_lines([input_sql])
            raise Exception("should not reach here")
        except LinesError as err:
>>>>>>> 9ce15470
            tdSql.checkNotEqual(err.errno, 0)
        tdSql.query(f"select * from {stb_name}")
        tdSql.checkRows(3)
    
    # * tag nchar max is 16374/4, col+ts nchar max  49151
    def tagColNcharMaxLengthCheckCase(self):
        """
            check nchar length limit
        """
        self.cleanStb()
        stb_name = self.getLongName(7, "letters")
        tb_name = f'{stb_name}_1'
        input_sql = f'{stb_name},id="{tb_name}",t0=t c0=f 1626006833639000000ns'
<<<<<<< HEAD
        code = self._conn.schemaless_insert([input_sql], 0)

        # * legal nchar could not be larger than 16374/4
        input_sql = f'{stb_name},t0=t,t1=L"{self.getLongName(4093, "letters")}",t2=L"{self.getLongName(1, "letters")}" c0=f 1626006833639000000ns'
        self._conn.schemaless_insert([input_sql], 0)
=======
        code = self._conn.insert_lines([input_sql])

        # * legal nchar could not be larger than 16374/4
        input_sql = f'{stb_name},t0=t,t1=L"{self.getLongName(4093, "letters")}",t2=L"{self.getLongName(1, "letters")}" c0=f 1626006833639000000ns'
        self._conn.insert_lines([input_sql])
>>>>>>> 9ce15470
        tdSql.query(f"select * from {stb_name}")
        tdSql.checkRows(2)
        input_sql = f'{stb_name},t0=t,t1=L"{self.getLongName(4093, "letters")}",t2=L"{self.getLongName(2, "letters")}" c0=f 1626006833639000000ns'
        try:
<<<<<<< HEAD
            self._conn.schemaless_insert([input_sql], 0)
            raise Exception("should not reach here")
        except SchemalessError as err:
=======
            self._conn.insert_lines([input_sql])
            raise Exception("should not reach here")
        except LinesError as err:
>>>>>>> 9ce15470
            tdSql.checkNotEqual(err.errno, 0)
        tdSql.query(f"select * from {stb_name}")
        tdSql.checkRows(2)

        input_sql = f'{stb_name},t0=t c0=f,c1=L"{self.getLongName(4093, "letters")}",c2=L"{self.getLongName(4093, "letters")}",c3=L"{self.getLongName(4093, "letters")}",c4=L"{self.getLongName(4, "letters")}" 1626006833639000000ns'
<<<<<<< HEAD
        self._conn.schemaless_insert([input_sql], 0)
=======
        self._conn.insert_lines([input_sql])
>>>>>>> 9ce15470
        tdSql.query(f"select * from {stb_name}")
        tdSql.checkRows(3)
        input_sql = f'{stb_name},t0=t c0=f,c1=L"{self.getLongName(4093, "letters")}",c2=L"{self.getLongName(4093, "letters")}",c3=L"{self.getLongName(4093, "letters")}",c4=L"{self.getLongName(5, "letters")}" 1626006833639000000ns'
        try:
<<<<<<< HEAD
            self._conn.schemaless_insert([input_sql], 0)
            raise Exception("should not reach here")
        except SchemalessError as err:
=======
            self._conn.insert_lines([input_sql])
            raise Exception("should not reach here")
        except LinesError as err:
>>>>>>> 9ce15470
            tdSql.checkNotEqual(err.errno, 0)
        tdSql.query(f"select * from {stb_name}")
        tdSql.checkRows(3)

    def batchInsertCheckCase(self):
        """
            test batch insert
        """
        self.cleanStb()
        stb_name = self.getLongName(8, "letters")
        tdSql.execute(f'create stable {stb_name}(ts timestamp, f int) tags(t1 bigint)')
        lines = ["st123456,t1=3i64,t2=4f64,t3=\"t3\" c1=3i64,c3=L\"passit\",c2=false,c4=4f64 1626006833639000000ns",
                "st123456,t1=4i64,t3=\"t4\",t2=5f64,t4=5f64 c1=3i64,c3=L\"passitagin\",c2=true,c4=5f64,c5=5f64 1626006833640000000ns",
                f"{stb_name},t2=5f64,t3=L\"ste\" c1=true,c2=4i64,c3=\"iam\" 1626056811823316532ns",
                "stf567890,t1=4i64,t3=\"t4\",t2=5f64,t4=5f64 c1=3i64,c3=L\"passitagin\",c2=true,c4=5f64,c5=5f64,c6=7u64 1626006933640000000ns",
                "st123456,t1=4i64,t2=5f64,t3=\"t4\" c1=3i64,c3=L\"passitagain\",c2=true,c4=5f64 1626006833642000000ns",
                f"{stb_name},t2=5f64,t3=L\"ste2\" c3=\"iamszhou\",c4=false 1626056811843316532ns",
                f"{stb_name},t2=5f64,t3=L\"ste2\" c3=\"iamszhou\",c4=false,c5=32i8,c6=64i16,c7=32i32,c8=88.88f32 1626056812843316532ns",
                "st123456,t1=4i64,t3=\"t4\",t2=5f64,t4=5f64 c1=3i64,c3=L\"passitagin\",c2=true,c4=5f64,c5=5f64,c6=7u64 1626006933640000000ns",
                "st123456,t1=4i64,t3=\"t4\",t2=5f64,t4=5f64 c1=3i64,c3=L\"passitagin_stf\",c2=false,c5=5f64,c6=7u64 1626006933641000000ns"
                ]
<<<<<<< HEAD
        self._conn.schemaless_insert(lines, 0)
=======
        self._conn.insert_lines(lines)
>>>>>>> 9ce15470
    
    def multiInsertCheckCase(self, count):
            """
                test multi insert
            """
            self.cleanStb()
            sql_list = []
            stb_name = self.getLongName(8, "letters")
            tdSql.execute(f'create stable {stb_name}(ts timestamp, f int) tags(t1 bigint)')
            for i in range(count):
                input_sql = self.genFullTypeSql(stb_name=stb_name, t7=f'"{self.getLongName(8, "letters")}"', c7=f'"{self.getLongName(8, "letters")}"', id_noexist_tag=True)[0]
                sql_list.append(input_sql)
<<<<<<< HEAD
            self._conn.schemaless_insert(sql_list, 0)
=======
            self._conn.insert_lines(sql_list)
>>>>>>> 9ce15470

    def batchErrorInsertCheckCase(self):
        """
            test batch error insert
        """
        self.cleanStb()
        stb_name = self.getLongName(8, "letters")
        lines = ["st123456,t1=3i64,t2=4f64,t3=\"t3\" c1=3i64,c3=L\"passit\",c2=false,c4=4f64 1626006833639000000ns",
                f"{stb_name},t2=5f64,t3=L\"ste\" c1=tRue,c2=4i64,c3=\"iam\" 1626056811823316532ns"]
        try:
<<<<<<< HEAD
            self._conn.schemaless_insert(lines, 0)
            raise Exception("should not reach here")
        except SchemalessError as err:
=======
            self._conn.insert_lines(lines)
            raise Exception("should not reach here")
        except LinesError as err:
>>>>>>> 9ce15470
            tdSql.checkNotEqual(err.errno, 0)

    def genSqlList(self, count=5, stb_name="", tb_name=""):
        """
            stb --> supertable
            tb  --> table
            ts  --> timestamp, same default
            col --> column, same default
            tag --> tag, same default
            d   --> different
            s   --> same
            a   --> add
            m   --> minus
        """
        d_stb_d_tb_list = list()
        s_stb_s_tb_list = list()
        s_stb_s_tb_a_col_a_tag_list = list()
        s_stb_s_tb_m_col_m_tag_list = list()
        s_stb_d_tb_list = list()
        s_stb_d_tb_a_col_m_tag_list = list()
        s_stb_d_tb_a_tag_m_col_list = list()
        s_stb_s_tb_d_ts_list = list()
        s_stb_s_tb_d_ts_a_col_m_tag_list = list()
        s_stb_s_tb_d_ts_a_tag_m_col_list = list()
        s_stb_d_tb_d_ts_list = list()
        s_stb_d_tb_d_ts_a_col_m_tag_list = list()
        s_stb_d_tb_d_ts_a_tag_m_col_list = list()
        for i in range(count):
            d_stb_d_tb_list.append(self.genFullTypeSql(t0="f", c0="f"))
            s_stb_s_tb_list.append(self.genFullTypeSql(stb_name=stb_name, tb_name=tb_name, t7=f'"{self.getLongName(8, "letters")}"', c7=f'"{self.getLongName(8, "letters")}"'))
            s_stb_s_tb_a_col_a_tag_list.append(self.genFullTypeSql(stb_name=stb_name, tb_name=tb_name, t7=f'"{self.getLongName(8, "letters")}"', c7=f'"{self.getLongName(8, "letters")}"', ct_add_tag=True))
            s_stb_s_tb_m_col_m_tag_list.append(self.genFullTypeSql(stb_name=stb_name, tb_name=tb_name, t7=f'"{self.getLongName(8, "letters")}"', c7=f'"{self.getLongName(8, "letters")}"', ct_min_tag=True))
            s_stb_d_tb_list.append(self.genFullTypeSql(stb_name=stb_name, t7=f'"{self.getLongName(8, "letters")}"', c7=f'"{self.getLongName(8, "letters")}"', id_noexist_tag=True))
            s_stb_d_tb_a_col_m_tag_list.append(self.genFullTypeSql(stb_name=stb_name, t7=f'"{self.getLongName(8, "letters")}"', c7=f'"{self.getLongName(8, "letters")}"', id_noexist_tag=True, ct_am_tag=True))
            s_stb_d_tb_a_tag_m_col_list.append(self.genFullTypeSql(stb_name=stb_name, t7=f'"{self.getLongName(8, "letters")}"', c7=f'"{self.getLongName(8, "letters")}"', id_noexist_tag=True, ct_ma_tag=True))
            s_stb_s_tb_d_ts_list.append(self.genFullTypeSql(stb_name=stb_name, tb_name=tb_name, t7=f'"{self.getLongName(8, "letters")}"', c7=f'"{self.getLongName(8, "letters")}"', ts=0))
            s_stb_s_tb_d_ts_a_col_m_tag_list.append(self.genFullTypeSql(stb_name=stb_name, tb_name=tb_name, t7=f'"{self.getLongName(8, "letters")}"', c7=f'"{self.getLongName(8, "letters")}"', ts=0, ct_am_tag=True))
            s_stb_s_tb_d_ts_a_tag_m_col_list.append(self.genFullTypeSql(stb_name=stb_name, tb_name=tb_name, t7=f'"{self.getLongName(8, "letters")}"', c7=f'"{self.getLongName(8, "letters")}"', ts=0, ct_ma_tag=True))
            s_stb_d_tb_d_ts_list.append(self.genFullTypeSql(stb_name=stb_name, t7=f'"{self.getLongName(8, "letters")}"', c7=f'"{self.getLongName(8, "letters")}"', id_noexist_tag=True, ts=0))
            s_stb_d_tb_d_ts_a_col_m_tag_list.append(self.genFullTypeSql(stb_name=stb_name, t7=f'"{self.getLongName(8, "letters")}"', c7=f'"{self.getLongName(8, "letters")}"', id_noexist_tag=True, ts=0, ct_am_tag=True))
            s_stb_d_tb_d_ts_a_tag_m_col_list.append(self.genFullTypeSql(stb_name=stb_name, t7=f'"{self.getLongName(8, "letters")}"', c7=f'"{self.getLongName(8, "letters")}"', id_noexist_tag=True, ts=0, ct_ma_tag=True))

        return d_stb_d_tb_list, s_stb_s_tb_list, s_stb_s_tb_a_col_a_tag_list, s_stb_s_tb_m_col_m_tag_list, \
            s_stb_d_tb_list, s_stb_d_tb_a_col_m_tag_list, s_stb_d_tb_a_tag_m_col_list, s_stb_s_tb_d_ts_list, \
            s_stb_s_tb_d_ts_a_col_m_tag_list, s_stb_s_tb_d_ts_a_tag_m_col_list, s_stb_d_tb_d_ts_list, \
            s_stb_d_tb_d_ts_a_col_m_tag_list, s_stb_d_tb_d_ts_a_tag_m_col_list


    def genMultiThreadSeq(self, sql_list):
        tlist = list()
        for insert_sql in sql_list:
<<<<<<< HEAD
            t = threading.Thread(target=self._conn.schemaless_insert,args=([insert_sql[0]], 0))
=======
            t = threading.Thread(target=self._conn.insert_lines,args=([insert_sql[0]],))
>>>>>>> 9ce15470
            tlist.append(t)
        return tlist

    def multiThreadRun(self, tlist):
        for t in tlist:
            t.start()
        for t in tlist:
            t.join()

    def stbInsertMultiThreadCheckCase(self):
        """
            thread input different stb
        """
        self.cleanStb()
        input_sql = self.genSqlList()[0]
        self.multiThreadRun(self.genMultiThreadSeq(input_sql))
        tdSql.query(f"show tables;")
        tdSql.checkRows(5)
    
    def sStbStbDdataInsertMultiThreadCheckCase(self):
        """
            thread input same stb tb, different data, result keep first data
        """
        self.cleanStb()
        tb_name = self.getLongName(7, "letters")
        input_sql, stb_name = self.genFullTypeSql(tb_name=tb_name)
        self.resCmp(input_sql, stb_name)
        s_stb_s_tb_list = self.genSqlList(stb_name=stb_name, tb_name=tb_name)[1]
        self.multiThreadRun(self.genMultiThreadSeq(s_stb_s_tb_list))
        tdSql.query(f"show tables;")
        tdSql.checkRows(1)
        expected_tb_name = self.getNoIdTbName(stb_name)[0]
        tdSql.checkEqual(tb_name, expected_tb_name)
        tdSql.query(f"select * from {stb_name};")
        tdSql.checkRows(1)

    def sStbStbDdataAtcInsertMultiThreadCheckCase(self):
        """
            thread input same stb tb, different data, add columes and tags,  result keep first data
        """
        self.cleanStb()
        tb_name = self.getLongName(7, "letters")
        input_sql, stb_name = self.genFullTypeSql(tb_name=tb_name)
        self.resCmp(input_sql, stb_name)
        s_stb_s_tb_a_col_a_tag_list = self.genSqlList(stb_name=stb_name, tb_name=tb_name)[2]
        self.multiThreadRun(self.genMultiThreadSeq(s_stb_s_tb_a_col_a_tag_list))
        tdSql.query(f"show tables;")
        tdSql.checkRows(1)
        expected_tb_name = self.getNoIdTbName(stb_name)[0]
        tdSql.checkEqual(tb_name, expected_tb_name)
        tdSql.query(f"select * from {stb_name};")
        tdSql.checkRows(1)
    
    def sStbStbDdataMtcInsertMultiThreadCheckCase(self):
        """
            thread input same stb tb, different data, minus columes and tags,  result keep first data
        """
        self.cleanStb()
        tb_name = self.getLongName(7, "letters")
        input_sql, stb_name = self.genFullTypeSql(tb_name=tb_name)
        self.resCmp(input_sql, stb_name)
        s_stb_s_tb_m_col_m_tag_list = self.genSqlList(stb_name=stb_name, tb_name=tb_name)[3]
        self.multiThreadRun(self.genMultiThreadSeq(s_stb_s_tb_m_col_m_tag_list))
        tdSql.query(f"show tables;")
        tdSql.checkRows(1)
        expected_tb_name = self.getNoIdTbName(stb_name)[0]
        tdSql.checkEqual(tb_name, expected_tb_name)
        tdSql.query(f"select * from {stb_name};")
        tdSql.checkRows(1)

    def sStbDtbDdataInsertMultiThreadCheckCase(self):
        """
            thread input same stb, different tb, different data
        """
        self.cleanStb()
        input_sql, stb_name = self.genFullTypeSql()
        self.resCmp(input_sql, stb_name)
        s_stb_d_tb_list = self.genSqlList(stb_name=stb_name)[4]
        self.multiThreadRun(self.genMultiThreadSeq(s_stb_d_tb_list))
        tdSql.query(f"show tables;")
        tdSql.checkRows(6)

    def sStbDtbDdataAcMtInsertMultiThreadCheckCase(self):
        """
            thread input same stb, different tb, different data, add col, mul tag
        """
        self.cleanStb()
        input_sql, stb_name = self.genFullTypeSql()
        self.resCmp(input_sql, stb_name)
        # s_stb_d_tb_a_col_m_tag_list = self.genSqlList(stb_name=stb_name)[5]
        s_stb_d_tb_a_col_m_tag_list = [(f'{stb_name},t0=F,t1=127i8,t2=32767i16,t3=2147483647i32,t4=9223372036854775807i64,t5=11.12345f32,t6=22.123456789f64 c0=t,c1=127i8,c2=32767i16,c3=2147483647i32,c4=9223372036854775807i64,c5=11.12345f32,c6=22.123456789f64,c7="ngxgzdzs",c8=L"ncharColValue",c9=7u64,c11=L"ncharColValue",c10=F 1626006833639000000ns', 'hpxbys'), \
                                        (f'{stb_name},t0=True,t1=127i8,t2=32767i16,t3=2147483647i32,t4=9223372036854775807i64,t5=11.12345f32,t6=22.123456789f64 c0=T,c1=127i8,c2=32767i16,c3=2147483647i32,c4=9223372036854775807i64,c5=11.12345f32,c6=22.123456789f64,c7="vvfrdtty",c8=L"ncharColValue",c9=7u64,c11=L"ncharColValue",c10=True 1626006833639000000ns', 'hpxbys'), \
                                        (f'{stb_name},t0=f,t1=127i8,t2=32767i16,t3=2147483647i32,t4=9223372036854775807i64,t5=11.12345f32,t6=22.123456789f64 c0=False,c1=127i8,c2=32767i16,c3=2147483647i32,c4=9223372036854775807i64,c5=11.12345f32,c6=22.123456789f64,c7="kzscucnt",c8=L"ncharColValue",c9=7u64,c11=L"ncharColValue",c10=f 1626006833639000000ns', 'hpxbys'), \
                                        (f'{stb_name},t0=false,t1=127i8,t2=32767i16,t3=2147483647i32,t4=9223372036854775807i64,t5=11.12345f32,t6=22.123456789f64 c0=f,c1=127i8,c2=32767i16,c3=2147483647i32,c4=9223372036854775807i64,c5=11.12345f32,c6=22.123456789f64,c7="asegdbqk",c8=L"ncharColValue",c9=7u64,c11=L"ncharColValue",c10=false 1626006833639000000ns', 'hpxbys'), \
                                        (f'{stb_name},t0=T,t1=127i8,t2=32767i16,t3=2147483647i32,t4=9223372036854775807i64,t5=11.12345f32,t6=22.123456789f64 c0=true,c1=127i8,c2=32767i16,c3=2147483647i32,c4=9223372036854775807i64,c5=11.12345f32,c6=22.123456789f64,c7="yvqnhgmn",c8=L"ncharColValue",c9=7u64,c11=L"ncharColValue",c10=T 1626006833639000000ns', 'hpxbys')]
        self.multiThreadRun(self.genMultiThreadSeq(s_stb_d_tb_a_col_m_tag_list))
        tdSql.query(f"show tables;")
        tdSql.checkRows(3)

    def sStbDtbDdataAtMcInsertMultiThreadCheckCase(self):
        """
            thread input same stb, different tb, different data, add tag, mul col
        """
        self.cleanStb()
        input_sql, stb_name = self.genFullTypeSql()
        self.resCmp(input_sql, stb_name)
        s_stb_d_tb_a_tag_m_col_list = self.genSqlList(stb_name=stb_name)[6]
        self.multiThreadRun(self.genMultiThreadSeq(s_stb_d_tb_a_tag_m_col_list))
        tdSql.query(f"show tables;")
        tdSql.checkRows(6)

    def sStbStbDdataDtsInsertMultiThreadCheckCase(self):
        """
            thread input same stb tb, different ts
        """
        self.cleanStb()
        tb_name = self.getLongName(7, "letters")
        input_sql, stb_name = self.genFullTypeSql(tb_name=tb_name)
        self.resCmp(input_sql, stb_name)
        # s_stb_s_tb_d_ts_list = self.genSqlList(stb_name=stb_name, tb_name=tb_name)[7]
        s_stb_s_tb_d_ts_list =[(f'{stb_name},id="{tb_name}",t0=t,t1=127i8,t2=32767i16,t3=2147483647i32,t4=9223372036854775807i64,t5=11.12345f32,t6=22.123456789f64,t7="tgqkvsws",t8=L"ncharTagValue" c0=f,c1=127i8,c2=32767i16,c3=2147483647i32,c4=9223372036854775807i64,c5=11.12345f32,c6=22.123456789f64,c7="htvnnldm",c8=L"ncharColValue",c9=7u64 0', 'sfzqdz'), \
                                (f'{stb_name},id="{tb_name}",t0=f,t1=127i8,t2=32767i16,t3=2147483647i32,t4=9223372036854775807i64,t5=11.12345f32,t6=22.123456789f64,t7="fvrhhqiy",t8=L"ncharTagValue" c0=False,c1=127i8,c2=32767i16,c3=2147483647i32,c4=9223372036854775807i64,c5=11.12345f32,c6=22.123456789f64,c7="gybqvhos",c8=L"ncharColValue",c9=7u64 0', 'sfzqdz'), \
                                (f'{stb_name},id="{tb_name}",t0=f,t1=127i8,t2=32767i16,t3=2147483647i32,t4=9223372036854775807i64,t5=11.12345f32,t6=22.123456789f64,t7="vifkabhu",t8=L"ncharTagValue" c0=t,c1=127i8,c2=32767i16,c3=2147483647i32,c4=9223372036854775807i64,c5=11.12345f32,c6=22.123456789f64,c7="zlvxgquy",c8=L"ncharColValue",c9=7u64 0', 'sfzqdz'), \
                                (f'{stb_name},id="{tb_name}",t0=True,t1=127i8,t2=32767i16,t3=2147483647i32,t4=9223372036854775807i64,t5=11.12345f32,t6=22.123456789f64,t7="lsyotcrn",t8=L"ncharTagValue" c0=False,c1=127i8,c2=32767i16,c3=2147483647i32,c4=9223372036854775807i64,c5=11.12345f32,c6=22.123456789f64,c7="oaupfgtz",c8=L"ncharColValue",c9=7u64 0', 'sfzqdz'), \
                                (f'{stb_name},id="{tb_name}",t0=T,t1=127i8,t2=32767i16,t3=2147483647i32,t4=9223372036854775807i64,t5=11.12345f32,t6=22.123456789f64,t7="jrwamcgy",t8=L"ncharTagValue" c0=F,c1=127i8,c2=32767i16,c3=2147483647i32,c4=9223372036854775807i64,c5=11.12345f32,c6=22.123456789f64,c7="vgzadjsh",c8=L"ncharColValue",c9=7u64 0', 'sfzqdz')]
        self.multiThreadRun(self.genMultiThreadSeq(s_stb_s_tb_d_ts_list))
        tdSql.query(f"show tables;")
        tdSql.checkRows(1)
        # ! Small probability bug ---> temporarily delete it
        # tdSql.query(f"select * from {stb_name}")
        # tdSql.checkRows(6)

    def sStbStbDdataDtsAcMtInsertMultiThreadCheckCase(self):
        """
            thread input same stb tb, different ts, add col, mul tag
        """
        self.cleanStb()
        tb_name = self.getLongName(7, "letters")
        input_sql, stb_name = self.genFullTypeSql(tb_name=tb_name)
        self.resCmp(input_sql, stb_name)
        s_stb_s_tb_d_ts_a_col_m_tag_list = self.genSqlList(stb_name=stb_name, tb_name=tb_name)[8]
        self.multiThreadRun(self.genMultiThreadSeq(s_stb_s_tb_d_ts_a_col_m_tag_list))
        tdSql.query(f"show tables;")
        tdSql.checkRows(1)
        tdSql.query(f"select * from {stb_name}")
        tdSql.checkRows(6)
        tdSql.query(f"select * from {stb_name} where t8 is not NULL")
        tdSql.checkRows(6)
        tdSql.query(f"select * from {tb_name} where c11 is not NULL;")
        tdSql.checkRows(5)

    def sStbStbDdataDtsAtMcInsertMultiThreadCheckCase(self):
        """
            thread input same stb tb, different ts, add tag, mul col
        """
        self.cleanStb()
        tb_name = self.getLongName(7, "letters")
        input_sql, stb_name = self.genFullTypeSql(tb_name=tb_name)
        self.resCmp(input_sql, stb_name)
        # s_stb_s_tb_d_ts_a_tag_m_col_list = self.genSqlList(stb_name=stb_name, tb_name=tb_name)[9]
        s_stb_s_tb_d_ts_a_tag_m_col_list = [(f'{stb_name},id="{tb_name}",t0=T,t1=127i8,t2=32767i16,t3=2147483647i32,t4=9223372036854775807i64,t5=11.12345f32,t6=22.123456789f64,t7="xsajdfjc",t8=L"ncharTagValue",t11=127i8,t10=L"ncharTagValue" c0=f,c1=127i8,c2=32767i16,c3=2147483647i32,c4=9223372036854775807i64,c5=11.12345f32,c6=22.123456789f64 0', 'rgqcfb'), \
                                            (f'{stb_name},id="{tb_name}",t0=true,t1=127i8,t2=32767i16,t3=2147483647i32,t4=9223372036854775807i64,t5=11.12345f32,t6=22.123456789f64,t7="qzeyolgt",t8=L"ncharTagValue",t11=127i8,t10=L"ncharTagValue" c0=True,c1=127i8,c2=32767i16,c3=2147483647i32,c4=9223372036854775807i64,c5=11.12345f32,c6=22.123456789f64 0', 'rgqcfb'), \
                                            (f'{stb_name},id="{tb_name}",t0=False,t1=127i8,t2=32767i16,t3=2147483647i32,t4=9223372036854775807i64,t5=11.12345f32,t6=22.123456789f64,t7="suxqziwh",t8=L"ncharTagValue",t11=127i8,t10=L"ncharTagValue" c0=False,c1=127i8,c2=32767i16,c3=2147483647i32,c4=9223372036854775807i64,c5=11.12345f32,c6=22.123456789f64 0', 'rgqcfb'), \
                                            (f'{stb_name},id="{tb_name}",t0=false,t1=127i8,t2=32767i16,t3=2147483647i32,t4=9223372036854775807i64,t5=11.12345f32,t6=22.123456789f64,t7="vapolpgr",t8=L"ncharTagValue",t11=127i8,t10=L"ncharTagValue" c0=t,c1=127i8,c2=32767i16,c3=2147483647i32,c4=9223372036854775807i64,c5=11.12345f32,c6=22.123456789f64 0', 'rgqcfb'), \
                                            (f'{stb_name},id="{tb_name}",t0=F,t1=127i8,t2=32767i16,t3=2147483647i32,t4=9223372036854775807i64,t5=11.12345f32,t6=22.123456789f64,t7="eustwpfl",t8=L"ncharTagValue",t11=127i8,t10=L"ncharTagValue" c0=t,c1=127i8,c2=32767i16,c3=2147483647i32,c4=9223372036854775807i64,c5=11.12345f32,c6=22.123456789f64 0', 'rgqcfb')]
        self.multiThreadRun(self.genMultiThreadSeq(s_stb_s_tb_d_ts_a_tag_m_col_list))
        tdSql.query(f"show tables;")
        tdSql.checkRows(1)
        tdSql.query(f"select * from {stb_name}")
        tdSql.checkRows(6)
        for c in ["c7", "c8", "c9"]:
            tdSql.query(f"select * from {stb_name} where {c} is NULL")
            tdSql.checkRows(5)        
        for t in ["t10", "t11"]:
            tdSql.query(f"select * from {stb_name} where {t} is not NULL;")
            tdSql.checkRows(0)

    def sStbDtbDdataDtsInsertMultiThreadCheckCase(self):
        """
            thread input same stb, different tb, data, ts
        """
        self.cleanStb()
        input_sql, stb_name = self.genFullTypeSql()
        self.resCmp(input_sql, stb_name)
        s_stb_d_tb_d_ts_list = self.genSqlList(stb_name=stb_name)[10]
        self.multiThreadRun(self.genMultiThreadSeq(s_stb_d_tb_d_ts_list))
        tdSql.query(f"show tables;")
        tdSql.checkRows(6)

    def sStbDtbDdataDtsAcMtInsertMultiThreadCheckCase(self):
        """
            thread input same stb, different tb, data, ts, add col, mul tag
        """
        self.cleanStb()
        input_sql, stb_name = self.genFullTypeSql()
        self.resCmp(input_sql, stb_name)
        # s_stb_d_tb_d_ts_a_col_m_tag_list = self.genSqlList(stb_name=stb_name)[11]
        s_stb_d_tb_d_ts_a_col_m_tag_list = [(f'{stb_name},t0=True,t1=127i8,t2=32767i16,t3=2147483647i32,t4=9223372036854775807i64,t5=11.12345f32,t6=22.123456789f64 c0=f,c1=127i8,c2=32767i16,c3=2147483647i32,c4=9223372036854775807i64,c5=11.12345f32,c6=22.123456789f64,c7="eltflgpz",c8=L"ncharColValue",c9=7u64,c11=L"ncharColValue",c10=True 0', 'ynnlov'), \
                                            (f'{stb_name},t0=t,t1=127i8,t2=32767i16,t3=2147483647i32,t4=9223372036854775807i64,t5=11.12345f32,t6=22.123456789f64 c0=False,c1=127i8,c2=32767i16,c3=2147483647i32,c4=9223372036854775807i64,c5=11.12345f32,c6=22.123456789f64,c7="ysznggwl",c8=L"ncharColValue",c9=7u64,c11=L"ncharColValue",c10=t 0', 'ynnlov'), \
                                            (f'{stb_name},t0=f,t1=127i8,t2=32767i16,t3=2147483647i32,t4=9223372036854775807i64,t5=11.12345f32,t6=22.123456789f64 c0=f,c1=127i8,c2=32767i16,c3=2147483647i32,c4=9223372036854775807i64,c5=11.12345f32,c6=22.123456789f64,c7="nxwjucch",c8=L"ncharColValue",c9=7u64,c11=L"ncharColValue",c10=f 0', 'ynnlov'), \
                                            (f'{stb_name},t0=F,t1=127i8,t2=32767i16,t3=2147483647i32,t4=9223372036854775807i64,t5=11.12345f32,t6=22.123456789f64 c0=T,c1=127i8,c2=32767i16,c3=2147483647i32,c4=9223372036854775807i64,c5=11.12345f32,c6=22.123456789f64,c7="fzseicnt",c8=L"ncharColValue",c9=7u64,c11=L"ncharColValue",c10=F 0', 'ynnlov'), \
                                            (f'{stb_name},t0=False,t1=127i8,t2=32767i16,t3=2147483647i32,t4=9223372036854775807i64,t5=11.12345f32,t6=22.123456789f64 c0=F,c1=127i8,c2=32767i16,c3=2147483647i32,c4=9223372036854775807i64,c5=11.12345f32,c6=22.123456789f64,c7="zwgurhdp",c8=L"ncharColValue",c9=7u64,c11=L"ncharColValue",c10=False 0', 'ynnlov')]
        self.multiThreadRun(self.genMultiThreadSeq(s_stb_d_tb_d_ts_a_col_m_tag_list))
        tdSql.query(f"show tables;")
        tdSql.checkRows(3)

    def test(self):
        input_sql1 = "rfasta,id=\"rfasta_1\",t0=true,t1=127i8,t2=32767i16,t3=2147483647i32,t4=9223372036854775807i64,t5=11.12345f32,t6=22.123456789f64,t7=\"ddzhiksj\",t8=L\"ncharTagValue\" c0=True,c1=127i8,c2=32767i16,c3=2147483647i32,c4=9223372036854775807i64,c5=11.12345f32,c6=22.123456789f64,c7=\"bnhwlgvj\",c8=L\"ncharTagValue\",c9=7u64 1626006933640000000ns"
        input_sql2 = "rfasta,id=\"rfasta_1\",t0=true,t1=127i8,t2=32767i16,t3=2147483647i32,t4=9223372036854775807i64,t5=11.12345f32,t6=22.123456789f64 c0=True,c1=127i8,c2=32767i16,c3=2147483647i32,c4=9223372036854775807i64,c5=11.12345f32,c6=22.123456789f64 1626006933640000000ns"
        try:
<<<<<<< HEAD
            self._conn.schemaless_insert([input_sql1], 0)
            self._conn.schemaless_insert([input_sql2], 0)
        except SchemalessError as err:
            print(err.errno)
        # self._conn.schemaless_insert([input_sql2], 0)
        # input_sql3 = f'abcd,id="cc¥Ec",t0=True,t1=127i8,t2=32767i16,t3=2147483647i32,t4=9223372036854775807i64,t5=11.12345f32,t6=22.123456789f64,t7="ndsfdrum",t8=L"ncharTagValue" c0=f,c1=127i8,c2=32767i16,c3=2147483647i32,c4=9223372036854775807i64,c5=11.12345f32,c6=22.123456789f64,c7="igwoehkm",c8=L"ncharColValue",c9=7u64 0'
        # print(input_sql3)
        # input_sql4 = 'hmemeb,id="kilrcrldgf",t0=F,t1=127i8,t2=32767i16,t3=2147483647i32,t4=9223372036854775807i64,t5=11.12345f32,t6=22.123456789f64,t7="fysodjql",t8=L"ncharTagValue" c0=True,c1=127i8,c2=32767i16,c3=2147483647i32,c4=9223372036854775807i64,c5=11.12345f32,c6=22.123456789f64,c7="waszbfvc",c8=L"ncharColValue",c9=7u64 0'
        # code = self._conn.schemaless_insert([input_sql3], 0)
        # print(code)
        # self._conn.schemaless_insert([input_sql4], 0)
=======
            self._conn.insert_lines([input_sql1])
            self._conn.insert_lines([input_sql2])
        except LinesError as err:
            print(err.errno)
        # self._conn.insert_lines([input_sql2])
        # input_sql3 = f'abcd,id="cc¥Ec",t0=True,t1=127i8,t2=32767i16,t3=2147483647i32,t4=9223372036854775807i64,t5=11.12345f32,t6=22.123456789f64,t7="ndsfdrum",t8=L"ncharTagValue" c0=f,c1=127i8,c2=32767i16,c3=2147483647i32,c4=9223372036854775807i64,c5=11.12345f32,c6=22.123456789f64,c7="igwoehkm",c8=L"ncharColValue",c9=7u64 0'
        # print(input_sql3)
        # input_sql4 = 'hmemeb,id="kilrcrldgf",t0=F,t1=127i8,t2=32767i16,t3=2147483647i32,t4=9223372036854775807i64,t5=11.12345f32,t6=22.123456789f64,t7="fysodjql",t8=L"ncharTagValue" c0=True,c1=127i8,c2=32767i16,c3=2147483647i32,c4=9223372036854775807i64,c5=11.12345f32,c6=22.123456789f64,c7="waszbfvc",c8=L"ncharColValue",c9=7u64 0'
        # code = self._conn.insert_lines([input_sql3])
        # print(code)
        # self._conn.insert_lines([input_sql4])
>>>>>>> 9ce15470

    def runAll(self):
        self.initCheckCase()
        self.boolTypeCheckCase()
        self.symbolsCheckCase()
        self.tsCheckCase()
        self.idSeqCheckCase()
        self.idUpperCheckCase()
        self.noIdCheckCase()
        self.maxColTagCheckCase()
        self.idIllegalNameCheckCase()
        self.idStartWithNumCheckCase()
        self.nowTsCheckCase()
        self.dateFormatTsCheckCase()
        self.illegalTsCheckCase()
        self.tagValueLengthCheckCase()
        self.colValueLengthCheckCase()
        self.tagColIllegalValueCheckCase()
        self.duplicateIdTagColInsertCheckCase()
        self.noIdStbExistCheckCase()
        self.duplicateInsertExistCheckCase()
        self.tagColBinaryNcharLengthCheckCase()
        self.tagColAddDupIDCheckCase()
        self.tagColAddCheckCase()
        self.tagMd5Check()
        self.tagColBinaryMaxLengthCheckCase()
        self.tagColNcharMaxLengthCheckCase()
        self.batchInsertCheckCase()
        self.multiInsertCheckCase(1000)
        self.batchErrorInsertCheckCase()
        # MultiThreads
        self.stbInsertMultiThreadCheckCase()
        self.sStbStbDdataInsertMultiThreadCheckCase()
        self.sStbStbDdataAtcInsertMultiThreadCheckCase()
        self.sStbStbDdataMtcInsertMultiThreadCheckCase()
        self.sStbDtbDdataInsertMultiThreadCheckCase()

        # # ! concurrency conflict
        self.sStbDtbDdataAcMtInsertMultiThreadCheckCase()
        self.sStbDtbDdataAtMcInsertMultiThreadCheckCase()

        self.sStbStbDdataDtsInsertMultiThreadCheckCase()

        # # ! concurrency conflict
        self.sStbStbDdataDtsAcMtInsertMultiThreadCheckCase()
        self.sStbStbDdataDtsAtMcInsertMultiThreadCheckCase()

        self.sStbDtbDdataDtsInsertMultiThreadCheckCase()

        # ! concurrency conflict
        self.sStbDtbDdataDtsAcMtInsertMultiThreadCheckCase()



    def run(self):
        print("running {}".format(__file__))
        self.createDb()
        try:
            self.runAll()
        except Exception as err:
            print(''.join(traceback.format_exception(None, err, err.__traceback__)))
            raise err
        # self.tagColIllegalValueCheckCase()
        # self.test()

    def stop(self):
        tdSql.close()
        tdLog.success("%s successfully executed" % __file__)

tdCases.addWindows(__file__, TDTestCase())
tdCases.addLinux(__file__, TDTestCase())<|MERGE_RESOLUTION|>--- conflicted
+++ resolved
@@ -14,11 +14,7 @@
 import traceback
 import random
 import string
-<<<<<<< HEAD
 from taos.error import SchemalessError
-=======
-from taos.error import LinesError
->>>>>>> 9ce15470
 import time
 from copy import deepcopy
 import numpy as np
@@ -298,11 +294,7 @@
 
     def resCmp(self, input_sql, stb_name, query_sql="select * from", condition="", ts=None, id=True, none_check_tag=None):
         expect_list = self.inputHandle(input_sql)
-<<<<<<< HEAD
         self._conn.schemaless_insert([input_sql], 0)
-=======
-        self._conn.insert_lines([input_sql])
->>>>>>> 9ce15470
         query_sql = f"{query_sql} {stb_name} {condition}"
         res_row_list, res_field_list_without_ts, res_type_list = self.resHandle(query_sql, True)
         if ts == 0:
@@ -417,21 +409,12 @@
         """
         for input_sql in [self.genLongSql(128, 1)[0], self.genLongSql(1, 4094)[0]]:
             self.cleanStb()
-<<<<<<< HEAD
             self._conn.schemaless_insert([input_sql], 0)
         for input_sql in [self.genLongSql(129, 1)[0], self.genLongSql(1, 4095)[0]]:
             self.cleanStb()
             try:
                 self._conn.schemaless_insert([input_sql], 0)
             except SchemalessError:
-=======
-            self._conn.insert_lines([input_sql])
-        for input_sql in [self.genLongSql(129, 1)[0], self.genLongSql(1, 4095)[0]]:
-            self.cleanStb()
-            try:
-                self._conn.insert_lines([input_sql])
-            except LinesError:
->>>>>>> 9ce15470
                 pass
             
     def idIllegalNameCheckCase(self):
@@ -444,13 +427,8 @@
         for i in rstr:
             input_sql = self.genFullTypeSql(tb_name=f"\"aaa{i}bbb\"")[0]
             try:
-<<<<<<< HEAD
                 self._conn.schemaless_insert([input_sql], 0)
             except SchemalessError:
-=======
-                self._conn.insert_lines([input_sql])
-            except LinesError:
->>>>>>> 9ce15470
                 pass
 
     def idStartWithNumCheckCase(self):
@@ -460,13 +438,8 @@
         self.cleanStb()
         input_sql = self.genFullTypeSql(tb_name=f"\"1aaabbb\"")[0]
         try:
-<<<<<<< HEAD
             self._conn.schemaless_insert([input_sql], 0)
         except SchemalessError:
-=======
-            self._conn.insert_lines([input_sql])
-        except LinesError:
->>>>>>> 9ce15470
             pass
 
     def nowTsCheckCase(self):
@@ -476,13 +449,8 @@
         self.cleanStb()
         input_sql = self.genFullTypeSql(ts="now")[0]
         try:
-<<<<<<< HEAD
             self._conn.schemaless_insert([input_sql], 0)
         except SchemalessError:
-=======
-            self._conn.insert_lines([input_sql])
-        except LinesError:
->>>>>>> 9ce15470
             pass
 
     def dateFormatTsCheckCase(self):
@@ -492,13 +460,8 @@
         self.cleanStb()
         input_sql = self.genFullTypeSql(ts="2021-07-21\ 19:01:46.920")[0]
         try:
-<<<<<<< HEAD
             self._conn.schemaless_insert([input_sql], 0)
         except SchemalessError:
-=======
-            self._conn.insert_lines([input_sql])
-        except LinesError:
->>>>>>> 9ce15470
             pass
     
     def illegalTsCheckCase(self):
@@ -508,13 +471,8 @@
         self.cleanStb()
         input_sql = self.genFullTypeSql(ts="16260068336390us19")[0]
         try:
-<<<<<<< HEAD
             self._conn.schemaless_insert([input_sql], 0)
         except SchemalessError:
-=======
-            self._conn.insert_lines([input_sql])
-        except LinesError:
->>>>>>> 9ce15470
             pass
 
     def tagValueLengthCheckCase(self):
@@ -529,13 +487,8 @@
         for t1 in ["-128i8", "128i8"]:
             input_sql = self.genFullTypeSql(t1=t1)[0]
             try:
-<<<<<<< HEAD
                 self._conn.schemaless_insert([input_sql], 0)
             except SchemalessError:
-=======
-                self._conn.insert_lines([input_sql])
-            except LinesError:
->>>>>>> 9ce15470
                 pass
 
         #i16
@@ -545,13 +498,8 @@
         for t2 in ["-32768i16", "32768i16"]:
             input_sql = self.genFullTypeSql(t2=t2)[0]
             try:
-<<<<<<< HEAD
                 self._conn.schemaless_insert([input_sql], 0)
             except SchemalessError:
-=======
-                self._conn.insert_lines([input_sql])
-            except LinesError:
->>>>>>> 9ce15470
                 pass
 
         #i32
@@ -561,13 +509,8 @@
         for t3 in ["-2147483648i32", "2147483648i32"]:
             input_sql = self.genFullTypeSql(t3=t3)[0]
             try:
-<<<<<<< HEAD
                 self._conn.schemaless_insert([input_sql], 0)
             except SchemalessError:
-=======
-                self._conn.insert_lines([input_sql])
-            except LinesError:
->>>>>>> 9ce15470
                 pass
 
         #i64
@@ -577,13 +520,8 @@
         for t4 in ["-9223372036854775808i64", "9223372036854775808i64"]:
             input_sql = self.genFullTypeSql(t4=t4)[0]
             try:
-<<<<<<< HEAD
                 self._conn.schemaless_insert([input_sql], 0)
             except SchemalessError:
-=======
-                self._conn.insert_lines([input_sql])
-            except LinesError:
->>>>>>> 9ce15470
                 pass
 
         # f32
@@ -594,15 +532,9 @@
         for t5 in [f"{-3.4028234664*(10**38)}f32", f"{3.4028234664*(10**38)}f32"]:
             input_sql = self.genFullTypeSql(t5=t5)[0]
             try:
-<<<<<<< HEAD
                 self._conn.schemaless_insert([input_sql], 0)
                 raise Exception("should not reach here")
             except SchemalessError as err:
-=======
-                self._conn.insert_lines([input_sql])
-                raise Exception("should not reach here")
-            except LinesError as err:
->>>>>>> 9ce15470
                 tdSql.checkNotEqual(err.errno, 0)
 
 
@@ -614,21 +546,14 @@
         for c6 in [f'{-1.797693134862316*(10**308)}f64', f'{-1.797693134862316*(10**308)}f64']:
             input_sql = self.genFullTypeSql(c6=c6)[0]
             try:
-<<<<<<< HEAD
                 self._conn.schemaless_insert([input_sql], 0)
                 raise Exception("should not reach here")
             except SchemalessError as err:
-=======
-                self._conn.insert_lines([input_sql])
-                raise Exception("should not reach here")
-            except LinesError as err:
->>>>>>> 9ce15470
                 tdSql.checkNotEqual(err.errno, 0)
 
         # binary 
         stb_name = self.getLongName(7, "letters")
         input_sql = f'{stb_name},t0=t,t1="{self.getLongName(16374, "letters")}" c0=f 1626006833639000000ns'
-<<<<<<< HEAD
         self._conn.schemaless_insert([input_sql], 0)
         
         input_sql = f'{stb_name},t0=t,t1="{self.getLongName(16375, "letters")}" c0=f 1626006833639000000ns'
@@ -636,22 +561,12 @@
             self._conn.schemaless_insert([input_sql], 0)
             raise Exception("should not reach here")
         except SchemalessError as err:
-=======
-        self._conn.insert_lines([input_sql])
-        
-        input_sql = f'{stb_name},t0=t,t1="{self.getLongName(16375, "letters")}" c0=f 1626006833639000000ns'
-        try:
-            self._conn.insert_lines([input_sql])
-            raise Exception("should not reach here")
-        except LinesError as err:
->>>>>>> 9ce15470
             pass
 
         # nchar
         # * legal nchar could not be larger than 16374/4
         stb_name = self.getLongName(7, "letters")
         input_sql = f'{stb_name},t0=t,t1=L"{self.getLongName(4093, "letters")}" c0=f 1626006833639000000ns'
-<<<<<<< HEAD
         self._conn.schemaless_insert([input_sql], 0)
 
         input_sql = f'{stb_name},t0=t,t1=L"{self.getLongName(4094, "letters")}" c0=f 1626006833639000000ns'
@@ -659,15 +574,6 @@
             self._conn.schemaless_insert([input_sql], 0)
             raise Exception("should not reach here")
         except SchemalessError as err:
-=======
-        self._conn.insert_lines([input_sql])
-
-        input_sql = f'{stb_name},t0=t,t1=L"{self.getLongName(4094, "letters")}" c0=f 1626006833639000000ns'
-        try:
-            self._conn.insert_lines([input_sql])
-            raise Exception("should not reach here")
-        except LinesError as err:
->>>>>>> 9ce15470
             tdSql.checkNotEqual(err.errno, 0)
 
     def colValueLengthCheckCase(self):
@@ -683,15 +589,9 @@
         for c1 in ["-128i8", "128i8"]:
             input_sql = self.genFullTypeSql(c1=c1)[0]
             try:
-<<<<<<< HEAD
                 self._conn.schemaless_insert([input_sql], 0)
                 raise Exception("should not reach here")
             except SchemalessError as err:
-=======
-                self._conn.insert_lines([input_sql])
-                raise Exception("should not reach here")
-            except LinesError as err:
->>>>>>> 9ce15470
                 tdSql.checkNotEqual(err.errno, 0)
         # i16
         for c2 in ["-32767i16"]:
@@ -700,15 +600,9 @@
         for c2 in ["-32768i16", "32768i16"]:
             input_sql = self.genFullTypeSql(c2=c2)[0]
             try:
-<<<<<<< HEAD
                 self._conn.schemaless_insert([input_sql], 0)
                 raise Exception("should not reach here")
             except SchemalessError as err:
-=======
-                self._conn.insert_lines([input_sql])
-                raise Exception("should not reach here")
-            except LinesError as err:
->>>>>>> 9ce15470
                 tdSql.checkNotEqual(err.errno, 0)
 
         # i32
@@ -718,15 +612,9 @@
         for c3 in ["-2147483648i32", "2147483648i32"]:
             input_sql = self.genFullTypeSql(c3=c3)[0]
             try:
-<<<<<<< HEAD
                 self._conn.schemaless_insert([input_sql], 0)
                 raise Exception("should not reach here")
             except SchemalessError as err:
-=======
-                self._conn.insert_lines([input_sql])
-                raise Exception("should not reach here")
-            except LinesError as err:
->>>>>>> 9ce15470
                 tdSql.checkNotEqual(err.errno, 0)
 
         # i64
@@ -736,15 +624,9 @@
         for c4 in ["-9223372036854775808i64", "9223372036854775808i64"]:
             input_sql = self.genFullTypeSql(c4=c4)[0]
             try:
-<<<<<<< HEAD
                 self._conn.schemaless_insert([input_sql], 0)
                 raise Exception("should not reach here")
             except SchemalessError as err:
-=======
-                self._conn.insert_lines([input_sql])
-                raise Exception("should not reach here")
-            except LinesError as err:
->>>>>>> 9ce15470
                 tdSql.checkNotEqual(err.errno, 0)
 
         # f32       
@@ -755,15 +637,9 @@
         for c5 in [f"{-3.4028234664*(10**38)}f32", f"{3.4028234664*(10**38)}f32"]:
             input_sql = self.genFullTypeSql(c5=c5)[0]
             try:
-<<<<<<< HEAD
                 self._conn.schemaless_insert([input_sql], 0)
                 raise Exception("should not reach here")
             except SchemalessError as err:
-=======
-                self._conn.insert_lines([input_sql])
-                raise Exception("should not reach here")
-            except LinesError as err:
->>>>>>> 9ce15470
                 tdSql.checkNotEqual(err.errno, 0)
 
         # f64
@@ -774,21 +650,14 @@
         for c6 in [f'{-1.797693134862316*(10**308)}f64', f'{-1.797693134862316*(10**308)}f64']:
             input_sql = self.genFullTypeSql(c6=c6)[0]
             try:
-<<<<<<< HEAD
                 self._conn.schemaless_insert([input_sql], 0)
                 raise Exception("should not reach here")
             except SchemalessError as err:
-=======
-                self._conn.insert_lines([input_sql])
-                raise Exception("should not reach here")
-            except LinesError as err:
->>>>>>> 9ce15470
                 tdSql.checkNotEqual(err.errno, 0)
 
         # # binary 
         stb_name = self.getLongName(7, "letters")
         input_sql = f'{stb_name},t0=t c0=f,c1="{self.getLongName(16374, "letters")}" 1626006833639000000ns'
-<<<<<<< HEAD
         self._conn.schemaless_insert([input_sql], 0)
         
         input_sql = f'{stb_name},t0=t c0=f,c1="{self.getLongName(16375, "letters")}" 1626006833639000000ns'
@@ -796,22 +665,12 @@
             self._conn.schemaless_insert([input_sql], 0)
             raise Exception("should not reach here")
         except SchemalessError as err:
-=======
-        self._conn.insert_lines([input_sql])
-        
-        input_sql = f'{stb_name},t0=t c0=f,c1="{self.getLongName(16375, "letters")}" 1626006833639000000ns'
-        try:
-            self._conn.insert_lines([input_sql])
-            raise Exception("should not reach here")
-        except LinesError as err:
->>>>>>> 9ce15470
             tdSql.checkNotEqual(err.errno, 0)
 
         # nchar
         # * legal nchar could not be larger than 16374/4
         stb_name = self.getLongName(7, "letters")
         input_sql = f'{stb_name},t0=t c0=f,c1=L"{self.getLongName(4093, "letters")}" 1626006833639000000ns'
-<<<<<<< HEAD
         self._conn.schemaless_insert([input_sql], 0)
 
         input_sql = f'{stb_name},t0=t c0=f,c1=L"{self.getLongName(4094, "letters")}" 1626006833639000000ns'
@@ -819,15 +678,6 @@
             self._conn.schemaless_insert([input_sql], 0)
             raise Exception("should not reach here")
         except SchemalessError as err:
-=======
-        self._conn.insert_lines([input_sql])
-
-        input_sql = f'{stb_name},t0=t c0=f,c1=L"{self.getLongName(4094, "letters")}" 1626006833639000000ns'
-        try:
-            self._conn.insert_lines([input_sql])
-            raise Exception("should not reach here")
-        except LinesError as err:
->>>>>>> 9ce15470
             tdSql.checkNotEqual(err.errno, 0)
 
     def tagColIllegalValueCheckCase(self):
@@ -840,7 +690,6 @@
         for i in ["TrUe", "tRue", "trUe", "truE", "FalsE", "fAlse", "faLse", "falSe", "falsE"]:
             input_sql1 = self.genFullTypeSql(t0=i)[0]
             try:
-<<<<<<< HEAD
                 self._conn.schemaless_insert([input_sql1], 0)
                 raise Exception("should not reach here")
             except SchemalessError as err:
@@ -850,17 +699,6 @@
                 self._conn.schemaless_insert([input_sql2], 0)
                 raise Exception("should not reach here")
             except SchemalessError as err:
-=======
-                self._conn.insert_lines([input_sql1])
-                raise Exception("should not reach here")
-            except LinesError as err:
-                tdSql.checkNotEqual(err.errno, 0)
-            input_sql2 = self.genFullTypeSql(c0=i)[0]
-            try:
-                self._conn.insert_lines([input_sql2])
-                raise Exception("should not reach here")
-            except LinesError as err:
->>>>>>> 9ce15470
                 tdSql.checkNotEqual(err.errno, 0)
 
         # i8 i16 i32 i64 f32 f64
@@ -880,15 +718,9 @@
                 self.genFullTypeSql(c9="1s1u64")[0]
             ]:
             try:
-<<<<<<< HEAD
                 self._conn.schemaless_insert([input_sql], 0)
                 raise Exception("should not reach here")
             except SchemalessError as err:
-=======
-                self._conn.insert_lines([input_sql])
-                raise Exception("should not reach here")
-            except LinesError as err:
->>>>>>> 9ce15470
                 tdSql.checkNotEqual(err.errno, 0)
 
         # check binary and nchar blank
@@ -899,15 +731,9 @@
         input_sql4 = f'{stb_name},t0=t,t1=L"abc aaa" c0=f 1626006833639000000ns'
         for input_sql in [input_sql1, input_sql2, input_sql3, input_sql4]:
             try:
-<<<<<<< HEAD
                 self._conn.schemaless_insert([input_sql], 0)
                 raise Exception("should not reach here")
             except SchemalessError as err:
-=======
-                self._conn.insert_lines([input_sql])
-                raise Exception("should not reach here")
-            except LinesError as err:
->>>>>>> 9ce15470
                 tdSql.checkNotEqual(err.errno, 0)
 
         # check accepted binary and nchar symbols 
@@ -915,13 +741,8 @@
         for symbol in list('~!@#$¥%^&*()-+={}|[]、「」:;'):
             input_sql1 = f'{stb_name},t0=t c0=f,c1="abc{symbol}aaa" 1626006833639000000ns'
             input_sql2 = f'{stb_name},t0=t,t1="abc{symbol}aaa" c0=f 1626006833639000000ns'
-<<<<<<< HEAD
             self._conn.schemaless_insert([input_sql1], 0)
             self._conn.schemaless_insert([input_sql2], 0)
-=======
-            self._conn.insert_lines([input_sql1])
-            self._conn.insert_lines([input_sql2])
->>>>>>> 9ce15470
         
 
     def duplicateIdTagColInsertCheckCase(self):
@@ -931,57 +752,33 @@
         self.cleanStb()
         input_sql_id = self.genFullTypeSql(id_double_tag=True)[0]
         try:
-<<<<<<< HEAD
             self._conn.schemaless_insert([input_sql_id], 0)
             raise Exception("should not reach here")
         except SchemalessError as err:
-=======
-            self._conn.insert_lines([input_sql_id])
-            raise Exception("should not reach here")
-        except LinesError as err:
->>>>>>> 9ce15470
             tdSql.checkNotEqual(err.errno, 0)
 
         input_sql = self.genFullTypeSql()[0]
         input_sql_tag = input_sql.replace("t5", "t6")
         try:
-<<<<<<< HEAD
             self._conn.schemaless_insert([input_sql_tag], 0)
             raise Exception("should not reach here")
         except SchemalessError as err:
-=======
-            self._conn.insert_lines([input_sql_tag])
-            raise Exception("should not reach here")
-        except LinesError as err:
->>>>>>> 9ce15470
             tdSql.checkNotEqual(err.errno, 0)
 
         input_sql = self.genFullTypeSql()[0]
         input_sql_col = input_sql.replace("c5", "c6")
         try:
-<<<<<<< HEAD
             self._conn.schemaless_insert([input_sql_col], 0)
             raise Exception("should not reach here")
         except SchemalessError as err:
-=======
-            self._conn.insert_lines([input_sql_col])
-            raise Exception("should not reach here")
-        except LinesError as err:
->>>>>>> 9ce15470
             tdSql.checkNotEqual(err.errno, 0)
 
         input_sql = self.genFullTypeSql()[0]
         input_sql_col = input_sql.replace("c5", "C6")
         try:
-<<<<<<< HEAD
             self._conn.schemaless_insert([input_sql_col], 0)
             raise Exception("should not reach here")
         except SchemalessError as err:
-=======
-            self._conn.insert_lines([input_sql_col])
-            raise Exception("should not reach here")
-        except LinesError as err:
->>>>>>> 9ce15470
             tdSql.checkNotEqual(err.errno, 0)
 
     ##### stb exist #####
@@ -1005,11 +802,7 @@
         self.cleanStb()
         input_sql, stb_name = self.genFullTypeSql()
         self.resCmp(input_sql, stb_name)
-<<<<<<< HEAD
         self._conn.schemaless_insert([input_sql], 0)
-=======
-        self._conn.insert_lines([input_sql])
->>>>>>> 9ce15470
         self.resCmp(input_sql, stb_name)
 
     def tagColBinaryNcharLengthCheckCase(self):
@@ -1076,11 +869,7 @@
         tdSql.checkRows(1)
         tdSql.checkEqual(tb_name1, tb_name2)
         input_sql, stb_name = self.genFullTypeSql(stb_name=stb_name, t0="f", c0="f", id_noexist_tag=True, ct_add_tag=True)
-<<<<<<< HEAD
         self._conn.schemaless_insert([input_sql], 0)
-=======
-        self._conn.insert_lines([input_sql])
->>>>>>> 9ce15470
         tb_name3 = self.getNoIdTbName(stb_name)
         tdSql.query(f"select * from {stb_name}")
         tdSql.checkRows(2)
@@ -1095,58 +884,34 @@
         stb_name = self.getLongName(7, "letters")
         tb_name = f'{stb_name}_1'
         input_sql = f'{stb_name},id="{tb_name}",t0=t c0=f 1626006833639000000ns'
-<<<<<<< HEAD
         self._conn.schemaless_insert([input_sql], 0)
 
         # * every binary and nchar must be length+2, so here is two tag, max length could not larger than 16384-2*2
         input_sql = f'{stb_name},t0=t,t1="{self.getLongName(16374, "letters")}",t2="{self.getLongName(5, "letters")}" c0=f 1626006833639000000ns'
         self._conn.schemaless_insert([input_sql], 0)
-=======
-        self._conn.insert_lines([input_sql])
-
-        # * every binary and nchar must be length+2, so here is two tag, max length could not larger than 16384-2*2
-        input_sql = f'{stb_name},t0=t,t1="{self.getLongName(16374, "letters")}",t2="{self.getLongName(5, "letters")}" c0=f 1626006833639000000ns'
-        self._conn.insert_lines([input_sql])
->>>>>>> 9ce15470
         
         tdSql.query(f"select * from {stb_name}")
         tdSql.checkRows(2)
         input_sql = f'{stb_name},t0=t,t1="{self.getLongName(16374, "letters")}",t2="{self.getLongName(6, "letters")}" c0=f 1626006833639000000ns'
         try:
-<<<<<<< HEAD
             self._conn.schemaless_insert([input_sql], 0)
             raise Exception("should not reach here")
         except SchemalessError:
-=======
-            self._conn.insert_lines([input_sql])
-            raise Exception("should not reach here")
-        except LinesError:
->>>>>>> 9ce15470
             pass
         tdSql.query(f"select * from {stb_name}")
         tdSql.checkRows(2)
 
         # # * check col，col+ts max in describe ---> 16143
         input_sql = f'{stb_name},t0=t c0=f,c1="{self.getLongName(16374, "letters")}",c2="{self.getLongName(16374, "letters")}",c3="{self.getLongName(16374, "letters")}",c4="{self.getLongName(12, "letters")}" 1626006833639000000ns'
-<<<<<<< HEAD
         self._conn.schemaless_insert([input_sql], 0)
-=======
-        self._conn.insert_lines([input_sql])
->>>>>>> 9ce15470
 
         tdSql.query(f"select * from {stb_name}")
         tdSql.checkRows(3)
         input_sql = f'{stb_name},t0=t c0=f,c1="{self.getLongName(16374, "letters")}",c2="{self.getLongName(16374, "letters")}",c3="{self.getLongName(16374, "letters")}",c4="{self.getLongName(13, "letters")}" 1626006833639000000ns'
         try:
-<<<<<<< HEAD
             self._conn.schemaless_insert([input_sql], 0)
             raise Exception("should not reach here")
         except SchemalessError as err:
-=======
-            self._conn.insert_lines([input_sql])
-            raise Exception("should not reach here")
-        except LinesError as err:
->>>>>>> 9ce15470
             tdSql.checkNotEqual(err.errno, 0)
         tdSql.query(f"select * from {stb_name}")
         tdSql.checkRows(3)
@@ -1160,55 +925,31 @@
         stb_name = self.getLongName(7, "letters")
         tb_name = f'{stb_name}_1'
         input_sql = f'{stb_name},id="{tb_name}",t0=t c0=f 1626006833639000000ns'
-<<<<<<< HEAD
         code = self._conn.schemaless_insert([input_sql], 0)
 
         # * legal nchar could not be larger than 16374/4
         input_sql = f'{stb_name},t0=t,t1=L"{self.getLongName(4093, "letters")}",t2=L"{self.getLongName(1, "letters")}" c0=f 1626006833639000000ns'
         self._conn.schemaless_insert([input_sql], 0)
-=======
-        code = self._conn.insert_lines([input_sql])
-
-        # * legal nchar could not be larger than 16374/4
-        input_sql = f'{stb_name},t0=t,t1=L"{self.getLongName(4093, "letters")}",t2=L"{self.getLongName(1, "letters")}" c0=f 1626006833639000000ns'
-        self._conn.insert_lines([input_sql])
->>>>>>> 9ce15470
         tdSql.query(f"select * from {stb_name}")
         tdSql.checkRows(2)
         input_sql = f'{stb_name},t0=t,t1=L"{self.getLongName(4093, "letters")}",t2=L"{self.getLongName(2, "letters")}" c0=f 1626006833639000000ns'
         try:
-<<<<<<< HEAD
             self._conn.schemaless_insert([input_sql], 0)
             raise Exception("should not reach here")
         except SchemalessError as err:
-=======
-            self._conn.insert_lines([input_sql])
-            raise Exception("should not reach here")
-        except LinesError as err:
->>>>>>> 9ce15470
             tdSql.checkNotEqual(err.errno, 0)
         tdSql.query(f"select * from {stb_name}")
         tdSql.checkRows(2)
 
         input_sql = f'{stb_name},t0=t c0=f,c1=L"{self.getLongName(4093, "letters")}",c2=L"{self.getLongName(4093, "letters")}",c3=L"{self.getLongName(4093, "letters")}",c4=L"{self.getLongName(4, "letters")}" 1626006833639000000ns'
-<<<<<<< HEAD
         self._conn.schemaless_insert([input_sql], 0)
-=======
-        self._conn.insert_lines([input_sql])
->>>>>>> 9ce15470
         tdSql.query(f"select * from {stb_name}")
         tdSql.checkRows(3)
         input_sql = f'{stb_name},t0=t c0=f,c1=L"{self.getLongName(4093, "letters")}",c2=L"{self.getLongName(4093, "letters")}",c3=L"{self.getLongName(4093, "letters")}",c4=L"{self.getLongName(5, "letters")}" 1626006833639000000ns'
         try:
-<<<<<<< HEAD
             self._conn.schemaless_insert([input_sql], 0)
             raise Exception("should not reach here")
         except SchemalessError as err:
-=======
-            self._conn.insert_lines([input_sql])
-            raise Exception("should not reach here")
-        except LinesError as err:
->>>>>>> 9ce15470
             tdSql.checkNotEqual(err.errno, 0)
         tdSql.query(f"select * from {stb_name}")
         tdSql.checkRows(3)
@@ -1230,11 +971,7 @@
                 "st123456,t1=4i64,t3=\"t4\",t2=5f64,t4=5f64 c1=3i64,c3=L\"passitagin\",c2=true,c4=5f64,c5=5f64,c6=7u64 1626006933640000000ns",
                 "st123456,t1=4i64,t3=\"t4\",t2=5f64,t4=5f64 c1=3i64,c3=L\"passitagin_stf\",c2=false,c5=5f64,c6=7u64 1626006933641000000ns"
                 ]
-<<<<<<< HEAD
         self._conn.schemaless_insert(lines, 0)
-=======
-        self._conn.insert_lines(lines)
->>>>>>> 9ce15470
     
     def multiInsertCheckCase(self, count):
             """
@@ -1247,11 +984,7 @@
             for i in range(count):
                 input_sql = self.genFullTypeSql(stb_name=stb_name, t7=f'"{self.getLongName(8, "letters")}"', c7=f'"{self.getLongName(8, "letters")}"', id_noexist_tag=True)[0]
                 sql_list.append(input_sql)
-<<<<<<< HEAD
             self._conn.schemaless_insert(sql_list, 0)
-=======
-            self._conn.insert_lines(sql_list)
->>>>>>> 9ce15470
 
     def batchErrorInsertCheckCase(self):
         """
@@ -1262,15 +995,9 @@
         lines = ["st123456,t1=3i64,t2=4f64,t3=\"t3\" c1=3i64,c3=L\"passit\",c2=false,c4=4f64 1626006833639000000ns",
                 f"{stb_name},t2=5f64,t3=L\"ste\" c1=tRue,c2=4i64,c3=\"iam\" 1626056811823316532ns"]
         try:
-<<<<<<< HEAD
             self._conn.schemaless_insert(lines, 0)
             raise Exception("should not reach here")
         except SchemalessError as err:
-=======
-            self._conn.insert_lines(lines)
-            raise Exception("should not reach here")
-        except LinesError as err:
->>>>>>> 9ce15470
             tdSql.checkNotEqual(err.errno, 0)
 
     def genSqlList(self, count=5, stb_name="", tb_name=""):
@@ -1322,11 +1049,7 @@
     def genMultiThreadSeq(self, sql_list):
         tlist = list()
         for insert_sql in sql_list:
-<<<<<<< HEAD
             t = threading.Thread(target=self._conn.schemaless_insert,args=([insert_sql[0]], 0))
-=======
-            t = threading.Thread(target=self._conn.insert_lines,args=([insert_sql[0]],))
->>>>>>> 9ce15470
             tlist.append(t)
         return tlist
 
@@ -1537,7 +1260,6 @@
         input_sql1 = "rfasta,id=\"rfasta_1\",t0=true,t1=127i8,t2=32767i16,t3=2147483647i32,t4=9223372036854775807i64,t5=11.12345f32,t6=22.123456789f64,t7=\"ddzhiksj\",t8=L\"ncharTagValue\" c0=True,c1=127i8,c2=32767i16,c3=2147483647i32,c4=9223372036854775807i64,c5=11.12345f32,c6=22.123456789f64,c7=\"bnhwlgvj\",c8=L\"ncharTagValue\",c9=7u64 1626006933640000000ns"
         input_sql2 = "rfasta,id=\"rfasta_1\",t0=true,t1=127i8,t2=32767i16,t3=2147483647i32,t4=9223372036854775807i64,t5=11.12345f32,t6=22.123456789f64 c0=True,c1=127i8,c2=32767i16,c3=2147483647i32,c4=9223372036854775807i64,c5=11.12345f32,c6=22.123456789f64 1626006933640000000ns"
         try:
-<<<<<<< HEAD
             self._conn.schemaless_insert([input_sql1], 0)
             self._conn.schemaless_insert([input_sql2], 0)
         except SchemalessError as err:
@@ -1549,19 +1271,6 @@
         # code = self._conn.schemaless_insert([input_sql3], 0)
         # print(code)
         # self._conn.schemaless_insert([input_sql4], 0)
-=======
-            self._conn.insert_lines([input_sql1])
-            self._conn.insert_lines([input_sql2])
-        except LinesError as err:
-            print(err.errno)
-        # self._conn.insert_lines([input_sql2])
-        # input_sql3 = f'abcd,id="cc¥Ec",t0=True,t1=127i8,t2=32767i16,t3=2147483647i32,t4=9223372036854775807i64,t5=11.12345f32,t6=22.123456789f64,t7="ndsfdrum",t8=L"ncharTagValue" c0=f,c1=127i8,c2=32767i16,c3=2147483647i32,c4=9223372036854775807i64,c5=11.12345f32,c6=22.123456789f64,c7="igwoehkm",c8=L"ncharColValue",c9=7u64 0'
-        # print(input_sql3)
-        # input_sql4 = 'hmemeb,id="kilrcrldgf",t0=F,t1=127i8,t2=32767i16,t3=2147483647i32,t4=9223372036854775807i64,t5=11.12345f32,t6=22.123456789f64,t7="fysodjql",t8=L"ncharTagValue" c0=True,c1=127i8,c2=32767i16,c3=2147483647i32,c4=9223372036854775807i64,c5=11.12345f32,c6=22.123456789f64,c7="waszbfvc",c8=L"ncharColValue",c9=7u64 0'
-        # code = self._conn.insert_lines([input_sql3])
-        # print(code)
-        # self._conn.insert_lines([input_sql4])
->>>>>>> 9ce15470
 
     def runAll(self):
         self.initCheckCase()
