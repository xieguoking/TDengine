--- conflicted
+++ resolved
@@ -398,12 +398,12 @@
 python3 ./test.py -f query/queryTbnameUpperLower.py
 python3 ./test.py -f query/query.py
 python3 ./test.py -f query/queryDiffColsOr.py
-<<<<<<< HEAD
+
 
 python3 ./test.py -f client/nettest.py
-=======
+
 python3 ./test.py -f query/queryRegex.py
->>>>>>> be4b3d11
+
 #======================p4-end===============
 
 
