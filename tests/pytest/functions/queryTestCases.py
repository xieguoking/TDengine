###################################################################
#           Copyright (c) 2016 by TAOS Technologies, Inc.
#                     All rights reserved.
#
#  This file is proprietary and confidential to TAOS Technologies.
#  No part of this file may be reproduced, stored, transmitted,
#  disclosed or used in any form or by any means other than as
#  expressly provided by the written permission from Jianhui Tao
#
###################################################################

# -*- coding: utf-8 -*-

import sys
import subprocess
import random
import math
import numpy as np
import inspect

from util.log import *
from util.cases import *
from util.sql import *
from util.dnodes import *


class TDTestCase:
    def init(self, conn, logSql):
        tdLog.debug(f"start to execute {__file__}")
        tdSql.init(conn.cursor(), logSql)

    def getBuildPath(self) -> str:
        selfPath = os.path.dirname(os.path.realpath(__file__))

        if ("community" in selfPath):
            projPath = selfPath[:selfPath.find("community")]
        else:
            projPath = selfPath[:selfPath.find("tests")]

        for root, dirs, files in os.walk(projPath):
            if ("taosd" in files):
                rootRealPath = os.path.dirname(os.path.realpath(root))
                if ("packaging" not in rootRealPath):
                    buildPath = root[:len(root) - len("/debug/build/bin")]
                    break
        return buildPath

    def getCfgDir(self) -> str:
        selfPath = os.path.dirname(os.path.realpath(__file__))

        if ("community" in selfPath):
            cfgDir = self.getBuildPath() + "/community/sim/dnode1/cfg"
        else:
            cfgDir = self.getBuildPath() + "/sim/dnode1/cfg"
        return cfgDir

    def getCfgFile(self) -> str:
        return self.getCfgDir()+"/taos.cfg"

    def td3690(self):
        tdLog.printNoPrefix("==========TD-3690==========")

        tdSql.prepare()

        tdSql.execute("show variables")
        res_off = tdSql.cursor.fetchall()
        resList = np.array(res_off)
        index = np.where(resList == "offlineThreshold")
        index_value = np.dstack((index[0])).squeeze()
        tdSql.query("show variables")
        tdSql.checkData(index_value, 1, 864000)

    def td4082(self):
        tdLog.printNoPrefix("==========TD-4082==========")
        tdSql.prepare()

        cfgfile = self.getCfgFile()
        max_compressMsgSize = 100000000

        tdSql.execute("show variables")
        res_com = tdSql.cursor.fetchall()
        rescomlist = np.array(res_com)
        cpms_index = np.where(rescomlist == "compressMsgSize")
        index_value = np.dstack((cpms_index[0])).squeeze()

        tdSql.query("show variables")
        tdSql.checkData(index_value, 1, -1)

        tdSql.query("show dnodes")
        index = tdSql.getData(0, 0)

        tdDnodes.stop(index)
        cmd = f"sed -i '$a compressMSgSize {max_compressMsgSize}' {cfgfile} "
        try:
            _ = subprocess.check_output(cmd, shell=True).decode("utf-8")
        except Exception as e:
            raise e

        tdDnodes.start(index)
        tdSql.query("show variables")
        tdSql.checkData(index_value, 1, 100000000)

        tdDnodes.stop(index)
        cmd = f"sed -i '$s/{max_compressMsgSize}/{max_compressMsgSize+10}/g' {cfgfile} "
        try:
            _ = subprocess.check_output(cmd, shell=True).decode("utf-8")
        except Exception as e:
            raise e

        tdDnodes.start(index)
        tdSql.query("show variables")
        tdSql.checkData(index_value, 1, -1)

        tdDnodes.stop(index)
        cmd = f"sed -i '$d' {cfgfile}"
        try:
            _ = subprocess.check_output(cmd, shell=True).decode("utf-8")
        except Exception as e:
            raise e

        tdDnodes.start(index)

    def td4097(self):
        tdLog.printNoPrefix("==========TD-4097==========")
        tdSql.execute("drop database if exists db")
        tdSql.execute("drop database if exists db1")
        tdSql.execute("create database  if not exists db keep 3650")
        tdSql.execute("create database  if not exists db1 keep 3650")
        tdSql.execute("create database  if not exists new keep 3650")
        tdSql.execute("create database  if not exists private keep 3650")
        tdSql.execute("create database  if not exists db2 keep 3650")

        tdSql.execute("create stable db.stb1 (ts timestamp, c1 int) tags(t1 int)")
        tdSql.execute("create stable db.stb2 (ts timestamp, c1 int) tags(t1 int)")
        tdSql.execute("create stable db1.stb3 (ts timestamp, c1 int) tags(t1 int)")

        tdSql.execute("create table db.t10 using db.stb1 tags(1)")
        tdSql.execute("create table db.t11 using db.stb1 tags(2)")
        tdSql.execute("create table db.t20 using db.stb2 tags(3)")
        tdSql.execute("create table db1.t30 using db1.stb3 tags(4)")

        # tdLog.printNoPrefix("==========TD-4097==========")
        # 插入数据，然后进行show create 操作

        # p1 不进入指定数据库
        tdSql.query("show create database db")
        tdSql.checkRows(1)
        tdSql.query("show create database db1")
        tdSql.checkRows(1)
        tdSql.query("show create database db2")
        tdSql.checkRows(1)
        tdSql.query("show create database new")
        tdSql.checkRows(1)
        tdSql.query("show create database private")
        tdSql.checkRows(1)
        tdSql.error("show create database ")
        tdSql.error("show create databases db ")
        tdSql.error("show create database db.stb1")
        tdSql.error("show create database db0")
        tdSql.error("show create database db db1")
        tdSql.error("show create database db, db1")
        tdSql.error("show create database stb1")
        tdSql.error("show create database * ")

        tdSql.query("show create stable db.stb1")
        tdSql.checkRows(1)
        tdSql.error("show create stable db.t10")
        tdSql.error("show create stable db.stb0")
        tdSql.error("show create stable stb1")
        tdSql.error("show create stable ")
        tdSql.error("show create stable *")
        tdSql.error("show create stable db.stb1 db.stb2")
        tdSql.error("show create stable db.stb1, db.stb2")

        tdSql.query("show create table db.stb1")
        tdSql.checkRows(1)
        tdSql.query("show create table db.t10")
        tdSql.checkRows(1)
        tdSql.error("show create table db.stb0")
        tdSql.error("show create table stb1")
        tdSql.error("show create table ")
        tdSql.error("show create table *")
        tdSql.error("show create table db.stb1 db.stb2")
        tdSql.error("show create table db.stb1, db.stb2")

        # p2 进入指定数据库
        tdSql.execute("use db")

        tdSql.query("show create database db")
        tdSql.checkRows(1)
        tdSql.query("show create database db1")
        tdSql.checkRows(1)
        tdSql.error("show create database ")
        tdSql.error("show create databases db ")
        tdSql.error("show create database db.stb1")
        tdSql.error("show create database db0")
        tdSql.error("show create database db db1")
        tdSql.error("show create database db, db1")
        tdSql.error("show create database stb1")
        tdSql.error("show create database * ")

        tdSql.query("show create stable db.stb1")
        tdSql.checkRows(1)
        tdSql.query("show create stable stb1")
        tdSql.checkRows(1)
        tdSql.query("show create stable db1.stb3")
        tdSql.checkRows(1)
        tdSql.error("show create stable db.t10")
        tdSql.error("show create stable db")
        tdSql.error("show create stable t10")
        tdSql.error("show create stable db.stb0")
        tdSql.error("show create stables stb1")
        tdSql.error("show create stable ")
        tdSql.error("show create stable *")
        tdSql.error("show create stable db.stb1 db.stb2")
        tdSql.error("show create stable stb1 stb2")
        tdSql.error("show create stable db.stb1, db.stb2")
        tdSql.error("show create stable stb1, stb2")

        tdSql.query("show create table db.stb1")
        tdSql.checkRows(1)
        tdSql.query("show create table stb1")
        tdSql.checkRows(1)
        tdSql.query("show create table db.t10")
        tdSql.checkRows(1)
        tdSql.query("show create table t10")
        tdSql.checkRows(1)
        tdSql.query("show create table db1.t30")
        tdSql.checkRows(1)
        tdSql.error("show create table t30")
        tdSql.error("show create table db.stb0")
        tdSql.error("show create table db.t0")
        tdSql.error("show create table db")
        tdSql.error("show create tables stb1")
        tdSql.error("show create tables t10")
        tdSql.error("show create table ")
        tdSql.error("show create table *")
        tdSql.error("show create table db.stb1 db.stb2")
        tdSql.error("show create table db.t11 db.t10")
        tdSql.error("show create table db.stb1, db.stb2")
        tdSql.error("show create table db.t11, db.t10")
        tdSql.error("show create table stb1 stb2")
        tdSql.error("show create table t11 t10")
        tdSql.error("show create table stb1, stb2")
        tdSql.error("show create table t11, t10")

        # p3 删库删表后进行查询
        tdSql.execute("drop table if exists t11")

        tdSql.error("show create table t11")
        tdSql.error("show create table db.t11")
        tdSql.query("show create stable stb1")
        tdSql.checkRows(1)
        tdSql.query("show create table t10")
        tdSql.checkRows(1)

        tdSql.execute("drop stable if exists stb2")

        tdSql.error("show create table stb2")
        tdSql.error("show create table db.stb2")
        tdSql.error("show create stable stb2")
        tdSql.error("show create stable db.stb2")
        tdSql.error("show create stable db.t20")
        tdSql.query("show create database db")
        tdSql.checkRows(1)
        tdSql.query("show create stable db.stb1")
        tdSql.checkRows(1)

        tdSql.execute("drop database if exists db1")
        tdSql.error("show create database db1")
        tdSql.error("show create stable db1.t31")
        tdSql.error("show create stable db1.stb3")
        tdSql.query("show create database db")
        tdSql.checkRows(1)
        tdSql.query("show create stable db.stb1")
        tdSql.checkRows(1)

    def td4153(self):
        tdLog.printNoPrefix("==========TD-4153==========")

        pass

    def td4288(self):
        tdLog.printNoPrefix("==========TD-4288==========")
        # keep ~ [days,365000]
        tdSql.execute("drop database if exists db")
        tdSql.execute("create database  if not exists db")

        tdSql.execute("show variables")
        res_kp = tdSql.cursor.fetchall()
        resList = np.array(res_kp)
        keep_index = np.where(resList == "keep")
        index_value = np.dstack((keep_index[0])).squeeze()

        tdSql.query("show variables")
        tdSql.checkData(index_value, 1, 3650)

        tdSql.query("show databases")
        selfPath = os.path.dirname(os.path.realpath(__file__))
        if ("community" in selfPath):
            tdSql.checkData(0, 7, "3650,3650,3650")
        else:
            tdSql.checkData(0, 7, 3650)

        days = tdSql.getData(0, 6)
        tdSql.error("alter database db keep 3650001")
        tdSql.error("alter database db keep 9")
        tdSql.error("alter database db keep 0b")
        tdSql.error("alter database db keep 3650,9,36500")
        tdSql.error("alter database db keep 3650,3650,365001")
        tdSql.error("alter database db keep 36500,a,36500")
        tdSql.error("alter database db keep (36500,3650,3650)")
        tdSql.error("alter database db keep [36500,3650,36500]")
        tdSql.error("alter database db keep 36500,0xff,3650")
        tdSql.error("alter database db keep 36500,0o365,3650")
        tdSql.error("alter database db keep 36500,0A3Ch,3650")
        tdSql.error("alter database db keep")
        tdSql.error("alter database db keep0 36500")

        tdSql.execute("alter database db keep 36500")
        tdSql.query("show databases")
        if ("community" in selfPath):
            tdSql.checkData(0, 7, "36500,36500,36500")
        else:
            tdSql.checkData(0, 7, 36500)

        tdSql.execute("drop database if exists db")
        tdSql.execute("create database  if not exists db1")
        tdSql.query("show databases")
        if ("community" in selfPath):
            tdSql.checkData(0, 7, "3650,3650,3650")
        else:
            tdSql.checkData(0, 7, 3650)

        tdSql.query("show variables")
        tdSql.checkData(index_value, 1, 3650)

        tdSql.execute("alter database db1 keep 365")
        tdSql.execute("drop database if exists db1")


        pass

    def td4724(self):
        tdLog.printNoPrefix("==========TD-4724==========")
        cfgfile = self.getCfgFile()
        minTablesPerVnode = 5
        maxTablesPerVnode = 10
        maxVgroupsPerDb = 100

        tdSql.query("show dnodes")
        index = tdSql.getData(0, 0)

        tdDnodes.stop(index)
        vnode_cmd = f"sed -i '$a maxVgroupsPerDb {maxVgroupsPerDb}' {cfgfile} "
        min_cmd = f"sed -i '$a minTablesPerVnode {minTablesPerVnode}' {cfgfile} "
        max_cmd = f"sed -i '$a maxTablesPerVnode {maxTablesPerVnode}' {cfgfile} "
        try:
            _ = subprocess.check_output(vnode_cmd, shell=True).decode("utf-8")
            _ = subprocess.check_output(min_cmd, shell=True).decode("utf-8")
            _ = subprocess.check_output(max_cmd, shell=True).decode("utf-8")
        except Exception as e:
            raise e

        tdDnodes.start(index)
        tdSql.execute("drop database if exists db")
        tdSql.execute("create database  if not exists db keep 3650")
        tdSql.execute("use db")
        tdSql.execute("create stable db.stb1 (ts timestamp, c1 int) tags(t1 int)")
        insert_sql = "insert into "
        for i in  range(100):
            tdSql.execute(f"create table db.t1{i} using db.stb1 tags({i})")
            insert_sql += f" t1{i} values({1604298064000 + i*1000}, {i})"
        tdSql.query("show dnodes")
        vnode_count = tdSql.getData(0, 2)
        if vnode_count <= 1:
            tdLog.exit("vnode is less than 2")

        tdSql.execute(insert_sql)
        tdDnodes.stop(index)
        cmd = f"sed -i '$d' {cfgfile}"
        try:
            _ = subprocess.check_output(cmd, shell=True).decode("utf-8")
            _ = subprocess.check_output(cmd, shell=True).decode("utf-8")
            _ = subprocess.check_output(cmd, shell=True).decode("utf-8")
        except Exception as e:
            raise e

        tdDnodes.start(index)

        pass

    def td4889(self):
        tdLog.printNoPrefix("==========TD-4889==========")
        tdSql.execute("drop database if exists db")
        tdSql.execute("create database  if not exists db keep 3650 blocks 3")

        tdSql.execute("use db")
        tdSql.execute("create stable db.stb1 (ts timestamp, c1 int) tags(t1 int)")

        for i in range(1000):
            tdSql.execute(f"create table db.t1{i} using db.stb1 tags({i})")
            for j in range(60):
                tdSql.execute(f"insert into db.t1{i} values (now-100d, {i+j})")

        tdSql.query("show dnodes")
        index = tdSql.getData(0,0)
        tdDnodes.stop(index)
        tdDnodes.start(index)

        tdSql.query("show vgroups")
        index = tdSql.getData(0,0)
        tdSql.checkData(0, 6, 0)
        tdSql.execute(f"compact vnodes in({index})")
        start_time = time.time()
        while True:
            tdSql.query("show vgroups")
            if tdSql.getData(0, 6) != 0:
                tdLog.printNoPrefix("show vgroups row:0 col:6 data:1 == expect:1")
                break
            run_time = time.time()-start_time
            if run_time > 3:
                tdLog.exit("compacting not occured")
            time.sleep(0.1)


        pass

    def td5168insert(self):
        tdSql.execute("drop database if exists db")
        tdSql.execute("create database  if not exists db keep 3650")

        tdSql.execute("use db")
        tdSql.execute("create stable db.stb1 (ts timestamp, c1 float, c2 float, c3 double, c4 double) tags(t1 int)")
        tdSql.execute("create table db.t1 using db.stb1 tags(1)")

        for i in range(5):
            c1 = 1001.11 + i*0.1
            c2 = 1001.11 + i*0.1 + 1*0.01
            c3 = 1001.11 + i*0.1 + 2*0.01
            c4 = 1001.11 + i*0.1 + 3*0.01
            tdSql.execute(f"insert into db.t1 values ('2021-07-01 08:00:0{i}.000', {c1}, {c2}, {c3}, {c4})")

        # tdSql.execute("insert into db.t1 values ('2021-07-01 08:00:00.000', 1001.11, 1001.12, 1001.13, 1001.14)")
        # tdSql.execute("insert into db.t1 values ('2021-07-01 08:00:01.000', 1001.21, 1001.22, 1001.23, 1001.24)")
        # tdSql.execute("insert into db.t1 values ('2021-07-01 08:00:02.000', 1001.31, 1001.32, 1001.33, 1001.34)")
        # tdSql.execute("insert into db.t1 values ('2021-07-01 08:00:03.000', 1001.41, 1001.42, 1001.43, 1001.44)")
        # tdSql.execute("insert into db.t1 values ('2021-07-01 08:00:04.000', 1001.51, 1001.52, 1001.53, 1001.54)")

        # for i in range(1000000):
        for i in range(1000000):
            random1 = random.uniform(1000,1001)
            random2 = random.uniform(1000,1001)
            random3 = random.uniform(1000,1001)
            random4 = random.uniform(1000,1001)
            tdSql.execute(f"insert into db.t1 values (now+{i}a, {random1}, {random2},{random3}, {random4})")

        pass

    def td5168(self):
        tdLog.printNoPrefix("==========TD-5168==========")
        # 插入小范围内的随机数
        tdLog.printNoPrefix("=====step0: 默认情况下插入数据========")
        self.td5168insert()

        # 获取五个时间点的数据作为基准数值,未压缩情况下精准匹配
        for i in range(5):
            tdSql.query(f"select * from db.t1 where ts='2021-07-01 08:00:0{i}.000' ")
            # c1, c2, c3, c4 = tdSql.getData(0, 1), tdSql.getData(0, 2), tdSql.getData(0, 3), tdSql.getData(0, 4)
            for j in range(4):
                locals()["f" + str(j) + str(i)] = tdSql.getData(0, j+1)
                print(f"f{j}{i}:", locals()["f" + str(j) + str(i)])
                tdSql.checkData(0, j+1, locals()["f" + str(j) + str(i)])

        # tdSql.query("select * from db.t1 limit 100,1")
        # f10, f11, f12, f13 = tdSql.getData(0,1), tdSql.getData(0,2), tdSql.getData(0,3), tdSql.getData(0,4)
        #
        # tdSql.query("select * from db.t1 limit 1000,1")
        # f20, f21, f22, f23 = tdSql.getData(0,1), tdSql.getData(0,2), tdSql.getData(0,3), tdSql.getData(0,4)
        #
        # tdSql.query("select * from db.t1 limit 10000,1")
        # f30, f31, f32, f33 = tdSql.getData(0,1), tdSql.getData(0,2), tdSql.getData(0,3), tdSql.getData(0,4)
        #
        # tdSql.query("select * from db.t1 limit 100000,1")
        # f40, f41, f42, f43 = tdSql.getData(0,1), tdSql.getData(0,2), tdSql.getData(0,3), tdSql.getData(0,4)
        #
        # tdSql.query("select * from db.t1 limit 1000000,1")
        # f50, f51, f52, f53 = tdSql.getData(0,1), tdSql.getData(0,2), tdSql.getData(0,3), tdSql.getData(0,4)

        # 关闭服务并获取未开启压缩情况下的数据容量
        tdSql.query("show dnodes")
        index = tdSql.getData(0, 0)
        tdDnodes.stop(index)

        cfgdir = self.getCfgDir()
        cfgfile = self.getCfgFile()

        lossy_cfg_cmd=f"grep lossyColumns {cfgfile}|awk '{{print $2}}'"
        data_size_cmd = f"du -s {cfgdir}/../data/vnode/  | awk '{{print $1}}'"
        dsize_init = int(subprocess.check_output(data_size_cmd,shell=True).decode("utf-8"))
        lossy_args = subprocess.check_output(lossy_cfg_cmd, shell=True).decode("utf-8")
        tdLog.printNoPrefix(f"close the lossyColumns，data size is: {dsize_init};the lossyColumns line is: {lossy_args}")

        ###################################################
        float_lossy = "float"
        double_lossy = "double"
        float_double_lossy = "float|double"
        no_loosy = ""

        double_precision_cmd = f"sed -i '$a dPrecision 0.000001' {cfgfile}"
        _ = subprocess.check_output(double_precision_cmd, shell=True).decode("utf-8")

        lossy_float_cmd = f"sed -i '$a  lossyColumns {float_lossy}' {cfgfile} "
        lossy_double_cmd = f"sed -i '$d' {cfgfile} && sed -i '$a  lossyColumns {double_lossy}' {cfgfile} "
        lossy_float_double_cmd = f"sed -i '$d' {cfgfile} && sed -i '$a  lossyColumns {float_double_lossy}' {cfgfile} "
        lossy_no_cmd =  f"sed -i '$a  lossyColumns {no_loosy}' {cfgfile} "

        ###################################################

        # 开启有损压缩，参数float，并启动服务插入数据
        tdLog.printNoPrefix("=====step1: lossyColumns设置为float========")
        lossy_float =  subprocess.check_output(lossy_float_cmd, shell=True).decode("utf-8")
        tdDnodes.start(index)
        self.td5168insert()

        # 查询前面所述5个时间数据并与基准数值进行比较
        for i in range(5):
            tdSql.query(f"select * from db.t1 where ts='2021-07-01 08:00:0{i}.000' ")
            # c1, c2, c3, c4 = tdSql.getData(0, 1), tdSql.getData(0, 2), tdSql.getData(0, 3), tdSql.getData(0, 4)
            for j in range(4):
                # locals()["f" + str(j) + str(i)] = tdSql.getData(0, j+1)
                # print(f"f{j}{i}:", locals()["f" + str(j) + str(i)])
                tdSql.checkData(0, j+1, locals()["f" + str(j) + str(i)])

        # 关闭服务并获取压缩参数为float情况下的数据容量
        tdDnodes.stop(index)
        dsize_float = int(subprocess.check_output(data_size_cmd,shell=True).decode("utf-8"))
        lossy_args = subprocess.check_output(lossy_cfg_cmd, shell=True).decode("utf-8")
        tdLog.printNoPrefix(f"open the lossyColumns， data size is：{dsize_float};the lossyColumns line is: {lossy_args}")

        # 修改有损压缩，参数double，并启动服务
        tdLog.printNoPrefix("=====step2: lossyColumns设置为double========")
        lossy_double =  subprocess.check_output(lossy_double_cmd, shell=True).decode("utf-8")
        tdDnodes.start(index)
        self.td5168insert()

        # 查询前面所述5个时间数据并与基准数值进行比较
        for i in range(5):
            tdSql.query(f"select * from db.t1 where ts='2021-07-01 08:00:0{i}.000' ")
            for j in range(4):
                tdSql.checkData(0, j+1, locals()["f" + str(j) + str(i)])

        # 关闭服务并获取压缩参数为double情况下的数据容量
        tdDnodes.stop(index)
        dsize_double = int(subprocess.check_output(data_size_cmd, shell=True).decode("utf-8"))
        lossy_args = subprocess.check_output(lossy_cfg_cmd, shell=True).decode("utf-8")
        tdLog.printNoPrefix(f"open the lossyColumns, data size is：{dsize_double};the lossyColumns line is: {lossy_args}")

        # 修改有损压缩，参数 float&&double ，并启动服务
        tdLog.printNoPrefix("=====step3: lossyColumns设置为 float&&double ========")
        lossy_float_double =  subprocess.check_output(lossy_float_double_cmd, shell=True).decode("utf-8")
        tdDnodes.start(index)
        self.td5168insert()

        # 查询前面所述5个时间数据并与基准数值进行比较
        for i in range(5):
            tdSql.query(f"select * from db.t1 where ts='2021-07-01 08:00:0{i}.000' ")
            for j in range(4):
                tdSql.checkData(0, j+1, locals()["f" + str(j) + str(i)])

        # 关闭服务并获取压缩参数为 float&&double 情况下的数据容量
        tdDnodes.stop(index)
        dsize_float_double = int(subprocess.check_output(data_size_cmd, shell=True).decode("utf-8"))
        lossy_args = subprocess.check_output(lossy_cfg_cmd, shell=True).decode("utf-8")
        tdLog.printNoPrefix(f"open the lossyColumns， data size is：{dsize_float_double};the lossyColumns line is: {lossy_args}")

        if not ((dsize_float_double < dsize_init) and (dsize_double < dsize_init) and (dsize_float < dsize_init)) :
            tdLog.printNoPrefix(f"When lossyColumns value is float, data size is: {dsize_float}")
            tdLog.printNoPrefix(f"When lossyColumns value is double, data size is: {dsize_double}")
            tdLog.printNoPrefix(f"When lossyColumns value is float and double, data size is: {dsize_float_double}")
            tdLog.printNoPrefix(f"When lossyColumns is closed, data size is: {dsize_init}")
            tdLog.exit("压缩未生效")
        else:
            tdLog.printNoPrefix(f"When lossyColumns value is float, data size is: {dsize_float}")
            tdLog.printNoPrefix(f"When lossyColumns value is double, data size is: {dsize_double}")
            tdLog.printNoPrefix(f"When lossyColumns value is float and double, data size is: {dsize_float_double}")
            tdLog.printNoPrefix(f"When lossyColumns is closed, data size is: {dsize_init}")
            tdLog.printNoPrefix("压缩生效")

        pass

    def td5433(self):
        tdLog.printNoPrefix("==========TD-5433==========")
        tdSql.execute("drop database if exists db")
        tdSql.execute("create database  if not exists db keep 3650")

        tdSql.execute("use db")
        tdSql.execute("create stable db.stb1 (ts timestamp, c1 int) tags(t0 tinyint, t1 int)")
        tdSql.execute("create stable db.stb2 (ts timestamp, c1 int) tags(t0 binary(16), t1 binary(16))")
        numtab=20000
        for i in range(numtab):
            sql  = f"create table db.t{i} using db.stb1 tags({i%128}, {100+i})"
            tdSql.execute(sql)
            tdSql.execute(f"insert into db.t{i} values (now-10d, {i})")
            tdSql.execute(f"insert into db.t{i} values (now-9d, {i*2})")
            tdSql.execute(f"insert into db.t{i} values (now-8d, {i*3})")

        tdSql.execute("create table db.t01 using db.stb2 tags('1', '100')")
        tdSql.execute("create table db.t02 using db.stb2 tags('2', '200')")
        tdSql.execute("create table db.t03 using db.stb2 tags('3', '300')")
        tdSql.execute("create table db.t04 using db.stb2 tags('4', '400')")
        tdSql.execute("create table db.t05 using db.stb2 tags('5', '500')")

        tdSql.query("select distinct t1 from stb1 where t1 != '150'")
        tdSql.checkRows(numtab-1)
        tdSql.query("select distinct t1 from stb1 where t1 != 150")
        tdSql.checkRows(numtab-1)
        tdSql.query("select distinct t1 from stb1 where t1 = 150")
        tdSql.checkRows(1)
        tdSql.query("select distinct t1 from stb1 where t1 = '150'")
        tdSql.checkRows(1)
        tdSql.query("select distinct t1 from stb1")
        tdSql.checkRows(numtab)

        tdSql.query("select distinct t0 from stb1 where t0 != '2'")
        tdSql.checkRows(127)
        tdSql.query("select distinct t0 from stb1 where t0 != 2")
        tdSql.checkRows(127)
        tdSql.query("select distinct t0 from stb1 where t0 = 2")
        tdSql.checkRows(1)
        tdSql.query("select distinct t0 from stb1 where t0 = '2'")
        tdSql.checkRows(1)
        tdSql.query("select distinct t0 from stb1")
        tdSql.checkRows(128)

        tdSql.query("select distinct t1 from stb2 where t1 != '200'")
        tdSql.checkRows(4)
        tdSql.query("select distinct t1 from stb2 where t1 != 200")
        tdSql.checkRows(4)
        tdSql.query("select distinct t1 from stb2 where t1 = 200")
        tdSql.checkRows(1)
        tdSql.query("select distinct t1 from stb2 where t1 = '200'")
        tdSql.checkRows(1)
        tdSql.query("select distinct t1 from stb2")
        tdSql.checkRows(5)

        tdSql.query("select distinct t0 from stb2 where t0 != '2'")
        tdSql.checkRows(4)
        tdSql.query("select distinct t0 from stb2 where t0 != 2")
        tdSql.checkRows(4)
        tdSql.query("select distinct t0 from stb2 where t0 = 2")
        tdSql.checkRows(1)
        tdSql.query("select distinct t0 from stb2 where t0 = '2'")
        tdSql.checkRows(1)
        tdSql.query("select distinct t0 from stb2")
        tdSql.checkRows(5)

        pass

    def td5798(self):
        tdLog.printNoPrefix("==========TD-5798 + TD-5810==========")
        tdSql.execute("drop database if exists db")
        tdSql.execute("create database  if not exists db keep 3650")

        tdSql.execute("use db")
        tdSql.execute("create stable db.stb1 (ts timestamp, c1 int, c2 int) tags(t0 tinyint, t1 int, t2 int)")
        tdSql.execute("create stable db.stb2 (ts timestamp, c2 int, c3 binary(16)) tags(t2 binary(16), t3 binary(16), t4 int)")
        maxRemainderNum=7
        tbnum=101
        for i in range(tbnum-1):
            sql  = f"create table db.t{i} using db.stb1 tags({i%maxRemainderNum}, {(i-1)%maxRemainderNum}, {i%2})"
            tdSql.execute(sql)
            tdSql.execute(f"insert into db.t{i} values (now-10d, {i}, {i%3})")
            tdSql.execute(f"insert into db.t{i} values (now-9d, {i}, {(i-1)%3})")
            tdSql.execute(f"insert into db.t{i} values (now-8d, {i}, {(i-2)%3})")
            tdSql.execute(f"insert into db.t{i} (ts )values (now-7d)")

            tdSql.execute(f"create table db.t0{i} using db.stb2 tags('{i%maxRemainderNum}', '{(i-1)%maxRemainderNum}', {i%3})")
            tdSql.execute(f"insert into db.t0{i} values (now-10d, {i}, '{(i+1)%3}')")
            tdSql.execute(f"insert into db.t0{i} values (now-9d, {i}, '{(i+2)%3}')")
            tdSql.execute(f"insert into db.t0{i} values (now-8d, {i}, '{(i)%3}')")
            tdSql.execute(f"insert into db.t0{i} (ts )values (now-7d)")
        tdSql.execute("create table db.t100num using db.stb1 tags(null, null, null)")
        tdSql.execute("create table db.t0100num using db.stb2 tags(null, null, null)")
        tdSql.execute(f"insert into db.t100num values (now-10d, {tbnum-1}, 1)")
        tdSql.execute(f"insert into db.t100num values (now-9d, {tbnum-1}, 0)")
        tdSql.execute(f"insert into db.t100num values (now-8d, {tbnum-1}, 2)")
        tdSql.execute(f"insert into db.t100num (ts )values (now-7d)")
        tdSql.execute(f"insert into db.t0100num values (now-10d, {tbnum-1}, 1)")
        tdSql.execute(f"insert into db.t0100num values (now-9d, {tbnum-1}, 0)")
        tdSql.execute(f"insert into db.t0100num values (now-8d, {tbnum-1}, 2)")
        tdSql.execute(f"insert into db.t0100num (ts )values (now-7d)")

        #========== TD-5810 suport distinct multi-data-coloumn ==========
        tdSql.query(f"select distinct  c1 from stb1 where c1 <{tbnum}")
        tdSql.checkRows(tbnum)
        tdSql.query(f"select distinct  c2 from stb1")
        tdSql.checkRows(4)
        tdSql.query(f"select distinct  c1,c2 from stb1 where c1 <{tbnum}")
        tdSql.checkRows(tbnum*3)
        tdSql.query(f"select distinct  c1,c1 from stb1 where c1 <{tbnum}")
        tdSql.checkRows(tbnum)
        tdSql.query(f"select distinct  c1,c2 from stb1 where c1 <{tbnum} limit 3")
        tdSql.checkRows(3)
        tdSql.query(f"select distinct  c1,c2 from stb1 where c1 <{tbnum} limit 3 offset {tbnum*3-2}")
        tdSql.checkRows(2)

        tdSql.query(f"select distinct  c1 from t1 where c1 <{tbnum}")
        tdSql.checkRows(1)
        tdSql.query(f"select distinct  c2 from t1")
        tdSql.checkRows(4)
        tdSql.query(f"select distinct  c1,c2 from t1 where c1 <{tbnum}")
        tdSql.checkRows(3)
        tdSql.query(f"select distinct  c1,c1 from t1 ")
        tdSql.checkRows(2)
        tdSql.query(f"select distinct  c1,c1 from t1 where c1 <{tbnum}")
        tdSql.checkRows(1)
        tdSql.query(f"select distinct  c1,c2 from t1 where c1 <{tbnum} limit 3")
        tdSql.checkRows(3)
        tdSql.query(f"select distinct  c1,c2 from t1 where c1 <{tbnum} limit 3 offset 2")
        tdSql.checkRows(1)

        tdSql.query(f"select distinct  c3 from stb2 where c2 <{tbnum} ")
        tdSql.checkRows(3)
        tdSql.query(f"select distinct  c3, c2 from stb2 where c2 <{tbnum} limit 2")
        tdSql.checkRows(2)

        tdSql.error("select distinct c5 from stb1")
        tdSql.error("select distinct c5 from t1")
        tdSql.error("select distinct c1 from db.*")
        tdSql.error("select c2, distinct c1 from stb1")
        tdSql.error("select c2, distinct c1 from t1")
        tdSql.error("select distinct c2 from ")
        tdSql.error("distinct c2 from stb1")
        tdSql.error("distinct c2 from t1")
        tdSql.error("select distinct  c1, c2, c3 from stb1")
        tdSql.error("select distinct  c1, c2, c3 from t1")
        tdSql.error("select distinct  stb1.c1, stb1.c2, stb2.c2, stb2.c3 from stb1")
        tdSql.error("select distinct  stb1.c1, stb1.c2, stb2.c2, stb2.c3 from t1")
        tdSql.error("select distinct  t1.c1, t1.c2, t2.c1, t2.c2 from t1")
        tdSql.query(f"select distinct  c1 c2, c2 c3 from stb1 where c1 <{tbnum}")
        tdSql.checkRows(tbnum*3)
        tdSql.query(f"select distinct  c1 c2, c2 c3 from t1 where c1 <{tbnum}")
        tdSql.checkRows(3)
        tdSql.error("select distinct  c1, c2 from stb1 order by ts")
        tdSql.error("select distinct  c1, c2 from t1 order by ts")
        tdSql.error("select distinct  c1, ts from stb1 group by c2")
        tdSql.error("select distinct  c1, ts from t1 group by c2")
        tdSql.error("select distinct  c1, max(c2) from stb1 ")
        tdSql.error("select distinct  c1, max(c2) from t1 ")
        tdSql.error("select max(c2), distinct  c1 from stb1 ")
        tdSql.error("select max(c2), distinct  c1 from t1 ")
        tdSql.error("select distinct  c1, c2 from stb1 where c1 > 3 group by t0")
        tdSql.error("select distinct  c1, c2 from t1 where c1 > 3 group by t0")
        tdSql.error("select distinct  c1, c2 from stb1 where c1 > 3 interval(1d) ")
        tdSql.error("select distinct  c1, c2 from t1 where c1 > 3 interval(1d) ")
        tdSql.error("select distinct  c1, c2 from stb1 where c1 > 3 interval(1d) fill(next)")
        tdSql.error("select distinct  c1, c2 from t1 where c1 > 3 interval(1d) fill(next)")
        tdSql.error("select distinct  c1, c2 from stb1 where ts > now-10d and ts < now interval(1d) fill(next)")
        tdSql.error("select distinct  c1, c2 from t1 where ts > now-10d and ts < now interval(1d) fill(next)")
        tdSql.error("select distinct  c1, c2 from stb1 where c1 > 3 slimit 1")
        tdSql.error("select distinct  c1, c2 from t1 where c1 > 3 slimit 1")
        tdSql.query(f"select distinct  c1, c2 from stb1 where c1 between {tbnum-2} and {tbnum} ")
        tdSql.checkRows(6)
        tdSql.query("select distinct  c1, c2 from stb1 where c1 in (1,2,3,4,5)")
        tdSql.checkRows(15)
        tdSql.query("select distinct  c1, c2 from stb1 where c1 in (100,1000,10000)")
        tdSql.checkRows(3)

        tdSql.query(f"select distinct  c1,c2 from (select * from stb1 where c1 > {tbnum-2}) ")
        tdSql.checkRows(3)
        tdSql.query(f"select distinct  c1,c2 from (select * from t1 where c1 < {tbnum}) ")
        tdSql.checkRows(3)
        tdSql.query(f"select distinct  c1,c2 from (select * from stb1 where t2 !=0 and t2 != 1) ")
        tdSql.checkRows(4)
        tdSql.error("select distinct  c1, c2 from (select distinct c1, c2 from stb1 where t0 > 2 and t1 < 3) ")
        tdSql.error("select  c1, c2 from (select distinct c1, c2 from stb1 where t0 > 2 and t1 < 3) ")
        tdSql.query("select distinct  c1, c2 from (select c2, c1 from stb1 where c1 > 2 ) where  c1 < 4")
        tdSql.checkRows(3)
        tdSql.error("select distinct  c1, c2 from (select c1 from stb1 where t0 > 2 ) where  t1 < 3")
        tdSql.error("select distinct  c1, c2 from (select c2, c1 from stb1 where c1 > 2 order by ts)")
        # tdSql.error("select distinct  c1, c2 from (select c2, c1 from t1 where c1 > 2 order by ts)")
        tdSql.error("select distinct  c1, c2 from (select c2, c1 from stb1 where c1 > 2 group by c1)")
        # tdSql.error("select distinct  c1, c2 from (select max(c1) c1, max(c2) c2 from stb1 group by c1)")
        # tdSql.error("select distinct  c1, c2 from (select max(c1) c1, max(c2) c2 from t1 group by c1)")
        tdSql.query("select distinct  c1, c2 from (select max(c1) c1, max(c2) c2 from stb1 )")
        tdSql.checkRows(1)
        tdSql.query("select distinct  c1, c2 from (select max(c1) c1, max(c2) c2 from t1 )")
        tdSql.checkRows(1)
        tdSql.error("select distinct  stb1.c1, stb1.c2 from stb1 , stb2 where stb1.ts=stb2.ts and stb1.t2=stb2.t4")
        tdSql.error("select distinct  t1.c1, t1.c2 from t1 , t2 where t1.ts=t2.ts ")

        # tdSql.error("select distinct  c1, c2 from (select count(c1) c1, count(c2) c2 from stb1 group by ts)")
        # tdSql.error("select distinct  c1, c2 from (select count(c1) c1, count(c2) c2 from t1 group by ts)")



        #========== TD-5798 suport distinct multi-tags-coloumn ==========
        tdSql.query("select distinct  t1 from stb1")
        tdSql.checkRows(maxRemainderNum+1)
        tdSql.query("select distinct  t0, t1 from stb1")
        tdSql.checkRows(maxRemainderNum+1)
        tdSql.query("select distinct  t1, t0 from stb1")
        tdSql.checkRows(maxRemainderNum+1)
        tdSql.query("select distinct  t1, t2 from stb1")
        tdSql.checkRows(maxRemainderNum*2+1)
        tdSql.query("select distinct  t0, t1, t2 from stb1")
        tdSql.checkRows(maxRemainderNum*2+1)
        tdSql.query("select distinct  t0 t1, t1 t2 from stb1")
        tdSql.checkRows(maxRemainderNum+1)
        tdSql.query("select distinct  t0, t0, t0 from stb1")
        tdSql.checkRows(maxRemainderNum+1)
        tdSql.query("select distinct  t0, t1 from t1")
        tdSql.checkRows(1)
        tdSql.query("select distinct  t0, t1 from t100num")
        tdSql.checkRows(1)

        tdSql.query("select distinct  t3 from stb2")
        tdSql.checkRows(maxRemainderNum+1)
        tdSql.query("select distinct  t2, t3 from stb2")
        tdSql.checkRows(maxRemainderNum+1)
        tdSql.query("select distinct  t3, t2 from stb2")
        tdSql.checkRows(maxRemainderNum+1)
        tdSql.query("select distinct  t4, t2 from stb2")
        tdSql.checkRows(maxRemainderNum*3+1)
        tdSql.query("select distinct  t2, t3, t4 from stb2")
        tdSql.checkRows(maxRemainderNum*3+1)
        tdSql.query("select distinct  t2 t1, t3 t2 from stb2")
        tdSql.checkRows(maxRemainderNum+1)
        tdSql.query("select distinct  t3, t3, t3 from stb2")
        tdSql.checkRows(maxRemainderNum+1)
        tdSql.query("select distinct  t2, t3 from t01")
        tdSql.checkRows(1)
        tdSql.query("select distinct  t3, t4 from t0100num")
        tdSql.checkRows(1)


        ########## should be error #########
        tdSql.error("select distinct  from stb1")
        tdSql.error("select distinct t3 from stb1")
        tdSql.error("select distinct t1 from db.*")
        tdSql.error("select distinct t2 from ")
        tdSql.error("distinct t2 from stb1")
        tdSql.error("select distinct stb1")
        tdSql.error("select distinct  t0, t1, t2, t3 from stb1")
        tdSql.error("select distinct  stb1.t0, stb1.t1, stb2.t2, stb2.t3 from stb1")

        tdSql.error("select dist t0 from stb1")
        tdSql.error("select distinct  stb2.t2, stb2.t3 from stb1")
        tdSql.error("select distinct  stb2.t2 t1, stb2.t3 t2 from stb1")

        tdSql.error("select distinct  t0, t1 from t1 where t0 < 7")

        ########## add where condition ##########
        tdSql.query("select distinct  t0, t1 from stb1 where t1 > 3")
        tdSql.checkRows(3)
        tdSql.query("select distinct  t0, t1 from stb1 where t1 > 3 limit 2")
        tdSql.checkRows(2)
        tdSql.query("select distinct  t0, t1 from stb1 where t1 > 3 limit 2 offset 2")
        tdSql.checkRows(1)
        tdSql.query("select distinct  t0, t1 from stb1 where t1 > 3 slimit 2")
        tdSql.checkRows(3)
        tdSql.error("select distinct  t0, t1 from stb1 where c1 > 2")
        tdSql.query("select distinct  t0, t1 from stb1 where t1 > 3 and t1 < 5")
        tdSql.checkRows(1)
        tdSql.error("select distinct  stb1.t0, stb1.t1 from stb1, stb2 where stb1.t2=stb2.t4")
        tdSql.error("select distinct  t0, t1 from stb1 where stb2.t4 > 2")
        tdSql.error("select distinct  t0, t1 from stb1 where t1 > 3 group by t0")
        tdSql.error("select distinct  t0, t1 from stb1 where t1 > 3 interval(1d) ")
        tdSql.error("select distinct  t0, t1 from stb1 where t1 > 3 interval(1d) fill(next)")
        tdSql.error("select distinct  t0, t1 from stb1 where ts > now-10d and ts < now interval(1d) fill(next)")

        tdSql.error("select max(c1), distinct t0 from stb1 where t0 > 2")
        tdSql.error("select distinct t0, max(c1) from stb1 where t0 > 2")
        tdSql.error("select distinct  t0  from stb1 where t0 in (select t0 from stb1 where t0 > 2)")
        tdSql.query("select distinct  t0, t1  from stb1 where t0 in (1,2,3,4,5)")
        tdSql.checkRows(5)
        tdSql.query("select distinct  t1 from (select t0, t1 from stb1 where t0 > 2) ")
        tdSql.checkRows(4)
        tdSql.error("select distinct  t1 from (select distinct t0, t1 from stb1 where t0 > 2 and t1 < 3) ")
        tdSql.error("select distinct  t1 from (select distinct t0, t1 from stb1 where t0 > 2 ) where  t1 < 3")
        tdSql.query("select distinct  t1 from (select t0, t1 from stb1 where t0 > 2 ) where  t1 < 3")
        tdSql.checkRows(1)
        tdSql.error("select distinct  t1, t0 from (select t1 from stb1 where t0 > 2 ) where  t1 < 3")
        tdSql.error("select distinct  t1, t0 from (select max(t1) t1, max(t0) t0 from stb1 group by t1)")
        tdSql.error("select distinct  t1, t0 from (select max(t1) t1, max(t0) t0 from stb1)")
        tdSql.query("select distinct  t1, t0 from (select t1,t0 from stb1 where t0 > 2 ) where  t1 < 3")
        tdSql.checkRows(1)
        tdSql.error(" select distinct  t1, t0 from (select t1,t0 from stb1 where t0 > 2 order by ts) where  t1 < 3")
        tdSql.error("select t1, t0 from (select distinct t1,t0 from stb1 where t0 > 2 ) where  t1 < 3")
        tdSql.error(" select distinct  t1, t0 from (select t1,t0 from stb1 where t0 > 2  group by ts) where  t1 < 3")
        tdSql.error("select distinct  stb1.t1, stb1.t2 from stb1 , stb2 where stb1.ts=stb2.ts and stb1.t2=stb2.t4")
        tdSql.error("select distinct  t1.t1, t1.t2 from t1 , t2 where t1.ts=t2.ts ")

        pass

    def td5935(self):
        tdLog.printNoPrefix("==========TD-5935==========")
        tdSql.execute("drop database if exists db")
        tdSql.execute("create database  if not exists db keep 3650")

        tdSql.execute("use db")
        tdSql.execute("create stable db.stb1 (ts timestamp, c1 int, c2 float) tags(t1 int, t2 int)")
        nowtime=int(round((time.time()*1000)))
        for i in range(100):
            sql = f"create table db.t{i} using db.stb1 tags({i % 7}, {i % 2})"
            tdSql.execute(sql)
            for j in range(1000):
                tdSql.execute(f"insert into db.t{i} values ({nowtime-j*10}, {1000-j}, {round(random.random()*j,3)})")
            tdSql.execute(f"insert into db.t{i} (ts) values ({nowtime-10000}) ")

        ########### TD-5933  verify the bug of "function stddev with interval return 0 rows" is fixed ##########
        stddevAndIntervalSql=f"select last(*) from t0 where ts>={nowtime-10000}  interval(10a) limit 10"
        tdSql.query(stddevAndIntervalSql)
        tdSql.checkRows(10)

        ########## TD-5978 verify the bug of "when start row is null, result by fill(next) is 0 " is fixed ##########
        fillsql=f"select last(*) from t0 where ts>={nowtime-10000} and ts<{nowtime}  interval(10a) fill(next) limit 10"
        tdSql.query(fillsql)
        fillResult=False
        if (tdSql.getData(0,2) != 0) and (tdSql.getData(0, 2)  is not None):
            fillResult=True
        if fillResult:
            tdLog.success(f"sql is :{fillsql}, fill(next) is correct")
        else:
            tdLog.exit("fill(next) is wrong")

        pass

    def td6068(self):
        tdLog.printNoPrefix("==========TD-6068==========")
        tdSql.execute("drop database if exists db")
        tdSql.execute("create database  if not exists db keep 3650")
        tdSql.execute("use db")

        tdSql.execute("create stable db.stb1 (ts timestamp, c1 int, c2 float, c3 timestamp, c4 binary(16), c5 double, c6 bool) tags(t1 int)")

        for i in range(100):
            sql  = f"create table db.t{i} using db.stb1 tags({i})"
            tdSql.execute(sql)
            tdSql.execute(f"insert into db.t{i} values (now-10h, {i}, {i+random.random()}, now-10h, 'a_{i}', '{i-random.random()}', True)")
            tdSql.execute(f"insert into db.t{i} values (now-9h, {i+random.randint(1,10)}, {i+random.random()}, now-9h, 'a_{i}', '{i-random.random()}', FALSE )")
            tdSql.execute(f"insert into db.t{i} values (now-8h, {i+random.randint(1,10)}, {i+random.random()}, now-8h, 'b_{i}', '{i-random.random()}', True)")
            tdSql.execute(f"insert into db.t{i} values (now-7h, {i+random.randint(1,10)}, {i+random.random()}, now-7h, 'b_{i}', '{i-random.random()}', FALSE )")
            tdSql.execute(f"insert into db.t{i} values (now-6h, {i+random.randint(1,10)}, {i+random.random()}, now-6h, 'c_{i}', '{i-random.random()}', True)")
            tdSql.execute(f"insert into db.t{i} values (now-5h, {i+random.randint(1,10)}, {i+random.random()}, now-5h, 'c_{i}', '{i-random.random()}', FALSE )")
            tdSql.execute(f"insert into db.t{i} (ts)values (now-4h)")
            tdSql.execute(f"insert into db.t{i} (ts)values (now-11h)")
            tdSql.execute(f"insert into db.t{i} (ts)values (now-450m)")

        tdSql.query("select ts as t,derivative(c1, 10m, 0) from t1")
        tdSql.checkRows(5)
        tdSql.checkCols(3)
        for i in range(5):
            data=tdSql.getData(i, 0)
            tdSql.checkData(i, 1, data)
        tdSql.query("select ts as t, derivative(c1, 1h, 0) from stb1 group by tbname")
        tdSql.checkRows(500)
        tdSql.checkCols(4)
        tdSql.query("select ts as t, derivative(c1, 1s, 0) from t1")
        tdSql.query("select ts as t, derivative(c1, 1d, 0) from t1")
        tdSql.error("select ts as t, derivative(c1, 1h, 0) from stb1")
        tdSql.query("select ts as t, derivative(c2, 1h, 0) from t1")
        tdSql.checkRows(5)
        tdSql.error("select ts as t, derivative(c3, 1h, 0) from t1")
        tdSql.error("select ts as t, derivative(c4, 1h, 0) from t1")
        tdSql.query("select ts as t, derivative(c5, 1h, 0) from t1")
        tdSql.checkRows(5)
        tdSql.error("select ts as t, derivative(c6, 1h, 0) from t1")
        tdSql.error("select ts as t, derivative(t1, 1h, 0) from t1")

        tdSql.query("select ts as t, diff(c1) from t1")
        tdSql.checkRows(5)
        tdSql.checkCols(3)
        for i in range(5):
            data=tdSql.getData(i, 0)
            tdSql.checkData(i, 1, data)
        tdSql.query("select ts as t, diff(c1) from stb1 group by tbname")
        tdSql.checkRows(500)
        tdSql.checkCols(4)
        tdSql.query("select ts as t, diff(c1) from t1")
        tdSql.query("select ts as t, diff(c1) from t1")
        tdSql.error("select ts as t, diff(c1) from stb1")
        tdSql.query("select ts as t, diff(c2) from t1")
        tdSql.checkRows(5)
        tdSql.error("select ts as t, diff(c3) from t1")
        tdSql.error("select ts as t, diff(c4) from t1")
        tdSql.query("select ts as t, diff(c5) from t1")
        tdSql.checkRows(5)
        tdSql.error("select ts as t, diff(c6) from t1")
        tdSql.error("select ts as t, diff(t1) from t1")
        tdSql.error("select ts as t, diff(c1, c2) from t1")

        tdSql.error("select ts as t, bottom(c1, 0) from t1")
        tdSql.query("select ts as t, bottom(c1, 5) from t1")
        tdSql.checkRows(5)
        tdSql.checkCols(3)
        for i in range(5):
            data=tdSql.getData(i, 0)
            tdSql.checkData(i, 1, data)
        tdSql.query("select ts as t, bottom(c1, 5) from stb1")
        tdSql.checkRows(5)
        tdSql.query("select ts as t, bottom(c1, 5) from stb1 group by tbname")
        tdSql.checkRows(500)
        tdSql.query("select ts as t, bottom(c1, 8) from t1")
        tdSql.checkRows(6)
        tdSql.query("select ts as t, bottom(c2, 8) from t1")
        tdSql.checkRows(6)
        tdSql.error("select ts as t, bottom(c3, 5) from t1")
        tdSql.error("select ts as t, bottom(c4, 5) from t1")
        tdSql.query("select ts as t, bottom(c5, 8) from t1")
        tdSql.checkRows(6)
        tdSql.error("select ts as t, bottom(c6, 5) from t1")
        tdSql.error("select ts as t, bottom(c5, 8) as b from t1 order by b")
        tdSql.error("select ts as t, bottom(t1, 1) from t1")
        tdSql.error("select ts as t, bottom(t1, 1) from stb1")
        tdSql.error("select ts as t, bottom(t1, 3) from stb1 order by c3")
        tdSql.error("select ts as t, bottom(t1, 3) from t1 order by c3")


        tdSql.error("select ts as t, top(c1, 0) from t1")
        tdSql.query("select ts as t, top(c1, 5) from t1")
        tdSql.checkRows(5)
        tdSql.checkCols(3)
        for i in range(5):
            data=tdSql.getData(i, 0)
            tdSql.checkData(i, 1, data)
        tdSql.query("select ts as t, top(c1, 5) from stb1")
        tdSql.checkRows(5)
        tdSql.query("select ts as t, top(c1, 5) from stb1 group by tbname")
        tdSql.checkRows(500)
        tdSql.query("select ts as t, top(c1, 8) from t1")
        tdSql.checkRows(6)
        tdSql.query("select ts as t, top(c2, 8) from t1")
        tdSql.checkRows(6)
        tdSql.error("select ts as t, top(c3, 5) from t1")
        tdSql.error("select ts as t, top(c4, 5) from t1")
        tdSql.query("select ts as t, top(c5, 8) from t1")
        tdSql.checkRows(6)
        tdSql.error("select ts as t, top(c6, 5) from t1")
        tdSql.error("select ts as t, top(c5, 8) as b from t1 order by b")
        tdSql.error("select ts as t, top(t1, 1) from t1")
        tdSql.error("select ts as t, top(t1, 1) from stb1")
        tdSql.error("select ts as t, top(t1, 3) from stb1 order by c3")
        tdSql.error("select ts as t, top(t1, 3) from t1 order by c3")

        tdDnodes.stop(1)
        tdDnodes.start(1)

        tdSql.query("select ts as t, diff(c1) from t1")
        tdSql.checkRows(5)
        tdSql.checkCols(3)
        for i in range(5):
            data=tdSql.getData(i, 0)
            tdSql.checkData(i, 1, data)
        tdSql.query("select ts as t, diff(c1) from stb1 group by tbname")
        tdSql.checkRows(500)
        tdSql.checkCols(4)
        tdSql.query("select ts as t, diff(c1) from t1")
        tdSql.query("select ts as t, diff(c1) from t1")
        tdSql.error("select ts as t, diff(c1) from stb1")
        tdSql.query("select ts as t, diff(c2) from t1")
        tdSql.checkRows(5)
        tdSql.error("select ts as t, diff(c3) from t1")
        tdSql.error("select ts as t, diff(c4) from t1")
        tdSql.query("select ts as t, diff(c5) from t1")
        tdSql.checkRows(5)
        tdSql.error("select ts as t, diff(c6) from t1")
        tdSql.error("select ts as t, diff(t1) from t1")
        tdSql.error("select ts as t, diff(c1, c2) from t1")

        tdSql.error("select ts as t, bottom(c1, 0) from t1")
        tdSql.query("select ts as t, bottom(c1, 5) from t1")
        tdSql.checkRows(5)
        tdSql.checkCols(3)
        for i in range(5):
            data=tdSql.getData(i, 0)
            tdSql.checkData(i, 1, data)
        tdSql.query("select ts as t, bottom(c1, 5) from stb1")
        tdSql.checkRows(5)
        tdSql.query("select ts as t, bottom(c1, 5) from stb1 group by tbname")
        tdSql.checkRows(500)
        tdSql.query("select ts as t, bottom(c1, 8) from t1")
        tdSql.checkRows(6)
        tdSql.query("select ts as t, bottom(c2, 8) from t1")
        tdSql.checkRows(6)
        tdSql.error("select ts as t, bottom(c3, 5) from t1")
        tdSql.error("select ts as t, bottom(c4, 5) from t1")
        tdSql.query("select ts as t, bottom(c5, 8) from t1")
        tdSql.checkRows(6)
        tdSql.error("select ts as t, bottom(c6, 5) from t1")
        tdSql.error("select ts as t, bottom(c5, 8) as b from t1 order by b")
        tdSql.error("select ts as t, bottom(t1, 1) from t1")
        tdSql.error("select ts as t, bottom(t1, 1) from stb1")
        tdSql.error("select ts as t, bottom(t1, 3) from stb1 order by c3")
        tdSql.error("select ts as t, bottom(t1, 3) from t1 order by c3")


        tdSql.error("select ts as t, top(c1, 0) from t1")
        tdSql.query("select ts as t, top(c1, 5) from t1")
        tdSql.checkRows(5)
        tdSql.checkCols(3)
        for i in range(5):
            data=tdSql.getData(i, 0)
            tdSql.checkData(i, 1, data)
        tdSql.query("select ts as t, top(c1, 5) from stb1")
        tdSql.checkRows(5)
        tdSql.query("select ts as t, top(c1, 5) from stb1 group by tbname")
        tdSql.checkRows(500)
        tdSql.query("select ts as t, top(c1, 8) from t1")
        tdSql.checkRows(6)
        tdSql.query("select ts as t, top(c2, 8) from t1")
        tdSql.checkRows(6)
        tdSql.error("select ts as t, top(c3, 5) from t1")
        tdSql.error("select ts as t, top(c4, 5) from t1")
        tdSql.query("select ts as t, top(c5, 8) from t1")
        tdSql.checkRows(6)
        tdSql.error("select ts as t, top(c6, 5) from t1")
        tdSql.error("select ts as t, top(c5, 8) as b from t1 order by b")
        tdSql.error("select ts as t, top(t1, 1) from t1")
        tdSql.error("select ts as t, top(t1, 1) from stb1")
        tdSql.error("select ts as t, top(t1, 3) from stb1 order by c3")
        tdSql.error("select ts as t, top(t1, 3) from t1 order by c3")
        pass

    def apercentile_query_form(self, col="c1", p=0, com=',', algo="'t-digest'", alias="", table_expr="t1", condition=""):

        '''
        apercentile function:
        :param col:         string, column name, required parameters;
        :param p:           float, percentile interval, [0,100], required parameters;
        :param algo:        string, alforithm, real form like: ', algorithm' , algorithm: {type:int, data:[0, 1]};
        :param alias:       string, result column another name;
        :param table_expr:  string or expression, data source（eg,table/stable name, result set）, required parameters;
        :param condition:   expression；
        :param args:        other funtions,like: ', last(col)'
        :return:            apercentile query statement,default: select apercentile(c1, 0, 1) from t1
        '''

        return f"select apercentile({col}, {p}{com} {algo})  {alias}  from {table_expr} {condition}"

    def checkapert(self,col="c1", p=0, com=',', algo='"t-digest"', alias="", table_expr="t1", condition="" ):

        tdSql.query(f"select count({col})  from {table_expr} {condition}")
        if tdSql.queryRows == 0:
            tdSql.query(self.apercentile_query_form(
                col=col, p=p, com=com, algo=algo, alias=alias, table_expr=table_expr, condition=condition
            ))
            tdSql.checkRows(0)
            return

        pset = [0, 40,  60, 100]
        if p not in pset:
            pset.append(p)

        if "stb" in table_expr:
            tdSql.query(f"select spread({col})  from stb1")
        else:
            tdSql.query(f"select avg(c1) from (select spread({col.split('.')[-1]}) c1 from stb1  group by tbname)")
        spread_num = tdSql.getData(0, 0)

        for pi in pset:

            if "group" in condition:
                tdSql.query(f"select last_row({col}) from {table_expr} {condition}")
                query_result = tdSql.queryResult
                query_rows = tdSql.queryRows
                for i in range(query_rows):
                    pre_condition = condition.replace("slimit",'limit').replace("group by tbname", "").split("soffset")[0]
                    tbname = query_result[i][-1]
                    tdSql.query(f"select percentile({col}, {pi}) {alias} from {tbname} {pre_condition}")
                    print(tdSql.sql)
                    pre_data = tdSql.getData(0, 0)
                    tdSql.query(self.apercentile_query_form(
                        col=col, p=pi, com=com, algo='"t-digest"', alias=alias, table_expr=table_expr, condition=condition
                    ))
                    if abs(tdSql.getData(i, 0)) >= (spread_num*0.02):
                        tdSql.checkDeviaRation(i, 0, pre_data, 0.1)
                    else:
                        devia = abs((tdSql.getData(i, 0) - pre_data) / (spread_num * 0.02))
                        if devia < 0.5:
                            tdLog.info(f"sql:{tdSql.sql}, result data:{tdSql.getData(i, 0)}, expect data:{pre_data}, "
                                           f"actual deviation:{devia} <= expect deviation: 0.01")
                        else:
                            tdLog.exit(
                                    f"[{inspect.getframeinfo(inspect.stack()[1][0]).lineno}],check failed:sql:{tdSql.sql}, "
                                    f"result data:{tdSql.getData(i, 0)}, expect data:{pre_data}, "
                                    f"actual deviation:{devia} > expect deviation: 0.01")

            # if "group" in condition:
            #     tdSql.query(self.apercentile_query_form(
            #         col=col, p=pi, com=com, algo='"default"', alias=alias, table_expr=table_expr, condition=condition
            #     ))
            #     query_result = tdSql.queryResult
            #     query_rows = tdSql.queryRows
            #     tdSql.query(self.apercentile_query_form(
            #         col=col, p=pi, com=com, algo='"t-digest"', alias=alias, table_expr=table_expr, condition=condition
            #     ))
            #     for i in range(query_rows):
            #         if abs(tdSql.getData(i, 0)) >= (spread_num*0.02):
            #             tdSql.checkDeviaRation(i, 0, query_result[i][0], 0.1)
            #         else:
            #             devia = abs((tdSql.getData(i, 0) - query_result[i][0]) / (spread_num * 0.02))
            #             if devia < 0.5:
            #                 tdLog.info(f"sql:{tdSql.sql}, result data:{tdSql.getData(i, 0)}, expect data:{tdSql.queryResult[i][0]}, "
            #                                f"actual deviation:{devia} <= expect deviation: 0.01")
            #             else:
            #                 tdLog.exit(
            #                         f"[{inspect.getframeinfo(inspect.stack()[1][0]).lineno}],check failed:sql:{tdSql.sql}, "
            #                         f"result data:{tdSql.getData(i, 0)}, expect data:{tdSql.queryResult[i][0]}, "
            #                         f"actual deviation:{devia} > expect deviation: 0.01")

            else:
                if ',' in alias or not alias:
                    tdSql.query(f"select {col} from {table_expr} {condition}")
                elif "stb" not in table_expr:
                    tdSql.query(f"select percentile({col}, {pi}) {alias} from {table_expr} {condition}")
                else:
                    tdSql.query(self.apercentile_query_form(
                            col=col, p=pi, com=com, algo='"default"', alias=alias, table_expr=table_expr, condition=condition
                        ))
                query_result = np.array(tdSql.queryResult)[np.array(tdSql.queryResult) != None]
                tdSql.query(self.apercentile_query_form(
                    col=col, p=pi, com=com, algo=algo, alias=alias, table_expr=table_expr, condition=condition
                ))

                if abs(tdSql.getData(0, 0)) >= (spread_num * 0.02):
                    tdSql.checkDeviaRation(0, 0, np.percentile(query_result, pi), 0.1)
                else:
                    devia = abs((tdSql.getData(0, 0) - np.percentile(query_result, pi)) / (spread_num * 0.02))
                    if devia < 0.5:
                        tdLog.info(
                            f"sql:{tdSql.sql}, result data:{tdSql.getData(0, 0)}, expect data:{np.percentile(query_result, pi)}, "
                            f"actual deviation:{devia} <= expect deviation: 0.01")
                    else:
                        tdLog.exit(
                            f"[{inspect.getframeinfo(inspect.stack()[1][0]).lineno}],check failed:sql:{tdSql.sql}, "
                            f"result data:{tdSql.getData(0, 0)}, expect data:{np.percentile(query_result, pi)}, "
                            f"actual deviation:{devia} > expect deviation: 0.01")


    def apercentile_query(self):

        # table schema :ts timestamp, c1 int, c2 float, c3 timestamp, c4 binary(16), c5 double, c6 bool
        #                 c7 bigint, c8 smallint, c9 tinyint, c10 nchar(16)

        # case1： int col
        self.checkapert()
        # case2: float col
        case2 = {'col':'c2'}
        self.checkapert(**case2)
        # case3: double col
        case3 = {'col':'c5'}
        self.checkapert(**case3)
        # case4: bigint col
        case4 = {'col':'c7'}
        self.checkapert(**case4)
        # case5: smallint col
        case5 = {'col':'c8'}
        self.checkapert(**case5)
        # case6: tinyint col
        case6 = {'col':'c9'}
        self.checkapert(**case6)
        # case7: stable
        case7 = {'table_expr':'stb1'}
        self.checkapert(**case7)
        # case8: nest query, outquery
        case8 = {'table_expr':'(select c1 from t1)'}
        self.checkapert(**case8)
        # case9: nest query, inquery and out query
        case9 = {'table_expr':'(select apercentile(c1, 0) as c1 from t1)'}
        self.checkapert(**case9)

        # case10: nest query, inquery
        tdSql.query("select * from (select  c1 from stb1)")
        if tdSql.queryRows == 0:
            tdSql.query("select * from (select apercentile(c1,0) c1 from stb1)")
            tdSql.checkRows(0)
        else:
            query_result = np.array(tdSql.queryResult)[np.array(tdSql.queryResult) != None]
            tdSql.query("select * from (select apercentile(c1, 0) c1 from stb1)")
            tdSql.checkDeviaRation(0, 0, np.percentile(query_result, 0), 0.1)
            tdSql.query("select * from (select apercentile(c1,100) c1 from stb1)")
            tdSql.checkDeviaRation(0, 0, np.percentile(query_result, 100), 0.1)
            tdSql.query("select * from (select apercentile(c1,40) c1 from stb1)")
            tdSql.checkDeviaRation(0, 0, np.percentile(query_result, 40), 0.1)

        # case11: no algorithm = algo:0
        case11 = {'com':'', 'algo': ''}
        self.checkapert(**case11)

        # case12~14: p: bin/oct/hex
        case12 = {'p': 0b1100100}
        self.checkapert(**case12)
        case13 = {'algo':'"T-DIGEST"'}
        self.checkapert(**case13)
        case14 = {'p':0x32, 'algo':'"DEFAULT"'}
        self.checkapert(**case14)

        # case15~21: mix with aggregate function
        case15 = {'alias':', count(*)'}
        self.checkapert(**case15)
        case16 = {'alias':', avg(c1)'}
        self.checkapert(**case16)
        case17 = {'alias':', twa(c1)'}
        self.checkapert(**case17)
        case18 = {'alias':', irate(c1)'}
        self.checkapert(**case18)
        case19 = {'alias':', sum(c1)'}
        self.checkapert(**case19)
        case20 = {'alias':', stddev(c1)'}
        self.checkapert(**case20)
        case21 = {'alias':', leastsquares(c1, 1, 1)'}
        self.checkapert(**case21)

        # case22~27：mix with selector function
        case22 = {'alias':', min(c1)'}
        self.checkapert(**case22)
        case23 = {'alias':', max(c1)'}
        self.checkapert(**case23)
        case24 = {'alias':', first(c1)'}
        self.checkapert(**case24)
        case25 = {'alias':', last(c1)'}
        self.checkapert(**case25)
        case26 = {'alias':', percentile(c1, 0)'}
        self.checkapert(**case26)
        case27 = {'alias':', apercentile(c1, 0, "t-digest")'}
        self.checkapert(**case27)

        # case28~29: mix with computing function
        case28 = {'alias':', spread(c1)'}
        self.checkapert(**case28)
        # case29: mix with four operation
        case29 = {'alias':'+ spread(c1)'}
        self.checkapert(**case29)

        # case30~36: with condition
        case30 = {'condition':'where ts > now'}
        self.checkapert(**case30)
        case31 = {'condition':'where c1 between 1 and 200'}
        self.checkapert(**case31)
        case32 = {'condition':f'where c1 in {tuple(i for i in range(200))}'}
        self.checkapert(**case32)
        case33 = {'condition':'where c1>100 and c2<100'}
        self.checkapert(**case33)
        case34 = {'condition':'where c1 is not null'}
        self.checkapert(**case34)
        case35 = {'condition':'where c4 like "_inary%"'}
        self.checkapert(**case35)
        case36 = {'table_expr':'stb1' ,'condition':'where tbname like "t_"'}
        self.checkapert(**case36)

        # case37~38: with join
        case37 = {'col':'t1.c1','table_expr':'t1, t2 ','condition':'where t1.ts=t2.ts'}
        self.checkapert(**case37)
        case38 = {'col':'stb1.c1', 'table_expr':'stb1, stb2', 'condition':'where stb1.ts=stb2.ts and stb1.st1=stb2.st2'}
        self.checkapert(**case38)

        # case39: with group by
        case39 = {'table_expr':'stb1', 'condition':'group by tbname'}
        self.checkapert(**case39)

        # case40: with slimit
        case40 = {'table_expr':'stb1', 'condition':'group by tbname slimit 1'}
        self.checkapert(**case40)

        # case41: with soffset
        case41 = {'table_expr':'stb1', 'condition':'group by tbname slimit 1 soffset 1'}
        self.checkapert(**case41)

        # case42: with order by
        case42 = {'table_expr':'stb1' ,'condition':'order by ts'}
        self.checkapert(**case42)
        case43 = {'table_expr':'t1' ,'condition':'order by ts'}
        self.checkapert(**case43)

        # case44: with limit offset
        case44 = {'table_expr':'stb1', 'condition':'group by tbname limit 1'}
        self.checkapert(**case44)
        case45 = {'table_expr':'stb1', 'condition':'group by tbname limit 1 offset 1'}
        self.checkapert(**case45)

        pass

    def error_apercentile(self):

        # unusual test
        #
        # table schema :ts timestamp, c1 int, c2 float, c3 timestamp, c4 binary(16), c5 double, c6 bool
        #                 c7 bigint, c8 smallint, c9 tinyint, c10 nchar(16)
        #
        # form test
        tdSql.error(self.apercentile_query_form(col="",com='',algo='')) # no col , no algorithm
        tdSql.error(self.apercentile_query_form(col=""))                # no col , algorithm
        tdSql.error(self.apercentile_query_form(p='',com='',algo=''))   # no p , no algorithm
        tdSql.error(self.apercentile_query_form(p=''))                  # no p , algorithm
        tdSql.error("apercentile( c1, 100) from t1")                    # no select
        tdSql.error("select apercentile from t1")                       # no algorithm condition
        tdSql.error("select apercentile c1,0 from t1")                  # no brackets
        tdSql.error("select apercentile (c1,0)  t1")                    # no from
        tdSql.error(self.apercentile_query_form(col='(c1,0)',p='',com='',algo=''))   # no p , no algorithm
        tdSql.error("select apercentile( (c1,0) )  from t1")            # no table_expr
        tdSql.error("select apercentile{ (c1,0) } from t1")             # sql form error 1
        tdSql.error("select apercentile[ (c1,0) ] from t1")             # sql form error 2
        tdSql.error("select [apercentile(c1,0) ] from t1")              # sql form error 3
        tdSql.error("select apercentile((c1, 0), 'default')  from t1")          # sql form error 5
        tdSql.error("select apercentile(c1, (0, 'default'))  from t1")          # sql form error 6
        tdSql.error("select apercentile(c1, (0), 1)  from t1")          # sql form error 7
        tdSql.error("select apercentile([c1, 0], 'default')  from t1")          # sql form error 8
        tdSql.error("select apercentile(c1, [0, 'default'])  from t1")          # sql form error 9
        tdSql.error("select apercentile(c1, {0, 'default'})  from t1")          # sql form error 10
        tdSql.error("select apercentile([c1, 0])  from t1")             # sql form error 11
        tdSql.error("select apercentile({c1, 0})  from t1")             # sql form error 12
        tdSql.error("select apercentile(c1)  from t1")                  # agrs: 1
        tdSql.error("select apercentile(c1, 0, 'default', 0)  from t1")         # agrs: 4
        tdSql.error("select apercentile(c1, 0, 0, 'default')  from t1")         # agrs: 4
        tdSql.error("select apercentile()  from t1")                    # agrs: null 1
        tdSql.error("select apercentile  from t1")                      # agrs: null 2
        tdSql.error("select apercentile( , , )  from t1")               # agrs: null 3
        tdSql.error(self.apercentile_query_form(col='', p='', algo='')) # agrs: null 4
        tdSql.error(self.apercentile_query_form(col="st1"))              # col:tag column
        tdSql.error(self.apercentile_query_form(col=123))               # col:numerical
        tdSql.error(self.apercentile_query_form(col=True))              # col:bool
        tdSql.error(self.apercentile_query_form(col=''))                # col:''
        tdSql.error(self.apercentile_query_form(col="last(c1)"))        # col:expr
        tdSql.error(self.apercentile_query_form(col="t%"))              # col:non-numerical
        tdSql.error(self.apercentile_query_form(col="c3"))              # col-type: timestamp
        tdSql.error(self.apercentile_query_form(col="c4"))              # col-type: binary
        tdSql.error(self.apercentile_query_form(col="c6"))              # col-type: bool
        tdSql.error(self.apercentile_query_form(col="c10"))             # col-type: nchar
        tdSql.error(self.apercentile_query_form(p=True))                # p:bool
        tdSql.error(self.apercentile_query_form(p='a'))                 # p:str
        tdSql.error(self.apercentile_query_form(p='last(*)'))           # p:expr
        tdSql.error(self.apercentile_query_form(p="2021-08-01 00:00:00.000"))   # p:timestamp
        tdSql.error(self.apercentile_query_form(algo='t-digest'))    # algorithm:str
        tdSql.error(self.apercentile_query_form(algo='"t_digest"'))    # algorithm:str
        tdSql.error(self.apercentile_query_form(algo='"t-digest0"'))    # algorithm:str
        tdSql.error(self.apercentile_query_form(algo='"t-digest."'))    # algorithm:str
        tdSql.error(self.apercentile_query_form(algo='"t-digest%"'))    # algorithm:str
        tdSql.error(self.apercentile_query_form(algo='"t-digest*"'))    # algorithm:str
        tdSql.error(self.apercentile_query_form(algo='tdigest'))        # algorithm:str
        tdSql.error(self.apercentile_query_form(algo=2.0))              # algorithm:float
        tdSql.error(self.apercentile_query_form(algo=1.9999))         # algorithm:float
        tdSql.error(self.apercentile_query_form(algo=-0.9999))        # algorithm:float
        tdSql.error(self.apercentile_query_form(algo=-1.0))             # algorithm:float
        tdSql.error(self.apercentile_query_form(algo=0b1))            # algorithm:float
        tdSql.error(self.apercentile_query_form(algo=0x1))            # algorithm:float
        tdSql.error(self.apercentile_query_form(algo=0o1))            # algorithm:float
        tdSql.error(self.apercentile_query_form(algo=True))           # algorithm:bool
        tdSql.error(self.apercentile_query_form(algo="True"))         # algorithm:bool
        tdSql.error(self.apercentile_query_form(algo='2021-08-01 00:00:00.000'))     # algorithm:timestamp
        tdSql.error(self.apercentile_query_form(algo='last(c1)'))       # algorithm:expr

        # boundary test
        tdSql.error(self.apercentile_query_form(p=-1))                  # p left out of [0, 100]
        tdSql.error(self.apercentile_query_form(p=-9223372036854775809))    # p left out of bigint
        tdSql.error(self.apercentile_query_form(p=100.1))               # p right out of [0, 100]
        tdSql.error(self.apercentile_query_form(p=18446744073709551616))    # p right out of unsigned-bigint
        tdSql.error(self.apercentile_query_form(algo=-1))           # algorithm left out of [0, 1]
        tdSql.error(self.apercentile_query_form(algo=-9223372036854775809)) # algorithm left out of unsigned-bigint
        tdSql.error(self.apercentile_query_form(algo=2))            # algorithm right out of [0, 1]
        tdSql.error(self.apercentile_query_form(algo=18446744073709551616)) # algorithm right out of unsigned-bigint

        # mix function test
        tdSql.error(self.apercentile_query_form(alias=', top(c1,1)'))   # mix with top function
        tdSql.error(self.apercentile_query_form(alias=', top(c1,1)'))   # mix with bottom function
        tdSql.error(self.apercentile_query_form(alias=', last_row(c1)'))    # mix with last_row function
        tdSql.error(self.apercentile_query_form(alias=', distinct c1 '))    # mix with distinct function
        tdSql.error(self.apercentile_query_form(alias=', *'))           # mix with  *
        tdSql.error(self.apercentile_query_form(alias=', diff(c1)'))    # mix with  diff function
        tdSql.error(self.apercentile_query_form(alias=', interp(c1)', condition='ts="2021-10-10 00:00:00.000"'))    # mix with  interp function
        tdSql.error(self.apercentile_query_form(alias=', derivative(c1, 10m, 0)'))  # mix with derivative function
        tdSql.error(self.apercentile_query_form(alias=', diff(c1)'))    # mix with  diff function
        tdSql.error(self.apercentile_query_form(alias='+ c1)'))     # mix with  four operation

    def apercentile_data(self, tbnum, data_row, basetime):
        for i in range(tbnum):
            for j in range(data_row):
                tdSql.execute(
                    f"insert into t{i} values ("
                    f"{basetime + j*10}, {random.randint(-200, -1)}, {random.uniform(200, -1)}, {basetime + random.randint(-200, -1)}, "
                    f"'binary_{j}', {random.uniform(-200, -1)}, {random.choice([0,1])}, {random.randint(-200,-1)}, "
                    f"{random.randint(-200, -1)}, {random.randint(-127, -1)}, 'nchar_{j}' )"
                )

                tdSql.execute(
                    f"insert into t{i} values ("
                    f"{basetime - (j+1) * 10}, {random.randint(1, 200)}, {random.uniform(1, 200)}, {basetime - random.randint(1, 200)}, "
                    f"'binary_{j}_1', {random.uniform(1, 200)}, {random.choice([0, 1])}, {random.randint(1,200)}, "
                    f"{random.randint(1,200)}, {random.randint(1,127)}, 'nchar_{j}_1' )"
                )
                tdSql.execute(
                    f"insert into tt{i} values ( {basetime-(j+1) * 10}, {random.randint(1, 200)} )"
                )

        pass

    def td6108(self):
        tdLog.printNoPrefix("==========TD-6108==========")
        tdSql.execute("drop database if exists db")
        tdSql.execute("create database  if not exists db keep 3650")
        tdSql.execute("use db")

        tdSql.execute(
            "create stable db.stb1 (\
                ts timestamp, c1 int, c2 float, c3 timestamp, c4 binary(16), c5 double, c6 bool, \
                c7 bigint, c8 smallint, c9 tinyint, c10 nchar(16)\
                ) \
            tags(st1 int)"
        )
        tdSql.execute(
            "create stable db.stb2 (ts timestamp, c1 int) tags(st2 int)"
        )
        tbnum = 10
        for i in range(tbnum):
            tdSql.execute(f"create table t{i} using stb1 tags({i})")
            tdSql.execute(f"create table tt{i} using stb2 tags({i})")

        tdLog.printNoPrefix("######## no data test:")
        self.apercentile_query()
        self.error_apercentile()

        tdLog.printNoPrefix("######## insert data test:")
        nowtime = int(round(time.time() * 1000))
        per_table_rows = 1000
        self.apercentile_data(tbnum, per_table_rows, nowtime)
        self.apercentile_query()
        self.error_apercentile()

        tdLog.printNoPrefix("######## insert data with NULL test:")
        tdSql.execute(f"insert into t1(ts) values ({nowtime-5})")
        tdSql.execute(f"insert into t1(ts) values ({nowtime+5})")
        self.apercentile_query()
        self.error_apercentile()

        tdLog.printNoPrefix("######## check after WAL test:")
        tdSql.query("show dnodes")
        index = tdSql.getData(0, 0)
        tdDnodes.stop(index)
        tdDnodes.start(index)

        self.apercentile_query()
        self.error_apercentile()


    def run(self):

        # develop branch
<<<<<<< HEAD
        self.td4097()
        self.td4889()
        self.td5798()

        # master branch
        self.td3690()
        self.td4082()
        self.td4288()
        self.td4724()
        self.td5935()
        self.td6068()

        # self.td5168()
        # self.td5433()
        # self.td5798()
=======
        #self.td4097()
        #self.td4889()
        # self.td5168()
        #self.td5798()
        #self.td5433()
        self.td6108()
>>>>>>> 0044724a

    def stop(self):
        tdSql.close()
        tdLog.success(f"{__file__} successfully executed")


tdCases.addWindows(__file__, TDTestCase())
tdCases.addLinux(__file__, TDTestCase())


<|MERGE_RESOLUTION|>--- conflicted
+++ resolved
@@ -1546,7 +1546,6 @@
     def run(self):
 
         # develop branch
-<<<<<<< HEAD
         self.td4097()
         self.td4889()
         self.td5798()
@@ -1562,14 +1561,6 @@
         # self.td5168()
         # self.td5433()
         # self.td5798()
-=======
-        #self.td4097()
-        #self.td4889()
-        # self.td5168()
-        #self.td5798()
-        #self.td5433()
-        self.td6108()
->>>>>>> 0044724a
 
     def stop(self):
         tdSql.close()
