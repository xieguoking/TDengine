###################################################################
#           Copyright (c) 2016 by TAOS Technologies, Inc.
#                     All rights reserved.
#
#  This file is proprietary and confidential to TAOS Technologies.
#  No part of this file may be reproduced, stored, transmitted,
#  disclosed or used in any form or by any means other than as
#  expressly provided by the written permission from Jianhui Tao
#
###################################################################

# -*- coding: utf-8 -*-

import sys
from util.log import *
from util.cases import *
from util.sql import *
from math import floor


class TDTestCase:
    def init(self, conn, logSql):
        tdLog.debug("start to execute %s" % __file__)
        tdSql.init(conn.cursor(), logSql)

    def run(self):
        tdSql.prepare()

        sql = "select server_version()"
        ret = tdSql.query(sql)
        version = floor(float(tdSql.getData(0, 0)[0:3]))        
        expectedVersion = 2
<<<<<<< HEAD
        
=======
>>>>>>> 9ce15470
        if(version == expectedVersion):
            tdLog.info("sql:%s, row:%d col:%d data:%d == expect" % (sql, 0, 0, version))
        else:
            tdLog.exit("sql:%s, row:%d col:%d data:%d != expect:%d " % (sql, 0, 0, version, expectedVersion))

            
        sql = "select client_version()"
        ret = tdSql.query(sql)
        version = floor(float(tdSql.getData(0, 0)[0:3]))        
        expectedVersion = 2
        if(version == expectedVersion):
            tdLog.info("sql:%s, row:%d col:%d data:%d == expect" % (sql, 0, 0, version))
        else:
            tdLog.exit("sql:%s, row:%d col:%d data:%d != expect:%d " % (sql, 0, 0, version, expectedVersion))
      

    def stop(self):
        tdSql.close()
        tdLog.success("%s successfully executed" % __file__)


tdCases.addWindows(__file__, TDTestCase())
tdCases.addLinux(__file__, TDTestCase())<|MERGE_RESOLUTION|>--- conflicted
+++ resolved
@@ -30,10 +30,7 @@
         ret = tdSql.query(sql)
         version = floor(float(tdSql.getData(0, 0)[0:3]))        
         expectedVersion = 2
-<<<<<<< HEAD
         
-=======
->>>>>>> 9ce15470
         if(version == expectedVersion):
             tdLog.info("sql:%s, row:%d col:%d data:%d == expect" % (sql, 0, 0, version))
         else:
