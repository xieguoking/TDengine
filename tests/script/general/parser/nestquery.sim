--- conflicted
+++ resolved
@@ -941,8 +941,6 @@
   return -1
 endi
 
-<<<<<<< HEAD
-=======
 print ==============> TD-11969
 sql create database test11969;
 sql use test11969;
@@ -954,7 +952,6 @@
 sql_error select max(ts_inter) ,tbname from (select elapsed(ts) ts_inter ,tbname from st interval (1s) group by tbname) order by ts
 sql drop database test11969
 
->>>>>>> df3b90a2
 print ==========================================> TD-11097
 sql create database td11097
 sql use td11097
@@ -1158,8 +1155,5 @@
   return -1 
 endi
 sql drop database td11097
-<<<<<<< HEAD
-=======
-
->>>>>>> df3b90a2
+
 system sh/exec.sh -n dnode1 -s stop -x SIGINT