#!/bin/bash

branch=
if [ x$1 != x ];then
        branch=$1
        echo "Testing branch: $branch"
else
        echo "Please enter branch name as a parameter"
        exit 1
fi

today=`date +"%Y%m%d"`
TDENGINE_DIR=/root/TDengine
JDBC_DIR=/root/taos-connector-jdbc
TAOSKEEPER_DIR=/root/taoskeeper
TDENGINE_COVERAGE_REPORT=$TDENGINE_DIR/tests/coverage-report-$today.log

# Color setting
RED='\033[0;31m'
GREEN='\033[1;32m'
GREEN_DARK='\033[0;32m'
GREEN_UNDERLINE='\033[4;32m'
NC='\033[0m'

function buildTDengine() {
	echo "check if TDengine need build"
	cd $TDENGINE_DIR
  	git remote prune origin > /dev/null
	git remote update > /dev/null
	REMOTE_COMMIT=`git rev-parse --short remotes/origin/$branch`
	LOCAL_COMMIT=`git rev-parse --short @`
	echo " LOCAL: $LOCAL_COMMIT"
	echo "REMOTE: $REMOTE_COMMIT"

	# reset counter
	lcov -d . --zerocounters

	if [ "$LOCAL_COMMIT" == "$REMOTE_COMMIT" ]; then
		echo "repo up-to-date"
	else
		echo "repo need to pull"
	fi

	git reset --hard
	git checkout -- .
	git checkout $branch
	git checkout -- .
	git clean -dfx
	git pull    
 	
  	[ -d $TDENGINE_DIR/debug ] || mkdir $TDENGINE_DIR/debug
  	cd $TDENGINE_DIR/debug

    echo "rebuild.."
	LOCAL_COMMIT=`git rev-parse --short @`

	rm -rf *
	if [ "$branch" == "3.0" ]; then
		echo "3.0 ============="
		cmake -DCOVER=true -DBUILD_TEST=true -DBUILD_HTTP=false -DBUILD_TOOLS=true .. > /dev/null
	else
		cmake -DCOVER=true -DBUILD_TEST=true -DBUILD_TOOLS=true -DBUILD_HTTP=false .. > /dev/null
	fi
	make -j
	make install
}

function runCasesOneByOne () {
	while read -r line; do
		if [[ "$line" != "#"* ]]; then
			cmd=`echo $line | cut -d',' -f 5`
            if [[ "$2" == "sim" ]] && [[ $line == *"script"* ]]; then
                case=`echo $cmd | cut -d' ' -f 3`
                start_time=`date +%s`
                date +%F\ %T | tee -a  $TDENGINE_COVERAGE_REPORT  && $cmd > /dev/null 2>&1 && \
                echo -e "${GREEN}$case success${NC}" | tee -a  $TDENGINE_COVERAGE_REPORT \
                || echo -e "${RED}$case failed${NC}" | tee -a  $TDENGINE_COVERAGE_REPORT
                end_time=`date +%s`
                echo execution time of $case was `expr $end_time - $start_time`s. | tee -a $TDENGINE_COVERAGE_REPORT
            elif [[ "$2" == "system-test" ]] && [[ $line == *"system-test"* ]]; then
                if [[ "$cmd" == *"pytest.sh"* ]]; then
                    cmd=`echo $cmd | cut -d' ' -f 2-20`
                fi
                case=`echo $cmd | cut -d' ' -f 4-20`
                start_time=`date +%s`
                date +%F\ %T | tee -a $TDENGINE_COVERAGE_REPORT && $cmd > /dev/null 2>&1 && \
                echo -e "${GREEN}$case success${NC}" | tee -a $TDENGINE_COVERAGE_REPORT || \
                echo -e "${RED}$case failed${NC}" | tee -a $TDENGINE_COVERAGE_REPORT
                end_time=`date +%s`
                echo execution time of $case was `expr $end_time - $start_time`s. | tee -a $TDENGINE_COVERAGE_REPORT
            elif [[ "$2" == "develop-test" ]] && [[ $line == *"develop-test"* ]]; then
                if [[ "$cmd" == *"pytest.sh"* ]]; then
                    cmd=`echo $cmd | cut -d' ' -f 2-20`
                fi
                case=`echo $cmd | cut -d' ' -f 4-20`
                start_time=`date +%s`
                date +%F\ %T | tee -a $TDENGINE_COVERAGE_REPORT && $cmd > /dev/null 2>&1 && \
                echo -e "${GREEN}$case success${NC}" | tee -a $TDENGINE_COVERAGE_REPORT || \
                echo -e "${RED}$case failed${NC}" | tee -a $TDENGINE_COVERAGE_REPORT
                end_time=`date +%s`
                echo execution time of $case was `expr $end_time - $start_time`s. | tee -a $TDENGINE_COVERAGE_REPORT
            fi
        fi
	done < $1
}

function runUnitTest() {
	echo "=== Run unit test case ==="
	echo " $TDENGINE_DIR/debug"
	cd $TDENGINE_DIR/debug
	ctest -j12

	echo " $TDENGINE_DIR/tests/script/api"
	cd $TDENGINE_DIR/tests/script/api
	make clean && make
	
	stopTaosd
	stopTaosadapter

	nohup taosd -c /etc/taos >> /dev/null 2>&1 &
	./batchprepare 127.0.0.1
	./dbTableRoute 127.0.0.1
	./stopquery 127.0.0.1 demo t1
	
	echo "3.0 unit test done"
}

function runSimCases() {
	echo "=== Run sim cases ==="
	
	cd $TDENGINE_DIR/tests/script
	sed -i "s/-9/-15/g" sh/stop_dnodes.sh
	runCasesOneByOne ../parallel_test/cases.task sim
	
	totalSuccess=`grep 'sim success' $TDENGINE_COVERAGE_REPORT | wc -l`
	if [ "$totalSuccess" -gt "0" ]; then
		echo "### Total $totalSuccess SIM test case(s) succeed! ###" | tee -a $TDENGINE_COVERAGE_REPORT
	fi

	totalFailed=`grep 'sim failed\|fault' $TDENGINE_COVERAGE_REPORT | wc -l`
	if [ "$totalFailed" -ne "0" ]; then
		echo "### Total $totalFailed SIM test case(s) failed! ###" | tee -a $TDENGINE_COVERAGE_REPORT
	fi
}

function runPythonCases() {
	echo "=== Run python cases ==="

	sed -i 's/-9/-15/g' $TDENGINE_DIE/tests/pytest/util/dnodes.py 
	
	cd $TDENGINE_DIR/tests/parallel_test
	sed -i '/compatibility.py/d' cases.task
		
	cd $TDENGINE_DIR/tests/system-test
	runCasesOneByOne ../parallel_test/cases.task system-test

	cd $TDENGINE_DIR/tests/develop-test
	runCasesOneByOne ../parallel_test/cases.task develop-test

	totalSuccess=`grep 'py success' $TDENGINE_COVERAGE_REPORT | wc -l`
	if [ "$totalSuccess" -gt "0" ]; then
		echo "### Total $totalSuccess python test case(s) succeed! ###" | tee -a $TDENGINE_COVERAGE_REPORT
	fi

	totalFailed=`grep 'py failed\|fault' $TDENGINE_COVERAGE_REPORT | wc -l`
	if [ "$totalFailed" -ne "0" ]; then
		echo "### Total $totalFailed python test case(s) failed! ###" | tee -a $TDENGINE_COVERAGE_REPORT
	fi
}

function runJDBCCases() {
	echo "=== Run JDBC cases ==="

	cd $JDBC_DIR
	git checkout -- .
	git reset --hard HEAD
	git checkout main
	git pull

	stopTaosd
	stopTaosadapter

	nohup taosd -c /etc/taos >> /dev/null 2>&1 &
	nohup taosadapter >> /dev/null 2>&1 &

	mvn clean test > result.txt 2>&1
	summary=`grep "Tests run:" result.txt | tail -n 1`		
	echo -e "### JDBC test result: $summary ###" | tee -a $TDENGINE_COVERAGE_REPORT
}

function runTaosKeeperCases() {
	echo "=== Run taoskeeper cases ==="

	cd $TAOSKEEPER_DIR
	git checkout -- .
	git reset --hard HEAD
	git checkout master
	git pull

	stopTaosd
	stopTaosadapter

	taosd -c /etc/taos >> /dev/null 2>&1 &
	taosadapter >> /dev/null 2>&1 &

	go mod tidy && go test -v ./...
}

function runTest() {
	echo "run Test"
	
	cd $TDENGINE_DIR
	[ -d sim ] && rm -rf sim
    [ -f $TDENGINE_COVERAGE_REPORT ] && rm $TDENGINE_COVERAGE_REPORT

	runUnitTest
	runSimCases
	runPythonCases
	runJDBCCases
	runTaosKeeperCases
	
	stopTaosd	
	cd $TDENGINE_DIR/tests/script
	find . -name '*.sql' | xargs rm -f

	cd $TDENGINE_DIR/tests/pytest
	find . -name '*.sql' | xargs rm -f
}

function lcovFunc {
<<<<<<< HEAD
	echo "collect data by lcov"
	cd $TDENGINE_DIR

	# collect data
	lcov -d . --capture --rc lcov_branch_coverage=1 --rc genhtml_branch_coverage=1 --no-external -b $TDENGINE_DIR -o coverage.info

	# remove exclude paths
	if [ "$branch" == "main" ] ; then
		lcov --remove coverage.info \
			'*/contrib/*' '*/tests/*' '*/test/*' '*/tools/*' '*/libs/sync/*'\
			'*/AccessBridgeCalls.c' '*/ttszip.c' '*/dataInserter.c' '*/tlinearhash.c' '*/tsimplehash.c' '*/tsdbDiskData.c'\
			'*/texpr.c' '*/runUdf.c' '*/schDbg.c' '*/syncIO.c' '*/tdbOs.c' '*/pushServer.c' '*/osLz4.c'\
			'*/tbase64.c' '*/tbuffer.c' '*/tdes.c' '*/texception.c' '*/tidpool.c' '*/tmempool.c'\
			'*/clientJniConnector.c' '*/clientTmqConnector.c' '*/version.c' '*/shellAuto.c' '*/shellTire.c'\
			'*/tthread.c' '*/tversion.c' '*/ctgDbg.c' '*/schDbg.c' '*/qwDbg.c' '*/tencode.h' '*/catalog.c'\
			'*/tqSnapshot.c' '*/tsdbSnapshot.c''*/metaSnapshot.c' '*/smaSnapshot.c' '*/tqOffsetSnapshot.c'\
			'*/vnodeSnapshot.c' '*/metaSnapshot.c' '*/tsdbSnapshot.c' '*/mndGrant.c' '*/mndSnode.c' '*/streamRecover.c'\
			'*/osAtomic.c' '*/osDir.c' '*/osFile.c' '*/osMath.c' '*/osSignal.c' '*/osSleep.c' '*/osString.c' '*/osSystem.c'\
			'*/osThread.c' '*/osTime.c' '*/osTimezone.c' \
		       	--rc lcov_branch_coverage=1 -o coverage.info
	else	
		lcov --remove coverage.info \
    		'*/tests/*' '*/test/*' '*/deps/*' '*/plugins/*' '*/taosdef.h' '*/ttype.h' '*/tarithoperator.c' '*/TSDBJNIConnector.c' '*/taosdemo.c' '*/clientJniConnector.c'\
    		--rc lcov_branch_coverage=1 -o coverage.info
	fi


	# generate result
	echo "generate result"
	lcov -l --rc lcov_branch_coverage=1 coverage.info | tee -a $TDENGINE_COVERAGE_REPORT

	# push result to coveralls.io
	echo "push result to coveralls.io"
	/usr/local/bin/coveralls-lcov coverage.info -t o7uY02qEAgKyJHrkxLGiCOTfL3IGQR2zm | tee -a $TDENGINE_COVERAGE_REPORT

	#/root/pxiao/checkCoverageFile.sh -s $TDENGINE_DIR/source -f $TDENGINE_COVERAGE_REPORT
	#cat /root/pxiao/fileListNoCoverage.log | tee -a $TDENGINE_COVERAGE_REPORT
	cat $TDENGINE_COVERAGE_REPORT | grep "| 0.0%" | awk -F "%" '{print $1}' | awk -F "|" '{if($2==0.0)print $1}' | tee -a $TDENGINE_COVERAGE_REPORT
	
=======
    echo "collect data by lcov"
    cd $TDENGINE_DIR

    # collect data
    lcov --capture -d $TDENGINE_DIR -b $TDENGINE_DIR -o coverage.info --ignore-errors negative,mismatch,inconsistent,source --branch-coverage --function-coverage --no-external

    # remove exclude paths
    lcov --remove coverage.info \
        '*/contrib/*' '*/tests/*' '*/test/*' '*/packaging/*' '*/taos-tools/*' '*/taosadapter/*' '*/TSZ/*' \
        '*/AccessBridgeCalls.c' '*/ttszip.c' '*/dataInserter.c' '*/tlinearhash.c' '*/tsimplehash.c' '*/tsdbDiskData.c'\
        '*/texpr.c' '*/runUdf.c' '*/schDbg.c' '*/syncIO.c' '*/tdbOs.c' '*/pushServer.c' '*/osLz4.c'\
        '*/tbase64.c' '*/tbuffer.c' '*/tdes.c' '*/texception.c' '*/examples/*' '*/tidpool.c' '*/tmempool.c'\
        '*/clientJniConnector.c' '*/clientTmqConnector.c' '*/version.c' '*/build_version.cc'\
        '*/tthread.c' '*/tversion.c'  '*/ctgDbg.c' '*/schDbg.c' '*/qwDbg.c' '*/tencode.h' \
        '*/shellAuto.c' '*/shellTire.c' '*/shellCommand.c'\
        '*/sql.c' '*/sql.y' '*/smaSnapshot.c' '*/smaCommit.c'\
         --branch-coverage --function-coverage -o coverage.info

    # generate result
    echo "generate result"
    lcov -l coverage.info --branch-coverage --function-coverage | tee -a $TDENGINE_COVERAGE_REPORT

    sed -i 's/\/root\/TDengine\/sql.c/\/root\/TDengine\/source\/libs\/parser\/inc\/sql.c/g' coverage.info
    sed -i 's/\/root\/TDengine\/sql.y/\/root\/TDengine\/source\/libs\/parser\/inc\/sql.y/g' coverage.info

    # push result to coveralls.io
    echo "push result to coveralls.io"
    /usr/local/bin/coveralls-lcov coverage.info -b $branch -t o7uY02qEAgKyJHrkxLGiCOTfL3IGQR2zm | tee -a $TDENGINE_COVERAGE_REPORT

    #/root/pxiao/checkCoverageFile.sh -s $TDENGINE_DIR/source -f $TDENGINE_COVERAGE_REPORT
    #cat /root/pxiao/fileListNoCoverage.log | tee -a $TDENGINE_COVERAGE_REPORT
    cat $TDENGINE_COVERAGE_REPORT | grep "| 0.0%" | awk -F "%" '{print $1}' | awk -F "|" '{if($2==0.0)print $1}' | tee -a $TDENGINE_COVERAGE_REPORT
>>>>>>> 5df72091
}

function sendReport {
	echo "send report"
	receiver="develop@taosdata.com"
	mimebody="MIME-Version: 1.0\nContent-Type: text/html; charset=utf-8\n"

	cd $TDENGINE_DIR

	sed -i 's/\x1b\[[0-9;]*m//g' $TDENGINE_COVERAGE_REPORT
	BODY_CONTENT=`cat $TDENGINE_COVERAGE_REPORT`
	echo -e "from: <support@taosdata.com>\nto: ${receiver}\nsubject: Coverage test report ${branch} ${today}, commit ID: ${LOCAL_COMMIT}\n\n${today}:\n${BODY_CONTENT}" | \
	(cat - && uuencode $TDENGINE_COVERAGE_REPORT coverage-report-$today.log) | \
	/usr/sbin/ssmtp "${receiver}" && echo "Report Sent!"
}

function stopTaosd {
	echo "Stop taosd start"
        systemctl stop taosd
  	PID=`ps -ef|grep -w taosd | grep -v grep | awk '{print $2}'`
	while [ -n "$PID" ]
	do
    pkill -TERM -x taosd
    sleep 1
  	PID=`ps -ef|grep -w taosd | grep -v grep | awk '{print $2}'`
	done
	echo "Stop tasod end"
}

function stopTaosadapter {
	echo "Stop taosadapter"
	systemctl stop taosadapter.service
	PID=`ps -ef|grep -w taosadapter | grep -v grep | awk '{print $2}'`
	while [ -n "$PID" ]
	do
		pkill -TERM -x taosadapter
		sleep 1
		PID=`ps -ef|grep -w taosd | grep -v grep | awk '{print $2}'`
	done
	echo "Stop tasoadapter end"

}

WORK_DIR=/root/

date >> $WORK_DIR/cron.log
echo "Run Coverage Test" | tee -a $WORK_DIR/cron.log

stopTaosd

buildTDengine
runTest
lcovFunc

sendReport
stopTaosd

date >> $WORK_DIR/cron.log
echo "End of Coverage Test" | tee -a $WORK_DIR/cron.log<|MERGE_RESOLUTION|>--- conflicted
+++ resolved
@@ -228,7 +228,6 @@
 }
 
 function lcovFunc {
-<<<<<<< HEAD
 	echo "collect data by lcov"
 	cd $TDENGINE_DIR
 
@@ -267,41 +266,6 @@
 	#/root/pxiao/checkCoverageFile.sh -s $TDENGINE_DIR/source -f $TDENGINE_COVERAGE_REPORT
 	#cat /root/pxiao/fileListNoCoverage.log | tee -a $TDENGINE_COVERAGE_REPORT
 	cat $TDENGINE_COVERAGE_REPORT | grep "| 0.0%" | awk -F "%" '{print $1}' | awk -F "|" '{if($2==0.0)print $1}' | tee -a $TDENGINE_COVERAGE_REPORT
-	
-=======
-    echo "collect data by lcov"
-    cd $TDENGINE_DIR
-
-    # collect data
-    lcov --capture -d $TDENGINE_DIR -b $TDENGINE_DIR -o coverage.info --ignore-errors negative,mismatch,inconsistent,source --branch-coverage --function-coverage --no-external
-
-    # remove exclude paths
-    lcov --remove coverage.info \
-        '*/contrib/*' '*/tests/*' '*/test/*' '*/packaging/*' '*/taos-tools/*' '*/taosadapter/*' '*/TSZ/*' \
-        '*/AccessBridgeCalls.c' '*/ttszip.c' '*/dataInserter.c' '*/tlinearhash.c' '*/tsimplehash.c' '*/tsdbDiskData.c'\
-        '*/texpr.c' '*/runUdf.c' '*/schDbg.c' '*/syncIO.c' '*/tdbOs.c' '*/pushServer.c' '*/osLz4.c'\
-        '*/tbase64.c' '*/tbuffer.c' '*/tdes.c' '*/texception.c' '*/examples/*' '*/tidpool.c' '*/tmempool.c'\
-        '*/clientJniConnector.c' '*/clientTmqConnector.c' '*/version.c' '*/build_version.cc'\
-        '*/tthread.c' '*/tversion.c'  '*/ctgDbg.c' '*/schDbg.c' '*/qwDbg.c' '*/tencode.h' \
-        '*/shellAuto.c' '*/shellTire.c' '*/shellCommand.c'\
-        '*/sql.c' '*/sql.y' '*/smaSnapshot.c' '*/smaCommit.c'\
-         --branch-coverage --function-coverage -o coverage.info
-
-    # generate result
-    echo "generate result"
-    lcov -l coverage.info --branch-coverage --function-coverage | tee -a $TDENGINE_COVERAGE_REPORT
-
-    sed -i 's/\/root\/TDengine\/sql.c/\/root\/TDengine\/source\/libs\/parser\/inc\/sql.c/g' coverage.info
-    sed -i 's/\/root\/TDengine\/sql.y/\/root\/TDengine\/source\/libs\/parser\/inc\/sql.y/g' coverage.info
-
-    # push result to coveralls.io
-    echo "push result to coveralls.io"
-    /usr/local/bin/coveralls-lcov coverage.info -b $branch -t o7uY02qEAgKyJHrkxLGiCOTfL3IGQR2zm | tee -a $TDENGINE_COVERAGE_REPORT
-
-    #/root/pxiao/checkCoverageFile.sh -s $TDENGINE_DIR/source -f $TDENGINE_COVERAGE_REPORT
-    #cat /root/pxiao/fileListNoCoverage.log | tee -a $TDENGINE_COVERAGE_REPORT
-    cat $TDENGINE_COVERAGE_REPORT | grep "| 0.0%" | awk -F "%" '{print $1}' | awk -F "|" '{if($2==0.0)print $1}' | tee -a $TDENGINE_COVERAGE_REPORT
->>>>>>> 5df72091
 }
 
 function sendReport {
