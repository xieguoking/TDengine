--- conflicted
+++ resolved
@@ -133,17 +133,10 @@
   return -1
 endi
 
-<<<<<<< HEAD
-#sql show vnodes 'localhost:7100'
-#if $rows != 9 then
-#  return -1
-#endi
-=======
 sql show vnodes 'localhost:7100'
 if $rows != 9 then
   return -1
 endi
->>>>>>> 2f905064
 
 print =============== drop database
 sql drop database d2
