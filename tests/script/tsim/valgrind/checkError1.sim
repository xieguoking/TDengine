system sh/stop_dnodes.sh
system sh/deploy.sh -n dnode1 -i 1
system sh/deploy.sh -n dnode2 -i 2
system sh/cfg.sh -n dnode1 -c debugflag -v 131
system sh/cfg.sh -n dnode2 -c debugflag -v 131
system sh/exec.sh -n dnode1 -s start -v
system sh/exec.sh -n dnode2 -s start -v
sql connect

print =============== step1: create alter drop show user
sql create user u1 pass 'taosdata'
sql show users
sql alter user u1 sysinfo 1
sql alter user u1 enable 1
sql alter user u1 pass 'taosdata'
sql drop user u1
sql_error alter user u2 sysinfo 0

print =============== step2 create drop dnode
sql create dnode $hostname port 7200
sql create dnode $hostname port 7300
sql drop dnode 3
sql alter dnode 1 'debugflag 131'

print =============== step3: show dnodes
$x = 0
step3:
	$x = $x + 1
	sleep 1000
	if $x == 60 then
	  print ====> dnode not ready!
		return -1
	endi
sql show dnodes
print ===> $data00 $data01 $data02 $data03 $data04 $data05
print ===> $data10 $data11 $data12 $data13 $data14 $data15
if $rows != 2 then
  return -1
endi
if $data(1)[4] != ready then
  goto step3
endi
if $data(2)[4] != ready then
  goto step3
endi

print =============== create database, stable, table
sql create database db vgroups 3
sql use db
sql create table stb (ts timestamp, c int) tags (t int)
sql create table t0 using stb tags (0)
sql create table tba (ts timestamp, c1 binary(10), c2 nchar(10));

print =============== run show xxxx
sql show dnodes
if $rows != 2 then 
  return -1
endi

sql show mnodes
if $rows != 1 then 
  return -1
endi

sql show databases
if $rows != 3 then
  return -1
endi

sql show stables
if $rows != 1 then 
  return -1
endi

sql show tables
if $rows != 2 then 
  return -1
endi

sql show users
if $rows != 1 then 
  return -1
endi

print =============== run select * from information_schema.xxxx
sql select * from information_schema.`dnodes`
if $rows != 2 then 
  return -1
endi

sql select * from information_schema.`mnodes`
if $rows != 1 then 
  return -1
endi

sql select * from information_schema.user_databases
if $rows != 3 then
  return -1
endi

sql select * from information_schema.user_stables
if $rows != 1 then 
  return -1
endi

sql select * from information_schema.user_tables
if $rows != 31 then
  return -1
endi

sql select * from information_schema.user_users
if $rows != 1 then 
  return -1
endi

sql select * from information_schema.`vgroups`
if $rows != 3 then 
  return -1
endi

sql show variables;
if $rows != 4 then
  return -1
endi

sql show dnode 1 variables;
if $rows <= 0 then
  return -1
endi

sql show local variables;
if $rows <= 0 then
  return -1
endi

print =============== stop
system sh/exec.sh -n dnode1 -s stop -x SIGINT
system sh/exec.sh -n dnode2 -s stop -x SIGINT

print =============== check
$null=

system_content sh/checkValgrind.sh -n dnode1 
print cmd return result ----> [ $system_content ]
if $system_content > 0 then
  return -1
endi 

if $system_content == $null then
  return -1
endi 

system_content sh/checkValgrind.sh -n dnode2
print cmd return result ----> [ $system_content ]
<<<<<<< HEAD
if $system_content > 6 then
=======
if $system_content > 4 then
>>>>>>> b99c6958
  return -1
endi 

if $system_content == $null then
  return -1
endi <|MERGE_RESOLUTION|>--- conflicted
+++ resolved
@@ -152,11 +152,7 @@
 
 system_content sh/checkValgrind.sh -n dnode2
 print cmd return result ----> [ $system_content ]
-<<<<<<< HEAD
-if $system_content > 6 then
-=======
 if $system_content > 4 then
->>>>>>> b99c6958
   return -1
 endi 
 
