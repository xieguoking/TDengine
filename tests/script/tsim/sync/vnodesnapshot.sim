system sh/stop_dnodes.sh
system sh/deploy.sh -n dnode1 -i 1
system sh/deploy.sh -n dnode2 -i 2
system sh/deploy.sh -n dnode3 -i 3
system sh/deploy.sh -n dnode4 -i 4

system sh/cfg.sh -n dnode1 -c supportVnodes -v 0

system sh/exec.sh -n dnode1 -s start
system sh/exec.sh -n dnode2 -s start
system sh/exec.sh -n dnode3 -s start
system sh/exec.sh -n dnode4 -s start

$loop_cnt = 0
check_dnode_ready:
	$loop_cnt = $loop_cnt + 1
	sleep 200
	if $loop_cnt == 10 then
	  print ====> dnode not ready!
		return -1
	endi
sql show dnodes
print ===> $rows $data[0][0] $data[0][1] $data[0][2] $data[0][3] $data[0][4] $data[0][5] $data[0][6]
print ===> $rows $data[1][0] $data[1][1] $data[1][2] $data[1][3] $data[1][4] $data[1][5] $data[1][6]
print ===> $rows $data[2][0] $data[2][1] $data[2][2] $data[2][3] $data[2][4] $data[2][5] $data[2][6]
print ===> $rows $data[3][0] $data[3][1] $data[3][2] $data[3][3] $data[3][4] $data[3][5] $data[3][6]
if $data[0][0] != 1 then
  return -1
endi
if $data[0][4] != ready then
  goto check_dnode_ready
endi

sql connect
sql create dnode $hostname port 7200
sql create dnode $hostname port 7300
sql create dnode $hostname port 7400

$loop_cnt = 0
check_dnode_ready_1:
$loop_cnt = $loop_cnt + 1
sleep 200
if $loop_cnt == 10 then
  print ====> dnodes not ready!
	return -1
endi
sql show dnodes
print ===> $rows $data[0][0] $data[0][1] $data[0][2] $data[0][3] $data[0][4] $data[0][5] $data[0][6]
print ===> $rows $data[1][0] $data[1][1] $data[1][2] $data[1][3] $data[1][4] $data[1][5] $data[1][6]
print ===> $rows $data[2][0] $data[2][1] $data[2][2] $data[2][3] $data[2][4] $data[2][5] $data[2][6]
print ===> $rows $data[3][0] $data[3][1] $data[3][2] $data[3][3] $data[3][4] $data[3][5] $data[3][6]
if $data[0][4] != ready then
  goto check_dnode_ready_1
endi
if $data[1][4] != ready then
  goto check_dnode_ready_1
endi
if $data[2][4] != ready then
  goto check_dnode_ready_1
endi
if $data[3][4] != ready then
  goto check_dnode_ready_1
endi

$replica = 3
$vgroups = 1

print ============= create database
sql create database db replica $replica vgroups $vgroups

$loop_cnt = 0
check_db_ready:
$loop_cnt = $loop_cnt + 1
sleep 200
if $loop_cnt == 100 then
  print ====> db not ready!
	return -1
endi
sql show databases
print ===> rows: $rows
print $data[2][0] $data[2][1] $data[2][2] $data[2][3] $data[2][4] $data[2][5] $data[2][6] $data[2][7] $data[2][8] $data[2][9] $data[2][6] $data[2][11] $data[2][12]  $data[2][13]  $data[2][14]  $data[2][15]  $data[2][16]  $data[2][17]  $data[2][18]  $data[2][19]
if $rows != 3 then
  return -1
endi
if $data[2][19] != ready then
  goto check_db_ready
endi

sql use db

$loop_cnt = 0
check_vg_ready:
$loop_cnt = $loop_cnt + 1
sleep 200
if $loop_cnt == 300 then
  print ====> vgroups not ready!
	return -1
endi

sql show vgroups
print ===> rows: $rows
print $data[0][0] $data[0][1] $data[0][2] $data[0][3] $data[0][4] $data[0][5] $data[0][6] $data[0][7] $data[0][8] $data[0][9] $data[0][10] $data[0][11]

if $rows != $vgroups then
  return -1
endi

if $data[0][4] == leader then
   if $data[0][6] == follower then
      if $data[0][8] == follower then
         print ---- vgroup $data[0][0] leader locate on dnode $data[0][3] 
      endi
   endi
elif $data[0][6] == leader then
   if $data[0][4] == follower then
      if $data[0][8] == follower then
         print ---- vgroup $data[0][0] leader locate on dnode $data[0][5] 
      endi
   endi
elif $data[0][8] == leader then
   if $data[0][4] == follower then
      if $data[0][6] == follower then
         print ---- vgroup $data[0][0] leader locate on dnode $data[0][7] 
      endi
   endi
else
   goto check_vg_ready
endi


vg_ready:
print ====>  create stable/child table
sql create table stb (ts timestamp, c1 int, c2 float, c3 double) tags (t1 int)

sql show stables
if $rows != 1 then 
  return -1
endi

sql create table ct1 using stb tags(1000)



$N = 100
$count = 0
while $count < $N
	$ms = 1591200000000 + $count
    sql insert into ct1 values( $ms , $count , 2.1, 3.1)
    $count = $count + 1
endw

<<<<<<< HEAD
#sql flush database db;

#system sh/exec.sh -n dnode4 -s start
=======

>>>>>>> ebc9e438

#sql insert into ct1 values(now+0s, 10, 2.0, 3.0)
#sql insert into ct1 values(now+1s, 11, 2.1, 3.1)(now+2s, -12, -2.2, -3.2)(now+3s, -13, -2.3, -3.3)
#sql flush database db;




sleep 5000


system sh/exec.sh -n dnode1 -s stop -x SIGINT
system sh/exec.sh -n dnode2 -s stop -x SIGINT
system sh/exec.sh -n dnode3 -s stop -x SIGINT
system sh/exec.sh -n dnode4 -s stop -x SIGINT


<|MERGE_RESOLUTION|>--- conflicted
+++ resolved
@@ -149,13 +149,7 @@
     $count = $count + 1
 endw
 
-<<<<<<< HEAD
-#sql flush database db;
 
-#system sh/exec.sh -n dnode4 -s start
-=======
-
->>>>>>> ebc9e438
 
 #sql insert into ct1 values(now+0s, 10, 2.0, 3.0)
 #sql insert into ct1 values(now+1s, 11, 2.1, 3.1)(now+2s, -12, -2.2, -3.2)(now+3s, -13, -2.3, -3.3)
