--- conflicted
+++ resolved
@@ -4,11 +4,7 @@
 sleep 50
 sql connect
 
-<<<<<<< HEAD
-#todo xukaili sma should use rocksdb.
-=======
 #todo wait for streamState checkpoint
->>>>>>> 3c2bf197
 return 1
 
 print =============== create database with retentions
