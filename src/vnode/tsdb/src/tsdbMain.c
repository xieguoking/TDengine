--- conflicted
+++ resolved
@@ -308,10 +308,6 @@
 }
 
 int tsdbDropTable(tsdb_repo_t *repo, STableId tableId) {
-<<<<<<< HEAD
-  // TODO
-=======
->>>>>>> cc4d5078
   if (repo == NULL) return -1;
   STsdbRepo *pRepo = (STsdbRepo *)repo;
 
@@ -343,11 +339,7 @@
  */
 int tsdbInitTableCfg(STableCfg *config, TSDB_TABLE_TYPE type, int64_t uid, int32_t tid) {
   if (config == NULL) return -1;
-<<<<<<< HEAD
-  if (type != TSDB_NTABLE && type != TSDB_STABLE) return -1;
-=======
   if (type != TSDB_NORMAL_TABLE && type != TSDB_CHILD_TABLE) return -1;
->>>>>>> cc4d5078
 
   memset((void *)config, 0, sizeof(STableCfg));
 
@@ -362,11 +354,7 @@
  * Set the super table UID of the created table
  */
 int tsdbTableSetSuperUid(STableCfg *config, int64_t uid) {
-<<<<<<< HEAD
-  if (config->type != TSDB_STABLE) return -1;
-=======
   if (config->type != TSDB_CHILD_TABLE) return -1;
->>>>>>> cc4d5078
   if (uid == TSDB_INVALID_SUPER_TABLE_ID) return -1;
 
   config->superUid = uid;
@@ -399,11 +387,7 @@
  * @return 0 for success and -1 for failure
  */
 int tsdbTableSetTagSchema(STableCfg *config, STSchema *pSchema, bool dup) {
-<<<<<<< HEAD
-  if (config->type != TSDB_STABLE) return -1;
-=======
   if (config->type != TSDB_CHILD_TABLE) return -1;
->>>>>>> cc4d5078
 
   if (dup) {
     config->tagSchema = tdDupSchema(pSchema);
@@ -414,11 +398,7 @@
 }
 
 int tsdbTableSetTagValue(STableCfg *config, SDataRow row, bool dup) {
-<<<<<<< HEAD
-  if (config->type != TSDB_STABLE) return -1;
-=======
   if (config->type != TSDB_CHILD_TABLE) return -1;
->>>>>>> cc4d5078
 
   if (dup) {
     config->tagValues = tdDataRowDup(row);
