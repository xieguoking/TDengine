--- conflicted
+++ resolved
@@ -32,11 +32,7 @@
 static int32_t  tsOpennedVnodes;
 static void    *tsDnodeVnodesHash;
 static void     vnodeCleanUp(SVnodeObj *pVnode);
-<<<<<<< HEAD
 static int      vnodeWalCallback(void *arg);
-=======
-static void     vnodeBuildVloadMsg(char *pNode, void * param);
->>>>>>> 40ece015
 static int32_t  vnodeSaveCfg(SMDCreateVnodeMsg *pVnodeCfg);
 static int32_t  vnodeReadCfg(SVnodeObj *pVnode);
 static int32_t  vnodeSaveVersion(SVnodeObj *pVnode);
