--- conflicted
+++ resolved
@@ -24,14 +24,8 @@
 #include "vnode.h"
 #include "vnodeInt.h"
 #include "query.h"
-<<<<<<< HEAD
 #include "tpath.h"
 #include "tdisk.h"
-=======
-#include "dnode.h"
-#include "vnodeCfg.h"
-#include "vnodeVersion.h"
->>>>>>> df74e517
 
 static SHashObj*tsVnodesHash;
 static void     vnodeCleanUp(SVnodeObj *pVnode);
