--- conflicted
+++ resolved
@@ -109,20 +109,6 @@
     pRet->rsp = pRsp;
 
     // current connect is broken
-<<<<<<< HEAD
-    if ((code == TSDB_CODE_SUCCESS) &&
-        (vnodeNotifyCurrentQhandle(pReadMsg->rpcMsg.handle, pQInfo, pVnode->vgId) != TSDB_CODE_SUCCESS)) {
-
-      vError("vgId:%d, QInfo:%p, dnode query discarded since link is broken, %p", pVnode->vgId, pQInfo,
-             pReadMsg->rpcMsg.handle);
-      pRsp->code = TSDB_CODE_RPC_NETWORK_UNAVAIL;
-
-      // NOTE: there two refcount, needs to kill twice, todo refactor
-      qKillQuery(pQInfo, vnodeRelease, pVnode);
-      qKillQuery(pQInfo, vnodeRelease, pVnode);
-
-      return pRsp->code;
-=======
     if (code == TSDB_CODE_SUCCESS) {
       if (vnodeNotifyCurrentQhandle(pReadMsg->rpcMsg.handle, pQInfo, pVnode->vgId) != TSDB_CODE_SUCCESS) {
         vError("vgId:%d, QInfo:%p, dnode query discarded since link is broken, %p", pVnode->vgId, pQInfo,
@@ -140,7 +126,6 @@
     } else {
       assert(pQInfo == NULL);
       vnodeRelease(pVnode);
->>>>>>> a7aa9a2b
     }
 
     vDebug("vgId:%d, QInfo:%p, dnode query msg disposed", pVnode->vgId, pQInfo);
