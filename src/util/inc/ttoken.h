/*
 * Copyright (c) 2019 TAOS Data, Inc. <jhtao@taosdata.com>
 *
 * This program is free software: you can use, redistribute, and/or modify
 * it under the terms of the GNU Affero General Public License, version 3
 * or later ("AGPL"), as published by the Free Software Foundation.
 *
 * This program is distributed in the hope that it will be useful, but WITHOUT
 * ANY WARRANTY; without even the implied warranty of MERCHANTABILITY or
 * FITNESS FOR A PARTICULAR PURPOSE.
 *
 * You should have received a copy of the GNU Affero General Public License
 * along with this program. If not, see <http://www.gnu.org/licenses/>.
 */

#ifndef TDENGINE_TTOKEN_H
#define TDENGINE_TTOKEN_H

#ifdef __cplusplus
extern "C" {
#endif

#include "os.h"
#include "tutil.h"
#include "ttokendef.h"

#define TSQL_TBNAME   "TBNAME"
#define TSQL_TBNAME_L "tbname"

#define TSQL_BLOCK_DIST   "_BLOCK_DIST"
#define TSQL_BLOCK_DIST_L "_block_dist"

// used to denote the minimum unite in sql parsing
typedef struct SStrToken {
  uint32_t n;
  uint32_t type;
  char    *z;
} SStrToken;

/**
 * check if it is a number or not
 * @param pToken
 * @return
 */
#define isNumber(tk) \
((tk)->type == TK_INTEGER || (tk)->type == TK_FLOAT || (tk)->type == TK_HEX || (tk)->type == TK_BIN)

/**
 * tokenizer for sql string
 * @param z
 * @param tokenType
 * @return
 */
uint32_t tGetToken(char *z, uint32_t *tokenType);

/**
 * enhanced tokenizer for sql string.
 *
 * @param str
 * @param i
 * @param isPrevOptr
 * @return
 */
SStrToken tStrGetToken(char *str, int32_t *i, bool isPrevOptr);

/**
 * check if it is a keyword or not
 * @param z
 * @param len
 * @return
 */
bool taosIsKeyWordToken(const char *z, int32_t len);

/**
 * check if it is a token or not
 * @param   pToken
 * @return  token type, if it is not a number, TK_ILLEGAL will return
 */
static FORCE_INLINE int32_t tGetNumericStringType(const SStrToken* pToken) {
  const char* z = pToken->z;
  int32_t type = TK_ILLEGAL;

  uint32_t i = 0;
  for(; i < pToken->n; ++i) {
    switch (z[i]) {
      case '+':
      case '-': {
        break;
      }

      case '.': {
        /*
         * handle the the float number with out integer part
         * .123
         * .123e4
         */
        if (!isdigit(z[i+1])) {
          return TK_ILLEGAL;
        }

        for (i += 2; isdigit(z[i]); i++) {
        }

        if ((z[i] == 'e' || z[i] == 'E') &&
            (isdigit(z[i + 1]) || ((z[i + 1] == '+' || z[i + 1] == '-') && isdigit(z[i + 2])))) {
          i += 2;
          while (isdigit(z[i])) {
            i++;
          }
        }

        type = TK_FLOAT;
        goto _end;
      }

      case '0': {
        char next = z[i + 1];
        if (next == 'b') { // bin number
          type = TK_BIN;
          for (i += 2; (z[i] == '0' || z[i] == '1'); ++i) {
          }

          goto _end;
        } else if (next == 'x') {  //hex number
          type = TK_HEX;
          for (i += 2; isdigit(z[i]) || (z[i] >= 'a' && z[i] <= 'f') || (z[i] >= 'A' && z[i] <= 'F'); ++i) {
          }

          goto _end;
        }
      }
      case '1':
      case '2':
      case '3':
      case '4':
      case '5':
      case '6':
      case '7':
      case '8':
      case '9': {
        type = TK_INTEGER;
        for (; isdigit(z[i]); i++) {
        }

        int32_t seg = 0;
        while (z[i] == '.' && isdigit(z[i + 1])) {
          i += 2;

          while (isdigit(z[i])) {
            i++;
          }

          seg++;
          type = TK_FLOAT;
        }

        if (seg > 1) {
          return TK_ILLEGAL;
        }

        if ((z[i] == 'e' || z[i] == 'E') &&
            (isdigit(z[i + 1]) || ((z[i + 1] == '+' || z[i + 1] == '-') && isdigit(z[i + 2])))) {
          i += 2;
          while (isdigit(z[i])) {
            i++;
          }

          type = TK_FLOAT;
        }

        goto _end;
      }
      default:
        return TK_ILLEGAL;
    }
  }

  _end:
  return (i < pToken->n)? TK_ILLEGAL:type;
}

void taosCleanupKeywordsTable();

<<<<<<< HEAD
SStrToken tscReplaceStrToken(char **str, SStrToken *token, const char* newToken);

=======
SStrToken taosTokenDup(SStrToken* pToken, char* buf, int32_t len);
>>>>>>> 30aee223

#ifdef __cplusplus
}
#endif

#endif  // TDENGINE_TTOKEN_H<|MERGE_RESOLUTION|>--- conflicted
+++ resolved
@@ -181,12 +181,9 @@
 
 void taosCleanupKeywordsTable();
 
-<<<<<<< HEAD
 SStrToken tscReplaceStrToken(char **str, SStrToken *token, const char* newToken);
 
-=======
 SStrToken taosTokenDup(SStrToken* pToken, char* buf, int32_t len);
->>>>>>> 30aee223
 
 #ifdef __cplusplus
 }
