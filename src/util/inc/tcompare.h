--- conflicted
+++ resolved
@@ -22,18 +22,11 @@
 
 #include "os.h"
 
-<<<<<<< HEAD
 #define TSDB_PATTERN_MATCH 0
 #define TSDB_PATTERN_NOMATCH 1
 #define TSDB_PATTERN_NOWILDCARDMATCH 2
-#define TSDB_PATTERN_STRING_MAX_LEN 100
-#define TSDB_REGEX_STRING_MAX_LEN 128
-=======
-#define TSDB_PATTERN_MATCH               0
-#define TSDB_PATTERN_NOMATCH             1
-#define TSDB_PATTERN_NOWILDCARDMATCH     2
-#define TSDB_PATTERN_STRING_DEFAULT_LEN  100
->>>>>>> 5bba39ad
+#define TSDB_PATTERN_STRING_DEFAULT_LEN 100
+#define TSDB_REGEX_STRING_DEFAULT_LEN 128
 
 #define FLT_COMPAR_TOL_FACTOR    4
 #define FLT_EQUAL(_x, _y)        (fabs((_x) - (_y)) <= (FLT_COMPAR_TOL_FACTOR * FLT_EPSILON))
