/*
 * Copyright (c) 2019 TAOS Data, Inc. <jhtao@taosdata.com>
 *
 * This program is free software: you can use, redistribute, and/or modify
 * it under the terms of the GNU Affero General Public License, version 3
 * or later ("AGPL"), as published by the Free Software Foundation.
 *
 * This program is distributed in the hope that it will be useful, but WITHOUT
 * ANY WARRANTY; without even the implied warranty of MERCHANTABILITY or
 * FITNESS FOR A PARTICULAR PURPOSE.
 *
 * You should have received a copy of the GNU Affero General Public License
 * along with this program. If not, see <http://www.gnu.org/licenses/>.
 */

#define _DEFAULT_SOURCE
#include "os.h"
#include "taosdef.h"
#include "taoserror.h"
#include "tconfig.h"
#include "tglobal.h"
#include "tulog.h"
#include "tsocket.h"
#include "tutil.h"

SGlobalCfg tsGlobalConfig[TSDB_CFG_MAX_NUM] = {{0}};
int32_t    tsGlobalConfigNum = 0;

static char *tsGlobalUnit[] = {
  " ", 
  "(%)", 
  "(GB)", 
  "(Mb)", 
  "(byte)", 
  "(s)", 
  "(ms)"
};

char *tsCfgStatusStr[] = {
  "none", 
  "system default", 
  "config file", 
  "taos_options", 
  "program argument list"
};

static void taosReadFloatConfig(SGlobalCfg *cfg, char *input_value) {
  float  value = (float)atof(input_value);
  float *option = (float *)cfg->ptr;
  if (value < cfg->minValue || value > cfg->maxValue) {
    uError("config option:%s, input value:%s, out of range[%f, %f], use default value:%f",
           cfg->option, input_value, cfg->minValue, cfg->maxValue, *option);
  } else {
    if (cfg->cfgStatus <= TAOS_CFG_CSTATUS_FILE) {
      *option = value;
      cfg->cfgStatus = TAOS_CFG_CSTATUS_FILE;
    } else {
      uWarn("config option:%s, input value:%s, is configured by %s, use %f", cfg->option, input_value,
            tsCfgStatusStr[cfg->cfgStatus], *option);
    }
  }
}

static void taosReadInt32Config(SGlobalCfg *cfg, char *input_value) {
  int32_t  value = atoi(input_value);
  int32_t *option = (int32_t *)cfg->ptr;
  if (value < cfg->minValue || value > cfg->maxValue) {
    uError("config option:%s, input value:%s, out of range[%f, %f], use default value:%d",
           cfg->option, input_value, cfg->minValue, cfg->maxValue, *option);
  } else {
    if (cfg->cfgStatus <= TAOS_CFG_CSTATUS_FILE) {
      *option = value;
      cfg->cfgStatus = TAOS_CFG_CSTATUS_FILE;
    } else {
      uWarn("config option:%s, input value:%s, is configured by %s, use %d", cfg->option, input_value,
            tsCfgStatusStr[cfg->cfgStatus], *option);
    }
  }
}

static void taosReadInt16Config(SGlobalCfg *cfg, char *input_value) {
  int32_t  value = atoi(input_value);
  int16_t *option = (int16_t *)cfg->ptr;
  if (value < cfg->minValue || value > cfg->maxValue) {
    uError("config option:%s, input value:%s, out of range[%f, %f], use default value:%d",
           cfg->option, input_value, cfg->minValue, cfg->maxValue, *option);
  } else {
    if (cfg->cfgStatus <= TAOS_CFG_CSTATUS_FILE) {
      *option = (int16_t)value;
      cfg->cfgStatus = TAOS_CFG_CSTATUS_FILE;
    } else {
      uWarn("config option:%s, input value:%s, is configured by %s, use %d", cfg->option, input_value,
            tsCfgStatusStr[cfg->cfgStatus], *option);
    }
  }
}

<<<<<<< HEAD
static bool taosReadDirectoryConfig(SGlobalCfg *cfg, char *input_value) {
=======
static void taosReadInt8Config(SGlobalCfg *cfg, char *input_value) {
  int32_t  value = atoi(input_value);
  int8_t *option = (int8_t *)cfg->ptr;
  if (value < cfg->minValue || value > cfg->maxValue) {
    uError("config option:%s, input value:%s, out of range[%f, %f], use default value:%d",
           cfg->option, input_value, cfg->minValue, cfg->maxValue, *option);
  } else {
    if (cfg->cfgStatus <= TAOS_CFG_CSTATUS_FILE) {
      *option = (int8_t)value;
      cfg->cfgStatus = TAOS_CFG_CSTATUS_FILE;
    } else {
      uWarn("config option:%s, input value:%s, is configured by %s, use %d", cfg->option, input_value,
            tsCfgStatusStr[cfg->cfgStatus], *option);
    }
  }
}

static void taosReadDirectoryConfig(SGlobalCfg *cfg, char *input_value) {
>>>>>>> a2d974cf
  int   length = (int)strlen(input_value);
  char *option = (char *)cfg->ptr;
  if (length <= 0 || length > cfg->ptrLength) {
    uError("config option:%s, input value:%s, length out of range[0, %d], use default value:%s", cfg->option,
           input_value, cfg->ptrLength, option);
    return false;
  } else {
    if (cfg->cfgStatus <= TAOS_CFG_CSTATUS_FILE) {
      wordexp_t full_path;
      if (0 != wordexp(input_value, &full_path, 0)) {
        printf("\nconfig dir: %s wordexp fail! reason:%s\n", input_value, strerror(errno));
        wordfree(&full_path);
        return false;
      }

      if (full_path.we_wordv != NULL && full_path.we_wordv[0] != NULL) {
        strcpy(option, full_path.we_wordv[0]);
      }

      wordfree(&full_path);

      int code = taosMkDir(option, 0755);
      if (code != 0) {
        terrno = TAOS_SYSTEM_ERROR(errno);
        uError("config option:%s, input value:%s, directory not exist, create fail:%s", cfg->option, input_value,
               strerror(errno));
        return false;
      }
      cfg->cfgStatus = TAOS_CFG_CSTATUS_FILE;
    } else {
      uWarn("config option:%s, input value:%s, is configured by %s, use %s", cfg->option, input_value,
            tsCfgStatusStr[cfg->cfgStatus], option);
    }
  }

  return true;
}

static void taosReadIpStrConfig(SGlobalCfg *cfg, char *input_value) {
  uint32_t value = taosInetAddr(input_value);
  char *   option = (char *)cfg->ptr;
  if (value == INADDR_NONE) {
    uError("config option:%s, input value:%s, is not a valid ip address, use default value:%s",
           cfg->option, input_value, option);
  } else {
    if (cfg->cfgStatus <= TAOS_CFG_CSTATUS_FILE) {
      strncpy(option, input_value, cfg->ptrLength);
      cfg->cfgStatus = TAOS_CFG_CSTATUS_FILE;
    } else {
      uWarn("config option:%s, input value:%s, is configured by %s, use %s", cfg->option, input_value,
            tsCfgStatusStr[cfg->cfgStatus], option);
    }
  }
}

static void taosReadStringConfig(SGlobalCfg *cfg, char *input_value) {
  int   length = (int) strlen(input_value);
  char *option = (char *)cfg->ptr;
  if (length <= 0 || length > cfg->ptrLength) {
    uError("config option:%s, input value:%s, length out of range[0, %d], use default value:%s",
           cfg->option, input_value, cfg->ptrLength, option);
  } else {
    if (cfg->cfgStatus <= TAOS_CFG_CSTATUS_FILE) {
      strncpy(option, input_value, cfg->ptrLength);
      cfg->cfgStatus = TAOS_CFG_CSTATUS_FILE;
    } else {
      uWarn("config option:%s, input value:%s, is configured by %s, use %s", cfg->option, input_value,
            tsCfgStatusStr[cfg->cfgStatus], option);
    }
  }
}

static void taosReadLogOption(char *option, char *value) {
  for (int i = 0; i < tsGlobalConfigNum; ++i) {
    SGlobalCfg *cfg = tsGlobalConfig + i;
    if (!(cfg->cfgType & TSDB_CFG_CTYPE_B_CONFIG) || !(cfg->cfgType & TSDB_CFG_CTYPE_B_LOG)) continue;
    if (strcasecmp(cfg->option, option) != 0) continue;

    switch (cfg->valType) {
      case TAOS_CFG_VTYPE_INT32:
        taosReadInt32Config(cfg, value);
        if (strcasecmp(cfg->option, "debugFlag") == 0) {
          taosSetAllDebugFlag();
        }
        break;
      case TAOS_CFG_VTYPE_DIRECTORY:
        taosReadDirectoryConfig(cfg, value);
        break;
      default:
        break;
    }
    break;
  }
}

SGlobalCfg *taosGetConfigOption(const char *option) {
  taosInitGlobalCfg();
  for (int i = 0; i < tsGlobalConfigNum; ++i) {
    SGlobalCfg *cfg = tsGlobalConfig + i;
    if (strcasecmp(cfg->option, option) != 0) continue;
    return cfg;
  }
  return NULL;
}

static void taosReadConfigOption(const char *option, char *value, char *value2, char *value3) {
  for (int i = 0; i < tsGlobalConfigNum; ++i) {
    SGlobalCfg *cfg = tsGlobalConfig + i;
    if (!(cfg->cfgType & TSDB_CFG_CTYPE_B_CONFIG)) continue;
    if (strcasecmp(cfg->option, option) != 0) continue;

    switch (cfg->valType) {
      case TAOS_CFG_VTYPE_INT8:
        taosReadInt8Config(cfg, value);
        break;
      case TAOS_CFG_VTYPE_INT16:
        taosReadInt16Config(cfg, value);
        break;
      case TAOS_CFG_VTYPE_INT32:
        taosReadInt32Config(cfg, value);
        break;
      case TAOS_CFG_VTYPE_FLOAT:
        taosReadFloatConfig(cfg, value);
        break;
      case TAOS_CFG_VTYPE_STRING:
        taosReadStringConfig(cfg, value);
        break;
      case TAOS_CFG_VTYPE_IPSTR:
        taosReadIpStrConfig(cfg, value);
        break;
      case TAOS_CFG_VTYPE_DIRECTORY:
        taosReadDirectoryConfig(cfg, value);
        break;
      case TAOS_CFG_VTYPE_DATA_DIRCTORY:
        if (taosReadDirectoryConfig(cfg, value)) {
          taosReadDataDirCfg(value, value2, value3);
        }
        break;
      default:
        uError("config option:%s, input value:%s, can't be recognized", option, value);
        break;
    }
    break;
  }
}

void taosInitConfigOption(SGlobalCfg cfg) {
  tsGlobalConfig[tsGlobalConfigNum++] = cfg;
}

void taosReadGlobalLogCfg() {
  FILE * fp;
  char * line, *option, *value;
  int    olen, vlen;
  char   fileName[PATH_MAX] = {0};

  wordexp_t full_path;
  if ( 0 != wordexp(configDir, &full_path, 0)) {
    printf("\nconfig file: %s wordexp fail! reason:%s\n", configDir, strerror(errno));
    wordfree(&full_path);
    return;
  }
  
  if (full_path.we_wordv != NULL && full_path.we_wordv[0] != NULL) {    
    if (strlen(full_path.we_wordv[0]) >= TSDB_FILENAME_LEN) {
      printf("\nconfig file: %s path overflow max len %d, all variables are set to default\n", full_path.we_wordv[0], TSDB_FILENAME_LEN - 1);
      wordfree(&full_path);
      return;
    }
    strcpy(configDir, full_path.we_wordv[0]);
  } else {
    #ifdef _TD_POWER_
    printf("configDir:%s not there, use default value: /etc/power", configDir);
    strcpy(configDir, "/etc/power");
    #else
    printf("configDir:%s not there, use default value: /etc/taos", configDir);
    strcpy(configDir, "/etc/taos");
    #endif
  }
  wordfree(&full_path);

  taosReadLogOption("logDir", tsLogDir);
  
  sprintf(fileName, "%s/taos.cfg", configDir);
  fp = fopen(fileName, "r");
  if (fp == NULL) {
    printf("\nconfig file:%s not found, all variables are set to default\n", fileName);
    return;
  }
  
  size_t len = 1024;
  line = calloc(1, len);
  
  while (!feof(fp)) {
    memset(line, 0, len);
    
    option = value = NULL;
    olen = vlen = 0;

    tgetline(&line, &len, fp);
    line[len - 1] = 0;

    paGetToken(line, &option, &olen);
    if (olen == 0) continue;
    option[olen] = 0;

    paGetToken(option + olen + 1, &value, &vlen);
    if (vlen == 0) continue;
    value[vlen] = 0;

    taosReadLogOption(option, value);
  }

  tfree(line);
  fclose(fp);
}

bool taosReadGlobalCfg() {
  char * line, *option, *value, *value2, *value3;
  int    olen, vlen, vlen2, vlen3;
  char   fileName[PATH_MAX] = {0};

  sprintf(fileName, "%s/taos.cfg", configDir);
  FILE* fp = fopen(fileName, "r");
  if (fp == NULL) {
    struct stat s;
    if (stat(configDir, &s) != 0 || (!S_ISREG(s.st_mode) && !S_ISLNK(s.st_mode))) {
      //return true to follow behavior before file support
      return true;
    }
    fp = fopen(configDir, "r");
    if (fp == NULL) {
      return false;
    }
  }
  
  size_t len = 1024;
  line = calloc(1, len);
  
  while (!feof(fp)) {
    memset(line, 0, len);

    option = value = value2 = value3 = NULL;
    olen = vlen = vlen2 = vlen3 = 0;

    tgetline(&line, &len, fp);
    line[len - 1] = 0;
    
    paGetToken(line, &option, &olen);
    if (olen == 0) continue;
    option[olen] = 0;

    paGetToken(option + olen + 1, &value, &vlen);
    if (vlen == 0) continue;
    value[vlen] = 0;

    paGetToken(value + vlen + 1, &value2, &vlen2);
    if (vlen2 != 0) {
      value2[vlen2] = 0;
      paGetToken(value2 + vlen2 + 1, &value3, &vlen3);
      if (vlen3 != 0) value3[vlen3] = 0;
    }

    taosReadConfigOption(option, value, value2, value3);
  }

  fclose(fp);

  tfree(line);

  if (debugFlag & DEBUG_TRACE || debugFlag & DEBUG_DEBUG || debugFlag & DEBUG_DUMP) {
    taosSetAllDebugFlag();
  }

  return true;
}

void taosPrintGlobalCfg() {
  uInfo("   taos config & system info:");
  uInfo("==================================");

  for (int i = 0; i < tsGlobalConfigNum; ++i) {
    SGlobalCfg *cfg = tsGlobalConfig + i;
    if (tscEmbedded == 0 && !(cfg->cfgType & TSDB_CFG_CTYPE_B_CLIENT)) continue;
    if (cfg->cfgType & TSDB_CFG_CTYPE_B_NOT_PRINT) continue;
    
    int optionLen = (int)strlen(cfg->option);
    int blankLen = TSDB_CFG_PRINT_LEN - optionLen;
    blankLen = blankLen < 0 ? 0 : blankLen;

    char blank[TSDB_CFG_PRINT_LEN];
    memset(blank, ' ', TSDB_CFG_PRINT_LEN);
    blank[blankLen] = 0;

    switch (cfg->valType) {
      case TAOS_CFG_VTYPE_INT8:
        uInfo(" %s:%s%d%s", cfg->option, blank, *((int8_t *)cfg->ptr), tsGlobalUnit[cfg->unitType]);
        break;
      case TAOS_CFG_VTYPE_INT16:
        uInfo(" %s:%s%d%s", cfg->option, blank, *((int16_t *)cfg->ptr), tsGlobalUnit[cfg->unitType]);
        break;
      case TAOS_CFG_VTYPE_INT32:
        uInfo(" %s:%s%d%s", cfg->option, blank, *((int32_t *)cfg->ptr), tsGlobalUnit[cfg->unitType]);
        break;
      case TAOS_CFG_VTYPE_FLOAT:
        uInfo(" %s:%s%f%s", cfg->option, blank, *((float *)cfg->ptr), tsGlobalUnit[cfg->unitType]);
        break;
      case TAOS_CFG_VTYPE_STRING:
      case TAOS_CFG_VTYPE_IPSTR:
      case TAOS_CFG_VTYPE_DIRECTORY:
        uInfo(" %s:%s%s%s", cfg->option, blank, (char *)cfg->ptr, tsGlobalUnit[cfg->unitType]);
        break;
      default:
        break;
    }
  }

  taosPrintOsInfo();
  taosPrintDataDirCfg();
  uInfo("==================================");
}

static void taosDumpCfg(SGlobalCfg *cfg) {
    int optionLen = (int)strlen(cfg->option);
    int blankLen = TSDB_CFG_PRINT_LEN - optionLen;
    blankLen = blankLen < 0 ? 0 : blankLen;

    char blank[TSDB_CFG_PRINT_LEN];
    memset(blank, ' ', TSDB_CFG_PRINT_LEN);
    blank[blankLen] = 0;

    switch (cfg->valType) {
      case TAOS_CFG_VTYPE_INT8:
        printf(" %s:%s%d%s\n", cfg->option, blank, *((int8_t *)cfg->ptr), tsGlobalUnit[cfg->unitType]);
        break;
      case TAOS_CFG_VTYPE_INT16:
        printf(" %s:%s%d%s\n", cfg->option, blank, *((int16_t *)cfg->ptr), tsGlobalUnit[cfg->unitType]);
        break;
      case TAOS_CFG_VTYPE_INT32:
        printf(" %s:%s%d%s\n", cfg->option, blank, *((int32_t *)cfg->ptr), tsGlobalUnit[cfg->unitType]);
        break;
      case TAOS_CFG_VTYPE_FLOAT:
        printf(" %s:%s%f%s\n", cfg->option, blank, *((float *)cfg->ptr), tsGlobalUnit[cfg->unitType]);
        break;
      case TAOS_CFG_VTYPE_STRING:
      case TAOS_CFG_VTYPE_IPSTR:
      case TAOS_CFG_VTYPE_DIRECTORY:
        printf(" %s:%s%s%s\n", cfg->option, blank, (char *)cfg->ptr, tsGlobalUnit[cfg->unitType]);
        break;
      default:
        break;
    }
}

void taosDumpGlobalCfg() {
  printf("taos global config:\n");
  printf("==================================\n");
  for (int i = 0; i < tsGlobalConfigNum; ++i) {
    SGlobalCfg *cfg = tsGlobalConfig + i;
    if (tscEmbedded == 0 && !(cfg->cfgType & TSDB_CFG_CTYPE_B_CLIENT)) continue;
    if (cfg->cfgType & TSDB_CFG_CTYPE_B_NOT_PRINT) continue;
    if (!(cfg->cfgType & TSDB_CFG_CTYPE_B_SHOW)) continue;

    taosDumpCfg(cfg);
  }

  printf("\ntaos local config:\n");
  printf("==================================\n");

  for (int i = 0; i < tsGlobalConfigNum; ++i) {
    SGlobalCfg *cfg = tsGlobalConfig + i;
    if (tscEmbedded == 0 && !(cfg->cfgType & TSDB_CFG_CTYPE_B_CLIENT)) continue;
    if (cfg->cfgType & TSDB_CFG_CTYPE_B_NOT_PRINT) continue;
    if (cfg->cfgType & TSDB_CFG_CTYPE_B_SHOW) continue;

    taosDumpCfg(cfg);
  }
}<|MERGE_RESOLUTION|>--- conflicted
+++ resolved
@@ -95,9 +95,6 @@
   }
 }
 
-<<<<<<< HEAD
-static bool taosReadDirectoryConfig(SGlobalCfg *cfg, char *input_value) {
-=======
 static void taosReadInt8Config(SGlobalCfg *cfg, char *input_value) {
   int32_t  value = atoi(input_value);
   int8_t *option = (int8_t *)cfg->ptr;
@@ -116,7 +113,6 @@
 }
 
 static void taosReadDirectoryConfig(SGlobalCfg *cfg, char *input_value) {
->>>>>>> a2d974cf
   int   length = (int)strlen(input_value);
   char *option = (char *)cfg->ptr;
   if (length <= 0 || length > cfg->ptrLength) {
