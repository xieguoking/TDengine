/*
 * Copyright (c) 2019 TAOS Data, Inc. <jhtao@taosdata.com>
 *
 * This program is free software: you can use, redistribute, and/or modify
 * it under the terms of the GNU Affero General Public License, version 3
 * or later ("AGPL"), as published by the Free Software Foundation.
 *
 * This program is distributed in the hope that it will be useful, but WITHOUT
 * ANY WARRANTY; without even the implied warranty of MERCHANTABILITY or
 * FITNESS FOR A PARTICULAR PURPOSE.
 *
 * You should have received a copy of the GNU Affero General Public License
 * along with this program. If not, see <http://www.gnu.org/licenses/>.
 */

#define _DEFAULT_SOURCE
#include "os.h"
#include "tulog.h"
#include "ttime.h"
#include "ttimer.h"
#include "tutil.h"
#include "tcache.h"
#include "hash.h"
#include "hashfunc.h"

static FORCE_INLINE void __cache_wr_lock(SCacheObj *pCacheObj) {
#if defined(LINUX)
  pthread_rwlock_wrlock(&pCacheObj->lock);
#else
  pthread_mutex_lock(&pCacheObj->lock);
#endif
}

static FORCE_INLINE void __cache_rd_lock(SCacheObj *pCacheObj) {
#if defined(LINUX)
  pthread_rwlock_rdlock(&pCacheObj->lock);
#else
  pthread_mutex_lock(&pCacheObj->lock);
#endif
}

static FORCE_INLINE void __cache_unlock(SCacheObj *pCacheObj) {
#if defined(LINUX)
  pthread_rwlock_unlock(&pCacheObj->lock);
#else
  pthread_mutex_unlock(&pCacheObj->lock);
#endif
}

static FORCE_INLINE int32_t __cache_lock_init(SCacheObj *pCacheObj) {
#if defined(LINUX)
  return pthread_rwlock_init(&pCacheObj->lock, NULL);
#else
  return pthread_mutex_init(&pCacheObj->lock, NULL);
#endif
}

static FORCE_INLINE void __cache_lock_destroy(SCacheObj *pCacheObj) {
#if defined(LINUX)
  pthread_rwlock_destroy(&pCacheObj->lock);
#else
  pthread_mutex_destroy(&pCacheObj->lock);
#endif
}

#if 0
static FORCE_INLINE void taosFreeNode(void *data) {
  SCacheDataNode *pNode = *(SCacheDataNode **)data;
  free(pNode);
}
#endif

/**
 * @param key      key of object for hash, usually a null-terminated string
 * @param keyLen   length of key
 * @param pData    actually data. required a consecutive memory block, no pointer is allowed
 *                 in pData. Pointer copy causes memory access error.
 * @param size     size of block
 * @param lifespan total survial expiredTime from now
 * @return         SCacheDataNode
 */
static SCacheDataNode *taosCreateCacheNode(const char *key, size_t keyLen, const char *pData, size_t size, uint64_t duration);

/**
 * addedTime object node into trash, and this object is closed for referencing if it is addedTime to trash
 * It will be removed until the pNode->refCount == 0
 * @param pCacheObj    Cache object
 * @param pNode   Cache slot object
 */
static void taosAddToTrash(SCacheObj *pCacheObj, SCacheDataNode *pNode);

/**
 * remove node in trash can
 * @param pCacheObj 
 * @param pElem 
 */
static void taosRemoveFromTrashCan(SCacheObj *pCacheObj, STrashElem *pElem);

/**
 * remove nodes in trash with refCount == 0 in cache
 * @param pNode
 * @param pCacheObj
 * @param force   force model, if true, remove data in trash without check refcount.
 *                may cause corruption. So, forece model only applys before cache is closed
 */
static void taosTrashCanEmpty(SCacheObj *pCacheObj, bool force);

/**
 * release node
 * @param pCacheObj      cache object
 * @param pNode     data node
 */
static FORCE_INLINE void taosCacheReleaseNode(SCacheObj *pCacheObj, SCacheDataNode *pNode) {
  if (pNode->signature != (uint64_t)pNode) {
    uError("key:%s, %p data is invalid, or has been released", pNode->key, pNode);
    return;
  }
  
  int32_t size = pNode->size;
  taosHashRemove(pCacheObj->pHashTable, pNode->key, pNode->keySize);

  uDebug("key:%p, %p is destroyed from cache, totalNum:%d totalSize:%" PRId64 "bytes size:%dbytes, cacheName:%s",
         pNode->key, pNode->data, (int32_t)taosHashGetSize(pCacheObj->pHashTable), pCacheObj->totalSize, size,
         pCacheObj->cacheName);
  if (pCacheObj->freeFp) pCacheObj->freeFp(pNode->data);
  free(pNode);
}

/**
 * move the old node into trash
 * @param pCacheObj
 * @param pNode
 */
static FORCE_INLINE void taosCacheMoveToTrash(SCacheObj *pCacheObj, SCacheDataNode *pNode) {
  taosHashRemove(pCacheObj->pHashTable, pNode->key, pNode->keySize);
  taosAddToTrash(pCacheObj, pNode);
}

/**
 * update data in cache
 * @param pCacheObj
 * @param pNode
 * @param key
 * @param keyLen
 * @param pData
 * @param dataSize
 * @return
 */
static SCacheDataNode *taosUpdateCacheImpl(SCacheObj *pCacheObj, SCacheDataNode *pNode, const char *key, int32_t keyLen,
                                           const void *pData, uint32_t dataSize, uint64_t duration) {
  SCacheDataNode *pNewNode = NULL;
  
  // only a node is not referenced by any other object, in-place update it
  if (T_REF_VAL_GET(pNode) == 0) {
    size_t newSize = sizeof(SCacheDataNode) + dataSize + keyLen + 1;
    
    pNewNode = (SCacheDataNode *)realloc(pNode, newSize);
    if (pNewNode == NULL) {
      return NULL;
    }
    
    memset(pNewNode, 0, newSize);
    pNewNode->signature = (uint64_t)pNewNode;
    memcpy(pNewNode->data, pData, dataSize);
    
    pNewNode->key = (char *)pNewNode + sizeof(SCacheDataNode) + dataSize;
    pNewNode->keySize = keyLen;
    memcpy(pNewNode->key, key, keyLen);
    
    // update the timestamp information for updated key/value
    pNewNode->addedTime = taosGetTimestampMs();
    pNewNode->lifespan = duration;
    
    T_REF_INC(pNewNode);
    
    // the address of this node may be changed, so the prev and next element should update the corresponding pointer
    taosHashPut(pCacheObj->pHashTable, key, keyLen, &pNewNode, sizeof(void *));
  } else {
    taosCacheMoveToTrash(pCacheObj, pNode);
    
    pNewNode = taosCreateCacheNode(key, keyLen, pData, dataSize, duration);
    if (pNewNode == NULL) {
      return NULL;
    }
    
    T_REF_INC(pNewNode);
    
    // addedTime new element to hashtable
    taosHashPut(pCacheObj->pHashTable, key, keyLen, &pNewNode, sizeof(void *));
  }
  
  return pNewNode;
}

/**
 * addedTime data into hash table
 * @param key
 * @param pData
 * @param size
 * @param pCacheObj
 * @param keyLen
 * @param pNode
 * @return
 */
static FORCE_INLINE SCacheDataNode *taosAddToCacheImpl(SCacheObj *pCacheObj, const char *key, size_t keyLen, const void *pData,
                                                       size_t dataSize, uint64_t duration) {
  SCacheDataNode *pNode = taosCreateCacheNode(key, keyLen, pData, dataSize, duration);
  if (pNode == NULL) {
    return NULL;
  }
  
  T_REF_INC(pNode);
  taosHashPut(pCacheObj->pHashTable, key, keyLen, &pNode, sizeof(void *));
  return pNode;
}

/**
 * do cleanup the taos cache
 * @param pCacheObj
 */
static void doCleanupDataCache(SCacheObj *pCacheObj);

/**
 * refresh cache to remove data in both hash list and trash, if any nodes' refcount == 0, every pCacheObj->refreshTime
 * @param handle   Cache object handle
 */
static void* taosCacheRefresh(void *handle);

SCacheObj *taosCacheInitWithCb(int32_t keyType, int64_t refreshTimeInSeconds, bool extendLifespan, __cache_freeres_fn_t fn, const char* cacheName) {
  if (refreshTimeInSeconds <= 0) {
    return NULL;
  }
  
  SCacheObj *pCacheObj = (SCacheObj *)calloc(1, sizeof(SCacheObj));
  if (pCacheObj == NULL) {
    uError("failed to allocate memory, reason:%s", strerror(errno));
    return NULL;
  }
  
  pCacheObj->pHashTable = taosHashInit(128, taosGetDefaultHashFunction(keyType), false);
  pCacheObj->cacheName = cacheName;
  if (pCacheObj->pHashTable == NULL) {
    free(pCacheObj);
    uError("failed to allocate memory, reason:%s", strerror(errno));
    return NULL;
  }
  
  // set free cache node callback function for hash table
  pCacheObj->freeFp = fn;
  pCacheObj->refreshTime = refreshTimeInSeconds * 1000;
  pCacheObj->extendLifespan = extendLifespan;

  if (__cache_lock_init(pCacheObj) != 0) {
    taosHashCleanup(pCacheObj->pHashTable);
    free(pCacheObj);
    
    uError("failed to init lock, reason:%s", strerror(errno));
    return NULL;
  }

  pthread_attr_t thattr = {{0}};
  pthread_attr_init(&thattr);
  pthread_attr_setdetachstate(&thattr, PTHREAD_CREATE_JOINABLE);

  pthread_create(&pCacheObj->refreshWorker, &thattr, taosCacheRefresh, pCacheObj);

  pthread_attr_destroy(&thattr);
  return pCacheObj;
}

SCacheObj *taosCacheInit(int32_t keyType, int64_t refreshTimeInSeconds, bool extendLifespan, __cache_freeres_fn_t fn, const char* cacheName) {
  return taosCacheInitWithCb(keyType, refreshTimeInSeconds, extendLifespan, fn, cacheName);
}

void *taosCachePut(SCacheObj *pCacheObj, const void *key, size_t keyLen, const void *pData, size_t dataSize, int duration) {
  SCacheDataNode *pNode;
  
  if (pCacheObj == NULL || pCacheObj->pHashTable == NULL) {
    return NULL;
  }

  __cache_wr_lock(pCacheObj);
  SCacheDataNode **pt = (SCacheDataNode **)taosHashGet(pCacheObj->pHashTable, key, keyLen);
  SCacheDataNode * pOld = (pt != NULL) ? (*pt) : NULL;
  
  if (pOld == NULL) {  // do addedTime to cache
    pNode = taosAddToCacheImpl(pCacheObj, key, keyLen, pData, dataSize, duration * 1000L);
    if (NULL != pNode) {
      pCacheObj->totalSize += pNode->size;

      uDebug("key:%p, %p added into cache, added:%" PRIu64 ", expire:%" PRIu64 ", totalNum:%d totalSize:%" PRId64
             "bytes size:%" PRId64 "bytes, cacheName:%s",
             key, pNode->data, pNode->addedTime, (pNode->lifespan * pNode->extendFactor + pNode->addedTime),
             (int32_t)taosHashGetSize(pCacheObj->pHashTable), pCacheObj->totalSize, dataSize, pCacheObj->cacheName);
    } else {
      uError("key:%p, failed to added into cache, out of memory, cacheName:%s", key, pCacheObj->cacheName);
    }
  } else {  // old data exists, update the node
    pNode = taosUpdateCacheImpl(pCacheObj, pOld, key, keyLen, pData, dataSize, duration * 1000L);
    uDebug("key:%p, %p exist in cache, updated, cacheName:%s", key, pNode->data, pCacheObj->cacheName);
  }

  __cache_unlock(pCacheObj);

  return (pNode != NULL) ? pNode->data : NULL;
}

void *taosCacheAcquireByKey(SCacheObj *pCacheObj, const void *key, size_t keyLen) {
  if (pCacheObj == NULL || taosHashGetSize(pCacheObj->pHashTable) == 0) {
    return NULL;
  }

  __cache_rd_lock(pCacheObj);
  
  SCacheDataNode **ptNode = (SCacheDataNode **)taosHashGet(pCacheObj->pHashTable, key, keyLen);

  int32_t ref = 0;
  if (ptNode != NULL) {
    ref = T_REF_INC(*ptNode);

    // if the remained life span is less then the (*ptNode)->lifeSpan, add up one lifespan
    if (pCacheObj->extendLifespan) {
      int64_t now = taosGetTimestampMs();

      if ((now - (*ptNode)->addedTime) < (*ptNode)->lifespan * (*ptNode)->extendFactor) {
        (*ptNode)->extendFactor += 1;
        uDebug("key:%p extend life time to %"PRId64, key, (*ptNode)->lifespan * (*ptNode)->extendFactor + (*ptNode)->addedTime);
      }
    }
  }
  __cache_unlock(pCacheObj);
  
  if (ptNode != NULL) {
    atomic_add_fetch_32(&pCacheObj->statistics.hitCount, 1);
    uDebug("key:%p, %p is retrieved from cache, refcnt:%d, cacheName:%s", key, (*ptNode)->data, ref, pCacheObj->cacheName);
  } else {
    atomic_add_fetch_32(&pCacheObj->statistics.missCount, 1);
    uDebug("key:%p, not in cache, retrieved failed, cacheName:%s", key, pCacheObj->cacheName);
  }
  
  atomic_add_fetch_32(&pCacheObj->statistics.totalAccess, 1);
  return (ptNode != NULL) ? (*ptNode)->data : NULL;
}

void* taosCacheUpdateExpireTimeByName(SCacheObj *pCacheObj, const char *key, size_t keyLen, uint64_t expireTime) {
  if (pCacheObj == NULL || taosHashGetSize(pCacheObj->pHashTable) == 0) {
    return NULL;
  }

  __cache_rd_lock(pCacheObj);
  
  SCacheDataNode **ptNode = (SCacheDataNode **)taosHashGet(pCacheObj->pHashTable, key, keyLen);
  if (ptNode != NULL) {
     T_REF_INC(*ptNode);
    (*ptNode)->extendFactor += 1;
//    (*ptNode)->lifespan = expireTime;
  }

  __cache_unlock(pCacheObj);

  if (ptNode != NULL) {
    atomic_add_fetch_32(&pCacheObj->statistics.hitCount, 1);
    uDebug("key:%p, %p expireTime is updated in cache, refcnt:%d, cacheName:%s", key, (*ptNode)->data,
           T_REF_VAL_GET(*ptNode), pCacheObj->cacheName);
  } else {
    atomic_add_fetch_32(&pCacheObj->statistics.missCount, 1);
    uDebug("key:%p, not in cache, retrieved failed, cacheName:%s", key, pCacheObj->cacheName);
  }

  atomic_add_fetch_32(&pCacheObj->statistics.totalAccess, 1);
  return (ptNode != NULL) ? (*ptNode)->data : NULL;
}

void *taosCacheAcquireByData(SCacheObj *pCacheObj, void *data) {
  if (pCacheObj == NULL || data == NULL) return NULL;
  
  size_t          offset = offsetof(SCacheDataNode, data);
  SCacheDataNode *ptNode = (SCacheDataNode *)((char *)data - offset);
  
  if (ptNode->signature != (uint64_t)ptNode) {
    uError("key: %p the data from cache is invalid", ptNode);
    return NULL;
  }

  int32_t ref = T_REF_INC(ptNode);
  uDebug("%p acquired by data in cache, refcnt:%d, cacheName:%s", ptNode->data, ref, pCacheObj->cacheName);

  // if the remained life span is less then the (*ptNode)->lifeSpan, add up one lifespan
  if (pCacheObj->extendLifespan) {
    int64_t now = taosGetTimestampMs();

    if ((now - ptNode->addedTime) < ptNode->lifespan * ptNode->extendFactor) {
      ptNode->extendFactor += 1;
      uDebug("%p extend life time to %" PRId64, ptNode->data,
             ptNode->lifespan * ptNode->extendFactor + ptNode->addedTime);
    }
  }

  // the data if referenced by at least one object, so the reference count must be greater than the value of 2.
  assert(ref >= 2);
  return data;
}

void *taosCacheTransfer(SCacheObj *pCacheObj, void **data) {
  if (pCacheObj == NULL || data == NULL) return NULL;
  
  size_t          offset = offsetof(SCacheDataNode, data);
  SCacheDataNode *ptNode = (SCacheDataNode *)((char *)(*data) - offset);
  
  if (ptNode->signature != (uint64_t)ptNode) {
    uError("key: %p the data from cache is invalid", ptNode);
    return NULL;
  }
  
  assert(T_REF_VAL_GET(ptNode) >= 1);
  
  char *d = *data;
  
  // clear its reference to old area
  *data = NULL;
  
  return d;
}

void taosCacheRelease(SCacheObj *pCacheObj, void **data, bool _remove) {
  if (pCacheObj == NULL || (*data) == NULL || (taosHashGetSize(pCacheObj->pHashTable) + pCacheObj->numOfElemsInTrash == 0)) {
    return;
  }
  
  size_t offset = offsetof(SCacheDataNode, data);
  
  SCacheDataNode *pNode = (SCacheDataNode *)((char *)(*data) - offset);
  if (pNode->signature != (uint64_t)pNode) {
    uError("%p, release invalid cache data", pNode);
    return;
  }

  *data = NULL;
  int16_t ref = T_REF_DEC(pNode);
  uDebug("key:%p, %p is released, refcnt:%d, cacheName:%s", pNode->key, pNode->data, ref, pCacheObj->cacheName);

  if (_remove && (!pNode->inTrashCan)) {
    __cache_wr_lock(pCacheObj);

    if (T_REF_VAL_GET(pNode) == 0) {
      // remove directly, if not referenced by other users
      taosCacheReleaseNode(pCacheObj, pNode);
    } else {
      // pNode may be released immediately by other thread after the reference count of pNode is set to 0,
      // So we need to lock it in the first place.
      taosCacheMoveToTrash(pCacheObj, pNode);
    }

    __cache_unlock(pCacheObj);
  }
}

void taosCacheEmpty(SCacheObj *pCacheObj) {
  SHashMutableIterator *pIter = taosHashCreateIter(pCacheObj->pHashTable);
  
  __cache_wr_lock(pCacheObj);
  while (taosHashIterNext(pIter)) {
    if (pCacheObj->deleting == 1) {
      break;
    }
    
    SCacheDataNode *pNode = *(SCacheDataNode **)taosHashIterGet(pIter);
    taosCacheMoveToTrash(pCacheObj, pNode);
  }
  __cache_unlock(pCacheObj);
  
  taosHashDestroyIter(pIter);
  taosTrashCanEmpty(pCacheObj, false);
}

void taosCacheCleanup(SCacheObj *pCacheObj) {
  if (pCacheObj == NULL) {
    return;
  }

  pCacheObj->deleting = 1;
  pthread_join(pCacheObj->refreshWorker, NULL);

  uInfo("cacheName:%p, will be cleanuped", pCacheObj->cacheName);
  doCleanupDataCache(pCacheObj);
}

SCacheDataNode *taosCreateCacheNode(const char *key, size_t keyLen, const char *pData, size_t size,
                                           uint64_t duration) {
  size_t totalSize = size + sizeof(SCacheDataNode) + keyLen + 1;

  SCacheDataNode *pNewNode = calloc(1, totalSize);
  if (pNewNode == NULL) {
    uError("failed to allocate memory, reason:%s", strerror(errno));
    return NULL;
  }

  memcpy(pNewNode->data, pData, size);

  pNewNode->key = (char *)pNewNode + sizeof(SCacheDataNode) + size;
  pNewNode->keySize = keyLen;

  memcpy(pNewNode->key, key, keyLen);

  pNewNode->addedTime    = (uint64_t)taosGetTimestampMs();
  pNewNode->lifespan     = duration;
  pNewNode->extendFactor = 1;
  pNewNode->signature    = (uint64_t)pNewNode;
  pNewNode->size         = (uint32_t)totalSize;

  return pNewNode;
}

void taosAddToTrash(SCacheObj *pCacheObj, SCacheDataNode *pNode) {
  if (pNode->inTrashCan) { /* node is already in trash */
    return;
  }

  STrashElem *pElem = calloc(1, sizeof(STrashElem));
  pElem->pData = pNode;

  pElem->next = pCacheObj->pTrash;
  if (pCacheObj->pTrash) {
    pCacheObj->pTrash->prev = pElem;
  }

  pElem->prev = NULL;
  pCacheObj->pTrash = pElem;

  pNode->inTrashCan = true;
  pCacheObj->numOfElemsInTrash++;

  uDebug("key:%p, %p move to trash, numOfElem in trash:%d", pNode->key, pNode->data, pCacheObj->numOfElemsInTrash);
}

void taosRemoveFromTrashCan(SCacheObj *pCacheObj, STrashElem *pElem) {
  if (pElem->pData->signature != (uint64_t)pElem->pData) {
    uError("key:sig:0x%" PRIx64 " %p data has been released, ignore", pElem->pData->signature, pElem->pData);
    return;
  }

  pCacheObj->numOfElemsInTrash--;
  if (pElem->prev) {
    pElem->prev->next = pElem->next;
  } else { /* pnode is the header, update header */
    pCacheObj->pTrash = pElem->next;
  }

  if (pElem->next) {
    pElem->next->prev = pElem->prev;
  }

  pElem->pData->signature = 0;
  if (pCacheObj->freeFp) {
    pCacheObj->freeFp(pElem->pData->data);
  }

<<<<<<< HEAD
  uError("free obj:%p", pElem->pData);
=======
>>>>>>> f3674d28
  free(pElem->pData);
  free(pElem);
}

void taosTrashCanEmpty(SCacheObj *pCacheObj, bool force) {
  __cache_wr_lock(pCacheObj);

  if (pCacheObj->numOfElemsInTrash == 0) {
    if (pCacheObj->pTrash != NULL) {
      uError("key:inconsistency data in cache, numOfElem in trash:%d", pCacheObj->numOfElemsInTrash);
    }
    pCacheObj->pTrash = NULL;

    __cache_unlock(pCacheObj);
    return;
  }

  STrashElem *pElem = pCacheObj->pTrash;

  while (pElem) {
    T_REF_VAL_CHECK(pElem->pData);
    if (pElem->next == pElem) {
      pElem->next = NULL;
    }

    if (force || (T_REF_VAL_GET(pElem->pData) == 0)) {
      uDebug("key:%p, %p removed from trash. numOfElem in trash:%d", pElem->pData->key, pElem->pData->data,
             pCacheObj->numOfElemsInTrash - 1);
      STrashElem *p = pElem;

      pElem = pElem->next;
      taosRemoveFromTrashCan(pCacheObj, p);
    } else {
      pElem = pElem->next;
    }
  }

  __cache_unlock(pCacheObj);
}

void doCleanupDataCache(SCacheObj *pCacheObj) {
  __cache_wr_lock(pCacheObj);

  SHashMutableIterator *pIter = taosHashCreateIter(pCacheObj->pHashTable);
  while (taosHashIterNext(pIter)) {
    SCacheDataNode *pNode = *(SCacheDataNode **)taosHashIterGet(pIter);
    // if (pNode->expiredTime <= expiredTime && T_REF_VAL_GET(pNode) <= 0) {
    if (T_REF_VAL_GET(pNode) <= 0) {
      taosCacheReleaseNode(pCacheObj, pNode);
    } else {
      uDebug("key:%p, %p will not remove from cache, refcnt:%d, cacheName:%s", pNode->key, pNode->data,
             T_REF_VAL_GET(pNode), pCacheObj->cacheName);
    }
  }
  taosHashDestroyIter(pIter);

  taosHashCleanup(pCacheObj->pHashTable); 
  __cache_unlock(pCacheObj);

  taosTrashCanEmpty(pCacheObj, true);
  __cache_lock_destroy(pCacheObj);

  memset(pCacheObj, 0, sizeof(SCacheObj));
  free(pCacheObj);
}

void* taosCacheRefresh(void *handle) {
  SCacheObj *pCacheObj = (SCacheObj *)handle;
  if (pCacheObj == NULL) {
    uDebug("object is destroyed. no refresh retry");
    return NULL;
  }

  const int32_t SLEEP_DURATION = 500; //500 ms
  int64_t totalTick = pCacheObj->refreshTime / SLEEP_DURATION;

  int64_t count = 0;
  while(1) {
    taosMsleep(500);

    // check if current cache object will be deleted every 500ms.
    if (pCacheObj->deleting) {
      break;
    }

    if (++count < totalTick) {
      continue;
    }

    // reset the count value
    count = 0;
    size_t elemInHash = taosHashGetSize(pCacheObj->pHashTable);
    if (elemInHash + pCacheObj->numOfElemsInTrash == 0) {
      continue;
    }

    pCacheObj->statistics.refreshCount++;

    // refresh data in hash table
    if (elemInHash > 0) {
      int64_t expiredTime = taosGetTimestampMs();

      SHashMutableIterator *pIter = taosHashCreateIter(pCacheObj->pHashTable);

      __cache_wr_lock(pCacheObj);
      while (taosHashIterNext(pIter)) {
        SCacheDataNode *pNode = *(SCacheDataNode **)taosHashIterGet(pIter);
        if ((pNode->addedTime + pNode->lifespan * pNode->extendFactor) <= expiredTime && T_REF_VAL_GET(pNode) <= 0) {
          taosCacheReleaseNode(pCacheObj, pNode);
        }
      }

      __cache_unlock(pCacheObj);

      taosHashDestroyIter(pIter);
    }

    taosTrashCanEmpty(pCacheObj, false);
  }

  return NULL;
}<|MERGE_RESOLUTION|>--- conflicted
+++ resolved
@@ -555,10 +555,6 @@
     pCacheObj->freeFp(pElem->pData->data);
   }
 
-<<<<<<< HEAD
-  uError("free obj:%p", pElem->pData);
-=======
->>>>>>> f3674d28
   free(pElem->pData);
   free(pElem);
 }
