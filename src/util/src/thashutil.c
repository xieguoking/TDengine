--- conflicted
+++ resolved
@@ -126,22 +126,6 @@
   _hash_fn_t fn = NULL;
   switch(type) {
     case TSDB_DATA_TYPE_TIMESTAMP:
-<<<<<<< HEAD
-    case TSDB_DATA_TYPE_UBIGINT:  
-    case TSDB_DATA_TYPE_BIGINT:   fn = taosIntHash_64;break;
-    case TSDB_DATA_TYPE_BINARY:   fn = MurmurHash3_32;break;
-    case TSDB_DATA_TYPE_NCHAR:    fn = MurmurHash3_32;break;
-    case TSDB_DATA_TYPE_UINT:
-    case TSDB_DATA_TYPE_INT:      fn = taosIntHash_32; break;
-    case TSDB_DATA_TYPE_USMALLINT:
-    case TSDB_DATA_TYPE_SMALLINT: fn = taosIntHash_16; break;
-    case TSDB_DATA_TYPE_BOOL:     fn = taosIntHash_8; break;
-    case TSDB_DATA_TYPE_UTINYINT:
-    case TSDB_DATA_TYPE_TINYINT:  fn = taosIntHash_8; break;
-    case TSDB_DATA_TYPE_FLOAT:    fn = taosFloatHash; break;                             
-    case TSDB_DATA_TYPE_DOUBLE:   fn = taosDoubleHash; break;                             
-    default: fn = taosIntHash_32;break;
-=======
     case TSDB_DATA_TYPE_UBIGINT:
     case TSDB_DATA_TYPE_BIGINT:   
       fn = taosIntHash_64;
@@ -174,7 +158,6 @@
     default: 
       fn = taosIntHash_32;
       break;
->>>>>>> c62ebe7d
   }
   
   return fn;
