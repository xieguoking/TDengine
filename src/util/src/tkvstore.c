/*
 * Copyright (c) 2019 TAOS Data, Inc. <jhtao@taosdata.com>
 *
 * This program is free software: you can use, redistribute, and/or modify
 * it under the terms of the GNU Affero General Public License, version 3
 * or later ("AGPL"), as published by the Free Software Foundation.
 *
 * This program is distributed in the hope that it will be useful, but WITHOUT
 * ANY WARRANTY; without even the implied warranty of MERCHANTABILITY or
 * FITNESS FOR A PARTICULAR PURPOSE.
 *
 * You should have received a copy of the GNU Affero General Public License
 * along with this program. If not, see <http://www.gnu.org/licenses/>.
 */

#define _DEFAULT_SOURCE
#include "os.h"
#include "hash.h"
#include "taoserror.h"
#include "tchecksum.h"
#include "tcoding.h"
#include "tkvstore.h"
#include "tulog.h"
#define TAOS_RANDOM_FILE_FAIL_TEST

#define TD_KVSTORE_HEADER_SIZE 512
#define TD_KVSTORE_MAJOR_VERSION 1
#define TD_KVSTORE_MAINOR_VERSION 0
#define TD_KVSTORE_SNAP_SUFFIX ".snap"
#define TD_KVSTORE_NEW_SUFFIX ".new"
#define TD_KVSTORE_INIT_MAGIC 0xFFFFFFFF

typedef struct {
  uint64_t uid;
  int64_t  offset;
  int64_t  size;
} SKVRecord;

static int       tdInitKVStoreHeader(int fd, char *fname);
static int       tdEncodeStoreInfo(void **buf, SStoreInfo *pInfo);
static void *    tdDecodeStoreInfo(void *buf, SStoreInfo *pInfo);
static SKVStore *tdNewKVStore(char *fname, iterFunc iFunc, afterFunc aFunc, void *appH);
static char *    tdGetKVStoreSnapshotFname(char *fdata);
static char *    tdGetKVStoreNewFname(char *fdata);
static void      tdFreeKVStore(SKVStore *pStore);
static int       tdUpdateKVStoreHeader(int fd, char *fname, SStoreInfo *pInfo);
static int       tdLoadKVStoreHeader(int fd, char *fname, SStoreInfo *pInfo, uint32_t *version);
static int       tdEncodeKVRecord(void **buf, SKVRecord *pRecord);
static void *    tdDecodeKVRecord(void *buf, SKVRecord *pRecord);
static int       tdRestoreKVStore(SKVStore *pStore);

int tdCreateKVStore(char *fname) {
  int fd = open(fname, O_RDWR | O_CREAT, 0755);
  if (fd < 0) {
    uError("failed to open file %s since %s", fname, strerror(errno));
    terrno = TAOS_SYSTEM_ERROR(errno);
    return -1;
  }

  if (tdInitKVStoreHeader(fd, fname) < 0) goto _err;

  if (fsync(fd) < 0) {
    uError("failed to fsync file %s since %s", fname, strerror(errno));
    terrno = TAOS_SYSTEM_ERROR(errno);
    goto _err;
  }

  if (close(fd) < 0) {
    uError("failed to close file %s since %s", fname, strerror(errno));
    terrno = TAOS_SYSTEM_ERROR(errno);
    goto _err;
  }

  return 0;

_err:
  if (fd >= 0) close(fd);
  (void)remove(fname);
  return -1;
}

int tdDestroyKVStore(char *fname) {
  if (remove(fname) < 0) {
    uError("failed to remove file %s since %s", fname, strerror(errno));
    terrno = TAOS_SYSTEM_ERROR(errno);
    return -1;
  }

  return 0;
}

SKVStore *tdOpenKVStore(char *fname, iterFunc iFunc, afterFunc aFunc, void *appH) {
  SStoreInfo info = {0};
  uint32_t   version = 0;

  SKVStore *pStore = tdNewKVStore(fname, iFunc, aFunc, appH);
  if (pStore == NULL) return NULL;

  pStore->fd = open(pStore->fname, O_RDWR);
  if (pStore->fd < 0) {
    uError("failed to open file %s since %s", pStore->fname, strerror(errno));
    terrno = TAOS_SYSTEM_ERROR(errno);
    goto _err;
  }

  pStore->sfd = open(pStore->fsnap, O_RDONLY);
  if (pStore->sfd < 0) {
    if (errno != ENOENT) {
      uError("failed to open file %s since %s", pStore->fsnap, strerror(errno));
      terrno = TAOS_SYSTEM_ERROR(errno);
      goto _err;
    }
  } else {
    uDebug("file %s exists, try to recover the KV store", pStore->fsnap);
    if (tdLoadKVStoreHeader(pStore->sfd, pStore->fsnap, &info, &version) < 0) {
      if (terrno != TSDB_CODE_COM_FILE_CORRUPTED) goto _err;
    } else {
<<<<<<< HEAD
      if (taosFtruncate(pStore->fd, info.size) < 0) {
=======
      if (version != KVSTORE_FILE_VERSION) {
        uError("file %s version %u is not the same as program version %u, this may cause problem", pStore->fsnap,
               version, KVSTORE_FILE_VERSION);
      }

      if (ftruncate(pStore->fd, info.size) < 0) {
>>>>>>> a2851a56
        uError("failed to truncate %s to %" PRId64 " size since %s", pStore->fname, info.size, strerror(errno));
        terrno = TAOS_SYSTEM_ERROR(errno);
        goto _err;
      }

      if (tdUpdateKVStoreHeader(pStore->fd, pStore->fname, &info) < 0) goto _err;
      if (fsync(pStore->fd) < 0) {
        uError("failed to fsync file %s since %s", pStore->fname, strerror(errno));
        goto _err;
      }
    }

    close(pStore->sfd);
    pStore->sfd = -1;
    (void)remove(pStore->fsnap);
  }

  if (tdLoadKVStoreHeader(pStore->fd, pStore->fname, &info, &version) < 0) goto _err;
  if (version != KVSTORE_FILE_VERSION) {
    uError("file %s version %u is not the same as program version %u, this may cause problem", pStore->fname, version,
           KVSTORE_FILE_VERSION);
  }

  pStore->info.size = TD_KVSTORE_HEADER_SIZE;
  pStore->info.magic = info.magic;

  if (tdRestoreKVStore(pStore) < 0) goto _err;

  close(pStore->fd);
  pStore->fd = -1;

  return pStore;

_err:
  if (pStore->fd > 0) {
    close(pStore->fd);
    pStore->fd = -1;
  }
  if (pStore->sfd > 0) {
    close(pStore->sfd);
    pStore->sfd = -1;
  }
  tdFreeKVStore(pStore);
  return NULL;
}

void tdCloseKVStore(SKVStore *pStore) { tdFreeKVStore(pStore); }

int tdKVStoreStartCommit(SKVStore *pStore) {
  ASSERT(pStore->fd < 0);

  pStore->fd = open(pStore->fname, O_RDWR);
  if (pStore->fd < 0) {
    uError("failed to open file %s since %s", pStore->fname, strerror(errno));
    terrno = TAOS_SYSTEM_ERROR(errno);
    goto _err;
  }

  pStore->sfd = open(pStore->fsnap, O_WRONLY | O_CREAT, 0755);
  if (pStore->sfd < 0) {
    uError("failed to open file %s since %s", pStore->fsnap, strerror(errno));
    terrno = TAOS_SYSTEM_ERROR(errno);
    goto _err;
  }

  if (taosTSendFile(pStore->sfd, pStore->fd, NULL, TD_KVSTORE_HEADER_SIZE) < TD_KVSTORE_HEADER_SIZE) {
    uError("failed to send file %d bytes since %s", TD_KVSTORE_HEADER_SIZE, strerror(errno));
    terrno = TAOS_SYSTEM_ERROR(errno);
    goto _err;
  }

  if (fsync(pStore->sfd) < 0) {
    uError("failed to fsync file %s since %s", pStore->fsnap, strerror(errno));
    terrno = TAOS_SYSTEM_ERROR(errno);
    goto _err;
  }

  if (close(pStore->sfd) < 0) {
    uError("failed to close file %s since %s", pStore->fsnap, strerror(errno));
    terrno = TAOS_SYSTEM_ERROR(errno);
    goto _err;
  }
  pStore->sfd = -1;

  if (lseek(pStore->fd, 0, SEEK_END) < 0) {
    uError("failed to lseek file %s since %s", pStore->fname, strerror(errno));
    terrno = TAOS_SYSTEM_ERROR(errno);
    goto _err;
  }

  ASSERT(pStore->info.size == lseek(pStore->fd, 0, SEEK_CUR));

  return 0;

_err:
  if (pStore->sfd > 0) {
    close(pStore->sfd);
    pStore->sfd = -1;
    (void)remove(pStore->fsnap);
  }
  if (pStore->fd > 0) {
    close(pStore->fd);
    pStore->fd = -1;
  }
  return -1;
}

int tdUpdateKVStoreRecord(SKVStore *pStore, uint64_t uid, void *cont, int contLen) {
  SKVRecord rInfo = {0};
  char      buf[64] = "\0";
  char *    pBuf = buf;

  rInfo.offset = lseek(pStore->fd, 0, SEEK_CUR);
  if (rInfo.offset < 0) {
    uError("failed to lseek file %s since %s", pStore->fname, strerror(errno));
    return -1;
  }

  rInfo.uid = uid;
  rInfo.size = contLen;

  int tlen = tdEncodeKVRecord((void *)(&pBuf), &rInfo);
  ASSERT(tlen == POINTER_DISTANCE(pBuf, buf));
  ASSERT(tlen == sizeof(SKVRecord));

  if (taosTWrite(pStore->fd, buf, tlen) < tlen) {
    uError("failed to write %d bytes to file %s since %s", tlen, pStore->fname, strerror(errno));
    terrno = TAOS_SYSTEM_ERROR(errno);
    return -1;
  }

  if (taosTWrite(pStore->fd, cont, contLen) < contLen) {
    uError("failed to write %d bytes to file %s since %s", contLen, pStore->fname, strerror(errno));
    return -1;
  }

  pStore->info.magic =
      taosCalcChecksum(pStore->info.magic, (uint8_t *)POINTER_SHIFT(cont, contLen - sizeof(TSCKSUM)), sizeof(TSCKSUM));
  pStore->info.size += (sizeof(SKVRecord) + contLen);
  SKVRecord *pRecord = taosHashGet(pStore->map, (void *)&uid, sizeof(uid));
  if (pRecord != NULL) {  // just to insert
    pStore->info.tombSize += pRecord->size;
  } else {
    pStore->info.nRecords++;
  }

  taosHashPut(pStore->map, (void *)(&uid), sizeof(uid), (void *)(&rInfo), sizeof(rInfo));
  uTrace("put uid %" PRIu64 " into kvStore %s", uid, pStore->fname);

  return 0;
}

int tdDropKVStoreRecord(SKVStore *pStore, uint64_t uid) {
  SKVRecord rInfo = {0};
  char      buf[128] = "\0";

  SKVRecord *pRecord = taosHashGet(pStore->map, (void *)(&uid), sizeof(uid));
  if (pRecord == NULL) {
    uError("failed to drop KV store record with key %" PRIu64 " since not find", uid);
    return -1;
  }

  rInfo.offset = -pRecord->offset;
  rInfo.uid = pRecord->uid;
  rInfo.size = pRecord->size;

  void *pBuf = buf;
  tdEncodeKVRecord(&pBuf, &rInfo);

  if (taosTWrite(pStore->fd, buf, POINTER_DISTANCE(pBuf, buf)) < POINTER_DISTANCE(pBuf, buf)) {
    uError("failed to write %" PRId64 " bytes to file %s since %s", (int64_t)(POINTER_DISTANCE(pBuf, buf)), pStore->fname, strerror(errno));
    terrno = TAOS_SYSTEM_ERROR(errno);
    return -1;
  }

  pStore->info.magic = taosCalcChecksum(pStore->info.magic, (uint8_t *)buf, (uint32_t)POINTER_DISTANCE(pBuf, buf));
  pStore->info.size += POINTER_DISTANCE(pBuf, buf);
  pStore->info.nDels++;
  pStore->info.nRecords--;
  pStore->info.tombSize += (rInfo.size + sizeof(SKVRecord) * 2);

  taosHashRemove(pStore->map, (void *)(&uid), sizeof(uid));
  uDebug("drop uid %" PRIu64 " from KV store %s", uid, pStore->fname);

  return 0;
}

int tdKVStoreEndCommit(SKVStore *pStore) {
  ASSERT(pStore->fd > 0);

  if (tdUpdateKVStoreHeader(pStore->fd, pStore->fname, &(pStore->info)) < 0) return -1;

  if (fsync(pStore->fd) < 0) {
    uError("failed to fsync file %s since %s", pStore->fname, strerror(errno));
    terrno = TAOS_SYSTEM_ERROR(errno);
    return -1;
  }

  if (close(pStore->fd) < 0) {
    uError("failed to close file %s since %s", pStore->fname, strerror(errno));
    terrno = TAOS_SYSTEM_ERROR(errno);
    return -1;
  }
  pStore->fd = -1;

  (void)remove(pStore->fsnap);
  return 0;
}

static int tdLoadKVStoreHeader(int fd, char *fname, SStoreInfo *pInfo, uint32_t *version) {
  char buf[TD_KVSTORE_HEADER_SIZE] = "\0";

  if (lseek(fd, 0, SEEK_SET) < 0) {
    uError("failed to lseek file %s since %s", fname, strerror(errno));
    terrno = TAOS_SYSTEM_ERROR(errno);
    return -1;
  }

  if (taosTRead(fd, buf, TD_KVSTORE_HEADER_SIZE) < TD_KVSTORE_HEADER_SIZE) {
    uError("failed to read %d bytes from file %s since %s", TD_KVSTORE_HEADER_SIZE, fname, strerror(errno));
    terrno = TAOS_SYSTEM_ERROR(errno);
    return -1;
  }

  if (!taosCheckChecksumWhole((uint8_t *)buf, TD_KVSTORE_HEADER_SIZE)) {
    uError("file %s is broken", fname);
    terrno = TSDB_CODE_COM_FILE_CORRUPTED;
    return -1;
  }

  void *pBuf = (void *)buf;
  pBuf = tdDecodeStoreInfo(pBuf, pInfo);
  pBuf = taosDecodeFixedU32(pBuf, version);

  return 0;
}

static int tdUpdateKVStoreHeader(int fd, char *fname, SStoreInfo *pInfo) {
  char buf[TD_KVSTORE_HEADER_SIZE] = "\0";

  if (lseek(fd, 0, SEEK_SET) < 0) {
    uError("failed to lseek file %s since %s", fname, strerror(errno));
    terrno = TAOS_SYSTEM_ERROR(errno);
    return -1;
  }

  void *pBuf = buf;
  tdEncodeStoreInfo(&pBuf, pInfo);
  taosEncodeFixedU32(&pBuf, KVSTORE_FILE_VERSION);
  ASSERT(POINTER_DISTANCE(pBuf, buf) + sizeof(TSCKSUM) <= TD_KVSTORE_HEADER_SIZE);

  taosCalcChecksumAppend(0, (uint8_t *)buf, TD_KVSTORE_HEADER_SIZE);
  if (taosTWrite(fd, buf, TD_KVSTORE_HEADER_SIZE) < TD_KVSTORE_HEADER_SIZE) {
    uError("failed to write %d bytes to file %s since %s", TD_KVSTORE_HEADER_SIZE, fname, strerror(errno));
    terrno = TAOS_SYSTEM_ERROR(errno);
    return -1;
  }

  return 0;
}

static int tdInitKVStoreHeader(int fd, char *fname) {
  SStoreInfo info = {TD_KVSTORE_HEADER_SIZE, 0, 0, 0, TD_KVSTORE_INIT_MAGIC};

  return tdUpdateKVStoreHeader(fd, fname, &info);
}

static int tdEncodeStoreInfo(void **buf, SStoreInfo *pInfo) {
  int tlen = 0;
  tlen += taosEncodeVariantI64(buf, pInfo->size);
  tlen += taosEncodeVariantI64(buf, pInfo->tombSize);
  tlen += taosEncodeVariantI64(buf, pInfo->nRecords);
  tlen += taosEncodeVariantI64(buf, pInfo->nDels);
  tlen += taosEncodeFixedU32(buf, pInfo->magic);

  return tlen;
}

static void *tdDecodeStoreInfo(void *buf, SStoreInfo *pInfo) {
  buf = taosDecodeVariantI64(buf, &(pInfo->size));
  buf = taosDecodeVariantI64(buf, &(pInfo->tombSize));
  buf = taosDecodeVariantI64(buf, &(pInfo->nRecords));
  buf = taosDecodeVariantI64(buf, &(pInfo->nDels));
  buf = taosDecodeFixedU32(buf, &(pInfo->magic));

  return buf;
}

static SKVStore *tdNewKVStore(char *fname, iterFunc iFunc, afterFunc aFunc, void *appH) {
  SKVStore *pStore = (SKVStore *)calloc(1, sizeof(SKVStore));
  if (pStore == NULL) goto _err;

  pStore->fname = strdup(fname);
  if (pStore->fname == NULL) {
    terrno = TSDB_CODE_COM_OUT_OF_MEMORY;
    goto _err;
  }

  pStore->fsnap = tdGetKVStoreSnapshotFname(fname);
  if (pStore->fsnap == NULL) {
    goto _err;
  }

  pStore->fnew = tdGetKVStoreNewFname(fname);
  if (pStore->fnew == NULL) goto _err;

  pStore->fd = -1;
  pStore->sfd = -1;
  pStore->nfd = -1;
  pStore->iFunc = iFunc;
  pStore->aFunc = aFunc;
  pStore->appH = appH;
  pStore->map = taosHashInit(4096, taosGetDefaultHashFunction(TSDB_DATA_TYPE_BIGINT), false);
  if (pStore->map == NULL) {
    terrno = TSDB_CODE_COM_OUT_OF_MEMORY;
    goto _err;
  }

  return pStore;

_err:
  tdFreeKVStore(pStore);
  return NULL;
}

static void tdFreeKVStore(SKVStore *pStore) {
  if (pStore) {
    taosTFree(pStore->fname);
    taosTFree(pStore->fsnap);
    taosTFree(pStore->fnew);
    taosHashCleanup(pStore->map);
    free(pStore);
  }
}

static char *tdGetKVStoreSnapshotFname(char *fdata) {
  size_t size = strlen(fdata) + strlen(TD_KVSTORE_SNAP_SUFFIX) + 1;
  char * fname = malloc(size);
  if (fname == NULL) {
    terrno = TSDB_CODE_COM_OUT_OF_MEMORY;
    return NULL;
  }
  sprintf(fname, "%s%s", fdata, TD_KVSTORE_SNAP_SUFFIX);
  return fname;
}

static char *tdGetKVStoreNewFname(char *fdata) {
  size_t size = strlen(fdata) + strlen(TD_KVSTORE_NEW_SUFFIX) + 1;
  char * fname = malloc(size);
  if (fname == NULL) {
    terrno = TSDB_CODE_COM_OUT_OF_MEMORY;
    return NULL;
  }
  sprintf(fname, "%s%s", fdata, TD_KVSTORE_NEW_SUFFIX);
  return fname;
}

static int tdEncodeKVRecord(void **buf, SKVRecord *pRecord) {
  int tlen = 0;
  tlen += taosEncodeFixedU64(buf, pRecord->uid);
  tlen += taosEncodeFixedI64(buf, pRecord->offset);
  tlen += taosEncodeFixedI64(buf, pRecord->size);

  return tlen;
}

static void *tdDecodeKVRecord(void *buf, SKVRecord *pRecord) {
  buf = taosDecodeFixedU64(buf, &(pRecord->uid));
  buf = taosDecodeFixedI64(buf, &(pRecord->offset));
  buf = taosDecodeFixedI64(buf, &(pRecord->size));

  return buf;
}

static int tdRestoreKVStore(SKVStore *pStore) {
  char                  tbuf[128] = "\0";
  void *                buf = NULL;
  int64_t               maxBufSize = 0;
  SKVRecord             rInfo = {0};
  SHashMutableIterator *pIter = NULL;

  ASSERT(TD_KVSTORE_HEADER_SIZE == lseek(pStore->fd, 0, SEEK_CUR));
  ASSERT(pStore->info.size == TD_KVSTORE_HEADER_SIZE);

  while (true) {
    ssize_t tsize = taosTRead(pStore->fd, tbuf, sizeof(SKVRecord));
    if (tsize == 0) break;
    if (tsize < sizeof(SKVRecord)) {
      uError("failed to read %zu bytes from file %s at offset %" PRId64 "since %s", sizeof(SKVRecord), pStore->fname,
             pStore->info.size, strerror(errno));
      terrno = TAOS_SYSTEM_ERROR(errno);
      goto _err;
    }

    char *pBuf = tdDecodeKVRecord(tbuf, &rInfo);
    ASSERT(POINTER_DISTANCE(pBuf, tbuf) == sizeof(SKVRecord));
    ASSERT((rInfo.offset > 0) ? (pStore->info.size == rInfo.offset) : true);

    if (rInfo.offset < 0) {
      taosHashRemove(pStore->map, (void *)(&rInfo.uid), sizeof(rInfo.uid));
      pStore->info.size += sizeof(SKVRecord);
      pStore->info.nRecords--;
      pStore->info.nDels++;
      pStore->info.tombSize += (rInfo.size + sizeof(SKVRecord) * 2);
    } else {
      ASSERT(rInfo.offset > 0 && rInfo.size > 0);
      if (taosHashPut(pStore->map, (void *)(&rInfo.uid), sizeof(rInfo.uid), &rInfo, sizeof(rInfo)) < 0) {
        uError("failed to put record in KV store %s", pStore->fname);
        terrno = TSDB_CODE_COM_OUT_OF_MEMORY;
        goto _err;
      }

      maxBufSize = MAX(maxBufSize, rInfo.size);

      if (lseek(pStore->fd, (off_t)rInfo.size, SEEK_CUR) < 0) {
        uError("failed to lseek file %s since %s", pStore->fname, strerror(errno));
        terrno = TAOS_SYSTEM_ERROR(errno);
        goto _err;
      }

      pStore->info.size += (sizeof(SKVRecord) + rInfo.size);
      pStore->info.nRecords++;
    }
  }

  buf = malloc(maxBufSize);
  if (buf == NULL) {
    uError("failed to allocate %" PRId64 " bytes in KV store %s", maxBufSize, pStore->fname);
    terrno = TAOS_SYSTEM_ERROR(errno);
    goto _err;
  }

  pIter = taosHashCreateIter(pStore->map);
  if (pIter == NULL) {
    uError("failed to create hash iter while opening KV store %s", pStore->fname);
    terrno = TSDB_CODE_COM_OUT_OF_MEMORY;
    goto _err;
  }

  while (taosHashIterNext(pIter)) {
    SKVRecord *pRecord = taosHashIterGet(pIter);

    if (lseek(pStore->fd, (off_t)(pRecord->offset + sizeof(SKVRecord)), SEEK_SET) < 0) {
      uError("failed to lseek file %s since %s, offset %" PRId64, pStore->fname, strerror(errno), pRecord->offset);
      terrno = TAOS_SYSTEM_ERROR(errno);
      goto _err;
    }

    if (taosTRead(pStore->fd, buf, pRecord->size) < pRecord->size) {
      uError("failed to read %" PRId64 " bytes from file %s since %s, offset %" PRId64, pRecord->size, pStore->fname,
             strerror(errno), pRecord->offset);
      terrno = TAOS_SYSTEM_ERROR(errno);
      goto _err;
    }

    if (pStore->iFunc) {
      if ((*pStore->iFunc)(pStore->appH, buf, (int)pRecord->size) < 0) {
        uError("failed to restore record uid %" PRIu64 " in kv store %s at offset %" PRId64 " size %" PRId64
               " since %s",
               pRecord->uid, pStore->fname, pRecord->offset, pRecord->size, tstrerror(terrno));
        goto _err;
      }
    }
  }

  if (pStore->aFunc) (*pStore->aFunc)(pStore->appH);

  taosHashDestroyIter(pIter);
  taosTFree(buf);
  return 0;

_err:
  taosHashDestroyIter(pIter);
  taosTFree(buf);
  return -1;
}<|MERGE_RESOLUTION|>--- conflicted
+++ resolved
@@ -115,16 +115,12 @@
     if (tdLoadKVStoreHeader(pStore->sfd, pStore->fsnap, &info, &version) < 0) {
       if (terrno != TSDB_CODE_COM_FILE_CORRUPTED) goto _err;
     } else {
-<<<<<<< HEAD
-      if (taosFtruncate(pStore->fd, info.size) < 0) {
-=======
       if (version != KVSTORE_FILE_VERSION) {
         uError("file %s version %u is not the same as program version %u, this may cause problem", pStore->fsnap,
                version, KVSTORE_FILE_VERSION);
       }
 
-      if (ftruncate(pStore->fd, info.size) < 0) {
->>>>>>> a2851a56
+      if (taosFtruncate(pStore->fd, info.size) < 0) {
         uError("failed to truncate %s to %" PRId64 " size since %s", pStore->fname, info.size, strerror(errno));
         terrno = TAOS_SYSTEM_ERROR(errno);
         goto _err;
