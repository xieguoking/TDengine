/*
 * Copyright (c) 2019 TAOS Data, Inc. <jhtao@taosdata.com>
 *
 * This program is free software: you can use, redistribute, and/or modify
 * it under the terms of the GNU Affero General Public License, version 3
 * or later ("AGPL"), as published by the Free Software Foundation.
 *
 *
 * This program is distributed in the hope that it will be useful, but WITHOUT
 * ANY WARRANTY; without even the implied warranty of MERCHANTABILITY or
 * FITNESS FOR A PARTICULAR PURPOSE.
 *
 * You should have received a copy of the GNU Affero General Public License
 * along with this program. If not, see <http://www.gnu.org/licenses/>.
 */
#include "tskiplist.h"
#include "os.h"
#include "tcompare.h"
#include "tulog.h"
#include "tutil.h"

static int                initForwardBackwardPtr(SSkipList *pSkipList);
static SSkipListNode *    getPriorNode(SSkipList *pSkipList, const char *val, int32_t order, SSkipListNode **pCur);
static void               tSkipListRemoveNodeImpl(SSkipList *pSkipList, SSkipListNode *pNode);
static void               tSkipListCorrectLevel(SSkipList *pSkipList);
static SSkipListIterator *doCreateSkipListIterator(SSkipList *pSkipList, int32_t order);
static void tSkipListDoInsert(SSkipList *pSkipList, SSkipListNode **direction, SSkipListNode *pNode, bool isForward);
static bool tSkipListGetPosToPut(SSkipList *pSkipList, SSkipListNode **backward, void *pData);
static SSkipListNode *tSkipListNewNode(uint8_t level);
#define tSkipListFreeNode(n) tfree((n))
static SSkipListNode *tSkipListPutImpl(SSkipList *pSkipList, void *pData, SSkipListNode **direction, bool isForward,
                                       bool hasDup);

static FORCE_INLINE int     tSkipListWLock(SSkipList *pSkipList);
static FORCE_INLINE int     tSkipListRLock(SSkipList *pSkipList);
static FORCE_INLINE int     tSkipListUnlock(SSkipList *pSkipList);
static FORCE_INLINE int32_t getSkipListRandLevel(SSkipList *pSkipList);

SSkipList *tSkipListCreate(uint8_t maxLevel, uint8_t keyType, uint16_t keyLen, __compar_fn_t comparFn, uint8_t flags,
                           __sl_key_fn_t fn) {
  SSkipList *pSkipList = (SSkipList *)calloc(1, sizeof(SSkipList));
  if (pSkipList == NULL) return NULL;

  if (maxLevel > MAX_SKIP_LIST_LEVEL) {
    maxLevel = MAX_SKIP_LIST_LEVEL;
  }

  pSkipList->maxLevel = maxLevel;
  pSkipList->type = keyType;
  pSkipList->len = keyLen;
  pSkipList->flags = flags;
  pSkipList->keyFn = fn;
  pSkipList->seed = rand();
<<<<<<< HEAD

=======
>>>>>>> e4f135b4
  if (comparFn == NULL) {
    pSkipList->comparFn = getKeyComparFunc(keyType);
  } else {
    pSkipList->comparFn = comparFn;
  }

  if (initForwardBackwardPtr(pSkipList) < 0) {
    tSkipListDestroy(pSkipList);
    return NULL;
  }

  if (SL_IS_THREAD_SAFE(pSkipList)) {
    pSkipList->lock = (pthread_rwlock_t *)calloc(1, sizeof(pthread_rwlock_t));
    if (pSkipList->lock == NULL) {
      tSkipListDestroy(pSkipList);
      return NULL;
    }

    if (pthread_rwlock_init(pSkipList->lock, NULL) != 0) {
      tSkipListDestroy(pSkipList);
      return NULL;
    }
  }

  srand((uint32_t)time(NULL));

#if SKIP_LIST_RECORD_PERFORMANCE
  pSkipList->state.nTotalMemSize += sizeof(SSkipList);
#endif

  return pSkipList;
}

void tSkipListDestroy(SSkipList *pSkipList) {
  if (pSkipList == NULL) return;

  tSkipListWLock(pSkipList);

  SSkipListNode *pNode = SL_NODE_GET_FORWARD_POINTER(pSkipList->pHead, 0);

  while (pNode != pSkipList->pTail) {
    SSkipListNode *pTemp = pNode;
    pNode = SL_NODE_GET_FORWARD_POINTER(pNode, 0);
    tSkipListFreeNode(pTemp);
  }

  tSkipListUnlock(pSkipList);
  if (pSkipList->lock != NULL) {
    pthread_rwlock_destroy(pSkipList->lock);
    tfree(pSkipList->lock);
  }

  tSkipListFreeNode(pSkipList->pHead);
  tSkipListFreeNode(pSkipList->pTail);
  tfree(pSkipList);
}

SSkipListNode *tSkipListPut(SSkipList *pSkipList, void *pData) {
  if (pSkipList == NULL || pData == NULL) return NULL;

  SSkipListNode *backward[MAX_SKIP_LIST_LEVEL] = {0};
  SSkipListNode *pNode = NULL;

  tSkipListWLock(pSkipList);

  bool hasDup = tSkipListGetPosToPut(pSkipList, backward, pData);
  pNode = tSkipListPutImpl(pSkipList, pData, backward, false, hasDup);

  tSkipListUnlock(pSkipList);

  return pNode;
}

// Put a batch of data into skiplist. The batch of data must be in ascending order
void tSkipListPutBatch(SSkipList *pSkipList, void **ppData, int ndata) {
  SSkipListNode *backward[MAX_SKIP_LIST_LEVEL] = {0};
  SSkipListNode *forward[MAX_SKIP_LIST_LEVEL] = {0};
  bool           hasDup = false;
  char *         pKey = NULL;
  char *         pDataKey = NULL;
  int            compare = 0;

  tSkipListWLock(pSkipList);

  // backward to put the first data
  hasDup = tSkipListGetPosToPut(pSkipList, backward, ppData[0]);
  tSkipListPutImpl(pSkipList, ppData[0], backward, false, hasDup);

  for (int level = 0; level < pSkipList->maxLevel; level++) {
    forward[level] = SL_NODE_GET_BACKWARD_POINTER(backward[level], level);
  }

  // forward to put the rest of data
  for (int idata = 1; idata < ndata; idata++) {
    pDataKey = pSkipList->keyFn(ppData[idata]);
    hasDup = false;

    // Compare max key
    pKey = SL_GET_MAX_KEY(pSkipList);
    compare = pSkipList->comparFn(pDataKey, pKey);
    if (compare > 0) {
      for (int i = 0; i < pSkipList->maxLevel; i++) {
        forward[i] = SL_NODE_GET_BACKWARD_POINTER(pSkipList->pTail, i);
      }
    } else {
      SSkipListNode *px = pSkipList->pHead;
      for (int i = pSkipList->maxLevel - 1; i >= 0; --i) {
        if (i < pSkipList->level) {
          // set new px
          if (forward[i] != pSkipList->pHead) {
            if (px == pSkipList->pHead ||
                pSkipList->comparFn(SL_GET_NODE_KEY(pSkipList, forward[i]), SL_GET_NODE_KEY(pSkipList, px)) > 0) {
              px = forward[i];
            }
          }

          SSkipListNode *p = SL_NODE_GET_FORWARD_POINTER(px, i);
          while (p != pSkipList->pTail) {
            pKey = SL_GET_NODE_KEY(pSkipList, p);

            compare = pSkipList->comparFn(pKey, pDataKey);
            if (compare >= 0) {
              if (compare == 0 && !hasDup) hasDup = true;
              break;
            } else {
              px = p;
              p = SL_NODE_GET_FORWARD_POINTER(px, i);
            }
          }
        }

        forward[i] = px;
      }
    }

    tSkipListPutImpl(pSkipList, ppData[idata], forward, true, hasDup);
  }

  tSkipListUnlock(pSkipList);
}

uint32_t tSkipListRemove(SSkipList *pSkipList, SSkipListKey key) {
  uint32_t count = 0;

  tSkipListWLock(pSkipList);

  SSkipListNode *pNode = getPriorNode(pSkipList, key, TSDB_ORDER_ASC, NULL);
  while (1) {
    SSkipListNode *p = SL_NODE_GET_FORWARD_POINTER(pNode, 0);
    if (p == pSkipList->pTail) {
      break;
    }
    if (pSkipList->comparFn(key, SL_GET_NODE_KEY(pSkipList, p)) != 0) {
      break;
    }

    tSkipListRemoveNodeImpl(pSkipList, p);

    ++count;
  }

  tSkipListCorrectLevel(pSkipList);

  tSkipListUnlock(pSkipList);

  return count;
}

SArray *tSkipListGet(SSkipList *pSkipList, SSkipListKey key) {
  SArray *sa = taosArrayInit(1, POINTER_BYTES);

  tSkipListRLock(pSkipList);

  SSkipListNode *pNode = getPriorNode(pSkipList, key, TSDB_ORDER_ASC, NULL);
  while (1) {
    SSkipListNode *p = SL_NODE_GET_FORWARD_POINTER(pNode, 0);
    if (p == pSkipList->pTail) {
      break;
    }
    if (pSkipList->comparFn(key, SL_GET_NODE_KEY(pSkipList, p)) != 0) {
      break;
    }
    taosArrayPush(sa, &p);
    pNode = p;
  }

  tSkipListUnlock(pSkipList);

  return sa;
}

void tSkipListRemoveNode(SSkipList *pSkipList, SSkipListNode *pNode) {
  tSkipListWLock(pSkipList);
  tSkipListRemoveNodeImpl(pSkipList, pNode);
  tSkipListCorrectLevel(pSkipList);
  tSkipListUnlock(pSkipList);
}

SSkipListIterator *tSkipListCreateIter(SSkipList *pSkipList) {
  if (pSkipList == NULL) return NULL;

  return doCreateSkipListIterator(pSkipList, TSDB_ORDER_ASC);
}

SSkipListIterator *tSkipListCreateIterFromVal(SSkipList *pSkipList, const char *val, int32_t type, int32_t order) {
  ASSERT(order == TSDB_ORDER_ASC || order == TSDB_ORDER_DESC);
  ASSERT(pSkipList != NULL);

  SSkipListIterator *iter = doCreateSkipListIterator(pSkipList, order);
  if (val == NULL) {
    return iter;
  }

  tSkipListRLock(pSkipList);

  iter->cur = getPriorNode(pSkipList, val, order, &(iter->next));

  tSkipListUnlock(pSkipList);

  return iter;
}

bool tSkipListIterNext(SSkipListIterator *iter) {
  if (iter->pSkipList == NULL) return false;

  SSkipList *pSkipList = iter->pSkipList;

  tSkipListRLock(pSkipList);

  if (iter->order == TSDB_ORDER_ASC) {
    // no data in the skip list
    if (iter->cur == pSkipList->pTail || iter->next == NULL) {
      iter->cur = pSkipList->pTail;
      tSkipListUnlock(pSkipList);
      return false;
    }

    iter->cur = SL_NODE_GET_FORWARD_POINTER(iter->cur, 0);

    // a new node is inserted into between iter->cur and iter->next, ignore it
    if (iter->cur != iter->next && (iter->next != NULL)) {
      iter->cur = iter->next;
    }

    iter->next = SL_NODE_GET_FORWARD_POINTER(iter->cur, 0);
    iter->step++;
  } else {
    if (iter->cur == pSkipList->pHead) {
      iter->cur = pSkipList->pHead;
      tSkipListUnlock(pSkipList);
      return false;
    }

    iter->cur = SL_NODE_GET_BACKWARD_POINTER(iter->cur, 0);

    // a new node is inserted into between iter->cur and iter->next, ignore it
    if (iter->cur != iter->next && (iter->next != NULL)) {
      iter->cur = iter->next;
    }

    iter->next = SL_NODE_GET_BACKWARD_POINTER(iter->cur, 0);
    iter->step++;
  }

  tSkipListUnlock(pSkipList);

  return (iter->order == TSDB_ORDER_ASC) ? (iter->cur != pSkipList->pTail) : (iter->cur != pSkipList->pHead);
}

SSkipListNode *tSkipListIterGet(SSkipListIterator *iter) {
  if (iter == NULL || iter->cur == iter->pSkipList->pTail || iter->cur == iter->pSkipList->pHead) {
    return NULL;
  } else {
    return iter->cur;
  }
}

void *tSkipListDestroyIter(SSkipListIterator *iter) {
  if (iter == NULL) {
    return NULL;
  }

  tfree(iter);
  return NULL;
}

void tSkipListPrint(SSkipList *pSkipList, int16_t nlevel) {
  if (pSkipList == NULL || pSkipList->level < nlevel || nlevel <= 0) {
    return;
  }

  SSkipListNode *p = SL_NODE_GET_FORWARD_POINTER(pSkipList->pHead, nlevel - 1);

  int32_t id = 1;
  char *  prev = NULL;

  while (p != pSkipList->pTail) {
    char *key = SL_GET_NODE_KEY(pSkipList, p);
    if (prev != NULL) {
      ASSERT(pSkipList->comparFn(prev, key) < 0);
    }

    switch (pSkipList->type) {
      case TSDB_DATA_TYPE_INT:
        fprintf(stdout, "%d: %d\n", id++, *(int32_t *)key);
        break;
      case TSDB_DATA_TYPE_SMALLINT:
      case TSDB_DATA_TYPE_TINYINT:
      case TSDB_DATA_TYPE_BIGINT:
        fprintf(stdout, "%d: %" PRId64 " \n", id++, *(int64_t *)key);
        break;
      case TSDB_DATA_TYPE_BINARY:
        fprintf(stdout, "%d: %s \n", id++, key);
        break;
      case TSDB_DATA_TYPE_DOUBLE:
        fprintf(stdout, "%d: %lf \n", id++, *(double *)key);
        break;
      default:
        fprintf(stdout, "\n");
    }

    prev = SL_GET_NODE_KEY(pSkipList, p);

    p = SL_NODE_GET_FORWARD_POINTER(p, nlevel - 1);
  }
}

static void tSkipListDoInsert(SSkipList *pSkipList, SSkipListNode **direction, SSkipListNode *pNode, bool isForward) {
  for (int32_t i = 0; i < pNode->level; ++i) {
    SSkipListNode *x = direction[i];
    if (isForward) {
      SL_NODE_GET_BACKWARD_POINTER(pNode, i) = x;

      SSkipListNode *next = SL_NODE_GET_FORWARD_POINTER(x, i);
      SL_NODE_GET_BACKWARD_POINTER(next, i) = pNode;

      SL_NODE_GET_FORWARD_POINTER(pNode, i) = next;
      SL_NODE_GET_FORWARD_POINTER(x, i) = pNode;
    } else {
      SL_NODE_GET_FORWARD_POINTER(pNode, i) = x;

      SSkipListNode *prev = SL_NODE_GET_BACKWARD_POINTER(x, i);
      SL_NODE_GET_FORWARD_POINTER(prev, i) = pNode;

      SL_NODE_GET_BACKWARD_POINTER(pNode, i) = prev;
      SL_NODE_GET_BACKWARD_POINTER(x, i) = pNode;
    }
  }

  if (pSkipList->level < pNode->level) pSkipList->level = pNode->level;

  pSkipList->size += 1;
}

static SSkipListIterator *doCreateSkipListIterator(SSkipList *pSkipList, int32_t order) {
  SSkipListIterator *iter = calloc(1, sizeof(SSkipListIterator));

  iter->pSkipList = pSkipList;
  iter->order = order;
  if (order == TSDB_ORDER_ASC) {
    iter->cur = pSkipList->pHead;
    iter->next = SL_NODE_GET_FORWARD_POINTER(iter->cur, 0);
  } else {
    iter->cur = pSkipList->pTail;
    iter->next = SL_NODE_GET_BACKWARD_POINTER(iter->cur, 0);
  }

  return iter;
}

static FORCE_INLINE int tSkipListWLock(SSkipList *pSkipList) {
  if (pSkipList->lock) {
    return pthread_rwlock_wrlock(pSkipList->lock);
  }
  return 0;
}

static FORCE_INLINE int tSkipListRLock(SSkipList *pSkipList) {
  if (pSkipList->lock) {
    return pthread_rwlock_rdlock(pSkipList->lock);
  }
  return 0;
}

static FORCE_INLINE int tSkipListUnlock(SSkipList *pSkipList) {
  if (pSkipList->lock) {
    return pthread_rwlock_unlock(pSkipList->lock);
  }
  return 0;
}

static bool tSkipListGetPosToPut(SSkipList *pSkipList, SSkipListNode **backward, void *pData) {
  int     compare = 0;
  bool    hasDupKey = false;
  char *  pDataKey = pSkipList->keyFn(pData);

  if (pSkipList->size == 0) {
    for (int i = 0; i < pSkipList->maxLevel; i++) {
      backward[i] = pSkipList->pTail;
    }
  } else {
    char *pKey = NULL;

    // Compare max key
    pKey = SL_GET_MAX_KEY(pSkipList);
    compare = pSkipList->comparFn(pDataKey, pKey);
    if (compare >= 0) {
      for (int i = 0; i < pSkipList->maxLevel; i++) {
        backward[i] = pSkipList->pTail;
      }

      return (compare == 0);
    }

    // Compare min key
    pKey = SL_GET_MIN_KEY(pSkipList);
    compare = pSkipList->comparFn(pDataKey, pKey);
    if (compare < 0) {
      for (int i = 0; i < pSkipList->maxLevel; i++) {
        backward[i] = SL_NODE_GET_FORWARD_POINTER(pSkipList->pHead, i);
      }

      return (compare == 0);
    }

    SSkipListNode *px = pSkipList->pTail;
    for (int i = pSkipList->maxLevel - 1; i >= 0; --i) {
      if (i < pSkipList->level) {
        SSkipListNode *p = SL_NODE_GET_BACKWARD_POINTER(px, i);
        while (p != pSkipList->pHead) {
          pKey = SL_GET_NODE_KEY(pSkipList, p);

          compare = pSkipList->comparFn(pKey, pDataKey);
          if (compare <= 0) {
            if (compare == 0 && !hasDupKey) hasDupKey = true;
            break;
          } else {
            px = p;
            p = SL_NODE_GET_BACKWARD_POINTER(px, i);
          }
        }
      }

      backward[i] = px;
    }
  }

  return hasDupKey;
}

static void tSkipListRemoveNodeImpl(SSkipList *pSkipList, SSkipListNode *pNode) {
  int32_t level = pNode->level;
  uint8_t dupMode = SL_DUP_MODE(pSkipList);
  ASSERT(dupMode != SL_DISCARD_DUP_KEY && dupMode != SL_UPDATE_DUP_KEY);

  for (int32_t j = level - 1; j >= 0; --j) {
    SSkipListNode *prev = SL_NODE_GET_BACKWARD_POINTER(pNode, j);
    SSkipListNode *next = SL_NODE_GET_FORWARD_POINTER(pNode, j);

    SL_NODE_GET_FORWARD_POINTER(prev, j) = next;
    SL_NODE_GET_BACKWARD_POINTER(next, j) = prev;
  }

  tSkipListFreeNode(pNode);
  pSkipList->size--;
}

// Function must be called after calling tSkipListRemoveNodeImpl() function
static void tSkipListCorrectLevel(SSkipList *pSkipList) {
  while (pSkipList->level > 0 && SL_NODE_GET_FORWARD_POINTER(pSkipList->pHead, pSkipList->level - 1) == pSkipList->pTail) {
    pSkipList->level -= 1;
  }
}

UNUSED_FUNC static FORCE_INLINE void recordNodeEachLevel(SSkipList *pSkipList,
                                                         int32_t    level) {  // record link count in each level
#if SKIP_LIST_RECORD_PERFORMANCE
  for (int32_t i = 0; i < level; ++i) {
    pSkipList->state.nLevelNodeCnt[i]++;
  }
#endif
}

UNUSED_FUNC static FORCE_INLINE void removeNodeEachLevel(SSkipList *pSkipList, int32_t level) {
#if SKIP_LIST_RECORD_PERFORMANCE
  for (int32_t i = 0; i < level; ++i) {
    pSkipList->state.nLevelNodeCnt[i]--;
  }
#endif
}

static FORCE_INLINE int32_t getSkipListNodeRandomHeight(SSkipList *pSkipList) {
  const uint32_t factor = 4;

  int32_t n = 1;
<<<<<<< HEAD
  while ((rand_r(&(pSkipList->seed)) % factor) == 0 && n <= pSkipList->maxLevel) {
=======

#if defined(_TD_WINDOWS_64) || defined(_TD_WINDOWS_32)
  while ((rand() % factor) == 0 && n <= pSkipList->maxLevel) {
#else
  while ((rand_r(&(pSkipList->seed)) % factor) == 0 && n <= pSkipList->maxLevel) {
#endif
>>>>>>> e4f135b4
    n++;
  }

  return n;
}

static FORCE_INLINE int32_t getSkipListRandLevel(SSkipList *pSkipList) {
  int32_t level = 0;
  if (pSkipList->size == 0) {
    level = 1;
  } else {
    level = getSkipListNodeRandomHeight(pSkipList);
    if (level > pSkipList->level) {
      if (pSkipList->level < pSkipList->maxLevel) {
        level = pSkipList->level + 1;
      } else {
        level = pSkipList->level;
      }
    }
  }

  ASSERT(level <= pSkipList->maxLevel);
  return level;
}

// when order is TSDB_ORDER_ASC, return the last node with key less than val
// when order is TSDB_ORDER_DESC, return the first node with key large than val
static SSkipListNode *getPriorNode(SSkipList *pSkipList, const char *val, int32_t order, SSkipListNode **pCur) {
  __compar_fn_t  comparFn = pSkipList->comparFn;
  SSkipListNode *pNode = NULL;
  if (pCur != NULL) {
    *pCur = NULL;
  }

  if (order == TSDB_ORDER_ASC) {
    pNode = pSkipList->pHead;
    for (int32_t i = pSkipList->level - 1; i >= 0; --i) {
      SSkipListNode *p = SL_NODE_GET_FORWARD_POINTER(pNode, i);
      while (p != pSkipList->pTail) {
        char *key = SL_GET_NODE_KEY(pSkipList, p);
        if (comparFn(key, val) < 0) {
          pNode = p;
          p = SL_NODE_GET_FORWARD_POINTER(p, i);
        } else {
          if (pCur != NULL) {
            *pCur = p;
          }
          break;
        }
      }
    }
  } else {
    pNode = pSkipList->pTail;
    for (int32_t i = pSkipList->level - 1; i >= 0; --i) {
      SSkipListNode *p = SL_NODE_GET_BACKWARD_POINTER(pNode, i);
      while (p != pSkipList->pHead) {
        char *key = SL_GET_NODE_KEY(pSkipList, p);
        if (comparFn(key, val) > 0) {
          pNode = p;
          p = SL_NODE_GET_BACKWARD_POINTER(p, i);
        } else {
          if (pCur != NULL) {
            *pCur = p;
          }
          break;
        }
      }
    }
  }

  return pNode;
}

static int initForwardBackwardPtr(SSkipList *pSkipList) {
  uint32_t maxLevel = pSkipList->maxLevel;

  // head info
  pSkipList->pHead = tSkipListNewNode(maxLevel);
  if (pSkipList->pHead == NULL) return -1;

  // tail info
  pSkipList->pTail = tSkipListNewNode(maxLevel);
  if (pSkipList->pTail == NULL) {
    tSkipListFreeNode(pSkipList->pHead);
    return -1;
  }

  for (uint32_t i = 0; i < maxLevel; ++i) {
    SL_NODE_GET_FORWARD_POINTER(pSkipList->pHead, i) = pSkipList->pTail;
    SL_NODE_GET_BACKWARD_POINTER(pSkipList->pTail, i) = pSkipList->pHead;
  }

  return 0;
}

static SSkipListNode *tSkipListNewNode(uint8_t level) {
  int32_t tsize = sizeof(SSkipListNode) + sizeof(SSkipListNode *) * level * 2;

  SSkipListNode *pNode = (SSkipListNode *)calloc(1, tsize);
  if (pNode == NULL) return NULL;

  pNode->level = level;
  return pNode;
}

static SSkipListNode *tSkipListPutImpl(SSkipList *pSkipList, void *pData, SSkipListNode **direction, bool isForward,
                                       bool hasDup) {
  uint8_t        dupMode = SL_DUP_MODE(pSkipList);
  SSkipListNode *pNode = NULL;

  if (hasDup && (dupMode == SL_DISCARD_DUP_KEY || dupMode == SL_UPDATE_DUP_KEY)) {
    if (dupMode == SL_UPDATE_DUP_KEY) {
      if (isForward) {
        pNode = SL_NODE_GET_FORWARD_POINTER(direction[0], 0);
      } else {
        pNode = SL_NODE_GET_BACKWARD_POINTER(direction[0], 0);
      }
      atomic_store_ptr(&(pNode->pData), pData);
    }
  } else {
    pNode = tSkipListNewNode(getSkipListRandLevel(pSkipList));
    if (pNode != NULL) {
      pNode->pData = pData;

      tSkipListDoInsert(pSkipList, direction, pNode, isForward);
    }
  }

  return pNode;
}

// static int32_t tSkipListEndParQuery(SSkipList *pSkipList, SSkipListNode *pStartNode, SSkipListKey *pEndKey,
//                                    int32_t cond, SSkipListNode ***pRes) {
//  pthread_rwlock_rdlock(&pSkipList->lock);
//  SSkipListNode *p = pStartNode;
//  int32_t        numOfRes = 0;
//
//  __compar_fn_t filterComparFn = getComparFunc(pSkipList, pEndKey->nType);
//  while (p != NULL) {
//    int32_t ret = filterComparFn(&p->key, pEndKey);
//    if (ret > 0) {
//      break;
//    }
//
//    if (ret < 0) {
//      numOfRes++;
//      p = p->pForward[0];
//    } else if (ret == 0) {
//      if (cond == TSDB_RELATION_LESS_EQUAL) {
//        numOfRes++;
//        p = p->pForward[0];
//      } else {
//        break;
//      }
//    }
//  }
//
//  (*pRes) = (SSkipListNode **)malloc(POINTER_BYTES * numOfRes);
//  for (int32_t i = 0; i < numOfRes; ++i) {
//    (*pRes)[i] = pStartNode;
//    pStartNode = pStartNode->pForward[0];
//  }
//  pthread_rwlock_unlock(&pSkipList->lock);
//
//  return numOfRes;
//}
//
///*
// * maybe return the copy of SSkipListNode would be better
// */
// int32_t tSkipListGets(SSkipList *pSkipList, SSkipListKey *pKey, SSkipListNode ***pRes) {
//  (*pRes) = NULL;
//
//  SSkipListNode *pNode = tSkipListGet(pSkipList, pKey);
//  if (pNode == NULL) {
//    return 0;
//  }
//
//  __compar_fn_t filterComparFn = getComparFunc(pSkipList, pKey->nType);
//
//  // backward check if previous nodes are with the same value.
//  SSkipListNode *pPrev = pNode->pBackward[0];
//  while ((pPrev != &pSkipList->pHead) && filterComparFn(&pPrev->key, pKey) == 0) {
//    pPrev = pPrev->pBackward[0];
//  }
//
//  return tSkipListEndParQuery(pSkipList, pPrev->pForward[0], &pNode->key, TSDB_RELATION_LESS_EQUAL, pRes);
//}
//
// static SSkipListNode *tSkipListParQuery(SSkipList *pSkipList, SSkipListKey *pKey, int32_t cond) {
//  int32_t sLevel = pSkipList->level - 1;
//  int32_t ret = -1;
//
//  SSkipListNode *x = &pSkipList->pHead;
//  __compar_fn_t  filterComparFn = getComparFunc(pSkipList, pKey->nType);
//
//  pthread_rwlock_rdlock(&pSkipList->lock);
//
//  if (cond == TSDB_RELATION_GREATER_EQUAL || cond == TSDB_RELATION_GREATER) {
//    for (int32_t i = sLevel; i >= 0; --i) {
//      while (x->pForward[i] != NULL && (ret = filterComparFn(&x->pForward[i]->key, pKey)) < 0) {
//        x = x->pForward[i];
//      }
//    }
//
//    // backward check if previous nodes are with the same value.
//    if (cond == TSDB_RELATION_GREATER_EQUAL && ret == 0) {
//      SSkipListNode *pNode = x->pForward[0];
//      while ((pNode->pBackward[0] != &pSkipList->pHead) && (filterComparFn(&pNode->pBackward[0]->key, pKey) == 0)) {
//        pNode = pNode->pBackward[0];
//      }
//      pthread_rwlock_unlock(&pSkipList->lock);
//      return pNode;
//    }
//
//    if (ret > 0 || cond == TSDB_RELATION_GREATER_EQUAL) {
//      pthread_rwlock_unlock(&pSkipList->lock);
//      return x->pForward[0];
//    } else {  // cond == TSDB_RELATION_GREATER && ret == 0
//      SSkipListNode *pn = x->pForward[0];
//      while (pn != NULL && filterComparFn(&pn->key, pKey) == 0) {
//        pn = pn->pForward[0];
//      }
//      pthread_rwlock_unlock(&pSkipList->lock);
//      return pn;
//    }
//  }
//
//  pthread_rwlock_unlock(&pSkipList->lock);
//  return NULL;
//}
//
//
// static bool removeSupport(SSkipList *pSkipList, SSkipListNode **forward, SSkipListKey *pKey) {
//  __compar_fn_t filterComparFn = getComparFunc(pSkipList, pKey->nType);
//
//  if (filterComparFn(&forward[0]->pForward[0]->key, pKey) == 0) {
//    SSkipListNode *p = forward[0]->pForward[0];
//    doRemove(pSkipList, p, forward);
//  } else {  // failed to find the node of specified value,abort
//    return false;
//  }
//
//  // compress the minimum level of skip list
//  while (pSkipList->level > 0 && SL_NODE_GET_FORWARD_POINTER(pSkipList->pHead, pSkipList->level - 1) == NULL) {
//    pSkipList->level -= 1;
//  }
//
//  return true;
//}
//
// bool tSkipListRemove(SSkipList *pSkipList, SSkipListKey *pKey) {
//  SSkipListNode *forward[MAX_SKIP_LIST_LEVEL] = {0};
//  __compar_fn_t  filterComparFn = getComparFunc(pSkipList, pKey->nType);
//
//  pthread_rwlock_rdlock(&pSkipList->lock);
//
//  SSkipListNode *x = &pSkipList->pHead;
//  for (int32_t i = pSkipList->level - 1; i >= 0; --i) {
//    while (x->pForward[i] != NULL && (filterComparFn(&x->pForward[i]->key, pKey) < 0)) {
//      x = x->pForward[i];
//    }
//    forward[i] = x;
//  }
//
//  bool ret = removeSupport(pSkipList, forward, pKey);
//  pthread_rwlock_unlock(&pSkipList->lock);
//
//  return ret;
//}<|MERGE_RESOLUTION|>--- conflicted
+++ resolved
@@ -51,10 +51,6 @@
   pSkipList->flags = flags;
   pSkipList->keyFn = fn;
   pSkipList->seed = rand();
-<<<<<<< HEAD
-
-=======
->>>>>>> e4f135b4
   if (comparFn == NULL) {
     pSkipList->comparFn = getKeyComparFunc(keyType);
   } else {
@@ -550,16 +546,11 @@
   const uint32_t factor = 4;
 
   int32_t n = 1;
-<<<<<<< HEAD
-  while ((rand_r(&(pSkipList->seed)) % factor) == 0 && n <= pSkipList->maxLevel) {
-=======
-
 #if defined(_TD_WINDOWS_64) || defined(_TD_WINDOWS_32)
   while ((rand() % factor) == 0 && n <= pSkipList->maxLevel) {
 #else
   while ((rand_r(&(pSkipList->seed)) % factor) == 0 && n <= pSkipList->maxLevel) {
 #endif
->>>>>>> e4f135b4
     n++;
   }
 
