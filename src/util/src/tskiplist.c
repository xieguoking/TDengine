/*
 * Copyright (c) 2019 TAOS Data, Inc. <jhtao@taosdata.com>
 *
 * This program is free software: you can use, redistribute, and/or modify
 * it under the terms of the GNU Affero General Public License, version 3
 * or later ("AGPL"), as published by the Free Software Foundation.
 *
 *
 * This program is distributed in the hope that it will be useful, but WITHOUT
 * ANY WARRANTY; without even the implied warranty of MERCHANTABILITY or
 * FITNESS FOR A PARTICULAR PURPOSE.
 *
 * You should have received a copy of the GNU Affero General Public License
 * along with this program. If not, see <http://www.gnu.org/licenses/>.
 */
#include "tskiplist.h"
#include "os.h"
#include "tcompare.h"
#include "tulog.h"
#include "tutil.h"

static int                initForwardBackwardPtr(SSkipList *pSkipList);
static SSkipListNode *    getPriorNode(SSkipList *pSkipList, const char *val, int32_t order);
static void               tSkipListRemoveNodeImpl(SSkipList *pSkipList, SSkipListNode *pNode);
static void               tSkipListCorrectLevel(SSkipList *pSkipList);
static SSkipListIterator *doCreateSkipListIterator(SSkipList *pSkipList, int32_t order);
static void               tSkipListDoInsert(SSkipList *pSkipList, SSkipListNode **forward, SSkipListNode *pNode);
static bool               tSkipListGetPosToPut(SSkipList *pSkipList, SSkipListNode **forward, void *pData);
static SSkipListNode *    tSkipListNewNode(uint8_t level);
#define tSkipListFreeNode(n) taosTFree((n))

static FORCE_INLINE int     tSkipListWLock(SSkipList *pSkipList);
static FORCE_INLINE int     tSkipListRLock(SSkipList *pSkipList);
static FORCE_INLINE int     tSkipListUnlock(SSkipList *pSkipList);
static FORCE_INLINE int32_t getSkipListRandLevel(SSkipList *pSkipList);

SSkipList *tSkipListCreate(uint8_t maxLevel, uint8_t keyType, uint16_t keyLen, __compar_fn_t comparFn, uint8_t flags,
                           __sl_key_fn_t fn) {
  SSkipList *pSkipList = (SSkipList *)calloc(1, sizeof(SSkipList));
  if (pSkipList == NULL) return NULL;

  if (maxLevel > MAX_SKIP_LIST_LEVEL) {
    maxLevel = MAX_SKIP_LIST_LEVEL;
  }

  pSkipList->maxLevel = maxLevel;
  pSkipList->type = keyType;
  pSkipList->len = keyLen;
  pSkipList->flags = flags;
  pSkipList->keyFn = fn;
  if (comparFn == NULL) {
    pSkipList->comparFn = getKeyComparFunc(keyType);
  } else {
    pSkipList->comparFn = comparFn;
  }

  if (initForwardBackwardPtr(pSkipList) < 0) {
    tSkipListDestroy(pSkipList);
    return NULL;
  }

  if (SL_IS_THREAD_SAFE(pSkipList)) {
    pSkipList->lock = (pthread_rwlock_t *)calloc(1, sizeof(pthread_rwlock_t));
    if (pSkipList->lock == NULL) {
      tSkipListDestroy(pSkipList);
      return NULL;
    }

    if (pthread_rwlock_init(pSkipList->lock, NULL) != 0) {
      tSkipListDestroy(pSkipList);
      return NULL;
    }
  }

  srand((uint32_t)time(NULL));

#if SKIP_LIST_RECORD_PERFORMANCE
  pSkipList->state.nTotalMemSize += sizeof(SSkipList);
#endif

  return pSkipList;
}

void tSkipListDestroy(SSkipList *pSkipList) {
  if (pSkipList == NULL) return;

  tSkipListWLock(pSkipList);

  SSkipListNode *pNode = SL_NODE_GET_FORWARD_POINTER(pSkipList->pHead, 0);

  while (pNode != pSkipList->pTail) {
    SSkipListNode *pTemp = pNode;
    pNode = SL_NODE_GET_FORWARD_POINTER(pNode, 0);
    tSkipListFreeNode(pTemp);
  }

  tSkipListUnlock(pSkipList);
  if (pSkipList->lock != NULL) {
    pthread_rwlock_destroy(pSkipList->lock);
    taosTFree(pSkipList->lock);
  }

  tSkipListFreeNode(pSkipList->pHead);
  tSkipListFreeNode(pSkipList->pTail);
  taosTFree(pSkipList);
}

SSkipListNode *tSkipListPut(SSkipList *pSkipList, void *pData) {
  if (pSkipList == NULL || pData == NULL) return NULL;

  SSkipListNode *forward[MAX_SKIP_LIST_LEVEL] = {0};
  uint8_t        dupMode = SL_DUP_MODE(pSkipList);
  SSkipListNode *pNode = NULL;

  tSkipListWLock(pSkipList);

  bool hasDup = tSkipListGetPosToPut(pSkipList, forward, pData);

  if (hasDup && (dupMode == SL_DISCARD_DUP_KEY || dupMode == SL_UPDATE_DUP_KEY)) {
    if (dupMode == SL_UPDATE_DUP_KEY) {
      pNode = SL_NODE_GET_FORWARD_POINTER(forward[0], 0);
      atomic_store_ptr(&(pNode->pData), pData);
    }
  } else {
    pNode = tSkipListNewNode(getSkipListRandLevel(pSkipList));
    if (pNode != NULL) {
      pNode->pData = pData;

      tSkipListDoInsert(pSkipList, forward, pNode);
    }
  }

  tSkipListUnlock(pSkipList);

  return pNode;
}

uint32_t tSkipListRemove(SSkipList *pSkipList, SSkipListKey key) {
  uint32_t count = 0;

  tSkipListWLock(pSkipList);

  SSkipListNode *pNode = getPriorNode(pSkipList, key, TSDB_ORDER_ASC);
  while (1) {
    SSkipListNode *p = SL_NODE_GET_FORWARD_POINTER(pNode, 0);
    if (p == pSkipList->pTail) {
      break;
    }
    if (pSkipList->comparFn(key, SL_GET_NODE_KEY(pSkipList, p)) != 0) {
      break;
    }

<<<<<<< HEAD
    tSkipListRemoveNodeImpl(pSkipList, p);

    ++count;
  }

  tSkipListCorrectLevel(pSkipList);

  tSkipListUnlock(pSkipList);

  return count;
}

SArray *tSkipListGet(SSkipList *pSkipList, SSkipListKey key) {
  SArray *sa = taosArrayInit(1, POINTER_BYTES);

  tSkipListRLock(pSkipList);

  SSkipListNode *pNode = getPriorNode(pSkipList, key, TSDB_ORDER_ASC);
  while (1) {
    SSkipListNode *p = SL_NODE_GET_FORWARD_POINTER(pNode, 0);
    if (p == pSkipList->pTail) {
      break;
    }
    if (pSkipList->comparFn(key, SL_GET_NODE_KEY(pSkipList, p)) != 0) {
      break;
=======
// when order is TSDB_ORDER_ASC, return the last node with key less than val
// when order is TSDB_ORDER_DESC, return the first node with key large than val
static SSkipListNode* getPriorNode(SSkipList* pSkipList, const char* val, int32_t order, SSkipListNode** pCur) {
  __compar_fn_t comparFn = pSkipList->comparFn;
  SSkipListNode *pNode = NULL;
  if (pCur != NULL) {
    *pCur = NULL;
  }

  if (order == TSDB_ORDER_ASC) {
    pNode = pSkipList->pHead;
    for (int32_t i = pSkipList->level - 1; i >= 0; --i) {
      SSkipListNode *p = SL_GET_FORWARD_POINTER(pNode, i);
      while (p != pSkipList->pTail) {
        char *key = SL_GET_NODE_KEY(pSkipList, p);
        if (comparFn(key, val) < 0) {
          pNode = p;
          p = SL_GET_FORWARD_POINTER(p, i);
        } else {
          if (pCur != NULL) {
            *pCur = p;
          }
          break;
        }
      }
    }
  } else {
    pNode = pSkipList->pTail;
    for (int32_t i = pSkipList->level - 1; i >= 0; --i) {
      SSkipListNode *p = SL_GET_BACKWARD_POINTER(pNode, i);
      while (p != pSkipList->pHead) {
        char *key = SL_GET_NODE_KEY(pSkipList, p);
        if (comparFn(key, val) > 0) {
          pNode = p;
          p = SL_GET_BACKWARD_POINTER(p, i);
        } else {
          if (pCur != NULL) {
            *pCur = p;
          }
          break;
        }
      }
>>>>>>> c380e8f2
    }
    taosArrayPush(sa, &p);
    pNode = p;
  }

  tSkipListUnlock(pSkipList);

  return sa;
}

void tSkipListRemoveNode(SSkipList *pSkipList, SSkipListNode *pNode) {
  tSkipListWLock(pSkipList);
  tSkipListRemoveNodeImpl(pSkipList, pNode);
  tSkipListCorrectLevel(pSkipList);
  tSkipListUnlock(pSkipList);
}

SSkipListIterator *tSkipListCreateIter(SSkipList *pSkipList) {
  if (pSkipList == NULL) return NULL;

  return doCreateSkipListIterator(pSkipList, TSDB_ORDER_ASC);
}

SSkipListIterator *tSkipListCreateIterFromVal(SSkipList *pSkipList, const char *val, int32_t type, int32_t order) {
  ASSERT(order == TSDB_ORDER_ASC || order == TSDB_ORDER_DESC);
  ASSERT(pSkipList != NULL);

  SSkipListIterator *iter = doCreateSkipListIterator(pSkipList, order);
  if (val == NULL) {
    return iter;
  }

  tSkipListRLock(pSkipList);

  iter->cur = getPriorNode(pSkipList, val, order);

  tSkipListUnlock(pSkipList);

  return iter;
}

bool tSkipListIterNext(SSkipListIterator *iter) {
  if (iter->pSkipList == NULL) return false;

  SSkipList *pSkipList = iter->pSkipList;

  tSkipListRLock(pSkipList);

  if (iter->order == TSDB_ORDER_ASC) {
    if (iter->cur == pSkipList->pTail) return false;
    iter->cur = SL_NODE_GET_FORWARD_POINTER(iter->cur, 0);
    iter->step++;
  } else {
    if (iter->cur == pSkipList->pHead) return false;
    iter->cur = SL_NODE_GET_BACKWARD_POINTER(iter->cur, 0);
    iter->step++;
  }

  tSkipListUnlock(pSkipList);

  return (iter->order == TSDB_ORDER_ASC) ? (iter->cur != pSkipList->pTail) : (iter->cur != pSkipList->pHead);
}

SSkipListNode *tSkipListIterGet(SSkipListIterator *iter) {
  if (iter == NULL || iter->cur == iter->pSkipList->pTail || iter->cur == iter->pSkipList->pHead) {
    return NULL;
  } else {
    return iter->cur;
  }
}

void *tSkipListDestroyIter(SSkipListIterator *iter) {
  if (iter == NULL) {
    return NULL;
  }

  taosTFree(iter);
  return NULL;
}

void tSkipListPrint(SSkipList *pSkipList, int16_t nlevel) {
  if (pSkipList == NULL || pSkipList->level < nlevel || nlevel <= 0) {
    return;
  }

  SSkipListNode *p = SL_NODE_GET_FORWARD_POINTER(pSkipList->pHead, nlevel - 1);

  int32_t id = 1;
  char *  prev = NULL;

  while (p != pSkipList->pTail) {
    char *key = SL_GET_NODE_KEY(pSkipList, p);
    if (prev != NULL) {
      ASSERT(pSkipList->comparFn(prev, key) < 0);
    }

    switch (pSkipList->type) {
      case TSDB_DATA_TYPE_INT:
        fprintf(stdout, "%d: %d\n", id++, *(int32_t *)key);
        break;
      case TSDB_DATA_TYPE_SMALLINT:
      case TSDB_DATA_TYPE_TINYINT:
      case TSDB_DATA_TYPE_BIGINT:
        fprintf(stdout, "%d: %" PRId64 " \n", id++, *(int64_t *)key);
        break;
      case TSDB_DATA_TYPE_BINARY:
        fprintf(stdout, "%d: %s \n", id++, key);
        break;
      case TSDB_DATA_TYPE_DOUBLE:
        fprintf(stdout, "%d: %lf \n", id++, *(double *)key);
        break;
      default:
        fprintf(stdout, "\n");
    }

    prev = SL_GET_NODE_KEY(pSkipList, p);

    p = SL_NODE_GET_FORWARD_POINTER(p, nlevel - 1);
  }
}

static void tSkipListDoInsert(SSkipList *pSkipList, SSkipListNode **forward, SSkipListNode *pNode) {
  for (int32_t i = 0; i < pNode->level; ++i) {
    if (i >= pSkipList->level) {
      SL_NODE_GET_FORWARD_POINTER(pNode, i) = pSkipList->pTail;
      SL_NODE_GET_BACKWARD_POINTER(pNode, i) = pSkipList->pHead;
      SL_NODE_GET_FORWARD_POINTER(pSkipList->pHead, i) = pNode;
      SL_NODE_GET_BACKWARD_POINTER(pSkipList->pTail, i) = pNode;
    } else {
      SSkipListNode *x = forward[i];
      SL_NODE_GET_BACKWARD_POINTER(pNode, i) = x;

      SSkipListNode *next = SL_NODE_GET_FORWARD_POINTER(x, i);
      SL_NODE_GET_BACKWARD_POINTER(next, i) = pNode;

      SL_NODE_GET_FORWARD_POINTER(pNode, i) = next;
      SL_NODE_GET_FORWARD_POINTER(x, i) = pNode;
    }
  }

  if (pSkipList->level < pNode->level) pSkipList->level = pNode->level;

  pSkipList->size += 1;
}

static SSkipListIterator *doCreateSkipListIterator(SSkipList *pSkipList, int32_t order) {
  SSkipListIterator *iter = calloc(1, sizeof(SSkipListIterator));

  iter->pSkipList = pSkipList;
  iter->order = order;
  if (order == TSDB_ORDER_ASC) {
    iter->cur = pSkipList->pHead;
  } else {
    iter->cur = pSkipList->pTail;
  }

  return iter;
}

static FORCE_INLINE int tSkipListWLock(SSkipList *pSkipList) {
  if (pSkipList->lock) {
    return pthread_rwlock_wrlock(pSkipList->lock);
  }
  return 0;
}

static FORCE_INLINE int tSkipListRLock(SSkipList *pSkipList) {
  if (pSkipList->lock) {
    return pthread_rwlock_rdlock(pSkipList->lock);
  }
  return 0;
}

static FORCE_INLINE int tSkipListUnlock(SSkipList *pSkipList) {
  if (pSkipList->lock) {
    return pthread_rwlock_unlock(pSkipList->lock);
  }
  return 0;
}

static bool tSkipListGetPosToPut(SSkipList *pSkipList, SSkipListNode **forward, void *pData) {
  int     compare = 0;
  bool    hasDupKey = false;
  char *  pDataKey = pSkipList->keyFn(pData);

  if (pSkipList->size == 0) {
    for (int i = 0; i < pSkipList->level; i++) {
      forward[i] = pSkipList->pHead;
    }
  } else {
    char *pKey = NULL;

    // Compare min key
    pKey = SL_GET_MIN_KEY(pSkipList);
    compare = pSkipList->comparFn(pDataKey, pKey);
    if (compare <= 0) {
      for (int i = 0; i < pSkipList->level; i++) {
        forward[i] = pSkipList->pHead;
      }

      return (compare == 0);
    }

    // Compare max key
    pKey = SL_GET_MAX_KEY(pSkipList);
    compare = pSkipList->comparFn(pDataKey, pKey);
    if (compare > 0) {
      for (int i = 0; i < pSkipList->level; i++) {
        forward[i] = SL_NODE_GET_BACKWARD_POINTER(pSkipList->pTail, i);
      }

      return (compare == 0);
    }

    SSkipListNode *px = pSkipList->pHead;
    for (int i = pSkipList->level - 1; i >= 0; --i) {
      SSkipListNode *p = SL_NODE_GET_FORWARD_POINTER(px, i);
      while (p != pSkipList->pTail) {
        pKey = SL_GET_NODE_KEY(pSkipList, p);

        compare = pSkipList->comparFn(pKey, pDataKey);
        if (compare >= 0) {
          if (compare == 0 && !hasDupKey) hasDupKey = true;
          break;
        } else {
          px = p;
          p = SL_NODE_GET_FORWARD_POINTER(px, i);
        }
      }

      forward[i] = px;
    }
  }

  return hasDupKey;
}

static void tSkipListRemoveNodeImpl(SSkipList *pSkipList, SSkipListNode *pNode) {
  int32_t level = pNode->level;
  uint8_t dupMode = SL_DUP_MODE(pSkipList);
  ASSERT(dupMode != SL_DISCARD_DUP_KEY && dupMode != SL_UPDATE_DUP_KEY);

  for (int32_t j = level - 1; j >= 0; --j) {
    SSkipListNode *prev = SL_NODE_GET_BACKWARD_POINTER(pNode, j);
    SSkipListNode *next = SL_NODE_GET_FORWARD_POINTER(pNode, j);

    SL_NODE_GET_FORWARD_POINTER(prev, j) = next;
    SL_NODE_GET_BACKWARD_POINTER(next, j) = prev;
  }

  tSkipListFreeNode(pNode);
  pSkipList->size--;
}

// Function must be called after calling tSkipListRemoveNodeImpl() function
static void tSkipListCorrectLevel(SSkipList *pSkipList) {
  while (pSkipList->level > 0 && SL_NODE_GET_FORWARD_POINTER(pSkipList->pHead, pSkipList->level - 1) == pSkipList->pTail) {
    pSkipList->level -= 1;
  }
}

UNUSED_FUNC static FORCE_INLINE void recordNodeEachLevel(SSkipList *pSkipList,
                                                         int32_t    level) {  // record link count in each level
#if SKIP_LIST_RECORD_PERFORMANCE
  for (int32_t i = 0; i < level; ++i) {
    pSkipList->state.nLevelNodeCnt[i]++;
  }
#endif
}

UNUSED_FUNC static FORCE_INLINE void removeNodeEachLevel(SSkipList *pSkipList, int32_t level) {
#if SKIP_LIST_RECORD_PERFORMANCE
  for (int32_t i = 0; i < level; ++i) {
    pSkipList->state.nLevelNodeCnt[i]--;
  }
#endif
}

static FORCE_INLINE int32_t getSkipListNodeRandomHeight(SSkipList *pSkipList) {
  const uint32_t factor = 4;

  int32_t n = 1;
  while ((rand() % factor) == 0 && n <= pSkipList->maxLevel) {
    n++;
  }

  return n;
}

static FORCE_INLINE int32_t getSkipListRandLevel(SSkipList *pSkipList) {
  int32_t level = 0;
  if (pSkipList->size == 0) {
    level = 1;
  } else {
    level = getSkipListNodeRandomHeight(pSkipList);
    if (level > pSkipList->level) {
      if (pSkipList->level < pSkipList->maxLevel) {
        level = pSkipList->level + 1;
      } else {
        level = pSkipList->level;
      }
    }
  }

  ASSERT(level <= pSkipList->maxLevel);
  return level;
}

// when order is TSDB_ORDER_ASC, return the last node with key less than val
// when order is TSDB_ORDER_DESC, return the first node with key large than val
static SSkipListNode *getPriorNode(SSkipList *pSkipList, const char *val, int32_t order) {
  __compar_fn_t  comparFn = pSkipList->comparFn;
  SSkipListNode *pNode = NULL;

  if (order == TSDB_ORDER_ASC) {
    pNode = pSkipList->pHead;
    for (int32_t i = pSkipList->level - 1; i >= 0; --i) {
      SSkipListNode *p = SL_NODE_GET_FORWARD_POINTER(pNode, i);
      while (p != pSkipList->pTail) {
        char *key = SL_GET_NODE_KEY(pSkipList, p);
        if (comparFn(key, val) < 0) {
          pNode = p;
          p = SL_NODE_GET_FORWARD_POINTER(p, i);
        } else {
          break;
        }
      }
    }
  } else {
    pNode = pSkipList->pTail;
    for (int32_t i = pSkipList->level - 1; i >= 0; --i) {
      SSkipListNode *p = SL_NODE_GET_BACKWARD_POINTER(pNode, i);
      while (p != pSkipList->pHead) {
        char *key = SL_GET_NODE_KEY(pSkipList, p);
        if (comparFn(key, val) > 0) {
          pNode = p;
          p = SL_NODE_GET_BACKWARD_POINTER(p, i);
        } else {
          break;
        }
      }
    }
  }

  return pNode;
}

static int initForwardBackwardPtr(SSkipList *pSkipList) {
  uint32_t maxLevel = pSkipList->maxLevel;

  // head info
  pSkipList->pHead = tSkipListNewNode(maxLevel);
  if (pSkipList->pHead == NULL) return -1;

<<<<<<< HEAD
  // tail info
  pSkipList->pTail = tSkipListNewNode(maxLevel);
  if (pSkipList->pTail == NULL) {
    tSkipListFreeNode(pSkipList->pHead);
    return -1;
=======
SArray* tSkipListGet(SSkipList *pSkipList, SSkipListKey key) {
  SArray* sa = taosArrayInit(1, POINTER_BYTES);

  if (pSkipList->lock) {
    pthread_rwlock_wrlock(pSkipList->lock);
  }

  SSkipListNode* pNode = getPriorNode(pSkipList, key, TSDB_ORDER_ASC, NULL);
  while (1) {
    SSkipListNode *p = SL_GET_FORWARD_POINTER(pNode, 0);
    if (p == pSkipList->pTail) {
      break;
    }
    if (pSkipList->comparFn(key, SL_GET_NODE_KEY(pSkipList, p)) != 0) {
      break;
    }
    taosArrayPush(sa, &p);
    pNode = p;
>>>>>>> c380e8f2
  }

  for (uint32_t i = 0; i < maxLevel; ++i) {
    SL_NODE_GET_FORWARD_POINTER(pSkipList->pHead, i) = pSkipList->pTail;
    SL_NODE_GET_BACKWARD_POINTER(pSkipList->pTail, i) = pSkipList->pHead;
  }

  return 0;
}

static SSkipListNode *tSkipListNewNode(uint8_t level) {
  int32_t tsize = sizeof(SSkipListNode) + sizeof(SSkipListNode *) * level * 2;

  SSkipListNode *pNode = (SSkipListNode *)calloc(1, tsize);
  if (pNode == NULL) return NULL;

  pNode->level = level;
  return pNode;
}

// static int32_t tSkipListEndParQuery(SSkipList *pSkipList, SSkipListNode *pStartNode, SSkipListKey *pEndKey,
//                                    int32_t cond, SSkipListNode ***pRes) {
//  pthread_rwlock_rdlock(&pSkipList->lock);
//  SSkipListNode *p = pStartNode;
//  int32_t        numOfRes = 0;
//
//  __compar_fn_t filterComparFn = getComparFunc(pSkipList, pEndKey->nType);
//  while (p != NULL) {
//    int32_t ret = filterComparFn(&p->key, pEndKey);
//    if (ret > 0) {
//      break;
//    }
//
//    if (ret < 0) {
//      numOfRes++;
//      p = p->pForward[0];
//    } else if (ret == 0) {
//      if (cond == TSDB_RELATION_LESS_EQUAL) {
//        numOfRes++;
//        p = p->pForward[0];
//      } else {
//        break;
//      }
//    }
//  }
//
//  (*pRes) = (SSkipListNode **)malloc(POINTER_BYTES * numOfRes);
//  for (int32_t i = 0; i < numOfRes; ++i) {
//    (*pRes)[i] = pStartNode;
//    pStartNode = pStartNode->pForward[0];
//  }
//  pthread_rwlock_unlock(&pSkipList->lock);
//
//  return numOfRes;
//}
//
///*
// * maybe return the copy of SSkipListNode would be better
// */
// int32_t tSkipListGets(SSkipList *pSkipList, SSkipListKey *pKey, SSkipListNode ***pRes) {
//  (*pRes) = NULL;
//
//  SSkipListNode *pNode = tSkipListGet(pSkipList, pKey);
//  if (pNode == NULL) {
//    return 0;
//  }
//
//  __compar_fn_t filterComparFn = getComparFunc(pSkipList, pKey->nType);
//
//  // backward check if previous nodes are with the same value.
//  SSkipListNode *pPrev = pNode->pBackward[0];
//  while ((pPrev != &pSkipList->pHead) && filterComparFn(&pPrev->key, pKey) == 0) {
//    pPrev = pPrev->pBackward[0];
//  }
//
//  return tSkipListEndParQuery(pSkipList, pPrev->pForward[0], &pNode->key, TSDB_RELATION_LESS_EQUAL, pRes);
//}
//
// static SSkipListNode *tSkipListParQuery(SSkipList *pSkipList, SSkipListKey *pKey, int32_t cond) {
//  int32_t sLevel = pSkipList->level - 1;
//  int32_t ret = -1;
//
//  SSkipListNode *x = &pSkipList->pHead;
//  __compar_fn_t  filterComparFn = getComparFunc(pSkipList, pKey->nType);
//
//  pthread_rwlock_rdlock(&pSkipList->lock);
//
//  if (cond == TSDB_RELATION_GREATER_EQUAL || cond == TSDB_RELATION_GREATER) {
//    for (int32_t i = sLevel; i >= 0; --i) {
//      while (x->pForward[i] != NULL && (ret = filterComparFn(&x->pForward[i]->key, pKey)) < 0) {
//        x = x->pForward[i];
//      }
//    }
//
//    // backward check if previous nodes are with the same value.
//    if (cond == TSDB_RELATION_GREATER_EQUAL && ret == 0) {
//      SSkipListNode *pNode = x->pForward[0];
//      while ((pNode->pBackward[0] != &pSkipList->pHead) && (filterComparFn(&pNode->pBackward[0]->key, pKey) == 0)) {
//        pNode = pNode->pBackward[0];
//      }
//      pthread_rwlock_unlock(&pSkipList->lock);
//      return pNode;
//    }
//
//    if (ret > 0 || cond == TSDB_RELATION_GREATER_EQUAL) {
//      pthread_rwlock_unlock(&pSkipList->lock);
//      return x->pForward[0];
//    } else {  // cond == TSDB_RELATION_GREATER && ret == 0
//      SSkipListNode *pn = x->pForward[0];
//      while (pn != NULL && filterComparFn(&pn->key, pKey) == 0) {
//        pn = pn->pForward[0];
//      }
//      pthread_rwlock_unlock(&pSkipList->lock);
//      return pn;
//    }
//  }
//
//  pthread_rwlock_unlock(&pSkipList->lock);
//  return NULL;
//}
//
//
// static bool removeSupport(SSkipList *pSkipList, SSkipListNode **forward, SSkipListKey *pKey) {
//  __compar_fn_t filterComparFn = getComparFunc(pSkipList, pKey->nType);
//
//  if (filterComparFn(&forward[0]->pForward[0]->key, pKey) == 0) {
//    SSkipListNode *p = forward[0]->pForward[0];
//    doRemove(pSkipList, p, forward);
//  } else {  // failed to find the node of specified value,abort
//    return false;
//  }
//
//  // compress the minimum level of skip list
//  while (pSkipList->level > 0 && SL_NODE_GET_FORWARD_POINTER(pSkipList->pHead, pSkipList->level - 1) == NULL) {
//    pSkipList->level -= 1;
//  }
//
//  return true;
//}
<<<<<<< HEAD
//
=======

uint32_t tSkipListRemove(SSkipList *pSkipList, SSkipListKey key) {
  uint32_t count = 0;

  if (pSkipList->lock) {
    pthread_rwlock_wrlock(pSkipList->lock);
  }

  SSkipListNode* pNode = getPriorNode(pSkipList, key, TSDB_ORDER_ASC, NULL);
  while (1) {
    SSkipListNode *p = SL_GET_FORWARD_POINTER(pNode, 0);
    if (p == pSkipList->pTail) {
      break;
    }
    if (pSkipList->comparFn(key, SL_GET_NODE_KEY(pSkipList, p)) != 0) {
      break;
    }

    for (int32_t j = p->level - 1; j >= 0; --j) {
      SSkipListNode* prev = SL_GET_BACKWARD_POINTER(p, j);
      SSkipListNode* next = SL_GET_FORWARD_POINTER(p, j);
      SL_GET_FORWARD_POINTER(prev, j)  = next;
      SL_GET_BACKWARD_POINTER(next, j) = prev;
    }

    if (pSkipList->keyInfo.freeNode) {
      taosTFree(p);
    }

    ++count;
  }

  // compress the minimum level of skip list
  while (pSkipList->level > 0) {
    if (SL_GET_FORWARD_POINTER(pSkipList->pHead, pSkipList->level - 1) != NULL) {
      break;
    }
    pSkipList->level--;
  }

  pSkipList->size -= count;

  if (pSkipList->lock) {
    pthread_rwlock_unlock(pSkipList->lock);
  }

  return count;
}

void tSkipListRemoveNode(SSkipList *pSkipList, SSkipListNode *pNode) {
  int32_t level = pNode->level;
  
  if (pSkipList->lock) {
    pthread_rwlock_wrlock(pSkipList->lock);
  }

  for (int32_t j = level - 1; j >= 0; --j) {
    SSkipListNode* prev = SL_GET_BACKWARD_POINTER(pNode, j);
    SSkipListNode* next = SL_GET_FORWARD_POINTER(pNode, j);
    
    SL_GET_FORWARD_POINTER(prev, j)  = next;
    SL_GET_BACKWARD_POINTER(next, j) = prev;
  }
  
  if (pSkipList->keyInfo.freeNode) {
    taosTFree(pNode);
  }
  
  atomic_sub_fetch_32(&pSkipList->size, 1);
  
  // compress the minimum level of skip list
  while (pSkipList->level > 0 && SL_GET_FORWARD_POINTER(pSkipList->pHead, pSkipList->level - 1) == NULL) {
    pSkipList->level -= 1;
  }
  
  if (pSkipList->lock) {
    pthread_rwlock_unlock(pSkipList->lock);
  }
}

SSkipListIterator* tSkipListCreateIter(SSkipList *pSkipList) {
  if (pSkipList == NULL) {
    return NULL;
  }
  
  return doCreateSkipListIterator(pSkipList, TSDB_ORDER_ASC);
}

SSkipListIterator *tSkipListCreateIterFromVal(SSkipList* pSkipList, const char* val, int32_t type, int32_t order) {
  assert(order == TSDB_ORDER_ASC || order == TSDB_ORDER_DESC);
  assert(pSkipList != NULL);

  SSkipListIterator* iter = doCreateSkipListIterator(pSkipList, order);
  if (val == NULL) {
    return iter;
  }

  if (pSkipList->lock) {
    pthread_rwlock_rdlock(pSkipList->lock);
  }

  iter->cur = getPriorNode(pSkipList, val, order, &iter->next);

  if (pSkipList->lock) {
    pthread_rwlock_unlock(pSkipList->lock);
  }

  return iter;
}

bool tSkipListIterNext(SSkipListIterator *iter) {
  if (iter->pSkipList == NULL) {
    return false;
  }
  
  SSkipList *pSkipList = iter->pSkipList;
  
  if (pSkipList->lock) {
    pthread_rwlock_rdlock(pSkipList->lock);
  }
  
  if (iter->order == TSDB_ORDER_ASC) {  // ascending order iterate
    iter->cur = SL_GET_FORWARD_POINTER(iter->cur, 0);

    // a new node is inserted into between iter->cur and iter->next, ignore it
    if (iter->cur != iter->next && (iter->next != NULL)) {
      iter->cur = iter->next;
    }

    iter->next = SL_GET_FORWARD_POINTER(iter->cur, 0);
  } else { // descending order iterate
    iter->cur = SL_GET_BACKWARD_POINTER(iter->cur, 0);

    // a new node is inserted into between iter->cur and iter->next, ignore it
    if (iter->cur != iter->next && (iter->next != NULL)) {
      iter->cur = iter->next;
    }

    iter->next = SL_GET_BACKWARD_POINTER(iter->cur, 0);
  }
  
  if (pSkipList->lock) {
    pthread_rwlock_unlock(pSkipList->lock);
  }
  
  iter->step += 1;
  return (iter->order == TSDB_ORDER_ASC)? (iter->cur != pSkipList->pTail) : (iter->cur != pSkipList->pHead);
}

SSkipListNode *tSkipListIterGet(SSkipListIterator *iter) {
  if (iter == NULL || iter->cur == iter->pSkipList->pTail || iter->cur == iter->pSkipList->pHead) {
    return NULL;
  } else {
    return iter->cur;
  }
}

void* tSkipListDestroyIter(SSkipListIterator* iter) {
  if (iter == NULL) {
    return NULL;
  }
  
  taosTFree(iter);
  return NULL;
}

>>>>>>> c380e8f2
// bool tSkipListRemove(SSkipList *pSkipList, SSkipListKey *pKey) {
//  SSkipListNode *forward[MAX_SKIP_LIST_LEVEL] = {0};
//  __compar_fn_t  filterComparFn = getComparFunc(pSkipList, pKey->nType);
//
//  pthread_rwlock_rdlock(&pSkipList->lock);
//
//  SSkipListNode *x = &pSkipList->pHead;
//  for (int32_t i = pSkipList->level - 1; i >= 0; --i) {
//    while (x->pForward[i] != NULL && (filterComparFn(&x->pForward[i]->key, pKey) < 0)) {
//      x = x->pForward[i];
//    }
//    forward[i] = x;
//  }
//
//  bool ret = removeSupport(pSkipList, forward, pKey);
//  pthread_rwlock_unlock(&pSkipList->lock);
//
//  return ret;
<<<<<<< HEAD
//}
=======
//}

void tSkipListPrint(SSkipList *pSkipList, int16_t nlevel) {
  if (pSkipList == NULL || pSkipList->level < nlevel || nlevel <= 0) {
    return;
  }

  SSkipListNode *p = SL_GET_FORWARD_POINTER(pSkipList->pHead, nlevel - 1);
  
  int32_t id = 1;
  char* prev = NULL;
  
  while (p != pSkipList->pTail) {
    char *key = SL_GET_NODE_KEY(pSkipList, p);
    if (prev != NULL) {
      assert(pSkipList->comparFn(prev, key) < 0);
    }
    
    switch (pSkipList->keyInfo.type) {
      case TSDB_DATA_TYPE_INT:
        fprintf(stdout, "%d: %d\n", id++, *(int32_t *)key);
        break;
      case TSDB_DATA_TYPE_SMALLINT:
      case TSDB_DATA_TYPE_TINYINT:
      case TSDB_DATA_TYPE_BIGINT:
        fprintf(stdout, "%d: %" PRId64 " \n", id++, *(int64_t *)key);
        break;
      case TSDB_DATA_TYPE_BINARY:
        fprintf(stdout, "%d: %s \n", id++, key);
        break;
      case TSDB_DATA_TYPE_DOUBLE:
        fprintf(stdout, "%d: %lf \n", id++, *(double *)key);
        break;
      default:
        fprintf(stdout, "\n");
    }

    prev = SL_GET_NODE_KEY(pSkipList, p);
    
    p = SL_GET_FORWARD_POINTER(p, nlevel - 1);
  }
}

void tSkipListDoInsert(SSkipList *pSkipList, SSkipListNode **forward, SSkipListNode *pNode) {
  DO_MEMSET_PTR_AREA(pNode);
  
  for (int32_t i = 0; i < pNode->level; ++i) {
    SSkipListNode *x = forward[i];
    SL_GET_BACKWARD_POINTER(pNode, i) = x;
    
    SSkipListNode *next = SL_GET_FORWARD_POINTER(x, i);
    SL_GET_BACKWARD_POINTER(next, i) = pNode;
    
    SL_GET_FORWARD_POINTER(pNode, i) = next;
    SL_GET_FORWARD_POINTER(x, i) = pNode;
  }
  
  atomic_add_fetch_32(&pSkipList->size, 1);
  if (pSkipList->lock) {
    pthread_rwlock_unlock(pSkipList->lock);
  }
}

SSkipListNode* tSkipListPushFront(SSkipList* pSkipList, SSkipListNode *pNode) {
  SSkipListNode* forward[MAX_SKIP_LIST_LEVEL] = {0};
  for(int32_t i = 0; i < pSkipList->level; ++i) {
    forward[i] = pSkipList->pHead;
  }
  
  tSkipListDoInsert(pSkipList, forward, pNode);
  return pNode;
}

SSkipListNode* tSkipListPushBack(SSkipList *pSkipList, SSkipListNode *pNode) {
  // do clear pointer area
  DO_MEMSET_PTR_AREA(pNode);
  
  for(int32_t i = 0; i < pNode->level; ++i) {
    SSkipListNode* prev = SL_GET_BACKWARD_POINTER(pSkipList->pTail, i);
    SL_GET_FORWARD_POINTER(prev, i) = pNode;
    SL_GET_FORWARD_POINTER(pNode, i) = pSkipList->pTail;
    
    SL_GET_BACKWARD_POINTER(pNode, i) = prev;
    SL_GET_BACKWARD_POINTER(pSkipList->pTail, i) = pNode;
  }
  
  atomic_add_fetch_32(&pSkipList->size, 1);
  if (pSkipList->lock) {
    pthread_rwlock_unlock(pSkipList->lock);
  }
  
  return pNode;
}

SSkipListIterator* doCreateSkipListIterator(SSkipList *pSkipList, int32_t order) {
  SSkipListIterator* iter = calloc(1, sizeof(SSkipListIterator));
  
  iter->pSkipList = pSkipList;
  iter->order = order;
  if(order == TSDB_ORDER_ASC) {
    iter->cur = pSkipList->pHead;
    iter->next = SL_GET_FORWARD_POINTER(iter->cur, 0);
  } else {
    iter->cur = pSkipList->pTail;
    iter->next = SL_GET_BACKWARD_POINTER(iter->cur, 0);
  }

  return iter;
}
>>>>>>> c380e8f2
<|MERGE_RESOLUTION|>--- conflicted
+++ resolved
@@ -150,7 +150,6 @@
       break;
     }
 
-<<<<<<< HEAD
     tSkipListRemoveNodeImpl(pSkipList, p);
 
     ++count;
@@ -176,50 +175,6 @@
     }
     if (pSkipList->comparFn(key, SL_GET_NODE_KEY(pSkipList, p)) != 0) {
       break;
-=======
-// when order is TSDB_ORDER_ASC, return the last node with key less than val
-// when order is TSDB_ORDER_DESC, return the first node with key large than val
-static SSkipListNode* getPriorNode(SSkipList* pSkipList, const char* val, int32_t order, SSkipListNode** pCur) {
-  __compar_fn_t comparFn = pSkipList->comparFn;
-  SSkipListNode *pNode = NULL;
-  if (pCur != NULL) {
-    *pCur = NULL;
-  }
-
-  if (order == TSDB_ORDER_ASC) {
-    pNode = pSkipList->pHead;
-    for (int32_t i = pSkipList->level - 1; i >= 0; --i) {
-      SSkipListNode *p = SL_GET_FORWARD_POINTER(pNode, i);
-      while (p != pSkipList->pTail) {
-        char *key = SL_GET_NODE_KEY(pSkipList, p);
-        if (comparFn(key, val) < 0) {
-          pNode = p;
-          p = SL_GET_FORWARD_POINTER(p, i);
-        } else {
-          if (pCur != NULL) {
-            *pCur = p;
-          }
-          break;
-        }
-      }
-    }
-  } else {
-    pNode = pSkipList->pTail;
-    for (int32_t i = pSkipList->level - 1; i >= 0; --i) {
-      SSkipListNode *p = SL_GET_BACKWARD_POINTER(pNode, i);
-      while (p != pSkipList->pHead) {
-        char *key = SL_GET_NODE_KEY(pSkipList, p);
-        if (comparFn(key, val) > 0) {
-          pNode = p;
-          p = SL_GET_BACKWARD_POINTER(p, i);
-        } else {
-          if (pCur != NULL) {
-            *pCur = p;
-          }
-          break;
-        }
-      }
->>>>>>> c380e8f2
     }
     taosArrayPush(sa, &p);
     pNode = p;
@@ -574,32 +529,11 @@
   pSkipList->pHead = tSkipListNewNode(maxLevel);
   if (pSkipList->pHead == NULL) return -1;
 
-<<<<<<< HEAD
   // tail info
   pSkipList->pTail = tSkipListNewNode(maxLevel);
   if (pSkipList->pTail == NULL) {
     tSkipListFreeNode(pSkipList->pHead);
     return -1;
-=======
-SArray* tSkipListGet(SSkipList *pSkipList, SSkipListKey key) {
-  SArray* sa = taosArrayInit(1, POINTER_BYTES);
-
-  if (pSkipList->lock) {
-    pthread_rwlock_wrlock(pSkipList->lock);
-  }
-
-  SSkipListNode* pNode = getPriorNode(pSkipList, key, TSDB_ORDER_ASC, NULL);
-  while (1) {
-    SSkipListNode *p = SL_GET_FORWARD_POINTER(pNode, 0);
-    if (p == pSkipList->pTail) {
-      break;
-    }
-    if (pSkipList->comparFn(key, SL_GET_NODE_KEY(pSkipList, p)) != 0) {
-      break;
-    }
-    taosArrayPush(sa, &p);
-    pNode = p;
->>>>>>> c380e8f2
   }
 
   for (uint32_t i = 0; i < maxLevel; ++i) {
@@ -739,176 +673,7 @@
 //
 //  return true;
 //}
-<<<<<<< HEAD
-//
-=======
-
-uint32_t tSkipListRemove(SSkipList *pSkipList, SSkipListKey key) {
-  uint32_t count = 0;
-
-  if (pSkipList->lock) {
-    pthread_rwlock_wrlock(pSkipList->lock);
-  }
-
-  SSkipListNode* pNode = getPriorNode(pSkipList, key, TSDB_ORDER_ASC, NULL);
-  while (1) {
-    SSkipListNode *p = SL_GET_FORWARD_POINTER(pNode, 0);
-    if (p == pSkipList->pTail) {
-      break;
-    }
-    if (pSkipList->comparFn(key, SL_GET_NODE_KEY(pSkipList, p)) != 0) {
-      break;
-    }
-
-    for (int32_t j = p->level - 1; j >= 0; --j) {
-      SSkipListNode* prev = SL_GET_BACKWARD_POINTER(p, j);
-      SSkipListNode* next = SL_GET_FORWARD_POINTER(p, j);
-      SL_GET_FORWARD_POINTER(prev, j)  = next;
-      SL_GET_BACKWARD_POINTER(next, j) = prev;
-    }
-
-    if (pSkipList->keyInfo.freeNode) {
-      taosTFree(p);
-    }
-
-    ++count;
-  }
-
-  // compress the minimum level of skip list
-  while (pSkipList->level > 0) {
-    if (SL_GET_FORWARD_POINTER(pSkipList->pHead, pSkipList->level - 1) != NULL) {
-      break;
-    }
-    pSkipList->level--;
-  }
-
-  pSkipList->size -= count;
-
-  if (pSkipList->lock) {
-    pthread_rwlock_unlock(pSkipList->lock);
-  }
-
-  return count;
-}
-
-void tSkipListRemoveNode(SSkipList *pSkipList, SSkipListNode *pNode) {
-  int32_t level = pNode->level;
-  
-  if (pSkipList->lock) {
-    pthread_rwlock_wrlock(pSkipList->lock);
-  }
-
-  for (int32_t j = level - 1; j >= 0; --j) {
-    SSkipListNode* prev = SL_GET_BACKWARD_POINTER(pNode, j);
-    SSkipListNode* next = SL_GET_FORWARD_POINTER(pNode, j);
-    
-    SL_GET_FORWARD_POINTER(prev, j)  = next;
-    SL_GET_BACKWARD_POINTER(next, j) = prev;
-  }
-  
-  if (pSkipList->keyInfo.freeNode) {
-    taosTFree(pNode);
-  }
-  
-  atomic_sub_fetch_32(&pSkipList->size, 1);
-  
-  // compress the minimum level of skip list
-  while (pSkipList->level > 0 && SL_GET_FORWARD_POINTER(pSkipList->pHead, pSkipList->level - 1) == NULL) {
-    pSkipList->level -= 1;
-  }
-  
-  if (pSkipList->lock) {
-    pthread_rwlock_unlock(pSkipList->lock);
-  }
-}
-
-SSkipListIterator* tSkipListCreateIter(SSkipList *pSkipList) {
-  if (pSkipList == NULL) {
-    return NULL;
-  }
-  
-  return doCreateSkipListIterator(pSkipList, TSDB_ORDER_ASC);
-}
-
-SSkipListIterator *tSkipListCreateIterFromVal(SSkipList* pSkipList, const char* val, int32_t type, int32_t order) {
-  assert(order == TSDB_ORDER_ASC || order == TSDB_ORDER_DESC);
-  assert(pSkipList != NULL);
-
-  SSkipListIterator* iter = doCreateSkipListIterator(pSkipList, order);
-  if (val == NULL) {
-    return iter;
-  }
-
-  if (pSkipList->lock) {
-    pthread_rwlock_rdlock(pSkipList->lock);
-  }
-
-  iter->cur = getPriorNode(pSkipList, val, order, &iter->next);
-
-  if (pSkipList->lock) {
-    pthread_rwlock_unlock(pSkipList->lock);
-  }
-
-  return iter;
-}
-
-bool tSkipListIterNext(SSkipListIterator *iter) {
-  if (iter->pSkipList == NULL) {
-    return false;
-  }
-  
-  SSkipList *pSkipList = iter->pSkipList;
-  
-  if (pSkipList->lock) {
-    pthread_rwlock_rdlock(pSkipList->lock);
-  }
-  
-  if (iter->order == TSDB_ORDER_ASC) {  // ascending order iterate
-    iter->cur = SL_GET_FORWARD_POINTER(iter->cur, 0);
-
-    // a new node is inserted into between iter->cur and iter->next, ignore it
-    if (iter->cur != iter->next && (iter->next != NULL)) {
-      iter->cur = iter->next;
-    }
-
-    iter->next = SL_GET_FORWARD_POINTER(iter->cur, 0);
-  } else { // descending order iterate
-    iter->cur = SL_GET_BACKWARD_POINTER(iter->cur, 0);
-
-    // a new node is inserted into between iter->cur and iter->next, ignore it
-    if (iter->cur != iter->next && (iter->next != NULL)) {
-      iter->cur = iter->next;
-    }
-
-    iter->next = SL_GET_BACKWARD_POINTER(iter->cur, 0);
-  }
-  
-  if (pSkipList->lock) {
-    pthread_rwlock_unlock(pSkipList->lock);
-  }
-  
-  iter->step += 1;
-  return (iter->order == TSDB_ORDER_ASC)? (iter->cur != pSkipList->pTail) : (iter->cur != pSkipList->pHead);
-}
-
-SSkipListNode *tSkipListIterGet(SSkipListIterator *iter) {
-  if (iter == NULL || iter->cur == iter->pSkipList->pTail || iter->cur == iter->pSkipList->pHead) {
-    return NULL;
-  } else {
-    return iter->cur;
-  }
-}
-
-void* tSkipListDestroyIter(SSkipListIterator* iter) {
-  if (iter == NULL) {
-    return NULL;
-  }
-  
-  taosTFree(iter);
-  return NULL;
-}
-
->>>>>>> c380e8f2
+//
 // bool tSkipListRemove(SSkipList *pSkipList, SSkipListKey *pKey) {
 //  SSkipListNode *forward[MAX_SKIP_LIST_LEVEL] = {0};
 //  __compar_fn_t  filterComparFn = getComparFunc(pSkipList, pKey->nType);
@@ -927,116 +692,4 @@
 //  pthread_rwlock_unlock(&pSkipList->lock);
 //
 //  return ret;
-<<<<<<< HEAD
-//}
-=======
-//}
-
-void tSkipListPrint(SSkipList *pSkipList, int16_t nlevel) {
-  if (pSkipList == NULL || pSkipList->level < nlevel || nlevel <= 0) {
-    return;
-  }
-
-  SSkipListNode *p = SL_GET_FORWARD_POINTER(pSkipList->pHead, nlevel - 1);
-  
-  int32_t id = 1;
-  char* prev = NULL;
-  
-  while (p != pSkipList->pTail) {
-    char *key = SL_GET_NODE_KEY(pSkipList, p);
-    if (prev != NULL) {
-      assert(pSkipList->comparFn(prev, key) < 0);
-    }
-    
-    switch (pSkipList->keyInfo.type) {
-      case TSDB_DATA_TYPE_INT:
-        fprintf(stdout, "%d: %d\n", id++, *(int32_t *)key);
-        break;
-      case TSDB_DATA_TYPE_SMALLINT:
-      case TSDB_DATA_TYPE_TINYINT:
-      case TSDB_DATA_TYPE_BIGINT:
-        fprintf(stdout, "%d: %" PRId64 " \n", id++, *(int64_t *)key);
-        break;
-      case TSDB_DATA_TYPE_BINARY:
-        fprintf(stdout, "%d: %s \n", id++, key);
-        break;
-      case TSDB_DATA_TYPE_DOUBLE:
-        fprintf(stdout, "%d: %lf \n", id++, *(double *)key);
-        break;
-      default:
-        fprintf(stdout, "\n");
-    }
-
-    prev = SL_GET_NODE_KEY(pSkipList, p);
-    
-    p = SL_GET_FORWARD_POINTER(p, nlevel - 1);
-  }
-}
-
-void tSkipListDoInsert(SSkipList *pSkipList, SSkipListNode **forward, SSkipListNode *pNode) {
-  DO_MEMSET_PTR_AREA(pNode);
-  
-  for (int32_t i = 0; i < pNode->level; ++i) {
-    SSkipListNode *x = forward[i];
-    SL_GET_BACKWARD_POINTER(pNode, i) = x;
-    
-    SSkipListNode *next = SL_GET_FORWARD_POINTER(x, i);
-    SL_GET_BACKWARD_POINTER(next, i) = pNode;
-    
-    SL_GET_FORWARD_POINTER(pNode, i) = next;
-    SL_GET_FORWARD_POINTER(x, i) = pNode;
-  }
-  
-  atomic_add_fetch_32(&pSkipList->size, 1);
-  if (pSkipList->lock) {
-    pthread_rwlock_unlock(pSkipList->lock);
-  }
-}
-
-SSkipListNode* tSkipListPushFront(SSkipList* pSkipList, SSkipListNode *pNode) {
-  SSkipListNode* forward[MAX_SKIP_LIST_LEVEL] = {0};
-  for(int32_t i = 0; i < pSkipList->level; ++i) {
-    forward[i] = pSkipList->pHead;
-  }
-  
-  tSkipListDoInsert(pSkipList, forward, pNode);
-  return pNode;
-}
-
-SSkipListNode* tSkipListPushBack(SSkipList *pSkipList, SSkipListNode *pNode) {
-  // do clear pointer area
-  DO_MEMSET_PTR_AREA(pNode);
-  
-  for(int32_t i = 0; i < pNode->level; ++i) {
-    SSkipListNode* prev = SL_GET_BACKWARD_POINTER(pSkipList->pTail, i);
-    SL_GET_FORWARD_POINTER(prev, i) = pNode;
-    SL_GET_FORWARD_POINTER(pNode, i) = pSkipList->pTail;
-    
-    SL_GET_BACKWARD_POINTER(pNode, i) = prev;
-    SL_GET_BACKWARD_POINTER(pSkipList->pTail, i) = pNode;
-  }
-  
-  atomic_add_fetch_32(&pSkipList->size, 1);
-  if (pSkipList->lock) {
-    pthread_rwlock_unlock(pSkipList->lock);
-  }
-  
-  return pNode;
-}
-
-SSkipListIterator* doCreateSkipListIterator(SSkipList *pSkipList, int32_t order) {
-  SSkipListIterator* iter = calloc(1, sizeof(SSkipListIterator));
-  
-  iter->pSkipList = pSkipList;
-  iter->order = order;
-  if(order == TSDB_ORDER_ASC) {
-    iter->cur = pSkipList->pHead;
-    iter->next = SL_GET_FORWARD_POINTER(iter->cur, 0);
-  } else {
-    iter->cur = pSkipList->pTail;
-    iter->next = SL_GET_BACKWARD_POINTER(iter->cur, 0);
-  }
-
-  return iter;
-}
->>>>>>> c380e8f2
+//}