--- conflicted
+++ resolved
@@ -387,26 +387,12 @@
 
       restoreIntervalQueryRange(pRuntimeEnv, pMeterQueryInfo);
 
-<<<<<<< HEAD
       if ((pQuery->lastKey > pQuery->ekey && QUERY_IS_ASC_QUERY(pQuery)) ||
           (pQuery->lastKey < pQuery->ekey && !QUERY_IS_ASC_QUERY(pQuery))) {
         qTrace("QInfo:%p vid:%d sid:%d id:%s, query completed, no need to scan this data block. qrange:%" PRId64
                "-%" PRId64 ", lastKey:%" PRId64,
                pQInfo, pMeterObj->vnode, pMeterObj->sid, pMeterObj->meterId, pQuery->skey, pQuery->ekey,
                pQuery->lastKey);
-=======
-      if (pQuery->nAggTimeInterval == 0 && !isSumAvgRateQuery(pQuery)) {  // normal query
-        if ((pQuery->lastKey > pQuery->ekey && QUERY_IS_ASC_QUERY(pQuery)) ||
-            (pQuery->lastKey < pQuery->ekey && !QUERY_IS_ASC_QUERY(pQuery))) {
-          qTrace(
-              "QInfo:%p vid:%d sid:%d id:%s, query completed, no need to scan this data block. qrange:%" PRId64 "-%" PRId64 ", "
-              "lastKey:%" PRId64,
-              pQInfo, pMeterObj->vnode, pMeterObj->sid, pMeterObj->meterId, pQuery->skey, pQuery->ekey,
-              pQuery->lastKey);
-
-          continue;
-        }
->>>>>>> a67de091
 
         continue;
       }
@@ -977,11 +963,7 @@
     return;
   }
 
-<<<<<<< HEAD
-  if (pQuery->intervalTime > 0) {
-=======
-  if (pQuery->nAggTimeInterval > 0  || isSumAvgRateQuery(pQuery)) {
->>>>>>> a67de091
+  if (pQuery->intervalTime > 0 || isSumAvgRateQuery(pQuery)) {
     assert(pSupporter->subgroupIdx == 0 && pSupporter->numOfGroupResultPages == 0);
 
     if (mergeMetersResultToOneGroups(pSupporter) == TSDB_CODE_SUCCESS) {
