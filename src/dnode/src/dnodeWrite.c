--- conflicted
+++ resolved
@@ -108,15 +108,6 @@
 
   while (leftLen > 0) {
     SWriteMsgHead *pHead = (SWriteMsgHead *) pCont;
-<<<<<<< HEAD
-    int32_t vgId    = htonl(pHead->vgId);
-    int32_t contLen = htonl(pHead->contLen);
-
-    void *pVnode = dnodeGetVnode(vgId);
-    if (pVnode == NULL) {
-      leftLen -= contLen;
-      pCont -= contLen;
-=======
     pHead->vgId    = htonl(pHead->vgId);
     pHead->contLen = htonl(pHead->contLen);
 
@@ -124,7 +115,6 @@
     if (pVnode == NULL) {
       leftLen -= pHead->contLen;
       pCont -= pHead->contLen;
->>>>>>> cc4d5078
       continue;
     }
    
@@ -140,13 +130,8 @@
     taosWriteQitem(queue, &writeMsg);
 
     // next vnode 
-<<<<<<< HEAD
-    leftLen -= contLen;
-    pCont -= contLen;
-=======
     leftLen -= pHead->contLen;
     pCont -= pHead->contLen;
->>>>>>> cc4d5078
     queuedMsgNum++;
   }
 
@@ -165,11 +150,7 @@
 void *dnodeAllocateWriteWorker() {
   SWriteWorker *pWorker = wWorkerPool.writeWorker + wWorkerPool.nextId;
   taos_queue *queue = taosOpenQueue(sizeof(SWriteMsg));
-<<<<<<< HEAD
-  if (queue != NULL) return queue;
-=======
   if (queue == NULL) return NULL;
->>>>>>> cc4d5078
 
   if (pWorker->qset == NULL) {
     pWorker->qset = taosOpenQset();
