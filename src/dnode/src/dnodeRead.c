/*
 * Copyright (c) 2019 TAOS Data, Inc. <jhtao@taosdata.com>
 *
 * This program is free software: you can use, redistribute, and/or modify
 * it under the terms of the GNU Affero General Public License, version 3
 * or later ("AGPL"), as published by the Free Software Foundation.
 *
 * This program is distributed in the hope that it will be useful, but WITHOUT
 * ANY WARRANTY; without even the implied warranty of MERCHANTABILITY or
 * FITNESS FOR A PARTICULAR PURPOSE.
 *
 * You should have received a copy of the GNU Affero General Public License
 * along with this program. If not, see <http://www.gnu.org/licenses/>.
 */

#define _DEFAULT_SOURCE
#include "os.h"

#include "taoserror.h"
#include "taosmsg.h"
#include "tlog.h"
#include "tqueue.h"
#include "trpc.h"

#include "dnodeMgmt.h"
#include "dnodeRead.h"
#include "queryExecutor.h"

typedef struct {
  int32_t  code;
  int32_t  count;
  int32_t  numOfVnodes;
} SRpcContext;

typedef struct {
  void        *pCont;
  int32_t      contLen;
  SRpcMsg      rpcMsg;
  SRpcContext *pRpcContext;  // RPC message context
} SReadMsg;

static void *dnodeProcessReadQueue(void *param);
static void  dnodeProcessReadResult(void *pVnode, SReadMsg *pRead);
static void  dnodeHandleIdleReadWorker();
static void  dnodeProcessQueryMsg(void *pVnode, SReadMsg *pMsg);
static void  dnodeProcessRetrieveMsg(void *pVnode, SReadMsg *pMsg);
static void(*dnodeProcessReadMsgFp[TSDB_MSG_TYPE_MAX])(void *pVnode, SReadMsg *pNode);

// module global variable
static taos_qset readQset;
static int32_t   threads;    // number of query threads
static int32_t   maxThreads;
static int32_t   minThreads;

int32_t dnodeInitRead() {
  dnodeProcessReadMsgFp[TSDB_MSG_TYPE_QUERY]    = dnodeProcessQueryMsg;
  dnodeProcessReadMsgFp[TSDB_MSG_TYPE_RETRIEVE] = dnodeProcessRetrieveMsg;

  readQset = taosOpenQset();

  minThreads = 3;
  maxThreads = tsNumOfCores*tsNumOfThreadsPerCore;
  if (maxThreads <= minThreads*2) maxThreads = 2*minThreads;

  dPrint("dnode read is opened");
  return 0;
}

void dnodeCleanupRead() {
  taosCloseQset(readQset);
  dPrint("dnode read is closed");
}

void dnodeRead(SRpcMsg *pMsg) {
  int32_t     queuedMsgNum = 0;
  int32_t     leftLen      = pMsg->contLen;
  char        *pCont       = (char *) pMsg->pCont;
  SRpcContext *pRpcContext = NULL;

//  SMsgDesc *pDesc = pCont;
//  pDesc->numOfVnodes = htonl(pDesc->numOfVnodes);
//  pCont += sizeof(SMsgDesc);
//  if (pDesc->numOfVnodes > 1) {
//    pRpcContext = calloc(sizeof(SRpcContext), 1);
//    pRpcContext->numOfVnodes = pDesc->numOfVnodes;
//  }
  if (pMsg->msgType == TSDB_MSG_TYPE_RETRIEVE) {
    queuedMsgNum = 0;
  }

  while (leftLen > 0) {
    SMsgHead *pHead = (SMsgHead *) pCont;
    pHead->vgId    = 1;//htonl(pHead->vgId);
    pHead->contLen = pMsg->contLen; //htonl(pHead->contLen);

    void *pVnode = dnodeGetVnode(pHead->vgId);
    if (pVnode == NULL) {
      leftLen -= pHead->contLen;
      pCont -= pHead->contLen;
      continue;
    }

    // put message into queue
<<<<<<< HEAD
    SReadMsg *pReadMsg = taosAllocateQitem(sizeof(SReadMsg));
    pReadMsg->rpcMsg      = *pMsg;
    pReadMsg->pCont       = pCont;
    pReadMsg->contLen     = contLen;
    pReadMsg->pRpcContext = pRpcContext;
=======
    SReadMsg readMsg;
    readMsg.rpcMsg      = *pMsg;
    readMsg.pCont       = pCont;
    readMsg.contLen     = pHead->contLen;
    readMsg.pRpcContext = pRpcContext;
    readMsg.pVnode      = pVnode;
>>>>>>> 7aa8791f

    taos_queue queue = dnodeGetVnodeRworker(pVnode);
    taosWriteQitem(queue, 0, pReadMsg);

    // next vnode
    leftLen -= pHead->contLen;
    pCont -= pHead->contLen;
    queuedMsgNum++;

    dnodeReleaseVnode(pVnode);
  }

  if (queuedMsgNum == 0) {
    SRpcMsg rpcRsp = {
        .handle  = pMsg->handle,
        .pCont   = NULL,
        .contLen = 0,
        .code    = TSDB_CODE_INVALID_VGROUP_ID,
        .msgType = 0
    };
    rpcSendResponse(&rpcRsp);
  }
}

void *dnodeAllocateReadWorker(void *pVnode) {
  taos_queue *queue = taosOpenQueue(sizeof(SReadMsg));
  if (queue == NULL) return NULL;

  taosAddIntoQset(readQset, queue, pVnode);

  // spawn a thread to process queue
  if (threads < maxThreads) {
    pthread_t thread;
    pthread_attr_t thAttr;
    pthread_attr_init(&thAttr);
    pthread_attr_setdetachstate(&thAttr, PTHREAD_CREATE_JOINABLE);

    if (pthread_create(&thread, &thAttr, dnodeProcessReadQueue, readQset) != 0) {
      dError("failed to create thread to process read queue, reason:%s", strerror(errno));
    }
  }

  return queue;
}

void dnodeFreeReadWorker(void *rqueue) {
  taosCloseQueue(rqueue);

  // dynamically adjust the number of threads
}

static void *dnodeProcessReadQueue(void *param) {
  taos_qset  qset = (taos_qset)param;
  SReadMsg  *pReadMsg;
  int        type;
  void      *pVnode;

  while (1) {
    if (taosReadQitemFromQset(qset, &type, &pReadMsg, &pVnode) == 0) {
      dnodeHandleIdleReadWorker();
      continue;
    }

    terrno = 0;
    if (dnodeProcessReadMsgFp[pReadMsg->rpcMsg.msgType]) {
      (*dnodeProcessReadMsgFp[pReadMsg->rpcMsg.msgType]) (pVnode, pReadMsg);
    } else {
      terrno = TSDB_CODE_MSG_NOT_PROCESSED;
    }

    dnodeProcessReadResult(pVnode, pReadMsg);
    taosFreeQitem(pReadMsg);
  }

  return NULL;
}

static void dnodeHandleIdleReadWorker() {
  int32_t num = taosGetQueueNumber(readQset);

  if (num == 0 || (num <= minThreads && threads > minThreads)) {
    threads--;
    pthread_exit(NULL);
  } else {
    usleep(100);
    sched_yield();
  }
}

static void dnodeProcessReadResult(void *pVnode, SReadMsg *pRead) {
  SRpcContext *pRpcContext = pRead->pRpcContext;
  int32_t      code = 0;

  dnodeReleaseVnode(pVnode);

  if (pRpcContext) {
    if (terrno) {
      if (pRpcContext->code == 0) pRpcContext->code = terrno;
    }

    int32_t count = atomic_add_fetch_32(&pRpcContext->count, 1);
    if (count < pRpcContext->numOfVnodes) {
      // not over yet, multiple vnodes
      return;
    }

    // over, result can be merged now
    code = pRpcContext->code;
  } else {
    code = terrno;
  }

  SRpcMsg rsp;
  rsp.handle = pRead->rpcMsg.handle;
  rsp.code   = code;
  rsp.pCont  = NULL;
  rpcSendResponse(&rsp);
  rpcFreeCont(pRead->rpcMsg.pCont);  // free the received message
}

<<<<<<< HEAD
static void dnodeProcessQueryMsg(void *pVnode, SReadMsg *pMsg) {

}

static void dnodeProcessRetrieveMsg(void *pVnode, SReadMsg *pMsg) {

=======
static void dnodeProcessQueryMsg(SReadMsg *pMsg) {
  SQueryTableMsg* pQueryTableMsg = (SQueryTableMsg*) pMsg->pCont;
  
  SQInfo* pQInfo = NULL;
  int32_t code = qCreateQueryInfo(pQueryTableMsg, &pQInfo);
  
  SQueryTableRsp *pRsp = (SQueryTableRsp *) rpcMallocCont(sizeof(SQueryTableRsp));
  pRsp->code    = code;
  pRsp->qhandle = htobe64((uint64_t) (pQInfo));

  SRpcMsg rpcRsp = {
      .handle = pMsg->rpcMsg.handle,
      .pCont = pRsp,
      .contLen = sizeof(SQueryTableRsp),
      .code = code,
      .msgType = 0
  };
  
  // do execute query
  qTableQuery(pQInfo);
  
  rpcSendResponse(&rpcRsp);
}

static void dnodeProcessRetrieveMsg(SReadMsg *pMsg) {
  SRetrieveTableMsg *pRetrieve = pMsg->pCont;
  void *pQInfo = htobe64(pRetrieve->qhandle);

  dTrace("retrieve msg is disposed, qInfo:%p", pQInfo);
  
  int32_t rowSize = 0;
  int32_t numOfRows = 0;
  int32_t contLen = 0;
  
  SRpcMsg rpcRsp = {0};
  
  int32_t code = qRetrieveQueryResultInfo(pQInfo, &numOfRows, &rowSize);
  if (code != TSDB_CODE_SUCCESS) {
    contLen = sizeof(SRetrieveTableRsp);
    
    SRetrieveTableRsp *pRsp = (SRetrieveTableRsp *)rpcMallocCont(contLen);
    pRsp->numOfRows = 0;
    pRsp->precision = 0;
    pRsp->offset = 0;
    pRsp->useconds = 0;
  
    rpcRsp = (SRpcMsg) {
        .handle = pMsg->rpcMsg.handle,
        .pCont = pRsp,
        .contLen = contLen,
        .code = code,
        .msgType = 0
    };
    
    //todo free qinfo
  } else {
    contLen = 100;
    
    SRetrieveTableRsp *pRsp = (SRetrieveTableRsp *)rpcMallocCont(contLen);
    pRsp->numOfRows = 0;
    pRsp->precision = 0;
    pRsp->offset = 0;
    pRsp->useconds = 0;

    *(int64_t*) pRsp->data = 1000;
    
    rpcRsp = (SRpcMsg) {
        .handle = pMsg->rpcMsg.handle,
        .pCont = pRsp,
        .contLen = contLen,
        .code = code,
        .msgType = 0
    };
  }
  
  rpcSendResponse(&rpcRsp);
>>>>>>> 7aa8791f
}<|MERGE_RESOLUTION|>--- conflicted
+++ resolved
@@ -101,20 +101,12 @@
     }
 
     // put message into queue
-<<<<<<< HEAD
-    SReadMsg *pReadMsg = taosAllocateQitem(sizeof(SReadMsg));
-    pReadMsg->rpcMsg      = *pMsg;
-    pReadMsg->pCont       = pCont;
-    pReadMsg->contLen     = contLen;
-    pReadMsg->pRpcContext = pRpcContext;
-=======
     SReadMsg readMsg;
     readMsg.rpcMsg      = *pMsg;
     readMsg.pCont       = pCont;
     readMsg.contLen     = pHead->contLen;
     readMsg.pRpcContext = pRpcContext;
     readMsg.pVnode      = pVnode;
->>>>>>> 7aa8791f
 
     taos_queue queue = dnodeGetVnodeRworker(pVnode);
     taosWriteQitem(queue, 0, pReadMsg);
@@ -235,14 +227,6 @@
   rpcFreeCont(pRead->rpcMsg.pCont);  // free the received message
 }
 
-<<<<<<< HEAD
-static void dnodeProcessQueryMsg(void *pVnode, SReadMsg *pMsg) {
-
-}
-
-static void dnodeProcessRetrieveMsg(void *pVnode, SReadMsg *pMsg) {
-
-=======
 static void dnodeProcessQueryMsg(SReadMsg *pMsg) {
   SQueryTableMsg* pQueryTableMsg = (SQueryTableMsg*) pMsg->pCont;
   
@@ -319,5 +303,4 @@
   }
   
   rpcSendResponse(&rpcRsp);
->>>>>>> 7aa8791f
 }