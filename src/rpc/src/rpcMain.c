/*
 * Copyright (c) 2019 TAOS Data, Inc. <jhtao@taosdata.com>
 *
 * This program is free software: you can use, redistribute, and/or modify
 * it under the terms of the GNU Affero General Public License, version 3
 * or later ("AGPL"), as published by the Free Software Foundation.
 *
 * This program is distributed in the hope that it will be useful, but WITHOUT
 * ANY WARRANTY; without even the implied warranty of MERCHANTABILITY or
 * FITNESS FOR A PARTICULAR PURPOSE.
 *
 * You should have received a copy of the GNU Affero General Public License
 * along with this program. If not, see <http://www.gnu.org/licenses/>.
 */

#include "os.h"
#include "tidpool.h"
#include "tlog.h"
#include "tmd5.h"
#include "tmempool.h"
#include "ttime.h"
#include "ttimer.h"
#include "tutil.h"
#include "lz4.h"
#include "taoserror.h"
#include "tsocket.h"
#include "shash.h"
#include "taosmsg.h"
#include "rpcUdp.h"
#include "rpcCache.h"
#include "rpcClient.h"
#include "rpcServer.h"
#include "rpcHead.h"
#include "trpc.h"
#include "hash.h"

#define RPC_MSG_OVERHEAD (sizeof(SRpcReqContext) + sizeof(SRpcHead) + sizeof(SRpcDigest)) 
#define rpcHeadFromCont(cont) ((SRpcHead *) (cont - sizeof(SRpcHead)))
#define rpcContFromHead(msg) (msg + sizeof(SRpcHead))
#define rpcMsgLenFromCont(contLen) (contLen + sizeof(SRpcHead))
#define rpcContLenFromMsg(msgLen) (msgLen - sizeof(SRpcHead))
#define rpcIsReq(type) (type & 1U)

typedef struct {
  int      sessions;     // number of sessions allowed
  int      numOfThreads; // number of threads to process incoming messages
  int      idleTime;     // milliseconds;
  char     localIp[TSDB_IPv4ADDR_LEN];
  uint16_t localPort;
  int8_t   connType;
  int      index;        // for UDP server only, round robin for multiple threads
  char     label[12];

  char     user[TSDB_UNI_LEN];   // meter ID
  char     spi;                  // security parameter index
  char     encrypt;              // encrypt algorithm
  char     secret[TSDB_KEY_LEN]; // secret for the link
  char     ckey[TSDB_KEY_LEN];   // ciphering key 

  void   (*cfp)(SRpcMsg *);
  int    (*afp)(char *user, char *spi, char *encrypt, char *secret, char *ckey); 
  void   (*ufp)(void *ahandle, SRpcIpSet *pIpSet);

  void     *idPool;   // handle to ID pool
  void     *tmrCtrl;  // handle to timer
  void     *hash;     // handle returned by hash utility
  void     *tcphandle;// returned handle from TCP initialization
  void     *udphandle;// returned handle from UDP initialization
  void     *pCache;   // connection cache
  pthread_mutex_t  mutex;
  struct _RpcConn *connList;  // connection list
} SRpcInfo;

typedef struct {
  SRpcInfo *pRpc;       // associated SRpcInfo
  SRpcIpSet ipSet;      // ip list provided by app
  void     *ahandle;    // handle provided by app
  char      msgType;    // message type
  uint8_t  *pCont;      // content provided by app
  int32_t   contLen;    // content length
  int32_t   code;       // error code
  int16_t   numOfTry;   // number of try for different servers
  int8_t    oldInUse;   // server IP inUse passed by app
  int8_t    redirect;   // flag to indicate redirect
  int8_t    connType;   // connection type
  SRpcMsg  *pRsp;       // for synchronous API
  tsem_t   *pSem;       // for synchronous API
  SRpcIpSet *pSet;      // for synchronous API 
  char      msg[0];     // RpcHead starts from here
} SRpcReqContext;

typedef struct _RpcConn {
  int       sid;     // session ID
  uint32_t  ownId;   // own link ID
  uint32_t  peerId;  // peer link ID
  char      user[TSDB_UNI_LEN]; // user ID for the link
  char      spi;     // security parameter index
  char      encrypt; // encryption, 0:1 
  char      secret[TSDB_KEY_LEN]; // secret for the link
  char      ckey[TSDB_KEY_LEN];   // ciphering key 
  char      secured;              // if set to 1, no authentication
  uint16_t  localPort;      // for UDP only
  uint32_t  linkUid;        // connection unique ID assigned by client
  uint32_t  peerIp;         // peer IP
  uint32_t  destIp;         // server destination IP to handle NAT 
  uint16_t  peerPort;       // peer port
  char      peerIpstr[TSDB_IPv4ADDR_LEN];  // peer IP string
  uint16_t  tranId;         // outgoing transcation ID, for build message
  uint16_t  outTranId;      // outgoing transcation ID
  uint16_t  inTranId;       // transcation ID for incoming msg
  uint8_t   outType;        // message type for outgoing request
  char      inType;         // message type for incoming request  
  void     *chandle;  // handle passed by TCP/UDP connection layer
  void     *ahandle;  // handle provided by upper app layter
  int       retry;    // number of retry for sending request
  int       tretry;   // total retry
  void     *pTimer;   // retry timer to monitor the response
  void     *pIdleTimer; // idle timer
  char     *pRspMsg;    // response message including header
  int       rspMsgLen;  // response messag length
  char     *pReqMsg;    // request message including header
  int       reqMsgLen;  // request message length
  SRpcInfo *pRpc;       // the associated SRpcInfo
  int8_t    connType;   // connection type
  int64_t   lockedBy;   // lock for connection
  SRpcReqContext *pContext; // request context
} SRpcConn;

int tsRpcProgressTime = 10;  // milliseocnds

// not configurable
int tsRpcMaxRetry;
int tsRpcHeadSize;
int tsRpcOverhead;

// server:0 client:1  tcp:2 udp:0
#define RPC_CONN_UDPS   0
#define RPC_CONN_UDPC   1
#define RPC_CONN_TCPS   2
#define RPC_CONN_TCPC   3
#define RPC_CONN_TCP    2

void *(*taosInitConn[])(char *ip, uint16_t port, char *label, int threads, void *fp, void *shandle) = {
    taosInitUdpConnection,
    taosInitUdpConnection,
    taosInitTcpServer, 
    taosInitTcpClient
};

void (*taosCleanUpConn[])(void *thandle) = {
    taosCleanUpUdpConnection, 
    taosCleanUpUdpConnection, 
    taosCleanUpTcpServer,
    taosCleanUpTcpClient
};

int (*taosSendData[])(uint32_t ip, uint16_t port, void *data, int len, void *chandle) = {
    taosSendUdpData, 
    taosSendUdpData, 
    taosSendTcpServerData, 
    taosSendTcpClientData
};

void *(*taosOpenConn[])(void *shandle, void *thandle, char *ip, uint16_t port) = {
    taosOpenUdpConnection,
    taosOpenUdpConnection,
    NULL,
    taosOpenTcpClientConnection,
};

void (*taosCloseConn[])(void *chandle) = {
    NULL, 
    NULL, 
    taosCloseTcpServerConnection, 
    taosCloseTcpClientConnection
};

static SRpcConn *rpcOpenConn(SRpcInfo *pRpc, char *peerIpStr, uint16_t peerPort, int8_t connType);
static void      rpcCloseConn(void *thandle);
static SRpcConn *rpcSetupConnToServer(SRpcReqContext *pContext);
static SRpcConn *rpcAllocateClientConn(SRpcInfo *pRpc);
static SRpcConn *rpcAllocateServerConn(SRpcInfo *pRpc, SRecvInfo *pRecv);
static SRpcConn *rpcGetConnObj(SRpcInfo *pRpc, int sid, SRecvInfo *pRecv);

static void  rpcSendReqToServer(SRpcInfo *pRpc, SRpcReqContext *pContext);
static void  rpcSendQuickRsp(SRpcConn *pConn, int32_t code);
static void  rpcSendErrorMsgToPeer(SRecvInfo *pRecv, int32_t code);
static void  rpcSendMsgToPeer(SRpcConn *pConn, void *data, int dataLen);
static void  rpcSendReqHead(SRpcConn *pConn);

static void *rpcProcessMsgFromPeer(SRecvInfo *pRecv);
static void  rpcProcessIncomingMsg(SRpcConn *pConn, SRpcHead *pHead);
static void  rpcProcessConnError(void *param, void *id);
static void  rpcProcessRetryTimer(void *, void *);
static void  rpcProcessIdleTimer(void *param, void *tmrId);
static void  rpcProcessProgressTimer(void *param, void *tmrId);

static void  rpcFreeMsg(void *msg);
static int32_t rpcCompressRpcMsg(char* pCont, int32_t contLen);
static SRpcHead *rpcDecompressRpcMsg(SRpcHead *pHead);
static int   rpcAddAuthPart(SRpcConn *pConn, char *msg, int msgLen);
static int   rpcCheckAuthentication(SRpcConn *pConn, char *msg, int msgLen);
static void  rpcLockConn(SRpcConn *pConn);
static void  rpcUnlockConn(SRpcConn *pConn);

void *rpcOpen(SRpcInit *pInit) {
  SRpcInfo *pRpc;

  tsRpcMaxRetry = tsRpcMaxTime * 1000 / tsRpcProgressTime;
  tsRpcHeadSize = RPC_MSG_OVERHEAD; 
  tsRpcOverhead = sizeof(SRpcReqContext);

  pRpc = (SRpcInfo *)calloc(1, sizeof(SRpcInfo));
  if (pRpc == NULL) return NULL;

  if(pInit->label) strcpy(pRpc->label, pInit->label);
  pRpc->connType = pInit->connType;
  pRpc->idleTime = pInit->idleTime;
  pRpc->numOfThreads = pInit->numOfThreads>TSDB_MAX_RPC_THREADS ? TSDB_MAX_RPC_THREADS:pInit->numOfThreads;
  if (pInit->localIp) strcpy(pRpc->localIp, pInit->localIp);
  pRpc->localPort = pInit->localPort;
  pRpc->afp = pInit->afp;
  pRpc->sessions = pInit->sessions;
  if (pInit->user) strcpy(pRpc->user, pInit->user);
  if (pInit->secret) strcpy(pRpc->secret, pInit->secret);
  if (pInit->ckey) strcpy(pRpc->ckey, pInit->ckey);
  pRpc->spi = pInit->spi;
  pRpc->ufp = pInit->ufp;
  pRpc->cfp = pInit->cfp;
  pRpc->afp = pInit->afp;

  pRpc->tcphandle = (*taosInitConn[pRpc->connType|RPC_CONN_TCP])(pRpc->localIp, pRpc->localPort, pRpc->label, 
                                                  pRpc->numOfThreads, rpcProcessMsgFromPeer, pRpc);
  pRpc->udphandle = (*taosInitConn[pRpc->connType])(pRpc->localIp, pRpc->localPort, pRpc->label, 
                                                  pRpc->numOfThreads, rpcProcessMsgFromPeer, pRpc);

  if (pRpc->tcphandle == NULL || pRpc->udphandle == NULL) {
    tError("%s failed to init network, %s:%d", pRpc->label, pRpc->localIp, pRpc->localPort);
    rpcClose(pRpc);
    return NULL;
  }

  size_t size = sizeof(SRpcConn) * pRpc->sessions;
  pRpc->connList = (SRpcConn *)calloc(1, size);
  if (pRpc->connList == NULL) {
    tError("%s failed to allocate memory for taos connections, size:%d", pRpc->label, size);
    rpcClose(pRpc);
    return NULL;
  }

  pRpc->idPool = taosInitIdPool(pRpc->sessions);
  if (pRpc->idPool == NULL) {
    tError("%s failed to init ID pool", pRpc->label);
    rpcClose(pRpc);
    return NULL;
  }

  pRpc->tmrCtrl = taosTmrInit(pRpc->sessions*2 + 1, 50, 10000, pRpc->label);
  if (pRpc->tmrCtrl == NULL) {
    tError("%s failed to init timers", pRpc->label);
    rpcClose(pRpc);
    return NULL;
  }

  if (pRpc->connType == TAOS_CONN_SERVER) {
//    pRpc->hash = taosInitStrHash(pRpc->sessions, sizeof(pRpc), taosHashString);
      pRpc->hash = taosHashInit(pRpc->sessions, taosGetDefaultHashFunction(TSDB_DATA_TYPE_BINARY), true);
    if (pRpc->hash == NULL) {
      tError("%s failed to init string hash", pRpc->label);
      rpcClose(pRpc);
      return NULL;
    }
  } else {
    pRpc->pCache = rpcOpenConnCache(pRpc->sessions, rpcCloseConn, pRpc->tmrCtrl, pRpc->idleTime); 
    if ( pRpc->pCache == NULL ) {
      tError("%s failed to init connection cache", pRpc->label);
      rpcClose(pRpc);
      return NULL;
    }
  }

  pthread_mutex_init(&pRpc->mutex, NULL);

  tTrace("%s RPC is openned, numOfThreads:%d", pRpc->label, pRpc->numOfThreads);

  return pRpc;
}

void rpcClose(void *param) {
  SRpcInfo *pRpc = (SRpcInfo *)param;

  (*taosCleanUpConn[pRpc->connType | RPC_CONN_TCP])(pRpc->tcphandle);
  (*taosCleanUpConn[pRpc->connType])(pRpc->udphandle);

  for (int i = 0; i < pRpc->sessions; ++i) {
    if (pRpc->connList && pRpc->connList[i].user[0]) {
      rpcCloseConn((void *)(pRpc->connList + i));
    }
  }

//  taosCleanUpStrHash(pRpc->hash);
  taosHashCleanup(pRpc->hash);
  taosTmrCleanUp(pRpc->tmrCtrl);
  taosIdPoolCleanUp(pRpc->idPool);
  rpcCloseConnCache(pRpc->pCache);

  tfree(pRpc->connList);
  pthread_mutex_destroy(&pRpc->mutex);
  tfree(pRpc);
}

void *rpcMallocCont(int contLen) {
  int size = contLen + RPC_MSG_OVERHEAD;

  char *start = (char *)calloc(1, (size_t)size);
  if (start == NULL) {
    tError("failed to malloc msg, size:%d", size);
    return NULL;
  }

  return start + sizeof(SRpcReqContext) + sizeof(SRpcHead);
}

void rpcFreeCont(void *cont) {
  if ( cont ) {
    char *temp = ((char *)cont) - sizeof(SRpcHead) - sizeof(SRpcReqContext);
    free(temp);
  }
}

void *rpcReallocCont(void *ptr, int contLen) {
  if (ptr == NULL) return rpcMallocCont(contLen);

  char *start = ((char *)ptr) - sizeof(SRpcReqContext) - sizeof(SRpcHead);
  if (contLen == 0 ) {
    free(start); 
  }

  int size = contLen + RPC_MSG_OVERHEAD;
  start = realloc(start, size);
  if (start == NULL) {
    tError("failed to realloc cont, size:%d", size);
    return NULL;
  } 

  return start + sizeof(SRpcReqContext) + sizeof(SRpcHead);
}

void rpcSendRequest(void *shandle, SRpcIpSet *pIpSet, SRpcMsg *pMsg) {
  SRpcInfo       *pRpc = (SRpcInfo *)shandle;
  SRpcReqContext *pContext;

  pMsg->contLen = rpcCompressRpcMsg(pMsg->pCont, pMsg->contLen);
  pContext = (SRpcReqContext *) (pMsg->pCont-sizeof(SRpcHead)-sizeof(SRpcReqContext));
  pContext->ahandle = pMsg->handle;
  pContext->pRpc = (SRpcInfo *)shandle;
  pContext->ipSet = *pIpSet;
  pContext->contLen = pMsg->contLen;
  pContext->pCont = pMsg->pCont;
  pContext->msgType = pMsg->msgType;
  pContext->oldInUse = pIpSet->inUse;

  pContext->connType = RPC_CONN_UDPC; 
  if (pMsg->contLen > tsRpcMaxUdpSize) pContext->connType = RPC_CONN_TCPC;

  // connection type is application specific. 
  // for TDengine, all the query, show commands shall have TCP connection
  char type = pMsg->msgType;
  if (type == TSDB_MSG_TYPE_QUERY || type == TSDB_MSG_TYPE_RETRIEVE ||
      type == TSDB_MSG_TYPE_CM_STABLE_VGROUP || type == TSDB_MSG_TYPE_CM_TABLES_META ||
      type == TSDB_MSG_TYPE_CM_SHOW )
    pContext->connType = RPC_CONN_TCPC;
  
  rpcSendReqToServer(pRpc, pContext);

  return;
}

void rpcSendResponse(SRpcMsg *pMsg) {
  int        msgLen = 0;
  SRpcConn  *pConn = (SRpcConn *)pMsg->handle;
  SRpcInfo  *pRpc = pConn->pRpc;

  if ( pMsg->pCont == NULL ) {
    pMsg->pCont = rpcMallocCont(0);
    pMsg->contLen = 0;
  }

  SRpcHead  *pHead = rpcHeadFromCont(pMsg->pCont);
  char      *msg = (char *)pHead;

  pMsg->contLen = rpcCompressRpcMsg(pMsg->pCont, pMsg->contLen);
  msgLen = rpcMsgLenFromCont(pMsg->contLen);

  rpcLockConn(pConn);

  if ( pConn->inType == 0 || pConn->user[0] == 0 ) {
    tTrace("%s %p, connection is already released, rsp wont be sent", pRpc->label, pConn);
    rpcUnlockConn(pConn);
    return;
  }

  // set msg header
  pHead->version = 1;
  pHead->msgType = pConn->inType+1;
  pHead->spi = pConn->spi;
  pHead->encrypt = pConn->encrypt;
  pHead->tranId = pConn->inTranId;
  pHead->sourceId = pConn->ownId;
  pHead->destId = pConn->peerId;
  pHead->linkUid = pConn->linkUid;
  pHead->port = htons(pConn->localPort);
  pHead->code = htonl(pMsg->code);

  // set pConn parameters
  pConn->inType = 0;

  // response message is released until new response is sent
  rpcFreeMsg(pConn->pRspMsg); 
  pConn->pRspMsg = msg;
  pConn->rspMsgLen = msgLen;
  if (pMsg->code == TSDB_CODE_ACTION_IN_PROGRESS) pConn->inTranId--;

  rpcUnlockConn(pConn);

  taosTmrStopA(&pConn->pTimer);
  // taosTmrReset(rpcProcessIdleTimer, pRpc->idleTime, pConn, pRpc->tmrCtrl, &pConn->pIdleTimer);
  rpcSendMsgToPeer(pConn, msg, msgLen);
  pConn->secured = 1; // connection shall be secured

  return;
}

void rpcSendRedirectRsp(void *thandle, SRpcIpSet *pIpSet) {
  SRpcMsg  rpcMsg;
  
  rpcMsg.contLen = sizeof(SRpcIpSet);
  rpcMsg.pCont = rpcMallocCont(rpcMsg.contLen);
  if (rpcMsg.pCont == NULL) return;

  memcpy(rpcMsg.pCont, pIpSet, sizeof(SRpcIpSet));

  rpcMsg.code = TSDB_CODE_REDIRECT;
  rpcMsg.handle = thandle;

  rpcSendResponse(&rpcMsg);

  return;
}

int rpcGetConnInfo(void *thandle, SRpcConnInfo *pInfo) {
  SRpcConn  *pConn = (SRpcConn *)thandle;
  if (pConn->user[0] == 0) return -1;

  pInfo->clientIp = pConn->peerIp;
  pInfo->clientPort = pConn->peerPort;
  pInfo->serverIp = pConn->destIp;

  strcpy(pInfo->user, pConn->user);
  return 0;
}

void rpcSendRecv(void *shandle, SRpcIpSet *pIpSet, SRpcMsg *pMsg, SRpcMsg *pRsp) {
  SRpcReqContext *pContext;
  pContext = (SRpcReqContext *) (pMsg->pCont-sizeof(SRpcHead)-sizeof(SRpcReqContext));

  memset(pRsp, 0, sizeof(SRpcMsg));
  
  tsem_t   sem;        
  tsem_init(&sem, 0, 0);
  pContext->pSem = &sem;
  pContext->pRsp = pRsp;
  pContext->pSet = pIpSet;

  rpcSendRequest(shandle, pIpSet, pMsg);

  tsem_wait(&sem);
  tsem_destroy(&sem);

  return;
}

static void rpcFreeMsg(void *msg) {
  if ( msg ) {
    char *temp = (char *)msg - sizeof(SRpcReqContext);
    free(temp);
  }
}

static SRpcConn *rpcOpenConn(SRpcInfo *pRpc, char *peerIpStr, uint16_t peerPort, int8_t connType) {
  SRpcConn *pConn;

  pConn = rpcAllocateClientConn(pRpc); 

  if (pConn) { 
    strcpy(pConn->peerIpstr, peerIpStr);
    pConn->peerIp = inet_addr(peerIpStr);
    pConn->peerPort = peerPort;
    strcpy(pConn->user, pRpc->user);
    pConn->connType = connType;

    if (taosOpenConn[connType]) {
      void *shandle = (connType & RPC_CONN_TCP)? pRpc->tcphandle:pRpc->udphandle;
      pConn->chandle = (*taosOpenConn[connType])(shandle, pConn, pConn->peerIpstr, pConn->peerPort);
      if (pConn->chandle) {
        tTrace("%s %p, rpc connection is set up, sid:%d id:%s ip:%s:%hu connType:%d", pRpc->label, 
                pConn, pConn->sid, pRpc->user, pConn->peerIpstr, pConn->peerPort, pConn->connType);
      } else {
        tError("%s %p, failed to set up connection to ip:%s:%hu", pRpc->label, pConn, 
                pConn->peerIpstr, pConn->peerPort);
        terrno = TSDB_CODE_NETWORK_UNAVAIL;
        rpcCloseConn(pConn);
        pConn = NULL;
      }
    }
  }

  return pConn;
}

static void rpcCloseConn(void *thandle) {
  SRpcConn *pConn = (SRpcConn *)thandle;
  SRpcInfo *pRpc = pConn->pRpc;

  if (pConn->user[0] == 0) return;

  rpcLockConn(pConn);

  pConn->user[0] = 0;
  if (taosCloseConn[pConn->connType]) (*taosCloseConn[pConn->connType])(pConn->chandle);

  taosTmrStopA(&pConn->pTimer);
  taosTmrStopA(&pConn->pIdleTimer);

  if ( pRpc->connType == TAOS_CONN_SERVER) {
    char hashstr[40] = {0};
    size_t size = sprintf(hashstr, "%x:%x:%x:%d", pConn->peerIp, pConn->linkUid, pConn->peerId, pConn->connType);
//    taosDeleteStrHash(pRpc->hash, hashstr);
//    taosHashRemove(pRpc->hash, hashstr, size);
    
    rpcFreeMsg(pConn->pRspMsg); // it may have a response msg saved, but not request msg
    pConn->pRspMsg = NULL;
    pConn->inType = 0;
    pConn->inTranId = 0;
  } else {
    pConn->outType = 0;
    pConn->outTranId = 0;
    pConn->pReqMsg = NULL;
  }

  taosFreeId(pRpc->idPool, pConn->sid);
  pConn->pContext = NULL;

  tTrace("%s %p, rpc connection is closed", pRpc->label, pConn);

  rpcUnlockConn(pConn);
}

static SRpcConn *rpcAllocateClientConn(SRpcInfo *pRpc) {
  SRpcConn *pConn = NULL;

  int sid = taosAllocateId(pRpc->idPool);
  if (sid <= 0) {
    tError("%s maximum number of sessions:%d is reached", pRpc->label, pRpc->sessions);
    terrno = TSDB_CODE_MAX_SESSIONS;
  } else {
    pConn = pRpc->connList + sid;
    memset(pConn, 0, sizeof(SRpcConn));

    pConn->pRpc = pRpc;
    pConn->sid = sid;
    pConn->tranId = (uint16_t)(rand() & 0xFFFF);
    pConn->ownId = htonl(pConn->sid);
    pConn->linkUid = (uint32_t)((int64_t)pConn + (int64_t)getpid());
    pConn->spi = pRpc->spi;
    pConn->encrypt = pRpc->encrypt;
    if (pConn->spi) memcpy(pConn->secret, pRpc->secret, TSDB_KEY_LEN);
  }

  return pConn;
}

static SRpcConn *rpcAllocateServerConn(SRpcInfo *pRpc, SRecvInfo *pRecv) {
  SRpcConn *pConn = NULL;
  char      hashstr[40] = {0};
  SRpcHead *pHead = (SRpcHead *)pRecv->msg;

  size_t size = sprintf(hashstr, "%x:%x:%x:%d", pRecv->ip, pHead->linkUid, pHead->sourceId, pRecv->connType);
 
  // check if it is already allocated
//  SRpcConn **ppConn = (SRpcConn **)(taosGetStrHashData(pRpc->hash, hashstr));
  SRpcConn **ppConn = (SRpcConn **)(taosHashGet(pRpc->hash, hashstr, size));
  if (ppConn) pConn = *ppConn;
  if (pConn) return pConn;

  int sid = taosAllocateId(pRpc->idPool);
  if (sid <= 0) {
    tError("%s maximum number of sessions:%d is reached", pRpc->label, pRpc->sessions);
    terrno = TSDB_CODE_MAX_SESSIONS;
  } else {
    pConn = pRpc->connList + sid;
    memset(pConn, 0, sizeof(SRpcConn));
    memcpy(pConn->user, pHead->user, tListLen(pConn->user));
    pConn->pRpc = pRpc;
    pConn->sid = sid;
    pConn->tranId = (uint16_t)(rand() & 0xFFFF);
    pConn->ownId = htonl(pConn->sid);
    pConn->linkUid = pHead->linkUid;
    if (pRpc->afp && (*pRpc->afp)(pConn->user, &pConn->spi, &pConn->encrypt, pConn->secret, pConn->ckey) < 0) {
      tWarn("%s %p, user not there", pRpc->label, pConn);
      taosFreeId(pRpc->idPool, sid);   // sid shall be released
      terrno = TSDB_CODE_INVALID_USER;
      pConn = NULL;
    }
  }      

  if (pConn) {
    if (pRecv->connType == RPC_CONN_UDPS && pRpc->numOfThreads > 1) {
      // UDP server, assign to new connection
      pRpc->index = (pRpc->index+1) % pRpc->numOfThreads;
      pConn->localPort = (pRpc->localPort + pRpc->index);
    }

//    taosAddStrHash(pRpc->hash, hashstr, (char *)&pConn);
    taosHashPut(pRpc->hash, hashstr, size, (char *)&pConn, POINTER_BYTES);
    
    tTrace("%s %p, rpc connection is allocated, sid:%d id:%s port:%u", 
           pRpc->label, pConn, sid, pConn->user, pConn->localPort);
  }

  return pConn;
}

static SRpcConn *rpcGetConnObj(SRpcInfo *pRpc, int sid, SRecvInfo *pRecv) {
  SRpcConn *pConn = NULL;  
  SRpcHead *pHead = (SRpcHead *)pRecv->msg;

  if (sid) {
    pConn = pRpc->connList + sid;
  } else {
    pConn = rpcAllocateServerConn(pRpc, pRecv);
  } 

  if (pConn) {
    if (pConn->linkUid != pHead->linkUid) {
      tTrace("%s %p, linkUid:0x%x not matched, received:0x%x", pRpc->label, pConn, pConn->linkUid, pHead->linkUid);
      terrno = TSDB_CODE_MISMATCHED_METER_ID;
      pConn = NULL;
    }
  }

  return pConn;
}

static SRpcConn *rpcSetupConnToServer(SRpcReqContext *pContext) {
  SRpcConn   *pConn;
  SRpcInfo   *pRpc = pContext->pRpc;
  SRpcIpSet  *pIpSet = &pContext->ipSet;

  pConn = rpcGetConnFromCache(pRpc->pCache, pIpSet->ip[pIpSet->inUse], pIpSet->port, pContext->connType);
  if ( pConn == NULL ) {
    char ipstr[20] = {0};
    tinet_ntoa(ipstr, pIpSet->ip[pIpSet->inUse]);
    pConn = rpcOpenConn(pRpc, ipstr, pIpSet->port, pContext->connType);
    if (pConn) pConn->destIp = pIpSet->ip[pIpSet->inUse];
  } else {
    tTrace("%s %p, connection is retrieved from cache", pRpc->label, pConn);
  }

  return pConn;
}

static int rpcProcessReqHead(SRpcConn *pConn, SRpcHead *pHead) {
    SRpcInfo *pRpc= pConn->pRpc;

    if (pConn->peerId == 0) {
      pConn->peerId = pHead->sourceId;
    } else {
      if (pConn->peerId != pHead->sourceId) {
        tTrace("%s %p, source Id is changed, old:0x%08x new:0x%08x", pRpc->label, pConn, 
               pConn->peerId, pHead->sourceId);
        return TSDB_CODE_INVALID_VALUE;
      }
    }

    if (pConn->inTranId == pHead->tranId) {
      if (pConn->inType == pHead->msgType) {
        if (pHead->code == 0) {
          tTrace("%s %p, %s is retransmitted", pRpc->label, pConn, taosMsg[pHead->msgType]);
          rpcSendQuickRsp(pConn, TSDB_CODE_ACTION_IN_PROGRESS);
        } else {
          // do nothing, it is heart beat from client
        }
      } else if (pConn->inType == 0) {
        tTrace("%s %p, %s is already processed, tranId:%d", pRpc->label, pConn, 
                taosMsg[pHead->msgType], pConn->inTranId);
        rpcSendMsgToPeer(pConn, pConn->pRspMsg, pConn->rspMsgLen); // resend the response
      } else {
        tTrace("%s %p, mismatched message %s and tranId", pRpc->label, pConn, taosMsg[pHead->msgType]);
      }

      // do not reply any message
      return TSDB_CODE_ALREADY_PROCESSED;
    }

    if (pConn->inType != 0) {
      tTrace("%s %p, last session is not finished, inTranId:%d tranId:%d", pRpc->label, pConn, 
              pConn->inTranId, pHead->tranId);
      return TSDB_CODE_LAST_SESSION_NOT_FINISHED;
    }

    pConn->inTranId = pHead->tranId;
    pConn->inType = pHead->msgType;

    return 0;
}

static int rpcProcessRspHead(SRpcConn *pConn, SRpcHead *pHead) {
  SRpcInfo *pRpc = pConn->pRpc;
  pConn->peerId = pHead->sourceId;

  if (pConn->outType == 0 || pConn->pContext == NULL) {
    return TSDB_CODE_UNEXPECTED_RESPONSE;
  }

  if (pHead->tranId != pConn->outTranId) {
    return TSDB_CODE_INVALID_TRAN_ID;
  }

  if (pHead->msgType != pConn->outType + 1) {
    return TSDB_CODE_INVALID_RESPONSE_TYPE;
  }

  if (pHead->code == TSDB_CODE_NOT_READY) {
    return TSDB_CODE_ALREADY_PROCESSED;
  }

  taosTmrStopA(&pConn->pTimer);
  pConn->retry = 0;

  if (pHead->code == TSDB_CODE_ACTION_IN_PROGRESS) {
    if (pConn->tretry <= tsRpcMaxRetry) {
      tTrace("%s %p, peer is still processing the transaction", pRpc->label, pConn);
      pConn->tretry++;
      rpcSendReqHead(pConn);
      taosTmrReset(rpcProcessRetryTimer, tsRpcTimer, pConn, pRpc->tmrCtrl, &pConn->pTimer);
      return TSDB_CODE_ALREADY_PROCESSED;
    } else {
      // peer still in processing, give up
      return TSDB_CODE_TOO_SLOW;
    }
  }

  pConn->tretry = 0;
  pConn->outType = 0;
  pConn->pReqMsg = NULL;
  pConn->reqMsgLen = 0;

  return TSDB_CODE_SUCCESS;
}

static SRpcConn *rpcProcessMsgHead(SRpcInfo *pRpc, SRecvInfo *pRecv) {
  int32_t    sid;
  SRpcConn  *pConn = NULL;

  SRpcHead *pHead = (SRpcHead *)pRecv->msg;

  sid = htonl(pHead->destId);

  if (pHead->msgType >= TSDB_MSG_TYPE_MAX || pHead->msgType <= 0) {
    tTrace("%s sid:%d, invalid message type:%d", pRpc->label, sid, pHead->msgType);
    terrno = TSDB_CODE_INVALID_MSG_TYPE; return NULL;
  }

  if (sid < 0 || sid >= pRpc->sessions) {
    tTrace("%s sid:%d, sid is out of range, max sid:%d, %s discarded", pRpc->label, sid,
           pRpc->sessions, taosMsg[pHead->msgType]);
    terrno = TSDB_CODE_INVALID_SESSION_ID; return NULL;
  }

  pConn = rpcGetConnObj(pRpc, sid, pRecv);
  if (pConn == NULL) return NULL;

  rpcLockConn(pConn);
  sid = pConn->sid;

  pConn->chandle = pRecv->chandle;
  if (pConn->peerIp != pRecv->ip) {
    pConn->peerIp = pRecv->ip;
    char ipstr[20] = {0};
    tinet_ntoa(ipstr, pRecv->ip);
    strcpy(pConn->peerIpstr, ipstr);
  }
  
  if (pRecv->port) pConn->peerPort = pRecv->port;
  if (pHead->port) pConn->peerPort = htons(pHead->port); 

  terrno = rpcCheckAuthentication(pConn, (char *)pHead, pRecv->msgLen);

  // code can be transformed only after authentication
  pHead->code = htonl(pHead->code);

  if (terrno == 0) {
    if (pHead->msgType != TSDB_MSG_TYPE_REG && pHead->encrypt) {
      // decrypt here
    }

    if ( rpcIsReq(pHead->msgType) ) {
      terrno = rpcProcessReqHead(pConn, pHead);
      pConn->connType = pRecv->connType;
      taosTmrReset(rpcProcessIdleTimer, pRpc->idleTime, pConn, pRpc->tmrCtrl, &pConn->pIdleTimer);
    } else {
      terrno = rpcProcessRspHead(pConn, pHead);
    }
  }

  rpcUnlockConn(pConn);

  return pConn;
}

static void rpcProcessBrokenLink(SRpcConn *pConn) {
  SRpcInfo *pRpc = pConn->pRpc;
  
  tTrace("%s %p, link is broken", pRpc->label, pConn);
  pConn->chandle = NULL;

  if (pConn->outType) {
    SRpcReqContext *pContext = pConn->pContext;
    pContext->code = TSDB_CODE_NETWORK_UNAVAIL;
    taosTmrStart(rpcProcessConnError, 0, pContext, pRpc->tmrCtrl);
  }

  if (pConn->inType) {
    // if there are pending request, notify the app
    tTrace("%s %p, connection is gone, notify the app", pRpc->label, pConn);
    SRpcMsg rpcMsg;
    rpcMsg.pCont = NULL;
    rpcMsg.contLen = 0;
    rpcMsg.handle = pConn;
    rpcMsg.msgType = pConn->inType;
    rpcMsg.code = TSDB_CODE_NETWORK_UNAVAIL;
    (*(pRpc->cfp))(&rpcMsg);
  }
 
  rpcCloseConn(pConn);
}

static void *rpcProcessMsgFromPeer(SRecvInfo *pRecv) {
  SRpcHead  *pHead = (SRpcHead *)pRecv->msg;
  SRpcInfo  *pRpc = (SRpcInfo *)pRecv->shandle;
  SRpcConn  *pConn = (SRpcConn *)pRecv->thandle;

  tDump(pRecv->msg, pRecv->msgLen);

  // underlying UDP layer does not know it is server or client
  pRecv->connType = pRecv->connType | pRpc->connType;  

  if (pRecv->ip==0 && pConn) {
    rpcProcessBrokenLink(pConn); 
    tfree(pRecv->msg);
    return NULL;
  }

  terrno = 0;
  pConn = rpcProcessMsgHead(pRpc, pRecv);

  if (pHead->msgType < TSDB_MSG_TYPE_CM_HEARTBEAT || (rpcDebugFlag & 16)) {
    tTrace("%s %p, %s received from 0x%x:%hu, parse code:0x%x len:%d sig:0x%08x:0x%08x:%d",
        pRpc->label, pConn, taosMsg[pHead->msgType], pRecv->ip, pRecv->port, terrno, 
        pRecv->msgLen, pHead->sourceId, pHead->destId, pHead->tranId, pHead->port);
  }

  int32_t code = terrno;
  if (code != TSDB_CODE_ALREADY_PROCESSED) {
    if (code != 0) { // parsing error
      if ( rpcIsReq(pHead->msgType) ) {
<<<<<<< HEAD
        rpcSendErrorMsgToPeer(pRecv, terrno);
        tTrace("%s %p, %s is sent with error code:0x%x", pRpc->label, pConn, taosMsg[pHead->msgType+1], terrno);
=======
        rpcSendErrorMsgToPeer(pRecv, code);
        tTrace("%s %p, %s is sent with error code:%x", pRpc->label, pConn, taosMsg[pHead->msgType+1], code);
>>>>>>> 6824687d
      } 
    } else { // parsing OK
      rpcProcessIncomingMsg(pConn, pHead);
    }
  }

  if (code) rpcFreeMsg(pRecv->msg);
  return pConn;
}

static void rpcNotifyClient(SRpcReqContext *pContext, SRpcMsg *pMsg) {
  SRpcInfo       *pRpc = pContext->pRpc;

  if (pContext->pRsp) { 
    // for synchronous API
    tsem_post(pContext->pSem);
    memcpy(pContext->pSet, &pContext->ipSet, sizeof(SRpcIpSet));
    memcpy(pContext->pRsp, pMsg, sizeof(SRpcMsg));
  } else {
    // for asynchronous API 
    if (pRpc->ufp && (pContext->ipSet.inUse != pContext->oldInUse || pContext->redirect)) 
      (*pRpc->ufp)(pContext->ahandle, &pContext->ipSet);  // notify the update of ipSet

    (*pRpc->cfp)(pMsg);  
  }

  // free the request message
  rpcFreeCont(pContext->pCont); 
}

static void rpcProcessIncomingMsg(SRpcConn *pConn, SRpcHead *pHead) {

  SRpcInfo *pRpc = pConn->pRpc;
  SRpcMsg   rpcMsg;

  pHead = rpcDecompressRpcMsg(pHead);
  rpcMsg.contLen = rpcContLenFromMsg(pHead->msgLen);
  rpcMsg.pCont = pHead->content;
  rpcMsg.msgType = pHead->msgType;
  rpcMsg.code = pHead->code; 
   
  if ( rpcIsReq(pHead->msgType) ) {
    rpcMsg.handle = pConn;
    pConn->destIp = pHead->destIp;
    taosTmrReset(rpcProcessProgressTimer, tsRpcTimer/2, pConn, pRpc->tmrCtrl, &pConn->pTimer);
    (*(pRpc->cfp))(&rpcMsg);
  } else {
    // it's a response
    SRpcReqContext *pContext = pConn->pContext;
    rpcMsg.handle = pContext->ahandle;
    pConn->pContext = NULL;

    // for UDP, port may be changed by server, the port in ipSet shall be used for cache
    rpcAddConnIntoCache(pRpc->pCache, pConn, pConn->peerIp, pContext->ipSet.port, pConn->connType);    

    if (pHead->code == TSDB_CODE_REDIRECT) {
      pContext->redirect = 1;
      pContext->numOfTry = 0;
      memcpy(&pContext->ipSet, pHead->content, sizeof(pContext->ipSet));
      tTrace("%s %p, redirect is received, numOfIps:%d", pRpc->label, pConn, pContext->ipSet.numOfIps);
      rpcSendReqToServer(pRpc, pContext);
    } else {
      rpcNotifyClient(pContext, &rpcMsg);
    }
  }
}

static void rpcSendQuickRsp(SRpcConn *pConn, int32_t code) {
  char       msg[RPC_MSG_OVERHEAD];
  SRpcHead  *pHead;

  // set msg header
  memset(msg, 0, sizeof(SRpcHead));
  pHead = (SRpcHead *)msg;
  pHead->version = 1;
  pHead->msgType = pConn->inType+1;
  pHead->spi = pConn->spi;
  pHead->encrypt = 0;
  pHead->tranId = pConn->inTranId;
  pHead->sourceId = pConn->ownId;
  pHead->destId = pConn->peerId;
  pHead->linkUid = pConn->linkUid;
  memcpy(pHead->user, pConn->user, tListLen(pHead->user));
  pHead->code = htonl(code);

  rpcSendMsgToPeer(pConn, msg, sizeof(SRpcHead));
  pConn->secured = 1; // connection shall be secured
}

static void rpcSendReqHead(SRpcConn *pConn) {
  char       msg[RPC_MSG_OVERHEAD];
  SRpcHead  *pHead;

  // set msg header
  memset(msg, 0, sizeof(SRpcHead));
  pHead = (SRpcHead *)msg;
  pHead->version = 1;
  pHead->msgType = pConn->outType;
  pHead->spi = pConn->spi;
  pHead->encrypt = 0;
  pHead->tranId = pConn->outTranId;
  pHead->sourceId = pConn->ownId;
  pHead->destId = pConn->peerId;
  pHead->linkUid = pConn->linkUid;
  memcpy(pHead->user, pConn->user, tListLen(pHead->user));
  pHead->code = 1;

  rpcSendMsgToPeer(pConn, msg, sizeof(SRpcHead));
}

static void rpcSendErrorMsgToPeer(SRecvInfo *pRecv, int32_t code) {
  SRpcHead  *pRecvHead, *pReplyHead;
  char       msg[sizeof(SRpcHead) + sizeof(SRpcDigest) + sizeof(uint32_t) ];
  uint32_t   timeStamp;
  int        msgLen;

  pRecvHead = (SRpcHead *)pRecv->msg;
  pReplyHead = (SRpcHead *)msg;

  memset(msg, 0, sizeof(SRpcHead));
  pReplyHead->version = pRecvHead->version;
  pReplyHead->msgType = (char)(pRecvHead->msgType + 1);
  pReplyHead->spi = 0;
  pReplyHead->encrypt = pRecvHead->encrypt;
  pReplyHead->tranId = pRecvHead->tranId;
  pReplyHead->sourceId = pRecvHead->destId;
  pReplyHead->destId = pRecvHead->sourceId;
  pReplyHead->linkUid = pRecvHead->linkUid;

  pReplyHead->code = htonl(code);
  msgLen = sizeof(SRpcHead);

  if (code == TSDB_CODE_INVALID_TIME_STAMP) {
    // include a time stamp if client's time is not synchronized well
    uint8_t *pContent = pReplyHead->content;
    timeStamp = htonl(taosGetTimestampSec());
    memcpy(pContent, &timeStamp, sizeof(timeStamp));
    msgLen += sizeof(timeStamp);
  }

  pReplyHead->msgLen = (int32_t)htonl((uint32_t)msgLen);
  (*taosSendData[pRecv->connType])(pRecv->ip, pRecv->port, msg, msgLen, pRecv->chandle);

  return; 
}

static void rpcSendReqToServer(SRpcInfo *pRpc, SRpcReqContext *pContext) {
  SRpcHead  *pHead = rpcHeadFromCont(pContext->pCont);
  char      *msg = (char *)pHead;
  int        msgLen = rpcMsgLenFromCont(pContext->contLen);
  char       msgType = pContext->msgType;

  pContext->numOfTry++;
  SRpcConn *pConn = rpcSetupConnToServer(pContext);
  if (pConn == NULL) {
    pContext->code = terrno;
    taosTmrStart(rpcProcessConnError, 0, pContext, pRpc->tmrCtrl);
    return;
  }

  rpcLockConn(pConn);

  // set the message header  
  pHead->version = 1;
  pHead->msgType = msgType;
  pHead->encrypt = 0;
  pConn->tranId++;
  if ( pConn->tranId == 0 ) pConn->tranId++;
  pHead->tranId = pConn->tranId;
  pHead->sourceId = pConn->ownId;
  pHead->destId = pConn->peerId;
  pHead->destIp = pConn->destIp;
  pHead->port = 0;
  pHead->linkUid = pConn->linkUid;
  if (!pConn->secured) memcpy(pHead->user, pConn->user, tListLen(pHead->user));

  // set the connection parameters
  pConn->outType = msgType;
  pConn->outTranId = pHead->tranId;
  pConn->pReqMsg = msg;
  pConn->reqMsgLen = msgLen;
  pConn->pContext = pContext;

  rpcUnlockConn(pConn);

  taosTmrReset(rpcProcessRetryTimer, tsRpcTimer, pConn, pRpc->tmrCtrl, &pConn->pTimer);
  rpcSendMsgToPeer(pConn, msg, msgLen);
}

static void rpcSendMsgToPeer(SRpcConn *pConn, void *msg, int msgLen) {
  int        writtenLen = 0;
  SRpcInfo  *pRpc = pConn->pRpc;
  SRpcHead  *pHead = (SRpcHead *)msg;

  msgLen = rpcAddAuthPart(pConn, msg, msgLen);

  if ( rpcIsReq(pHead->msgType)) {
    if (pHead->msgType < TSDB_MSG_TYPE_CM_HEARTBEAT || (rpcDebugFlag & 16))
      tTrace("%s %p, %s is sent to %s:%hu, len:%d sig:0x%08x:0x%08x:%d",
             pRpc->label, pConn, taosMsg[pHead->msgType], pConn->peerIpstr,
             pConn->peerPort, msgLen, pHead->sourceId, pHead->destId, pHead->tranId);
  } else {
    if (pHead->msgType < TSDB_MSG_TYPE_CM_HEARTBEAT || (rpcDebugFlag & 16))
      tTrace( "%s %p, %s is sent to %s:%hu, code:0x%x len:%d sig:0x%08x:0x%08x:%d",
          pRpc->label, pConn, taosMsg[pHead->msgType], pConn->peerIpstr, pConn->peerPort, 
          pHead->code, msgLen, pHead->sourceId, pHead->destId, pHead->tranId);
  }

  writtenLen = (*taosSendData[pConn->connType])(pConn->peerIp, pConn->peerPort, pHead, msgLen, pConn->chandle);

  if (writtenLen != msgLen) {
    tError("%s %p, failed to send, dataLen:%d writtenLen:%d, reason:%s", pRpc->label, pConn, 
           msgLen, writtenLen, strerror(errno));
  }
 
  tDump(msg, msgLen);
}

static void rpcProcessConnError(void *param, void *id) {
  SRpcReqContext *pContext = (SRpcReqContext *)param;
  SRpcInfo       *pRpc = pContext->pRpc;
  SRpcMsg         rpcMsg;
 
  tTrace("%s connection error happens", pRpc->label);

  if ( pContext->numOfTry >= pContext->ipSet.numOfIps ) {
    rpcMsg.msgType = pContext->msgType+1;
    rpcMsg.handle = pContext->ahandle;
    rpcMsg.code = pContext->code;
    rpcMsg.pCont = NULL;
    rpcMsg.contLen = 0;

    rpcNotifyClient(pContext, &rpcMsg);
  } else {
    // move to next IP 
    pContext->ipSet.inUse++;
    pContext->ipSet.inUse = pContext->ipSet.inUse % pContext->ipSet.numOfIps;
    rpcSendReqToServer(pRpc, pContext);
  }
}

static void rpcProcessRetryTimer(void *param, void *tmrId) {
  SRpcConn *pConn = (SRpcConn *)param;
  SRpcInfo *pRpc = pConn->pRpc;
  int       reportDisc = 0;

  rpcLockConn(pConn);

  if (pConn->outType && pConn->user[0]) {
    tTrace("%s %p, expected %s is not received", pRpc->label, pConn, taosMsg[(int)pConn->outType + 1]);
    pConn->pTimer = NULL;
    pConn->retry++;

    if (pConn->retry < 4) {
      tTrace("%s %p, re-send msg:%s to %s:%hud", pRpc->label, pConn, 
             taosMsg[pConn->outType], pConn->peerIpstr, pConn->peerPort);
      rpcSendMsgToPeer(pConn, pConn->pReqMsg, pConn->reqMsgLen);      
      taosTmrReset(rpcProcessRetryTimer, tsRpcTimer, pConn, pRpc->tmrCtrl, &pConn->pTimer);
    } else {
      // close the connection
      tTrace("%s %p, failed to send msg:%s to %s:%hu", pRpc->label, pConn,
              taosMsg[pConn->outType], pConn->peerIpstr, pConn->peerPort);
      reportDisc = 1;
    }
  } else {
    tTrace("%s %p, retry timer not processed", pRpc->label, pConn);
  }

  rpcUnlockConn(pConn);

  if (reportDisc && pConn->pContext) { 
    pConn->pContext->code = TSDB_CODE_NETWORK_UNAVAIL;
    rpcProcessConnError(pConn->pContext, NULL);
    rpcCloseConn(pConn);
  }
}

static void rpcProcessIdleTimer(void *param, void *tmrId) {
  SRpcConn *pConn = (SRpcConn *)param;
  SRpcInfo *pRpc = pConn->pRpc;

  if (pConn->user[0]) {
    tTrace("%s %p, close the connection since no activity", pRpc->label, pConn);
    if (pConn->inType && pRpc->cfp) {
      // if there are pending request, notify the app
      tTrace("%s %p, notify the app, connection is gone", pRpc->label, pConn);
      SRpcMsg rpcMsg;
      rpcMsg.pCont = NULL;
      rpcMsg.contLen = 0;
      rpcMsg.handle = pConn;
      rpcMsg.msgType = pConn->inType;
      rpcMsg.code = TSDB_CODE_NETWORK_UNAVAIL; 
      (*(pRpc->cfp))(&rpcMsg);
    }
    rpcCloseConn(pConn);
  } else {
    tTrace("%s %p, idle timer:%p not processed", pRpc->label, pConn, tmrId);
  }
}

static void rpcProcessProgressTimer(void *param, void *tmrId) {
  SRpcConn *pConn = (SRpcConn *)param;
  SRpcInfo *pRpc = pConn->pRpc;

  rpcLockConn(pConn);

  if (pConn->inType && pConn->user[0]) {
    tTrace("%s %p, progress timer expired, send progress", pRpc->label, pConn);
    rpcSendQuickRsp(pConn, TSDB_CODE_ACTION_IN_PROGRESS);
    taosTmrReset(rpcProcessProgressTimer, tsRpcTimer/2, pConn, pRpc->tmrCtrl, &pConn->pTimer);
  } else {
    tTrace("%s %p, progress timer:%p not processed", pRpc->label, pConn, tmrId);
  }

  rpcUnlockConn(pConn);
}

static int32_t rpcCompressRpcMsg(char* pCont, int32_t contLen) {
  SRpcHead  *pHead = rpcHeadFromCont(pCont);
  int32_t    finalLen = 0;
  int        overhead = sizeof(SRpcComp);
  
  if (!NEEDTO_COMPRESSS_MSG(contLen)) {
    return contLen;
  }
  
  char *buf = malloc (contLen + overhead + 8);  // 8 extra bytes
  if (buf == NULL) {
    tError("failed to allocate memory for rpc msg compression, contLen:%d", contLen);
    return contLen;
  }
  
  int32_t compLen = LZ4_compress_default(pCont, buf, contLen, contLen + overhead);
  
  /*
   * only the compressed size is less than the value of contLen - overhead, the compression is applied
   * The first four bytes is set to 0, the second four bytes are utilized to keep the original length of message
   */
  if (compLen < contLen - overhead) {
    SRpcComp *pComp = (SRpcComp *)pCont;
    pComp->reserved = 0; 
    pComp->contLen = htonl(contLen); 
    memcpy(pCont + overhead, buf, compLen);
    
    pHead->comp = 1;
    tTrace("compress rpc msg, before:%d, after:%d", contLen, compLen);
    finalLen = compLen + overhead;
  } else {
    finalLen = contLen;
  }

  free(buf);
  return finalLen;
}

static SRpcHead *rpcDecompressRpcMsg(SRpcHead *pHead) {
  int overhead = sizeof(SRpcComp);
  SRpcHead   *pNewHead = NULL;  
  uint8_t    *pCont = pHead->content;
  SRpcComp   *pComp = (SRpcComp *)pHead->content;

  if (pHead->comp) {
    // decompress the content
    assert(pComp->reserved == 0);
    int contLen = htonl(pComp->contLen);
  
    // prepare the temporary buffer to decompress message
    char *temp = (char *)malloc(contLen + RPC_MSG_OVERHEAD);
    pNewHead = (SRpcHead *)(temp + sizeof(SRpcReqContext)); // reserve SRpcReqContext
  
    if (pNewHead) {
      int compLen = rpcContLenFromMsg(pHead->msgLen) - overhead;
      int origLen = LZ4_decompress_safe((char*)(pCont + overhead), (char *)pNewHead->content, compLen, contLen);
      assert(origLen == contLen);
    
      memcpy(pNewHead, pHead, sizeof(SRpcHead));
      pNewHead->msgLen = rpcMsgLenFromCont(origLen);
      rpcFreeMsg(pHead); // free the compressed message buffer
      pHead = pNewHead; 
      tTrace("decompress rpc msg, compLen:%d, after:%d", compLen, contLen);
    } else {
      tError("failed to allocate memory to decompress msg, contLen:%d", contLen);
    }
  }

  return pHead;
}

static int rpcAuthenticateMsg(void *pMsg, int msgLen, void *pAuth, void *pKey) {
  MD5_CTX context;
  int     ret = -1;

  MD5Init(&context);
  MD5Update(&context, (uint8_t *)pKey, TSDB_KEY_LEN);
  MD5Update(&context, (uint8_t *)pMsg, msgLen);
  MD5Update(&context, (uint8_t *)pKey, TSDB_KEY_LEN);
  MD5Final(&context);

  if (memcmp(context.digest, pAuth, sizeof(context.digest)) == 0) ret = 0;

  return ret;
}

static void rpcBuildAuthHead(void *pMsg, int msgLen, void *pAuth, void *pKey) {
  MD5_CTX context;

  MD5Init(&context);
  MD5Update(&context, (uint8_t *)pKey, TSDB_KEY_LEN);
  MD5Update(&context, (uint8_t *)pMsg, msgLen);
  MD5Update(&context, (uint8_t *)pKey, TSDB_KEY_LEN);
  MD5Final(&context);

  memcpy(pAuth, context.digest, sizeof(context.digest));
}

static int rpcAddAuthPart(SRpcConn *pConn, char *msg, int msgLen) {
  SRpcHead *pHead = (SRpcHead *)msg;

  if (pConn->spi && pConn->secured == 0) {
    // add auth part
    pHead->spi = pConn->spi;
    SRpcDigest *pDigest = (SRpcDigest *)(msg + msgLen);
    pDigest->timeStamp = htonl(taosGetTimestampSec());
    msgLen += sizeof(SRpcDigest);
    pHead->msgLen = (int32_t)htonl((uint32_t)msgLen);
    rpcBuildAuthHead(pHead, msgLen - TSDB_AUTH_LEN, pDigest->auth, pConn->secret);
  } else {
    pHead->spi = 0;
    pHead->msgLen = (int32_t)htonl((uint32_t)msgLen);
  }

  return msgLen;
}

static int rpcCheckAuthentication(SRpcConn *pConn, char *msg, int msgLen) {
  SRpcHead *pHead = (SRpcHead *)msg;
  SRpcInfo *pRpc = pConn->pRpc;
  int       code = 0;

  if ((pConn->secured && pHead->spi == 0) || (pHead->spi == 0 && pConn->spi == 0)){
    // secured link, or no authentication 
    pHead->msgLen = (int32_t)htonl((uint32_t)pHead->msgLen);
    return 0;
  }

  if ( !rpcIsReq(pHead->msgType) ) {
    // for response, if code is auth failure, it shall bypass the auth process
    code = htonl(pHead->code);
    if (code==TSDB_CODE_INVALID_TIME_STAMP || code==TSDB_CODE_AUTH_FAILURE || code==TSDB_CODE_INVALID_USER) {
      pHead->msgLen = (int32_t)htonl((uint32_t)pHead->msgLen);
      return 0;
    } 
  }
 
  code = 0;
  if (pHead->spi == pConn->spi) {
    // authentication
    SRpcDigest *pDigest = (SRpcDigest *)((char *)pHead + msgLen - sizeof(SRpcDigest));

    int32_t delta;
    delta = (int32_t)htonl(pDigest->timeStamp);
    delta -= (int32_t)taosGetTimestampSec();
    if (abs(delta) > 900) {
      tWarn("%s %p, time diff:%d is too big, msg discarded", pRpc->label, pConn, delta);
      code = TSDB_CODE_INVALID_TIME_STAMP;
    } else {
      if (rpcAuthenticateMsg(pHead, msgLen-TSDB_AUTH_LEN, pDigest->auth, pConn->secret) < 0) {
        tError("%s %p, authentication failed, msg discarded", pRpc->label, pConn);
        code = TSDB_CODE_AUTH_FAILURE;
      } else {
        pHead->msgLen = (int32_t)htonl((uint32_t)pHead->msgLen) - sizeof(SRpcDigest);
        if ( !rpcIsReq(pHead->msgType) ) pConn->secured = 1;  // link is secured for client
        tTrace("%s %p, message is authenticated", pRpc->label, pConn);
      }
    }
  } else {
    tTrace("%s %p, auth spi not matched, msg discarded", pRpc->label, pConn);
    code = TSDB_CODE_AUTH_FAILURE;
  }

  return code;
}

static void rpcLockConn(SRpcConn *pConn) {
  int64_t tid = taosGetPthreadId();
  int     i = 0;
  while (atomic_val_compare_exchange_64(&(pConn->lockedBy), 0, tid) != 0) {
    if (++i % 1000 == 0) {
      sched_yield();
    }
  }
}

static void rpcUnlockConn(SRpcConn *pConn) {
  int64_t tid = taosGetPthreadId();
  if (atomic_val_compare_exchange_64(&(pConn->lockedBy), tid, 0) != tid) {
    assert(false);
  }
}
<|MERGE_RESOLUTION|>--- conflicted
+++ resolved
@@ -875,13 +875,8 @@
   if (code != TSDB_CODE_ALREADY_PROCESSED) {
     if (code != 0) { // parsing error
       if ( rpcIsReq(pHead->msgType) ) {
-<<<<<<< HEAD
-        rpcSendErrorMsgToPeer(pRecv, terrno);
-        tTrace("%s %p, %s is sent with error code:0x%x", pRpc->label, pConn, taosMsg[pHead->msgType+1], terrno);
-=======
         rpcSendErrorMsgToPeer(pRecv, code);
         tTrace("%s %p, %s is sent with error code:%x", pRpc->label, pConn, taosMsg[pHead->msgType+1], code);
->>>>>>> 6824687d
       } 
     } else { // parsing OK
       rpcProcessIncomingMsg(pConn, pHead);
