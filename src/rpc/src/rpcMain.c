--- conflicted
+++ resolved
@@ -358,13 +358,8 @@
 
   // connection type is application specific. 
   // for TDengine, all the query, show commands shall have TCP connection
-<<<<<<< HEAD
   char type = pMsg->msgType;
-
   if (type == TSDB_MSG_TYPE_DNODE_QUERY || type == TSDB_MSG_TYPE_DNODE_RETRIEVE ||
-=======
-  if (type == TSDB_MSG_TYPE_QUERY || type == TSDB_MSG_TYPE_RETRIEVE ||
->>>>>>> ba451bee
       type == TSDB_MSG_TYPE_STABLE_META || type == TSDB_MSG_TYPE_MULTI_TABLE_META ||
       type == TSDB_MSG_TYPE_SHOW ) 
     pContext->connType = RPC_CONN_TCPC;
