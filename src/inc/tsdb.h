/*
 * Copyright (c) 2019 TAOS Data, Inc. <jhtao@taosdata.com>
 *
 * This program is free software: you can use, redistribute, and/or modify
 * it under the terms of the GNU Affero General Public License, version 3
 * or later ("AGPL"), as published by the Free Software Foundation.
 *
 * This program is distributed in the hope that it will be useful, but WITHOUT
 * ANY WARRANTY; without even the implied warranty of MERCHANTABILITY or
 * FITNESS FOR A PARTICULAR PURPOSE.
 *
 * You should have received a copy of the GNU Affero General Public License
 * along with this program. If not, see <http://www.gnu.org/licenses/>.
 */
#ifndef _TD_TSDB_H_
#define _TD_TSDB_H_

#include <pthread.h>
#include <stdbool.h>
#include <stdint.h>

#include "taosdef.h"
#include "taosmsg.h"
#include "tarray.h"
#include "tdataformat.h"
#include "tname.h"
#include "hash.h"
#include "tlockfree.h"
#include "tlist.h"

#ifdef __cplusplus
extern "C" {
#endif

#define TSDB_VERSION_MAJOR 1
#define TSDB_VERSION_MINOR 0

#define TSDB_INVALID_SUPER_TABLE_ID -1

#define TSDB_STATUS_COMMIT_START 1
#define TSDB_STATUS_COMMIT_OVER 2
#define TSDB_STATUS_COMMIT_NOBLOCK 3 //commit no block, need to be solved 

// TSDB STATE DEFINITION
#define TSDB_STATE_OK 0x0
#define TSDB_STATE_BAD_META 0x1
#define TSDB_STATE_BAD_DATA 0x2

// --------- TSDB APPLICATION HANDLE DEFINITION
typedef struct {
  void *appH;
  void *cqH;
  int (*notifyStatus)(void *, int status, int eno);
  int (*eventCallBack)(void *);
  void *(*cqCreateFunc)(void *handle, uint64_t uid, int32_t sid, const char *dstTable, char *sqlStr, STSchema *pSchema, int start);
  void (*cqDropFunc)(void *handle);
} STsdbAppH;

// --------- TSDB REPOSITORY CONFIGURATION DEFINITION
typedef struct {
  int32_t tsdbId;
  int32_t cacheBlockSize;
  int32_t totalBlocks;
  int32_t daysPerFile;  // day per file sharding policy
  int32_t keep;         // day of data to keep
  int32_t keep1;
  int32_t keep2;
  int32_t minRowsPerFileBlock;  // minimum rows per file block
  int32_t maxRowsPerFileBlock;  // maximum rows per file block
  int8_t  precision;
  int8_t  compression;
  int8_t  update;
  int8_t  cacheLastRow;    // 0:no cache, 1: cache last row, 2: cache last NULL column 3: 1&2
} STsdbCfg;

#define CACHE_NO_LAST(c)          ((c)->cacheLastRow == 0)
#define CACHE_LAST_ROW(c)         (((c)->cacheLastRow & 1) > 0)
#define CACHE_LAST_NULL_COLUMN(c) (((c)->cacheLastRow & 2) > 0)

// --------- TSDB REPOSITORY USAGE STATISTICS
typedef struct {
  int64_t totalStorage;  // total bytes occupie
  int64_t compStorage;
  int64_t pointsWritten;  // total data points written
} STsdbStat;

typedef struct STsdbRepo STsdbRepo;

STsdbCfg *tsdbGetCfg(const STsdbRepo *repo);

// --------- TSDB REPOSITORY DEFINITION
int32_t    tsdbCreateRepo(int repoid);
int32_t    tsdbDropRepo(int repoid);
STsdbRepo *tsdbOpenRepo(STsdbCfg *pCfg, STsdbAppH *pAppH);
int        tsdbCloseRepo(STsdbRepo *repo, int toCommit);
int32_t    tsdbConfigRepo(STsdbRepo *repo, STsdbCfg *pCfg);
int        tsdbGetState(STsdbRepo *repo);
int8_t     tsdbGetCompactState(STsdbRepo *repo);
// --------- TSDB TABLE DEFINITION
typedef struct {
  uint64_t uid;  // the unique table ID
  int32_t  tid;  // the table ID in the repository.
} STableId;

// --------- TSDB TABLE configuration
typedef struct {
  ETableType type;
  char *     name;
  STableId   tableId;
  int32_t    sversion;
  char *     sname;  // super table name
  uint64_t   superUid;
  STSchema * schema;
  STSchema * tagSchema;
  SKVRow     tagValues;
  char *     sql;
} STableCfg;

void tsdbClearTableCfg(STableCfg *config);

void *tsdbGetTableTagVal(const void *pTable, int32_t colId, int16_t type, int16_t bytes);
char *tsdbGetTableName(void *pTable);

#define TSDB_TABLEID(_table) ((STableId*) (_table))
#define TSDB_PREV_ROW  0x1
#define TSDB_NEXT_ROW  0x2

STableCfg *tsdbCreateTableCfgFromMsg(SMDCreateTableMsg *pMsg);

int tsdbCreateTable(STsdbRepo *repo, STableCfg *pCfg);
int tsdbDropTable(STsdbRepo *pRepo, STableId tableId);
int tsdbUpdateTableTagValue(STsdbRepo *repo, SUpdateTableTagValMsg *pMsg);

uint32_t tsdbGetFileInfo(STsdbRepo *repo, char *name, uint32_t *index, uint32_t eindex, int64_t *size);

// the TSDB repository info
typedef struct STsdbRepoInfo {
  STsdbCfg tsdbCfg;
  uint64_t version;            // version of the repository
  int64_t  tsdbTotalDataSize;  // the original inserted data size
  int64_t  tsdbTotalDiskSize;  // the total disk size taken by this TSDB repository
  // TODO: Other informations to add
} STsdbRepoInfo;
STsdbRepoInfo *tsdbGetStatus(STsdbRepo *pRepo);

// the meter information report structure
typedef struct {
  STableCfg tableCfg;
  uint64_t  version;
  int64_t   tableTotalDataSize;  // In bytes
  int64_t   tableTotalDiskSize;  // In bytes
} STableInfo;

// -- FOR INSERT DATA
/**
 * Insert data to a table in a repository
 * @param pRepo the TSDB repository handle
 * @param pData the data to insert (will give a more specific description)
 *
 * @return the number of points inserted, -1 for failure and the error number is set
 */
int32_t tsdbInsertData(STsdbRepo *repo, SSubmitMsg *pMsg, SShellSubmitRspMsg *pRsp);

// -- FOR QUERY TIME SERIES DATA

typedef void *TsdbQueryHandleT;  // Use void to hide implementation details

#define BLOCK_LOAD_OFFSET_SEQ_ORDER   1
#define BLOCK_LOAD_TABLE_SEQ_ORDER    2
#define BLOCK_LOAD_TABLE_RR_ORDER     3

// query condition to build multi-table data block iterator
typedef struct STsdbQueryCond {
  STimeWindow  twindow;
  int32_t      order;             // desc|asc order to iterate the data block
  int32_t      numOfCols;
  SColumnInfo *colList;
  bool         loadExternalRows;  // load external rows or not
  int32_t      type;              // data block load type:
} STsdbQueryCond;

typedef struct STableData STableData;
typedef struct {
  T_REF_DECLARE()
  SRWLatch     latch;
  TSKEY        keyFirst;
  TSKEY        keyLast;
  int64_t      numOfRows;
  int32_t      maxTables;
  STableData **tData;
  SList *      actList;
  SList *      extraBuffList;
  SList *      bufBlockList;
  int64_t      pointsAdd;   // TODO
  int64_t      storageAdd;  // TODO
} SMemTable;

typedef struct {
  SMemTable* mem;
  SMemTable* imem;
  SMemTable  mtable;
  SMemTable* omem;
} SMemSnapshot;

typedef struct SMemRef {
  int32_t      ref;
  SMemSnapshot snapshot;
} SMemRef;

typedef struct SDataBlockInfo {
  STimeWindow window;
  int32_t     rows;
  int32_t     numOfCols;
  int64_t     uid;
  int32_t     tid;
} SDataBlockInfo;

typedef struct SFileBlockInfo {
  int32_t numBlocksOfStep;
} SFileBlockInfo;

typedef struct {
  void *pTable;
  TSKEY lastKey;
} STableKeyInfo;

typedef struct {
  uint32_t  numOfTables;
  SArray   *pGroupList;
  SHashObj *map;  // speedup acquire the tableQueryInfo by table uid
} STableGroupInfo;

#define TSDB_BLOCK_DIST_STEP_ROWS 16
typedef struct {
  uint16_t  rowSize;
  uint16_t  numOfFiles;
  uint32_t  numOfTables;
  uint64_t  totalSize;
  uint64_t  totalRows;
  int32_t   maxRows;
  int32_t   minRows;
  int32_t   firstSeekTimeUs;
  uint32_t  numOfRowsInMemTable;
  uint32_t  numOfSmallBlocks;
  SArray   *dataBlockInfos;
} STableBlockDist;

/**
 * Get the data block iterator, starting from position according to the query condition
 *
 * @param tsdb       tsdb handle
 * @param pCond      query condition, including time window, result set order, and basic required columns for each block
 * @param tableInfoGroup  table object list in the form of set, grouped into different sets according to the
 *                        group by condition
 * @param qinfo      query info handle from query processor
 * @return
 */
TsdbQueryHandleT *tsdbQueryTables(STsdbRepo *tsdb, STsdbQueryCond *pCond, STableGroupInfo *tableInfoGroup, uint64_t qId,
                                  SMemRef *pRef);

/**
 * Get the last row of the given query time window for all the tables in STableGroupInfo object.
 * Note that only one data block with only row will be returned while invoking retrieve data block function for
 * all tables in this group.
 *
 * @param tsdb   tsdb handle
 * @param pCond  query condition, including time window, result set order, and basic required columns for each block
 * @param tableInfo  table list.
 * @return
 */
TsdbQueryHandleT tsdbQueryLastRow(STsdbRepo *tsdb, STsdbQueryCond *pCond, STableGroupInfo *tableInfo, uint64_t qId,
                                  SMemRef *pRef);


TsdbQueryHandleT tsdbQueryCacheLast(STsdbRepo *tsdb, STsdbQueryCond *pCond, STableGroupInfo *groupList, uint64_t qId, SMemRef* pMemRef);

bool isTsdbCacheLastRow(TsdbQueryHandleT* pQueryHandle);


/**
 * get the queried table object list
 * @param pHandle
 * @return
 */
SArray *tsdbGetQueriedTableList(TsdbQueryHandleT *pHandle);

/**
 * get the group list according to table id from client
 * @param tsdb
 * @param pCond
 * @param groupList
 * @param qinfo
 * @return
 */
TsdbQueryHandleT tsdbQueryRowsInExternalWindow(STsdbRepo *tsdb, STsdbQueryCond *pCond, STableGroupInfo *groupList,
                                               uint64_t qId, SMemRef *pRef);


/**
 * get num of rows in mem table 
 *
 * @param pHandle
 * @return row size
 */

int64_t tsdbGetNumOfRowsInMemTable(TsdbQueryHandleT* pHandle);

/**
 * move to next block if exists 
 *
 * @param pQueryHandle
 * @return
 */
bool tsdbNextDataBlock(TsdbQueryHandleT pQueryHandle);

/**
 * Get current data block information
 *
 * @param pQueryHandle
 * @param pBlockInfo
 * @return
 */
void tsdbRetrieveDataBlockInfo(TsdbQueryHandleT *pQueryHandle, SDataBlockInfo *pBlockInfo);

/**
 *
 * Get the pre-calculated information w.r.t. current data block.
 *
 * In case of data block in cache, the pBlockStatis will always be NULL.
 * If a block is not completed loaded from disk, the pBlockStatis will be NULL.

 * @pBlockStatis the pre-calculated value for current data blocks. if the block is a cache block, always return 0
 * @return
 */
int32_t tsdbRetrieveDataBlockStatisInfo(TsdbQueryHandleT *pQueryHandle, SDataStatis **pBlockStatis);

/**
 *
 * The query condition with primary timestamp is passed to iterator during its constructor function,
 * the returned data block must be satisfied with the time window condition in any cases,
 * which means the SData data block is not actually the completed disk data blocks.
 *
 * @param pQueryHandle      query handle
 * @param pColumnIdList     required data columns id list
 * @return
 */
SArray *tsdbRetrieveDataBlock(TsdbQueryHandleT *pQueryHandle, SArray *pColumnIdList);

/**
 * Get the qualified table id for a super table according to the tag query expression.
 * @param stableid. super table sid
 * @param pTagCond. tag query condition
 */
int32_t tsdbQuerySTableByTagCond(STsdbRepo *tsdb, uint64_t uid, TSKEY key, const char *pTagCond, size_t len,
                                 STableGroupInfo *pGroupList, SColIndex *pColIndex, int32_t numOfCols);

/**
 * destroy the created table group list, which is generated by tag query
 * @param pGroupList
 */
void tsdbDestroyTableGroup(STableGroupInfo *pGroupList);

/**
 * create the table group result including only one table, used to handle the normal table query
 *
 * @param tsdb        tsdbHandle
 * @param uid         table uid
 * @param pGroupInfo  the generated result
 * @return
 */
int32_t tsdbGetOneTableGroup(STsdbRepo *tsdb, uint64_t uid, TSKEY startKey, STableGroupInfo *pGroupInfo);

/**
 *
 * @param tsdb
 * @param pTableIdList
 * @param pGroupInfo
 * @return
 */
int32_t tsdbGetTableGroupFromIdList(STsdbRepo *tsdb, SArray *pTableIdList, STableGroupInfo *pGroupInfo);

/**
 * clean up the query handle
 * @param queryHandle
 */
void tsdbCleanupQueryHandle(TsdbQueryHandleT queryHandle);

void tsdbResetQueryHandle(TsdbQueryHandleT queryHandle, STsdbQueryCond *pCond);

void tsdbResetQueryHandleForNewTable(TsdbQueryHandleT queryHandle, STsdbQueryCond *pCond, STableGroupInfo* groupList);

int32_t tsdbGetFileBlocksDistInfo(TsdbQueryHandleT* queryHandle, STableBlockDist* pTableBlockInfo);

/**
 * get the statistics of repo usage
 * @param repo. point to the tsdbrepo
 * @param totalPoints. total data point written
 * @param totalStorage. total bytes took by the tsdb
 * @param compStorage. total bytes took by the tsdb after compressed
 */
void tsdbReportStat(void *repo, int64_t *totalPoints, int64_t *totalStorage, int64_t *compStorage);

int  tsdbInitCommitQueue();
void tsdbDestroyCommitQueue();
int  tsdbSyncCommit(STsdbRepo *repo);
void tsdbIncCommitRef(int vgId);
void tsdbDecCommitRef(int vgId);

// For TSDB file sync
int tsdbSyncSend(void *pRepo, SOCKET socketFd);
int tsdbSyncRecv(void *pRepo, SOCKET socketFd);

// For TSDB Compact
int tsdbCompact(STsdbRepo *pRepo);

// For TSDB Health Monitor

// no problem return true
bool tsdbNoProblem(STsdbRepo* pRepo);

<<<<<<< HEAD
=======
// unit of walSize: MB
int tsdbCheckWal(STsdbRepo *pRepo, uint32_t walSize);
>>>>>>> 208e2aac

#ifdef __cplusplus
}
#endif

#endif  // _TD_TSDB_H_<|MERGE_RESOLUTION|>--- conflicted
+++ resolved
@@ -417,12 +417,8 @@
 
 // no problem return true
 bool tsdbNoProblem(STsdbRepo* pRepo);
-
-<<<<<<< HEAD
-=======
 // unit of walSize: MB
 int tsdbCheckWal(STsdbRepo *pRepo, uint32_t walSize);
->>>>>>> 208e2aac
 
 #ifdef __cplusplus
 }
