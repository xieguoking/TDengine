/*
 * Copyright (c) 2019 TAOS Data, Inc. <jhtao@taosdata.com>
 *
 * This program is free software: you can use, redistribute, and/or modify
 * it under the terms of the GNU Affero General Public License, version 3
 * or later ("AGPL"), as published by the Free Software Foundation.
 *
 * This program is distributed in the hope that it will be useful, but WITHOUT
 * ANY WARRANTY; without even the implied warranty of MERCHANTABILITY or
 * FITNESS FOR A PARTICULAR PURPOSE.
 *
 * You should have received a copy of the GNU Affero General Public License
 * along with this program. If not, see <http://www.gnu.org/licenses/>.
 */
#ifndef TDENGINE_TRPC_H
#define TDENGINE_TRPC_H

#ifdef __cplusplus
extern "C" {
#endif

#include <stdbool.h>
#include <stdint.h>
#include "taosdef.h"

#define TAOS_CONN_UDPS     0
#define TAOS_CONN_UDPC     1
#define TAOS_CONN_TCPS     2
#define TAOS_CONN_TCPC     3
#define TAOS_CONN_HTTPS    4
#define TAOS_CONN_HTTPC    5

#define TAOS_SOCKET_TYPE_NAME_TCP  "tcp"
#define TAOS_SOCKET_TYPE_NAME_UDP  "udp"

#define TAOS_CONN_SOCKET_TYPE_S()  ((strcasecmp(tsSocketType, TAOS_SOCKET_TYPE_NAME_UDP) == 0)? TAOS_CONN_UDPS:TAOS_CONN_TCPS)
#define TAOS_CONN_SOCKET_TYPE_C()  ((strcasecmp(tsSocketType, TAOS_SOCKET_TYPE_NAME_UDP) == 0)? TAOS_CONN_UDPC:TAOS_CONN_TCPC)

extern int tsRpcHeadSize;

typedef struct {
<<<<<<< HEAD
  int8_t    index; 
  int8_t    numOfIps;
=======
  char *localIp;                        // local IP used
  uint16_t localPort;                   // local port
  char *label;                          // for debug purpose
  int   numOfThreads;                   // number of threads to handle connections
  void *(*fp)(int8_t type, void *pCont, int32_t contLen, void *handle, int32_t index);  // function to process the incoming msg
  int   sessions;                       // number of sessions allowed
  int   connType;                       // TAOS_CONN_UDP, TAOS_CONN_TCPC, TAOS_CONN_TCPS
  int   idleTime;                       // milliseconds, 0 means idle timer is disabled
  char *meterId;   // meter ID
  char  spi;       // security parameter index
  char  encrypt;   // encrypt algorithm
  char *secret;    // key for authentication
  char *ckey;      // ciphering key
  int   (*afp) (char *meterId, char *spi, char *encrypt, uint8_t *secret, uint8_t *ckey); // call back to retrieve auth info
} SRpcInit;

typedef struct {
  int16_t   index; 
  int16_t   numOfIps;
>>>>>>> 7c719291
  uint16_t  port;
  uint32_t  ip[TSDB_MAX_MPEERS];
} SRpcIpSet;

typedef struct {
  char *localIp;      // local IP used
  uint16_t localPort; // local port
  char *label;        // for debug purpose
  int   numOfThreads; // number of threads to handle connections
  int   sessions;     // number of sessions allowed
  int   connType;     // TAOS_CONN_UDP, TAOS_CONN_TCPC, TAOS_CONN_TCPS
  int   idleTime;     // milliseconds, 0 means idle timer is disabled

  // the following is for client security only
  char *meterId;      // meter ID
  char  spi;          // security parameter index
  char  encrypt;      // encrypt algorithm
  char *secret;       // key for authentication
  char *ckey;         // ciphering key

  // call back to process incoming msg
  void (*cfp)(char type, void *pCont, int contLen, void *ahandle, int32_t code);  

  // call back to process notify the ipSet changes
  void (*ufp)(void *ahandle, SRpcIpSet ipSet);

  // call back to retrieve the client auth info 
  int  (*afp)(char *meterId, char *spi, char *encrypt, uint8_t *secret, uint8_t *ckey); 
} SRpcInit;

void *rpcOpen(SRpcInit *pRpc);
void  rpcClose(void *);
void *rpcMallocCont(int contLen);
void  rpcFreeCont(void *pCont);
void  rpcSendRequest(void *thandle, SRpcIpSet ipSet, char msgType, void *pCont, int contLen, void *ahandle);
void  rpcSendResponse(void *pConn, int32_t code, void *pCont, int contLen);
void  rpcSendRedirectRsp(void *pConn, SRpcIpSet ipSet); 


#ifdef __cplusplus
}
#endif

#endif  // TDENGINE_TRPC_H<|MERGE_RESOLUTION|>--- conflicted
+++ resolved
@@ -39,30 +39,8 @@
 extern int tsRpcHeadSize;
 
 typedef struct {
-<<<<<<< HEAD
-  int8_t    index; 
-  int8_t    numOfIps;
-=======
-  char *localIp;                        // local IP used
-  uint16_t localPort;                   // local port
-  char *label;                          // for debug purpose
-  int   numOfThreads;                   // number of threads to handle connections
-  void *(*fp)(int8_t type, void *pCont, int32_t contLen, void *handle, int32_t index);  // function to process the incoming msg
-  int   sessions;                       // number of sessions allowed
-  int   connType;                       // TAOS_CONN_UDP, TAOS_CONN_TCPC, TAOS_CONN_TCPS
-  int   idleTime;                       // milliseconds, 0 means idle timer is disabled
-  char *meterId;   // meter ID
-  char  spi;       // security parameter index
-  char  encrypt;   // encrypt algorithm
-  char *secret;    // key for authentication
-  char *ckey;      // ciphering key
-  int   (*afp) (char *meterId, char *spi, char *encrypt, uint8_t *secret, uint8_t *ckey); // call back to retrieve auth info
-} SRpcInit;
-
-typedef struct {
   int16_t   index; 
   int16_t   numOfIps;
->>>>>>> 7c719291
   uint16_t  port;
   uint32_t  ip[TSDB_MAX_MPEERS];
 } SRpcIpSet;
