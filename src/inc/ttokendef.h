--- conflicted
+++ resolved
@@ -63,7 +63,6 @@
 #define TK_SHOW                            44
 #define TK_DATABASES                       45
 #define TK_TOPICS                          46
-<<<<<<< HEAD
 #define TK_FUNCTIONS                       47
 #define TK_MNODES                          48
 #define TK_DNODES                          49
@@ -139,253 +138,86 @@
 #define TK_FROM                           119
 #define TK_VARIABLE                       120
 #define TK_INTERVAL                       121
-#define TK_FILL                           122
-#define TK_SLIDING                        123
-#define TK_ORDER                          124
-#define TK_BY                             125
-#define TK_ASC                            126
-#define TK_DESC                           127
-#define TK_GROUP                          128
-#define TK_HAVING                         129
-#define TK_LIMIT                          130
-#define TK_OFFSET                         131
-#define TK_SLIMIT                         132
-#define TK_SOFFSET                        133
-#define TK_WHERE                          134
-#define TK_NOW                            135
-#define TK_RESET                          136
-#define TK_QUERY                          137
-#define TK_ADD                            138
-#define TK_COLUMN                         139
-#define TK_TAG                            140
-#define TK_CHANGE                         141
-#define TK_SET                            142
-#define TK_KILL                           143
-#define TK_CONNECTION                     144
-#define TK_STREAM                         145
-#define TK_COLON                          146
-#define TK_ABORT                          147
-#define TK_AFTER                          148
-#define TK_ATTACH                         149
-#define TK_BEFORE                         150
-#define TK_BEGIN                          151
-#define TK_CASCADE                        152
-#define TK_CLUSTER                        153
-#define TK_CONFLICT                       154
-#define TK_COPY                           155
-#define TK_DEFERRED                       156
-#define TK_DELIMITERS                     157
-#define TK_DETACH                         158
-#define TK_EACH                           159
-#define TK_END                            160
-#define TK_EXPLAIN                        161
-#define TK_FAIL                           162
-#define TK_FOR                            163
-#define TK_IGNORE                         164
-#define TK_IMMEDIATE                      165
-#define TK_INITIALLY                      166
-#define TK_INSTEAD                        167
-#define TK_MATCH                          168
-#define TK_KEY                            169
-#define TK_OF                             170
-#define TK_RAISE                          171
-#define TK_REPLACE                        172
-#define TK_RESTRICT                       173
-#define TK_ROW                            174
-#define TK_STATEMENT                      175
-#define TK_TRIGGER                        176
-#define TK_VIEW                           177
-#define TK_COUNT                          178
-#define TK_SUM                            179
-#define TK_AVG                            180
-#define TK_MIN                            181
-#define TK_MAX                            182
-#define TK_FIRST                          183
-#define TK_LAST                           184
-#define TK_TOP                            185
-#define TK_BOTTOM                         186
-#define TK_STDDEV                         187
-#define TK_PERCENTILE                     188
-#define TK_APERCENTILE                    189
-#define TK_LEASTSQUARES                   190
-#define TK_HISTOGRAM                      191
-#define TK_DIFF                           192
-#define TK_SPREAD                         193
-#define TK_TWA                            194
-#define TK_INTERP                         195
-#define TK_LAST_ROW                       196
-#define TK_RATE                           197
-#define TK_IRATE                          198
-#define TK_SUM_RATE                       199
-#define TK_SUM_IRATE                      200
-#define TK_AVG_RATE                       201
-#define TK_AVG_IRATE                      202
-#define TK_TBID                           203
-#define TK_SEMI                           204
-#define TK_NONE                           205
-#define TK_PREV                           206
-#define TK_LINEAR                         207
-#define TK_IMPORT                         208
-#define TK_METRIC                         209
-#define TK_TBNAME                         210
-#define TK_JOIN                           211
-#define TK_METRICS                        212
-#define TK_INSERT                         213
-#define TK_INTO                           214
-#define TK_VALUES                         215
-
-
-
-
-
-
-
-
-
-
-=======
-#define TK_MNODES                          47
-#define TK_DNODES                          48
-#define TK_ACCOUNTS                        49
-#define TK_USERS                           50
-#define TK_MODULES                         51
-#define TK_QUERIES                         52
-#define TK_CONNECTIONS                     53
-#define TK_STREAMS                         54
-#define TK_VARIABLES                       55
-#define TK_SCORES                          56
-#define TK_GRANTS                          57
-#define TK_VNODES                          58
-#define TK_IPTOKEN                         59
-#define TK_DOT                             60
-#define TK_CREATE                          61
-#define TK_TABLE                           62
-#define TK_DATABASE                        63
-#define TK_TABLES                          64
-#define TK_STABLES                         65
-#define TK_VGROUPS                         66
-#define TK_DROP                            67
-#define TK_STABLE                          68
-#define TK_TOPIC                           69
-#define TK_DNODE                           70
-#define TK_USER                            71
-#define TK_ACCOUNT                         72
-#define TK_USE                             73
-#define TK_DESCRIBE                        74
-#define TK_ALTER                           75
-#define TK_PASS                            76
-#define TK_PRIVILEGE                       77
-#define TK_LOCAL                           78
-#define TK_IF                              79
-#define TK_EXISTS                          80
-#define TK_PPS                             81
-#define TK_TSERIES                         82
-#define TK_DBS                             83
-#define TK_STORAGE                         84
-#define TK_QTIME                           85
-#define TK_CONNS                           86
-#define TK_STATE                           87
-#define TK_KEEP                            88
-#define TK_CACHE                           89
-#define TK_REPLICA                         90
-#define TK_QUORUM                          91
-#define TK_DAYS                            92
-#define TK_MINROWS                         93
-#define TK_MAXROWS                         94
-#define TK_BLOCKS                          95
-#define TK_CTIME                           96
-#define TK_WAL                             97
-#define TK_FSYNC                           98
-#define TK_COMP                            99
-#define TK_PRECISION                      100
-#define TK_UPDATE                         101
-#define TK_CACHELAST                      102
-#define TK_PARTITIONS                     103
-#define TK_LP                             104
-#define TK_RP                             105
-#define TK_UNSIGNED                       106
-#define TK_TAGS                           107
-#define TK_USING                          108
-#define TK_COMMA                          109
-#define TK_AS                             110
-#define TK_NULL                           111
-#define TK_SELECT                         112
-#define TK_UNION                          113
-#define TK_ALL                            114
-#define TK_DISTINCT                       115
-#define TK_FROM                           116
-#define TK_VARIABLE                       117
-#define TK_INTERVAL                       118
-#define TK_SESSION                        119
-#define TK_FILL                           120
-#define TK_SLIDING                        121
-#define TK_ORDER                          122
-#define TK_BY                             123
-#define TK_ASC                            124
-#define TK_DESC                           125
-#define TK_GROUP                          126
-#define TK_HAVING                         127
-#define TK_LIMIT                          128
-#define TK_OFFSET                         129
-#define TK_SLIMIT                         130
-#define TK_SOFFSET                        131
-#define TK_WHERE                          132
-#define TK_NOW                            133
-#define TK_RESET                          134
-#define TK_QUERY                          135
-#define TK_ADD                            136
-#define TK_COLUMN                         137
-#define TK_TAG                            138
-#define TK_CHANGE                         139
-#define TK_SET                            140
-#define TK_KILL                           141
-#define TK_CONNECTION                     142
-#define TK_STREAM                         143
-#define TK_COLON                          144
-#define TK_ABORT                          145
-#define TK_AFTER                          146
-#define TK_ATTACH                         147
-#define TK_BEFORE                         148
-#define TK_BEGIN                          149
-#define TK_CASCADE                        150
-#define TK_CLUSTER                        151
-#define TK_CONFLICT                       152
-#define TK_COPY                           153
-#define TK_DEFERRED                       154
-#define TK_DELIMITERS                     155
-#define TK_DETACH                         156
-#define TK_EACH                           157
-#define TK_END                            158
-#define TK_EXPLAIN                        159
-#define TK_FAIL                           160
-#define TK_FOR                            161
-#define TK_IGNORE                         162
-#define TK_IMMEDIATE                      163
-#define TK_INITIALLY                      164
-#define TK_INSTEAD                        165
-#define TK_MATCH                          166
-#define TK_KEY                            167
-#define TK_OF                             168
-#define TK_RAISE                          169
-#define TK_REPLACE                        170
-#define TK_RESTRICT                       171
-#define TK_ROW                            172
-#define TK_STATEMENT                      173
-#define TK_TRIGGER                        174
-#define TK_VIEW                           175
-#define TK_SEMI                           176
-#define TK_NONE                           177
-#define TK_PREV                           178
-#define TK_LINEAR                         179
-#define TK_IMPORT                         180
-#define TK_METRIC                         181
-#define TK_TBNAME                         182
-#define TK_JOIN                           183
-#define TK_METRICS                        184
-#define TK_INSERT                         185
-#define TK_INTO                           186
-#define TK_VALUES                         187
->>>>>>> 78eda385
+#define TK_SESSION                        122
+#define TK_FILL                           123
+#define TK_SLIDING                        124
+#define TK_ORDER                          125
+#define TK_BY                             126
+#define TK_ASC                            127
+#define TK_DESC                           128
+#define TK_GROUP                          129
+#define TK_HAVING                         130
+#define TK_LIMIT                          131
+#define TK_OFFSET                         132
+#define TK_SLIMIT                         133
+#define TK_SOFFSET                        134
+#define TK_WHERE                          135
+#define TK_NOW                            136
+#define TK_RESET                          137
+#define TK_QUERY                          138
+#define TK_ADD                            139
+#define TK_COLUMN                         140
+#define TK_TAG                            141
+#define TK_CHANGE                         142
+#define TK_SET                            143
+#define TK_KILL                           144
+#define TK_CONNECTION                     145
+#define TK_STREAM                         146
+#define TK_COLON                          147
+#define TK_ABORT                          148
+#define TK_AFTER                          149
+#define TK_ATTACH                         150
+#define TK_BEFORE                         151
+#define TK_BEGIN                          152
+#define TK_CASCADE                        153
+#define TK_CLUSTER                        154
+#define TK_CONFLICT                       155
+#define TK_COPY                           156
+#define TK_DEFERRED                       157
+#define TK_DELIMITERS                     158
+#define TK_DETACH                         159
+#define TK_EACH                           160
+#define TK_END                            161
+#define TK_EXPLAIN                        162
+#define TK_FAIL                           163
+#define TK_FOR                            164
+#define TK_IGNORE                         165
+#define TK_IMMEDIATE                      166
+#define TK_INITIALLY                      167
+#define TK_INSTEAD                        168
+#define TK_MATCH                          169
+#define TK_KEY                            170
+#define TK_OF                             171
+#define TK_RAISE                          172
+#define TK_REPLACE                        173
+#define TK_RESTRICT                       174
+#define TK_ROW                            175
+#define TK_STATEMENT                      176
+#define TK_TRIGGER                        177
+#define TK_VIEW                           178
+#define TK_SEMI                           179
+#define TK_NONE                           180
+#define TK_PREV                           181
+#define TK_LINEAR                         182
+#define TK_IMPORT                         183
+#define TK_METRIC                         184
+#define TK_TBNAME                         185
+#define TK_JOIN                           186
+#define TK_METRICS                        187
+#define TK_INSERT                         188
+#define TK_INTO                           189
+#define TK_VALUES                         190
+
+
+
+
+
+
+
+
+
+
+
 
 
 #define TK_SPACE                          300
