--- conflicted
+++ resolved
@@ -15,7 +15,6 @@
 
 #ifndef TDENGINE_TTOKENDEF_H
 #define TDENGINE_TTOKENDEF_H
-
 
 #define TK_ID                               1
 #define TK_BOOL                             2
@@ -60,166 +59,6 @@
 #define TK_STAR                            41
 #define TK_SLASH                           42
 #define TK_REM                             43
-<<<<<<< HEAD
-#define TK_CONCAT                          44
-#define TK_UMINUS                          45
-#define TK_UPLUS                           46
-#define TK_BITNOT                          47
-#define TK_ARROW                           48
-#define TK_SHOW                            49
-#define TK_DATABASES                       50
-#define TK_TOPICS                          51
-#define TK_FUNCTIONS                       52
-#define TK_MNODES                          53
-#define TK_DNODES                          54
-#define TK_ACCOUNTS                        55
-#define TK_USERS                           56
-#define TK_MODULES                         57
-#define TK_QUERIES                         58
-#define TK_CONNECTIONS                     59
-#define TK_STREAMS                         60
-#define TK_VARIABLES                       61
-#define TK_SCORES                          62
-#define TK_GRANTS                          63
-#define TK_VNODES                          64
-#define TK_DOT                             65
-#define TK_CREATE                          66
-#define TK_TABLE                           67
-#define TK_STABLE                          68
-#define TK_DATABASE                        69
-#define TK_TABLES                          70
-#define TK_STABLES                         71
-#define TK_VGROUPS                         72
-#define TK_DROP                            73
-#define TK_TOPIC                           74
-#define TK_FUNCTION                        75
-#define TK_DNODE                           76
-#define TK_USER                            77
-#define TK_ACCOUNT                         78
-#define TK_USE                             79
-#define TK_DESCRIBE                        80
-#define TK_DESC                            81
-#define TK_ALTER                           82
-#define TK_PASS                            83
-#define TK_PRIVILEGE                       84
-#define TK_LOCAL                           85
-#define TK_COMPACT                         86
-#define TK_LP                              87
-#define TK_RP                              88
-#define TK_IF                              89
-#define TK_EXISTS                          90
-#define TK_AS                              91
-#define TK_OUTPUTTYPE                      92
-#define TK_AGGREGATE                       93
-#define TK_BUFSIZE                         94
-#define TK_PPS                             95
-#define TK_TSERIES                         96
-#define TK_DBS                             97
-#define TK_STORAGE                         98
-#define TK_QTIME                           99
-#define TK_CONNS                          100
-#define TK_STATE                          101
-#define TK_COMMA                          102
-#define TK_KEEP                           103
-#define TK_CACHE                          104
-#define TK_REPLICA                        105
-#define TK_QUORUM                         106
-#define TK_DAYS                           107
-#define TK_MINROWS                        108
-#define TK_MAXROWS                        109
-#define TK_BLOCKS                         110
-#define TK_CTIME                          111
-#define TK_WAL                            112
-#define TK_FSYNC                          113
-#define TK_COMP                           114
-#define TK_PRECISION                      115
-#define TK_UPDATE                         116
-#define TK_CACHELAST                      117
-#define TK_PARTITIONS                     118
-#define TK_UNSIGNED                       119
-#define TK_TAGS                           120
-#define TK_USING                          121
-#define TK_NULL                           122
-#define TK_NOW                            123
-#define TK_VARIABLE                       124
-#define TK_SELECT                         125
-#define TK_UNION                          126
-#define TK_ALL                            127
-#define TK_DISTINCT                       128
-#define TK_FROM                           129
-#define TK_RANGE                          130
-#define TK_INTERVAL                       131
-#define TK_EVERY                          132
-#define TK_SESSION                        133
-#define TK_STATE_WINDOW                   134
-#define TK_FILL                           135
-#define TK_SLIDING                        136
-#define TK_ORDER                          137
-#define TK_BY                             138
-#define TK_ASC                            139
-#define TK_GROUP                          140
-#define TK_HAVING                         141
-#define TK_LIMIT                          142
-#define TK_OFFSET                         143
-#define TK_SLIMIT                         144
-#define TK_SOFFSET                        145
-#define TK_WHERE                          146
-#define TK_RESET                          147
-#define TK_QUERY                          148
-#define TK_SYNCDB                         149
-#define TK_ADD                            150
-#define TK_COLUMN                         151
-#define TK_MODIFY                         152
-#define TK_TAG                            153
-#define TK_CHANGE                         154
-#define TK_SET                            155
-#define TK_KILL                           156
-#define TK_CONNECTION                     157
-#define TK_STREAM                         158
-#define TK_COLON                          159
-#define TK_ABORT                          160
-#define TK_AFTER                          161
-#define TK_ATTACH                         162
-#define TK_BEFORE                         163
-#define TK_BEGIN                          164
-#define TK_CASCADE                        165
-#define TK_CLUSTER                        166
-#define TK_CONFLICT                       167
-#define TK_COPY                           168
-#define TK_DEFERRED                       169
-#define TK_DELIMITERS                     170
-#define TK_DETACH                         171
-#define TK_EACH                           172
-#define TK_END                            173
-#define TK_EXPLAIN                        174
-#define TK_FAIL                           175
-#define TK_FOR                            176
-#define TK_IGNORE                         177
-#define TK_IMMEDIATE                      178
-#define TK_INITIALLY                      179
-#define TK_INSTEAD                        180
-#define TK_KEY                            181
-#define TK_OF                             182
-#define TK_RAISE                          183
-#define TK_REPLACE                        184
-#define TK_RESTRICT                       185
-#define TK_ROW                            186
-#define TK_STATEMENT                      187
-#define TK_TRIGGER                        188
-#define TK_VIEW                           189
-#define TK_IPTOKEN                        190
-#define TK_SEMI                           191
-#define TK_NONE                           192
-#define TK_PREV                           193
-#define TK_LINEAR                         194
-#define TK_IMPORT                         195
-#define TK_TBNAME                         196
-#define TK_JOIN                           197
-#define TK_INSERT                         198
-#define TK_INTO                           199
-#define TK_VALUES                         200
-#define TK_FILE                           201
-=======
 #define TK_UMINUS                          44
 #define TK_UPLUS                           45
 #define TK_BITNOT                          46
@@ -299,12 +138,12 @@
 #define TK_USING                          120
 #define TK_NULL                           121
 #define TK_NOW                            122
-#define TK_SELECT                         123
-#define TK_UNION                          124
-#define TK_ALL                            125
-#define TK_DISTINCT                       126
-#define TK_FROM                           127
-#define TK_VARIABLE                       128
+#define TK_VARIABLE                       123
+#define TK_SELECT                         124
+#define TK_UNION                          125
+#define TK_ALL                            126
+#define TK_DISTINCT                       127
+#define TK_FROM                           128
 #define TK_RANGE                          129
 #define TK_INTERVAL                       130
 #define TK_EVERY                          131
@@ -378,8 +217,6 @@
 #define TK_VALUES                         199
 #define TK_FILE                           200
 
->>>>>>> ae919911
-
 
 #define TK_SPACE                          300
 #define TK_COMMENT                        301
