--- conflicted
+++ resolved
@@ -63,7 +63,6 @@
 #define TK_SHOW                            44
 #define TK_DATABASES                       45
 #define TK_TOPICS                          46
-<<<<<<< HEAD
 #define TK_FUNCTIONS                       47
 #define TK_MNODES                          48
 #define TK_DNODES                          49
@@ -142,216 +141,74 @@
 #define TK_VARIABLE                       122
 #define TK_INTERVAL                       123
 #define TK_SESSION                        124
-#define TK_FILL                           125
-#define TK_SLIDING                        126
-#define TK_ORDER                          127
-#define TK_BY                             128
-#define TK_ASC                            129
-#define TK_DESC                           130
-#define TK_GROUP                          131
-#define TK_HAVING                         132
-#define TK_LIMIT                          133
-#define TK_OFFSET                         134
-#define TK_SLIMIT                         135
-#define TK_SOFFSET                        136
-#define TK_WHERE                          137
-#define TK_NOW                            138
-#define TK_RESET                          139
-#define TK_QUERY                          140
-#define TK_SYNCDB                         141
-#define TK_ADD                            142
-#define TK_COLUMN                         143
-#define TK_TAG                            144
-#define TK_CHANGE                         145
-#define TK_SET                            146
-#define TK_KILL                           147
-#define TK_CONNECTION                     148
-#define TK_STREAM                         149
-#define TK_COLON                          150
-#define TK_ABORT                          151
-#define TK_AFTER                          152
-#define TK_ATTACH                         153
-#define TK_BEFORE                         154
-#define TK_BEGIN                          155
-#define TK_CASCADE                        156
-#define TK_CLUSTER                        157
-#define TK_CONFLICT                       158
-#define TK_COPY                           159
-#define TK_DEFERRED                       160
-#define TK_DELIMITERS                     161
-#define TK_DETACH                         162
-#define TK_EACH                           163
-#define TK_END                            164
-#define TK_EXPLAIN                        165
-#define TK_FAIL                           166
-#define TK_FOR                            167
-#define TK_IGNORE                         168
-#define TK_IMMEDIATE                      169
-#define TK_INITIALLY                      170
-#define TK_INSTEAD                        171
-#define TK_MATCH                          172
-#define TK_KEY                            173
-#define TK_OF                             174
-#define TK_RAISE                          175
-#define TK_REPLACE                        176
-#define TK_RESTRICT                       177
-#define TK_ROW                            178
-#define TK_STATEMENT                      179
-#define TK_TRIGGER                        180
-#define TK_VIEW                           181
-#define TK_SEMI                           182
-#define TK_NONE                           183
-#define TK_PREV                           184
-#define TK_LINEAR                         185
-#define TK_IMPORT                         186
-#define TK_TBNAME                         187
-#define TK_JOIN                           188
-#define TK_INSERT                         189
-#define TK_INTO                           190
-#define TK_VALUES                         191
-=======
-#define TK_MNODES                          47
-#define TK_DNODES                          48
-#define TK_ACCOUNTS                        49
-#define TK_USERS                           50
-#define TK_MODULES                         51
-#define TK_QUERIES                         52
-#define TK_CONNECTIONS                     53
-#define TK_STREAMS                         54
-#define TK_VARIABLES                       55
-#define TK_SCORES                          56
-#define TK_GRANTS                          57
-#define TK_VNODES                          58
-#define TK_IPTOKEN                         59
-#define TK_DOT                             60
-#define TK_CREATE                          61
-#define TK_TABLE                           62
-#define TK_STABLE                          63
-#define TK_DATABASE                        64
-#define TK_TABLES                          65
-#define TK_STABLES                         66
-#define TK_VGROUPS                         67
-#define TK_DROP                            68
-#define TK_TOPIC                           69
-#define TK_DNODE                           70
-#define TK_USER                            71
-#define TK_ACCOUNT                         72
-#define TK_USE                             73
-#define TK_DESCRIBE                        74
-#define TK_ALTER                           75
-#define TK_PASS                            76
-#define TK_PRIVILEGE                       77
-#define TK_LOCAL                           78
-#define TK_IF                              79
-#define TK_EXISTS                          80
-#define TK_PPS                             81
-#define TK_TSERIES                         82
-#define TK_DBS                             83
-#define TK_STORAGE                         84
-#define TK_QTIME                           85
-#define TK_CONNS                           86
-#define TK_STATE                           87
-#define TK_KEEP                            88
-#define TK_CACHE                           89
-#define TK_REPLICA                         90
-#define TK_QUORUM                          91
-#define TK_DAYS                            92
-#define TK_MINROWS                         93
-#define TK_MAXROWS                         94
-#define TK_BLOCKS                          95
-#define TK_CTIME                           96
-#define TK_WAL                             97
-#define TK_FSYNC                           98
-#define TK_COMP                            99
-#define TK_PRECISION                      100
-#define TK_UPDATE                         101
-#define TK_CACHELAST                      102
-#define TK_PARTITIONS                     103
-#define TK_LP                             104
-#define TK_RP                             105
-#define TK_UNSIGNED                       106
-#define TK_TAGS                           107
-#define TK_USING                          108
-#define TK_COMMA                          109
-#define TK_AS                             110
-#define TK_NULL                           111
-#define TK_SELECT                         112
-#define TK_UNION                          113
-#define TK_ALL                            114
-#define TK_DISTINCT                       115
-#define TK_FROM                           116
-#define TK_VARIABLE                       117
-#define TK_INTERVAL                       118
-#define TK_SESSION                        119
-#define TK_STATE_WINDOW                   120
-#define TK_FILL                           121
-#define TK_SLIDING                        122
-#define TK_ORDER                          123
-#define TK_BY                             124
-#define TK_ASC                            125
-#define TK_DESC                           126
-#define TK_GROUP                          127
-#define TK_HAVING                         128
-#define TK_LIMIT                          129
-#define TK_OFFSET                         130
-#define TK_SLIMIT                         131
-#define TK_SOFFSET                        132
-#define TK_WHERE                          133
-#define TK_NOW                            134
-#define TK_RESET                          135
-#define TK_QUERY                          136
-#define TK_SYNCDB                         137
-#define TK_ADD                            138
-#define TK_COLUMN                         139
-#define TK_TAG                            140
-#define TK_CHANGE                         141
-#define TK_SET                            142
-#define TK_KILL                           143
-#define TK_CONNECTION                     144
-#define TK_STREAM                         145
-#define TK_COLON                          146
-#define TK_ABORT                          147
-#define TK_AFTER                          148
-#define TK_ATTACH                         149
-#define TK_BEFORE                         150
-#define TK_BEGIN                          151
-#define TK_CASCADE                        152
-#define TK_CLUSTER                        153
-#define TK_CONFLICT                       154
-#define TK_COPY                           155
-#define TK_DEFERRED                       156
-#define TK_DELIMITERS                     157
-#define TK_DETACH                         158
-#define TK_EACH                           159
-#define TK_END                            160
-#define TK_EXPLAIN                        161
-#define TK_FAIL                           162
-#define TK_FOR                            163
-#define TK_IGNORE                         164
-#define TK_IMMEDIATE                      165
-#define TK_INITIALLY                      166
-#define TK_INSTEAD                        167
-#define TK_MATCH                          168
-#define TK_KEY                            169
-#define TK_OF                             170
-#define TK_RAISE                          171
-#define TK_REPLACE                        172
-#define TK_RESTRICT                       173
-#define TK_ROW                            174
-#define TK_STATEMENT                      175
-#define TK_TRIGGER                        176
-#define TK_VIEW                           177
-#define TK_SEMI                           178
-#define TK_NONE                           179
-#define TK_PREV                           180
-#define TK_LINEAR                         181
-#define TK_IMPORT                         182
-#define TK_TBNAME                         183
-#define TK_JOIN                           184
-#define TK_INSERT                         185
-#define TK_INTO                           186
-#define TK_VALUES                         187
->>>>>>> ac5789d9
+#define TK_STATE_WINDOW                   125
+#define TK_FILL                           126
+#define TK_SLIDING                        127
+#define TK_ORDER                          128
+#define TK_BY                             129
+#define TK_ASC                            130
+#define TK_DESC                           131
+#define TK_GROUP                          132
+#define TK_HAVING                         133
+#define TK_LIMIT                          134
+#define TK_OFFSET                         135
+#define TK_SLIMIT                         136
+#define TK_SOFFSET                        137
+#define TK_WHERE                          138
+#define TK_NOW                            139
+#define TK_RESET                          140
+#define TK_QUERY                          141
+#define TK_SYNCDB                         142
+#define TK_ADD                            143
+#define TK_COLUMN                         144
+#define TK_TAG                            145
+#define TK_CHANGE                         146
+#define TK_SET                            147
+#define TK_KILL                           148
+#define TK_CONNECTION                     149
+#define TK_STREAM                         150
+#define TK_COLON                          151
+#define TK_ABORT                          152
+#define TK_AFTER                          153
+#define TK_ATTACH                         154
+#define TK_BEFORE                         155
+#define TK_BEGIN                          156
+#define TK_CASCADE                        157
+#define TK_CLUSTER                        158
+#define TK_CONFLICT                       159
+#define TK_COPY                           160
+#define TK_DEFERRED                       161
+#define TK_DELIMITERS                     162
+#define TK_DETACH                         163
+#define TK_EACH                           164
+#define TK_END                            165
+#define TK_EXPLAIN                        166
+#define TK_FAIL                           167
+#define TK_FOR                            168
+#define TK_IGNORE                         169
+#define TK_IMMEDIATE                      170
+#define TK_INITIALLY                      171
+#define TK_INSTEAD                        172
+#define TK_MATCH                          173
+#define TK_KEY                            174
+#define TK_OF                             175
+#define TK_RAISE                          176
+#define TK_REPLACE                        177
+#define TK_RESTRICT                       178
+#define TK_ROW                            179
+#define TK_STATEMENT                      180
+#define TK_TRIGGER                        181
+#define TK_VIEW                           182
+#define TK_SEMI                           183
+#define TK_NONE                           184
+#define TK_PREV                           185
+#define TK_LINEAR                         186
+#define TK_IMPORT                         187
+#define TK_TBNAME                         188
+#define TK_JOIN                           189
+#define TK_INSERT                         190
+#define TK_INTO                           191
+#define TK_VALUES                         192
 
 #define TK_SPACE                          300
 #define TK_COMMENT                        301
