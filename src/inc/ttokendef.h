--- conflicted
+++ resolved
@@ -83,53 +83,6 @@
 #define TK_STABLES                         64
 #define TK_VGROUPS                         65
 #define TK_DROP                            66
-<<<<<<< HEAD
-#define TK_DNODE                           67
-#define TK_USER                            68
-#define TK_ACCOUNT                         69
-#define TK_USE                             70
-#define TK_DESCRIBE                        71
-#define TK_ALTER                           72
-#define TK_PASS                            73
-#define TK_PRIVILEGE                       74
-#define TK_LOCAL                           75
-#define TK_IF                              76
-#define TK_EXISTS                          77
-#define TK_PPS                             78
-#define TK_TSERIES                         79
-#define TK_DBS                             80
-#define TK_STORAGE                         81
-#define TK_QTIME                           82
-#define TK_CONNS                           83
-#define TK_STATE                           84
-#define TK_KEEP                            85
-#define TK_CACHE                           86
-#define TK_REPLICA                         87
-#define TK_QUORUM                          88
-#define TK_DAYS                            89
-#define TK_MINROWS                         90
-#define TK_MAXROWS                         91
-#define TK_BLOCKS                          92
-#define TK_CTIME                           93
-#define TK_WAL                             94
-#define TK_FSYNC                           95
-#define TK_COMP                            96
-#define TK_PRECISION                       97
-#define TK_UPDATE                          98
-#define TK_CACHELAST                       99
-#define TK_LP                             100
-#define TK_RP                             101
-#define TK_UNSIGNED                       102
-#define TK_TAGS                           103
-#define TK_USING                          104
-#define TK_AS                             105
-#define TK_COMMA                          106
-#define TK_NULL                           107
-#define TK_SELECT                         108
-#define TK_UNION                          109
-#define TK_ALL                            110
-#define TK_DISTINCT                       111
-=======
 #define TK_STABLE                          67
 #define TK_DNODE                           68
 #define TK_USER                            69
@@ -175,115 +128,104 @@
 #define TK_SELECT                         109
 #define TK_UNION                          110
 #define TK_ALL                            111
->>>>>>> 4b3eafad
-#define TK_FROM                           112
-#define TK_VARIABLE                       113
-#define TK_INTERVAL                       114
-#define TK_FILL                           115
-#define TK_SLIDING                        116
-#define TK_ORDER                          117
-#define TK_BY                             118
-#define TK_ASC                            119
-#define TK_DESC                           120
-#define TK_GROUP                          121
-#define TK_HAVING                         122
-#define TK_LIMIT                          123
-#define TK_OFFSET                         124
-#define TK_SLIMIT                         125
-#define TK_SOFFSET                        126
-#define TK_WHERE                          127
-#define TK_NOW                            128
-#define TK_RESET                          129
-#define TK_QUERY                          130
-#define TK_ADD                            131
-#define TK_COLUMN                         132
-#define TK_TAG                            133
-#define TK_CHANGE                         134
-#define TK_SET                            135
-#define TK_KILL                           136
-#define TK_CONNECTION                     137
-#define TK_STREAM                         138
-#define TK_COLON                          139
-#define TK_ABORT                          140
-#define TK_AFTER                          141
-#define TK_ATTACH                         142
-#define TK_BEFORE                         143
-#define TK_BEGIN                          144
-#define TK_CASCADE                        145
-#define TK_CLUSTER                        146
-#define TK_CONFLICT                       147
-#define TK_COPY                           148
-#define TK_DEFERRED                       149
-#define TK_DELIMITERS                     150
-#define TK_DETACH                         151
-#define TK_EACH                           152
-#define TK_END                            153
-#define TK_EXPLAIN                        154
-#define TK_FAIL                           155
-#define TK_FOR                            156
-#define TK_IGNORE                         157
-#define TK_IMMEDIATE                      158
-#define TK_INITIALLY                      159
-#define TK_INSTEAD                        160
-#define TK_MATCH                          161
-#define TK_KEY                            162
-#define TK_OF                             163
-#define TK_RAISE                          164
-#define TK_REPLACE                        165
-#define TK_RESTRICT                       166
-#define TK_ROW                            167
-#define TK_STATEMENT                      168
-#define TK_TRIGGER                        169
-#define TK_VIEW                           170
-#define TK_COUNT                          171
-#define TK_SUM                            172
-#define TK_AVG                            173
-#define TK_MIN                            174
-#define TK_MAX                            175
-#define TK_FIRST                          176
-#define TK_LAST                           177
-#define TK_TOP                            178
-#define TK_BOTTOM                         179
-#define TK_STDDEV                         180
-#define TK_PERCENTILE                     181
-#define TK_APERCENTILE                    182
-#define TK_LEASTSQUARES                   183
-#define TK_HISTOGRAM                      184
-#define TK_DIFF                           185
-#define TK_SPREAD                         186
-#define TK_TWA                            187
-#define TK_INTERP                         188
-#define TK_LAST_ROW                       189
-#define TK_RATE                           190
-#define TK_IRATE                          191
-#define TK_SUM_RATE                       192
-#define TK_SUM_IRATE                      193
-#define TK_AVG_RATE                       194
-#define TK_AVG_IRATE                      195
-#define TK_TBID                           196
-#define TK_SEMI                           197
-#define TK_NONE                           198
-#define TK_PREV                           199
-#define TK_LINEAR                         200
-#define TK_IMPORT                         201
-#define TK_METRIC                         202
-#define TK_TBNAME                         203
-#define TK_JOIN                           204
-#define TK_METRICS                        205
-<<<<<<< HEAD
-#define TK_STABLE                         206
+#define TK_DISTINCT                       112
+#define TK_FROM                           113
+#define TK_VARIABLE                       114
+#define TK_INTERVAL                       115
+#define TK_FILL                           116
+#define TK_SLIDING                        117
+#define TK_ORDER                          118
+#define TK_BY                             119
+#define TK_ASC                            120
+#define TK_DESC                           121
+#define TK_GROUP                          122
+#define TK_HAVING                         123
+#define TK_LIMIT                          124
+#define TK_OFFSET                         125
+#define TK_SLIMIT                         126
+#define TK_SOFFSET                        127
+#define TK_WHERE                          128
+#define TK_NOW                            129
+#define TK_RESET                          130
+#define TK_QUERY                          131
+#define TK_ADD                            132
+#define TK_COLUMN                         133
+#define TK_TAG                            134
+#define TK_CHANGE                         135
+#define TK_SET                            136
+#define TK_KILL                           137
+#define TK_CONNECTION                     138
+#define TK_STREAM                         139
+#define TK_COLON                          140
+#define TK_ABORT                          141
+#define TK_AFTER                          142
+#define TK_ATTACH                         143
+#define TK_BEFORE                         144
+#define TK_BEGIN                          145
+#define TK_CASCADE                        146
+#define TK_CLUSTER                        147
+#define TK_CONFLICT                       148
+#define TK_COPY                           149
+#define TK_DEFERRED                       150
+#define TK_DELIMITERS                     151
+#define TK_DETACH                         152
+#define TK_EACH                           153
+#define TK_END                            154
+#define TK_EXPLAIN                        155
+#define TK_FAIL                           156
+#define TK_FOR                            157
+#define TK_IGNORE                         158
+#define TK_IMMEDIATE                      159
+#define TK_INITIALLY                      160
+#define TK_INSTEAD                        161
+#define TK_MATCH                          162
+#define TK_KEY                            163
+#define TK_OF                             164
+#define TK_RAISE                          165
+#define TK_REPLACE                        166
+#define TK_RESTRICT                       167
+#define TK_ROW                            168
+#define TK_STATEMENT                      169
+#define TK_TRIGGER                        170
+#define TK_VIEW                           171
+#define TK_COUNT                          172
+#define TK_SUM                            173
+#define TK_AVG                            174
+#define TK_MIN                            175
+#define TK_MAX                            176
+#define TK_FIRST                          177
+#define TK_LAST                           178
+#define TK_TOP                            179
+#define TK_BOTTOM                         180
+#define TK_STDDEV                         181
+#define TK_PERCENTILE                     182
+#define TK_APERCENTILE                    183
+#define TK_LEASTSQUARES                   184
+#define TK_HISTOGRAM                      185
+#define TK_DIFF                           186
+#define TK_SPREAD                         187
+#define TK_TWA                            188
+#define TK_INTERP                         189
+#define TK_LAST_ROW                       190
+#define TK_RATE                           191
+#define TK_IRATE                          192
+#define TK_SUM_RATE                       193
+#define TK_SUM_IRATE                      194
+#define TK_AVG_RATE                       195
+#define TK_AVG_IRATE                      196
+#define TK_TBID                           197
+#define TK_SEMI                           198
+#define TK_NONE                           199
+#define TK_PREV                           200
+#define TK_LINEAR                         201
+#define TK_IMPORT                         202
+#define TK_METRIC                         203
+#define TK_TBNAME                         204
+#define TK_JOIN                           205
+#define TK_METRICS                        206
 #define TK_INSERT                         207
 #define TK_INTO                           208
 #define TK_VALUES                         209
-=======
-#define TK_INSERT                         206
-#define TK_INTO                           207
-#define TK_VALUES                         208
-
->>>>>>> 4b3eafad
-
-
-
 
 
 #define TK_SPACE                          300
