--- conflicted
+++ resolved
@@ -37,7 +37,6 @@
 #define TK_NOTNULL                         19
 #define TK_IS                              20
 #define TK_LIKE                            21
-<<<<<<< HEAD
 #define TK_MATCH                           22
 #define TK_GLOB                            23
 #define TK_BETWEEN                         24
@@ -93,195 +92,105 @@
 #define TK_ACCOUNT                         74
 #define TK_USE                             75
 #define TK_DESCRIBE                        76
-=======
-#define TK_GLOB                            22
-#define TK_BETWEEN                         23
-#define TK_IN                              24
-#define TK_GT                              25
-#define TK_GE                              26
-#define TK_LT                              27
-#define TK_LE                              28
-#define TK_BITAND                          29
-#define TK_BITOR                           30
-#define TK_LSHIFT                          31
-#define TK_RSHIFT                          32
-#define TK_PLUS                            33
-#define TK_MINUS                           34
-#define TK_DIVIDE                          35
-#define TK_TIMES                           36
-#define TK_STAR                            37
-#define TK_SLASH                           38
-#define TK_REM                             39
-#define TK_CONCAT                          40
-#define TK_UMINUS                          41
-#define TK_UPLUS                           42
-#define TK_BITNOT                          43
-#define TK_SHOW                            44
-#define TK_DATABASES                       45
-#define TK_TOPICS                          46
-#define TK_FUNCTIONS                       47
-#define TK_MNODES                          48
-#define TK_DNODES                          49
-#define TK_ACCOUNTS                        50
-#define TK_USERS                           51
-#define TK_MODULES                         52
-#define TK_QUERIES                         53
-#define TK_CONNECTIONS                     54
-#define TK_STREAMS                         55
-#define TK_VARIABLES                       56
-#define TK_SCORES                          57
-#define TK_GRANTS                          58
-#define TK_VNODES                          59
-#define TK_DOT                             60
-#define TK_CREATE                          61
-#define TK_TABLE                           62
-#define TK_STABLE                          63
-#define TK_DATABASE                        64
-#define TK_TABLES                          65
-#define TK_STABLES                         66
-#define TK_VGROUPS                         67
-#define TK_DROP                            68
-#define TK_TOPIC                           69
-#define TK_FUNCTION                        70
-#define TK_DNODE                           71
-#define TK_USER                            72
-#define TK_ACCOUNT                         73
-#define TK_USE                             74
-#define TK_DESCRIBE                        75
-#define TK_DESC                            76
->>>>>>> 5bba39ad
-#define TK_ALTER                           77
-#define TK_PASS                            78
-#define TK_PRIVILEGE                       79
-#define TK_LOCAL                           80
-#define TK_COMPACT                         81
-#define TK_LP                              82
-#define TK_RP                              83
-#define TK_IF                              84
-#define TK_EXISTS                          85
-#define TK_AS                              86
-#define TK_OUTPUTTYPE                      87
-#define TK_AGGREGATE                       88
-#define TK_BUFSIZE                         89
-#define TK_PPS                             90
-#define TK_TSERIES                         91
-#define TK_DBS                             92
-#define TK_STORAGE                         93
-#define TK_QTIME                           94
-#define TK_CONNS                           95
-#define TK_STATE                           96
-#define TK_COMMA                           97
-#define TK_KEEP                            98
-#define TK_CACHE                           99
-#define TK_REPLICA                        100
-#define TK_QUORUM                         101
-#define TK_DAYS                           102
-#define TK_MINROWS                        103
-#define TK_MAXROWS                        104
-#define TK_BLOCKS                         105
-#define TK_CTIME                          106
-#define TK_WAL                            107
-#define TK_FSYNC                          108
-#define TK_COMP                           109
-#define TK_PRECISION                      110
-#define TK_UPDATE                         111
-#define TK_CACHELAST                      112
-#define TK_PARTITIONS                     113
-#define TK_UNSIGNED                       114
-#define TK_TAGS                           115
-#define TK_USING                          116
-#define TK_NULL                           117
-#define TK_NOW                            118
-#define TK_SELECT                         119
-#define TK_UNION                          120
-#define TK_ALL                            121
-#define TK_DISTINCT                       122
-#define TK_FROM                           123
-#define TK_VARIABLE                       124
-#define TK_INTERVAL                       125
-<<<<<<< HEAD
-#define TK_SESSION                        126
-#define TK_STATE_WINDOW                   127
-#define TK_FILL                           128
-#define TK_SLIDING                        129
-#define TK_ORDER                          130
-#define TK_BY                             131
-#define TK_ASC                            132
-#define TK_DESC                           133
-=======
-#define TK_EVERY                          126
-#define TK_SESSION                        127
-#define TK_STATE_WINDOW                   128
-#define TK_FILL                           129
-#define TK_SLIDING                        130
-#define TK_ORDER                          131
-#define TK_BY                             132
-#define TK_ASC                            133
->>>>>>> 5bba39ad
-#define TK_GROUP                          134
-#define TK_HAVING                         135
-#define TK_LIMIT                          136
-#define TK_OFFSET                         137
-#define TK_SLIMIT                         138
-#define TK_SOFFSET                        139
-#define TK_WHERE                          140
-#define TK_RESET                          141
-#define TK_QUERY                          142
-#define TK_SYNCDB                         143
-#define TK_ADD                            144
-#define TK_COLUMN                         145
-#define TK_MODIFY                         146
-#define TK_TAG                            147
-#define TK_CHANGE                         148
-#define TK_SET                            149
-#define TK_KILL                           150
-#define TK_CONNECTION                     151
-#define TK_STREAM                         152
-#define TK_COLON                          153
-#define TK_ABORT                          154
-#define TK_AFTER                          155
-#define TK_ATTACH                         156
-#define TK_BEFORE                         157
-#define TK_BEGIN                          158
-#define TK_CASCADE                        159
-#define TK_CLUSTER                        160
-#define TK_CONFLICT                       161
-#define TK_COPY                           162
-#define TK_DEFERRED                       163
-#define TK_DELIMITERS                     164
-#define TK_DETACH                         165
-#define TK_EACH                           166
-#define TK_END                            167
-#define TK_EXPLAIN                        168
-#define TK_FAIL                           169
-#define TK_FOR                            170
-#define TK_IGNORE                         171
-#define TK_IMMEDIATE                      172
-#define TK_INITIALLY                      173
-#define TK_INSTEAD                        174
-<<<<<<< HEAD
-#define TK_KEY                            175
-#define TK_OF                             176
-#define TK_RAISE                          177
-#define TK_REPLACE                        178
-#define TK_RESTRICT                       179
-#define TK_ROW                            180
-#define TK_STATEMENT                      181
-#define TK_TRIGGER                        182
-#define TK_VIEW                           183
-#define TK_IPTOKEN                        184
-#define TK_SEMI                           185
-#define TK_NONE                           186
-#define TK_PREV                           187
-#define TK_LINEAR                         188
-#define TK_IMPORT                         189
-#define TK_TBNAME                         190
-#define TK_JOIN                           191
-#define TK_INSERT                         192
-#define TK_INTO                           193
-#define TK_VALUES                         194
-=======
-#define TK_MATCH                          175
+#define TK_DESC                            77
+#define TK_ALTER                           78
+#define TK_PASS                            79
+#define TK_PRIVILEGE                       80
+#define TK_LOCAL                           81
+#define TK_COMPACT                         82
+#define TK_LP                              83
+#define TK_RP                              84
+#define TK_IF                              85
+#define TK_EXISTS                          86
+#define TK_AS                              87
+#define TK_OUTPUTTYPE                      88
+#define TK_AGGREGATE                       89
+#define TK_BUFSIZE                         90
+#define TK_PPS                             91
+#define TK_TSERIES                         92
+#define TK_DBS                             93
+#define TK_STORAGE                         94
+#define TK_QTIME                           95
+#define TK_CONNS                           96
+#define TK_STATE                           97
+#define TK_COMMA                           98
+#define TK_KEEP                            99
+#define TK_CACHE                          100
+#define TK_REPLICA                        101
+#define TK_QUORUM                         102
+#define TK_DAYS                           103
+#define TK_MINROWS                        104
+#define TK_MAXROWS                        105
+#define TK_BLOCKS                         106
+#define TK_CTIME                          107
+#define TK_WAL                            108
+#define TK_FSYNC                          109
+#define TK_COMP                           110
+#define TK_PRECISION                      111
+#define TK_UPDATE                         112
+#define TK_CACHELAST                      113
+#define TK_PARTITIONS                     114
+#define TK_UNSIGNED                       115
+#define TK_TAGS                           116
+#define TK_USING                          117
+#define TK_NULL                           118
+#define TK_NOW                            119
+#define TK_SELECT                         120
+#define TK_UNION                          121
+#define TK_ALL                            122
+#define TK_DISTINCT                       123
+#define TK_FROM                           124
+#define TK_VARIABLE                       125
+#define TK_INTERVAL                       126
+#define TK_EVERY                          127
+#define TK_SESSION                        128
+#define TK_STATE_WINDOW                   129
+#define TK_FILL                           130
+#define TK_SLIDING                        131
+#define TK_ORDER                          132
+#define TK_BY                             133
+#define TK_ASC                            134
+#define TK_GROUP                          135
+#define TK_HAVING                         136
+#define TK_LIMIT                          137
+#define TK_OFFSET                         138
+#define TK_SLIMIT                         139
+#define TK_SOFFSET                        140
+#define TK_WHERE                          141
+#define TK_RESET                          142
+#define TK_QUERY                          143
+#define TK_SYNCDB                         144
+#define TK_ADD                            145
+#define TK_COLUMN                         146
+#define TK_MODIFY                         147
+#define TK_TAG                            148
+#define TK_CHANGE                         149
+#define TK_SET                            150
+#define TK_KILL                           151
+#define TK_CONNECTION                     152
+#define TK_STREAM                         153
+#define TK_COLON                          154
+#define TK_ABORT                          155
+#define TK_AFTER                          156
+#define TK_ATTACH                         157
+#define TK_BEFORE                         158
+#define TK_BEGIN                          159
+#define TK_CASCADE                        160
+#define TK_CLUSTER                        161
+#define TK_CONFLICT                       162
+#define TK_COPY                           163
+#define TK_DEFERRED                       164
+#define TK_DELIMITERS                     165
+#define TK_DETACH                         166
+#define TK_EACH                           167
+#define TK_END                            168
+#define TK_EXPLAIN                        169
+#define TK_FAIL                           170
+#define TK_FOR                            171
+#define TK_IGNORE                         172
+#define TK_IMMEDIATE                      173
+#define TK_INITIALLY                      174
+#define TK_INSTEAD                        175
 #define TK_KEY                            176
 #define TK_OF                             177
 #define TK_RAISE                          178
@@ -302,7 +211,6 @@
 #define TK_INSERT                         193
 #define TK_INTO                           194
 #define TK_VALUES                         195
->>>>>>> 5bba39ad
 
 
 #define TK_SPACE                          300
