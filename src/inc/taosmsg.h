/*
 * Copyright (c) 2019 TAOS Data, Inc. <jhtao@taosdata.com>
 *
 * This program is free software: you can use, redistribute, and/or modify
 * it under the terms of the GNU Affero General Public License, version 3
 * or later ("AGPL"), as published by the Free Software Foundation.
 *
 * This program is distributed in the hope that it will be useful, but WITHOUT
 * ANY WARRANTY; without even the implied warranty of MERCHANTABILITY or
 * FITNESS FOR A PARTICULAR PURPOSE.
 *
 * You should have received a copy of the GNU Affero General Public License
 * along with this program. If not, see <http://www.gnu.org/licenses/>.
 */

#ifndef TDENGINE_TAOSMSG_H
#define TDENGINE_TAOSMSG_H

#ifdef __cplusplus
extern "C" {
#endif

#include <stdbool.h>
#include <stdint.h>

#include "taosdef.h"
#include "taoserror.h"
#include "trpc.h"
#include "tdataformat.h"

// message type

#ifdef TAOS_MESSAGE_C
#define TAOS_DEFINE_MESSAGE_TYPE( name, msg ) msg, msg "-rsp",
char *taosMsg[] = {
  "null",
#else
#define TAOS_DEFINE_MESSAGE_TYPE( name, msg ) name, name##_RSP,
enum {
  TSDB_MESSAGE_NULL = 0,
#endif

// message from client to dnode
TAOS_DEFINE_MESSAGE_TYPE( TSDB_MSG_TYPE_SUBMIT, "submit" )
TAOS_DEFINE_MESSAGE_TYPE( TSDB_MSG_TYPE_QUERY, "query" )
TAOS_DEFINE_MESSAGE_TYPE( TSDB_MSG_TYPE_FETCH, "fetch" )
TAOS_DEFINE_MESSAGE_TYPE( TSDB_MSG_TYPE_UPDATE_TAG_VAL, "update-tag-val" )
TAOS_DEFINE_MESSAGE_TYPE( TSDB_MSG_TYPE_DUMMY1, "dummy1" )
TAOS_DEFINE_MESSAGE_TYPE( TSDB_MSG_TYPE_DUMMY2, "dummy2" )
TAOS_DEFINE_MESSAGE_TYPE( TSDB_MSG_TYPE_DUMMY3, "dummy3" )

// message from mnode to dnode
TAOS_DEFINE_MESSAGE_TYPE( TSDB_MSG_TYPE_MD_CREATE_TABLE, "create-table" )
TAOS_DEFINE_MESSAGE_TYPE( TSDB_MSG_TYPE_MD_DROP_TABLE, "drop-table" )	
TAOS_DEFINE_MESSAGE_TYPE( TSDB_MSG_TYPE_MD_ALTER_TABLE, "alter-table" )	
TAOS_DEFINE_MESSAGE_TYPE( TSDB_MSG_TYPE_MD_CREATE_VNODE, "create-vnode" )
TAOS_DEFINE_MESSAGE_TYPE( TSDB_MSG_TYPE_MD_DROP_VNODE, "drop-vnode" )	
TAOS_DEFINE_MESSAGE_TYPE( TSDB_MSG_TYPE_MD_DROP_STABLE, "drop-stable" )
TAOS_DEFINE_MESSAGE_TYPE( TSDB_MSG_TYPE_MD_ALTER_STREAM, "alter-stream" )
TAOS_DEFINE_MESSAGE_TYPE( TSDB_MSG_TYPE_MD_CONFIG_DNODE, "config-dnode" )
TAOS_DEFINE_MESSAGE_TYPE( TSDB_MSG_TYPE_MD_ALTER_VNODE, "alter-vnode" )
TAOS_DEFINE_MESSAGE_TYPE( TSDB_MSG_TYPE_MD_CREATE_MNODE, "create-mnode" )
TAOS_DEFINE_MESSAGE_TYPE( TSDB_MSG_TYPE_DUMMY6, "dummy6" )
TAOS_DEFINE_MESSAGE_TYPE( TSDB_MSG_TYPE_DUMMY7, "dummy7" )

// message from client to mnode
TAOS_DEFINE_MESSAGE_TYPE( TSDB_MSG_TYPE_CM_CONNECT, "connect" )	 
TAOS_DEFINE_MESSAGE_TYPE( TSDB_MSG_TYPE_CM_CREATE_ACCT, "create-acct" )	
TAOS_DEFINE_MESSAGE_TYPE( TSDB_MSG_TYPE_CM_ALTER_ACCT, "alter-acct" )
TAOS_DEFINE_MESSAGE_TYPE( TSDB_MSG_TYPE_CM_DROP_ACCT, "drop-acct" )
TAOS_DEFINE_MESSAGE_TYPE( TSDB_MSG_TYPE_CM_CREATE_USER, "create-user" )	
TAOS_DEFINE_MESSAGE_TYPE( TSDB_MSG_TYPE_CM_ALTER_USER, "alter-user" )
TAOS_DEFINE_MESSAGE_TYPE( TSDB_MSG_TYPE_CM_DROP_USER, "drop-user" ) 
TAOS_DEFINE_MESSAGE_TYPE( TSDB_MSG_TYPE_CM_CREATE_DNODE, "create-dnode" )
TAOS_DEFINE_MESSAGE_TYPE( TSDB_MSG_TYPE_CM_DROP_DNODE, "drop-dnode" )   
TAOS_DEFINE_MESSAGE_TYPE( TSDB_MSG_TYPE_CM_CREATE_DB, "create-db" )
TAOS_DEFINE_MESSAGE_TYPE( TSDB_MSG_TYPE_CM_DROP_DB, "drop-db" )	  
TAOS_DEFINE_MESSAGE_TYPE( TSDB_MSG_TYPE_CM_USE_DB, "use-db" )	 
TAOS_DEFINE_MESSAGE_TYPE( TSDB_MSG_TYPE_CM_ALTER_DB, "alter-db" )
TAOS_DEFINE_MESSAGE_TYPE( TSDB_MSG_TYPE_CM_CREATE_TABLE, "create-table" )
TAOS_DEFINE_MESSAGE_TYPE( TSDB_MSG_TYPE_CM_DROP_TABLE, "drop-table" )	
TAOS_DEFINE_MESSAGE_TYPE( TSDB_MSG_TYPE_CM_ALTER_TABLE, "alter-table" )
TAOS_DEFINE_MESSAGE_TYPE( TSDB_MSG_TYPE_CM_TABLE_META, "table-meta" )
TAOS_DEFINE_MESSAGE_TYPE( TSDB_MSG_TYPE_CM_STABLE_VGROUP, "stable-vgroup" )
TAOS_DEFINE_MESSAGE_TYPE( TSDB_MSG_TYPE_CM_TABLES_META, "tables-meta" )	  
TAOS_DEFINE_MESSAGE_TYPE( TSDB_MSG_TYPE_CM_ALTER_STREAM, "alter-stream" )
TAOS_DEFINE_MESSAGE_TYPE( TSDB_MSG_TYPE_CM_SHOW, "show" )
TAOS_DEFINE_MESSAGE_TYPE( TSDB_MSG_TYPE_CM_RETRIEVE, "retrieve" )     
TAOS_DEFINE_MESSAGE_TYPE( TSDB_MSG_TYPE_CM_KILL_QUERY, "kill-query" )	
TAOS_DEFINE_MESSAGE_TYPE( TSDB_MSG_TYPE_CM_KILL_STREAM, "kill-stream" )	
TAOS_DEFINE_MESSAGE_TYPE( TSDB_MSG_TYPE_CM_KILL_CONN, "kill-conn" )
TAOS_DEFINE_MESSAGE_TYPE( TSDB_MSG_TYPE_CM_CONFIG_DNODE, "cm-config-dnode" ) 
TAOS_DEFINE_MESSAGE_TYPE( TSDB_MSG_TYPE_CM_HEARTBEAT, "heartbeat" )
TAOS_DEFINE_MESSAGE_TYPE( TSDB_MSG_TYPE_DUMMY8, "dummy8" )
TAOS_DEFINE_MESSAGE_TYPE( TSDB_MSG_TYPE_DUMMY9, "dummy9" )
TAOS_DEFINE_MESSAGE_TYPE( TSDB_MSG_TYPE_DUMMY10, "dummy10" )
TAOS_DEFINE_MESSAGE_TYPE( TSDB_MSG_TYPE_DUMMY11, "dummy11" )

// message from dnode to mnode
TAOS_DEFINE_MESSAGE_TYPE( TSDB_MSG_TYPE_DM_CONFIG_TABLE, "config-table" )
TAOS_DEFINE_MESSAGE_TYPE( TSDB_MSG_TYPE_DM_CONFIG_VNODE, "config-vnode" )	
TAOS_DEFINE_MESSAGE_TYPE( TSDB_MSG_TYPE_DM_STATUS, "status" )
TAOS_DEFINE_MESSAGE_TYPE( TSDB_MSG_TYPE_DM_GRANT, "grant" )
TAOS_DEFINE_MESSAGE_TYPE( TSDB_MSG_TYPE_DM_AUTH, "auth" )
TAOS_DEFINE_MESSAGE_TYPE( TSDB_MSG_TYPE_DUMMY12, "dummy12" )
TAOS_DEFINE_MESSAGE_TYPE( TSDB_MSG_TYPE_DUMMY13, "dummy13" )
TAOS_DEFINE_MESSAGE_TYPE( TSDB_MSG_TYPE_DUMMY14, "dummy14" )

  
TAOS_DEFINE_MESSAGE_TYPE( TSDB_MSG_TYPE_NETWORK_TEST, "network-test" )


#ifndef TAOS_MESSAGE_C
  TSDB_MSG_TYPE_MAX  // 105
#endif

};

// IE type
#define TSDB_IE_TYPE_SEC 1
#define TSDB_IE_TYPE_META 2
#define TSDB_IE_TYPE_MGMT_IP 3
#define TSDB_IE_TYPE_DNODE_CFG 4
#define TSDB_IE_TYPE_NEW_VERSION 5
#define TSDB_IE_TYPE_DNODE_EXT 6
#define TSDB_IE_TYPE_DNODE_STATE 7

enum _mgmt_table {
  TSDB_MGMT_TABLE_ACCT,
  TSDB_MGMT_TABLE_USER,
  TSDB_MGMT_TABLE_DB,
  TSDB_MGMT_TABLE_TABLE,
  TSDB_MGMT_TABLE_DNODE,
  TSDB_MGMT_TABLE_MNODE,
  TSDB_MGMT_TABLE_VGROUP,
  TSDB_MGMT_TABLE_METRIC,
  TSDB_MGMT_TABLE_MODULE,
  TSDB_MGMT_TABLE_QUERIES,
  TSDB_MGMT_TABLE_STREAMS,
  TSDB_MGMT_TABLE_VARIABLES,
  TSDB_MGMT_TABLE_CONNS,
  TSDB_MGMT_TABLE_SCORES,
  TSDB_MGMT_TABLE_GRANTS,
  TSDB_MGMT_TABLE_VNODES,
  TSDB_MGMT_TABLE_STREAMTABLES,
  TSDB_MGMT_TABLE_CLUSTER,
  TSDB_MGMT_TABLE_MAX,
};

#define TSDB_ALTER_TABLE_ADD_TAG_COLUMN    1
#define TSDB_ALTER_TABLE_DROP_TAG_COLUMN   2
#define TSDB_ALTER_TABLE_CHANGE_TAG_COLUMN 3
#define TSDB_ALTER_TABLE_UPDATE_TAG_VAL    4

#define TSDB_ALTER_TABLE_ADD_COLUMN        5
#define TSDB_ALTER_TABLE_DROP_COLUMN       6
#define TSDB_ALTER_TABLE_CHANGE_COLUMN     7

#define TSDB_FILL_NONE      0
#define TSDB_FILL_NULL      1
#define TSDB_FILL_SET_VALUE 2
#define TSDB_FILL_LINEAR    3
#define TSDB_FILL_PREV      4

#define TSDB_ALTER_USER_PASSWD 0x1
#define TSDB_ALTER_USER_PRIVILEGES 0x2

#define TSDB_KILL_MSG_LEN 30

#define TSDB_VN_READ_ACCCESS ((char)0x1)
#define TSDB_VN_WRITE_ACCCESS ((char)0x2)
#define TSDB_VN_ALL_ACCCESS (TSDB_VN_READ_ACCCESS | TSDB_VN_WRITE_ACCCESS)

#define TSDB_COL_NORMAL          0x0u    // the normal column of the table
#define TSDB_COL_TAG             0x1u    // the tag column type
#define TSDB_COL_UDC             0x2u    // the user specified normal string column, it is a dummy column
#define TSDB_COL_NULL            0x4u    // the column filter NULL or not

#define TSDB_COL_IS_TAG(f)    (((f&(~(TSDB_COL_NULL)))&TSDB_COL_TAG) != 0)
#define TSDB_COL_IS_NORMAL_COL(f)    ((f&(~(TSDB_COL_NULL))) == TSDB_COL_NORMAL)
#define TSDB_COL_IS_UD_COL(f)   ((f&(~(TSDB_COL_NULL))) == TSDB_COL_UDC)
#define TSDB_COL_REQ_NULL(f) (((f)&TSDB_COL_NULL) != 0)


extern char *taosMsg[];

#pragma pack(push, 1)

// null-terminated string instead of char array to avoid too many memory consumption in case of more than 1M tableMeta
typedef struct {
  char     fqdn[TSDB_FQDN_LEN];
  uint16_t port;
} SEpAddrMsg;

typedef struct {
  char*    fqdn;
  uint16_t port;
} SEpAddr1;

typedef struct {
  int32_t numOfVnodes;
} SMsgDesc;

typedef struct SMsgHead {
  int32_t contLen;
  int32_t vgId;
} SMsgHead;

// Submit message for one table
typedef struct SSubmitBlk {
  uint64_t uid;        // table unique id
  int32_t  tid;        // table id
  int32_t  padding;    // TODO just for padding here
  int32_t  sversion;   // data schema version
  int32_t  dataLen;    // data part length, not including the SSubmitBlk head
  int32_t  schemaLen;  // schema length, if length is 0, no schema exists
  int16_t  numOfRows;  // total number of rows in current submit block
  char     data[];
} SSubmitBlk;

// Submit message for this TSDB
typedef struct SSubmitMsg {
  SMsgHead   header;
  int32_t    length;
  int32_t    numOfBlocks;
  char       blocks[];
} SSubmitMsg;

typedef struct {
  int32_t index;  // index of failed block in submit blocks
  int32_t vnode;  // vnode index of failed block
  int32_t sid;    // table index of failed block
  int32_t code;   // errorcode while write data to vnode, such as not created, dropped, no space, invalid table
} SShellSubmitRspBlock;

typedef struct {
  int32_t              code;          // 0-success, > 0 error code
  int32_t              numOfRows;     // number of records the client is trying to write
  int32_t              affectedRows;  // number of records actually written
  int32_t              failedRows;    // number of failed records (exclude duplicate records)
  int32_t              numOfFailedBlocks;
  SShellSubmitRspBlock failedBlocks[];
} SShellSubmitRspMsg;

typedef struct SSchema {
  uint8_t type;
  char    name[TSDB_COL_NAME_LEN];
  int16_t colId;
  int16_t bytes;
} SSchema;

typedef struct {
  int32_t  contLen;
  int32_t  vgId;
  int8_t   tableType;
  int16_t  numOfColumns;
  int16_t  numOfTags;
  int32_t  tid;
  int32_t  sversion;
  int32_t  tversion;
  int32_t  tagDataLen;
  int32_t  sqlDataLen;
  uint64_t uid;
  uint64_t superTableUid;
  uint64_t createdTime;
  char     tableId[TSDB_TABLE_FNAME_LEN];
  char     superTableId[TSDB_TABLE_FNAME_LEN];
  char     data[];
} SMDCreateTableMsg;

typedef struct {
  char    tableId[TSDB_TABLE_FNAME_LEN];
  char    db[TSDB_ACCT_LEN + TSDB_DB_NAME_LEN];
  int8_t  igExists;
  int8_t  getMeta;
  int16_t numOfTags;
  int16_t numOfColumns;
  int16_t sqlLen;  // the length of SQL, it starts after schema , sql is a null-terminated string
  int32_t contLen;
  int8_t  reserved[16];
  char    schema[];
} SCMCreateTableMsg;

typedef struct {
  char   tableId[TSDB_TABLE_FNAME_LEN];
  int8_t igNotExists;
} SCMDropTableMsg;

typedef struct {
  char    tableId[TSDB_TABLE_FNAME_LEN];
  char    db[TSDB_ACCT_LEN + TSDB_DB_NAME_LEN];
  int16_t type; /* operation type   */
  int16_t numOfCols; /* number of schema */
  int32_t tagValLen;
  SSchema schema[];
  // tagVal is padded after schema
  // char    tagVal[];
} SAlterTableMsg;

typedef struct {
  SMsgHead  head;
  int64_t   uid;
  int32_t   tid;
  int16_t   tversion;
  int16_t   colId;
  int8_t    type;
  int16_t   bytes;
  int32_t   tagValLen;
  int16_t   numOfTags;
  int32_t   schemaLen;
  char      data[];
} SUpdateTableTagValMsg;

typedef struct {
  char    clientVersion[TSDB_VERSION_LEN];
  char    msgVersion[TSDB_VERSION_LEN];
  char    db[TSDB_TABLE_FNAME_LEN];
  char    appName[TSDB_APPNAME_LEN];
  int32_t pid;
} SConnectMsg;

typedef struct {
  char      acctId[TSDB_ACCT_LEN];
  char      serverVersion[TSDB_VERSION_LEN];
  int8_t    writeAuth;
  int8_t    superAuth;
  int8_t    reserved1;
  int8_t    reserved2;
  int32_t   connId;
  SRpcEpSet epSet;
} SConnectRsp;

typedef struct {
  int32_t maxUsers;
  int32_t maxDbs;
  int32_t maxTimeSeries;
  int32_t maxConnections;
  int32_t maxStreams;
  int32_t maxPointsPerSecond;
  int64_t maxStorage;    // In unit of GB
  int64_t maxQueryTime;  // In unit of hour
  int64_t maxInbound;
  int64_t maxOutbound;
  int8_t  accessState;  // Configured only by command
} SAcctCfg;

typedef struct {
  char     user[TSDB_USER_LEN];
  char     pass[TSDB_KEY_LEN];
  SAcctCfg cfg;
} SCreateAcctMsg, SAlterAcctMsg;

typedef struct {
  char user[TSDB_USER_LEN];
} SDropUserMsg, SDropAcctMsg;

typedef struct {
  char   user[TSDB_USER_LEN];
  char   pass[TSDB_KEY_LEN];
  int8_t privilege;
  int8_t flag;
} SCreateUserMsg, SAlterUserMsg;

typedef struct {
  int32_t  contLen;
  int32_t  vgId;
  int32_t  tid;
  uint64_t uid;
  char     tableId[TSDB_TABLE_FNAME_LEN];
} SMDDropTableMsg;

typedef struct {
  int32_t  contLen;
  int32_t  vgId;
  uint64_t uid;
  char    tableId[TSDB_TABLE_FNAME_LEN];
} SDropSTableMsg;

typedef struct {
  int32_t vgId;
} SDropVnodeMsg;

typedef struct SColIndex {
  int16_t  colId;      // column id
  int16_t  colIndex;   // column index in colList if it is a normal column or index in tagColList if a tag
  uint16_t flag;       // denote if it is a tag or a normal column
  char     name[TSDB_COL_NAME_LEN];
} SColIndex;

/* sql function msg, to describe the message to vnode about sql function
 * operations in select clause */
typedef struct SSqlFuncMsg {
  int16_t functionId;
  int16_t numOfParams;

  SColIndex colInfo;
  struct ArgElem {
    int16_t argType;
    int16_t argBytes;
    union {
      double  d;
      int64_t i64;
      char *  pz;
    } argValue;
  } arg[3];
} SSqlFuncMsg;

typedef struct SExprInfo {
  SSqlFuncMsg base;
  struct tExprNode* pExpr;
  int16_t     bytes;
  int16_t     type;
  int32_t     interBytes;
  int64_t     uid;
} SExprInfo;

typedef struct SColumnFilterInfo {
  int16_t lowerRelOptr;
  int16_t upperRelOptr;
  int16_t filterstr;   // denote if current column is char(binary/nchar)

  union {
    struct {
      int64_t lowerBndi;
      int64_t upperBndi;
    };
    struct {
      double lowerBndd;
      double upperBndd;
    };
    struct {
      int64_t pz;
      int64_t len;
    };
  };
} SColumnFilterInfo;

/*
 * for client side struct, we only need the column id, type, bytes are not necessary
 * But for data in vnode side, we need all the following information.
 */
typedef struct SColumnInfo {
  int16_t            colId;
  int16_t            type;
  int16_t            bytes;
  int16_t            numOfFilters;
  union{
    int64_t placeholder;
    SColumnFilterInfo *filters;
  };
} SColumnInfo;

typedef struct STableIdInfo {
  uint64_t uid;
  int32_t  tid;
  TSKEY    key;  // last accessed ts, for subscription
} STableIdInfo;

typedef struct STimeWindow {
  TSKEY skey;
  TSKEY ekey;
} STimeWindow;

/*
 * the outputCols is equalled to or larger than numOfCols
 * e.g., select min(colName), max(colName), avg(colName) from table
 * the outputCols will be 3 while the numOfCols is 1.
 */
typedef struct {
  SMsgHead    head;
  STimeWindow window;
  int32_t     numOfTables;
  int16_t     order;
  int16_t     orderColId;
  int16_t     numOfCols;        // the number of columns will be load from vnode
  SInterval   interval;
  uint16_t    tagCondLen;       // tag length in current query
  int16_t     numOfGroupCols;   // num of group by columns
  int16_t     orderByIdx;
  int16_t     orderType;        // used in group by xx order by xxx
  int64_t     limit;
  int64_t     offset;
  uint32_t    queryType;        // denote another query process
  int16_t     numOfOutput;  // final output columns numbers
  int16_t     tagNameRelType;   // relation of tag criteria and tbname criteria
  int16_t     fillType;      // interpolate type
  uint64_t    fillVal;       // default value array list
  int32_t     tsOffset;       // offset value in current msg body, NOTE: ts list is compressed
  int32_t     tsLen;          // total length of ts comp block
  int32_t     tsNumOfBlocks;  // ts comp block numbers
  int32_t     tsOrder;        // ts comp block order
  int32_t     numOfTags;      // number of tags columns involved
  SColumnInfo colList[];
} SQueryTableMsg;

typedef struct {
  int32_t  code;
  uint64_t qhandle; // query handle
} SQueryTableRsp;

typedef struct {
  SMsgHead header;
  uint64_t qhandle;
  uint16_t free;
} SRetrieveTableMsg;

typedef struct SRetrieveTableRsp {
  int32_t numOfRows;
  int8_t  completed;  // all results are returned to client
  int16_t precision;
  int64_t offset;     // updated offset value for multi-vnode projection query
  int64_t useconds;
  char    data[];
} SRetrieveTableRsp;

typedef struct {
  int32_t vgId;
  int32_t cfgVersion;
  int64_t totalStorage;
  int64_t compStorage;
  int64_t pointsWritten;
  uint8_t status;
  uint8_t role;
  uint8_t replica;
  uint8_t reserved[5];
} SVnodeLoad;

typedef struct {
  char     db[TSDB_ACCT_LEN + TSDB_DB_NAME_LEN];
  int32_t  cacheBlockSize; //MB
  int32_t  totalBlocks;
  int32_t  maxTables;
  int32_t  daysPerFile;
  int32_t  daysToKeep;
  int32_t  daysToKeep1;
  int32_t  daysToKeep2;
  int32_t  minRowsPerFileBlock;
  int32_t  maxRowsPerFileBlock;
  int32_t  commitTime;
  int32_t  fsyncPeriod;
  uint8_t  precision;   // time resolution
  int8_t   compression;
  int8_t   walLevel;
  int8_t   replications;
  int8_t   quorum;
  int8_t   ignoreExist;
<<<<<<< HEAD
  int8_t   update;
  int8_t   reserve[9];
} SCMCreateDbMsg, SCMAlterDbMsg;
=======
} SCreateDbMsg, SAlterDbMsg;
>>>>>>> b5f65e47

typedef struct {
  char    db[TSDB_TABLE_FNAME_LEN];
  uint8_t ignoreNotExists;
} SDropDbMsg, SUseDbMsg;

// IMPORTANT: sizeof(SVnodeStatisticInfo) should not exceed
// TSDB_FILE_HEADER_LEN/4 - TSDB_FILE_HEADER_VERSION_SIZE
typedef struct {
  int64_t pointsWritten;  // In unit of points
  int64_t totalStorage;   // In unit of bytes
  int64_t compStorage;    // In unit of bytes
  int64_t queryTime;      // In unit of second ??
  char    reserved[64];
} SVnodeStatisticInfo;

typedef struct {
  int32_t  vgId;
  int8_t   accessState;
} SVgroupAccess;

typedef struct {
  int32_t  dnodeId;
  uint32_t moduleStatus;
  uint32_t numOfVnodes;
  char     clusterId[TSDB_CLUSTER_ID_LEN];
  char     reserved[16];
} SDnodeCfg;

typedef struct {
  int32_t  dnodeId;
  uint16_t dnodePort;
  char     dnodeFqdn[TSDB_FQDN_LEN];
} SDnodeEp;

typedef struct {
  int32_t  dnodeNum;
  SDnodeEp dnodeEps[];
} SDnodeEps;

typedef struct {
  int32_t mnodeId;
  char    mnodeEp[TSDB_EP_LEN];
} SMnodeInfo;

typedef struct {
  int8_t     inUse;
  int8_t     mnodeNum;
  SMnodeInfo mnodeInfos[TSDB_MAX_REPLICA];
} SMnodeInfos;

typedef struct {
  int32_t  numOfMnodes;               // tsNumOfMnodes
  int32_t  enableBalance;             // tsEnableBalance
  int32_t  mnodeEqualVnodeNum;        // tsMnodeEqualVnodeNum
  int32_t  offlineThreshold;          // tsOfflineThreshold
  int32_t  statusInterval;            // tsStatusInterval
  int32_t  maxtablesPerVnode;
  int32_t  maxVgroupsPerDb;
  char     arbitrator[TSDB_EP_LEN];   // tsArbitrator
  char     timezone[64];              // tsTimezone
  int64_t  checkTime;                 // 1970-01-01 00:00:00.000
  char     locale[TSDB_LOCALE_LEN];   // tsLocale
  char     charset[TSDB_LOCALE_LEN];  // tsCharset
} SClusterCfg;

typedef struct {
  uint32_t    version;
  int32_t     dnodeId;
  char        dnodeEp[TSDB_EP_LEN];
  uint32_t    moduleStatus;
  uint32_t    lastReboot;        // time stamp for last reboot
  uint16_t    reserve1;          // from config file
  uint16_t    openVnodes;
  uint16_t    numOfCores;
  float       diskAvailable;  // GB
  char        clusterId[TSDB_CLUSTER_ID_LEN];
  uint8_t     alternativeRole;
  uint8_t     reserve2[15];
  SClusterCfg clusterCfg;
  SVnodeLoad  load[];
} SStatusMsg;

typedef struct {
  SMnodeInfos   mnodes;
  SDnodeCfg     dnodeCfg;
  SVgroupAccess vgAccess[];
} SStatusRsp;

typedef struct {
  uint32_t vgId;
  int32_t  cfgVersion;
  int32_t  maxTables;
  int32_t  cacheBlockSize;
  int32_t  totalBlocks;
  int32_t  daysPerFile;
  int32_t  daysToKeep;
  int32_t  daysToKeep1;
  int32_t  daysToKeep2;
  int32_t  minRowsPerFileBlock;
  int32_t  maxRowsPerFileBlock;
  int32_t  commitTime;
  int32_t  fsyncPeriod;
  int8_t   precision;
  int8_t   compression;
  int8_t   walLevel;
  int8_t   replications;
  int8_t   wals;
  int8_t   quorum;
<<<<<<< HEAD
  int8_t   update;
  int8_t   reserved[15];
} SMDVnodeCfg;
=======
  int8_t   reserved[16];
} SVnodeCfg;
>>>>>>> b5f65e47

typedef struct {
  int32_t  nodeId;
  char     nodeEp[TSDB_EP_LEN];
} SVnodeDesc;

typedef struct {
  char       db[TSDB_ACCT_LEN + TSDB_DB_NAME_LEN];
  SVnodeCfg  cfg;
  SVnodeDesc nodes[TSDB_MAX_REPLICA];
} SCreateVnodeMsg, SAlterVnodeMsg;

typedef struct {
  char    tableId[TSDB_TABLE_FNAME_LEN];
  int16_t createFlag;
  char    tags[];
} STableInfoMsg;

typedef struct {
  int32_t numOfTables;
  char    tableIds[];
} SMultiTableInfoMsg;

typedef struct SSTableVgroupMsg {
  int32_t numOfTables;
} SSTableVgroupMsg, SSTableVgroupRspMsg;

typedef struct {
  int32_t       vgId;
  int8_t        numOfEps;
  SEpAddr1      epAddr[TSDB_MAX_REPLICA];
} SVgroupInfo;

typedef struct {
  int32_t    vgId;
  int8_t     numOfEps;
  SEpAddrMsg epAddr[TSDB_MAX_REPLICA];
} SVgroupMsg;

typedef struct {
  int32_t numOfVgroups;
  SVgroupInfo vgroups[];
} SVgroupsInfo;

typedef struct {
  int32_t numOfVgroups;
  SVgroupMsg vgroups[];
} SVgroupsMsg;

typedef struct STableMetaMsg {
  int32_t       contLen;
  char          tableId[TSDB_TABLE_FNAME_LEN];   // table id
  char          sTableId[TSDB_TABLE_FNAME_LEN];
  uint8_t       numOfTags;
  uint8_t       precision;
  uint8_t       tableType;
  int16_t       numOfColumns;
  int16_t       sversion;
  int16_t       tversion;
  int32_t       tid;
  uint64_t      uid;
  SVgroupMsg    vgroup;
  SSchema       schema[];
} STableMetaMsg;

typedef struct SMultiTableMeta {
  int32_t       numOfTables;
  int32_t       contLen;
  char          metas[];
} SMultiTableMeta;

typedef struct {
  int32_t dataLen;
  char name[TSDB_TABLE_FNAME_LEN];
  char data[TSDB_MAX_TAGS_LEN + TD_KV_ROW_HEAD_SIZE + sizeof(SColIdx) * TSDB_MAX_TAGS];
} STagData;

/*
 * sql: show tables like '%a_%'
 * payload is the query condition, e.g., '%a_%'
 * payloadLen is the length of payload
 */
typedef struct {
  int8_t   type;
  char     db[TSDB_ACCT_LEN + TSDB_DB_NAME_LEN];
  uint16_t payloadLen;
  char     payload[];
} SShowMsg;

typedef struct SShowRsp {
  uint64_t      qhandle;
  STableMetaMsg tableMeta;
} SShowRsp;

typedef struct {
  char ep[TSDB_EP_LEN];  // end point, hostname:port
} SCreateDnodeMsg, SDropDnodeMsg;

typedef struct {
  int32_t dnodeId;
  char    dnodeEp[TSDB_EP_LEN];  // end point, hostname:port
  SMnodeInfos mnodes;
} SCreateMnodeMsg;

typedef struct {
  int32_t dnodeId;
  int32_t vgId;
  int32_t tid;
} SConfigTableMsg;

typedef struct {
  uint32_t dnodeId;
  int32_t  vgId;
} SConfigVnodeMsg;

typedef struct {
  char ep[TSDB_EP_LEN];  // end point, hostname:port
  char config[64];
} SCfgDnodeMsg;

typedef struct {
  char     sql[TSDB_SHOW_SQL_LEN];
  uint32_t queryId;
  int64_t  useconds;
  int64_t  stime;
  uint64_t qHandle;
} SQueryDesc;

typedef struct {
  char     sql[TSDB_SHOW_SQL_LEN];
  uint32_t streamId;
  int64_t  num;  // number of computing/cycles
  int64_t  useconds;
  int64_t  ctime;
  int64_t  stime;
  int64_t  slidingTime;
  int64_t  interval;
} SStreamDesc;

typedef struct {
  char     clientVer[TSDB_VERSION_LEN];
  uint32_t connId;
  int32_t  pid;
  int32_t  numOfQueries;
  int32_t  numOfStreams;
  char     appName[TSDB_APPNAME_LEN];
  char     pData[];
} SHeartBeatMsg;

typedef struct {
  uint32_t  queryId;
  uint32_t  streamId;
  uint32_t  totalDnodes;
  uint32_t  onlineDnodes;
  uint32_t  connId;
  int8_t    killConnection;
  SRpcEpSet epSet;
} SHeartBeatRsp;

typedef struct {
  char queryId[TSDB_KILL_MSG_LEN + 1];
} SKillQueryMsg, SKillStreamMsg, SKillConnMsg;

typedef struct {
  int32_t  vnode;
  int32_t  sid;
  uint64_t uid;
  uint64_t stime;  // stream starting time
  int32_t  status;
  char     tableId[TSDB_TABLE_FNAME_LEN];
} SAlterStreamMsg;

typedef struct {
  char user[TSDB_USER_LEN];
  char spi;
  char encrypt;
  char secret[TSDB_KEY_LEN];
  char ckey[TSDB_KEY_LEN];
} SAuthMsg, SAuthRsp;

#pragma pack(pop)

#ifdef __cplusplus
}
#endif

#endif<|MERGE_RESOLUTION|>--- conflicted
+++ resolved
@@ -544,13 +544,9 @@
   int8_t   replications;
   int8_t   quorum;
   int8_t   ignoreExist;
-<<<<<<< HEAD
   int8_t   update;
   int8_t   reserve[9];
-} SCMCreateDbMsg, SCMAlterDbMsg;
-=======
 } SCreateDbMsg, SAlterDbMsg;
->>>>>>> b5f65e47
 
 typedef struct {
   char    db[TSDB_TABLE_FNAME_LEN];
@@ -660,14 +656,9 @@
   int8_t   replications;
   int8_t   wals;
   int8_t   quorum;
-<<<<<<< HEAD
   int8_t   update;
   int8_t   reserved[15];
-} SMDVnodeCfg;
-=======
-  int8_t   reserved[16];
 } SVnodeCfg;
->>>>>>> b5f65e47
 
 typedef struct {
   int32_t  nodeId;
