--- conflicted
+++ resolved
@@ -176,11 +176,7 @@
   SRpcIpSet ipSet = mgmtGetIpSetFromVgroup(pVgroup);
   SRpcMsg rpcMsg = {
       .handle  = pMsg,
-<<<<<<< HEAD
-      .pCont   = pCreate,
-=======
       .pCont   = pMDCreate,
->>>>>>> cc4d5078
       .contLen = htonl(pMDCreate->contLen),
       .code    = 0,
       .msgType = TSDB_MSG_TYPE_MD_CREATE_TABLE
@@ -755,7 +751,6 @@
     rpcSendResponse(&rpcRsp);
   } else {
     mgmtSendSimpleResp(pMsg->thandle, TSDB_CODE_INVALID_TABLE);
-<<<<<<< HEAD
   }
 }
 
@@ -794,46 +789,6 @@
       mgmtSendSimpleResp(queueMsg->thandle, rpcMsg->code);
     }
   }
-=======
-  }
-}
-
-static void mgmtProcessCreateTableRsp(SRpcMsg *rpcMsg) {
-  if (rpcMsg->handle == NULL) return;
-
-  SQueuedMsg *queueMsg = rpcMsg->handle;
-  queueMsg->received++;
-
-  STableInfo *pTable = queueMsg->ahandle;
-  mTrace("thandle:%p, create table:%s rsp received, ahandle:%p code:%d received:%d",
-         queueMsg->thandle, pTable->tableId, rpcMsg->handle, rpcMsg->code, queueMsg->received);
-
-  if (rpcMsg->code != TSDB_CODE_SUCCESS) {
-    mgmtSetTableDirty(pTable, true);
-    //sdbDeleteRow(tsVgroupSdb, pVgroup);
-    mgmtSendSimpleResp(queueMsg->thandle, rpcMsg->code);
-    mError("table:%s, failed to create in dnode, reason:%s, set it dirty", pTable->tableId, tstrerror(rpcMsg->code));
-    mgmtSetTableDirty(pTable, true);
-  } else {
-    mTrace("table:%s, created in dnode", pTable->tableId);
-    mgmtSetTableDirty(pTable, false);
-
-    if (queueMsg->msgType != TSDB_MSG_TYPE_CM_CREATE_TABLE) {
-      SQueuedMsg *newMsg = calloc(1, sizeof(SQueuedMsg));
-      newMsg->msgType = queueMsg->msgType;
-      newMsg->thandle = queueMsg->thandle;
-      newMsg->pDb     = queueMsg->pDb;
-      newMsg->pUser   = queueMsg->pUser;
-      newMsg->contLen = queueMsg->contLen;
-      newMsg->pCont   = rpcMallocCont(newMsg->contLen);
-      memcpy(newMsg->pCont, queueMsg->pCont, newMsg->contLen);
-      mTrace("table:%s, start to process get meta", pTable->tableId);
-      mgmtAddToShellQueue(newMsg);
-    } else {
-      mgmtSendSimpleResp(queueMsg->thandle, rpcMsg->code);
-    }
-  }
->>>>>>> cc4d5078
 
   free(queueMsg);
 }