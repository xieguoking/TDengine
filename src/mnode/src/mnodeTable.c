--- conflicted
+++ resolved
@@ -1441,13 +1441,8 @@
     SSuperTableObj *pSuperTable = mnodeGetSuperTable(pTagData->name);
     if (pSuperTable == NULL) {
       mError("table:%s, corresponding super table:%s does not exist", pCreate->tableId, pTagData->name);
-<<<<<<< HEAD
       mnodeDestroyChildTable(pTable);
       terrno = TSDB_CODE_INVALID_TABLE;
-=======
-      free(pTable);
-      terrno = TSDB_CODE_INVALID_TABLE_ID;
->>>>>>> 72e8540c
       return NULL;
     }
     mnodeDecTableRef(pSuperTable);
