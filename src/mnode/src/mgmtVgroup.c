--- conflicted
+++ resolved
@@ -313,7 +313,7 @@
 
   for (int i = 0; i < pDnode->openVnodes; ++i) {
     if (pDnode->vload[i].vgId == pVgroup->vgId) {
-       return (char*)taosGetVnodeStatusStr(pDnode->vload[i].status); 
+       return (char*)taosGetVnodeStatusStr(pDnode->vload[i].status);
     }
   }
   
@@ -514,13 +514,7 @@
 
   SVnodeDesc *vpeerDesc = pVnode->vpeerDesc;
   for (int32_t j = 0; j < pVgroup->numOfVnodes; ++j) {
-<<<<<<< HEAD
-    vpeerDesc[j].ip    = htonl(pVgroup->vnodeGid[j].ip);
-    vpeerDesc[j].vnode = htonl(pVgroup->vnodeGid[j].vnode);
-=======
-    vpeerDesc[j].vgId  = htonl(pVgroup->vgId);
     vpeerDesc[j].ip    = htonl(pVgroup->vnodeGid[j].privateIp);
->>>>>>> fcf29f14
   }
 
   return pVnode;
@@ -690,8 +684,8 @@
     for (int32_t i = 0; i < pVgroup->numOfVnodes; ++i) {
       SVnodeGid *vnodeGid = pVgroup->vnodeGid + i;
       if (vnodeGid->dnodeId == pDnode->dnodeId) {
-        mPrint("vgroup:%d, dnode:%d, privateIp:%s change to %s, publicIp:%s change to %s", 
-               pVgroup->vgId, vnodeGid->dnodeId, pDnode->privateIp, taosIpStr(vnodeGid->privateIp),  
+        mPrint("vgroup:%d, dnode:%d, privateIp:%s change to %s, publicIp:%s change to %s",
+               pVgroup->vgId, vnodeGid->dnodeId, pDnode->privateIp, taosIpStr(vnodeGid->privateIp),
                pDnode->publicIp, taosIpStr(vnodeGid->publicIp));
         vnodeGid->publicIp = pDnode->publicIp;
         vnodeGid->privateIp = pDnode->privateIp;
