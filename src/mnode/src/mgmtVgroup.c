/*
 * Copyright (c) 2019 TAOS Data, Inc. <jhtao@taosdata.com>
 *
 * This program is free software: you can use, redistribute, and/or modify
 * it under the terms of the GNU Affero General Public License, version 3
 * or later ("AGPL"), as published by the Free Software Foundation.
 *
 * This program is distributed in the hope that it will be useful, but WITHOUT
 * ANY WARRANTY; without even the implied warranty of MERCHANTABILITY or
 * FITNESS FOR A PARTICULAR PURPOSE.
 *
 * You should have received a copy of the GNU Affero General Public License
 * along with this program. If not, see <http://www.gnu.org/licenses/>.
 */

#define _DEFAULT_SOURCE
#include "os.h"
#include "taoserror.h"
#include "tlog.h"
#include "tstatus.h"
#include "mnode.h"
#include "mgmtBalance.h"
#include "mgmtDb.h"
#include "mgmtDClient.h"
#include "mgmtDnode.h"
#include "mgmtProfile.h"
#include "mgmtSdb.h"
#include "mgmtShell.h"
#include "mgmtTable.h"
#include "mgmtVgroup.h"

static void *tsVgroupSdb = NULL;
static int32_t tsVgUpdateSize = 0;

<<<<<<< HEAD
static int32_t mgmtGetVgroupMeta(STableMeta *pMeta, SShowObj *pShow, void *pConn);
=======
static void *(*mgmtVgroupActionFp[SDB_MAX_ACTION_TYPES])(void *row, char *str, int32_t size, int32_t *ssize);
static void *mgmtVgroupActionInsert(void *row, char *str, int32_t size, int32_t *ssize);
static void *mgmtVgroupActionDelete(void *row, char *str, int32_t size, int32_t *ssize);
static void *mgmtVgroupActionUpdate(void *row, char *str, int32_t size, int32_t *ssize);
static void *mgmtVgroupActionEncode(void *row, char *str, int32_t size, int32_t *ssize);
static void *mgmtVgroupActionDecode(void *row, char *str, int32_t size, int32_t *ssize);
static void *mgmtVgroupActionReset(void *row, char *str, int32_t size, int32_t *ssize);
static void *mgmtVgroupActionDestroy(void *row, char *str, int32_t size, int32_t *ssize);

static int32_t mgmtGetVgroupMeta(STableMetaMsg *pMeta, SShowObj *pShow, void *pConn);
>>>>>>> a66d1845
static int32_t mgmtRetrieveVgroups(SShowObj *pShow, char *data, int32_t rows, void *pConn);
static void    mgmtProcessCreateVnodeRsp(SRpcMsg *rpcMsg);
static void    mgmtProcessDropVnodeRsp(SRpcMsg *rpcMsg);

static void mgmtSendDropVgroupMsg(SVgObj *pVgroup, void *ahandle);
static void mgmtSendCreateVgroupMsg(SVgObj *pVgroup, void *ahandle);

static int32_t mgmtVgroupActionDestroy(void *pObj) {
  SVgObj *pVgroup = (SVgObj *) pObj;
  if (pVgroup->idPool) {
    taosIdPoolCleanUp(pVgroup->idPool);
    pVgroup->idPool = NULL;
  }
  if (pVgroup->tableList) tfree(pVgroup->tableList);
  tfree(pObj);
  return TSDB_CODE_SUCCESS;
}

static int32_t mgmtVgroupActionInsert(void *pObj) {
  SVgObj *pVgroup = pObj;
  for (int32_t i = 0; i < pVgroup->numOfVnodes; ++i) {
    pVgroup->vnodeGid[i].vnode = pVgroup->vgId;
  }

  return TSDB_CODE_SUCCESS;
}

static int32_t mgmtVgroupActionDelete(void *pObj) {
  SVgObj *pVgroup = pObj;
  SDbObj *pDb = mgmtGetDb(pVgroup->dbName);

  if (pDb != NULL) {
    mgmtRemoveVgroupFromDb(pDb, pVgroup);
  }

  // mgmtUnSetDnodeVgid(pVgroup->vnodeGid, pVgroup->numOfVnodes);
  tfree(pVgroup->tableList);

  return TSDB_CODE_SUCCESS;
}

static int32_t mgmtVgroupActionUpdate(void *pObj) {
  SVgObj  *pVgroup  = (SVgObj *) pObj;
  int32_t oldTables = taosIdPoolMaxSize(pVgroup->idPool);

  SDbObj *pDb = mgmtGetDb(pVgroup->dbName);
  if (pDb != NULL) {
    if (pDb->cfg.maxSessions != oldTables) {
      mPrint("vgroup:%d tables change from %d to %d", pVgroup->vgId, oldTables, pDb->cfg.maxSessions);
      taosUpdateIdPool(pVgroup->idPool, pDb->cfg.maxSessions);
      int32_t size = sizeof(STableInfo *) * pDb->cfg.maxSessions;
      pVgroup->tableList = (STableInfo **)realloc(pVgroup->tableList, size);
    }
  }

  mTrace("vgroup:%d update, numOfVnode:%d", pVgroup->vgId, pVgroup->numOfVnodes);
  return TSDB_CODE_SUCCESS;
}

static int32_t mgmtVgroupActionEncode(void *pObj, void *pData, int32_t maxRowSize) {
  SVgObj *pVgroup = (SVgObj *) pObj;
  if (maxRowSize < tsVgUpdateSize) {
    return -1;
  } else {
    memcpy(pData, pVgroup, tsVgUpdateSize);
    return tsVgUpdateSize;
  }
}

static void *mgmtVgroupActionDecode(void *pObj) {
  SVgObj *pVgroup = (SVgObj *) malloc(sizeof(SVgObj));
  if (pVgroup == NULL) return NULL;
  memset(pVgroup, 0, sizeof(SVgObj));
  memcpy(pVgroup, pObj, tsVgUpdateSize);

  return pVgroup;
}

int32_t mgmtInitVgroups() {
  void *pNode = NULL;
  SVgObj *pVgroup = NULL;

  SVgObj tObj;
  tsVgUpdateSize = tObj.updateEnd - (int8_t *)&tObj;

  SSdbTableDesc tableDesc = {
    .tableName    = "vgroups",
    .hashSessions = TSDB_MAX_VGROUPS,
    .maxRowSize   = tsVgUpdateSize,
    .keyType      = SDB_KEYTYPE_AUTO,
    .insertFp     = mgmtVgroupActionInsert,
    .deleteFp     = mgmtVgroupActionDelete,
    .updateFp     = mgmtVgroupActionUpdate,
    .encodeFp     = mgmtVgroupActionEncode,
    .decodeFp     = mgmtVgroupActionDecode,
    .destroyFp    = mgmtVgroupActionDestroy,
  };

  tsVgroupSdb = sdbOpenTable(&tableDesc);
  if (tsVgroupSdb == NULL) {
    mError("failed to init vgroups data");
    return -1;
  }

  while (1) {
    pNode = sdbFetchRow(tsVgroupSdb, pNode, (void **)&pVgroup);
    if (pVgroup == NULL) break;

    SDbObj *pDb = mgmtGetDb(pVgroup->dbName);
    if (pDb == NULL) continue;

    pVgroup->prev = NULL;
    pVgroup->next = NULL;

    int32_t size = sizeof(STableInfo *) * pDb->cfg.maxSessions;
    pVgroup->tableList = (STableInfo **)malloc(size);
    if (pVgroup->tableList == NULL) {
      mError("failed to malloc(size:%d) for the tableList of vgroups", size);
      return -1;
    }
    
    memset(pVgroup->tableList, 0, size);

    pVgroup->idPool = taosInitIdPool(pDb->cfg.maxSessions);
    if (pVgroup->idPool == NULL) {
      mError("failed to taosInitIdPool for vgroups");
      free(pVgroup->tableList);
      return -1;
    }
    
    taosIdPoolReinit(pVgroup->idPool);

    if (tsIsCluster && pVgroup->vnodeGid[0].publicIp == 0) {
      pVgroup->vnodeGid[0].publicIp = inet_addr(tsPublicIp);
      pVgroup->vnodeGid[0].privateIp = inet_addr(tsPrivateIp);
      sdbUpdateRow(tsVgroupSdb, pVgroup, tsVgUpdateSize, SDB_OPER_GLOBAL);
    }

    // mgmtSetDnodeVgid(pVgroup->vnodeGid, pVgroup->numOfVnodes, pVgroup->vgId);
  }

  mgmtAddShellShowMetaHandle(TSDB_MGMT_TABLE_VGROUP, mgmtGetVgroupMeta);
  mgmtAddShellShowRetrieveHandle(TSDB_MGMT_TABLE_VGROUP, mgmtRetrieveVgroups);
  mgmtAddDClientRspHandle(TSDB_MSG_TYPE_MD_CREATE_VNODE_RSP, mgmtProcessCreateVnodeRsp);
  mgmtAddDClientRspHandle(TSDB_MSG_TYPE_MD_DROP_VNODE_RSP, mgmtProcessDropVnodeRsp);

  mTrace("vgroup is initialized");
  return 0;
}

SVgObj *mgmtGetVgroup(int32_t vgId) {
  return (SVgObj *)sdbGetRow(tsVgroupSdb, &vgId);
}

SVgObj *mgmtGetAvailableVgroup(SDbObj *pDb) {
  return pDb->pHead;
}

void mgmtCreateVgroup(SQueuedMsg *pMsg) {
  SDbObj *pDb = pMsg->pDb;
  if (pDb == NULL) {
    mError("failed to create vgroup, db not found");
    mgmtSendSimpleResp(pMsg->thandle, TSDB_CODE_INVALID_DB);
    return;
  }

  SVgObj *pVgroup = (SVgObj *)calloc(sizeof(SVgObj), 1);
  strcpy(pVgroup->dbName, pDb->name);
  pVgroup->numOfVnodes = pDb->cfg.replications;
  if (mgmtAllocVnodes(pVgroup) != 0) {
    mError("db:%s, no enough dnode to alloc %d vnodes to vgroup", pDb->name, pVgroup->numOfVnodes);
    free(pVgroup);
    mgmtSendSimpleResp(pMsg->thandle, TSDB_CODE_NO_ENOUGH_DNODES);
    return;
  }

  pVgroup->createdTime = taosGetTimestampMs();
  pVgroup->tableList   = (STableInfo **) calloc(sizeof(STableInfo *), pDb->cfg.maxSessions);
  pVgroup->numOfTables = 0;
  pVgroup->idPool      = taosInitIdPool(pDb->cfg.maxSessions);

  mgmtAddVgroupIntoDb(pDb, pVgroup);
  // mgmtSetDnodeVgid(pVgroup->vnodeGid, pVgroup->numOfVnodes, pVgroup->vgId);

  sdbInsertRow(tsVgroupSdb, pVgroup, SDB_OPER_GLOBAL);

  mPrint("vgroup:%d, is created in mnode, db:%s replica:%d", pVgroup->vgId, pDb->name, pVgroup->numOfVnodes);
  for (int32_t i = 0; i < pVgroup->numOfVnodes; ++i) {
    mPrint("vgroup:%d, dnode:%d vnode:%d", pVgroup->vgId, pVgroup->vnodeGid[i].dnodeId, pVgroup->vnodeGid[i].vnode);
  }

  pMsg->ahandle = pVgroup;
  pMsg->expected = pVgroup->numOfVnodes;
  mgmtSendCreateVgroupMsg(pVgroup, pMsg);
}

void mgmtDropVgroup(SVgObj *pVgroup, void *ahandle) {
  if (ahandle != NULL) {
    mgmtSendDropVgroupMsg(pVgroup, ahandle);
  } else {
    mTrace("vgroup:%d, replica:%d is deleting from sdb", pVgroup->vgId, pVgroup->numOfVnodes);
    mgmtSendDropVgroupMsg(pVgroup, NULL);
    sdbDeleteRow(tsVgroupSdb, pVgroup, SDB_OPER_GLOBAL);
  }
}

void mgmtSetVgroupIdPool() {
  void *  pNode = NULL;
  SVgObj *pVgroup = NULL;
  SDbObj *pDb;

  while (1) {
    pNode = sdbFetchRow(tsVgroupSdb, pNode, (void **)&pVgroup);
    if (pVgroup == NULL || pVgroup->idPool == 0) break;

    taosIdPoolSetFreeList(pVgroup->idPool);
    pVgroup->numOfTables = taosIdPoolNumOfUsed(pVgroup->idPool);

    pDb = mgmtGetDb(pVgroup->dbName);
    pDb->numOfTables += pVgroup->numOfTables;
    if (pVgroup->numOfTables >= pDb->cfg.maxSessions - 1)
      mgmtAddVgroupIntoDbTail(pDb, pVgroup);
    else
      mgmtAddVgroupIntoDb(pDb, pVgroup);
  }
}

void mgmtCleanUpVgroups() {
  sdbCloseTable(tsVgroupSdb);
}

int32_t mgmtGetVgroupMeta(STableMetaMsg *pMeta, SShowObj *pShow, void *pConn) {
  SDbObj *pDb = mgmtGetDb(pShow->db);
  if (pDb == NULL) {
    return TSDB_CODE_DB_NOT_SELECTED;
  }

  int32_t cols = 0;
  SSchema *pSchema = pMeta->schema;

  pShow->bytes[cols] = 4;
  pSchema[cols].type = TSDB_DATA_TYPE_INT;
  strcpy(pSchema[cols].name, "vgId");
  pSchema[cols].bytes = htons(pShow->bytes[cols]);
  cols++;

  pShow->bytes[cols] = 4;
  pSchema[cols].type = TSDB_DATA_TYPE_INT;
  strcpy(pSchema[cols].name, "tables");
  pSchema[cols].bytes = htons(pShow->bytes[cols]);
  cols++;

  pShow->bytes[cols] = 9;
  pSchema[cols].type = TSDB_DATA_TYPE_BINARY;
  strcpy(pSchema[cols].name, "vgroup_status");
  pSchema[cols].bytes = htons(pShow->bytes[cols]);
  cols++;

  int32_t maxReplica = 0;
  SVgObj  *pVgroup   = NULL;
  STableInfo *pTable = NULL;
  if (pShow->payloadLen > 0 ) {
    pTable = mgmtGetTable(pShow->payload);
    if (NULL == pTable) {
      return TSDB_CODE_INVALID_TABLE_ID;
    }

    pVgroup = mgmtGetVgroup(pTable->vgId);
    if (NULL == pVgroup) return TSDB_CODE_INVALID_TABLE_ID;

    maxReplica = pVgroup->numOfVnodes > maxReplica ? pVgroup->numOfVnodes : maxReplica;
  } else {
    SVgObj *pVgroup = pDb->pHead;
    while (pVgroup != NULL) {
      maxReplica = pVgroup->numOfVnodes > maxReplica ? pVgroup->numOfVnodes : maxReplica;
      pVgroup = pVgroup->next;
    }
  }

  for (int32_t i = 0; i < maxReplica; ++i) {
    pShow->bytes[cols] = 16;
    pSchema[cols].type = TSDB_DATA_TYPE_BINARY;
    strcpy(pSchema[cols].name, "ip");
    pSchema[cols].bytes = htons(pShow->bytes[cols]);
    cols++;

    pShow->bytes[cols] = 2;
    pSchema[cols].type = TSDB_DATA_TYPE_SMALLINT;
    strcpy(pSchema[cols].name, "vnode");
    pSchema[cols].bytes = htons(pShow->bytes[cols]);
    cols++;

    pShow->bytes[cols] = 9;
    pSchema[cols].type = TSDB_DATA_TYPE_BINARY;
    strcpy(pSchema[cols].name, "vnode_status");
    pSchema[cols].bytes = htons(pShow->bytes[cols]);
    cols++;

    pShow->bytes[cols] = 16;
    pSchema[cols].type = TSDB_DATA_TYPE_BINARY;
    strcpy(pSchema[cols].name, "public_ip");
    pSchema[cols].bytes = htons(pShow->bytes[cols]);
    cols++;
  }

  pMeta->numOfColumns = htons(cols);
  pShow->numOfColumns = cols;

  pShow->offset[0] = 0;
  for (int32_t i = 1; i < cols; ++i) pShow->offset[i] = pShow->offset[i - 1] + pShow->bytes[i - 1];

  pShow->rowSize = pShow->offset[cols - 1] + pShow->bytes[cols - 1];

  if (NULL == pTable) {
    pShow->numOfRows = pDb->numOfVgroups;
    pShow->pNode = pDb->pHead;
  } else {
    pShow->numOfRows = 1;
    pShow->pNode = pVgroup;
  }

  return 0;
}

char *mgmtGetVnodeStatus(SVgObj *pVgroup, SVnodeGid *pVnode) {
  SDnodeObj *pDnode = mgmtGetDnode(pVnode->dnodeId);
  if (pDnode == NULL) {
    mError("vgroup:%d, not exist in dnode:%d", pVgroup->vgId, pDnode->dnodeId);
    return "null";
  }

  if (pDnode->status == TSDB_DN_STATUS_OFFLINE) {
    return "offline";
  }

  for (int i = 0; i < pDnode->openVnodes; ++i) {
    if (pDnode->vload[i].vgId == pVgroup->vgId) {
       return (char*)taosGetVnodeStatusStr(pDnode->vload[i].status);
    }
  }
  
  return "null";
}

int32_t mgmtRetrieveVgroups(SShowObj *pShow, char *data, int32_t rows, void *pConn) {
  int32_t numOfRows = 0;
  SVgObj *pVgroup = NULL;
  int32_t maxReplica = 0;
  int32_t cols = 0;
  char    ipstr[20];
  char *  pWrite;

  SDbObj *pDb = mgmtGetDb(pShow->db);
  if (pDb == NULL) return 0;

  pVgroup = pDb->pHead;
  while (pVgroup != NULL) {
    maxReplica = pVgroup->numOfVnodes > maxReplica ? pVgroup->numOfVnodes : maxReplica;
    pVgroup    = pVgroup->next;
  }

  while (numOfRows < rows) {
    pVgroup = (SVgObj *) pShow->pNode;
    if (pVgroup == NULL) break;
    pShow->pNode = (void *) pVgroup->next;

    cols = 0;

    pWrite = data + pShow->offset[cols] * rows + pShow->bytes[cols] * numOfRows;
    *(int32_t *) pWrite = pVgroup->vgId;
    cols++;

    pWrite = data + pShow->offset[cols] * rows + pShow->bytes[cols] * numOfRows;
    *(int32_t *) pWrite = pVgroup->numOfTables;
    cols++;

    pWrite = data + pShow->offset[cols] * rows + pShow->bytes[cols] * numOfRows;
    strcpy(pWrite, taosGetVgroupLbStatusStr(pVgroup->lbStatus));
    cols++;

    for (int32_t i = 0; i < maxReplica; ++i) {
      tinet_ntoa(ipstr, pVgroup->vnodeGid[i].privateIp);
      pWrite = data + pShow->offset[cols] * rows + pShow->bytes[cols] * numOfRows;
      strcpy(pWrite, ipstr);
      cols++;

      pWrite = data + pShow->offset[cols] * rows + pShow->bytes[cols] * numOfRows;
      *(int16_t *) pWrite = pVgroup->vnodeGid[i].vnode;
      cols++;

      pWrite = data + pShow->offset[cols] * rows + pShow->bytes[cols] * numOfRows;
      if (pVgroup->vnodeGid[i].dnodeId != 0) {
        char *vnodeStatus = mgmtGetVnodeStatus(pVgroup, pVgroup->vnodeGid + i);
        strcpy(pWrite, vnodeStatus);
      } else {
        strcpy(pWrite, "null");
      }
      cols++;

      tinet_ntoa(ipstr, pVgroup->vnodeGid[i].publicIp);
      pWrite = data + pShow->offset[cols] * rows + pShow->bytes[cols] * numOfRows;
      strcpy(pWrite, ipstr);
      cols++;
    }

    numOfRows++;
  }

  pShow->numOfReads += numOfRows;
  return numOfRows;
}

void mgmtUpdateVgroup(SVgObj *pVgroup) {
  sdbUpdateRow(tsVgroupSdb, pVgroup, tsVgUpdateSize, SDB_OPER_LOCAL);
}

void mgmtAddTableIntoVgroup(SVgObj *pVgroup, STableInfo *pTable) {
  pVgroup->numOfTables++;
  if (pTable->sid >= 0)
    pVgroup->tableList[pTable->sid] = pTable;
}

void mgmtRemoveTableFromVgroup(SVgObj *pVgroup, STableInfo *pTable) {
  pVgroup->numOfTables--;
  if (pTable->sid >= 0)
    pVgroup->tableList[pTable->sid] = NULL;
  taosFreeId(pVgroup->idPool, pTable->sid);
}

SMDCreateVnodeMsg *mgmtBuildCreateVnodeMsg(SVgObj *pVgroup) {
  SDbObj *pDb = mgmtGetDb(pVgroup->dbName);
  if (pDb == NULL) return NULL;

  SMDCreateVnodeMsg *pVnode = rpcMallocCont(sizeof(SMDCreateVnodeMsg));
  if (pVnode == NULL) return NULL;

  pVnode->cfg = pDb->cfg;

  SVnodeCfg *pCfg = &pVnode->cfg;
  pCfg->vgId                         = htonl(pVgroup->vgId);
  pCfg->maxSessions                  = htonl(pCfg->maxSessions);
  pCfg->cacheBlockSize               = htonl(pCfg->cacheBlockSize);
  pCfg->cacheNumOfBlocks.totalBlocks = htonl(pCfg->cacheNumOfBlocks.totalBlocks);
  pCfg->daysPerFile                  = htonl(pCfg->daysPerFile);
  pCfg->daysToKeep1                  = htonl(pCfg->daysToKeep1);
  pCfg->daysToKeep2                  = htonl(pCfg->daysToKeep2);
  pCfg->daysToKeep                   = htonl(pCfg->daysToKeep);
  pCfg->commitTime                   = htonl(pCfg->commitTime);
  pCfg->blocksPerTable               = htons(pCfg->blocksPerTable);
  pCfg->replications                 = (char) pVgroup->numOfVnodes;
  pCfg->rowsInFileBlock              = htonl(pCfg->rowsInFileBlock);

  SVnodeDesc *vpeerDesc = pVnode->vpeerDesc;
  for (int32_t j = 0; j < pVgroup->numOfVnodes; ++j) {
    vpeerDesc[j].ip    = htonl(pVgroup->vnodeGid[j].privateIp);
  }

  return pVnode;
}

SVgObj *mgmtGetVgroupByVnode(uint32_t dnode, int32_t vnode) {
  if (vnode < 0 || vnode >= TSDB_MAX_VNODES) {
    return NULL;
  }

  SDnodeObj *pDnode = mgmtGetDnode(dnode);
  if (pDnode == NULL) {
    return NULL;
  }

  int32_t vgId = pDnode->vload[vnode].vgId;
  return mgmtGetVgroup(vgId);
}

SRpcIpSet mgmtGetIpSetFromVgroup(SVgObj *pVgroup) {
  SRpcIpSet ipSet = {
    .numOfIps = pVgroup->numOfVnodes,
    .inUse = 0,
    .port = tsDnodeMnodePort
  };
  for (int i = 0; i < pVgroup->numOfVnodes; ++i) {
    ipSet.ip[i] = pVgroup->vnodeGid[i].privateIp;
  }
  return ipSet;
}

SRpcIpSet mgmtGetIpSetFromIp(uint32_t ip) {
  SRpcIpSet ipSet = {
    .ip[0]    = ip,
    .numOfIps = 1,
    .inUse    = 0,
    .port     = tsDnodeMnodePort
  };
  return ipSet;
}

void mgmtSendCreateVnodeMsg(SVgObj *pVgroup, SRpcIpSet *ipSet, void *ahandle) {
  mTrace("vgroup:%d, send create vnode:%d msg, ahandle:%p", pVgroup->vgId, pVgroup->vgId, ahandle);
  SMDCreateVnodeMsg *pCreate = mgmtBuildCreateVnodeMsg(pVgroup);
  SRpcMsg rpcMsg = {
    .handle  = ahandle,
    .pCont   = pCreate,
    .contLen = pCreate ? sizeof(SMDCreateVnodeMsg) : 0,
    .code    = 0,
    .msgType = TSDB_MSG_TYPE_MD_CREATE_VNODE
  };
  mgmtSendMsgToDnode(ipSet, &rpcMsg);
}

void mgmtSendCreateVgroupMsg(SVgObj *pVgroup, void *ahandle) {
  mTrace("vgroup:%d, send create all vnodes msg, ahandle:%p", pVgroup->vgId, ahandle);
  for (int32_t i = 0; i < pVgroup->numOfVnodes; ++i) {
    SRpcIpSet ipSet = mgmtGetIpSetFromIp(pVgroup->vnodeGid[i].privateIp);
    mgmtSendCreateVnodeMsg(pVgroup, &ipSet, ahandle);
  }
}

static void mgmtProcessCreateVnodeRsp(SRpcMsg *rpcMsg) {
  if (rpcMsg->handle == NULL) return;

  SQueuedMsg *queueMsg = rpcMsg->handle;
  queueMsg->received++;
  if (rpcMsg->code == TSDB_CODE_SUCCESS) {
    queueMsg->code = rpcMsg->code;
    queueMsg->successed++;
  }

  SVgObj *pVgroup = queueMsg->ahandle;
  mTrace("vgroup:%d, create vnode rsp received, result:%s received:%d successed:%d expected:%d, thandle:%p ahandle:%p",
         pVgroup->vgId, tstrerror(rpcMsg->code), queueMsg->received, queueMsg->successed, queueMsg->expected,
         queueMsg->thandle, rpcMsg->handle);

  if (queueMsg->received != queueMsg->expected) return;

  if (queueMsg->received == queueMsg->successed) {
    SQueuedMsg *newMsg = calloc(1, sizeof(SQueuedMsg));
    newMsg->msgType = queueMsg->msgType;
    newMsg->thandle = queueMsg->thandle;
    newMsg->pDb     = queueMsg->pDb;
    newMsg->pUser   = queueMsg->pUser;
    newMsg->contLen = queueMsg->contLen;
    newMsg->pCont   = rpcMallocCont(newMsg->contLen);
    memcpy(newMsg->pCont, queueMsg->pCont, newMsg->contLen);
    mgmtAddToShellQueue(newMsg);
  } else {
    sdbDeleteRow(tsVgroupSdb, pVgroup, SDB_OPER_GLOBAL);
    mgmtSendSimpleResp(queueMsg->thandle, rpcMsg->code);
  }

  free(queueMsg);
}

static SMDDropVnodeMsg *mgmtBuildDropVnodeMsg(int32_t vgId) {
  SMDDropVnodeMsg *pDrop = rpcMallocCont(sizeof(SMDDropVnodeMsg));
  if (pDrop == NULL) return NULL;

  pDrop->vgId = htonl(vgId);
  return pDrop;
}

void mgmtSendDropVnodeMsg(int32_t vgId, SRpcIpSet *ipSet, void *ahandle) {
  mTrace("vgroup:%d, send drop vnode msg, ahandle:%p", vgId, ahandle);
  SMDDropVnodeMsg *pDrop = mgmtBuildDropVnodeMsg(vgId);
  SRpcMsg rpcMsg = {
      .handle  = ahandle,
      .pCont   = pDrop,
      .contLen = pDrop ? sizeof(SMDDropVnodeMsg) : 0,
      .code    = 0,
      .msgType = TSDB_MSG_TYPE_MD_DROP_VNODE
  };
  mgmtSendMsgToDnode(ipSet, &rpcMsg);
}

static void mgmtSendDropVgroupMsg(SVgObj *pVgroup, void *ahandle) {
  mTrace("vgroup:%d, send drop all vnodes msg, ahandle:%p", pVgroup->vgId, ahandle);
  for (int32_t i = 0; i < pVgroup->numOfVnodes; ++i) {
    SRpcIpSet ipSet = mgmtGetIpSetFromIp(pVgroup->vnodeGid[i].privateIp);
    mgmtSendDropVnodeMsg(pVgroup->vgId, &ipSet, ahandle);
  }
}

static void mgmtProcessDropVnodeRsp(SRpcMsg *rpcMsg) {
  mTrace("drop vnode msg is received");
  if (rpcMsg->handle == NULL) return;

  SQueuedMsg *queueMsg = rpcMsg->handle;
  queueMsg->received++;
  if (rpcMsg->code == TSDB_CODE_SUCCESS) {
    queueMsg->code = rpcMsg->code;
    queueMsg->successed++;
  }

  SVgObj *pVgroup = queueMsg->ahandle;
  mTrace("vgroup:%d, drop vnode rsp received, result:%s received:%d successed:%d expected:%d, thandle:%p ahandle:%p",
         pVgroup->vgId, tstrerror(rpcMsg->code), queueMsg->received, queueMsg->successed, queueMsg->expected,
         queueMsg->thandle, rpcMsg->handle);

  if (queueMsg->received != queueMsg->expected) return;

  sdbDeleteRow(tsVgroupSdb, pVgroup, SDB_OPER_GLOBAL);

  SQueuedMsg *newMsg = calloc(1, sizeof(SQueuedMsg));
  newMsg->msgType = queueMsg->msgType;
  newMsg->thandle = queueMsg->thandle;
  newMsg->pDb     = queueMsg->pDb;
  newMsg->pUser   = queueMsg->pUser;
  newMsg->contLen = queueMsg->contLen;
  newMsg->pCont   = rpcMallocCont(newMsg->contLen);
  memcpy(newMsg->pCont, queueMsg->pCont, newMsg->contLen);
  mgmtAddToShellQueue(newMsg);

  free(queueMsg);
}

void mgmtUpdateVgroupIp(SDnodeObj *pDnode) {
  void *  pNode = NULL;
  SVgObj *pVgroup = NULL;
  while (1) {
    pNode = sdbFetchRow(tsVgroupSdb, pNode, (void **)&pVgroup);
    if (pVgroup == NULL) break;

    for (int32_t i = 0; i < pVgroup->numOfVnodes; ++i) {
      SVnodeGid *vnodeGid = pVgroup->vnodeGid + i;
      if (vnodeGid->dnodeId == pDnode->dnodeId) {
        mPrint("vgroup:%d, dnode:%d, privateIp:%s change to %s, publicIp:%s change to %s",
               pVgroup->vgId, vnodeGid->dnodeId, pDnode->privateIp, taosIpStr(vnodeGid->privateIp),
               pDnode->publicIp, taosIpStr(vnodeGid->publicIp));
        vnodeGid->publicIp = pDnode->publicIp;
        vnodeGid->privateIp = pDnode->privateIp;
        sdbUpdateRow(tsVgroupSdb, pVgroup, tsVgUpdateSize, SDB_OPER_GLOBAL);
      }
    }
  }
}

//static void mgmtProcessVnodeCfgMsg(int8_t msgType, int8_t *pCont, int32_t contLen, void *pConn) {
//  if (!sdbMaster) {
//    mgmtSendRspToDnode(pConn, msgType + 1, TSDB_CODE_REDIRECT, NULL, 0);
//    return;
//  }
//
//  SDMConfigVnodeMsg *pCfg = (SDMConfigVnodeMsg *) pCont;
//  pCfg->dnode = htonl(pCfg->dnode);
//  pCfg->vnode = htonl(pCfg->vnode);
//
//  SVgObj *pVgroup = mgmtGetVgroupByVnode(pCfg->dnode, pCfg->vnode);
//  if (pVgroup == NULL) {
//    mTrace("dnode:%s, vnode:%d, no vgroup info", taosIpStr(pCfg->dnode), pCfg->vnode);
//    mgmtSendRspToDnode(pConn, msgType + 1, TSDB_CODE_NOT_ACTIVE_VNODE, NULL, 0);
//    return;
//  }
//
//  mgmtSendRspToDnode(pConn, msgType + 1, TSDB_CODE_SUCCESS, NULL, 0);
//
//  SRpcIpSet ipSet = mgmtGetIpSetFromIp(pCfg->dnode);
//  mgmtSendCreateVnodeMsg(pVgroup, pCfg->vnode, &ipSet, NULL);
//}
//<|MERGE_RESOLUTION|>--- conflicted
+++ resolved
@@ -32,20 +32,7 @@
 static void *tsVgroupSdb = NULL;
 static int32_t tsVgUpdateSize = 0;
 
-<<<<<<< HEAD
-static int32_t mgmtGetVgroupMeta(STableMeta *pMeta, SShowObj *pShow, void *pConn);
-=======
-static void *(*mgmtVgroupActionFp[SDB_MAX_ACTION_TYPES])(void *row, char *str, int32_t size, int32_t *ssize);
-static void *mgmtVgroupActionInsert(void *row, char *str, int32_t size, int32_t *ssize);
-static void *mgmtVgroupActionDelete(void *row, char *str, int32_t size, int32_t *ssize);
-static void *mgmtVgroupActionUpdate(void *row, char *str, int32_t size, int32_t *ssize);
-static void *mgmtVgroupActionEncode(void *row, char *str, int32_t size, int32_t *ssize);
-static void *mgmtVgroupActionDecode(void *row, char *str, int32_t size, int32_t *ssize);
-static void *mgmtVgroupActionReset(void *row, char *str, int32_t size, int32_t *ssize);
-static void *mgmtVgroupActionDestroy(void *row, char *str, int32_t size, int32_t *ssize);
-
 static int32_t mgmtGetVgroupMeta(STableMetaMsg *pMeta, SShowObj *pShow, void *pConn);
->>>>>>> a66d1845
 static int32_t mgmtRetrieveVgroups(SShowObj *pShow, char *data, int32_t rows, void *pConn);
 static void    mgmtProcessCreateVnodeRsp(SRpcMsg *rpcMsg);
 static void    mgmtProcessDropVnodeRsp(SRpcMsg *rpcMsg);
