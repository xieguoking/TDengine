/*
 * Copyright (c) 2019 TAOS Data, Inc. <jhtao@taosdata.com>
 *
 * This program is free software: you can use, redistribute, and/or modify
 * it under the terms of the GNU Affero General Public License, version 3
 * or later ("AGPL"), as published by the Free Software Foundation.
 *
 * This program is distributed in the hope that it will be useful, but WITHOUT
 * ANY WARRANTY; without even the implied warranty of MERCHANTABILITY or
 * FITNESS FOR A PARTICULAR PURPOSE.
 *
 * You should have received a copy of the GNU Affero General Public License
 * along with this program. If not, see <http://www.gnu.org/licenses/>.
 */

//#include <stdint.h>
//#include <stdbool.h>
#include "os.h"
#include "hash.h"
#include "tlog.h"
#include "tutil.h"
#include "ttimer.h"
#include "tref.h"
#include "tsocket.h"
#include "tglobal.h"
#include "taoserror.h"
#include "taosTcpPool.h"
#include "tqueue.h"
#include "twal.h"
#include "tsync.h"
#include "syncInt.h"

// global configurable
int32_t tsMaxSyncNum = 2;
int32_t tsSyncTcpThreads = 2;
int32_t tsMaxWatchFiles = 500;
int32_t tsMaxFwdInfo = 200;
int32_t tsSyncTimer = 1;

// module global, not configurable
int32_t tsSyncNum;  // number of sync in process in whole system
char    tsNodeFqdn[TSDB_FQDN_LEN];

static ttpool_h tsTcpPool;
static void *   tsSyncTmrCtrl = NULL;
static void *   tsVgIdHash;
static int32_t  tsSyncRefId = -1;

// local functions
<<<<<<< HEAD
static void    syncProcessSyncRequest(char *pMsg, SSyncPeer *pPeer);
static void    syncRecoverFromMaster(SSyncPeer *pPeer);
static void    syncCheckPeerConnection(void *param, void *tmrId);
static void    syncSendPeersStatusMsgToPeer(SSyncPeer *pPeer, char ack);
static void    syncProcessBrokenLink(void *param);
static int32_t syncProcessPeerMsg(void *param, void *buffer);
static void    syncProcessIncommingConnection(int32_t connFd, uint32_t sourceIp);
static void    syncRemovePeer(SSyncPeer *pPeer);
static void    syncAddArbitrator(SSyncNode *pNode);
static void    syncFreeNode(void *);
static void    syncRemoveConfirmedFwdInfo(SSyncNode *pNode);
static void    syncMonitorFwdInfos(void *param, void *tmrId);
static void    syncProcessFwdAck(SSyncNode *pNode, SFwdInfo *pFwdInfo, int32_t code);
static void    syncSaveFwdInfo(SSyncNode *pNode, uint64_t version, void *mhandle);
static void    syncRestartPeer(SSyncPeer *pPeer);
static int32_t syncForwardToPeerImpl(SSyncNode *pNode, void *data, void *mhandle, int32_t qtyp);
=======
static void  syncProcessSyncRequest(char *pMsg, SSyncPeer *pPeer);
static void  syncRecoverFromMaster(SSyncPeer *pPeer);
static void  syncCheckPeerConnection(void *param, void *tmrId);
static void  syncSendPeersStatusMsgToPeer(SSyncPeer *pPeer, char ack, int8_t type, uint16_t tranId);
static void  syncProcessBrokenLink(void *param);
static int   syncProcessPeerMsg(void *param, void *buffer);
static void  syncProcessIncommingConnection(int connFd, uint32_t sourceIp); 
static void  syncRemovePeer(SSyncPeer *pPeer);
static void  syncAddArbitrator(SSyncNode *pNode);
static void  syncAddNodeRef(SSyncNode *pNode);
static void  syncDecNodeRef(SSyncNode *pNode);
static void  syncRemoveConfirmedFwdInfo(SSyncNode *pNode);
static void  syncMonitorFwdInfos(void *param, void *tmrId);
static void  syncProcessFwdAck(SSyncNode *pNode, SFwdInfo *pFwdInfo, int32_t code);
static void  syncSaveFwdInfo(SSyncNode *pNode, uint64_t version, void *mhandle); 
static void  syncRestartPeer(SSyncPeer *pPeer);
>>>>>>> 53774be0
static SSyncPeer *syncAddPeer(SSyncNode *pNode, const SNodeInfo *pInfo);

char* syncRole[] = {
  "offline",
  "unsynced",
  "syncing",
  "slave",
  "master"
};

typedef enum {
  SYNC_STATUS_BROADCAST,
  SYNC_STATUS_BROADCAST_RSP,
  SYNC_STATUS_SETUP_CONN,
  SYNC_STATUS_SETUP_CONN_RSP,
  SYNC_STATUS_EXCHANGE_DATA,
  SYNC_STATUS_EXCHANGE_DATA_RSP
} ESyncStatusType;

char *statusType[] = {
  "broadcast",
  "broadcast-rsp",
  "setup-conn",
  "setup-conn-rsp",
  "exchange-data",
  "exchange-data-rsp"
};

uint16_t syncGenTranId() {
  return taosRand() & 0XFFFF;
}

int32_t syncInit() {
  SPoolInfo info;

  info.numOfThreads = tsSyncTcpThreads;
  info.serverIp = 0;
  info.port = tsSyncPort;
  info.bufferSize = SYNC_MAX_SIZE;
  info.processBrokenLink = syncProcessBrokenLink;
  info.processIncomingMsg = syncProcessPeerMsg;
  info.processIncomingConn = syncProcessIncommingConnection;

  tsTcpPool = taosOpenTcpThreadPool(&info);
  if (tsTcpPool == NULL) {
    sError("failed to init tcpPool");
    return -1;
  }

  tsSyncTmrCtrl = taosTmrInit(1000, 50, 10000, "SYNC");
  if (tsSyncTmrCtrl == NULL) {
    sError("failed to init tmrCtrl");
    taosCloseTcpThreadPool(tsTcpPool);
    tsTcpPool = NULL;
    return -1;
  }

  tsVgIdHash = taosHashInit(TSDB_MIN_VNODES, taosGetDefaultHashFunction(TSDB_DATA_TYPE_INT), true, true);
  if (tsVgIdHash == NULL) {
    sError("failed to init tsVgIdHash");
    taosTmrCleanUp(tsSyncTmrCtrl);
    taosCloseTcpThreadPool(tsTcpPool);
    tsTcpPool = NULL;
    tsSyncTmrCtrl = NULL;
    return -1;
  }

  tsSyncRefId = taosOpenRef(200, syncFreeNode);
  if (tsSyncRefId < 0) {
    syncCleanUp();
    return -1;
  }

  tstrncpy(tsNodeFqdn, tsLocalFqdn, sizeof(tsNodeFqdn));
  sInfo("sync module initialized successfully");

  return 0;
}

void syncCleanUp() {
  if (tsTcpPool) {
    taosCloseTcpThreadPool(tsTcpPool);
    tsTcpPool = NULL;
  }

  if (tsSyncTmrCtrl) {
    taosTmrCleanUp(tsSyncTmrCtrl);
    tsSyncTmrCtrl = NULL;
  }

  if (tsVgIdHash) {
    taosHashCleanup(tsVgIdHash);
    tsVgIdHash = NULL;
  }

  taosCloseRef(tsSyncRefId);
  tsSyncRefId = -1;

  sInfo("sync module is cleaned up");
}

int64_t syncStart(const SSyncInfo *pInfo) {
  const SSyncCfg *pCfg = &pInfo->syncCfg;

  SSyncNode *pNode = (SSyncNode *)calloc(sizeof(SSyncNode), 1);
  if (pNode == NULL) {
    sError("no memory to allocate syncNode");
    terrno = TAOS_SYSTEM_ERROR(errno);
    return -1;
  }

  tstrncpy(pNode->path, pInfo->path, sizeof(pNode->path));
  pthread_mutex_init(&pNode->mutex, NULL);

  pNode->ahandle = pInfo->ahandle;
  pNode->getFileInfo = pInfo->getFileInfo;
  pNode->getWalInfo = pInfo->getWalInfo;
  pNode->writeToCache = pInfo->writeToCache;
  pNode->notifyRole = pInfo->notifyRole;
  pNode->confirmForward = pInfo->confirmForward;
  pNode->notifyFlowCtrl = pInfo->notifyFlowCtrl;
  pNode->notifyFileSynced = pInfo->notifyFileSynced;

  pNode->selfIndex = -1;
  pNode->vgId = pInfo->vgId;
  pNode->replica = pCfg->replica;
  pNode->quorum = pCfg->quorum;
  if (pNode->quorum > pNode->replica) pNode->quorum = pNode->replica;

  pNode->rid = taosAddRef(tsSyncRefId, pNode);
  if (pNode->rid < 0) {
    syncFreeNode(pNode);
    return -1;
  }

  for (int32_t i = 0; i < pCfg->replica; ++i) {
    const SNodeInfo *pNodeInfo = pCfg->nodeInfo + i;
    pNode->peerInfo[i] = syncAddPeer(pNode, pNodeInfo);
    if (pNode->peerInfo[i] == NULL) {
      sError("vgId:%d, node:%d fqdn:%s port:%u is not configured, stop taosd", pNode->vgId, pNodeInfo->nodeId, pNodeInfo->nodeFqdn,
             pNodeInfo->nodePort);
      syncStop(pNode->rid);
      exit(1);
    }

    if ((strcmp(pNodeInfo->nodeFqdn, tsNodeFqdn) == 0) && (pNodeInfo->nodePort == tsSyncPort)) {
      pNode->selfIndex = i;
    }
  }

  if (pNode->selfIndex < 0) {
    sInfo("vgId:%d, this node is not configured", pNode->vgId);
    terrno = TSDB_CODE_SYN_INVALID_CONFIG;
    syncStop(pNode->rid);
    return -1;
  }

  nodeVersion = pInfo->version;  // set the initial version
  nodeRole = (pNode->replica > 1) ? TAOS_SYNC_ROLE_UNSYNCED : TAOS_SYNC_ROLE_MASTER;
  sInfo("vgId:%d, %d replicas are configured, quorum:%d role:%s", pNode->vgId, pNode->replica, pNode->quorum,
        syncRole[nodeRole]);

  pNode->pSyncFwds = calloc(sizeof(SSyncFwds) + tsMaxFwdInfo * sizeof(SFwdInfo), 1);
  if (pNode->pSyncFwds == NULL) {
    sError("vgId:%d, no memory to allocate syncFwds", pNode->vgId);
    terrno = TAOS_SYSTEM_ERROR(errno);
    syncStop(pNode->rid);
    return -1;
  }

  pNode->pFwdTimer = taosTmrStart(syncMonitorFwdInfos, 300, (void *)pNode->rid, tsSyncTmrCtrl);
  if (pNode->pFwdTimer == NULL) {
    sError("vgId:%d, failed to allocate timer", pNode->vgId);
    syncStop(pNode->rid);
    return -1;
  }

  syncAddArbitrator(pNode);
  taosHashPut(tsVgIdHash, (const char *)&pNode->vgId, sizeof(int32_t), (char *)(&pNode), sizeof(SSyncNode *));

  if (pNode->notifyRole) {
    (*pNode->notifyRole)(pNode->ahandle, nodeRole);
  }

  return pNode->rid;
}

void syncStop(int64_t rid) {
  SSyncPeer *pPeer;

  SSyncNode *pNode = taosAcquireRef(tsSyncRefId, rid);
  if (pNode == NULL) return;

  sInfo("vgId:%d, cleanup sync", pNode->vgId);

  pthread_mutex_lock(&(pNode->mutex));

  if (tsVgIdHash) taosHashRemove(tsVgIdHash, (const char *)&pNode->vgId, sizeof(int32_t));
  if (pNode->pFwdTimer) taosTmrStop(pNode->pFwdTimer);

  for (int32_t i = 0; i < pNode->replica; ++i) {
    pPeer = pNode->peerInfo[i];
    if (pPeer) syncRemovePeer(pPeer);
  }

  pPeer = pNode->peerInfo[TAOS_SYNC_MAX_REPLICA];
  if (pPeer) syncRemovePeer(pPeer);

  pthread_mutex_unlock(&(pNode->mutex));

  taosReleaseRef(tsSyncRefId, rid);
  taosRemoveRef(tsSyncRefId, rid);
}

int32_t syncReconfig(int64_t rid, const SSyncCfg *pNewCfg) {
  int32_t i, j;

  SSyncNode *pNode = taosAcquireRef(tsSyncRefId, rid);
  if (pNode == NULL) return TSDB_CODE_SYN_INVALID_CONFIG;

  sInfo("vgId:%d, reconfig, role:%s replica:%d old:%d", pNode->vgId, syncRole[nodeRole], pNewCfg->replica,
        pNode->replica);

  pthread_mutex_lock(&(pNode->mutex));

  for (i = 0; i < pNode->replica; ++i) {
    for (j = 0; j < pNewCfg->replica; ++j) {
      if ((strcmp(pNode->peerInfo[i]->fqdn, pNewCfg->nodeInfo[j].nodeFqdn) == 0) &&
          (pNode->peerInfo[i]->port == pNewCfg->nodeInfo[j].nodePort))
        break;
    }

    if (j >= pNewCfg->replica) {
      syncRemovePeer(pNode->peerInfo[i]);
      pNode->peerInfo[i] = NULL;
    }
  }

  SSyncPeer *newPeers[TAOS_SYNC_MAX_REPLICA];
  for (i = 0; i < pNewCfg->replica; ++i) {
    const SNodeInfo *pNewNode = &pNewCfg->nodeInfo[i];

    for (j = 0; j < pNode->replica; ++j) {
      if (pNode->peerInfo[j] && (strcmp(pNode->peerInfo[j]->fqdn, pNewNode->nodeFqdn) == 0) &&
          (pNode->peerInfo[j]->port == pNewNode->nodePort))
        break;
    }

    if (j >= pNode->replica) {
      newPeers[i] = syncAddPeer(pNode, pNewNode);
    } else {
      newPeers[i] = pNode->peerInfo[j];
    }

    if ((strcmp(pNewNode->nodeFqdn, tsNodeFqdn) == 0) && (pNewNode->nodePort == tsSyncPort)) {
      pNode->selfIndex = i;
    }
  }

  pNode->replica = pNewCfg->replica;
  pNode->quorum = pNewCfg->quorum;
  if (pNode->quorum > pNode->replica) pNode->quorum = pNode->replica;
  memcpy(pNode->peerInfo, newPeers, sizeof(SSyncPeer *) * pNewCfg->replica);

  for (i = pNewCfg->replica; i < TAOS_SYNC_MAX_REPLICA; ++i) {
    pNode->peerInfo[i] = NULL;
  }

  syncAddArbitrator(pNode);

  if (pNewCfg->replica <= 1) {
    sInfo("vgId:%d, no peers are configured, work as master!", pNode->vgId);
    nodeRole = TAOS_SYNC_ROLE_MASTER;
    (*pNode->notifyRole)(pNode->ahandle, nodeRole);
  }

  pthread_mutex_unlock(&(pNode->mutex));

  sInfo("vgId:%d, %d replicas are configured, quorum:%d role:%s", pNode->vgId, pNode->replica, pNode->quorum,
        syncRole[nodeRole]);
  syncBroadcastStatus(pNode);

  taosReleaseRef(tsSyncRefId, rid);

  return 0;
}

int32_t syncForwardToPeer(int64_t rid, void *data, void *mhandle, int32_t qtype) {
  SSyncNode *pNode = taosAcquireRef(tsSyncRefId, rid);
  if (pNode == NULL) return 0; 

  int32_t code = syncForwardToPeerImpl(pNode, data, mhandle, qtype);

  taosReleaseRef(tsSyncRefId, rid);

  return code;
}

void syncConfirmForward(int64_t rid, uint64_t version, int32_t code) {
  SSyncNode *pNode = taosAcquireRef(tsSyncRefId, rid);
  if (pNode == NULL) return;

  SSyncPeer *pPeer = pNode->pMaster;
  if (pPeer && pNode->quorum > 1) {
    char msg[sizeof(SSyncHead) + sizeof(SFwdRsp)] = {0};

    SSyncHead *pHead = (SSyncHead *)msg;
    pHead->type = TAOS_SMSG_FORWARD_RSP;
    pHead->len = sizeof(SFwdRsp);

    SFwdRsp *pFwdRsp = (SFwdRsp *)(msg + sizeof(SSyncHead));
    pFwdRsp->version = version;
    pFwdRsp->code = code;

    int32_t msgLen = sizeof(SSyncHead) + sizeof(SFwdRsp);
    int32_t retLen = write(pPeer->peerFd, msg, msgLen);

    if (retLen == msgLen) {
      sDebug("%s, forward-rsp is sent, code:%x hver:%" PRIu64, pPeer->id, code, version);
    } else {
      sDebug("%s, failed to send forward ack, restart", pPeer->id);
      syncRestartConnection(pPeer);
    }
  }

  taosReleaseRef(tsSyncRefId, rid);
}

void syncRecover(int64_t rid) {
  SSyncPeer *pPeer;

  SSyncNode *pNode = taosAcquireRef(tsSyncRefId, rid);
  if (pNode == NULL) return;

  // to do: add a few lines to check if recover is OK
  // if take this node to unsync state, the whole system may not work

  nodeRole = TAOS_SYNC_ROLE_UNSYNCED;
  (*pNode->notifyRole)(pNode->ahandle, nodeRole);
  nodeVersion = 0;

  pthread_mutex_lock(&(pNode->mutex));

  for (int32_t i = 0; i < pNode->replica; ++i) {
    pPeer = (SSyncPeer *)pNode->peerInfo[i];
    if (pPeer->peerFd >= 0) {
      syncRestartConnection(pPeer);
    }
  }

  pthread_mutex_unlock(&(pNode->mutex));

  taosReleaseRef(tsSyncRefId, rid);
}

int32_t syncGetNodesRole(int64_t rid, SNodesRole *pNodesRole) {
  SSyncNode *pNode = taosAcquireRef(tsSyncRefId, rid);
  if (pNode == NULL) return -1;

  pNodesRole->selfIndex = pNode->selfIndex;
  for (int32_t i = 0; i < pNode->replica; ++i) {
    pNodesRole->nodeId[i] = pNode->peerInfo[i]->nodeId;
    pNodesRole->role[i] = pNode->peerInfo[i]->role;
  }

  taosReleaseRef(tsSyncRefId, rid);

  return 0;
}

static void syncAddArbitrator(SSyncNode *pNode) {
  SSyncPeer *pPeer = pNode->peerInfo[TAOS_SYNC_MAX_REPLICA];

  // if not configured, return right away
  if (tsArbitrator[0] == 0) {
    if (pPeer) syncRemovePeer(pPeer);
    pNode->peerInfo[TAOS_SYNC_MAX_REPLICA] = NULL;
    return;
  }

  SNodeInfo nodeInfo;
  nodeInfo.nodeId = 0;
  int32_t ret = taosGetFqdnPortFromEp(tsArbitrator, nodeInfo.nodeFqdn, &nodeInfo.nodePort);
  if (-1 == ret) {
    nodeInfo.nodePort = tsArbitratorPort;
  }

  if (pPeer) {
    if ((strcmp(nodeInfo.nodeFqdn, pPeer->fqdn) == 0) && (nodeInfo.nodePort == pPeer->port)) {
      return;
    } else {
      syncRemovePeer(pPeer);
      pNode->peerInfo[TAOS_SYNC_MAX_REPLICA] = NULL;
    }
  }

  pNode->peerInfo[TAOS_SYNC_MAX_REPLICA] = syncAddPeer(pNode, &nodeInfo);
}

static void syncFreeNode(void *param) {
  SSyncNode *pNode = param;

  pthread_mutex_destroy(&pNode->mutex);
  tfree(pNode->pRecv);
  tfree(pNode->pSyncFwds);
  tfree(pNode);
}

void syncAddPeerRef(SSyncPeer *pPeer) { atomic_add_fetch_8(&pPeer->refCount, 1); }

int32_t syncDecPeerRef(SSyncPeer *pPeer) {
  if (atomic_sub_fetch_8(&pPeer->refCount, 1) == 0) {
    taosReleaseRef(tsSyncRefId, pPeer->pSyncNode->rid);

    sDebug("%s, resource is freed", pPeer->id);
    tfree(pPeer->watchFd);
    tfree(pPeer);
    return 0;
  }

  return 1;
}

static void syncClosePeerConn(SSyncPeer *pPeer) {
  taosTmrStopA(&pPeer->timer);
  taosClose(pPeer->syncFd);
  if (pPeer->peerFd >= 0) {
    pPeer->peerFd = -1;
    taosFreeTcpConn(pPeer->pConn);
  }
}

static void syncRemovePeer(SSyncPeer *pPeer) {
  sInfo("%s, it is removed", pPeer->id);

  pPeer->ip = 0;
  syncClosePeerConn(pPeer);
  syncDecPeerRef(pPeer);
}

static SSyncPeer *syncAddPeer(SSyncNode *pNode, const SNodeInfo *pInfo) {
  uint32_t ip = taosGetIpFromFqdn(pInfo->nodeFqdn);
  if (ip == 0xFFFFFFFF) {
    sError("failed to add peer, can resolve fqdn:%s since %s", pInfo->nodeFqdn, strerror(errno));
    terrno = TSDB_CODE_RPC_FQDN_ERROR;
    return NULL;
  }

  SSyncPeer *pPeer = calloc(1, sizeof(SSyncPeer));
  if (pPeer == NULL) return NULL;

  pPeer->nodeId = pInfo->nodeId;
  tstrncpy(pPeer->fqdn, pInfo->nodeFqdn, sizeof(pPeer->fqdn));
  pPeer->ip = ip;
  pPeer->port = pInfo->nodePort;
  pPeer->fqdn[sizeof(pPeer->fqdn) - 1] = 0;
  snprintf(pPeer->id, sizeof(pPeer->id), "vgId:%d, peer:%s:%u", pNode->vgId, pPeer->fqdn, pPeer->port);

  pPeer->peerFd = -1;
  pPeer->syncFd = -1;
  pPeer->role = TAOS_SYNC_ROLE_OFFLINE;
  pPeer->pSyncNode = pNode;
  pPeer->refCount = 1;

  sInfo("%s, it is configured", pPeer->id);
  int32_t ret = strcmp(pPeer->fqdn, tsNodeFqdn);
  if (pPeer->nodeId == 0 || (ret > 0) || (ret == 0 && pPeer->port > tsSyncPort)) {
    int32_t checkMs = 100 + (pNode->vgId * 10) % 100;
    if (pNode->vgId > 1) checkMs = tsStatusInterval * 1000 + checkMs;
    sDebug("%s, start to check peer connection after %d ms", pPeer->id, checkMs);
    taosTmrReset(syncCheckPeerConnection, checkMs, pPeer, tsSyncTmrCtrl, &pPeer->timer);
  }

  taosAcquireRef(tsSyncRefId, pNode->rid);  
  return pPeer;
}

void syncBroadcastStatus(SSyncNode *pNode) {
  SSyncPeer *pPeer;

  for (int32_t i = 0; i < pNode->replica; ++i) {
    if (i == pNode->selfIndex) continue;
    pPeer = pNode->peerInfo[i];
    syncSendPeersStatusMsgToPeer(pPeer, 1, SYNC_STATUS_BROADCAST, syncGenTranId());
  }
}

static void syncResetFlowCtrl(SSyncNode *pNode) {
  for (int32_t i = 0; i < pNode->replica; ++i) {
    pNode->peerInfo[i]->numOfRetrieves = 0;
  }

  if (pNode->notifyFlowCtrl) {
    (*pNode->notifyFlowCtrl)(pNode->ahandle, 0);
  }
}

static void syncChooseMaster(SSyncNode *pNode) {
  SSyncPeer *pPeer;
  int32_t    onlineNum = 0;
  int32_t    index = -1;
  int32_t    replica = pNode->replica;

  sDebug("vgId:%d, choose master", pNode->vgId);

  for (int32_t i = 0; i < pNode->replica; ++i) {
    if (pNode->peerInfo[i]->role != TAOS_SYNC_ROLE_OFFLINE) {
      onlineNum++;
    }
  }

  if (onlineNum == pNode->replica) {
    // if all peers are online, peer with highest version shall be master
    index = 0;
    for (int32_t i = 1; i < pNode->replica; ++i) {
      if (pNode->peerInfo[i]->version > pNode->peerInfo[index]->version) {
        index = i;
      }
    }
  }

  // add arbitrator connection
  SSyncPeer *pArb = pNode->peerInfo[TAOS_SYNC_MAX_REPLICA];
  if (pArb && pArb->role != TAOS_SYNC_ROLE_OFFLINE) {
    onlineNum++;
    replica = pNode->replica + 1;
  }

  if (index < 0 && onlineNum > replica / 2.0) {
    // over half of nodes are online
    for (int32_t i = 0; i < pNode->replica; ++i) {
      // slave with highest version shall be master
      pPeer = pNode->peerInfo[i];
      if (pPeer->role == TAOS_SYNC_ROLE_SLAVE || pPeer->role == TAOS_SYNC_ROLE_MASTER) {
        if (index < 0 || pPeer->version > pNode->peerInfo[index]->version) {
          index = i;
        }
      }
    }
  }

  if (index >= 0) {
    if (index == pNode->selfIndex) {
      sInfo("vgId:%d, start to work as master", pNode->vgId);
      nodeRole = TAOS_SYNC_ROLE_MASTER;

#if 0
      for (int32_t i = 0; i < pNode->replica; ++i) {
        if (i == index) continue;
        pPeer = pNode->peerInfo[i];
        if (pPeer->version == nodeVersion) {
          pPeer->role = TAOS_SYNC_ROLE_SLAVE;
          pPeer->sstatus = TAOS_SYNC_STATUS_CACHE;
          sInfo("%s, it shall work as slave", pPeer->id);
        }
      }
#endif
      syncResetFlowCtrl(pNode);
      (*pNode->notifyRole)(pNode->ahandle, nodeRole);
    } else {
      pPeer = pNode->peerInfo[index];
      sInfo("%s, it shall work as master", pPeer->id);
    }
  } else {
    sDebug("vgId:%d, failed to choose master", pNode->vgId);
  }
}

static SSyncPeer *syncCheckMaster(SSyncNode *pNode) {
  int32_t onlineNum = 0;
  int32_t index = -1;
  int32_t replica = pNode->replica;

  for (int32_t i = 0; i < pNode->replica; ++i) {
    if (pNode->peerInfo[i]->role != TAOS_SYNC_ROLE_OFFLINE) {
      onlineNum++;
    }
  }

  // add arbitrator connection
  SSyncPeer *pArb = pNode->peerInfo[TAOS_SYNC_MAX_REPLICA];
  if (pArb && pArb->role != TAOS_SYNC_ROLE_OFFLINE) {
    onlineNum++;
    replica = pNode->replica + 1;
  }

  if (onlineNum <= replica * 0.5) {
    if (nodeRole != TAOS_SYNC_ROLE_UNSYNCED) {
      nodeRole = TAOS_SYNC_ROLE_UNSYNCED;
      // pNode->peerInfo[pNode->selfIndex]->role = nodeRole;
      (*pNode->notifyRole)(pNode->ahandle, nodeRole);
      sInfo("vgId:%d, change to unsynced state, online:%d replica:%d", pNode->vgId, onlineNum, replica);
    }
  } else {
    for (int32_t i = 0; i < pNode->replica; ++i) {
      SSyncPeer *pTemp = pNode->peerInfo[i];
      if (pTemp->role != TAOS_SYNC_ROLE_MASTER) continue;
      if (index < 0) {
        index = i;
      } else {  // multiple masters, it shall not happen
        if (i == pNode->selfIndex) {
          sError("%s, peer is master, work as slave instead", pTemp->id);
          nodeRole = TAOS_SYNC_ROLE_SLAVE;
          (*pNode->notifyRole)(pNode->ahandle, nodeRole);
        }
      }
    }
  }

  SSyncPeer *pMaster = (index >= 0) ? pNode->peerInfo[index] : NULL;
  return pMaster;
}

static int32_t syncValidateMaster(SSyncPeer *pPeer) {
  SSyncNode *pNode = pPeer->pSyncNode;
  int32_t    code = 0;

  if (nodeRole == TAOS_SYNC_ROLE_MASTER && nodeVersion < pPeer->version) {
    sDebug("%s, slave has higher version, restart all connections!!!", pPeer->id);
    nodeRole = TAOS_SYNC_ROLE_UNSYNCED;
    (*pNode->notifyRole)(pNode->ahandle, nodeRole);
    code = -1;

    for (int32_t i = 0; i < pNode->replica; ++i) {
      if (i == pNode->selfIndex) continue;
      syncRestartPeer(pNode->peerInfo[i]);
    }
  }

  return code;
}

static void syncCheckRole(SSyncPeer *pPeer, SPeerStatus peersStatus[], int8_t newRole) {
  SSyncNode *pNode = pPeer->pSyncNode;
  int8_t     peerOldRole = pPeer->role;
  int8_t     selfOldRole = nodeRole;
  int8_t     i, syncRequired = 0;

  // pNode->peerInfo[pNode->selfIndex]->version = nodeVersion;
  pPeer->role = newRole;

  sDebug("%s, own role:%s, new peer role:%s", pPeer->id, syncRole[nodeRole], syncRole[pPeer->role]);

  SSyncPeer *pMaster = syncCheckMaster(pNode);

  if (pMaster) {
    // master is there
    pNode->pMaster = pMaster;
    sDebug("%s, it is the master, sver:%" PRIu64, pMaster->id, pMaster->version);

    if (syncValidateMaster(pPeer) < 0) return;

    if (nodeRole == TAOS_SYNC_ROLE_UNSYNCED) {
      if (nodeVersion < pMaster->version) {
        syncRequired = 1;
      } else {
        sInfo("%s is master, work as slave, sver:%" PRIu64, pMaster->id, pMaster->version);
        nodeRole = TAOS_SYNC_ROLE_SLAVE;
        (*pNode->notifyRole)(pNode->ahandle, nodeRole);
      }
    } else if (nodeRole == TAOS_SYNC_ROLE_SLAVE && pMaster == pPeer) {
      // nodeVersion = pMaster->version;
    }
  } else {
    // master not there, if all peer's state and version are consistent, choose the master
    int32_t consistent = 0;
    if (peersStatus) {
      for (i = 0; i < pNode->replica; ++i) {
        SSyncPeer *pTemp = pNode->peerInfo[i];
        if (pTemp->role != peersStatus[i].role) break;
        if ((pTemp->role != TAOS_SYNC_ROLE_OFFLINE) && (pTemp->version != peersStatus[i].version)) break;
      }

      if (i >= pNode->replica) consistent = 1;
    } else {
      if (pNode->replica == 2) consistent = 1;
    }

    if (consistent) {
      syncChooseMaster(pNode);
    }
  }

  if (syncRequired) {
    syncRecoverFromMaster(pMaster);
  }

  if (peerOldRole != newRole || nodeRole != selfOldRole) {
    syncBroadcastStatus(pNode);
  }

  if (nodeRole != TAOS_SYNC_ROLE_MASTER) {
    syncResetFlowCtrl(pNode);
  }
}

static void syncRestartPeer(SSyncPeer *pPeer) {
  sDebug("%s, restart connection", pPeer->id);

  syncClosePeerConn(pPeer);

  pPeer->sstatus = TAOS_SYNC_STATUS_INIT;

  int32_t ret = strcmp(pPeer->fqdn, tsNodeFqdn);
  if (ret > 0 || (ret == 0 && pPeer->port > tsSyncPort)) {
    taosTmrReset(syncCheckPeerConnection, tsSyncTimer * 1000, pPeer, tsSyncTmrCtrl, &pPeer->timer);
  }
}

void syncRestartConnection(SSyncPeer *pPeer) {
  if (pPeer->ip == 0) return;

  syncRestartPeer(pPeer);
  syncCheckRole(pPeer, NULL, TAOS_SYNC_ROLE_OFFLINE);
}

static void syncProcessSyncRequest(char *msg, SSyncPeer *pPeer) {
  SSyncNode *pNode = pPeer->pSyncNode;
  sDebug("%s, sync-req is received", pPeer->id);

  if (pPeer->ip == 0) return;

  if (nodeRole != TAOS_SYNC_ROLE_MASTER) {
    sError("%s, I am not master anymore", pPeer->id);
    taosClose(pPeer->syncFd);
    return;
  }

  if (pPeer->sstatus != TAOS_SYNC_STATUS_INIT) {
    sDebug("%s, sync is already started", pPeer->id);
    return;  // already started
  }

  // start a new thread to retrieve the data
  syncAddPeerRef(pPeer);
  pthread_attr_t thattr;
  pthread_t      thread;
  pthread_attr_init(&thattr);
  pthread_attr_setdetachstate(&thattr, PTHREAD_CREATE_DETACHED);
  int32_t ret = pthread_create(&thread, &thattr, syncRetrieveData, pPeer);
  pthread_attr_destroy(&thattr);

  if (ret != 0) {
    sError("%s, failed to create sync thread(%s)", pPeer->id, strerror(errno));
    syncDecPeerRef(pPeer);
  } else {
    pPeer->sstatus = TAOS_SYNC_STATUS_START;
    sDebug("%s, thread is created to retrieve data", pPeer->id);
  }
}

static void syncNotStarted(void *param, void *tmrId) {
  SSyncPeer *pPeer = param;
  SSyncNode *pNode = pPeer->pSyncNode;

  pthread_mutex_lock(&(pNode->mutex));
  pPeer->timer = NULL;
  sInfo("%s, sync connection is still not up, restart", pPeer->id);
  syncRestartConnection(pPeer);
  pthread_mutex_unlock(&(pNode->mutex));
}

static void syncTryRecoverFromMaster(void *param, void *tmrId) {
  SSyncPeer *pPeer = param;
  SSyncNode *pNode = pPeer->pSyncNode;

  pthread_mutex_lock(&(pNode->mutex));
  syncRecoverFromMaster(pPeer);
  pthread_mutex_unlock(&(pNode->mutex));
}

static void syncRecoverFromMaster(SSyncPeer *pPeer) {
  SSyncNode *pNode = pPeer->pSyncNode;

  if (nodeSStatus != TAOS_SYNC_STATUS_INIT) {
    sDebug("%s, sync is already started, status:%d", pPeer->id, nodeSStatus);
    return;
  }

  taosTmrStopA(&pPeer->timer);

  // Ensure the sync of mnode not interrupted
  if (pNode->vgId != 1 && tsSyncNum >= tsMaxSyncNum) {
    sInfo("%s, %d syncs are in process, try later", pPeer->id, tsSyncNum);
    taosTmrReset(syncTryRecoverFromMaster, 500 + (pNode->vgId * 10) % 200, pPeer, tsSyncTmrCtrl, &pPeer->timer);
    return;
  }

  sDebug("%s, try to sync", pPeer->id);

  SFirstPkt firstPkt;
  memset(&firstPkt, 0, sizeof(firstPkt));
  firstPkt.syncHead.type = TAOS_SMSG_SYNC_REQ;
  firstPkt.syncHead.vgId = pNode->vgId;
  firstPkt.syncHead.len = sizeof(firstPkt) - sizeof(SSyncHead);
  tstrncpy(firstPkt.fqdn, tsNodeFqdn, sizeof(firstPkt.fqdn));
  firstPkt.port = tsSyncPort;
  taosTmrReset(syncNotStarted, tsSyncTimer * 1000, pPeer, tsSyncTmrCtrl, &pPeer->timer);

  if (write(pPeer->peerFd, &firstPkt, sizeof(firstPkt)) != sizeof(firstPkt)) {
    sError("%s, failed to send sync-req to peer", pPeer->id);
  } else {
    nodeSStatus = TAOS_SYNC_STATUS_START;
    sInfo("%s, sync-req is sent", pPeer->id);
  }
}

static void syncProcessFwdResponse(char *cont, SSyncPeer *pPeer) {
  SSyncNode *pNode = pPeer->pSyncNode;
  SFwdRsp *  pFwdRsp = (SFwdRsp *)cont;
  SSyncFwds *pSyncFwds = pNode->pSyncFwds;
  SFwdInfo * pFwdInfo;

  sDebug("%s, forward-rsp is received, code:%x hver:%" PRIu64, pPeer->id, pFwdRsp->code, pFwdRsp->version);
  SFwdInfo *pFirst = pSyncFwds->fwdInfo + pSyncFwds->first;

  if (pFirst->version <= pFwdRsp->version && pSyncFwds->fwds > 0) {
    // find the forwardInfo from first
    for (int32_t i = 0; i < pSyncFwds->fwds; ++i) {
      pFwdInfo = pSyncFwds->fwdInfo + (i + pSyncFwds->first) % tsMaxFwdInfo;
      if (pFwdRsp->version == pFwdInfo->version) break;
    }

    syncProcessFwdAck(pNode, pFwdInfo, pFwdRsp->code);
    syncRemoveConfirmedFwdInfo(pNode);
  }
}

static void syncProcessForwardFromPeer(char *cont, SSyncPeer *pPeer) {
  SSyncNode *pNode = pPeer->pSyncNode;
  SWalHead * pHead = (SWalHead *)cont;

  sDebug("%s, forward is received, hver:%" PRIu64 ", len:%d", pPeer->id, pHead->version, pHead->len);

  if (nodeRole == TAOS_SYNC_ROLE_SLAVE) {
    // nodeVersion = pHead->version;
    (*pNode->writeToCache)(pNode->ahandle, pHead, TAOS_QTYPE_FWD, NULL);
  } else {
    if (nodeSStatus != TAOS_SYNC_STATUS_INIT) {
      syncSaveIntoBuffer(pPeer, pHead);
    } else {
      sError("%s, forward discarded, hver:%" PRIu64, pPeer->id, pHead->version);
    }
  }
}

static void syncProcessPeersStatusMsg(char *cont, SSyncPeer *pPeer) {
  SSyncNode *   pNode = pPeer->pSyncNode;
  SPeersStatus *pPeersStatus = (SPeersStatus *)cont;

<<<<<<< HEAD
  sDebug("%s, status msg is received, self:%s sver:%" PRIu64 " peer:%s sver:%" PRIu64 ", ack:%d", pPeer->id,
         syncRole[nodeRole], nodeVersion, syncRole[pPeersStatus->role], pPeersStatus->version, pPeersStatus->ack);
=======
  sDebug("%s, status msg is received, self:%s ver:%" PRIu64 " peer:%s ver:%" PRIu64 ", ack:%d tranId:%u type:%s", pPeer->id,
         syncRole[nodeRole], nodeVersion, syncRole[pPeersStatus->role], pPeersStatus->version, pPeersStatus->ack, pPeersStatus->tranId, statusType[pPeersStatus->type]);
>>>>>>> 53774be0

  pPeer->version = pPeersStatus->version;
  syncCheckRole(pPeer, pPeersStatus->peersStatus, pPeersStatus->role);

  if (pPeersStatus->ack) {
    syncSendPeersStatusMsgToPeer(pPeer, 0, pPeersStatus->type + 1, pPeersStatus->tranId);
  }
}

static int32_t syncReadPeerMsg(SSyncPeer *pPeer, SSyncHead *pHead, char *cont) {
  if (pPeer->peerFd < 0) return -1;

  int32_t hlen = taosReadMsg(pPeer->peerFd, pHead, sizeof(SSyncHead));
  if (hlen != sizeof(SSyncHead)) {
    sDebug("%s, failed to read msg, hlen:%d", pPeer->id, hlen);
    return -1;
  }

  // head.len = htonl(head.len);
  if (pHead->len < 0) {
    sError("%s, invalid pkt length, hlen:%d", pPeer->id, pHead->len);
    return -1;
  }

  assert(pHead->len <= TSDB_MAX_WAL_SIZE);
  int32_t bytes = taosReadMsg(pPeer->peerFd, cont, pHead->len);
  if (bytes != pHead->len) {
    sError("%s, failed to read, bytes:%d len:%d", pPeer->id, bytes, pHead->len);
    return -1;
  }

  return 0;
}

static int32_t syncProcessPeerMsg(void *param, void *buffer) {
  SSyncPeer *pPeer = param;
  SSyncHead  head;
  char *     cont = buffer;

  SSyncNode *pNode = pPeer->pSyncNode;
  pthread_mutex_lock(&(pNode->mutex));

  int32_t code = syncReadPeerMsg(pPeer, &head, cont);

  if (code == 0) {
    if (head.type == TAOS_SMSG_FORWARD) {
      syncProcessForwardFromPeer(cont, pPeer);
    } else if (head.type == TAOS_SMSG_FORWARD_RSP) {
      syncProcessFwdResponse(cont, pPeer);
    } else if (head.type == TAOS_SMSG_SYNC_REQ) {
      syncProcessSyncRequest(cont, pPeer);
    } else if (head.type == TAOS_SMSG_STATUS) {
      syncProcessPeersStatusMsg(cont, pPeer);
    }
  }

  pthread_mutex_unlock(&(pNode->mutex));

  return code;
}

#define statusMsgLen sizeof(SSyncHead) + sizeof(SPeersStatus) + sizeof(SPeerStatus) * TAOS_SYNC_MAX_REPLICA

static void syncSendPeersStatusMsgToPeer(SSyncPeer *pPeer, char ack, int8_t type, uint16_t tranId) {
  SSyncNode *pNode = pPeer->pSyncNode;
  char       msg[statusMsgLen] = {0};

  if (pPeer->peerFd < 0 || pPeer->ip == 0) return;

  SSyncHead *   pHead = (SSyncHead *)msg;
  SPeersStatus *pPeersStatus = (SPeersStatus *)(msg + sizeof(SSyncHead));

  pHead->type = TAOS_SMSG_STATUS;
  pHead->len = statusMsgLen - sizeof(SSyncHead);

  pPeersStatus->version = nodeVersion;
  pPeersStatus->role = nodeRole;
  pPeersStatus->ack = ack;
  pPeersStatus->type = type;
  pPeersStatus->tranId = tranId;

  for (int32_t i = 0; i < pNode->replica; ++i) {
    pPeersStatus->peersStatus[i].role = pNode->peerInfo[i]->role;
    pPeersStatus->peersStatus[i].version = pNode->peerInfo[i]->version;
  }

  int32_t retLen = write(pPeer->peerFd, msg, statusMsgLen);
  if (retLen == statusMsgLen) {
<<<<<<< HEAD
    sDebug("%s, status msg is sent, self:%s sver:%" PRIu64 ", ack:%d", pPeer->id, syncRole[pPeersStatus->role],
           pPeersStatus->version, pPeersStatus->ack);
=======
    sDebug("%s, status msg is sent, self:%s ver:%" PRIu64 ", ack:%d tranId:%u type:%s", pPeer->id, syncRole[pPeersStatus->role],
           pPeersStatus->version, pPeersStatus->ack, pPeersStatus->tranId, statusType[pPeersStatus->type]);
>>>>>>> 53774be0
  } else {
    sDebug("%s, failed to send status msg, restart", pPeer->id);
    syncRestartConnection(pPeer);
  }

  return;
}

static void syncSetupPeerConnection(SSyncPeer *pPeer) {
  SSyncNode *pNode = pPeer->pSyncNode;

  taosTmrStopA(&pPeer->timer);
  if (pPeer->peerFd >= 0) {
    sDebug("%s, send role version to peer", pPeer->id);
    syncSendPeersStatusMsgToPeer(pPeer, 1, SYNC_STATUS_SETUP_CONN, syncGenTranId());
    return;
  }

  int32_t connFd = taosOpenTcpClientSocket(pPeer->ip, pPeer->port, 0);
  if (connFd < 0) {
    sDebug("%s, failed to open tcp socket(%s)", pPeer->id, strerror(errno));
    taosTmrReset(syncCheckPeerConnection, tsSyncTimer * 1000, pPeer, tsSyncTmrCtrl, &pPeer->timer);
    return;
  }

  SFirstPkt firstPkt;
  memset(&firstPkt, 0, sizeof(firstPkt));
  firstPkt.syncHead.vgId = pPeer->nodeId ? pNode->vgId : 0;
  firstPkt.syncHead.type = TAOS_SMSG_STATUS;
  tstrncpy(firstPkt.fqdn, tsNodeFqdn, sizeof(firstPkt.fqdn));
  firstPkt.port = tsSyncPort;
  firstPkt.sourceId = pNode->vgId;  // tell arbitrator its vgId

  if (write(connFd, &firstPkt, sizeof(firstPkt)) == sizeof(firstPkt)) {
    sDebug("%s, connection to peer server is setup", pPeer->id);
    pPeer->peerFd = connFd;
    pPeer->role = TAOS_SYNC_ROLE_UNSYNCED;
    pPeer->pConn = taosAllocateTcpConn(tsTcpPool, pPeer, connFd);
    syncAddPeerRef(pPeer);
  } else {
    sDebug("try later");
    close(connFd);
    taosTmrReset(syncCheckPeerConnection, tsSyncTimer * 1000, pPeer, tsSyncTmrCtrl, &pPeer->timer);
  }
}

static void syncCheckPeerConnection(void *param, void *tmrId) {
  SSyncPeer *pPeer = param;
  SSyncNode *pNode = pPeer->pSyncNode;

  pthread_mutex_lock(&(pNode->mutex));

  sDebug("%s, check peer connection", pPeer->id);
  syncSetupPeerConnection(pPeer);

  pthread_mutex_unlock(&(pNode->mutex));
}

static void syncCreateRestoreDataThread(SSyncPeer *pPeer) {
  taosTmrStopA(&pPeer->timer);

  pthread_attr_t thattr;
  pthread_t      thread;
  pthread_attr_init(&thattr);
  pthread_attr_setdetachstate(&thattr, PTHREAD_CREATE_DETACHED);

  syncAddPeerRef(pPeer);
  int32_t ret = pthread_create(&(thread), &thattr, (void *)syncRestoreData, pPeer);
  pthread_attr_destroy(&thattr);

  if (ret < 0) {
    sError("%s, failed to create sync thread", pPeer->id);
    taosClose(pPeer->syncFd);
    syncDecPeerRef(pPeer);
  } else {
    sInfo("%s, sync connection is up", pPeer->id);
  }
}

static void syncProcessIncommingConnection(int32_t connFd, uint32_t sourceIp) {
  char    ipstr[24];
  int32_t i;

  tinet_ntoa(ipstr, sourceIp);
  sDebug("peer TCP connection from ip:%s", ipstr);

  SFirstPkt firstPkt;
  if (taosReadMsg(connFd, &firstPkt, sizeof(firstPkt)) != sizeof(firstPkt)) {
    sError("failed to read peer first pkt from ip:%s(%s)", ipstr, strerror(errno));
    taosCloseSocket(connFd);
    return;
  }

  int32_t     vgId = firstPkt.syncHead.vgId;
  SSyncNode **ppNode = (SSyncNode **)taosHashGet(tsVgIdHash, (const char *)&vgId, sizeof(int32_t));
  if (ppNode == NULL || *ppNode == NULL) {
    sError("vgId:%d, vgId could not be found", vgId);
    taosCloseSocket(connFd);
    return;
  }

  SSyncNode *pNode = *ppNode;
  pthread_mutex_lock(&(pNode->mutex));

  SSyncPeer *pPeer;
  for (i = 0; i < pNode->replica; ++i) {
    pPeer = pNode->peerInfo[i];
    if (pPeer && (strcmp(pPeer->fqdn, firstPkt.fqdn) == 0) && (pPeer->port == firstPkt.port)) break;
  }

  pPeer = (i < pNode->replica) ? pNode->peerInfo[i] : NULL;
  if (pPeer == NULL) {
    sError("vgId:%d, peer:%s not configured", pNode->vgId, firstPkt.fqdn);
    taosCloseSocket(connFd);
    // syncSendVpeerCfgMsg(sync);
  } else {
    // first packet tells what kind of link
    if (firstPkt.syncHead.type == TAOS_SMSG_SYNC_DATA) {
      pPeer->syncFd = connFd;
      syncCreateRestoreDataThread(pPeer);
    } else {
      sDebug("%s, TCP connection is already up, close one", pPeer->id);
      syncClosePeerConn(pPeer);
      pPeer->peerFd = connFd;
      pPeer->pConn = taosAllocateTcpConn(tsTcpPool, pPeer, connFd);
      syncAddPeerRef(pPeer);
      sDebug("%s, ready to exchange data", pPeer->id);
      syncSendPeersStatusMsgToPeer(pPeer, 1, SYNC_STATUS_EXCHANGE_DATA, syncGenTranId());
    }
  }

  pthread_mutex_unlock(&(pNode->mutex));
}

static void syncProcessBrokenLink(void *param) {
  if (param == NULL) return;  // the connection for arbitrator
  SSyncPeer *pPeer = param;
  SSyncNode *pNode = pPeer->pSyncNode;

  if (taosAcquireRef(tsSyncRefId, pNode->rid) == NULL) return;
  pthread_mutex_lock(&(pNode->mutex));

  sDebug("%s, TCP link is broken(%s)", pPeer->id, strerror(errno));
  pPeer->peerFd = -1;

  if (syncDecPeerRef(pPeer) != 0) {
    syncRestartConnection(pPeer);
  }

  pthread_mutex_unlock(&(pNode->mutex));
  taosReleaseRef(tsSyncRefId, pNode->rid);
}

static void syncSaveFwdInfo(SSyncNode *pNode, uint64_t version, void *mhandle) {
  SSyncFwds *pSyncFwds = pNode->pSyncFwds;
  uint64_t   time = taosGetTimestampMs();

  if (pSyncFwds->fwds >= tsMaxFwdInfo) {
    pSyncFwds->first = (pSyncFwds->first + 1) % tsMaxFwdInfo;
    pSyncFwds->fwds--;
  }

  if (pSyncFwds->fwds > 0) {
    pSyncFwds->last = (pSyncFwds->last + 1) % tsMaxFwdInfo;
  }

  SFwdInfo *pFwdInfo = pSyncFwds->fwdInfo + pSyncFwds->last;
  memset(pFwdInfo, 0, sizeof(SFwdInfo));
  pFwdInfo->version = version;
  pFwdInfo->mhandle = mhandle;
  pFwdInfo->time = time;

  pSyncFwds->fwds++;
  sDebug("vgId:%d, fwd info is saved, hver:%" PRIu64 " fwds:%d ", pNode->vgId, version, pSyncFwds->fwds);
}

static void syncRemoveConfirmedFwdInfo(SSyncNode *pNode) {
  SSyncFwds *pSyncFwds = pNode->pSyncFwds;

  int32_t fwds = pSyncFwds->fwds;
  for (int32_t i = 0; i < fwds; ++i) {
    SFwdInfo *pFwdInfo = pSyncFwds->fwdInfo + pSyncFwds->first;
    if (pFwdInfo->confirmed == 0) break;

    pSyncFwds->first = (pSyncFwds->first + 1) % tsMaxFwdInfo;
    pSyncFwds->fwds--;
    if (pSyncFwds->fwds == 0) pSyncFwds->first = pSyncFwds->last;
    // sDebug("vgId:%d, fwd info is removed, hver:%d, fwds:%d",
    //        pNode->vgId, pFwdInfo->version, pSyncFwds->fwds);
    memset(pFwdInfo, 0, sizeof(SFwdInfo));
  }
}

static void syncProcessFwdAck(SSyncNode *pNode, SFwdInfo *pFwdInfo, int32_t code) {
  int32_t confirm = 0;
  if (pFwdInfo->code == 0) pFwdInfo->code = code;

  if (code == 0) {
    pFwdInfo->acks++;
    if (pFwdInfo->acks >= pNode->quorum - 1) {
      confirm = 1;
    }
  } else {
    pFwdInfo->nacks++;
    if (pFwdInfo->nacks > pNode->replica - pNode->quorum) {
      confirm = 1;
    }
  }

  if (confirm && pFwdInfo->confirmed == 0) {
    sDebug("vgId:%d, forward is confirmed, hver:%" PRIu64 " code:%x", pNode->vgId, pFwdInfo->version, pFwdInfo->code);
    (*pNode->confirmForward)(pNode->ahandle, pFwdInfo->mhandle, pFwdInfo->code);
    pFwdInfo->confirmed = 1;
  }
}

static void syncMonitorFwdInfos(void *param, void *tmrId) {
  int64_t rid = (int64_t) param;
  SSyncNode *pNode = taosAcquireRef(tsSyncRefId, rid);
  if (pNode == NULL) return;

  SSyncFwds *pSyncFwds = pNode->pSyncFwds;

  if (pSyncFwds) {
    int64_t time = taosGetTimestampMs();

    if (pSyncFwds->fwds > 0) {
      pthread_mutex_lock(&(pNode->mutex));
      for (int32_t i = 0; i < pSyncFwds->fwds; ++i) {
        SFwdInfo *pFwdInfo = pSyncFwds->fwdInfo + (pSyncFwds->first + i) % tsMaxFwdInfo;
        if (ABS(time - pFwdInfo->time) < 2000) break;

        sDebug("vgId:%d, forward info expired, hver:%" PRIu64 " curtime:%" PRIu64 " savetime:%" PRIu64, pNode->vgId,
               pFwdInfo->version, time, pFwdInfo->time);
        syncProcessFwdAck(pNode, pFwdInfo, TSDB_CODE_RPC_NETWORK_UNAVAIL);
      }

      syncRemoveConfirmedFwdInfo(pNode);
      pthread_mutex_unlock(&(pNode->mutex));
    }

    pNode->pFwdTimer = taosTmrStart(syncMonitorFwdInfos, 300, (void *)pNode->rid, tsSyncTmrCtrl);
  }

  taosReleaseRef(tsSyncRefId, rid);
}

static int32_t syncForwardToPeerImpl(SSyncNode *pNode, void *data, void *mhandle, int32_t qtype) {
  SSyncPeer *pPeer;
  SSyncHead *pSyncHead;
  SWalHead * pWalHead = data;
  int32_t    fwdLen;
  int32_t    code = 0;


  if (pWalHead->version > nodeVersion + 1) {
    sError("vgId:%d, hver:%" PRIu64 ", inconsistent with sver:%" PRIu64, pNode->vgId, pWalHead->version, nodeVersion);
    if (nodeRole == TAOS_SYNC_ROLE_SLAVE) {
      sInfo("vgId:%d, restart connection", pNode->vgId);
      for (int32_t i = 0; i < pNode->replica; ++i) {
        pPeer = pNode->peerInfo[i];
        syncRestartConnection(pPeer);
      }
    }

    return TSDB_CODE_SYN_INVALID_VERSION;
  }

  // always update version
  nodeVersion = pWalHead->version;
  sTrace("vgId:%d, forward to peer, replica:%d role:%s qtype:%s hver:%" PRIu64, pNode->vgId, pNode->replica,
         syncRole[nodeRole], qtypeStr[qtype], pWalHead->version);

  if (pNode->replica == 1 || nodeRole != TAOS_SYNC_ROLE_MASTER) return 0;

  // only pkt from RPC or CQ can be forwarded
  if (qtype != TAOS_QTYPE_RPC && qtype != TAOS_QTYPE_CQ) return 0;

  // a hacker way to improve the performance
  pSyncHead = (SSyncHead *)(((char *)pWalHead) - sizeof(SSyncHead));
  pSyncHead->type = TAOS_SMSG_FORWARD;
  pSyncHead->pversion = 0;
  pSyncHead->len = sizeof(SWalHead) + pWalHead->len;
  fwdLen = pSyncHead->len + sizeof(SSyncHead);  // include the WAL and SYNC head

  pthread_mutex_lock(&(pNode->mutex));

  for (int32_t i = 0; i < pNode->replica; ++i) {
    pPeer = pNode->peerInfo[i];
    if (pPeer == NULL || pPeer->peerFd < 0) continue;
    if (pPeer->role != TAOS_SYNC_ROLE_SLAVE && pPeer->sstatus != TAOS_SYNC_STATUS_CACHE) continue;

    if (pNode->quorum > 1 && code == 0) {
      syncSaveFwdInfo(pNode, pWalHead->version, mhandle);
      code = 1;
    }

    int32_t retLen = write(pPeer->peerFd, pSyncHead, fwdLen);
    if (retLen == fwdLen) {
      sDebug("%s, forward is sent, hver:%" PRIu64 " contLen:%d", pPeer->id, pWalHead->version, pWalHead->len);
    } else {
      sError("%s, failed to forward, hver:%" PRIu64 " retLen:%d", pPeer->id, pWalHead->version, retLen);
      syncRestartConnection(pPeer);
    }
  }

  pthread_mutex_unlock(&(pNode->mutex));

  return code;
}
<|MERGE_RESOLUTION|>--- conflicted
+++ resolved
@@ -47,11 +47,10 @@
 static int32_t  tsSyncRefId = -1;
 
 // local functions
-<<<<<<< HEAD
 static void    syncProcessSyncRequest(char *pMsg, SSyncPeer *pPeer);
 static void    syncRecoverFromMaster(SSyncPeer *pPeer);
 static void    syncCheckPeerConnection(void *param, void *tmrId);
-static void    syncSendPeersStatusMsgToPeer(SSyncPeer *pPeer, char ack);
+static void    syncSendPeersStatusMsgToPeer(SSyncPeer *pPeer, char ack, int8_t type, uint16_t tranId);
 static void    syncProcessBrokenLink(void *param);
 static int32_t syncProcessPeerMsg(void *param, void *buffer);
 static void    syncProcessIncommingConnection(int32_t connFd, uint32_t sourceIp);
@@ -64,24 +63,6 @@
 static void    syncSaveFwdInfo(SSyncNode *pNode, uint64_t version, void *mhandle);
 static void    syncRestartPeer(SSyncPeer *pPeer);
 static int32_t syncForwardToPeerImpl(SSyncNode *pNode, void *data, void *mhandle, int32_t qtyp);
-=======
-static void  syncProcessSyncRequest(char *pMsg, SSyncPeer *pPeer);
-static void  syncRecoverFromMaster(SSyncPeer *pPeer);
-static void  syncCheckPeerConnection(void *param, void *tmrId);
-static void  syncSendPeersStatusMsgToPeer(SSyncPeer *pPeer, char ack, int8_t type, uint16_t tranId);
-static void  syncProcessBrokenLink(void *param);
-static int   syncProcessPeerMsg(void *param, void *buffer);
-static void  syncProcessIncommingConnection(int connFd, uint32_t sourceIp); 
-static void  syncRemovePeer(SSyncPeer *pPeer);
-static void  syncAddArbitrator(SSyncNode *pNode);
-static void  syncAddNodeRef(SSyncNode *pNode);
-static void  syncDecNodeRef(SSyncNode *pNode);
-static void  syncRemoveConfirmedFwdInfo(SSyncNode *pNode);
-static void  syncMonitorFwdInfos(void *param, void *tmrId);
-static void  syncProcessFwdAck(SSyncNode *pNode, SFwdInfo *pFwdInfo, int32_t code);
-static void  syncSaveFwdInfo(SSyncNode *pNode, uint64_t version, void *mhandle); 
-static void  syncRestartPeer(SSyncPeer *pPeer);
->>>>>>> 53774be0
 static SSyncPeer *syncAddPeer(SSyncNode *pNode, const SNodeInfo *pInfo);
 
 char* syncRole[] = {
@@ -932,13 +913,8 @@
   SSyncNode *   pNode = pPeer->pSyncNode;
   SPeersStatus *pPeersStatus = (SPeersStatus *)cont;
 
-<<<<<<< HEAD
-  sDebug("%s, status msg is received, self:%s sver:%" PRIu64 " peer:%s sver:%" PRIu64 ", ack:%d", pPeer->id,
-         syncRole[nodeRole], nodeVersion, syncRole[pPeersStatus->role], pPeersStatus->version, pPeersStatus->ack);
-=======
-  sDebug("%s, status msg is received, self:%s ver:%" PRIu64 " peer:%s ver:%" PRIu64 ", ack:%d tranId:%u type:%s", pPeer->id,
+  sDebug("%s, status msg is received, self:%s sver:%" PRIu64 " peer:%s sver:%" PRIu64 ", ack:%d tranId:%u type:%s", pPeer->id,
          syncRole[nodeRole], nodeVersion, syncRole[pPeersStatus->role], pPeersStatus->version, pPeersStatus->ack, pPeersStatus->tranId, statusType[pPeersStatus->type]);
->>>>>>> 53774be0
 
   pPeer->version = pPeersStatus->version;
   syncCheckRole(pPeer, pPeersStatus->peersStatus, pPeersStatus->role);
@@ -1027,13 +1003,8 @@
 
   int32_t retLen = write(pPeer->peerFd, msg, statusMsgLen);
   if (retLen == statusMsgLen) {
-<<<<<<< HEAD
-    sDebug("%s, status msg is sent, self:%s sver:%" PRIu64 ", ack:%d", pPeer->id, syncRole[pPeersStatus->role],
-           pPeersStatus->version, pPeersStatus->ack);
-=======
-    sDebug("%s, status msg is sent, self:%s ver:%" PRIu64 ", ack:%d tranId:%u type:%s", pPeer->id, syncRole[pPeersStatus->role],
+    sDebug("%s, status msg is sent, self:%s sver:%" PRIu64 ", ack:%d tranId:%u type:%s", pPeer->id, syncRole[pPeersStatus->role],
            pPeersStatus->version, pPeersStatus->ack, pPeersStatus->tranId, statusType[pPeersStatus->type]);
->>>>>>> 53774be0
   } else {
     sDebug("%s, failed to send status msg, restart", pPeer->id);
     syncRestartConnection(pPeer);
