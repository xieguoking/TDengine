--- conflicted
+++ resolved
@@ -235,15 +235,9 @@
 
 #ifdef __APPLE__
   epoll_close(pThread->pollFd);
-<<<<<<< HEAD
-#else
-  close(pThread->pollFd);
-#endif
-=======
 #else // __APPLE__
   close(pThread->pollFd);
 #endif // __APPLE__
->>>>>>> ce50e131
   tfree(pThread);
   tfree(buffer);
   return NULL;
@@ -302,15 +296,9 @@
   if (ret != 0) {
 #ifdef __APPLE__
     epoll_close(pThread->pollFd);
-<<<<<<< HEAD
-#else
-    close(pThread->pollFd);
-#endif
-=======
 #else // __APPLE__
     close(pThread->pollFd);
 #endif // __APPLE__
->>>>>>> ce50e131
     tfree(pThread);
     return NULL;
   }
