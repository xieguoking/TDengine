--- conflicted
+++ resolved
@@ -14,15 +14,11 @@
     return datetime.datetime.fromtimestamp(micro / 1000000.0)
 
 
-<<<<<<< HEAD
-def _crow_timestamp_to_python(data, num_of_rows, nbytes=None, micro=False):#checkpoint
-=======
 def _convert_nanosecond_to_datetime(nanosec):
     return nanosec
 
 
 def _crow_timestamp_to_python(data, num_of_rows, nbytes=None, precision=FieldType.C_TIMESTAMP_UNKNOWN):
->>>>>>> 55fea530
     """Function to convert C bool row to python row
     """
     _timestamp_converter = _convert_millisecond_to_datetime
