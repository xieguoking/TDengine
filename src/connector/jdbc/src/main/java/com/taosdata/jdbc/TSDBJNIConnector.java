/**
 * *************************************************************************
 * Copyright (c) 2019 TAOS Data, Inc. <jhtao@taosdata.com>
 * <p>
 * This program is free software: you can use, redistribute, and/or modify
 * it under the terms of the GNU Affero General Public License, version 3
 * or later ("AGPL"), as published by the Free Software Foundation.
 * <p>
 * This program is distributed in the hope that it will be useful, but WITHOUT
 * ANY WARRANTY; without even the implied warranty of MERCHANTABILITY or
 * FITNESS FOR A PARTICULAR PURPOSE.
 * <p>
 * You should have received a copy of the GNU Affero General Public License
 * along with this program. If not, see <http://www.gnu.org/licenses/>.
 * ***************************************************************************
 */
package com.taosdata.jdbc;

import com.taosdata.jdbc.utils.TaosInfo;

import java.nio.ByteBuffer;
import java.sql.SQLException;
import java.sql.SQLWarning;
import java.util.List;

/**
 * JNI connector
 */
public class TSDBJNIConnector {
    private static volatile Boolean isInitialized = false;

    private TaosInfo taosInfo = TaosInfo.getInstance();
    
    // Connection pointer used in C
    private long taos = TSDBConstants.JNI_NULL_POINTER;
    
    // result set status in current connection
<<<<<<< HEAD
    private boolean isResultsetClosed = true;
    
=======
    private boolean isResultsetClosed;
>>>>>>> 5131e7b1
    private int affectedRows = -1;

    static {
        System.loadLibrary("taos");
        System.out.println("java.library.path:" + System.getProperty("java.library.path"));
    }

    public boolean isClosed() {
        return this.taos == TSDBConstants.JNI_NULL_POINTER;
    }

    public boolean isResultsetClosed() {
        return this.isResultsetClosed;
    }

    public static void init(String configDir, String locale, String charset, String timezone) throws SQLWarning {
        synchronized (isInitialized) {
            if (!isInitialized) {
                initImp(configDir);
                if (setOptions(0, locale) < 0) {
                    throw TSDBError.createSQLWarning("Failed to set locale: " + locale + ". System default will be used.");
                }
                if (setOptions(1, charset) < 0) {
                    throw TSDBError.createSQLWarning("Failed to set charset: " + charset + ". System default will be used.");
                }
                if (setOptions(2, timezone) < 0) {
                    throw TSDBError.createSQLWarning("Failed to set timezone: " + timezone + ". System default will be used.");
                }
                isInitialized = true;
                TaosGlobalConfig.setCharset(getTsCharset());
            }
        }
    }

    public static native void initImp(String configDir);

    public static native int setOptions(int optionIndex, String optionValue);

    public static native String getTsCharset();

    public boolean connect(String host, int port, String dbName, String user, String password) throws SQLException {
        if (this.taos != TSDBConstants.JNI_NULL_POINTER) {
            closeConnection();
            this.taos = TSDBConstants.JNI_NULL_POINTER;
        }

        this.taos = this.connectImp(host, port, dbName, user, password);
        if (this.taos == TSDBConstants.JNI_NULL_POINTER) {
            throw TSDBError.createSQLException(TSDBErrorNumbers.ERROR_JNI_CONNECTION_NULL);
        }
        // invoke connectImp only here
        taosInfo.conn_open_increment();
        return true;
    }

    private native long connectImp(String host, int port, String dbName, String user, String password);

    /**
     * Execute DML/DDL operation
     *
     * @throws SQLException
     */
    public long executeQuery(String sql) throws SQLException {
        Long pSql = 0l;
        try {
            pSql = this.executeQueryImp(sql.getBytes(TaosGlobalConfig.getCharset()), this.taos);
            taosInfo.stmt_count_increment();
        } catch (Exception e) {
            e.printStackTrace();
            this.freeResultSetImp(this.taos, pSql);
            throw TSDBError.createSQLException(TSDBErrorNumbers.ERROR_UNSUPPORTED_ENCODING);
        }
        if (pSql == TSDBConstants.JNI_CONNECTION_NULL) {
            this.freeResultSetImp(this.taos, pSql);
            throw TSDBError.createSQLException(TSDBErrorNumbers.ERROR_JNI_CONNECTION_NULL);
        }
        if (pSql == TSDBConstants.JNI_SQL_NULL) {
            this.freeResultSetImp(this.taos, pSql);
            throw TSDBError.createSQLException(TSDBErrorNumbers.ERROR_JNI_SQL_NULL);
        }
        if (pSql == TSDBConstants.JNI_OUT_OF_MEMORY) {
            this.freeResultSetImp(this.taos, pSql);
            throw TSDBError.createSQLException(TSDBErrorNumbers.ERROR_JNI_OUT_OF_MEMORY);
        }

        int code = this.getErrCode(pSql);
        if (code != TSDBConstants.JNI_SUCCESS) {
            affectedRows = -1;
            String msg = this.getErrMsg(pSql);
            this.freeResultSetImp(this.taos, pSql);
            throw TSDBError.createSQLException(code, msg);
        }

        // Try retrieving result set for the executed SQL using the current connection pointer. 
        pSql = this.getResultSetImp(this.taos, pSql);
        // if pSql == 0L that means resultset is closed
        isResultsetClosed = (pSql == TSDBConstants.JNI_NULL_POINTER);

        return pSql;
    }

    private native long executeQueryImp(byte[] sqlBytes, long connection);

    /**
     * Get recent error code by connection
     */
    public int getErrCode(long pSql) {
        return this.getErrCodeImp(this.taos, pSql);
    }

    private native int getErrCodeImp(long connection, long pSql);

    /**
     * Get recent error message by connection
     */
    public String getErrMsg(long pSql) {
        return this.getErrMsgImp(pSql);
    }

    private native String getErrMsgImp(long pSql);

    private native long getResultSetImp(long connection, long pSql);

    public boolean isUpdateQuery(long pSql) {
        return isUpdateQueryImp(this.taos, pSql) == 1 ? true : false;
    }

    private native long isUpdateQueryImp(long connection, long pSql);

    /**
     * Free result set operation from C to release result set pointer by JNI
     */
    public int freeResultSet(long pSql) {
        int res = this.freeResultSetImp(this.taos, pSql);
        isResultsetClosed = true;
        return res;
    }

<<<<<<< HEAD
=======
    /**
     * Close the open result set which is associated to the current connection. If the result set is already
     * closed, return 0 for success.
     */
//    public int freeResultSet() {
//        int resCode = TSDBConstants.JNI_SUCCESS;
//        if (!isResultsetClosed) {
//            resCode = this.freeResultSetImp(this.taos, this.taosResultSetPointer);
//            taosResultSetPointer = TSDBConstants.JNI_NULL_POINTER;
//            isResultsetClosed = true;
//        }
//        return resCode;
//    }
>>>>>>> 5131e7b1
    private native int freeResultSetImp(long connection, long result);

    /**
     * Get affected rows count
     */
    public int getAffectedRows(long pSql) {
        int affectedRows = this.affectedRows;
        if (affectedRows < 0) {
            affectedRows = this.getAffectedRowsImp(this.taos, pSql);
        }
        return affectedRows;
    }

    private native int getAffectedRowsImp(long connection, long pSql);

    /**
     * Get schema metadata
     */
    public int getSchemaMetaData(long resultSet, List<ColumnMetaData> columnMetaData) {
        return this.getSchemaMetaDataImp(this.taos, resultSet, columnMetaData);
    }

    private native int getSchemaMetaDataImp(long connection, long resultSet, List<ColumnMetaData> columnMetaData);

    /**
     * Get one row data
     */
    public int fetchRow(long resultSet, TSDBResultSetRowData rowData) {
        return this.fetchRowImp(this.taos, resultSet, rowData);
    }

    private native int fetchRowImp(long connection, long resultSet, TSDBResultSetRowData rowData);

    public int fetchBlock(long resultSet, TSDBResultSetBlockData blockData) {
        return this.fetchBlockImp(this.taos, resultSet, blockData);
    }

    private native int fetchBlockImp(long connection, long resultSet, TSDBResultSetBlockData blockData);

    /**
     * Execute close operation from C to release connection pointer by JNI
     *
     * @throws SQLException
     */
    public void closeConnection() throws SQLException {
        int code = this.closeConnectionImp(this.taos);
        
        if (code < 0) {
            throw TSDBError.createSQLException(TSDBErrorNumbers.ERROR_JNI_CONNECTION_NULL);
        } else if (code == 0) {
            this.taos = TSDBConstants.JNI_NULL_POINTER;
        } else {
            throw new SQLException("Undefined error code returned by TDengine when closing a connection");
        }
        
        // invoke closeConnectionImpl only here
        taosInfo.connect_close_increment();
    }

    private native int closeConnectionImp(long connection);

    /**
     * Create a subscription
     */
    long subscribe(String topic, String sql, boolean restart, int period) {
        return subscribeImp(this.taos, restart, topic, sql, period);
    }

    private native long subscribeImp(long connection, boolean restart, String topic, String sql, int period);

    /**
     * Consume a subscription
     */
    long consume(long subscription) {
        return this.consumeImp(subscription);
    }

    private native long consumeImp(long subscription);

    /**
     * Unsubscribe, close a subscription
     *
     * @param subscription
     */
    void unsubscribe(long subscription, boolean isKeep) {
        unsubscribeImp(subscription, isKeep);
    }

    private native void unsubscribeImp(long subscription, boolean isKeep);

    /**
     * Validate if a <I>create table</I> SQL statement is correct without actually creating that table
     */
    public boolean validateCreateTableSql(String sql) {
        int res = validateCreateTableSqlImp(taos, sql.getBytes());
        return res != 0 ? false : true;
    }

    private native int validateCreateTableSqlImp(long connection, byte[] sqlBytes);
    
	public long prepareStmt(String sql) throws SQLException {
    	Long stmt = 0L;
    	try {
    	stmt = prepareStmtImp(sql.getBytes(), this.taos);
    	} catch (Exception e) {
            e.printStackTrace();
            throw TSDBError.createSQLException(TSDBErrorNumbers.ERROR_UNSUPPORTED_ENCODING);
        }
    	
        if (stmt == TSDBConstants.JNI_CONNECTION_NULL) {
            throw TSDBError.createSQLException(TSDBErrorNumbers.ERROR_JNI_CONNECTION_NULL);
        }
        
        if (stmt == TSDBConstants.JNI_SQL_NULL) {
            throw TSDBError.createSQLException(TSDBErrorNumbers.ERROR_JNI_SQL_NULL);
        }
        
        if (stmt == TSDBConstants.JNI_OUT_OF_MEMORY) {
            throw TSDBError.createSQLException(TSDBErrorNumbers.ERROR_JNI_OUT_OF_MEMORY);
        }
        
    	return stmt;
    }
    
    private native long prepareStmtImp(byte[] sql, long con);
    
    public void setBindTableName(long stmt, String tableName) throws SQLException {
		int code = setBindTableNameImp(stmt, tableName, this.taos);
		if (code != TSDBConstants.JNI_SUCCESS) {
            throw TSDBError.createSQLException(TSDBErrorNumbers.ERROR_UNKNOWN, "failed to set table name");
		}
	}
    
    private native int setBindTableNameImp(long stmt, String name, long conn);
    
    public void bindColumnDataArray(long stmt, ByteBuffer colDataList, ByteBuffer lengthList, ByteBuffer isNullList, int type, int bytes, int numOfRows,int columnIndex) throws SQLException {
    	int code = bindColDataImp(stmt, colDataList.array(), lengthList.array(), isNullList.array(), type, bytes, numOfRows, columnIndex, this.taos);
    	if (code != TSDBConstants.JNI_SUCCESS) {
            throw TSDBError.createSQLException(TSDBErrorNumbers.ERROR_UNKNOWN, "failed to bind column data");
    	}
	}
    
    private native int bindColDataImp(long stmt, byte[] colDataList, byte[] lengthList, byte[] isNullList, int type, int bytes, int numOfRows, int columnIndex, long conn);
    
    public void executeBatch(long stmt) throws SQLException {
    	int code = executeBatchImp(stmt, this.taos);
    	if (code != TSDBConstants.JNI_SUCCESS) {
            throw TSDBError.createSQLException(TSDBErrorNumbers.ERROR_UNKNOWN, "failed to execute batch bind");
    	}
    }
    
    private native int executeBatchImp(long stmt, long con);
    
    public void closeBatch(long stmt) throws SQLException {
    	int code = closeStmt(stmt, this.taos);
    	if (code != TSDBConstants.JNI_SUCCESS) {
            throw TSDBError.createSQLException(TSDBErrorNumbers.ERROR_UNKNOWN, "failed to close batch bind");
    	}
    }
    
    private native int closeStmt(long stmt, long con);
}<|MERGE_RESOLUTION|>--- conflicted
+++ resolved
@@ -35,12 +35,8 @@
     private long taos = TSDBConstants.JNI_NULL_POINTER;
     
     // result set status in current connection
-<<<<<<< HEAD
-    private boolean isResultsetClosed = true;
-    
-=======
     private boolean isResultsetClosed;
->>>>>>> 5131e7b1
+
     private int affectedRows = -1;
 
     static {
@@ -179,22 +175,6 @@
         return res;
     }
 
-<<<<<<< HEAD
-=======
-    /**
-     * Close the open result set which is associated to the current connection. If the result set is already
-     * closed, return 0 for success.
-     */
-//    public int freeResultSet() {
-//        int resCode = TSDBConstants.JNI_SUCCESS;
-//        if (!isResultsetClosed) {
-//            resCode = this.freeResultSetImp(this.taos, this.taosResultSetPointer);
-//            taosResultSetPointer = TSDBConstants.JNI_NULL_POINTER;
-//            isResultsetClosed = true;
-//        }
-//        return resCode;
-//    }
->>>>>>> 5131e7b1
     private native int freeResultSetImp(long connection, long result);
 
     /**
