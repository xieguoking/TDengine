--- conflicted
+++ resolved
@@ -22,10 +22,6 @@
 
 public class TSDBStatement implements Statement {
     private TSDBJNIConnector connector;
-<<<<<<< HEAD
-=======
-    private TaosInfo taosInfo = TaosInfo.getInstance();
->>>>>>> aefc6052
 
     /**
      * To store batched commands
