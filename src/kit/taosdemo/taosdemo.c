--- conflicted
+++ resolved
@@ -3328,12 +3328,7 @@
         }
 
         len = 0;
-        if (0 != queryDbExec(pThreadInfo->taos, pThreadInfo->buffer,
-<<<<<<< HEAD
-                    NO_INSERT_TYPE, false)) {
-=======
-                    NO_INSERT_TYPE, false)){
->>>>>>> ae2739b1
+        if (0 != queryDbExec(pThreadInfo->taos, pThreadInfo->buffer, NO_INSERT_TYPE, false)) {
             errorPrint2("queryDbExec() failed. buffer:\n%s\n", pThreadInfo->buffer);
             free(pThreadInfo->buffer);
             return NULL;
