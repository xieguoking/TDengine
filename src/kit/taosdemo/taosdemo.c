﻿/*
 * Copyright (c) 2019 TAOS Data, Inc. <jhtao@taosdata.com>
 *
 * This program is free software: you can use, redistribute, and/or modify
 * it under the terms of the GNU Affero General Public License, version 3
 * or later ("AGPL"), as published by the Free Software Foundation.
 *
 * This program is distributed in the hope that it will be useful, but WITHOUT
 * ANY WARRANTY; without even the implied warranty of MERCHANTABILITY or
 * FITNESS FOR A PARTICULAR PURPOSE.
 *
 * You should have received a copy of the GNU Affero General Public License
 * along with this program. If not, see <http://www.gnu.org/licenses/>.
 */


/*
   when in some thread query return error, thread don't exit, but return, otherwise coredump in other thread.
*/

#include <stdint.h>
#define _GNU_SOURCE
#define CURL_STATICLIB

#ifdef LINUX
  #include <argp.h>
  #include <inttypes.h>
  #ifndef _ALPINE
    #include <error.h>
  #endif
  #include <pthread.h>
  #include <semaphore.h>
  #include <stdbool.h>
  #include <stdio.h>
  #include <string.h>
  #include <sys/time.h>
  #include <time.h>
  #include <unistd.h>
  #include <wordexp.h>
  #include <regex.h>
#else
  #include <regex.h>
  #include <stdio.h>
#endif

#include <assert.h>
#include <stdlib.h>
#include "cJSON.h"

#include "os.h"
#include "taos.h"
#include "taoserror.h"
#include "tutil.h"

#define REQ_EXTRA_BUF_LEN   1024
#define RESP_BUF_LEN        4096

extern char configDir[];

#define INSERT_JSON_NAME      "insert.json"
#define QUERY_JSON_NAME       "query.json"
#define SUBSCRIBE_JSON_NAME   "subscribe.json"

enum TEST_MODE {
    INSERT_TEST,            // 0
    QUERY_TEST,             // 1
    SUBSCRIBE_TEST,         // 2
    INVAID_TEST
};

enum QUERY_MODE {
  SYNC_QUERY_MODE,          // 0
  ASYNC_QUERY_MODE,         // 1
  INVALID_MODE
};

#define MAX_SQL_SIZE       65536
#define BUFFER_SIZE        (65536*2)
#define MAX_USERNAME_SIZE  64
#define MAX_PASSWORD_SIZE  64
#define MAX_DB_NAME_SIZE   64
#define MAX_HOSTNAME_SIZE  64
#define MAX_TB_NAME_SIZE   64
#define MAX_DATA_SIZE      (16*1024)
#define MAX_NUM_DATATYPE   10
#define OPT_ABORT          1 /* –abort */
#define STRING_LEN         60000
#define MAX_PREPARED_RAND  1000000
#define MAX_FILE_NAME_LEN  256

#define   MAX_SAMPLES_ONCE_FROM_FILE   10000
#define   MAX_NUM_DATATYPE 10

#define   MAX_DB_COUNT           8
#define   MAX_SUPER_TABLE_COUNT  200
#define   MAX_COLUMN_COUNT       1024
#define   MAX_TAG_COUNT          128

#define   MAX_QUERY_SQL_COUNT    100
#define   MAX_QUERY_SQL_LENGTH   1024

#define   MAX_DATABASE_COUNT     256
#define INPUT_BUF_LEN   256

#define DEFAULT_TIMESTAMP_STEP  1


typedef enum CREATE_SUB_TALBE_MOD_EN {
  PRE_CREATE_SUBTBL,
  AUTO_CREATE_SUBTBL,
  NO_CREATE_SUBTBL
} CREATE_SUB_TALBE_MOD_EN;

typedef enum TALBE_EXISTS_EN {
  TBL_NO_EXISTS,
  TBL_ALREADY_EXISTS,
  TBL_EXISTS_BUTT
} TALBE_EXISTS_EN;

enum MODE {
  SYNC,
  ASYNC,
  MODE_BUT
};

typedef enum enum_INSERT_MODE {
    PROGRESSIVE_INSERT_MODE,
    INTERLACE_INSERT_MODE,
    INVALID_INSERT_MODE
} INSERT_MODE;

typedef enum enumQUERY_TYPE {
  NO_INSERT_TYPE,
  INSERT_TYPE,
  QUERY_TYPE_BUT
} QUERY_TYPE;

enum _show_db_index {
  TSDB_SHOW_DB_NAME_INDEX,
  TSDB_SHOW_DB_CREATED_TIME_INDEX,
  TSDB_SHOW_DB_NTABLES_INDEX,
  TSDB_SHOW_DB_VGROUPS_INDEX,
  TSDB_SHOW_DB_REPLICA_INDEX,
  TSDB_SHOW_DB_QUORUM_INDEX,
  TSDB_SHOW_DB_DAYS_INDEX,
  TSDB_SHOW_DB_KEEP_INDEX,
  TSDB_SHOW_DB_CACHE_INDEX,
  TSDB_SHOW_DB_BLOCKS_INDEX,
  TSDB_SHOW_DB_MINROWS_INDEX,
  TSDB_SHOW_DB_MAXROWS_INDEX,
  TSDB_SHOW_DB_WALLEVEL_INDEX,
  TSDB_SHOW_DB_FSYNC_INDEX,
  TSDB_SHOW_DB_COMP_INDEX,
  TSDB_SHOW_DB_CACHELAST_INDEX,
  TSDB_SHOW_DB_PRECISION_INDEX,
  TSDB_SHOW_DB_UPDATE_INDEX,
  TSDB_SHOW_DB_STATUS_INDEX,
  TSDB_MAX_SHOW_DB
};

// -----------------------------------------SHOW TABLES CONFIGURE -------------------------------------
enum _show_stables_index {
  TSDB_SHOW_STABLES_NAME_INDEX,
  TSDB_SHOW_STABLES_CREATED_TIME_INDEX,
  TSDB_SHOW_STABLES_COLUMNS_INDEX,
  TSDB_SHOW_STABLES_METRIC_INDEX,
  TSDB_SHOW_STABLES_UID_INDEX,
  TSDB_SHOW_STABLES_TID_INDEX,
  TSDB_SHOW_STABLES_VGID_INDEX,
  TSDB_MAX_SHOW_STABLES
};

enum _describe_table_index {
  TSDB_DESCRIBE_METRIC_FIELD_INDEX,
  TSDB_DESCRIBE_METRIC_TYPE_INDEX,
  TSDB_DESCRIBE_METRIC_LENGTH_INDEX,
  TSDB_DESCRIBE_METRIC_NOTE_INDEX,
  TSDB_MAX_DESCRIBE_METRIC
};

typedef struct {
  char field[TSDB_COL_NAME_LEN + 1];
  char type[16];
  int length;
  char note[128];
} SColDes;

/* Used by main to communicate with parse_opt. */
typedef struct SArguments_S {
  char *   metaFile;
  int      test_mode;
  char *   host;
  uint16_t port;
  char *   user;
  char *   password;
  char *   database;
  int      replica;
  char *   tb_prefix;
  char *   sqlFile;
  bool     use_metric;
  bool     drop_database;
  bool     insert_only;
  bool     answer_yes;
  bool     debug_print;
  bool     verbose_print;
  bool     performance_print;
  char *   output_file;
  int      query_mode;
  char *   datatype[MAX_NUM_DATATYPE + 1];
  int      len_of_binary;
  int      num_of_CPR;
  int      num_of_threads;
  int64_t  insert_interval;
  int64_t  query_times;
  int64_t  interlace_rows;
  int64_t  num_of_RPR;                  // num_of_records_per_req
  int64_t  max_sql_len;
  int64_t  num_of_tables;
  int64_t  num_of_DPT;
  int      abort;
  int      disorderRatio;               // 0: no disorder, >0: x%
  int      disorderRange;               // ms or us by database precision
  int      method_of_delete;
  char **  arg_list;
  int64_t  totalInsertRows;
  int64_t  totalAffectedRows;
} SArguments;

typedef struct SColumn_S {
  char  field[TSDB_COL_NAME_LEN + 1];
  char  dataType[MAX_TB_NAME_SIZE];
  int   dataLen;
  char  note[128];
} StrColumn;

typedef struct SSuperTable_S {
  char         sTblName[MAX_TB_NAME_SIZE+1];
  int64_t      childTblCount;
  bool         childTblExists;          // 0: no, 1: yes
  int64_t      batchCreateTableNum;     // 0: no batch,  > 0: batch table number in one sql
  int8_t       autoCreateTable;         // 0: create sub table, 1: auto create sub table
  char         childTblPrefix[MAX_TB_NAME_SIZE];
  char         dataSource[MAX_TB_NAME_SIZE+1];  // rand_gen or sample
  char         insertMode[MAX_TB_NAME_SIZE];    // taosc, restful
  int64_t      childTblLimit;
  int64_t      childTblOffset;

//  int          multiThreadWriteOneTbl;  // 0: no, 1: yes
  int64_t      interlaceRows;           //
  int          disorderRatio;           // 0: no disorder, >0: x%
  int          disorderRange;           // ms or us by database precision
  int64_t      maxSqlLen;               //

  int64_t      insertInterval;          // insert interval, will override global insert interval
  int64_t      insertRows;
  int64_t      timeStampStep;
<<<<<<< HEAD

=======
>>>>>>> 2a425e92
  char         startTimestamp[MAX_TB_NAME_SIZE];
  char         sampleFormat[MAX_TB_NAME_SIZE];  // csv, json
  char         sampleFile[MAX_FILE_NAME_LEN+1];
  char         tagsFile[MAX_FILE_NAME_LEN+1];

  int          columnCount;
  StrColumn    columns[MAX_COLUMN_COUNT];
  int          tagCount;
  StrColumn    tags[MAX_TAG_COUNT];

  char*        childTblName;
  char*        colsOfCreateChildTable;
  int64_t      lenOfOneRow;
  int64_t      lenOfTagOfOneRow;

  char*        sampleDataBuf;
  //int          sampleRowCount;
  //int          sampleUsePos;

  int          tagSource;    // 0: rand, 1: tag sample
  char*        tagDataBuf;
  int          tagSampleCount;
  int          tagUsePos;

  // statistics
  int64_t       totalInsertRows;
  int64_t       totalAffectedRows;
} SSuperTable;

typedef struct {
  char     name[TSDB_DB_NAME_LEN + 1];
  char     create_time[32];
  int32_t  ntables;
  int32_t  vgroups;
  int16_t  replica;
  int16_t  quorum;
  int16_t  days;
  char     keeplist[32];
  int32_t  cache; //MB
  int32_t  blocks;
  int32_t  minrows;
  int32_t  maxrows;
  int8_t   wallevel;
  int32_t  fsync;
  int8_t   comp;
  int8_t   cachelast;
  char     precision[8];   // time resolution
  int8_t   update;
  char     status[16];
} SDbInfo;

typedef struct SDbCfg_S {
//  int       maxtablesPerVnode;
  int       minRows;
  int       maxRows;
  int       comp;
  int       walLevel;
  int       cacheLast;
  int       fsync;
  int       replica;
  int       update;
  int       keep;
  int       days;
  int       cache;
  int       blocks;
  int       quorum;
  char      precision[MAX_TB_NAME_SIZE];
} SDbCfg;

typedef struct SDataBase_S {
  char         dbName[MAX_DB_NAME_SIZE];
  bool         drop;  // 0: use exists, 1: if exists, drop then new create
  SDbCfg       dbCfg;
  int64_t      superTblCount;
  SSuperTable  superTbls[MAX_SUPER_TABLE_COUNT];
} SDataBase;

typedef struct SDbs_S {
  char         cfgDir[MAX_FILE_NAME_LEN+1];
  char         host[MAX_HOSTNAME_SIZE];
  uint16_t     port;
  char         user[MAX_USERNAME_SIZE];
  char         password[MAX_PASSWORD_SIZE];
  char         resultFile[MAX_FILE_NAME_LEN+1];
  bool         use_metric;
  bool         insert_only;
  bool         do_aggreFunc;
  bool         queryMode;

  int          threadCount;
  int          threadCountByCreateTbl;
  int          dbCount;
  SDataBase    db[MAX_DB_COUNT];

  // statistics
  int64_t       totalInsertRows;
  int64_t       totalAffectedRows;

} SDbs;

typedef struct SpecifiedQueryInfo_S {
  int64_t      queryInterval;  // 0: unlimit  > 0   loop/s
  int64_t      concurrent;
  int64_t      sqlCount;
  int          mode; // 0: sync, 1: async
  int64_t      subscribeInterval; // ms
  int64_t      queryTimes;
  int          subscribeRestart;
  int          subscribeKeepProgress;
  char         sql[MAX_QUERY_SQL_COUNT][MAX_QUERY_SQL_LENGTH+1];
  char         result[MAX_QUERY_SQL_COUNT][MAX_FILE_NAME_LEN+1];
  TAOS_SUB*    tsub[MAX_QUERY_SQL_COUNT];
  int64_t      totalQueried;
} SpecifiedQueryInfo;

typedef struct SuperQueryInfo_S {
  char         sTblName[MAX_TB_NAME_SIZE+1];
  int64_t      queryInterval;  // 0: unlimit  > 0   loop/s
  int          threadCnt;
  int          mode; // 0: sync, 1: async
  int64_t      subscribeInterval; // ms
  int          subscribeRestart;
  int          subscribeKeepProgress;
  int64_t      queryTimes;
  int64_t      childTblCount;
  char         childTblPrefix[MAX_TB_NAME_SIZE];
  int64_t      sqlCount;
  char         sql[MAX_QUERY_SQL_COUNT][MAX_QUERY_SQL_LENGTH+1];
  char         result[MAX_QUERY_SQL_COUNT][MAX_FILE_NAME_LEN+1];
  TAOS_SUB*    tsub[MAX_QUERY_SQL_COUNT];

  char*        childTblName;
  int64_t      totalQueried;
} SuperQueryInfo;

typedef struct SQueryMetaInfo_S {
  char         cfgDir[MAX_FILE_NAME_LEN+1];
  char         host[MAX_HOSTNAME_SIZE];
  uint16_t     port;
  char         user[MAX_USERNAME_SIZE];
  char         password[MAX_PASSWORD_SIZE];
  char         dbName[MAX_DB_NAME_SIZE+1];
  char         queryMode[MAX_TB_NAME_SIZE];  // taosc, restful

  SpecifiedQueryInfo  specifiedQueryInfo;
  SuperQueryInfo    superQueryInfo;
  int64_t      totalQueried;
} SQueryMetaInfo;

typedef struct SThreadInfo_S {
  TAOS *taos;
  int threadID;
  char db_name[MAX_DB_NAME_SIZE+1];
  uint32_t time_precision;
  char fp[4096];
  char tb_prefix[MAX_TB_NAME_SIZE];
  int64_t start_table_from;
  int64_t end_table_to;
  int64_t ntables;
  int64_t data_of_rate;
  int64_t start_time;
  char* cols;
  bool  use_metric;
  SSuperTable* superTblInfo;

  // for async insert
  tsem_t lock_sem;
  int64_t  counter;
  uint64_t  st;
  uint64_t  et;
  int64_t  lastTs;

  // sample data
  int64_t samplePos;
  // statistics
  int64_t totalInsertRows;
  int64_t totalAffectedRows;

  // insert delay statistics
  int64_t cntDelay;
  int64_t totalDelay;
  int64_t avgDelay;
  int64_t maxDelay;
  int64_t minDelay;

  // query
  int64_t querySeq;   // sequence number of sql command
} threadInfo;

#ifdef WINDOWS
#define _CRT_RAND_S

#include <windows.h>
#include <winsock2.h>

typedef unsigned __int32 uint32_t;

#pragma comment ( lib, "ws2_32.lib" )
// Some old MinGW/CYGWIN distributions don't define this:
#ifndef ENABLE_VIRTUAL_TERMINAL_PROCESSING
  #define ENABLE_VIRTUAL_TERMINAL_PROCESSING  0x0004
#endif // ENABLE_VIRTUAL_TERMINAL_PROCESSING

static HANDLE g_stdoutHandle;
static DWORD g_consoleMode;

static void setupForAnsiEscape(void) {
  DWORD mode = 0;
  g_stdoutHandle = GetStdHandle(STD_OUTPUT_HANDLE);

  if(g_stdoutHandle == INVALID_HANDLE_VALUE) {
    exit(GetLastError());
  }

  if(!GetConsoleMode(g_stdoutHandle, &mode)) {
    exit(GetLastError());
  }

  g_consoleMode = mode;

  // Enable ANSI escape codes
  mode |= ENABLE_VIRTUAL_TERMINAL_PROCESSING;

  if(!SetConsoleMode(g_stdoutHandle, mode)) {
    exit(GetLastError());
  }
}

static void resetAfterAnsiEscape(void) {
  // Reset colors
  printf("\x1b[0m");

  // Reset console mode
  if(!SetConsoleMode(g_stdoutHandle, g_consoleMode)) {
    exit(GetLastError());
  }
}

static int taosRandom()
{
    int number;
    rand_s(&number);

    return number;
}
#else   // Not windows
static void setupForAnsiEscape(void) {}

static void resetAfterAnsiEscape(void) {
  // Reset colors
  printf("\x1b[0m");
}

#include <time.h>

static int taosRandom()
{
  return rand();
}

#endif // ifdef Windows

static int createDatabasesAndStables();
static void createChildTables();
static int queryDbExec(TAOS *taos, char *command, QUERY_TYPE type, bool quiet);

/* ************ Global variables ************  */

int32_t  randint[MAX_PREPARED_RAND];
int64_t  randbigint[MAX_PREPARED_RAND];
float    randfloat[MAX_PREPARED_RAND];
double   randdouble[MAX_PREPARED_RAND];
char *aggreFunc[] = {"*", "count(*)", "avg(col0)", "sum(col0)",
    "max(col0)", "min(col0)", "first(col0)", "last(col0)"};

SArguments g_args = {
                     NULL,            // metaFile
                     0,               // test_mode
                     "127.0.0.1",     // host
                     6030,            // port
                     "root",          // user
                     #ifdef _TD_POWER_
                     "powerdb",      // password
                     #else
                     "taosdata",      // password
                     #endif
                     "test",          // database
                     1,               // replica
                     "t",             // tb_prefix
                     NULL,            // sqlFile
                     true,            // use_metric
                     true,            // drop_database
                     true,            // insert_only
                     false,           // debug_print
                     false,           // verbose_print
                     false,           // performance statistic print
                     false,           // answer_yes;
                     "./output.txt",  // output_file
                     0,               // mode : sync or async
                     {
                     "INT",           // datatype
                     "INT",           // datatype
                     "INT",           // datatype
                     "INT",           // datatype
                     },
                     16,              // len_of_binary
                     4,               // num_of_CPR
                     10,              // num_of_connections/thread
                     0,               // insert_interval
                     1,               // query_times
                     0,               // interlace_rows;
                     30000,           // num_of_RPR
                     1024000,         // max_sql_len
                     10000,           // num_of_tables
                     10000,           // num_of_DPT
                     0,               // abort
                     0,               // disorderRatio
                     1000,            // disorderRange
                     1,               // method_of_delete
                     NULL             // arg_list
};



static SDbs            g_Dbs;
static int             g_totalChildTables = 0;
static SQueryMetaInfo  g_queryInfo;
static FILE *          g_fpOfInsertResult = NULL;

#define debugPrint(fmt, ...) \
    do { if (g_args.debug_print || g_args.verbose_print) \
      fprintf(stderr, "DEBG: "fmt, __VA_ARGS__); } while(0)

#define verbosePrint(fmt, ...) \
    do { if (g_args.verbose_print) \
        fprintf(stderr, "VERB: "fmt, __VA_ARGS__); } while(0)

#define performancePrint(fmt, ...) \
    do { if (g_args.performance_print) \
        fprintf(stderr, "VERB: "fmt, __VA_ARGS__); } while(0)

#define errorPrint(fmt, ...) \
    do { fprintf(stderr, "ERROR: "fmt, __VA_ARGS__); } while(0)


///////////////////////////////////////////////////

static void ERROR_EXIT(const char *msg) { perror(msg); exit(-1); }

#ifndef TAOSDEMO_COMMIT_SHA1
#define TAOSDEMO_COMMIT_SHA1 "unknown"
#endif

#ifndef TD_VERNUMBER
#define TD_VERNUMBER    "unknown"
#endif

#ifndef TAOSDEMO_STATUS
#define TAOSDEMO_STATUS "unknown"
#endif

static void printVersion() {
    char tdengine_ver[] = TD_VERNUMBER;
    char taosdemo_ver[] = TAOSDEMO_COMMIT_SHA1;
    char taosdemo_status[] = TAOSDEMO_STATUS;

    if (strlen(taosdemo_status) == 0) {
        printf("taosdemo verison %s-%s\n",
                tdengine_ver, taosdemo_ver);
    } else {
        printf("taosdemo verison %s-%s, status:%s\n",
                tdengine_ver, taosdemo_ver, taosdemo_status);
    }
}

static void printHelp() {
  char indent[10] = "        ";
  printf("%s%s%s%s\n", indent, "-f", indent,
          "The meta file to the execution procedure. Default is './meta.json'.");
  printf("%s%s%s%s\n", indent, "-u", indent,
          "The TDengine user name to use when connecting to the server. Default is 'root'.");
#ifdef _TD_POWER_
  printf("%s%s%s%s\n", indent, "-P", indent,
          "The password to use when connecting to the server. Default is 'powerdb'.");
  printf("%s%s%s%s\n", indent, "-c", indent,
          "Configuration directory. Default is '/etc/power/'.");
#else
  printf("%s%s%s%s\n", indent, "-P", indent,
          "The password to use when connecting to the server. Default is 'taosdata'.");
  printf("%s%s%s%s\n", indent, "-c", indent,
          "Configuration directory. Default is '/etc/taos/'.");
#endif
  printf("%s%s%s%s\n", indent, "-h", indent,
          "The host to connect to TDengine. Default is localhost.");
  printf("%s%s%s%s\n", indent, "-p", indent,
          "The TCP/IP port number to use for the connection. Default is 0.");
  printf("%s%s%s%s\n", indent, "-d", indent,
          "Destination database. Default is 'test'.");
  printf("%s%s%s%s\n", indent, "-a", indent,
          "Set the replica parameters of the database, Default 1, min: 1, max: 3.");
  printf("%s%s%s%s\n", indent, "-m", indent,
          "Table prefix name. Default is 't'.");
  printf("%s%s%s%s\n", indent, "-s", indent, "The select sql file.");
  printf("%s%s%s%s\n", indent, "-N", indent, "Use normal table flag.");
  printf("%s%s%s%s\n", indent, "-o", indent,
          "Direct output to the named file. Default is './output.txt'.");
  printf("%s%s%s%s\n", indent, "-q", indent,
          "Query mode -- 0: SYNC, 1: ASYNC. Default is SYNC.");
  printf("%s%s%s%s\n", indent, "-b", indent,
          "The data_type of columns, default: TINYINT,SMALLINT,INT,BIGINT,FLOAT,DOUBLE,BINARY,NCHAR,BOOL,TIMESTAMP.");
  printf("%s%s%s%s\n", indent, "-w", indent,
          "The length of data_type 'BINARY' or 'NCHAR'. Default is 16");
  printf("%s%s%s%s\n", indent, "-l", indent,
          "The number of columns per record. Default is 10.");
  printf("%s%s%s%s\n", indent, "-T", indent,
          "The number of threads. Default is 10.");
  printf("%s%s%s%s\n", indent, "-i", indent,
          "The sleep time (ms) between insertion. Default is 0.");
  printf("%s%s%s%s\n", indent, "-r", indent,
          "The number of records per request. Default is 30000.");
  printf("%s%s%s%s\n", indent, "-t", indent,
          "The number of tables. Default is 10000.");
  printf("%s%s%s%s\n", indent, "-n", indent,
          "The number of records per table. Default is 10000.");
  printf("%s%s%s%s\n", indent, "-x", indent, "Not insert only flag.");
  printf("%s%s%s%s\n", indent, "-y", indent, "Default input yes for prompt.");
  printf("%s%s%s%s\n", indent, "-O", indent,
          "Insert mode--0: In order, 1 ~ 50: disorder ratio. Default is in order.");
  printf("%s%s%s%s\n", indent, "-R", indent,
          "Out of order data's range, ms, default is 1000.");
  printf("%s%s%s%s\n", indent, "-g", indent,
          "Print debug info.");
  printf("%s%s%s\n", indent, "-V, --version\t",
          "Print version info.");
  printf("%s%s%s%s\n", indent, "--help\t", indent,
          "Print command line arguments list info.");
/*    printf("%s%s%s%s\n", indent, "-D", indent,
          "if elete database if exists. 0: no, 1: yes, default is 1");
          */
}

static bool isStringNumber(char *input)
{
  int len = strlen(input);
  if (0 == len) {
    return false;
  }

  for (int i = 0; i < len; i++) {
    if (!isdigit(input[i]))
      return false;
  }

  return true;
}

static void parse_args(int argc, char *argv[], SArguments *arguments) {
  char **sptr;

  for (int i = 1; i < argc; i++) {
    if (strcmp(argv[i], "-f") == 0) {
      arguments->metaFile = argv[++i];
    } else if (strcmp(argv[i], "-c") == 0) {
      if (argc == i+1) {
        printHelp();
        errorPrint("%s", "\n\t-c need a valid path following!\n");
        exit(EXIT_FAILURE);
      }
      tstrncpy(configDir, argv[++i], MAX_FILE_NAME_LEN);

    } else if (strcmp(argv[i], "-h") == 0) {
      if (argc == i+1) {
        printHelp();
        errorPrint("%s", "\n\t-h need a valid string following!\n");
        exit(EXIT_FAILURE);
      }
      arguments->host = argv[++i];
    } else if (strcmp(argv[i], "-p") == 0) {
      if ((argc == i+1) ||
        (!isStringNumber(argv[i+1]))) {
        printHelp();
        errorPrint("%s", "\n\t-p need a number following!\n");
        exit(EXIT_FAILURE);
      }
      arguments->port = atoi(argv[++i]);
    } else if (strcmp(argv[i], "-u") == 0) {
      if (argc == i+1) {
        printHelp();
        errorPrint("%s", "\n\t-u need a valid string following!\n");
        exit(EXIT_FAILURE);
      }
      arguments->user = argv[++i];
    } else if (strcmp(argv[i], "-P") == 0) {
      if (argc == i+1) {
        printHelp();
        errorPrint("%s", "\n\t-P need a valid string following!\n");
        exit(EXIT_FAILURE);
      }
      arguments->password = argv[++i];
    } else if (strcmp(argv[i], "-o") == 0) {
      if (argc == i+1) {
        printHelp();
        errorPrint("%s", "\n\t-o need a valid string following!\n");
        exit(EXIT_FAILURE);
      }
      arguments->output_file = argv[++i];
    } else if (strcmp(argv[i], "-s") == 0) {
      if (argc == i+1) {
        printHelp();
        errorPrint("%s", "\n\t-s need a valid string following!\n");
        exit(EXIT_FAILURE);
      }
      arguments->sqlFile = argv[++i];
    } else if (strcmp(argv[i], "-q") == 0) {
      if ((argc == i+1) ||
        (!isStringNumber(argv[i+1]))) {
        printHelp();
        errorPrint("%s", "\n\t-q need a number following!\nQuery mode -- 0: SYNC, 1: ASYNC. Default is SYNC.\n");
        exit(EXIT_FAILURE);
      }
      arguments->query_mode = atoi(argv[++i]);
    } else if (strcmp(argv[i], "-T") == 0) {
      if ((argc == i+1) ||
        (!isStringNumber(argv[i+1]))) {
        printHelp();
        errorPrint("%s", "\n\t-T need a number following!\n");
        exit(EXIT_FAILURE);
      }
      arguments->num_of_threads = atoi(argv[++i]);
    } else if (strcmp(argv[i], "-i") == 0) {
      if ((argc == i+1) ||
        (!isStringNumber(argv[i+1]))) {
        printHelp();
        errorPrint("%s", "\n\t-i need a number following!\n");
        exit(EXIT_FAILURE);
      }
      arguments->insert_interval = atoi(argv[++i]);
    } else if (strcmp(argv[i], "-qt") == 0) {
      if ((argc == i+1) ||
        (!isStringNumber(argv[i+1]))) {
        printHelp();
        errorPrint("%s", "\n\t-qt need a number following!\n");
        exit(EXIT_FAILURE);
      }
      arguments->query_times = atoi(argv[++i]);
    } else if (strcmp(argv[i], "-B") == 0) {
      if ((argc == i+1) ||
        (!isStringNumber(argv[i+1]))) {
        printHelp();
        errorPrint("%s", "\n\t-B need a number following!\n");
        exit(EXIT_FAILURE);
      }
      arguments->interlace_rows = atoi(argv[++i]);
    } else if (strcmp(argv[i], "-r") == 0) {
      if ((argc == i+1) ||
        (!isStringNumber(argv[i+1]))) {
        printHelp();
        errorPrint("%s", "\n\t-r need a number following!\n");
        exit(EXIT_FAILURE);
      }
      arguments->num_of_RPR = atoi(argv[++i]);
    } else if (strcmp(argv[i], "-t") == 0) {
      if ((argc == i+1) ||
        (!isStringNumber(argv[i+1]))) {
        printHelp();
        errorPrint("%s", "\n\t-t need a number following!\n");
        exit(EXIT_FAILURE);
      }
      arguments->num_of_tables = atoi(argv[++i]);
    } else if (strcmp(argv[i], "-n") == 0) {
      if ((argc == i+1) ||
        (!isStringNumber(argv[i+1]))) {
        printHelp();
        errorPrint("%s", "\n\t-n need a number following!\n");
        exit(EXIT_FAILURE);
      }
      arguments->num_of_DPT = atoi(argv[++i]);
    } else if (strcmp(argv[i], "-d") == 0) {
      if (argc == i+1) {
        printHelp();
        errorPrint("%s", "\n\t-d need a valid string following!\n");
        exit(EXIT_FAILURE);
      }
      arguments->database = argv[++i];
    } else if (strcmp(argv[i], "-l") == 0) {
      if ((argc == i+1) ||
        (!isStringNumber(argv[i+1]))) {
        printHelp();
        errorPrint("%s", "\n\t-l need a number following!\n");
        exit(EXIT_FAILURE);
      }
      arguments->num_of_CPR = atoi(argv[++i]);
    } else if (strcmp(argv[i], "-b") == 0) {
      sptr = arguments->datatype;
      ++i;
      if (strstr(argv[i], ",") == NULL) {
        // only one col
        if (strcasecmp(argv[i], "INT")
                && strcasecmp(argv[i], "FLOAT")
                && strcasecmp(argv[i], "TINYINT")
                && strcasecmp(argv[i], "BOOL")
                && strcasecmp(argv[i], "SMALLINT")
                && strcasecmp(argv[i], "BIGINT")
                && strcasecmp(argv[i], "DOUBLE")
                && strcasecmp(argv[i], "BINARY")
                && strcasecmp(argv[i], "NCHAR")) {
          printHelp();
          errorPrint("%s", "-b: Invalid data_type!\n");
          exit(EXIT_FAILURE);
        }
        sptr[0] = argv[i];
      } else {
        // more than one col
        int index = 0;
        char *dupstr = strdup(argv[i]);
        char *running = dupstr;
        char *token = strsep(&running, ",");
        while(token != NULL) {
          if (strcasecmp(token, "INT")
                  && strcasecmp(token, "FLOAT")
                  && strcasecmp(token, "TINYINT")
                  && strcasecmp(token, "BOOL")
                  && strcasecmp(token, "SMALLINT")
                  && strcasecmp(token, "BIGINT")
                  && strcasecmp(token, "DOUBLE")
                  && strcasecmp(token, "BINARY")
                  && strcasecmp(token, "NCHAR")) {
            printHelp();
            free(dupstr);
            errorPrint("%s", "-b: Invalid data_type!\n");
            exit(EXIT_FAILURE);
          }
          sptr[index++] = token;
          token = strsep(&running, ",");
          if (index >= MAX_NUM_DATATYPE) break;
        }
        free(dupstr);
        sptr[index] = NULL;
      }
    } else if (strcmp(argv[i], "-w") == 0) {
      if ((argc == i+1) ||
        (!isStringNumber(argv[i+1]))) {
        printHelp();
        errorPrint("%s", "\n\t-w need a number following!\n");
        exit(EXIT_FAILURE);
      }
      arguments->len_of_binary = atoi(argv[++i]);
    } else if (strcmp(argv[i], "-m") == 0) {
      if ((argc == i+1) ||
        (!isStringNumber(argv[i+1]))) {
        printHelp();
        errorPrint("%s", "\n\t-m need a number following!\n");
        exit(EXIT_FAILURE);
      }
      arguments->tb_prefix = argv[++i];
    } else if (strcmp(argv[i], "-N") == 0) {
      arguments->use_metric = false;
    } else if (strcmp(argv[i], "-x") == 0) {
      arguments->insert_only = false;
    } else if (strcmp(argv[i], "-y") == 0) {
      arguments->answer_yes = true;
    } else if (strcmp(argv[i], "-g") == 0) {
      arguments->debug_print = true;
    } else if (strcmp(argv[i], "-gg") == 0) {
      arguments->verbose_print = true;
    } else if (strcmp(argv[i], "-pp") == 0) {
      arguments->performance_print = true;
    } else if (strcmp(argv[i], "-O") == 0) {
      if ((argc == i+1) ||
        (!isStringNumber(argv[i+1]))) {
        printHelp();
        errorPrint("%s", "\n\t-O need a number following!\n");
        exit(EXIT_FAILURE);
      }

      arguments->disorderRatio = atoi(argv[++i]);

      if (arguments->disorderRatio > 50) {
        arguments->disorderRatio = 50;
      }

      if (arguments->disorderRatio < 0) {
        arguments->disorderRatio = 0;
      }

    } else if (strcmp(argv[i], "-R") == 0) {
      if ((argc == i+1) ||
        (!isStringNumber(argv[i+1]))) {
        printHelp();
        errorPrint("%s", "\n\t-R need a number following!\n");
        exit(EXIT_FAILURE);
      }

      arguments->disorderRange = atoi(argv[++i]);
      if (arguments->disorderRange < 0)
        arguments->disorderRange = 1000;

    } else if (strcmp(argv[i], "-a") == 0) {
      if ((argc == i+1) ||
        (!isStringNumber(argv[i+1]))) {
        printHelp();
        errorPrint("%s", "\n\t-a need a number following!\n");
        exit(EXIT_FAILURE);
      }
      arguments->replica = atoi(argv[++i]);
      if (arguments->replica > 3 || arguments->replica < 1) {
          arguments->replica = 1;
      }
    } else if (strcmp(argv[i], "-D") == 0) {
      arguments->method_of_delete = atoi(argv[++i]);
      if (arguments->method_of_delete < 0
              || arguments->method_of_delete > 3) {
        arguments->method_of_delete = 0;
      }
    } else if ((strcmp(argv[i], "--version") == 0) ||
        (strcmp(argv[i], "-V") == 0)){
      printVersion();
      exit(0);
    } else if (strcmp(argv[i], "--help") == 0) {
      printHelp();
      exit(0);
    } else {
      printHelp();
      errorPrint("%s", "ERROR: wrong options\n");
      exit(EXIT_FAILURE);
    }
  }

  if (((arguments->debug_print) && (arguments->metaFile == NULL))
          || arguments->verbose_print) {
    printf("###################################################################\n");
    printf("# meta file:                         %s\n", arguments->metaFile);
    printf("# Server IP:                         %s:%hu\n",
            arguments->host == NULL ? "localhost" : arguments->host,
            arguments->port );
    printf("# User:                              %s\n", arguments->user);
    printf("# Password:                          %s\n", arguments->password);
    printf("# Use metric:                        %s\n", arguments->use_metric ? "true" : "false");
    if (*(arguments->datatype)) {
        printf("# Specified data type:               ");
        for (int i = 0; i < MAX_NUM_DATATYPE; i++)
            if (arguments->datatype[i])
               printf("%s,", arguments->datatype[i]);
            else
                break;
        printf("\n");
    }
    printf("# Insertion interval:                %"PRId64"\n",
            arguments->insert_interval);
    printf("# Number of records per req:         %"PRId64"\n",
            arguments->num_of_RPR);
    printf("# Max SQL length:                    %"PRId64"\n",
            arguments->max_sql_len);
    printf("# Length of Binary:                  %d\n", arguments->len_of_binary);
    printf("# Number of Threads:                 %d\n", arguments->num_of_threads);
    printf("# Number of Tables:                  %"PRId64"\n",
            arguments->num_of_tables);
    printf("# Number of Data per Table:          %"PRId64"\n",
            arguments->num_of_DPT);
    printf("# Database name:                     %s\n", arguments->database);
    printf("# Table prefix:                      %s\n", arguments->tb_prefix);
    if (arguments->disorderRatio) {
      printf("# Data order:                        %d\n", arguments->disorderRatio);
      printf("# Data out of order rate:            %d\n", arguments->disorderRange);

    }
    printf("# Delete method:                     %d\n", arguments->method_of_delete);
    printf("# Answer yes when prompt:            %d\n", arguments->answer_yes);
    printf("# Print debug info:                  %d\n", arguments->debug_print);
    printf("# Print verbose info:                %d\n", arguments->verbose_print);
    printf("###################################################################\n");
    if (!arguments->answer_yes) {
        printf("Press enter key to continue\n\n");
        (void) getchar();
    }
  }
}

static bool getInfoFromJsonFile(char* file);
//static int generateOneRowDataForStb(SSuperTable* stbInfo);
//static int getDataIntoMemForStb(SSuperTable* stbInfo);
static void init_rand_data();
static void tmfclose(FILE *fp) {
  if (NULL != fp) {
    fclose(fp);
  }
}

static void tmfree(char *buf) {
  if (NULL != buf) {
    free(buf);
  }
}

static int queryDbExec(TAOS *taos, char *command, QUERY_TYPE type, bool quiet) {
  int i;
  TAOS_RES *res = NULL;
  int32_t   code = -1;

  for (i = 0; i < 5; i++) {
    if (NULL != res) {
      taos_free_result(res);
      res = NULL;
    }

    res = taos_query(taos, command);
    code = taos_errno(res);
    if (0 == code) {
      break;
    }
  }

  if (code != 0) {
    if (!quiet) {
      debugPrint("%s() LN%d - command: %s\n", __func__, __LINE__, command);
      errorPrint("Failed to run %s, reason: %s\n", command, taos_errstr(res));
    }
    taos_free_result(res);
    //taos_close(taos);
    return -1;
  }

  if (INSERT_TYPE == type) {
    int affectedRows = taos_affected_rows(res);
    taos_free_result(res);
    return affectedRows;
  }

  taos_free_result(res);
  return 0;
}

static void getResult(TAOS_RES *res, char* resultFileName) {
  TAOS_ROW    row = NULL;
  int         num_rows = 0;
  int         num_fields = taos_field_count(res);
  TAOS_FIELD *fields     = taos_fetch_fields(res);

  FILE *fp = NULL;
  if (resultFileName[0] != 0) {
    fp = fopen(resultFileName, "at");
    if (fp == NULL) {
      errorPrint("%s() LN%d, failed to open result file: %s, result will not save to file\n",
              __func__, __LINE__, resultFileName);
    }
  }

  char* databuf = (char*) calloc(1, 100*1024*1024);
  if (databuf == NULL) {
    errorPrint("%s() LN%d, failed to malloc, warning: save result to file slowly!\n",
            __func__, __LINE__);
    if (fp)
        fclose(fp);
    return ;
  }

  int   totalLen = 0;
  char  temp[16000];

  // fetch the records row by row
  while((row = taos_fetch_row(res))) {
    if (totalLen >= 100*1024*1024 - 32000) {
      if (fp) fprintf(fp, "%s", databuf);
      totalLen = 0;
      memset(databuf, 0, 100*1024*1024);
    }
    num_rows++;
    int len = taos_print_row(temp, row, fields, num_fields);
    len += sprintf(temp + len, "\n");
    //printf("query result:%s\n", temp);
    memcpy(databuf + totalLen, temp, len);
    totalLen += len;
  }

  if (fp) fprintf(fp, "%s", databuf);
  tmfclose(fp);
  free(databuf);
}

static void selectAndGetResult(TAOS *taos, char *command, char* resultFileName) {
  TAOS_RES *res = taos_query(taos, command);
  if (res == NULL || taos_errno(res) != 0) {
    errorPrint("%s() LN%d, failed to execute sql:%s, reason:%s\n",
       __func__, __LINE__, command, taos_errstr(res));
    taos_free_result(res);
    return;
  }

  getResult(res, resultFileName);
  taos_free_result(res);
}

static int32_t rand_bool(){
  static int cursor;
  cursor++;
  cursor = cursor % MAX_PREPARED_RAND;
  return randint[cursor] % 2;
}

static int32_t rand_tinyint(){
  static int cursor;
  cursor++;
  cursor = cursor % MAX_PREPARED_RAND;
  return randint[cursor] % 128;
}

static int32_t rand_smallint(){
  static int cursor;
  cursor++;
  cursor = cursor % MAX_PREPARED_RAND;
  return randint[cursor] % 32767;
}

static int32_t rand_int(){
  static int cursor;
  cursor++;
  cursor = cursor % MAX_PREPARED_RAND;
  return randint[cursor];
}

static int64_t rand_bigint(){
  static int cursor;
  cursor++;
  cursor = cursor % MAX_PREPARED_RAND;
  return randbigint[cursor];
}

static float rand_float(){
  static int cursor;
  cursor++;
  cursor = cursor % MAX_PREPARED_RAND;
  return randfloat[cursor];
}

static const char charset[] = "abcdefghijklmnopqrstuvwxyzABCDEFGHIJKLMNOPQRSTUVWXYZ1234567890";
static void rand_string(char *str, int size) {
  str[0] = 0;
  if (size > 0) {
    //--size;
    int n;
    for (n = 0; n < size - 1; n++) {
      int key = abs(rand_tinyint()) % (int)(sizeof(charset) - 1);
      str[n] = charset[key];
    }
    str[n] = 0;
  }
}

static double rand_double() {
  static int cursor;
  cursor++;
  cursor = cursor % MAX_PREPARED_RAND;
  return randdouble[cursor];

}

static void init_rand_data() {
  for (int i = 0; i < MAX_PREPARED_RAND; i++){
    randint[i] = (int)(taosRandom() % 65535);
    randbigint[i] = (int64_t)(taosRandom() % 2147483648);
    randfloat[i] = (float)(taosRandom() / 1000.0);
    randdouble[i] = (double)(taosRandom() / 1000000.0);
  }
}

#define SHOW_PARSE_RESULT_START()   \
    do { if (g_args.metaFile)  \
        printf("\033[1m\033[40;32m================ %s parse result START ================\033[0m\n", \
                g_args.metaFile); } while(0)

#define SHOW_PARSE_RESULT_END() \
    do { if (g_args.metaFile)   \
        printf("\033[1m\033[40;32m================ %s parse result END================\033[0m\n", \
                g_args.metaFile); } while(0)

#define SHOW_PARSE_RESULT_START_TO_FILE(fp)   \
    do { if (g_args.metaFile)  \
        fprintf(fp, "\033[1m\033[40;32m================ %s parse result START ================\033[0m\n", \
                g_args.metaFile); } while(0)

#define SHOW_PARSE_RESULT_END_TO_FILE(fp) \
    do { if (g_args.metaFile)   \
        fprintf(fp, "\033[1m\033[40;32m================ %s parse result END================\033[0m\n", \
                g_args.metaFile); } while(0)

static int printfInsertMeta() {
    SHOW_PARSE_RESULT_START();

  printf("host:                       \033[33m%s:%u\033[0m\n", g_Dbs.host, g_Dbs.port);
  printf("user:                       \033[33m%s\033[0m\n", g_Dbs.user);
  printf("password:                   \033[33m%s\033[0m\n", g_Dbs.password);
  printf("configDir:                  \033[33m%s\033[0m\n", configDir);
  printf("resultFile:                 \033[33m%s\033[0m\n", g_Dbs.resultFile);
  printf("thread num of insert data:  \033[33m%d\033[0m\n", g_Dbs.threadCount);
  printf("thread num of create table: \033[33m%d\033[0m\n", g_Dbs.threadCountByCreateTbl);
  printf("top insert interval:        \033[33m%"PRId64"\033[0m\n",
          g_args.insert_interval);
  printf("number of records per req:  \033[33m%"PRId64"\033[0m\n",
          g_args.num_of_RPR);
  printf("max sql length:             \033[33m%"PRId64"\033[0m\n",
          g_args.max_sql_len);

  printf("database count:             \033[33m%d\033[0m\n", g_Dbs.dbCount);

  for (int i = 0; i < g_Dbs.dbCount; i++) {
    printf("database[\033[33m%d\033[0m]:\n", i);
    printf("  database[%d] name:      \033[33m%s\033[0m\n", i, g_Dbs.db[i].dbName);
    if (0 == g_Dbs.db[i].drop) {
      printf("  drop:                  \033[33mno\033[0m\n");
    } else {
      printf("  drop:                  \033[33myes\033[0m\n");
    }

    if (g_Dbs.db[i].dbCfg.blocks > 0) {
      printf("  blocks:                \033[33m%d\033[0m\n", g_Dbs.db[i].dbCfg.blocks);
    }
    if (g_Dbs.db[i].dbCfg.cache > 0) {
      printf("  cache:                 \033[33m%d\033[0m\n", g_Dbs.db[i].dbCfg.cache);
    }
    if (g_Dbs.db[i].dbCfg.days > 0) {
      printf("  days:                  \033[33m%d\033[0m\n", g_Dbs.db[i].dbCfg.days);
    }
    if (g_Dbs.db[i].dbCfg.keep > 0) {
      printf("  keep:                  \033[33m%d\033[0m\n", g_Dbs.db[i].dbCfg.keep);
    }
    if (g_Dbs.db[i].dbCfg.replica > 0) {
      printf("  replica:               \033[33m%d\033[0m\n", g_Dbs.db[i].dbCfg.replica);
    }
    if (g_Dbs.db[i].dbCfg.update > 0) {
      printf("  update:                \033[33m%d\033[0m\n", g_Dbs.db[i].dbCfg.update);
    }
    if (g_Dbs.db[i].dbCfg.minRows > 0) {
      printf("  minRows:               \033[33m%d\033[0m\n", g_Dbs.db[i].dbCfg.minRows);
    }
    if (g_Dbs.db[i].dbCfg.maxRows > 0) {
      printf("  maxRows:               \033[33m%d\033[0m\n", g_Dbs.db[i].dbCfg.maxRows);
    }
    if (g_Dbs.db[i].dbCfg.comp > 0) {
      printf("  comp:                  \033[33m%d\033[0m\n", g_Dbs.db[i].dbCfg.comp);
    }
    if (g_Dbs.db[i].dbCfg.walLevel > 0) {
      printf("  walLevel:              \033[33m%d\033[0m\n", g_Dbs.db[i].dbCfg.walLevel);
    }
    if (g_Dbs.db[i].dbCfg.fsync > 0) {
      printf("  fsync:                 \033[33m%d\033[0m\n", g_Dbs.db[i].dbCfg.fsync);
    }
    if (g_Dbs.db[i].dbCfg.quorum > 0) {
      printf("  quorum:                \033[33m%d\033[0m\n", g_Dbs.db[i].dbCfg.quorum);
    }
    if (g_Dbs.db[i].dbCfg.precision[0] != 0) {
      if ((0 == strncasecmp(g_Dbs.db[i].dbCfg.precision, "ms", 2))
              || (0 == strncasecmp(g_Dbs.db[i].dbCfg.precision, "us", 2))) {
        printf("  precision:             \033[33m%s\033[0m\n",
            g_Dbs.db[i].dbCfg.precision);
      } else {
        printf("\033[1m\033[40;31m  precision error:       %s\033[0m\n",
                g_Dbs.db[i].dbCfg.precision);
        return -1;
      }
    }

    printf("  super table count:     \033[33m%"PRId64"\033[0m\n",
        g_Dbs.db[i].superTblCount);
    for (int64_t j = 0; j < g_Dbs.db[i].superTblCount; j++) {
      printf("  super table[\033[33m%"PRId64"\033[0m]:\n", j);

      printf("      stbName:           \033[33m%s\033[0m\n",
          g_Dbs.db[i].superTbls[j].sTblName);

      if (PRE_CREATE_SUBTBL == g_Dbs.db[i].superTbls[j].autoCreateTable) {
        printf("      autoCreateTable:   \033[33m%s\033[0m\n",  "no");
      } else if (AUTO_CREATE_SUBTBL == g_Dbs.db[i].superTbls[j].autoCreateTable) {
        printf("      autoCreateTable:   \033[33m%s\033[0m\n",  "yes");
      } else {
        printf("      autoCreateTable:   \033[33m%s\033[0m\n",  "error");
      }

      if (TBL_NO_EXISTS == g_Dbs.db[i].superTbls[j].childTblExists) {
        printf("      childTblExists:    \033[33m%s\033[0m\n",  "no");
      } else if (TBL_ALREADY_EXISTS == g_Dbs.db[i].superTbls[j].childTblExists) {
        printf("      childTblExists:    \033[33m%s\033[0m\n",  "yes");
      } else {
        printf("      childTblExists:    \033[33m%s\033[0m\n",  "error");
      }

      printf("      childTblCount:     \033[33m%"PRId64"\033[0m\n",
              g_Dbs.db[i].superTbls[j].childTblCount);
      printf("      childTblPrefix:    \033[33m%s\033[0m\n",
              g_Dbs.db[i].superTbls[j].childTblPrefix);
      printf("      dataSource:        \033[33m%s\033[0m\n",
              g_Dbs.db[i].superTbls[j].dataSource);
      printf("      insertMode:        \033[33m%s\033[0m\n",
              g_Dbs.db[i].superTbls[j].insertMode);
      if (g_Dbs.db[i].superTbls[j].childTblLimit > 0) {
        printf("      childTblLimit:     \033[33m%"PRId64"\033[0m\n",
                g_Dbs.db[i].superTbls[j].childTblLimit);
      }
      if (g_Dbs.db[i].superTbls[j].childTblOffset >= 0) {
        printf("      childTblOffset:    \033[33m%"PRId64"\033[0m\n",
                g_Dbs.db[i].superTbls[j].childTblOffset);
      }
      printf("      insertRows:        \033[33m%"PRId64"\033[0m\n",
              g_Dbs.db[i].superTbls[j].insertRows);
/*
      if (0 == g_Dbs.db[i].superTbls[j].multiThreadWriteOneTbl) {
        printf("      multiThreadWriteOneTbl:  \033[33mno\033[0m\n");
      }else {
        printf("      multiThreadWriteOneTbl:  \033[33myes\033[0m\n");
      }
      */
      printf("      interlaceRows:     \033[33m%"PRId64"\033[0m\n",
              g_Dbs.db[i].superTbls[j].interlaceRows);

      if (g_Dbs.db[i].superTbls[j].interlaceRows > 0) {
        printf("      stable insert interval:   \033[33m%"PRId64"\033[0m\n",
            g_Dbs.db[i].superTbls[j].insertInterval);
      }

      printf("      disorderRange:     \033[33m%d\033[0m\n",
              g_Dbs.db[i].superTbls[j].disorderRange);
      printf("      disorderRatio:     \033[33m%d\033[0m\n",
              g_Dbs.db[i].superTbls[j].disorderRatio);
      printf("      maxSqlLen:         \033[33m%"PRId64"\033[0m\n",
              g_Dbs.db[i].superTbls[j].maxSqlLen);
      printf("      timeStampStep:     \033[33m%"PRId64"\033[0m\n",
<<<<<<< HEAD

=======
>>>>>>> 2a425e92
              g_Dbs.db[i].superTbls[j].timeStampStep);
      printf("      startTimestamp:    \033[33m%s\033[0m\n",
              g_Dbs.db[i].superTbls[j].startTimestamp);
      printf("      sampleFormat:      \033[33m%s\033[0m\n",
              g_Dbs.db[i].superTbls[j].sampleFormat);
      printf("      sampleFile:        \033[33m%s\033[0m\n",
              g_Dbs.db[i].superTbls[j].sampleFile);
      printf("      tagsFile:          \033[33m%s\033[0m\n",
              g_Dbs.db[i].superTbls[j].tagsFile);
      printf("      columnCount:       \033[33m%d\033[0m\n",
              g_Dbs.db[i].superTbls[j].columnCount);
      for (int k = 0; k < g_Dbs.db[i].superTbls[j].columnCount; k++) {
        //printf("dataType:%s, dataLen:%d\t", g_Dbs.db[i].superTbls[j].columns[k].dataType, g_Dbs.db[i].superTbls[j].columns[k].dataLen);
        if ((0 == strncasecmp(g_Dbs.db[i].superTbls[j].columns[k].dataType,
                       "binary", 6))
                || (0 == strncasecmp(g_Dbs.db[i].superTbls[j].columns[k].dataType,
                       "nchar", 5))) {
          printf("column[\033[33m%d\033[0m]:\033[33m%s(%d)\033[0m ", k,
                  g_Dbs.db[i].superTbls[j].columns[k].dataType,
                  g_Dbs.db[i].superTbls[j].columns[k].dataLen);
        } else {
          printf("column[%d]:\033[33m%s\033[0m ", k,
                  g_Dbs.db[i].superTbls[j].columns[k].dataType);
        }
      }
      printf("\n");

      printf("      tagCount:            \033[33m%d\033[0m\n        ",
              g_Dbs.db[i].superTbls[j].tagCount);
      for (int k = 0; k < g_Dbs.db[i].superTbls[j].tagCount; k++) {
        //printf("dataType:%s, dataLen:%d\t", g_Dbs.db[i].superTbls[j].tags[k].dataType, g_Dbs.db[i].superTbls[j].tags[k].dataLen);
        if ((0 == strncasecmp(g_Dbs.db[i].superTbls[j].tags[k].dataType,
                        "binary", strlen("binary")))
                || (0 == strncasecmp(g_Dbs.db[i].superTbls[j].tags[k].dataType,
                        "nchar", strlen("nchar")))) {
          printf("tag[%d]:\033[33m%s(%d)\033[0m ", k,
                  g_Dbs.db[i].superTbls[j].tags[k].dataType,
                  g_Dbs.db[i].superTbls[j].tags[k].dataLen);
        } else {
          printf("tag[%d]:\033[33m%s\033[0m ", k,
                  g_Dbs.db[i].superTbls[j].tags[k].dataType);
        }
      }
      printf("\n");
    }
    printf("\n");
  }

  SHOW_PARSE_RESULT_END();

  return 0;
}

static void printfInsertMetaToFile(FILE* fp) {

  SHOW_PARSE_RESULT_START_TO_FILE(fp);

  fprintf(fp, "host:                       %s:%u\n", g_Dbs.host, g_Dbs.port);
  fprintf(fp, "user:                       %s\n", g_Dbs.user);
  fprintf(fp, "configDir:                  %s\n", configDir);
  fprintf(fp, "resultFile:                 %s\n", g_Dbs.resultFile);
  fprintf(fp, "thread num of insert data:  %d\n", g_Dbs.threadCount);
  fprintf(fp, "thread num of create table: %d\n", g_Dbs.threadCountByCreateTbl);
  fprintf(fp, "number of records per req:  %"PRId64"\n", g_args.num_of_RPR);
  fprintf(fp, "max sql length:             %"PRId64"\n", g_args.max_sql_len);
  fprintf(fp, "database count:          %d\n", g_Dbs.dbCount);

  for (int i = 0; i < g_Dbs.dbCount; i++) {
    fprintf(fp, "database[%d]:\n", i);
    fprintf(fp, "  database[%d] name:       %s\n", i, g_Dbs.db[i].dbName);
    if (0 == g_Dbs.db[i].drop) {
      fprintf(fp, "  drop:                  no\n");
    }else {
      fprintf(fp, "  drop:                  yes\n");
    }

    if (g_Dbs.db[i].dbCfg.blocks > 0) {
      fprintf(fp, "  blocks:                %d\n", g_Dbs.db[i].dbCfg.blocks);
    }
    if (g_Dbs.db[i].dbCfg.cache > 0) {
      fprintf(fp, "  cache:                 %d\n", g_Dbs.db[i].dbCfg.cache);
    }
    if (g_Dbs.db[i].dbCfg.days > 0) {
      fprintf(fp, "  days:                  %d\n", g_Dbs.db[i].dbCfg.days);
    }
    if (g_Dbs.db[i].dbCfg.keep > 0) {
      fprintf(fp, "  keep:                  %d\n", g_Dbs.db[i].dbCfg.keep);
    }
    if (g_Dbs.db[i].dbCfg.replica > 0) {
      fprintf(fp, "  replica:               %d\n", g_Dbs.db[i].dbCfg.replica);
    }
    if (g_Dbs.db[i].dbCfg.update > 0) {
      fprintf(fp, "  update:                %d\n", g_Dbs.db[i].dbCfg.update);
    }
    if (g_Dbs.db[i].dbCfg.minRows > 0) {
      fprintf(fp, "  minRows:               %d\n", g_Dbs.db[i].dbCfg.minRows);
    }
    if (g_Dbs.db[i].dbCfg.maxRows > 0) {
      fprintf(fp, "  maxRows:               %d\n", g_Dbs.db[i].dbCfg.maxRows);
    }
    if (g_Dbs.db[i].dbCfg.comp > 0) {
      fprintf(fp, "  comp:                  %d\n", g_Dbs.db[i].dbCfg.comp);
    }
    if (g_Dbs.db[i].dbCfg.walLevel > 0) {
      fprintf(fp, "  walLevel:              %d\n", g_Dbs.db[i].dbCfg.walLevel);
    }
    if (g_Dbs.db[i].dbCfg.fsync > 0) {
      fprintf(fp, "  fsync:                 %d\n", g_Dbs.db[i].dbCfg.fsync);
    }
    if (g_Dbs.db[i].dbCfg.quorum > 0) {
      fprintf(fp, "  quorum:                %d\n", g_Dbs.db[i].dbCfg.quorum);
    }
    if (g_Dbs.db[i].dbCfg.precision[0] != 0) {
      if ((0 == strncasecmp(g_Dbs.db[i].dbCfg.precision, "ms", 2))
              || (0 == strncasecmp(g_Dbs.db[i].dbCfg.precision, "us", 2))) {
        fprintf(fp, "  precision:             %s\n", g_Dbs.db[i].dbCfg.precision);
      } else {
        fprintf(fp, "  precision error:       %s\n", g_Dbs.db[i].dbCfg.precision);
      }
    }

    fprintf(fp, "  super table count:     %"PRId64"\n", g_Dbs.db[i].superTblCount);
    for (int j = 0; j < g_Dbs.db[i].superTblCount; j++) {
      fprintf(fp, "  super table[%d]:\n", j);

      fprintf(fp, "      stbName:           %s\n",  g_Dbs.db[i].superTbls[j].sTblName);

      if (PRE_CREATE_SUBTBL == g_Dbs.db[i].superTbls[j].autoCreateTable) {
        fprintf(fp, "      autoCreateTable:   %s\n",  "no");
      } else if (AUTO_CREATE_SUBTBL == g_Dbs.db[i].superTbls[j].autoCreateTable) {
        fprintf(fp, "      autoCreateTable:   %s\n",  "yes");
      } else {
        fprintf(fp, "      autoCreateTable:   %s\n",  "error");
      }

      if (TBL_NO_EXISTS == g_Dbs.db[i].superTbls[j].childTblExists) {
        fprintf(fp, "      childTblExists:    %s\n",  "no");
      } else if (TBL_ALREADY_EXISTS == g_Dbs.db[i].superTbls[j].childTblExists) {
        fprintf(fp, "      childTblExists:    %s\n",  "yes");
      } else {
        fprintf(fp, "      childTblExists:    %s\n",  "error");
      }

      fprintf(fp, "      childTblCount:     %"PRId64"\n",
              g_Dbs.db[i].superTbls[j].childTblCount);
      fprintf(fp, "      childTblPrefix:    %s\n",
              g_Dbs.db[i].superTbls[j].childTblPrefix);
      fprintf(fp, "      dataSource:        %s\n",
              g_Dbs.db[i].superTbls[j].dataSource);
      fprintf(fp, "      insertMode:        %s\n",
              g_Dbs.db[i].superTbls[j].insertMode);
      fprintf(fp, "      insertRows:        %"PRId64"\n",
              g_Dbs.db[i].superTbls[j].insertRows);
      fprintf(fp, "      interlace rows:    %"PRId64"\n",
              g_Dbs.db[i].superTbls[j].interlaceRows);
      if (g_Dbs.db[i].superTbls[j].interlaceRows > 0) {
        fprintf(fp, "      stable insert interval:   %"PRId64"\n",
                g_Dbs.db[i].superTbls[j].insertInterval);
      }
/*
      if (0 == g_Dbs.db[i].superTbls[j].multiThreadWriteOneTbl) {
        fprintf(fp, "      multiThreadWriteOneTbl:  no\n");
      }else {
        fprintf(fp, "      multiThreadWriteOneTbl:  yes\n");
      }
      */
      fprintf(fp, "      interlaceRows:     %"PRId64"\n",
              g_Dbs.db[i].superTbls[j].interlaceRows);
      fprintf(fp, "      disorderRange:     %d\n",  g_Dbs.db[i].superTbls[j].disorderRange);
      fprintf(fp, "      disorderRatio:     %d\n",  g_Dbs.db[i].superTbls[j].disorderRatio);
      fprintf(fp, "      maxSqlLen:         %"PRId64"\n",
              g_Dbs.db[i].superTbls[j].maxSqlLen);

<<<<<<< HEAD
      fprintf(fp, "      timeStampStep:     %"PRId64"\n",  g_Dbs.db[i].superTbls[j].timeStampStep);
      fprintf(fp, "      startTimestamp:    %s\n",  g_Dbs.db[i].superTbls[j].startTimestamp);
=======
      fprintf(fp, "      timeStampStep:     %"PRId64"\n",
              g_Dbs.db[i].superTbls[j].timeStampStep);
      fprintf(fp, "      startTimestamp:    %s\n",
              g_Dbs.db[i].superTbls[j].startTimestamp);
>>>>>>> 2a425e92
      fprintf(fp, "      sampleFormat:      %s\n",  g_Dbs.db[i].superTbls[j].sampleFormat);
      fprintf(fp, "      sampleFile:        %s\n",  g_Dbs.db[i].superTbls[j].sampleFile);
      fprintf(fp, "      tagsFile:          %s\n",  g_Dbs.db[i].superTbls[j].tagsFile);

      fprintf(fp, "      columnCount:       %d\n        ",  g_Dbs.db[i].superTbls[j].columnCount);
      for (int k = 0; k < g_Dbs.db[i].superTbls[j].columnCount; k++) {
        //printf("dataType:%s, dataLen:%d\t", g_Dbs.db[i].superTbls[j].columns[k].dataType, g_Dbs.db[i].superTbls[j].columns[k].dataLen);
        if ((0 == strncasecmp(
                        g_Dbs.db[i].superTbls[j].columns[k].dataType,
                        "binary", strlen("binary")))
                || (0 == strncasecmp(g_Dbs.db[i].superTbls[j].columns[k].dataType,
                        "nchar", strlen("nchar")))) {
          fprintf(fp, "column[%d]:%s(%d) ", k,
                  g_Dbs.db[i].superTbls[j].columns[k].dataType,
                  g_Dbs.db[i].superTbls[j].columns[k].dataLen);
        } else {
          fprintf(fp, "column[%d]:%s ", k, g_Dbs.db[i].superTbls[j].columns[k].dataType);
        }
      }
      fprintf(fp, "\n");

      fprintf(fp, "      tagCount:            %d\n        ",
              g_Dbs.db[i].superTbls[j].tagCount);
      for (int k = 0; k < g_Dbs.db[i].superTbls[j].tagCount; k++) {
        //printf("dataType:%s, dataLen:%d\t", g_Dbs.db[i].superTbls[j].tags[k].dataType, g_Dbs.db[i].superTbls[j].tags[k].dataLen);
        if ((0 == strncasecmp(g_Dbs.db[i].superTbls[j].tags[k].dataType,
                        "binary", strlen("binary")))
                || (0 == strncasecmp(g_Dbs.db[i].superTbls[j].tags[k].dataType,
                        "nchar", strlen("nchar")))) {
          fprintf(fp, "tag[%d]:%s(%d) ", k, g_Dbs.db[i].superTbls[j].tags[k].dataType,
                  g_Dbs.db[i].superTbls[j].tags[k].dataLen);
        } else {
          fprintf(fp, "tag[%d]:%s ", k, g_Dbs.db[i].superTbls[j].tags[k].dataType);
        }
      }
      fprintf(fp, "\n");
    }
    fprintf(fp, "\n");
  }

  SHOW_PARSE_RESULT_END_TO_FILE(fp);
}

static void printfQueryMeta() {

  SHOW_PARSE_RESULT_START();

  printf("host:                    \033[33m%s:%u\033[0m\n",
          g_queryInfo.host, g_queryInfo.port);
  printf("user:                    \033[33m%s\033[0m\n", g_queryInfo.user);
  printf("database name:           \033[33m%s\033[0m\n", g_queryInfo.dbName);

  printf("\n");
  printf("specified table query info:                   \n");
  printf("query interval: \033[33m%"PRId64" ms\033[0m\n",
      g_queryInfo.specifiedQueryInfo.queryInterval);
  printf("top query times:\033[33m%"PRId64"\033[0m\n", g_args.query_times);
  printf("concurrent:     \033[33m%"PRId64"\033[0m\n",
      g_queryInfo.specifiedQueryInfo.concurrent);
  printf("sqlCount:       \033[33m%"PRId64"\033[0m\n",
      g_queryInfo.specifiedQueryInfo.sqlCount);
  printf("specified tbl query times:\n");
  printf("                \033[33m%"PRId64"\033[0m\n",
      g_queryInfo.specifiedQueryInfo.queryTimes);

  if (SUBSCRIBE_TEST == g_args.test_mode) {
    printf("mod:            \033[33m%d\033[0m\n",
        g_queryInfo.specifiedQueryInfo.mode);
    printf("interval:       \033[33m%"PRId64"\033[0m\n",
        g_queryInfo.specifiedQueryInfo.subscribeInterval);
    printf("restart:        \033[33m%d\033[0m\n",
        g_queryInfo.specifiedQueryInfo.subscribeRestart);
    printf("keepProgress:   \033[33m%d\033[0m\n",
        g_queryInfo.specifiedQueryInfo.subscribeKeepProgress);
  }

  for (int64_t i = 0; i < g_queryInfo.specifiedQueryInfo.sqlCount; i++) {
    printf("  sql[%"PRId64"]: \033[33m%s\033[0m\n",
        i, g_queryInfo.specifiedQueryInfo.sql[i]);
  }
  printf("\n");
  printf("super table query info:\n");
  printf("query interval: \033[33m%"PRId64"\033[0m\n",
      g_queryInfo.superQueryInfo.queryInterval);
  printf("threadCnt:      \033[33m%d\033[0m\n",
      g_queryInfo.superQueryInfo.threadCnt);
  printf("childTblCount:  \033[33m%"PRId64"\033[0m\n",
      g_queryInfo.superQueryInfo.childTblCount);
  printf("stable name:    \033[33m%s\033[0m\n",
      g_queryInfo.superQueryInfo.sTblName);
  printf("stb query times:\033[33m%"PRId64"\033[0m\n",
      g_queryInfo.superQueryInfo.queryTimes);

  if (SUBSCRIBE_TEST == g_args.test_mode) {
    printf("mod:            \033[33m%d\033[0m\n",
        g_queryInfo.superQueryInfo.mode);
    printf("interval:       \033[33m%"PRId64"\033[0m\n",
        g_queryInfo.superQueryInfo.subscribeInterval);
    printf("restart:        \033[33m%d\033[0m\n",
        g_queryInfo.superQueryInfo.subscribeRestart);
    printf("keepProgress:   \033[33m%d\033[0m\n",
        g_queryInfo.superQueryInfo.subscribeKeepProgress);
  }

  printf("sqlCount:       \033[33m%"PRId64"\033[0m\n",
      g_queryInfo.superQueryInfo.sqlCount);
  for (int i = 0; i < g_queryInfo.superQueryInfo.sqlCount; i++) {
    printf("  sql[%d]: \033[33m%s\033[0m\n",
        i, g_queryInfo.superQueryInfo.sql[i]);
  }
  printf("\n");

  SHOW_PARSE_RESULT_END();
}

static char* formatTimestamp(char* buf, int64_t val, int precision) {
  time_t tt;
  if (precision == TSDB_TIME_PRECISION_MICRO) {
    tt = (time_t)(val / 1000000);
  } else {
    tt = (time_t)(val / 1000);
  }

/* comment out as it make testcases like select_with_tags.sim fail.
  but in windows, this may cause the call to localtime crash if tt < 0,
  need to find a better solution.
  if (tt < 0) {
    tt = 0;
  }
  */

#ifdef WINDOWS
  if (tt < 0) tt = 0;
#endif

  struct tm* ptm = localtime(&tt);
  size_t pos = strftime(buf, 32, "%Y-%m-%d %H:%M:%S", ptm);

  if (precision == TSDB_TIME_PRECISION_MICRO) {
    sprintf(buf + pos, ".%06d", (int)(val % 1000000));
  } else {
    sprintf(buf + pos, ".%03d", (int)(val % 1000));
  }

  return buf;
}

static void xDumpFieldToFile(FILE* fp, const char* val,
        TAOS_FIELD* field, int32_t length, int precision) {

  if (val == NULL) {
    fprintf(fp, "%s", TSDB_DATA_NULL_STR);
    return;
  }

  char buf[TSDB_MAX_BYTES_PER_ROW];
  switch (field->type) {
    case TSDB_DATA_TYPE_BOOL:
      fprintf(fp, "%d", ((((int32_t)(*((char *)val))) == 1) ? 1 : 0));
      break;
    case TSDB_DATA_TYPE_TINYINT:
      fprintf(fp, "%d", *((int8_t *)val));
      break;
    case TSDB_DATA_TYPE_SMALLINT:
      fprintf(fp, "%d", *((int16_t *)val));
      break;
    case TSDB_DATA_TYPE_INT:
      fprintf(fp, "%d", *((int32_t *)val));
      break;
    case TSDB_DATA_TYPE_BIGINT:
      fprintf(fp, "%" PRId64, *((int64_t *)val));
      break;
    case TSDB_DATA_TYPE_FLOAT:
      fprintf(fp, "%.5f", GET_FLOAT_VAL(val));
      break;
    case TSDB_DATA_TYPE_DOUBLE:
      fprintf(fp, "%.9f", GET_DOUBLE_VAL(val));
      break;
    case TSDB_DATA_TYPE_BINARY:
    case TSDB_DATA_TYPE_NCHAR:
      memcpy(buf, val, length);
      buf[length] = 0;
      fprintf(fp, "\'%s\'", buf);
      break;
    case TSDB_DATA_TYPE_TIMESTAMP:
      formatTimestamp(buf, *(int64_t*)val, precision);
      fprintf(fp, "'%s'", buf);
      break;
    default:
      break;
  }
}

static int xDumpResultToFile(const char* fname, TAOS_RES* tres) {
  TAOS_ROW row = taos_fetch_row(tres);
  if (row == NULL) {
    return 0;
  }

  FILE* fp = fopen(fname, "at");
  if (fp == NULL) {
    errorPrint("%s() LN%d, failed to open file: %s\n", __func__, __LINE__, fname);
    return -1;
  }

  int num_fields = taos_num_fields(tres);
  TAOS_FIELD *fields = taos_fetch_fields(tres);
  int precision = taos_result_precision(tres);

  for (int col = 0; col < num_fields; col++) {
    if (col > 0) {
      fprintf(fp, ",");
    }
    fprintf(fp, "%s", fields[col].name);
  }
  fputc('\n', fp);

  int numOfRows = 0;
  do {
    int32_t* length = taos_fetch_lengths(tres);
    for (int i = 0; i < num_fields; i++) {
      if (i > 0) {
        fputc(',', fp);
      }
      xDumpFieldToFile(fp, (const char*)row[i], fields +i, length[i], precision);
    }
    fputc('\n', fp);

    numOfRows++;
    row = taos_fetch_row(tres);
  } while( row != NULL);

  fclose(fp);

  return numOfRows;
}

static int getDbFromServer(TAOS * taos, SDbInfo** dbInfos) {
  TAOS_RES * res;
  TAOS_ROW row = NULL;
  int count = 0;

  res = taos_query(taos, "show databases;");
  int32_t code = taos_errno(res);

  if (code != 0) {
    errorPrint( "failed to run <show databases>, reason: %s\n", taos_errstr(res));
    return -1;
  }

  TAOS_FIELD *fields = taos_fetch_fields(res);

  while((row = taos_fetch_row(res)) != NULL) {
    // sys database name : 'log'
    if (strncasecmp(row[TSDB_SHOW_DB_NAME_INDEX], "log",
                fields[TSDB_SHOW_DB_NAME_INDEX].bytes) == 0) {
      continue;
    }

    dbInfos[count] = (SDbInfo *)calloc(1, sizeof(SDbInfo));
    if (dbInfos[count] == NULL) {
      errorPrint( "failed to allocate memory for some dbInfo[%d]\n", count);
      return -1;
    }

    tstrncpy(dbInfos[count]->name, (char *)row[TSDB_SHOW_DB_NAME_INDEX],
            fields[TSDB_SHOW_DB_NAME_INDEX].bytes);
    formatTimestamp(dbInfos[count]->create_time,
            *(int64_t*)row[TSDB_SHOW_DB_CREATED_TIME_INDEX],
            TSDB_TIME_PRECISION_MILLI);
    dbInfos[count]->ntables = *((int32_t *)row[TSDB_SHOW_DB_NTABLES_INDEX]);
    dbInfos[count]->vgroups = *((int32_t *)row[TSDB_SHOW_DB_VGROUPS_INDEX]);
    dbInfos[count]->replica = *((int16_t *)row[TSDB_SHOW_DB_REPLICA_INDEX]);
    dbInfos[count]->quorum = *((int16_t *)row[TSDB_SHOW_DB_QUORUM_INDEX]);
    dbInfos[count]->days = *((int16_t *)row[TSDB_SHOW_DB_DAYS_INDEX]);

    tstrncpy(dbInfos[count]->keeplist, (char *)row[TSDB_SHOW_DB_KEEP_INDEX],
            fields[TSDB_SHOW_DB_KEEP_INDEX].bytes);
    dbInfos[count]->cache = *((int32_t *)row[TSDB_SHOW_DB_CACHE_INDEX]);
    dbInfos[count]->blocks = *((int32_t *)row[TSDB_SHOW_DB_BLOCKS_INDEX]);
    dbInfos[count]->minrows = *((int32_t *)row[TSDB_SHOW_DB_MINROWS_INDEX]);
    dbInfos[count]->maxrows = *((int32_t *)row[TSDB_SHOW_DB_MAXROWS_INDEX]);
    dbInfos[count]->wallevel = *((int8_t *)row[TSDB_SHOW_DB_WALLEVEL_INDEX]);
    dbInfos[count]->fsync = *((int32_t *)row[TSDB_SHOW_DB_FSYNC_INDEX]);
    dbInfos[count]->comp = (int8_t)(*((int8_t *)row[TSDB_SHOW_DB_COMP_INDEX]));
    dbInfos[count]->cachelast =
      (int8_t)(*((int8_t *)row[TSDB_SHOW_DB_CACHELAST_INDEX]));

    tstrncpy(dbInfos[count]->precision,
            (char *)row[TSDB_SHOW_DB_PRECISION_INDEX],
            fields[TSDB_SHOW_DB_PRECISION_INDEX].bytes);
    dbInfos[count]->update = *((int8_t *)row[TSDB_SHOW_DB_UPDATE_INDEX]);
    tstrncpy(dbInfos[count]->status, (char *)row[TSDB_SHOW_DB_STATUS_INDEX],
            fields[TSDB_SHOW_DB_STATUS_INDEX].bytes);

    count++;
    if (count > MAX_DATABASE_COUNT) {
      errorPrint("%s() LN%d, The database count overflow than %d\n",
         __func__, __LINE__, MAX_DATABASE_COUNT);
      break;
    }
  }

  return count;
}

static void printfDbInfoForQueryToFile(
        char* filename, SDbInfo* dbInfos, int index) {

  if (filename[0] == 0)
      return;

  FILE *fp = fopen(filename, "at");
  if (fp == NULL) {
    errorPrint( "failed to open file: %s\n", filename);
    return;
  }

  fprintf(fp, "================ database[%d] ================\n", index);
  fprintf(fp, "name: %s\n", dbInfos->name);
  fprintf(fp, "created_time: %s\n", dbInfos->create_time);
  fprintf(fp, "ntables: %d\n", dbInfos->ntables);
  fprintf(fp, "vgroups: %d\n", dbInfos->vgroups);
  fprintf(fp, "replica: %d\n", dbInfos->replica);
  fprintf(fp, "quorum: %d\n", dbInfos->quorum);
  fprintf(fp, "days: %d\n", dbInfos->days);
  fprintf(fp, "keep0,keep1,keep(D): %s\n", dbInfos->keeplist);
  fprintf(fp, "cache(MB): %d\n", dbInfos->cache);
  fprintf(fp, "blocks: %d\n", dbInfos->blocks);
  fprintf(fp, "minrows: %d\n", dbInfos->minrows);
  fprintf(fp, "maxrows: %d\n", dbInfos->maxrows);
  fprintf(fp, "wallevel: %d\n", dbInfos->wallevel);
  fprintf(fp, "fsync: %d\n", dbInfos->fsync);
  fprintf(fp, "comp: %d\n", dbInfos->comp);
  fprintf(fp, "cachelast: %d\n", dbInfos->cachelast);
  fprintf(fp, "precision: %s\n", dbInfos->precision);
  fprintf(fp, "update: %d\n", dbInfos->update);
  fprintf(fp, "status: %s\n", dbInfos->status);
  fprintf(fp, "\n");

  fclose(fp);
}

static void printfQuerySystemInfo(TAOS * taos) {
  char filename[MAX_QUERY_SQL_LENGTH+1] = {0};
  char buffer[MAX_QUERY_SQL_LENGTH+1] = {0};
  TAOS_RES* res;

  time_t t;
  struct tm* lt;
  time(&t);
  lt = localtime(&t);
  snprintf(filename, MAX_QUERY_SQL_LENGTH, "querySystemInfo-%d-%d-%d %d:%d:%d",
          lt->tm_year+1900, lt->tm_mon, lt->tm_mday, lt->tm_hour, lt->tm_min,
          lt->tm_sec);

  // show variables
  res = taos_query(taos, "show variables;");
  //getResult(res, filename);
  xDumpResultToFile(filename, res);

  // show dnodes
  res = taos_query(taos, "show dnodes;");
  xDumpResultToFile(filename, res);
  //getResult(res, filename);

  // show databases
  res = taos_query(taos, "show databases;");
  SDbInfo** dbInfos = (SDbInfo **)calloc(MAX_DATABASE_COUNT, sizeof(SDbInfo *));
  if (dbInfos == NULL) {
    errorPrint("%s() LN%d, failed to allocate memory\n", __func__, __LINE__);
    return;
  }
  int dbCount = getDbFromServer(taos, dbInfos);
  if (dbCount <= 0) {
      free(dbInfos);
      return;
  }

  for (int i = 0; i < dbCount; i++) {
    // printf database info
    printfDbInfoForQueryToFile(filename, dbInfos[i], i);

    // show db.vgroups
    snprintf(buffer, MAX_QUERY_SQL_LENGTH, "show %s.vgroups;", dbInfos[i]->name);
    res = taos_query(taos, buffer);
    xDumpResultToFile(filename, res);

    // show db.stables
    snprintf(buffer, MAX_QUERY_SQL_LENGTH, "show %s.stables;", dbInfos[i]->name);
    res = taos_query(taos, buffer);
    xDumpResultToFile(filename, res);

    free(dbInfos[i]);
  }

  free(dbInfos);
}

static int postProceSql(char* host, uint16_t port, char* sqlstr)
{
    char *req_fmt = "POST %s HTTP/1.1\r\nHost: %s:%d\r\nAccept: */*\r\nAuthorization: Basic %s\r\nContent-Length: %d\r\nContent-Type: application/x-www-form-urlencoded\r\n\r\n%s";

    char *url = "/rest/sql";

    struct hostent *server;
    struct sockaddr_in serv_addr;
    int bytes, sent, received, req_str_len, resp_len;
    char *request_buf;
    char response_buf[RESP_BUF_LEN];
    uint16_t rest_port = port + TSDB_PORT_HTTP;

    int req_buf_len = strlen(sqlstr) + REQ_EXTRA_BUF_LEN;

    request_buf = malloc(req_buf_len);
    if (NULL == request_buf) {
      errorPrint("%s", "ERROR, cannot allocate memory.\n");
      exit(EXIT_FAILURE);
    }

    char userpass_buf[INPUT_BUF_LEN];
    int mod_table[] = {0, 2, 1};

    static char base64[] = {'A', 'B', 'C', 'D', 'E', 'F', 'G', 'H',
      'I', 'J', 'K', 'L', 'M', 'N', 'O', 'P',
      'Q', 'R', 'S', 'T', 'U', 'V', 'W', 'X',
      'Y', 'Z', 'a', 'b', 'c', 'd', 'e', 'f',
      'g', 'h', 'i', 'j', 'k', 'l', 'm', 'n',
      'o', 'p', 'q', 'r', 's', 't', 'u', 'v',
      'w', 'x', 'y', 'z', '0', '1', '2', '3',
      '4', '5', '6', '7', '8', '9', '+', '/'};

    snprintf(userpass_buf, INPUT_BUF_LEN, "%s:%s",
        g_Dbs.user, g_Dbs.password);
    size_t userpass_buf_len = strlen(userpass_buf);
    size_t encoded_len = 4 * ((userpass_buf_len +2) / 3);

    char base64_buf[INPUT_BUF_LEN];
#ifdef WINDOWS
    WSADATA wsaData;
    WSAStartup(MAKEWORD(2, 2), &wsaData);
    SOCKET sockfd;
#else
    int sockfd;
#endif
    sockfd = socket(AF_INET, SOCK_STREAM, 0);
    if (sockfd < 0) {
#ifdef WINDOWS
        errorPrint( "Could not create socket : %d" , WSAGetLastError());
#endif
        debugPrint("%s() LN%d, sockfd=%d\n", __func__, __LINE__, sockfd);
        free(request_buf);
        ERROR_EXIT("ERROR opening socket");
    }

    server = gethostbyname(host);
    if (server == NULL) {
        free(request_buf);
        ERROR_EXIT("ERROR, no such host");
    }

    debugPrint("h_name: %s\nh_addretype: %s\nh_length: %d\n",
            server->h_name,
            (server->h_addrtype == AF_INET)?"ipv4":"ipv6",
            server->h_length);

    memset(&serv_addr, 0, sizeof(serv_addr));
    serv_addr.sin_family = AF_INET;
    serv_addr.sin_port = htons(rest_port);
#ifdef WINDOWS
    serv_addr.sin_addr.s_addr = inet_addr(host);
#else
    memcpy(&serv_addr.sin_addr.s_addr,server->h_addr,server->h_length);
#endif

    int retConn = connect(sockfd,(struct sockaddr *)&serv_addr,sizeof(serv_addr));
    debugPrint("%s() LN%d connect() return %d\n", __func__, __LINE__, retConn);
    if (retConn < 0) {
        free(request_buf);
        ERROR_EXIT("ERROR connecting");
    }

    memset(base64_buf, 0, INPUT_BUF_LEN);

    for (int n = 0, m = 0; n < userpass_buf_len;) {
      uint32_t oct_a = n < userpass_buf_len ?
        (unsigned char) userpass_buf[n++]:0;
      uint32_t oct_b = n < userpass_buf_len ?
        (unsigned char) userpass_buf[n++]:0;
      uint32_t oct_c = n < userpass_buf_len ?
        (unsigned char) userpass_buf[n++]:0;
      uint32_t triple = (oct_a << 0x10) + (oct_b << 0x08) + oct_c;

      base64_buf[m++] = base64[(triple >> 3* 6) & 0x3f];
      base64_buf[m++] = base64[(triple >> 2* 6) & 0x3f];
      base64_buf[m++] = base64[(triple >> 1* 6) & 0x3f];
      base64_buf[m++] = base64[(triple >> 0* 6) & 0x3f];
    }

    for (int l = 0; l < mod_table[userpass_buf_len % 3]; l++)
      base64_buf[encoded_len - 1 - l] = '=';

    debugPrint("%s() LN%d: auth string base64 encoded: %s\n",
            __func__, __LINE__, base64_buf);
    char *auth = base64_buf;

    int r = snprintf(request_buf,
            req_buf_len,
            req_fmt, url, host, rest_port,
            auth, strlen(sqlstr), sqlstr);
    if (r >= req_buf_len) {
        free(request_buf);
        ERROR_EXIT("ERROR too long request");
    }
    verbosePrint("%s() LN%d: Request:\n%s\n", __func__, __LINE__, request_buf);

    req_str_len = strlen(request_buf);
    sent = 0;
    do {
#ifdef WINDOWS
        bytes = send(sockfd, request_buf + sent, req_str_len - sent, 0);
#else
        bytes = write(sockfd, request_buf + sent, req_str_len - sent);
#endif
        if (bytes < 0)
            ERROR_EXIT("ERROR writing message to socket");
        if (bytes == 0)
            break;
        sent+=bytes;
    } while(sent < req_str_len);

    memset(response_buf, 0, RESP_BUF_LEN);
    resp_len = sizeof(response_buf) - 1;
    received = 0;
    do {
#ifdef WINDOWS
        bytes = recv(sockfd, response_buf + received, resp_len - received, 0);
#else
        bytes = read(sockfd, response_buf + received, resp_len - received);
#endif
        if (bytes < 0) {
            free(request_buf);
            ERROR_EXIT("ERROR reading response from socket");
        }
        if (bytes == 0)
            break;
        received += bytes;
    } while(received < resp_len);

    if (received == resp_len) {
        free(request_buf);
        ERROR_EXIT("ERROR storing complete response from socket");
    }

    response_buf[RESP_BUF_LEN - 1] = '\0';
    printf("Response:\n%s\n", response_buf);

    free(request_buf);
#ifdef WINDOWS
    closesocket(sockfd);
    WSACleanup();
#else
    close(sockfd);
#endif

    return 0;
}

static char* getTagValueFromTagSample(SSuperTable* stbInfo, int tagUsePos) {
  char*  dataBuf = (char*)calloc(TSDB_MAX_SQL_LEN+1, 1);
  if (NULL == dataBuf) {
    errorPrint("%s() LN%d, calloc failed! size:%d\n",
        __func__, __LINE__, TSDB_MAX_SQL_LEN+1);
    return NULL;
  }

  int    dataLen = 0;
  dataLen += snprintf(dataBuf + dataLen, TSDB_MAX_SQL_LEN - dataLen,
          "(%s)", stbInfo->tagDataBuf + stbInfo->lenOfTagOfOneRow * tagUsePos);

  return dataBuf;
}

static char* generateTagVaulesForStb(SSuperTable* stbInfo, int32_t tableSeq) {
  char*  dataBuf = (char*)calloc(TSDB_MAX_SQL_LEN+1, 1);
  if (NULL == dataBuf) {
    printf("calloc failed! size:%d\n", TSDB_MAX_SQL_LEN+1);
    return NULL;
  }

  int    dataLen = 0;
  dataLen += snprintf(dataBuf + dataLen, TSDB_MAX_SQL_LEN - dataLen, "(");
  for (int i = 0; i < stbInfo->tagCount; i++) {
    if ((0 == strncasecmp(stbInfo->tags[i].dataType, "binary", strlen("binary")))
            || (0 == strncasecmp(stbInfo->tags[i].dataType, "nchar", strlen("nchar")))) {
      if (stbInfo->tags[i].dataLen > TSDB_MAX_BINARY_LEN) {
        printf("binary or nchar length overflow, max size:%u\n",
                (uint32_t)TSDB_MAX_BINARY_LEN);
        tmfree(dataBuf);
        return NULL;
      }

      int tagBufLen = stbInfo->tags[i].dataLen + 1;
      char* buf = (char*)calloc(tagBufLen, 1);
      if (NULL == buf) {
        printf("calloc failed! size:%d\n", stbInfo->tags[i].dataLen);
        tmfree(dataBuf);
        return NULL;
      }

      if (tableSeq % 2) {
        tstrncpy(buf, "beijing", tagBufLen);
      } else {
        tstrncpy(buf, "shanghai", tagBufLen);
      }
      //rand_string(buf, stbInfo->tags[i].dataLen);
      dataLen += snprintf(dataBuf + dataLen, TSDB_MAX_SQL_LEN - dataLen,
              "\'%s\', ", buf);
      tmfree(buf);
    } else if (0 == strncasecmp(stbInfo->tags[i].dataType,
                "int", strlen("int"))) {
      dataLen += snprintf(dataBuf + dataLen, TSDB_MAX_SQL_LEN - dataLen,
              "%d, ", tableSeq);
    } else if (0 == strncasecmp(stbInfo->tags[i].dataType,
                "bigint", strlen("bigint"))) {
      dataLen += snprintf(dataBuf + dataLen, TSDB_MAX_SQL_LEN - dataLen,
              "%"PRId64", ", rand_bigint());
    }  else if (0 == strncasecmp(stbInfo->tags[i].dataType,
                "float", strlen("float"))) {
      dataLen += snprintf(dataBuf + dataLen, TSDB_MAX_SQL_LEN - dataLen,
              "%f, ", rand_float());
    }  else if (0 == strncasecmp(stbInfo->tags[i].dataType,
                "double", strlen("double"))) {
      dataLen += snprintf(dataBuf + dataLen, TSDB_MAX_SQL_LEN - dataLen,
              "%f, ", rand_double());
    }  else if (0 == strncasecmp(stbInfo->tags[i].dataType,
                "smallint", strlen("smallint"))) {
      dataLen += snprintf(dataBuf + dataLen, TSDB_MAX_SQL_LEN - dataLen,
              "%d, ", rand_smallint());
    }  else if (0 == strncasecmp(stbInfo->tags[i].dataType,
                "tinyint", strlen("tinyint"))) {
      dataLen += snprintf(dataBuf + dataLen, TSDB_MAX_SQL_LEN - dataLen,
              "%d, ", rand_tinyint());
    }  else if (0 == strncasecmp(stbInfo->tags[i].dataType,
                "bool", strlen("bool"))) {
      dataLen += snprintf(dataBuf + dataLen, TSDB_MAX_SQL_LEN - dataLen,
              "%d, ", rand_bool());
    }  else if (0 == strncasecmp(stbInfo->tags[i].dataType,
                "timestamp", strlen("timestamp"))) {
      dataLen += snprintf(dataBuf + dataLen, TSDB_MAX_SQL_LEN - dataLen,
              "%"PRId64", ", rand_bigint());
    }  else {
      printf("No support data type: %s\n", stbInfo->tags[i].dataType);
      tmfree(dataBuf);
      return NULL;
    }
  }

  dataLen -= 2;
  dataLen += snprintf(dataBuf + dataLen, TSDB_MAX_SQL_LEN - dataLen, ")");
  return dataBuf;
}

static int calcRowLen(SSuperTable*  superTbls) {
  int colIndex;
  int  lenOfOneRow = 0;

  for (colIndex = 0; colIndex < superTbls->columnCount; colIndex++) {
    char* dataType = superTbls->columns[colIndex].dataType;

    if (strcasecmp(dataType, "BINARY") == 0) {
      lenOfOneRow += superTbls->columns[colIndex].dataLen + 3;
    } else if (strcasecmp(dataType, "NCHAR") == 0) {
      lenOfOneRow += superTbls->columns[colIndex].dataLen + 3;
    } else if (strcasecmp(dataType, "INT") == 0)  {
      lenOfOneRow += 11;
    } else if (strcasecmp(dataType, "BIGINT") == 0)  {
      lenOfOneRow += 21;
    } else if (strcasecmp(dataType, "SMALLINT") == 0)  {
      lenOfOneRow += 6;
    } else if (strcasecmp(dataType, "TINYINT") == 0)  {
      lenOfOneRow += 4;
    } else if (strcasecmp(dataType, "BOOL") == 0)  {
      lenOfOneRow += 6;
    } else if (strcasecmp(dataType, "FLOAT") == 0) {
      lenOfOneRow += 22;
    } else if (strcasecmp(dataType, "DOUBLE") == 0) {
      lenOfOneRow += 42;
    }  else if (strcasecmp(dataType, "TIMESTAMP") == 0) {
      lenOfOneRow += 21;
    } else {
      printf("get error data type : %s\n", dataType);
      exit(-1);
    }
  }

  superTbls->lenOfOneRow = lenOfOneRow + 20; // timestamp

  int tagIndex;
  int lenOfTagOfOneRow = 0;
  for (tagIndex = 0; tagIndex < superTbls->tagCount; tagIndex++) {
    char* dataType = superTbls->tags[tagIndex].dataType;

    if (strcasecmp(dataType, "BINARY") == 0) {
      lenOfTagOfOneRow += superTbls->tags[tagIndex].dataLen + 3;
    } else if (strcasecmp(dataType, "NCHAR") == 0) {
      lenOfTagOfOneRow += superTbls->tags[tagIndex].dataLen + 3;
    } else if (strcasecmp(dataType, "INT") == 0)  {
      lenOfTagOfOneRow += superTbls->tags[tagIndex].dataLen + 11;
    } else if (strcasecmp(dataType, "BIGINT") == 0)  {
      lenOfTagOfOneRow += superTbls->tags[tagIndex].dataLen + 21;
    } else if (strcasecmp(dataType, "SMALLINT") == 0)  {
      lenOfTagOfOneRow += superTbls->tags[tagIndex].dataLen + 6;
    } else if (strcasecmp(dataType, "TINYINT") == 0)  {
      lenOfTagOfOneRow += superTbls->tags[tagIndex].dataLen + 4;
    } else if (strcasecmp(dataType, "BOOL") == 0)  {
      lenOfTagOfOneRow += superTbls->tags[tagIndex].dataLen + 6;
    } else if (strcasecmp(dataType, "FLOAT") == 0) {
      lenOfTagOfOneRow += superTbls->tags[tagIndex].dataLen + 22;
    } else if (strcasecmp(dataType, "DOUBLE") == 0) {
      lenOfTagOfOneRow += superTbls->tags[tagIndex].dataLen + 42;
    } else {
      printf("get error tag type : %s\n", dataType);
      exit(-1);
    }
  }

  superTbls->lenOfTagOfOneRow = lenOfTagOfOneRow;

  return 0;
}


static int getChildNameOfSuperTableWithLimitAndOffset(TAOS * taos,
        char* dbName, char* sTblName, char** childTblNameOfSuperTbl,
        int64_t* childTblCountOfSuperTbl, int64_t limit, int64_t offset) {

  char command[BUFFER_SIZE] = "\0";
  char limitBuf[100] = "\0";

  TAOS_RES * res;
  TAOS_ROW row = NULL;

  char* childTblName = *childTblNameOfSuperTbl;

  if (offset >= 0) {
    snprintf(limitBuf, 100, " limit %"PRId64" offset %"PRId64"",
            limit, offset);
  }

  //get all child table name use cmd: select tbname from superTblName;
  snprintf(command, BUFFER_SIZE, "select tbname from %s.%s %s",
          dbName, sTblName, limitBuf);

  res = taos_query(taos, command);
  int32_t code = taos_errno(res);
  if (code != 0) {
    taos_free_result(res);
    taos_close(taos);
    errorPrint("%s() LN%d, failed to run command %s\n",
           __func__, __LINE__, command);
    exit(-1);
  }

  int childTblCount = (limit < 0)?10000:limit;
  int count = 0;
  if (childTblName == NULL) {
    childTblName = (char*)calloc(1, childTblCount * TSDB_TABLE_NAME_LEN);
    if (NULL ==  childTblName) {
    taos_free_result(res);
        taos_close(taos);
        errorPrint("%s() LN%d, failed to allocate memory!\n", __func__, __LINE__);
        exit(-1);
    }
  }

  char* pTblName = childTblName;
  while((row = taos_fetch_row(res)) != NULL) {
    int32_t* len = taos_fetch_lengths(res);
    tstrncpy(pTblName, (char *)row[0], len[0]+1);
    //printf("==== sub table name: %s\n", pTblName);
    count++;
    if (count >= childTblCount - 1) {
      char *tmp = realloc(childTblName,
              (size_t)childTblCount*1.5*TSDB_TABLE_NAME_LEN+1);
      if (tmp != NULL) {
        childTblName = tmp;
        childTblCount = (int)(childTblCount*1.5);
        memset(childTblName + count*TSDB_TABLE_NAME_LEN, 0,
                (size_t)((childTblCount-count)*TSDB_TABLE_NAME_LEN));
      } else {
        // exit, if allocate more memory failed
        errorPrint("%s() LN%d, realloc fail for save child table name of %s.%s\n",
               __func__, __LINE__, dbName, sTblName);
        tmfree(childTblName);
        taos_free_result(res);
        taos_close(taos);
        exit(-1);
      }
    }
    pTblName = childTblName + count * TSDB_TABLE_NAME_LEN;
  }

  *childTblCountOfSuperTbl = count;
  *childTblNameOfSuperTbl  = childTblName;

  taos_free_result(res);
  return 0;
}

static int getAllChildNameOfSuperTable(TAOS * taos, char* dbName,
        char* sTblName, char** childTblNameOfSuperTbl,
        int64_t* childTblCountOfSuperTbl) {

    return getChildNameOfSuperTableWithLimitAndOffset(taos, dbName, sTblName,
            childTblNameOfSuperTbl, childTblCountOfSuperTbl,
            -1, -1);
}

static int getSuperTableFromServer(TAOS * taos, char* dbName,
        SSuperTable*  superTbls) {

  char command[BUFFER_SIZE] = "\0";
  TAOS_RES * res;
  TAOS_ROW row = NULL;
  int count = 0;

  //get schema use cmd: describe superTblName;
  snprintf(command, BUFFER_SIZE, "describe %s.%s", dbName, superTbls->sTblName);
  res = taos_query(taos, command);
  int32_t code = taos_errno(res);
  if (code != 0) {
    printf("failed to run command %s\n", command);
    taos_free_result(res);
    return -1;
  }

  int tagIndex = 0;
  int columnIndex = 0;
  TAOS_FIELD *fields = taos_fetch_fields(res);
  while((row = taos_fetch_row(res)) != NULL) {
    if (0 == count) {
      count++;
      continue;
    }

    if (strcmp((char *)row[TSDB_DESCRIBE_METRIC_NOTE_INDEX], "TAG") == 0) {
      tstrncpy(superTbls->tags[tagIndex].field,
              (char *)row[TSDB_DESCRIBE_METRIC_FIELD_INDEX],
              fields[TSDB_DESCRIBE_METRIC_FIELD_INDEX].bytes);
      tstrncpy(superTbls->tags[tagIndex].dataType,
              (char *)row[TSDB_DESCRIBE_METRIC_TYPE_INDEX],
              fields[TSDB_DESCRIBE_METRIC_TYPE_INDEX].bytes);
      superTbls->tags[tagIndex].dataLen =
          *((int *)row[TSDB_DESCRIBE_METRIC_LENGTH_INDEX]);
      tstrncpy(superTbls->tags[tagIndex].note,
              (char *)row[TSDB_DESCRIBE_METRIC_NOTE_INDEX],
              fields[TSDB_DESCRIBE_METRIC_NOTE_INDEX].bytes);
      tagIndex++;
    } else {
      tstrncpy(superTbls->columns[columnIndex].field,
              (char *)row[TSDB_DESCRIBE_METRIC_FIELD_INDEX],
              fields[TSDB_DESCRIBE_METRIC_FIELD_INDEX].bytes);
      tstrncpy(superTbls->columns[columnIndex].dataType,
              (char *)row[TSDB_DESCRIBE_METRIC_TYPE_INDEX],
              fields[TSDB_DESCRIBE_METRIC_TYPE_INDEX].bytes);
      superTbls->columns[columnIndex].dataLen =
          *((int *)row[TSDB_DESCRIBE_METRIC_LENGTH_INDEX]);
      tstrncpy(superTbls->columns[columnIndex].note,
              (char *)row[TSDB_DESCRIBE_METRIC_NOTE_INDEX],
              fields[TSDB_DESCRIBE_METRIC_NOTE_INDEX].bytes);
      columnIndex++;
    }
    count++;
  }

  superTbls->columnCount = columnIndex;
  superTbls->tagCount    = tagIndex;
  taos_free_result(res);

  calcRowLen(superTbls);

/*
  if (TBL_ALREADY_EXISTS == superTbls->childTblExists) {
    //get all child table name use cmd: select tbname from superTblName;
    int childTblCount = 10000;
    superTbls->childTblName = (char*)calloc(1, childTblCount * TSDB_TABLE_NAME_LEN);
    if (superTbls->childTblName == NULL) {
      errorPrint("%s() LN%d, alloc memory failed!\n", __func__, __LINE__);
      return -1;
    }
    getAllChildNameOfSuperTable(taos, dbName,
            superTbls->sTblName,
            &superTbls->childTblName,
            &superTbls->childTblCount);
  }
  */
  return 0;
}

static int createSuperTable(
        TAOS * taos, char* dbName,
        SSuperTable*  superTbl) {

  char command[BUFFER_SIZE] = "\0";

  char cols[STRING_LEN] = "\0";
  int colIndex;
  int len = 0;

  int  lenOfOneRow = 0;

  if (superTbl->columnCount == 0) {
    errorPrint("%s() LN%d, super table column count is %d\n",
            __func__, __LINE__, superTbl->columnCount);
    return -1;
  }

  for (colIndex = 0; colIndex < superTbl->columnCount; colIndex++) {
    char* dataType = superTbl->columns[colIndex].dataType;

    if (strcasecmp(dataType, "BINARY") == 0) {
      len += snprintf(cols + len, STRING_LEN - len,
          ", col%d %s(%d)", colIndex, "BINARY",
          superTbl->columns[colIndex].dataLen);
      lenOfOneRow += superTbl->columns[colIndex].dataLen + 3;
    } else if (strcasecmp(dataType, "NCHAR") == 0) {
      len += snprintf(cols + len, STRING_LEN - len,
          ", col%d %s(%d)", colIndex, "NCHAR",
          superTbl->columns[colIndex].dataLen);
      lenOfOneRow += superTbl->columns[colIndex].dataLen + 3;
    } else if (strcasecmp(dataType, "INT") == 0)  {
      len += snprintf(cols + len, STRING_LEN - len, ", col%d %s", colIndex, "INT");
      lenOfOneRow += 11;
    } else if (strcasecmp(dataType, "BIGINT") == 0)  {
      len += snprintf(cols + len, STRING_LEN - len, ", col%d %s", colIndex, "BIGINT");
      lenOfOneRow += 21;
    } else if (strcasecmp(dataType, "SMALLINT") == 0)  {
      len += snprintf(cols + len, STRING_LEN - len, ", col%d %s", colIndex, "SMALLINT");
      lenOfOneRow += 6;
    } else if (strcasecmp(dataType, "TINYINT") == 0)  {
      len += snprintf(cols + len, STRING_LEN - len, ", col%d %s", colIndex, "TINYINT");
      lenOfOneRow += 4;
    } else if (strcasecmp(dataType, "BOOL") == 0)  {
      len += snprintf(cols + len, STRING_LEN - len, ", col%d %s", colIndex, "BOOL");
      lenOfOneRow += 6;
    } else if (strcasecmp(dataType, "FLOAT") == 0) {
      len += snprintf(cols + len, STRING_LEN - len, ", col%d %s", colIndex, "FLOAT");
      lenOfOneRow += 22;
    } else if (strcasecmp(dataType, "DOUBLE") == 0) {
      len += snprintf(cols + len, STRING_LEN - len, ", col%d %s", colIndex, "DOUBLE");
      lenOfOneRow += 42;
    }  else if (strcasecmp(dataType, "TIMESTAMP") == 0) {
      len += snprintf(cols + len, STRING_LEN - len, ", col%d %s", colIndex, "TIMESTAMP");
      lenOfOneRow += 21;
    } else {
      taos_close(taos);
      errorPrint("%s() LN%d, config error data type : %s\n",
         __func__, __LINE__, dataType);
      exit(-1);
    }
  }

  superTbl->lenOfOneRow = lenOfOneRow + 20; // timestamp
  //printf("%s.%s column count:%d, column length:%d\n\n", g_Dbs.db[i].dbName, g_Dbs.db[i].superTbl[j].sTblName, g_Dbs.db[i].superTbl[j].columnCount, lenOfOneRow);

  // save for creating child table
  superTbl->colsOfCreateChildTable = (char*)calloc(len+20, 1);
  if (NULL == superTbl->colsOfCreateChildTable) {
    errorPrint("%s() LN%d, Failed when calloc, size:%d",
           __func__, __LINE__, len+1);
    taos_close(taos);
    exit(-1);
  }

  snprintf(superTbl->colsOfCreateChildTable, len+20, "(ts timestamp%s)", cols);
  verbosePrint("%s() LN%d: %s\n",
      __func__, __LINE__, superTbl->colsOfCreateChildTable);

  if (superTbl->tagCount == 0) {
    errorPrint("%s() LN%d, super table tag count is %d\n",
            __func__, __LINE__, superTbl->tagCount);
    return -1;
  }

  char tags[STRING_LEN] = "\0";
  int tagIndex;
  len = 0;

  int lenOfTagOfOneRow = 0;
  len += snprintf(tags + len, STRING_LEN - len, "(");
  for (tagIndex = 0; tagIndex < superTbl->tagCount; tagIndex++) {
    char* dataType = superTbl->tags[tagIndex].dataType;

    if (strcasecmp(dataType, "BINARY") == 0) {
      len += snprintf(tags + len, STRING_LEN - len, "t%d %s(%d), ", tagIndex,
              "BINARY", superTbl->tags[tagIndex].dataLen);
      lenOfTagOfOneRow += superTbl->tags[tagIndex].dataLen + 3;
    } else if (strcasecmp(dataType, "NCHAR") == 0) {
      len += snprintf(tags + len, STRING_LEN - len, "t%d %s(%d), ", tagIndex,
              "NCHAR", superTbl->tags[tagIndex].dataLen);
      lenOfTagOfOneRow += superTbl->tags[tagIndex].dataLen + 3;
    } else if (strcasecmp(dataType, "INT") == 0)  {
      len += snprintf(tags + len, STRING_LEN - len, "t%d %s, ", tagIndex,
              "INT");
      lenOfTagOfOneRow += superTbl->tags[tagIndex].dataLen + 11;
    } else if (strcasecmp(dataType, "BIGINT") == 0)  {
      len += snprintf(tags + len, STRING_LEN - len, "t%d %s, ", tagIndex,
              "BIGINT");
      lenOfTagOfOneRow += superTbl->tags[tagIndex].dataLen + 21;
    } else if (strcasecmp(dataType, "SMALLINT") == 0)  {
      len += snprintf(tags + len, STRING_LEN - len, "t%d %s, ", tagIndex,
              "SMALLINT");
      lenOfTagOfOneRow += superTbl->tags[tagIndex].dataLen + 6;
    } else if (strcasecmp(dataType, "TINYINT") == 0)  {
      len += snprintf(tags + len, STRING_LEN - len, "t%d %s, ", tagIndex,
              "TINYINT");
      lenOfTagOfOneRow += superTbl->tags[tagIndex].dataLen + 4;
    } else if (strcasecmp(dataType, "BOOL") == 0)  {
      len += snprintf(tags + len, STRING_LEN - len, "t%d %s, ", tagIndex,
              "BOOL");
      lenOfTagOfOneRow += superTbl->tags[tagIndex].dataLen + 6;
    } else if (strcasecmp(dataType, "FLOAT") == 0) {
      len += snprintf(tags + len, STRING_LEN - len, "t%d %s, ", tagIndex,
              "FLOAT");
      lenOfTagOfOneRow += superTbl->tags[tagIndex].dataLen + 22;
    } else if (strcasecmp(dataType, "DOUBLE") == 0) {
      len += snprintf(tags + len, STRING_LEN - len, "t%d %s, ", tagIndex,
              "DOUBLE");
      lenOfTagOfOneRow += superTbl->tags[tagIndex].dataLen + 42;
    } else {
      taos_close(taos);
      errorPrint("%s() LN%d, config error tag type : %s\n",
         __func__, __LINE__, dataType);
      exit(-1);
    }
  }

  len -= 2;
  len += snprintf(tags + len, STRING_LEN - len, ")");

  superTbl->lenOfTagOfOneRow = lenOfTagOfOneRow;

  snprintf(command, BUFFER_SIZE,
          "create table if not exists %s.%s (ts timestamp%s) tags %s",
          dbName, superTbl->sTblName, cols, tags);
  verbosePrint("%s() LN%d: %s\n", __func__, __LINE__, command);

  if (0 != queryDbExec(taos, command, NO_INSERT_TYPE, false)) {
      errorPrint( "create supertable %s failed!\n\n",
              superTbl->sTblName);
      return -1;
  }
  debugPrint("create supertable %s success!\n\n", superTbl->sTblName);
  return 0;
}

static int createDatabasesAndStables() {
  TAOS * taos = NULL;
  int    ret = 0;
  taos = taos_connect(g_Dbs.host, g_Dbs.user, g_Dbs.password, NULL, g_Dbs.port);
  if (taos == NULL) {
    errorPrint( "Failed to connect to TDengine, reason:%s\n", taos_errstr(NULL));
    return -1;
  }
  char command[BUFFER_SIZE] = "\0";

  for (int i = 0; i < g_Dbs.dbCount; i++) {
    if (g_Dbs.db[i].drop) {
      sprintf(command, "drop database if exists %s;", g_Dbs.db[i].dbName);
      verbosePrint("%s() %d command: %s\n", __func__, __LINE__, command);
      if (0 != queryDbExec(taos, command, NO_INSERT_TYPE, false)) {
        taos_close(taos);
        return -1;
      }

      int dataLen = 0;
      dataLen += snprintf(command + dataLen,
          BUFFER_SIZE - dataLen, "create database if not exists %s", g_Dbs.db[i].dbName);

      if (g_Dbs.db[i].dbCfg.blocks > 0) {
        dataLen += snprintf(command + dataLen,
            BUFFER_SIZE - dataLen, " blocks %d", g_Dbs.db[i].dbCfg.blocks);
      }
      if (g_Dbs.db[i].dbCfg.cache > 0) {
        dataLen += snprintf(command + dataLen,
            BUFFER_SIZE - dataLen, " cache %d", g_Dbs.db[i].dbCfg.cache);
      }
      if (g_Dbs.db[i].dbCfg.days > 0) {
        dataLen += snprintf(command + dataLen,
            BUFFER_SIZE - dataLen, " days %d", g_Dbs.db[i].dbCfg.days);
      }
      if (g_Dbs.db[i].dbCfg.keep > 0) {
        dataLen += snprintf(command + dataLen,
            BUFFER_SIZE - dataLen, " keep %d", g_Dbs.db[i].dbCfg.keep);
      }
      if (g_Dbs.db[i].dbCfg.quorum > 1) {
        dataLen += snprintf(command + dataLen,
            BUFFER_SIZE - dataLen, " quorum %d", g_Dbs.db[i].dbCfg.quorum);
      }
      if (g_Dbs.db[i].dbCfg.replica > 0) {
        dataLen += snprintf(command + dataLen,
            BUFFER_SIZE - dataLen, " replica %d", g_Dbs.db[i].dbCfg.replica);
      }
      if (g_Dbs.db[i].dbCfg.update > 0) {
        dataLen += snprintf(command + dataLen,
            BUFFER_SIZE - dataLen, " update %d", g_Dbs.db[i].dbCfg.update);
      }
      //if (g_Dbs.db[i].dbCfg.maxtablesPerVnode > 0) {
      //  dataLen += snprintf(command + dataLen,
      //  BUFFER_SIZE - dataLen, "tables %d ", g_Dbs.db[i].dbCfg.maxtablesPerVnode);
      //}
      if (g_Dbs.db[i].dbCfg.minRows > 0) {
        dataLen += snprintf(command + dataLen,
            BUFFER_SIZE - dataLen, " minrows %d", g_Dbs.db[i].dbCfg.minRows);
      }
      if (g_Dbs.db[i].dbCfg.maxRows > 0) {
        dataLen += snprintf(command + dataLen,
            BUFFER_SIZE - dataLen, " maxrows %d", g_Dbs.db[i].dbCfg.maxRows);
      }
      if (g_Dbs.db[i].dbCfg.comp > 0) {
        dataLen += snprintf(command + dataLen,
            BUFFER_SIZE - dataLen, " comp %d", g_Dbs.db[i].dbCfg.comp);
      }
      if (g_Dbs.db[i].dbCfg.walLevel > 0) {
        dataLen += snprintf(command + dataLen,
            BUFFER_SIZE - dataLen, " wal %d", g_Dbs.db[i].dbCfg.walLevel);
      }
      if (g_Dbs.db[i].dbCfg.cacheLast > 0) {
        dataLen += snprintf(command + dataLen,
            BUFFER_SIZE - dataLen, " cachelast %d", g_Dbs.db[i].dbCfg.cacheLast);
      }
      if (g_Dbs.db[i].dbCfg.fsync > 0) {
        dataLen += snprintf(command + dataLen, BUFFER_SIZE - dataLen,
                " fsync %d", g_Dbs.db[i].dbCfg.fsync);
      }
      if ((0 == strncasecmp(g_Dbs.db[i].dbCfg.precision, "ms", strlen("ms")))
              || (0 == strncasecmp(g_Dbs.db[i].dbCfg.precision,
                      "us", strlen("us")))) {
        dataLen += snprintf(command + dataLen, BUFFER_SIZE - dataLen,
                " precision \'%s\';", g_Dbs.db[i].dbCfg.precision);
      }

      debugPrint("%s() %d command: %s\n", __func__, __LINE__, command);
      if (0 != queryDbExec(taos, command, NO_INSERT_TYPE, false)) {
        taos_close(taos);
        errorPrint( "\ncreate database %s failed!\n\n", g_Dbs.db[i].dbName);
        return -1;
      }
      printf("\ncreate database %s success!\n\n", g_Dbs.db[i].dbName);
    }

    debugPrint("%s() LN%d supertbl count:%"PRId64"\n",
            __func__, __LINE__, g_Dbs.db[i].superTblCount);

    int validStbCount = 0;

    for (int j = 0; j < g_Dbs.db[i].superTblCount; j++) {
      sprintf(command, "describe %s.%s;", g_Dbs.db[i].dbName,
              g_Dbs.db[i].superTbls[j].sTblName);
      verbosePrint("%s() %d command: %s\n", __func__, __LINE__, command);

      ret = queryDbExec(taos, command, NO_INSERT_TYPE, true);

      if ((ret != 0) || (g_Dbs.db[i].drop)) {
        ret = createSuperTable(taos, g_Dbs.db[i].dbName,
                &g_Dbs.db[i].superTbls[j]);

        if (0 != ret) {
          errorPrint("create super table %d failed!\n\n", j);
          continue;
        }
      }

      ret = getSuperTableFromServer(taos, g_Dbs.db[i].dbName,
                &g_Dbs.db[i].superTbls[j]);
      if (0 != ret) {
        errorPrint("\nget super table %s.%s info failed!\n\n",
                g_Dbs.db[i].dbName, g_Dbs.db[i].superTbls[j].sTblName);
        continue;
      }

      validStbCount ++;
    }

    g_Dbs.db[i].superTblCount = validStbCount;
  }

  taos_close(taos);
  return 0;
}

static void* createTable(void *sarg)
{
  threadInfo *pThreadInfo = (threadInfo *)sarg;
  SSuperTable* superTblInfo = pThreadInfo->superTblInfo;

  int64_t  lastPrintTime = taosGetTimestampMs();

  int buff_len;
  buff_len = BUFFER_SIZE / 8;

  char *buffer = calloc(buff_len, 1);
  if (buffer == NULL) {
    errorPrint("%s() LN%d, Memory allocated failed!\n", __func__, __LINE__);
    exit(-1);
  }

  int len = 0;
  int batchNum = 0;

  verbosePrint("%s() LN%d: Creating table from %"PRId64" to %"PRId64"\n",
          __func__, __LINE__,
          pThreadInfo->start_table_from, pThreadInfo->end_table_to);

  for (int64_t i = pThreadInfo->start_table_from;
          i <= pThreadInfo->end_table_to; i++) {
    if (0 == g_Dbs.use_metric) {
      snprintf(buffer, buff_len,
              "create table if not exists %s.%s%"PRId64" %s;",
              pThreadInfo->db_name,
              g_args.tb_prefix, i,
              pThreadInfo->cols);
    } else {
      if (superTblInfo == NULL) {
        errorPrint("%s() LN%d, use metric, but super table info is NULL\n",
                  __func__, __LINE__);
        free(buffer);
        exit(-1);
      } else {
        if (0 == len) {
          batchNum = 0;
          memset(buffer, 0, buff_len);
          len += snprintf(buffer + len,
                  buff_len - len, "create table ");
        }
        char* tagsValBuf = NULL;
        if (0 == superTblInfo->tagSource) {
          tagsValBuf = generateTagVaulesForStb(superTblInfo, i);
        } else {
          tagsValBuf = getTagValueFromTagSample(
                  superTblInfo,
                  i % superTblInfo->tagSampleCount);
        }
        if (NULL == tagsValBuf) {
          free(buffer);
          return NULL;
        }
        len += snprintf(buffer + len,
                buff_len - len,
                "if not exists %s.%s%"PRId64" using %s.%s tags %s ",
                pThreadInfo->db_name, superTblInfo->childTblPrefix,
                i, pThreadInfo->db_name,
                superTblInfo->sTblName, tagsValBuf);
        free(tagsValBuf);
        batchNum++;
        if ((batchNum < superTblInfo->batchCreateTableNum)
                && ((buff_len - len)
                    >= (superTblInfo->lenOfTagOfOneRow + 256))) {
          continue;
        }
      }
    }

    len = 0;
    verbosePrint("%s() LN%d %s\n", __func__, __LINE__, buffer);
    if (0 != queryDbExec(pThreadInfo->taos, buffer, NO_INSERT_TYPE, false)){
      errorPrint( "queryDbExec() failed. buffer:\n%s\n", buffer);
      free(buffer);
      return NULL;
    }

    int64_t  currentPrintTime = taosGetTimestampMs();
    if (currentPrintTime - lastPrintTime > 30*1000) {
      printf("thread[%d] already create %"PRId64" - %"PRId64" tables\n",
              pThreadInfo->threadID, pThreadInfo->start_table_from, i);
      lastPrintTime = currentPrintTime;
    }
  }

  if (0 != len) {
    verbosePrint("%s() %d buffer: %s\n", __func__, __LINE__, buffer);
    if (0 != queryDbExec(pThreadInfo->taos, buffer, NO_INSERT_TYPE, false)) {
      errorPrint( "queryDbExec() failed. buffer:\n%s\n", buffer);
    }
  }

  free(buffer);
  return NULL;
}

static int startMultiThreadCreateChildTable(
        char* cols, int threads, int64_t startFrom, int64_t ntables,
        char* db_name, SSuperTable* superTblInfo) {

  pthread_t *pids = malloc(threads * sizeof(pthread_t));
  threadInfo *infos = malloc(threads * sizeof(threadInfo));

  if ((NULL == pids) || (NULL == infos)) {
    printf("malloc failed\n");
    exit(-1);
  }

  if (threads < 1) {
    threads = 1;
  }

  int64_t a = ntables / threads;
  if (a < 1) {
    threads = ntables;
    a = 1;
  }

  int64_t b = 0;
  b = ntables % threads;

  for (int64_t i = 0; i < threads; i++) {
    threadInfo *t_info = infos + i;
    t_info->threadID = i;
    tstrncpy(t_info->db_name, db_name, MAX_DB_NAME_SIZE);
    t_info->superTblInfo = superTblInfo;
    verbosePrint("%s() %d db_name: %s\n", __func__, __LINE__, db_name);
    t_info->taos = taos_connect(
            g_Dbs.host,
            g_Dbs.user,
            g_Dbs.password,
            db_name,
            g_Dbs.port);
    if (t_info->taos == NULL) {
      errorPrint( "%s() LN%d, Failed to connect to TDengine, reason:%s\n",
         __func__, __LINE__, taos_errstr(NULL));
      free(pids);
      free(infos);
      return -1;
    }

    t_info->start_table_from = startFrom;
    t_info->ntables = i<b?a+1:a;
    t_info->end_table_to = i < b ? startFrom + a : startFrom + a - 1;
    startFrom = t_info->end_table_to + 1;
    t_info->use_metric = true;
    t_info->cols = cols;
    t_info->minDelay = INT16_MAX;
    pthread_create(pids + i, NULL, createTable, t_info);
  }

  for (int i = 0; i < threads; i++) {
    pthread_join(pids[i], NULL);
  }

  for (int i = 0; i < threads; i++) {
    threadInfo *t_info = infos + i;
    taos_close(t_info->taos);
  }

  free(pids);
  free(infos);

  return 0;
}

static void createChildTables() {
    char tblColsBuf[MAX_SQL_SIZE];
    int len;

  for (int i = 0; i < g_Dbs.dbCount; i++) {
    if (g_Dbs.use_metric) {
      if (g_Dbs.db[i].superTblCount > 0) {
          // with super table
        for (int j = 0; j < g_Dbs.db[i].superTblCount; j++) {
          if ((AUTO_CREATE_SUBTBL == g_Dbs.db[i].superTbls[j].autoCreateTable)
                || (TBL_ALREADY_EXISTS == g_Dbs.db[i].superTbls[j].childTblExists)) {
            continue;
          }

          verbosePrint("%s() LN%d: %s\n", __func__, __LINE__,
                  g_Dbs.db[i].superTbls[j].colsOfCreateChildTable);
          int startFrom = 0;
          g_totalChildTables += g_Dbs.db[i].superTbls[j].childTblCount;

          verbosePrint("%s() LN%d: create %d child tables from %d\n",
                  __func__, __LINE__, g_totalChildTables, startFrom);
          startMultiThreadCreateChildTable(
                g_Dbs.db[i].superTbls[j].colsOfCreateChildTable,
                g_Dbs.threadCountByCreateTbl,
                startFrom,
                g_Dbs.db[i].superTbls[j].childTblCount,
                g_Dbs.db[i].dbName, &(g_Dbs.db[i].superTbls[j]));
        }
      }
    } else {
      // normal table
      len = snprintf(tblColsBuf, MAX_SQL_SIZE, "(TS TIMESTAMP");
      for (int j = 0; j < g_args.num_of_CPR; j++) {
          if ((strncasecmp(g_args.datatype[j], "BINARY", strlen("BINARY")) == 0)
                  || (strncasecmp(g_args.datatype[j],
                      "NCHAR", strlen("NCHAR")) == 0)) {
              snprintf(tblColsBuf + len, MAX_SQL_SIZE - len,
                      ", COL%d %s(%d)", j, g_args.datatype[j], g_args.len_of_binary);
          } else {
              snprintf(tblColsBuf + len, MAX_SQL_SIZE - len,
                      ", COL%d %s", j, g_args.datatype[j]);
          }
          len = strlen(tblColsBuf);
      }

      snprintf(tblColsBuf + len, MAX_SQL_SIZE - len, ")");

      verbosePrint("%s() LN%d: dbName: %s num of tb: %"PRId64" schema: %s\n",
              __func__, __LINE__,
              g_Dbs.db[i].dbName, g_args.num_of_tables, tblColsBuf);
      startMultiThreadCreateChildTable(
            tblColsBuf,
            g_Dbs.threadCountByCreateTbl,
            0,
            g_args.num_of_tables,
            g_Dbs.db[i].dbName,
            NULL);
    }
  }
}

/*
  Read 10000 lines at most. If more than 10000 lines, continue to read after using
*/
static int readTagFromCsvFileToMem(SSuperTable  * superTblInfo) {
  size_t  n = 0;
  ssize_t readLen = 0;
  char *  line = NULL;

  FILE *fp = fopen(superTblInfo->tagsFile, "r");
  if (fp == NULL) {
    printf("Failed to open tags file: %s, reason:%s\n",
            superTblInfo->tagsFile, strerror(errno));
    return -1;
  }

  if (superTblInfo->tagDataBuf) {
    free(superTblInfo->tagDataBuf);
    superTblInfo->tagDataBuf = NULL;
  }

  int tagCount = 10000;
  int count = 0;
  char* tagDataBuf = calloc(1, superTblInfo->lenOfTagOfOneRow * tagCount);
  if (tagDataBuf == NULL) {
    printf("Failed to calloc, reason:%s\n", strerror(errno));
    fclose(fp);
    return -1;
  }

  while((readLen = tgetline(&line, &n, fp)) != -1) {
    if (('\r' == line[readLen - 1]) || ('\n' == line[readLen - 1])) {
      line[--readLen] = 0;
    }

    if (readLen == 0) {
      continue;
    }

    memcpy(tagDataBuf + count * superTblInfo->lenOfTagOfOneRow, line, readLen);
    count++;

    if (count >= tagCount - 1) {
      char *tmp = realloc(tagDataBuf,
              (size_t)tagCount*1.5*superTblInfo->lenOfTagOfOneRow);
      if (tmp != NULL) {
        tagDataBuf = tmp;
        tagCount = (int)(tagCount*1.5);
        memset(tagDataBuf + count*superTblInfo->lenOfTagOfOneRow,
                0, (size_t)((tagCount-count)*superTblInfo->lenOfTagOfOneRow));
      } else {
        // exit, if allocate more memory failed
        printf("realloc fail for save tag val from %s\n", superTblInfo->tagsFile);
        tmfree(tagDataBuf);
        free(line);
        fclose(fp);
        return -1;
      }
    }
  }

  superTblInfo->tagDataBuf = tagDataBuf;
  superTblInfo->tagSampleCount = count;

  free(line);
  fclose(fp);
  return 0;
}

int readSampleFromJsonFileToMem(SSuperTable  * superTblInfo) {
  // TODO
  return 0;
}

/*
  Read 10000 lines at most. If more than 10000 lines, continue to read after using
*/
static int readSampleFromCsvFileToMem(
        SSuperTable* superTblInfo) {
  size_t  n = 0;
  ssize_t readLen = 0;
  char *  line = NULL;
  int getRows = 0;

  FILE*  fp = fopen(superTblInfo->sampleFile, "r");
  if (fp == NULL) {
      errorPrint( "Failed to open sample file: %s, reason:%s\n",
              superTblInfo->sampleFile, strerror(errno));
      return -1;
  }

  assert(superTblInfo->sampleDataBuf);
  memset(superTblInfo->sampleDataBuf, 0,
          MAX_SAMPLES_ONCE_FROM_FILE * superTblInfo->lenOfOneRow);
  while(1) {
    readLen = tgetline(&line, &n, fp);
    if (-1 == readLen) {
      if(0 != fseek(fp, 0, SEEK_SET)) {
        errorPrint( "Failed to fseek file: %s, reason:%s\n",
                superTblInfo->sampleFile, strerror(errno));
        fclose(fp);
        return -1;
      }
      continue;
    }

    if (('\r' == line[readLen - 1]) || ('\n' == line[readLen - 1])) {
      line[--readLen] = 0;
    }

    if (readLen == 0) {
      continue;
    }

    if (readLen > superTblInfo->lenOfOneRow) {
      printf("sample row len[%d] overflow define schema len[%"PRId64"], so discard this row\n",
              (int32_t)readLen, superTblInfo->lenOfOneRow);
      continue;
    }

    memcpy(superTblInfo->sampleDataBuf + getRows * superTblInfo->lenOfOneRow,
          line, readLen);
    getRows++;

    if (getRows == MAX_SAMPLES_ONCE_FROM_FILE) {
      break;
    }
  }

  fclose(fp);
  tmfree(line);
  return 0;
}

static bool getColumnAndTagTypeFromInsertJsonFile(
        cJSON* stbInfo, SSuperTable* superTbls) {
  bool  ret = false;

  // columns
  cJSON *columns = cJSON_GetObjectItem(stbInfo, "columns");
  if (columns && columns->type != cJSON_Array) {
    printf("ERROR: failed to read json, columns not found\n");
    goto PARSE_OVER;
  } else if (NULL == columns) {
    superTbls->columnCount = 0;
    superTbls->tagCount    = 0;
    return true;
  }

  int columnSize = cJSON_GetArraySize(columns);
  if ((columnSize + 1/* ts */) > MAX_COLUMN_COUNT) {
    errorPrint("%s() LN%d, failed to read json, column size overflow, max column size is %d\n",
            __func__, __LINE__, MAX_COLUMN_COUNT);
    goto PARSE_OVER;
  }

  int count = 1;
  int index = 0;
  StrColumn    columnCase;

  //superTbls->columnCount = columnSize;
  for (int k = 0; k < columnSize; ++k) {
    cJSON* column = cJSON_GetArrayItem(columns, k);
    if (column == NULL) continue;

    count = 1;
    cJSON* countObj = cJSON_GetObjectItem(column, "count");
    if (countObj && countObj->type == cJSON_Number) {
      count = countObj->valueint;
    } else if (countObj && countObj->type != cJSON_Number) {
      errorPrint("%s() LN%d, failed to read json, column count not found\n",
          __func__, __LINE__);
      goto PARSE_OVER;
    } else {
      count = 1;
    }

    // column info
    memset(&columnCase, 0, sizeof(StrColumn));
    cJSON *dataType = cJSON_GetObjectItem(column, "type");
    if (!dataType || dataType->type != cJSON_String
        || dataType->valuestring == NULL) {
      errorPrint("%s() LN%d: failed to read json, column type not found\n",
          __func__, __LINE__);
      goto PARSE_OVER;
    }
    //tstrncpy(superTbls->columns[k].dataType, dataType->valuestring, MAX_TB_NAME_SIZE);
    tstrncpy(columnCase.dataType, dataType->valuestring, MAX_TB_NAME_SIZE);

    cJSON* dataLen = cJSON_GetObjectItem(column, "len");
    if (dataLen && dataLen->type == cJSON_Number) {
      columnCase.dataLen = dataLen->valueint;
    } else if (dataLen && dataLen->type != cJSON_Number) {
      debugPrint("%s() LN%d: failed to read json, column len not found\n",
          __func__, __LINE__);
      goto PARSE_OVER;
    } else {
      columnCase.dataLen = 8;
    }

    for (int n = 0; n < count; ++n) {
      tstrncpy(superTbls->columns[index].dataType,
              columnCase.dataType, MAX_TB_NAME_SIZE);
      superTbls->columns[index].dataLen = columnCase.dataLen;
      index++;
    }
  }

  if ((index + 1 /* ts */) > MAX_COLUMN_COUNT) {
    errorPrint("%s() LN%d, failed to read json, column size overflow, allowed max column size is %d\n",
            __func__, __LINE__, MAX_COLUMN_COUNT);
    goto PARSE_OVER;
  }

  superTbls->columnCount = index;

  count = 1;
  index = 0;
  // tags
  cJSON *tags = cJSON_GetObjectItem(stbInfo, "tags");
  if (!tags || tags->type != cJSON_Array) {
    errorPrint("%s() LN%d, failed to read json, tags not found\n",
        __func__, __LINE__);
    goto PARSE_OVER;
  }

  int tagSize = cJSON_GetArraySize(tags);
  if (tagSize > MAX_TAG_COUNT) {
    errorPrint("%s() LN%d, failed to read json, tags size overflow, max tag size is %d\n",
        __func__, __LINE__, MAX_TAG_COUNT);
    goto PARSE_OVER;
  }

  //superTbls->tagCount = tagSize;
  for (int k = 0; k < tagSize; ++k) {
    cJSON* tag = cJSON_GetArrayItem(tags, k);
    if (tag == NULL) continue;

    count = 1;
    cJSON* countObj = cJSON_GetObjectItem(tag, "count");
    if (countObj && countObj->type == cJSON_Number) {
      count = countObj->valueint;
    } else if (countObj && countObj->type != cJSON_Number) {
      printf("ERROR: failed to read json, column count not found\n");
      goto PARSE_OVER;
    } else {
      count = 1;
    }

    // column info
    memset(&columnCase, 0, sizeof(StrColumn));
    cJSON *dataType = cJSON_GetObjectItem(tag, "type");
    if (!dataType || dataType->type != cJSON_String
        || dataType->valuestring == NULL) {
      errorPrint("%s() LN%d, failed to read json, tag type not found\n",
          __func__, __LINE__);
      goto PARSE_OVER;
    }
    tstrncpy(columnCase.dataType, dataType->valuestring, MAX_TB_NAME_SIZE);

    cJSON* dataLen = cJSON_GetObjectItem(tag, "len");
    if (dataLen && dataLen->type == cJSON_Number) {
      columnCase.dataLen = dataLen->valueint;
    } else if (dataLen && dataLen->type != cJSON_Number) {
      errorPrint("%s() LN%d, failed to read json, column len not found\n",
          __func__, __LINE__);
      goto PARSE_OVER;
    } else {
      columnCase.dataLen = 0;
    }

    for (int n = 0; n < count; ++n) {
      tstrncpy(superTbls->tags[index].dataType, columnCase.dataType,
          MAX_TB_NAME_SIZE);
      superTbls->tags[index].dataLen = columnCase.dataLen;
      index++;
    }
  }

  if (index > MAX_TAG_COUNT) {
    errorPrint("%s() LN%d, failed to read json, tags size overflow, allowed max tag count is %d\n",
        __func__, __LINE__, MAX_TAG_COUNT);
    goto PARSE_OVER;
  }

  superTbls->tagCount = index;

  if ((superTbls->columnCount + superTbls->tagCount + 1 /* ts */) > MAX_COLUMN_COUNT) {
    errorPrint("%s() LN%d, columns + tags is more than allowed max columns count: %d\n",
        __func__, __LINE__, MAX_COLUMN_COUNT);
    goto PARSE_OVER;
  }
  ret = true;

PARSE_OVER:
  return ret;
}

static bool getMetaFromInsertJsonFile(cJSON* root) {
  bool  ret = false;

  cJSON* cfgdir = cJSON_GetObjectItem(root, "cfgdir");
  if (cfgdir && cfgdir->type == cJSON_String && cfgdir->valuestring != NULL) {
    tstrncpy(g_Dbs.cfgDir, cfgdir->valuestring, MAX_FILE_NAME_LEN);
  }

  cJSON* host = cJSON_GetObjectItem(root, "host");
  if (host && host->type == cJSON_String && host->valuestring != NULL) {
    tstrncpy(g_Dbs.host, host->valuestring, MAX_HOSTNAME_SIZE);
  } else if (!host) {
    tstrncpy(g_Dbs.host, "127.0.0.1", MAX_HOSTNAME_SIZE);
  } else {
    printf("ERROR: failed to read json, host not found\n");
    goto PARSE_OVER;
  }

  cJSON* port = cJSON_GetObjectItem(root, "port");
  if (port && port->type == cJSON_Number) {
    g_Dbs.port = port->valueint;
  } else if (!port) {
    g_Dbs.port = 6030;
  }

  cJSON* user = cJSON_GetObjectItem(root, "user");
  if (user && user->type == cJSON_String && user->valuestring != NULL) {
    tstrncpy(g_Dbs.user, user->valuestring, MAX_USERNAME_SIZE);
  } else if (!user) {
    tstrncpy(g_Dbs.user, "root", MAX_USERNAME_SIZE);
  }

  cJSON* password = cJSON_GetObjectItem(root, "password");
  if (password && password->type == cJSON_String && password->valuestring != NULL) {
    tstrncpy(g_Dbs.password, password->valuestring, MAX_PASSWORD_SIZE);
  } else if (!password) {
    tstrncpy(g_Dbs.password, "taosdata", MAX_PASSWORD_SIZE);
  }

  cJSON* resultfile = cJSON_GetObjectItem(root, "result_file");
  if (resultfile && resultfile->type == cJSON_String && resultfile->valuestring != NULL) {
    tstrncpy(g_Dbs.resultFile, resultfile->valuestring, MAX_FILE_NAME_LEN);
  } else if (!resultfile) {
    tstrncpy(g_Dbs.resultFile, "./insert_res.txt", MAX_FILE_NAME_LEN);
  }

  cJSON* threads = cJSON_GetObjectItem(root, "thread_count");
  if (threads && threads->type == cJSON_Number) {
    g_Dbs.threadCount = threads->valueint;
  } else if (!threads) {
    g_Dbs.threadCount = 1;
  } else {
    printf("ERROR: failed to read json, threads not found\n");
    goto PARSE_OVER;
  }

  cJSON* threads2 = cJSON_GetObjectItem(root, "thread_count_create_tbl");
  if (threads2 && threads2->type == cJSON_Number) {
    g_Dbs.threadCountByCreateTbl = threads2->valueint;
  } else if (!threads2) {
    g_Dbs.threadCountByCreateTbl = g_args.num_of_threads;
  } else {
    errorPrint("%s() LN%d, failed to read json, threads2 not found\n",
            __func__, __LINE__);
    goto PARSE_OVER;
  }

  cJSON* gInsertInterval = cJSON_GetObjectItem(root, "insert_interval");
  if (gInsertInterval && gInsertInterval->type == cJSON_Number) {
    g_args.insert_interval = gInsertInterval->valueint;
  } else if (!gInsertInterval) {
    g_args.insert_interval = 0;
  } else {
    errorPrint("%s() LN%d, failed to read json, insert_interval input mistake\n",
        __func__, __LINE__);
    goto PARSE_OVER;
  }

  cJSON* interlaceRows = cJSON_GetObjectItem(root, "interlace_rows");
  if (interlaceRows && interlaceRows->type == cJSON_Number) {
    g_args.interlace_rows = interlaceRows->valueint;

    // rows per table need be less than insert batch
    if (g_args.interlace_rows > g_args.num_of_RPR) {
      printf("NOTICE: interlace rows value %"PRId64" > num_of_records_per_req %"PRId64"\n\n",
              g_args.interlace_rows, g_args.num_of_RPR);
      printf("        interlace rows value will be set to num_of_records_per_req %"PRId64"\n\n",
              g_args.num_of_RPR);
      printf("        press Enter key to continue or Ctrl-C to stop.");
      (void)getchar();
      g_args.interlace_rows = g_args.num_of_RPR;
    }
  } else if (!interlaceRows) {
    g_args.interlace_rows = 0; // 0 means progressive mode, > 0 mean interlace mode. max value is less or equ num_of_records_per_req
  } else {
    errorPrint("%s() LN%d, failed to read json, interlace_rows input mistake\n",
        __func__, __LINE__);
    goto PARSE_OVER;
  }

  cJSON* maxSqlLen = cJSON_GetObjectItem(root, "max_sql_len");
  if (maxSqlLen && maxSqlLen->type == cJSON_Number) {
    g_args.max_sql_len = maxSqlLen->valueint;
  } else if (!maxSqlLen) {
    g_args.max_sql_len = 1024000;
  } else {
    errorPrint("%s() LN%d, failed to read json, max_sql_len input mistake\n",
        __func__, __LINE__);
    goto PARSE_OVER;
  }

  cJSON* numRecPerReq = cJSON_GetObjectItem(root, "num_of_records_per_req");
  if (numRecPerReq && numRecPerReq->type == cJSON_Number) {
    g_args.num_of_RPR = numRecPerReq->valueint;
  } else if (!numRecPerReq) {
    g_args.num_of_RPR = INT64_MAX;
  } else {
    errorPrint("%s() LN%d, failed to read json, num_of_records_per_req not found\n",
        __func__, __LINE__);
    goto PARSE_OVER;
  }

  cJSON *answerPrompt = cJSON_GetObjectItem(root, "confirm_parameter_prompt"); // yes, no,
  if (answerPrompt
          && answerPrompt->type == cJSON_String
          && answerPrompt->valuestring != NULL) {
    if (0 == strncasecmp(answerPrompt->valuestring, "yes", 3)) {
      g_args.answer_yes = false;
    } else if (0 == strncasecmp(answerPrompt->valuestring, "no", 2)) {
      g_args.answer_yes = true;
    } else {
      g_args.answer_yes = false;
    }
  } else if (!answerPrompt) {
    g_args.answer_yes = false;
  } else {
    printf("ERROR: failed to read json, confirm_parameter_prompt not found\n");
    goto PARSE_OVER;
  }

  cJSON* dbs = cJSON_GetObjectItem(root, "databases");
  if (!dbs || dbs->type != cJSON_Array) {
    printf("ERROR: failed to read json, databases not found\n");
    goto PARSE_OVER;
  }

  int dbSize = cJSON_GetArraySize(dbs);
  if (dbSize > MAX_DB_COUNT) {
    errorPrint(
            "ERROR: failed to read json, databases size overflow, max database is %d\n",
            MAX_DB_COUNT);
    goto PARSE_OVER;
  }

  g_Dbs.dbCount = dbSize;
  for (int i = 0; i < dbSize; ++i) {
    cJSON* dbinfos = cJSON_GetArrayItem(dbs, i);
    if (dbinfos == NULL) continue;

    // dbinfo
    cJSON *dbinfo = cJSON_GetObjectItem(dbinfos, "dbinfo");
    if (!dbinfo || dbinfo->type != cJSON_Object) {
      printf("ERROR: failed to read json, dbinfo not found\n");
      goto PARSE_OVER;
    }

    cJSON *dbName = cJSON_GetObjectItem(dbinfo, "name");
    if (!dbName || dbName->type != cJSON_String || dbName->valuestring == NULL) {
      printf("ERROR: failed to read json, db name not found\n");
      goto PARSE_OVER;
    }
    tstrncpy(g_Dbs.db[i].dbName, dbName->valuestring, MAX_DB_NAME_SIZE);

    cJSON *drop = cJSON_GetObjectItem(dbinfo, "drop");
    if (drop && drop->type == cJSON_String && drop->valuestring != NULL) {
      if (0 == strncasecmp(drop->valuestring, "yes", strlen("yes"))) {
        g_Dbs.db[i].drop = true;
      } else {
        g_Dbs.db[i].drop = false;
      }
    } else if (!drop) {
      g_Dbs.db[i].drop = g_args.drop_database;
    } else {
      errorPrint("%s() LN%d, failed to read json, drop input mistake\n",
              __func__, __LINE__);
      goto PARSE_OVER;
    }

    cJSON *precision = cJSON_GetObjectItem(dbinfo, "precision");
    if (precision && precision->type == cJSON_String
            && precision->valuestring != NULL) {
      tstrncpy(g_Dbs.db[i].dbCfg.precision, precision->valuestring,
              MAX_DB_NAME_SIZE);
    } else if (!precision) {
      //tstrncpy(g_Dbs.db[i].dbCfg.precision, "ms", MAX_DB_NAME_SIZE);
      memset(g_Dbs.db[i].dbCfg.precision, 0, MAX_DB_NAME_SIZE);
    } else {
      printf("ERROR: failed to read json, precision not found\n");
      goto PARSE_OVER;
    }

    cJSON* update = cJSON_GetObjectItem(dbinfo, "update");
    if (update && update->type == cJSON_Number) {
      g_Dbs.db[i].dbCfg.update = update->valueint;
    } else if (!update) {
      g_Dbs.db[i].dbCfg.update = -1;
    } else {
      printf("ERROR: failed to read json, update not found\n");
      goto PARSE_OVER;
    }

    cJSON* replica = cJSON_GetObjectItem(dbinfo, "replica");
    if (replica && replica->type == cJSON_Number) {
      g_Dbs.db[i].dbCfg.replica = replica->valueint;
    } else if (!replica) {
      g_Dbs.db[i].dbCfg.replica = -1;
    } else {
      printf("ERROR: failed to read json, replica not found\n");
      goto PARSE_OVER;
    }

    cJSON* keep = cJSON_GetObjectItem(dbinfo, "keep");
    if (keep && keep->type == cJSON_Number) {
      g_Dbs.db[i].dbCfg.keep = keep->valueint;
    } else if (!keep) {
      g_Dbs.db[i].dbCfg.keep = -1;
    } else {
     printf("ERROR: failed to read json, keep not found\n");
     goto PARSE_OVER;
    }

    cJSON* days = cJSON_GetObjectItem(dbinfo, "days");
    if (days && days->type == cJSON_Number) {
      g_Dbs.db[i].dbCfg.days = days->valueint;
    } else if (!days) {
      g_Dbs.db[i].dbCfg.days = -1;
    } else {
     printf("ERROR: failed to read json, days not found\n");
     goto PARSE_OVER;
    }

    cJSON* cache = cJSON_GetObjectItem(dbinfo, "cache");
    if (cache && cache->type == cJSON_Number) {
      g_Dbs.db[i].dbCfg.cache = cache->valueint;
    } else if (!cache) {
      g_Dbs.db[i].dbCfg.cache = -1;
    } else {
     printf("ERROR: failed to read json, cache not found\n");
     goto PARSE_OVER;
    }

    cJSON* blocks= cJSON_GetObjectItem(dbinfo, "blocks");
    if (blocks && blocks->type == cJSON_Number) {
      g_Dbs.db[i].dbCfg.blocks = blocks->valueint;
    } else if (!blocks) {
      g_Dbs.db[i].dbCfg.blocks = -1;
    } else {
     printf("ERROR: failed to read json, block not found\n");
     goto PARSE_OVER;
    }

    //cJSON* maxtablesPerVnode= cJSON_GetObjectItem(dbinfo, "maxtablesPerVnode");
    //if (maxtablesPerVnode && maxtablesPerVnode->type == cJSON_Number) {
    //  g_Dbs.db[i].dbCfg.maxtablesPerVnode = maxtablesPerVnode->valueint;
    //} else if (!maxtablesPerVnode) {
    //  g_Dbs.db[i].dbCfg.maxtablesPerVnode = TSDB_DEFAULT_TABLES;
    //} else {
    // printf("failed to read json, maxtablesPerVnode not found");
    // goto PARSE_OVER;
    //}

    cJSON* minRows= cJSON_GetObjectItem(dbinfo, "minRows");
    if (minRows && minRows->type == cJSON_Number) {
      g_Dbs.db[i].dbCfg.minRows = minRows->valueint;
    } else if (!minRows) {
      g_Dbs.db[i].dbCfg.minRows = -1;
    } else {
     printf("ERROR: failed to read json, minRows not found\n");
     goto PARSE_OVER;
    }

    cJSON* maxRows= cJSON_GetObjectItem(dbinfo, "maxRows");
    if (maxRows && maxRows->type == cJSON_Number) {
      g_Dbs.db[i].dbCfg.maxRows = maxRows->valueint;
    } else if (!maxRows) {
      g_Dbs.db[i].dbCfg.maxRows = -1;
    } else {
     printf("ERROR: failed to read json, maxRows not found\n");
     goto PARSE_OVER;
    }

    cJSON* comp= cJSON_GetObjectItem(dbinfo, "comp");
    if (comp && comp->type == cJSON_Number) {
      g_Dbs.db[i].dbCfg.comp = comp->valueint;
    } else if (!comp) {
      g_Dbs.db[i].dbCfg.comp = -1;
    } else {
     printf("ERROR: failed to read json, comp not found\n");
     goto PARSE_OVER;
    }

    cJSON* walLevel= cJSON_GetObjectItem(dbinfo, "walLevel");
    if (walLevel && walLevel->type == cJSON_Number) {
      g_Dbs.db[i].dbCfg.walLevel = walLevel->valueint;
    } else if (!walLevel) {
      g_Dbs.db[i].dbCfg.walLevel = -1;
    } else {
     printf("ERROR: failed to read json, walLevel not found\n");
     goto PARSE_OVER;
    }

    cJSON* cacheLast= cJSON_GetObjectItem(dbinfo, "cachelast");
    if (cacheLast && cacheLast->type == cJSON_Number) {
      g_Dbs.db[i].dbCfg.cacheLast = cacheLast->valueint;
    } else if (!cacheLast) {
      g_Dbs.db[i].dbCfg.cacheLast = -1;
    } else {
     printf("ERROR: failed to read json, cacheLast not found\n");
     goto PARSE_OVER;
    }

    cJSON* quorum= cJSON_GetObjectItem(dbinfo, "quorum");
    if (quorum && quorum->type == cJSON_Number) {
      g_Dbs.db[i].dbCfg.quorum = quorum->valueint;
    } else if (!quorum) {
      g_Dbs.db[i].dbCfg.quorum = 1;
    } else {
     printf("failed to read json, quorum input mistake");
     goto PARSE_OVER;
    }

    cJSON* fsync= cJSON_GetObjectItem(dbinfo, "fsync");
    if (fsync && fsync->type == cJSON_Number) {
      g_Dbs.db[i].dbCfg.fsync = fsync->valueint;
    } else if (!fsync) {
      g_Dbs.db[i].dbCfg.fsync = -1;
    } else {
      errorPrint("%s() LN%d, failed to read json, fsync input mistake\n",
              __func__, __LINE__);
      goto PARSE_OVER;
    }

    // super_talbes
    cJSON *stables = cJSON_GetObjectItem(dbinfos, "super_tables");
    if (!stables || stables->type != cJSON_Array) {
      errorPrint("%s() LN%d, failed to read json, super_tables not found\n",
              __func__, __LINE__);
      goto PARSE_OVER;
    }

    int stbSize = cJSON_GetArraySize(stables);
    if (stbSize > MAX_SUPER_TABLE_COUNT) {
      errorPrint(
              "%s() LN%d, failed to read json, supertable size overflow, max supertable is %d\n",
              __func__, __LINE__, MAX_SUPER_TABLE_COUNT);
      goto PARSE_OVER;
    }

    g_Dbs.db[i].superTblCount = stbSize;
    for (int j = 0; j < stbSize; ++j) {
      cJSON* stbInfo = cJSON_GetArrayItem(stables, j);
      if (stbInfo == NULL) continue;

      // dbinfo
      cJSON *stbName = cJSON_GetObjectItem(stbInfo, "name");
      if (!stbName || stbName->type != cJSON_String || stbName->valuestring == NULL) {
        errorPrint("%s() LN%d, failed to read json, stb name not found\n",
                __func__, __LINE__);
        goto PARSE_OVER;
      }
      tstrncpy(g_Dbs.db[i].superTbls[j].sTblName, stbName->valuestring, MAX_TB_NAME_SIZE);

      cJSON *prefix = cJSON_GetObjectItem(stbInfo, "childtable_prefix");
      if (!prefix || prefix->type != cJSON_String || prefix->valuestring == NULL) {
        printf("ERROR: failed to read json, childtable_prefix not found\n");
        goto PARSE_OVER;
      }
      tstrncpy(g_Dbs.db[i].superTbls[j].childTblPrefix, prefix->valuestring, MAX_DB_NAME_SIZE);

      cJSON *autoCreateTbl = cJSON_GetObjectItem(stbInfo, "auto_create_table"); // yes, no, null
      if (autoCreateTbl
              && autoCreateTbl->type == cJSON_String
              && autoCreateTbl->valuestring != NULL) {
        if (0 == strncasecmp(autoCreateTbl->valuestring, "yes", 3)) {
          g_Dbs.db[i].superTbls[j].autoCreateTable = AUTO_CREATE_SUBTBL;
        } else if (0 == strncasecmp(autoCreateTbl->valuestring, "no", 2)) {
          g_Dbs.db[i].superTbls[j].autoCreateTable = PRE_CREATE_SUBTBL;
        } else {
          g_Dbs.db[i].superTbls[j].autoCreateTable = PRE_CREATE_SUBTBL;
        }
      } else if (!autoCreateTbl) {
        g_Dbs.db[i].superTbls[j].autoCreateTable = PRE_CREATE_SUBTBL;
      } else {
        printf("ERROR: failed to read json, auto_create_table not found\n");
        goto PARSE_OVER;
      }

      cJSON* batchCreateTbl = cJSON_GetObjectItem(stbInfo, "batch_create_tbl_num");
      if (batchCreateTbl && batchCreateTbl->type == cJSON_Number) {
        g_Dbs.db[i].superTbls[j].batchCreateTableNum = batchCreateTbl->valueint;
      } else if (!batchCreateTbl) {
        g_Dbs.db[i].superTbls[j].batchCreateTableNum = 1000;
      } else {
        printf("ERROR: failed to read json, batch_create_tbl_num not found\n");
        goto PARSE_OVER;
      }

      cJSON *childTblExists = cJSON_GetObjectItem(stbInfo, "child_table_exists"); // yes, no
      if (childTblExists
              && childTblExists->type == cJSON_String
              && childTblExists->valuestring != NULL) {
        if ((0 == strncasecmp(childTblExists->valuestring, "yes", 3))
            && (g_Dbs.db[i].drop == false)) {
          g_Dbs.db[i].superTbls[j].childTblExists = TBL_ALREADY_EXISTS;
        } else if ((0 == strncasecmp(childTblExists->valuestring, "no", 2)
              || (g_Dbs.db[i].drop == true))) {
          g_Dbs.db[i].superTbls[j].childTblExists = TBL_NO_EXISTS;
        } else {
          g_Dbs.db[i].superTbls[j].childTblExists = TBL_NO_EXISTS;
        }
      } else if (!childTblExists) {
        g_Dbs.db[i].superTbls[j].childTblExists = TBL_NO_EXISTS;
      } else {
        errorPrint("%s() LN%d, failed to read json, child_table_exists not found\n",
                __func__, __LINE__);
        goto PARSE_OVER;
      }

      cJSON* count = cJSON_GetObjectItem(stbInfo, "childtable_count");
      if (!count || count->type != cJSON_Number || 0 >= count->valueint) {
        errorPrint("%s() LN%d, failed to read json, childtable_count not found\n",
                __func__, __LINE__);
        goto PARSE_OVER;
      }
      g_Dbs.db[i].superTbls[j].childTblCount = count->valueint;

      cJSON *dataSource = cJSON_GetObjectItem(stbInfo, "data_source");
      if (dataSource && dataSource->type == cJSON_String
              && dataSource->valuestring != NULL) {
        tstrncpy(g_Dbs.db[i].superTbls[j].dataSource,
                dataSource->valuestring, MAX_DB_NAME_SIZE);
      } else if (!dataSource) {
        tstrncpy(g_Dbs.db[i].superTbls[j].dataSource, "rand", MAX_DB_NAME_SIZE);
      } else {
        errorPrint("%s() LN%d, failed to read json, data_source not found\n",
            __func__, __LINE__);
        goto PARSE_OVER;
      }

      cJSON *insertMode = cJSON_GetObjectItem(stbInfo, "insert_mode"); // taosc , restful
      if (insertMode && insertMode->type == cJSON_String
              && insertMode->valuestring != NULL) {
        tstrncpy(g_Dbs.db[i].superTbls[j].insertMode,
                insertMode->valuestring, MAX_DB_NAME_SIZE);
      } else if (!insertMode) {
        tstrncpy(g_Dbs.db[i].superTbls[j].insertMode, "taosc", MAX_DB_NAME_SIZE);
      } else {
        printf("ERROR: failed to read json, insert_mode not found\n");
        goto PARSE_OVER;
      }

      cJSON* childTbl_limit = cJSON_GetObjectItem(stbInfo, "childtable_limit");
      if ((childTbl_limit) && (g_Dbs.db[i].drop != true)
          && (g_Dbs.db[i].superTbls[j].childTblExists == TBL_ALREADY_EXISTS)) {
        if (childTbl_limit->type != cJSON_Number) {
            printf("ERROR: failed to read json, childtable_limit\n");
            goto PARSE_OVER;
        }
        g_Dbs.db[i].superTbls[j].childTblLimit = childTbl_limit->valueint;
      } else {
        g_Dbs.db[i].superTbls[j].childTblLimit = -1;    // select ... limit -1 means all query result, drop = yes mean all table need recreate, limit value is invalid.
      }

      cJSON* childTbl_offset = cJSON_GetObjectItem(stbInfo, "childtable_offset");
      if ((childTbl_offset) && (g_Dbs.db[i].drop != true)
          && (g_Dbs.db[i].superTbls[j].childTblExists == TBL_ALREADY_EXISTS)) {
        if (childTbl_offset->type != cJSON_Number || 0 > childTbl_offset->valueint) {
            printf("ERROR: failed to read json, childtable_offset\n");
            goto PARSE_OVER;
        }
        g_Dbs.db[i].superTbls[j].childTblOffset = childTbl_offset->valueint;
      } else {
        g_Dbs.db[i].superTbls[j].childTblOffset = 0;
      }

      cJSON *ts = cJSON_GetObjectItem(stbInfo, "start_timestamp");
      if (ts && ts->type == cJSON_String && ts->valuestring != NULL) {
        tstrncpy(g_Dbs.db[i].superTbls[j].startTimestamp,
                ts->valuestring, MAX_DB_NAME_SIZE);
      } else if (!ts) {
        tstrncpy(g_Dbs.db[i].superTbls[j].startTimestamp,
                "now", MAX_DB_NAME_SIZE);
      } else {
        printf("ERROR: failed to read json, start_timestamp not found\n");
        goto PARSE_OVER;
      }

      cJSON* timestampStep = cJSON_GetObjectItem(stbInfo, "timestamp_step");
      if (timestampStep && timestampStep->type == cJSON_Number) {
        g_Dbs.db[i].superTbls[j].timeStampStep = timestampStep->valueint;
      } else if (!timestampStep) {
        g_Dbs.db[i].superTbls[j].timeStampStep = DEFAULT_TIMESTAMP_STEP;
      } else {
        printf("ERROR: failed to read json, timestamp_step not found\n");
        goto PARSE_OVER;
      }

      cJSON *sampleFormat = cJSON_GetObjectItem(stbInfo, "sample_format");
      if (sampleFormat && sampleFormat->type
              == cJSON_String && sampleFormat->valuestring != NULL) {
        tstrncpy(g_Dbs.db[i].superTbls[j].sampleFormat,
                sampleFormat->valuestring, MAX_DB_NAME_SIZE);
      } else if (!sampleFormat) {
        tstrncpy(g_Dbs.db[i].superTbls[j].sampleFormat, "csv", MAX_DB_NAME_SIZE);
      } else {
        printf("ERROR: failed to read json, sample_format not found\n");
        goto PARSE_OVER;
      }

      cJSON *sampleFile = cJSON_GetObjectItem(stbInfo, "sample_file");
      if (sampleFile && sampleFile->type == cJSON_String
          && sampleFile->valuestring != NULL) {
        tstrncpy(g_Dbs.db[i].superTbls[j].sampleFile,
                sampleFile->valuestring, MAX_FILE_NAME_LEN);
      } else if (!sampleFile) {
        memset(g_Dbs.db[i].superTbls[j].sampleFile, 0, MAX_FILE_NAME_LEN);
      } else {
        printf("ERROR: failed to read json, sample_file not found\n");
        goto PARSE_OVER;
      }

      cJSON *tagsFile = cJSON_GetObjectItem(stbInfo, "tags_file");
      if (tagsFile && tagsFile->type == cJSON_String && tagsFile->valuestring != NULL) {
        tstrncpy(g_Dbs.db[i].superTbls[j].tagsFile,
                tagsFile->valuestring, MAX_FILE_NAME_LEN);
        if (0 == g_Dbs.db[i].superTbls[j].tagsFile[0]) {
          g_Dbs.db[i].superTbls[j].tagSource = 0;
        } else {
          g_Dbs.db[i].superTbls[j].tagSource = 1;
        }
      } else if (!tagsFile) {
        memset(g_Dbs.db[i].superTbls[j].tagsFile, 0, MAX_FILE_NAME_LEN);
        g_Dbs.db[i].superTbls[j].tagSource = 0;
      } else {
        printf("ERROR: failed to read json, tags_file not found\n");
        goto PARSE_OVER;
      }

      cJSON* maxSqlLen = cJSON_GetObjectItem(stbInfo, "max_sql_len");
      if (maxSqlLen && maxSqlLen->type == cJSON_Number) {
        int32_t len = maxSqlLen->valueint;
        if (len > TSDB_MAX_ALLOWED_SQL_LEN) {
          len = TSDB_MAX_ALLOWED_SQL_LEN;
        } else if (len < 5) {
          len = 5;
        }
        g_Dbs.db[i].superTbls[j].maxSqlLen = len;
      } else if (!maxSqlLen) {
        g_Dbs.db[i].superTbls[j].maxSqlLen = g_args.max_sql_len;
      } else {
        errorPrint("%s() LN%d, failed to read json, maxSqlLen input mistake\n",
            __func__, __LINE__);
        goto PARSE_OVER;
      }
/*
      cJSON *multiThreadWriteOneTbl =
          cJSON_GetObjectItem(stbInfo, "multi_thread_write_one_tbl"); // no , yes
      if (multiThreadWriteOneTbl
              && multiThreadWriteOneTbl->type == cJSON_String
              && multiThreadWriteOneTbl->valuestring != NULL) {
        if (0 == strncasecmp(multiThreadWriteOneTbl->valuestring, "yes", 3)) {
          g_Dbs.db[i].superTbls[j].multiThreadWriteOneTbl = 1;
        } else {
          g_Dbs.db[i].superTbls[j].multiThreadWriteOneTbl = 0;
        }
      } else if (!multiThreadWriteOneTbl) {
        g_Dbs.db[i].superTbls[j].multiThreadWriteOneTbl = 0;
      } else {
        printf("ERROR: failed to read json, multiThreadWriteOneTbl not found\n");
        goto PARSE_OVER;
      }
*/
      cJSON* interlaceRows = cJSON_GetObjectItem(stbInfo, "interlace_rows");
      if (interlaceRows && interlaceRows->type == cJSON_Number) {
        g_Dbs.db[i].superTbls[j].interlaceRows = interlaceRows->valueint;
        // rows per table need be less than insert batch
        if (g_Dbs.db[i].superTbls[j].interlaceRows > g_args.num_of_RPR) {
          printf("NOTICE: db[%d].superTbl[%d]'s interlace rows value %"PRId64" > num_of_records_per_req %"PRId64"\n\n",
                  i, j, g_Dbs.db[i].superTbls[j].interlaceRows, g_args.num_of_RPR);
          printf("        interlace rows value will be set to num_of_records_per_req %"PRId64"\n\n",
                  g_args.num_of_RPR);
          printf("        press Enter key to continue or Ctrl-C to stop.");
          (void)getchar();
          g_Dbs.db[i].superTbls[j].interlaceRows = g_args.num_of_RPR;
        }
      } else if (!interlaceRows) {
        g_Dbs.db[i].superTbls[j].interlaceRows = 0; // 0 means progressive mode, > 0 mean interlace mode. max value is less or equ num_of_records_per_req
      } else {
        errorPrint(
                "%s() LN%d, failed to read json, interlace rows input mistake\n",
                __func__, __LINE__);
        goto PARSE_OVER;
      }

      cJSON* disorderRatio = cJSON_GetObjectItem(stbInfo, "disorder_ratio");
      if (disorderRatio && disorderRatio->type == cJSON_Number) {
        if (disorderRatio->valueint > 50)
          disorderRatio->valueint = 50;

        if (disorderRatio->valueint < 0)
          disorderRatio->valueint = 0;

        g_Dbs.db[i].superTbls[j].disorderRatio = disorderRatio->valueint;
      } else if (!disorderRatio) {
        g_Dbs.db[i].superTbls[j].disorderRatio = 0;
      } else {
        printf("ERROR: failed to read json, disorderRatio not found\n");
        goto PARSE_OVER;
      }

      cJSON* disorderRange = cJSON_GetObjectItem(stbInfo, "disorder_range");
      if (disorderRange && disorderRange->type == cJSON_Number) {
        g_Dbs.db[i].superTbls[j].disorderRange = disorderRange->valueint;
      } else if (!disorderRange) {
        g_Dbs.db[i].superTbls[j].disorderRange = 1000;
      } else {
        printf("ERROR: failed to read json, disorderRange not found\n");
        goto PARSE_OVER;
      }

      cJSON* insertRows = cJSON_GetObjectItem(stbInfo, "insert_rows");
      if (insertRows && insertRows->type == cJSON_Number) {
        g_Dbs.db[i].superTbls[j].insertRows = insertRows->valueint;
      } else if (!insertRows) {
        g_Dbs.db[i].superTbls[j].insertRows = 0x7FFFFFFFFFFFFFFF;
      } else {
        errorPrint("%s() LN%d, failed to read json, insert_rows input mistake\n",
                __func__, __LINE__);
        goto PARSE_OVER;
      }

      cJSON* insertInterval = cJSON_GetObjectItem(stbInfo, "insert_interval");
      if (insertInterval && insertInterval->type == cJSON_Number) {
        g_Dbs.db[i].superTbls[j].insertInterval = insertInterval->valueint;
      } else if (!insertInterval) {
        verbosePrint("%s() LN%d: stable insert interval be overrided by global %"PRId64".\n",
                __func__, __LINE__, g_args.insert_interval);
        g_Dbs.db[i].superTbls[j].insertInterval = g_args.insert_interval;
      } else {
        errorPrint("%s() LN%d, failed to read json, insert_interval input mistake\n",
                __func__, __LINE__);
        goto PARSE_OVER;
      }

      int retVal = getColumnAndTagTypeFromInsertJsonFile(
              stbInfo, &g_Dbs.db[i].superTbls[j]);
      if (false == retVal) {
        goto PARSE_OVER;
      }
    }
  }

  ret = true;

PARSE_OVER:
  return ret;
}

static bool getMetaFromQueryJsonFile(cJSON* root) {
  bool  ret = false;

  cJSON* cfgdir = cJSON_GetObjectItem(root, "cfgdir");
  if (cfgdir && cfgdir->type == cJSON_String && cfgdir->valuestring != NULL) {
    tstrncpy(g_queryInfo.cfgDir, cfgdir->valuestring, MAX_FILE_NAME_LEN);
  }

  cJSON* host = cJSON_GetObjectItem(root, "host");
  if (host && host->type == cJSON_String && host->valuestring != NULL) {
    tstrncpy(g_queryInfo.host, host->valuestring, MAX_HOSTNAME_SIZE);
  } else if (!host) {
    tstrncpy(g_queryInfo.host, "127.0.0.1", MAX_HOSTNAME_SIZE);
  } else {
    printf("ERROR: failed to read json, host not found\n");
    goto PARSE_OVER;
  }

  cJSON* port = cJSON_GetObjectItem(root, "port");
  if (port && port->type == cJSON_Number) {
    g_queryInfo.port = port->valueint;
  } else if (!port) {
    g_queryInfo.port = 6030;
  }

  cJSON* user = cJSON_GetObjectItem(root, "user");
  if (user && user->type == cJSON_String && user->valuestring != NULL) {
    tstrncpy(g_queryInfo.user, user->valuestring, MAX_USERNAME_SIZE);
  } else if (!user) {
    tstrncpy(g_queryInfo.user, "root", MAX_USERNAME_SIZE); ;
  }

  cJSON* password = cJSON_GetObjectItem(root, "password");
  if (password && password->type == cJSON_String && password->valuestring != NULL) {
    tstrncpy(g_queryInfo.password, password->valuestring, MAX_PASSWORD_SIZE);
  } else if (!password) {
    tstrncpy(g_queryInfo.password, "taosdata", MAX_PASSWORD_SIZE);;
  }

  cJSON *answerPrompt = cJSON_GetObjectItem(root, "confirm_parameter_prompt"); // yes, no,
  if (answerPrompt && answerPrompt->type == cJSON_String
          && answerPrompt->valuestring != NULL) {
    if (0 == strncasecmp(answerPrompt->valuestring, "yes", 3)) {
      g_args.answer_yes = false;
    } else if (0 == strncasecmp(answerPrompt->valuestring, "no", 2)) {
      g_args.answer_yes = true;
    } else {
      g_args.answer_yes = false;
    }
  } else if (!answerPrompt) {
    g_args.answer_yes = false;
  } else {
    printf("ERROR: failed to read json, confirm_parameter_prompt not found\n");
    goto PARSE_OVER;
  }

  cJSON* gQueryTimes = cJSON_GetObjectItem(root, "query_times");
  if (gQueryTimes && gQueryTimes->type == cJSON_Number) {
    g_args.query_times = gQueryTimes->valueint;
  } else if (!gQueryTimes) {
    g_args.query_times = 1;
  } else {
    errorPrint("%s() LN%d, failed to read json, query_times input mistake\n",
        __func__, __LINE__);
    goto PARSE_OVER;
  }

  cJSON* dbs = cJSON_GetObjectItem(root, "databases");
  if (dbs && dbs->type == cJSON_String && dbs->valuestring != NULL) {
    tstrncpy(g_queryInfo.dbName, dbs->valuestring, MAX_DB_NAME_SIZE);
  } else if (!dbs) {
    printf("ERROR: failed to read json, databases not found\n");
    goto PARSE_OVER;
  }

  cJSON* queryMode = cJSON_GetObjectItem(root, "query_mode");
  if (queryMode && queryMode->type == cJSON_String && queryMode->valuestring != NULL) {
    tstrncpy(g_queryInfo.queryMode, queryMode->valuestring, MAX_TB_NAME_SIZE);
  } else if (!queryMode) {
    tstrncpy(g_queryInfo.queryMode, "taosc", MAX_TB_NAME_SIZE);
  } else {
    printf("ERROR: failed to read json, query_mode not found\n");
    goto PARSE_OVER;
  }

  // super_table_query
  cJSON *specifiedQuery = cJSON_GetObjectItem(root, "specified_table_query");
  if (!specifiedQuery) {
    g_queryInfo.specifiedQueryInfo.concurrent = 0;
    g_queryInfo.specifiedQueryInfo.sqlCount = 0;
  } else if (specifiedQuery->type != cJSON_Object) {
    printf("ERROR: failed to read json, super_table_query not found\n");
    goto PARSE_OVER;
  } else {
    cJSON* queryInterval = cJSON_GetObjectItem(specifiedQuery, "query_interval");
    if (queryInterval && queryInterval->type == cJSON_Number) {
      g_queryInfo.specifiedQueryInfo.queryInterval = queryInterval->valueint;
    } else if (!queryInterval) {
      g_queryInfo.specifiedQueryInfo.queryInterval = 0;
    }

    cJSON* specifiedQueryTimes = cJSON_GetObjectItem(specifiedQuery,
        "query_times");
    if (specifiedQueryTimes && specifiedQueryTimes->type == cJSON_Number) {
      g_queryInfo.specifiedQueryInfo.queryTimes = specifiedQueryTimes->valueint;
    } else if (!specifiedQueryTimes) {
      g_queryInfo.specifiedQueryInfo.queryTimes = g_args.query_times;
    } else {
      errorPrint("%s() LN%d, failed to read json, query_times input mistake\n",
          __func__, __LINE__);
      goto PARSE_OVER;
    }

    cJSON* concurrent = cJSON_GetObjectItem(specifiedQuery, "concurrent");
    if (concurrent && concurrent->type == cJSON_Number) {
      g_queryInfo.specifiedQueryInfo.concurrent = concurrent->valueint;
      if (g_queryInfo.specifiedQueryInfo.concurrent <= 0) {
        errorPrint("%s() LN%d, query sqlCount %"PRId64" or concurrent %"PRId64" is not correct.\n",
              __func__, __LINE__, g_queryInfo.specifiedQueryInfo.sqlCount,
              g_queryInfo.specifiedQueryInfo.concurrent);
        goto PARSE_OVER;
      }
    } else if (!concurrent) {
      g_queryInfo.specifiedQueryInfo.concurrent = 1;
    }

    cJSON* mode = cJSON_GetObjectItem(specifiedQuery, "mode");
    if (mode && mode->type == cJSON_String
        && mode->valuestring != NULL) {
      if (0 == strcmp("sync", mode->valuestring)) {
        g_queryInfo.specifiedQueryInfo.mode = SYNC_QUERY_MODE;
      } else if (0 == strcmp("async", mode->valuestring)) {
        g_queryInfo.specifiedQueryInfo.mode = ASYNC_QUERY_MODE;
      } else {
        errorPrint("%s() LN%d, failed to read json, query mode input error\n",
            __func__, __LINE__);
        goto PARSE_OVER;
      }
    } else {
      g_queryInfo.specifiedQueryInfo.mode = SYNC_QUERY_MODE;
    }

    cJSON* interval = cJSON_GetObjectItem(specifiedQuery, "interval");
    if (interval && interval->type == cJSON_Number) {
      g_queryInfo.specifiedQueryInfo.subscribeInterval = interval->valueint;
    } else if (!interval) {
      //printf("failed to read json, subscribe interval no found\n");
      //goto PARSE_OVER;
      g_queryInfo.specifiedQueryInfo.subscribeInterval = 10000;
    }

    cJSON* restart = cJSON_GetObjectItem(specifiedQuery, "restart");
    if (restart && restart->type == cJSON_String && restart->valuestring != NULL) {
      if (0 == strcmp("yes", restart->valuestring)) {
        g_queryInfo.specifiedQueryInfo.subscribeRestart = 1;
      } else if (0 == strcmp("no", restart->valuestring)) {
        g_queryInfo.specifiedQueryInfo.subscribeRestart = 0;
      } else {
        printf("ERROR: failed to read json, subscribe restart error\n");
        goto PARSE_OVER;
      }
    } else {
      g_queryInfo.specifiedQueryInfo.subscribeRestart = 1;
    }

    cJSON* keepProgress = cJSON_GetObjectItem(specifiedQuery, "keepProgress");
    if (keepProgress
            && keepProgress->type == cJSON_String
            && keepProgress->valuestring != NULL) {
      if (0 == strcmp("yes", keepProgress->valuestring)) {
        g_queryInfo.specifiedQueryInfo.subscribeKeepProgress = 1;
      } else if (0 == strcmp("no", keepProgress->valuestring)) {
        g_queryInfo.specifiedQueryInfo.subscribeKeepProgress = 0;
      } else {
        printf("ERROR: failed to read json, subscribe keepProgress error\n");
        goto PARSE_OVER;
      }
    } else {
      g_queryInfo.specifiedQueryInfo.subscribeKeepProgress = 0;
    }

    // sqls
    cJSON* superSqls = cJSON_GetObjectItem(specifiedQuery, "sqls");
    if (!superSqls) {
      g_queryInfo.specifiedQueryInfo.sqlCount = 0;
    } else if (superSqls->type != cJSON_Array) {
      errorPrint("%s() LN%d, failed to read json, super sqls not found\n",
          __func__, __LINE__);
      goto PARSE_OVER;
    } else {
      int superSqlSize = cJSON_GetArraySize(superSqls);
      if (superSqlSize > MAX_QUERY_SQL_COUNT) {
        errorPrint("%s() LN%d, failed to read json, query sql size overflow, max is %d\n",
           __func__, __LINE__, MAX_QUERY_SQL_COUNT);
        goto PARSE_OVER;
      }

      g_queryInfo.specifiedQueryInfo.sqlCount = superSqlSize;
      for (int j = 0; j < superSqlSize; ++j) {
        cJSON* sql = cJSON_GetArrayItem(superSqls, j);
        if (sql == NULL) continue;

        cJSON *sqlStr = cJSON_GetObjectItem(sql, "sql");
        if (!sqlStr || sqlStr->type != cJSON_String || sqlStr->valuestring == NULL) {
          printf("ERROR: failed to read json, sql not found\n");
          goto PARSE_OVER;
        }
        tstrncpy(g_queryInfo.specifiedQueryInfo.sql[j], sqlStr->valuestring, MAX_QUERY_SQL_LENGTH);

        cJSON *result = cJSON_GetObjectItem(sql, "result");
        if (NULL != result && result->type == cJSON_String && result->valuestring != NULL) {
          tstrncpy(g_queryInfo.specifiedQueryInfo.result[j], result->valuestring, MAX_FILE_NAME_LEN);
        } else if (NULL == result) {
          memset(g_queryInfo.specifiedQueryInfo.result[j], 0, MAX_FILE_NAME_LEN);
        } else {
          printf("ERROR: failed to read json, super query result file not found\n");
          goto PARSE_OVER;
        }
      }
    }
  }

  // sub_table_query
  cJSON *superQuery = cJSON_GetObjectItem(root, "super_table_query");
  if (!superQuery) {
    g_queryInfo.superQueryInfo.threadCnt = 0;
    g_queryInfo.superQueryInfo.sqlCount = 0;
  } else if (superQuery->type != cJSON_Object) {
    printf("ERROR: failed to read json, sub_table_query not found\n");
    ret = true;
    goto PARSE_OVER;
  } else {
    cJSON* subrate = cJSON_GetObjectItem(superQuery, "query_interval");
    if (subrate && subrate->type == cJSON_Number) {
      g_queryInfo.superQueryInfo.queryInterval = subrate->valueint;
    } else if (!subrate) {
      g_queryInfo.superQueryInfo.queryInterval = 0;
    }

    cJSON* superQueryTimes = cJSON_GetObjectItem(superQuery, "query_times");
    if (superQueryTimes && superQueryTimes->type == cJSON_Number) {
      g_queryInfo.superQueryInfo.queryTimes = superQueryTimes->valueint;
    } else if (!superQueryTimes) {
      g_queryInfo.superQueryInfo.queryTimes = g_args.query_times;
    } else {
      errorPrint("%s() LN%d, failed to read json, query_times input mistake\n",
          __func__, __LINE__);
      goto PARSE_OVER;
    }

    cJSON* threads = cJSON_GetObjectItem(superQuery, "threads");
    if (threads && threads->type == cJSON_Number) {
      g_queryInfo.superQueryInfo.threadCnt = threads->valueint;
    } else if (!threads) {
      g_queryInfo.superQueryInfo.threadCnt = 1;
    }

    //cJSON* subTblCnt = cJSON_GetObjectItem(superQuery, "childtable_count");
    //if (subTblCnt && subTblCnt->type == cJSON_Number) {
    //  g_queryInfo.superQueryInfo.childTblCount = subTblCnt->valueint;
    //} else if (!subTblCnt) {
    //  g_queryInfo.superQueryInfo.childTblCount = 0;
    //}

    cJSON* stblname = cJSON_GetObjectItem(superQuery, "stblname");
    if (stblname && stblname->type == cJSON_String
        && stblname->valuestring != NULL) {
      tstrncpy(g_queryInfo.superQueryInfo.sTblName, stblname->valuestring,
          MAX_TB_NAME_SIZE);
    } else {
      errorPrint("%s() LN%d, failed to read json, super table name input error\n",
          __func__, __LINE__);
      goto PARSE_OVER;
    }

    cJSON* submode = cJSON_GetObjectItem(superQuery, "mode");
    if (submode && submode->type == cJSON_String
        && submode->valuestring != NULL) {
      if (0 == strcmp("sync", submode->valuestring)) {
        g_queryInfo.superQueryInfo.mode = SYNC_QUERY_MODE;
      } else if (0 == strcmp("async", submode->valuestring)) {
        g_queryInfo.superQueryInfo.mode = ASYNC_QUERY_MODE;
      } else {
        errorPrint("%s() LN%d, failed to read json, query mode input error\n",
            __func__, __LINE__);
        goto PARSE_OVER;
      }
    } else {
      g_queryInfo.superQueryInfo.mode = SYNC_QUERY_MODE;
    }

    cJSON* subinterval = cJSON_GetObjectItem(superQuery, "interval");
    if (subinterval && subinterval->type == cJSON_Number) {
      g_queryInfo.superQueryInfo.subscribeInterval = subinterval->valueint;
    } else if (!subinterval) {
      //printf("failed to read json, subscribe interval no found\n");
      //goto PARSE_OVER;
      g_queryInfo.superQueryInfo.subscribeInterval = 10000;
    }

    cJSON* subrestart = cJSON_GetObjectItem(superQuery, "restart");
    if (subrestart && subrestart->type == cJSON_String
        && subrestart->valuestring != NULL) {
      if (0 == strcmp("yes", subrestart->valuestring)) {
        g_queryInfo.superQueryInfo.subscribeRestart = 1;
      } else if (0 == strcmp("no", subrestart->valuestring)) {
        g_queryInfo.superQueryInfo.subscribeRestart = 0;
      } else {
        printf("ERROR: failed to read json, subscribe restart error\n");
        goto PARSE_OVER;
      }
    } else {
      g_queryInfo.superQueryInfo.subscribeRestart = 1;
    }

    cJSON* subkeepProgress = cJSON_GetObjectItem(superQuery, "keepProgress");
    if (subkeepProgress &&
            subkeepProgress->type == cJSON_String
            && subkeepProgress->valuestring != NULL) {
      if (0 == strcmp("yes", subkeepProgress->valuestring)) {
        g_queryInfo.superQueryInfo.subscribeKeepProgress = 1;
      } else if (0 == strcmp("no", subkeepProgress->valuestring)) {
        g_queryInfo.superQueryInfo.subscribeKeepProgress = 0;
      } else {
        printf("ERROR: failed to read json, subscribe keepProgress error\n");
        goto PARSE_OVER;
      }
    } else {
      g_queryInfo.superQueryInfo.subscribeKeepProgress = 0;
    }

    // sqls
    cJSON* subsqls = cJSON_GetObjectItem(superQuery, "sqls");
    if (!subsqls) {
      g_queryInfo.superQueryInfo.sqlCount = 0;
    } else if (subsqls->type != cJSON_Array) {
      errorPrint("%s() LN%d: failed to read json, super sqls not found\n",
          __func__, __LINE__);
      goto PARSE_OVER;
    } else {
      int superSqlSize = cJSON_GetArraySize(subsqls);
      if (superSqlSize > MAX_QUERY_SQL_COUNT) {
        errorPrint("%s() LN%d, failed to read json, query sql size overflow, max is %d\n",
           __func__, __LINE__, MAX_QUERY_SQL_COUNT);
        goto PARSE_OVER;
      }

      g_queryInfo.superQueryInfo.sqlCount = superSqlSize;
      for (int j = 0; j < superSqlSize; ++j) {
        cJSON* sql = cJSON_GetArrayItem(subsqls, j);
        if (sql == NULL) continue;

        cJSON *sqlStr = cJSON_GetObjectItem(sql, "sql");
        if (!sqlStr || sqlStr->type != cJSON_String
            || sqlStr->valuestring == NULL) {
          errorPrint("%s() LN%d, failed to read json, sql not found\n",
              __func__, __LINE__);
          goto PARSE_OVER;
        }
        tstrncpy(g_queryInfo.superQueryInfo.sql[j], sqlStr->valuestring,
            MAX_QUERY_SQL_LENGTH);

        cJSON *result = cJSON_GetObjectItem(sql, "result");
        if (result != NULL && result->type == cJSON_String
            && result->valuestring != NULL){
          tstrncpy(g_queryInfo.superQueryInfo.result[j],
              result->valuestring, MAX_FILE_NAME_LEN);
        } else if (NULL == result) {
          memset(g_queryInfo.superQueryInfo.result[j], 0, MAX_FILE_NAME_LEN);
        }  else {
          errorPrint("%s() LN%d, failed to read json, sub query result file not found\n",
              __func__, __LINE__);
          goto PARSE_OVER;
        }
      }
    }
  }

  ret = true;

PARSE_OVER:
  return ret;
}

static bool getInfoFromJsonFile(char* file) {
    debugPrint("%s %d %s\n", __func__, __LINE__, file);

  FILE *fp = fopen(file, "r");
  if (!fp) {
    printf("failed to read %s, reason:%s\n", file, strerror(errno));
    return false;
  }

  bool  ret = false;
  int   maxLen = 6400000;
  char *content = calloc(1, maxLen + 1);
  int   len = fread(content, 1, maxLen, fp);
  if (len <= 0) {
    free(content);
    fclose(fp);
    printf("failed to read %s, content is null", file);
    return false;
  }

  content[len] = 0;
  cJSON* root = cJSON_Parse(content);
  if (root == NULL) {
    printf("ERROR: failed to cjson parse %s, invalid json format\n", file);
    goto PARSE_OVER;
  }

  cJSON* filetype = cJSON_GetObjectItem(root, "filetype");
  if (filetype && filetype->type == cJSON_String && filetype->valuestring != NULL) {
    if (0 == strcasecmp("insert", filetype->valuestring)) {
      g_args.test_mode = INSERT_TEST;
    } else if (0 == strcasecmp("query", filetype->valuestring)) {
      g_args.test_mode = QUERY_TEST;
    } else if (0 == strcasecmp("subscribe", filetype->valuestring)) {
      g_args.test_mode = SUBSCRIBE_TEST;
    } else {
      printf("ERROR: failed to read json, filetype not support\n");
      goto PARSE_OVER;
    }
  } else if (!filetype) {
    g_args.test_mode = INSERT_TEST;
  } else {
    printf("ERROR: failed to read json, filetype not found\n");
    goto PARSE_OVER;
  }

  if (INSERT_TEST == g_args.test_mode) {
    ret = getMetaFromInsertJsonFile(root);
  } else if ((QUERY_TEST == g_args.test_mode)
          || (SUBSCRIBE_TEST == g_args.test_mode)) {
    ret = getMetaFromQueryJsonFile(root);
  } else {
    errorPrint("%s() LN%d, input json file type error! please input correct file type: insert or query or subscribe\n",
            __func__, __LINE__);
    goto PARSE_OVER;
  }

PARSE_OVER:
  free(content);
  cJSON_Delete(root);
  fclose(fp);
  return ret;
}

static void prepareSampleData() {
  for (int i = 0; i < g_Dbs.dbCount; i++) {
    for (int j = 0; j < g_Dbs.db[i].superTblCount; j++) {
      if (g_Dbs.db[i].superTbls[j].tagsFile[0] != 0) {
        (void)readTagFromCsvFileToMem(&g_Dbs.db[i].superTbls[j]);
      }
    }
  }
}

static void postFreeResource() {
  tmfclose(g_fpOfInsertResult);
  for (int i = 0; i < g_Dbs.dbCount; i++) {
    for (int j = 0; j < g_Dbs.db[i].superTblCount; j++) {
      if (0 != g_Dbs.db[i].superTbls[j].colsOfCreateChildTable) {
        free(g_Dbs.db[i].superTbls[j].colsOfCreateChildTable);
        g_Dbs.db[i].superTbls[j].colsOfCreateChildTable = NULL;
      }
      if (0 != g_Dbs.db[i].superTbls[j].sampleDataBuf) {
        free(g_Dbs.db[i].superTbls[j].sampleDataBuf);
        g_Dbs.db[i].superTbls[j].sampleDataBuf = NULL;
      }
      if (0 != g_Dbs.db[i].superTbls[j].tagDataBuf) {
        free(g_Dbs.db[i].superTbls[j].tagDataBuf);
        g_Dbs.db[i].superTbls[j].tagDataBuf = NULL;
      }
      if (0 != g_Dbs.db[i].superTbls[j].childTblName) {
        free(g_Dbs.db[i].superTbls[j].childTblName);
        g_Dbs.db[i].superTbls[j].childTblName = NULL;
      }
    }
  }
}

static int getRowDataFromSample(
        char* dataBuf, int64_t maxLen, int64_t timestamp,
      SSuperTable* superTblInfo, int64_t* sampleUsePos) {
  if ((*sampleUsePos) == MAX_SAMPLES_ONCE_FROM_FILE) {
/*    int ret = readSampleFromCsvFileToMem(superTblInfo);
    if (0 != ret) {
      tmfree(superTblInfo->sampleDataBuf);
      superTblInfo->sampleDataBuf = NULL;
      return -1;
    }
*/
    *sampleUsePos = 0;
  }

  int    dataLen = 0;

  dataLen += snprintf(dataBuf + dataLen, maxLen - dataLen,
          "(%" PRId64 ", ", timestamp);
  dataLen += snprintf(dataBuf + dataLen, maxLen - dataLen,
          "%s", superTblInfo->sampleDataBuf + superTblInfo->lenOfOneRow * (*sampleUsePos));
  dataLen += snprintf(dataBuf + dataLen, maxLen - dataLen, ")");

  (*sampleUsePos)++;

  return dataLen;
}

static int64_t generateRowData(char* recBuf, int64_t timestamp, SSuperTable* stbInfo) {
  int64_t   dataLen = 0;
  char  *pstr = recBuf;
  int64_t maxLen = MAX_DATA_SIZE;

  dataLen += snprintf(pstr + dataLen, maxLen - dataLen, "(%" PRId64 ", ", timestamp);

  for (int i = 0; i < stbInfo->columnCount; i++) {
    if ((0 == strncasecmp(stbInfo->columns[i].dataType, "binary", 6))
            || (0 == strncasecmp(stbInfo->columns[i].dataType, "nchar", 5))) {
      if (stbInfo->columns[i].dataLen > TSDB_MAX_BINARY_LEN) {
        errorPrint( "binary or nchar length overflow, max size:%u\n",
                (uint32_t)TSDB_MAX_BINARY_LEN);
        return -1;
      }

      char* buf = (char*)calloc(stbInfo->columns[i].dataLen+1, 1);
      if (NULL == buf) {
        errorPrint( "calloc failed! size:%d\n", stbInfo->columns[i].dataLen);
        return -1;
      }
      rand_string(buf, stbInfo->columns[i].dataLen);
      dataLen += snprintf(pstr + dataLen, maxLen - dataLen, "\'%s\', ", buf);
      tmfree(buf);
    } else if (0 == strncasecmp(stbInfo->columns[i].dataType,
                "int", 3)) {
      dataLen += snprintf(pstr + dataLen, maxLen - dataLen,
              "%d, ", rand_int());
    } else if (0 == strncasecmp(stbInfo->columns[i].dataType,
                "bigint", 6)) {
      dataLen += snprintf(pstr + dataLen, maxLen - dataLen,
              "%"PRId64", ", rand_bigint());
    }  else if (0 == strncasecmp(stbInfo->columns[i].dataType,
                "float", 5)) {
      dataLen += snprintf(pstr + dataLen, maxLen - dataLen,
              "%f, ", rand_float());
    }  else if (0 == strncasecmp(stbInfo->columns[i].dataType,
                "double", 6)) {
      dataLen += snprintf(pstr + dataLen, maxLen - dataLen,
              "%f, ", rand_double());
    }  else if (0 == strncasecmp(stbInfo->columns[i].dataType,
                "smallint", 8)) {
      dataLen += snprintf(pstr + dataLen, maxLen - dataLen,
          "%d, ", rand_smallint());
    }  else if (0 == strncasecmp(stbInfo->columns[i].dataType,
          "tinyint", strlen("tinyint"))) {
      dataLen += snprintf(pstr + dataLen, maxLen - dataLen,
          "%d, ", rand_tinyint());
    }  else if (0 == strncasecmp(stbInfo->columns[i].dataType,
          "bool", strlen("bool"))) {
      dataLen += snprintf(pstr + dataLen, maxLen - dataLen,
          "%d, ", rand_bool());
    }  else if (0 == strncasecmp(stbInfo->columns[i].dataType,
          "timestamp", strlen("timestamp"))) {
      dataLen += snprintf(pstr + dataLen, maxLen - dataLen,
          "%"PRId64", ", rand_bigint());
    }  else {
      errorPrint( "No support data type: %s\n", stbInfo->columns[i].dataType);
      return -1;
    }
  }

  dataLen -= 2;
  dataLen += snprintf(pstr + dataLen, maxLen - dataLen, ")");

  verbosePrint("%s() LN%d, recBuf:\n\t%s\n", __func__, __LINE__, recBuf);

  return strlen(recBuf);
}

static int64_t generateData(char *recBuf, char **data_type,
        int num_of_cols, int64_t timestamp, int lenOfBinary) {
  memset(recBuf, 0, MAX_DATA_SIZE);
  char *pstr = recBuf;
  pstr += sprintf(pstr, "(%" PRId64, timestamp);
  int c = 0;

  for (; c < MAX_NUM_DATATYPE; c++) {
    if (data_type[c] == NULL) {
      break;
    }
  }

  if (0 == c) {
    perror("data type error!");
    exit(-1);
  }

  for (int i = 0; i < c; i++) {
    if (strcasecmp(data_type[i % c], "tinyint") == 0) {
      pstr += sprintf(pstr, ", %d", rand_tinyint() );
    } else if (strcasecmp(data_type[i % c], "smallint") == 0) {
      pstr += sprintf(pstr, ", %d", rand_smallint());
    } else if (strcasecmp(data_type[i % c], "int") == 0) {
      pstr += sprintf(pstr, ", %d", rand_int());
    } else if (strcasecmp(data_type[i % c], "bigint") == 0) {
      pstr += sprintf(pstr, ", %" PRId64, rand_bigint());
    } else if (strcasecmp(data_type[i % c], "float") == 0) {
      pstr += sprintf(pstr, ", %10.4f", rand_float());
    } else if (strcasecmp(data_type[i % c], "double") == 0) {
      double t = rand_double();
      pstr += sprintf(pstr, ", %20.8f", t);
    } else if (strcasecmp(data_type[i % c], "bool") == 0) {
      bool b = taosRandom() & 1;
      pstr += sprintf(pstr, ", %s", b ? "true" : "false");
    } else if (strcasecmp(data_type[i % c], "binary") == 0) {
      char *s = malloc(lenOfBinary);
      rand_string(s, lenOfBinary);
      pstr += sprintf(pstr, ", \"%s\"", s);
      free(s);
    } else if (strcasecmp(data_type[i % c], "nchar") == 0) {
      char *s = malloc(lenOfBinary);
      rand_string(s, lenOfBinary);
      pstr += sprintf(pstr, ", \"%s\"", s);
      free(s);
    }

    if (strlen(recBuf) > MAX_DATA_SIZE) {
      perror("column length too long, abort");
      exit(-1);
    }
  }

  pstr += sprintf(pstr, ")");

  verbosePrint("%s() LN%d, recBuf:\n\t%s\n", __func__, __LINE__, recBuf);

  return (int32_t)strlen(recBuf);
}

static int prepareSampleDataForSTable(SSuperTable *superTblInfo) {
  char* sampleDataBuf = NULL;

  sampleDataBuf = calloc(
            superTblInfo->lenOfOneRow * MAX_SAMPLES_ONCE_FROM_FILE, 1);
  if (sampleDataBuf == NULL) {
      errorPrint("%s() LN%d, Failed to calloc %"PRId64" Bytes, reason:%s\n",
              __func__, __LINE__,
              superTblInfo->lenOfOneRow * MAX_SAMPLES_ONCE_FROM_FILE,
              strerror(errno));
      return -1;
  }

  superTblInfo->sampleDataBuf = sampleDataBuf;
  int ret = readSampleFromCsvFileToMem(superTblInfo);

  if (0 != ret) {
      errorPrint("%s() LN%d, read sample from csv file failed.\n",
          __func__, __LINE__);
      tmfree(sampleDataBuf);
      superTblInfo->sampleDataBuf = NULL;
      return -1;
  }

  return 0;
}

static int64_t execInsert(threadInfo *pThreadInfo, char *buffer, int k)
{
  int affectedRows;
  SSuperTable* superTblInfo = pThreadInfo->superTblInfo;

  verbosePrint("[%d] %s() LN%d %s\n", pThreadInfo->threadID,
            __func__, __LINE__, buffer);
  if (superTblInfo) {
    if (0 == strncasecmp(superTblInfo->insertMode, "taosc", strlen("taosc"))) {
      affectedRows = queryDbExec(pThreadInfo->taos, buffer, INSERT_TYPE, false);
    } else {
      if (0 != postProceSql(g_Dbs.host, g_Dbs.port, buffer)) {
        affectedRows = -1;
        printf("========restful return fail, threadID[%d]\n",
            pThreadInfo->threadID);
      } else {
        affectedRows = k;
      }
    }
  } else {
    affectedRows = queryDbExec(pThreadInfo->taos, buffer, INSERT_TYPE, false);
  }

  return affectedRows;
}

static void getTableName(char *pTblName, threadInfo* pThreadInfo, int64_t tableSeq)
{
  SSuperTable* superTblInfo = pThreadInfo->superTblInfo;
  if (superTblInfo) {
    if ((superTblInfo->childTblOffset >= 0)
            && (superTblInfo->childTblLimit > 0)) {
        snprintf(pTblName, TSDB_TABLE_NAME_LEN, "%s",
            superTblInfo->childTblName +
            (tableSeq - superTblInfo->childTblOffset) * TSDB_TABLE_NAME_LEN);
    } else {

        verbosePrint("[%d] %s() LN%d: from=%"PRId64" count=%"PRId64" seq=%"PRId64"\n",
                pThreadInfo->threadID, __func__, __LINE__,
                pThreadInfo->start_table_from,
                pThreadInfo->ntables, tableSeq);
        snprintf(pTblName, TSDB_TABLE_NAME_LEN, "%s",
            superTblInfo->childTblName + tableSeq * TSDB_TABLE_NAME_LEN);
    }
  } else {
    snprintf(pTblName, TSDB_TABLE_NAME_LEN, "%s%"PRId64"",
        g_args.tb_prefix, tableSeq);
  }
}

static int64_t generateDataTail(
        SSuperTable* superTblInfo,
<<<<<<< HEAD
        int batch, char* buffer, int remainderBufLen, int64_t insertRows,
        int64_t startFrom, int64_t startTime, int *pSamplePos, int *dataLen) {
  int len = 0;
=======
        int64_t batch, char* buffer, int64_t remainderBufLen, int64_t insertRows,
        int64_t startFrom, int64_t startTime, int64_t *pSamplePos, int64_t *dataLen) {
  int64_t len = 0;
>>>>>>> 2a425e92
  int ncols_per_record = 1; // count first col ts

  char *pstr = buffer;

  if (superTblInfo == NULL) {
    int datatypeSeq = 0;
    while(g_args.datatype[datatypeSeq]) {
        datatypeSeq ++;
        ncols_per_record ++;
    }
  }

  verbosePrint("%s() LN%d batch=%"PRId64"\n", __func__, __LINE__, batch);

  int64_t k = 0;
  for (k = 0; k < batch;) {
    char data[MAX_DATA_SIZE];
    memset(data, 0, MAX_DATA_SIZE);

    int64_t retLen = 0;

    if (superTblInfo) {
      if (0 == strncasecmp(superTblInfo->dataSource,
                    "sample", strlen("sample"))) {
          retLen = getRowDataFromSample(
                    data,
                    remainderBufLen,
                    startTime + superTblInfo->timeStampStep * k,
                    superTblInfo,
                    pSamplePos);
      } else if (0 == strncasecmp(superTblInfo->dataSource,
                   "rand", strlen("rand"))) {

        int64_t randTail = superTblInfo->timeStampStep * k;
        if (superTblInfo->disorderRatio > 0) {
          int rand_num = taosRandom() % 100;
          if(rand_num < superTblInfo->disorderRatio) {
            randTail = (randTail + (taosRandom() % superTblInfo->disorderRange + 1)) * (-1);
            debugPrint("rand data generated, back %"PRId64"\n", randTail);
          }
        }

        int64_t d = startTime
                + randTail;
        retLen = generateRowData(
                      data,
                      d,
                      superTblInfo);
      }

      if (retLen > remainderBufLen) {
        break;
      }

      pstr += snprintf(pstr , retLen + 1, "%s", data);
      k++;
      len += retLen;
      remainderBufLen -= retLen;
    } else {
      char **data_type = g_args.datatype;
      int lenOfBinary = g_args.len_of_binary;

      int64_t randTail = DEFAULT_TIMESTAMP_STEP * k;

      if (g_args.disorderRatio != 0) {
        int rand_num = taosRandom() % 100;
        if (rand_num < g_args.disorderRatio) {
          randTail = (randTail + (taosRandom() % g_args.disorderRange + 1)) * (-1);

          debugPrint("rand data generated, back %"PRId64"\n", randTail);
        }
      } else {
        randTail = DEFAULT_TIMESTAMP_STEP * k;
      }

      retLen = generateData(data, data_type,
                  ncols_per_record,
                  startTime + randTail,
                  lenOfBinary);

      if (len > remainderBufLen)
        break;

      pstr += sprintf(pstr, "%s", data);
      k++;
      len += retLen;
      remainderBufLen -= retLen;
    }

    verbosePrint("%s() LN%d len=%"PRId64" k=%"PRId64" \nbuffer=%s\n",
            __func__, __LINE__, len, k, buffer);

    startFrom ++;

    if (startFrom >= insertRows) {
      break;
    }
  }

  *dataLen = len;
  return k;
}

static int generateSQLHead(char *tableName, int32_t tableSeq,
        threadInfo* pThreadInfo, SSuperTable* superTblInfo,
        char *buffer, int remainderBufLen)
{
  int len;

#define HEAD_BUFF_LEN    1024*24  // 16*1024 + (192+32)*2 + insert into ..
  char headBuf[HEAD_BUFF_LEN];

  if (superTblInfo) {
    if (AUTO_CREATE_SUBTBL == superTblInfo->autoCreateTable) {
      char* tagsValBuf = NULL;
      if (0 == superTblInfo->tagSource) {
            tagsValBuf = generateTagVaulesForStb(superTblInfo, tableSeq);
      } else {
            tagsValBuf = getTagValueFromTagSample(
                    superTblInfo,
                    tableSeq % superTblInfo->tagSampleCount);
      }
      if (NULL == tagsValBuf) {
        errorPrint("%s() LN%d, tag buf failed to allocate  memory\n",
            __func__, __LINE__);
        return -1;
      }

      len = snprintf(
          headBuf,
                  HEAD_BUFF_LEN,
                  "%s.%s using %s.%s tags %s values",
                  pThreadInfo->db_name,
                  tableName,
                  pThreadInfo->db_name,
                  superTblInfo->sTblName,
                  tagsValBuf);
      tmfree(tagsValBuf);
    } else if (TBL_ALREADY_EXISTS == superTblInfo->childTblExists) {
      len = snprintf(
          headBuf,
                  HEAD_BUFF_LEN,
                  "%s.%s values",
                  pThreadInfo->db_name,
                  tableName);
    } else {
      len = snprintf(
          headBuf,
                  HEAD_BUFF_LEN,
                  "%s.%s values",
                  pThreadInfo->db_name,
                  tableName);
    }
  } else {
      len = snprintf(
          headBuf,
                  HEAD_BUFF_LEN,
                  "%s.%s values",
                  pThreadInfo->db_name,
                  tableName);
  }

  if (len > remainderBufLen)
    return -1;

  tstrncpy(buffer, headBuf, len + 1);

  return len;
}

static int64_t generateInterlaceDataBuffer(
        char *tableName, int64_t batchPerTbl, int64_t i, int64_t batchPerTblTimes,
        int64_t tableSeq,
        threadInfo *pThreadInfo, char *buffer,
        int64_t insertRows,
        int64_t startTime,
        int64_t *pRemainderBufLen)
{
  assert(buffer);
  char *pstr = buffer;
  SSuperTable* superTblInfo = pThreadInfo->superTblInfo;

  int headLen = generateSQLHead(tableName, tableSeq, pThreadInfo,
            superTblInfo, pstr, *pRemainderBufLen);

  if (headLen <= 0) {
    return 0;
  }
  // generate data buffer
  verbosePrint("[%d] %s() LN%d i=%"PRId64" buffer:\n%s\n",
            pThreadInfo->threadID, __func__, __LINE__, i, buffer);

  pstr += headLen;
  *pRemainderBufLen -= headLen;

  int64_t dataLen = 0;

  verbosePrint("[%d] %s() LN%d i=%"PRId64" batchPerTblTimes=%"PRId64" batchPerTbl = %"PRId64"\n",
            pThreadInfo->threadID, __func__, __LINE__,
            i, batchPerTblTimes, batchPerTbl);

  if (superTblInfo) {
    if (0 == strncasecmp(superTblInfo->startTimestamp, "now", 3)) {
      startTime = taosGetTimestamp(pThreadInfo->time_precision);
    }
  } else {
      startTime = 1500000000000;
  }

  int64_t k = generateDataTail(
    superTblInfo,
    batchPerTbl, pstr, *pRemainderBufLen, insertRows, 0,
    startTime,
    &(pThreadInfo->samplePos), &dataLen);

  if (k == batchPerTbl) {
    pstr += dataLen;
    *pRemainderBufLen -= dataLen;
  } else {
    debugPrint("%s() LN%d, generated data tail: %"PRId64", not equal batch per table: %"PRId64"\n",
            __func__, __LINE__, k, batchPerTbl);
    pstr -= headLen;
    pstr[0] = '\0';
    k = 0;
  }

  return k;
}

static int generateProgressiveDataBuffer(
        char *tableName,
        int64_t tableSeq,
        threadInfo *pThreadInfo, char *buffer,
        int64_t insertRows,
        int64_t startFrom, int64_t startTime, int64_t *pSamplePos,
        int64_t *pRemainderBufLen)
{
  SSuperTable* superTblInfo = pThreadInfo->superTblInfo;

  int ncols_per_record = 1; // count first col ts

  if (superTblInfo == NULL) {
    int datatypeSeq = 0;
    while(g_args.datatype[datatypeSeq]) {
        datatypeSeq ++;
        ncols_per_record ++;
    }
  }

  assert(buffer != NULL);
  char *pstr = buffer;

  int64_t k = 0;

  memset(buffer, 0, *pRemainderBufLen);

  int64_t headLen = generateSQLHead(tableName, tableSeq, pThreadInfo, superTblInfo,
          buffer, *pRemainderBufLen);

  if (headLen <= 0) {
    return 0;
  }
  pstr += headLen;
  *pRemainderBufLen -= headLen;

  int64_t dataLen;
  k = generateDataTail(superTblInfo,
          g_args.num_of_RPR, pstr, *pRemainderBufLen, insertRows, startFrom,
          startTime,
          pSamplePos, &dataLen);

  return k;
}

static void* syncWriteInterlace(threadInfo *pThreadInfo) {
  debugPrint("[%d] %s() LN%d: ### interlace write\n",
         pThreadInfo->threadID, __func__, __LINE__);

  int64_t insertRows;
  int64_t interlaceRows;

  SSuperTable* superTblInfo = pThreadInfo->superTblInfo;

  if (superTblInfo) {
    insertRows = superTblInfo->insertRows;

    if ((superTblInfo->interlaceRows == 0)
        && (g_args.interlace_rows > 0)) {
      interlaceRows = g_args.interlace_rows;
    } else {
      interlaceRows = superTblInfo->interlaceRows;
    }
  } else {
    insertRows = g_args.num_of_DPT;
    interlaceRows = g_args.interlace_rows;
  }

  if (interlaceRows > insertRows)
    interlaceRows = insertRows;

  if (interlaceRows > g_args.num_of_RPR)
    interlaceRows = g_args.num_of_RPR;

  int insertMode;

  if (interlaceRows > 0) {
    insertMode = INTERLACE_INSERT_MODE;
  } else {
    insertMode = PROGRESSIVE_INSERT_MODE;
  }

  // TODO: prompt tbl count multple interlace rows and batch
  //

  int64_t maxSqlLen = superTblInfo?superTblInfo->maxSqlLen:g_args.max_sql_len;
  char* buffer = calloc(maxSqlLen, 1);
  if (NULL == buffer) {
    errorPrint( "%s() LN%d, Failed to alloc %"PRId64" Bytes, reason:%s\n",
              __func__, __LINE__, maxSqlLen, strerror(errno));
    return NULL;
  }

  char tableName[TSDB_TABLE_NAME_LEN];

  pThreadInfo->totalInsertRows = 0;
  pThreadInfo->totalAffectedRows = 0;

  int64_t nTimeStampStep = superTblInfo?superTblInfo->timeStampStep:DEFAULT_TIMESTAMP_STEP;

  int insert_interval =
      superTblInfo?superTblInfo->insertInterval:g_args.insert_interval;
  int64_t st = 0;
  int64_t et = 0xffffffff;

  int64_t lastPrintTime = taosGetTimestampMs();
  int64_t startTs = taosGetTimestampMs();
  int64_t endTs;

  int64_t tableSeq = pThreadInfo->start_table_from;

  debugPrint("[%d] %s() LN%d: start_table_from=%"PRId64" ntables=%"PRId64" insertRows=%"PRId64"\n",
          pThreadInfo->threadID, __func__, __LINE__, pThreadInfo->start_table_from,
          pThreadInfo->ntables, insertRows);

  int64_t startTime = pThreadInfo->start_time;

  assert(pThreadInfo->ntables > 0);

  int64_t batchPerTbl = interlaceRows;

  int64_t batchPerTblTimes;
  if ((interlaceRows > 0) && (pThreadInfo->ntables > 1)) {
    batchPerTblTimes =
        g_args.num_of_RPR / interlaceRows;
  } else {
    batchPerTblTimes = 1;
  }

  int64_t generatedRecPerTbl = 0;
  bool flagSleep = true;
  int64_t sleepTimeTotal = 0;

  char *strInsertInto = "insert into ";
  int nInsertBufLen = strlen(strInsertInto);

  while(pThreadInfo->totalInsertRows < pThreadInfo->ntables * insertRows) {
    if ((flagSleep) && (insert_interval)) {
        st = taosGetTimestampMs();
        flagSleep = false;
    }
    // generate data
    memset(buffer, 0, maxSqlLen);
    int64_t remainderBufLen = maxSqlLen;

    char *pstr = buffer;

    int len = snprintf(pstr, nInsertBufLen + 1, "%s", strInsertInto);
    pstr += len;
    remainderBufLen -= len;

    int64_t recOfBatch = 0;

    for (int64_t i = 0; i < batchPerTblTimes; i ++) {
      getTableName(tableName, pThreadInfo, tableSeq);
      if (0 == strlen(tableName)) {
        errorPrint("[%d] %s() LN%d, getTableName return null\n",
            pThreadInfo->threadID, __func__, __LINE__);
        free(buffer);
        return NULL;
      }

      int64_t oldRemainderLen = remainderBufLen;
      int64_t generated = generateInterlaceDataBuffer(
        tableName, batchPerTbl, i, batchPerTblTimes,
        tableSeq,
        pThreadInfo, pstr,
        insertRows,
        startTime,
        &remainderBufLen);

      if (generated < 0) {
        debugPrint("[%d] %s() LN%d, generated data is %"PRId64"\n",
                  pThreadInfo->threadID, __func__, __LINE__, generated);
        goto free_and_statistics_interlace;
      } else if (generated == 0) {
        break;
      }

      tableSeq ++;
      recOfBatch += batchPerTbl;
      pstr += (oldRemainderLen - remainderBufLen);
//      startTime += batchPerTbl * superTblInfo->timeStampStep;
      pThreadInfo->totalInsertRows += batchPerTbl;
      verbosePrint("[%d] %s() LN%d batchPerTbl=%"PRId64" recOfBatch=%"PRId64"\n",
                pThreadInfo->threadID, __func__, __LINE__,
                batchPerTbl, recOfBatch);

      if (insertMode == INTERLACE_INSERT_MODE) {
          if (tableSeq == pThreadInfo->start_table_from + pThreadInfo->ntables) {
            // turn to first table
            tableSeq = pThreadInfo->start_table_from;
            generatedRecPerTbl += batchPerTbl;

            startTime = pThreadInfo->start_time
              + generatedRecPerTbl * nTimeStampStep;

            flagSleep = true;
            if (generatedRecPerTbl >= insertRows)
              break;

            int remainRows = insertRows - generatedRecPerTbl;
            if ((remainRows > 0) && (batchPerTbl > remainRows))
              batchPerTbl = remainRows;

            if (pThreadInfo->ntables * batchPerTbl < g_args.num_of_RPR)
                break;
          }
      }

      verbosePrint("[%d] %s() LN%d generatedRecPerTbl=%"PRId64" insertRows=%"PRId64"\n",
                pThreadInfo->threadID, __func__, __LINE__,
                generatedRecPerTbl, insertRows);

      if ((g_args.num_of_RPR - recOfBatch) < batchPerTbl)
        break;
    }

    verbosePrint("[%d] %s() LN%d recOfBatch=%"PRId64" totalInsertRows=%"PRId64"\n",
              pThreadInfo->threadID, __func__, __LINE__, recOfBatch,
              pThreadInfo->totalInsertRows);
    verbosePrint("[%d] %s() LN%d, buffer=%s\n",
           pThreadInfo->threadID, __func__, __LINE__, buffer);

    startTs = taosGetTimestampMs();

    int64_t affectedRows = execInsert(pThreadInfo, buffer, recOfBatch);

    endTs = taosGetTimestampMs();
    int64_t delay = endTs - startTs;
    performancePrint("%s() LN%d, insert execution time is %"PRId64"ms\n",
            __func__, __LINE__, delay);

    if (delay > pThreadInfo->maxDelay) pThreadInfo->maxDelay = delay;
    if (delay < pThreadInfo->minDelay) pThreadInfo->minDelay = delay;
    pThreadInfo->cntDelay++;
    pThreadInfo->totalDelay += delay;

    verbosePrint("[%d] %s() LN%d affectedRows=%"PRId64"\n",
            pThreadInfo->threadID,
            __func__, __LINE__, affectedRows);
    if ((affectedRows < 0) || (recOfBatch != affectedRows)) {
        errorPrint("[%d] %s() LN%d execInsert insert %"PRId64", affected rows: %"PRId64"\n%s\n",
                pThreadInfo->threadID, __func__, __LINE__,
                recOfBatch, affectedRows, buffer);
        goto free_and_statistics_interlace;
    }

    pThreadInfo->totalAffectedRows += affectedRows;

    int64_t  currentPrintTime = taosGetTimestampMs();
    if (currentPrintTime - lastPrintTime > 30*1000) {
      printf("thread[%d] has currently inserted rows: %"PRId64 ", affected rows: %"PRId64 "\n",
                    pThreadInfo->threadID,
                    pThreadInfo->totalInsertRows,
                    pThreadInfo->totalAffectedRows);
      lastPrintTime = currentPrintTime;
    }

    if ((insert_interval) && flagSleep) {
      et = taosGetTimestampMs();

      if (insert_interval > (et - st) ) {
        int sleepTime = insert_interval - (et -st);
        performancePrint("%s() LN%d sleep: %d ms for insert interval\n",
                    __func__, __LINE__, sleepTime);
        taosMsleep(sleepTime); // ms
        sleepTimeTotal += insert_interval;
      }
    }
  }

free_and_statistics_interlace:
  tmfree(buffer);

  printf("====thread[%d] completed total inserted rows: %"PRId64 ", total affected rows: %"PRId64 "====\n",
          pThreadInfo->threadID,
          pThreadInfo->totalInsertRows,
          pThreadInfo->totalAffectedRows);
  return NULL;
}

// sync insertion
/*
   1 thread: 100 tables * 2000  rows/s
   1 thread: 10  tables * 20000 rows/s
   6 thread: 300 tables * 2000  rows/s

   2 taosinsertdata , 1 thread:  10  tables * 20000 rows/s
*/
static void* syncWriteProgressive(threadInfo *pThreadInfo) {
  debugPrint("%s() LN%d: ### progressive write\n", __func__, __LINE__);

  SSuperTable* superTblInfo = pThreadInfo->superTblInfo;
  int maxSqlLen = superTblInfo?superTblInfo->maxSqlLen:g_args.max_sql_len;

  char* buffer = calloc(maxSqlLen, 1);
  if (NULL == buffer) {
    errorPrint( "Failed to alloc %d Bytes, reason:%s\n",
              maxSqlLen,
              strerror(errno));
    return NULL;
  }

  int64_t lastPrintTime = taosGetTimestampMs();
  int64_t startTs = taosGetTimestampMs();
  int64_t endTs;

  int64_t timeStampStep =
      superTblInfo?superTblInfo->timeStampStep:DEFAULT_TIMESTAMP_STEP;
/*  int insert_interval =
      superTblInfo?superTblInfo->insertInterval:g_args.insert_interval;
  uint64_t st = 0;
  uint64_t et = 0xffffffff;
  */

  pThreadInfo->totalInsertRows = 0;
  pThreadInfo->totalAffectedRows = 0;

  pThreadInfo->samplePos = 0;

  for (int64_t tableSeq =
          pThreadInfo->start_table_from; tableSeq <= pThreadInfo->end_table_to;
        tableSeq ++) {
    int64_t start_time = pThreadInfo->start_time;

    int64_t insertRows = (superTblInfo)?superTblInfo->insertRows:g_args.num_of_DPT;
    verbosePrint("%s() LN%d insertRows=%"PRId64"\n", __func__, __LINE__, insertRows);

    for (int64_t i = 0; i < insertRows;) {
        /*
      if (insert_interval) {
            st = taosGetTimestampMs();
      }
      */

      char tableName[TSDB_TABLE_NAME_LEN];
      getTableName(tableName, pThreadInfo, tableSeq);
      verbosePrint("%s() LN%d: tid=%d seq=%"PRId64" tableName=%s\n",
             __func__, __LINE__,
             pThreadInfo->threadID, tableSeq, tableName);

      int64_t remainderBufLen = maxSqlLen;
      char *pstr = buffer;
      int nInsertBufLen = strlen("insert into ");

      int len = snprintf(pstr, nInsertBufLen + 1, "%s", "insert into ");

      pstr += len;
      remainderBufLen -= len;

      int generated = generateProgressiveDataBuffer(
              tableName, tableSeq, pThreadInfo, pstr, insertRows,
            i, start_time,
            &(pThreadInfo->samplePos),
            &remainderBufLen);
      if (generated > 0)
        i += generated;
      else
        goto free_and_statistics_2;

      start_time +=  generated * timeStampStep;
      pThreadInfo->totalInsertRows += generated;

      startTs = taosGetTimestampMs();

      int64_t affectedRows = execInsert(pThreadInfo, buffer, generated);

      endTs = taosGetTimestampMs();
      int64_t delay = endTs - startTs;
      performancePrint("%s() LN%d, insert execution time is %"PRId64"ms\n",
              __func__, __LINE__, delay);

      if (delay > pThreadInfo->maxDelay) pThreadInfo->maxDelay = delay;
      if (delay < pThreadInfo->minDelay) pThreadInfo->minDelay = delay;
      pThreadInfo->cntDelay++;
      pThreadInfo->totalDelay += delay;

      if (affectedRows < 0)
        goto free_and_statistics_2;

      pThreadInfo->totalAffectedRows += affectedRows;

      int64_t  currentPrintTime = taosGetTimestampMs();
      if (currentPrintTime - lastPrintTime > 30*1000) {
        printf("thread[%d] has currently inserted rows: %"PRId64 ", affected rows: %"PRId64 "\n",
                    pThreadInfo->threadID,
                    pThreadInfo->totalInsertRows,
                    pThreadInfo->totalAffectedRows);
        lastPrintTime = currentPrintTime;
      }

      if (i >= insertRows)
        break;
/*
      if (insert_interval) {
        et = taosGetTimestampMs();

        if (insert_interval > ((et - st)) ) {
            int sleep_time = insert_interval - (et -st);
            performancePrint("%s() LN%d sleep: %d ms for insert interval\n",
                    __func__, __LINE__, sleep_time);
            taosMsleep(sleep_time); // ms
        }
      }
      */
    }   // num_of_DPT

    if (g_args.verbose_print) {
      if ((tableSeq == pThreadInfo->ntables - 1) && superTblInfo &&
        (0 == strncasecmp(
                    superTblInfo->dataSource, "sample", strlen("sample")))) {
          verbosePrint("%s() LN%d samplePos=%"PRId64"\n",
                  __func__, __LINE__, pThreadInfo->samplePos);
      }
    }
  } // tableSeq

free_and_statistics_2:
  tmfree(buffer);

  printf("====thread[%d] completed total inserted rows: %"PRId64 ", total affected rows: %"PRId64 "====\n",
          pThreadInfo->threadID,
          pThreadInfo->totalInsertRows,
          pThreadInfo->totalAffectedRows);
  return NULL;
}

static void* syncWrite(void *sarg) {

  threadInfo *pThreadInfo = (threadInfo *)sarg;
  SSuperTable* superTblInfo = pThreadInfo->superTblInfo;

  int interlaceRows;

  if (superTblInfo) {
    if ((superTblInfo->interlaceRows == 0)
        && (g_args.interlace_rows > 0)) {
      interlaceRows = g_args.interlace_rows;
    } else {
      interlaceRows = superTblInfo->interlaceRows;
    }
  } else {
    interlaceRows = g_args.interlace_rows;
  }

  if (interlaceRows > 0) {
    // interlace mode
    return syncWriteInterlace(pThreadInfo);
  } else {
    // progressive mode
    return syncWriteProgressive(pThreadInfo);
  }
}

static void callBack(void *param, TAOS_RES *res, int code) {
  threadInfo* pThreadInfo = (threadInfo*)param;
  SSuperTable* superTblInfo = pThreadInfo->superTblInfo;

  int insert_interval =
      superTblInfo?superTblInfo->insertInterval:g_args.insert_interval;
  if (insert_interval) {
    pThreadInfo->et = taosGetTimestampMs();
    if ((pThreadInfo->et - pThreadInfo->st) < insert_interval) {
      taosMsleep(insert_interval - (pThreadInfo->et - pThreadInfo->st)); // ms
    }
  }

  char *buffer = calloc(1, pThreadInfo->superTblInfo->maxSqlLen);
  char data[MAX_DATA_SIZE];
  char *pstr = buffer;
  pstr += sprintf(pstr, "insert into %s.%s%"PRId64" values",
          pThreadInfo->db_name, pThreadInfo->tb_prefix,
          pThreadInfo->start_table_from);
//  if (pThreadInfo->counter >= pThreadInfo->superTblInfo->insertRows) {
  if (pThreadInfo->counter >= g_args.num_of_RPR) {
    pThreadInfo->start_table_from++;
    pThreadInfo->counter = 0;
  }
  if (pThreadInfo->start_table_from > pThreadInfo->end_table_to) {
    tsem_post(&pThreadInfo->lock_sem);
    free(buffer);
    taos_free_result(res);
    return;
  }

  for (int i = 0; i < g_args.num_of_RPR; i++) {
    int rand_num = taosRandom() % 100;
    if (0 != pThreadInfo->superTblInfo->disorderRatio
            && rand_num < pThreadInfo->superTblInfo->disorderRatio) {
      int64_t d = pThreadInfo->lastTs - (taosRandom() % pThreadInfo->superTblInfo->disorderRange + 1);
      generateRowData(data, d, pThreadInfo->superTblInfo);
    } else {
      generateRowData(data, pThreadInfo->lastTs += 1000, pThreadInfo->superTblInfo);
    }
    pstr += sprintf(pstr, "%s", data);
    pThreadInfo->counter++;

    if (pThreadInfo->counter >= pThreadInfo->superTblInfo->insertRows) {
      break;
    }
  }

  if (insert_interval) {
    pThreadInfo->st = taosGetTimestampMs();
  }
  taos_query_a(pThreadInfo->taos, buffer, callBack, pThreadInfo);
  free(buffer);

  taos_free_result(res);
}

static void *asyncWrite(void *sarg) {
  threadInfo *pThreadInfo = (threadInfo *)sarg;
  SSuperTable* superTblInfo = pThreadInfo->superTblInfo;

  pThreadInfo->st = 0;
  pThreadInfo->et = 0;
  pThreadInfo->lastTs = pThreadInfo->start_time;

  int insert_interval =
      superTblInfo?superTblInfo->insertInterval:g_args.insert_interval;
  if (insert_interval) {
    pThreadInfo->st = taosGetTimestampMs();
  }
  taos_query_a(pThreadInfo->taos, "show databases", callBack, pThreadInfo);

  tsem_wait(&(pThreadInfo->lock_sem));

  return NULL;
}

static void startMultiThreadInsertData(int threads, char* db_name,
        char* precision,SSuperTable* superTblInfo) {

  pthread_t *pids = malloc(threads * sizeof(pthread_t));
  assert(pids != NULL);

  threadInfo *infos = malloc(threads * sizeof(threadInfo));
  assert(infos != NULL);

  memset(pids, 0, threads * sizeof(pthread_t));
  memset(infos, 0, threads * sizeof(threadInfo));

  //TAOS* taos;
  //if (0 == strncasecmp(superTblInfo->insertMode, "taosc", 5)) {
  //  taos = taos_connect(g_Dbs.host, g_Dbs.user, g_Dbs.password, db_name, g_Dbs.port);
  //  if (NULL == taos) {
  //    printf("connect to server fail, reason: %s\n", taos_errstr(NULL));
  //    exit(-1);
  //  }
  //}

  int32_t timePrec = TSDB_TIME_PRECISION_MILLI;
  if (0 != precision[0]) {
    if (0 == strncasecmp(precision, "ms", 2)) {
      timePrec = TSDB_TIME_PRECISION_MILLI;
    }  else if (0 == strncasecmp(precision, "us", 2)) {
      timePrec = TSDB_TIME_PRECISION_MICRO;
    }  else {
      errorPrint("Not support precision: %s\n", precision);
      exit(-1);
    }
  }

  int64_t start_time;
  if (superTblInfo) {
    if (0 == strncasecmp(superTblInfo->startTimestamp, "now", 3)) {
        start_time = taosGetTimestamp(timePrec);
    } else {
      if (TSDB_CODE_SUCCESS != taosParseTime(
        superTblInfo->startTimestamp,
        &start_time,
        strlen(superTblInfo->startTimestamp),
        timePrec, 0)) {
          ERROR_EXIT("failed to parse time!\n");
      }
    }
  } else {
     start_time = 1500000000000;
  }

  int64_t start = taosGetTimestampMs();

  // read sample data from file first
  if ((superTblInfo) && (0 == strncasecmp(superTblInfo->dataSource,
              "sample", strlen("sample")))) {
    if (0 != prepareSampleDataForSTable(superTblInfo)) {
      errorPrint("%s() LN%d, prepare sample data for stable failed!\n",
              __func__, __LINE__);
      exit(-1);
    }
  }

  // read sample data from file first
  if ((superTblInfo) && (0 == strncasecmp(superTblInfo->dataSource,
              "sample", strlen("sample")))) {
    if (0 != prepareSampleDataForSTable(superTblInfo)) {
      errorPrint("%s() LN%d, prepare sample data for stable failed!\n",
              __func__, __LINE__);
      exit(-1);
    }
  }

  TAOS* taos = taos_connect(
              g_Dbs.host, g_Dbs.user,
              g_Dbs.password, db_name, g_Dbs.port);
  if (NULL == taos) {
    errorPrint("%s() LN%d, connect to server fail , reason: %s\n",
                __func__, __LINE__, taos_errstr(NULL));
    exit(-1);
  }

  int ntables = 0;
  int startFrom;

  if (superTblInfo) {
    int limit, offset;

    if ((NULL != g_args.sqlFile) && (superTblInfo->childTblExists == TBL_NO_EXISTS) &&
            ((superTblInfo->childTblOffset != 0) || (superTblInfo->childTblLimit >= 0))) {
      printf("WARNING: offset and limit will not be used since the child tables not exists!\n");
    }

    if ((superTblInfo->childTblExists == TBL_ALREADY_EXISTS)
            && (superTblInfo->childTblOffset >= 0)) {
      if ((superTblInfo->childTblLimit < 0)
          || ((superTblInfo->childTblOffset + superTblInfo->childTblLimit)
            > (superTblInfo->childTblCount))) {
        superTblInfo->childTblLimit =
            superTblInfo->childTblCount - superTblInfo->childTblOffset;
      }

      offset = superTblInfo->childTblOffset;
      limit = superTblInfo->childTblLimit;
    } else {
      limit = superTblInfo->childTblCount;
      offset = 0;
    }

    ntables = limit;
    startFrom = offset;

    if ((superTblInfo->childTblExists != TBL_NO_EXISTS)
        && ((superTblInfo->childTblOffset + superTblInfo->childTblLimit )
            > superTblInfo->childTblCount)) {
      printf("WARNING: specified offset + limit > child table count!\n");
      if (!g_args.answer_yes) {
        printf("         Press enter key to continue or Ctrl-C to stop\n\n");
        (void)getchar();
      }
    }

    if ((superTblInfo->childTblExists != TBL_NO_EXISTS)
            && (0 == superTblInfo->childTblLimit)) {
      printf("WARNING: specified limit = 0, which cannot find table name to insert or query! \n");
      if (!g_args.answer_yes) {
        printf("         Press enter key to continue or Ctrl-C to stop\n\n");
        (void)getchar();
      }
    }

    superTblInfo->childTblName = (char*)calloc(1,
        limit * TSDB_TABLE_NAME_LEN);
    if (superTblInfo->childTblName == NULL) {
      errorPrint("%s() LN%d, alloc memory failed!\n", __func__, __LINE__);
      taos_close(taos);
      exit(-1);
    }

    int64_t childTblCount;
    getChildNameOfSuperTableWithLimitAndOffset(
        taos,
        db_name, superTblInfo->sTblName,
        &superTblInfo->childTblName, &childTblCount,
        limit,
        offset);
  } else {
    ntables = g_args.num_of_tables;
    startFrom = 0;
  }

  taos_close(taos);

  int a = ntables / threads;
  if (a < 1) {
    threads = ntables;
    a = 1;
  }

  int b = 0;
  if (threads != 0) {
    b = ntables % threads;
  }

  for (int i = 0; i < threads; i++) {
    threadInfo *t_info = infos + i;
    t_info->threadID = i;
    tstrncpy(t_info->db_name, db_name, MAX_DB_NAME_SIZE);
    t_info->time_precision = timePrec;
    t_info->superTblInfo = superTblInfo;

    t_info->start_time = start_time;
    t_info->minDelay = INT16_MAX;

    if ((NULL == superTblInfo) ||
            (0 == strncasecmp(superTblInfo->insertMode, "taosc", 5))) {
      //t_info->taos = taos;
      t_info->taos = taos_connect(
              g_Dbs.host, g_Dbs.user,
              g_Dbs.password, db_name, g_Dbs.port);
      if (NULL == t_info->taos) {
        errorPrint(
                "connect to server fail from insert sub thread, reason: %s\n",
                taos_errstr(NULL));
        exit(-1);
      }
    } else {
      t_info->taos = NULL;
    }

/*    if ((NULL == superTblInfo)
            || (0 == superTblInfo->multiThreadWriteOneTbl)) {
            */
      t_info->start_table_from = startFrom;
      t_info->ntables = i<b?a+1:a;
      t_info->end_table_to = i < b ? startFrom + a : startFrom + a - 1;
      startFrom = t_info->end_table_to + 1;
/*    } else {
      t_info->start_table_from = 0;
      t_info->ntables = superTblInfo->childTblCount;
      t_info->start_time = t_info->start_time + rand_int() % 10000 - rand_tinyint();
    }
*/
    tsem_init(&(t_info->lock_sem), 0, 0);
    if (SYNC == g_Dbs.queryMode) {
      pthread_create(pids + i, NULL, syncWrite, t_info);
    } else {
      pthread_create(pids + i, NULL, asyncWrite, t_info);
    }
  }

  for (int i = 0; i < threads; i++) {
    pthread_join(pids[i], NULL);
  }

  int64_t totalDelay = 0;
  int64_t maxDelay = 0;
  int64_t minDelay = INT16_MAX;
  int64_t cntDelay = 1;
  double  avgDelay = 0;

  for (int i = 0; i < threads; i++) {
    threadInfo *t_info = infos + i;

    tsem_destroy(&(t_info->lock_sem));
    taos_close(t_info->taos);

    debugPrint("%s() LN%d, [%d] totalInsert=%"PRId64" totalAffected=%"PRId64"\n",
            __func__, __LINE__,
            t_info->threadID, t_info->totalInsertRows,
            t_info->totalAffectedRows);
    if (superTblInfo) {
        superTblInfo->totalAffectedRows += t_info->totalAffectedRows;
        superTblInfo->totalInsertRows += t_info->totalInsertRows;
    } else {
        g_args.totalAffectedRows += t_info->totalAffectedRows;
        g_args.totalInsertRows += t_info->totalInsertRows;
    }

    totalDelay  += t_info->totalDelay;
    cntDelay   += t_info->cntDelay;
    if (t_info->maxDelay > maxDelay) maxDelay = t_info->maxDelay;
    if (t_info->minDelay < minDelay) minDelay = t_info->minDelay;
  }
  cntDelay -= 1;

  if (cntDelay == 0)    cntDelay = 1;
  avgDelay = (double)totalDelay / cntDelay;

  int64_t end = taosGetTimestampMs();
  int64_t t = end - start;

  if (superTblInfo) {
    printf("Spent %.2f seconds to insert rows: %"PRId64", affected rows: %"PRId64" with %d thread(s) into %s.%s. %2.f records/second\n\n",
          t / 1000.0, superTblInfo->totalInsertRows,
          superTblInfo->totalAffectedRows,
          threads, db_name, superTblInfo->sTblName,
          (double)superTblInfo->totalInsertRows / (t / 1000.0));
    fprintf(g_fpOfInsertResult,
          "Spent %.2f seconds to insert rows: %"PRId64", affected rows: %"PRId64" with %d thread(s) into %s.%s. %2.f records/second\n\n",
          t / 1000.0, superTblInfo->totalInsertRows,
          superTblInfo->totalAffectedRows,
          threads, db_name, superTblInfo->sTblName,
          (double)superTblInfo->totalInsertRows / (t / 1000.0));
  } else {
    printf("Spent %.2f seconds to insert rows: %"PRId64", affected rows: %"PRId64" with %d thread(s) into %s %2.f records/second\n\n",
          t / 1000.0, g_args.totalInsertRows,
          g_args.totalAffectedRows,
          threads, db_name,
          (double)g_args.totalInsertRows / (t / 1000.0));
    fprintf(g_fpOfInsertResult,
          "Spent %.2f seconds to insert rows: %"PRId64", affected rows: %"PRId64" with %d thread(s) into %s %2.f records/second\n\n",
          t * 1000.0, g_args.totalInsertRows,
          g_args.totalAffectedRows,
          threads, db_name,
          (double)g_args.totalInsertRows / (t / 1000.0));
  }

  printf("insert delay, avg: %10.2fms, max: %"PRId64"ms, min: %"PRId64"ms\n\n",
          avgDelay, maxDelay, minDelay);
  fprintf(g_fpOfInsertResult, "insert delay, avg:%10.2fms, max: %"PRId64"ms, min: %"PRId64"ms\n\n",
          avgDelay, maxDelay, minDelay);

  //taos_close(taos);

  free(pids);
  free(infos);
}

static void *readTable(void *sarg) {
#if 1
  threadInfo *rinfo = (threadInfo *)sarg;
  TAOS *taos = rinfo->taos;
  char command[BUFFER_SIZE] = "\0";
  uint64_t sTime = rinfo->start_time;
  char *tb_prefix = rinfo->tb_prefix;
  FILE *fp = fopen(rinfo->fp, "a");
  if (NULL == fp) {
    errorPrint( "fopen %s fail, reason:%s.\n", rinfo->fp, strerror(errno));
    return NULL;
  }

    int num_of_DPT;
/*  if (rinfo->superTblInfo) {
    num_of_DPT = rinfo->superTblInfo->insertRows; //  nrecords_per_table;
  } else {
  */
      num_of_DPT = g_args.num_of_DPT;
//  }

  int num_of_tables = rinfo->ntables; // rinfo->end_table_to - rinfo->start_table_from + 1;
  int totalData = num_of_DPT * num_of_tables;
  bool do_aggreFunc = g_Dbs.do_aggreFunc;

  int n = do_aggreFunc ? (sizeof(aggreFunc) / sizeof(aggreFunc[0])) : 2;
  if (!do_aggreFunc) {
    printf("\nThe first field is either Binary or Bool. Aggregation functions are not supported.\n");
  }
  printf("%d records:\n", totalData);
  fprintf(fp, "| QFunctions |    QRecords    |   QSpeed(R/s)   |  QLatency(ms) |\n");

  for (int j = 0; j < n; j++) {
    double totalT = 0;
    int count = 0;
    for (int i = 0; i < num_of_tables; i++) {
      sprintf(command, "select %s from %s%d where ts>= %" PRId64,
              aggreFunc[j], tb_prefix, i, sTime);

      double t = taosGetTimestampMs();
      TAOS_RES *pSql = taos_query(taos, command);
      int32_t code = taos_errno(pSql);

      if (code != 0) {
        errorPrint( "Failed to query:%s\n", taos_errstr(pSql));
        taos_free_result(pSql);
        taos_close(taos);
        fclose(fp);
        return NULL;
      }

      while(taos_fetch_row(pSql) != NULL) {
        count++;
      }

      t = taosGetTimestampMs() - t;
      totalT += t;

      taos_free_result(pSql);
    }

    fprintf(fp, "|%10s  |   %10d   |  %12.2f   |   %10.2f  |\n",
            aggreFunc[j][0] == '*' ? "   *   " : aggreFunc[j], totalData,
            (double)(num_of_tables * num_of_DPT) / totalT, totalT * 1000);
    printf("select %10s took %.6f second(s)\n", aggreFunc[j], totalT * 1000);
  }
  fprintf(fp, "\n");
  fclose(fp);
#endif
  return NULL;
}

static void *readMetric(void *sarg) {
#if 1
  threadInfo *rinfo = (threadInfo *)sarg;
  TAOS *taos = rinfo->taos;
  char command[BUFFER_SIZE] = "\0";
  FILE *fp = fopen(rinfo->fp, "a");
  if (NULL == fp) {
    printf("fopen %s fail, reason:%s.\n", rinfo->fp, strerror(errno));
    return NULL;
  }

  int num_of_DPT = rinfo->superTblInfo->insertRows;
  int num_of_tables = rinfo->ntables; // rinfo->end_table_to - rinfo->start_table_from + 1;
  int totalData = num_of_DPT * num_of_tables;
  bool do_aggreFunc = g_Dbs.do_aggreFunc;

  int n = do_aggreFunc ? (sizeof(aggreFunc) / sizeof(aggreFunc[0])) : 2;
  if (!do_aggreFunc) {
    printf("\nThe first field is either Binary or Bool. Aggregation functions are not supported.\n");
  }
  printf("%d records:\n", totalData);
  fprintf(fp, "Querying On %d records:\n", totalData);

  for (int j = 0; j < n; j++) {
    char condition[BUFFER_SIZE - 30] = "\0";
    char tempS[64] = "\0";

    int m = 10 < num_of_tables ? 10 : num_of_tables;

    for (int i = 1; i <= m; i++) {
      if (i == 1) {
        sprintf(tempS, "t1 = %d", i);
      } else {
        sprintf(tempS, " or t1 = %d ", i);
      }
      strcat(condition, tempS);

      sprintf(command, "select %s from meters where %s", aggreFunc[j], condition);

      printf("Where condition: %s\n", condition);
      fprintf(fp, "%s\n", command);

      double t = taosGetTimestampMs();

      TAOS_RES *pSql = taos_query(taos, command);
      int32_t code = taos_errno(pSql);

      if (code != 0) {
        errorPrint( "Failed to query:%s\n", taos_errstr(pSql));
        taos_free_result(pSql);
        taos_close(taos);
        fclose(fp);
        return NULL;
      }
      int count = 0;
      while(taos_fetch_row(pSql) != NULL) {
        count++;
      }
      t = taosGetTimestampMs() - t;

      fprintf(fp, "| Speed: %12.2f(per s) | Latency: %.4f(ms) |\n",
              num_of_tables * num_of_DPT / (t * 1000.0), t);
      printf("select %10s took %.6f second(s)\n\n", aggreFunc[j], t * 1000.0);

      taos_free_result(pSql);
    }
    fprintf(fp, "\n");
  }
  fclose(fp);
#endif
  return NULL;
}


static int insertTestProcess() {

  setupForAnsiEscape();
  int ret = printfInsertMeta();
  resetAfterAnsiEscape();

  if (ret == -1)
    exit(EXIT_FAILURE);

  debugPrint("%d result file: %s\n", __LINE__, g_Dbs.resultFile);
  g_fpOfInsertResult = fopen(g_Dbs.resultFile, "a");
  if (NULL == g_fpOfInsertResult) {
    errorPrint( "Failed to open %s for save result\n", g_Dbs.resultFile);
    return -1;
  }

  printfInsertMetaToFile(g_fpOfInsertResult);

  if (!g_args.answer_yes) {
    printf("Press enter key to continue\n\n");
    (void)getchar();
  }

  init_rand_data();

  // create database and super tables
  if(createDatabasesAndStables() != 0) {
    fclose(g_fpOfInsertResult);
    return -1;
  }

  // pretreatement
  prepareSampleData();

  double start;
  double end;

  // create child tables
  start = taosGetTimestampMs();
  createChildTables();
  end = taosGetTimestampMs();

  if (g_totalChildTables > 0) {
    printf("Spent %.4f seconds to create %d tables with %d thread(s)\n\n",
            (end - start)/1000.0, g_totalChildTables, g_Dbs.threadCountByCreateTbl);
    fprintf(g_fpOfInsertResult,
            "Spent %.4f seconds to create %d tables with %d thread(s)\n\n",
            (end - start)/1000.0, g_totalChildTables, g_Dbs.threadCountByCreateTbl);
  }

  taosMsleep(1000);
  // create sub threads for inserting data
  //start = taosGetTimestampMs();
  for (int i = 0; i < g_Dbs.dbCount; i++) {
    if (g_Dbs.use_metric) {
      if (g_Dbs.db[i].superTblCount > 0) {
        for (int j = 0; j < g_Dbs.db[i].superTblCount; j++) {

          SSuperTable* superTblInfo = &g_Dbs.db[i].superTbls[j];

          if (superTblInfo && (superTblInfo->insertRows > 0)) {
            startMultiThreadInsertData(
              g_Dbs.threadCount,
              g_Dbs.db[i].dbName,
              g_Dbs.db[i].dbCfg.precision,
              superTblInfo);
          }
        }
      }
    } else {
        startMultiThreadInsertData(
          g_Dbs.threadCount,
          g_Dbs.db[i].dbName,
          g_Dbs.db[i].dbCfg.precision,
          NULL);
    }
  }
  //end = taosGetTimestampMs();

  //int64_t    totalInsertRows = 0;
  //int64_t    totalAffectedRows = 0;
  //for (int i = 0; i < g_Dbs.dbCount; i++) {
  //  for (int j = 0; j < g_Dbs.db[i].superTblCount; j++) {
  //  totalInsertRows+= g_Dbs.db[i].superTbls[j].totalInsertRows;
  //  totalAffectedRows += g_Dbs.db[i].superTbls[j].totalAffectedRows;
  //}
  //printf("Spent %.4f seconds to insert rows: %"PRId64", affected rows: %"PRId64" with %d thread(s)\n\n", end - start, totalInsertRows, totalAffectedRows, g_Dbs.threadCount);
  postFreeResource();

  return 0;
}

static void *specifiedTableQuery(void *sarg) {
  threadInfo *pThreadInfo = (threadInfo *)sarg;

  if (pThreadInfo->taos == NULL) {
    TAOS * taos = NULL;
    taos = taos_connect(g_queryInfo.host,
          g_queryInfo.user,
          g_queryInfo.password,
          NULL,
          g_queryInfo.port);
    if (taos == NULL) {
      errorPrint("[%d] Failed to connect to TDengine, reason:%s\n",
            pThreadInfo->threadID, taos_errstr(NULL));
      return NULL;
    } else {
      pThreadInfo->taos = taos;
    }
  }

  char sqlStr[MAX_DB_NAME_SIZE + 5];
  sprintf(sqlStr, "use %s", g_queryInfo.dbName);
  if (0 != queryDbExec(pThreadInfo->taos, sqlStr, NO_INSERT_TYPE, false)) {
    taos_close(pThreadInfo->taos);
    errorPrint( "use database %s failed!\n\n",
                g_queryInfo.dbName);
    return NULL;
  }

  int64_t st = 0;
  int64_t et = 0;

  int queryTimes = g_queryInfo.specifiedQueryInfo.queryTimes;

  int totalQueried = 0;
  int64_t  lastPrintTime = taosGetTimestampMs();
  int64_t  startTs = taosGetTimestampMs();

  while(queryTimes --) {
    if (g_queryInfo.specifiedQueryInfo.queryInterval && (et - st) <
            (int64_t)g_queryInfo.specifiedQueryInfo.queryInterval) {
      taosMsleep(g_queryInfo.specifiedQueryInfo.queryInterval - (et - st)); // ms
    }

    st = taosGetTimestampMs();

    if (0 == strncasecmp(g_queryInfo.queryMode, "taosc", 5)) {
      int64_t t1 = taosGetTimestampMs();
      char tmpFile[MAX_FILE_NAME_LEN*2] = {0};
      if (g_queryInfo.specifiedQueryInfo.result[pThreadInfo->querySeq][0] != 0) {
        sprintf(tmpFile, "%s-%d",
                g_queryInfo.specifiedQueryInfo.result[pThreadInfo->querySeq],
                pThreadInfo->threadID);
      }
      selectAndGetResult(pThreadInfo->taos,
          g_queryInfo.specifiedQueryInfo.sql[pThreadInfo->querySeq], tmpFile);
      int64_t t2 = taosGetTimestampMs();
      printf("=[taosc] thread[%"PRId64"] complete one sql, Spent %10.3f s\n",
              taosGetSelfPthreadId(), (t2 - t1)/1000.0);
    } else {
      int64_t t1 = taosGetTimestampMs();
      int retCode = postProceSql(g_queryInfo.host,
              g_queryInfo.port,
              g_queryInfo.specifiedQueryInfo.sql[pThreadInfo->querySeq]);
      if (0 != retCode) {
        printf("====restful return fail, threadID[%d]\n", pThreadInfo->threadID);
        return NULL;
      }
      int64_t t2 = taosGetTimestampMs();
      printf("=[restful] thread[%"PRId64"] complete one sql, Spent %10.3f s\n",
              taosGetSelfPthreadId(), (t2 - t1)/1000.0);

    }
    totalQueried ++;
    g_queryInfo.specifiedQueryInfo.totalQueried ++;

    et = taosGetTimestampMs();

    int64_t  currentPrintTime = taosGetTimestampMs();
    int64_t  endTs = taosGetTimestampMs();
    if (currentPrintTime - lastPrintTime > 30*1000) {
      debugPrint("%s() LN%d, endTs=%"PRId64"ms, startTs=%"PRId64"ms\n",
          __func__, __LINE__, endTs, startTs);
      printf("thread[%d] has currently completed queries: %d, QPS: %10.6f\n",
                    pThreadInfo->threadID,
                    totalQueried,
                    (double)(totalQueried/((endTs-startTs)/1000.0)));
      lastPrintTime = currentPrintTime;
    }
  }
  return NULL;
}

static void replaceChildTblName(char* inSql, char* outSql, int tblIndex) {
  char sourceString[32] = "xxxx";
  char subTblName[MAX_TB_NAME_SIZE*3];
  sprintf(subTblName, "%s.%s",
          g_queryInfo.dbName,
          g_queryInfo.superQueryInfo.childTblName + tblIndex*TSDB_TABLE_NAME_LEN);

  //printf("inSql: %s\n", inSql);

  char* pos = strstr(inSql, sourceString);
  if (0 == pos) {
    return;
  }

  tstrncpy(outSql, inSql, pos - inSql + 1);
  //printf("1: %s\n", outSql);
  strcat(outSql, subTblName);
  //printf("2: %s\n", outSql);
  strcat(outSql, pos+strlen(sourceString));
  //printf("3: %s\n", outSql);
}

static void *superTableQuery(void *sarg) {
  char sqlstr[1024];
  threadInfo *pThreadInfo = (threadInfo *)sarg;

  if (pThreadInfo->taos == NULL) {
    TAOS * taos = NULL;
    taos = taos_connect(g_queryInfo.host,
          g_queryInfo.user,
          g_queryInfo.password,
          NULL,
          g_queryInfo.port);
    if (taos == NULL) {
      errorPrint("[%d] Failed to connect to TDengine, reason:%s\n",
            pThreadInfo->threadID, taos_errstr(NULL));
      return NULL;
    } else {
      pThreadInfo->taos = taos;
    }
  }

  int64_t st = 0;
  int64_t et = (int64_t)g_queryInfo.superQueryInfo.queryInterval;

  int queryTimes = g_queryInfo.superQueryInfo.queryTimes;
  int totalQueried = 0;
  int64_t  startTs = taosGetTimestampMs();

  int64_t  lastPrintTime = taosGetTimestampMs();
  while(queryTimes --) {
    if (g_queryInfo.superQueryInfo.queryInterval
            && (et - st) < (int64_t)g_queryInfo.superQueryInfo.queryInterval) {
      taosMsleep(g_queryInfo.superQueryInfo.queryInterval - (et - st)); // ms
      //printf("========sleep duration:%"PRId64 "========inserted rows:%d, table range:%d - %d\n", (1000 - (et - st)), i, pThreadInfo->start_table_from, pThreadInfo->end_table_to);
    }

    st = taosGetTimestampMs();
    for (int i = pThreadInfo->start_table_from; i <= pThreadInfo->end_table_to; i++) {
      for (int j = 0; j < g_queryInfo.superQueryInfo.sqlCount; j++) {
        memset(sqlstr,0,sizeof(sqlstr));
        replaceChildTblName(g_queryInfo.superQueryInfo.sql[j], sqlstr, i);
        char tmpFile[MAX_FILE_NAME_LEN*2] = {0};
        if (g_queryInfo.superQueryInfo.result[j][0] != 0) {
          sprintf(tmpFile, "%s-%d",
                  g_queryInfo.superQueryInfo.result[j],
                  pThreadInfo->threadID);
        }
        selectAndGetResult(pThreadInfo->taos, sqlstr, tmpFile);

        totalQueried++;
        g_queryInfo.superQueryInfo.totalQueried ++;

        int64_t  currentPrintTime = taosGetTimestampMs();
        int64_t  endTs = taosGetTimestampMs();
        if (currentPrintTime - lastPrintTime > 30*1000) {
          printf("thread[%d] has currently completed queries: %d, QPS: %10.3f\n",
                    pThreadInfo->threadID,
                    totalQueried,
                    (double)(totalQueried/((endTs-startTs)/1000.0)));
          lastPrintTime = currentPrintTime;
        }
      }
    }
    et = taosGetTimestampMs();
    printf("####thread[%"PRId64"] complete all sqls to allocate all sub-tables[%"PRId64" - %"PRId64"] once queries duration:%.4fs\n\n",
            taosGetSelfPthreadId(),
            pThreadInfo->start_table_from,
            pThreadInfo->end_table_to,
            (double)(et - st)/1000.0);
  }

  return NULL;
}

static int queryTestProcess() {

  setupForAnsiEscape();
  printfQueryMeta();
  resetAfterAnsiEscape();

  TAOS * taos = NULL;
  taos = taos_connect(g_queryInfo.host,
          g_queryInfo.user,
          g_queryInfo.password,
          NULL,
          g_queryInfo.port);
  if (taos == NULL) {
    errorPrint( "Failed to connect to TDengine, reason:%s\n",
            taos_errstr(NULL));
    exit(-1);
  }

  if (0 != g_queryInfo.superQueryInfo.sqlCount) {
    getAllChildNameOfSuperTable(taos,
            g_queryInfo.dbName,
            g_queryInfo.superQueryInfo.sTblName,
            &g_queryInfo.superQueryInfo.childTblName,
            &g_queryInfo.superQueryInfo.childTblCount);
  }

  if (!g_args.answer_yes) {
    printf("Press enter key to continue\n\n");
    (void)getchar();
  }

  printfQuerySystemInfo(taos);

  pthread_t  *pids  = NULL;
  threadInfo *infos = NULL;
  //==== create sub threads for query from specify table
  int nConcurrent = g_queryInfo.specifiedQueryInfo.concurrent;
  int nSqlCount = g_queryInfo.specifiedQueryInfo.sqlCount;

  int64_t startTs = taosGetTimestampMs();

  if ((nSqlCount > 0) && (nConcurrent > 0)) {

    pids  = malloc(nConcurrent * nSqlCount * sizeof(pthread_t));
    infos = malloc(nConcurrent * nSqlCount * sizeof(threadInfo));

    if ((NULL == pids) || (NULL == infos)) {
      taos_close(taos);
      ERROR_EXIT("memory allocation failed for create threads\n");
    }

    for (int i = 0; i < nConcurrent; i++) {
      for (int j = 0; j < nSqlCount; j++) {
        threadInfo *t_info = infos + i * nSqlCount + j;
        t_info->threadID = i * nSqlCount + j;
        t_info->querySeq = j;

        if (0 == strncasecmp(g_queryInfo.queryMode, "taosc", 5)) {

          char sqlStr[MAX_TB_NAME_SIZE*2];
          sprintf(sqlStr, "use %s", g_queryInfo.dbName);
          verbosePrint("%s() %d sqlStr: %s\n", __func__, __LINE__, sqlStr);
          if (0 != queryDbExec(taos, sqlStr, NO_INSERT_TYPE, false)) {
            taos_close(taos);
            free(infos);
            free(pids);
            errorPrint( "use database %s failed!\n\n",
                g_queryInfo.dbName);
            return -1;
          }
        }

        t_info->taos = NULL;// TODO: workaround to use separate taos connection;

        pthread_create(pids + i * nSqlCount + j, NULL, specifiedTableQuery,
            t_info);
      }
    }
  } else {
    g_queryInfo.specifiedQueryInfo.concurrent = 0;
  }

  taos_close(taos);

  pthread_t  *pidsOfSub  = NULL;
  threadInfo *infosOfSub = NULL;
  //==== create sub threads for query from all sub table of the super table
  if ((g_queryInfo.superQueryInfo.sqlCount > 0)
          && (g_queryInfo.superQueryInfo.threadCnt > 0)) {
    pidsOfSub  = malloc(g_queryInfo.superQueryInfo.threadCnt * sizeof(pthread_t));
    infosOfSub = malloc(g_queryInfo.superQueryInfo.threadCnt * sizeof(threadInfo));

    if ((NULL == pidsOfSub) || (NULL == infosOfSub)) {
      free(infos);
      free(pids);

      ERROR_EXIT("memory allocation failed for create threads\n");
    }

    int ntables = g_queryInfo.superQueryInfo.childTblCount;
    int threads = g_queryInfo.superQueryInfo.threadCnt;

    int a = ntables / threads;
    if (a < 1) {
      threads = ntables;
      a = 1;
    }

    int b = 0;
    if (threads != 0) {
      b = ntables % threads;
    }

    int startFrom = 0;
    for (int i = 0; i < threads; i++) {
      threadInfo *t_info = infosOfSub + i;
      t_info->threadID = i;

      t_info->start_table_from = startFrom;
      t_info->ntables = i<b?a+1:a;
      t_info->end_table_to = i < b ? startFrom + a : startFrom + a - 1;
      startFrom = t_info->end_table_to + 1;
      t_info->taos = NULL; // TODO: workaround to use separate taos connection;
      pthread_create(pidsOfSub + i, NULL, superTableQuery, t_info);
    }

    g_queryInfo.superQueryInfo.threadCnt = threads;
  } else {
    g_queryInfo.superQueryInfo.threadCnt = 0;
  }

  if ((nSqlCount > 0) && (nConcurrent > 0)) {
    for (int i = 0; i < nConcurrent; i++) {
      for (int j = 0; j < nSqlCount; j++) {
        pthread_join(pids[i * nSqlCount + j], NULL);
      }
    }
  }

  tmfree((char*)pids);
  tmfree((char*)infos);

  for (int i = 0; i < g_queryInfo.superQueryInfo.threadCnt; i++) {
    pthread_join(pidsOfSub[i], NULL);
  }

  tmfree((char*)pidsOfSub);
  tmfree((char*)infosOfSub);

//  taos_close(taos);// TODO: workaround to use separate taos connection;
  int64_t endTs = taosGetTimestampMs();

  int totalQueried = g_queryInfo.specifiedQueryInfo.totalQueried +
    g_queryInfo.superQueryInfo.totalQueried;

  printf("==== completed total queries: %d, the QPS of all threads: %10.3f====\n",
          totalQueried,
          (double)(totalQueried/((endTs-startTs)/1000.0)));
  return 0;
}

static void subscribe_callback(TAOS_SUB* tsub, TAOS_RES *res, void* param, int code) {
  if (res == NULL || taos_errno(res) != 0) {
    errorPrint("%s() LN%d, failed to subscribe result, code:%d, reason:%s\n",
           __func__, __LINE__, code, taos_errstr(res));
    return;
  }

  getResult(res, (char*)param);
  taos_free_result(res);
}

static TAOS_SUB* subscribeImpl(TAOS *taos, char *sql, char* topic, char* resultFileName) {
  TAOS_SUB* tsub = NULL;

  if (g_queryInfo.specifiedQueryInfo.mode) {
    tsub = taos_subscribe(taos,
            g_queryInfo.specifiedQueryInfo.subscribeRestart,
            topic, sql, subscribe_callback, (void*)resultFileName,
            g_queryInfo.specifiedQueryInfo.subscribeInterval);
  } else {
    tsub = taos_subscribe(taos,
            g_queryInfo.specifiedQueryInfo.subscribeRestart,
            topic, sql, NULL, NULL, 0);
  }

  if (tsub == NULL) {
    printf("failed to create subscription. topic:%s, sql:%s\n", topic, sql);
    return NULL;
  }

  return tsub;
}

static void *superSubscribe(void *sarg) {
  threadInfo *pThreadInfo = (threadInfo *)sarg;
  char subSqlstr[1024];
  TAOS_SUB*    tsub[MAX_QUERY_SQL_COUNT] = {0};

  if (pThreadInfo->taos == NULL) {
    TAOS * taos = NULL;
    taos = taos_connect(g_queryInfo.host,
          g_queryInfo.user,
          g_queryInfo.password,
          g_queryInfo.dbName,
          g_queryInfo.port);
    if (taos == NULL) {
      errorPrint("[%d] Failed to connect to TDengine, reason:%s\n",
            pThreadInfo->threadID, taos_errstr(NULL));
      return NULL;
    } else {
      pThreadInfo->taos = taos;
    }
  }

  char sqlStr[MAX_TB_NAME_SIZE*2];
  sprintf(sqlStr, "use %s", g_queryInfo.dbName);
  if (0 != queryDbExec(pThreadInfo->taos, sqlStr, NO_INSERT_TYPE, false)) {
    taos_close(pThreadInfo->taos);
    errorPrint( "use database %s failed!\n\n",
                g_queryInfo.dbName);
    return NULL;
  }

  //int64_t st = 0;
  //int64_t et = 0;
  do {
    //if (g_queryInfo.specifiedQueryInfo.queryInterval && (et - st) < g_queryInfo.specifiedQueryInfo.queryInterval) {
    //  taosMsleep(g_queryInfo.specifiedQueryInfo.queryInterval- (et - st)); // ms
    //  //printf("========sleep duration:%"PRId64 "========inserted rows:%d, table range:%d - %d\n", (1000 - (et - st)), i, pThreadInfo->start_table_from, pThreadInfo->end_table_to);
    //}

    //st = taosGetTimestampMs();
    char topic[32] = {0};
    for (int i = 0; i < g_queryInfo.superQueryInfo.sqlCount; i++) {
      sprintf(topic, "taosdemo-subscribe-%d", i);
      memset(subSqlstr,0,sizeof(subSqlstr));
      replaceChildTblName(g_queryInfo.superQueryInfo.sql[i], subSqlstr, i);
      char tmpFile[MAX_FILE_NAME_LEN*2] = {0};
      if (g_queryInfo.superQueryInfo.result[i][0] != 0) {
        sprintf(tmpFile, "%s-%d",
                g_queryInfo.superQueryInfo.result[i], pThreadInfo->threadID);
      }
      tsub[i] = subscribeImpl(pThreadInfo->taos, subSqlstr, topic, tmpFile);
      if (NULL == tsub[i]) {
        taos_close(pThreadInfo->taos);
        return NULL;
      }
    }
    //et = taosGetTimestampMs();
    //printf("========thread[%"PRId64"] complete all sqls to super table once queries duration:%.4fs\n", taosGetSelfPthreadId(), (double)(et - st)/1000.0);
  } while(0);

  // start loop to consume result
  TAOS_RES* res = NULL;
  while(1) {
    for (int i = 0; i < g_queryInfo.superQueryInfo.sqlCount; i++) {
      if (1 == g_queryInfo.superQueryInfo.mode) {
        continue;
      }

      res = taos_consume(tsub[i]);
      if (res) {
        char tmpFile[MAX_FILE_NAME_LEN*2] = {0};
        if (g_queryInfo.superQueryInfo.result[i][0] != 0) {
          sprintf(tmpFile, "%s-%d",
                  g_queryInfo.superQueryInfo.result[i],
                  pThreadInfo->threadID);
        }
        getResult(res, tmpFile);
      }
    }
  }
  taos_free_result(res);

  for (int i = 0; i < g_queryInfo.superQueryInfo.sqlCount; i++) {
    taos_unsubscribe(tsub[i], g_queryInfo.superQueryInfo.subscribeKeepProgress);
  }

  taos_close(pThreadInfo->taos);
  return NULL;
}

static void *specifiedSubscribe(void *sarg) {
  threadInfo *pThreadInfo = (threadInfo *)sarg;
  TAOS_SUB*    tsub[MAX_QUERY_SQL_COUNT] = {0};

  if (pThreadInfo->taos == NULL) {
    TAOS * taos = NULL;
    taos = taos_connect(g_queryInfo.host,
          g_queryInfo.user,
          g_queryInfo.password,
          g_queryInfo.dbName,
          g_queryInfo.port);
    if (taos == NULL) {
      errorPrint("[%d] Failed to connect to TDengine, reason:%s\n",
            pThreadInfo->threadID, taos_errstr(NULL));
      return NULL;
    } else {
      pThreadInfo->taos = taos;
    }
  }

  char sqlStr[MAX_TB_NAME_SIZE*2];
  sprintf(sqlStr, "use %s", g_queryInfo.dbName);
  debugPrint("%s() %d sqlStr: %s\n", __func__, __LINE__, sqlStr);
  if (0 != queryDbExec(pThreadInfo->taos, sqlStr, NO_INSERT_TYPE, false)) {
    taos_close(pThreadInfo->taos);
    return NULL;
  }

  //int64_t st = 0;
  //int64_t et = 0;
  do {
    //if (g_queryInfo.specifiedQueryInfo.queryInterval && (et - st) < g_queryInfo.specifiedQueryInfo.queryInterval) {
    //  taosMsleep(g_queryInfo.specifiedQueryInfo.queryInterval- (et - st)); // ms
    //  //printf("========sleep duration:%"PRId64 "========inserted rows:%d, table range:%d - %d\n", (1000 - (et - st)), i, pThreadInfo->start_table_from, pThreadInfo->end_table_to);
    //}

    //st = taosGetTimestampMs();
    char topic[32] = {0};
    for (int i = 0; i < g_queryInfo.specifiedQueryInfo.sqlCount; i++) {
      sprintf(topic, "taosdemo-subscribe-%d", i);
      char tmpFile[MAX_FILE_NAME_LEN*2] = {0};
      if (g_queryInfo.superQueryInfo.result[i][0] != 0) {
        sprintf(tmpFile, "%s-%d",
                g_queryInfo.specifiedQueryInfo.result[i], pThreadInfo->threadID);
      }
      tsub[i] = subscribeImpl(pThreadInfo->taos,
          g_queryInfo.specifiedQueryInfo.sql[i], topic, tmpFile);
      if (NULL == tsub[i]) {
        taos_close(pThreadInfo->taos);
        return NULL;
      }
    }
    //et = taosGetTimestampMs();
    //printf("========thread[%"PRId64"] complete all sqls to super table once queries duration:%.4fs\n", taosGetSelfPthreadId(), (double)(et - st)/1000.0);
  } while(0);

  // start loop to consume result
  TAOS_RES* res = NULL;
  while(1) {
    for (int i = 0; i < g_queryInfo.specifiedQueryInfo.sqlCount; i++) {
      if (SYNC_QUERY_MODE == g_queryInfo.specifiedQueryInfo.mode) {
        continue;
      }

      res = taos_consume(tsub[i]);
      if (res) {
        char tmpFile[MAX_FILE_NAME_LEN*2] = {0};
        if (g_queryInfo.specifiedQueryInfo.result[i][0] != 0) {
          sprintf(tmpFile, "%s-%d",
                  g_queryInfo.specifiedQueryInfo.result[i], pThreadInfo->threadID);
        }
        getResult(res, tmpFile);
      }
    }
  }
  taos_free_result(res);

  for (int i = 0; i < g_queryInfo.specifiedQueryInfo.sqlCount; i++) {
    taos_unsubscribe(tsub[i],
        g_queryInfo.specifiedQueryInfo.subscribeKeepProgress);
  }

  taos_close(pThreadInfo->taos);
  return NULL;
}

static int subscribeTestProcess() {
  setupForAnsiEscape();
  printfQueryMeta();
  resetAfterAnsiEscape();

  if (!g_args.answer_yes) {
    printf("Press enter key to continue\n\n");
    (void) getchar();
  }

  TAOS * taos = NULL;
  taos = taos_connect(g_queryInfo.host,
          g_queryInfo.user,
          g_queryInfo.password,
          g_queryInfo.dbName,
          g_queryInfo.port);
  if (taos == NULL) {
    errorPrint( "Failed to connect to TDengine, reason:%s\n",
            taos_errstr(NULL));
    exit(-1);
  }

  if (0 != g_queryInfo.superQueryInfo.sqlCount) {
    getAllChildNameOfSuperTable(taos,
            g_queryInfo.dbName,
            g_queryInfo.superQueryInfo.sTblName,
            &g_queryInfo.superQueryInfo.childTblName,
            &g_queryInfo.superQueryInfo.childTblCount);
  }

  taos_close(taos); // TODO: workaround to use separate taos connection;

  pthread_t  *pids = NULL;
  threadInfo *infos = NULL;
  //==== create sub threads for query from super table
  if ((g_queryInfo.specifiedQueryInfo.sqlCount <= 0) ||
          (g_queryInfo.specifiedQueryInfo.concurrent <= 0)) {
    errorPrint("%s() LN%d, query sqlCount %"PRId64" or concurrent %"PRId64" is not correct.\n",
              __func__, __LINE__, g_queryInfo.specifiedQueryInfo.sqlCount,
              g_queryInfo.specifiedQueryInfo.concurrent);
    exit(-1);
  }

  pids  = malloc(g_queryInfo.specifiedQueryInfo.concurrent * sizeof(pthread_t));
  infos = malloc(g_queryInfo.specifiedQueryInfo.concurrent * sizeof(threadInfo));
  if ((NULL == pids) || (NULL == infos)) {
      errorPrint("%s() LN%d, malloc failed for create threads\n", __func__, __LINE__);
      exit(-1);
  }

  for (int i = 0; i < g_queryInfo.specifiedQueryInfo.concurrent; i++) {
      threadInfo *t_info = infos + i;
      t_info->threadID = i;
      t_info->taos = NULL;  // TODO: workaround to use separate taos connection;
      pthread_create(pids + i, NULL, specifiedSubscribe, t_info);
  }

  //==== create sub threads for query from sub table
  pthread_t  *pidsOfSub  = NULL;
  threadInfo *infosOfSub = NULL;
  if ((g_queryInfo.superQueryInfo.sqlCount > 0)
          && (g_queryInfo.superQueryInfo.threadCnt > 0)) {
    pidsOfSub  = malloc(g_queryInfo.superQueryInfo.threadCnt *
            sizeof(pthread_t));
    infosOfSub = malloc(g_queryInfo.superQueryInfo.threadCnt *
            sizeof(threadInfo));
    if ((NULL == pidsOfSub) || (NULL == infosOfSub)) {
      errorPrint("%s() LN%d, malloc failed for create threads\n",
              __func__, __LINE__);
      // taos_close(taos);
      exit(-1);
    }

    int ntables = g_queryInfo.superQueryInfo.childTblCount;
    int threads = g_queryInfo.superQueryInfo.threadCnt;

    int a = ntables / threads;
    if (a < 1) {
      threads = ntables;
      a = 1;
    }

    int b = 0;
    if (threads != 0) {
      b = ntables % threads;
    }

    int startFrom = 0;
    for (int i = 0; i < threads; i++) {
      threadInfo *t_info = infosOfSub + i;
      t_info->threadID = i;

      t_info->start_table_from = startFrom;
      t_info->ntables = i<b?a+1:a;
      t_info->end_table_to = i < b ? startFrom + a : startFrom + a - 1;
      startFrom = t_info->end_table_to + 1;
      t_info->taos = NULL; // TODO: workaround to use separate taos connection;
      pthread_create(pidsOfSub + i, NULL, superSubscribe, t_info);
    }

    g_queryInfo.superQueryInfo.threadCnt = threads;

    for (int i = 0; i < g_queryInfo.superQueryInfo.threadCnt; i++) {
      pthread_join(pidsOfSub[i], NULL);
    }
  }

  for (int i = 0; i < g_queryInfo.specifiedQueryInfo.concurrent; i++) {
    pthread_join(pids[i], NULL);
  }

  tmfree((char*)pids);
  tmfree((char*)infos);

  tmfree((char*)pidsOfSub);
  tmfree((char*)infosOfSub);
//   taos_close(taos);
  return 0;
}

static void initOfInsertMeta() {
  memset(&g_Dbs, 0, sizeof(SDbs));

  // set default values
  tstrncpy(g_Dbs.host, "127.0.0.1", MAX_HOSTNAME_SIZE);
  g_Dbs.port = 6030;
  tstrncpy(g_Dbs.user, TSDB_DEFAULT_USER, MAX_USERNAME_SIZE);
  tstrncpy(g_Dbs.password, TSDB_DEFAULT_PASS, MAX_PASSWORD_SIZE);
  g_Dbs.threadCount = 2;

  g_Dbs.use_metric = g_args.use_metric;
}

static void initOfQueryMeta() {
  memset(&g_queryInfo, 0, sizeof(SQueryMetaInfo));

  // set default values
  tstrncpy(g_queryInfo.host, "127.0.0.1", MAX_HOSTNAME_SIZE);
  g_queryInfo.port = 6030;
  tstrncpy(g_queryInfo.user, TSDB_DEFAULT_USER, MAX_USERNAME_SIZE);
  tstrncpy(g_queryInfo.password, TSDB_DEFAULT_PASS, MAX_PASSWORD_SIZE);
}

static void setParaFromArg(){
  if (g_args.host) {
    tstrncpy(g_Dbs.host, g_args.host, MAX_HOSTNAME_SIZE);
  } else {
    tstrncpy(g_Dbs.host, "127.0.0.1", MAX_HOSTNAME_SIZE);
  }

  if (g_args.user) {
    tstrncpy(g_Dbs.user, g_args.user, MAX_USERNAME_SIZE);
  }

  if (g_args.password) {
    tstrncpy(g_Dbs.password, g_args.password, MAX_PASSWORD_SIZE);
  }

  if (g_args.port) {
    g_Dbs.port = g_args.port;
  }

  g_Dbs.threadCount = g_args.num_of_threads;
  g_Dbs.threadCountByCreateTbl = g_args.num_of_threads;

  g_Dbs.dbCount = 1;
  g_Dbs.db[0].drop = 1;

  tstrncpy(g_Dbs.db[0].dbName, g_args.database, MAX_DB_NAME_SIZE);
  g_Dbs.db[0].dbCfg.replica = g_args.replica;
  tstrncpy(g_Dbs.db[0].dbCfg.precision, "ms", MAX_DB_NAME_SIZE);

  tstrncpy(g_Dbs.resultFile, g_args.output_file, MAX_FILE_NAME_LEN);

  g_Dbs.use_metric = g_args.use_metric;
  g_Dbs.insert_only = g_args.insert_only;

  g_Dbs.do_aggreFunc = true;

  char dataString[STRING_LEN];
  char **data_type = g_args.datatype;

  memset(dataString, 0, STRING_LEN);

  if (strcasecmp(data_type[0], "BINARY") == 0
          || strcasecmp(data_type[0], "BOOL") == 0
          || strcasecmp(data_type[0], "NCHAR") == 0 ) {
    g_Dbs.do_aggreFunc = false;
  }

  if (g_args.use_metric) {
    g_Dbs.db[0].superTblCount = 1;
    tstrncpy(g_Dbs.db[0].superTbls[0].sTblName, "meters", MAX_TB_NAME_SIZE);
    g_Dbs.db[0].superTbls[0].childTblCount = g_args.num_of_tables;
    g_Dbs.threadCount = g_args.num_of_threads;
    g_Dbs.threadCountByCreateTbl = g_args.num_of_threads;
    g_Dbs.queryMode = g_args.query_mode;

    g_Dbs.db[0].superTbls[0].autoCreateTable = PRE_CREATE_SUBTBL;
    g_Dbs.db[0].superTbls[0].childTblExists = TBL_NO_EXISTS;
    g_Dbs.db[0].superTbls[0].disorderRange = g_args.disorderRange;
    g_Dbs.db[0].superTbls[0].disorderRatio = g_args.disorderRatio;
    tstrncpy(g_Dbs.db[0].superTbls[0].childTblPrefix,
            g_args.tb_prefix, MAX_TB_NAME_SIZE);
    tstrncpy(g_Dbs.db[0].superTbls[0].dataSource, "rand", MAX_TB_NAME_SIZE);
    tstrncpy(g_Dbs.db[0].superTbls[0].insertMode, "taosc", MAX_TB_NAME_SIZE);
    tstrncpy(g_Dbs.db[0].superTbls[0].startTimestamp,
            "2017-07-14 10:40:00.000", MAX_TB_NAME_SIZE);
    g_Dbs.db[0].superTbls[0].timeStampStep = DEFAULT_TIMESTAMP_STEP;

    g_Dbs.db[0].superTbls[0].insertRows = g_args.num_of_DPT;
    g_Dbs.db[0].superTbls[0].maxSqlLen = g_args.max_sql_len;

    g_Dbs.db[0].superTbls[0].columnCount = 0;
    for (int i = 0; i < MAX_NUM_DATATYPE; i++) {
      if (data_type[i] == NULL) {
        break;
      }

      tstrncpy(g_Dbs.db[0].superTbls[0].columns[i].dataType,
              data_type[i], MAX_TB_NAME_SIZE);
      g_Dbs.db[0].superTbls[0].columns[i].dataLen = g_args.len_of_binary;
      g_Dbs.db[0].superTbls[0].columnCount++;
    }

    if (g_Dbs.db[0].superTbls[0].columnCount > g_args.num_of_CPR) {
      g_Dbs.db[0].superTbls[0].columnCount = g_args.num_of_CPR;
    } else {
      for (int i = g_Dbs.db[0].superTbls[0].columnCount; i < g_args.num_of_CPR; i++) {
        tstrncpy(g_Dbs.db[0].superTbls[0].columns[i].dataType, "INT", MAX_TB_NAME_SIZE);
        g_Dbs.db[0].superTbls[0].columns[i].dataLen = 0;
        g_Dbs.db[0].superTbls[0].columnCount++;
      }
    }

    tstrncpy(g_Dbs.db[0].superTbls[0].tags[0].dataType, "INT", MAX_TB_NAME_SIZE);
    g_Dbs.db[0].superTbls[0].tags[0].dataLen = 0;

    tstrncpy(g_Dbs.db[0].superTbls[0].tags[1].dataType, "BINARY", MAX_TB_NAME_SIZE);
    g_Dbs.db[0].superTbls[0].tags[1].dataLen = g_args.len_of_binary;
    g_Dbs.db[0].superTbls[0].tagCount = 2;
  } else {
    g_Dbs.threadCountByCreateTbl = g_args.num_of_threads;
    g_Dbs.db[0].superTbls[0].tagCount = 0;
  }
}

/* Function to do regular expression check */
static int regexMatch(const char *s, const char *reg, int cflags) {
  regex_t regex;
  char    msgbuf[100] = {0};

  /* Compile regular expression */
  if (regcomp(&regex, reg, cflags) != 0) {
    printf("Fail to compile regex\n");
    exit(-1);
  }

  /* Execute regular expression */
  int reti = regexec(&regex, s, 0, NULL, 0);
  if (!reti) {
    regfree(&regex);
    return 1;
  } else if (reti == REG_NOMATCH) {
    regfree(&regex);
    return 0;
  } else {
    regerror(reti, &regex, msgbuf, sizeof(msgbuf));
    printf("Regex match failed: %s\n", msgbuf);
    regfree(&regex);
    exit(-1);
  }

  return 0;
}

static int isCommentLine(char *line) {
  if (line == NULL) return 1;

  return regexMatch(line, "^\\s*#.*", REG_EXTENDED);
}

static void querySqlFile(TAOS* taos, char* sqlFile)
{
  FILE *fp = fopen(sqlFile, "r");
  if (fp == NULL) {
    printf("failed to open file %s, reason:%s\n", sqlFile, strerror(errno));
    return;
  }

  int       read_len = 0;
  char *    cmd = calloc(1, MAX_SQL_SIZE);
  size_t    cmd_len = 0;
  char *    line = NULL;
  size_t    line_len = 0;

  double t = taosGetTimestampMs();

  while((read_len = tgetline(&line, &line_len, fp)) != -1) {
    if (read_len >= MAX_SQL_SIZE) continue;
    line[--read_len] = '\0';

    if (read_len == 0 || isCommentLine(line)) {  // line starts with #
      continue;
    }

    if (line[read_len - 1] == '\\') {
      line[read_len - 1] = ' ';
      memcpy(cmd + cmd_len, line, read_len);
      cmd_len += read_len;
      continue;
    }

    memcpy(cmd + cmd_len, line, read_len);
    verbosePrint("%s() LN%d cmd: %s\n", __func__, __LINE__, cmd);
    if (0 != queryDbExec(taos, cmd, NO_INSERT_TYPE, false)) {
        errorPrint("%s() LN%d, queryDbExec %s failed!\n",
               __func__, __LINE__, cmd);
        tmfree(cmd);
        tmfree(line);
        tmfclose(fp);
        return;
    }
    memset(cmd, 0, MAX_SQL_SIZE);
    cmd_len = 0;
  }

  t = taosGetTimestampMs() - t;
  printf("run %s took %.6f second(s)\n\n", sqlFile, t);

  tmfree(cmd);
  tmfree(line);
  tmfclose(fp);
  return;
}

static void testMetaFile() {
    if (INSERT_TEST == g_args.test_mode) {
      if (g_Dbs.cfgDir[0])
          taos_options(TSDB_OPTION_CONFIGDIR, g_Dbs.cfgDir);

      insertTestProcess();

    } else if (QUERY_TEST == g_args.test_mode) {
      if (g_queryInfo.cfgDir[0])
          taos_options(TSDB_OPTION_CONFIGDIR, g_queryInfo.cfgDir);

      queryTestProcess();

    } else if (SUBSCRIBE_TEST == g_args.test_mode) {
      if (g_queryInfo.cfgDir[0])
          taos_options(TSDB_OPTION_CONFIGDIR, g_queryInfo.cfgDir);

      subscribeTestProcess();

    }  else {
      ;
    }
}

static void queryResult() {
  // query data

  pthread_t read_id;
  threadInfo *rInfo = malloc(sizeof(threadInfo));
  assert(rInfo);
  rInfo->start_time = 1500000000000;  // 2017-07-14 10:40:00.000
  rInfo->start_table_from = 0;

  //rInfo->do_aggreFunc = g_Dbs.do_aggreFunc;
  if (g_args.use_metric) {
    rInfo->ntables = g_Dbs.db[0].superTbls[0].childTblCount;
    rInfo->end_table_to = g_Dbs.db[0].superTbls[0].childTblCount - 1;
    rInfo->superTblInfo = &g_Dbs.db[0].superTbls[0];
    tstrncpy(rInfo->tb_prefix,
          g_Dbs.db[0].superTbls[0].childTblPrefix, MAX_TB_NAME_SIZE);
  } else {
    rInfo->ntables = g_args.num_of_tables;
    rInfo->end_table_to = g_args.num_of_tables -1;
    tstrncpy(rInfo->tb_prefix, g_args.tb_prefix, MAX_TB_NAME_SIZE);
  }

  rInfo->taos = taos_connect(
          g_Dbs.host,
          g_Dbs.user,
          g_Dbs.password,
          g_Dbs.db[0].dbName,
          g_Dbs.port);
  if (rInfo->taos == NULL) {
    errorPrint( "Failed to connect to TDengine, reason:%s\n",
            taos_errstr(NULL));
    free(rInfo);
    exit(-1);
  }

  tstrncpy(rInfo->fp, g_Dbs.resultFile, MAX_FILE_NAME_LEN);

  if (!g_Dbs.use_metric) {
    pthread_create(&read_id, NULL, readTable, rInfo);
  } else {
    pthread_create(&read_id, NULL, readMetric, rInfo);
  }
  pthread_join(read_id, NULL);
  taos_close(rInfo->taos);
  free(rInfo);
}

static void testCmdLine() {

  if (strlen(configDir)) {
    wordexp_t full_path;
    if (wordexp(configDir, &full_path, 0) != 0) {
      errorPrint( "Invalid path %s\n", configDir);
      return;
    }
    taos_options(TSDB_OPTION_CONFIGDIR, full_path.we_wordv[0]);
    wordfree(&full_path);
  }

  g_args.test_mode = INSERT_TEST;
  insertTestProcess();

  if (false == g_Dbs.insert_only)
    queryResult();
}

int main(int argc, char *argv[]) {
  parse_args(argc, argv, &g_args);

  debugPrint("meta file: %s\n", g_args.metaFile);

  if (g_args.metaFile) {
    initOfInsertMeta();
    initOfQueryMeta();

    if (false == getInfoFromJsonFile(g_args.metaFile)) {
      printf("Failed to read %s\n", g_args.metaFile);
      return 1;
    }

    testMetaFile();
  } else {
    memset(&g_Dbs, 0, sizeof(SDbs));
    setParaFromArg();

    if (NULL != g_args.sqlFile) {
      TAOS* qtaos = taos_connect(
          g_Dbs.host,
          g_Dbs.user,
          g_Dbs.password,
          g_Dbs.db[0].dbName,
          g_Dbs.port);
      querySqlFile(qtaos, g_args.sqlFile);
      taos_close(qtaos);

    } else {
      testCmdLine();
    }
  }

  return 0;
}
<|MERGE_RESOLUTION|>--- conflicted
+++ resolved
@@ -254,10 +254,6 @@
   int64_t      insertInterval;          // insert interval, will override global insert interval
   int64_t      insertRows;
   int64_t      timeStampStep;
-<<<<<<< HEAD
-
-=======
->>>>>>> 2a425e92
   char         startTimestamp[MAX_TB_NAME_SIZE];
   char         sampleFormat[MAX_TB_NAME_SIZE];  // csv, json
   char         sampleFile[MAX_FILE_NAME_LEN+1];
@@ -1383,10 +1379,6 @@
       printf("      maxSqlLen:         \033[33m%"PRId64"\033[0m\n",
               g_Dbs.db[i].superTbls[j].maxSqlLen);
       printf("      timeStampStep:     \033[33m%"PRId64"\033[0m\n",
-<<<<<<< HEAD
-
-=======
->>>>>>> 2a425e92
               g_Dbs.db[i].superTbls[j].timeStampStep);
       printf("      startTimestamp:    \033[33m%s\033[0m\n",
               g_Dbs.db[i].superTbls[j].startTimestamp);
@@ -1560,15 +1552,10 @@
       fprintf(fp, "      maxSqlLen:         %"PRId64"\n",
               g_Dbs.db[i].superTbls[j].maxSqlLen);
 
-<<<<<<< HEAD
-      fprintf(fp, "      timeStampStep:     %"PRId64"\n",  g_Dbs.db[i].superTbls[j].timeStampStep);
-      fprintf(fp, "      startTimestamp:    %s\n",  g_Dbs.db[i].superTbls[j].startTimestamp);
-=======
       fprintf(fp, "      timeStampStep:     %"PRId64"\n",
               g_Dbs.db[i].superTbls[j].timeStampStep);
       fprintf(fp, "      startTimestamp:    %s\n",
               g_Dbs.db[i].superTbls[j].startTimestamp);
->>>>>>> 2a425e92
       fprintf(fp, "      sampleFormat:      %s\n",  g_Dbs.db[i].superTbls[j].sampleFormat);
       fprintf(fp, "      sampleFile:        %s\n",  g_Dbs.db[i].superTbls[j].sampleFile);
       fprintf(fp, "      tagsFile:          %s\n",  g_Dbs.db[i].superTbls[j].tagsFile);
@@ -4674,15 +4661,9 @@
 
 static int64_t generateDataTail(
         SSuperTable* superTblInfo,
-<<<<<<< HEAD
-        int batch, char* buffer, int remainderBufLen, int64_t insertRows,
-        int64_t startFrom, int64_t startTime, int *pSamplePos, int *dataLen) {
-  int len = 0;
-=======
         int64_t batch, char* buffer, int64_t remainderBufLen, int64_t insertRows,
         int64_t startFrom, int64_t startTime, int64_t *pSamplePos, int64_t *dataLen) {
   int64_t len = 0;
->>>>>>> 2a425e92
   int ncols_per_record = 1; // count first col ts
 
   char *pstr = buffer;
