--- conflicted
+++ resolved
@@ -512,11 +512,7 @@
     int       threadID;
     char      db_name[TSDB_DB_NAME_LEN];
     uint32_t  time_precision;
-<<<<<<< HEAD
-    char      filePath[384];
-=======
     char      filePath[MAX_PATH_LEN];
->>>>>>> e9dabcbc
     FILE      *fp;
     char      tb_prefix[TSDB_TABLE_NAME_LEN];
     uint64_t  start_table_from;
