--- conflicted
+++ resolved
@@ -68,8 +68,6 @@
     INVAID_TEST
 };
 
-<<<<<<< HEAD
-=======
 enum QUERY_MODE {
   SYNC_QUERY_MODE,          // 0
   ASYNC_QUERY_MODE,         // 1
@@ -78,7 +76,6 @@
 
 #define MAX_RECORDS_PER_REQ     32766
 
->>>>>>> 9c0e8c9d
 #define MAX_SQL_SIZE       65536
 #define BUFFER_SIZE        (65536*2)
 #define COND_BUF_LEN        BUFFER_SIZE - 30
