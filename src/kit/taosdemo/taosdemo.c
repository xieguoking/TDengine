﻿/*
 * Copyright (c) 2019 TAOS Data, Inc. <jhtao@taosdata.com>
 *
 * This program is free software: you can use, redistribute, and/or modify
 * it under the terms of the GNU Affero General Public License, version 3
 * or later ("AGPL"), as published by the Free Software Foundation.
 *
 * This program is distributed in the hope that it will be useful, but WITHOUT
 * ANY WARRANTY; without even the implied warranty of MERCHANTABILITY or
 * FITNESS FOR A PARTICULAR PURPOSE.
 *
 * You should have received a copy of the GNU Affero General Public License
 * along with this program. If not, see <http://www.gnu.org/licenses/>.
 */


/*
   when in some thread query return error, thread don't exit, but return, otherwise coredump in other thread.
*/

#define _GNU_SOURCE
#define CURL_STATICLIB

#ifdef LINUX
  #include <argp.h>
  #include <assert.h>
  #include <inttypes.h>
  #ifndef _ALPINE
    #include <error.h>
  #endif
  #include <pthread.h>
  #include <semaphore.h>
  #include <stdbool.h>
  #include <stdio.h>
  #include <string.h>
  #include <sys/time.h>
  #include <time.h>
  #include <unistd.h>
  #include <wordexp.h>
  #include <regex.h>
#else  
  #include <assert.h>
  #include <regex.h>
  #include <stdio.h>
<<<<<<< HEAD
  #include "os.h"
  
#ifdef WINDOWS
  #include <winsock2.h>
  typedef unsigned __int32 uint32_t;

  #pragma comment ( lib, "ws2_32.lib" )
#endif
=======
>>>>>>> fcae1ef2
#endif  

#include <stdlib.h>
#include "cJSON.h"

#include "os.h"
#include "taos.h"
#include "taoserror.h"
#include "tutil.h"

#define REQ_EXTRA_BUF_LEN   1024
#define RESP_BUF_LEN        4096

extern char configDir[];

#define INSERT_JSON_NAME      "insert.json"
#define QUERY_JSON_NAME       "query.json"
#define SUBSCRIBE_JSON_NAME   "subscribe.json"

#define INSERT_MODE        0
#define QUERY_MODE         1
#define SUBSCRIBE_MODE     2

#define MAX_SQL_SIZE       65536
#define BUFFER_SIZE        (65536*2)
#define MAX_DB_NAME_SIZE   64
#define MAX_TB_NAME_SIZE   64
#define MAX_DATA_SIZE      16000
#define MAX_NUM_DATATYPE   10
#define OPT_ABORT          1 /* –abort */
#define STRING_LEN         60000
#define MAX_PREPARED_RAND  1000000
#define MAX_FILE_NAME_LEN  256

#define   MAX_SAMPLES_ONCE_FROM_FILE   10000
#define   MAX_NUM_DATATYPE 10

#define   MAX_DB_COUNT           8
#define   MAX_SUPER_TABLE_COUNT  8
#define   MAX_COLUMN_COUNT       1024
#define   MAX_TAG_COUNT          128

#define   MAX_QUERY_SQL_COUNT    10
#define   MAX_QUERY_SQL_LENGTH   256

#define   MAX_DATABASE_COUNT     256
#define INPUT_BUF_LEN   256
<<<<<<< HEAD
=======

#define DEFAULT_TIMESTAMP_STEP  10
>>>>>>> fcae1ef2

typedef enum CREATE_SUB_TALBE_MOD_EN {
  PRE_CREATE_SUBTBL,
  AUTO_CREATE_SUBTBL,
  NO_CREATE_SUBTBL
} CREATE_SUB_TALBE_MOD_EN;
  
typedef enum TALBE_EXISTS_EN {
  TBL_ALREADY_EXISTS,
  TBL_NO_EXISTS,
  TBL_EXISTS_BUTT
} TALBE_EXISTS_EN;

enum MODE {
  SYNC, 
  ASYNC,
  MODE_BUT
};

enum QUERY_TYPE {
  NO_INSERT_TYPE,
  INSERT_TYPE, 
  QUERY_TYPE_BUT
} ;  

enum _show_db_index {
  TSDB_SHOW_DB_NAME_INDEX,
  TSDB_SHOW_DB_CREATED_TIME_INDEX,
  TSDB_SHOW_DB_NTABLES_INDEX,
  TSDB_SHOW_DB_VGROUPS_INDEX,
  TSDB_SHOW_DB_REPLICA_INDEX,
  TSDB_SHOW_DB_QUORUM_INDEX,  
  TSDB_SHOW_DB_DAYS_INDEX,
  TSDB_SHOW_DB_KEEP_INDEX,
  TSDB_SHOW_DB_CACHE_INDEX,
  TSDB_SHOW_DB_BLOCKS_INDEX,
  TSDB_SHOW_DB_MINROWS_INDEX,
  TSDB_SHOW_DB_MAXROWS_INDEX,
  TSDB_SHOW_DB_WALLEVEL_INDEX,
  TSDB_SHOW_DB_FSYNC_INDEX,
  TSDB_SHOW_DB_COMP_INDEX,
  TSDB_SHOW_DB_CACHELAST_INDEX,
  TSDB_SHOW_DB_PRECISION_INDEX,  
  TSDB_SHOW_DB_UPDATE_INDEX,
  TSDB_SHOW_DB_STATUS_INDEX,
  TSDB_MAX_SHOW_DB
};

// -----------------------------------------SHOW TABLES CONFIGURE -------------------------------------
enum _show_stables_index {
  TSDB_SHOW_STABLES_NAME_INDEX,
  TSDB_SHOW_STABLES_CREATED_TIME_INDEX,
  TSDB_SHOW_STABLES_COLUMNS_INDEX,
  TSDB_SHOW_STABLES_METRIC_INDEX,  
  TSDB_SHOW_STABLES_UID_INDEX,  
  TSDB_SHOW_STABLES_TID_INDEX,
  TSDB_SHOW_STABLES_VGID_INDEX,  
  TSDB_MAX_SHOW_STABLES
};  
enum _describe_table_index {
  TSDB_DESCRIBE_METRIC_FIELD_INDEX,
  TSDB_DESCRIBE_METRIC_TYPE_INDEX,
  TSDB_DESCRIBE_METRIC_LENGTH_INDEX,
  TSDB_DESCRIBE_METRIC_NOTE_INDEX,
  TSDB_MAX_DESCRIBE_METRIC
};

typedef struct {
  char field[TSDB_COL_NAME_LEN + 1];
  char type[16];
  int length;
  char note[128];
} SColDes;

/* Used by main to communicate with parse_opt. */
typedef struct SArguments_S {
  char *   metaFile;
  int      test_mode;
  char *   host;
  uint16_t port;
  char *   user;
  char *   password;
  char *   database;
  int      replica;
  char *   tb_prefix;
  char *   sqlFile;
  bool     use_metric;
  bool     insert_only;
  bool     answer_yes;
  bool     debug_print;
  bool     verbose_print;
  char *   output_file;
  int      mode;
  char *   datatype[MAX_NUM_DATATYPE + 1];
  int      len_of_binary;
  int      num_of_CPR;
  int      num_of_threads;
  int      insert_interval;
  int      num_of_RPR;
  int      max_sql_len;
  int      num_of_tables;
  int      num_of_DPT;
  int      abort;
  int      disorderRatio;
  int      disorderRange;
  int      method_of_delete;
  char **  arg_list;
} SArguments;

typedef struct SColumn_S {
  char  field[TSDB_COL_NAME_LEN + 1];
  char  dataType[MAX_TB_NAME_SIZE];
  int   dataLen;
  char  note[128];  
} StrColumn;

typedef struct SSuperTable_S {
  char         sTblName[MAX_TB_NAME_SIZE+1];
  int          childTblCount;
  bool         superTblExists;    // 0: no, 1: yes
  bool         childTblExists;    // 0: no, 1: yes  
  int          batchCreateTableNum;  // 0: no batch,  > 0: batch table number in one sql
  int8_t       autoCreateTable;                  // 0: create sub table, 1: auto create sub table
  char         childTblPrefix[MAX_TB_NAME_SIZE];
  char         dataSource[MAX_TB_NAME_SIZE+1];  // rand_gen or sample
  char         insertMode[MAX_TB_NAME_SIZE];  // taosc, restful
  int           childTblLimit;
  int           childTblOffset;

  int          multiThreadWriteOneTbl;   // 0: no, 1: yes
  int          numberOfTblInOneSql;      // 0/1: one table, > 1: number of tbl
  int          rowsPerTbl;               // 
  int          disorderRatio;            // 0: no disorder, >0: x%
  int          disorderRange;            // ms or us by database precision
  int          maxSqlLen;                // 

  int          insertInterval;          // insert interval, will override global insert interval
  int64_t      insertRows;               // 0: no limit
  int          timeStampStep;
  char         startTimestamp[MAX_TB_NAME_SIZE];  // 
  char         sampleFormat[MAX_TB_NAME_SIZE];  // csv, json
  char         sampleFile[MAX_FILE_NAME_LEN+1];
  char         tagsFile[MAX_FILE_NAME_LEN+1];

  int          columnCount;
  StrColumn    columns[MAX_COLUMN_COUNT];
  int          tagCount;
  StrColumn    tags[MAX_TAG_COUNT];

  char*        childTblName;
  char*        colsOfCreateChildTable;
  int          lenOfOneRow;
  int          lenOfTagOfOneRow;

  char*        sampleDataBuf;
  int          sampleDataBufSize;
  //int          sampleRowCount;
  //int          sampleUsePos;

  int          tagSource;    // 0: rand, 1: tag sample
  char*        tagDataBuf;
  int          tagSampleCount;
  int          tagUsePos;

  // statistics  
  int64_t    totalInsertRows;
  int64_t    totalAffectedRows;
} SSuperTable;

typedef struct {
  char     name[TSDB_DB_NAME_LEN + 1];
  char     create_time[32];
  int32_t  ntables;
  int32_t  vgroups;  
  int16_t  replica;
  int16_t  quorum;
  int16_t  days;  
  char     keeplist[32];
  int32_t  cache; //MB
  int32_t  blocks;
  int32_t  minrows;
  int32_t  maxrows;
  int8_t   wallevel;
  int32_t  fsync;
  int8_t   comp;
  int8_t   cachelast;
  char     precision[8];   // time resolution
  int8_t   update;
  char     status[16];
} SDbInfo;

typedef struct SDbCfg_S { 
//  int       maxtablesPerVnode;
  int       minRows; 
  int       maxRows;
  int       comp;
  int       walLevel;
  int       cacheLast;
  int       fsync;  
  int       replica;
  int       update;
  int       keep;
  int       days;
  int       cache;
  int       blocks;
  int       quorum;
  char      precision[MAX_TB_NAME_SIZE];  
} SDbCfg;

typedef struct SDataBase_S {
  char         dbName[MAX_DB_NAME_SIZE];
  int          drop;  // 0: use exists, 1: if exists, drop then new create
  SDbCfg       dbCfg;
  int          superTblCount;
  SSuperTable  superTbls[MAX_SUPER_TABLE_COUNT];
} SDataBase;

typedef struct SDbs_S {
  char         cfgDir[MAX_FILE_NAME_LEN+1];
  char         host[MAX_DB_NAME_SIZE];
  uint16_t     port;
  char         user[MAX_DB_NAME_SIZE];
  char         password[MAX_DB_NAME_SIZE];
  char         resultFile[MAX_FILE_NAME_LEN+1];
  bool         use_metric;
  bool         insert_only;
  bool         do_aggreFunc;
  bool         queryMode;
  
  int          threadCount;
  int          threadCountByCreateTbl;
  int          dbCount;
  SDataBase    db[MAX_DB_COUNT];

  // statistics
  int64_t    totalInsertRows;
  int64_t    totalAffectedRows;

} SDbs;

typedef struct SuperQueryInfo_S {
  int          rate;  // 0: unlimit  > 0   loop/s
  int          concurrent;
  int          sqlCount;
  int          subscribeMode; // 0: sync, 1: async
  int          subscribeInterval; // ms
  int          subscribeRestart;
  int          subscribeKeepProgress;
  char         sql[MAX_QUERY_SQL_COUNT][MAX_QUERY_SQL_LENGTH+1];  
  char         result[MAX_QUERY_SQL_COUNT][MAX_FILE_NAME_LEN+1];
  TAOS_SUB*    tsub[MAX_QUERY_SQL_COUNT];
} SuperQueryInfo;

typedef struct SubQueryInfo_S {
  char         sTblName[MAX_TB_NAME_SIZE+1];
  int          rate;  // 0: unlimit  > 0   loop/s
  int          threadCnt;  
  int          subscribeMode; // 0: sync, 1: async
  int          subscribeInterval; // ms
  int          subscribeRestart;
  int          subscribeKeepProgress;
  int          childTblCount;
  char         childTblPrefix[MAX_TB_NAME_SIZE];
  int          sqlCount;
  char         sql[MAX_QUERY_SQL_COUNT][MAX_QUERY_SQL_LENGTH+1];  
  char         result[MAX_QUERY_SQL_COUNT][MAX_FILE_NAME_LEN+1];
  TAOS_SUB*    tsub[MAX_QUERY_SQL_COUNT];
  
  char*        childTblName;
} SubQueryInfo;

typedef struct SQueryMetaInfo_S {
  char         cfgDir[MAX_FILE_NAME_LEN+1];
  char         host[MAX_DB_NAME_SIZE];
  uint16_t     port;
  char         user[MAX_DB_NAME_SIZE];
  char         password[MAX_DB_NAME_SIZE];
  char         dbName[MAX_DB_NAME_SIZE+1];
  char         queryMode[MAX_TB_NAME_SIZE];  // taosc, restful

  SuperQueryInfo  superQueryInfo;
  SubQueryInfo    subQueryInfo;  
} SQueryMetaInfo;

typedef struct SThreadInfo_S {
  TAOS *taos;
  int threadID;
  char db_name[MAX_DB_NAME_SIZE+1];
  char fp[4096];
  char tb_prefix[MAX_TB_NAME_SIZE];
  int start_table_id;
  int end_table_id;
  int data_of_rate;
  uint64_t start_time;  
  char* cols;  
  bool  use_metric;  
  SSuperTable* superTblInfo;

  // for async insert
  tsem_t lock_sem;
  int64_t  counter;  
  uint64_t  st;
  uint64_t  et;
  int64_t  lastTs;

  // statistics
  int64_t totalInsertRows;
  int64_t totalAffectedRows;

  // insert delay statistics
  int64_t cntDelay;
  int64_t totalDelay;
  int64_t avgDelay;
  int64_t maxDelay;
  int64_t minDelay;
  
} threadInfo;

#ifdef WINDOWS
#define _CRT_RAND_S

#include <windows.h>
#include <winsock2.h>

typedef unsigned __int32 uint32_t;

#pragma comment ( lib, "ws2_32.lib" )
// Some old MinGW/CYGWIN distributions don't define this:
#ifndef ENABLE_VIRTUAL_TERMINAL_PROCESSING
  #define ENABLE_VIRTUAL_TERMINAL_PROCESSING  0x0004
#endif // ENABLE_VIRTUAL_TERMINAL_PROCESSING

static HANDLE g_stdoutHandle;
static DWORD g_consoleMode;

void setupForAnsiEscape(void) {
  DWORD mode = 0;
  g_stdoutHandle = GetStdHandle(STD_OUTPUT_HANDLE);

  if(g_stdoutHandle == INVALID_HANDLE_VALUE) {
    exit(GetLastError());
  }

  if(!GetConsoleMode(g_stdoutHandle, &mode)) {
    exit(GetLastError());
  }

  g_consoleMode = mode;

  // Enable ANSI escape codes
  mode |= ENABLE_VIRTUAL_TERMINAL_PROCESSING;

  if(!SetConsoleMode(g_stdoutHandle, mode)) {
    exit(GetLastError());
  }    
}

void resetAfterAnsiEscape(void) {
  // Reset colors
  printf("\x1b[0m");    

  // Reset console mode
  if(!SetConsoleMode(g_stdoutHandle, g_consoleMode)) {
    exit(GetLastError());
  }
}

int taosRandom()
{
    int number;
    rand_s(&number);

    return number;
}
#else
void setupForAnsiEscape(void) {}

void resetAfterAnsiEscape(void) {
  // Reset colors
  printf("\x1b[0m");
}

int taosRandom()
{
    return random();
}

#endif

static int createDatabases();
static void createChildTables();
static int queryDbExec(TAOS *taos, char *command, int type);

/* ************ Global variables ************  */

int32_t  randint[MAX_PREPARED_RAND];
int64_t  randbigint[MAX_PREPARED_RAND];
float    randfloat[MAX_PREPARED_RAND];
double   randdouble[MAX_PREPARED_RAND];
char *aggreFunc[] = {"*", "count(*)", "avg(col0)", "sum(col0)", 
    "max(col0)", "min(col0)", "first(col0)", "last(col0)"};

SArguments g_args = {
                     NULL,            // metaFile
                     0,               // test_mode
                     "127.0.0.1",     // host
                     6030,            // port
                     "root",          // user
                     #ifdef _TD_POWER_ 
                     "powerdb",      // password
                     #else
                     "taosdata",      // password
                     #endif
                     "test",          // database
                     1,               // replica
                     "t",             // tb_prefix
                     NULL,            // sqlFile
                     false,           // use_metric
                     false,           // insert_only
                     false,           // debug_print
                     false,           // verbose_print
                     false,           // answer_yes;
                     "./output.txt",  // output_file
                     0,               // mode : sync or async
                     {
                     "TINYINT",           // datatype
                     "SMALLINT",
                     "INT",
                     "BIGINT",
                     "FLOAT",
                     "DOUBLE",
                     "BINARY",
                     "NCHAR",
                     "BOOL",
                     "TIMESTAMP"
                     },
                     16,              // len_of_binary
                     10,              // num_of_CPR
                     10,              // num_of_connections/thread
                     0,               // insert_interval
                     100,             // num_of_RPR
                     TSDB_PAYLOAD_SIZE,  // max_sql_len
                     10000,           // num_of_tables
                     10000,           // num_of_DPT
                     0,               // abort
                     0,               // disorderRatio
                     1000,            // disorderRange
                     1,               // method_of_delete
                     NULL             // arg_list
};



static SDbs            g_Dbs;
static int             g_totalChildTables = 0;
static SQueryMetaInfo  g_queryInfo;
static FILE *          g_fpOfInsertResult = NULL;

#define debugPrint(fmt, ...) \
    do { if (g_args.debug_print || g_args.verbose_print) \
      fprintf(stderr, "DEBG: "fmt, __VA_ARGS__); } while(0)
#define verbosePrint(fmt, ...) \
    do { if (g_args.verbose_print) fprintf(stderr, "VERB: "fmt, __VA_ARGS__); } while(0)

///////////////////////////////////////////////////

void printHelp() {
  char indent[10] = "        ";
  printf("%s%s%s%s\n", indent, "-f", indent, 
          "The meta file to the execution procedure. Default is './meta.json'.");
  printf("%s%s%s%s\n", indent, "-u", indent, 
          "The TDengine user name to use when connecting to the server. Default is 'root'.");
#ifdef _TD_POWER_
  printf("%s%s%s%s\n", indent, "-P", indent, 
          "The password to use when connecting to the server. Default is 'powerdb'.");
  printf("%s%s%s%s\n", indent, "-c", indent, 
          "Configuration directory. Default is '/etc/power/'.");
#else
  printf("%s%s%s%s\n", indent, "-P", indent, 
          "The password to use when connecting to the server. Default is 'taosdata'.");
  printf("%s%s%s%s\n", indent, "-c", indent, 
          "Configuration directory. Default is '/etc/taos/'.");
#endif  
  printf("%s%s%s%s\n", indent, "-h", indent, 
          "The host to connect to TDengine. Default is localhost.");
  printf("%s%s%s%s\n", indent, "-p", indent, 
          "The TCP/IP port number to use for the connection. Default is 0.");
  printf("%s%s%s%s\n", indent, "-d", indent, 
          "Destination database. Default is 'test'.");
  printf("%s%s%s%s\n", indent, "-a", indent, 
          "Set the replica parameters of the database, Default 1, min: 1, max: 3.");
  printf("%s%s%s%s\n", indent, "-m", indent, 
          "Table prefix name. Default is 't'.");
  printf("%s%s%s%s\n", indent, "-s", indent, "The select sql file.");
  printf("%s%s%s%s\n", indent, "-M", indent, "Use metric flag.");
  printf("%s%s%s%s\n", indent, "-o", indent, 
          "Direct output to the named file. Default is './output.txt'.");
  printf("%s%s%s%s\n", indent, "-q", indent, 
          "Query mode--0: SYNC, 1: ASYNC. Default is SYNC.");
  printf("%s%s%s%s\n", indent, "-b", indent, 
          "The data_type of columns, default: TINYINT,SMALLINT,INT,BIGINT,FLOAT,DOUBLE,BINARY,NCHAR,BOOL,TIMESTAMP.");
  printf("%s%s%s%s\n", indent, "-w", indent, 
          "The length of data_type 'BINARY' or 'NCHAR'. Default is 16");
  printf("%s%s%s%s\n", indent, "-l", indent, 
          "The number of columns per record. Default is 10.");
  printf("%s%s%s%s\n", indent, "-T", indent, 
          "The number of threads. Default is 10.");
  printf("%s%s%s%s\n", indent, "-i", indent, 
          "The sleep time (ms) between insertion. Default is 0.");
  printf("%s%s%s%s\n", indent, "-r", indent, 
          "The number of records per request. Default is 100.");
  printf("%s%s%s%s\n", indent, "-t", indent, 
          "The number of tables. Default is 10000.");
  printf("%s%s%s%s\n", indent, "-n", indent, 
          "The number of records per table. Default is 10000.");
  printf("%s%s%s%s\n", indent, "-x", indent, "Not insert only flag.");
  printf("%s%s%s%s\n", indent, "-y", indent, "Default input yes for prompt.");
  printf("%s%s%s%s\n", indent, "-O", indent, 
          "Insert mode--0: In order, > 0: disorder ratio. Default is in order.");
  printf("%s%s%s%s\n", indent, "-R", indent, 
          "Out of order data's range, ms, default is 1000.");
  printf("%s%s%s%s\n", indent, "-g", indent, 
          "Print debug info.");
/*    printf("%s%s%s%s\n", indent, "-D", indent, 
          "if elete database if exists. 0: no, 1: yes, default is 1");
          */
}

void parse_args(int argc, char *argv[], SArguments *arguments) {
  char **sptr;
  wordexp_t full_path;

  for (int i = 1; i < argc; i++) {
    if (strcmp(argv[i], "-f") == 0) {
      arguments->metaFile = argv[++i];
    } else if (strcmp(argv[i], "-c") == 0) {
        char *configPath = argv[++i];
      if (wordexp(configPath, &full_path, 0) != 0) {
          fprintf(stderr, "Invalid path %s\n", configPath);
          return;
      }
      taos_options(TSDB_OPTION_CONFIGDIR, full_path.we_wordv[0]);
      wordfree(&full_path);
    } else if (strcmp(argv[i], "-h") == 0) {
      arguments->host = argv[++i];
    } else if (strcmp(argv[i], "-p") == 0) {
      arguments->port = atoi(argv[++i]);
    } else if (strcmp(argv[i], "-u") == 0) {
      arguments->user = argv[++i];
    } else if (strcmp(argv[i], "-P") == 0) {
      arguments->password = argv[++i];
    } else if (strcmp(argv[i], "-o") == 0) {
      arguments->output_file = argv[++i];
    } else if (strcmp(argv[i], "-s") == 0) {
      arguments->sqlFile = argv[++i];
    } else if (strcmp(argv[i], "-q") == 0) {
      arguments->mode = atoi(argv[++i]);
    } else if (strcmp(argv[i], "-T") == 0) {
      arguments->num_of_threads = atoi(argv[++i]);
    } else if (strcmp(argv[i], "-i") == 0) {
      arguments->insert_interval = atoi(argv[++i]);
    } else if (strcmp(argv[i], "-r") == 0) {
      arguments->num_of_RPR = atoi(argv[++i]);
    } else if (strcmp(argv[i], "-t") == 0) {
      arguments->num_of_tables = atoi(argv[++i]);
    } else if (strcmp(argv[i], "-n") == 0) {
      arguments->num_of_DPT = atoi(argv[++i]);
    } else if (strcmp(argv[i], "-d") == 0) {
      arguments->database = argv[++i];
    } else if (strcmp(argv[i], "-l") == 0) {
      arguments->num_of_CPR = atoi(argv[++i]);
    } else if (strcmp(argv[i], "-b") == 0) {
      sptr = arguments->datatype;
      ++i;
      if (strstr(argv[i], ",") == NULL) {
        // only one col
        if (strcasecmp(argv[i], "INT")
                && strcasecmp(argv[i], "FLOAT")
                && strcasecmp(argv[i], "TINYINT")
                && strcasecmp(argv[i], "BOOL")
                && strcasecmp(argv[i], "SMALLINT")
                && strcasecmp(argv[i], "BIGINT")
                && strcasecmp(argv[i], "DOUBLE")
                && strcasecmp(argv[i], "BINARY") 
                && strcasecmp(argv[i], "NCHAR")) {
          fprintf(stderr, "Invalid data_type!\n");
          printHelp();
          exit(EXIT_FAILURE);
        }
        sptr[0] = argv[i];
      } else {
        // more than one col
        int index = 0;
        char *dupstr = strdup(argv[i]);
        char *running = dupstr;
        char *token = strsep(&running, ",");
        while (token != NULL) {
          if (strcasecmp(token, "INT")
                  && strcasecmp(token, "FLOAT")
                  && strcasecmp(token, "TINYINT")
                  && strcasecmp(token, "BOOL")
                  && strcasecmp(token, "SMALLINT")
                  && strcasecmp(token, "BIGINT")
                  && strcasecmp(token, "DOUBLE")
                  && strcasecmp(token, "BINARY")
                  && strcasecmp(token, "NCHAR")) {
            fprintf(stderr, "Invalid data_type!\n");
            printHelp();
            exit(EXIT_FAILURE);
          }
          sptr[index++] = token;
          token = strsep(&running, ",");
          if (index >= MAX_NUM_DATATYPE) break;
        }
        sptr[index] = NULL;
      }
    } else if (strcmp(argv[i], "-w") == 0) {
      arguments->len_of_binary = atoi(argv[++i]);
    } else if (strcmp(argv[i], "-m") == 0) {
      arguments->tb_prefix = argv[++i];
    } else if (strcmp(argv[i], "-M") == 0) {
      arguments->use_metric = true;
    } else if (strcmp(argv[i], "-x") == 0) {
      arguments->insert_only = true;
    } else if (strcmp(argv[i], "-y") == 0) {
      arguments->answer_yes = true;
    } else if (strcmp(argv[i], "-g") == 0) {
      arguments->debug_print = true;
    } else if (strcmp(argv[i], "-gg") == 0) {
      arguments->verbose_print = true;
    } else if (strcmp(argv[i], "-c") == 0) {
      strcpy(configDir, argv[++i]);
    } else if (strcmp(argv[i], "-O") == 0) {
      arguments->disorderRatio = atoi(argv[++i]);
      if (arguments->disorderRatio > 1 
              || arguments->disorderRatio < 0) {
        arguments->disorderRatio = 0;
      } else if (arguments->disorderRatio == 1) {
        arguments->disorderRange = 10;
      }
    } else if (strcmp(argv[i], "-R") == 0) {
      arguments->disorderRange = atoi(argv[++i]);
      if (arguments->disorderRange == 1 
              && (arguments->disorderRange > 50 
              || arguments->disorderRange <= 0)) {
        arguments->disorderRange = 10;
      }
    } else if (strcmp(argv[i], "-a") == 0) {
      arguments->replica = atoi(argv[++i]);
      if (arguments->replica > 3 || arguments->replica < 1) {
          arguments->replica = 1;
      }
    } else if (strcmp(argv[i], "-D") == 0) {
      arguments->method_of_delete = atoi(argv[++i]);
      if (arguments->method_of_delete < 0
              || arguments->method_of_delete > 3) {
        arguments->method_of_delete = 0;
      }
    } else if (strcmp(argv[i], "--help") == 0) {
      printHelp();
      exit(0);
    } else {
      fprintf(stderr, "wrong options\n");
      printHelp();
      exit(EXIT_FAILURE);
    }
  }

  if (((arguments->debug_print) && (arguments->metaFile == NULL))
          || arguments->verbose_print) {
    printf("###################################################################\n");
    printf("# meta file:                         %s\n", arguments->metaFile);
    printf("# Server IP:                         %s:%hu\n", 
            arguments->host == NULL ? "localhost" : arguments->host,
            arguments->port );
    printf("# User:                              %s\n", arguments->user);
    printf("# Password:                          %s\n", arguments->password);
    printf("# Use metric:                        %s\n", arguments->use_metric ? "true" : "false");
    if (*(arguments->datatype)) {
        printf("# Specified data type:               ");
        for (int i = 0; i < MAX_NUM_DATATYPE; i++)
            if (arguments->datatype[i])
               printf("%s,", arguments->datatype[i]);
            else
                break;
        printf("\n");
    }
    printf("# Insertion interval:                %d\n", arguments->insert_interval);
    printf("# Number of records per req:         %d\n", arguments->num_of_RPR);
<<<<<<< HEAD
=======
    printf("# Max SQL length:                    %d\n", arguments->max_sql_len);
    printf("# Length of Binary:                  %d\n", arguments->len_of_binary);
>>>>>>> fcae1ef2
    printf("# Number of Threads:                 %d\n", arguments->num_of_threads);
    printf("# Number of Tables:                  %d\n", arguments->num_of_tables);
    printf("# Number of Data per Table:          %d\n", arguments->num_of_DPT);
    printf("# Database name:                     %s\n", arguments->database);
    printf("# Table prefix:                      %s\n", arguments->tb_prefix);
    if (arguments->disorderRatio) {
      printf("# Data order:                        %d\n", arguments->disorderRatio);
      printf("# Data out of order rate:            %d\n", arguments->disorderRange);
  
    }
    printf("# Delete method:                     %d\n", arguments->method_of_delete);
    printf("# Answer yes when prompt:            %d\n", arguments->answer_yes);
    printf("# Print debug info:                  %d\n", arguments->debug_print);
    printf("# Print verbose info:                %d\n", arguments->verbose_print);
    printf("###################################################################\n");
    if (!arguments->answer_yes) {
        printf("Press enter key to continue\n\n");
        (void) getchar();
    }
  }
}

static bool getInfoFromJsonFile(char* file);
//static int generateOneRowDataForStb(SSuperTable* stbInfo);
//static int getDataIntoMemForStb(SSuperTable* stbInfo);
static void init_rand_data();
void tmfclose(FILE *fp) {
  if (NULL != fp) {
    fclose(fp);
  }
}

void tmfree(char *buf) {
  if (NULL != buf) {
    free(buf);
  }
}

static int queryDbExec(TAOS *taos, char *command, int type) {
  int i;
  TAOS_RES *res = NULL;
  int32_t   code = -1;

  for (i = 0; i < 5; i++) {
    if (NULL != res) {
      taos_free_result(res);
      res = NULL;
    }

    res = taos_query(taos, command);
    code = taos_errno(res);
    if (0 == code) {
      break;
    }    
  }

  if (code != 0) {
    debugPrint("%s() LN%d - command: %s\n", __func__, __LINE__, command);
    fprintf(stderr, "Failed to run %s, reason: %s\n", command, taos_errstr(res));
    taos_free_result(res);
    //taos_close(taos);
    return -1;
  }

  if (INSERT_TYPE == type) {
    int affectedRows = taos_affected_rows(res);
    taos_free_result(res);
    return affectedRows;
  }
  
  taos_free_result(res);
  return 0;
}

static void getResult(TAOS_RES *res, char* resultFileName) {  
  TAOS_ROW    row = NULL;
  int         num_rows = 0;
  int         num_fields = taos_field_count(res);
  TAOS_FIELD *fields     = taos_fetch_fields(res);

  FILE *fp = NULL;
  if (resultFileName[0] != 0) {
    fp = fopen(resultFileName, "at");
    if (fp == NULL) {
      fprintf(stderr, "failed to open result file: %s, result will not save to file\n", resultFileName);
    }
  }
  
  char* databuf = (char*) calloc(1, 100*1024*1024);
  if (databuf == NULL) {
    fprintf(stderr, "failed to malloc, warning: save result to file slowly!\n");
    if (fp)
        fclose(fp);
    return ;
  }

  int   totalLen = 0;
  char  temp[16000];

  // fetch the records row by row
  while ((row = taos_fetch_row(res))) {
    if (totalLen >= 100*1024*1024 - 32000) {
      if (fp) fprintf(fp, "%s", databuf);
      totalLen = 0;
      memset(databuf, 0, 100*1024*1024);
    }
    num_rows++;
    int len = taos_print_row(temp, row, fields, num_fields);
    len += sprintf(temp + len, "\n");
    //printf("query result:%s\n", temp);
    memcpy(databuf + totalLen, temp, len);
    totalLen += len;
  }

  if (fp) fprintf(fp, "%s", databuf);
  tmfclose(fp);
  free(databuf);
}

static void selectAndGetResult(TAOS *taos, char *command, char* resultFileName) {
  TAOS_RES *res = taos_query(taos, command);
  if (res == NULL || taos_errno(res) != 0) {
    printf("failed to sql:%s, reason:%s\n", command, taos_errstr(res));
    taos_free_result(res);
    return;
  }
  
  getResult(res, resultFileName);
  taos_free_result(res);
}

double getCurrentTime() {
  struct timeval tv;
  if (gettimeofday(&tv, NULL) != 0) {
    perror("Failed to get current time in ms");
    return 0.0;
  }

  return tv.tv_sec + tv.tv_usec / 1E6;
}

static int32_t rand_bool(){
  static int cursor;
  cursor++;
  cursor = cursor % MAX_PREPARED_RAND;
  return randint[cursor] % 2;
}

static int32_t rand_tinyint(){
  static int cursor;
  cursor++;
  cursor = cursor % MAX_PREPARED_RAND;
  return randint[cursor] % 128;
}

static int32_t rand_smallint(){
  static int cursor;
  cursor++;
  cursor = cursor % MAX_PREPARED_RAND;
  return randint[cursor] % 32767;
}

static int32_t rand_int(){
  static int cursor;
  cursor++;
  cursor = cursor % MAX_PREPARED_RAND;
  return randint[cursor];
}

static int64_t rand_bigint(){
  static int cursor;
  cursor++;
  cursor = cursor % MAX_PREPARED_RAND;
  return randbigint[cursor];
  
}

static float rand_float(){
  static int cursor;
  cursor++;
  cursor = cursor % MAX_PREPARED_RAND;
  return randfloat[cursor];    
}

static const char charset[] = "abcdefghijklmnopqrstuvwxyzABCDEFGHIJKLMNOPQRSTUVWXYZ1234567890";
void rand_string(char *str, int size) {
  str[0] = 0;
  if (size > 0) {
    //--size;
    int n;
    for (n = 0; n < size; n++) {
      int key = rand_tinyint() % (int)(sizeof(charset) - 1);
      str[n] = charset[key];
    }
    str[n] = 0;
  }
}

static double rand_double() {
  static int cursor;
  cursor++;
  cursor = cursor % MAX_PREPARED_RAND;
  return randdouble[cursor];

}

static void init_rand_data() {
  for (int i = 0; i < MAX_PREPARED_RAND; i++){
    randint[i] = (int)(taosRandom() % 65535);
    randbigint[i] = (int64_t)(taosRandom() % 2147483648);
    randfloat[i] = (float)(taosRandom() / 1000.0);
    randdouble[i] = (double)(taosRandom() / 1000000.0);
  }
}

#define SHOW_PARSE_RESULT_START()   \
    do { if (g_args.metaFile)  \
        printf("\033[1m\033[40;32m================ %s parse result START ================\033[0m\n", \
                g_args.metaFile); } while(0)

#define SHOW_PARSE_RESULT_END() \
    do { if (g_args.metaFile)   \
        printf("\033[1m\033[40;32m================ %s parse result END================\033[0m\n", \
                g_args.metaFile); } while(0)

#define SHOW_PARSE_RESULT_START_TO_FILE(fp)   \
    do { if (g_args.metaFile)  \
        fprintf(fp, "\033[1m\033[40;32m================ %s parse result START ================\033[0m\n", \
                g_args.metaFile); } while(0)

#define SHOW_PARSE_RESULT_END_TO_FILE(fp) \
    do { if (g_args.metaFile)   \
        fprintf(fp, "\033[1m\033[40;32m================ %s parse result END================\033[0m\n", \
                g_args.metaFile); } while(0)

static int printfInsertMeta() {
    SHOW_PARSE_RESULT_START();

  printf("host:                       \033[33m%s:%u\033[0m\n", g_Dbs.host, g_Dbs.port);
  printf("user:                       \033[33m%s\033[0m\n", g_Dbs.user);
  printf("password:                   \033[33m%s\033[0m\n", g_Dbs.password);
  printf("resultFile:                 \033[33m%s\033[0m\n", g_Dbs.resultFile);
  printf("thread num of insert data:  \033[33m%d\033[0m\n", g_Dbs.threadCount);
  printf("thread num of create table: \033[33m%d\033[0m\n", g_Dbs.threadCountByCreateTbl);
  printf("insert interval:            \033[33m%d\033[0m\n", g_args.insert_interval);
  printf("number of records per req:  \033[33m%d\033[0m\n", g_args.num_of_RPR);
  printf("max sql length:             \033[33m%d\033[0m\n", g_args.max_sql_len);

  printf("database count:             \033[33m%d\033[0m\n", g_Dbs.dbCount);
  for (int i = 0; i < g_Dbs.dbCount; i++) {
    printf("database[\033[33m%d\033[0m]:\n", i);
    printf("  database[%d] name:      \033[33m%s\033[0m\n", i, g_Dbs.db[i].dbName);
    if (0 == g_Dbs.db[i].drop) {
      printf("  drop:                  \033[33mno\033[0m\n");     
    }else {
      printf("  drop:                  \033[33myes\033[0m\n"); 
    }

    if (g_Dbs.db[i].dbCfg.blocks > 0) {
      printf("  blocks:                \033[33m%d\033[0m\n", g_Dbs.db[i].dbCfg.blocks);
    }
    if (g_Dbs.db[i].dbCfg.cache > 0) {
      printf("  cache:                 \033[33m%d\033[0m\n", g_Dbs.db[i].dbCfg.cache);
    }
    if (g_Dbs.db[i].dbCfg.days > 0) {
      printf("  days:                  \033[33m%d\033[0m\n", g_Dbs.db[i].dbCfg.days);
    }
    if (g_Dbs.db[i].dbCfg.keep > 0) {
      printf("  keep:                  \033[33m%d\033[0m\n", g_Dbs.db[i].dbCfg.keep);
    }
    if (g_Dbs.db[i].dbCfg.replica > 0) {
      printf("  replica:               \033[33m%d\033[0m\n", g_Dbs.db[i].dbCfg.replica);
    }
    if (g_Dbs.db[i].dbCfg.update > 0) {
      printf("  update:                \033[33m%d\033[0m\n", g_Dbs.db[i].dbCfg.update);
    }
    if (g_Dbs.db[i].dbCfg.minRows > 0) {
      printf("  minRows:               \033[33m%d\033[0m\n", g_Dbs.db[i].dbCfg.minRows);
    }
    if (g_Dbs.db[i].dbCfg.maxRows > 0) {
      printf("  maxRows:               \033[33m%d\033[0m\n", g_Dbs.db[i].dbCfg.maxRows);
    }
    if (g_Dbs.db[i].dbCfg.comp > 0) {
      printf("  comp:                  \033[33m%d\033[0m\n", g_Dbs.db[i].dbCfg.comp);
    }
    if (g_Dbs.db[i].dbCfg.walLevel > 0) {
      printf("  walLevel:              \033[33m%d\033[0m\n", g_Dbs.db[i].dbCfg.walLevel);
    }
    if (g_Dbs.db[i].dbCfg.fsync > 0) {
      printf("  fsync:                 \033[33m%d\033[0m\n", g_Dbs.db[i].dbCfg.fsync);
    }
    if (g_Dbs.db[i].dbCfg.quorum > 0) {
      printf("  quorum:                \033[33m%d\033[0m\n", g_Dbs.db[i].dbCfg.quorum);
    }
    if (g_Dbs.db[i].dbCfg.precision[0] != 0) {
      if ((0 == strncasecmp(g_Dbs.db[i].dbCfg.precision, "ms", 2))
              || (0 == strncasecmp(g_Dbs.db[i].dbCfg.precision, "us", 2))) {
        printf("  precision:             \033[33m%s\033[0m\n", g_Dbs.db[i].dbCfg.precision);
      } else {
        printf("\033[1m\033[40;31m  precision error:       %s\033[0m\n",
                g_Dbs.db[i].dbCfg.precision);
        return -1;
      }
    }

    printf("  super table count:     \033[33m%d\033[0m\n", g_Dbs.db[i].superTblCount);
    for (int j = 0; j < g_Dbs.db[i].superTblCount; j++) {
      printf("  super table[\033[33m%d\033[0m]:\n", j);
    
      printf("      stbName:           \033[33m%s\033[0m\n",  g_Dbs.db[i].superTbls[j].sTblName);   

      if (PRE_CREATE_SUBTBL == g_Dbs.db[i].superTbls[j].autoCreateTable) {
        printf("      autoCreateTable:   \033[33m%s\033[0m\n",  "no");
      } else if (AUTO_CREATE_SUBTBL == g_Dbs.db[i].superTbls[j].autoCreateTable) {
        printf("      autoCreateTable:   \033[33m%s\033[0m\n",  "yes");
      } else {
        printf("      autoCreateTable:   \033[33m%s\033[0m\n",  "error");
      }
      
      if (TBL_NO_EXISTS == g_Dbs.db[i].superTbls[j].childTblExists) {
        printf("      childTblExists:    \033[33m%s\033[0m\n",  "no");
      } else if (TBL_ALREADY_EXISTS == g_Dbs.db[i].superTbls[j].childTblExists) {
        printf("      childTblExists:    \033[33m%s\033[0m\n",  "yes");
      } else {
        printf("      childTblExists:    \033[33m%s\033[0m\n",  "error");
      }

      printf("      childTblCount:     \033[33m%d\033[0m\n",  g_Dbs.db[i].superTbls[j].childTblCount);
      printf("      childTblPrefix:    \033[33m%s\033[0m\n",  g_Dbs.db[i].superTbls[j].childTblPrefix);
      printf("      dataSource:        \033[33m%s\033[0m\n",  g_Dbs.db[i].superTbls[j].dataSource);
      printf("      insertMode:        \033[33m%s\033[0m\n",  g_Dbs.db[i].superTbls[j].insertMode);
      if (g_Dbs.db[i].superTbls[j].childTblLimit > 0) {
        printf("      childTblLimit:     \033[33m%d\033[0m\n",  g_Dbs.db[i].superTbls[j].childTblLimit);
      }
      if (g_Dbs.db[i].superTbls[j].childTblOffset >= 0) {
        printf("      childTblOffset:    \033[33m%d\033[0m\n",  g_Dbs.db[i].superTbls[j].childTblOffset);
      }
      printf("      insertRows:        \033[33m%"PRId64"\033[0m\n", g_Dbs.db[i].superTbls[j].insertRows);

      if (0 == g_Dbs.db[i].superTbls[j].multiThreadWriteOneTbl) {
        printf("      multiThreadWriteOneTbl:  \033[33mno\033[0m\n");
      }else {
        printf("      multiThreadWriteOneTbl:  \033[33myes\033[0m\n");
      }
      printf("      numberOfTblInOneSql:     \033[33m%d\033[0m\n",
              g_Dbs.db[i].superTbls[j].numberOfTblInOneSql);
      printf("      rowsPerTbl:        \033[33m%d\033[0m\n",
              g_Dbs.db[i].superTbls[j].rowsPerTbl);
      printf("      disorderRange:     \033[33m%d\033[0m\n",
              g_Dbs.db[i].superTbls[j].disorderRange);
      printf("      disorderRatio:     \033[33m%d\033[0m\n",
              g_Dbs.db[i].superTbls[j].disorderRatio);
      printf("      maxSqlLen:         \033[33m%d\033[0m\n",
              g_Dbs.db[i].superTbls[j].maxSqlLen);
      printf("      timeStampStep:     \033[33m%d\033[0m\n",
              g_Dbs.db[i].superTbls[j].timeStampStep);
      printf("      startTimestamp:    \033[33m%s\033[0m\n",
              g_Dbs.db[i].superTbls[j].startTimestamp);
      printf("      sampleFormat:      \033[33m%s\033[0m\n",
              g_Dbs.db[i].superTbls[j].sampleFormat);
      printf("      sampleFile:        \033[33m%s\033[0m\n",
              g_Dbs.db[i].superTbls[j].sampleFile);
      printf("      tagsFile:          \033[33m%s\033[0m\n",
              g_Dbs.db[i].superTbls[j].tagsFile);
      printf("      columnCount:       \033[33m%d\033[0m\n        ",
              g_Dbs.db[i].superTbls[j].columnCount);
      for (int k = 0; k < g_Dbs.db[i].superTbls[j].columnCount; k++) {
        //printf("dataType:%s, dataLen:%d\t", g_Dbs.db[i].superTbls[j].columns[k].dataType, g_Dbs.db[i].superTbls[j].columns[k].dataLen);
        if ((0 == strncasecmp(g_Dbs.db[i].superTbls[j].columns[k].dataType,
                       "binary", 6))
                || (0 == strncasecmp(g_Dbs.db[i].superTbls[j].columns[k].dataType,
                       "nchar", 5))) {
          printf("column[\033[33m%d\033[0m]:\033[33m%s(%d)\033[0m ", k,
                  g_Dbs.db[i].superTbls[j].columns[k].dataType,
                  g_Dbs.db[i].superTbls[j].columns[k].dataLen);
        } else {
          printf("column[%d]:\033[33m%s\033[0m ", k,
                  g_Dbs.db[i].superTbls[j].columns[k].dataType);
        }
      }
      printf("\n");

      printf("      tagCount:            \033[33m%d\033[0m\n        ",
              g_Dbs.db[i].superTbls[j].tagCount);
      for (int k = 0; k < g_Dbs.db[i].superTbls[j].tagCount; k++) {
        //printf("dataType:%s, dataLen:%d\t", g_Dbs.db[i].superTbls[j].tags[k].dataType, g_Dbs.db[i].superTbls[j].tags[k].dataLen);
        if ((0 == strncasecmp(g_Dbs.db[i].superTbls[j].tags[k].dataType, "binary", 6))
                || (0 == strncasecmp(g_Dbs.db[i].superTbls[j].tags[k].dataType, "nchar", 5))) {
          printf("tag[%d]:\033[33m%s(%d)\033[0m ", k,
                  g_Dbs.db[i].superTbls[j].tags[k].dataType,
                  g_Dbs.db[i].superTbls[j].tags[k].dataLen);
        } else {
          printf("tag[%d]:\033[33m%s\033[0m ", k,
                  g_Dbs.db[i].superTbls[j].tags[k].dataType);
        }
      }
      printf("\n");
    }
    printf("\n");
  }

  SHOW_PARSE_RESULT_END();

  return 0;
}

static void printfInsertMetaToFile(FILE* fp) {
    SHOW_PARSE_RESULT_START_TO_FILE(fp);

  fprintf(fp, "host:                       %s:%u\n", g_Dbs.host, g_Dbs.port);
  fprintf(fp, "user:                       %s\n", g_Dbs.user);
  fprintf(fp, "password:                   %s\n", g_Dbs.password);
  fprintf(fp, "resultFile:                 %s\n", g_Dbs.resultFile);
  fprintf(fp, "thread num of insert data:  %d\n", g_Dbs.threadCount);
  fprintf(fp, "thread num of create table: %d\n", g_Dbs.threadCountByCreateTbl);

  fprintf(fp, "database count:          %d\n", g_Dbs.dbCount);
  for (int i = 0; i < g_Dbs.dbCount; i++) {
    fprintf(fp, "database[%d]:\n", i);
    fprintf(fp, "  database[%d] name:       %s\n", i, g_Dbs.db[i].dbName);
    if (0 == g_Dbs.db[i].drop) {
      fprintf(fp, "  drop:                  no\n");     
    }else {
      fprintf(fp, "  drop:                  yes\n"); 
    }

    if (g_Dbs.db[i].dbCfg.blocks > 0) {
      fprintf(fp, "  blocks:                %d\n", g_Dbs.db[i].dbCfg.blocks);
    }
    if (g_Dbs.db[i].dbCfg.cache > 0) {
      fprintf(fp, "  cache:                 %d\n", g_Dbs.db[i].dbCfg.cache);
    }
    if (g_Dbs.db[i].dbCfg.days > 0) {
      fprintf(fp, "  days:                  %d\n", g_Dbs.db[i].dbCfg.days);
    }
    if (g_Dbs.db[i].dbCfg.keep > 0) {
      fprintf(fp, "  keep:                  %d\n", g_Dbs.db[i].dbCfg.keep);
    }
    if (g_Dbs.db[i].dbCfg.replica > 0) {
      fprintf(fp, "  replica:               %d\n", g_Dbs.db[i].dbCfg.replica);
    }
    if (g_Dbs.db[i].dbCfg.update > 0) {
      fprintf(fp, "  update:                %d\n", g_Dbs.db[i].dbCfg.update);
    }
    if (g_Dbs.db[i].dbCfg.minRows > 0) {
      fprintf(fp, "  minRows:               %d\n", g_Dbs.db[i].dbCfg.minRows);
    }
    if (g_Dbs.db[i].dbCfg.maxRows > 0) {
      fprintf(fp, "  maxRows:               %d\n", g_Dbs.db[i].dbCfg.maxRows);
    }
    if (g_Dbs.db[i].dbCfg.comp > 0) {
      fprintf(fp, "  comp:                  %d\n", g_Dbs.db[i].dbCfg.comp);
    }
    if (g_Dbs.db[i].dbCfg.walLevel > 0) {
      fprintf(fp, "  walLevel:              %d\n", g_Dbs.db[i].dbCfg.walLevel);
    }
    if (g_Dbs.db[i].dbCfg.fsync > 0) {
      fprintf(fp, "  fsync:                 %d\n", g_Dbs.db[i].dbCfg.fsync);
    }
    if (g_Dbs.db[i].dbCfg.quorum > 0) {
      fprintf(fp, "  quorum:                %d\n", g_Dbs.db[i].dbCfg.quorum);
    }
    if (g_Dbs.db[i].dbCfg.precision[0] != 0) {
      if ((0 == strncasecmp(g_Dbs.db[i].dbCfg.precision, "ms", 2))
              || (0 == strncasecmp(g_Dbs.db[i].dbCfg.precision, "us", 2))) {
        fprintf(fp, "  precision:             %s\n", g_Dbs.db[i].dbCfg.precision);
      } else {
        fprintf(fp, "  precision error:       %s\n", g_Dbs.db[i].dbCfg.precision);
      }
    }

    fprintf(fp, "  super table count:     %d\n", g_Dbs.db[i].superTblCount);
    for (int j = 0; j < g_Dbs.db[i].superTblCount; j++) {
      fprintf(fp, "  super table[%d]:\n", j);
    
      fprintf(fp, "      stbName:           %s\n",  g_Dbs.db[i].superTbls[j].sTblName);   

      if (PRE_CREATE_SUBTBL == g_Dbs.db[i].superTbls[j].autoCreateTable) {
        fprintf(fp, "      autoCreateTable:   %s\n",  "no");
      } else if (AUTO_CREATE_SUBTBL == g_Dbs.db[i].superTbls[j].autoCreateTable) {
        fprintf(fp, "      autoCreateTable:   %s\n",  "yes");
      } else {
        fprintf(fp, "      autoCreateTable:   %s\n",  "error");
      }
      
      if (TBL_NO_EXISTS == g_Dbs.db[i].superTbls[j].childTblExists) {
        fprintf(fp, "      childTblExists:    %s\n",  "no");
      } else if (TBL_ALREADY_EXISTS == g_Dbs.db[i].superTbls[j].childTblExists) {
        fprintf(fp, "      childTblExists:    %s\n",  "yes");
      } else {
        fprintf(fp, "      childTblExists:    %s\n",  "error");
      }
      
      fprintf(fp, "      childTblCount:     %d\n",  g_Dbs.db[i].superTbls[j].childTblCount);      
      fprintf(fp, "      childTblPrefix:    %s\n",  g_Dbs.db[i].superTbls[j].childTblPrefix);      
      fprintf(fp, "      dataSource:        %s\n",  g_Dbs.db[i].superTbls[j].dataSource);      
      fprintf(fp, "      insertMode:        %s\n",  g_Dbs.db[i].superTbls[j].insertMode);      
      fprintf(fp, "      insertRows:        %"PRId64"\n", g_Dbs.db[i].superTbls[j].insertRows); 
      fprintf(fp, "      insert interval:   %d\n", g_Dbs.db[i].superTbls[j].insertInterval);

      if (0 == g_Dbs.db[i].superTbls[j].multiThreadWriteOneTbl) {
        fprintf(fp, "      multiThreadWriteOneTbl:  no\n");     
      }else {
        fprintf(fp, "      multiThreadWriteOneTbl:  yes\n"); 
      }
      fprintf(fp, "      numberOfTblInOneSql:     %d\n",  g_Dbs.db[i].superTbls[j].numberOfTblInOneSql);     
      fprintf(fp, "      rowsPerTbl:        %d\n",  g_Dbs.db[i].superTbls[j].rowsPerTbl);     
      fprintf(fp, "      disorderRange:     %d\n",  g_Dbs.db[i].superTbls[j].disorderRange);     
      fprintf(fp, "      disorderRatio:     %d\n",  g_Dbs.db[i].superTbls[j].disorderRatio);
      fprintf(fp, "      maxSqlLen:         %d\n",  g_Dbs.db[i].superTbls[j].maxSqlLen);     
      
      fprintf(fp, "      timeStampStep:     %d\n",  g_Dbs.db[i].superTbls[j].timeStampStep);      
      fprintf(fp, "      startTimestamp:    %s\n",  g_Dbs.db[i].superTbls[j].startTimestamp);             
      fprintf(fp, "      sampleFormat:      %s\n",  g_Dbs.db[i].superTbls[j].sampleFormat);
      fprintf(fp, "      sampleFile:        %s\n",  g_Dbs.db[i].superTbls[j].sampleFile); 
      fprintf(fp, "      tagsFile:          %s\n",  g_Dbs.db[i].superTbls[j].tagsFile);   
    
      fprintf(fp, "      columnCount:       %d\n        ",  g_Dbs.db[i].superTbls[j].columnCount);
      for (int k = 0; k < g_Dbs.db[i].superTbls[j].columnCount; k++) {
        //printf("dataType:%s, dataLen:%d\t", g_Dbs.db[i].superTbls[j].columns[k].dataType, g_Dbs.db[i].superTbls[j].columns[k].dataLen);
        if ((0 == strncasecmp(g_Dbs.db[i].superTbls[j].columns[k].dataType, "binary", 6)) || (0 == strncasecmp(g_Dbs.db[i].superTbls[j].columns[k].dataType, "nchar", 5))) {
          fprintf(fp, "column[%d]:%s(%d) ", k, g_Dbs.db[i].superTbls[j].columns[k].dataType, g_Dbs.db[i].superTbls[j].columns[k].dataLen);
        } else {
          fprintf(fp, "column[%d]:%s ", k, g_Dbs.db[i].superTbls[j].columns[k].dataType);
        }
      }
      fprintf(fp, "\n");
      
      fprintf(fp, "      tagCount:            %d\n        ",  g_Dbs.db[i].superTbls[j].tagCount);
      for (int k = 0; k < g_Dbs.db[i].superTbls[j].tagCount; k++) {
        //printf("dataType:%s, dataLen:%d\t", g_Dbs.db[i].superTbls[j].tags[k].dataType, g_Dbs.db[i].superTbls[j].tags[k].dataLen);
        if ((0 == strncasecmp(g_Dbs.db[i].superTbls[j].tags[k].dataType, "binary", 6)) || (0 == strncasecmp(g_Dbs.db[i].superTbls[j].tags[k].dataType, "nchar", 5))) {
          fprintf(fp, "tag[%d]:%s(%d) ", k, g_Dbs.db[i].superTbls[j].tags[k].dataType, g_Dbs.db[i].superTbls[j].tags[k].dataLen);
        } else {
          fprintf(fp, "tag[%d]:%s ", k, g_Dbs.db[i].superTbls[j].tags[k].dataType);
        }     
      }
      fprintf(fp, "\n");
    }
    fprintf(fp, "\n");
  }
    SHOW_PARSE_RESULT_END_TO_FILE(fp);
}

static void printfQueryMeta() {
    SHOW_PARSE_RESULT_START();
  printf("host:                    \033[33m%s:%u\033[0m\n", g_queryInfo.host, g_queryInfo.port);
  printf("user:                    \033[33m%s\033[0m\n", g_queryInfo.user);
  printf("password:                \033[33m%s\033[0m\n", g_queryInfo.password);
  printf("database name:           \033[33m%s\033[0m\n", g_queryInfo.dbName);

  printf("\n");
  printf("specified table query info:                   \n");  
  printf("query interval: \033[33m%d\033[0m\n", g_queryInfo.superQueryInfo.rate);
  printf("concurrent:     \033[33m%d\033[0m\n", g_queryInfo.superQueryInfo.concurrent);
  printf("sqlCount:       \033[33m%d\033[0m\n", g_queryInfo.superQueryInfo.sqlCount); 

  if (SUBSCRIBE_MODE == g_args.test_mode) {
    printf("mod:            \033[33m%d\033[0m\n", g_queryInfo.superQueryInfo.subscribeMode);
    printf("interval:       \033[33m%d\033[0m\n", g_queryInfo.superQueryInfo.subscribeInterval);
    printf("restart:        \033[33m%d\033[0m\n", g_queryInfo.superQueryInfo.subscribeRestart);
    printf("keepProgress:   \033[33m%d\033[0m\n", g_queryInfo.superQueryInfo.subscribeKeepProgress);
  }

  for (int i = 0; i < g_queryInfo.superQueryInfo.sqlCount; i++) {
    printf("  sql[%d]: \033[33m%s\033[0m\n", i, g_queryInfo.superQueryInfo.sql[i]);
  }
  printf("\n");
  printf("super table query info:                   \n");  
  printf("query interval: \033[33m%d\033[0m\n", g_queryInfo.subQueryInfo.rate);
  printf("threadCnt:      \033[33m%d\033[0m\n", g_queryInfo.subQueryInfo.threadCnt);
  printf("childTblCount:  \033[33m%d\033[0m\n", g_queryInfo.subQueryInfo.childTblCount);
  printf("stable name:    \033[33m%s\033[0m\n", g_queryInfo.subQueryInfo.sTblName);

  if (SUBSCRIBE_MODE == g_args.test_mode) {
    printf("mod:            \033[33m%d\033[0m\n", g_queryInfo.subQueryInfo.subscribeMode);
    printf("interval:       \033[33m%d\033[0m\n", g_queryInfo.subQueryInfo.subscribeInterval);
    printf("restart:        \033[33m%d\033[0m\n", g_queryInfo.subQueryInfo.subscribeRestart);
    printf("keepProgress:   \033[33m%d\033[0m\n", g_queryInfo.subQueryInfo.subscribeKeepProgress);
  }
  
  printf("sqlCount:       \033[33m%d\033[0m\n", g_queryInfo.subQueryInfo.sqlCount);  
  for (int i = 0; i < g_queryInfo.subQueryInfo.sqlCount; i++) {
    printf("  sql[%d]: \033[33m%s\033[0m\n", i, g_queryInfo.subQueryInfo.sql[i]);
  }  
  printf("\n");

    SHOW_PARSE_RESULT_END();
}


static char* xFormatTimestamp(char* buf, int64_t val, int precision) {
  time_t tt;
  if (precision == TSDB_TIME_PRECISION_MICRO) {
    tt = (time_t)(val / 1000000);
  } else {
    tt = (time_t)(val / 1000);
  }

/* comment out as it make testcases like select_with_tags.sim fail.
  but in windows, this may cause the call to localtime crash if tt < 0,
  need to find a better solution.
  if (tt < 0) {
    tt = 0;
  }
  */

#ifdef WINDOWS
  if (tt < 0) tt = 0;
#endif

  struct tm* ptm = localtime(&tt);
  size_t pos = strftime(buf, 32, "%Y-%m-%d %H:%M:%S", ptm);

  if (precision == TSDB_TIME_PRECISION_MICRO) {
    sprintf(buf + pos, ".%06d", (int)(val % 1000000));
  } else {
    sprintf(buf + pos, ".%03d", (int)(val % 1000));
  }

  return buf;
}

static void xDumpFieldToFile(FILE* fp, const char* val, TAOS_FIELD* field, int32_t length, int precision) {
  if (val == NULL) {
    fprintf(fp, "%s", TSDB_DATA_NULL_STR);
    return;
  }

  char buf[TSDB_MAX_BYTES_PER_ROW];
  switch (field->type) {
    case TSDB_DATA_TYPE_BOOL:
      fprintf(fp, "%d", ((((int32_t)(*((char *)val))) == 1) ? 1 : 0));
      break;
    case TSDB_DATA_TYPE_TINYINT:
      fprintf(fp, "%d", *((int8_t *)val));
      break;
    case TSDB_DATA_TYPE_SMALLINT:
      fprintf(fp, "%d", *((int16_t *)val));
      break;
    case TSDB_DATA_TYPE_INT:
      fprintf(fp, "%d", *((int32_t *)val));
      break;
    case TSDB_DATA_TYPE_BIGINT:
      fprintf(fp, "%" PRId64, *((int64_t *)val));
      break;
    case TSDB_DATA_TYPE_FLOAT:
      fprintf(fp, "%.5f", GET_FLOAT_VAL(val));
      break;
    case TSDB_DATA_TYPE_DOUBLE:
      fprintf(fp, "%.9f", GET_DOUBLE_VAL(val));
      break;
    case TSDB_DATA_TYPE_BINARY:
    case TSDB_DATA_TYPE_NCHAR:
      memcpy(buf, val, length);
      buf[length] = 0;
      fprintf(fp, "\'%s\'", buf);
      break;
    case TSDB_DATA_TYPE_TIMESTAMP:
      xFormatTimestamp(buf, *(int64_t*)val, precision);
      fprintf(fp, "'%s'", buf);
      break;
    default:
      break;
  }
}

static int xDumpResultToFile(const char* fname, TAOS_RES* tres) {
  TAOS_ROW row = taos_fetch_row(tres);
  if (row == NULL) {
    return 0;
  }

  FILE* fp = fopen(fname, "at");
  if (fp == NULL) {
    fprintf(stderr, "ERROR: failed to open file: %s\n", fname);
    return -1;
  }

  int num_fields = taos_num_fields(tres);
  TAOS_FIELD *fields = taos_fetch_fields(tres);
  int precision = taos_result_precision(tres);

  for (int col = 0; col < num_fields; col++) {
    if (col > 0) {
      fprintf(fp, ",");
    }
    fprintf(fp, "%s", fields[col].name);
  }
  fputc('\n', fp);
  
  int numOfRows = 0;
  do {
    int32_t* length = taos_fetch_lengths(tres);
    for (int i = 0; i < num_fields; i++) {
      if (i > 0) {
        fputc(',', fp);
      }
      xDumpFieldToFile(fp, (const char*)row[i], fields +i, length[i], precision);
    }
    fputc('\n', fp);

    numOfRows++;
    row = taos_fetch_row(tres);
  } while( row != NULL);

  fclose(fp);

  return numOfRows;
}

static int getDbFromServer(TAOS * taos, SDbInfo** dbInfos) {  
  TAOS_RES * res;  
  TAOS_ROW row = NULL;
  int count = 0;
  
  res = taos_query(taos, "show databases;");  
  int32_t code = taos_errno(res);
  
  if (code != 0) {
    fprintf(stderr, "failed to run <show databases>, reason: %s\n", taos_errstr(res));
    return -1;
  }

  TAOS_FIELD *fields = taos_fetch_fields(res);

  while ((row = taos_fetch_row(res)) != NULL) {
    // sys database name : 'log'
    if (strncasecmp(row[TSDB_SHOW_DB_NAME_INDEX], "log", fields[TSDB_SHOW_DB_NAME_INDEX].bytes) == 0) continue;

    dbInfos[count] = (SDbInfo *)calloc(1, sizeof(SDbInfo));
    if (dbInfos[count] == NULL) {
      fprintf(stderr, "failed to allocate memory for some dbInfo[%d]\n", count);
      return -1;
    }

    tstrncpy(dbInfos[count]->name, (char *)row[TSDB_SHOW_DB_NAME_INDEX], fields[TSDB_SHOW_DB_NAME_INDEX].bytes);
    xFormatTimestamp(dbInfos[count]->create_time, *(int64_t*)row[TSDB_SHOW_DB_CREATED_TIME_INDEX], TSDB_TIME_PRECISION_MILLI);
    dbInfos[count]->ntables = *((int32_t *)row[TSDB_SHOW_DB_NTABLES_INDEX]);
    dbInfos[count]->vgroups = *((int32_t *)row[TSDB_SHOW_DB_VGROUPS_INDEX]);  
    dbInfos[count]->replica = *((int16_t *)row[TSDB_SHOW_DB_REPLICA_INDEX]);
    dbInfos[count]->quorum = *((int16_t *)row[TSDB_SHOW_DB_QUORUM_INDEX]);
    dbInfos[count]->days = *((int16_t *)row[TSDB_SHOW_DB_DAYS_INDEX]);  

    tstrncpy(dbInfos[count]->keeplist, (char *)row[TSDB_SHOW_DB_KEEP_INDEX], fields[TSDB_SHOW_DB_KEEP_INDEX].bytes);      
    dbInfos[count]->cache = *((int32_t *)row[TSDB_SHOW_DB_CACHE_INDEX]);
    dbInfos[count]->blocks = *((int32_t *)row[TSDB_SHOW_DB_BLOCKS_INDEX]);
    dbInfos[count]->minrows = *((int32_t *)row[TSDB_SHOW_DB_MINROWS_INDEX]);
    dbInfos[count]->maxrows = *((int32_t *)row[TSDB_SHOW_DB_MAXROWS_INDEX]);
    dbInfos[count]->wallevel = *((int8_t *)row[TSDB_SHOW_DB_WALLEVEL_INDEX]);
    dbInfos[count]->fsync = *((int32_t *)row[TSDB_SHOW_DB_FSYNC_INDEX]);
    dbInfos[count]->comp = (int8_t)(*((int8_t *)row[TSDB_SHOW_DB_COMP_INDEX]));
    dbInfos[count]->cachelast = (int8_t)(*((int8_t *)row[TSDB_SHOW_DB_CACHELAST_INDEX]));

    tstrncpy(dbInfos[count]->precision, 
            (char *)row[TSDB_SHOW_DB_PRECISION_INDEX],
            fields[TSDB_SHOW_DB_PRECISION_INDEX].bytes);  
    dbInfos[count]->update = *((int8_t *)row[TSDB_SHOW_DB_UPDATE_INDEX]);
    tstrncpy(dbInfos[count]->status, (char *)row[TSDB_SHOW_DB_STATUS_INDEX], fields[TSDB_SHOW_DB_STATUS_INDEX].bytes); 
    
    count++;
    if (count > MAX_DATABASE_COUNT) {
      fprintf(stderr, "The database count overflow than %d\n", MAX_DATABASE_COUNT);      
      break;
    }
  }

  return count;
}

static void printfDbInfoForQueryToFile(char* filename, SDbInfo* dbInfos, int index) {
  if (filename[0] == 0)
      return;

  FILE *fp = fopen(filename, "at");
  if (fp == NULL) {
    fprintf(stderr, "failed to open file: %s\n", filename);
    return;
  }

  fprintf(fp, "================ database[%d] ================\n", index);
  fprintf(fp, "name: %s\n", dbInfos->name);
  fprintf(fp, "created_time: %s\n", dbInfos->create_time);
  fprintf(fp, "ntables: %d\n", dbInfos->ntables);
  fprintf(fp, "vgroups: %d\n", dbInfos->vgroups);  
  fprintf(fp, "replica: %d\n", dbInfos->replica);
  fprintf(fp, "quorum: %d\n", dbInfos->quorum);
  fprintf(fp, "days: %d\n", dbInfos->days);    
  fprintf(fp, "keep0,keep1,keep(D): %s\n", dbInfos->keeplist);      
  fprintf(fp, "cache(MB): %d\n", dbInfos->cache);
  fprintf(fp, "blocks: %d\n", dbInfos->blocks);
  fprintf(fp, "minrows: %d\n", dbInfos->minrows);
  fprintf(fp, "maxrows: %d\n", dbInfos->maxrows);
  fprintf(fp, "wallevel: %d\n", dbInfos->wallevel);
  fprintf(fp, "fsync: %d\n", dbInfos->fsync);
  fprintf(fp, "comp: %d\n", dbInfos->comp);
  fprintf(fp, "cachelast: %d\n", dbInfos->cachelast);  
  fprintf(fp, "precision: %s\n", dbInfos->precision);  
  fprintf(fp, "update: %d\n", dbInfos->update);
  fprintf(fp, "status: %s\n", dbInfos->status); 
  fprintf(fp, "\n");

  fclose(fp);
}

static void printfQuerySystemInfo(TAOS * taos) {
  char filename[MAX_QUERY_SQL_LENGTH+1] = {0};
  char buffer[MAX_QUERY_SQL_LENGTH+1] = {0};
  TAOS_RES* res;

  time_t t;
  struct tm* lt;
  time(&t);
  lt = localtime(&t);
  snprintf(filename, MAX_QUERY_SQL_LENGTH, "querySystemInfo-%d-%d-%d %d:%d:%d", lt->tm_year+1900, lt->tm_mon, lt->tm_mday, lt->tm_hour, lt->tm_min, lt->tm_sec);
  
  // show variables
  res = taos_query(taos, "show variables;");
  //getResult(res, filename);
  xDumpResultToFile(filename, res);

  // show dnodes
  res = taos_query(taos, "show dnodes;");
  xDumpResultToFile(filename, res);
  //getResult(res, filename);
  
  // show databases
  res = taos_query(taos, "show databases;");
  SDbInfo** dbInfos = (SDbInfo **)calloc(MAX_DATABASE_COUNT, sizeof(SDbInfo *));
  if (dbInfos == NULL) {
    fprintf(stderr, "failed to allocate memory\n");
    return;
  }
  int dbCount = getDbFromServer(taos, dbInfos);
  if (dbCount <= 0) {
      free(dbInfos);
      return;
  }

  for (int i = 0; i < dbCount; i++) {
    // printf database info 
    printfDbInfoForQueryToFile(filename, dbInfos[i], i);
    
    // show db.vgroups
    snprintf(buffer, MAX_QUERY_SQL_LENGTH, "show %s.vgroups;", dbInfos[i]->name);
    res = taos_query(taos, buffer);
    xDumpResultToFile(filename, res);
  
    // show db.stables
    snprintf(buffer, MAX_QUERY_SQL_LENGTH, "show %s.stables;", dbInfos[i]->name);
    res = taos_query(taos, buffer);
    xDumpResultToFile(filename, res);

    free(dbInfos[i]);
  }

  free(dbInfos);
  
}

void ERROR_EXIT(const char *msg) { perror(msg); exit(-1); }

int postProceSql(char* host, uint16_t port, char* sqlstr)
{
    char *req_fmt = "POST %s HTTP/1.1\r\nHost: %s:%d\r\nAccept: */*\r\nAuthorization: Basic %s\r\nContent-Length: %d\r\nContent-Type: application/x-www-form-urlencoded\r\n\r\n%s";

    char *url = "/rest/sql";

    struct hostent *server;
    struct sockaddr_in serv_addr;
    int bytes, sent, received, req_str_len, resp_len;
    char *request_buf;
    char response_buf[RESP_BUF_LEN];
    uint16_t rest_port = port + TSDB_PORT_HTTP;

    int req_buf_len = strlen(sqlstr) + REQ_EXTRA_BUF_LEN;

    request_buf = malloc(req_buf_len);
    if (NULL == request_buf)
        ERROR_EXIT("ERROR, cannot allocate memory.");

    char userpass_buf[INPUT_BUF_LEN];
    int mod_table[] = {0, 2, 1};
<<<<<<< HEAD

    static char base64[] = {'A', 'B', 'C', 'D', 'E', 'F', 'G', 'H',
      'I', 'J', 'K', 'L', 'M', 'N', 'O', 'P',
      'Q', 'R', 'S', 'T', 'U', 'V', 'W', 'X',
      'Y', 'Z', 'a', 'b', 'c', 'd', 'e', 'f',
      'g', 'h', 'i', 'j', 'k', 'l', 'm', 'n',
      'o', 'p', 'q', 'r', 's', 't', 'u', 'v',
      'w', 'x', 'y', 'z', '0', '1', '2', '3',
      '4', '5', '6', '7', '8', '9', '+', '/'};

=======

    static char base64[] = {'A', 'B', 'C', 'D', 'E', 'F', 'G', 'H',
      'I', 'J', 'K', 'L', 'M', 'N', 'O', 'P',
      'Q', 'R', 'S', 'T', 'U', 'V', 'W', 'X',
      'Y', 'Z', 'a', 'b', 'c', 'd', 'e', 'f',
      'g', 'h', 'i', 'j', 'k', 'l', 'm', 'n',
      'o', 'p', 'q', 'r', 's', 't', 'u', 'v',
      'w', 'x', 'y', 'z', '0', '1', '2', '3',
      '4', '5', '6', '7', '8', '9', '+', '/'};

>>>>>>> fcae1ef2
    snprintf(userpass_buf, INPUT_BUF_LEN, "%s:%s",
        g_Dbs.user, g_Dbs.password);
    size_t userpass_buf_len = strlen(userpass_buf);
    size_t encoded_len = 4 * ((userpass_buf_len +2) / 3);

    char base64_buf[INPUT_BUF_LEN];
#ifdef WINDOWS
    WSADATA wsaData;
    WSAStartup(MAKEWORD(2, 2), &wsaData);
    SOCKET sockfd;
#else
    int sockfd;
#endif
    sockfd = socket(AF_INET, SOCK_STREAM, 0);
    if (sockfd < 0) {
#ifdef WINDOWS
        fprintf(stderr, "Could not create socket : %d" , WSAGetLastError());
#endif
        debugPrint("%s() LN%d sockfd=%d\n", __func__, __LINE__, sockfd);
        free(request_buf);
        ERROR_EXIT("ERROR opening socket");
    }

    server = gethostbyname(host);
    if (server == NULL) {
        free(request_buf);
        ERROR_EXIT("ERROR, no such host");
    }

    debugPrint("h_name: %s\nh_addretype: %s\nh_length: %d\n",
            server->h_name,
            (server->h_addrtype == AF_INET)?"ipv4":"ipv6",
            server->h_length);

    memset(&serv_addr, 0, sizeof(serv_addr));
    serv_addr.sin_family = AF_INET;
    serv_addr.sin_port = htons(rest_port);
#ifdef WINDOWS
    serv_addr.sin_addr.s_addr = inet_addr(host);
#else
    memcpy(&serv_addr.sin_addr.s_addr,server->h_addr,server->h_length);
#endif

    int retConn = connect(sockfd,(struct sockaddr *)&serv_addr,sizeof(serv_addr));
    debugPrint("%s() LN%d connect() return %d\n", __func__, __LINE__, retConn);
    if (retConn < 0) {
        free(request_buf);
        ERROR_EXIT("ERROR connecting");
    }

    memset(base64_buf, 0, INPUT_BUF_LEN);

    for (int n = 0, m = 0; n < userpass_buf_len;) {
      uint32_t oct_a = n < userpass_buf_len ?
        (unsigned char) userpass_buf[n++]:0;
      uint32_t oct_b = n < userpass_buf_len ?
        (unsigned char) userpass_buf[n++]:0;
      uint32_t oct_c = n < userpass_buf_len ?
        (unsigned char) userpass_buf[n++]:0;
      uint32_t triple = (oct_a << 0x10) + (oct_b << 0x08) + oct_c;

      base64_buf[m++] = base64[(triple >> 3* 6) & 0x3f];
      base64_buf[m++] = base64[(triple >> 2* 6) & 0x3f];
      base64_buf[m++] = base64[(triple >> 1* 6) & 0x3f];
      base64_buf[m++] = base64[(triple >> 0* 6) & 0x3f];
    }

    for (int l = 0; l < mod_table[userpass_buf_len % 3]; l++)
      base64_buf[encoded_len - 1 - l] = '=';

    debugPrint("%s() LN%d: auth string base64 encoded: %s\n", __func__, __LINE__, base64_buf);
    char *auth = base64_buf;

    int r = snprintf(request_buf,
            req_buf_len,
            req_fmt, url, host, rest_port,
            auth, strlen(sqlstr), sqlstr);
    if (r >= req_buf_len) {
        free(request_buf);
        ERROR_EXIT("ERROR too long request");
    }
    verbosePrint("%s() LN%d: Request:\n%s\n", __func__, __LINE__, request_buf);

    req_str_len = strlen(request_buf);
    sent = 0;
    do {
#ifdef WINDOWS
        bytes = send(sockfd, request_buf + sent, req_str_len - sent, 0);
#else
        bytes = write(sockfd, request_buf + sent, req_str_len - sent);
#endif
        if (bytes < 0)
            ERROR_EXIT("ERROR writing message to socket");
        if (bytes == 0)
            break;
        sent+=bytes;
    } while (sent < req_str_len);

    memset(response_buf, 0, RESP_BUF_LEN);
    resp_len = sizeof(response_buf) - 1;
    received = 0;
    do {
#ifdef WINDOWS
        bytes = recv(sockfd, response_buf + received, resp_len - received, 0);
#else
        bytes = read(sockfd, response_buf + received, resp_len - received);
#endif
        if (bytes < 0) {
            free(request_buf);
            ERROR_EXIT("ERROR reading response from socket");
        }
        if (bytes == 0)
            break;
        received += bytes;
    } while (received < resp_len);

    if (received == resp_len) {
        free(request_buf);
        ERROR_EXIT("ERROR storing complete response from socket");
    }

    response_buf[RESP_BUF_LEN - 1] = '\0';
    printf("Response:\n%s\n", response_buf);

    free(request_buf);
#ifdef WINDOWS
    closesocket(sockfd);
    WSACleanup();
#else
    close(sockfd);
#endif

    return 0;
}

static char* getTagValueFromTagSample(SSuperTable* stbInfo, int tagUsePos) {
  char*  dataBuf = (char*)calloc(TSDB_MAX_SQL_LEN+1, 1);
  if (NULL == dataBuf) {
    printf("calloc failed! size:%d\n", TSDB_MAX_SQL_LEN+1);
    return NULL;
  }

  int    dataLen = 0;
  dataLen += snprintf(dataBuf + dataLen, TSDB_MAX_SQL_LEN - dataLen,
          "(%s)", stbInfo->tagDataBuf + stbInfo->lenOfTagOfOneRow * tagUsePos);

  return dataBuf;
}

static char* generateTagVaulesForStb(SSuperTable* stbInfo) {
  char*  dataBuf = (char*)calloc(TSDB_MAX_SQL_LEN+1, 1);
  if (NULL == dataBuf) {
    printf("calloc failed! size:%d\n", TSDB_MAX_SQL_LEN+1);
    return NULL;
  }

  int    dataLen = 0;
  dataLen += snprintf(dataBuf + dataLen, TSDB_MAX_SQL_LEN - dataLen, "(");
  for (int i = 0; i < stbInfo->tagCount; i++) {
    if ((0 == strncasecmp(stbInfo->tags[i].dataType, "binary", strlen("binary")))
            || (0 == strncasecmp(stbInfo->tags[i].dataType, "nchar", strlen("nchar")))) {
      if (stbInfo->tags[i].dataLen > TSDB_MAX_BINARY_LEN) {
        printf("binary or nchar length overflow, max size:%u\n",
                (uint32_t)TSDB_MAX_BINARY_LEN);
        tmfree(dataBuf);
        return NULL;
      }

      char* buf = (char*)calloc(stbInfo->tags[i].dataLen+1, 1);
      if (NULL == buf) {
        printf("calloc failed! size:%d\n", stbInfo->tags[i].dataLen);
        tmfree(dataBuf);
        return NULL;
      }
      rand_string(buf, stbInfo->tags[i].dataLen);
      dataLen += snprintf(dataBuf + dataLen, TSDB_MAX_SQL_LEN - dataLen,
              "\'%s\', ", buf);
      tmfree(buf);
    } else if (0 == strncasecmp(stbInfo->tags[i].dataType,
                "int", strlen("int"))) {
      dataLen += snprintf(dataBuf + dataLen, TSDB_MAX_SQL_LEN - dataLen,
              "%d, ", rand_int());
    } else if (0 == strncasecmp(stbInfo->tags[i].dataType,
                "bigint", strlen("bigint"))) {
      dataLen += snprintf(dataBuf + dataLen, TSDB_MAX_SQL_LEN - dataLen,
              "%"PRId64", ", rand_bigint());
    }  else if (0 == strncasecmp(stbInfo->tags[i].dataType,
                "float", strlen("float"))) {
      dataLen += snprintf(dataBuf + dataLen, TSDB_MAX_SQL_LEN - dataLen,
              "%f, ", rand_float());
    }  else if (0 == strncasecmp(stbInfo->tags[i].dataType,
                "double", strlen("double"))) {
      dataLen += snprintf(dataBuf + dataLen, TSDB_MAX_SQL_LEN - dataLen,
              "%f, ", rand_double());
    }  else if (0 == strncasecmp(stbInfo->tags[i].dataType,
                "smallint", strlen("smallint"))) {
      dataLen += snprintf(dataBuf + dataLen, TSDB_MAX_SQL_LEN - dataLen,
              "%d, ", rand_smallint());
    }  else if (0 == strncasecmp(stbInfo->tags[i].dataType,
                "tinyint", strlen("tinyint"))) {
      dataLen += snprintf(dataBuf + dataLen, TSDB_MAX_SQL_LEN - dataLen,
              "%d, ", rand_tinyint());
    }  else if (0 == strncasecmp(stbInfo->tags[i].dataType,
                "bool", strlen("bool"))) {
      dataLen += snprintf(dataBuf + dataLen, TSDB_MAX_SQL_LEN - dataLen,
              "%d, ", rand_bool());
    }  else if (0 == strncasecmp(stbInfo->tags[i].dataType,
                "timestamp", strlen("timestamp"))) {
      dataLen += snprintf(dataBuf + dataLen, TSDB_MAX_SQL_LEN - dataLen,
              "%"PRId64", ", rand_bigint());
    }  else {
      printf("No support data type: %s\n", stbInfo->tags[i].dataType);
      tmfree(dataBuf);
      return NULL;
    }
  }

  dataLen -= 2;
  dataLen += snprintf(dataBuf + dataLen, TSDB_MAX_SQL_LEN - dataLen, ")");  
  return dataBuf;
}

static int calcRowLen(SSuperTable*  superTbls) {  
  int colIndex;
  int  lenOfOneRow = 0;
  
  for (colIndex = 0; colIndex < superTbls->columnCount; colIndex++) {
    char* dataType = superTbls->columns[colIndex].dataType;
    
    if (strcasecmp(dataType, "BINARY") == 0) {
      lenOfOneRow += superTbls->columns[colIndex].dataLen + 3;
    } else if (strcasecmp(dataType, "NCHAR") == 0) {
      lenOfOneRow += superTbls->columns[colIndex].dataLen + 3;
    } else if (strcasecmp(dataType, "INT") == 0)  {
      lenOfOneRow += 11;
    } else if (strcasecmp(dataType, "BIGINT") == 0)  {
      lenOfOneRow += 21;
    } else if (strcasecmp(dataType, "SMALLINT") == 0)  {
      lenOfOneRow += 6;
    } else if (strcasecmp(dataType, "TINYINT") == 0)  {
      lenOfOneRow += 4;
    } else if (strcasecmp(dataType, "BOOL") == 0)  {
      lenOfOneRow += 6;
    } else if (strcasecmp(dataType, "FLOAT") == 0) {
      lenOfOneRow += 22;
    } else if (strcasecmp(dataType, "DOUBLE") == 0) { 
      lenOfOneRow += 42;
    }  else if (strcasecmp(dataType, "TIMESTAMP") == 0) { 
      lenOfOneRow += 21;
    } else {
      printf("get error data type : %s\n", dataType);
      exit(-1);
    }
  }

  superTbls->lenOfOneRow = lenOfOneRow + 20; // timestamp

  int tagIndex;
  int lenOfTagOfOneRow = 0;
  for (tagIndex = 0; tagIndex < superTbls->tagCount; tagIndex++) {
    char* dataType = superTbls->tags[tagIndex].dataType;

    if (strcasecmp(dataType, "BINARY") == 0) {
      lenOfTagOfOneRow += superTbls->tags[tagIndex].dataLen + 3;
    } else if (strcasecmp(dataType, "NCHAR") == 0) {
      lenOfTagOfOneRow += superTbls->tags[tagIndex].dataLen + 3;
    } else if (strcasecmp(dataType, "INT") == 0)  {
      lenOfTagOfOneRow += superTbls->tags[tagIndex].dataLen + 11;
    } else if (strcasecmp(dataType, "BIGINT") == 0)  {
      lenOfTagOfOneRow += superTbls->tags[tagIndex].dataLen + 21;
    } else if (strcasecmp(dataType, "SMALLINT") == 0)  {
      lenOfTagOfOneRow += superTbls->tags[tagIndex].dataLen + 6;
    } else if (strcasecmp(dataType, "TINYINT") == 0)  {
      lenOfTagOfOneRow += superTbls->tags[tagIndex].dataLen + 4;
    } else if (strcasecmp(dataType, "BOOL") == 0)  {
      lenOfTagOfOneRow += superTbls->tags[tagIndex].dataLen + 6;
    } else if (strcasecmp(dataType, "FLOAT") == 0) {
      lenOfTagOfOneRow += superTbls->tags[tagIndex].dataLen + 22;
    } else if (strcasecmp(dataType, "DOUBLE") == 0) { 
      lenOfTagOfOneRow += superTbls->tags[tagIndex].dataLen + 42;
    } else {
      printf("get error tag type : %s\n", dataType);
      exit(-1);
    }
  }

  superTbls->lenOfTagOfOneRow = lenOfTagOfOneRow;
    
  return 0;
}


static int getChildNameOfSuperTableWithLimitAndOffset(TAOS * taos,
        char* dbName, char* sTblName, char** childTblNameOfSuperTbl,
        int* childTblCountOfSuperTbl, int limit, int offset) {

  char command[BUFFER_SIZE] = "\0";
  char limitBuf[100] = "\0";

  TAOS_RES * res;  
  TAOS_ROW row = NULL;

  char* childTblName = *childTblNameOfSuperTbl;

  if (offset >= 0) {
    snprintf(limitBuf, 100, " limit %d offset %d", limit, offset);
  }

  //get all child table name use cmd: select tbname from superTblName;  
  snprintf(command, BUFFER_SIZE, "select tbname from %s.%s %s", dbName, sTblName, limitBuf);

  res = taos_query(taos, command);  
  int32_t code = taos_errno(res);
  if (code != 0) {
    printf("failed to run command %s\n", command);
    taos_free_result(res);
    taos_close(taos);
    exit(-1);
  }

  int childTblCount = (limit < 0)?10000:limit;
  int count = 0;
//  childTblName = (char*)calloc(1, childTblCount * TSDB_TABLE_NAME_LEN);
  char* pTblName = childTblName;
  while ((row = taos_fetch_row(res)) != NULL) {
    int32_t* len = taos_fetch_lengths(res);
    tstrncpy(pTblName, (char *)row[0], len[0]+1);
    //printf("==== sub table name: %s\n", pTblName);
    count++;
    if (count >= childTblCount - 1) {
      char *tmp = realloc(childTblName, (size_t)childTblCount*1.5*TSDB_TABLE_NAME_LEN+1);
      if (tmp != NULL) {
        childTblName = tmp;
        childTblCount = (int)(childTblCount*1.5);
        memset(childTblName + count*TSDB_TABLE_NAME_LEN, 0,
                (size_t)((childTblCount-count)*TSDB_TABLE_NAME_LEN));
      } else {
        // exit, if allocate more memory failed
        printf("realloc fail for save child table name of %s.%s\n", dbName, sTblName);
        tmfree(childTblName);
        taos_free_result(res);
        taos_close(taos);
        exit(-1);
      }
    }
    pTblName = childTblName + count * TSDB_TABLE_NAME_LEN;    
  }

  *childTblCountOfSuperTbl = count;
  *childTblNameOfSuperTbl  = childTblName;

  taos_free_result(res);
  return 0;
}

static int getAllChildNameOfSuperTable(TAOS * taos, char* dbName,
        char* sTblName, char** childTblNameOfSuperTbl,
        int* childTblCountOfSuperTbl) {

    return getChildNameOfSuperTableWithLimitAndOffset(taos, dbName, sTblName,
            childTblNameOfSuperTbl, childTblCountOfSuperTbl,
            -1, -1);
}

static int getSuperTableFromServer(TAOS * taos, char* dbName,
        SSuperTable*  superTbls) {
  char command[BUFFER_SIZE] = "\0";
  TAOS_RES * res;  
  TAOS_ROW row = NULL;
  int count = 0;

  //get schema use cmd: describe superTblName;
  snprintf(command, BUFFER_SIZE, "describe %s.%s", dbName, superTbls->sTblName);
  res = taos_query(taos, command);
  int32_t code = taos_errno(res);
  if (code != 0) {
    printf("failed to run command %s\n", command);
    taos_free_result(res);
    return -1;
  }

  int tagIndex = 0;
  int columnIndex = 0;
  TAOS_FIELD *fields = taos_fetch_fields(res);
  while ((row = taos_fetch_row(res)) != NULL) {
    if (0 == count) {
      count++;
      continue;
    }

    if (strcmp((char *)row[TSDB_DESCRIBE_METRIC_NOTE_INDEX], "TAG") == 0) {
      tstrncpy(superTbls->tags[tagIndex].field,
              (char *)row[TSDB_DESCRIBE_METRIC_FIELD_INDEX],
              fields[TSDB_DESCRIBE_METRIC_FIELD_INDEX].bytes);
      tstrncpy(superTbls->tags[tagIndex].dataType,
              (char *)row[TSDB_DESCRIBE_METRIC_TYPE_INDEX],
              fields[TSDB_DESCRIBE_METRIC_TYPE_INDEX].bytes);
      superTbls->tags[tagIndex].dataLen =
          *((int *)row[TSDB_DESCRIBE_METRIC_LENGTH_INDEX]);
      tstrncpy(superTbls->tags[tagIndex].note,
              (char *)row[TSDB_DESCRIBE_METRIC_NOTE_INDEX],
              fields[TSDB_DESCRIBE_METRIC_NOTE_INDEX].bytes);
      tagIndex++;
    } else {
      tstrncpy(superTbls->columns[columnIndex].field,
              (char *)row[TSDB_DESCRIBE_METRIC_FIELD_INDEX],
              fields[TSDB_DESCRIBE_METRIC_FIELD_INDEX].bytes);
      tstrncpy(superTbls->columns[columnIndex].dataType,
              (char *)row[TSDB_DESCRIBE_METRIC_TYPE_INDEX],
              fields[TSDB_DESCRIBE_METRIC_TYPE_INDEX].bytes);
      superTbls->columns[columnIndex].dataLen =
          *((int *)row[TSDB_DESCRIBE_METRIC_LENGTH_INDEX]);
      tstrncpy(superTbls->columns[columnIndex].note,
              (char *)row[TSDB_DESCRIBE_METRIC_NOTE_INDEX],
              fields[TSDB_DESCRIBE_METRIC_NOTE_INDEX].bytes);
      columnIndex++;
    }
    count++;
  }

  superTbls->columnCount = columnIndex;
  superTbls->tagCount    = tagIndex;
  taos_free_result(res);

  calcRowLen(superTbls);

  if (TBL_ALREADY_EXISTS == superTbls->childTblExists) {
    //get all child table name use cmd: select tbname from superTblName;  
    int childTblCount = 10000;
    superTbls->childTblName = (char*)calloc(1, childTblCount * TSDB_TABLE_NAME_LEN);
    if (superTbls->childTblName == NULL) {
      fprintf(stderr, "alloc memory failed!");
      return -1;
    }
    getAllChildNameOfSuperTable(taos, dbName,
            superTbls->sTblName,
            &superTbls->childTblName,
            &superTbls->childTblCount);
  }
  return 0;
}

static int createSuperTable(TAOS * taos, char* dbName, SSuperTable*  superTbls, bool use_metric) {
  char command[BUFFER_SIZE] = "\0";

  char cols[STRING_LEN] = "\0";
  int colIndex;
  int len = 0;

  int  lenOfOneRow = 0;
  for (colIndex = 0; colIndex < superTbls->columnCount; colIndex++) {
    char* dataType = superTbls->columns[colIndex].dataType;
 
    if (strcasecmp(dataType, "BINARY") == 0) {
      len += snprintf(cols + len, STRING_LEN - len,
          ", col%d %s(%d)", colIndex, "BINARY",
          superTbls->columns[colIndex].dataLen);
      lenOfOneRow += superTbls->columns[colIndex].dataLen + 3;
    } else if (strcasecmp(dataType, "NCHAR") == 0) {
      len += snprintf(cols + len, STRING_LEN - len,
          ", col%d %s(%d)", colIndex, "NCHAR",
          superTbls->columns[colIndex].dataLen);
      lenOfOneRow += superTbls->columns[colIndex].dataLen + 3;
    } else if (strcasecmp(dataType, "INT") == 0)  {
      len += snprintf(cols + len, STRING_LEN - len, ", col%d %s", colIndex, "INT");
      lenOfOneRow += 11;
    } else if (strcasecmp(dataType, "BIGINT") == 0)  {
      len += snprintf(cols + len, STRING_LEN - len, ", col%d %s", colIndex, "BIGINT");
      lenOfOneRow += 21;
    } else if (strcasecmp(dataType, "SMALLINT") == 0)  {
      len += snprintf(cols + len, STRING_LEN - len, ", col%d %s", colIndex, "SMALLINT");
      lenOfOneRow += 6;
    } else if (strcasecmp(dataType, "TINYINT") == 0)  {
      len += snprintf(cols + len, STRING_LEN - len, ", col%d %s", colIndex, "TINYINT");
      lenOfOneRow += 4;
    } else if (strcasecmp(dataType, "BOOL") == 0)  {
      len += snprintf(cols + len, STRING_LEN - len, ", col%d %s", colIndex, "BOOL");
      lenOfOneRow += 6;
    } else if (strcasecmp(dataType, "FLOAT") == 0) {
      len += snprintf(cols + len, STRING_LEN - len, ", col%d %s", colIndex, "FLOAT");
      lenOfOneRow += 22;
    } else if (strcasecmp(dataType, "DOUBLE") == 0) {
      len += snprintf(cols + len, STRING_LEN - len, ", col%d %s", colIndex, "DOUBLE");
      lenOfOneRow += 42;
    }  else if (strcasecmp(dataType, "TIMESTAMP") == 0) {
      len += snprintf(cols + len, STRING_LEN - len, ", col%d %s", colIndex, "TIMESTAMP");
      lenOfOneRow += 21;
    } else {
      taos_close(taos);
      printf("config error data type : %s\n", dataType);
      exit(-1);
    }
  }

  superTbls->lenOfOneRow = lenOfOneRow + 20; // timestamp
  //printf("%s.%s column count:%d, column length:%d\n\n", g_Dbs.db[i].dbName, g_Dbs.db[i].superTbls[j].sTblName, g_Dbs.db[i].superTbls[j].columnCount, lenOfOneRow);

  // save for creating child table
  superTbls->colsOfCreateChildTable = (char*)calloc(len+20, 1);
  if (NULL == superTbls->colsOfCreateChildTable) {
    printf("Failed when calloc, size:%d", len+1);
    taos_close(taos);
    exit(-1);
  }
  snprintf(superTbls->colsOfCreateChildTable, len+20, "(ts timestamp%s)", cols);
  verbosePrint("%s() LN%d: %s\n", __func__, __LINE__, superTbls->colsOfCreateChildTable);

  if (use_metric) {
    char tags[STRING_LEN] = "\0";
    int tagIndex;
    len = 0;

    int lenOfTagOfOneRow = 0;
    len += snprintf(tags + len, STRING_LEN - len, "(");
    for (tagIndex = 0; tagIndex < superTbls->tagCount; tagIndex++) {
      char* dataType = superTbls->tags[tagIndex].dataType;

      if (strcasecmp(dataType, "BINARY") == 0) {
        len += snprintf(tags + len, STRING_LEN - len, "t%d %s(%d), ", tagIndex,
                "BINARY", superTbls->tags[tagIndex].dataLen);
        lenOfTagOfOneRow += superTbls->tags[tagIndex].dataLen + 3;
      } else if (strcasecmp(dataType, "NCHAR") == 0) {
        len += snprintf(tags + len, STRING_LEN - len, "t%d %s(%d), ", tagIndex,
                "NCHAR", superTbls->tags[tagIndex].dataLen);
        lenOfTagOfOneRow += superTbls->tags[tagIndex].dataLen + 3;
      } else if (strcasecmp(dataType, "INT") == 0)  {
        len += snprintf(tags + len, STRING_LEN - len, "t%d %s, ", tagIndex,
                "INT");
        lenOfTagOfOneRow += superTbls->tags[tagIndex].dataLen + 11;
      } else if (strcasecmp(dataType, "BIGINT") == 0)  {
        len += snprintf(tags + len, STRING_LEN - len, "t%d %s, ", tagIndex,
                "BIGINT");
        lenOfTagOfOneRow += superTbls->tags[tagIndex].dataLen + 21;
      } else if (strcasecmp(dataType, "SMALLINT") == 0)  {
        len += snprintf(tags + len, STRING_LEN - len, "t%d %s, ", tagIndex,
                "SMALLINT");
        lenOfTagOfOneRow += superTbls->tags[tagIndex].dataLen + 6;
      } else if (strcasecmp(dataType, "TINYINT") == 0)  {
        len += snprintf(tags + len, STRING_LEN - len, "t%d %s, ", tagIndex,
                "TINYINT");
        lenOfTagOfOneRow += superTbls->tags[tagIndex].dataLen + 4;
      } else if (strcasecmp(dataType, "BOOL") == 0)  {
        len += snprintf(tags + len, STRING_LEN - len, "t%d %s, ", tagIndex,
                "BOOL");
        lenOfTagOfOneRow += superTbls->tags[tagIndex].dataLen + 6;
      } else if (strcasecmp(dataType, "FLOAT") == 0) {
        len += snprintf(tags + len, STRING_LEN - len, "t%d %s, ", tagIndex,
                "FLOAT");
        lenOfTagOfOneRow += superTbls->tags[tagIndex].dataLen + 22;
      } else if (strcasecmp(dataType, "DOUBLE") == 0) { 
        len += snprintf(tags + len, STRING_LEN - len, "t%d %s, ", tagIndex,
                "DOUBLE");
        lenOfTagOfOneRow += superTbls->tags[tagIndex].dataLen + 42;
      } else {
        taos_close(taos);
        printf("config error tag type : %s\n", dataType);
        exit(-1);
      }
    }
    len -= 2;
    len += snprintf(tags + len, STRING_LEN - len, ")");

    superTbls->lenOfTagOfOneRow = lenOfTagOfOneRow;

    snprintf(command, BUFFER_SIZE,
            "create table if not exists %s.%s (ts timestamp%s) tags %s",
            dbName, superTbls->sTblName, cols, tags);
    verbosePrint("%s() LN%d: %s\n", __func__, __LINE__, command);

    if (0 != queryDbExec(taos, command, NO_INSERT_TYPE)) {
        fprintf(stderr, "create supertable %s failed!\n\n",
                superTbls->sTblName);
        return -1;
    }
    debugPrint("create supertable %s success!\n\n", superTbls->sTblName);
  }
  return 0;
}

static int createDatabases() {
  TAOS * taos = NULL;
  int    ret = 0;
  taos = taos_connect(g_Dbs.host, g_Dbs.user, g_Dbs.password, NULL, g_Dbs.port);
  if (taos == NULL) {
    fprintf(stderr, "Failed to connect to TDengine, reason:%s\n", taos_errstr(NULL));
    return -1;
  }
  char command[BUFFER_SIZE] = "\0";

  for (int i = 0; i < g_Dbs.dbCount; i++) {   
    if (g_Dbs.db[i].drop) {
      sprintf(command, "drop database if exists %s;", g_Dbs.db[i].dbName);
      verbosePrint("%s() %d command: %s\n", __func__, __LINE__, command);
      if (0 != queryDbExec(taos, command, NO_INSERT_TYPE)) {
        taos_close(taos);
        return -1;
      }
    }

    int dataLen = 0;
    dataLen += snprintf(command + dataLen, 
        BUFFER_SIZE - dataLen, "create database if not exists %s", g_Dbs.db[i].dbName);

    if (g_Dbs.db[i].dbCfg.blocks > 0) {
      dataLen += snprintf(command + dataLen,
          BUFFER_SIZE - dataLen, " blocks %d", g_Dbs.db[i].dbCfg.blocks);
    }
    if (g_Dbs.db[i].dbCfg.cache > 0) {
      dataLen += snprintf(command + dataLen,
          BUFFER_SIZE - dataLen, " cache %d", g_Dbs.db[i].dbCfg.cache);
    }
    if (g_Dbs.db[i].dbCfg.days > 0) {
      dataLen += snprintf(command + dataLen,
          BUFFER_SIZE - dataLen, " days %d", g_Dbs.db[i].dbCfg.days);
    }
    if (g_Dbs.db[i].dbCfg.keep > 0) {
      dataLen += snprintf(command + dataLen,
          BUFFER_SIZE - dataLen, " keep %d", g_Dbs.db[i].dbCfg.keep);
    }
    if (g_Dbs.db[i].dbCfg.quorum > 1) {
      dataLen += snprintf(command + dataLen,
          BUFFER_SIZE - dataLen, " quorum %d", g_Dbs.db[i].dbCfg.quorum);
    }
    if (g_Dbs.db[i].dbCfg.replica > 0) {
      dataLen += snprintf(command + dataLen,
          BUFFER_SIZE - dataLen, " replica %d", g_Dbs.db[i].dbCfg.replica);
    }
    if (g_Dbs.db[i].dbCfg.update > 0) {
      dataLen += snprintf(command + dataLen,
          BUFFER_SIZE - dataLen, " update %d", g_Dbs.db[i].dbCfg.update);
    }
    //if (g_Dbs.db[i].dbCfg.maxtablesPerVnode > 0) {
    //  dataLen += snprintf(command + dataLen,
    //  BUFFER_SIZE - dataLen, "tables %d ", g_Dbs.db[i].dbCfg.maxtablesPerVnode);
    //}
    if (g_Dbs.db[i].dbCfg.minRows > 0) {
      dataLen += snprintf(command + dataLen,
          BUFFER_SIZE - dataLen, " minrows %d", g_Dbs.db[i].dbCfg.minRows);
    }
    if (g_Dbs.db[i].dbCfg.maxRows > 0) {
      dataLen += snprintf(command + dataLen,
          BUFFER_SIZE - dataLen, " maxrows %d", g_Dbs.db[i].dbCfg.maxRows);
    }
    if (g_Dbs.db[i].dbCfg.comp > 0) {
      dataLen += snprintf(command + dataLen,
          BUFFER_SIZE - dataLen, " comp %d", g_Dbs.db[i].dbCfg.comp);
    }
    if (g_Dbs.db[i].dbCfg.walLevel > 0) {
      dataLen += snprintf(command + dataLen,
          BUFFER_SIZE - dataLen, " wal %d", g_Dbs.db[i].dbCfg.walLevel);
    }
    if (g_Dbs.db[i].dbCfg.cacheLast > 0) {
      dataLen += snprintf(command + dataLen,
          BUFFER_SIZE - dataLen, " cachelast %d", g_Dbs.db[i].dbCfg.cacheLast);
    }
    if (g_Dbs.db[i].dbCfg.fsync > 0) {
      dataLen += snprintf(command + dataLen, BUFFER_SIZE - dataLen,
              " fsync %d", g_Dbs.db[i].dbCfg.fsync);
    }
    if ((0 == strncasecmp(g_Dbs.db[i].dbCfg.precision, "ms", strlen("ms")))
            || (0 == strncasecmp(g_Dbs.db[i].dbCfg.precision, "us", strlen("us")))) {
      dataLen += snprintf(command + dataLen, BUFFER_SIZE - dataLen,
              " precision \'%s\';", g_Dbs.db[i].dbCfg.precision);
    }

    debugPrint("%s() %d command: %s\n", __func__, __LINE__, command);
    if (0 != queryDbExec(taos, command, NO_INSERT_TYPE)) {
      taos_close(taos);
      fprintf(stderr, "\ncreate database %s failed!\n\n", g_Dbs.db[i].dbName);
      return -1;
    }
    printf("\ncreate database %s success!\n\n", g_Dbs.db[i].dbName);

    debugPrint("%s() %d supertbl count:%d\n", __func__, __LINE__, g_Dbs.db[i].superTblCount);
    for (int j = 0; j < g_Dbs.db[i].superTblCount; j++) {
      // describe super table, if exists
      sprintf(command, "describe %s.%s;", g_Dbs.db[i].dbName, g_Dbs.db[i].superTbls[j].sTblName);
      verbosePrint("%s() %d command: %s\n", __func__, __LINE__, command);
      if (0 != queryDbExec(taos, command, NO_INSERT_TYPE)) {
        g_Dbs.db[i].superTbls[j].superTblExists = TBL_NO_EXISTS;
        ret = createSuperTable(taos, g_Dbs.db[i].dbName, &g_Dbs.db[i].superTbls[j], g_Dbs.use_metric);
      } else {      
        g_Dbs.db[i].superTbls[j].superTblExists = TBL_ALREADY_EXISTS;
        ret = getSuperTableFromServer(taos, g_Dbs.db[i].dbName, &g_Dbs.db[i].superTbls[j]);
      }

      if (0 != ret) {
        printf("\ncreate super table %d failed!\n\n", j);
        taos_close(taos);
        return -1;
      }
    }    
  }

  taos_close(taos);
  return 0;
}

static void* createTable(void *sarg) 
{  
  threadInfo *winfo = (threadInfo *)sarg; 
  SSuperTable* superTblInfo = winfo->superTblInfo;

  int64_t  lastPrintTime = taosGetTimestampMs();

  int buff_len;
  if (superTblInfo)
    buff_len = superTblInfo->maxSqlLen;
  else
    buff_len = BUFFER_SIZE;

  char *buffer = calloc(buff_len, 1);
  if (buffer == NULL) {
    fprintf(stderr, "Memory allocated failed!");
    exit(-1);
  }

  int len = 0;
  int batchNum = 0;
  //printf("Creating table from %d to %d\n", winfo->start_table_id, winfo->end_table_id);
  for (int i = winfo->start_table_id; i <= winfo->end_table_id; i++) {
    if (0 == g_Dbs.use_metric) {
      snprintf(buffer, buff_len, 
              "create table if not exists %s.%s%d %s;",
              winfo->db_name,
              g_args.tb_prefix, i,
              winfo->cols);
    } else {
      if (0 == len) {  
        batchNum = 0;
        memset(buffer, 0, buff_len);
        len += snprintf(buffer + len,
                buff_len - len, "create table ");
      }

      char* tagsValBuf = NULL;
      if (0 == superTblInfo->tagSource) {
        tagsValBuf = generateTagVaulesForStb(superTblInfo);
      } else {
        tagsValBuf = getTagValueFromTagSample(
                superTblInfo,
                i % superTblInfo->tagSampleCount);
      }
      if (NULL == tagsValBuf) {
        free(buffer);
        return NULL;
      }
      
      len += snprintf(buffer + len,
              superTblInfo->maxSqlLen - len,
              "if not exists %s.%s%d using %s.%s tags %s ",
              winfo->db_name, superTblInfo->childTblPrefix,
              i, winfo->db_name,
              superTblInfo->sTblName, tagsValBuf);
      free(tagsValBuf);
      batchNum++;

      if ((batchNum < superTblInfo->batchCreateTableNum)
              && ((superTblInfo->maxSqlLen - len) 
                  >= (superTblInfo->lenOfTagOfOneRow + 256))) {
        continue;
      }
    }

    len = 0;
    verbosePrint("%s() LN%d %s\n", __func__, __LINE__, buffer);
    if (0 != queryDbExec(winfo->taos, buffer, NO_INSERT_TYPE)){
      fprintf(stderr, "queryDbExec() failed. buffer:\n%s\n", buffer);
      free(buffer);
      return NULL;
    }

    int64_t  currentPrintTime = taosGetTimestampMs();
    if (currentPrintTime - lastPrintTime > 30*1000) {
      printf("thread[%d] already create %d - %d tables\n",
              winfo->threadID, winfo->start_table_id, i);
      lastPrintTime = currentPrintTime;
    }
  }
  
  if (0 != len) {
    verbosePrint("%s() %d buffer: %s\n", __func__, __LINE__, buffer);
    if (0 != queryDbExec(winfo->taos, buffer, NO_INSERT_TYPE)) {
      fprintf(stderr, "queryDbExec() failed. buffer:\n%s\n", buffer);
    }
  }

  free(buffer);
  return NULL;
}

int startMultiThreadCreateChildTable(
        char* cols, int threads, int startFrom, int ntables,
        char* db_name, SSuperTable* superTblInfo) {
  pthread_t *pids = malloc(threads * sizeof(pthread_t));
  threadInfo *infos = malloc(threads * sizeof(threadInfo));

  if ((NULL == pids) || (NULL == infos)) {
    printf("malloc failed\n");
    exit(-1);
  }

  if (threads < 1) {
    threads = 1;
  }

  int a = ntables / threads;
  if (a < 1) {
    threads = ntables;
    a = 1;
  }

  int b = 0;
  b = ntables % threads;
 
  int last = startFrom;
  for (int i = 0; i < threads; i++) {
    threadInfo *t_info = infos + i;
    t_info->threadID = i;
    tstrncpy(t_info->db_name, db_name, MAX_DB_NAME_SIZE);
    t_info->superTblInfo = superTblInfo;
    verbosePrint("%s() %d db_name: %s\n", __func__, __LINE__, db_name);
    t_info->taos = taos_connect(
            g_Dbs.host,
            g_Dbs.user,
            g_Dbs.password,
            db_name,
            g_Dbs.port);
    if (t_info->taos == NULL) {
      fprintf(stderr, "Failed to connect to TDengine, reason:%s\n", taos_errstr(NULL));
      free(pids);
      free(infos);  
      return -1;
    }
    t_info->start_table_id = last;
    t_info->end_table_id = i < b ? last + a : last + a - 1;
    last = t_info->end_table_id + 1;
    t_info->use_metric = 1;
    t_info->cols = cols;
    t_info->minDelay = INT16_MAX;
    pthread_create(pids + i, NULL, createTable, t_info);
  }
  
  for (int i = 0; i < threads; i++) {
    pthread_join(pids[i], NULL);
  }

  for (int i = 0; i < threads; i++) {
    threadInfo *t_info = infos + i;
    taos_close(t_info->taos);
  }

  free(pids);
  free(infos);  

  return 0;
}


static void createChildTables() {
    char tblColsBuf[MAX_SQL_SIZE];
    int len;

  for (int i = 0; i < g_Dbs.dbCount; i++) {
    if (g_Dbs.db[i].superTblCount > 0) {
        // with super table
      for (int j = 0; j < g_Dbs.db[i].superTblCount; j++) {
        if ((AUTO_CREATE_SUBTBL == g_Dbs.db[i].superTbls[j].autoCreateTable)
              || (TBL_ALREADY_EXISTS == g_Dbs.db[i].superTbls[j].childTblExists)) {
          continue;
        }

        verbosePrint("%s() LN%d: %s\n", __func__, __LINE__,
                g_Dbs.db[i].superTbls[j].colsOfCreateChildTable);
        int startFrom = 0;
        g_totalChildTables += g_Dbs.db[i].superTbls[j].childTblCount;

        verbosePrint("%s() LN%d: create %d child tables from %d\n", __func__, __LINE__,
              g_totalChildTables, startFrom);  
        startMultiThreadCreateChildTable(
              g_Dbs.db[i].superTbls[j].colsOfCreateChildTable,
              g_Dbs.threadCountByCreateTbl,
              startFrom,
              g_totalChildTables,
              g_Dbs.db[i].dbName, &(g_Dbs.db[i].superTbls[j]));
      }
    } else {
        // normal table
        len = snprintf(tblColsBuf, MAX_SQL_SIZE, "(TS TIMESTAMP");
        int j = 0;
        while (g_args.datatype[j]) {
            if ((strncasecmp(g_args.datatype[j], "BINARY", strlen("BINARY")) == 0)
<<<<<<< HEAD
                    || (strncasecmp(g_args.datatype[j], "NCHAR", strlen("NCHAR")) == 0)) {
                len = snprintf(tblColsBuf + len, MAX_SQL_SIZE, ", COL%d %s(60)", j, g_args.datatype[j]);
            } else {
                len = snprintf(tblColsBuf + len, MAX_SQL_SIZE, ", COL%d %s", j, g_args.datatype[j]);
=======
                    || (strncasecmp(g_args.datatype[j],
                        "NCHAR", strlen("NCHAR")) == 0)) {
                len = snprintf(tblColsBuf + len, MAX_SQL_SIZE,
                        ", COL%d %s(60)", j, g_args.datatype[j]);
            } else {
                len = snprintf(tblColsBuf + len, MAX_SQL_SIZE,
                        ", COL%d %s", j, g_args.datatype[j]);
>>>>>>> fcae1ef2
            }
            len = strlen(tblColsBuf);
            j++;
        }

        len = snprintf(tblColsBuf + len, MAX_SQL_SIZE - len, ")");

<<<<<<< HEAD
        verbosePrint("%s() LN%d: dbName: %s num of tb: %d schema: %s\n", __func__, __LINE__,
=======
        verbosePrint("%s() LN%d: dbName: %s num of tb: %d schema: %s\n",
                __func__, __LINE__,
>>>>>>> fcae1ef2
                g_Dbs.db[i].dbName, g_args.num_of_tables, tblColsBuf);
        startMultiThreadCreateChildTable(
              tblColsBuf,
              g_Dbs.threadCountByCreateTbl,
<<<<<<< HEAD
=======
              0,
>>>>>>> fcae1ef2
              g_args.num_of_tables,
              g_Dbs.db[i].dbName,
              NULL);
    }
  }
}

/*
  Read 10000 lines at most. If more than 10000 lines, continue to read after using
*/
int readTagFromCsvFileToMem(SSuperTable  * superTblInfo) {
  size_t  n = 0;
  ssize_t readLen = 0;
  char *  line = NULL;

  FILE *fp = fopen(superTblInfo->tagsFile, "r");
  if (fp == NULL) {
    printf("Failed to open tags file: %s, reason:%s\n",
            superTblInfo->tagsFile, strerror(errno));
    return -1;
  }

  if (superTblInfo->tagDataBuf) {
    free(superTblInfo->tagDataBuf);
    superTblInfo->tagDataBuf = NULL;
  }

  int tagCount = 10000;
  int count = 0;
  char* tagDataBuf = calloc(1, superTblInfo->lenOfTagOfOneRow * tagCount);
  if (tagDataBuf == NULL) {
    printf("Failed to calloc, reason:%s\n", strerror(errno));
    fclose(fp);
    return -1;
  }

  while ((readLen = tgetline(&line, &n, fp)) != -1) {
    if (('\r' == line[readLen - 1]) || ('\n' == line[readLen - 1])) {
      line[--readLen] = 0;
    }

    if (readLen == 0) {
      continue;
    }

    memcpy(tagDataBuf + count * superTblInfo->lenOfTagOfOneRow, line, readLen);
    count++;

    if (count >= tagCount - 1) {
      char *tmp = realloc(tagDataBuf,
              (size_t)tagCount*1.5*superTblInfo->lenOfTagOfOneRow);
      if (tmp != NULL) {
        tagDataBuf = tmp;
        tagCount = (int)(tagCount*1.5);
        memset(tagDataBuf + count*superTblInfo->lenOfTagOfOneRow,
                0, (size_t)((tagCount-count)*superTblInfo->lenOfTagOfOneRow));
      } else {
        // exit, if allocate more memory failed
        printf("realloc fail for save tag val from %s\n", superTblInfo->tagsFile);
        tmfree(tagDataBuf);
        free(line);
        fclose(fp);
        return -1;
      }
    }
  }

  superTblInfo->tagDataBuf = tagDataBuf;
  superTblInfo->tagSampleCount = count;

  free(line);
  fclose(fp);
  return 0;
}

int readSampleFromJsonFileToMem(SSuperTable  * superTblInfo) {
  // TODO
  return 0;
}


/*
  Read 10000 lines at most. If more than 10000 lines, continue to read after using
*/
static int readSampleFromCsvFileToMem(
        SSuperTable* superTblInfo) {
  size_t  n = 0;
  ssize_t readLen = 0;
  char *  line = NULL;
  int getRows = 0;
 
  FILE*  fp = fopen(superTblInfo->sampleFile, "r");
  if (fp == NULL) {
      fprintf(stderr, "Failed to open sample file: %s, reason:%s\n",
              superTblInfo->sampleFile, strerror(errno));
      return -1;
  }

  assert(superTblInfo->sampleDataBuf);
  memset(superTblInfo->sampleDataBuf, 0,
          MAX_SAMPLES_ONCE_FROM_FILE * superTblInfo->lenOfOneRow);
  while (1) {
    readLen = tgetline(&line, &n, fp);
    if (-1 == readLen) {
      if(0 != fseek(fp, 0, SEEK_SET)) {
        fprintf(stderr, "Failed to fseek file: %s, reason:%s\n",
                superTblInfo->sampleFile, strerror(errno));
        fclose(fp);
        return -1;
      }
      continue;
    }
  
    if (('\r' == line[readLen - 1]) || ('\n' == line[readLen - 1])) {
      line[--readLen] = 0;
    }

    if (readLen == 0) {
      continue;
    }

    if (readLen > superTblInfo->lenOfOneRow) {
      printf("sample row len[%d] overflow define schema len[%d], so discard this row\n",
              (int32_t)readLen, superTblInfo->lenOfOneRow);
      continue;
    }

    memcpy(superTblInfo->sampleDataBuf + getRows * superTblInfo->lenOfOneRow,
          line, readLen);
    getRows++;

    if (getRows == MAX_SAMPLES_ONCE_FROM_FILE) {
      break;
    }
  }

  fclose(fp);
  tmfree(line);
  return 0;
}

/*
void readSampleFromFileToMem(SSuperTable  * supterTblInfo) {
  int ret;
  if (0 == strncasecmp(supterTblInfo->sampleFormat, "csv", 3)) {
    ret = readSampleFromCsvFileToMem(supterTblInfo);
  } else if (0 == strncasecmp(supterTblInfo->sampleFormat, "json", 4)) {
    ret = readSampleFromJsonFileToMem(supterTblInfo);
  }

  if (0 != ret) {
    exit(-1);
  }
}
*/
static bool getColumnAndTagTypeFromInsertJsonFile(cJSON* stbInfo, SSuperTable* superTbls) {  
  bool  ret = false;
  
  // columns 
  cJSON *columns = cJSON_GetObjectItem(stbInfo, "columns");
  if (columns && columns->type != cJSON_Array) {
    printf("ERROR: failed to read json, columns not found\n");
    goto PARSE_OVER;
  } else if (NULL == columns) {
    superTbls->columnCount = 0;
    superTbls->tagCount    = 0;
    return true;
  }
  
  int columnSize = cJSON_GetArraySize(columns);
  if (columnSize > MAX_COLUMN_COUNT) {
    printf("ERROR: failed to read json, column size overflow, max column size is %d\n",
            MAX_COLUMN_COUNT);
    goto PARSE_OVER;
  }

  int count = 1;
  int index = 0;
  StrColumn    columnCase;

  //superTbls->columnCount = columnSize;  
  for (int k = 0; k < columnSize; ++k) {
    cJSON* column = cJSON_GetArrayItem(columns, k);
    if (column == NULL) continue;

    count = 1;
    cJSON* countObj = cJSON_GetObjectItem(column, "count");
    if (countObj && countObj->type == cJSON_Number) {
      count = countObj->valueint;    
    } else if (countObj && countObj->type != cJSON_Number) {
      printf("ERROR: failed to read json, column count not found\n");
      goto PARSE_OVER;
    } else {
      count = 1;
    }

    // column info 
    memset(&columnCase, 0, sizeof(StrColumn));
    cJSON *dataType = cJSON_GetObjectItem(column, "type");
    if (!dataType || dataType->type != cJSON_String || dataType->valuestring == NULL) {
      printf("ERROR: failed to read json, column type not found\n");
      goto PARSE_OVER;
    }
    //tstrncpy(superTbls->columns[k].dataType, dataType->valuestring, MAX_TB_NAME_SIZE);
    tstrncpy(columnCase.dataType, dataType->valuestring, MAX_TB_NAME_SIZE);
            
    cJSON* dataLen = cJSON_GetObjectItem(column, "len");
    if (dataLen && dataLen->type == cJSON_Number) {
      columnCase.dataLen = dataLen->valueint;    
    } else if (dataLen && dataLen->type != cJSON_Number) {
      printf("ERROR: failed to read json, column len not found\n");
      goto PARSE_OVER;
    } else {
      columnCase.dataLen = 8;
    }
    
    for (int n = 0; n < count; ++n) {
      tstrncpy(superTbls->columns[index].dataType, columnCase.dataType, MAX_TB_NAME_SIZE);
      superTbls->columns[index].dataLen = columnCase.dataLen; 
      index++;
    }
  }  
  superTbls->columnCount = index;  
  
  count = 1;
  index = 0;
  // tags 
  cJSON *tags = cJSON_GetObjectItem(stbInfo, "tags");
  if (!tags || tags->type != cJSON_Array) {
    printf("ERROR: failed to read json, tags not found\n");
    goto PARSE_OVER;
  }
  
  int tagSize = cJSON_GetArraySize(tags);
  if (tagSize > MAX_TAG_COUNT) {
    printf("ERROR: failed to read json, tags size overflow, max tag size is %d\n", MAX_TAG_COUNT);
    goto PARSE_OVER;
  }
  
  //superTbls->tagCount = tagSize;  
  for (int k = 0; k < tagSize; ++k) {
    cJSON* tag = cJSON_GetArrayItem(tags, k);
    if (tag == NULL) continue;
    
    count = 1;
    cJSON* countObj = cJSON_GetObjectItem(tag, "count");
    if (countObj && countObj->type == cJSON_Number) {
      count = countObj->valueint;    
    } else if (countObj && countObj->type != cJSON_Number) {
      printf("ERROR: failed to read json, column count not found\n");
      goto PARSE_OVER;
    } else {
      count = 1;
    }

    // column info 
    memset(&columnCase, 0, sizeof(StrColumn));
    cJSON *dataType = cJSON_GetObjectItem(tag, "type");
    if (!dataType || dataType->type != cJSON_String || dataType->valuestring == NULL) {
      printf("ERROR: failed to read json, tag type not found\n");
      goto PARSE_OVER;
    }
    tstrncpy(columnCase.dataType, dataType->valuestring, MAX_TB_NAME_SIZE);
            
    cJSON* dataLen = cJSON_GetObjectItem(tag, "len");
    if (dataLen && dataLen->type == cJSON_Number) {
      columnCase.dataLen = dataLen->valueint;    
    } else if (dataLen && dataLen->type != cJSON_Number) {
      printf("ERROR: failed to read json, column len not found\n");
      goto PARSE_OVER;
    } else {
      columnCase.dataLen = 0;
    }  
    
    for (int n = 0; n < count; ++n) {
      tstrncpy(superTbls->tags[index].dataType, columnCase.dataType, MAX_TB_NAME_SIZE);
      superTbls->tags[index].dataLen = columnCase.dataLen; 
      index++;
    }
  }      
  superTbls->tagCount = index;

  ret = true;

PARSE_OVER:
  //free(content);
  //cJSON_Delete(root);
  //fclose(fp);
  return ret;
}

static bool getMetaFromInsertJsonFile(cJSON* root) {
  bool  ret = false;

  cJSON* cfgdir = cJSON_GetObjectItem(root, "cfgdir");
  if (cfgdir && cfgdir->type == cJSON_String && cfgdir->valuestring != NULL) {
    tstrncpy(g_Dbs.cfgDir, cfgdir->valuestring, MAX_FILE_NAME_LEN);
  }

  cJSON* host = cJSON_GetObjectItem(root, "host");
  if (host && host->type == cJSON_String && host->valuestring != NULL) {
    tstrncpy(g_Dbs.host, host->valuestring, MAX_DB_NAME_SIZE);
  } else if (!host) {
    tstrncpy(g_Dbs.host, "127.0.0.1", MAX_DB_NAME_SIZE);
  } else {
    printf("ERROR: failed to read json, host not found\n");
    goto PARSE_OVER;
  }

  cJSON* port = cJSON_GetObjectItem(root, "port");
  if (port && port->type == cJSON_Number) {
    g_Dbs.port = port->valueint;
  } else if (!port) {
    g_Dbs.port = 6030;
  }

  cJSON* user = cJSON_GetObjectItem(root, "user");
  if (user && user->type == cJSON_String && user->valuestring != NULL) {
    tstrncpy(g_Dbs.user, user->valuestring, MAX_DB_NAME_SIZE);   
  } else if (!user) {
    tstrncpy(g_Dbs.user, "root", MAX_DB_NAME_SIZE);
  }

  cJSON* password = cJSON_GetObjectItem(root, "password");
  if (password && password->type == cJSON_String && password->valuestring != NULL) {
    tstrncpy(g_Dbs.password, password->valuestring, MAX_DB_NAME_SIZE);
  } else if (!password) {
    tstrncpy(g_Dbs.password, "taosdata", MAX_DB_NAME_SIZE);
  }

  cJSON* resultfile = cJSON_GetObjectItem(root, "result_file");
  if (resultfile && resultfile->type == cJSON_String && resultfile->valuestring != NULL) {
    tstrncpy(g_Dbs.resultFile, resultfile->valuestring, MAX_FILE_NAME_LEN);
  } else if (!resultfile) {
    tstrncpy(g_Dbs.resultFile, "./insert_res.txt", MAX_FILE_NAME_LEN);
  }

  cJSON* threads = cJSON_GetObjectItem(root, "thread_count");
  if (threads && threads->type == cJSON_Number) {
    g_Dbs.threadCount = threads->valueint;
  } else if (!threads) {
    g_Dbs.threadCount = 1;
  } else {
    printf("ERROR: failed to read json, threads not found\n");
    goto PARSE_OVER;
  }  
 
  cJSON* threads2 = cJSON_GetObjectItem(root, "thread_count_create_tbl");
  if (threads2 && threads2->type == cJSON_Number) {
    g_Dbs.threadCountByCreateTbl = threads2->valueint;
  } else if (!threads2) {
    g_Dbs.threadCountByCreateTbl = 1;
  } else {
    printf("ERROR: failed to read json, threads2 not found\n");
    goto PARSE_OVER;
  } 

      cJSON* gInsertInterval = cJSON_GetObjectItem(root, "insert_interval");
      if (gInsertInterval && gInsertInterval->type == cJSON_Number) {
        g_args.insert_interval = gInsertInterval->valueint;
      } else if (!gInsertInterval) {
        g_args.insert_interval = 0;
      } else {
<<<<<<< HEAD
        printf("failed to read json, insert_interval input mistake");
=======
        fprintf(stderr, "ERROR: failed to read json, insert_interval input mistake\n");
        goto PARSE_OVER;
      }
 
      cJSON* maxSqlLen = cJSON_GetObjectItem(root, "max_sql_len");
      if (maxSqlLen && maxSqlLen->type == cJSON_Number) {
        g_args.max_sql_len = maxSqlLen->valueint;
      } else if (!maxSqlLen) {
        g_args.max_sql_len = TSDB_PAYLOAD_SIZE;
      } else {
        fprintf(stderr, "ERROR: failed to read json, max_sql_len input mistake\n");
>>>>>>> fcae1ef2
        goto PARSE_OVER;
      }
 

      cJSON* numRecPerReq = cJSON_GetObjectItem(root, "num_of_records_per_req");
      if (numRecPerReq && numRecPerReq->type == cJSON_Number) {
        g_args.num_of_RPR = numRecPerReq->valueint;
      } else if (!numRecPerReq) {
        g_args.num_of_RPR = 100;
      } else {
        printf("ERROR: failed to read json, num_of_records_per_req not found\n");
        goto PARSE_OVER;
      }
 
  cJSON *answerPrompt = cJSON_GetObjectItem(root, "confirm_parameter_prompt"); // yes, no,
  if (answerPrompt 
          && answerPrompt->type == cJSON_String
          && answerPrompt->valuestring != NULL) {
    if (0 == strncasecmp(answerPrompt->valuestring, "yes", 3)) {
      g_args.answer_yes = false;
    } else if (0 == strncasecmp(answerPrompt->valuestring, "no", 2)) {
      g_args.answer_yes = true;
    } else {
      g_args.answer_yes = false;
    }
  } else if (!answerPrompt) {
    g_args.answer_yes = false;
  } else {
    printf("ERROR: failed to read json, confirm_parameter_prompt not found\n");
    goto PARSE_OVER;
  }  

  cJSON* dbs = cJSON_GetObjectItem(root, "databases");
  if (!dbs || dbs->type != cJSON_Array) {
    printf("ERROR: failed to read json, databases not found\n");
    goto PARSE_OVER;
  }

  int dbSize = cJSON_GetArraySize(dbs);
  if (dbSize > MAX_DB_COUNT) {
    printf("ERROR: failed to read json, databases size overflow, max database is %d\n", MAX_DB_COUNT);
    goto PARSE_OVER;
  }

  g_Dbs.dbCount = dbSize;
  for (int i = 0; i < dbSize; ++i) {
    cJSON* dbinfos = cJSON_GetArrayItem(dbs, i);
    if (dbinfos == NULL) continue;

    // dbinfo 
    cJSON *dbinfo = cJSON_GetObjectItem(dbinfos, "dbinfo");
    if (!dbinfo || dbinfo->type != cJSON_Object) {
      printf("ERROR: failed to read json, dbinfo not found\n");
      goto PARSE_OVER;
    }
    
    cJSON *dbName = cJSON_GetObjectItem(dbinfo, "name");
    if (!dbName || dbName->type != cJSON_String || dbName->valuestring == NULL) {
      printf("ERROR: failed to read json, db name not found\n");
      goto PARSE_OVER;
    }
    tstrncpy(g_Dbs.db[i].dbName, dbName->valuestring, MAX_DB_NAME_SIZE);

    cJSON *drop = cJSON_GetObjectItem(dbinfo, "drop");
    if (drop && drop->type == cJSON_String && drop->valuestring != NULL) {
      if (0 == strncasecmp(drop->valuestring, "yes", 3)) {
        g_Dbs.db[i].drop = 1;
      } else {
        g_Dbs.db[i].drop = 0;
      }        
    } else if (!drop) {
      g_Dbs.db[i].drop = 0;
    } else {
      printf("ERROR: failed to read json, drop not found\n");
      goto PARSE_OVER;
    }

    cJSON *precision = cJSON_GetObjectItem(dbinfo, "precision");
    if (precision && precision->type == cJSON_String && precision->valuestring != NULL) {
      tstrncpy(g_Dbs.db[i].dbCfg.precision, precision->valuestring, MAX_DB_NAME_SIZE);
    } else if (!precision) {
      //tstrncpy(g_Dbs.db[i].dbCfg.precision, "ms", MAX_DB_NAME_SIZE);
      memset(g_Dbs.db[i].dbCfg.precision, 0, MAX_DB_NAME_SIZE);
    } else {
      printf("ERROR: failed to read json, precision not found\n");
      goto PARSE_OVER;
    }

    cJSON* update = cJSON_GetObjectItem(dbinfo, "update");
    if (update && update->type == cJSON_Number) {
      g_Dbs.db[i].dbCfg.update = update->valueint;
    } else if (!update) {
      g_Dbs.db[i].dbCfg.update = -1;
    } else {
      printf("ERROR: failed to read json, update not found\n");
      goto PARSE_OVER;
    }

    cJSON* replica = cJSON_GetObjectItem(dbinfo, "replica");
    if (replica && replica->type == cJSON_Number) {
      g_Dbs.db[i].dbCfg.replica = replica->valueint;
    } else if (!replica) {
      g_Dbs.db[i].dbCfg.replica = -1;
    } else {
      printf("ERROR: failed to read json, replica not found\n");
      goto PARSE_OVER;
    }

    cJSON* keep = cJSON_GetObjectItem(dbinfo, "keep");
    if (keep && keep->type == cJSON_Number) {
      g_Dbs.db[i].dbCfg.keep = keep->valueint;
    } else if (!keep) {
      g_Dbs.db[i].dbCfg.keep = -1;
    } else {
     printf("ERROR: failed to read json, keep not found\n");
     goto PARSE_OVER;
    }
    
    cJSON* days = cJSON_GetObjectItem(dbinfo, "days");
    if (days && days->type == cJSON_Number) {
      g_Dbs.db[i].dbCfg.days = days->valueint;
    } else if (!days) {
      g_Dbs.db[i].dbCfg.days = -1;
    } else {
     printf("ERROR: failed to read json, days not found\n");
     goto PARSE_OVER;
    }
    
    cJSON* cache = cJSON_GetObjectItem(dbinfo, "cache");
    if (cache && cache->type == cJSON_Number) {
      g_Dbs.db[i].dbCfg.cache = cache->valueint;
    } else if (!cache) {
      g_Dbs.db[i].dbCfg.cache = -1;
    } else {
     printf("ERROR: failed to read json, cache not found\n");
     goto PARSE_OVER;
    }
        
    cJSON* blocks= cJSON_GetObjectItem(dbinfo, "blocks");
    if (blocks && blocks->type == cJSON_Number) {
      g_Dbs.db[i].dbCfg.blocks = blocks->valueint;
    } else if (!blocks) {
      g_Dbs.db[i].dbCfg.blocks = -1;
    } else {
     printf("ERROR: failed to read json, block not found\n");
     goto PARSE_OVER;
    }

    //cJSON* maxtablesPerVnode= cJSON_GetObjectItem(dbinfo, "maxtablesPerVnode");
    //if (maxtablesPerVnode && maxtablesPerVnode->type == cJSON_Number) {
    //  g_Dbs.db[i].dbCfg.maxtablesPerVnode = maxtablesPerVnode->valueint;
    //} else if (!maxtablesPerVnode) {
    //  g_Dbs.db[i].dbCfg.maxtablesPerVnode = TSDB_DEFAULT_TABLES;
    //} else {
    // printf("failed to read json, maxtablesPerVnode not found");
    // goto PARSE_OVER;
    //}

    cJSON* minRows= cJSON_GetObjectItem(dbinfo, "minRows");
    if (minRows && minRows->type == cJSON_Number) {
      g_Dbs.db[i].dbCfg.minRows = minRows->valueint;
    } else if (!minRows) {
      g_Dbs.db[i].dbCfg.minRows = -1;
    } else {
     printf("ERROR: failed to read json, minRows not found\n");
     goto PARSE_OVER;
    }

    cJSON* maxRows= cJSON_GetObjectItem(dbinfo, "maxRows");
    if (maxRows && maxRows->type == cJSON_Number) {
      g_Dbs.db[i].dbCfg.maxRows = maxRows->valueint;
    } else if (!maxRows) {
      g_Dbs.db[i].dbCfg.maxRows = -1;
    } else {
     printf("ERROR: failed to read json, maxRows not found\n");
     goto PARSE_OVER;
    }

    cJSON* comp= cJSON_GetObjectItem(dbinfo, "comp");
    if (comp && comp->type == cJSON_Number) {
      g_Dbs.db[i].dbCfg.comp = comp->valueint;
    } else if (!comp) {
      g_Dbs.db[i].dbCfg.comp = -1;
    } else {
     printf("ERROR: failed to read json, comp not found\n");
     goto PARSE_OVER;
    }

    cJSON* walLevel= cJSON_GetObjectItem(dbinfo, "walLevel");
    if (walLevel && walLevel->type == cJSON_Number) {
      g_Dbs.db[i].dbCfg.walLevel = walLevel->valueint;
    } else if (!walLevel) {
      g_Dbs.db[i].dbCfg.walLevel = -1;
    } else {
     printf("ERROR: failed to read json, walLevel not found\n");
     goto PARSE_OVER;
    }

    cJSON* cacheLast= cJSON_GetObjectItem(dbinfo, "cachelast");
    if (cacheLast && cacheLast->type == cJSON_Number) {
      g_Dbs.db[i].dbCfg.cacheLast = cacheLast->valueint;
    } else if (!cacheLast) {
      g_Dbs.db[i].dbCfg.cacheLast = -1;
    } else {
     printf("ERROR: failed to read json, cacheLast not found\n");
     goto PARSE_OVER;
    }

    cJSON* quorum= cJSON_GetObjectItem(dbinfo, "quorum");
    if (quorum && quorum->type == cJSON_Number) {
      g_Dbs.db[i].dbCfg.quorum = quorum->valueint;
    } else if (!quorum) {
      g_Dbs.db[i].dbCfg.quorum = 1;
    } else {
     printf("failed to read json, quorum input mistake");
     goto PARSE_OVER;
    }

    cJSON* fsync= cJSON_GetObjectItem(dbinfo, "fsync");
    if (fsync && fsync->type == cJSON_Number) {
      g_Dbs.db[i].dbCfg.fsync = fsync->valueint;
    } else if (!fsync) {
      g_Dbs.db[i].dbCfg.fsync = -1;
    } else {
     printf("ERROR: failed to read json, fsync not found\n");
     goto PARSE_OVER;
    }    

    // super_talbes 
    cJSON *stables = cJSON_GetObjectItem(dbinfos, "super_tables");
    if (!stables || stables->type != cJSON_Array) {
      printf("ERROR: failed to read json, super_tables not found\n");
      goto PARSE_OVER;
    }    
    
    int stbSize = cJSON_GetArraySize(stables);
    if (stbSize > MAX_SUPER_TABLE_COUNT) {
      printf("ERROR: failed to read json, databases size overflow, max database is %d\n", MAX_SUPER_TABLE_COUNT);
      goto PARSE_OVER;
    }

    g_Dbs.db[i].superTblCount = stbSize;
    for (int j = 0; j < stbSize; ++j) {
      cJSON* stbInfo = cJSON_GetArrayItem(stables, j);
      if (stbInfo == NULL) continue;
    
      // dbinfo 
      cJSON *stbName = cJSON_GetObjectItem(stbInfo, "name");
      if (!stbName || stbName->type != cJSON_String || stbName->valuestring == NULL) {
        printf("ERROR: failed to read json, stb name not found\n");
        goto PARSE_OVER;
      }
      tstrncpy(g_Dbs.db[i].superTbls[j].sTblName, stbName->valuestring, MAX_TB_NAME_SIZE);
    
      cJSON *prefix = cJSON_GetObjectItem(stbInfo, "childtable_prefix");
      if (!prefix || prefix->type != cJSON_String || prefix->valuestring == NULL) {
        printf("ERROR: failed to read json, childtable_prefix not found\n");
        goto PARSE_OVER;
      }
      tstrncpy(g_Dbs.db[i].superTbls[j].childTblPrefix, prefix->valuestring, MAX_DB_NAME_SIZE);

      cJSON *autoCreateTbl = cJSON_GetObjectItem(stbInfo, "auto_create_table"); // yes, no, null
      if (autoCreateTbl
              && autoCreateTbl->type == cJSON_String
              && autoCreateTbl->valuestring != NULL) {
        if (0 == strncasecmp(autoCreateTbl->valuestring, "yes", 3)) {
          g_Dbs.db[i].superTbls[j].autoCreateTable = AUTO_CREATE_SUBTBL;
        } else if (0 == strncasecmp(autoCreateTbl->valuestring, "no", 2)) {
          g_Dbs.db[i].superTbls[j].autoCreateTable = PRE_CREATE_SUBTBL;
        } else {
          g_Dbs.db[i].superTbls[j].autoCreateTable = PRE_CREATE_SUBTBL;
        }
      } else if (!autoCreateTbl) {
        g_Dbs.db[i].superTbls[j].autoCreateTable = PRE_CREATE_SUBTBL;
      } else {
        printf("ERROR: failed to read json, auto_create_table not found\n");
        goto PARSE_OVER;
      }
      
      cJSON* batchCreateTbl = cJSON_GetObjectItem(stbInfo, "batch_create_tbl_num");
      if (batchCreateTbl && batchCreateTbl->type == cJSON_Number) {
        g_Dbs.db[i].superTbls[j].batchCreateTableNum = batchCreateTbl->valueint;
      } else if (!batchCreateTbl) {
        g_Dbs.db[i].superTbls[j].batchCreateTableNum = 1000;
      } else {
        printf("ERROR: failed to read json, batch_create_tbl_num not found\n");
        goto PARSE_OVER;
      }      

      cJSON *childTblExists = cJSON_GetObjectItem(stbInfo, "child_table_exists"); // yes, no
      if (childTblExists
              && childTblExists->type == cJSON_String
              && childTblExists->valuestring != NULL) {
        if (0 == strncasecmp(childTblExists->valuestring, "yes", 3)) {
          g_Dbs.db[i].superTbls[j].childTblExists = TBL_ALREADY_EXISTS;
        } else if (0 == strncasecmp(childTblExists->valuestring, "no", 2)) {
          g_Dbs.db[i].superTbls[j].childTblExists = TBL_NO_EXISTS;
        } else {
          g_Dbs.db[i].superTbls[j].childTblExists = TBL_NO_EXISTS;
        }
      } else if (!childTblExists) {
        g_Dbs.db[i].superTbls[j].childTblExists = TBL_NO_EXISTS;
      } else {
        printf("ERROR: failed to read json, child_table_exists not found\n");
        goto PARSE_OVER;
      }
      
      cJSON* count = cJSON_GetObjectItem(stbInfo, "childtable_count");
      if (!count || count->type != cJSON_Number || 0 >= count->valueint) {
        printf("ERROR: failed to read json, childtable_count not found\n");
        goto PARSE_OVER;
      }
      g_Dbs.db[i].superTbls[j].childTblCount = count->valueint;

      cJSON *dataSource = cJSON_GetObjectItem(stbInfo, "data_source");
      if (dataSource && dataSource->type == cJSON_String
              && dataSource->valuestring != NULL) {
        tstrncpy(g_Dbs.db[i].superTbls[j].dataSource,
                dataSource->valuestring, MAX_DB_NAME_SIZE);
      } else if (!dataSource) {
        tstrncpy(g_Dbs.db[i].superTbls[j].dataSource, "rand", MAX_DB_NAME_SIZE);
      } else {
        printf("ERROR: failed to read json, data_source not found\n");
        goto PARSE_OVER;
      }

      cJSON *insertMode = cJSON_GetObjectItem(stbInfo, "insert_mode"); // taosc , restful
      if (insertMode && insertMode->type == cJSON_String
              && insertMode->valuestring != NULL) {
        tstrncpy(g_Dbs.db[i].superTbls[j].insertMode,
                insertMode->valuestring, MAX_DB_NAME_SIZE);
      } else if (!insertMode) {
        tstrncpy(g_Dbs.db[i].superTbls[j].insertMode, "taosc", MAX_DB_NAME_SIZE);
      } else {
        printf("ERROR: failed to read json, insert_mode not found\n");
        goto PARSE_OVER;
      }

      cJSON* childTbl_limit = cJSON_GetObjectItem(stbInfo, "childtable_limit");
      if (childTbl_limit) {
        if (childTbl_limit->type != cJSON_Number) {
            printf("ERROR: failed to read json, childtable_limit\n");
            goto PARSE_OVER;
        }
        g_Dbs.db[i].superTbls[j].childTblLimit = childTbl_limit->valueint;
      } else {
        g_Dbs.db[i].superTbls[j].childTblLimit = -1;    // select ... limit -1 means all query result
      }

      cJSON* childTbl_offset = cJSON_GetObjectItem(stbInfo, "childtable_offset");
      if (childTbl_offset) {
        if (childTbl_offset->type != cJSON_Number || 0 > childTbl_offset->valueint) {
            printf("ERROR: failed to read json, childtable_offset\n");
            goto PARSE_OVER;
        }
        g_Dbs.db[i].superTbls[j].childTblOffset = childTbl_offset->valueint;
      } else {
        g_Dbs.db[i].superTbls[j].childTblOffset = 0;
      }

      cJSON *ts = cJSON_GetObjectItem(stbInfo, "start_timestamp");
      if (ts && ts->type == cJSON_String && ts->valuestring != NULL) {
        tstrncpy(g_Dbs.db[i].superTbls[j].startTimestamp, ts->valuestring, MAX_DB_NAME_SIZE);
      } else if (!ts) {
        tstrncpy(g_Dbs.db[i].superTbls[j].startTimestamp, "now", MAX_DB_NAME_SIZE);
      } else {
        printf("ERROR: failed to read json, start_timestamp not found\n");
        goto PARSE_OVER;
      }

      cJSON* timestampStep = cJSON_GetObjectItem(stbInfo, "timestamp_step");
      if (timestampStep && timestampStep->type == cJSON_Number) {
        g_Dbs.db[i].superTbls[j].timeStampStep = timestampStep->valueint;
      } else if (!timestampStep) {
        g_Dbs.db[i].superTbls[j].timeStampStep = DEFAULT_TIMESTAMP_STEP;
      } else {
        printf("ERROR: failed to read json, timestamp_step not found\n");
        goto PARSE_OVER;
      }

      cJSON* sampleDataBufSize = cJSON_GetObjectItem(stbInfo, "sample_buf_size");
      if (sampleDataBufSize && sampleDataBufSize->type == cJSON_Number) {
        g_Dbs.db[i].superTbls[j].sampleDataBufSize = sampleDataBufSize->valueint;
        if (g_Dbs.db[i].superTbls[j].sampleDataBufSize < 1024*1024) {
          g_Dbs.db[i].superTbls[j].sampleDataBufSize = 1024*1024 + 1024;
        }
      } else if (!sampleDataBufSize) {
        g_Dbs.db[i].superTbls[j].sampleDataBufSize = 1024*1024 + 1024;
      } else {
        printf("ERROR: failed to read json, sample_buf_size not found\n");
        goto PARSE_OVER;
      }      

      cJSON *sampleFormat = cJSON_GetObjectItem(stbInfo, "sample_format");
      if (sampleFormat && sampleFormat->type == cJSON_String && sampleFormat->valuestring != NULL) {
        tstrncpy(g_Dbs.db[i].superTbls[j].sampleFormat,
                sampleFormat->valuestring, MAX_DB_NAME_SIZE);
      } else if (!sampleFormat) {
        tstrncpy(g_Dbs.db[i].superTbls[j].sampleFormat, "csv", MAX_DB_NAME_SIZE);
      } else {
        printf("ERROR: failed to read json, sample_format not found\n");
        goto PARSE_OVER;
      }      

      cJSON *sampleFile = cJSON_GetObjectItem(stbInfo, "sample_file");
      if (sampleFile && sampleFile->type == cJSON_String && sampleFile->valuestring != NULL) {
        tstrncpy(g_Dbs.db[i].superTbls[j].sampleFile,
                sampleFile->valuestring, MAX_FILE_NAME_LEN);
      } else if (!sampleFile) {
        memset(g_Dbs.db[i].superTbls[j].sampleFile, 0, MAX_FILE_NAME_LEN);
      } else {
        printf("ERROR: failed to read json, sample_file not found\n");
        goto PARSE_OVER;
      }          

      cJSON *tagsFile = cJSON_GetObjectItem(stbInfo, "tags_file");
      if (tagsFile && tagsFile->type == cJSON_String && tagsFile->valuestring != NULL) {
        tstrncpy(g_Dbs.db[i].superTbls[j].tagsFile,
                tagsFile->valuestring, MAX_FILE_NAME_LEN);
        if (0 == g_Dbs.db[i].superTbls[j].tagsFile[0]) {
          g_Dbs.db[i].superTbls[j].tagSource = 0;
        } else {
          g_Dbs.db[i].superTbls[j].tagSource = 1;
        }
      } else if (!tagsFile) {
        memset(g_Dbs.db[i].superTbls[j].tagsFile, 0, MAX_FILE_NAME_LEN);
        g_Dbs.db[i].superTbls[j].tagSource = 0;
      } else {
        printf("ERROR: failed to read json, tags_file not found\n");
        goto PARSE_OVER;
      }

      cJSON* maxSqlLen = cJSON_GetObjectItem(stbInfo, "max_sql_len");
      if (maxSqlLen && maxSqlLen->type == cJSON_Number) {
        int32_t len = maxSqlLen->valueint;
        if (len > TSDB_MAX_ALLOWED_SQL_LEN) {
          len = TSDB_MAX_ALLOWED_SQL_LEN;
        } else if (len < TSDB_MAX_SQL_LEN) {
          len = TSDB_MAX_SQL_LEN;
        }       
        g_Dbs.db[i].superTbls[j].maxSqlLen = len;
      } else if (!maxSqlLen) {
        g_Dbs.db[i].superTbls[j].maxSqlLen = TSDB_MAX_SQL_LEN;
      } else {
        printf("ERROR: failed to read json, maxSqlLen not found\n");
        goto PARSE_OVER;
      }      

      cJSON *multiThreadWriteOneTbl =
          cJSON_GetObjectItem(stbInfo, "multi_thread_write_one_tbl"); // no , yes
      if (multiThreadWriteOneTbl
              && multiThreadWriteOneTbl->type == cJSON_String
              && multiThreadWriteOneTbl->valuestring != NULL) {
        if (0 == strncasecmp(multiThreadWriteOneTbl->valuestring, "yes", 3)) {
          g_Dbs.db[i].superTbls[j].multiThreadWriteOneTbl = 1;
        } else {
          g_Dbs.db[i].superTbls[j].multiThreadWriteOneTbl = 0;
        }        
      } else if (!multiThreadWriteOneTbl) {
        g_Dbs.db[i].superTbls[j].multiThreadWriteOneTbl = 0;
      } else {
        printf("ERROR: failed to read json, multiThreadWriteOneTbl not found\n");
        goto PARSE_OVER;
      }

      cJSON* numberOfTblInOneSql = cJSON_GetObjectItem(stbInfo, "number_of_tbl_in_one_sql");
      if (numberOfTblInOneSql && numberOfTblInOneSql->type == cJSON_Number) {
        g_Dbs.db[i].superTbls[j].numberOfTblInOneSql = numberOfTblInOneSql->valueint;
      } else if (!numberOfTblInOneSql) {
        g_Dbs.db[i].superTbls[j].numberOfTblInOneSql = 0;
      } else {
        printf("ERROR: failed to read json, numberOfTblInOneSql not found\n");
        goto PARSE_OVER;
      }      

      cJSON* rowsPerTbl = cJSON_GetObjectItem(stbInfo, "rows_per_tbl");
      if (rowsPerTbl && rowsPerTbl->type == cJSON_Number) {
        g_Dbs.db[i].superTbls[j].rowsPerTbl = rowsPerTbl->valueint;
      } else if (!rowsPerTbl) {
        g_Dbs.db[i].superTbls[j].rowsPerTbl = 1;
      } else {
        printf("ERROR: failed to read json, rowsPerTbl not found\n");
        goto PARSE_OVER;
      }      

      cJSON* disorderRatio = cJSON_GetObjectItem(stbInfo, "disorder_ratio");
      if (disorderRatio && disorderRatio->type == cJSON_Number) {
        g_Dbs.db[i].superTbls[j].disorderRatio = disorderRatio->valueint;
      } else if (!disorderRatio) {
        g_Dbs.db[i].superTbls[j].disorderRatio = 0;
      } else {
        printf("ERROR: failed to read json, disorderRatio not found\n");
        goto PARSE_OVER;
      }      

      cJSON* disorderRange = cJSON_GetObjectItem(stbInfo, "disorder_range");
      if (disorderRange && disorderRange->type == cJSON_Number) {
        g_Dbs.db[i].superTbls[j].disorderRange = disorderRange->valueint;
      } else if (!disorderRange) {
        g_Dbs.db[i].superTbls[j].disorderRange = 1000;
      } else {
        printf("ERROR: failed to read json, disorderRange not found\n");
        goto PARSE_OVER;
      }

      cJSON* insertRows = cJSON_GetObjectItem(stbInfo, "insert_rows");
      if (insertRows && insertRows->type == cJSON_Number) {
        g_Dbs.db[i].superTbls[j].insertRows = insertRows->valueint;
      } else if (!insertRows) {
        g_Dbs.db[i].superTbls[j].insertRows = 0x7FFFFFFFFFFFFFFF;
      } else {
<<<<<<< HEAD
        printf("failed to read json, insert_rows input mistake");
=======
        fprintf(stderr, "failed to read json, insert_rows input mistake");
>>>>>>> fcae1ef2
        goto PARSE_OVER;
      }

      cJSON* insertInterval = cJSON_GetObjectItem(stbInfo, "insert_interval");
      if (insertInterval && insertInterval->type == cJSON_Number) {
        g_Dbs.db[i].superTbls[j].insertInterval = insertInterval->valueint;
      } else if (!insertInterval) {
        debugPrint("%s() LN%d: stable insert interval be overrided by global %d.\n",
                __func__, __LINE__, g_args.insert_interval);
        g_Dbs.db[i].superTbls[j].insertInterval = g_args.insert_interval;
      } else {
<<<<<<< HEAD
        printf("failed to read json, insert_interval input mistake");
=======
        fprintf(stderr, "failed to read json, insert_interval input mistake");
>>>>>>> fcae1ef2
        goto PARSE_OVER;
      }

      if (NO_CREATE_SUBTBL == g_Dbs.db[i].superTbls[j].autoCreateTable
              || (TBL_ALREADY_EXISTS == g_Dbs.db[i].superTbls[j].childTblExists)) {
        continue;
      }

      int retVal = getColumnAndTagTypeFromInsertJsonFile(stbInfo, &g_Dbs.db[i].superTbls[j]);
      if (false == retVal) {
        goto PARSE_OVER;
      }      
    }    
  }

  ret = true;

PARSE_OVER:
  //free(content);
  //cJSON_Delete(root);
  //fclose(fp);
  return ret;
}

static bool getMetaFromQueryJsonFile(cJSON* root) {
  bool  ret = false;

  cJSON* cfgdir = cJSON_GetObjectItem(root, "cfgdir");
  if (cfgdir && cfgdir->type == cJSON_String && cfgdir->valuestring != NULL) {
    tstrncpy(g_queryInfo.cfgDir, cfgdir->valuestring, MAX_FILE_NAME_LEN);
  }

  cJSON* host = cJSON_GetObjectItem(root, "host");
  if (host && host->type == cJSON_String && host->valuestring != NULL) {
    tstrncpy(g_queryInfo.host, host->valuestring, MAX_DB_NAME_SIZE);
  } else if (!host) {
    tstrncpy(g_queryInfo.host, "127.0.0.1", MAX_DB_NAME_SIZE);
  } else {
    printf("ERROR: failed to read json, host not found\n");
    goto PARSE_OVER;
  }

  cJSON* port = cJSON_GetObjectItem(root, "port");
  if (port && port->type == cJSON_Number) {
    g_queryInfo.port = port->valueint;
  } else if (!port) {
    g_queryInfo.port = 6030;
  }

  cJSON* user = cJSON_GetObjectItem(root, "user");
  if (user && user->type == cJSON_String && user->valuestring != NULL) {
    tstrncpy(g_queryInfo.user, user->valuestring, MAX_DB_NAME_SIZE);   
  } else if (!user) {
    tstrncpy(g_queryInfo.user, "root", MAX_DB_NAME_SIZE); ;
  }

  cJSON* password = cJSON_GetObjectItem(root, "password");
  if (password && password->type == cJSON_String && password->valuestring != NULL) {
    tstrncpy(g_queryInfo.password, password->valuestring, MAX_DB_NAME_SIZE);
  } else if (!password) {
    tstrncpy(g_queryInfo.password, "taosdata", MAX_DB_NAME_SIZE);;
  }

  cJSON *answerPrompt = cJSON_GetObjectItem(root, "confirm_parameter_prompt"); // yes, no,
  if (answerPrompt && answerPrompt->type == cJSON_String
          && answerPrompt->valuestring != NULL) {
    if (0 == strncasecmp(answerPrompt->valuestring, "yes", 3)) {
      g_args.answer_yes = false;
    } else if (0 == strncasecmp(answerPrompt->valuestring, "no", 2)) {
      g_args.answer_yes = true;
    } else {
      g_args.answer_yes = false;
    }
  } else if (!answerPrompt) {
    g_args.answer_yes = false;
  } else {
    printf("ERROR: failed to read json, confirm_parameter_prompt not found\n");
    goto PARSE_OVER;
  }  

  cJSON* dbs = cJSON_GetObjectItem(root, "databases");
  if (dbs && dbs->type == cJSON_String && dbs->valuestring != NULL) {
    tstrncpy(g_queryInfo.dbName, dbs->valuestring, MAX_DB_NAME_SIZE);
  } else if (!dbs) {
    printf("ERROR: failed to read json, databases not found\n");
    goto PARSE_OVER;
  }

  cJSON* queryMode = cJSON_GetObjectItem(root, "query_mode");
  if (queryMode && queryMode->type == cJSON_String && queryMode->valuestring != NULL) {
    tstrncpy(g_queryInfo.queryMode, queryMode->valuestring, MAX_TB_NAME_SIZE);
  } else if (!queryMode) {
    tstrncpy(g_queryInfo.queryMode, "taosc", MAX_TB_NAME_SIZE);
  } else {
    printf("ERROR: failed to read json, query_mode not found\n");
    goto PARSE_OVER;
  }
  
  // super_table_query 
  cJSON *superQuery = cJSON_GetObjectItem(root, "specified_table_query");
  if (!superQuery) {
    g_queryInfo.superQueryInfo.concurrent = 0;
    g_queryInfo.superQueryInfo.sqlCount = 0;
  } else if (superQuery->type != cJSON_Object) {
    printf("ERROR: failed to read json, super_table_query not found\n");
    goto PARSE_OVER;
  } else {  
    cJSON* rate = cJSON_GetObjectItem(superQuery, "query_interval");
    if (rate && rate->type == cJSON_Number) {
      g_queryInfo.superQueryInfo.rate = rate->valueint;
    } else if (!rate) {
      g_queryInfo.superQueryInfo.rate = 0;
    }
  
    cJSON* concurrent = cJSON_GetObjectItem(superQuery, "concurrent");
    if (concurrent && concurrent->type == cJSON_Number) {
      g_queryInfo.superQueryInfo.concurrent = concurrent->valueint;
    } else if (!concurrent) {
      g_queryInfo.superQueryInfo.concurrent = 1;
    }
  
    cJSON* mode = cJSON_GetObjectItem(superQuery, "mode");
    if (mode && mode->type == cJSON_String && mode->valuestring != NULL) {
      if (0 == strcmp("sync", mode->valuestring)) {      
        g_queryInfo.superQueryInfo.subscribeMode = 0;
      } else if (0 == strcmp("async", mode->valuestring)) {      
        g_queryInfo.superQueryInfo.subscribeMode = 1;
      } else {
        printf("ERROR: failed to read json, subscribe mod error\n");
        goto PARSE_OVER;
      }
    } else {
      g_queryInfo.superQueryInfo.subscribeMode = 0;
    }
    
    cJSON* interval = cJSON_GetObjectItem(superQuery, "interval");
    if (interval && interval->type == cJSON_Number) {
      g_queryInfo.superQueryInfo.subscribeInterval = interval->valueint;
    } else if (!interval) {    
      //printf("failed to read json, subscribe interval no found\n");
      //goto PARSE_OVER;
      g_queryInfo.superQueryInfo.subscribeInterval = 10000;
    }
  
    cJSON* restart = cJSON_GetObjectItem(superQuery, "restart");
    if (restart && restart->type == cJSON_String && restart->valuestring != NULL) {
      if (0 == strcmp("yes", restart->valuestring)) {      
        g_queryInfo.superQueryInfo.subscribeRestart = 1;
      } else if (0 == strcmp("no", restart->valuestring)) {      
        g_queryInfo.superQueryInfo.subscribeRestart = 0;
      } else {
        printf("ERROR: failed to read json, subscribe restart error\n");
        goto PARSE_OVER;
      }
    } else {
      g_queryInfo.superQueryInfo.subscribeRestart = 1;
    }
  
    cJSON* keepProgress = cJSON_GetObjectItem(superQuery, "keepProgress");
    if (keepProgress
            && keepProgress->type == cJSON_String
            && keepProgress->valuestring != NULL) {
      if (0 == strcmp("yes", keepProgress->valuestring)) {      
        g_queryInfo.superQueryInfo.subscribeKeepProgress = 1;
      } else if (0 == strcmp("no", keepProgress->valuestring)) {      
        g_queryInfo.superQueryInfo.subscribeKeepProgress = 0;
      } else {
        printf("ERROR: failed to read json, subscribe keepProgress error\n");
        goto PARSE_OVER;
      }
    } else {
      g_queryInfo.superQueryInfo.subscribeKeepProgress = 0;
    }

    // sqls   
    cJSON* superSqls = cJSON_GetObjectItem(superQuery, "sqls");
    if (!superSqls) {
      g_queryInfo.superQueryInfo.sqlCount = 0;
    } else if (superSqls->type != cJSON_Array) {
      printf("ERROR: failed to read json, super sqls not found\n");
      goto PARSE_OVER;
    } else {  
      int superSqlSize = cJSON_GetArraySize(superSqls);
      if (superSqlSize > MAX_QUERY_SQL_COUNT) {
        printf("ERROR: failed to read json, query sql size overflow, max is %d\n", MAX_QUERY_SQL_COUNT);
        goto PARSE_OVER;
      }

      g_queryInfo.superQueryInfo.sqlCount = superSqlSize;
      for (int j = 0; j < superSqlSize; ++j) {
        cJSON* sql = cJSON_GetArrayItem(superSqls, j);
        if (sql == NULL) continue;
      
        cJSON *sqlStr = cJSON_GetObjectItem(sql, "sql");
        if (!sqlStr || sqlStr->type != cJSON_String || sqlStr->valuestring == NULL) {
          printf("ERROR: failed to read json, sql not found\n");
          goto PARSE_OVER;
        }
        tstrncpy(g_queryInfo.superQueryInfo.sql[j], sqlStr->valuestring, MAX_QUERY_SQL_LENGTH);

        cJSON *result = cJSON_GetObjectItem(sql, "result");
        if (NULL != result && result->type == cJSON_String && result->valuestring != NULL) {
          tstrncpy(g_queryInfo.superQueryInfo.result[j], result->valuestring, MAX_FILE_NAME_LEN);
        } else if (NULL == result) {
          memset(g_queryInfo.superQueryInfo.result[j], 0, MAX_FILE_NAME_LEN);
        } else {
          printf("ERROR: failed to read json, super query result file not found\n");
          goto PARSE_OVER;
        } 
      }
    }
  }

  // sub_table_query 
  cJSON *subQuery = cJSON_GetObjectItem(root, "super_table_query");
  if (!subQuery) {
    g_queryInfo.subQueryInfo.threadCnt = 0;
    g_queryInfo.subQueryInfo.sqlCount = 0;
  } else if (subQuery->type != cJSON_Object) {
    printf("ERROR: failed to read json, sub_table_query not found\n");
    ret = true;
    goto PARSE_OVER;
  } else {
    cJSON* subrate = cJSON_GetObjectItem(subQuery, "query_interval");
    if (subrate && subrate->type == cJSON_Number) {
      g_queryInfo.subQueryInfo.rate = subrate->valueint;
    } else if (!subrate) {
      g_queryInfo.subQueryInfo.rate = 0;
    }

    cJSON* threads = cJSON_GetObjectItem(subQuery, "threads");
    if (threads && threads->type == cJSON_Number) {
      g_queryInfo.subQueryInfo.threadCnt = threads->valueint;
    } else if (!threads) {
      g_queryInfo.subQueryInfo.threadCnt = 1;
    }

    //cJSON* subTblCnt = cJSON_GetObjectItem(subQuery, "childtable_count");
    //if (subTblCnt && subTblCnt->type == cJSON_Number) {
    //  g_queryInfo.subQueryInfo.childTblCount = subTblCnt->valueint;
    //} else if (!subTblCnt) {
    //  g_queryInfo.subQueryInfo.childTblCount = 0;
    //}

    cJSON* stblname = cJSON_GetObjectItem(subQuery, "stblname");
    if (stblname && stblname->type == cJSON_String && stblname->valuestring != NULL) {
      tstrncpy(g_queryInfo.subQueryInfo.sTblName, stblname->valuestring, MAX_TB_NAME_SIZE);
    } else {
      printf("ERROR: failed to read json, super table name not found\n");
      goto PARSE_OVER;
    }

    cJSON* submode = cJSON_GetObjectItem(subQuery, "mode");
    if (submode && submode->type == cJSON_String && submode->valuestring != NULL) {
      if (0 == strcmp("sync", submode->valuestring)) {      
        g_queryInfo.subQueryInfo.subscribeMode = 0;
      } else if (0 == strcmp("async", submode->valuestring)) {      
        g_queryInfo.subQueryInfo.subscribeMode = 1;
      } else {
        printf("ERROR: failed to read json, subscribe mod error\n");
        goto PARSE_OVER;
      }
    } else {
      g_queryInfo.subQueryInfo.subscribeMode = 0;
    }

    cJSON* subinterval = cJSON_GetObjectItem(subQuery, "interval");
    if (subinterval && subinterval->type == cJSON_Number) {
      g_queryInfo.subQueryInfo.subscribeInterval = subinterval->valueint;
    } else if (!subinterval) {    
      //printf("failed to read json, subscribe interval no found\n");
      //goto PARSE_OVER;
      g_queryInfo.subQueryInfo.subscribeInterval = 10000;
    }
  
    cJSON* subrestart = cJSON_GetObjectItem(subQuery, "restart");
    if (subrestart && subrestart->type == cJSON_String && subrestart->valuestring != NULL) {
      if (0 == strcmp("yes", subrestart->valuestring)) {      
        g_queryInfo.subQueryInfo.subscribeRestart = 1;
      } else if (0 == strcmp("no", subrestart->valuestring)) {      
        g_queryInfo.subQueryInfo.subscribeRestart = 0;
      } else {
        printf("ERROR: failed to read json, subscribe restart error\n");
        goto PARSE_OVER;
      }
    } else {
      g_queryInfo.subQueryInfo.subscribeRestart = 1;
    }
  
    cJSON* subkeepProgress = cJSON_GetObjectItem(subQuery, "keepProgress");
    if (subkeepProgress && subkeepProgress->type == cJSON_String && subkeepProgress->valuestring != NULL) {
      if (0 == strcmp("yes", subkeepProgress->valuestring)) {      
        g_queryInfo.subQueryInfo.subscribeKeepProgress = 1;
      } else if (0 == strcmp("no", subkeepProgress->valuestring)) {      
        g_queryInfo.subQueryInfo.subscribeKeepProgress = 0;
      } else {
        printf("ERROR: failed to read json, subscribe keepProgress error\n");
        goto PARSE_OVER;
      }
    } else {
      g_queryInfo.subQueryInfo.subscribeKeepProgress = 0;
    }  

    // sqls     
    cJSON* subsqls = cJSON_GetObjectItem(subQuery, "sqls");
    if (!subsqls) {
      g_queryInfo.subQueryInfo.sqlCount = 0;
    } else if (subsqls->type != cJSON_Array) {
      printf("ERROR: failed to read json, super sqls not found\n");
      goto PARSE_OVER;
    } else {  
      int superSqlSize = cJSON_GetArraySize(subsqls);
      if (superSqlSize > MAX_QUERY_SQL_COUNT) {
        printf("ERROR: failed to read json, query sql size overflow, max is %d\n", MAX_QUERY_SQL_COUNT);
        goto PARSE_OVER;
      }
    
      g_queryInfo.subQueryInfo.sqlCount = superSqlSize;
      for (int j = 0; j < superSqlSize; ++j) {      
        cJSON* sql = cJSON_GetArrayItem(subsqls, j);
        if (sql == NULL) continue;
        
        cJSON *sqlStr = cJSON_GetObjectItem(sql, "sql");
        if (!sqlStr || sqlStr->type != cJSON_String || sqlStr->valuestring == NULL) {
          printf("ERROR: failed to read json, sql not found\n");
          goto PARSE_OVER;
        }
        tstrncpy(g_queryInfo.subQueryInfo.sql[j], sqlStr->valuestring, MAX_QUERY_SQL_LENGTH);

        cJSON *result = cJSON_GetObjectItem(sql, "result");
        if (result != NULL && result->type == cJSON_String && result->valuestring != NULL){
          tstrncpy(g_queryInfo.subQueryInfo.result[j], result->valuestring, MAX_FILE_NAME_LEN);
        } else if (NULL == result) {
          memset(g_queryInfo.subQueryInfo.result[j], 0, MAX_FILE_NAME_LEN);
        }  else {
          printf("ERROR: failed to read json, sub query result file not found\n");
          goto PARSE_OVER;
        } 
      }
    }
  }

  ret = true;

PARSE_OVER:
  //free(content);
  //cJSON_Delete(root);
  //fclose(fp);
  return ret;
}

static bool getInfoFromJsonFile(char* file) {
    debugPrint("%s %d %s\n", __func__, __LINE__, file);

  FILE *fp = fopen(file, "r");
  if (!fp) {
    printf("failed to read %s, reason:%s\n", file, strerror(errno));
    return false;
  }

  bool  ret = false;
  int   maxLen = 64000;
  char *content = calloc(1, maxLen + 1);
  int   len = fread(content, 1, maxLen, fp);
  if (len <= 0) {
    free(content);
    fclose(fp);
    printf("failed to read %s, content is null", file);
    return false;
  }

  content[len] = 0;
  cJSON* root = cJSON_Parse(content);
  if (root == NULL) {
    printf("ERROR: failed to cjson parse %s, invalid json format\n", file);
    goto PARSE_OVER;
  }

  cJSON* filetype = cJSON_GetObjectItem(root, "filetype");
  if (filetype && filetype->type == cJSON_String && filetype->valuestring != NULL) {
    if (0 == strcasecmp("insert", filetype->valuestring)) {
      g_args.test_mode = INSERT_MODE;
    } else if (0 == strcasecmp("query", filetype->valuestring)) {
      g_args.test_mode = QUERY_MODE;
    } else if (0 == strcasecmp("subscribe", filetype->valuestring)) {
      g_args.test_mode = SUBSCRIBE_MODE;
    } else {
      printf("ERROR: failed to read json, filetype not support\n");
      goto PARSE_OVER;
    }
  } else if (!filetype) {
    g_args.test_mode = INSERT_MODE;
  } else {
    printf("ERROR: failed to read json, filetype not found\n");
    goto PARSE_OVER;
  }

  if (INSERT_MODE == g_args.test_mode) {
    ret = getMetaFromInsertJsonFile(root);
  } else if (QUERY_MODE == g_args.test_mode) {
    ret = getMetaFromQueryJsonFile(root);
  } else if (SUBSCRIBE_MODE == g_args.test_mode) {
    ret = getMetaFromQueryJsonFile(root);
  } else {
    printf("ERROR: input json file type error! please input correct file type: insert or query or subscribe\n");
    goto PARSE_OVER;
  } 

PARSE_OVER:
  free(content);
  cJSON_Delete(root);
  fclose(fp);
  return ret;
}

void prepareSampleData() {
  for (int i = 0; i < g_Dbs.dbCount; i++) {    
    for (int j = 0; j < g_Dbs.db[i].superTblCount; j++) {
      //if (0 == strncasecmp(g_Dbs.db[i].superTbls[j].dataSource, "sample", 6)) {
      //  readSampleFromFileToMem(&g_Dbs.db[i].superTbls[j]);
      //}

      if (g_Dbs.db[i].superTbls[j].tagsFile[0] != 0) {
        (void)readTagFromCsvFileToMem(&g_Dbs.db[i].superTbls[j]);
      }
    }
  }
}

void postFreeResource() {
  tmfclose(g_fpOfInsertResult);
  for (int i = 0; i < g_Dbs.dbCount; i++) {    
    for (int j = 0; j < g_Dbs.db[i].superTblCount; j++) {
      if (0 != g_Dbs.db[i].superTbls[j].colsOfCreateChildTable) {
        free(g_Dbs.db[i].superTbls[j].colsOfCreateChildTable);
        g_Dbs.db[i].superTbls[j].colsOfCreateChildTable = NULL;
      }
      if (0 != g_Dbs.db[i].superTbls[j].sampleDataBuf) {
        free(g_Dbs.db[i].superTbls[j].sampleDataBuf);
        g_Dbs.db[i].superTbls[j].sampleDataBuf = NULL;
      }
      if (0 != g_Dbs.db[i].superTbls[j].tagDataBuf) {
        free(g_Dbs.db[i].superTbls[j].tagDataBuf);
        g_Dbs.db[i].superTbls[j].tagDataBuf = NULL;
      }
      if (0 != g_Dbs.db[i].superTbls[j].childTblName) {
        free(g_Dbs.db[i].superTbls[j].childTblName);
        g_Dbs.db[i].superTbls[j].childTblName = NULL;
      }
    }
  }
}

static int getRowDataFromSample(char*  dataBuf, int maxLen, int64_t timestamp,
      SSuperTable* superTblInfo, int* sampleUsePos) {
  if ((*sampleUsePos) == MAX_SAMPLES_ONCE_FROM_FILE) {
    int ret = readSampleFromCsvFileToMem(superTblInfo);
    if (0 != ret) {
      tmfree(superTblInfo->sampleDataBuf);
      superTblInfo->sampleDataBuf = NULL;
      return -1;
    }
    *sampleUsePos = 0;
  }

  int    dataLen = 0;
  dataLen += snprintf(dataBuf + dataLen, maxLen - dataLen,
          "(%" PRId64 ", ", timestamp);
  dataLen += snprintf(dataBuf + dataLen, maxLen - dataLen,
          "%s", superTblInfo->sampleDataBuf + superTblInfo->lenOfOneRow * (*sampleUsePos));
  dataLen += snprintf(dataBuf + dataLen, maxLen - dataLen, ")");

  (*sampleUsePos)++;
 
  return dataLen;
}

static int generateRowData(char*  dataBuf, int maxLen, int64_t timestamp, SSuperTable* stbInfo) {
  int    dataLen = 0;
  dataLen += snprintf(dataBuf + dataLen, maxLen - dataLen, "(%" PRId64 ", ", timestamp);
  for (int i = 0; i < stbInfo->columnCount; i++) {    
    if ((0 == strncasecmp(stbInfo->columns[i].dataType, "binary", 6)) || (0 == strncasecmp(stbInfo->columns[i].dataType, "nchar", 5))) {
      if (stbInfo->columns[i].dataLen > TSDB_MAX_BINARY_LEN) {
        printf("binary or nchar length overflow, max size:%u\n", (uint32_t)TSDB_MAX_BINARY_LEN);
        return (-1);
      }
    
      char* buf = (char*)calloc(stbInfo->columns[i].dataLen+1, 1);
      if (NULL == buf) {
        printf("calloc failed! size:%d\n", stbInfo->columns[i].dataLen);
        return (-1);
      }
      rand_string(buf, stbInfo->columns[i].dataLen);
      dataLen += snprintf(dataBuf + dataLen, maxLen - dataLen, "\'%s\', ", buf);
      tmfree(buf);
    } else if (0 == strncasecmp(stbInfo->columns[i].dataType, "int", 3)) {
      dataLen += snprintf(dataBuf + dataLen, maxLen - dataLen, "%d, ", rand_int());
    } else if (0 == strncasecmp(stbInfo->columns[i].dataType, "bigint", 6)) {
      dataLen += snprintf(dataBuf + dataLen, maxLen - dataLen, "%"PRId64", ", rand_bigint());
    }  else if (0 == strncasecmp(stbInfo->columns[i].dataType, "float", 5)) {
      dataLen += snprintf(dataBuf + dataLen, maxLen - dataLen, "%f, ", rand_float());
    }  else if (0 == strncasecmp(stbInfo->columns[i].dataType, "double", 6)) {
      dataLen += snprintf(dataBuf + dataLen, maxLen - dataLen, "%f, ", rand_double());
    }  else if (0 == strncasecmp(stbInfo->columns[i].dataType, "smallint", 8)) {
      dataLen += snprintf(dataBuf + dataLen, maxLen - dataLen, "%d, ", rand_smallint());
    }  else if (0 == strncasecmp(stbInfo->columns[i].dataType, "tinyint", 7)) {
      dataLen += snprintf(dataBuf + dataLen, maxLen - dataLen, "%d, ", rand_tinyint());
    }  else if (0 == strncasecmp(stbInfo->columns[i].dataType, "bool", 4)) {
      dataLen += snprintf(dataBuf + dataLen, maxLen - dataLen, "%d, ", rand_bool());
    }  else if (0 == strncasecmp(stbInfo->columns[i].dataType, "timestamp", 9)) {
      dataLen += snprintf(dataBuf + dataLen, maxLen - dataLen, "%"PRId64", ", rand_bigint());
    }  else {
      printf("No support data type: %s\n", stbInfo->columns[i].dataType);
      return (-1);
    }
  }

  dataLen -= 2;
  dataLen += snprintf(dataBuf + dataLen, maxLen - dataLen, ")");

  return dataLen;
}

static void syncWriteForNumberOfTblInOneSql(
        threadInfo *winfo, char* sampleDataBuf) {
  SSuperTable* superTblInfo = winfo->superTblInfo;

  int   samplePos = 0;

  //printf("========threadID[%d], table rang: %d - %d \n", winfo->threadID, winfo->start_table_id, winfo->end_table_id);
  int64_t    lastPrintTime = taosGetTimestampMs();

  char* buffer = calloc(superTblInfo->maxSqlLen+1, 1);
  if (NULL == buffer) {
    printf("========calloc size[ %d ] fail!\n", superTblInfo->maxSqlLen);
    return;
  }

  int32_t  numberOfTblInOneSql = superTblInfo->numberOfTblInOneSql;
  int32_t  tbls = winfo->end_table_id - winfo->start_table_id + 1;
  if (numberOfTblInOneSql > tbls) {
    numberOfTblInOneSql = tbls;
  }

  uint64_t time_counter = winfo->start_time;
  int sampleUsePos;

  int insert_interval = superTblInfo?superTblInfo->insertInterval:g_args.insert_interval;
  int64_t st = 0;
  int64_t et = 0xffffffff;

  int64_t insertRows = (superTblInfo)?superTblInfo->insertRows:g_args.num_of_DPT;
  for (int i = 0; i < insertRows;) {
    int32_t  tbl_id = 0;
<<<<<<< HEAD
    for (int tID = winfo->start_table_id; tID <= winfo->end_table_id; ) {
      int64_t tmp_time = 0;
=======
    for (int tableSeq = winfo->start_table_id; tableSeq <= winfo->end_table_id; ) {
      int64_t start_time = 0;
>>>>>>> fcae1ef2
      int inserted = i;

      for (int k = 0; k < g_args.num_of_RPR;) {
        int len = 0;
        memset(buffer, 0, superTblInfo->maxSqlLen);
        char *pstr = buffer;

        int32_t  end_tbl_id = tableSeq + numberOfTblInOneSql;
        if (end_tbl_id > winfo->end_table_id) {
          end_tbl_id = winfo->end_table_id+1;
        }

        for (tbl_id = tableSeq ; tbl_id < end_tbl_id; tbl_id++) {  
          sampleUsePos = samplePos;
          if (AUTO_CREATE_SUBTBL == superTblInfo->autoCreateTable) {
            char* tagsValBuf = NULL;
            if (0 == superTblInfo->tagSource) {
              tagsValBuf = generateTagVaulesForStb(superTblInfo);
            } else {
              tagsValBuf = getTagValueFromTagSample(
                      superTblInfo, tbl_id % superTblInfo->tagSampleCount);
            }
            if (NULL == tagsValBuf) {
              goto free_and_statistics;
            }

            if (0 == len) {
              len += snprintf(pstr + len, 
                      superTblInfo->maxSqlLen - len, 
                      "insert into %s.%s%d using %s.%s tags %s values ",
                      winfo->db_name, 
                      superTblInfo->childTblPrefix, 
                      tbl_id, 
                      winfo->db_name, 
                      superTblInfo->sTblName, 
                      tagsValBuf);
            } else {
              len += snprintf(pstr + len, 
                      superTblInfo->maxSqlLen - len, 
                      " %s.%s%d using %s.%s tags %s values ",
                      winfo->db_name, 
                      superTblInfo->childTblPrefix, 
                      tbl_id, 
                      winfo->db_name, 
                      superTblInfo->sTblName, 
                      tagsValBuf);
            }
            tmfree(tagsValBuf);
          } else if (TBL_ALREADY_EXISTS == superTblInfo->childTblExists) {
            if (0 == len) {
              len += snprintf(pstr + len, 
                      superTblInfo->maxSqlLen - len, 
                      "insert into %s.%s values ",
                      winfo->db_name, 
                      superTblInfo->childTblName + tbl_id * TSDB_TABLE_NAME_LEN);
            } else {
              len += snprintf(pstr + len, 
                      superTblInfo->maxSqlLen - len, 
                      " %s.%s values ",
                      winfo->db_name, 
                      superTblInfo->childTblName + tbl_id * TSDB_TABLE_NAME_LEN);
            }
          } else {  // pre-create child table
            if (0 == len) {
              len += snprintf(pstr + len, 
                      superTblInfo->maxSqlLen - len, 
                      "insert into %s.%s%d values ",
                      winfo->db_name, 
                      superTblInfo->childTblPrefix, 
                      tbl_id);
            } else {
              len += snprintf(pstr + len, 
                      superTblInfo->maxSqlLen - len, 
                      " %s.%s%d values ",
                      winfo->db_name, 
                      superTblInfo->childTblPrefix, 
                      tbl_id);
            }            
          }

          start_time = time_counter;
          for (int j = 0; j < superTblInfo->rowsPerTbl;) {
            int retLen = 0;
            if (0 == strncasecmp(superTblInfo->dataSource, 
                        "sample", strlen("sample"))) {
              retLen = getRowDataFromSample(pstr + len,
                      superTblInfo->maxSqlLen - len,
                      start_time += superTblInfo->timeStampStep,
                      superTblInfo,
                      &sampleUsePos);
              if (retLen < 0) {
                goto free_and_statistics;
              }
            } else if (0 == strncasecmp(
                        superTblInfo->dataSource, "rand", strlen("rand"))) {
              int rand_num = rand_tinyint() % 100;            
              if (0 != superTblInfo->disorderRatio 
                      && rand_num < superTblInfo->disorderRatio) {
                int64_t d = start_time - taosRandom() % superTblInfo->disorderRange;
                retLen = generateRowData(pstr + len,
                        superTblInfo->maxSqlLen - len,
                        d,
                        superTblInfo);
              } else {
<<<<<<< HEAD
                retLen = generateRowData(pstr + len, 
                        superTblInfo->maxSqlLen - len, 
                        tmp_time += superTblInfo->timeStampStep,
=======
                retLen = generateRowData(pstr + len,
                        superTblInfo->maxSqlLen - len,
                        start_time += superTblInfo->timeStampStep,
>>>>>>> fcae1ef2
                        superTblInfo);
              }
              if (retLen < 0) {
                goto free_and_statistics;
              }
            }
            len += retLen;
            //inserted++;
            j++;
            winfo->totalInsertRows++;

            if (inserted >= superTblInfo->insertRows || 
                    (superTblInfo->maxSqlLen - len) < (superTblInfo->lenOfOneRow + 128)) {
              tableSeq = tbl_id + 1;
              printf("config rowsPerTbl and numberOfTblInOneSql not match with max_sql_lenth, please reconfig![lenOfOneRow:%d]\n", 
                      superTblInfo->lenOfOneRow);
              goto send_to_server;
            }
          }
        }

        tableSeq = tbl_id;
        inserted += superTblInfo->rowsPerTbl;

send_to_server:
<<<<<<< HEAD
        if (g_args.insert_interval && (g_args.insert_interval > (et - st))) {
            int sleep_time = g_args.insert_interval - (et -st);
            printf("sleep: %d ms insert interval\n", sleep_time);
            taosMsleep(sleep_time); // ms
        }
=======
        if (insert_interval) {
            st = taosGetTimestampUs();
>>>>>>> fcae1ef2

          if (insert_interval > ((et - st)/1000)) {
            int sleep_time = insert_interval - (et -st);
            printf("sleep: %d ms insert interval\n", sleep_time);
            taosMsleep(sleep_time); // ms
          }
        }

        if (0 == strncasecmp(superTblInfo->insertMode, 
                    "taosc", 
                    strlen("taosc"))) {    
          //printf("multi table===== sql: %s \n\n", buffer);
          //int64_t t1 = taosGetTimestampMs();
          int64_t startTs;
          int64_t endTs;
          startTs = taosGetTimestampUs();

          debugPrint("%s() LN%d buff: %s\n", __func__, __LINE__, buffer);
          int affectedRows = queryDbExec(
                  winfo->taos, buffer, INSERT_TYPE);

          if (0 < affectedRows) {
            endTs = taosGetTimestampUs();
            int64_t delay = endTs - startTs;
            if (delay > winfo->maxDelay) winfo->maxDelay = delay;
            if (delay < winfo->minDelay) winfo->minDelay = delay;
            winfo->cntDelay++;
            winfo->totalDelay += delay;
            winfo->avgDelay = (double)winfo->totalDelay / winfo->cntDelay;
            winfo->totalAffectedRows += affectedRows;
          } else {
            fprintf(stderr, "queryDbExec() buffer:\n%s\naffected rows is %d", buffer, affectedRows);
            goto free_and_statistics;
          }

          int64_t  currentPrintTime = taosGetTimestampMs();
          if (currentPrintTime - lastPrintTime > 30*1000) {
            printf("thread[%d] has currently inserted rows: %"PRId64 ", affected rows: %"PRId64 "\n",
                    winfo->threadID,
<<<<<<< HEAD
                    winfo->totalRowsInserted,
=======
                    winfo->totalInsertRows,
>>>>>>> fcae1ef2
                    winfo->totalAffectedRows);
            lastPrintTime = currentPrintTime;
          }
          //int64_t t2 = taosGetTimestampMs();          
          //printf("taosc insert sql return, Spent %.4f seconds \n", (double)(t2 - t1)/1000.0); 
        } else {
          //int64_t t1 = taosGetTimestampMs();
          int retCode = postProceSql(g_Dbs.host, g_Dbs.port, buffer);
          //int64_t t2 = taosGetTimestampMs();          
          //printf("http insert sql return, Spent %ld ms \n", t2 - t1);

          if (0 != retCode) {
            printf("========restful return fail, threadID[%d]\n", winfo->threadID);
            goto free_and_statistics;
          }
        }
        if (insert_interval) {
            et = taosGetTimestampUs();
        }

        break;
      }

      if (tableSeq > winfo->end_table_id) {
        if (0 == strncasecmp(superTblInfo->dataSource, "sample", strlen("sample"))) {
          samplePos = sampleUsePos;
        }
        i = inserted;
        time_counter = start_time;
      }
    }   
    
    //printf("========loop %d childTables duration:%"PRId64 "========inserted rows:%d\n", winfo->end_table_id - winfo->start_table_id, et - st, i);
  }

free_and_statistics:
  tmfree(buffer);    
  printf("====thread[%d] completed total inserted rows: %"PRId64 ", affected rows: %"PRId64 "====\n",
          winfo->threadID, winfo->totalInsertRows, winfo->totalAffectedRows);
  return;
}

int32_t generateData(char *res, char **data_type,
        int num_of_cols, int64_t timestamp, int lenOfBinary) {
  memset(res, 0, MAX_DATA_SIZE);
  char *pstr = res;
  pstr += sprintf(pstr, "(%" PRId64, timestamp);
  int c = 0;

  for (; c < MAX_NUM_DATATYPE; c++) {
    if (data_type[c] == NULL) {
      break;
    }
  }

  if (0 == c) {
    perror("data type error!");
    exit(-1);
  }

  for (int i = 0; i < num_of_cols; i++) {
    if (strcasecmp(data_type[i % c], "tinyint") == 0) {
      pstr += sprintf(pstr, ", %d", rand_tinyint() );
    } else if (strcasecmp(data_type[i % c], "smallint") == 0) {
      pstr += sprintf(pstr, ", %d", rand_smallint());
    } else if (strcasecmp(data_type[i % c], "int") == 0) {
      pstr += sprintf(pstr, ", %d", rand_int()); 
    } else if (strcasecmp(data_type[i % c], "bigint") == 0) {
      pstr += sprintf(pstr, ", %" PRId64, rand_bigint());
    } else if (strcasecmp(data_type[i % c], "float") == 0) {
      pstr += sprintf(pstr, ", %10.4f", rand_float());
    } else if (strcasecmp(data_type[i % c], "double") == 0) {
      double t = rand_double();
      pstr += sprintf(pstr, ", %20.8f", t);
    } else if (strcasecmp(data_type[i % c], "bool") == 0) {
      bool b = taosRandom() & 1;
      pstr += sprintf(pstr, ", %s", b ? "true" : "false");
    } else if (strcasecmp(data_type[i % c], "binary") == 0) {
      char *s = malloc(lenOfBinary);
      rand_string(s, lenOfBinary);
      pstr += sprintf(pstr, ", \"%s\"", s);
      free(s);
    }else if (strcasecmp(data_type[i % c], "nchar") == 0) {
      char *s = malloc(lenOfBinary);
      rand_string(s, lenOfBinary);
      pstr += sprintf(pstr, ", \"%s\"", s);
      free(s);
    }

    if (pstr - res > MAX_DATA_SIZE) {
      perror("column length too long, abort");
      exit(-1);
    }
  }

  pstr += sprintf(pstr, ")");

  return (int32_t)(pstr - res);
}

static int prepareSampleDataForSTable(SSuperTable *superTblInfo) {
  char* sampleDataBuf = NULL;

  // each thread read sample data from csv file 
  if (0 == strncasecmp(superTblInfo->dataSource, 
              "sample", 
              strlen("sample"))) {
    sampleDataBuf = calloc(
            superTblInfo->lenOfOneRow * MAX_SAMPLES_ONCE_FROM_FILE, 1);
    if (sampleDataBuf == NULL) {
      fprintf(stderr, "Failed to calloc %d Bytes, reason:%s\n", 
              superTblInfo->lenOfOneRow * MAX_SAMPLES_ONCE_FROM_FILE, 
              strerror(errno));
      return -1;
    }

<<<<<<< HEAD
  int ncols_per_record = 1; // count first col ts
  int i = 0;
  while(g_args.datatype[i]) {
    i ++;
    ncols_per_record ++;
=======
    superTblInfo->sampleDataBuf = sampleDataBuf;
    int ret = readSampleFromCsvFileToMem(superTblInfo);
    if (0 != ret) {
      tmfree(sampleDataBuf);
      superTblInfo->sampleDataBuf = NULL;
      return -1;
    }
>>>>>>> fcae1ef2
  }

  return 0;
}

static int execInsert(threadInfo *winfo, char *buffer, int k)
{
  int affectedRows;
  SSuperTable* superTblInfo = winfo->superTblInfo;

<<<<<<< HEAD
  winfo->totalRowsInserted = 0;
  winfo->totalAffectedRows = 0;

  for (int tID = winfo->start_table_id; tID <= winfo->end_table_id; tID++) {
    int64_t tmp_time = time_counter;

    for (int i = 0; i < g_args.num_of_DPT;) {

      int tblInserted = i;

      char *pstr = buffer;
      pstr += sprintf(pstr,
              "insert into %s.%s%d values ",
              winfo->db_name, g_args.tb_prefix, tID);
      int k;
      for (k = 0; k < g_args.num_of_RPR;) {
        int rand_num = rand() % 100;
        int len = -1;

        if ((g_args.disorderRatio != 0)
                && (rand_num < g_args.disorderRange)) {
             
          int64_t d = tmp_time - rand() % 1000000 + rand_num;
          len = generateData(data, data_type,
                  ncols_per_record, d, len_of_binary);
        } else {
          len = generateData(data, data_type,
                  ncols_per_record, tmp_time += 1000, len_of_binary);
        }
=======
  if (superTblInfo) {
    if (0 == strncasecmp(superTblInfo->insertMode, "taosc", strlen("taosc"))) {
      verbosePrint("%s() LN%d %s\n", __func__, __LINE__, buffer);
      affectedRows = queryDbExec(winfo->taos, buffer, INSERT_TYPE);
    } else {
      verbosePrint("%s() LN%d %s\n", __func__, __LINE__, buffer);
      int retCode = postProceSql(g_Dbs.host, g_Dbs.port, buffer);

      if (0 != retCode) {
        affectedRows = -1;
        printf("========restful return fail, threadID[%d]\n", winfo->threadID);
      } else {
        affectedRows = k;
      }
    }
  } else {
    verbosePrint("%s() LN%d %s\n", __func__, __LINE__, buffer);
    affectedRows = queryDbExec(winfo->taos, buffer, 1);
  }
>>>>>>> fcae1ef2

  return affectedRows;
}

<<<<<<< HEAD
        pstr += sprintf(pstr, " %s", data);
        tblInserted++;
        k++;
        i++;

        if (tblInserted >= g_args.num_of_DPT)
            break;
      }

      winfo->totalRowsInserted += k;
      /* puts(buffer); */
      int64_t startTs;
      int64_t endTs;
      startTs = taosGetTimestampUs();
      //queryDB(winfo->taos, buffer);
      if (i > 0 && g_args.insert_interval 
            && (g_args.insert_interval > (et - st) )) {
            int sleep_time = g_args.insert_interval - (et -st);
            printf("sleep: %d ms specified by insert_interval\n", sleep_time);
            taosMsleep(sleep_time); // ms
      }

      if (g_args.insert_interval) {
            st = taosGetTimestampMs();
      }
      verbosePrint("%s() LN%d %s\n", __func__, __LINE__, buffer);
      int affectedRows = queryDbExec(winfo->taos, buffer, 1);

      if (0 < affectedRows){
        endTs = taosGetTimestampUs();
        int64_t delay = endTs - startTs;
        if (delay > winfo->maxDelay)
            winfo->maxDelay = delay;
        if (delay < winfo->minDelay)
            winfo->minDelay = delay;
        winfo->cntDelay++;
        winfo->totalDelay += delay;
        winfo->totalAffectedRows += affectedRows;
        winfo->avgDelay = (double)winfo->totalDelay / winfo->cntDelay;      
      } else {
          fprintf(stderr, "queryDbExec() buffer:\n%s\naffected rows is %d", buffer, affectedRows);
      }

      verbosePrint("%s() LN%d: totalaffectedRows:%"PRId64" tblInserted=%d\n", __func__, __LINE__, winfo->totalAffectedRows, tblInserted);
      if (g_args.insert_interval) {
            et = taosGetTimestampMs();
      }

      if (tblInserted >= g_args.num_of_DPT) {
            break;
=======
static int generateDataBuffer(int32_t tableSeq,
        threadInfo *pThreadInfo, char *buffer,
        int64_t insertRows,
        int64_t startFrom, int64_t startTime, int *pSampleUsePos)
{
  SSuperTable* superTblInfo = pThreadInfo->superTblInfo;

  int ncols_per_record = 1; // count first col ts

  if (superTblInfo == NULL) {
    int datatypeSeq = 0;
    while(g_args.datatype[datatypeSeq]) {
        datatypeSeq ++;
        ncols_per_record ++;
    }
  }

  assert(buffer != NULL);

  char *pChildTblName;
  int childTblCount;

  pChildTblName = calloc(TSDB_TABLE_NAME_LEN, 1);
  if (NULL == pChildTblName) {
    fprintf(stderr, "failed to alloc memory %d\n", TSDB_TABLE_NAME_LEN);
    return -1;
  }

  if (superTblInfo && (superTblInfo->childTblOffset > 0)) {
      // select tbname from stb limit 1 offset tableSeq
    getChildNameOfSuperTableWithLimitAndOffset(pThreadInfo->taos,
            pThreadInfo->db_name, superTblInfo->sTblName,
            &pChildTblName, &childTblCount,
            1, tableSeq);
  } else {
      snprintf(pChildTblName, TSDB_TABLE_NAME_LEN, "%s%d",
        superTblInfo?superTblInfo->childTblPrefix:g_args.tb_prefix, tableSeq);
  }

  memset(buffer, 0, superTblInfo?superTblInfo->maxSqlLen:g_args.max_sql_len);

  char *pstr = buffer;

  if (superTblInfo) {
    if (AUTO_CREATE_SUBTBL == superTblInfo->autoCreateTable) {
      char* tagsValBuf = NULL;
      if (0 == superTblInfo->tagSource) {
            tagsValBuf = generateTagVaulesForStb(superTblInfo);
      } else {
            tagsValBuf = getTagValueFromTagSample(
                    superTblInfo,
                    tableSeq % superTblInfo->tagSampleCount);
      }
      if (NULL == tagsValBuf) {
        free(pChildTblName);
        fprintf(stderr, "tag buf failed to allocate  memory\n");
        return -1;
      }

      pstr += snprintf(pstr,
                  superTblInfo->maxSqlLen,
                  "insert into %s.%s using %s.%s tags %s values",
                  pThreadInfo->db_name,
                  pChildTblName,
                  pThreadInfo->db_name,
                  superTblInfo->sTblName,
                  tagsValBuf);
      tmfree(tagsValBuf);
    } else if (TBL_ALREADY_EXISTS == superTblInfo->childTblExists) {
      pstr += snprintf(pstr,
                  superTblInfo->maxSqlLen,
                  "insert into %s.%s values",
                  pThreadInfo->db_name,
                  superTblInfo->childTblName + tableSeq * TSDB_TABLE_NAME_LEN);
    } else {
      pstr += snprintf(pstr,
                  (superTblInfo?superTblInfo->maxSqlLen:g_args.max_sql_len),
                  "insert into %s.%s values",
                  pThreadInfo->db_name,
                  pChildTblName);
    }
  } else {
      pstr += snprintf(pstr,
                  g_args.max_sql_len,
                  "insert into %s.%s values",
                  pThreadInfo->db_name,
                  pChildTblName);
  }

  int k;
  int len = 0;

  verbosePrint("%s() LN%d num_of_RPR=%d\n", __func__, __LINE__, g_args.num_of_RPR);
  for (k = 0; k < g_args.num_of_RPR;) {
    if (superTblInfo) {
          int retLen = 0;

        if (0 == strncasecmp(superTblInfo->dataSource,
                    "sample", strlen("sample"))) {
          retLen = getRowDataFromSample(
                    pstr + len, 
                    superTblInfo->maxSqlLen - len, 
                    startTime + superTblInfo->timeStampStep * startFrom,
                    superTblInfo, 
                    pSampleUsePos);
       } else if (0 == strncasecmp(superTblInfo->dataSource,
                   "rand", strlen("rand"))) {
          int rand_num = rand_tinyint() % 100;
          if (0 != superTblInfo->disorderRatio 
                    && rand_num < superTblInfo->disorderRatio) {
            int64_t d = startTime - taosRandom() % superTblInfo->disorderRange;
            retLen = generateRowData(
                      pstr + len, 
                      superTblInfo->maxSqlLen - len,
                      d, 
                      superTblInfo);
              //printf("disorder rows, rand_num:%d, last ts:%"PRId64" current ts:%"PRId64"\n", rand_num, start_time, d);
        } else {
          retLen = generateRowData(
                      pstr + len, 
                      superTblInfo->maxSqlLen - len, 
                      startTime + superTblInfo->timeStampStep * startFrom,
                      superTblInfo);
        }

        if (retLen < 0) {
          free(pChildTblName);
          return -1;
        }

        len += retLen;

        if (len >= (superTblInfo->maxSqlLen - 256)) {    // reserve for overwrite
            k++;
            break;
        }
      }
    } else {
      int rand_num = taosRandom() % 100;
          char data[MAX_DATA_SIZE];
          char **data_type = g_args.datatype;
          int lenOfBinary = g_args.len_of_binary;

      if ((g_args.disorderRatio != 0)
                && (rand_num < g_args.disorderRange)) {
             
        int64_t d = startTime - taosRandom() % 1000000 + rand_num;
        len = generateData(data, data_type,
                  ncols_per_record, d, lenOfBinary);
      } else {
            len = generateData(data, data_type,
                  ncols_per_record,
                  startTime + DEFAULT_TIMESTAMP_STEP * startFrom,
                  lenOfBinary);
      }

      pstr += sprintf(pstr, " %s", data);
      //assert(len + pstr - buffer < BUFFER_SIZE);
      if (len + pstr - buffer >= (g_args.max_sql_len - 256)) { // too long
          k++;
          break;
>>>>>>> fcae1ef2
      }
    }   // num_of_DPT
  } // tId

  printf("====thread[%d] completed total inserted rows: %"PRId64 ", total affected rows: %"PRId64 "====\n", 
          winfo->threadID, 
          winfo->totalRowsInserted, 
          winfo->totalAffectedRows);

<<<<<<< HEAD
  return NULL;
=======
    verbosePrint("%s() LN%d len=%d k=%d \nbuffer=%p\n", __func__, __LINE__, len, k, buffer);

    k++;
    startFrom ++;

    if (startFrom >= insertRows)
      break;
  }

  if (pChildTblName)
      free(pChildTblName);

  return k;
>>>>>>> fcae1ef2
}

// sync insertion
/*
   1 thread: 100 tables * 2000  rows/s
   1 thread: 10  tables * 20000 rows/s
   6 thread: 300 tables * 2000  rows/s

<<<<<<< HEAD
static void* syncWriteWithStb(void *sarg) {
  uint64_t    lastPrintTime = taosGetTimestampMs();
=======
   2 taosinsertdata , 1 thread:  10  tables * 20000 rows/s
*/
static void* syncWrite(void *sarg) {
>>>>>>> fcae1ef2

  threadInfo *winfo = (threadInfo *)sarg; 
  SSuperTable* superTblInfo = winfo->superTblInfo;

  char* buffer = calloc(superTblInfo?superTblInfo->maxSqlLen:g_args.max_sql_len, 1);
  if (NULL == buffer) {
    fprintf(stderr, "Failed to alloc %d Bytes, reason:%s\n",
              superTblInfo?superTblInfo->maxSqlLen:g_args.max_sql_len,
              strerror(errno));
    return NULL;
  }

  if (superTblInfo) {
    if (0 != prepareSampleDataForSTable(superTblInfo))
        return NULL;

    if (superTblInfo->numberOfTblInOneSql > 0) {
      syncWriteForNumberOfTblInOneSql(winfo, superTblInfo->sampleDataBuf);
      tmfree(superTblInfo->sampleDataBuf);
      superTblInfo->sampleDataBuf = NULL;
      return NULL;
    }
  }
 
  int   samplePos     = 0;

  int64_t lastPrintTime = taosGetTimestampMs();
  int64_t startTs = taosGetTimestampUs();
  int64_t endTs;

<<<<<<< HEAD
=======
  int insert_interval = superTblInfo?superTblInfo->insertInterval:
      g_args.insert_interval;
>>>>>>> fcae1ef2
  uint64_t st = 0;
  uint64_t et = 0xffffffff;

<<<<<<< HEAD
  winfo->totalRowsInserted = 0;
=======
  winfo->totalInsertRows = 0;
>>>>>>> fcae1ef2
  winfo->totalAffectedRows = 0;

  int sampleUsePos;

<<<<<<< HEAD
  verbosePrint("%s() LN%d insertRows=%"PRId64"\n", __func__, __LINE__, superTblInfo->insertRows);

  for (uint32_t tID = winfo->start_table_id; tID <= winfo->end_table_id;
        tID++) {
    int64_t start_time = winfo->start_time;

    for (int i = 0; i < superTblInfo->insertRows;) {

      int64_t tblInserted = i;

      if (i > 0 && superTblInfo->insertInterval
            && (superTblInfo->insertInterval > (et - st) )) {
        int sleep_time = superTblInfo->insertInterval - (et -st);
        printf("sleep: %d ms insert interval\n", sleep_time);
        taosMsleep(sleep_time); // ms
      }

      if (superTblInfo->insertInterval) {
        st = taosGetTimestampMs();
      }

      sampleUsePos = samplePos;
      verbosePrint("%s() LN%d num_of_RPR=%d\n", __func__, __LINE__, g_args.num_of_RPR);

      memset(buffer, 0, superTblInfo->maxSqlLen);
      int len = 0;

      char *pstr = buffer;

      if (AUTO_CREATE_SUBTBL == superTblInfo->autoCreateTable) {
          char* tagsValBuf = NULL;
          if (0 == superTblInfo->tagSource) {
            tagsValBuf = generateTagVaulesForStb(superTblInfo);
          } else {
            tagsValBuf = getTagValueFromTagSample(
                    superTblInfo, 
                    tID % superTblInfo->tagSampleCount);
          }
          if (NULL == tagsValBuf) {
            goto free_and_statistics_2;
          }
        
          len += snprintf(pstr + len, 
                  superTblInfo->maxSqlLen - len, 
                  "insert into %s.%s%d using %s.%s tags %s values", 
                  winfo->db_name, 
                  superTblInfo->childTblPrefix, 
                  tID, 
                  winfo->db_name, 
                  superTblInfo->sTblName, 
                  tagsValBuf);
          tmfree(tagsValBuf);
      } else if (TBL_ALREADY_EXISTS == superTblInfo->childTblExists) {
          len += snprintf(pstr + len, 
                  superTblInfo->maxSqlLen - len, 
                  "insert into %s.%s values", 
                  winfo->db_name, 
                  superTblInfo->childTblName + tID * TSDB_TABLE_NAME_LEN);
      } else {
          len += snprintf(pstr + len, 
                  superTblInfo->maxSqlLen - len, 
                  "insert into %s.%s%d values", 
                  winfo->db_name, 
                  superTblInfo->childTblPrefix, 
                  tID);
      }

      int k;
      for (k = 0; k < g_args.num_of_RPR;) {
        int retLen = 0;
        if (0 == strncasecmp(superTblInfo->dataSource, "sample", strlen("sample"))) {
            retLen = getRowDataFromSample(
                    pstr + len, 
                    superTblInfo->maxSqlLen - len, 
                    start_time + superTblInfo->timeStampStep * i,
                    superTblInfo, 
                    &sampleUsePos, 
                    fp, 
                    sampleDataBuf);
            if (retLen < 0) {
              goto free_and_statistics_2;
            }
        } else if (0 == strncasecmp(superTblInfo->dataSource, "rand", strlen("rand"))) {
            int rand_num = rand_tinyint() % 100;
            if (0 != superTblInfo->disorderRatio 
                    && rand_num < superTblInfo->disorderRatio) {
              int64_t d = start_time - rand() % superTblInfo->disorderRange;
              retLen = generateRowData(
                      pstr + len, 
                      superTblInfo->maxSqlLen - len,
                      d, 
                      superTblInfo);
              //printf("disorder rows, rand_num:%d, last ts:%"PRId64" current ts:%"PRId64"\n", rand_num, tmp_time, d);
        } else {
              retLen = generateRowData(
                      pstr + len, 
                      superTblInfo->maxSqlLen - len, 
                      start_time + superTblInfo->timeStampStep * i, 
                      superTblInfo);
            }
            if (retLen < 0) {
              goto free_and_statistics_2;
            }
        }

        len += retLen;
        verbosePrint("%s() LN%d retLen=%d len=%d k=%d \nbuffer=%s\n", __func__, __LINE__, retLen, len, k, buffer);

        tblInserted++;
        k++;
        i++;

        if (tblInserted >= superTblInfo->insertRows)
            break;
      }
  
      winfo->totalRowsInserted += k;

      int64_t startTs = taosGetTimestampUs();
      int64_t endTs;
      int affectedRows;
      if (0 == strncasecmp(superTblInfo->insertMode, "taosc", strlen("taosc"))) {
          verbosePrint("%s() LN%d %s\n", __func__, __LINE__, buffer);
          affectedRows = queryDbExec(winfo->taos, buffer, INSERT_TYPE);

          if (0 > affectedRows){
            goto free_and_statistics_2;
          }
      } else {
          verbosePrint("%s() LN%d %s\n", __func__, __LINE__, buffer);
          int retCode = postProceSql(g_Dbs.host, g_Dbs.port, buffer);

          if (0 != retCode) {
            printf("========restful return fail, threadID[%d]\n", winfo->threadID);
            goto free_and_statistics_2;
          }

          affectedRows = k;
      }

      endTs = taosGetTimestampUs();
      int64_t delay = endTs - startTs;
      if (delay > winfo->maxDelay) winfo->maxDelay = delay;
      if (delay < winfo->minDelay) winfo->minDelay = delay;
      winfo->cntDelay++;
      winfo->totalDelay += delay;

      winfo->totalAffectedRows += affectedRows;

      int64_t  currentPrintTime = taosGetTimestampMs();
      if (currentPrintTime - lastPrintTime > 30*1000) {
        printf("thread[%d] has currently inserted rows: %"PRId64 ", affected rows: %"PRId64 "\n",
                    winfo->threadID,
                    winfo->totalRowsInserted,
                    winfo->totalAffectedRows);
        lastPrintTime = currentPrintTime;
=======
  for (uint32_t tableSeq = winfo->start_table_id; tableSeq <= winfo->end_table_id;
        tableSeq ++) {
    int64_t start_time = winfo->start_time;

    int64_t insertRows = (superTblInfo)?superTblInfo->insertRows:g_args.num_of_DPT;
    verbosePrint("%s() LN%d insertRows=%"PRId64"\n", __func__, __LINE__, insertRows);

    for (int64_t i = 0; i < insertRows;) {
      if (insert_interval) {
            st = taosGetTimestampUs();
      }

      sampleUsePos = samplePos;

      int generated = generateDataBuffer(tableSeq, winfo, buffer, insertRows,
            i, start_time, &sampleUsePos);
      if (generated > 0)
        i += generated;
      else
        goto free_and_statistics_2;

      int affectedRows = execInsert(winfo, buffer, generated);
      if (affectedRows < 0)
        goto free_and_statistics_2;


      winfo->totalInsertRows += generated;
      winfo->totalAffectedRows += affectedRows;

      endTs = taosGetTimestampUs();
      int64_t delay = endTs - startTs;
      if (delay > winfo->maxDelay) winfo->maxDelay = delay;
      if (delay < winfo->minDelay) winfo->minDelay = delay;
      winfo->cntDelay++;
      winfo->totalDelay += delay;

      int64_t  currentPrintTime = taosGetTimestampMs();
      if (currentPrintTime - lastPrintTime > 30*1000) {
        printf("thread[%d] has currently inserted rows: %"PRId64 ", affected rows: %"PRId64 "\n",
                    winfo->threadID,
                    winfo->totalInsertRows,
                    winfo->totalAffectedRows);
        lastPrintTime = currentPrintTime;
      }

      if (i >= insertRows)
        break;

      if (insert_interval) {
        et = taosGetTimestampUs();

        if (insert_interval > ((et - st)/1000) ) {
            int sleep_time = insert_interval - (et -st)/1000;
            verbosePrint("%s() LN%d sleep: %d ms for insert interval\n", __func__, __LINE__, sleep_time);
            taosMsleep(sleep_time); // ms
        }
>>>>>>> fcae1ef2
      }
    }   // num_of_DPT

<<<<<<< HEAD
      if (superTblInfo->insertInterval) {
        et = taosGetTimestampMs();
      }

      if (tblInserted >= superTblInfo->insertRows)
        break;
    }   // num_of_DPT

    if (tID == winfo->end_table_id) {
        if (0 == strncasecmp(
                    superTblInfo->dataSource, "sample", strlen("sample"))) {
          samplePos = sampleUsePos;
        } 

    }
  } // tID
=======
    if ((tableSeq == winfo->end_table_id) && superTblInfo &&
        (0 == strncasecmp(
                    superTblInfo->dataSource, "sample", strlen("sample")))) {
          samplePos = sampleUsePos;
    }
  } // tableSeq
>>>>>>> fcae1ef2

free_and_statistics_2:
  tmfree(buffer);
  if (superTblInfo) {
    tmfree(superTblInfo->sampleDataBuf);
    superTblInfo->sampleDataBuf = NULL;
  }

  printf("====thread[%d] completed total inserted rows: %"PRId64 ", total affected rows: %"PRId64 "====\n", 
          winfo->threadID, 
<<<<<<< HEAD
          winfo->totalRowsInserted, 
=======
          winfo->totalInsertRows, 
>>>>>>> fcae1ef2
          winfo->totalAffectedRows);
  return NULL;
}

void callBack(void *param, TAOS_RES *res, int code) {
  threadInfo* winfo = (threadInfo*)param; 
  SSuperTable* superTblInfo = winfo->superTblInfo;

  int insert_interval = superTblInfo?superTblInfo->insertInterval:g_args.insert_interval;
  if (insert_interval) {
    winfo->et = taosGetTimestampUs();
    if (((winfo->et - winfo->st)/1000) < insert_interval) {
      taosMsleep(insert_interval - (winfo->et - winfo->st)/1000); // ms
    }
  }
  
  char *buffer = calloc(1, winfo->superTblInfo->maxSqlLen);
  char *data   = calloc(1, MAX_DATA_SIZE);
  char *pstr = buffer;
  pstr += sprintf(pstr, "insert into %s.%s%d values", winfo->db_name, winfo->tb_prefix, winfo->start_table_id);
//  if (winfo->counter >= winfo->superTblInfo->insertRows) {
  if (winfo->counter >= g_args.num_of_RPR) {
    winfo->start_table_id++;
    winfo->counter = 0;
  }
  if (winfo->start_table_id > winfo->end_table_id) {
    tsem_post(&winfo->lock_sem);
    free(buffer);
    free(data);
    taos_free_result(res);
    return;
  }
  
  for (int i = 0; i < g_args.num_of_RPR; i++) {
    int rand_num = taosRandom() % 100;
    if (0 != winfo->superTblInfo->disorderRatio && rand_num < winfo->superTblInfo->disorderRatio)
    {
      int64_t d = winfo->lastTs - taosRandom() % 1000000 + rand_num;
      //generateData(data, datatype, ncols_per_record, d, len_of_binary);
      (void)generateRowData(data, MAX_DATA_SIZE, d, winfo->superTblInfo);
    } else {
      //generateData(data, datatype, ncols_per_record, start_time += 1000, len_of_binary);
      (void)generateRowData(data, MAX_DATA_SIZE, winfo->lastTs += 1000, winfo->superTblInfo);
    }
    pstr += sprintf(pstr, "%s", data);
    winfo->counter++;

    if (winfo->counter >= winfo->superTblInfo->insertRows) {
      break;
    }
  }

  if (insert_interval) {
    winfo->st = taosGetTimestampUs();
  }
  taos_query_a(winfo->taos, buffer, callBack, winfo);
  free(buffer);
  free(data);

  taos_free_result(res);
}

void *asyncWrite(void *sarg) {
  threadInfo *winfo = (threadInfo *)sarg;
  SSuperTable* superTblInfo = winfo->superTblInfo;

  winfo->st = 0;
  winfo->et = 0;
  winfo->lastTs = winfo->start_time;
  
  int insert_interval = superTblInfo?superTblInfo->insertInterval:g_args.insert_interval;
  if (insert_interval) {
    winfo->st = taosGetTimestampUs();
  }
  taos_query_a(winfo->taos, "show databases", callBack, winfo);

  tsem_wait(&(winfo->lock_sem));

  return NULL;
}

static void startMultiThreadInsertData(int threads, char* db_name,
        char* precision,SSuperTable* superTblInfo) {

    pthread_t *pids = malloc(threads * sizeof(pthread_t));
    assert(pids != NULL);

    threadInfo *infos = malloc(threads * sizeof(threadInfo));
    assert(infos != NULL);

    memset(pids, 0, threads * sizeof(pthread_t));
    memset(infos, 0, threads * sizeof(threadInfo));

    int ntables = 0;
    if (superTblInfo) {

        if ((superTblInfo->childTblOffset >= 0) 
            && (superTblInfo->childTblLimit > 0)) {

            ntables = superTblInfo->childTblLimit;
        } else {
            ntables = superTblInfo->childTblCount;
        }
    } else {
        ntables = g_args.num_of_tables;
    }

    int a = ntables / threads;
    if (a < 1) {
        threads = ntables;
        a = 1;
    }

    int b = 0;
    if (threads != 0) {
        b = ntables % threads;
    }

  //TAOS* taos;
  //if (0 == strncasecmp(superTblInfo->insertMode, "taosc", 5)) {
  //  taos = taos_connect(g_Dbs.host, g_Dbs.user, g_Dbs.password, db_name, g_Dbs.port);
  //  if (NULL == taos) {
  //    printf("connect to server fail, reason: %s\n", taos_errstr(NULL));
  //    exit(-1);
  //  }
  //}

  int32_t timePrec = TSDB_TIME_PRECISION_MILLI;
  if (0 != precision[0]) {
    if (0 == strncasecmp(precision, "ms", 2)) {
      timePrec = TSDB_TIME_PRECISION_MILLI;
    }  else if (0 == strncasecmp(precision, "us", 2)) {
      timePrec = TSDB_TIME_PRECISION_MICRO;
    }  else {
      fprintf(stderr, "No support precision: %s\n", precision);
      exit(-1);
    }
  }

  int64_t start_time; 
  if (superTblInfo) {
    if (0 == strncasecmp(superTblInfo->startTimestamp, "now", 3)) {
        start_time = taosGetTimestamp(timePrec);
<<<<<<< HEAD
    } else {    
        if (TSDB_CODE_SUCCESS != taosParseTime(
            superTblInfo->startTimestamp, 
            &start_time, 
            strlen(superTblInfo->startTimestamp), 
=======
    } else {
        if (TSDB_CODE_SUCCESS != taosParseTime(
            superTblInfo->startTimestamp,
            &start_time,
            strlen(superTblInfo->startTimestamp),
>>>>>>> fcae1ef2
            timePrec, 0)) {
            printf("ERROR to parse time!\n");
            exit(-1);
        }
    }
  } else {
     start_time = 1500000000000;
  }

  double start = getCurrentTime();
 
  int last;

  if ((superTblInfo) && (superTblInfo->childTblOffset >= 0))
      last = superTblInfo->childTblOffset;
  else
      last = 0;

  for (int i = 0; i < threads; i++) {
    threadInfo *t_info = infos + i;
    t_info->threadID = i;
    tstrncpy(t_info->db_name, db_name, MAX_DB_NAME_SIZE);
    t_info->superTblInfo = superTblInfo;

    t_info->start_time = start_time;
    t_info->minDelay = INT16_MAX;

    if ((NULL == superTblInfo) ||
            (0 == strncasecmp(superTblInfo->insertMode, "taosc", 5))) {
      //t_info->taos = taos;
      t_info->taos = taos_connect(
              g_Dbs.host, g_Dbs.user,
              g_Dbs.password, db_name, g_Dbs.port);
      if (NULL == t_info->taos) {
        printf("connect to server fail from insert sub thread, reason: %s\n",
                taos_errstr(NULL));
        exit(-1);
      }
    } else {
      t_info->taos = NULL;
    }

    if ((NULL == superTblInfo)
            || (0 == superTblInfo->multiThreadWriteOneTbl)) {
      t_info->start_table_id = last;
      t_info->end_table_id = i < b ? last + a : last + a - 1;
      last = t_info->end_table_id + 1;
    } else {
      t_info->start_table_id = 0;
      t_info->end_table_id = superTblInfo->childTblCount - 1;
      t_info->start_time = t_info->start_time + rand_int() % 10000 - rand_tinyint();
    }

    tsem_init(&(t_info->lock_sem), 0, 0);
    if (SYNC == g_Dbs.queryMode) {
      pthread_create(pids + i, NULL, syncWrite, t_info);
    } else {
      pthread_create(pids + i, NULL, asyncWrite, t_info);
    }
  }

  for (int i = 0; i < threads; i++) {
    pthread_join(pids[i], NULL);
  }

  int64_t totalDelay = 0;
  int64_t maxDelay = 0;
  int64_t minDelay = INT16_MAX;
  int64_t cntDelay = 1;
  double  avgDelay = 0;

  for (int i = 0; i < threads; i++) {
    threadInfo *t_info = infos + i;

    tsem_destroy(&(t_info->lock_sem));
    taos_close(t_info->taos);

    if (superTblInfo) {
        superTblInfo->totalAffectedRows += t_info->totalAffectedRows;
<<<<<<< HEAD
        superTblInfo->totalRowsInserted += t_info->totalRowsInserted;
=======
        superTblInfo->totalInsertRows += t_info->totalInsertRows;
>>>>>>> fcae1ef2
    }

    totalDelay  += t_info->totalDelay;
    cntDelay   += t_info->cntDelay;
    if (t_info->maxDelay > maxDelay) maxDelay = t_info->maxDelay;
<<<<<<< HEAD
    if (t_info->minDelay < minDelay) minDelay = t_info->minDelay;    
=======
    if (t_info->minDelay < minDelay) minDelay = t_info->minDelay;
>>>>>>> fcae1ef2
  }
  cntDelay -= 1;

  if (cntDelay == 0)    cntDelay = 1;
  avgDelay = (double)totalDelay / cntDelay;

  double end = getCurrentTime();
  double t = end - start;

  if (superTblInfo) {
    printf("Spent %.4f seconds to insert rows: %"PRId64", affected rows: %"PRId64" with %d thread(s) into %s.%s. %2.f records/second\n\n",
          t, superTblInfo->totalInsertRows,
          superTblInfo->totalAffectedRows,
          threads, db_name, superTblInfo->sTblName,
          superTblInfo->totalInsertRows / t);
    fprintf(g_fpOfInsertResult,
          "Spent %.4f seconds to insert rows: %"PRId64", affected rows: %"PRId64" with %d thread(s) into %s.%s. %2.f records/second\n\n",
          t, superTblInfo->totalInsertRows,
          superTblInfo->totalAffectedRows,
          threads, db_name, superTblInfo->sTblName,
          superTblInfo->totalInsertRows/ t);
  }

  printf("insert delay, avg: %10.6fms, max: %10.6fms, min: %10.6fms\n\n",
          avgDelay/1000.0, (double)maxDelay/1000.0, (double)minDelay/1000.0);
  fprintf(g_fpOfInsertResult, "insert delay, avg:%10.6fms, max: %10.6fms, min: %10.6fms\n\n",
          avgDelay/1000.0, (double)maxDelay/1000.0, (double)minDelay/1000.0);
  
  //taos_close(taos);

  free(pids);
  free(infos);
}

void *readTable(void *sarg) {
#if 1  
  threadInfo *rinfo = (threadInfo *)sarg;
  TAOS *taos = rinfo->taos;
  char command[BUFFER_SIZE] = "\0";
  uint64_t sTime = rinfo->start_time;
  char *tb_prefix = rinfo->tb_prefix;
  FILE *fp = fopen(rinfo->fp, "a");
  if (NULL == fp) {
    printf("fopen %s fail, reason:%s.\n", rinfo->fp, strerror(errno));
    return NULL;
  }

    int num_of_DPT;
/*  if (rinfo->superTblInfo) {
    num_of_DPT = rinfo->superTblInfo->insertRows; //  nrecords_per_table;
  } else {
  */
      num_of_DPT = g_args.num_of_DPT;
//  }

  int num_of_tables = rinfo->end_table_id - rinfo->start_table_id + 1;
  int totalData = num_of_DPT * num_of_tables;
  bool do_aggreFunc = g_Dbs.do_aggreFunc;

  int n = do_aggreFunc ? (sizeof(aggreFunc) / sizeof(aggreFunc[0])) : 2;
  if (!do_aggreFunc) {
    printf("\nThe first field is either Binary or Bool. Aggregation functions are not supported.\n");
  }
  printf("%d records:\n", totalData);
  fprintf(fp, "| QFunctions |    QRecords    |   QSpeed(R/s)   |  QLatency(ms) |\n");

  for (int j = 0; j < n; j++) {
    double totalT = 0;
    int count = 0;
    for (int i = 0; i < num_of_tables; i++) {
      sprintf(command, "select %s from %s%d where ts>= %" PRId64, aggreFunc[j], tb_prefix, i, sTime);

      double t = getCurrentTime();
      TAOS_RES *pSql = taos_query(taos, command);
      int32_t code = taos_errno(pSql);

      if (code != 0) {
        fprintf(stderr, "Failed to query:%s\n", taos_errstr(pSql));
        taos_free_result(pSql);
        taos_close(taos);
        fclose(fp);
        return NULL;
      }

      while (taos_fetch_row(pSql) != NULL) {
        count++;
      }

      t = getCurrentTime() - t;
      totalT += t;

      taos_free_result(pSql);
    }

    fprintf(fp, "|%10s  |   %10d   |  %12.2f   |   %10.2f  |\n",
            aggreFunc[j][0] == '*' ? "   *   " : aggreFunc[j], totalData,
            (double)(num_of_tables * num_of_DPT) / totalT, totalT * 1000);
    printf("select %10s took %.6f second(s)\n", aggreFunc[j], totalT);
  }
  fprintf(fp, "\n");
  fclose(fp);
#endif
  return NULL;
}

void *readMetric(void *sarg) {
#if 1  
  threadInfo *rinfo = (threadInfo *)sarg;
  TAOS *taos = rinfo->taos;
  char command[BUFFER_SIZE] = "\0";
  FILE *fp = fopen(rinfo->fp, "a");
  if (NULL == fp) {
    printf("fopen %s fail, reason:%s.\n", rinfo->fp, strerror(errno));
    return NULL;
  }

  int num_of_DPT = rinfo->superTblInfo->insertRows;
  int num_of_tables = rinfo->end_table_id - rinfo->start_table_id + 1;
  int totalData = num_of_DPT * num_of_tables;
  bool do_aggreFunc = g_Dbs.do_aggreFunc;

  int n = do_aggreFunc ? (sizeof(aggreFunc) / sizeof(aggreFunc[0])) : 2;
  if (!do_aggreFunc) {
    printf("\nThe first field is either Binary or Bool. Aggregation functions are not supported.\n");
  }
  printf("%d records:\n", totalData);
  fprintf(fp, "Querying On %d records:\n", totalData);

  for (int j = 0; j < n; j++) {
    char condition[BUFFER_SIZE - 30] = "\0";
    char tempS[64] = "\0";

    int m = 10 < num_of_tables ? 10 : num_of_tables;

    for (int i = 1; i <= m; i++) {
      if (i == 1) {
        sprintf(tempS, "t1 = %d", i);
      } else {
        sprintf(tempS, " or t1 = %d ", i);
      }
      strcat(condition, tempS);

      sprintf(command, "select %s from meters where %s", aggreFunc[j], condition);

      printf("Where condition: %s\n", condition);
      fprintf(fp, "%s\n", command);

      double t = getCurrentTime();

      TAOS_RES *pSql = taos_query(taos, command);
      int32_t code = taos_errno(pSql);

      if (code != 0) {
        fprintf(stderr, "Failed to query:%s\n", taos_errstr(pSql));
        taos_free_result(pSql);
        taos_close(taos);
        fclose(fp);
        return NULL;
      }
      int count = 0;
      while (taos_fetch_row(pSql) != NULL) {
        count++;
      }
      t = getCurrentTime() - t;

      fprintf(fp, "| Speed: %12.2f(per s) | Latency: %.4f(ms) |\n", num_of_tables * num_of_DPT / t, t * 1000);
      printf("select %10s took %.6f second(s)\n\n", aggreFunc[j], t);

      taos_free_result(pSql);
    }
    fprintf(fp, "\n");
  }
  fclose(fp);
#endif
  return NULL;
}


static int insertTestProcess() {

  setupForAnsiEscape();
  int ret = printfInsertMeta();
  resetAfterAnsiEscape();

  if (ret == -1)
    exit(EXIT_FAILURE);

  debugPrint("%d result file: %s\n", __LINE__, g_Dbs.resultFile);
  g_fpOfInsertResult = fopen(g_Dbs.resultFile, "a");
  if (NULL == g_fpOfInsertResult) {
    fprintf(stderr, "Failed to open %s for save result\n", g_Dbs.resultFile);
    return -1;
  }

  printfInsertMetaToFile(g_fpOfInsertResult);

  if (!g_args.answer_yes) {
    printf("Press enter key to continue\n\n");
    (void)getchar();
  }
 
  init_rand_data();

  // create database and super tables
  if(createDatabases() != 0) {
    fclose(g_fpOfInsertResult);
    return -1;
  }

  // pretreatement
  prepareSampleData();

  double start;
  double end;

  // create child tables
  start = getCurrentTime();
  createChildTables();
  end = getCurrentTime();

  if (g_totalChildTables > 0) {
    printf("Spent %.4f seconds to create %d tables with %d thread(s)\n\n",
            end - start, g_totalChildTables, g_Dbs.threadCount);
    fprintf(g_fpOfInsertResult,
            "Spent %.4f seconds to create %d tables with %d thread(s)\n\n",
            end - start, g_totalChildTables, g_Dbs.threadCount);
  }

  taosMsleep(1000);
  // create sub threads for inserting data
  //start = getCurrentTime();
  for (int i = 0; i < g_Dbs.dbCount; i++) {
    if (g_Dbs.db[i].superTblCount > 0) {
      for (int j = 0; j < g_Dbs.db[i].superTblCount; j++) {
        SSuperTable* superTblInfo = &g_Dbs.db[i].superTbls[j];
        if (0 == g_Dbs.db[i].superTbls[j].insertRows) {
          continue;
        }
        startMultiThreadInsertData(
          g_Dbs.threadCount, 
          g_Dbs.db[i].dbName, 
          g_Dbs.db[i].dbCfg.precision, 
          superTblInfo);
        }
    } else {
        startMultiThreadInsertData(
          g_Dbs.threadCount, 
          g_Dbs.db[i].dbName, 
          g_Dbs.db[i].dbCfg.precision, 
          NULL);
    }
  }
  //end = getCurrentTime();

  //int64_t    totalInsertRows = 0;
  //int64_t    totalAffectedRows = 0;
  //for (int i = 0; i < g_Dbs.dbCount; i++) {    
  //  for (int j = 0; j < g_Dbs.db[i].superTblCount; j++) {
  //  totalInsertRows+= g_Dbs.db[i].superTbls[j].totalInsertRows;
  //  totalAffectedRows += g_Dbs.db[i].superTbls[j].totalAffectedRows;
  //}
  //printf("Spent %.4f seconds to insert rows: %"PRId64", affected rows: %"PRId64" with %d thread(s)\n\n", end - start, totalInsertRows, totalAffectedRows, g_Dbs.threadCount);
  postFreeResource();

  return 0;
}

void *superQueryProcess(void *sarg) {
  threadInfo *winfo = (threadInfo *)sarg; 

  //char sqlStr[MAX_TB_NAME_SIZE*2];
  //sprintf(sqlStr, "use %s", g_queryInfo.dbName);
  //queryDB(winfo->taos, sqlStr);
  
  int64_t st = 0;
  int64_t et = 0;
  while (1) {
    if (g_queryInfo.superQueryInfo.rate && (et - st) < (int64_t)g_queryInfo.superQueryInfo.rate*1000) {
      taosMsleep(g_queryInfo.superQueryInfo.rate*1000 - (et - st)); // ms
      //printf("========sleep duration:%"PRId64 "========inserted rows:%d, table range:%d - %d\n", (1000 - (et - st)), i, winfo->start_table_id, winfo->end_table_id);
    }

    st = taosGetTimestampUs();
    for (int i = 0; i < g_queryInfo.superQueryInfo.sqlCount; i++) {
      if (0 == strncasecmp(g_queryInfo.queryMode, "taosc", 5)) {          
        int64_t t1 = taosGetTimestampUs();
        char tmpFile[MAX_FILE_NAME_LEN*2] = {0};
        if (g_queryInfo.superQueryInfo.result[i][0] != 0) {
          sprintf(tmpFile, "%s-%d", g_queryInfo.superQueryInfo.result[i], winfo->threadID);
        }
        selectAndGetResult(winfo->taos, g_queryInfo.superQueryInfo.sql[i], tmpFile); 
        int64_t t2 = taosGetTimestampUs();          
        printf("=[taosc] thread[%"PRId64"] complete one sql, Spent %f s\n", 
                taosGetSelfPthreadId(), (t2 - t1)/1000000.0);
      } else {
        int64_t t1 = taosGetTimestampUs();
        int retCode = postProceSql(g_queryInfo.host, 
                g_queryInfo.port, g_queryInfo.superQueryInfo.sql[i]);
        int64_t t2 = taosGetTimestampUs();          
        printf("=[restful] thread[%"PRId64"] complete one sql, Spent %f s\n", 
                taosGetSelfPthreadId(), (t2 - t1)/1000000.0);
        
        if (0 != retCode) {
          printf("====restful return fail, threadID[%d]\n", winfo->threadID);
          return NULL;
        }
      }   
    }
    et = taosGetTimestampUs();
    printf("==thread[%"PRId64"] complete all sqls to specify tables once queries duration:%.6fs\n\n", 
            taosGetSelfPthreadId(), (double)(et - st)/1000.0);
  }
  return NULL;
}

static void replaceSubTblName(char* inSql, char* outSql, int tblIndex) {
  char sourceString[32] = "xxxx";
  char subTblName[MAX_TB_NAME_SIZE*3];
  sprintf(subTblName, "%s.%s", 
          g_queryInfo.dbName, 
          g_queryInfo.subQueryInfo.childTblName + tblIndex*TSDB_TABLE_NAME_LEN);

  //printf("inSql: %s\n", inSql);
  
  char* pos = strstr(inSql, sourceString);
  if (0 == pos) {
    return; 
  }
  
  tstrncpy(outSql, inSql, pos - inSql + 1);
  //printf("1: %s\n", outSql);
  strcat(outSql, subTblName);  
  //printf("2: %s\n", outSql);  
  strcat(outSql, pos+strlen(sourceString));  
  //printf("3: %s\n", outSql); 
}

static void *subQueryProcess(void *sarg) {
  char sqlstr[1024];
  threadInfo *winfo = (threadInfo *)sarg; 
  int64_t st = 0;
  int64_t et = (int64_t)g_queryInfo.subQueryInfo.rate*1000;
  while (1) {
    if (g_queryInfo.subQueryInfo.rate && (et - st) < (int64_t)g_queryInfo.subQueryInfo.rate*1000) {
      taosMsleep(g_queryInfo.subQueryInfo.rate*1000 - (et - st)); // ms
      //printf("========sleep duration:%"PRId64 "========inserted rows:%d, table range:%d - %d\n", (1000 - (et - st)), i, winfo->start_table_id, winfo->end_table_id);
    }

    st = taosGetTimestampUs();
    for (int i = winfo->start_table_id; i <= winfo->end_table_id; i++) {
      for (int j = 0; j < g_queryInfo.subQueryInfo.sqlCount; j++) {
        memset(sqlstr,0,sizeof(sqlstr));
        replaceSubTblName(g_queryInfo.subQueryInfo.sql[j], sqlstr, i);
        char tmpFile[MAX_FILE_NAME_LEN*2] = {0};
        if (g_queryInfo.subQueryInfo.result[i][0] != 0) {
          sprintf(tmpFile, "%s-%d", 
                  g_queryInfo.subQueryInfo.result[i], 
                  winfo->threadID);
        }
        selectAndGetResult(winfo->taos, sqlstr, tmpFile); 
      }
    }
    et = taosGetTimestampUs();
    printf("####thread[%"PRId64"] complete all sqls to allocate all sub-tables[%d - %d] once queries duration:%.4fs\n\n", 
            taosGetSelfPthreadId(), 
            winfo->start_table_id, 
            winfo->end_table_id, 
            (double)(et - st)/1000000.0);
  }
  return NULL;
}

static int queryTestProcess() {
  TAOS * taos = NULL;  
  taos = taos_connect(g_queryInfo.host, 
          g_queryInfo.user, 
          g_queryInfo.password, 
          NULL, 
          g_queryInfo.port);
  if (taos == NULL) {
    fprintf(stderr, "Failed to connect to TDengine, reason:%s\n", taos_errstr(NULL));
    exit(-1);
  }

  if (0 != g_queryInfo.subQueryInfo.sqlCount) {
    getAllChildNameOfSuperTable(taos,
            g_queryInfo.dbName,
            g_queryInfo.subQueryInfo.sTblName,
            &g_queryInfo.subQueryInfo.childTblName,
            &g_queryInfo.subQueryInfo.childTblCount);
  }  
  
  printfQueryMeta();
  
  if (!g_args.answer_yes) {
    printf("Press enter key to continue\n\n");
    (void)getchar();
  }
  
  printfQuerySystemInfo(taos);
  
  pthread_t  *pids  = NULL;
  threadInfo *infos = NULL;
  //==== create sub threads for query from specify table
  if (g_queryInfo.superQueryInfo.sqlCount > 0 && g_queryInfo.superQueryInfo.concurrent > 0) {

    pids  = malloc(g_queryInfo.superQueryInfo.concurrent * sizeof(pthread_t));
    infos = malloc(g_queryInfo.superQueryInfo.concurrent * sizeof(threadInfo));
    if ((NULL == pids) || (NULL == infos)) {
      printf("malloc failed for create threads\n");
      taos_close(taos);
      exit(-1);
    }

    for (int i = 0; i < g_queryInfo.superQueryInfo.concurrent; i++) {
      threadInfo *t_info = infos + i;
      t_info->threadID = i;
  
      if (0 == strncasecmp(g_queryInfo.queryMode, "taosc", 5)) {
        t_info->taos = taos;

        char sqlStr[MAX_TB_NAME_SIZE*2];
        sprintf(sqlStr, "use %s", g_queryInfo.dbName);
        verbosePrint("%s() %d sqlStr: %s\n", __func__, __LINE__, sqlStr);
        (void)queryDbExec(t_info->taos, sqlStr, NO_INSERT_TYPE);
      } else {
        t_info->taos = NULL;
      }
  
      pthread_create(pids + i, NULL, superQueryProcess, t_info);
    }
  }else {
    g_queryInfo.superQueryInfo.concurrent = 0;
  }

  pthread_t  *pidsOfSub  = NULL;
  threadInfo *infosOfSub = NULL;
  //==== create sub threads for query from all sub table of the super table
  if ((g_queryInfo.subQueryInfo.sqlCount > 0)
          && (g_queryInfo.subQueryInfo.threadCnt > 0)) {
    pidsOfSub  = malloc(g_queryInfo.subQueryInfo.threadCnt * sizeof(pthread_t));
    infosOfSub = malloc(g_queryInfo.subQueryInfo.threadCnt * sizeof(threadInfo));
    if ((NULL == pidsOfSub) || (NULL == infosOfSub)) {
      printf("malloc failed for create threads\n");
      taos_close(taos);
      exit(-1);
    }

    int ntables = g_queryInfo.subQueryInfo.childTblCount;
    int threads = g_queryInfo.subQueryInfo.threadCnt;
  
    int a = ntables / threads;
    if (a < 1) {
      threads = ntables;
      a = 1;
    }
 
    int b = 0;
    if (threads != 0) {
      b = ntables % threads;
    }

    int last = 0;
    for (int i = 0; i < threads; i++) {  
      threadInfo *t_info = infosOfSub + i;
      t_info->threadID = i;
      
      t_info->start_table_id = last;
      t_info->end_table_id = i < b ? last + a : last + a - 1;
      last = t_info->end_table_id + 1;
      t_info->taos = taos;
      pthread_create(pidsOfSub + i, NULL, subQueryProcess, t_info);
    }

    g_queryInfo.subQueryInfo.threadCnt = threads;
  }else {
    g_queryInfo.subQueryInfo.threadCnt = 0;
  }  
  
  for (int i = 0; i < g_queryInfo.superQueryInfo.concurrent; i++) {
    pthread_join(pids[i], NULL);
  }

  tmfree((char*)pids);
  tmfree((char*)infos);  
  
  for (int i = 0; i < g_queryInfo.subQueryInfo.threadCnt; i++) {
    pthread_join(pidsOfSub[i], NULL);
  }

  tmfree((char*)pidsOfSub);
  tmfree((char*)infosOfSub);  
  
  taos_close(taos);
  return 0;
}

static void subscribe_callback(TAOS_SUB* tsub, TAOS_RES *res, void* param, int code) {  
  if (res == NULL || taos_errno(res) != 0) {
    printf("failed to subscribe result, code:%d, reason:%s\n", code, taos_errstr(res));
    return;
  }
  
  getResult(res, (char*)param);
  taos_free_result(res);
}

static TAOS_SUB* subscribeImpl(TAOS *taos, char *sql, char* topic, char* resultFileName) {
  TAOS_SUB* tsub = NULL;  

  if (g_queryInfo.superQueryInfo.subscribeMode) {
    tsub = taos_subscribe(taos, 
            g_queryInfo.superQueryInfo.subscribeRestart, 
            topic, sql, subscribe_callback, (void*)resultFileName, 
            g_queryInfo.superQueryInfo.subscribeInterval);
  } else {
    tsub = taos_subscribe(taos, 
            g_queryInfo.superQueryInfo.subscribeRestart, 
            topic, sql, NULL, NULL, 0);
  }

  if (tsub == NULL) {
    printf("failed to create subscription. topic:%s, sql:%s\n", topic, sql);
    return NULL;
  } 

  return tsub;
}

void *subSubscribeProcess(void *sarg) {
  threadInfo *winfo = (threadInfo *)sarg; 
  char subSqlstr[1024];

  char sqlStr[MAX_TB_NAME_SIZE*2];
  sprintf(sqlStr, "use %s", g_queryInfo.dbName);
  debugPrint("%s() %d sqlStr: %s\n", __func__, __LINE__, sqlStr);
  if (0 != queryDbExec(winfo->taos, sqlStr, NO_INSERT_TYPE)){
    return NULL;
  }
  
  //int64_t st = 0;
  //int64_t et = 0;
  do {
    //if (g_queryInfo.superQueryInfo.rate && (et - st) < g_queryInfo.superQueryInfo.rate*1000) {
    //  taosMsleep(g_queryInfo.superQueryInfo.rate*1000 - (et - st)); // ms
    //  //printf("========sleep duration:%"PRId64 "========inserted rows:%d, table range:%d - %d\n", (1000 - (et - st)), i, winfo->start_table_id, winfo->end_table_id);
    //}

    //st = taosGetTimestampMs();
    char topic[32] = {0};
    for (int i = 0; i < g_queryInfo.subQueryInfo.sqlCount; i++) {
      sprintf(topic, "taosdemo-subscribe-%d", i);
      memset(subSqlstr,0,sizeof(subSqlstr));
      replaceSubTblName(g_queryInfo.subQueryInfo.sql[i], subSqlstr, i);
      char tmpFile[MAX_FILE_NAME_LEN*2] = {0};
      if (g_queryInfo.subQueryInfo.result[i][0] != 0) {
        sprintf(tmpFile, "%s-%d", g_queryInfo.subQueryInfo.result[i], winfo->threadID);
      }
      g_queryInfo.subQueryInfo.tsub[i] = subscribeImpl(winfo->taos, subSqlstr, topic, tmpFile); 
      if (NULL == g_queryInfo.subQueryInfo.tsub[i]) {
        return NULL;
      }
    }
    //et = taosGetTimestampMs();
    //printf("========thread[%"PRId64"] complete all sqls to super table once queries duration:%.4fs\n", taosGetSelfPthreadId(), (double)(et - st)/1000.0);
  } while (0);

  // start loop to consume result
  TAOS_RES* res = NULL;
  while (1) {
    for (int i = 0; i < g_queryInfo.subQueryInfo.sqlCount; i++) {
      if (1 == g_queryInfo.subQueryInfo.subscribeMode) {
        continue;
      }
      
      res = taos_consume(g_queryInfo.subQueryInfo.tsub[i]);
      if (res) {
        char tmpFile[MAX_FILE_NAME_LEN*2] = {0};
        if (g_queryInfo.subQueryInfo.result[i][0] != 0) {
          sprintf(tmpFile, "%s-%d", 
                  g_queryInfo.subQueryInfo.result[i], 
                  winfo->threadID);
        }
        getResult(res, tmpFile);
      }
    }
  }
  taos_free_result(res);
  
  for (int i = 0; i < g_queryInfo.subQueryInfo.sqlCount; i++) {
    taos_unsubscribe(g_queryInfo.subQueryInfo.tsub[i], 
            g_queryInfo.subQueryInfo.subscribeKeepProgress);
  }
  return NULL;
}

void *superSubscribeProcess(void *sarg) {
  threadInfo *winfo = (threadInfo *)sarg; 

  char sqlStr[MAX_TB_NAME_SIZE*2];
  sprintf(sqlStr, "use %s", g_queryInfo.dbName);
  debugPrint("%s() %d sqlStr: %s\n", __func__, __LINE__, sqlStr);
  if (0 != queryDbExec(winfo->taos, sqlStr, NO_INSERT_TYPE)) {
    return NULL;
  }
  
  //int64_t st = 0;
  //int64_t et = 0;
  do {
    //if (g_queryInfo.superQueryInfo.rate && (et - st) < g_queryInfo.superQueryInfo.rate*1000) {
    //  taosMsleep(g_queryInfo.superQueryInfo.rate*1000 - (et - st)); // ms
    //  //printf("========sleep duration:%"PRId64 "========inserted rows:%d, table range:%d - %d\n", (1000 - (et - st)), i, winfo->start_table_id, winfo->end_table_id);
    //}

    //st = taosGetTimestampMs();
    char topic[32] = {0};
    for (int i = 0; i < g_queryInfo.superQueryInfo.sqlCount; i++) {
      sprintf(topic, "taosdemo-subscribe-%d", i);
      char tmpFile[MAX_FILE_NAME_LEN*2] = {0};
      if (g_queryInfo.subQueryInfo.result[i][0] != 0) {
        sprintf(tmpFile, "%s-%d", 
                g_queryInfo.superQueryInfo.result[i], winfo->threadID);
      }
      g_queryInfo.superQueryInfo.tsub[i] = 
          subscribeImpl(winfo->taos, 
                  g_queryInfo.superQueryInfo.sql[i], 
                  topic, tmpFile); 
      if (NULL == g_queryInfo.superQueryInfo.tsub[i]) {
        return NULL;
      }
    }
    //et = taosGetTimestampMs();
    //printf("========thread[%"PRId64"] complete all sqls to super table once queries duration:%.4fs\n", taosGetSelfPthreadId(), (double)(et - st)/1000.0);
  } while (0);

  // start loop to consume result
  TAOS_RES* res = NULL;
  while (1) {
    for (int i = 0; i < g_queryInfo.superQueryInfo.sqlCount; i++) {
      if (1 == g_queryInfo.superQueryInfo.subscribeMode) {
        continue;
      }
      
      res = taos_consume(g_queryInfo.superQueryInfo.tsub[i]);
      if (res) {
        char tmpFile[MAX_FILE_NAME_LEN*2] = {0};
        if (g_queryInfo.superQueryInfo.result[i][0] != 0) {
          sprintf(tmpFile, "%s-%d", 
                  g_queryInfo.superQueryInfo.result[i], winfo->threadID);
        }
        getResult(res, tmpFile);
      }
    }
  }
  taos_free_result(res);

  for (int i = 0; i < g_queryInfo.superQueryInfo.sqlCount; i++) {
    taos_unsubscribe(g_queryInfo.superQueryInfo.tsub[i], 
            g_queryInfo.superQueryInfo.subscribeKeepProgress);
  }
  return NULL;
}

static int subscribeTestProcess() {
  printfQueryMeta();

  if (!g_args.answer_yes) {
    printf("Press enter key to continue\n\n");
    (void)getchar();
  }

  TAOS * taos = NULL;  
  taos = taos_connect(g_queryInfo.host, 
          g_queryInfo.user, 
          g_queryInfo.password, 
          g_queryInfo.dbName, 
          g_queryInfo.port);
  if (taos == NULL) {
    fprintf(stderr, "Failed to connect to TDengine, reason:%s\n", taos_errstr(NULL));
    exit(-1);
  }

  if (0 != g_queryInfo.subQueryInfo.sqlCount) {
    getAllChildNameOfSuperTable(taos, 
            g_queryInfo.dbName, 
            g_queryInfo.subQueryInfo.sTblName, 
            &g_queryInfo.subQueryInfo.childTblName, 
            &g_queryInfo.subQueryInfo.childTblCount);
  }

  pthread_t  *pids = NULL;
  threadInfo *infos = NULL;
  //==== create sub threads for query from super table
  if (g_queryInfo.superQueryInfo.sqlCount > 0 
          && g_queryInfo.superQueryInfo.concurrent > 0) {
    pids  = malloc(g_queryInfo.superQueryInfo.concurrent * sizeof(pthread_t));
    infos = malloc(g_queryInfo.superQueryInfo.concurrent * sizeof(threadInfo));
    if ((NULL == pids) || (NULL == infos)) {
      printf("malloc failed for create threads\n");
      taos_close(taos);
      exit(-1);
    }

    for (int i = 0; i < g_queryInfo.superQueryInfo.concurrent; i++) {
      threadInfo *t_info = infos + i;
      t_info->threadID = i;
      t_info->taos = taos;
      pthread_create(pids + i, NULL, superSubscribeProcess, t_info);
    }
  }
 
  //==== create sub threads for query from sub table  
  pthread_t  *pidsOfSub  = NULL;
  threadInfo *infosOfSub = NULL;
  if ((g_queryInfo.subQueryInfo.sqlCount > 0)
          && (g_queryInfo.subQueryInfo.threadCnt > 0)) {
    pidsOfSub  = malloc(g_queryInfo.subQueryInfo.threadCnt *
            sizeof(pthread_t));
    infosOfSub = malloc(g_queryInfo.subQueryInfo.threadCnt * 
            sizeof(threadInfo));
    if ((NULL == pidsOfSub) || (NULL == infosOfSub)) {
      printf("malloc failed for create threads\n");
      taos_close(taos);
      exit(-1);
    }

    int ntables = g_queryInfo.subQueryInfo.childTblCount;
    int threads = g_queryInfo.subQueryInfo.threadCnt;
 
    int a = ntables / threads;
    if (a < 1) {
      threads = ntables;
      a = 1;
    }
 
    int b = 0;
    if (threads != 0) {
      b = ntables % threads;
    }
 
    int last = 0;
    for (int i = 0; i < threads; i++) {
      threadInfo *t_info = infosOfSub + i;
      t_info->threadID = i;

      t_info->start_table_id = last;
      t_info->end_table_id = i < b ? last + a : last + a - 1;
      t_info->taos = taos;
      pthread_create(pidsOfSub + i, NULL, subSubscribeProcess, t_info);
    }
    g_queryInfo.subQueryInfo.threadCnt = threads;
  }
 
  for (int i = 0; i < g_queryInfo.superQueryInfo.concurrent; i++) {
    pthread_join(pids[i], NULL);
  }  

  tmfree((char*)pids);
  tmfree((char*)infos);

  for (int i = 0; i < g_queryInfo.subQueryInfo.threadCnt; i++) {
    pthread_join(pidsOfSub[i], NULL);
  }

  tmfree((char*)pidsOfSub);
  tmfree((char*)infosOfSub);
  taos_close(taos);
  return 0;
}

void initOfInsertMeta() {
  memset(&g_Dbs, 0, sizeof(SDbs));
   
  // set default values
  tstrncpy(g_Dbs.host, "127.0.0.1", MAX_DB_NAME_SIZE);
  g_Dbs.port = 6030;
  tstrncpy(g_Dbs.user, TSDB_DEFAULT_USER, MAX_DB_NAME_SIZE);
  tstrncpy(g_Dbs.password, TSDB_DEFAULT_PASS, MAX_DB_NAME_SIZE);
  g_Dbs.threadCount = 2;
  g_Dbs.use_metric = true;
}

void initOfQueryMeta() {
  memset(&g_queryInfo, 0, sizeof(SQueryMetaInfo));
   
  // set default values
  tstrncpy(g_queryInfo.host, "127.0.0.1", MAX_DB_NAME_SIZE);
  g_queryInfo.port = 6030;
  tstrncpy(g_queryInfo.user, TSDB_DEFAULT_USER, MAX_DB_NAME_SIZE);
  tstrncpy(g_queryInfo.password, TSDB_DEFAULT_PASS, MAX_DB_NAME_SIZE);
}

void setParaFromArg(){
  if (g_args.host) {
    strcpy(g_Dbs.host, g_args.host);
  } else {
    tstrncpy(g_Dbs.host, "127.0.0.1", MAX_DB_NAME_SIZE);
  }

  if (g_args.user) {
    strcpy(g_Dbs.user, g_args.user);
  } 

  if (g_args.password) {
    strcpy(g_Dbs.password, g_args.password);
  } 
  
  if (g_args.port) {
    g_Dbs.port = g_args.port;
  } 

  g_Dbs.threadCount = g_args.num_of_threads;
  g_Dbs.threadCountByCreateTbl = g_args.num_of_threads;

  g_Dbs.dbCount = 1;
  g_Dbs.db[0].drop = 1;

  tstrncpy(g_Dbs.db[0].dbName, g_args.database, MAX_DB_NAME_SIZE);
  g_Dbs.db[0].dbCfg.replica = g_args.replica;
  tstrncpy(g_Dbs.db[0].dbCfg.precision, "ms", MAX_DB_NAME_SIZE);

  tstrncpy(g_Dbs.resultFile, g_args.output_file, MAX_FILE_NAME_LEN);

  g_Dbs.use_metric = g_args.use_metric;
  g_Dbs.insert_only = g_args.insert_only;

  g_Dbs.do_aggreFunc = true;

  char dataString[STRING_LEN];
  char **data_type = g_args.datatype;
  
  memset(dataString, 0, STRING_LEN);

  if (strcasecmp(data_type[0], "BINARY") == 0 
          || strcasecmp(data_type[0], "BOOL") == 0 
          || strcasecmp(data_type[0], "NCHAR") == 0 ) {
    g_Dbs.do_aggreFunc = false;
  }

  if (g_args.use_metric) {
    g_Dbs.db[0].superTblCount = 1;
    tstrncpy(g_Dbs.db[0].superTbls[0].sTblName, "meters", MAX_TB_NAME_SIZE);
    g_Dbs.db[0].superTbls[0].childTblCount = g_args.num_of_tables;
    g_Dbs.threadCount = g_args.num_of_threads;
    g_Dbs.threadCountByCreateTbl = 1;
    g_Dbs.queryMode = g_args.mode;
  
    g_Dbs.db[0].superTbls[0].autoCreateTable = PRE_CREATE_SUBTBL;
    g_Dbs.db[0].superTbls[0].superTblExists = TBL_NO_EXISTS;
    g_Dbs.db[0].superTbls[0].childTblExists = TBL_NO_EXISTS;
    g_Dbs.db[0].superTbls[0].disorderRange = g_args.disorderRange;
    g_Dbs.db[0].superTbls[0].disorderRatio = g_args.disorderRatio;
    tstrncpy(g_Dbs.db[0].superTbls[0].childTblPrefix, 
            g_args.tb_prefix, MAX_TB_NAME_SIZE);
    tstrncpy(g_Dbs.db[0].superTbls[0].dataSource, "rand", MAX_TB_NAME_SIZE);
    tstrncpy(g_Dbs.db[0].superTbls[0].insertMode, "taosc", MAX_TB_NAME_SIZE);
    tstrncpy(g_Dbs.db[0].superTbls[0].startTimestamp, 
            "2017-07-14 10:40:00.000", MAX_TB_NAME_SIZE);
    g_Dbs.db[0].superTbls[0].timeStampStep = DEFAULT_TIMESTAMP_STEP;
  
   g_Dbs.db[0].superTbls[0].insertRows = g_args.num_of_DPT;
    g_Dbs.db[0].superTbls[0].maxSqlLen = TSDB_PAYLOAD_SIZE;

    g_Dbs.db[0].superTbls[0].columnCount = 0;
    for (int i = 0; i < MAX_NUM_DATATYPE; i++) {
      if (data_type[i] == NULL) {
        break;
      }
  
      tstrncpy(g_Dbs.db[0].superTbls[0].columns[i].dataType, 
              data_type[i], MAX_TB_NAME_SIZE);
      g_Dbs.db[0].superTbls[0].columns[i].dataLen = g_args.len_of_binary;    
      g_Dbs.db[0].superTbls[0].columnCount++;
    }
  
    if (g_Dbs.db[0].superTbls[0].columnCount > g_args.num_of_CPR) {
      g_Dbs.db[0].superTbls[0].columnCount = g_args.num_of_CPR;
    } else {
      for (int i = g_Dbs.db[0].superTbls[0].columnCount; i < g_args.num_of_CPR; i++) {
        tstrncpy(g_Dbs.db[0].superTbls[0].columns[i].dataType, "INT", MAX_TB_NAME_SIZE);
        g_Dbs.db[0].superTbls[0].columns[i].dataLen = 0;    
        g_Dbs.db[0].superTbls[0].columnCount++;
      }
    }

    tstrncpy(g_Dbs.db[0].superTbls[0].tags[0].dataType, "INT", MAX_TB_NAME_SIZE);
    g_Dbs.db[0].superTbls[0].tags[0].dataLen = 0;    
  
    tstrncpy(g_Dbs.db[0].superTbls[0].tags[1].dataType, "BINARY", MAX_TB_NAME_SIZE);
    g_Dbs.db[0].superTbls[0].tags[1].dataLen = g_args.len_of_binary;    
    g_Dbs.db[0].superTbls[0].tagCount = 2;  
  } else {
    g_Dbs.threadCountByCreateTbl = 1;
    g_Dbs.db[0].superTbls[0].tagCount = 0; 
  }

}

/* Function to do regular expression check */
static int regexMatch(const char *s, const char *reg, int cflags) {
  regex_t regex;
  char    msgbuf[100] = {0};

  /* Compile regular expression */
  if (regcomp(&regex, reg, cflags) != 0) {
    printf("Fail to compile regex\n");
    exit(-1);
  }

  /* Execute regular expression */
  int reti = regexec(&regex, s, 0, NULL, 0);
  if (!reti) {
    regfree(&regex);
    return 1;
  } else if (reti == REG_NOMATCH) {
    regfree(&regex);
    return 0;
  } else {
    regerror(reti, &regex, msgbuf, sizeof(msgbuf));
    printf("Regex match failed: %s\n", msgbuf);
    regfree(&regex);
    exit(-1);
  }

  return 0;
}

static int isCommentLine(char *line) {
  if (line == NULL) return 1;

  return regexMatch(line, "^\\s*#.*", REG_EXTENDED);
}

void querySqlFile(TAOS* taos, char* sqlFile)
{
  FILE *fp = fopen(sqlFile, "r");
  if (fp == NULL) {
    printf("failed to open file %s, reason:%s\n", sqlFile, strerror(errno));
    return;
  }

  int       read_len = 0;
  char *    cmd = calloc(1, MAX_SQL_SIZE);
  size_t    cmd_len = 0;
  char *    line = NULL;
  size_t    line_len = 0;

  double t = getCurrentTime();

  while ((read_len = tgetline(&line, &line_len, fp)) != -1) {
    if (read_len >= MAX_SQL_SIZE) continue;
    line[--read_len] = '\0';

    if (read_len == 0 || isCommentLine(line)) {  // line starts with #
      continue;
    }

    if (line[read_len - 1] == '\\') {
      line[read_len - 1] = ' ';
      memcpy(cmd + cmd_len, line, read_len);
      cmd_len += read_len;
      continue;
    }

    memcpy(cmd + cmd_len, line, read_len);
    verbosePrint("%s() LN%d cmd: %s\n", __func__, __LINE__, cmd);
    queryDbExec(taos, cmd, NO_INSERT_TYPE);
    if (0 != queryDbExec(taos, cmd, NO_INSERT_TYPE)) {
        printf("queryDbExec %s failed!\n", cmd);
        tmfree(cmd);
        tmfree(line);
        tmfclose(fp);
        return;
    }
    memset(cmd, 0, MAX_SQL_SIZE);
    cmd_len = 0;
  }

  t = getCurrentTime() - t;
  printf("run %s took %.6f second(s)\n\n", sqlFile, t);

  tmfree(cmd);
  tmfree(line);
  tmfclose(fp);
  return;
}

static void testMetaFile() {
    if (INSERT_MODE == g_args.test_mode) {
      if (g_Dbs.cfgDir[0]) taos_options(TSDB_OPTION_CONFIGDIR, g_Dbs.cfgDir);
      insertTestProcess();
    } else if (QUERY_MODE == g_args.test_mode) {
      if (g_queryInfo.cfgDir[0])
          taos_options(TSDB_OPTION_CONFIGDIR, g_queryInfo.cfgDir);
      queryTestProcess();
    } else if (SUBSCRIBE_MODE == g_args.test_mode) {
      if (g_queryInfo.cfgDir[0])
          taos_options(TSDB_OPTION_CONFIGDIR, g_queryInfo.cfgDir);
      subscribeTestProcess();
    }  else {
      ;
    }
}

static void queryResult() {
    // select
    if (false == g_Dbs.insert_only) {
      // query data

      pthread_t read_id;
      threadInfo *rInfo = malloc(sizeof(threadInfo));
      rInfo->start_time = 1500000000000;  // 2017-07-14 10:40:00.000
      rInfo->start_table_id = 0;

      //rInfo->do_aggreFunc = g_Dbs.do_aggreFunc;
      if (g_args.use_metric) {
        rInfo->end_table_id = g_Dbs.db[0].superTbls[0].childTblCount - 1;
        rInfo->superTblInfo = &g_Dbs.db[0].superTbls[0];
        strcpy(rInfo->tb_prefix, 
              g_Dbs.db[0].superTbls[0].childTblPrefix);
      } else {
        rInfo->end_table_id = g_args.num_of_tables -1;
        strcpy(rInfo->tb_prefix, g_args.tb_prefix);
      }

      rInfo->taos = taos_connect(
              g_Dbs.host, 
              g_Dbs.user, 
              g_Dbs.password, 
              g_Dbs.db[0].dbName, 
              g_Dbs.port);
      if (rInfo->taos == NULL) {
        fprintf(stderr, "Failed to connect to TDengine, reason:%s\n", taos_errstr(NULL));
        free(rInfo);
        exit(-1);
      }

      strcpy(rInfo->fp, g_Dbs.resultFile);

      if (!g_Dbs.use_metric) {
        pthread_create(&read_id, NULL, readTable, rInfo);
      } else {
        pthread_create(&read_id, NULL, readMetric, rInfo);
      }
      pthread_join(read_id, NULL);
      taos_close(rInfo->taos);
      free(rInfo);
    }
}

static void testCmdLine() {

    g_args.test_mode = INSERT_MODE;
    insertTestProcess();

    if (g_Dbs.insert_only)
      return;
    else
        queryResult();
}

int main(int argc, char *argv[]) {
  parse_args(argc, argv, &g_args);

  debugPrint("meta file: %s\n", g_args.metaFile);

  if (g_args.metaFile) {
    initOfInsertMeta();
    initOfQueryMeta();    

    if (false == getInfoFromJsonFile(g_args.metaFile)) {
      printf("Failed to read %s\n", g_args.metaFile);
      return 1;
    }

    testMetaFile();
  } else {
    memset(&g_Dbs, 0, sizeof(SDbs));
    setParaFromArg();

    if (NULL != g_args.sqlFile) {
      TAOS* qtaos = taos_connect(
          g_Dbs.host, 
          g_Dbs.user, 
          g_Dbs.password, 
          g_Dbs.db[0].dbName, 
          g_Dbs.port);
      querySqlFile(qtaos, g_args.sqlFile);  
      taos_close(qtaos);

    } else {
      testCmdLine();
    }
  }

  return 0;
}
<|MERGE_RESOLUTION|>--- conflicted
+++ resolved
@@ -42,17 +42,6 @@
   #include <assert.h>
   #include <regex.h>
   #include <stdio.h>
-<<<<<<< HEAD
-  #include "os.h"
-  
-#ifdef WINDOWS
-  #include <winsock2.h>
-  typedef unsigned __int32 uint32_t;
-
-  #pragma comment ( lib, "ws2_32.lib" )
-#endif
-=======
->>>>>>> fcae1ef2
 #endif  
 
 #include <stdlib.h>
@@ -100,11 +89,8 @@
 
 #define   MAX_DATABASE_COUNT     256
 #define INPUT_BUF_LEN   256
-<<<<<<< HEAD
-=======
 
 #define DEFAULT_TIMESTAMP_STEP  10
->>>>>>> fcae1ef2
 
 typedef enum CREATE_SUB_TALBE_MOD_EN {
   PRE_CREATE_SUBTBL,
@@ -794,11 +780,8 @@
     }
     printf("# Insertion interval:                %d\n", arguments->insert_interval);
     printf("# Number of records per req:         %d\n", arguments->num_of_RPR);
-<<<<<<< HEAD
-=======
     printf("# Max SQL length:                    %d\n", arguments->max_sql_len);
     printf("# Length of Binary:                  %d\n", arguments->len_of_binary);
->>>>>>> fcae1ef2
     printf("# Number of Threads:                 %d\n", arguments->num_of_threads);
     printf("# Number of Tables:                  %d\n", arguments->num_of_tables);
     printf("# Number of Data per Table:          %d\n", arguments->num_of_DPT);
@@ -1682,7 +1665,6 @@
 
     char userpass_buf[INPUT_BUF_LEN];
     int mod_table[] = {0, 2, 1};
-<<<<<<< HEAD
 
     static char base64[] = {'A', 'B', 'C', 'D', 'E', 'F', 'G', 'H',
       'I', 'J', 'K', 'L', 'M', 'N', 'O', 'P',
@@ -1693,18 +1675,6 @@
       'w', 'x', 'y', 'z', '0', '1', '2', '3',
       '4', '5', '6', '7', '8', '9', '+', '/'};
 
-=======
-
-    static char base64[] = {'A', 'B', 'C', 'D', 'E', 'F', 'G', 'H',
-      'I', 'J', 'K', 'L', 'M', 'N', 'O', 'P',
-      'Q', 'R', 'S', 'T', 'U', 'V', 'W', 'X',
-      'Y', 'Z', 'a', 'b', 'c', 'd', 'e', 'f',
-      'g', 'h', 'i', 'j', 'k', 'l', 'm', 'n',
-      'o', 'p', 'q', 'r', 's', 't', 'u', 'v',
-      'w', 'x', 'y', 'z', '0', '1', '2', '3',
-      '4', '5', '6', '7', '8', '9', '+', '/'};
-
->>>>>>> fcae1ef2
     snprintf(userpass_buf, INPUT_BUF_LEN, "%s:%s",
         g_Dbs.user, g_Dbs.password);
     size_t userpass_buf_len = strlen(userpass_buf);
@@ -2597,12 +2567,6 @@
         int j = 0;
         while (g_args.datatype[j]) {
             if ((strncasecmp(g_args.datatype[j], "BINARY", strlen("BINARY")) == 0)
-<<<<<<< HEAD
-                    || (strncasecmp(g_args.datatype[j], "NCHAR", strlen("NCHAR")) == 0)) {
-                len = snprintf(tblColsBuf + len, MAX_SQL_SIZE, ", COL%d %s(60)", j, g_args.datatype[j]);
-            } else {
-                len = snprintf(tblColsBuf + len, MAX_SQL_SIZE, ", COL%d %s", j, g_args.datatype[j]);
-=======
                     || (strncasecmp(g_args.datatype[j],
                         "NCHAR", strlen("NCHAR")) == 0)) {
                 len = snprintf(tblColsBuf + len, MAX_SQL_SIZE,
@@ -2610,7 +2574,6 @@
             } else {
                 len = snprintf(tblColsBuf + len, MAX_SQL_SIZE,
                         ", COL%d %s", j, g_args.datatype[j]);
->>>>>>> fcae1ef2
             }
             len = strlen(tblColsBuf);
             j++;
@@ -2618,20 +2581,13 @@
 
         len = snprintf(tblColsBuf + len, MAX_SQL_SIZE - len, ")");
 
-<<<<<<< HEAD
-        verbosePrint("%s() LN%d: dbName: %s num of tb: %d schema: %s\n", __func__, __LINE__,
-=======
         verbosePrint("%s() LN%d: dbName: %s num of tb: %d schema: %s\n",
                 __func__, __LINE__,
->>>>>>> fcae1ef2
                 g_Dbs.db[i].dbName, g_args.num_of_tables, tblColsBuf);
         startMultiThreadCreateChildTable(
               tblColsBuf,
               g_Dbs.threadCountByCreateTbl,
-<<<<<<< HEAD
-=======
               0,
->>>>>>> fcae1ef2
               g_args.num_of_tables,
               g_Dbs.db[i].dbName,
               NULL);
@@ -2995,9 +2951,6 @@
       } else if (!gInsertInterval) {
         g_args.insert_interval = 0;
       } else {
-<<<<<<< HEAD
-        printf("failed to read json, insert_interval input mistake");
-=======
         fprintf(stderr, "ERROR: failed to read json, insert_interval input mistake\n");
         goto PARSE_OVER;
       }
@@ -3009,7 +2962,6 @@
         g_args.max_sql_len = TSDB_PAYLOAD_SIZE;
       } else {
         fprintf(stderr, "ERROR: failed to read json, max_sql_len input mistake\n");
->>>>>>> fcae1ef2
         goto PARSE_OVER;
       }
  
@@ -3521,11 +3473,7 @@
       } else if (!insertRows) {
         g_Dbs.db[i].superTbls[j].insertRows = 0x7FFFFFFFFFFFFFFF;
       } else {
-<<<<<<< HEAD
-        printf("failed to read json, insert_rows input mistake");
-=======
         fprintf(stderr, "failed to read json, insert_rows input mistake");
->>>>>>> fcae1ef2
         goto PARSE_OVER;
       }
 
@@ -3537,11 +3485,7 @@
                 __func__, __LINE__, g_args.insert_interval);
         g_Dbs.db[i].superTbls[j].insertInterval = g_args.insert_interval;
       } else {
-<<<<<<< HEAD
-        printf("failed to read json, insert_interval input mistake");
-=======
         fprintf(stderr, "failed to read json, insert_interval input mistake");
->>>>>>> fcae1ef2
         goto PARSE_OVER;
       }
 
@@ -4096,13 +4040,8 @@
   int64_t insertRows = (superTblInfo)?superTblInfo->insertRows:g_args.num_of_DPT;
   for (int i = 0; i < insertRows;) {
     int32_t  tbl_id = 0;
-<<<<<<< HEAD
-    for (int tID = winfo->start_table_id; tID <= winfo->end_table_id; ) {
-      int64_t tmp_time = 0;
-=======
     for (int tableSeq = winfo->start_table_id; tableSeq <= winfo->end_table_id; ) {
       int64_t start_time = 0;
->>>>>>> fcae1ef2
       int inserted = i;
 
       for (int k = 0; k < g_args.num_of_RPR;) {
@@ -4207,15 +4146,9 @@
                         d,
                         superTblInfo);
               } else {
-<<<<<<< HEAD
-                retLen = generateRowData(pstr + len, 
-                        superTblInfo->maxSqlLen - len, 
-                        tmp_time += superTblInfo->timeStampStep,
-=======
                 retLen = generateRowData(pstr + len,
                         superTblInfo->maxSqlLen - len,
                         start_time += superTblInfo->timeStampStep,
->>>>>>> fcae1ef2
                         superTblInfo);
               }
               if (retLen < 0) {
@@ -4241,16 +4174,8 @@
         inserted += superTblInfo->rowsPerTbl;
 
 send_to_server:
-<<<<<<< HEAD
-        if (g_args.insert_interval && (g_args.insert_interval > (et - st))) {
-            int sleep_time = g_args.insert_interval - (et -st);
-            printf("sleep: %d ms insert interval\n", sleep_time);
-            taosMsleep(sleep_time); // ms
-        }
-=======
         if (insert_interval) {
             st = taosGetTimestampUs();
->>>>>>> fcae1ef2
 
           if (insert_interval > ((et - st)/1000)) {
             int sleep_time = insert_interval - (et -st);
@@ -4290,11 +4215,7 @@
           if (currentPrintTime - lastPrintTime > 30*1000) {
             printf("thread[%d] has currently inserted rows: %"PRId64 ", affected rows: %"PRId64 "\n",
                     winfo->threadID,
-<<<<<<< HEAD
-                    winfo->totalRowsInserted,
-=======
                     winfo->totalInsertRows,
->>>>>>> fcae1ef2
                     winfo->totalAffectedRows);
             lastPrintTime = currentPrintTime;
           }
@@ -4411,13 +4332,6 @@
       return -1;
     }
 
-<<<<<<< HEAD
-  int ncols_per_record = 1; // count first col ts
-  int i = 0;
-  while(g_args.datatype[i]) {
-    i ++;
-    ncols_per_record ++;
-=======
     superTblInfo->sampleDataBuf = sampleDataBuf;
     int ret = readSampleFromCsvFileToMem(superTblInfo);
     if (0 != ret) {
@@ -4425,7 +4339,6 @@
       superTblInfo->sampleDataBuf = NULL;
       return -1;
     }
->>>>>>> fcae1ef2
   }
 
   return 0;
@@ -4436,37 +4349,6 @@
   int affectedRows;
   SSuperTable* superTblInfo = winfo->superTblInfo;
 
-<<<<<<< HEAD
-  winfo->totalRowsInserted = 0;
-  winfo->totalAffectedRows = 0;
-
-  for (int tID = winfo->start_table_id; tID <= winfo->end_table_id; tID++) {
-    int64_t tmp_time = time_counter;
-
-    for (int i = 0; i < g_args.num_of_DPT;) {
-
-      int tblInserted = i;
-
-      char *pstr = buffer;
-      pstr += sprintf(pstr,
-              "insert into %s.%s%d values ",
-              winfo->db_name, g_args.tb_prefix, tID);
-      int k;
-      for (k = 0; k < g_args.num_of_RPR;) {
-        int rand_num = rand() % 100;
-        int len = -1;
-
-        if ((g_args.disorderRatio != 0)
-                && (rand_num < g_args.disorderRange)) {
-             
-          int64_t d = tmp_time - rand() % 1000000 + rand_num;
-          len = generateData(data, data_type,
-                  ncols_per_record, d, len_of_binary);
-        } else {
-          len = generateData(data, data_type,
-                  ncols_per_record, tmp_time += 1000, len_of_binary);
-        }
-=======
   if (superTblInfo) {
     if (0 == strncasecmp(superTblInfo->insertMode, "taosc", strlen("taosc"))) {
       verbosePrint("%s() LN%d %s\n", __func__, __LINE__, buffer);
@@ -4486,63 +4368,10 @@
     verbosePrint("%s() LN%d %s\n", __func__, __LINE__, buffer);
     affectedRows = queryDbExec(winfo->taos, buffer, 1);
   }
->>>>>>> fcae1ef2
 
   return affectedRows;
 }
 
-<<<<<<< HEAD
-        pstr += sprintf(pstr, " %s", data);
-        tblInserted++;
-        k++;
-        i++;
-
-        if (tblInserted >= g_args.num_of_DPT)
-            break;
-      }
-
-      winfo->totalRowsInserted += k;
-      /* puts(buffer); */
-      int64_t startTs;
-      int64_t endTs;
-      startTs = taosGetTimestampUs();
-      //queryDB(winfo->taos, buffer);
-      if (i > 0 && g_args.insert_interval 
-            && (g_args.insert_interval > (et - st) )) {
-            int sleep_time = g_args.insert_interval - (et -st);
-            printf("sleep: %d ms specified by insert_interval\n", sleep_time);
-            taosMsleep(sleep_time); // ms
-      }
-
-      if (g_args.insert_interval) {
-            st = taosGetTimestampMs();
-      }
-      verbosePrint("%s() LN%d %s\n", __func__, __LINE__, buffer);
-      int affectedRows = queryDbExec(winfo->taos, buffer, 1);
-
-      if (0 < affectedRows){
-        endTs = taosGetTimestampUs();
-        int64_t delay = endTs - startTs;
-        if (delay > winfo->maxDelay)
-            winfo->maxDelay = delay;
-        if (delay < winfo->minDelay)
-            winfo->minDelay = delay;
-        winfo->cntDelay++;
-        winfo->totalDelay += delay;
-        winfo->totalAffectedRows += affectedRows;
-        winfo->avgDelay = (double)winfo->totalDelay / winfo->cntDelay;      
-      } else {
-          fprintf(stderr, "queryDbExec() buffer:\n%s\naffected rows is %d", buffer, affectedRows);
-      }
-
-      verbosePrint("%s() LN%d: totalaffectedRows:%"PRId64" tblInserted=%d\n", __func__, __LINE__, winfo->totalAffectedRows, tblInserted);
-      if (g_args.insert_interval) {
-            et = taosGetTimestampMs();
-      }
-
-      if (tblInserted >= g_args.num_of_DPT) {
-            break;
-=======
 static int generateDataBuffer(int32_t tableSeq,
         threadInfo *pThreadInfo, char *buffer,
         int64_t insertRows,
@@ -4704,19 +4533,9 @@
       if (len + pstr - buffer >= (g_args.max_sql_len - 256)) { // too long
           k++;
           break;
->>>>>>> fcae1ef2
-      }
-    }   // num_of_DPT
-  } // tId
-
-  printf("====thread[%d] completed total inserted rows: %"PRId64 ", total affected rows: %"PRId64 "====\n", 
-          winfo->threadID, 
-          winfo->totalRowsInserted, 
-          winfo->totalAffectedRows);
-
-<<<<<<< HEAD
-  return NULL;
-=======
+      }
+    }
+
     verbosePrint("%s() LN%d len=%d k=%d \nbuffer=%p\n", __func__, __LINE__, len, k, buffer);
 
     k++;
@@ -4730,7 +4549,6 @@
       free(pChildTblName);
 
   return k;
->>>>>>> fcae1ef2
 }
 
 // sync insertion
@@ -4739,14 +4557,9 @@
    1 thread: 10  tables * 20000 rows/s
    6 thread: 300 tables * 2000  rows/s
 
-<<<<<<< HEAD
-static void* syncWriteWithStb(void *sarg) {
-  uint64_t    lastPrintTime = taosGetTimestampMs();
-=======
    2 taosinsertdata , 1 thread:  10  tables * 20000 rows/s
 */
 static void* syncWrite(void *sarg) {
->>>>>>> fcae1ef2
 
   threadInfo *winfo = (threadInfo *)sarg; 
   SSuperTable* superTblInfo = winfo->superTblInfo;
@@ -4777,181 +4590,16 @@
   int64_t startTs = taosGetTimestampUs();
   int64_t endTs;
 
-<<<<<<< HEAD
-=======
   int insert_interval = superTblInfo?superTblInfo->insertInterval:
       g_args.insert_interval;
->>>>>>> fcae1ef2
   uint64_t st = 0;
   uint64_t et = 0xffffffff;
 
-<<<<<<< HEAD
-  winfo->totalRowsInserted = 0;
-=======
   winfo->totalInsertRows = 0;
->>>>>>> fcae1ef2
   winfo->totalAffectedRows = 0;
 
   int sampleUsePos;
 
-<<<<<<< HEAD
-  verbosePrint("%s() LN%d insertRows=%"PRId64"\n", __func__, __LINE__, superTblInfo->insertRows);
-
-  for (uint32_t tID = winfo->start_table_id; tID <= winfo->end_table_id;
-        tID++) {
-    int64_t start_time = winfo->start_time;
-
-    for (int i = 0; i < superTblInfo->insertRows;) {
-
-      int64_t tblInserted = i;
-
-      if (i > 0 && superTblInfo->insertInterval
-            && (superTblInfo->insertInterval > (et - st) )) {
-        int sleep_time = superTblInfo->insertInterval - (et -st);
-        printf("sleep: %d ms insert interval\n", sleep_time);
-        taosMsleep(sleep_time); // ms
-      }
-
-      if (superTblInfo->insertInterval) {
-        st = taosGetTimestampMs();
-      }
-
-      sampleUsePos = samplePos;
-      verbosePrint("%s() LN%d num_of_RPR=%d\n", __func__, __LINE__, g_args.num_of_RPR);
-
-      memset(buffer, 0, superTblInfo->maxSqlLen);
-      int len = 0;
-
-      char *pstr = buffer;
-
-      if (AUTO_CREATE_SUBTBL == superTblInfo->autoCreateTable) {
-          char* tagsValBuf = NULL;
-          if (0 == superTblInfo->tagSource) {
-            tagsValBuf = generateTagVaulesForStb(superTblInfo);
-          } else {
-            tagsValBuf = getTagValueFromTagSample(
-                    superTblInfo, 
-                    tID % superTblInfo->tagSampleCount);
-          }
-          if (NULL == tagsValBuf) {
-            goto free_and_statistics_2;
-          }
-        
-          len += snprintf(pstr + len, 
-                  superTblInfo->maxSqlLen - len, 
-                  "insert into %s.%s%d using %s.%s tags %s values", 
-                  winfo->db_name, 
-                  superTblInfo->childTblPrefix, 
-                  tID, 
-                  winfo->db_name, 
-                  superTblInfo->sTblName, 
-                  tagsValBuf);
-          tmfree(tagsValBuf);
-      } else if (TBL_ALREADY_EXISTS == superTblInfo->childTblExists) {
-          len += snprintf(pstr + len, 
-                  superTblInfo->maxSqlLen - len, 
-                  "insert into %s.%s values", 
-                  winfo->db_name, 
-                  superTblInfo->childTblName + tID * TSDB_TABLE_NAME_LEN);
-      } else {
-          len += snprintf(pstr + len, 
-                  superTblInfo->maxSqlLen - len, 
-                  "insert into %s.%s%d values", 
-                  winfo->db_name, 
-                  superTblInfo->childTblPrefix, 
-                  tID);
-      }
-
-      int k;
-      for (k = 0; k < g_args.num_of_RPR;) {
-        int retLen = 0;
-        if (0 == strncasecmp(superTblInfo->dataSource, "sample", strlen("sample"))) {
-            retLen = getRowDataFromSample(
-                    pstr + len, 
-                    superTblInfo->maxSqlLen - len, 
-                    start_time + superTblInfo->timeStampStep * i,
-                    superTblInfo, 
-                    &sampleUsePos, 
-                    fp, 
-                    sampleDataBuf);
-            if (retLen < 0) {
-              goto free_and_statistics_2;
-            }
-        } else if (0 == strncasecmp(superTblInfo->dataSource, "rand", strlen("rand"))) {
-            int rand_num = rand_tinyint() % 100;
-            if (0 != superTblInfo->disorderRatio 
-                    && rand_num < superTblInfo->disorderRatio) {
-              int64_t d = start_time - rand() % superTblInfo->disorderRange;
-              retLen = generateRowData(
-                      pstr + len, 
-                      superTblInfo->maxSqlLen - len,
-                      d, 
-                      superTblInfo);
-              //printf("disorder rows, rand_num:%d, last ts:%"PRId64" current ts:%"PRId64"\n", rand_num, tmp_time, d);
-        } else {
-              retLen = generateRowData(
-                      pstr + len, 
-                      superTblInfo->maxSqlLen - len, 
-                      start_time + superTblInfo->timeStampStep * i, 
-                      superTblInfo);
-            }
-            if (retLen < 0) {
-              goto free_and_statistics_2;
-            }
-        }
-
-        len += retLen;
-        verbosePrint("%s() LN%d retLen=%d len=%d k=%d \nbuffer=%s\n", __func__, __LINE__, retLen, len, k, buffer);
-
-        tblInserted++;
-        k++;
-        i++;
-
-        if (tblInserted >= superTblInfo->insertRows)
-            break;
-      }
-  
-      winfo->totalRowsInserted += k;
-
-      int64_t startTs = taosGetTimestampUs();
-      int64_t endTs;
-      int affectedRows;
-      if (0 == strncasecmp(superTblInfo->insertMode, "taosc", strlen("taosc"))) {
-          verbosePrint("%s() LN%d %s\n", __func__, __LINE__, buffer);
-          affectedRows = queryDbExec(winfo->taos, buffer, INSERT_TYPE);
-
-          if (0 > affectedRows){
-            goto free_and_statistics_2;
-          }
-      } else {
-          verbosePrint("%s() LN%d %s\n", __func__, __LINE__, buffer);
-          int retCode = postProceSql(g_Dbs.host, g_Dbs.port, buffer);
-
-          if (0 != retCode) {
-            printf("========restful return fail, threadID[%d]\n", winfo->threadID);
-            goto free_and_statistics_2;
-          }
-
-          affectedRows = k;
-      }
-
-      endTs = taosGetTimestampUs();
-      int64_t delay = endTs - startTs;
-      if (delay > winfo->maxDelay) winfo->maxDelay = delay;
-      if (delay < winfo->minDelay) winfo->minDelay = delay;
-      winfo->cntDelay++;
-      winfo->totalDelay += delay;
-
-      winfo->totalAffectedRows += affectedRows;
-
-      int64_t  currentPrintTime = taosGetTimestampMs();
-      if (currentPrintTime - lastPrintTime > 30*1000) {
-        printf("thread[%d] has currently inserted rows: %"PRId64 ", affected rows: %"PRId64 "\n",
-                    winfo->threadID,
-                    winfo->totalRowsInserted,
-                    winfo->totalAffectedRows);
-        lastPrintTime = currentPrintTime;
-=======
   for (uint32_t tableSeq = winfo->start_table_id; tableSeq <= winfo->end_table_id;
         tableSeq ++) {
     int64_t start_time = winfo->start_time;
@@ -5008,35 +4656,15 @@
             verbosePrint("%s() LN%d sleep: %d ms for insert interval\n", __func__, __LINE__, sleep_time);
             taosMsleep(sleep_time); // ms
         }
->>>>>>> fcae1ef2
       }
     }   // num_of_DPT
 
-<<<<<<< HEAD
-      if (superTblInfo->insertInterval) {
-        et = taosGetTimestampMs();
-      }
-
-      if (tblInserted >= superTblInfo->insertRows)
-        break;
-    }   // num_of_DPT
-
-    if (tID == winfo->end_table_id) {
-        if (0 == strncasecmp(
-                    superTblInfo->dataSource, "sample", strlen("sample"))) {
-          samplePos = sampleUsePos;
-        } 
-
-    }
-  } // tID
-=======
     if ((tableSeq == winfo->end_table_id) && superTblInfo &&
         (0 == strncasecmp(
                     superTblInfo->dataSource, "sample", strlen("sample")))) {
           samplePos = sampleUsePos;
     }
   } // tableSeq
->>>>>>> fcae1ef2
 
 free_and_statistics_2:
   tmfree(buffer);
@@ -5047,11 +4675,7 @@
 
   printf("====thread[%d] completed total inserted rows: %"PRId64 ", total affected rows: %"PRId64 "====\n", 
           winfo->threadID, 
-<<<<<<< HEAD
-          winfo->totalRowsInserted, 
-=======
           winfo->totalInsertRows, 
->>>>>>> fcae1ef2
           winfo->totalAffectedRows);
   return NULL;
 }
@@ -5195,19 +4819,11 @@
   if (superTblInfo) {
     if (0 == strncasecmp(superTblInfo->startTimestamp, "now", 3)) {
         start_time = taosGetTimestamp(timePrec);
-<<<<<<< HEAD
-    } else {    
-        if (TSDB_CODE_SUCCESS != taosParseTime(
-            superTblInfo->startTimestamp, 
-            &start_time, 
-            strlen(superTblInfo->startTimestamp), 
-=======
     } else {
         if (TSDB_CODE_SUCCESS != taosParseTime(
             superTblInfo->startTimestamp,
             &start_time,
             strlen(superTblInfo->startTimestamp),
->>>>>>> fcae1ef2
             timePrec, 0)) {
             printf("ERROR to parse time!\n");
             exit(-1);
@@ -5287,21 +4903,13 @@
 
     if (superTblInfo) {
         superTblInfo->totalAffectedRows += t_info->totalAffectedRows;
-<<<<<<< HEAD
-        superTblInfo->totalRowsInserted += t_info->totalRowsInserted;
-=======
         superTblInfo->totalInsertRows += t_info->totalInsertRows;
->>>>>>> fcae1ef2
     }
 
     totalDelay  += t_info->totalDelay;
     cntDelay   += t_info->cntDelay;
     if (t_info->maxDelay > maxDelay) maxDelay = t_info->maxDelay;
-<<<<<<< HEAD
-    if (t_info->minDelay < minDelay) minDelay = t_info->minDelay;    
-=======
     if (t_info->minDelay < minDelay) minDelay = t_info->minDelay;
->>>>>>> fcae1ef2
   }
   cntDelay -= 1;
 
@@ -6162,7 +5770,7 @@
             "2017-07-14 10:40:00.000", MAX_TB_NAME_SIZE);
     g_Dbs.db[0].superTbls[0].timeStampStep = DEFAULT_TIMESTAMP_STEP;
   
-   g_Dbs.db[0].superTbls[0].insertRows = g_args.num_of_DPT;
+    g_Dbs.db[0].superTbls[0].insertRows = g_args.num_of_DPT;
     g_Dbs.db[0].superTbls[0].maxSqlLen = TSDB_PAYLOAD_SIZE;
 
     g_Dbs.db[0].superTbls[0].columnCount = 0;
