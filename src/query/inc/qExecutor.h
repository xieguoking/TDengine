/*
 * Copyright (c) 2019 TAOS Data, Inc. <jhtao@taosdata.com>
 *
 * This program is free software: you can use, redistribute, and/or modify
 * it under the terms of the GNU Affero General Public License, version 3
 * or later ("AGPL"), as published by the Free Software Foundation.
 *
 * This program is distributed in the hope that it will be useful, but WITHOUT
 * ANY WARRANTY; without even the implied warranty of MERCHANTABILITY or
 * FITNESS FOR A PARTICULAR PURPOSE.
 *
 * You should have received a copy of the GNU Affero General Public License
 * along with this program. If not, see <http://www.gnu.org/licenses/>.
 */
#ifndef TDENGINE_QEXECUTOR_H
#define TDENGINE_QEXECUTOR_H

#include "os.h"

#include "hash.h"
#include "qAggMain.h"
#include "qFill.h"
#include "qResultbuf.h"
#include "qSqlparser.h"
#include "qTableMeta.h"
#include "qTsbuf.h"
#include "query.h"
#include "taosdef.h"
#include "tarray.h"
#include "tlockfree.h"
#include "tsdb.h"
#include "qUdf.h"

struct SColumnFilterElem;
typedef bool (*__filter_func_t)(struct SColumnFilterElem* pFilter, const char* val1, const char* val2, int16_t type);
typedef int32_t (*__block_search_fn_t)(char* data, int32_t num, int64_t key, int32_t order);

#define IS_QUERY_KILLED(_q) ((_q)->code == TSDB_CODE_TSC_QUERY_CANCELLED)
#define Q_STATUS_EQUAL(p, s)  (((p) & (s)) != 0u)
#define QUERY_IS_ASC_QUERY(q) (GET_FORWARD_DIRECTION_FACTOR((q)->order.order) == QUERY_ASC_FORWARD_STEP)

#define GET_TABLEGROUP(q, _index)   ((SArray*) taosArrayGetP((q)->tableqinfoGroupInfo.pGroupList, (_index)))

#define GET_NUM_OF_RESULTS(_r) (((_r)->outputBuf) == NULL? 0:((_r)->outputBuf)->info.rows)

#define RESET_NUM_OF_RESULTS(_r) (((_r)->outputBuf) == NULL? 0:(((_r)->outputBuf)->info.rows = 0))

#define NEEDTO_COMPRESS_QUERY(size) ((size) > tsCompressColData? 1 : 0)

enum {
  // when query starts to execute, this status will set
      QUERY_NOT_COMPLETED = 0x1u,

  /* query is over
   * 1. this status is used in one row result query process, e.g., count/sum/first/last/ avg...etc.
   * 2. when all data within queried time window, it is also denoted as query_completed
   */
      QUERY_COMPLETED = 0x2u,

  /* when the result is not completed return to client, this status will be
   * usually used in case of interval query with interpolation option
   */
      QUERY_OVER = 0x4u,
};

enum {
  OPTION_SWITCH_TABLE = 1,
};

typedef struct SResultRowPool {
  int32_t elemSize;
  int32_t blockSize;
  int32_t numOfElemPerBlock;

  struct {
    int32_t blockIndex;
    int32_t pos;
  } position;

  SArray* pData;    // SArray<void*>
} SResultRowPool;

typedef struct SResultRow {
  int32_t       pageId;      // pageId & rowId is the position of current result in disk-based output buffer
  int32_t       offset:29;   // row index in buffer page
  bool          startInterp; // the time window start timestamp has done the interpolation already.
  bool          endInterp;   // the time window end timestamp has done the interpolation already.
  bool          closed;      // this result status: closed or opened
  uint32_t      numOfRows;   // number of rows of current time window
  SResultRowCellInfo*  pCellInfo;  // For each result column, there is a resultInfo
  STimeWindow   win;
  char         *key;               // start key of current result row
} SResultRow;

typedef struct SResultRowCell {
  uint64_t     groupId;
  SResultRow  *pRow;
} SResultRowCell;

typedef struct SGroupResInfo {
  int32_t totalGroup;
  int32_t currentGroup;
  int32_t index;
  SArray* pRows;      // SArray<SResultRow*>
  bool    ordered;
  int32_t position;
} SGroupResInfo;

/**
 * If the number of generated results is greater than this value,
 * query query will be halt and return results to client immediate.
 */
typedef struct SRspResultInfo {
  int64_t total;      // total generated result size in rows
  int32_t capacity;   // capacity of current result output buffer
  int32_t threshold;  // result size threshold in rows.
} SRspResultInfo;

typedef struct SResultRowInfo {
  SResultRow** pResult;    // result list
  int16_t      type:8;     // data type for hash key
  int32_t      size:24;    // number of result set
  int32_t      capacity;   // max capacity
  int32_t      curPos;     // current active result row index of pResult list
} SResultRowInfo;

typedef struct SColumnFilterElem {
  int16_t           bytes;  // column length
  __filter_func_t   fp;
  SColumnFilterInfo filterInfo;
  void              *q;
} SColumnFilterElem;

typedef struct SSingleColumnFilterInfo {
  void*              pData;
  void*              pData2;  //used for nchar column
  int32_t            numOfFilters;
  SColumnInfo        info;
  SColumnFilterElem* pFilters;
} SSingleColumnFilterInfo;

typedef struct STableQueryInfo {
  TSKEY       lastKey;
  int32_t     groupIndex;     // group id in table list
  tVariant    tag;
  STimeWindow win;
  STSCursor   cur;
  void*       pTable;         // for retrieve the page id list
  SResultRowInfo resInfo;
} STableQueryInfo;

typedef enum {
  QUERY_PROF_BEFORE_OPERATOR_EXEC = 0,
  QUERY_PROF_AFTER_OPERATOR_EXEC,
  QUERY_PROF_QUERY_ABORT
} EQueryProfEventType;

typedef struct {
  EQueryProfEventType eventType;
  int64_t eventTime;

  union {
    uint8_t operatorType; //for operator event
    int32_t abortCode; //for query abort event
  };
} SQueryProfEvent;

typedef struct {
  uint8_t operatorType;
  int64_t sumSelfTime;
  int64_t sumRunTimes;
} SOperatorProfResult;

typedef struct SQueryCostInfo {
  uint64_t loadStatisTime;
  uint64_t loadFileBlockTime;
  uint64_t loadDataInCacheTime;
  uint64_t loadStatisSize;
  uint64_t loadFileBlockSize;
  uint64_t loadDataInCacheSize;
  
  uint64_t loadDataTime;
  uint64_t totalRows;
  uint64_t totalCheckedRows;
  uint32_t totalBlocks;
  uint32_t loadBlocks;
  uint32_t loadBlockStatis;
  uint32_t discardBlocks;
  uint64_t elapsedTime;
  uint64_t firstStageMergeTime;
  uint64_t winInfoSize;
  uint64_t tableInfoSize;
  uint64_t hashSize;
  uint64_t numOfTimeWindows;

  SArray*   queryProfEvents;  //SArray<SQueryProfEvent>
  SHashObj* operatorProfResults; //map<operator_type, SQueryProfEvent>
} SQueryCostInfo;

typedef struct {
  int64_t vgroupLimit;
  int64_t ts;
} SOrderedPrjQueryInfo;

typedef struct {
  char*   tags;
  SArray* pResult;  // SArray<SStddevInterResult>
} SInterResult;

typedef struct SSDataBlock {
  SDataStatis *pBlockStatis;
  SArray      *pDataBlock;
  SDataBlockInfo info;
} SSDataBlock;

// The basic query information extracted from the SQueryInfo tree to support the
// execution of query in a data node.
typedef struct SQueryAttr {
  SLimitVal        limit;
  SLimitVal        slimit;

  bool             stableQuery;      // super table query or not
  bool             topBotQuery;      // TODO used bitwise flag
  bool             groupbyColumn;    // denote if this is a groupby normal column query
  bool             hasTagResults;    // if there are tag values in final result or not
  bool             timeWindowInterpo;// if the time window start/end required interpolation
  bool             queryBlockDist;    // if query data block distribution
  bool             stabledev;        // super table stddev query
  bool             tsCompQuery;      // is tscomp query
  bool             diffQuery;        // is diff query
  bool             simpleAgg;
  bool             pointInterpQuery; // point interpolation query
  bool             needReverseScan;  // need reverse scan
  bool             distinct;         // distinct  query or not
  bool             stateWindow;       // window State on sub/normal table
  bool             createFilterOperator; // if filter operator is needed
  bool             multigroupResult; // multigroup result can exist in one SSDataBlock
  bool             needSort;         // need sort rowRes
  int32_t          interBufSize;     // intermediate buffer sizse

  int32_t          havingNum;        // having expr number

  SOrderVal        order;
  int16_t          numOfCols;
  int16_t          numOfTags;

  STimeWindow      window;
  STimeWindow      range;
  SInterval        interval;
  SSessionWindow   sw;
  int16_t          precision;
  int16_t          numOfOutput;
  int16_t          fillType;

  int32_t          srcRowSize;       // todo extract struct
  int32_t          resultRowSize;
  int32_t          intermediateResultRowSize; // intermediate result row size, in case of top-k query.
  int32_t          maxTableColumnWidth;
  int32_t          tagLen;           // tag value length of current query
  SGroupbyExpr    *pGroupbyExpr;

  SExprInfo*       pExpr1;
  SExprInfo*       pExpr2;
  int32_t          numOfExpr2;
  SExprInfo*       pExpr3;
  int32_t          numOfExpr3;

  SColumnInfo*     tableCols;
  SColumnInfo*     tagColList;
  int32_t          numOfFilterCols;
  int64_t*         fillVal;
  SOrderedPrjQueryInfo prjInfo;        // limit value for each vgroup, only available in global order projection query.

  SSingleColumnFilterInfo* pFilterInfo;
  void            *pFilters;
  
  void*            tsdb;
  SMemRef          memRef;
  STableGroupInfo  tableGroupInfo;       // table <tid, last_key> list  SArray<STableKeyInfo>
  int32_t          vgId;
  SArray          *pUdfInfo;             // no need to free
} SQueryAttr;

typedef SSDataBlock* (*__operator_fn_t)(void* param, bool* newgroup);
typedef void (*__operator_notify_fn_t)(void* param, int32_t option);
typedef void (*__optr_cleanup_fn_t)(void* param, int32_t num);

struct SOperatorInfo;

typedef struct SQueryRuntimeEnv {
  jmp_buf               env;
  SQueryAttr*           pQueryAttr;
  uint32_t              status;           // query status
  void*                 qinfo;
  uint8_t               scanFlag;         // denotes reversed scan of data or not
  void*                 pQueryHandle;

  int32_t               prevGroupId;      // previous executed group id
  bool                  enableGroupData;
  SDiskbasedResultBuf*  pResultBuf;       // query result buffer based on blocked-wised disk file
  SHashObj*             pResultRowHashTable; // quick locate the window object for each result
  SHashObj*             pResultRowListSet;   // used to check if current ResultRowInfo has ResultRow object or not
  SArray*               pResultRowArrayList; // The array list that contains the Result rows
  char*                 keyBuf;           // window key buffer
  SResultRowPool*       pool;             // The window result objects pool, all the resultRow Objects are allocated and managed by this object.
  char**                prevRow;

  SArray*               prevResult;       // intermediate result, SArray<SInterResult>
  STSBuf*               pTsBuf;           // timestamp filter list
  STSCursor             cur;

  char*                 tagVal;           // tag value of current data block
  SArithmeticSupport   *sasArray;

  SSDataBlock          *outputBuf;
  STableGroupInfo       tableqinfoGroupInfo;  // this is a group array list, including SArray<STableQueryInfo*> structure
  struct SOperatorInfo *proot;
  SGroupResInfo         groupResInfo;
  int64_t               currentOffset;   // dynamic offset value

  STableQueryInfo      *current;
  SRspResultInfo        resultInfo;
  SHashObj             *pTableRetrieveTsMap;
  SUdfInfo             *pUdfInfo;  
  bool                  udfIsCopy;
} SQueryRuntimeEnv;

enum {
  OP_IN_EXECUTING   = 1,
  OP_RES_TO_RETURN  = 2,
  OP_EXEC_DONE      = 3,
};

enum OPERATOR_TYPE_E {
  OP_TableScan         = 1,
  OP_DataBlocksOptScan = 2,
  OP_TableSeqScan      = 3,
  OP_TagScan           = 4,
  OP_TableBlockInfoScan= 5,
  OP_Aggregate         = 6,
  OP_Project           = 7,
  OP_Groupby           = 8,
  OP_Limit             = 9,
  OP_SLimit            = 10,
  OP_TimeWindow        = 11,
  OP_SessionWindow     = 12,
  OP_Fill              = 13,
  OP_MultiTableAggregate     = 14,
  OP_MultiTableTimeInterval  = 15,
  OP_DummyInput        = 16,   //TODO remove it after fully refactor.
  OP_MultiwayMergeSort = 17,   // multi-way data merge into one input stream.
  OP_GlobalAggregate   = 18,   // global merge for the multi-way data sources.
  OP_Filter            = 19,
  OP_Distinct          = 20,
  OP_Join              = 21,
  OP_StateWindow       = 22,
  OP_TimeEvery         = 23,
  OP_AllMultiTableTimeInterval = 24,
  OP_Order             = 25,
};

typedef struct SOperatorInfo {
  uint8_t               operatorType;
  bool                  blockingOptr;  // block operator or not
  uint8_t               status;        // denote if current operator is completed
  int32_t               numOfOutput;   // number of columns of the current operator results
  char                 *name;          // name, used to show the query execution plan
  void                 *info;          // extension attribution
  SExprInfo            *pExpr;
  SQueryRuntimeEnv     *pRuntimeEnv;

  struct SOperatorInfo **upstream;     // upstream pointer list
  int32_t               numOfUpstream; // number of upstream. The value is always ONE expect for join operator
  __operator_fn_t        exec;
  __operator_notify_fn_t notify;
  __optr_cleanup_fn_t    cleanup;
} SOperatorInfo;

enum {
  QUERY_RESULT_NOT_READY = 1,
  QUERY_RESULT_READY     = 2,
};

typedef struct {
  int32_t      numOfTags;
  int32_t      numOfCols;
  SColumnInfo *colList;
} SQueriedTableInfo;

typedef struct SQInfo {
  void*            signature;
  uint64_t         qId;
  int32_t          code;        // error code to returned to client
  int64_t          owner;       // if it is in execution

  SQueryRuntimeEnv runtimeEnv;
  SQueryAttr       query;
  void*            pBuf;        // allocated buffer for STableQueryInfo, sizeof(STableQueryInfo)*numOfTables;

  pthread_mutex_t  lock;        // used to synchronize the rsp/query threads
  tsem_t           ready;
  int32_t          dataReady;   // denote if query result is ready or not
  void*            rspContext;  // response context
  int64_t          startExecTs; // start to exec timestamp
<<<<<<< HEAD
  int64_t          lastRetrieveTs; // last retrieve timestamp
=======
  int64_t          lastRetrieveTs; // last retrieve timestamp  
>>>>>>> be11f941
  char*            sql;         // query sql string
  SQueryCostInfo   summary;
} SQInfo;

typedef struct SQueryParam {
  char            *sql;
  char            *tagCond;
  char            *colCond;
  char            *prevResult;
  SArray          *pTableIdList;
  SSqlExpr       **pExpr;
  SSqlExpr       **pSecExpr;
  SExprInfo       *pExprs;
  SExprInfo       *pSecExprs;

  void            *pFilters;

  SColIndex       *pGroupColIndex;
  SColumnInfo     *pTagColumnInfo;
  SGroupbyExpr *pGroupbyExpr;
  int32_t          tableScanOperator;
  SArray          *pOperator;
  SUdfInfo        *pUdfInfo;
} SQueryParam;

typedef struct SColumnDataParam{
  int32_t numOfCols;
  SArray* pDataBlock;
} SColumnDataParam;

typedef struct STableScanInfo {
  void           *pQueryHandle;
  int32_t         numOfBlocks;
  int32_t         numOfSkipped;
  int32_t         numOfBlockStatis;
  int64_t         numOfRows;
                 
  int32_t         order;        // scan order
  int32_t         times;        // repeat counts
  int32_t         current;
  int32_t         reverseTimes; // 0 by default

  SQLFunctionCtx *pCtx;         // next operator query context
  SResultRowInfo *pResultRowInfo;
  int32_t        *rowCellInfoOffset;
  SExprInfo      *pExpr;
  SSDataBlock     block;
  int32_t         numOfOutput;
  int64_t         elapsedTime;

  int32_t         tableIndex;
  int32_t         prevGroupId;     // previous table group id
} STableScanInfo;

typedef struct STagScanInfo {
  SColumnInfo* pCols;
  SSDataBlock* pRes;
  int32_t      totalTables;
  int32_t      curPos;
} STagScanInfo;

typedef struct SOptrBasicInfo {
  SResultRowInfo    resultRowInfo;
  int32_t          *rowCellInfoOffset;  // offset value for each row result cell info
  SQLFunctionCtx   *pCtx;
  SSDataBlock      *pRes;
} SOptrBasicInfo;

typedef struct SOptrBasicInfo STableIntervalOperatorInfo;

typedef struct SAggOperatorInfo {
  SOptrBasicInfo binfo;
  uint32_t       seed;
} SAggOperatorInfo;

typedef struct SProjectOperatorInfo {
  SOptrBasicInfo binfo;
  int32_t        bufCapacity;
  uint32_t       seed;

  SSDataBlock   *existDataBlock;
} SProjectOperatorInfo;

typedef struct STimeEveryOperatorInfo {
  SOptrBasicInfo binfo;
  int32_t        bufCapacity;
  uint32_t       seed;
  
  int64_t        tableEndKey;
  SSDataBlock   *lastBlock;
  SHashObj      *rangeStart;
  int32_t        lastGroupIdx;
  
  bool           groupDone;
  bool           allDone;
  SSDataBlock   *existDataBlock;
} STimeEveryOperatorInfo;

typedef struct SLimitOperatorInfo {
  int64_t   limit;
  int64_t   total;
} SLimitOperatorInfo;

typedef struct SSLimitOperatorInfo {
  int64_t      groupTotal;
  int64_t      currentGroupOffset;

  int64_t      rowsTotal;
  int64_t      currentOffset;
  SLimitVal    limit;
  SLimitVal    slimit;

  char       **prevRow;
  SArray      *orderColumnList;
  bool         hasPrev;
  bool         ignoreCurrentGroup;
  bool         multigroupResult;
  SSDataBlock *pRes;   // result buffer
  SSDataBlock *pPrevBlock;
  int64_t      capacity;
  int64_t      threshold;
} SSLimitOperatorInfo;

typedef struct SFilterOperatorInfo {
  SSingleColumnFilterInfo *pFilterInfo;
  int32_t numOfFilterCols;
} SFilterOperatorInfo;

typedef struct SFillOperatorInfo {
  SFillInfo   *pFillInfo;
  SSDataBlock *pRes;
  int64_t      totalInputRows;
  void       **p;
  SSDataBlock *existNewGroupBlock;
  bool         multigroupResult;
} SFillOperatorInfo;

typedef struct SGroupbyOperatorInfo {
  SOptrBasicInfo binfo;
  int32_t        colIndex;
  char          *prevData;   // previous group by value
} SGroupbyOperatorInfo;

typedef struct SSWindowOperatorInfo {
  SOptrBasicInfo binfo;
  STimeWindow    curWindow;  // current time window
  TSKEY          prevTs;     // previous timestamp
  int32_t        numOfRows;  // number of rows
  int32_t        start;      // start row index
  bool           reptScan;    // next round scan
} SSWindowOperatorInfo;

typedef struct SStateWindowOperatorInfo {
  SOptrBasicInfo binfo;
  STimeWindow    curWindow;  // current time window
  int32_t        numOfRows;  // number of rows
  int32_t        colIndex;      // start row index
  int32_t        start;
  char*          prevData;    // previous data 
  bool           reptScan;
} SStateWindowOperatorInfo;

typedef struct SDistinctDataInfo {
  int32_t index;
  int32_t type;
  int32_t bytes;
} SDistinctDataInfo; 

typedef struct SDistinctOperatorInfo {
  SHashObj         *pSet;
  SSDataBlock      *pRes;
  bool              recordNullVal;  //has already record the null value, no need to try again
  int64_t           threshold;
  int64_t           outputCapacity;
  int32_t           totalBytes; 
  char*             buf;
  SArray*           pDistinctDataInfo; 
} SDistinctOperatorInfo;

struct SGlobalMerger;

typedef struct SMultiwayMergeInfo {
  struct SGlobalMerger *pMerge;
  SOptrBasicInfo       binfo;
  int32_t              bufCapacity;
  int64_t              seed;
  char               **prevRow;
  SArray              *orderColumnList;
  int32_t              resultRowFactor;

  bool                 hasGroupColData;
  char               **currentGroupColData;
  SArray              *groupColumnList;
  bool                 hasDataBlockForNewGroup;
  SSDataBlock         *pExistBlock;

  SArray              *udfInfo;
  bool                 hasPrev;
  bool                 multiGroupResults;
} SMultiwayMergeInfo;

// todo support the disk-based sort
typedef struct SOrderOperatorInfo {
  int32_t      colIndex;
  int32_t      order;
  SSDataBlock *pDataBlock;
} SOrderOperatorInfo;

void appendUpstream(SOperatorInfo* p, SOperatorInfo* pUpstream);

SOperatorInfo* createDataBlocksOptScanInfo(void* pTsdbQueryHandle, SQueryRuntimeEnv* pRuntimeEnv, int32_t repeatTime, int32_t reverseTime);
SOperatorInfo* createTableScanOperator(void* pTsdbQueryHandle, SQueryRuntimeEnv* pRuntimeEnv, int32_t repeatTime);
SOperatorInfo* createTableSeqScanOperator(void* pTsdbQueryHandle, SQueryRuntimeEnv* pRuntimeEnv);

SOperatorInfo* createAggregateOperatorInfo(SQueryRuntimeEnv* pRuntimeEnv, SOperatorInfo* upstream, SExprInfo* pExpr, int32_t numOfOutput);
SOperatorInfo* createProjectOperatorInfo(SQueryRuntimeEnv* pRuntimeEnv, SOperatorInfo* upstream, SExprInfo* pExpr, int32_t numOfOutput);
SOperatorInfo* createLimitOperatorInfo(SQueryRuntimeEnv* pRuntimeEnv, SOperatorInfo* upstream);
SOperatorInfo* createTimeIntervalOperatorInfo(SQueryRuntimeEnv* pRuntimeEnv, SOperatorInfo* upstream, SExprInfo* pExpr, int32_t numOfOutput);
SOperatorInfo* createSWindowOperatorInfo(SQueryRuntimeEnv* pRuntimeEnv, SOperatorInfo* upstream, SExprInfo* pExpr, int32_t numOfOutput);
SOperatorInfo* createFillOperatorInfo(SQueryRuntimeEnv* pRuntimeEnv, SOperatorInfo* upstream, SExprInfo* pExpr, int32_t numOfOutput, bool multigroupResult);
SOperatorInfo* createGroupbyOperatorInfo(SQueryRuntimeEnv* pRuntimeEnv, SOperatorInfo* upstream, SExprInfo* pExpr, int32_t numOfOutput);
SOperatorInfo* createMultiTableAggOperatorInfo(SQueryRuntimeEnv* pRuntimeEnv, SOperatorInfo* upstream, SExprInfo* pExpr, int32_t numOfOutput);
SOperatorInfo* createMultiTableTimeIntervalOperatorInfo(SQueryRuntimeEnv* pRuntimeEnv, SOperatorInfo* upstream, SExprInfo* pExpr, int32_t numOfOutput);
SOperatorInfo* createTimeEveryOperatorInfo(SQueryRuntimeEnv* pRuntimeEnv, SOperatorInfo* upstream, SExprInfo* pExpr, int32_t numOfOutput);
SOperatorInfo* createTagScanOperatorInfo(SQueryRuntimeEnv* pRuntimeEnv, SExprInfo* pExpr, int32_t numOfOutput);
SOperatorInfo* createDistinctOperatorInfo(SQueryRuntimeEnv* pRuntimeEnv, SOperatorInfo* upstream, SExprInfo* pExpr, int32_t numOfOutput);
SOperatorInfo* createTableBlockInfoScanOperator(void* pTsdbQueryHandle, SQueryRuntimeEnv* pRuntimeEnv);
SOperatorInfo* createMultiwaySortOperatorInfo(SQueryRuntimeEnv* pRuntimeEnv, SExprInfo* pExpr, int32_t numOfOutput,
                                              int32_t numOfRows, void* merger);
SOperatorInfo* createGlobalAggregateOperatorInfo(SQueryRuntimeEnv* pRuntimeEnv, SOperatorInfo* upstream, SExprInfo* pExpr, int32_t numOfOutput, void* param, SArray* pUdfInfo, bool groupResultMixedUp);
SOperatorInfo* createStatewindowOperatorInfo(SQueryRuntimeEnv* pRuntimeEnv, SOperatorInfo* upstream, SExprInfo* pExpr, int32_t numOfOutput);
SOperatorInfo* createSLimitOperatorInfo(SQueryRuntimeEnv* pRuntimeEnv, SOperatorInfo* upstream, SExprInfo* pExpr, int32_t numOfOutput, void* merger, bool multigroupResult);
SOperatorInfo* createFilterOperatorInfo(SQueryRuntimeEnv* pRuntimeEnv, SOperatorInfo* upstream, SExprInfo* pExpr,
                                        int32_t numOfOutput, SColumnInfo* pCols, int32_t numOfFilter);

SOperatorInfo* createJoinOperatorInfo(SOperatorInfo** pUpstream, int32_t numOfUpstream, SSchema* pSchema, int32_t numOfOutput);
SOperatorInfo* createOrderOperatorInfo(SQueryRuntimeEnv* pRuntimeEnv, SOperatorInfo* upstream, SExprInfo* pExpr, int32_t numOfOutput, SOrderVal* pOrderVal);

SSDataBlock* doGlobalAggregate(void* param, bool* newgroup);
SSDataBlock* doMultiwayMergeSort(void* param, bool* newgroup);
SSDataBlock* doSLimit(void* param, bool* newgroup);

int32_t doCreateFilterInfo(SColumnInfo* pCols, int32_t numOfCols, int32_t numOfFilterCols, SSingleColumnFilterInfo** pFilterInfo, uint64_t qId);
void doSetFilterColumnInfo(SSingleColumnFilterInfo* pFilterInfo, int32_t numOfFilterCols, SSDataBlock* pBlock);
bool doFilterDataBlock(SSingleColumnFilterInfo* pFilterInfo, int32_t numOfFilterCols, int32_t numOfRows, int8_t* p);
void doCompactSDataBlock(SSDataBlock* pBlock, int32_t numOfRows, int8_t* p);

SSDataBlock* createOutputBuf(SExprInfo* pExpr, int32_t numOfOutput, int32_t numOfRows);

void* destroyOutputBuf(SSDataBlock* pBlock);
void* doDestroyFilterInfo(SSingleColumnFilterInfo* pFilterInfo, int32_t numOfFilterCols);

void setInputDataBlock(SOperatorInfo* pOperator, SQLFunctionCtx* pCtx, SSDataBlock* pBlock, int32_t order);
int32_t getNumOfResult(SQueryRuntimeEnv *pRuntimeEnv, SQLFunctionCtx* pCtx, int32_t numOfOutput);
void finalizeQueryResult(SOperatorInfo* pOperator, SQLFunctionCtx* pCtx, SResultRowInfo* pResultRowInfo, int32_t* rowCellInfoOffset);
void updateOutputBuf(SOptrBasicInfo* pBInfo, int32_t *bufCapacity, int32_t numOfInputRows);
void clearOutputBuf(SOptrBasicInfo* pBInfo, int32_t *bufCapacity);
void copyTsColoum(SSDataBlock* pRes, SQLFunctionCtx* pCtx, int32_t numOfOutput);

void freeParam(SQueryParam *param);
int32_t convertQueryMsg(SQueryTableMsg *pQueryMsg, SQueryParam* param);
int32_t createQueryFunc(SQueriedTableInfo* pTableInfo, int32_t numOfOutput, SExprInfo** pExprInfo,
                        SSqlExpr** pExprMsg, SColumnInfo* pTagCols, int32_t queryType, void* pMsg, SUdfInfo* pUdfInfo);

int32_t createIndirectQueryFuncExprFromMsg(SQueryTableMsg *pQueryMsg, int32_t numOfOutput, SExprInfo **pExprInfo,
                                           SSqlExpr **pExpr, SExprInfo *prevExpr, SUdfInfo *pUdfInfo);

int32_t createQueryFilter(char *data, uint16_t len, void** pFilters);

SGroupbyExpr *createGroupbyExprFromMsg(SQueryTableMsg *pQueryMsg, SColIndex *pColIndex, int32_t *code);
SQInfo *createQInfoImpl(SQueryTableMsg *pQueryMsg, SGroupbyExpr *pGroupbyExpr, SExprInfo *pExprs,
                        SExprInfo *pSecExprs, STableGroupInfo *pTableGroupInfo, SColumnInfo* pTagCols, void* pFilters, int32_t vgId, char* sql, uint64_t qId, SUdfInfo* pUdfInfo);

int32_t initQInfo(STsBufInfo* pTsBufInfo, void* tsdb, void* sourceOptr, SQInfo* pQInfo, SQueryParam* param, char* start,
                  int32_t prevResultLen, void* merger);

int32_t createFilterInfo(SQueryAttr* pQueryAttr, uint64_t qId);
void freeColumnFilterInfo(SColumnFilterInfo* pFilter, int32_t numOfFilters);

STableQueryInfo *createTableQueryInfo(SQueryAttr* pQueryAttr, void* pTable, bool groupbyColumn, STimeWindow win, void* buf);
STableQueryInfo* createTmpTableQueryInfo(STimeWindow win);

int32_t buildArithmeticExprFromMsg(SExprInfo *pArithExprInfo, void *pQueryMsg);

bool isQueryKilled(SQInfo *pQInfo);
int32_t checkForQueryBuf(size_t numOfTables);
bool checkNeedToCompressQueryCol(SQInfo *pQInfo);
bool doBuildResCheck(SQInfo* pQInfo);
void setQueryStatus(SQueryRuntimeEnv *pRuntimeEnv, int8_t status);

bool onlyQueryTags(SQueryAttr* pQueryAttr);
void destroyUdfInfo(SUdfInfo* pUdfInfo);

bool isValidQInfo(void *param);

int32_t doDumpQueryResult(SQInfo *pQInfo, char *data, int8_t compressed, int32_t *compLen);

size_t getResultSize(SQInfo *pQInfo, int64_t *numOfRows);
void setQueryKilled(SQInfo *pQInfo);

void publishOperatorProfEvent(SOperatorInfo* operatorInfo, EQueryProfEventType eventType);
void publishQueryAbortEvent(SQInfo* pQInfo, int32_t code);
void calculateOperatorProfResults(SQInfo* pQInfo);
void queryCostStatis(SQInfo *pQInfo);

void freeQInfo(SQInfo *pQInfo);
void freeQueryAttr(SQueryAttr *pQuery);

int32_t getMaximumIdleDurationSec();

void doInvokeUdf(SUdfInfo* pUdfInfo, SQLFunctionCtx *pCtx, int32_t idx, int32_t type);
int32_t getColumnDataFromId(void *param, int32_t id, void **data);

#endif  // TDENGINE_QEXECUTOR_H<|MERGE_RESOLUTION|>--- conflicted
+++ resolved
@@ -402,11 +402,7 @@
   int32_t          dataReady;   // denote if query result is ready or not
   void*            rspContext;  // response context
   int64_t          startExecTs; // start to exec timestamp
-<<<<<<< HEAD
-  int64_t          lastRetrieveTs; // last retrieve timestamp
-=======
   int64_t          lastRetrieveTs; // last retrieve timestamp  
->>>>>>> be11f941
   char*            sql;         // query sql string
   SQueryCostInfo   summary;
 } SQInfo;
