/*
 * Copyright (c) 2019 TAOS Data, Inc. <jhtao@taosdata.com>
 *
 * This program is free software: you can use, redistribute, and/or modify
 * it under the terms of the GNU Affero General Public License, version 3
 * or later ("AGPL"), as published by the Free Software Foundation.
 *
 * This program is distributed in the hope that it will be useful, but WITHOUT
 * ANY WARRANTY; without even the implied warranty of MERCHANTABILITY or
 * FITNESS FOR A PARTICULAR PURPOSE.
 *
 * You should have received a copy of the GNU Affero General Public License
 * along with this program. If not, see <http://www.gnu.org/licenses/>.
 */

#ifndef TDENGINE_QSQLPARSER_H
#define TDENGINE_QSQLPARSER_H

#ifdef __cplusplus
extern "C" {
#endif

#include "taos.h"
#include "taosmsg.h"
#include "tstoken.h"
#include "tstrbuild.h"
#include "tvariant.h"

#define ParseTOKENTYPE SStrToken
extern char tTokenTypeSwitcher[13];

#define toTSDBType(x)                          \
  do {                                         \
    if ((x) >= tListLen(tTokenTypeSwitcher)) { \
      (x) = TSDB_DATA_TYPE_BINARY;             \
    } else {                                   \
      (x) = tTokenTypeSwitcher[(x)];           \
    }                                          \
  } while (0)

typedef struct SLimitVal {
  int64_t limit;
  int64_t offset;
} SLimitVal;

typedef struct SOrderVal {
  uint32_t order;
  int32_t orderColId;
} SOrderVal;

typedef struct tVariantListItem {
  tVariant pVar;
  uint8_t  sortOrder;
} tVariantListItem;

typedef struct SIntervalVal {
  SStrToken interval;
  SStrToken offset;
} SIntervalVal;

typedef struct SQuerySQL {
  struct tSQLExprList *pSelection;   // select clause
  SArray *             from;         // from clause  SArray<tVariantListItem>
  struct tSQLExpr *    pWhere;       // where clause [optional]
  SArray *             pGroupby;     // groupby clause, only for tags[optional], SArray<tVariantListItem>
  SArray *             pSortOrder;   // orderby [optional], SArray<tVariantListItem>
  SStrToken            interval;     // interval [optional]
  SStrToken            offset;       // offset window [optional]
  SStrToken            sliding;      // sliding window [optional]
  SLimitVal            limit;        // limit offset [optional]
  SLimitVal            slimit;       // group limit offset [optional]
  SArray *             fillType;     // fill type[optional], SArray<tVariantListItem>
  SStrToken            selectToken;  // sql string
} SQuerySQL;

typedef struct SCreatedTableInfo {
  SStrToken  name;        // table name token
  SStrToken  stableName;  // super table name token , for using clause
  SArray    *pTagVals;    // create by using super table, tag value
  char      *fullname;    // table full name
  STagData   tagdata;     // true tag data, super table full name is in STagData
  int8_t     igExist;     // ignore if exists
} SCreatedTableInfo;

typedef struct SCreateTableSQL {
  SStrToken    name;  // table name, create table [name] xxx
  int8_t       type;  // create normal table/from super table/ stream
  bool         existCheck;

  struct {
    SArray    *pTagColumns; // SArray<TAOS_FIELD>
    SArray    *pColumns;    // SArray<TAOS_FIELD>
  } colInfo;

  SArray      *childTableInfo;        // SArray<SCreatedTableInfo>
  SQuerySQL   *pSelect;
} SCreateTableSQL;

typedef struct SAlterTableInfo {
  SStrToken     name;
  int16_t       tableType;
  int16_t       type;
  STagData      tagData;
  SArray       *pAddColumns; // SArray<TAOS_FIELD>
  SArray       *varList;  // set t=val or: change src dst, SArray<tVariantListItem>
} SAlterTableInfo;

typedef struct SCreateDbInfo {
  SStrToken dbname;
  int32_t   replica;
  int32_t   cacheBlockSize;
  int32_t   maxTablesPerVnode;
  int32_t   numOfBlocks;
  int32_t   daysPerFile;
  int32_t   minRowsPerBlock;
  int32_t   maxRowsPerBlock;
  int32_t   fsyncPeriod;
  int64_t   commitTime;
  int32_t   walLevel;
  int32_t   quorum;
  int32_t   compressionLevel;
  SStrToken precision;
  bool      ignoreExists;
  int8_t    update;
  int8_t    cachelast; 
  SArray    *keep;
} SCreateDbInfo;

typedef struct SCreateAcctInfo {
  int32_t   maxUsers;
  int32_t   maxDbs;
  int32_t   maxTimeSeries;
  int32_t   maxStreams;
  int32_t   maxPointsPerSecond;
  int64_t   maxStorage;
  int64_t   maxQueryTime;
  int32_t   maxConnections;
  SStrToken stat;
} SCreateAcctInfo;

typedef struct SShowInfo {
  uint8_t showType;
  SStrToken prefix;
  SStrToken pattern;
} SShowInfo;

typedef struct SUserInfo {
  SStrToken user;
  SStrToken passwd;
  SStrToken privilege;
  int16_t   type;
} SUserInfo;

<<<<<<< HEAD
typedef struct SMiscInfo {
//  int32_t    nTokens; /* Number of expressions on the list */
//  int32_t    nAlloc;  /* Number of entries allocated below */
//  SStrToken *a;       /* one entry for element */
  SArray    *a;         // SArray<SStrToken>
  bool       existsCheck;
  SUserInfo  user;
=======
typedef struct tDCLSQL {
  int32_t    nTokens; /* Number of expressions on the list */
  int32_t    nAlloc;  /* Number of entries allocated below */
  SStrToken *a;       /* one entry for element */
  bool  existsCheck;
  int16_t    tableType;
  
>>>>>>> 4b3eafad
  union {
    SCreateDbInfo   dbOpt;
    SCreateAcctInfo acctOpt;
    SShowInfo       showOpt;
    SStrToken       id;
  };
} SMiscInfo;

typedef struct SSubclauseInfo {  // "UNION" multiple select sub-clause
  SQuerySQL **pClause;
  int32_t     numOfClause;
} SSubclauseInfo;

typedef struct SSqlInfo {
  int32_t            type;
  bool               valid;
  SSubclauseInfo     subclauseInfo;
  char               msg[256];
  union {
    SCreateTableSQL  *pCreateTableInfo;
    SAlterTableInfo  *pAlterInfo;
    SMiscInfo        *pMiscInfo;
  };
} SSqlInfo;

typedef struct tSQLExpr {
  uint32_t         nSQLOptr;    // TK_FUNCTION: sql function, TK_LE: less than(binary expr)
  
  // the full sql string of function(col, param), which is actually the raw
  // field name, since the function name is kept in nSQLOptr already
  SStrToken        operand;
  SStrToken        colInfo;     // field id
  tVariant         val;         // value only for string, float, int
  SStrToken        token;       // original sql expr string

  struct tSQLExpr *pLeft;       // left child
  struct tSQLExpr *pRight;      // right child
  struct tSQLExprList *pParam;  // function parameters
} tSQLExpr;

// used in select clause. select <tSQLExprList> from xxx
typedef struct tSqlExprItem {
  tSQLExpr *pNode;      // The list of expressions
  char *    aliasName;  // alias name, null-terminated string
} tSqlExprItem;

// todo refactor by using SArray
typedef struct tSQLExprList {
  int32_t       nExpr;  /* Number of expressions on the list */
  int32_t       nAlloc; /* Number of entries allocated below */
  tSqlExprItem *a;      /* One entry for each expression */
} tSQLExprList;

/**
 *
 * @param yyp      The parser
 * @param yymajor  The major token code number
 * @param yyminor  The value for the token
 */
void Parse(void *yyp, int yymajor, ParseTOKENTYPE yyminor, SSqlInfo *);

/**
 *
 * @param p         The parser to be deleted
 * @param freeProc  Function used to reclaim memory
 */
void ParseFree(void *p, void (*freeProc)(void *));

SArray *tVariantListAppend(SArray *pList, tVariant *pVar, uint8_t sortOrder);
SArray *tVariantListInsert(SArray *pList, tVariant *pVar, uint8_t sortOrder, int32_t index);
SArray *tVariantListAppendToken(SArray *pList, SStrToken *pAliasToken, uint8_t sortOrder);

tSQLExpr *tSqlExprCreate(tSQLExpr *pLeft, tSQLExpr *pRight, int32_t optrType);

void tSqlExprDestroy(tSQLExpr *pExpr);

tSQLExprList *tSqlExprListAppend(tSQLExprList *pList, tSQLExpr *pNode, SStrToken *pToken);

void tSqlExprListDestroy(tSQLExprList *pList);

SQuerySQL *tSetQuerySqlElems(SStrToken *pSelectToken, tSQLExprList *pSelection, SArray *pFrom, tSQLExpr *pWhere,
                             SArray *pGroupby, SArray *pSortOrder, SIntervalVal *pInterval,
                             SStrToken *pSliding, SArray *pFill, SLimitVal *pLimit, SLimitVal *pGLimit);

SCreateTableSQL *tSetCreateSqlElems(SArray *pCols, SArray *pTags, SQuerySQL *pSelect, int32_t type);

void tSqlExprNodeDestroy(tSQLExpr *pExpr);

<<<<<<< HEAD
SAlterTableInfo *  tAlterTableSqlElems(SStrToken *pTableName, SArray *pCols, SArray *pVals, int32_t type);
=======
SAlterTableSQL *  tAlterTableSqlElems(SStrToken *pTableName, SArray *pCols, SArray *pVals, int32_t type, int16_t tableTable);
>>>>>>> 4b3eafad
SCreatedTableInfo createNewChildTableInfo(SStrToken *pTableName, SArray *pTagVals, SStrToken *pToken, SStrToken* igExists);

void destroyAllSelectClause(SSubclauseInfo *pSql);
void doDestroyQuerySql(SQuerySQL *pSql);
void freeCreateTableInfo(void* p);

SSqlInfo       *      setSqlInfo(SSqlInfo *pInfo, void *pSqlExprInfo, SStrToken *pTableName, int32_t type);
SSubclauseInfo *setSubclause(SSubclauseInfo *pClause, void *pSqlExprInfo);

SSubclauseInfo *appendSelectClause(SSubclauseInfo *pInfo, void *pSubclause);

void setCreatedTableName(SSqlInfo *pInfo, SStrToken *pTableNameToken, SStrToken *pIfNotExists);

void SqlInfoDestroy(SSqlInfo *pInfo);

void setDCLSQLElems(SSqlInfo *pInfo, int32_t type, int32_t nParams, ...);
void setDropDbTableInfo(SSqlInfo *pInfo, int32_t type, SStrToken* pToken, SStrToken* existsCheck,int16_t tableType);
void setShowOptions(SSqlInfo *pInfo, int32_t type, SStrToken* prefix, SStrToken* pPatterns);

SMiscInfo *tTokenListAppend(SMiscInfo *pTokenList, SStrToken *pToken);

void setCreateDBSQL(SSqlInfo *pInfo, int32_t type, SStrToken *pToken, SCreateDbInfo *pDB, SStrToken *pIgExists);

void setCreateAcctSql(SSqlInfo *pInfo, int32_t type, SStrToken *pName, SStrToken *pPwd, SCreateAcctInfo *pAcctInfo);
void setCreateUserSql(SSqlInfo *pInfo, SStrToken *pName, SStrToken *pPasswd);
void setKillSql(SSqlInfo *pInfo, int32_t type, SStrToken *ip);
void setAlterUserSql(SSqlInfo *pInfo, int16_t type, SStrToken *pName, SStrToken* pPwd, SStrToken *pPrivilege);

void setDefaultCreateDbOption(SCreateDbInfo *pDBInfo);

// prefix show db.tables;
void setDbName(SStrToken *pCpxName, SStrToken *pDb);

tSQLExpr *tSqlExprIdValueCreate(SStrToken *pToken, int32_t optrType);

tSQLExpr *tSqlExprCreateFunction(tSQLExprList *pList, SStrToken *pFuncToken, SStrToken *endToken, int32_t optType);

void tSqlSetColumnInfo(TAOS_FIELD *pField, SStrToken *pName, TAOS_FIELD *pType);

void tSqlSetColumnType(TAOS_FIELD *pField, SStrToken *type);

void *ParseAlloc(void *(*mallocProc)(size_t));

enum {
  TSQL_NODE_TYPE_EXPR  = 0x1,
  TSQL_NODE_TYPE_ID    = 0x2,
  TSQL_NODE_TYPE_VALUE = 0x4,
};

#define NON_ARITHMEIC_EXPR 0
#define NORMAL_ARITHMETIC  1
#define AGG_ARIGHTMEIC     2

SSqlInfo qSQLParse(const char *str);

#ifdef __cplusplus
}
#endif

#endif  // TDENGINE_QSQLPARSER_H<|MERGE_RESOLUTION|>--- conflicted
+++ resolved
@@ -151,23 +151,11 @@
   int16_t   type;
 } SUserInfo;
 
-<<<<<<< HEAD
 typedef struct SMiscInfo {
-//  int32_t    nTokens; /* Number of expressions on the list */
-//  int32_t    nAlloc;  /* Number of entries allocated below */
-//  SStrToken *a;       /* one entry for element */
   SArray    *a;         // SArray<SStrToken>
   bool       existsCheck;
+  int16_t    tableType;
   SUserInfo  user;
-=======
-typedef struct tDCLSQL {
-  int32_t    nTokens; /* Number of expressions on the list */
-  int32_t    nAlloc;  /* Number of entries allocated below */
-  SStrToken *a;       /* one entry for element */
-  bool  existsCheck;
-  int16_t    tableType;
-  
->>>>>>> 4b3eafad
   union {
     SCreateDbInfo   dbOpt;
     SCreateAcctInfo acctOpt;
@@ -256,11 +244,7 @@
 
 void tSqlExprNodeDestroy(tSQLExpr *pExpr);
 
-<<<<<<< HEAD
-SAlterTableInfo *  tAlterTableSqlElems(SStrToken *pTableName, SArray *pCols, SArray *pVals, int32_t type);
-=======
-SAlterTableSQL *  tAlterTableSqlElems(SStrToken *pTableName, SArray *pCols, SArray *pVals, int32_t type, int16_t tableTable);
->>>>>>> 4b3eafad
+SAlterTableInfo *  tAlterTableSqlElems(SStrToken *pTableName, SArray *pCols, SArray *pVals, int32_t type, int16_t tableTable);
 SCreatedTableInfo createNewChildTableInfo(SStrToken *pTableName, SArray *pTagVals, SStrToken *pToken, SStrToken* igExists);
 
 void destroyAllSelectClause(SSubclauseInfo *pSql);
@@ -280,9 +264,7 @@
 void setDropDbTableInfo(SSqlInfo *pInfo, int32_t type, SStrToken* pToken, SStrToken* existsCheck,int16_t tableType);
 void setShowOptions(SSqlInfo *pInfo, int32_t type, SStrToken* prefix, SStrToken* pPatterns);
 
-SMiscInfo *tTokenListAppend(SMiscInfo *pTokenList, SStrToken *pToken);
-
-void setCreateDBSQL(SSqlInfo *pInfo, int32_t type, SStrToken *pToken, SCreateDbInfo *pDB, SStrToken *pIgExists);
+void setCreateDbInfo(SSqlInfo *pInfo, int32_t type, SStrToken *pToken, SCreateDbInfo *pDB, SStrToken *pIgExists);
 
 void setCreateAcctSql(SSqlInfo *pInfo, int32_t type, SStrToken *pName, SStrToken *pPwd, SCreateAcctInfo *pAcctInfo);
 void setCreateUserSql(SSqlInfo *pInfo, SStrToken *pName, SStrToken *pPasswd);
