/*
 * Copyright (c) 2019 TAOS Data, Inc. <jhtao@taosdata.com>
 *
 * This program is free software: you can use, redistribute, and/or modify
 * it under the terms of the GNU Affero General Public License, version 3
 * or later ("AGPL"), as published by the Free Software Foundation.
 *
 * This program is distributed in the hope that it will be useful, but WITHOUT
 * ANY WARRANTY; without even the implied warranty of MERCHANTABILITY or
 * FITNESS FOR A PARTICULAR PURPOSE.
 *
 * You should have received a copy of the GNU Affero General Public License
 * along with this program. If not, see <http://www.gnu.org/licenses/>.
 */

#ifndef TDENGINE_QSQLPARSER_H
#define TDENGINE_QSQLPARSER_H

#ifdef __cplusplus
extern "C" {
#endif

#include "taos.h"
#include "taosmsg.h"
#include "tstrbuild.h"
#include "ttoken.h"
#include "tvariant.h"

#define ParseTOKENTYPE SStrToken

#define NON_ARITHMEIC_EXPR 0
#define NORMAL_ARITHMETIC  1
#define AGG_ARIGHTMEIC     2

enum SQL_NODE_TYPE {
  SQL_NODE_TABLE_COLUMN= 1,
  SQL_NODE_SQLFUNCTION = 2,
  SQL_NODE_VALUE       = 3,
  SQL_NODE_EXPR        = 4,
};

enum SQL_NODE_FROM_TYPE {
  SQL_NODE_FROM_SUBQUERY   = 1,
  SQL_NODE_FROM_TABLELIST  = 2,
};

enum SQL_EXPR_FLAG {
  EXPR_FLAG_TS_ERROR = 1,
  EXPR_FLAG_NS_TIMESTAMP = 2,
  EXPR_FLAG_TIMESTAMP_VAR = 3,
};

extern char tTokenTypeSwitcher[13];

#define toTSDBType(x)                          \
  do {                                         \
    if ((x) >= tListLen(tTokenTypeSwitcher)) { \
      (x) = TSDB_DATA_TYPE_BINARY;             \
    } else {                                   \
      (x) = tTokenTypeSwitcher[(x)];           \
    }                                          \
  } while (0)

#define TPARSER_HAS_TOKEN(_t)      ((_t).n > 0)
#define TPARSER_SET_NONE_TOKEN(_t) ((_t).n = 0)

typedef struct SLimitVal {
  int64_t            limit;
  int64_t            offset;
} SLimitVal;

typedef struct SOrderVal {
  uint32_t           order;
  int32_t            orderColId;
} SOrderVal;

typedef struct tVariantListItem {
  tVariant           pVar;
  uint8_t            sortOrder;
} tVariantListItem;

typedef struct SIntervalVal {
  SStrToken          interval;
  SStrToken          offset;
} SIntervalVal;

typedef struct SSessionWindowVal {
  SStrToken          col;
  SStrToken          gap;
} SSessionWindowVal;

typedef struct SWindowStateVal {
  SStrToken          col;
} SWindowStateVal;

struct SRelationInfo;

typedef struct SSqlNode {
  struct SArray     *pSelNodeList; // select clause
  struct SRelationInfo  *from;     // from clause SArray<SSqlNode>
  struct tSqlExpr   *pWhere;       // where clause [optional]
  SArray            *pGroupby;     // groupby clause, only for tags[optional], SArray<tVariantListItem>
  SArray            *pSortOrder;   // orderby [optional],  SArray<tVariantListItem>
  SArray            *fillType;     // fill type[optional], SArray<tVariantListItem>
  SIntervalVal       interval;     // (interval, interval_offset) [optional]
  SSessionWindowVal  sessionVal;   // session window [optional]
  SWindowStateVal    windowstateVal; // window_state(col) [optional]
  SStrToken          sliding;      // sliding window [optional]
  SLimitVal          limit;        // limit offset [optional]
  SLimitVal          slimit;       // group limit offset [optional]
  SStrToken          sqlstr;       // sql string in select clause
  struct tSqlExpr   *pHaving;      // having clause [optional]
} SSqlNode;

typedef struct SRelElementPair {
  union {
    SStrToken  tableName;
    SArray    *pSubquery;
  };

  SStrToken aliasName;
} SRelElementPair;

typedef struct SRelationInfo {
  int32_t       type;        // nested query|table name list
  SArray       *list;        // SArray<SRelElementPair>
} SRelationInfo;

typedef struct SCreatedTableInfo {
  SStrToken          name;        // table name token
  SStrToken          stableName;  // super table name token , for using clause
  SArray            *pTagNames;   // create by using super table, tag name
  SArray            *pTagVals;    // create by using super table, tag value
  char              *fullname;    // table full name
  STagData           tagdata;     // true tag data, super table full name is in STagData
  int8_t             igExist;     // ignore if exists
} SCreatedTableInfo;

typedef struct SCreateTableSql {
  SStrToken          name;  // table name, create table [name] xxx
  int8_t             type;  // create normal table/from super table/ stream
  bool               existCheck;

  struct {
    SArray          *pTagColumns; // SArray<TAOS_FIELD>
    SArray          *pColumns;    // SArray<TAOS_FIELD>
  } colInfo;

  SArray            *childTableInfo;        // SArray<SCreatedTableInfo>
  SSqlNode          *pSelect;
} SCreateTableSql;

typedef struct SAlterTableInfo {
  SStrToken          name;
  int16_t            tableType;
  int16_t            type;
  STagData           tagData;
  SArray            *pAddColumns; // SArray<TAOS_FIELD>
  SArray            *varList;     // set t=val or: change src dst, SArray<tVariantListItem>
} SAlterTableInfo;

typedef struct SCreateDbInfo {
  SStrToken          dbname;
  int32_t            replica;
  int32_t            cacheBlockSize;
  int32_t            maxTablesPerVnode;
  int32_t            numOfBlocks;
  int32_t            daysPerFile;
  int32_t            minRowsPerBlock;
  int32_t            maxRowsPerBlock;
  int32_t            fsyncPeriod;
  int64_t            commitTime;
  int32_t            walLevel;
  int32_t            quorum;
  int32_t            compressionLevel;
  SStrToken          precision;
  bool               ignoreExists;
  int8_t             update;
  int8_t             cachelast;
  SArray            *keep;
  int8_t             dbType;
  int16_t            partitions;
} SCreateDbInfo;

typedef struct SCreateFuncInfo {
  SStrToken name;
  SStrToken path;
  int32_t   type;
  int32_t   bufSize;
  TAOS_FIELD output;
} SCreateFuncInfo;


typedef struct SCreateAcctInfo {
  int32_t            maxUsers;
  int32_t            maxDbs;
  int32_t            maxTimeSeries;
  int32_t            maxStreams;
  int32_t            maxPointsPerSecond;
  int64_t            maxStorage;
  int64_t            maxQueryTime;
  int32_t            maxConnections;
  SStrToken          stat;
} SCreateAcctInfo;

typedef struct SShowInfo {
  uint8_t            showType;
  SStrToken          prefix;
  SStrToken          pattern;
} SShowInfo;

typedef struct SUserInfo {
  SStrToken          user;
  SStrToken          passwd;
  SStrToken          privilege;
  int16_t            type;
} SUserInfo;

typedef struct SMiscInfo {
  SArray            *a;         // SArray<SStrToken>
  bool               existsCheck;
  int16_t            dbType;
  int16_t            tableType;
  SUserInfo          user;
  union {
    SCreateDbInfo   dbOpt;
    SCreateAcctInfo acctOpt;
    SCreateFuncInfo funcOpt;
    SShowInfo       showOpt;
    SStrToken       id;
  };
} SMiscInfo;

typedef struct SSqlInfo {
  int32_t            type;
  bool               valid;
  SArray            *list;    // todo refactor
  char               msg[256];
  SArray            *funcs;
  union {
    SCreateTableSql *pCreateTableInfo;
    SAlterTableInfo *pAlterInfo;
    SMiscInfo       *pMiscInfo;
  };
} SSqlInfo;

typedef struct tSqlExpr {
  uint16_t           type;       // sql node type
  uint32_t           tokenId;    // TK_LE: less than(binary expr)

<<<<<<< HEAD
  // the whole string of the function(col, param), while the function name is kept in token
  SStrToken          operand;
  int32_t            functionId;  // function id
=======
  // the whole string of the function(col, param), while the function name is kept in exprToken
  struct {
    SStrToken        operand;
    struct SArray   *paramList;      // function parameters list
  } Expr;
>>>>>>> 9dd40166

  uint32_t           functionId;  // function id, todo remove it
  SStrToken          columnName;  // table column info
  tVariant           value;       // the use input value
  SStrToken          exprToken;   // original sql expr string
  uint32_t           flags;       // todo remove it
  
  struct tSqlExpr   *pLeft;       // left child
  struct tSqlExpr   *pRight;      // right child
} tSqlExpr;

// used in select clause. select <SArray> from xxx
typedef struct tSqlExprItem {
  tSqlExpr          *pNode;      // The list of expressions
  char              *aliasName;  // alias name, null-terminated string
  bool               distinct;
} tSqlExprItem;

SArray *tVariantListAppend(SArray *pList, tVariant *pVar, uint8_t sortOrder);
SArray *tVariantListInsert(SArray *pList, tVariant *pVar, uint8_t sortOrder, int32_t index);
SArray *tVariantListAppendToken(SArray *pList, SStrToken *pAliasToken, uint8_t sortOrder);

SRelationInfo *setTableNameList(SRelationInfo* pFromInfo, SStrToken *pName, SStrToken* pAlias);
void          *destroyRelationInfo(SRelationInfo* pFromInfo);
SRelationInfo *addSubqueryElem(SRelationInfo* pRelationInfo, SArray* pSub, SStrToken* pAlias);

// sql expr leaf node
tSqlExpr *tSqlExprCreateIdValue(SStrToken *pToken, int32_t optrType);
tSqlExpr *tSqlExprCreateFunction(SArray *pParam, SStrToken *pFuncToken, SStrToken *endToken, int32_t optType);
SArray *tStrTokenAppend(SArray *pList, SStrToken *pToken);

tSqlExpr *tSqlExprCreate(tSqlExpr *pLeft, tSqlExpr *pRight, int32_t optrType);
tSqlExpr *tSqlExprClone(tSqlExpr *pSrc);
void      tSqlExprCompact(tSqlExpr** pExpr);
bool      tSqlExprIsLeaf(tSqlExpr* pExpr);
bool      tSqlExprIsParentOfLeaf(tSqlExpr* pExpr);
void      tSqlExprDestroy(tSqlExpr *pExpr);
SArray   *tSqlExprListAppend(SArray *pList, tSqlExpr *pNode, SStrToken *pDistinct, SStrToken *pToken);
void      tSqlExprListDestroy(SArray *pList);

SSqlNode *tSetQuerySqlNode(SStrToken *pSelectToken, SArray *pSelNodeList, SRelationInfo *pFrom, tSqlExpr *pWhere,
                                SArray *pGroupby, SArray *pSortOrder, SIntervalVal *pInterval, SSessionWindowVal *ps, SWindowStateVal *pw,
                                SStrToken *pSliding, SArray *pFill, SLimitVal *pLimit, SLimitVal *pgLimit, tSqlExpr *pHaving);
int32_t tSqlExprCompare(tSqlExpr *left, tSqlExpr *right);

SCreateTableSql *tSetCreateTableInfo(SArray *pCols, SArray *pTags, SSqlNode *pSelect, int32_t type);

SAlterTableInfo *tSetAlterTableInfo(SStrToken *pTableName, SArray *pCols, SArray *pVals, int32_t type, int16_t tableTable);
SCreatedTableInfo createNewChildTableInfo(SStrToken *pTableName, SArray *pTagNames, SArray *pTagVals, SStrToken *pToken, SStrToken* igExists);

void destroyAllSqlNode(SArray *pSqlNode);
void destroySqlNode(SSqlNode *pSql);
void freeCreateTableInfo(void* p);

SSqlInfo *setSqlInfo(SSqlInfo *pInfo, void *pSqlExprInfo, SStrToken *pTableName, int32_t type);
SArray   *setSubclause(SArray *pList, void *pSqlNode);
SArray   *appendSelectClause(SArray *pList, void *pSubclause);

void setCreatedTableName(SSqlInfo *pInfo, SStrToken *pTableNameToken, SStrToken *pIfNotExists);

void SqlInfoDestroy(SSqlInfo *pInfo);

void setDCLSqlElems(SSqlInfo *pInfo, int32_t type, int32_t nParams, ...);
void setDropDbTableInfo(SSqlInfo *pInfo, int32_t type, SStrToken* pToken, SStrToken* existsCheck,int16_t dbType,int16_t tableType);
void setShowOptions(SSqlInfo *pInfo, int32_t type, SStrToken* prefix, SStrToken* pPatterns);

void setCreateDbInfo(SSqlInfo *pInfo, int32_t type, SStrToken *pToken, SCreateDbInfo *pDB, SStrToken *pIgExists);

void setCreateAcctSql(SSqlInfo *pInfo, int32_t type, SStrToken *pName, SStrToken *pPwd, SCreateAcctInfo *pAcctInfo);
void setCreateUserSql(SSqlInfo *pInfo, SStrToken *pName, SStrToken *pPasswd);
void setKillSql(SSqlInfo *pInfo, int32_t type, SStrToken *ip);
void setAlterUserSql(SSqlInfo *pInfo, int16_t type, SStrToken *pName, SStrToken* pPwd, SStrToken *pPrivilege);

void setCompactVnodeSql(SSqlInfo *pInfo, int32_t type, SArray *pParam);

void setDefaultCreateDbOption(SCreateDbInfo *pDBInfo);
void setDefaultCreateTopicOption(SCreateDbInfo *pDBInfo);

// prefix show db.tables;
void tSetDbName(SStrToken *pCpxName, SStrToken *pDb);

void tSetColumnInfo(TAOS_FIELD *pField, SStrToken *pName, TAOS_FIELD *pType);
void tSetColumnType(TAOS_FIELD *pField, SStrToken *type);

/**
 *
 * @param yyp      The parser
 * @param yymajor  The major token code number
 * @param yyminor  The value for the token
 */
void Parse(void *yyp, int yymajor, ParseTOKENTYPE yyminor, SSqlInfo *);

/**
 *
 * @param p         The parser to be deleted
 * @param freeProc  Function used to reclaim memory
 */
void ParseFree(void *p, void (*freeProc)(void *));

/**
 *
 * @param mallocProc  The parser allocator
 * @return
 */
void *ParseAlloc(void *(*mallocProc)(size_t));

/**
 *
 * @param str sql string
 * @return sql ast
 */
SSqlInfo qSqlParse(const char *str);

#ifdef __cplusplus
}
#endif

#endif  // TDENGINE_QSQLPARSER_H<|MERGE_RESOLUTION|>--- conflicted
+++ resolved
@@ -248,17 +248,11 @@
   uint16_t           type;       // sql node type
   uint32_t           tokenId;    // TK_LE: less than(binary expr)
 
-<<<<<<< HEAD
-  // the whole string of the function(col, param), while the function name is kept in token
-  SStrToken          operand;
-  int32_t            functionId;  // function id
-=======
   // the whole string of the function(col, param), while the function name is kept in exprToken
   struct {
     SStrToken        operand;
     struct SArray   *paramList;      // function parameters list
   } Expr;
->>>>>>> 9dd40166
 
   uint32_t           functionId;  // function id, todo remove it
   SStrToken          columnName;  // table column info
