--- conflicted
+++ resolved
@@ -726,15 +726,9 @@
  * extract the select info out of sql string
  */
 SSqlNode *tSetQuerySqlNode(SStrToken *pSelectToken, SArray *pSelNodeList, SRelationInfo *pFrom, tSqlExpr *pWhere,
-<<<<<<< HEAD
                                 SArray *pGroupby, SArray *pSortOrder, SIntervalVal *pInterval,
                                 SSessionWindowVal *pSession, SWindowStateVal *pWindowStateVal, SStrToken *pSliding, SArray *pFill, SLimitVal *pLimit,
                                 SLimitVal *psLimit, tSqlExpr *pHaving) {
-=======
-                           SArray *pGroupby, SArray *pSortOrder, SIntervalVal *pInterval, SSessionWindowVal *pSession,
-                           SStrToken *pSliding, SArray *pFill, SLimitVal *pLimit, SLimitVal *psLimit,
-                           tSqlExpr *pHaving) {
->>>>>>> 61fc1814
   assert(pSelNodeList != NULL);
 
   SSqlNode *pSqlNode = calloc(1, sizeof(SSqlNode));
