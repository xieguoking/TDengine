--- conflicted
+++ resolved
@@ -91,23 +91,14 @@
     goto _over;
   }
 
-<<<<<<< HEAD
-  if ((code = createQueryFuncExprFromMsg(pQueryMsg, pQueryMsg->numOfOutput, &param.pExprs, param.pExprMsg, param.pTagColumnInfo, param.pUdfInfo)) != TSDB_CODE_SUCCESS) {
-    goto _over;
-  }
-
-  if (param.pSecExprMsg != NULL) {
-    if ((code = createIndirectQueryFuncExprFromMsg(pQueryMsg, pQueryMsg->secondStageOutput, &param.pSecExprs, param.pSecExprMsg, param.pExprs, param.pUdfInfo)) != TSDB_CODE_SUCCESS) {
-=======
   SQueriedTableInfo info = { .numOfTags = pQueryMsg->numOfTags, .numOfCols = pQueryMsg->numOfCols, .colList = pQueryMsg->tableCols};
   if ((code = createQueryFunc(&info, pQueryMsg->numOfOutput, &param.pExprs, param.pExpr, param.pTagColumnInfo,
-                              pQueryMsg->queryType, pQueryMsg)) != TSDB_CODE_SUCCESS) {
+                              pQueryMsg->queryType, pQueryMsg, param.pUdfInfo)) != TSDB_CODE_SUCCESS) {
     goto _over;
   }
 
   if (param.pSecExpr != NULL) {
-    if ((code = createIndirectQueryFuncExprFromMsg(pQueryMsg, pQueryMsg->secondStageOutput, &param.pSecExprs, param.pSecExpr, param.pExprs)) != TSDB_CODE_SUCCESS) {
->>>>>>> b45f8b24
+    if ((code = createIndirectQueryFuncExprFromMsg(pQueryMsg, pQueryMsg->secondStageOutput, &param.pSecExprs, param.pSecExpr, param.pExprs, param.pUdfInfo)) != TSDB_CODE_SUCCESS) {
       goto _over;
     }
   }
@@ -169,18 +160,14 @@
     goto _over;
   }
 
-<<<<<<< HEAD
-  (*pQInfo) = createQInfoImpl(pQueryMsg, param.pGroupbyExpr, param.pExprs, param.pSecExprs, &tableGroupInfo, param.pTagColumnInfo, isSTableQuery, param.sql, qId, param.pUdfInfo);
+  assert(pQueryMsg->stableQuery == isSTableQuery);
+  (*pQInfo) = createQInfoImpl(pQueryMsg, param.pGroupbyExpr, param.pExprs, param.pSecExprs, &tableGroupInfo,
+                              param.pTagColumnInfo, vgId, param.sql, qId, param.pUdfInfo);
 
   if ((*pQInfo) == NULL) {
     code = TSDB_CODE_QRY_OUT_OF_MEMORY;
     goto _over;
   }
-=======
-  assert(pQueryMsg->stableQuery == isSTableQuery);
-  (*pQInfo) = createQInfoImpl(pQueryMsg, param.pGroupbyExpr, param.pExprs, param.pSecExprs, &tableGroupInfo,
-      param.pTagColumnInfo, vgId, param.sql, qId);
->>>>>>> b45f8b24
 
   param.sql    = NULL;
   param.pExprs = NULL;
