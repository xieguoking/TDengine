/*
 * Copyright (c) 2019 TAOS Data, Inc. <jhtao@taosdata.com>
 *
 * This program is free software: you can use, redistribute, and/or modify
 * it under the terms of the GNU Affero General Public License, version 3
 * or later ("AGPL"), as published by the Free Software Foundation.
 *
 * This program is distributed in the hope that it will be useful, but WITHOUT
 * ANY WARRANTY; without even the implied warranty of MERCHANTABILITY or
 * FITNESS FOR A PARTICULAR PURPOSE.
 *
 * You should have received a copy of the GNU Affero General Public License
 * along with this program. If not, see <http://www.gnu.org/licenses/>.
 */

#include "os.h"
#include "taosdef.h"
#include "taosmsg.h"
#include "texpr.h"
#include "tdigest.h"
#include "ttype.h"
#include "tsdb.h"

#include "qAggMain.h"
#include "qFill.h"
#include "qHistogram.h"
#include "qPercentile.h"
#include "qTsbuf.h"
#include "queryLog.h"
#include "qUdf.h"
#include "tcompare.h"

#define GET_INPUT_DATA_LIST(x) ((char *)((x)->pInput))
#define GET_INPUT_DATA(x, y) (GET_INPUT_DATA_LIST(x) + (y) * (x)->inputBytes)

#define GET_TS_LIST(x)    ((TSKEY*)((x)->ptsList))
#define GET_TS_DATA(x, y) (GET_TS_LIST(x)[(y)])

#define GET_TRUE_DATA_TYPE()                          \
  int32_t type = 0;                                   \
  if (pCtx->currentStage == MERGE_STAGE) {  \
    type = pCtx->outputType;                          \
    assert(pCtx->inputType == TSDB_DATA_TYPE_BINARY); \
  } else {                                            \
    type = pCtx->inputType;                           \
  }

#define SET_VAL(ctx, numOfElem, res)     \
  do {                                   \
    if ((numOfElem) <= 0) {              \
      break;                             \
    }                                    \
    GET_RES_INFO(ctx)->numOfRes = (res); \
  } while (0)

#define INC_INIT_VAL(ctx, res) (GET_RES_INFO(ctx)->numOfRes += (res));

#define DO_UPDATE_TAG_COLUMNS(ctx, ts)                             \
  do {                                                             \
    for (int32_t _i = 0; _i < (ctx)->tagInfo.numOfTagCols; ++_i) { \
      SQLFunctionCtx *__ctx = (ctx)->tagInfo.pTagCtxList[_i];      \
      if (__ctx->functionId == TSDB_FUNC_TS_DUMMY) {               \
        __ctx->tag.i64 = (ts);                                     \
        __ctx->tag.nType = TSDB_DATA_TYPE_BIGINT;                  \
      }                                                            \
      aAggs[TSDB_FUNC_TAG].xFunction(__ctx);                       \
    }                                                              \
  } while (0)

#define DO_UPDATE_TAG_COLUMNS_WITHOUT_TS(ctx)                   \
  do {                                                          \
    for (int32_t _i = 0; _i < (ctx)->tagInfo.numOfTagCols; ++_i) { \
      SQLFunctionCtx *__ctx = (ctx)->tagInfo.pTagCtxList[_i];    \
      aAggs[TSDB_FUNC_TAG].xFunction(__ctx);                    \
    }                                                           \
  } while (0);

void noop1(SQLFunctionCtx *UNUSED_PARAM(pCtx)) {}

void doFinalizer(SQLFunctionCtx *pCtx) { RESET_RESULT_INFO(GET_RES_INFO(pCtx)); }

typedef struct tValuePair {
  tVariant v;
  int64_t  timestamp;
  char *   pTags;  // the corresponding tags of each record in the final result
} tValuePair;

typedef struct SSpreadInfo {
  double min;
  double max;
  int8_t hasResult;
} SSpreadInfo;

typedef struct SSumInfo {
  union {
    int64_t  isum;
    uint64_t usum;
    double   dsum;
  };
  int8_t hasResult;
} SSumInfo;

// the attribute of hasResult is not needed since the num attribute would server as this purpose
typedef struct SAvgInfo {
  double  sum;
  int64_t num;
} SAvgInfo;

typedef struct SStddevInfo {
  double  avg;
  int64_t num;
  double  res;
  int8_t  stage;
} SStddevInfo;

typedef struct SStddevdstInfo {
  int64_t num;
  double  res;
} SStddevdstInfo;

typedef struct SFirstLastInfo {
  int8_t hasResult;
  TSKEY  ts;
} SFirstLastInfo;

typedef struct SFirstLastInfo SLastrowInfo;
typedef struct SPercentileInfo {
  tMemBucket *pMemBucket;
  int32_t     stage;
  double      minval;
  double      maxval;
  int64_t     numOfElems;
} SPercentileInfo;

typedef struct STopBotInfo {
  int32_t      num;
  tValuePair **res;
} STopBotInfo;

// leastsquares do not apply to super table
typedef struct SLeastsquaresInfo {
  double  mat[2][3];
  double  startVal;
  int64_t num;
} SLeastsquaresInfo;

typedef struct SAPercentileInfo {
  SHistogramInfo *pHisto;
  TDigest* pTDigest;
} SAPercentileInfo;

typedef struct STSCompInfo {
  STSBuf *pTSBuf;
} STSCompInfo;

typedef struct SRateInfo {
  double  correctionValue;
  double  firstValue;
  TSKEY   firstKey;
  double  lastValue;
  TSKEY   lastKey;
  int8_t  hasResult;  // flag to denote has value
  bool    isIRate;    // true for IRate functions, false for Rate functions
} SRateInfo;

typedef struct SDerivInfo {
  double   prevValue;     // previous value
  TSKEY    prevTs;        // previous timestamp
  bool     ignoreNegative;// ignore the negative value
  int64_t  tsWindow;      // time window for derivative
  bool     valueSet;      // the value has been set already
} SDerivInfo;

typedef struct {
  union {
    double d64CumSum;
    int64_t i64CumSum;
    uint64_t u64CumSum;
  };
} SCumSumInfo;

typedef struct {
  int32_t pos;
  double sum;
  int32_t numPointsK;
  double* points;
  bool    kPointsMeet;
} SMovingAvgInfo;

typedef struct  {
  int32_t totalPoints;
  int32_t numSampled;
  int16_t colBytes;
  char *values;
  int64_t *timeStamps;
  char  *taglists;
} SSampleFuncInfo;

typedef struct {
  bool valueAssigned;
  union {
    int64_t i64Prev;
    double d64Prev;
  };
} SDiffFuncInfo;

int32_t getResultDataInfo(int32_t dataType, int32_t dataBytes, int32_t functionId, int32_t param, int16_t *type,
                          int32_t *bytes, int32_t *interBytes, int16_t extLength, bool isSuperTable, SUdfInfo* pUdfInfo) {
  if (!isValidDataType(dataType)) {
    qError("Illegal data type %d or data type length %d", dataType, dataBytes);
    return TSDB_CODE_TSC_INVALID_OPERATION;
  }

  assert(!TSDB_FUNC_IS_SCALAR(functionId));

  if (functionId == TSDB_FUNC_TS || functionId == TSDB_FUNC_TS_DUMMY || functionId == TSDB_FUNC_TAG_DUMMY ||
      functionId == TSDB_FUNC_DIFF || functionId == TSDB_FUNC_PRJ || functionId == TSDB_FUNC_TAGPRJ ||
      functionId == TSDB_FUNC_TAG || functionId == TSDB_FUNC_INTERP)
  {
    *type = (int16_t)dataType;
    *bytes = dataBytes;

    if (functionId == TSDB_FUNC_INTERP) {
      *interBytes = sizeof(SInterpInfoDetail);
    } else if (functionId == TSDB_FUNC_DIFF) {
      *interBytes = sizeof(SDiffFuncInfo);
    } else {
      *interBytes = 0;
    }


    return TSDB_CODE_SUCCESS;
  }
  
  // (uid, tid) + VGID + TAGSIZE + VARSTR_HEADER_SIZE
  if (functionId == TSDB_FUNC_TID_TAG) { // todo use struct
    *type = TSDB_DATA_TYPE_BINARY;
    *bytes = (dataBytes + sizeof(int16_t) + sizeof(int64_t) + sizeof(int32_t) + sizeof(int32_t) + VARSTR_HEADER_SIZE);
    *interBytes = 0;
    return TSDB_CODE_SUCCESS;
  }

  if (functionId == TSDB_FUNC_BLKINFO) {
    *type = TSDB_DATA_TYPE_BINARY;
    *bytes = 16384;
    *interBytes = 0;
    return TSDB_CODE_SUCCESS;
  }
  
  if (functionId == TSDB_FUNC_COUNT) {
    *type = TSDB_DATA_TYPE_BIGINT;
    *bytes = sizeof(int64_t);
    *interBytes = 0;
    return TSDB_CODE_SUCCESS;
  }
  
  if (functionId == TSDB_FUNC_SCALAR_EXPR) {
    *type = TSDB_DATA_TYPE_DOUBLE;
    *bytes = sizeof(double);
    *interBytes = 0;
    return TSDB_CODE_SUCCESS;
  }
  
  if (functionId == TSDB_FUNC_TS_COMP) {
    *type = TSDB_DATA_TYPE_BINARY;
    *bytes = 1;  // this results is compressed ts data, only one byte
    *interBytes = POINTER_BYTES;
    return TSDB_CODE_SUCCESS;
  }

  if (functionId == TSDB_FUNC_DERIVATIVE) {
    *type = TSDB_DATA_TYPE_DOUBLE;
    *bytes = sizeof(double);  // this results is compressed ts data, only one byte
    *interBytes = sizeof(SDerivInfo);
    return TSDB_CODE_SUCCESS;
  }

  if (functionId == TSDB_FUNC_CSUM) {
    if (IS_SIGNED_NUMERIC_TYPE(dataType)) {
      *type = TSDB_DATA_TYPE_BIGINT;
    } else if (IS_UNSIGNED_NUMERIC_TYPE(dataType)) {
      *type = TSDB_DATA_TYPE_UBIGINT;
    } else {
      *type = TSDB_DATA_TYPE_DOUBLE;
    }

    *bytes = sizeof(int64_t);
    *interBytes = sizeof(SCumSumInfo);
    return TSDB_CODE_SUCCESS;
  }

  if (functionId == TSDB_FUNC_MAVG) {
    *type = TSDB_DATA_TYPE_DOUBLE;
    *bytes = sizeof(double);
    *interBytes = sizeof(SMovingAvgInfo) + sizeof(double) * param;
    return TSDB_CODE_SUCCESS;
  }

  if (isSuperTable) {
    if (functionId < 0) {
      if (pUdfInfo->bufSize > 0) {
        *type = TSDB_DATA_TYPE_BINARY;
        *bytes = pUdfInfo->bufSize;
        *interBytes = *bytes;
      } else {
        *type = pUdfInfo->resType;
        *bytes = pUdfInfo->resBytes;
        *interBytes = *bytes;
      }

      return TSDB_CODE_SUCCESS;
    }

    if (functionId == TSDB_FUNC_MIN || functionId == TSDB_FUNC_MAX) {
      *type = TSDB_DATA_TYPE_BINARY;
      *bytes = (dataBytes + DATA_SET_FLAG_SIZE);
      *interBytes = *bytes;
      
      return TSDB_CODE_SUCCESS;
    } else if (functionId == TSDB_FUNC_SUM) {
      *type = TSDB_DATA_TYPE_BINARY;
      *bytes = sizeof(SSumInfo);
      *interBytes = *bytes;
      
      return TSDB_CODE_SUCCESS;
    } else if (functionId == TSDB_FUNC_AVG) {
      *type = TSDB_DATA_TYPE_BINARY;
      *bytes = sizeof(SAvgInfo);
      *interBytes = *bytes;
      return TSDB_CODE_SUCCESS;
      
    } else if (functionId >= TSDB_FUNC_RATE && functionId <= TSDB_FUNC_IRATE) {
      *type = TSDB_DATA_TYPE_DOUBLE;
      *bytes = sizeof(SRateInfo);
      *interBytes = sizeof(SRateInfo);
      return TSDB_CODE_SUCCESS;
    } else if (functionId == TSDB_FUNC_TOP || functionId == TSDB_FUNC_BOTTOM) {
      *type = TSDB_DATA_TYPE_BINARY;
      *bytes = (sizeof(STopBotInfo) + (sizeof(tValuePair) + POINTER_BYTES + extLength) * param);
      *interBytes = *bytes;
      
      return TSDB_CODE_SUCCESS;
    } else if (functionId == TSDB_FUNC_SAMPLE) {
      *type = TSDB_DATA_TYPE_BINARY;
      *bytes = (sizeof(SSampleFuncInfo) + dataBytes*param + sizeof(int64_t)*param + extLength*param);
      *interBytes = *bytes;

      return TSDB_CODE_SUCCESS;
    } else if (functionId == TSDB_FUNC_SPREAD) {
      *type = TSDB_DATA_TYPE_BINARY;
      *bytes = sizeof(SSpreadInfo);
      *interBytes = *bytes;
      
      return TSDB_CODE_SUCCESS;
    } else if (functionId == TSDB_FUNC_APERCT) {
      *type = TSDB_DATA_TYPE_BINARY;
      int16_t bytesHist = sizeof(SHistBin) * (MAX_HISTOGRAM_BIN + 1) + sizeof(SHistogramInfo) + sizeof(SAPercentileInfo);
      int32_t bytesDigest = (int32_t) (sizeof(SAPercentileInfo) + TDIGEST_SIZE(COMPRESSION));
      *bytes = MAX(bytesHist, bytesDigest);
      *interBytes = *bytes;
      
      return TSDB_CODE_SUCCESS;
    } else if (functionId == TSDB_FUNC_LAST_ROW) {
      *type = TSDB_DATA_TYPE_BINARY;
      *bytes = (sizeof(SLastrowInfo) + dataBytes);
      *interBytes = *bytes;
      
      return TSDB_CODE_SUCCESS;
    } else if (functionId == TSDB_FUNC_TWA) {
      *type = TSDB_DATA_TYPE_DOUBLE;
      *bytes = sizeof(STwaInfo);
      *interBytes = *bytes;
      return TSDB_CODE_SUCCESS;
    }
  }

  if (functionId == TSDB_FUNC_SUM) {
    if (IS_SIGNED_NUMERIC_TYPE(dataType)) {
      *type = TSDB_DATA_TYPE_BIGINT;
    } else if (IS_UNSIGNED_NUMERIC_TYPE(dataType)) {
      *type = TSDB_DATA_TYPE_UBIGINT;
    } else {
      *type = TSDB_DATA_TYPE_DOUBLE;
    }
    
    *bytes = sizeof(int64_t);
    *interBytes = sizeof(SSumInfo);
    return TSDB_CODE_SUCCESS;
  } else if (functionId == TSDB_FUNC_APERCT) {
    *type = TSDB_DATA_TYPE_DOUBLE;
    *bytes = sizeof(double);
    int16_t bytesHist = sizeof(SAPercentileInfo) + sizeof(SHistogramInfo) + sizeof(SHistBin) * (MAX_HISTOGRAM_BIN + 1);
    int32_t bytesDigest = (int32_t) (sizeof(SAPercentileInfo) + TDIGEST_SIZE(COMPRESSION));
    *interBytes = MAX(bytesHist, bytesDigest);
    return TSDB_CODE_SUCCESS;
  } else if (functionId == TSDB_FUNC_TWA) {
    *type = TSDB_DATA_TYPE_DOUBLE;
    *bytes = sizeof(double);
    *interBytes = sizeof(STwaInfo);
    return TSDB_CODE_SUCCESS;
  }

  if (functionId < 0) {
    *type = pUdfInfo->resType;
    *bytes = pUdfInfo->resBytes;

    if (pUdfInfo->bufSize > 0) {
      *interBytes = pUdfInfo->bufSize;
    } else {
      *interBytes = *bytes;
    }

    return TSDB_CODE_SUCCESS;
  }

  if (functionId == TSDB_FUNC_AVG) {
    *type = TSDB_DATA_TYPE_DOUBLE;
    *bytes = sizeof(double);
    *interBytes = sizeof(SAvgInfo);
  } else if (functionId >= TSDB_FUNC_RATE && functionId <= TSDB_FUNC_IRATE) {
    *type = TSDB_DATA_TYPE_DOUBLE;
    *bytes = sizeof(double);
    *interBytes = sizeof(SRateInfo);
  } else if (functionId == TSDB_FUNC_STDDEV) {
    *type = TSDB_DATA_TYPE_DOUBLE;
    *bytes = sizeof(double);
    *interBytes = sizeof(SStddevInfo);
  } else if (functionId == TSDB_FUNC_MIN || functionId == TSDB_FUNC_MAX) {
    *type = (int16_t)dataType;
    *bytes = dataBytes;
    *interBytes = dataBytes + DATA_SET_FLAG_SIZE;
  } else if (functionId == TSDB_FUNC_FIRST || functionId == TSDB_FUNC_LAST) {
    *type = (int16_t)dataType;
    *bytes = dataBytes;
    *interBytes = (dataBytes + sizeof(SFirstLastInfo));
  } else if (functionId == TSDB_FUNC_SPREAD) {
    *type = (int16_t)TSDB_DATA_TYPE_DOUBLE;
    *bytes = sizeof(double);
    *interBytes = sizeof(SSpreadInfo);
  } else if (functionId == TSDB_FUNC_PERCT) {
    *type = (int16_t)TSDB_DATA_TYPE_DOUBLE;
    *bytes = sizeof(double);
    *interBytes = sizeof(SPercentileInfo);
  } else if (functionId == TSDB_FUNC_LEASTSQR) {
    *type = TSDB_DATA_TYPE_BINARY;
    *bytes = MAX(TSDB_AVG_FUNCTION_INTER_BUFFER_SIZE, sizeof(SLeastsquaresInfo));  // string
    *interBytes = *bytes;
  } else if (functionId == TSDB_FUNC_FIRST_DST || functionId == TSDB_FUNC_LAST_DST) {
    *type = TSDB_DATA_TYPE_BINARY;
    *bytes = (dataBytes + sizeof(SFirstLastInfo));
    *interBytes = *bytes;
  } else if (functionId == TSDB_FUNC_TOP || functionId == TSDB_FUNC_BOTTOM) {
    *type = (int16_t)dataType;
    *bytes = dataBytes;
    
    size_t size = sizeof(STopBotInfo) + (sizeof(tValuePair) + POINTER_BYTES + extLength) * param;
    
    // the output column may be larger than sizeof(STopBotInfo)
    *interBytes = (int32_t)size;
  } else if (functionId == TSDB_FUNC_SAMPLE) {
      *type = (int16_t)dataType;
      *bytes = dataBytes;
      size_t size = sizeof(SSampleFuncInfo) + dataBytes*param + sizeof(int64_t)*param + extLength*param;
      *interBytes = (int32_t)size;
  } else if (functionId == TSDB_FUNC_LAST_ROW) {
    *type = (int16_t)dataType;
    *bytes = dataBytes;
    *interBytes = dataBytes;
  } else if (functionId == TSDB_FUNC_STDDEV_DST) {
    *type = TSDB_DATA_TYPE_BINARY;
    *bytes = sizeof(SStddevdstInfo);
    *interBytes = (*bytes);

  } else {
    return TSDB_CODE_TSC_INVALID_OPERATION;
  }
  
  return TSDB_CODE_SUCCESS;
}

// TODO use hash table
int32_t isValidFunction(const char* name, int32_t len) {

  for (int32_t i = 0; i < TSDB_FUNC_SCALAR_MAX_NUM; ++i) {
    int32_t nameLen = (int32_t) strlen(aScalarFunctions[i].name);
    if (len != nameLen) {
      continue;
    }

    if (strncasecmp(aScalarFunctions[i].name, name, len) == 0) {
      return aScalarFunctions[i].functionId;
    }
  }
  
<<<<<<< HEAD
  for(int32_t i = 0; i <= TSDB_FUNC_BLKINFO; ++i) {
=======
  for(int32_t i = 0; i <= tListLen(aAggs); ++i) {
>>>>>>> 26b362bc
    int32_t nameLen = (int32_t) strlen(aAggs[i].name);
    if (len != nameLen) {
      continue;
    }

    if (strncasecmp(aAggs[i].name, name, len) == 0) {
      return i;
    }
  }
  return -1;
}

static bool function_setup(SQLFunctionCtx *pCtx, SResultRowCellInfo* pResultInfo) {
  if (pResultInfo->initialized) {
    return false;
  }
  
  memset(pCtx->pOutput, 0, (size_t)pCtx->outputBytes);
  initResultInfo(pResultInfo, pCtx->interBufBytes);
  return true;
}

/**
 * in handling the stable query, function_finalizer is called after the secondary
 * merge being completed, during the first merge procedure, which is executed at the
 * vnode side, the finalize will never be called.
 *
 * @param pCtx
 */
static void function_finalizer(SQLFunctionCtx *pCtx) {
  SResultRowCellInfo *pResInfo = GET_RES_INFO(pCtx);
  if (pResInfo->hasResult != DATA_SET_FLAG) {
    setNull(pCtx->pOutput, pCtx->outputType, pCtx->outputBytes);
  }
  
  doFinalizer(pCtx);
}

/*
 * count function does need the finalize, if data is missing, the default value, which is 0, is used
 * count function does not use the pCtx->interResBuf to keep the intermediate buffer
 */
static void count_function(SQLFunctionCtx *pCtx) {
  int32_t numOfElem = 0;
  
  /*
   * 1. column data missing (schema modified) causes pCtx->hasNull == true. pCtx->preAggVals.isSet == true;
   * 2. for general non-primary key columns, pCtx->hasNull may be true or false, pCtx->preAggVals.isSet == true;
   * 3. for primary key column, pCtx->hasNull always be false, pCtx->preAggVals.isSet == false;
   */
  if (pCtx->preAggVals.isSet) {
    numOfElem = pCtx->size - pCtx->preAggVals.statis.numOfNull;
  } else {
    if (pCtx->hasNull) {
      for (int32_t i = 0; i < pCtx->size; ++i) {
        char *val = GET_INPUT_DATA(pCtx, i);
        if (isNull(val, pCtx->inputType)) {
          continue;
        }
        
        numOfElem += 1;
      }
    } else {
      //when counting on the primary time stamp column and no statistics data is presented, use the size value directly.
      numOfElem = pCtx->size;
    }
  }
  
  if (numOfElem > 0) {
    GET_RES_INFO(pCtx)->hasResult = DATA_SET_FLAG;
  }
  
  *((int64_t *)pCtx->pOutput) += numOfElem;
  SET_VAL(pCtx, numOfElem, 1);
}

static void count_func_merge(SQLFunctionCtx *pCtx) {
  int64_t *pData = (int64_t *)GET_INPUT_DATA_LIST(pCtx);
  for (int32_t i = 0; i < pCtx->size; ++i) {
    *((int64_t *)pCtx->pOutput) += pData[i];
  }
  
  SET_VAL(pCtx, pCtx->size, 1);
}

/**
 * 1. If the column value for filter exists, we need to load the SFields, which serves
 *    as the pre-filter to decide if the actual data block is required or not.
 * 2. If it queries on the non-primary timestamp column, SFields is also required to get the not-null value.
 *
 * @param colId
 * @param filterCols
 * @return
 */
int32_t countRequired(SQLFunctionCtx *pCtx, STimeWindow* w, int32_t colId) {
  if (colId == PRIMARYKEY_TIMESTAMP_COL_INDEX) {
    return BLK_DATA_NO_NEEDED;
  } else {
    return BLK_DATA_STATIS_NEEDED;
  }
}

int32_t noDataRequired(SQLFunctionCtx *pCtx, STimeWindow* w, int32_t colId) {
  return BLK_DATA_NO_NEEDED;
}
#define LIST_ADD_N_DOUBLE_FLOAT(x, ctx, p, t, numOfElem, tsdbType)              \
  do {                                                                \
    t *d = (t *)(p);                                               \
    for (int32_t i = 0; i < (ctx)->size; ++i) {                    \
      if (((ctx)->hasNull) && isNull((char *)&(d)[i], tsdbType)) { \
        continue;                                                  \
      };                                                           \
      SET_DOUBLE_VAL(&(x) , GET_DOUBLE_VAL(&(x)) + GET_FLOAT_VAL(&(d)[i]));                                               \
      (numOfElem)++;                                               \
    }                                                              \
  } while(0)
#define LIST_ADD_N_DOUBLE(x, ctx, p, t, numOfElem, tsdbType)              \
  do {                                                                \
    t *d = (t *)(p);                                               \
    for (int32_t i = 0; i < (ctx)->size; ++i) {                    \
      if (((ctx)->hasNull) && isNull((char *)&(d)[i], tsdbType)) { \
        continue;                                                  \
      };                                                           \
      SET_DOUBLE_VAL(&(x) , (x) + (d)[i]);                                               \
      (numOfElem)++;                                               \
    }                                                              \
  } while(0)

#define LIST_ADD_N(x, ctx, p, t, numOfElem, tsdbType)              \
  do {                                                                \
    t *d = (t *)(p);                                               \
    for (int32_t i = 0; i < (ctx)->size; ++i) {                    \
      if (((ctx)->hasNull) && isNull((char *)&(d)[i], tsdbType)) { \
        continue;                                                  \
      };                                                           \
      (x) += (d)[i];                                               \
      (numOfElem)++;                                               \
    }                                                              \
  } while(0)

#define UPDATE_DATA(ctx, left, right, num, sign, k) \
  do {                                              \
    if (((left) < (right)) ^ (sign)) {              \
      (left) = (right);                             \
      DO_UPDATE_TAG_COLUMNS(ctx, k);                \
      (num) += 1;                                   \
    }                                               \
  } while (0)

#define DUPATE_DATA_WITHOUT_TS(ctx, left, right, num, sign) \
  do {                                                      \
    if (((left) < (right)) ^ (sign)) {                      \
      (left) = (right);                                     \
      DO_UPDATE_TAG_COLUMNS_WITHOUT_TS(ctx);                \
      (num) += 1;                                           \
    }                                                       \
  } while (0)

#define LOOPCHECK_N(val, list, ctx, tsdbType, sign, num)          \
  for (int32_t i = 0; i < ((ctx)->size); ++i) {                   \
    if ((ctx)->hasNull && isNull((char *)&(list)[i], tsdbType)) { \
      continue;                                                   \
    }                                                             \
    TSKEY key = (ctx)->ptsList != NULL? GET_TS_DATA(ctx, i):0;    \
    UPDATE_DATA(ctx, val, (list)[i], num, sign, key);             \
  }

#define TYPED_LOOPCHECK_N(type, data, list, ctx, tsdbType, sign, notNullElems) \
  do {                                                                         \
    type *_data = (type *)data;                                                \
    type *_list = (type *)list;                                                \
    LOOPCHECK_N(*_data, _list, ctx, tsdbType, sign, notNullElems);             \
  } while (0)

static void do_sum(SQLFunctionCtx *pCtx) {
  int32_t notNullElems = 0;
  
  // Only the pre-computing information loaded and actual data does not loaded
  if (pCtx->preAggVals.isSet) {
    notNullElems = pCtx->size - pCtx->preAggVals.statis.numOfNull;
    assert(pCtx->size >= pCtx->preAggVals.statis.numOfNull);
    
    if (IS_SIGNED_NUMERIC_TYPE(pCtx->inputType)) {
      int64_t *retVal = (int64_t *)pCtx->pOutput;
      *retVal += pCtx->preAggVals.statis.sum;
    } else if (IS_UNSIGNED_NUMERIC_TYPE(pCtx->inputType)) {
      uint64_t *retVal = (uint64_t *)pCtx->pOutput;
      *retVal += (uint64_t)pCtx->preAggVals.statis.sum;
    } else if (IS_FLOAT_TYPE(pCtx->inputType)) {
      double *retVal = (double*) pCtx->pOutput;
      SET_DOUBLE_VAL(retVal, *retVal + GET_DOUBLE_VAL((const char*)&(pCtx->preAggVals.statis.sum)));
    }
  } else {  // computing based on the true data block
    void *pData = GET_INPUT_DATA_LIST(pCtx);
    notNullElems = 0;

    if (IS_SIGNED_NUMERIC_TYPE(pCtx->inputType)) {
      int64_t *retVal = (int64_t *)pCtx->pOutput;

      if (pCtx->inputType == TSDB_DATA_TYPE_TINYINT) {
        LIST_ADD_N(*retVal, pCtx, pData, int8_t, notNullElems, pCtx->inputType);
      } else if (pCtx->inputType == TSDB_DATA_TYPE_SMALLINT) {
        LIST_ADD_N(*retVal, pCtx, pData, int16_t, notNullElems, pCtx->inputType);
      } else if (pCtx->inputType == TSDB_DATA_TYPE_INT) {
        LIST_ADD_N(*retVal, pCtx, pData, int32_t, notNullElems, pCtx->inputType);
      } else if (pCtx->inputType == TSDB_DATA_TYPE_BIGINT) {
        LIST_ADD_N(*retVal, pCtx, pData, int64_t, notNullElems, pCtx->inputType);
      }
    } else if (IS_UNSIGNED_NUMERIC_TYPE(pCtx->inputType)) {
      uint64_t *retVal = (uint64_t *)pCtx->pOutput;

      if (pCtx->inputType == TSDB_DATA_TYPE_UTINYINT) {
        LIST_ADD_N(*retVal, pCtx, pData, uint8_t, notNullElems, pCtx->inputType);
      } else if (pCtx->inputType == TSDB_DATA_TYPE_USMALLINT) {
        LIST_ADD_N(*retVal, pCtx, pData, uint16_t, notNullElems, pCtx->inputType);
      } else if (pCtx->inputType == TSDB_DATA_TYPE_UINT) {
        LIST_ADD_N(*retVal, pCtx, pData, uint32_t, notNullElems, pCtx->inputType);
      } else if (pCtx->inputType == TSDB_DATA_TYPE_UBIGINT) {
        LIST_ADD_N(*retVal, pCtx, pData, uint64_t, notNullElems, pCtx->inputType);
      }
    } else if (pCtx->inputType == TSDB_DATA_TYPE_DOUBLE) {
      double *retVal = (double *)pCtx->pOutput;
      LIST_ADD_N_DOUBLE(*retVal, pCtx, pData, double, notNullElems, pCtx->inputType);
    } else if (pCtx->inputType == TSDB_DATA_TYPE_FLOAT) {
      double *retVal = (double *)pCtx->pOutput;
      LIST_ADD_N_DOUBLE_FLOAT(*retVal, pCtx, pData, float, notNullElems, pCtx->inputType);
    }
  }
  
  // data in the check operation are all null, not output
  SET_VAL(pCtx, notNullElems, 1);
  
  if (notNullElems > 0) {
    GET_RES_INFO(pCtx)->hasResult = DATA_SET_FLAG;
  }
}

static void sum_function(SQLFunctionCtx *pCtx) {
  do_sum(pCtx);
  
  // keep the result data in output buffer, not in the intermediate buffer
  SResultRowCellInfo *pResInfo = GET_RES_INFO(pCtx);
  if (pResInfo->hasResult == DATA_SET_FLAG && pCtx->stableQuery) {
    // set the flag for super table query
    SSumInfo *pSum = (SSumInfo *)pCtx->pOutput;
    pSum->hasResult = DATA_SET_FLAG;
  }
}

static void sum_func_merge(SQLFunctionCtx *pCtx) {
  int32_t notNullElems = 0;

  GET_TRUE_DATA_TYPE();
  assert(pCtx->stableQuery);

  for (int32_t i = 0; i < pCtx->size; ++i) {
    char *    input = GET_INPUT_DATA(pCtx, i);
    SSumInfo *pInput = (SSumInfo *)input;
    if (pInput->hasResult != DATA_SET_FLAG) {
      continue;
    }

    notNullElems++;

    if (IS_SIGNED_NUMERIC_TYPE(type)) {
      *(int64_t *)pCtx->pOutput += pInput->isum;
    } else if (IS_UNSIGNED_NUMERIC_TYPE(type)) {
      *(uint64_t *) pCtx->pOutput += pInput->usum;
    } else {
      SET_DOUBLE_VAL((double *)pCtx->pOutput, *(double *)pCtx->pOutput + pInput->dsum);
    }
  }

  SET_VAL(pCtx, notNullElems, 1);
  SResultRowCellInfo *pResInfo = GET_RES_INFO(pCtx);
  
  if (notNullElems > 0) {
    pResInfo->hasResult = DATA_SET_FLAG;
  }
}

static int32_t statisRequired(SQLFunctionCtx *pCtx, STimeWindow* w, int32_t colId) {
  return BLK_DATA_STATIS_NEEDED;
}

static int32_t dataBlockRequired(SQLFunctionCtx *pCtx, STimeWindow* w, int32_t colId) {
  return BLK_DATA_ALL_NEEDED;
}

// todo: if column in current data block are null, opt for this case
static int32_t firstFuncRequired(SQLFunctionCtx *pCtx, STimeWindow* w, int32_t colId) {
  if (pCtx->order == TSDB_ORDER_DESC) {
    return BLK_DATA_NO_NEEDED;
  }
  
  // no result for first query, data block is required
  if (GET_RES_INFO(pCtx) == NULL || GET_RES_INFO(pCtx)->numOfRes <= 0) {
    return BLK_DATA_ALL_NEEDED;
  } else {
    return BLK_DATA_NO_NEEDED;
  }
}

static int32_t lastFuncRequired(SQLFunctionCtx *pCtx, STimeWindow* w, int32_t colId) {
  if (pCtx->order != pCtx->param[0].i64) {
    return BLK_DATA_NO_NEEDED;
  }
  
  if (GET_RES_INFO(pCtx) == NULL || GET_RES_INFO(pCtx)->numOfRes <= 0) {
    return BLK_DATA_ALL_NEEDED;
  } else {
    return BLK_DATA_NO_NEEDED;
  }
}

static int32_t firstDistFuncRequired(SQLFunctionCtx *pCtx, STimeWindow* w, int32_t colId) {
  if (pCtx->order == TSDB_ORDER_DESC) {
    return BLK_DATA_NO_NEEDED;
  }

  // not initialized yet, it is the first block, load it.
  if (pCtx->pOutput == NULL) {
    return BLK_DATA_ALL_NEEDED;
  }

  // the pCtx should be set to current Ctx and output buffer before call this function. Otherwise, pCtx->pOutput is
  // the previous windowRes output buffer, not current unloaded block. In this case, the following filter is invalid
  SFirstLastInfo *pInfo = (SFirstLastInfo*) (pCtx->pOutput + pCtx->inputBytes);
  if (pInfo->hasResult != DATA_SET_FLAG) {
    return BLK_DATA_ALL_NEEDED;
  } else {  // data in current block is not earlier than current result
    return (pInfo->ts <= w->skey) ? BLK_DATA_NO_NEEDED : BLK_DATA_ALL_NEEDED;
  }
}

static int32_t lastDistFuncRequired(SQLFunctionCtx *pCtx, STimeWindow* w, int32_t colId) {
  if (pCtx->order != pCtx->param[0].i64) {
    return BLK_DATA_NO_NEEDED;
  }

  // not initialized yet, it is the first block, load it.
  if (pCtx->pOutput == NULL) {
    return BLK_DATA_ALL_NEEDED;
  }

  // the pCtx should be set to current Ctx and output buffer before call this function. Otherwise, pCtx->pOutput is
  // the previous windowRes output buffer, not current unloaded block. In this case, the following filter is invalid
  SFirstLastInfo *pInfo = (SFirstLastInfo*) (pCtx->pOutput + pCtx->inputBytes);
  if (pInfo->hasResult != DATA_SET_FLAG) {
    return BLK_DATA_ALL_NEEDED;
  } else {
    return (pInfo->ts >= w->ekey) ? BLK_DATA_NO_NEEDED : BLK_DATA_ALL_NEEDED;
  }
}

//////////////////////////////////////////////////////////////////////////////////////////////
/*
 * The intermediate result of average is kept in the interResultBuf.
 * For super table query, once the avg_function/avg_function_f is finished, copy the intermediate
 * result into output buffer.
 */
static void avg_function(SQLFunctionCtx *pCtx) {
  int32_t notNullElems = 0;
  
  // NOTE: keep the intermediate result into the interResultBuf
  SResultRowCellInfo *pResInfo = GET_RES_INFO(pCtx);
  
  SAvgInfo *pAvgInfo = (SAvgInfo *)GET_ROWCELL_INTERBUF(pResInfo);
  double   *pVal = &pAvgInfo->sum;
  
  if (pCtx->preAggVals.isSet) { // Pre-aggregation
    notNullElems = pCtx->size - pCtx->preAggVals.statis.numOfNull;
    assert(notNullElems >= 0);
    
    if (IS_SIGNED_NUMERIC_TYPE(pCtx->inputType)) {
      *pVal += pCtx->preAggVals.statis.sum;
    }  else if (IS_UNSIGNED_NUMERIC_TYPE(pCtx->inputType)) {
      *pVal += (uint64_t) pCtx->preAggVals.statis.sum;
    } else if (pCtx->inputType == TSDB_DATA_TYPE_DOUBLE || pCtx->inputType == TSDB_DATA_TYPE_FLOAT) {
      *pVal += GET_DOUBLE_VAL((const char *)&(pCtx->preAggVals.statis.sum));
    }
  } else {
    void *pData = GET_INPUT_DATA_LIST(pCtx);
    
    if (pCtx->inputType == TSDB_DATA_TYPE_TINYINT) {
      LIST_ADD_N(*pVal, pCtx, pData, int8_t, notNullElems, pCtx->inputType);
    } else if (pCtx->inputType == TSDB_DATA_TYPE_SMALLINT) {
      LIST_ADD_N(*pVal, pCtx, pData, int16_t, notNullElems, pCtx->inputType);
    } else if (pCtx->inputType == TSDB_DATA_TYPE_INT) {
      LIST_ADD_N(*pVal, pCtx, pData, int32_t, notNullElems, pCtx->inputType);
    } else if (pCtx->inputType == TSDB_DATA_TYPE_BIGINT) {
      LIST_ADD_N(*pVal, pCtx, pData, int64_t, notNullElems, pCtx->inputType);
    } else if (pCtx->inputType == TSDB_DATA_TYPE_DOUBLE) {
      LIST_ADD_N_DOUBLE(*pVal, pCtx, pData, double, notNullElems, pCtx->inputType);
    } else if (pCtx->inputType == TSDB_DATA_TYPE_FLOAT) {
      LIST_ADD_N_DOUBLE_FLOAT(*pVal, pCtx, pData, float, notNullElems, pCtx->inputType);
    } else if (pCtx->inputType == TSDB_DATA_TYPE_UTINYINT) {
      LIST_ADD_N(*pVal, pCtx, pData, uint8_t, notNullElems, pCtx->inputType);
    } else if (pCtx->inputType == TSDB_DATA_TYPE_USMALLINT) {
      LIST_ADD_N(*pVal, pCtx, pData, uint16_t, notNullElems, pCtx->inputType);
    } else if (pCtx->inputType == TSDB_DATA_TYPE_UINT) {
      LIST_ADD_N(*pVal, pCtx, pData, uint32_t, notNullElems, pCtx->inputType);
    } else if (pCtx->inputType == TSDB_DATA_TYPE_UBIGINT) {
      LIST_ADD_N(*pVal, pCtx, pData, uint64_t, notNullElems, pCtx->inputType);
    }
  }
  
  if (!pCtx->hasNull) {
    assert(notNullElems == pCtx->size);
  }
  
  SET_VAL(pCtx, notNullElems, 1);
  pAvgInfo->num += notNullElems;
  
  if (notNullElems > 0) {
    pResInfo->hasResult = DATA_SET_FLAG;
  }
  
  // keep the data into the final output buffer for super table query since this execution may be the last one
  if (pCtx->stableQuery) {
    memcpy(pCtx->pOutput, GET_ROWCELL_INTERBUF(pResInfo), sizeof(SAvgInfo));
  }
}

static void avg_func_merge(SQLFunctionCtx *pCtx) {
  SResultRowCellInfo *pResInfo = GET_RES_INFO(pCtx);
  
  double *sum = (double*) pCtx->pOutput;
  char   *input = GET_INPUT_DATA_LIST(pCtx);
  
  for (int32_t i = 0; i < pCtx->size; ++i, input += pCtx->inputBytes) {
    SAvgInfo *pInput = (SAvgInfo *)input;
    if (pInput->num == 0) {  // current input is null
      continue;
    }
    
    SET_DOUBLE_VAL(sum, *sum + pInput->sum);
    
    // keep the number of data into the temp buffer
    *(int64_t *)GET_ROWCELL_INTERBUF(pResInfo) += pInput->num;
  }
}

/*
 * the average value is calculated in finalize routine, since current routine does not know the exact number of points
 */
static void avg_finalizer(SQLFunctionCtx *pCtx) {
  SResultRowCellInfo *pResInfo = GET_RES_INFO(pCtx);
  
  if (pCtx->currentStage == MERGE_STAGE) {
    assert(pCtx->inputType == TSDB_DATA_TYPE_BINARY);
    
    if (GET_INT64_VAL(GET_ROWCELL_INTERBUF(pResInfo)) <= 0) {
      setNull(pCtx->pOutput, pCtx->outputType, pCtx->outputBytes);
      return;
    }

    SET_DOUBLE_VAL((double *)pCtx->pOutput,(*(double *)pCtx->pOutput) / *(int64_t *)GET_ROWCELL_INTERBUF(pResInfo));
  } else {  // this is the secondary merge, only in the secondary merge, the input type is TSDB_DATA_TYPE_BINARY
    assert(IS_NUMERIC_TYPE(pCtx->inputType));
    SAvgInfo *pAvgInfo = (SAvgInfo *)GET_ROWCELL_INTERBUF(pResInfo);
    
    if (pAvgInfo->num == 0) {  // all data are NULL or empty table
      setNull(pCtx->pOutput, pCtx->outputType, pCtx->outputBytes);
      return;
    }
    
    SET_DOUBLE_VAL((double *)pCtx->pOutput, pAvgInfo->sum / pAvgInfo->num);
  }
  
  // cannot set the numOfIteratedElems again since it is set during previous iteration
  GET_RES_INFO(pCtx)->numOfRes = 1;
  doFinalizer(pCtx);
}

/////////////////////////////////////////////////////////////////////////////////////////////

static void minMax_function(SQLFunctionCtx *pCtx, char *pOutput, int32_t isMin, int32_t *notNullElems) {
  // data in current data block are qualified to the query
  if (pCtx->preAggVals.isSet) {
    *notNullElems = pCtx->size - pCtx->preAggVals.statis.numOfNull;
    assert(*notNullElems >= 0);

    if (*notNullElems == 0) {
      return;
    }

    void*   tval = NULL;
    int16_t index = 0;
    
    if (isMin) {
      tval = &pCtx->preAggVals.statis.min;
      index = pCtx->preAggVals.statis.minIndex;
    } else {
      tval = &pCtx->preAggVals.statis.max;
      index = pCtx->preAggVals.statis.maxIndex;
    }
    
    TSKEY key = TSKEY_INITIAL_VAL;
    if (pCtx->ptsList != NULL) {
      /**
       * NOTE: work around the bug caused by invalid pre-calculated function.
       * Here the selectivity + ts will not return correct value.
       *
       * The following codes of 3 lines will be removed later.
       */
//      if (index < 0 || index >= pCtx->size + pCtx->startOffset) {
//        index = 0;
//      }

      // the index is the original position, not the relative position
      key = pCtx->ptsList[index];
    }
    
    if (IS_SIGNED_NUMERIC_TYPE(pCtx->inputType)) {
      int64_t val = GET_INT64_VAL(tval);
      if (pCtx->inputType == TSDB_DATA_TYPE_TINYINT) {
        int8_t *data = (int8_t *)pOutput;
        
        UPDATE_DATA(pCtx, *data, (int8_t)val, notNullElems, isMin, key);
      } else if (pCtx->inputType == TSDB_DATA_TYPE_SMALLINT) {
        int16_t *data = (int16_t *)pOutput;
        
        UPDATE_DATA(pCtx, *data, (int16_t)val, notNullElems, isMin, key);
      } else if (pCtx->inputType == TSDB_DATA_TYPE_INT) {
        int32_t *data = (int32_t *)pOutput;
#if defined(_DEBUG_VIEW)
        qDebug("max value updated according to pre-cal:%d", *data);
#endif
        
        if ((*data < val) ^ isMin) {
          *data = (int32_t)val;
          for (int32_t i = 0; i < (pCtx)->tagInfo.numOfTagCols; ++i) {
            SQLFunctionCtx *__ctx = pCtx->tagInfo.pTagCtxList[i];
            if (__ctx->functionId == TSDB_FUNC_TS_DUMMY) {
              __ctx->tag.i64 = key;
              __ctx->tag.nType = TSDB_DATA_TYPE_BIGINT;
            }
            
            aAggs[TSDB_FUNC_TAG].xFunction(__ctx);
          }
        }
      } else if (pCtx->inputType == TSDB_DATA_TYPE_BIGINT) {
        int64_t *data = (int64_t *)pOutput;
        UPDATE_DATA(pCtx, *data, val, notNullElems, isMin, key);
      }
    } else if (IS_UNSIGNED_NUMERIC_TYPE(pCtx->inputType)) {
      uint64_t val = GET_UINT64_VAL(tval);
      if (pCtx->inputType == TSDB_DATA_TYPE_UTINYINT) {
        uint8_t *data = (uint8_t *)pOutput;

        UPDATE_DATA(pCtx, *data, (uint8_t)val, notNullElems, isMin, key);
      } else if (pCtx->inputType == TSDB_DATA_TYPE_USMALLINT) {
        uint16_t *data = (uint16_t *)pOutput;
        UPDATE_DATA(pCtx, *data, (uint16_t)val, notNullElems, isMin, key);
      } else if (pCtx->inputType == TSDB_DATA_TYPE_UINT) {
        uint32_t *data = (uint32_t *)pOutput;
        UPDATE_DATA(pCtx, *data, (uint32_t)val, notNullElems, isMin, key);
      } else if (pCtx->inputType == TSDB_DATA_TYPE_UBIGINT) {
        uint64_t *data = (uint64_t *)pOutput;
        UPDATE_DATA(pCtx, *data, val, notNullElems, isMin, key);
      }
    } else if (pCtx->inputType == TSDB_DATA_TYPE_DOUBLE) {
        double *data = (double *)pOutput;
        double  val = GET_DOUBLE_VAL(tval);

        UPDATE_DATA(pCtx, *data, val, notNullElems, isMin, key);
    } else if (pCtx->inputType == TSDB_DATA_TYPE_FLOAT) {
      float *data = (float *)pOutput;
      double val = GET_DOUBLE_VAL(tval);
      
      UPDATE_DATA(pCtx, *data, (float)val, notNullElems, isMin, key);
    }
    
    return;
  }
  
  void  *p = GET_INPUT_DATA_LIST(pCtx);
  TSKEY *tsList = GET_TS_LIST(pCtx);

  *notNullElems = 0;
  
  if (IS_SIGNED_NUMERIC_TYPE(pCtx->inputType)) {
    if (pCtx->inputType == TSDB_DATA_TYPE_TINYINT) {
      TYPED_LOOPCHECK_N(int8_t, pOutput, p, pCtx, pCtx->inputType, isMin, *notNullElems);
    } else if (pCtx->inputType == TSDB_DATA_TYPE_SMALLINT) {
      TYPED_LOOPCHECK_N(int16_t, pOutput, p, pCtx, pCtx->inputType, isMin, *notNullElems);
    } else if (pCtx->inputType == TSDB_DATA_TYPE_INT) {
      int32_t *pData = p;
      int32_t *retVal = (int32_t*) pOutput;
      
      for (int32_t i = 0; i < pCtx->size; ++i) {
        if (pCtx->hasNull && isNull((const char*)&pData[i], pCtx->inputType)) {
          continue;
        }
        
        if ((*retVal < pData[i]) ^ isMin) {
          *retVal = pData[i];
          TSKEY k = tsList[i];
          
          DO_UPDATE_TAG_COLUMNS(pCtx, k);
        }
        
        *notNullElems += 1;
      }
#if defined(_DEBUG_VIEW)
      qDebug("max value updated:%d", *retVal);
#endif
    } else if (pCtx->inputType == TSDB_DATA_TYPE_BIGINT) {
      TYPED_LOOPCHECK_N(int64_t, pOutput, p, pCtx, pCtx->inputType, isMin, *notNullElems);
    }
  } else if (IS_UNSIGNED_NUMERIC_TYPE(pCtx->inputType)) {
    if (pCtx->inputType == TSDB_DATA_TYPE_UTINYINT) {
      TYPED_LOOPCHECK_N(uint8_t, pOutput, p, pCtx, pCtx->inputType, isMin, *notNullElems);
    } else if (pCtx->inputType == TSDB_DATA_TYPE_USMALLINT) {
      TYPED_LOOPCHECK_N(uint16_t, pOutput, p, pCtx, pCtx->inputType, isMin, *notNullElems);
    } else if (pCtx->inputType == TSDB_DATA_TYPE_UINT) {
      TYPED_LOOPCHECK_N(uint32_t, pOutput, p, pCtx, pCtx->inputType, isMin, *notNullElems);
    } else if (pCtx->inputType == TSDB_DATA_TYPE_UBIGINT) {
      TYPED_LOOPCHECK_N(uint64_t, pOutput, p, pCtx, pCtx->inputType, isMin, *notNullElems);
    }
  } else if (pCtx->inputType == TSDB_DATA_TYPE_DOUBLE) {
    TYPED_LOOPCHECK_N(double, pOutput, p, pCtx, pCtx->inputType, isMin, *notNullElems);
  } else if (pCtx->inputType == TSDB_DATA_TYPE_FLOAT) {
    TYPED_LOOPCHECK_N(float, pOutput, p, pCtx, pCtx->inputType, isMin, *notNullElems);
  }
}

static bool min_func_setup(SQLFunctionCtx *pCtx, SResultRowCellInfo* pResultInfo) {
  if (!function_setup(pCtx, pResultInfo)) {
    return false;  // not initialized since it has been initialized
  }
  
  GET_TRUE_DATA_TYPE();
  
  switch (type) {
    case TSDB_DATA_TYPE_TINYINT:
      *((int8_t *)pCtx->pOutput) = INT8_MAX;
      break;
    case TSDB_DATA_TYPE_UTINYINT:
      *(uint8_t *) pCtx->pOutput = UINT8_MAX;
      break;
    case TSDB_DATA_TYPE_SMALLINT:
      *((int16_t *)pCtx->pOutput) = INT16_MAX;
      break;
    case TSDB_DATA_TYPE_USMALLINT:
      *((uint16_t *)pCtx->pOutput) = UINT16_MAX;
      break;
    case TSDB_DATA_TYPE_INT:
      *((int32_t *)pCtx->pOutput) = INT32_MAX;
      break;
    case TSDB_DATA_TYPE_UINT:
      *((uint32_t *)pCtx->pOutput) = UINT32_MAX;
      break;
    case TSDB_DATA_TYPE_BIGINT:
      *((int64_t *)pCtx->pOutput) = INT64_MAX;
      break;
    case TSDB_DATA_TYPE_UBIGINT:
      *((uint64_t *)pCtx->pOutput) = UINT64_MAX;
      break;
    case TSDB_DATA_TYPE_FLOAT:
      *((float *)pCtx->pOutput) = FLT_MAX;
      break;
    case TSDB_DATA_TYPE_DOUBLE:
      SET_DOUBLE_VAL(((double *)pCtx->pOutput), DBL_MAX);
      break;
    default:
      qError("illegal data type:%d in min/max query", pCtx->inputType);
  }

  return true;
}

static bool max_func_setup(SQLFunctionCtx *pCtx, SResultRowCellInfo* pResultInfo) {
  if (!function_setup(pCtx, pResultInfo)) {
    return false;  // not initialized since it has been initialized
  }
  
  GET_TRUE_DATA_TYPE();
  
  switch (type) {
    case TSDB_DATA_TYPE_INT:
      *((int32_t *)pCtx->pOutput) = INT32_MIN;
      break;
    case TSDB_DATA_TYPE_UINT:
      *((uint32_t *)pCtx->pOutput) = 0;
      break;
    case TSDB_DATA_TYPE_FLOAT:
      *((float *)pCtx->pOutput) = -FLT_MAX;
      break;
    case TSDB_DATA_TYPE_DOUBLE:
      SET_DOUBLE_VAL(((double *)pCtx->pOutput), -DBL_MAX);
      break;
    case TSDB_DATA_TYPE_BIGINT:
      *((int64_t *)pCtx->pOutput) = INT64_MIN;
      break;
    case TSDB_DATA_TYPE_UBIGINT:
      *((uint64_t *)pCtx->pOutput) = 0;
      break;
    case TSDB_DATA_TYPE_SMALLINT:
      *((int16_t *)pCtx->pOutput) = INT16_MIN;
      break;
    case TSDB_DATA_TYPE_USMALLINT:
      *((uint16_t *)pCtx->pOutput) = 0;
      break;
    case TSDB_DATA_TYPE_TINYINT:
      *((int8_t *)pCtx->pOutput) = INT8_MIN;
      break;
    case TSDB_DATA_TYPE_UTINYINT:
      *((uint8_t *)pCtx->pOutput) = 0;
      break;
    default:
      qError("illegal data type:%d in min/max query", pCtx->inputType);
  }
  
  return true;
}

/*
 * the output result of min/max function is the final output buffer, not the intermediate result buffer
 */
static void min_function(SQLFunctionCtx *pCtx) {
  int32_t notNullElems = 0;
  minMax_function(pCtx, pCtx->pOutput, 1, &notNullElems);
  
  SET_VAL(pCtx, notNullElems, 1);
  
  if (notNullElems > 0) {
    SResultRowCellInfo *pResInfo = GET_RES_INFO(pCtx);
    pResInfo->hasResult = DATA_SET_FLAG;
    
    // set the flag for super table query
    if (pCtx->stableQuery) {
      *(pCtx->pOutput + pCtx->inputBytes) = DATA_SET_FLAG;
    }
  }
}

static void max_function(SQLFunctionCtx *pCtx) {
  int32_t notNullElems = 0;
  minMax_function(pCtx, pCtx->pOutput, 0, &notNullElems);
  
  SET_VAL(pCtx, notNullElems, 1);
  
  if (notNullElems > 0) {
    SResultRowCellInfo *pResInfo = GET_RES_INFO(pCtx);
    pResInfo->hasResult = DATA_SET_FLAG;
    
    // set the flag for super table query
    if (pCtx->stableQuery) {
      *(pCtx->pOutput + pCtx->inputBytes) = DATA_SET_FLAG;
    }
  }
}

static int32_t minmax_merge_impl(SQLFunctionCtx *pCtx, int32_t bytes, char *output, bool isMin) {
  int32_t notNullElems = 0;
  
  GET_TRUE_DATA_TYPE();
  assert(pCtx->stableQuery);
  
  for (int32_t i = 0; i < pCtx->size; ++i) {
    char *input = GET_INPUT_DATA(pCtx, i);
    if (input[bytes] != DATA_SET_FLAG) {
      continue;
    }
    
    switch (type) {
      case TSDB_DATA_TYPE_TINYINT: {
        int8_t v = GET_INT8_VAL(input);
        DUPATE_DATA_WITHOUT_TS(pCtx, *(int8_t *)output, v, notNullElems, isMin);
        break;
      }
      case TSDB_DATA_TYPE_SMALLINT: {
        int16_t v = GET_INT16_VAL(input);
        DUPATE_DATA_WITHOUT_TS(pCtx, *(int16_t *)output, v, notNullElems, isMin);
        break;
      }
      case TSDB_DATA_TYPE_INT: {
        int32_t v = GET_INT32_VAL(input);
        if ((*(int32_t *)output < v) ^ isMin) {
          *(int32_t *)output = v;
          
          for (int32_t j = 0; j < pCtx->tagInfo.numOfTagCols; ++j) {
            SQLFunctionCtx *__ctx = pCtx->tagInfo.pTagCtxList[j];
            aAggs[TSDB_FUNC_TAG].xFunction(__ctx);
          }
          
          notNullElems++;
        }
        break;
      }
      case TSDB_DATA_TYPE_FLOAT: {
        float v = GET_FLOAT_VAL(input);
        DUPATE_DATA_WITHOUT_TS(pCtx, *(float *)output, v, notNullElems, isMin);
        break;
      }
      case TSDB_DATA_TYPE_DOUBLE: {
        double v = GET_DOUBLE_VAL(input);
        DUPATE_DATA_WITHOUT_TS(pCtx, *(double *)output, v, notNullElems, isMin);
        break;
      }
      case TSDB_DATA_TYPE_BIGINT: {
        int64_t v = GET_INT64_VAL(input);
        DUPATE_DATA_WITHOUT_TS(pCtx, *(int64_t *)output, v, notNullElems, isMin);
        break;
      }

      case TSDB_DATA_TYPE_UTINYINT: {
        uint8_t v = GET_UINT8_VAL(input);
        DUPATE_DATA_WITHOUT_TS(pCtx, *(uint8_t *)output, v, notNullElems, isMin);
        break;
      }

      case TSDB_DATA_TYPE_USMALLINT: {
        uint16_t v = GET_UINT16_VAL(input);
        DUPATE_DATA_WITHOUT_TS(pCtx, *(uint16_t *)output, v, notNullElems, isMin);
        break;
      }

      case TSDB_DATA_TYPE_UINT: {
        uint32_t v = GET_UINT32_VAL(input);
        DUPATE_DATA_WITHOUT_TS(pCtx, *(uint32_t *)output, v, notNullElems, isMin);
        break;
      }

      case TSDB_DATA_TYPE_UBIGINT: {
        uint64_t v = GET_UINT64_VAL(input);
        DUPATE_DATA_WITHOUT_TS(pCtx, *(uint64_t *)output, v, notNullElems, isMin);
        break;
      }

      default:
        break;
    }
  }
  
  return notNullElems;
}

static void min_func_merge(SQLFunctionCtx *pCtx) {
  int32_t notNullElems = minmax_merge_impl(pCtx, pCtx->outputBytes, pCtx->pOutput, 1);
  
  SET_VAL(pCtx, notNullElems, 1);
  
  SResultRowCellInfo *pResInfo = GET_RES_INFO(pCtx);
  if (notNullElems > 0) {
    pResInfo->hasResult = DATA_SET_FLAG;
  }
}

static void max_func_merge(SQLFunctionCtx *pCtx) {
  int32_t numOfElem = minmax_merge_impl(pCtx, pCtx->outputBytes, pCtx->pOutput, 0);
  
  SET_VAL(pCtx, numOfElem, 1);
  
  SResultRowCellInfo *pResInfo = GET_RES_INFO(pCtx);
  if (numOfElem > 0) {
    pResInfo->hasResult = DATA_SET_FLAG;
  }
}

#define LOOP_STDDEV_IMPL(type, r, d, ctx, delta, _type, num)          \
  for (int32_t i = 0; i < (ctx)->size; ++i) {                         \
    if ((ctx)->hasNull && isNull((char *)&((type *)d)[i], (_type))) { \
      continue;                                                       \
    }                                                                 \
    (num) += 1;                                                       \
    (r) += POW2(((type *)d)[i] - (delta));                            \
  }

static void stddev_function(SQLFunctionCtx *pCtx) {
  SResultRowCellInfo *pResInfo = GET_RES_INFO(pCtx);
  SStddevInfo *pStd = GET_ROWCELL_INTERBUF(pResInfo);

  if (pCtx->currentStage == REPEAT_SCAN && pStd->stage == 0) {
    pStd->stage++;
    avg_finalizer(pCtx);

    pResInfo->initialized = true; // set it initialized to avoid re-initialization

    // save average value into tmpBuf, for second stage scan
    SAvgInfo *pAvg = GET_ROWCELL_INTERBUF(pResInfo);

    pStd->avg = GET_DOUBLE_VAL(pCtx->pOutput);
    assert((isnan(pAvg->sum) && pAvg->num == 0) || (pStd->num == pAvg->num && pStd->avg == pAvg->sum));
  }
  
  if (pStd->stage == 0) {
    // the first stage is to calculate average value
    avg_function(pCtx);
  } else if (pStd->num > 0) {
    // the second stage to calculate standard deviation
    // if pStd->num == 0, there are no numbers in the first round check. No need to do the second round
    double *retVal = &pStd->res;
    double  avg = pStd->avg;
    
    void *pData = GET_INPUT_DATA_LIST(pCtx);
    int32_t num = 0;

    switch (pCtx->inputType) {
      case TSDB_DATA_TYPE_INT: {
        for (int32_t i = 0; i < pCtx->size; ++i) {
          if (pCtx->hasNull && isNull((const char*) (&((int32_t *)pData)[i]), pCtx->inputType)) {
            continue;
          }
          num += 1;
          *retVal += POW2(((int32_t *)pData)[i] - avg);
        }
        break;
      }
      case TSDB_DATA_TYPE_FLOAT: {
        LOOP_STDDEV_IMPL(float, *retVal, pData, pCtx, avg, pCtx->inputType, num);
        break;
      }
      case TSDB_DATA_TYPE_DOUBLE: {
        LOOP_STDDEV_IMPL(double, *retVal, pData, pCtx, avg, pCtx->inputType, num);
        break;
      }
      case TSDB_DATA_TYPE_BIGINT: {
        LOOP_STDDEV_IMPL(int64_t, *retVal, pData, pCtx, avg, pCtx->inputType, num);
        break;
      }
      case TSDB_DATA_TYPE_SMALLINT: {
        LOOP_STDDEV_IMPL(int16_t, *retVal, pData, pCtx, avg, pCtx->inputType, num);
        break;
      }
      case TSDB_DATA_TYPE_TINYINT: {
        LOOP_STDDEV_IMPL(int8_t, *retVal, pData, pCtx, avg, pCtx->inputType, num);
        break;
      }
      case TSDB_DATA_TYPE_UBIGINT: {
        LOOP_STDDEV_IMPL(uint64_t, *retVal, pData, pCtx, avg, pCtx->inputType, num);
        break;
      }
      case TSDB_DATA_TYPE_USMALLINT: {
        LOOP_STDDEV_IMPL(uint16_t, *retVal, pData, pCtx, avg, pCtx->inputType, num);
        break;
      }
      case TSDB_DATA_TYPE_UTINYINT: {
        LOOP_STDDEV_IMPL(uint8_t, *retVal, pData, pCtx, avg, pCtx->inputType, num);
        break;
      }
      case TSDB_DATA_TYPE_UINT: {
        LOOP_STDDEV_IMPL(uint32_t, *retVal, pData, pCtx, avg, pCtx->inputType, num);
        break;
      }
      default:
        qError("stddev function not support data type:%d", pCtx->inputType);
    }
    
    SET_VAL(pCtx, 1, 1);
  }
}

static void stddev_finalizer(SQLFunctionCtx *pCtx) {
  SStddevInfo *pStd = GET_ROWCELL_INTERBUF(GET_RES_INFO(pCtx));
  
  if (pStd->num <= 0) {
    setNull(pCtx->pOutput, pCtx->outputType, pCtx->outputBytes);
  } else {
    double *retValue = (double *)pCtx->pOutput;
    SET_DOUBLE_VAL(retValue, sqrt(pStd->res / pStd->num));
    SET_VAL(pCtx, 1, 1);
  }
  
  doFinalizer(pCtx);
}

//////////////////////////////////////////////////////////////////////////////////////
int32_t tsCompare(const void* p1, const void* p2) {
  TSKEY k = *(TSKEY*)p1;
  SResPair* pair = (SResPair*)p2;

  if (k == pair->key) {
    return 0;
  } else {
    return k < pair->key? -1:1;
  }
}

static void stddev_dst_function(SQLFunctionCtx *pCtx) {
  SStddevdstInfo *pStd = GET_ROWCELL_INTERBUF(GET_RES_INFO(pCtx));

  // the second stage to calculate standard deviation
  double *retVal = &pStd->res;

  // all data are null, no need to proceed
  SArray* resList = (SArray*) pCtx->param[0].pz;
  if (resList == NULL) {
    return;
  }

  // find the correct group average results according to the tag value
  int32_t len = (int32_t) taosArrayGetSize(resList);
  assert(len > 0);

  double avg = 0;
  if (len == 1) {
    SResPair* p = taosArrayGet(resList, 0);
    avg = p->avg;
  } else {  // todo opt performance by using iterator since the timestamp lsit is matched with the output result
    SResPair* p = bsearch(&pCtx->startTs, resList->pData, len, sizeof(SResPair), tsCompare);
    if (p == NULL) {
      return;
    }

    avg = p->avg;
  }

  void *pData = GET_INPUT_DATA_LIST(pCtx);
  int32_t num = 0;

  switch (pCtx->inputType) {
    case TSDB_DATA_TYPE_INT: {
      for (int32_t i = 0; i < pCtx->size; ++i) {
        if (pCtx->hasNull && isNull((const char*) (&((int32_t *)pData)[i]), pCtx->inputType)) {
          continue;
        }
        num += 1;
        *retVal += POW2(((int32_t *)pData)[i] - avg);
      }
      break;
    }
    case TSDB_DATA_TYPE_FLOAT: {
      LOOP_STDDEV_IMPL(float, *retVal, pData, pCtx, avg, pCtx->inputType, num);
      break;
    }
    case TSDB_DATA_TYPE_DOUBLE: {
      LOOP_STDDEV_IMPL(double, *retVal, pData, pCtx, avg, pCtx->inputType, num);
      break;
    }
    case TSDB_DATA_TYPE_TINYINT: {
      LOOP_STDDEV_IMPL(int8_t, *retVal, pData, pCtx, avg, pCtx->inputType, num);
      break;
    }
    case TSDB_DATA_TYPE_UTINYINT: {
      LOOP_STDDEV_IMPL(int8_t, *retVal, pData, pCtx, avg, pCtx->inputType, num);
      break;
    }
    case TSDB_DATA_TYPE_SMALLINT: {
      LOOP_STDDEV_IMPL(int16_t, *retVal, pData, pCtx, avg, pCtx->inputType, num);
      break;
    }
    case TSDB_DATA_TYPE_USMALLINT: {
      LOOP_STDDEV_IMPL(uint16_t, *retVal, pData, pCtx, avg, pCtx->inputType, num);
      break;
    }
    case TSDB_DATA_TYPE_UINT: {
      LOOP_STDDEV_IMPL(uint32_t, *retVal, pData, pCtx, avg, pCtx->inputType, num);
      break;
    }
    case TSDB_DATA_TYPE_BIGINT: {
      LOOP_STDDEV_IMPL(int64_t, *retVal, pData, pCtx, avg, pCtx->inputType, num);
      break;
    }
    case TSDB_DATA_TYPE_UBIGINT: {
      LOOP_STDDEV_IMPL(uint64_t, *retVal, pData, pCtx, avg, pCtx->inputType, num);
      break;
    }
    default:
      qError("stddev function not support data type:%d", pCtx->inputType);
  }

  pStd->num += num;
  SET_VAL(pCtx, num, 1);

  // copy to the final output buffer for super table
  memcpy(pCtx->pOutput, GET_ROWCELL_INTERBUF(GET_RES_INFO(pCtx)), sizeof(SAvgInfo));
}

static void stddev_dst_merge(SQLFunctionCtx *pCtx) {
  SResultRowCellInfo *pResInfo = GET_RES_INFO(pCtx);
  SStddevdstInfo* pRes = GET_ROWCELL_INTERBUF(pResInfo);

  char   *input = GET_INPUT_DATA_LIST(pCtx);

  for (int32_t i = 0; i < pCtx->size; ++i, input += pCtx->inputBytes) {
    SStddevdstInfo *pInput = (SStddevdstInfo *)input;
    if (pInput->num == 0) {  // current input is null
      continue;
    }

    pRes->num += pInput->num;
    pRes->res += pInput->res;
  }
}

static void stddev_dst_finalizer(SQLFunctionCtx *pCtx) {
  SStddevdstInfo *pStd = GET_ROWCELL_INTERBUF(GET_RES_INFO(pCtx));

  if (pStd->num <= 0) {
    setNull(pCtx->pOutput, pCtx->outputType, pCtx->outputBytes);
  } else {
    double *retValue = (double *)pCtx->pOutput;
    SET_DOUBLE_VAL(retValue, sqrt(pStd->res / pStd->num));
    SET_VAL(pCtx, 1, 1);
  }

  doFinalizer(pCtx);
}

//////////////////////////////////////////////////////////////////////////////////////
static bool first_last_function_setup(SQLFunctionCtx *pCtx, SResultRowCellInfo* pResInfo) {
  if (!function_setup(pCtx, pResInfo)) {
    return false;
  }
  
  // used to keep the timestamp for comparison
  pCtx->param[1].nType = 0;
  pCtx->param[1].i64 = 0;
  
  return true;
}

// todo opt for null block
static void first_function(SQLFunctionCtx *pCtx) {
  if (pCtx->order == TSDB_ORDER_DESC) {
    return;
  }
  
  int32_t notNullElems = 0;
  
  // handle the null value
  for (int32_t i = 0; i < pCtx->size; ++i) {
    char *data = GET_INPUT_DATA(pCtx, i);
    if (pCtx->hasNull && isNull(data, pCtx->inputType)) {
      continue;
    }
    
    memcpy(pCtx->pOutput, data, pCtx->inputBytes);
    if (pCtx->ptsList != NULL) {
      TSKEY k = GET_TS_DATA(pCtx, i);
      DO_UPDATE_TAG_COLUMNS(pCtx, k);
    }

    SResultRowCellInfo *pInfo = GET_RES_INFO(pCtx);
    pInfo->hasResult = DATA_SET_FLAG;
    pInfo->complete = true;
    
    notNullElems++;
    break;
  }
  
  SET_VAL(pCtx, notNullElems, 1);
}

static void first_data_assign_impl(SQLFunctionCtx *pCtx, char *pData, int32_t index) {
  int64_t *timestamp = GET_TS_LIST(pCtx);
  
  SFirstLastInfo *pInfo = (SFirstLastInfo *)(pCtx->pOutput + pCtx->inputBytes);
  
  if (pInfo->hasResult != DATA_SET_FLAG || timestamp[index] < pInfo->ts) {
    memcpy(pCtx->pOutput, pData, pCtx->inputBytes);
    pInfo->hasResult = DATA_SET_FLAG;
    pInfo->ts = timestamp[index];
    
    DO_UPDATE_TAG_COLUMNS(pCtx, pInfo->ts);
  }
}

/*
 * format of intermediate result: "timestamp,value" need to compare the timestamp in the first part (before the comma)
 * to decide if the value is earlier than current intermediate result
 */
static void first_dist_function(SQLFunctionCtx *pCtx) {
  /*
   * do not to check data in the following cases:
   * 1. data block that are not loaded
   * 2. scan data files in desc order
   */
  if (pCtx->order == TSDB_ORDER_DESC/* || pCtx->preAggVals.dataBlockLoaded == false*/) {
    return;
  }
  
  int32_t notNullElems = 0;

  // find the first not null value
  for (int32_t i = 0; i < pCtx->size; ++i) {
    char *data = GET_INPUT_DATA(pCtx, i);
    if (pCtx->hasNull && isNull(data, pCtx->inputType)) {
      continue;
    }
    
    first_data_assign_impl(pCtx, data, i);
    
    SResultRowCellInfo *pResInfo = GET_RES_INFO(pCtx);
    pResInfo->hasResult = DATA_SET_FLAG;
    
    notNullElems++;
    break;
  }
  
  SET_VAL(pCtx, notNullElems, 1);
}

static void first_dist_func_merge(SQLFunctionCtx *pCtx) {
  assert(pCtx->stableQuery);

  char *          pData = GET_INPUT_DATA_LIST(pCtx);
  SFirstLastInfo *pInput = (SFirstLastInfo*) (pData + pCtx->outputBytes);
  if (pInput->hasResult != DATA_SET_FLAG) {
    return;
  }
  
  // The param[1] is used to keep the initial value of max ts value
  if (pCtx->param[1].nType != pCtx->outputType || pCtx->param[1].i64 > pInput->ts) {
    memcpy(pCtx->pOutput, pData, pCtx->outputBytes);
    pCtx->param[1].i64 = pInput->ts;
    pCtx->param[1].nType = pCtx->outputType;
    
    DO_UPDATE_TAG_COLUMNS(pCtx, pInput->ts);
  }
  
  SET_VAL(pCtx, 1, 1);
  GET_RES_INFO(pCtx)->hasResult = DATA_SET_FLAG;
}

//////////////////////////////////////////////////////////////////////////////////////////
/*
 * last function:
 * 1. since the last block may be all null value, so, we simply access the last block is not valid
 *    each block need to be checked.
 * 2. If numOfNull == pBlock->numOfBlocks, the whole block is empty. Otherwise, there is at
 *    least one data in this block that is not null.(TODO opt for this case)
 */
static void last_function(SQLFunctionCtx *pCtx) {
  if (pCtx->order != pCtx->param[0].i64) {
    return;
  }

  SResultRowCellInfo* pResInfo = GET_RES_INFO(pCtx);

  int32_t notNullElems = 0;
  if (pCtx->order == TSDB_ORDER_DESC) {

    for (int32_t i = pCtx->size - 1; i >= 0; --i) {
      char *data = GET_INPUT_DATA(pCtx, i);
      if (pCtx->hasNull && isNull(data, pCtx->inputType) && (!pCtx->requireNull)) {
        continue;
      }

      memcpy(pCtx->pOutput, data, pCtx->inputBytes);

      TSKEY ts = pCtx->ptsList ? GET_TS_DATA(pCtx, i) : 0;
      DO_UPDATE_TAG_COLUMNS(pCtx, ts);

      pResInfo->hasResult = DATA_SET_FLAG;
      pResInfo->complete = true;  // set query completed on this column
      notNullElems++;
      break;
    }
  } else {  // ascending order
    for (int32_t i = pCtx->size - 1; i >= 0; --i) {
      char *data = GET_INPUT_DATA(pCtx, i);
      if (pCtx->hasNull && isNull(data, pCtx->inputType) && (!pCtx->requireNull)) {
        continue;
      }

      TSKEY ts = pCtx->ptsList ? GET_TS_DATA(pCtx, i) : 0;

      char* buf = GET_ROWCELL_INTERBUF(pResInfo);
      if (pResInfo->hasResult != DATA_SET_FLAG || (*(TSKEY*)buf) < ts) {
        pResInfo->hasResult = DATA_SET_FLAG;
        memcpy(pCtx->pOutput, data, pCtx->inputBytes);

        *(TSKEY*)buf = ts;
        DO_UPDATE_TAG_COLUMNS(pCtx, ts);
      }

      notNullElems++;
      break;
    }
  }

  SET_VAL(pCtx, notNullElems, 1);
}

static void last_data_assign_impl(SQLFunctionCtx *pCtx, char *pData, int32_t index) {
  int64_t *timestamp = GET_TS_LIST(pCtx);
  
  SFirstLastInfo *pInfo = (SFirstLastInfo *)(pCtx->pOutput + pCtx->inputBytes);
  
  if (pInfo->hasResult != DATA_SET_FLAG || pInfo->ts < timestamp[index]) {
#if defined(_DEBUG_VIEW)
    qDebug("assign index:%d, ts:%" PRId64 ", val:%d, ", index, timestamp[index], *(int32_t *)pData);
#endif
    
    memcpy(pCtx->pOutput, pData, pCtx->inputBytes);
    pInfo->hasResult = DATA_SET_FLAG;
    pInfo->ts = timestamp[index];
    
    DO_UPDATE_TAG_COLUMNS(pCtx, pInfo->ts);
  }
}

static void last_dist_function(SQLFunctionCtx *pCtx) {
  /*
   * 1. for scan data is not the required order
   * 2. for data blocks that are not loaded, no need to check data
   */
  if (pCtx->order != pCtx->param[0].i64) {
    return;
  }

  int32_t notNullElems = 0;
  for (int32_t i = pCtx->size - 1; i >= 0; --i) {
    char *data = GET_INPUT_DATA(pCtx, i);
    if (pCtx->hasNull && isNull(data, pCtx->inputType)) {
      if (!pCtx->requireNull) {
        continue; 
      }
    }
    
    last_data_assign_impl(pCtx, data, i);
    
    SResultRowCellInfo *pResInfo = GET_RES_INFO(pCtx);
    pResInfo->hasResult = DATA_SET_FLAG;
    
    notNullElems++;
    break;
  }
  
  SET_VAL(pCtx, notNullElems, 1);
}

/*
 * in the secondary merge(local reduce), the output is limited by the
 * final output size, so the main difference between last_dist_func_merge and second_merge
 * is: the output data format in computing
 */
static void last_dist_func_merge(SQLFunctionCtx *pCtx) {
  char *pData = GET_INPUT_DATA_LIST(pCtx);
  
  SFirstLastInfo *pInput = (SFirstLastInfo*) (pData + pCtx->outputBytes);
  if (pInput->hasResult != DATA_SET_FLAG) {
    return;
  }
  
  /*
   * param[1] used to keep the corresponding timestamp to decide if current result is
   * the true last result
   */
  if (pCtx->param[1].nType != pCtx->outputType || pCtx->param[1].i64 < pInput->ts) {
    memcpy(pCtx->pOutput, pData, pCtx->outputBytes);
    pCtx->param[1].i64 = pInput->ts;
    pCtx->param[1].nType = pCtx->outputType;
    
    DO_UPDATE_TAG_COLUMNS(pCtx, pInput->ts);
  }
  
  SET_VAL(pCtx, 1, 1);
  GET_RES_INFO(pCtx)->hasResult = DATA_SET_FLAG;
}

//////////////////////////////////////////////////////////////////////////////////
/*
 * NOTE: last_row does not use the interResultBuf to keep the result
 */
static void last_row_function(SQLFunctionCtx *pCtx) {
  assert(pCtx->size >= 1);
  char *pData = GET_INPUT_DATA_LIST(pCtx);

  // assign the last element in current data block
  assignVal(pCtx->pOutput, pData + (pCtx->size - 1) * pCtx->inputBytes, pCtx->inputBytes, pCtx->inputType);
  
  SResultRowCellInfo *pResInfo = GET_RES_INFO(pCtx);
  pResInfo->hasResult = DATA_SET_FLAG;
  
  // set the result to final result buffer in case of super table query
  if (pCtx->stableQuery) {
    SLastrowInfo *pInfo1 = (SLastrowInfo *)(pCtx->pOutput + pCtx->inputBytes);
    pInfo1->ts = GET_TS_DATA(pCtx, pCtx->size - 1);
    pInfo1->hasResult = DATA_SET_FLAG;
    
    DO_UPDATE_TAG_COLUMNS(pCtx, pInfo1->ts);
  } else {
    TSKEY ts = GET_TS_DATA(pCtx, pCtx->size - 1);
    DO_UPDATE_TAG_COLUMNS(pCtx, ts);
  }

  SET_VAL(pCtx, pCtx->size, 1);
}

static void last_row_finalizer(SQLFunctionCtx *pCtx) {
  // do nothing at the first stage
  SResultRowCellInfo *pResInfo = GET_RES_INFO(pCtx);
  if (pResInfo->hasResult != DATA_SET_FLAG) {
    setNull(pCtx->pOutput, pCtx->outputType, pCtx->outputBytes);
    return;
  }
  
  GET_RES_INFO(pCtx)->numOfRes = 1;
  doFinalizer(pCtx);
}

//////////////////////////////////////////////////////////////////////////////////
static void valuePairAssign(tValuePair *dst, int16_t type, const char *val, int64_t tsKey, char *pTags,
                            SExtTagsInfo *pTagInfo, int16_t stage) {
  dst->v.nType = type;
  dst->v.i64 = *(int64_t *)val;
  dst->timestamp = tsKey;
  
  int32_t size = 0;
  if (stage == MERGE_STAGE) {
    memcpy(dst->pTags, pTags, (size_t)pTagInfo->tagsLen);
  } else {  // the tags are dumped from the ctx tag fields
    for (int32_t i = 0; i < pTagInfo->numOfTagCols; ++i) {
      SQLFunctionCtx* ctx = pTagInfo->pTagCtxList[i];
      if (ctx->functionId == TSDB_FUNC_TS_DUMMY) {
        ctx->tag.nType = TSDB_DATA_TYPE_BIGINT;
        ctx->tag.i64 = tsKey;
      }
      
      tVariantDump(&ctx->tag, dst->pTags + size, ctx->tag.nType, true);
      size += pTagInfo->pTagCtxList[i]->outputBytes;
    }
  }
}

#define VALUEPAIRASSIGN(dst, src, __l)                 \
  do {                                                 \
    (dst)->timestamp = (src)->timestamp;               \
    (dst)->v = (src)->v;                               \
    memcpy((dst)->pTags, (src)->pTags, (size_t)(__l)); \
  } while (0)

static int32_t topBotComparFn(const void *p1, const void *p2, const void *param)
{
  uint16_t     type = *(uint16_t *) param;
  tValuePair  *val1 = *(tValuePair **) p1;
  tValuePair  *val2 = *(tValuePair **) p2;

  if (IS_SIGNED_NUMERIC_TYPE(type)) {
    if (val1->v.i64 == val2->v.i64) {
      return 0;
    }

    return (val1->v.i64 > val2->v.i64) ? 1 : -1;
   } else if (IS_UNSIGNED_NUMERIC_TYPE(type)) {
     if (val1->v.u64 == val2->v.u64) {
       return 0;
     }

     return (val1->v.u64 > val2->v.u64) ? 1 : -1;
  }

  if (val1->v.dKey == val2->v.dKey) {
    return 0;
  }

  return (val1->v.dKey > val2->v.dKey) ? 1 : -1;
}

static void topBotSwapFn(void *dst, void *src, const void *param)
{
  char         tag[32768];
  tValuePair   temp;
  uint16_t     tagLen = *(uint16_t *) param;
  tValuePair  *vdst = *(tValuePair **) dst;
  tValuePair  *vsrc = *(tValuePair **) src;

  memset(tag, 0, sizeof(tag));
  temp.pTags = tag;

  VALUEPAIRASSIGN(&temp, vdst, tagLen);
  VALUEPAIRASSIGN(vdst, vsrc, tagLen);
  VALUEPAIRASSIGN(vsrc, &temp, tagLen);
}

static void do_top_function_add(STopBotInfo *pInfo, int32_t maxLen, void *pData, int64_t ts, uint16_t type,
                                SExtTagsInfo *pTagInfo, char *pTags, int16_t stage) {
  tVariant val = {0};
  tVariantCreateFromBinary(&val, pData, tDataTypes[type].bytes, type);
  
  tValuePair **pList = pInfo->res;
  assert(pList != NULL);

  if (pInfo->num < maxLen) {
    valuePairAssign(pList[pInfo->num], type, (const char *)&val.i64, ts, pTags, pTagInfo, stage);

    taosheapsort((void *) pList, sizeof(tValuePair **), pInfo->num + 1, (const void *) &type, topBotComparFn, (const void *) &pTagInfo->tagsLen, topBotSwapFn, 0);
 
    pInfo->num++;
  } else {
    if ((IS_SIGNED_NUMERIC_TYPE(type) && val.i64 > pList[0]->v.i64) ||
        (IS_UNSIGNED_NUMERIC_TYPE(type) && val.u64 > pList[0]->v.u64) ||
        (IS_FLOAT_TYPE(type) && val.dKey > pList[0]->v.dKey)) {
      valuePairAssign(pList[0], type, (const char *)&val.i64, ts, pTags, pTagInfo, stage);
      taosheapadjust((void *) pList, sizeof(tValuePair **), 0, maxLen - 1, (const void *) &type, topBotComparFn, (const void *) &pTagInfo->tagsLen, topBotSwapFn, 0);
    }
  }
}

static void do_bottom_function_add(STopBotInfo *pInfo, int32_t maxLen, void *pData, int64_t ts, uint16_t type,
                                   SExtTagsInfo *pTagInfo, char *pTags, int16_t stage) {
  tVariant val = {0};
  tVariantCreateFromBinary(&val, pData, tDataTypes[type].bytes, type);

  tValuePair **pList = pInfo->res;
  assert(pList != NULL);

  if (pInfo->num < maxLen) {
    valuePairAssign(pList[pInfo->num], type, (const char *)&val.i64, ts, pTags, pTagInfo, stage);

    taosheapsort((void *) pList, sizeof(tValuePair **), pInfo->num + 1, (const void *) &type, topBotComparFn, (const void *) &pTagInfo->tagsLen, topBotSwapFn, 1);

    pInfo->num++;
  } else {
    if ((IS_SIGNED_NUMERIC_TYPE(type) && val.i64 < pList[0]->v.i64) ||
        (IS_UNSIGNED_NUMERIC_TYPE(type) && val.u64 < pList[0]->v.u64) ||
        (IS_FLOAT_TYPE(type) && val.dKey < pList[0]->v.dKey)) {
      valuePairAssign(pList[0], type, (const char *)&val.i64, ts, pTags, pTagInfo, stage);
      taosheapadjust((void *) pList, sizeof(tValuePair **), 0, maxLen - 1, (const void *) &type, topBotComparFn, (const void *) &pTagInfo->tagsLen, topBotSwapFn, 1);
    }
  }
}

static int32_t resAscComparFn(const void *pLeft, const void *pRight) {
  tValuePair *pLeftElem = *(tValuePair **)pLeft;
  tValuePair *pRightElem = *(tValuePair **)pRight;
  
  if (pLeftElem->timestamp == pRightElem->timestamp) {
    return 0;
  } else {
    return pLeftElem->timestamp > pRightElem->timestamp ? 1 : -1;
  }
}

static int32_t resDescComparFn(const void *pLeft, const void *pRight) { return -resAscComparFn(pLeft, pRight); }

static int32_t resDataAscComparFn(const void *pLeft, const void *pRight) {
  tValuePair *pLeftElem = *(tValuePair **)pLeft;
  tValuePair *pRightElem = *(tValuePair **)pRight;
  
  if (IS_FLOAT_TYPE(pLeftElem->v.nType)) {
    if (pLeftElem->v.dKey == pRightElem->v.dKey) {
      return 0;
    } else {
      return pLeftElem->v.dKey > pRightElem->v.dKey ? 1 : -1;
    }
  } else if (IS_SIGNED_NUMERIC_TYPE(pLeftElem->v.nType)){
    if (pLeftElem->v.i64 == pRightElem->v.i64) {
      return 0;
    } else {
      return pLeftElem->v.i64 > pRightElem->v.i64 ? 1 : -1;
    }
  } else {
    if (pLeftElem->v.u64 == pRightElem->v.u64) {
      return 0;
    } else {
      return pLeftElem->v.u64 > pRightElem->v.u64 ? 1 : -1;
    }
  }
}

static int32_t resDataDescComparFn(const void *pLeft, const void *pRight) { return -resDataAscComparFn(pLeft, pRight); }

static void copyTopBotRes(SQLFunctionCtx *pCtx, int32_t type) {
  SResultRowCellInfo *pResInfo = GET_RES_INFO(pCtx);
  STopBotInfo *pRes = GET_ROWCELL_INTERBUF(pResInfo);
  
  tValuePair **tvp = pRes->res;
  
  int32_t step = QUERY_ASC_FORWARD_STEP;
  int32_t len = (int32_t)(GET_RES_INFO(pCtx)->numOfRes);
  
  switch (type) {
    case TSDB_DATA_TYPE_UINT:
    case TSDB_DATA_TYPE_INT: {
      int32_t *output = (int32_t *)pCtx->pOutput;
      for (int32_t i = 0; i < len; ++i, output += step) {
        *output = (int32_t)tvp[i]->v.i64;
      }
      break;
    }
    case TSDB_DATA_TYPE_UBIGINT:
    case TSDB_DATA_TYPE_BIGINT: {
      int64_t *output = (int64_t *)pCtx->pOutput;
      for (int32_t i = 0; i < len; ++i, output += step) {
        *output = tvp[i]->v.i64;
      }
      break;
    }
    case TSDB_DATA_TYPE_DOUBLE: {
      double *output = (double *)pCtx->pOutput;
      for (int32_t i = 0; i < len; ++i, output += step) {
        SET_DOUBLE_VAL(output, tvp[i]->v.dKey);
      }
      break;
    }
    case TSDB_DATA_TYPE_FLOAT: {
      float *output = (float *)pCtx->pOutput;
      for (int32_t i = 0; i < len; ++i, output += step) {
        *output = (float)tvp[i]->v.dKey;
      }
      break;
    }
    case TSDB_DATA_TYPE_USMALLINT:
    case TSDB_DATA_TYPE_SMALLINT: {
      int16_t *output = (int16_t *)pCtx->pOutput;
      for (int32_t i = 0; i < len; ++i, output += step) {
        *output = (int16_t)tvp[i]->v.i64;
      }
      break;
    }
    case TSDB_DATA_TYPE_UTINYINT:
    case TSDB_DATA_TYPE_TINYINT: {
      int8_t *output = (int8_t *)pCtx->pOutput;
      for (int32_t i = 0; i < len; ++i, output += step) {
        *output = (int8_t)tvp[i]->v.i64;
      }
      break;
    }
    default: {
      qError("top/bottom function not support data type:%d", pCtx->inputType);
      return;
    }
  }
  
  // set the output timestamp of each record.
  TSKEY *output = pCtx->ptsOutputBuf;
  for (int32_t i = 0; i < len; ++i, output += step) {
    *output = tvp[i]->timestamp;
  }
  
  // set the corresponding tag data for each record
  // todo check malloc failure
  char **pData = calloc(pCtx->tagInfo.numOfTagCols, POINTER_BYTES);
  for (int32_t i = 0; i < pCtx->tagInfo.numOfTagCols; ++i) {
    pData[i] = pCtx->tagInfo.pTagCtxList[i]->pOutput;
  }
  
  for (int32_t i = 0; i < len; ++i, output += step) {
    int16_t offset = 0;
    for (int32_t j = 0; j < pCtx->tagInfo.numOfTagCols; ++j) {
      memcpy(pData[j], tvp[i]->pTags + offset, (size_t)pCtx->tagInfo.pTagCtxList[j]->outputBytes);
      offset += pCtx->tagInfo.pTagCtxList[j]->outputBytes;
      pData[j] += pCtx->tagInfo.pTagCtxList[j]->outputBytes;
    }
  }
  
  tfree(pData);
}

/*
 * Parameters values:
 * 1. param[0]: maximum allowable results
 * 2. param[1]: order by type (time or value)
 * 3. param[2]: asc/desc order
 *
 * top/bottom use the intermediate result buffer to keep the intermediate result
 */
static STopBotInfo *getTopBotOutputInfo(SQLFunctionCtx *pCtx) {
  SResultRowCellInfo *pResInfo = GET_RES_INFO(pCtx);

  // only the first_stage_merge is directly written data into final output buffer
  if (pCtx->stableQuery && pCtx->currentStage != MERGE_STAGE) {
    return (STopBotInfo*) pCtx->pOutput;
  } else { // during normal table query and super table at the secondary_stage, result is written to intermediate buffer
    return GET_ROWCELL_INTERBUF(pResInfo);
  }
}


/*
 * keep the intermediate results during scan data blocks in the format of:
 * +-----------------------------------+-------------one value pair-----------+------------next value pair-----------+
 * |-------------pointer area----------|----ts---+-----+-----n tags-----------|----ts---+-----+-----n tags-----------|
 * +..[Value Pointer1][Value Pointer2].|timestamp|value|tags1|tags2|....|tagsn|timestamp|value|tags1|tags2|....|tagsn+
 */
static void buildTopBotStruct(STopBotInfo *pTopBotInfo, SQLFunctionCtx *pCtx) {
  char *tmp = (char *)pTopBotInfo + sizeof(STopBotInfo);
  pTopBotInfo->res = (tValuePair**) tmp;
  tmp += POINTER_BYTES * pCtx->param[0].i64;

  size_t size = sizeof(tValuePair) + pCtx->tagInfo.tagsLen;

  for (int32_t i = 0; i < pCtx->param[0].i64; ++i) {
    pTopBotInfo->res[i] = (tValuePair*) tmp;
    pTopBotInfo->res[i]->pTags = tmp + sizeof(tValuePair);
    tmp += size;
  }
}

bool topbot_datablock_filter(SQLFunctionCtx *pCtx, const char *minval, const char *maxval) {
  SResultRowCellInfo *pResInfo = GET_RES_INFO(pCtx);
  if (pResInfo == NULL) {
    return true;
  }

  STopBotInfo *pTopBotInfo = getTopBotOutputInfo(pCtx);
  
  // required number of results are not reached, continue load data block
  if (pTopBotInfo->num < pCtx->param[0].i64) {
    return true;
  }
  
  if ((void *)pTopBotInfo->res[0] != (void *)((char *)pTopBotInfo + sizeof(STopBotInfo) + POINTER_BYTES * pCtx->param[0].i64)) {
    buildTopBotStruct(pTopBotInfo, pCtx);
  }

  tValuePair **pRes = (tValuePair**) pTopBotInfo->res;
  
  if (pCtx->functionId == TSDB_FUNC_TOP) {
    switch (pCtx->inputType) {
      case TSDB_DATA_TYPE_TINYINT:
        return GET_INT8_VAL(maxval) > pRes[0]->v.i64;
      case TSDB_DATA_TYPE_SMALLINT:
        return GET_INT16_VAL(maxval) > pRes[0]->v.i64;
      case TSDB_DATA_TYPE_INT:
        return GET_INT32_VAL(maxval) > pRes[0]->v.i64;
      case TSDB_DATA_TYPE_BIGINT:
        return GET_INT64_VAL(maxval) > pRes[0]->v.i64;
      case TSDB_DATA_TYPE_FLOAT:
        return GET_FLOAT_VAL(maxval) > pRes[0]->v.dKey;
      case TSDB_DATA_TYPE_DOUBLE:
        return GET_DOUBLE_VAL(maxval) > pRes[0]->v.dKey;
      default:
        return true;
    }
  } else {
    switch (pCtx->inputType) {
      case TSDB_DATA_TYPE_TINYINT:
        return GET_INT8_VAL(minval) < pRes[0]->v.i64;
      case TSDB_DATA_TYPE_SMALLINT:
        return GET_INT16_VAL(minval) < pRes[0]->v.i64;
      case TSDB_DATA_TYPE_INT:
        return GET_INT32_VAL(minval) < pRes[0]->v.i64;
      case TSDB_DATA_TYPE_BIGINT:
        return GET_INT64_VAL(minval) < pRes[0]->v.i64;
      case TSDB_DATA_TYPE_FLOAT:
        return GET_FLOAT_VAL(minval) < pRes[0]->v.dKey;
      case TSDB_DATA_TYPE_DOUBLE:
        return GET_DOUBLE_VAL(minval) < pRes[0]->v.dKey;
      default:
        return true;
    }
  }
}

static bool top_bottom_function_setup(SQLFunctionCtx *pCtx, SResultRowCellInfo* pResInfo) {
  if (!function_setup(pCtx, pResInfo)) {
    return false;
  }
  
  STopBotInfo *pInfo = getTopBotOutputInfo(pCtx);
  buildTopBotStruct(pInfo, pCtx);
  return true;
}

static void top_function(SQLFunctionCtx *pCtx) {
  int32_t notNullElems = 0;

  STopBotInfo *pRes = getTopBotOutputInfo(pCtx);
  assert(pRes->num >= 0);

  if ((void *)pRes->res[0] != (void *)((char *)pRes + sizeof(STopBotInfo) + POINTER_BYTES * pCtx->param[0].i64)) {
    buildTopBotStruct(pRes, pCtx);
  }
  
  for (int32_t i = 0; i < pCtx->size; ++i) {
    char *data = GET_INPUT_DATA(pCtx, i);
    if (pCtx->hasNull && isNull(data, pCtx->inputType)) {
      continue;
    }
    
    notNullElems++;

    // NOTE: Set the default timestamp if it is missing [todo refactor]
    TSKEY ts = (pCtx->ptsList != NULL)? GET_TS_DATA(pCtx, i):0;
    do_top_function_add(pRes, (int32_t)pCtx->param[0].i64, data, ts, pCtx->inputType, &pCtx->tagInfo, NULL, 0);
  }
  
  if (!pCtx->hasNull) {
    assert(pCtx->size == notNullElems);
  }
  
  // treat the result as only one result
  SET_VAL(pCtx, notNullElems, 1);
  
  if (notNullElems > 0) {
    SResultRowCellInfo *pResInfo = GET_RES_INFO(pCtx);
    pResInfo->hasResult = DATA_SET_FLAG;
  }
}

static void top_func_merge(SQLFunctionCtx *pCtx) {
  STopBotInfo *pInput = (STopBotInfo *)GET_INPUT_DATA_LIST(pCtx);
  
  // construct the input data struct from binary data
  buildTopBotStruct(pInput, pCtx);
  
  STopBotInfo *pOutput = getTopBotOutputInfo(pCtx);
  
  // the intermediate result is binary, we only use the output data type
  for (int32_t i = 0; i < pInput->num; ++i) {
    int16_t type = (pCtx->outputType == TSDB_DATA_TYPE_FLOAT)? TSDB_DATA_TYPE_DOUBLE:pCtx->outputType;
    do_top_function_add(pOutput, (int32_t)pCtx->param[0].i64, &pInput->res[i]->v.i64, pInput->res[i]->timestamp,
                        type, &pCtx->tagInfo, pInput->res[i]->pTags, pCtx->currentStage);
  }
  
  SET_VAL(pCtx, pInput->num, pOutput->num);
  
  if (pOutput->num > 0) {
    SResultRowCellInfo *pResInfo = GET_RES_INFO(pCtx);
    pResInfo->hasResult = DATA_SET_FLAG;
  }
}

static void bottom_function(SQLFunctionCtx *pCtx) {
  int32_t notNullElems = 0;
  
  STopBotInfo *pRes = getTopBotOutputInfo(pCtx);
  
  if ((void *)pRes->res[0] != (void *)((char *)pRes + sizeof(STopBotInfo) + POINTER_BYTES * pCtx->param[0].i64)) {
    buildTopBotStruct(pRes, pCtx);
  }

  for (int32_t i = 0; i < pCtx->size; ++i) {
    char *data = GET_INPUT_DATA(pCtx, i);
    if (pCtx->hasNull && isNull(data, pCtx->inputType)) {
      continue;
    }

    notNullElems++;
    // NOTE: Set the default timestamp if it is missing [todo refactor]
    TSKEY ts = (pCtx->ptsList != NULL)? GET_TS_DATA(pCtx, i):0;
    do_bottom_function_add(pRes, (int32_t)pCtx->param[0].i64, data, ts, pCtx->inputType, &pCtx->tagInfo, NULL, 0);
  }
  
  if (!pCtx->hasNull) {
    assert(pCtx->size == notNullElems);
  }
  
  // treat the result as only one result
  SET_VAL(pCtx, notNullElems, 1);
  
  if (notNullElems > 0) {
    SResultRowCellInfo *pResInfo = GET_RES_INFO(pCtx);
    pResInfo->hasResult = DATA_SET_FLAG;
  }
}

static void bottom_func_merge(SQLFunctionCtx *pCtx) {
  STopBotInfo *pInput = (STopBotInfo *)GET_INPUT_DATA_LIST(pCtx);
  
  // construct the input data struct from binary data
  buildTopBotStruct(pInput, pCtx);
  
  STopBotInfo *pOutput = getTopBotOutputInfo(pCtx);
  
  // the intermediate result is binary, we only use the output data type
  for (int32_t i = 0; i < pInput->num; ++i) {
    int16_t type = (pCtx->outputType == TSDB_DATA_TYPE_FLOAT) ? TSDB_DATA_TYPE_DOUBLE : pCtx->outputType;
    do_bottom_function_add(pOutput, (int32_t)pCtx->param[0].i64, &pInput->res[i]->v.i64, pInput->res[i]->timestamp, type,
                           &pCtx->tagInfo, pInput->res[i]->pTags, pCtx->currentStage);
  }

  SET_VAL(pCtx, pInput->num, pOutput->num);
  
  if (pOutput->num > 0) {
    SResultRowCellInfo *pResInfo = GET_RES_INFO(pCtx);
    pResInfo->hasResult = DATA_SET_FLAG;
  }
}

static void top_bottom_func_finalizer(SQLFunctionCtx *pCtx) {
  SResultRowCellInfo *pResInfo = GET_RES_INFO(pCtx);
  
  // data in temporary list is less than the required number of results, not enough qualified number of results
  STopBotInfo *pRes = GET_ROWCELL_INTERBUF(pResInfo);
  if (pRes->num == 0) {  // no result
    assert(pResInfo->hasResult != DATA_SET_FLAG);
    // TODO:
  }
  
  GET_RES_INFO(pCtx)->numOfRes = pRes->num;
  tValuePair **tvp = pRes->res;
  
  // user specify the order of output by sort the result according to timestamp
  if (pCtx->param[1].i64 == PRIMARYKEY_TIMESTAMP_COL_INDEX) {
    __compar_fn_t comparator = (pCtx->param[2].i64 == TSDB_ORDER_ASC) ? resAscComparFn : resDescComparFn;
    qsort(tvp, (size_t)pResInfo->numOfRes, POINTER_BYTES, comparator);
  } else /*if (pCtx->param[1].i64 > PRIMARYKEY_TIMESTAMP_COL_INDEX)*/ {
    __compar_fn_t comparator = (pCtx->param[2].i64 == TSDB_ORDER_ASC) ? resDataAscComparFn : resDataDescComparFn;
    qsort(tvp, (size_t)pResInfo->numOfRes, POINTER_BYTES, comparator);
  }
  
  GET_TRUE_DATA_TYPE();
  copyTopBotRes(pCtx, type);
  
  doFinalizer(pCtx);
}

///////////////////////////////////////////////////////////////////////////////////////////////
static bool percentile_function_setup(SQLFunctionCtx *pCtx, SResultRowCellInfo* pResultInfo) {
  if (!function_setup(pCtx, pResultInfo)) {
    return false;
  }

  // in the first round, get the min-max value of all involved data
  SPercentileInfo *pInfo = GET_ROWCELL_INTERBUF(pResultInfo);
  SET_DOUBLE_VAL(&pInfo->minval, DBL_MAX);
  SET_DOUBLE_VAL(&pInfo->maxval, -DBL_MAX);
  pInfo->numOfElems = 0;

  return true;
}

static void percentile_function(SQLFunctionCtx *pCtx) {
  int32_t notNullElems = 0;
  
  SResultRowCellInfo *pResInfo = GET_RES_INFO(pCtx);
  SPercentileInfo *pInfo = GET_ROWCELL_INTERBUF(pResInfo);

  if (pCtx->currentStage == REPEAT_SCAN && pInfo->stage == 0) {
    pInfo->stage += 1;

    // all data are null, set it completed
    if (pInfo->numOfElems == 0) {
      pResInfo->complete = true;
      
      return;
    } else {
      pInfo->pMemBucket = tMemBucketCreate(pCtx->inputBytes, pCtx->inputType, pInfo->minval, pInfo->maxval);
    }
  }

  // the first stage, only acquire the min/max value
  if (pInfo->stage == 0) {
    if (pCtx->preAggVals.isSet) {
      double tmin = 0.0, tmax = 0.0;
      if (IS_SIGNED_NUMERIC_TYPE(pCtx->inputType)) {
        tmin = (double)GET_INT64_VAL(&pCtx->preAggVals.statis.min);
        tmax = (double)GET_INT64_VAL(&pCtx->preAggVals.statis.max);
      } else if (IS_FLOAT_TYPE(pCtx->inputType)) {
        tmin = GET_DOUBLE_VAL(&pCtx->preAggVals.statis.min);
        tmax = GET_DOUBLE_VAL(&pCtx->preAggVals.statis.max);
      } else if (IS_UNSIGNED_NUMERIC_TYPE(pCtx->inputType)) {
        tmin = (double)GET_UINT64_VAL(&pCtx->preAggVals.statis.min);
        tmax = (double)GET_UINT64_VAL(&pCtx->preAggVals.statis.max);
      } else {
        assert(true);
      }

      if (GET_DOUBLE_VAL(&pInfo->minval) > tmin) {
        SET_DOUBLE_VAL(&pInfo->minval, tmin);
      }

      if (GET_DOUBLE_VAL(&pInfo->maxval) < tmax) {
        SET_DOUBLE_VAL(&pInfo->maxval, tmax);
      }

      pInfo->numOfElems += (pCtx->size - pCtx->preAggVals.statis.numOfNull);
    } else {
      for (int32_t i = 0; i < pCtx->size; ++i) {
        char *data = GET_INPUT_DATA(pCtx, i);
        if (pCtx->hasNull && isNull(data, pCtx->inputType)) {
          continue;
        }

        double v = 0;
        GET_TYPED_DATA(v, double, pCtx->inputType, data);

        if (v < GET_DOUBLE_VAL(&pInfo->minval)) {
          SET_DOUBLE_VAL(&pInfo->minval, v);
        }

        if (v > GET_DOUBLE_VAL(&pInfo->maxval)) {
          SET_DOUBLE_VAL(&pInfo->maxval, v);
        }

        pInfo->numOfElems += 1;
      }
    }

    return;
  }

  // the second stage, calculate the true percentile value
  for (int32_t i = 0; i < pCtx->size; ++i) {
    char *data = GET_INPUT_DATA(pCtx, i);
    if (pCtx->hasNull && isNull(data, pCtx->inputType)) {
      continue;
    }
    
    notNullElems += 1;
    tMemBucketPut(pInfo->pMemBucket, data, 1);
  }
  
  SET_VAL(pCtx, notNullElems, 1);
  pResInfo->hasResult = DATA_SET_FLAG;
}

static void percentile_finalizer(SQLFunctionCtx *pCtx) {
  double v = pCtx->param[0].nType == TSDB_DATA_TYPE_INT ? pCtx->param[0].i64 : pCtx->param[0].dKey;
  
  SResultRowCellInfo *pResInfo = GET_RES_INFO(pCtx);
  SPercentileInfo* ppInfo = (SPercentileInfo *) GET_ROWCELL_INTERBUF(pResInfo);

  tMemBucket * pMemBucket = ppInfo->pMemBucket;
  if (pMemBucket == NULL || pMemBucket->total == 0) {  // check for null
    assert(ppInfo->numOfElems == 0);
    setNull(pCtx->pOutput, pCtx->outputType, pCtx->outputBytes);
  } else {
    SET_DOUBLE_VAL((double *)pCtx->pOutput, getPercentile(pMemBucket, v));
  }
  
  tMemBucketDestroy(pMemBucket);
  doFinalizer(pCtx);
}

//////////////////////////////////////////////////////////////////////////////////
static void buildHistogramInfo(SAPercentileInfo* pInfo) {
  pInfo->pHisto = (SHistogramInfo*) ((char*) pInfo + sizeof(SAPercentileInfo));
  pInfo->pHisto->elems = (SHistBin*) ((char*)pInfo->pHisto + sizeof(SHistogramInfo));
}

static SAPercentileInfo *getAPerctInfo(SQLFunctionCtx *pCtx) {
  SResultRowCellInfo *pResInfo = GET_RES_INFO(pCtx);
  SAPercentileInfo* pInfo = NULL;

  if (pCtx->stableQuery && pCtx->currentStage != MERGE_STAGE) {
    pInfo = (SAPercentileInfo*) pCtx->pOutput;
  } else {
    pInfo = GET_ROWCELL_INTERBUF(pResInfo);
  }
  return pInfo;
}

//
//   ----------------- tdigest -------------------
//
//////////////////////////////////////////////////////////////////////////////////

static bool tdigest_setup(SQLFunctionCtx *pCtx, SResultRowCellInfo *pResultInfo) {
  if (!function_setup(pCtx, pResultInfo)) {
    return false;
  }
  
  // new TDigest
  SAPercentileInfo *pInfo = getAPerctInfo(pCtx);
  char *tmp = (char *)pInfo + sizeof(SAPercentileInfo);
  pInfo->pTDigest = tdigestNewFrom(tmp, COMPRESSION);
  return true;
}

static void tdigest_do(SQLFunctionCtx *pCtx) {
  int32_t notNullElems = 0;

  SResultRowCellInfo *pResInfo = GET_RES_INFO(pCtx);
  SAPercentileInfo *  pAPerc = getAPerctInfo(pCtx);

  assert(pAPerc->pTDigest != NULL);
  if(pAPerc->pTDigest == NULL) {
    qError("tdigest_do tdigest is null.");
    return ;
  }

  for (int32_t i = 0; i < pCtx->size; ++i) {
    char *data = GET_INPUT_DATA(pCtx, i);
    if (pCtx->hasNull && isNull(data, pCtx->inputType)) {
      continue;
    }
    notNullElems += 1;

    double v = 0; // value  
    long long w = 1; // weigth
    GET_TYPED_DATA(v, double, pCtx->inputType, data);
    tdigestAdd(pAPerc->pTDigest, v, w);
  }

  if (!pCtx->hasNull) {
    assert(pCtx->size == notNullElems);
  }

  SET_VAL(pCtx, notNullElems, 1);
  if (notNullElems > 0) {
    pResInfo->hasResult = DATA_SET_FLAG;
  }
}

static void tdigest_merge(SQLFunctionCtx *pCtx) {
  SAPercentileInfo *pInput = (SAPercentileInfo *)GET_INPUT_DATA_LIST(pCtx);
  assert(pInput->pTDigest);
  pInput->pTDigest = (TDigest*)((char*)pInput + sizeof(SAPercentileInfo));
  tdigestAutoFill(pInput->pTDigest, COMPRESSION);

  // input merge no elements , no need merge
  if(pInput->pTDigest->num_centroids == 0 && pInput->pTDigest->num_buffered_pts == 0) {
    return ;
  }

  SAPercentileInfo *pOutput = getAPerctInfo(pCtx);
  if(pOutput->pTDigest->num_centroids == 0) {
    memcpy(pOutput->pTDigest, pInput->pTDigest, (size_t)TDIGEST_SIZE(COMPRESSION));
    tdigestAutoFill(pOutput->pTDigest, COMPRESSION);
  } else {
    tdigestMerge(pOutput->pTDigest, pInput->pTDigest);
  }
  
  SResultRowCellInfo *pResInfo = GET_RES_INFO(pCtx);
  pResInfo->hasResult = DATA_SET_FLAG;
  SET_VAL(pCtx, 1, 1);
}

static void tdigest_finalizer(SQLFunctionCtx *pCtx) {
  double q = (pCtx->param[0].nType == TSDB_DATA_TYPE_INT) ? pCtx->param[0].i64 : pCtx->param[0].dKey;

  SResultRowCellInfo *pResInfo = GET_RES_INFO(pCtx);
  SAPercentileInfo *  pAPerc = getAPerctInfo(pCtx);

  if (pCtx->currentStage == MERGE_STAGE) {
    if (pResInfo->hasResult == DATA_SET_FLAG) {  // check for null
      double res = tdigestQuantile(pAPerc->pTDigest, q/100);
      memcpy(pCtx->pOutput, &res, sizeof(double));
    } else {
      setNull(pCtx->pOutput, pCtx->outputType, pCtx->outputBytes);
      return;
    }
  } else {
    if (pAPerc->pTDigest->size > 0) {
      double res = tdigestQuantile(pAPerc->pTDigest, q/100);
      memcpy(pCtx->pOutput, &res, sizeof(double));
    } else {  // no need to free
      setNull(pCtx->pOutput, pCtx->outputType, pCtx->outputBytes);
      return;
    }
  }

  pAPerc->pTDigest = NULL;
  doFinalizer(pCtx);
}

//////////////////////////////////////////////////////////////////////////////////
int32_t getAlgo(SQLFunctionCtx * pCtx) {
  if(pCtx->numOfParams != 2){
    return ALGO_DEFAULT;
  }
  if(pCtx->param[1].nType != TSDB_DATA_TYPE_INT) {
    return ALGO_DEFAULT;
  }
  return (int32_t)pCtx->param[1].i64;
}

static bool apercentile_function_setup(SQLFunctionCtx *pCtx, SResultRowCellInfo* pResultInfo) {
  if (getAlgo(pCtx) == ALGO_TDIGEST) {
    return tdigest_setup(pCtx, pResultInfo);
  }

  if (!function_setup(pCtx, pResultInfo)) {
    return false;
  }
  
  SAPercentileInfo *pInfo = getAPerctInfo(pCtx);
  buildHistogramInfo(pInfo);
  
  char *tmp = (char *)pInfo + sizeof(SAPercentileInfo);
  pInfo->pHisto = tHistogramCreateFrom(tmp, MAX_HISTOGRAM_BIN);
  return true;
}

static void apercentile_function(SQLFunctionCtx *pCtx) {
  if (getAlgo(pCtx) == ALGO_TDIGEST) {
    tdigest_do(pCtx);
    return;
  }

  int32_t notNullElems = 0;
  
  SResultRowCellInfo *     pResInfo = GET_RES_INFO(pCtx);
  SAPercentileInfo *pInfo = getAPerctInfo(pCtx);
  buildHistogramInfo(pInfo);

  assert(pInfo->pHisto->elems != NULL);
  
  for (int32_t i = 0; i < pCtx->size; ++i) {
    char *data = GET_INPUT_DATA(pCtx, i);
    if (pCtx->hasNull && isNull(data, pCtx->inputType)) {
      continue;
    }
    
    notNullElems += 1;

    double v = 0;
    GET_TYPED_DATA(v, double, pCtx->inputType, data);
    tHistogramAdd(&pInfo->pHisto, v);
  }
  
  if (!pCtx->hasNull) {
    assert(pCtx->size == notNullElems);
  }
  
  SET_VAL(pCtx, notNullElems, 1);
  
  if (notNullElems > 0) {
    pResInfo->hasResult = DATA_SET_FLAG;
  }
}

static void apercentile_func_merge(SQLFunctionCtx *pCtx) {
  if (getAlgo(pCtx) == ALGO_TDIGEST) {
    tdigest_merge(pCtx);
    return;
  }

  SAPercentileInfo *pInput = (SAPercentileInfo *)GET_INPUT_DATA_LIST(pCtx);
  
  pInput->pHisto = (SHistogramInfo*) ((char *)pInput + sizeof(SAPercentileInfo));
  pInput->pHisto->elems = (SHistBin*) ((char *)pInput->pHisto + sizeof(SHistogramInfo));

  if (pInput->pHisto->numOfElems <= 0) {
    return;
  }
  
  SAPercentileInfo *pOutput = getAPerctInfo(pCtx);
  buildHistogramInfo(pOutput);
  SHistogramInfo  *pHisto = pOutput->pHisto;
  
  if (pHisto->numOfElems <= 0) {
    memcpy(pHisto, pInput->pHisto, sizeof(SHistogramInfo) + sizeof(SHistBin) * (MAX_HISTOGRAM_BIN + 1));
    pHisto->elems = (SHistBin*) ((char *)pHisto + sizeof(SHistogramInfo));
  } else {
    //TODO(dengyihao): avoid memcpy   
    pHisto->elems = (SHistBin*) ((char *)pHisto + sizeof(SHistogramInfo));
    SHistogramInfo *pRes = tHistogramMerge(pHisto, pInput->pHisto, MAX_HISTOGRAM_BIN);
    memcpy(pHisto, pRes, sizeof(SHistogramInfo) + sizeof(SHistBin) * MAX_HISTOGRAM_BIN);
    pHisto->elems = (SHistBin*) ((char *)pHisto + sizeof(SHistogramInfo));
    tHistogramDestroy(&pRes);
  }

  SResultRowCellInfo *pResInfo = GET_RES_INFO(pCtx);
  pResInfo->hasResult = DATA_SET_FLAG;
  SET_VAL(pCtx, 1, 1);
}

static void apercentile_finalizer(SQLFunctionCtx *pCtx) {
  if (getAlgo(pCtx) == ALGO_TDIGEST) {
    tdigest_finalizer(pCtx);
    return;
  }

  double v = (pCtx->param[0].nType == TSDB_DATA_TYPE_INT) ? pCtx->param[0].i64 : pCtx->param[0].dKey;
  
  SResultRowCellInfo *     pResInfo = GET_RES_INFO(pCtx);
  SAPercentileInfo *pOutput = GET_ROWCELL_INTERBUF(pResInfo);

  if (pCtx->currentStage == MERGE_STAGE) {
    if (pResInfo->hasResult == DATA_SET_FLAG) {  // check for null
      assert(pOutput->pHisto->numOfElems > 0);
      
      double  ratio[] = {v};
      double *res = tHistogramUniform(pOutput->pHisto, ratio, 1);
      
      memcpy(pCtx->pOutput, res, sizeof(double));
      free(res);
    } else {
      setNull(pCtx->pOutput, pCtx->outputType, pCtx->outputBytes);
      return;
    }
  } else {
    if (pOutput->pHisto->numOfElems > 0) {
      double ratio[] = {v};
      
      double *res = tHistogramUniform(pOutput->pHisto, ratio, 1);
      memcpy(pCtx->pOutput, res, sizeof(double));
      free(res);
    } else {  // no need to free
      setNull(pCtx->pOutput, pCtx->outputType, pCtx->outputBytes);
      return;
    }
  }
  
  doFinalizer(pCtx);
}

/////////////////////////////////////////////////////////////////////////////////
static bool leastsquares_function_setup(SQLFunctionCtx *pCtx, SResultRowCellInfo* pResInfo) {
  if (!function_setup(pCtx, pResInfo)) {
    return false;
  }

  SLeastsquaresInfo *pInfo = GET_ROWCELL_INTERBUF(pResInfo);
  
  // 2*3 matrix
  pInfo->startVal = pCtx->param[0].dKey;
  return true;
}

#define LEASTSQR_CAL(p, x, y, index, step) \
  do {                                     \
    (p)[0][0] += (double)(x) * (x);        \
    (p)[0][1] += (double)(x);              \
    (p)[0][2] += (double)(x) * (y)[index]; \
    (p)[1][2] += (y)[index];               \
    (x) += step;                           \
  } while (0)

#define LEASTSQR_CAL_LOOP(ctx, param, x, y, tsdbType, n, step) \
  for (int32_t i = 0; i < (ctx)->size; ++i) {                  \
    if ((ctx)->hasNull && isNull((char *)&(y)[i], tsdbType)) { \
      continue;                                                \
    }                                                          \
    (n)++;                                                     \
    LEASTSQR_CAL(param, x, y, i, step);                        \
  }

static void leastsquares_function(SQLFunctionCtx *pCtx) {
  SResultRowCellInfo *     pResInfo = GET_RES_INFO(pCtx);
  SLeastsquaresInfo *pInfo = GET_ROWCELL_INTERBUF(pResInfo);
  
  double(*param)[3] = pInfo->mat;
  double x = pInfo->startVal;
  
  void *pData = GET_INPUT_DATA_LIST(pCtx);
  
  int32_t numOfElem = 0;
  switch (pCtx->inputType) {
    case TSDB_DATA_TYPE_INT: {
      int32_t *p = pData;
      //            LEASTSQR_CAL_LOOP(pCtx, param, pParamData, p);
      for (int32_t i = 0; i < pCtx->size; ++i) {
        if (pCtx->hasNull && isNull((const char*) p, pCtx->inputType)) {
          continue;
        }
        
        param[0][0] += x * x;
        param[0][1] += x;
        param[0][2] += x * p[i];
        param[1][2] += p[i];
        
        x += pCtx->param[1].dKey;
        numOfElem++;
      }
      break;
    }
    case TSDB_DATA_TYPE_BIGINT: {
      int64_t *p = pData;
      LEASTSQR_CAL_LOOP(pCtx, param, x, p, pCtx->inputType, numOfElem, pCtx->param[1].dKey);
      break;
    }
    case TSDB_DATA_TYPE_DOUBLE: {
      double *p = pData;
      LEASTSQR_CAL_LOOP(pCtx, param, x, p, pCtx->inputType, numOfElem, pCtx->param[1].dKey);
      break;
    }
    case TSDB_DATA_TYPE_FLOAT: {
      float *p = pData;
      LEASTSQR_CAL_LOOP(pCtx, param, x, p, pCtx->inputType, numOfElem, pCtx->param[1].dKey);
      break;
    };
    case TSDB_DATA_TYPE_SMALLINT: {
      int16_t *p = pData;
      LEASTSQR_CAL_LOOP(pCtx, param, x, p, pCtx->inputType, numOfElem, pCtx->param[1].dKey);
      break;
    }
    case TSDB_DATA_TYPE_TINYINT: {
      int8_t *p = pData;
      LEASTSQR_CAL_LOOP(pCtx, param, x, p, pCtx->inputType, numOfElem, pCtx->param[1].dKey);
      break;
    }
    case TSDB_DATA_TYPE_UTINYINT: {
      uint8_t *p = pData;
      LEASTSQR_CAL_LOOP(pCtx, param, x, p, pCtx->inputType, numOfElem, pCtx->param[1].dKey);
      break;
    }
    case TSDB_DATA_TYPE_USMALLINT: {
      uint16_t *p = pData;
      LEASTSQR_CAL_LOOP(pCtx, param, x, p, pCtx->inputType, numOfElem, pCtx->param[1].dKey);
      break;
    }
    case TSDB_DATA_TYPE_UINT: {
      uint32_t *p = pData;
      LEASTSQR_CAL_LOOP(pCtx, param, x, p, pCtx->inputType, numOfElem, pCtx->param[1].dKey);
      break;
    }
    case TSDB_DATA_TYPE_UBIGINT: {
      uint64_t *p = pData;
      LEASTSQR_CAL_LOOP(pCtx, param, x, p, pCtx->inputType, numOfElem, pCtx->param[1].dKey);
      break;
    }
  }
  
  pInfo->startVal = x;
  pInfo->num += numOfElem;
  
  if (pInfo->num > 0) {
    pResInfo->hasResult = DATA_SET_FLAG;
  }
  
  SET_VAL(pCtx, numOfElem, 1);
}

static void leastsquares_finalizer(SQLFunctionCtx *pCtx) {
  // no data in query
  SResultRowCellInfo *     pResInfo = GET_RES_INFO(pCtx);
  SLeastsquaresInfo *pInfo = GET_ROWCELL_INTERBUF(pResInfo);
  
  if (pInfo->num == 0) {
    setNull(pCtx->pOutput, pCtx->outputType, pCtx->outputBytes);
    return;
  }
  
  double(*param)[3] = pInfo->mat;
  
  param[1][1] = (double)pInfo->num;
  param[1][0] = param[0][1];
  
  param[0][0] -= param[1][0] * (param[0][1] / param[1][1]);
  param[0][2] -= param[1][2] * (param[0][1] / param[1][1]);
  param[0][1] = 0;
  param[1][2] -= param[0][2] * (param[1][0] / param[0][0]);
  param[1][0] = 0;
  param[0][2] /= param[0][0];
  
  param[1][2] /= param[1][1];
  
  int32_t maxOutputSize = TSDB_AVG_FUNCTION_INTER_BUFFER_SIZE - VARSTR_HEADER_SIZE;
  size_t n = snprintf(varDataVal(pCtx->pOutput), maxOutputSize, "{slop:%.6lf, intercept:%.6lf}",
      param[0][2], param[1][2]);
  
  varDataSetLen(pCtx->pOutput, n);
  doFinalizer(pCtx);
}

static void date_col_output_function(SQLFunctionCtx *pCtx) {
  SET_VAL(pCtx, pCtx->size, 1);
  *(int64_t *)(pCtx->pOutput) = pCtx->startTs;
}

static void col_project_function(SQLFunctionCtx *pCtx) {
  // the number of output rows should not affect the final number of rows, so set it to be 0
  if (pCtx->numOfParams == 2) {
    return;
  }

  // only one row is required.
  if (pCtx->param[0].i64 == 1) {
    SET_VAL(pCtx, pCtx->size, 1);
  } else {
    INC_INIT_VAL(pCtx, pCtx->size);
  }

  char *pData = GET_INPUT_DATA_LIST(pCtx);
  if (pCtx->order == TSDB_ORDER_ASC) {
    int32_t numOfRows = (pCtx->param[0].i64 == 1)? 1:pCtx->size;
    memcpy(pCtx->pOutput, pData, (size_t) numOfRows * pCtx->inputBytes);
  } else {
    for(int32_t i = 0; i < pCtx->size; ++i) {
      memcpy(pCtx->pOutput + (pCtx->size - 1 - i) * pCtx->inputBytes, pData + i * pCtx->inputBytes,
             pCtx->inputBytes);
    }
  }
}

/**
 * only used for tag projection query in select clause
 * @param pCtx
 * @return
 */
static void tag_project_function(SQLFunctionCtx *pCtx) {
  INC_INIT_VAL(pCtx, pCtx->size);
  
  assert(pCtx->inputBytes == pCtx->outputBytes);

  tVariantDump(&pCtx->tag, pCtx->pOutput, pCtx->outputType, true);
  char* data = pCtx->pOutput;
  pCtx->pOutput += pCtx->outputBytes;

  // directly copy from the first one
  for (int32_t i = 1; i < pCtx->size; ++i) {
    memmove(pCtx->pOutput, data, pCtx->outputBytes);
    pCtx->pOutput += pCtx->outputBytes;
  }
}

/**
 * used in group by clause. when applying group by tags, the tags value is
 * assign by using tag function.
 * NOTE: there is only ONE output for ONE query range
 * @param pCtx
 * @return
 */
static void copy_function(SQLFunctionCtx *pCtx);

static void tag_function(SQLFunctionCtx *pCtx) {
  SET_VAL(pCtx, 1, 1);
  if (pCtx->currentStage == MERGE_STAGE) {
    copy_function(pCtx);
  } else {
    tVariantDump(&pCtx->tag, pCtx->pOutput, pCtx->outputType, true);
  }
}

static void copy_function(SQLFunctionCtx *pCtx) {
  SET_VAL(pCtx, pCtx->size, 1);
  
  char *pData = GET_INPUT_DATA_LIST(pCtx);
  assignVal(pCtx->pOutput, pData, pCtx->inputBytes, pCtx->inputType);
}

static void full_copy_function(SQLFunctionCtx *pCtx) {
  copy_function(pCtx);
  
  for (int t = 0; t < pCtx->tagInfo.numOfTagCols; ++t) {
    SQLFunctionCtx* tagCtx = pCtx->tagInfo.pTagCtxList[t];
    if (tagCtx->functionId == TSDB_FUNC_TAG_DUMMY) {
      aAggs[TSDB_FUNC_TAG].xFunction(tagCtx);
    }
  }
}


static bool diff_function_setup(SQLFunctionCtx *pCtx, SResultRowCellInfo* pResInfo) {
  if (!function_setup(pCtx, pResInfo)) {
    return false;
  }
  
  SDiffFuncInfo* pDiffInfo = GET_ROWCELL_INTERBUF(pResInfo);
  pDiffInfo->valueAssigned = false;
  pDiffInfo->i64Prev = 0;
  return true;
}

static bool deriv_function_setup(SQLFunctionCtx *pCtx, SResultRowCellInfo* pResultInfo) {
  if (!function_setup(pCtx, pResultInfo)) {
    return false;
  }

  // diff function require the value is set to -1
  SDerivInfo* pDerivInfo = GET_ROWCELL_INTERBUF(pResultInfo);

  pDerivInfo->ignoreNegative = pCtx->param[1].i64;
  pDerivInfo->prevTs   = -1;
  pDerivInfo->tsWindow = pCtx->param[0].i64;
  pDerivInfo->valueSet = false;
  return false;
}

static void deriv_function(SQLFunctionCtx *pCtx) {
  SResultRowCellInfo *pResInfo = GET_RES_INFO(pCtx);
  SDerivInfo* pDerivInfo = GET_ROWCELL_INTERBUF(pResInfo);

  void *data = GET_INPUT_DATA_LIST(pCtx);

  int32_t notNullElems = 0;
  int32_t step = GET_FORWARD_DIRECTION_FACTOR(pCtx->order);
  int32_t i = (pCtx->order == TSDB_ORDER_ASC) ? 0 : pCtx->size - 1;

  TSKEY *pTimestamp = pCtx->ptsOutputBuf;
  TSKEY *tsList = GET_TS_LIST(pCtx);

  double *pOutput = (double *)pCtx->pOutput;

  switch (pCtx->inputType) {
    case TSDB_DATA_TYPE_INT: {
      int32_t *pData = (int32_t *)data;
      for (; i < pCtx->size && i >= 0; i += step) {
        if (pCtx->hasNull && isNull((const char *)&pData[i], pCtx->inputType)) {
          continue;
        }

        if (!pDerivInfo->valueSet) {  // initial value is not set yet
          pDerivInfo->valueSet  = true;
        } else {
          SET_DOUBLE_VAL(pOutput, ((pData[i] - pDerivInfo->prevValue) * pDerivInfo->tsWindow) / (tsList[i] - pDerivInfo->prevTs));
          if (pDerivInfo->ignoreNegative && *pOutput < 0) {
          } else {
            *pTimestamp = tsList[i];
            pOutput    += 1;
            pTimestamp += 1;
            notNullElems++;
          }
        }

        pDerivInfo->prevValue = pData[i];
        pDerivInfo->prevTs    = tsList[i];
      }

      break;
    };

    case TSDB_DATA_TYPE_BIGINT: {
      int64_t *pData = (int64_t *)data;
      for (; i < pCtx->size && i >= 0; i += step) {
        if (pCtx->hasNull && isNull((const char *)&pData[i], pCtx->inputType)) {
          continue;
        }

        if (!pDerivInfo->valueSet) {  // initial value is not set yet
          pDerivInfo->valueSet  = true;
        } else {
          *pOutput = ((pData[i] - pDerivInfo->prevValue) * pDerivInfo->tsWindow) / (tsList[i] - pDerivInfo->prevTs);
          if (pDerivInfo->ignoreNegative && *pOutput < 0) {
          } else {
            *pTimestamp = tsList[i];
            pOutput    += 1;
            pTimestamp += 1;
            notNullElems++;
          }
        }

        pDerivInfo->prevValue = (double) pData[i];
        pDerivInfo->prevTs    = tsList[i];
      }
      break;
    }
    case TSDB_DATA_TYPE_DOUBLE: {
      double *pData = (double *)data;

      for (; i < pCtx->size && i >= 0; i += step) {
        if (pCtx->hasNull && isNull((const char *)&pData[i], pCtx->inputType)) {
          continue;
        }

        if (!pDerivInfo->valueSet) {  // initial value is not set yet
          pDerivInfo->valueSet  = true;
        } else {
          *pOutput = ((pData[i] - pDerivInfo->prevValue) * pDerivInfo->tsWindow) / (tsList[i] - pDerivInfo->prevTs);
          if (pDerivInfo->ignoreNegative && *pOutput < 0) {
          } else {
            *pTimestamp = tsList[i];
            pOutput    += 1;
            pTimestamp += 1;
            notNullElems++;
          }
        }

        pDerivInfo->prevValue = pData[i];
        pDerivInfo->prevTs    = tsList[i];
      }
      break;
    }

    case TSDB_DATA_TYPE_FLOAT: {
      float *pData = (float *)data;

      for (; i < pCtx->size && i >= 0; i += step) {
        if (pCtx->hasNull && isNull((const char *)&pData[i], pCtx->inputType)) {
          continue;
        }

        if (!pDerivInfo->valueSet) {  // initial value is not set yet
          pDerivInfo->valueSet  = true;
        } else {
          *pOutput = ((pData[i] - pDerivInfo->prevValue) * pDerivInfo->tsWindow) / (tsList[i] - pDerivInfo->prevTs);
          if (pDerivInfo->ignoreNegative && *pOutput < 0) {
          } else {
            *pTimestamp = tsList[i];
            pOutput    += 1;
            pTimestamp += 1;
            notNullElems++;
          }
        }

        pDerivInfo->prevValue = pData[i];
        pDerivInfo->prevTs    = tsList[i];
      }
      break;
    }

    case TSDB_DATA_TYPE_SMALLINT: {
      int16_t *pData = (int16_t *)data;
      for (; i < pCtx->size && i >= 0; i += step) {
        if (pCtx->hasNull && isNull((const char *)&pData[i], pCtx->inputType)) {
          continue;
        }

        if (!pDerivInfo->valueSet) {  // initial value is not set yet
          pDerivInfo->valueSet  = true;
        } else {
          *pOutput = ((pData[i] - pDerivInfo->prevValue) * pDerivInfo->tsWindow) / (tsList[i] - pDerivInfo->prevTs);
          if (pDerivInfo->ignoreNegative && *pOutput < 0) {
          } else {
            *pTimestamp = tsList[i];
            pOutput    += 1;
            pTimestamp += 1;
            notNullElems++;
          }
        }

        pDerivInfo->prevValue = pData[i];
        pDerivInfo->prevTs    = tsList[i];
      }
      break;
    }

    case TSDB_DATA_TYPE_TINYINT: {
      int8_t *pData = (int8_t *)data;
      for (; i < pCtx->size && i >= 0; i += step) {
        if (pCtx->hasNull && isNull((char *)&pData[i], pCtx->inputType)) {
          continue;
        }

        if (!pDerivInfo->valueSet) {  // initial value is not set yet
          pDerivInfo->valueSet  = true;
        } else {
          *pOutput = ((pData[i] - pDerivInfo->prevValue) * pDerivInfo->tsWindow) / (tsList[i] - pDerivInfo->prevTs);
          if (pDerivInfo->ignoreNegative && *pOutput < 0) {
          } else {
            *pTimestamp = tsList[i];

            pOutput    += 1;
            pTimestamp += 1;
            notNullElems++;
          }
        }

        pDerivInfo->prevValue = pData[i];
        pDerivInfo->prevTs    = tsList[i];
      }
      break;
    }
    default:
      qError("error input type");
  }
  if (notNullElems > 0) {
    for (int t = 0; t < pCtx->tagInfo.numOfTagCols; ++t) {
      SQLFunctionCtx* tagCtx = pCtx->tagInfo.pTagCtxList[t];
      if (tagCtx->functionId == TSDB_FUNC_TAG_DUMMY) {
        aAggs[TSDB_FUNC_TAGPRJ].xFunction(tagCtx);
      }
    }
  }
  GET_RES_INFO(pCtx)->numOfRes += notNullElems;
}


// TODO difference in date column
static void diff_function(SQLFunctionCtx *pCtx) {
  SResultRowCellInfo *pResInfo = GET_RES_INFO(pCtx);
  SDiffFuncInfo *pDiffInfo = GET_ROWCELL_INTERBUF(pResInfo);

  void *data = GET_INPUT_DATA_LIST(pCtx);
  bool  isFirstBlock = (pDiffInfo->valueAssigned == false);

  int32_t notNullElems = 0;

  int32_t step = GET_FORWARD_DIRECTION_FACTOR(pCtx->order);
  int32_t i = (pCtx->order == TSDB_ORDER_ASC) ? 0 : pCtx->size - 1;

  TSKEY* pTimestamp = pCtx->ptsOutputBuf;
  TSKEY* tsList = GET_TS_LIST(pCtx);

  switch (pCtx->inputType) {
    case TSDB_DATA_TYPE_INT: {
      int32_t *pData = (int32_t *)data;
      int32_t *pOutput = (int32_t *)pCtx->pOutput;

      for (; i < pCtx->size && i >= 0; i += step) {
        if (pCtx->hasNull && isNull((const char*) &pData[i], pCtx->inputType)) {
          continue;
        }

        if (pDiffInfo->valueAssigned) {
          *pOutput = (int32_t)(pData[i] - pDiffInfo->i64Prev);  // direct previous may be null
          *pTimestamp = (tsList != NULL)? tsList[i]:0;
          pOutput    += 1;
          pTimestamp += 1;
        }

        pDiffInfo->i64Prev = pData[i];
        pDiffInfo->valueAssigned = true;
        notNullElems++;
      }
      break;
    };
    case TSDB_DATA_TYPE_BIGINT: {
      int64_t *pData = (int64_t *)data;
      int64_t *pOutput = (int64_t *)pCtx->pOutput;

      for (; i < pCtx->size && i >= 0; i += step) {
        if (pCtx->hasNull && isNull((const char*) &pData[i], pCtx->inputType)) {
          continue;
        }

        if (pDiffInfo->valueAssigned) {
          *pOutput = pData[i] - pDiffInfo->i64Prev;  // direct previous may be null
          *pTimestamp = (tsList != NULL)? tsList[i]:0;
          pOutput    += 1;
          pTimestamp += 1;
        }

        pDiffInfo->i64Prev = pData[i];
        pDiffInfo->valueAssigned = true;
        notNullElems++;
      }
      break;
    }
    case TSDB_DATA_TYPE_DOUBLE: {
      double *pData = (double *)data;
      double *pOutput = (double *)pCtx->pOutput;

      for (; i < pCtx->size && i >= 0; i += step) {
        if (pCtx->hasNull && isNull((const char*) &pData[i], pCtx->inputType)) {
          continue;
        }

        if (pDiffInfo->valueAssigned) {  // initial value is not set yet
          SET_DOUBLE_VAL(pOutput, pData[i] - pDiffInfo->d64Prev);  // direct previous may be null
          *pTimestamp = (tsList != NULL)? tsList[i]:0;
          pOutput    += 1;
          pTimestamp += 1;
        }

        pDiffInfo->d64Prev = pData[i];
        pDiffInfo->valueAssigned = true;
        notNullElems++;
      }
      break;
    }
    case TSDB_DATA_TYPE_FLOAT: {
      float *pData = (float *)data;
      float *pOutput = (float *)pCtx->pOutput;

      for (; i < pCtx->size && i >= 0; i += step) {
        if (pCtx->hasNull && isNull((const char*) &pData[i], pCtx->inputType)) {
          continue;
        }

        if (pDiffInfo->valueAssigned) {  // initial value is not set yet
          *pOutput = (float)(pData[i] - pDiffInfo->d64Prev);  // direct previous may be null
          *pTimestamp = (tsList != NULL)? tsList[i]:0;
          pOutput    += 1;
          pTimestamp += 1;
        }

        pDiffInfo->d64Prev = pData[i];
        pDiffInfo->valueAssigned = true;
        notNullElems++;
      }
      break;
    }
    case TSDB_DATA_TYPE_SMALLINT: {
      int16_t *pData = (int16_t *)data;
      int16_t *pOutput = (int16_t *)pCtx->pOutput;

      for (; i < pCtx->size && i >= 0; i += step) {
        if (pCtx->hasNull && isNull((const char*) &pData[i], pCtx->inputType)) {
          continue;
        }

        if (pDiffInfo->valueAssigned) {  // initial value is not set yet
          *pOutput = (int16_t)(pData[i] - pDiffInfo->i64Prev);  // direct previous may be null
          *pTimestamp = (tsList != NULL)? tsList[i]:0;
          pOutput    += 1;
          pTimestamp += 1;
        }

        pDiffInfo->i64Prev = pData[i];
        pDiffInfo->valueAssigned = true;
        notNullElems++;
      }
      break;
    }

    case TSDB_DATA_TYPE_TINYINT: {
      int8_t *pData = (int8_t *)data;
      int8_t *pOutput = (int8_t *)pCtx->pOutput;

      for (; i < pCtx->size && i >= 0; i += step) {
        if (pCtx->hasNull && isNull((char *)&pData[i], pCtx->inputType)) {
          continue;
        }

        if (pDiffInfo->valueAssigned) {  // initial value is not set yet
          *pOutput = (int8_t)(pData[i] - pDiffInfo->i64Prev);  // direct previous may be null
          *pTimestamp = (tsList != NULL)? tsList[i]:0;
          pOutput    += 1;
          pTimestamp += 1;
        }

        pDiffInfo->i64Prev = pData[i];
        pDiffInfo->valueAssigned = true;
        notNullElems++;
      }
      break;
    }
    default:
      qError("error input type");
  }

  // initial value is not set yet
  if (!pDiffInfo->valueAssigned || notNullElems <= 0) {
    /*
     * 1. current block and blocks before are full of null
     * 2. current block may be null value
     */
    assert(pCtx->hasNull);
  } else {
    for (int t = 0; t < pCtx->tagInfo.numOfTagCols; ++t) {
      SQLFunctionCtx* tagCtx = pCtx->tagInfo.pTagCtxList[t];
      if (tagCtx->functionId == TSDB_FUNC_TAG_DUMMY) {
        aAggs[TSDB_FUNC_TAGPRJ].xFunction(tagCtx);
      }
    }
    int32_t forwardStep = (isFirstBlock) ? notNullElems - 1 : notNullElems;

    GET_RES_INFO(pCtx)->numOfRes += forwardStep;
  }
}

char *getScalarExprColumnData(void *param, const char* name, int32_t colId) {
  SScalarExprSupport *pSupport = (SScalarExprSupport *)param;
  
  int32_t index = -1;
  for (int32_t i = 0; i < pSupport->numOfCols; ++i) {
    if (colId == pSupport->colList[i].colId) {
      index = i;
      break;
    }
  }
  
  assert(index >= 0);
  return pSupport->data[index] + pSupport->offset * pSupport->colList[index].bytes;
}

static void scalar_expr_function(SQLFunctionCtx *pCtx) {
  GET_RES_INFO(pCtx)->numOfRes += pCtx->size;
  SScalarExprSupport *sas = (SScalarExprSupport *)pCtx->param[1].pz;
  tExprOperandInfo output;
  output.data = pCtx->pOutput;
  exprTreeNodeTraverse(sas->pExprInfo->pExpr, pCtx->size, &output, sas, pCtx->order, getScalarExprColumnData);
}

#define LIST_MINMAX_N(ctx, minOutput, maxOutput, elemCnt, data, type, tsdbType, numOfNotNullElem) \
  {                                                                                               \
    type *inputData = (type *)data;                                                               \
    for (int32_t i = 0; i < elemCnt; ++i) {                                                       \
      if ((ctx)->hasNull && isNull((char *)&inputData[i], tsdbType)) {                            \
        continue;                                                                                 \
      }                                                                                           \
      if (inputData[i] < minOutput) {                                                             \
        minOutput = (double)inputData[i];                                                                 \
      }                                                                                           \
      if (inputData[i] > maxOutput) {                                                             \
        maxOutput = (double)inputData[i];                                                                 \
      }                                                                                           \
      numOfNotNullElem++;                                                                         \
    }                                                                                             \
  }

/////////////////////////////////////////////////////////////////////////////////
static bool spread_function_setup(SQLFunctionCtx *pCtx, SResultRowCellInfo* pResInfo) {
  if (!function_setup(pCtx, pResInfo)) {
    return false;
  }
  
  SSpreadInfo *pInfo = GET_ROWCELL_INTERBUF(pResInfo);
  
  // this is the server-side setup function in client-side, the secondary merge do not need this procedure
  if (pCtx->currentStage == MERGE_STAGE) {
    pCtx->param[0].dKey = DBL_MAX;
    pCtx->param[3].dKey = -DBL_MAX;
  } else {
    pInfo->min = DBL_MAX;
    pInfo->max = -DBL_MAX;
  }
  
  return true;
}

static void spread_function(SQLFunctionCtx *pCtx) {
  SResultRowCellInfo *pResInfo = GET_RES_INFO(pCtx);
  SSpreadInfo *pInfo = GET_ROWCELL_INTERBUF(pResInfo);
  
  int32_t numOfElems = 0;
  
  // todo : opt with pre-calculated result
  // column missing cause the hasNull to be true
  if (pCtx->preAggVals.isSet) {
    numOfElems = pCtx->size - pCtx->preAggVals.statis.numOfNull;
    
    // all data are null in current data block, ignore current data block
    if (numOfElems == 0) {
      goto _spread_over;
    }

    if (IS_SIGNED_NUMERIC_TYPE(pCtx->inputType) || IS_UNSIGNED_NUMERIC_TYPE(pCtx->inputType) ||
        (pCtx->inputType == TSDB_DATA_TYPE_TIMESTAMP)) {
      if (pInfo->min > pCtx->preAggVals.statis.min) {
        pInfo->min = (double)pCtx->preAggVals.statis.min;
      }

      if (pInfo->max < pCtx->preAggVals.statis.max) {
        pInfo->max = (double)pCtx->preAggVals.statis.max;
      }
    } else if (IS_FLOAT_TYPE(pCtx->inputType)) {
      if (pInfo->min > GET_DOUBLE_VAL((const char *)&(pCtx->preAggVals.statis.min))) {
        pInfo->min = GET_DOUBLE_VAL((const char *)&(pCtx->preAggVals.statis.min));
      }
      
      if (pInfo->max < GET_DOUBLE_VAL((const char *)&(pCtx->preAggVals.statis.max))) {
        pInfo->max = GET_DOUBLE_VAL((const char *)&(pCtx->preAggVals.statis.max));
      }
    }
    
    goto _spread_over;
  }
  
  void *pData = GET_INPUT_DATA_LIST(pCtx);
  numOfElems = 0;
  
  if (pCtx->inputType == TSDB_DATA_TYPE_TINYINT) {
    LIST_MINMAX_N(pCtx, pInfo->min, pInfo->max, pCtx->size, pData, int8_t, pCtx->inputType, numOfElems);
  } else if (pCtx->inputType == TSDB_DATA_TYPE_SMALLINT) {
    LIST_MINMAX_N(pCtx, pInfo->min, pInfo->max, pCtx->size, pData, int16_t, pCtx->inputType, numOfElems);
  } else if (pCtx->inputType == TSDB_DATA_TYPE_INT) {
    LIST_MINMAX_N(pCtx, pInfo->min, pInfo->max, pCtx->size, pData, int32_t, pCtx->inputType, numOfElems);
  } else if (pCtx->inputType == TSDB_DATA_TYPE_BIGINT || pCtx->inputType == TSDB_DATA_TYPE_TIMESTAMP) {
    LIST_MINMAX_N(pCtx, pInfo->min, pInfo->max, pCtx->size, pData, int64_t, pCtx->inputType, numOfElems);
  } else if (pCtx->inputType == TSDB_DATA_TYPE_DOUBLE) {
    LIST_MINMAX_N(pCtx, pInfo->min, pInfo->max, pCtx->size, pData, double, pCtx->inputType, numOfElems);
  } else if (pCtx->inputType == TSDB_DATA_TYPE_FLOAT) {
    LIST_MINMAX_N(pCtx, pInfo->min, pInfo->max, pCtx->size, pData, float, pCtx->inputType, numOfElems);
  } else if (pCtx->inputType == TSDB_DATA_TYPE_UTINYINT) {
    LIST_MINMAX_N(pCtx, pInfo->min, pInfo->max, pCtx->size, pData, uint8_t, pCtx->inputType, numOfElems);
  } else if (pCtx->inputType == TSDB_DATA_TYPE_USMALLINT) {
    LIST_MINMAX_N(pCtx, pInfo->min, pInfo->max, pCtx->size, pData, uint16_t, pCtx->inputType, numOfElems);
  } else if (pCtx->inputType == TSDB_DATA_TYPE_UINT) {
    LIST_MINMAX_N(pCtx, pInfo->min, pInfo->max, pCtx->size, pData, uint32_t, pCtx->inputType, numOfElems);
  } else if (pCtx->inputType == TSDB_DATA_TYPE_UBIGINT) {
    LIST_MINMAX_N(pCtx, pInfo->min, pInfo->max, pCtx->size, pData, uint64_t, pCtx->inputType, numOfElems);
  }
  
  if (!pCtx->hasNull) {
    assert(pCtx->size == numOfElems);
  }
  
  _spread_over:
  SET_VAL(pCtx, numOfElems, 1);
  
  if (numOfElems > 0) {
    pResInfo->hasResult = DATA_SET_FLAG;
    pInfo->hasResult = DATA_SET_FLAG;
  }
  
  // keep the data into the final output buffer for super table query since this execution may be the last one
  if (pCtx->stableQuery) {
    memcpy(pCtx->pOutput, GET_ROWCELL_INTERBUF(pResInfo), sizeof(SSpreadInfo));
  }
}

/*
 * here we set the result value back to the intermediate buffer, to apply the finalize the function
 * the final result is generated in spread_function_finalizer
 */
void spread_func_merge(SQLFunctionCtx *pCtx) {
  SSpreadInfo *pData = (SSpreadInfo *)GET_INPUT_DATA_LIST(pCtx);
  if (pData->hasResult != DATA_SET_FLAG) {
    return;
  }
  
  if (pCtx->param[0].dKey > pData->min) {
    pCtx->param[0].dKey = pData->min;
  }
  
  if (pCtx->param[3].dKey < pData->max) {
    pCtx->param[3].dKey = pData->max;
  }
  
  GET_RES_INFO(pCtx)->hasResult = DATA_SET_FLAG;
}

void spread_function_finalizer(SQLFunctionCtx *pCtx) {
  /*
   * here we do not check the input data types, because in case of metric query,
   * the type of intermediate data is binary
   */
  SResultRowCellInfo *pResInfo = GET_RES_INFO(pCtx);
  
  if (pCtx->currentStage == MERGE_STAGE) {
    assert(pCtx->inputType == TSDB_DATA_TYPE_BINARY);
    
    if (pResInfo->hasResult != DATA_SET_FLAG) {
      setNull(pCtx->pOutput, pCtx->outputType, pCtx->outputBytes);
      return;
    }
    
    SET_DOUBLE_VAL((double *)pCtx->pOutput, pCtx->param[3].dKey - pCtx->param[0].dKey);
  } else {
    assert(IS_NUMERIC_TYPE(pCtx->inputType) || (pCtx->inputType == TSDB_DATA_TYPE_TIMESTAMP));
    
    SSpreadInfo *pInfo = GET_ROWCELL_INTERBUF(GET_RES_INFO(pCtx));
    if (pInfo->hasResult != DATA_SET_FLAG) {
      setNull(pCtx->pOutput, pCtx->outputType, pCtx->outputBytes);
      return;
    }
    
    SET_DOUBLE_VAL((double *)pCtx->pOutput, pInfo->max - pInfo->min);
  }
  
  GET_RES_INFO(pCtx)->numOfRes = 1;  // todo add test case
  doFinalizer(pCtx);
}


/**
 * param[1]: start time
 * param[2]: end time
 * @param pCtx
 */
static bool twa_function_setup(SQLFunctionCtx *pCtx, SResultRowCellInfo* pResInfo) {
  if (!function_setup(pCtx, pResInfo)) {
    return false;
  }

  STwaInfo *pInfo = GET_ROWCELL_INTERBUF(pResInfo);
  pInfo->p.key    = INT64_MIN;
  pInfo->win      = TSWINDOW_INITIALIZER;
  return true;
}

static double twa_get_area(SPoint1 s, SPoint1 e) {
  if ((s.val >= 0 && e.val >= 0)|| (s.val <=0 && e.val <= 0)) {
    return (s.val + e.val) * (e.key - s.key) / 2;
  }

  double x = (s.key * e.val - e.key * s.val)/(e.val - s.val);
  double val = (s.val * (x - s.key) + e.val * (e.key - x)) / 2;
  return val;
}

static int32_t twa_function_impl(SQLFunctionCtx* pCtx, int32_t index, int32_t size) {
  int32_t notNullElems = 0;
  SResultRowCellInfo *pResInfo = GET_RES_INFO(pCtx);

  STwaInfo *pInfo = GET_ROWCELL_INTERBUF(pResInfo);
  TSKEY    *tsList = GET_TS_LIST(pCtx);

  int32_t i = index;
  int32_t step = GET_FORWARD_DIRECTION_FACTOR(pCtx->order);
  SPoint1* last = &pInfo->p;

  if (pCtx->start.key != INT64_MIN) {
    assert((pCtx->start.key < tsList[i] && pCtx->order == TSDB_ORDER_ASC) ||
               (pCtx->start.key > tsList[i] && pCtx->order == TSDB_ORDER_DESC));

    assert(last->key == INT64_MIN);

    last->key = tsList[i];
    GET_TYPED_DATA(last->val, double, pCtx->inputType, GET_INPUT_DATA(pCtx, index));

    pInfo->dOutput += twa_get_area(pCtx->start, *last);

    pInfo->hasResult = DATA_SET_FLAG;
    pInfo->win.skey = pCtx->start.key;
    notNullElems++;
    i += step;
  } else if (pInfo->p.key == INT64_MIN) {
    last->key = tsList[i];
    GET_TYPED_DATA(last->val, double, pCtx->inputType, GET_INPUT_DATA(pCtx, index));

    pInfo->hasResult = DATA_SET_FLAG;
    pInfo->win.skey = last->key;
    notNullElems++;
    i += step;
  }

  // calculate the value of
  switch(pCtx->inputType) {
    case TSDB_DATA_TYPE_TINYINT: {
      int8_t *val = (int8_t*) GET_INPUT_DATA(pCtx, 0);
      for (; i < size && i >= 0; i += step) {
        if (pCtx->hasNull && isNull((const char*) &val[i], pCtx->inputType)) {
          continue;
        }

#ifndef _TD_NINGSI_60
        SPoint1 st = {.key = tsList[i], .val = val[i]};
#else
        SPoint1 st;
        st.key = tsList[i];
        st.val = val[i];
#endif        
        pInfo->dOutput += twa_get_area(pInfo->p, st);
        pInfo->p = st;
      }
      break;
    }
    case TSDB_DATA_TYPE_SMALLINT: {
      int16_t *val = (int16_t*) GET_INPUT_DATA(pCtx, 0);
      for (; i < size && i >= 0; i += step) {
        if (pCtx->hasNull && isNull((const char*) &val[i], pCtx->inputType)) {
          continue;
        }
        
#ifndef _TD_NINGSI_60
        SPoint1 st = {.key = tsList[i], .val = val[i]};
#else
        SPoint1 st;
        st.key = tsList[i];
        st.val = val[i];
#endif        
        pInfo->dOutput += twa_get_area(pInfo->p, st);
        pInfo->p = st;
      }
      break;
    }
    case TSDB_DATA_TYPE_INT: {
      int32_t *val = (int32_t*) GET_INPUT_DATA(pCtx, 0);
      for (; i < size && i >= 0; i += step) {
        if (pCtx->hasNull && isNull((const char*) &val[i], pCtx->inputType)) {
          continue;
        }
        
#ifndef _TD_NINGSI_60
        SPoint1 st = {.key = tsList[i], .val = val[i]};
#else
        SPoint1 st;
        st.key = tsList[i];
        st.val = val[i];
#endif        
        pInfo->dOutput += twa_get_area(pInfo->p, st);
        pInfo->p = st;
      }
      break;
    }
    case TSDB_DATA_TYPE_BIGINT: {
      int64_t *val = (int64_t*) GET_INPUT_DATA(pCtx, 0);
      for (; i < size && i >= 0; i += step) {
        if (pCtx->hasNull && isNull((const char*) &val[i], pCtx->inputType)) {
          continue;
        }
        
#ifndef _TD_NINGSI_60
        SPoint1 st = {.key = tsList[i], .val = (double) val[i]};
#else
        SPoint1 st;
        st.key = tsList[i];
        st.val = (double)val[i];
#endif        
        pInfo->dOutput += twa_get_area(pInfo->p, st);
        pInfo->p = st;
      }
      break;
    }
    case TSDB_DATA_TYPE_FLOAT: {
      float *val = (float*) GET_INPUT_DATA(pCtx, 0);
      for (; i < size && i >= 0; i += step) {
        if (pCtx->hasNull && isNull((const char*) &val[i], pCtx->inputType)) {
          continue;
        }
        
#ifndef _TD_NINGSI_60
        SPoint1 st = {.key = tsList[i], .val = val[i]};
#else
        SPoint1 st;
        st.key = tsList[i];
        st.val = (double)val[i];
#endif        
        pInfo->dOutput += twa_get_area(pInfo->p, st);
        pInfo->p = st;
      }
      break;
    }
    case TSDB_DATA_TYPE_DOUBLE: {
      double *val = (double*) GET_INPUT_DATA(pCtx, 0);
      for (; i < size && i >= 0; i += step) {
        if (pCtx->hasNull && isNull((const char*) &val[i], pCtx->inputType)) {
          continue;
        }
        
#ifndef _TD_NINGSI_60
        SPoint1 st = {.key = tsList[i], .val = val[i]};
#else
        SPoint1 st;
        st.key = tsList[i];
        st.val = val[i];
#endif        
        pInfo->dOutput += twa_get_area(pInfo->p, st);
        pInfo->p = st;
      }
      break;
    }
    case TSDB_DATA_TYPE_UTINYINT: {
      uint8_t *val = (uint8_t*) GET_INPUT_DATA(pCtx, 0);
      for (; i < size && i >= 0; i += step) {
        if (pCtx->hasNull && isNull((const char*) &val[i], pCtx->inputType)) {
          continue;
        }

#ifndef _TD_NINGSI_60
        SPoint1 st = {.key = tsList[i], .val = val[i]};
#else
        SPoint1 st;
        st.key = tsList[i];
        st.val = val[i];
#endif        
        pInfo->dOutput += twa_get_area(pInfo->p, st);
        pInfo->p = st;
      }
      break;
    }
    case TSDB_DATA_TYPE_USMALLINT: {
      uint16_t *val = (uint16_t*) GET_INPUT_DATA(pCtx, 0);
      for (; i < size && i >= 0; i += step) {
        if (pCtx->hasNull && isNull((const char*) &val[i], pCtx->inputType)) {
          continue;
        }

#ifndef _TD_NINGSI_60
        SPoint1 st = {.key = tsList[i], .val = val[i]};
#else
        SPoint1 st;
        st.key = tsList[i];
        st.val = val[i];
#endif        
        pInfo->dOutput += twa_get_area(pInfo->p, st);
        pInfo->p = st;
      }
      break;
    }
    case TSDB_DATA_TYPE_UINT: {
      uint32_t *val = (uint32_t*) GET_INPUT_DATA(pCtx, 0);
      for (; i < size && i >= 0; i += step) {
        if (pCtx->hasNull && isNull((const char*) &val[i], pCtx->inputType)) {
          continue;
        }

#ifndef _TD_NINGSI_60
        SPoint1 st = {.key = tsList[i], .val = val[i]};
#else
        SPoint1 st;
        st.key = tsList[i];
        st.val = val[i];
#endif        
        pInfo->dOutput += twa_get_area(pInfo->p, st);
        pInfo->p = st;
      }
      break;
    }
    case TSDB_DATA_TYPE_UBIGINT: {
      uint64_t *val = (uint64_t*) GET_INPUT_DATA(pCtx, 0);
      for (; i < size && i >= 0; i += step) {
        if (pCtx->hasNull && isNull((const char*) &val[i], pCtx->inputType)) {
          continue;
        }
        
#ifndef _TD_NINGSI_60
        SPoint1 st = {.key = tsList[i], .val = (double) val[i]};
#else
        SPoint1 st;
        st.key = tsList[i];
        st.val = (double) val[i];
#endif        
        pInfo->dOutput += twa_get_area(pInfo->p, st);
        pInfo->p = st;
      }
      break;
    }
    default: assert(0);
  }

  // the last interpolated time window value
  if (pCtx->end.key != INT64_MIN) {
    pInfo->dOutput  += twa_get_area(pInfo->p, pCtx->end);
    pInfo->p = pCtx->end;
  }

  pInfo->win.ekey  = pInfo->p.key;
  return notNullElems;
}

static void twa_function(SQLFunctionCtx *pCtx) {
  void *data = GET_INPUT_DATA_LIST(pCtx);

  SResultRowCellInfo *pResInfo = GET_RES_INFO(pCtx);
  STwaInfo *pInfo = GET_ROWCELL_INTERBUF(pResInfo);
  
  // skip null value
  int32_t step = GET_FORWARD_DIRECTION_FACTOR(pCtx->order);
  int32_t i = (pCtx->order == TSDB_ORDER_ASC)? 0:(pCtx->size - 1);
  while (pCtx->hasNull && i < pCtx->size && i >= 0 && isNull((char *)data + pCtx->inputBytes * i, pCtx->inputType)) {
    i += step;
  }

  int32_t notNullElems = 0;
  if (i >= 0 && i < pCtx->size) {
    notNullElems = twa_function_impl(pCtx, i, pCtx->size);
  }

  SET_VAL(pCtx, notNullElems, 1);
  
  if (notNullElems > 0) {
    pResInfo->hasResult = DATA_SET_FLAG;
  }
  
  if (pCtx->stableQuery) {
    memcpy(pCtx->pOutput, pInfo, sizeof(STwaInfo));
  }
}

/*
 * To copy the input to interResBuf to avoid the input buffer space be over writen
 * by next input data. The TWA function only applies to each table, so no merge procedure
 * is required, we simply copy to the resut ot interResBuffer.
 */
void twa_function_copy(SQLFunctionCtx *pCtx) {
  assert(pCtx->inputType == TSDB_DATA_TYPE_BINARY);
  SResultRowCellInfo *pResInfo = GET_RES_INFO(pCtx);
  
  memcpy(GET_ROWCELL_INTERBUF(pResInfo), pCtx->pInput, (size_t)pCtx->inputBytes);
  pResInfo->hasResult = ((STwaInfo *)pCtx->pInput)->hasResult;
}

void twa_function_finalizer(SQLFunctionCtx *pCtx) {
  SResultRowCellInfo *pResInfo = GET_RES_INFO(pCtx);
  
  STwaInfo *pInfo = (STwaInfo *)GET_ROWCELL_INTERBUF(pResInfo);
  if (pInfo->hasResult != DATA_SET_FLAG) {
    setNull(pCtx->pOutput, TSDB_DATA_TYPE_DOUBLE, sizeof(double));
    return;
  }

  assert(pInfo->win.ekey == pInfo->p.key && pInfo->hasResult == pResInfo->hasResult);
  if (pInfo->win.ekey == pInfo->win.skey) {
    SET_DOUBLE_VAL((double *)pCtx->pOutput, pInfo->p.val);
  } else {
    SET_DOUBLE_VAL((double *)pCtx->pOutput , pInfo->dOutput / (pInfo->win.ekey - pInfo->win.skey));
  }
  
  GET_RES_INFO(pCtx)->numOfRes = 1;
  doFinalizer(pCtx);
}

static void interp_function(SQLFunctionCtx *pCtx) {
  int32_t fillType = (int32_t) pCtx->param[2].i64;
  //bool ascQuery = (pCtx->order == TSDB_ORDER_ASC);

  if (pCtx->start.key == pCtx->startTs) {
    assert(pCtx->start.key != INT64_MIN);
    
    COPY_TYPED_DATA(pCtx->pOutput, pCtx->inputType, &pCtx->start.val);
    
    goto interp_success_exit;    
  } else if (pCtx->end.key == pCtx->startTs && pCtx->end.key != INT64_MIN && fillType == TSDB_FILL_NEXT) {
    COPY_TYPED_DATA(pCtx->pOutput, pCtx->inputType, &pCtx->end.val);
    
    goto interp_success_exit;    
  }

  switch (fillType) {
    case TSDB_FILL_NULL:
      setNull(pCtx->pOutput, pCtx->outputType, pCtx->outputBytes);
      break;
      
    case TSDB_FILL_SET_VALUE:
      tVariantDump(&pCtx->param[1], pCtx->pOutput, pCtx->inputType, true);
      break;
      
    case TSDB_FILL_LINEAR:
      if (pCtx->start.key == INT64_MIN || pCtx->start.key > pCtx->startTs 
       || pCtx->end.key == INT64_MIN || pCtx->end.key < pCtx->startTs) {
        goto interp_exit;
      }

      double v1 = -1, v2 = -1;
      GET_TYPED_DATA(v1, double, pCtx->inputType, &pCtx->start.val);
      GET_TYPED_DATA(v2, double, pCtx->inputType, &pCtx->end.val);
      
      SPoint point1 = {.key = pCtx->start.key, .val = &v1};
      SPoint point2 = {.key = pCtx->end.key, .val = &v2};
      SPoint point  = {.key = pCtx->startTs, .val = pCtx->pOutput};

      int32_t srcType = pCtx->inputType;
      if (isNull((char *)&pCtx->start.val, srcType) || isNull((char *)&pCtx->end.val, srcType)) {
        setNull(pCtx->pOutput, srcType, pCtx->inputBytes);
      } else {
        bool exceedMax = false, exceedMin = false;
        taosGetLinearInterpolationVal(&point, pCtx->outputType, &point1, &point2, TSDB_DATA_TYPE_DOUBLE, &exceedMax, &exceedMin);
        if (exceedMax || exceedMin) {
          __compar_fn_t func = getComparFunc((int32_t)pCtx->inputType, 0);
          if (func(&pCtx->start.val, &pCtx->end.val) <= 0) {        
            COPY_TYPED_DATA(pCtx->pOutput, pCtx->inputType, exceedMax ? &pCtx->start.val : &pCtx->end.val);
          } else {
            COPY_TYPED_DATA(pCtx->pOutput, pCtx->inputType, exceedMax ? &pCtx->end.val : &pCtx->start.val);
          }
        }
      }
      break;

    case TSDB_FILL_PREV:
      if (pCtx->start.key == INT64_MIN || pCtx->start.key > pCtx->startTs) {
        goto interp_exit;
      }

      COPY_TYPED_DATA(pCtx->pOutput, pCtx->inputType, &pCtx->start.val);
      break;

    case TSDB_FILL_NEXT:
      if (pCtx->end.key == INT64_MIN || pCtx->end.key < pCtx->startTs) {
        goto interp_exit;
      }
    
      COPY_TYPED_DATA(pCtx->pOutput, pCtx->inputType, &pCtx->end.val);
      break;

    case TSDB_FILL_NONE:
    default:
      goto interp_exit;
  }


interp_success_exit:  

  *(TSKEY*)pCtx->ptsOutputBuf = pCtx->startTs;

  INC_INIT_VAL(pCtx, 1);

interp_exit:

  pCtx->start.key = INT64_MIN;
  pCtx->end.key = INT64_MIN;
  pCtx->endTs = pCtx->startTs;

  return;
}

static bool ts_comp_function_setup(SQLFunctionCtx *pCtx, SResultRowCellInfo* pResInfo) {
  if (!function_setup(pCtx, pResInfo)) {
    return false;  // not initialized since it has been initialized
  }

  STSCompInfo *pInfo = GET_ROWCELL_INTERBUF(pResInfo);
  pInfo->pTSBuf = tsBufCreate(false, pCtx->order);
  pInfo->pTSBuf->tsOrder = pCtx->order;
  return true;
}

static void ts_comp_function(SQLFunctionCtx *pCtx) {
  SResultRowCellInfo *pResInfo = GET_RES_INFO(pCtx);
  STSBuf *     pTSbuf = ((STSCompInfo *)(GET_ROWCELL_INTERBUF(pResInfo)))->pTSBuf;
  
  const char *input = GET_INPUT_DATA_LIST(pCtx);
  
  // primary ts must be existed, so no need to check its existance
  if (pCtx->order == TSDB_ORDER_ASC) {
    tsBufAppend(pTSbuf, (int32_t)pCtx->param[0].i64, &pCtx->tag, input, pCtx->size * TSDB_KEYSIZE);
  } else {
    for (int32_t i = pCtx->size - 1; i >= 0; --i) {
      char *d = GET_INPUT_DATA(pCtx, i);
      tsBufAppend(pTSbuf, (int32_t)pCtx->param[0].i64, &pCtx->tag, d, (int32_t)TSDB_KEYSIZE);
    }
  }
  
  SET_VAL(pCtx, pCtx->size, 1);
  pResInfo->hasResult = DATA_SET_FLAG;
}

static void ts_comp_finalize(SQLFunctionCtx *pCtx) {
  SResultRowCellInfo *pResInfo = GET_RES_INFO(pCtx);
  
  STSCompInfo *pInfo = GET_ROWCELL_INTERBUF(pResInfo);
  STSBuf *     pTSbuf = pInfo->pTSBuf;
  
  tsBufFlush(pTSbuf);
  qDebug("total timestamp :%"PRId64, pTSbuf->numOfTotal);

  // TODO refactor transfer ownership of current file
  *(FILE **)pCtx->pOutput = pTSbuf->f;

  pResInfo->complete = true;

  // get the file size
  struct stat fStat;
  if ((fstat(fileno(pTSbuf->f), &fStat) == 0)) {
    pResInfo->numOfRes = fStat.st_size;
  }

  pTSbuf->remainOpen = true;
  tsBufDestroy(pTSbuf);

  doFinalizer(pCtx);
}

//////////////////////////////////////////////////////////////////////////////////////////////
// rate functions
static double do_calc_rate(const SRateInfo* pRateInfo, double tickPerSec) {
  if ((INT64_MIN == pRateInfo->lastKey) || (INT64_MIN == pRateInfo->firstKey) ||
      (pRateInfo->firstKey >= pRateInfo->lastKey)) {
    return 0.0;
  }

  double diff = 0;
  if (pRateInfo->isIRate) {
    // If the previous value of the last is greater than the last value, only keep the last point instead of the delta
    // value between two values.
    diff = pRateInfo->lastValue;
    if (diff >= pRateInfo->firstValue) {
      diff -= pRateInfo->firstValue;
    }
  } else {
    diff = pRateInfo->correctionValue + pRateInfo->lastValue -  pRateInfo->firstValue;
    if (diff <= 0) {
      return 0;
    }
  }
  
  int64_t duration = pRateInfo->lastKey - pRateInfo->firstKey;
  if (duration == 0) {
    return 0;
  }

  return (duration > 0)? ((double)diff) / (duration/tickPerSec):0.0;
}

static bool rate_function_setup(SQLFunctionCtx *pCtx, SResultRowCellInfo* pResInfo) {
  if (!function_setup(pCtx, pResInfo)) {
    return false;
  }
  
  SRateInfo *pInfo = GET_ROWCELL_INTERBUF(pResInfo);
  pInfo->correctionValue = 0;
  pInfo->firstKey    = INT64_MIN;
  pInfo->lastKey     = INT64_MIN;
  pInfo->firstValue  = (double) INT64_MIN;
  pInfo->lastValue   = (double) INT64_MIN;

  pInfo->hasResult = 0;
  pInfo->isIRate = (pCtx->functionId == TSDB_FUNC_IRATE);
  return true;
}

static void rate_function(SQLFunctionCtx *pCtx) {
  SResultRowCellInfo *pResInfo = GET_RES_INFO(pCtx);
  
  int32_t    notNullElems = 0;
  SRateInfo *pRateInfo = (SRateInfo *)GET_ROWCELL_INTERBUF(pResInfo);
  TSKEY     *primaryKey = GET_TS_LIST(pCtx);
  
  qDebug("%p rate_function() size:%d, hasNull:%d", pCtx, pCtx->size, pCtx->hasNull);
  
  for (int32_t i = 0; i < pCtx->size; ++i) {
    char *pData = GET_INPUT_DATA(pCtx, i);
    if (pCtx->hasNull && isNull(pData, pCtx->inputType)) {
      qDebug("%p rate_function() index of null data:%d", pCtx, i);
      continue;
    }
    
    notNullElems++;
    
    double v = 0;
    GET_TYPED_DATA(v, double, pCtx->inputType, pData);
    
    if ((INT64_MIN == pRateInfo->firstValue) || (INT64_MIN == pRateInfo->firstKey)) {
      pRateInfo->firstValue = v;
      pRateInfo->firstKey = primaryKey[i];
    }
    
    if (INT64_MIN == pRateInfo->lastValue) {
      pRateInfo->lastValue = v;
    } else if (v < pRateInfo->lastValue) {
      pRateInfo->correctionValue += pRateInfo->lastValue;
    }
    
    pRateInfo->lastValue = v;
    pRateInfo->lastKey   = primaryKey[i];
  }
  
  if (!pCtx->hasNull) {
    assert(pCtx->size == notNullElems);
  }
  
  SET_VAL(pCtx, notNullElems, 1);
  
  if (notNullElems > 0) {
    pRateInfo->hasResult = DATA_SET_FLAG;
    pResInfo->hasResult  = DATA_SET_FLAG;
  }
  
  // keep the data into the final output buffer for super table query since this execution may be the last one
  if (pCtx->stableQuery) {
    memcpy(pCtx->pOutput, GET_ROWCELL_INTERBUF(pResInfo), sizeof(SRateInfo));
  }
}

static void rate_func_copy(SQLFunctionCtx *pCtx) {
  assert(pCtx->inputType == TSDB_DATA_TYPE_BINARY);
  
  SResultRowCellInfo *pResInfo = GET_RES_INFO(pCtx);
  memcpy(GET_ROWCELL_INTERBUF(pResInfo), pCtx->pInput, (size_t)pCtx->inputBytes);
  pResInfo->hasResult = ((SRateInfo*)pCtx->pInput)->hasResult;
}

static void rate_finalizer(SQLFunctionCtx *pCtx) {
  SResultRowCellInfo *pResInfo  = GET_RES_INFO(pCtx);
  SRateInfo   *pRateInfo = (SRateInfo *)GET_ROWCELL_INTERBUF(pResInfo);

  if (pRateInfo->hasResult != DATA_SET_FLAG) {
    setNull(pCtx->pOutput, TSDB_DATA_TYPE_DOUBLE, sizeof(double));
    return;
  }
  
  SET_DOUBLE_VAL((double*) pCtx->pOutput, do_calc_rate(pRateInfo, (double) TSDB_TICK_PER_SECOND(pCtx->param[0].i64)));

  // cannot set the numOfIteratedElems again since it is set during previous iteration
  pResInfo->numOfRes  = 1;
  pResInfo->hasResult = DATA_SET_FLAG;
  
  doFinalizer(pCtx);
}

static void irate_function(SQLFunctionCtx *pCtx) {
  SResultRowCellInfo  *pResInfo = GET_RES_INFO(pCtx);

  int32_t    notNullElems = 0;
  SRateInfo *pRateInfo    = (SRateInfo *)GET_ROWCELL_INTERBUF(pResInfo);
  TSKEY     *primaryKey   = GET_TS_LIST(pCtx);

  for (int32_t i = pCtx->size - 1; i >= 0; --i) {
    char *pData = GET_INPUT_DATA(pCtx, i);
    if (pCtx->hasNull && isNull(pData, pCtx->inputType)) {
      continue;
    }
    
    notNullElems++;
    
    double v = 0;
    GET_TYPED_DATA(v, double, pCtx->inputType, pData);

    if (INT64_MIN == pRateInfo->lastKey) {
      pRateInfo->lastValue = v;
      pRateInfo->lastKey   = primaryKey[i];
      continue;
    }

    if (primaryKey[i] > pRateInfo->lastKey) {
      if ((INT64_MIN == pRateInfo->firstKey) || pRateInfo->lastKey > pRateInfo->firstKey) {
        pRateInfo->firstValue = pRateInfo->lastValue;
        pRateInfo->firstKey = pRateInfo->lastKey;
      }

      pRateInfo->lastValue = v;
      pRateInfo->lastKey   = primaryKey[i];
      
      continue;
    }
    
    if ((INT64_MIN == pRateInfo->firstKey) || primaryKey[i] > pRateInfo->firstKey) {
      pRateInfo->firstValue = v;
      pRateInfo->firstKey = primaryKey[i];
      break;
    }
  }
  
  SET_VAL(pCtx, notNullElems, 1);
  
  if (notNullElems > 0) {
    pRateInfo->hasResult = DATA_SET_FLAG;
    pResInfo->hasResult  = DATA_SET_FLAG;
  }
  
  // keep the data into the final output buffer for super table query since this execution may be the last one
  if (pCtx->stableQuery) {
    memcpy(pCtx->pOutput, GET_ROWCELL_INTERBUF(pResInfo), sizeof(SRateInfo));
  }
}

/////////////////////////////////////////////////////////////////////////////////////////////////////////////

void blockInfo_func(SQLFunctionCtx* pCtx) {
  SResultRowCellInfo *pResInfo = GET_RES_INFO(pCtx);
  STableBlockDist* pDist = (STableBlockDist*) GET_ROWCELL_INTERBUF(pResInfo);

  int32_t len = *(int32_t*) pCtx->pInput;
  blockDistInfoFromBinary((char*)pCtx->pInput + sizeof(int32_t), len, pDist);
  pDist->rowSize = (uint16_t)pCtx->param[0].i64;

  memcpy(pCtx->pOutput, pCtx->pInput, sizeof(int32_t) + len);

  pResInfo->numOfRes  = 1;
  pResInfo->hasResult = DATA_SET_FLAG;
}

static void mergeTableBlockDist(SResultRowCellInfo* pResInfo, const STableBlockDist* pSrc) {
  STableBlockDist* pDist = (STableBlockDist*) GET_ROWCELL_INTERBUF(pResInfo);
  assert(pDist != NULL && pSrc != NULL);

  pDist->numOfTables += pSrc->numOfTables;
  pDist->numOfRowsInMemTable += pSrc->numOfRowsInMemTable;
  pDist->numOfSmallBlocks += pSrc->numOfSmallBlocks;
  pDist->numOfFiles += pSrc->numOfFiles;
  pDist->totalSize += pSrc->totalSize;
  pDist->totalRows += pSrc->totalRows;

  if (pResInfo->hasResult == DATA_SET_FLAG) {
    pDist->maxRows = MAX(pDist->maxRows, pSrc->maxRows);
    pDist->minRows = MIN(pDist->minRows, pSrc->minRows);
  } else {
    pDist->maxRows = pSrc->maxRows;
    pDist->minRows = pSrc->minRows;

    int32_t maxSteps = TSDB_MAX_MAX_ROW_FBLOCK/TSDB_BLOCK_DIST_STEP_ROWS;
    if (TSDB_MAX_MAX_ROW_FBLOCK % TSDB_BLOCK_DIST_STEP_ROWS != 0) {
      ++maxSteps;
    }
    pDist->dataBlockInfos = taosArrayInit(maxSteps, sizeof(SFileBlockInfo));
    taosArraySetSize(pDist->dataBlockInfos, maxSteps);
  }

  size_t steps = taosArrayGetSize(pSrc->dataBlockInfos);
  for (int32_t i = 0; i < steps; ++i) {
    int32_t srcNumBlocks = ((SFileBlockInfo*)taosArrayGet(pSrc->dataBlockInfos, i))->numBlocksOfStep;
    SFileBlockInfo* blockInfo = (SFileBlockInfo*)taosArrayGet(pDist->dataBlockInfos, i);
    blockInfo->numBlocksOfStep += srcNumBlocks;
  }
}

void block_func_merge(SQLFunctionCtx* pCtx) {
  STableBlockDist info = {0};
  int32_t len = *(int32_t*) pCtx->pInput;
  blockDistInfoFromBinary(((char*)pCtx->pInput) + sizeof(int32_t), len, &info);
  SResultRowCellInfo *pResInfo = GET_RES_INFO(pCtx);
  mergeTableBlockDist(pResInfo, &info);
  taosArrayDestroy(info.dataBlockInfos); 

  pResInfo->numOfRes = 1;
  pResInfo->hasResult = DATA_SET_FLAG;
}

void getPercentiles(STableBlockDist *pTableBlockDist, int64_t totalBlocks, int32_t numOfPercents,
                    double* percents, int32_t* percentiles) {
  if (totalBlocks == 0) {
    for (int32_t i = 0; i < numOfPercents; ++i) {
      percentiles[i] = 0;
    }
    return;
  }

  SArray *blocksInfos = pTableBlockDist->dataBlockInfos;
  size_t  numSteps = taosArrayGetSize(blocksInfos);
  size_t  cumulativeBlocks = 0;

  int percentIndex = 0;
  for (int32_t indexStep = 0; indexStep < numSteps; ++indexStep) {
    int32_t numStepBlocks = ((SFileBlockInfo *)taosArrayGet(blocksInfos, indexStep))->numBlocksOfStep;
    if (numStepBlocks == 0) continue;
    cumulativeBlocks += numStepBlocks;

    while (percentIndex < numOfPercents) {
      double blockRank = totalBlocks * percents[percentIndex];
      if (blockRank <= cumulativeBlocks) {
        percentiles[percentIndex] = indexStep;
        ++percentIndex;
      } else {
        break;
      }
    }
  }

  for (int32_t i = 0; i < numOfPercents; ++i) {
    percentiles[i] = (percentiles[i]+1) * TSDB_BLOCK_DIST_STEP_ROWS - TSDB_BLOCK_DIST_STEP_ROWS/2;
  }
}

void generateBlockDistResult(STableBlockDist *pTableBlockDist, char* result) {
  if (pTableBlockDist == NULL) {
    return;
  }

  SArray* blockInfos = pTableBlockDist->dataBlockInfos;
  uint64_t totalRows = pTableBlockDist->totalRows;
  size_t   numSteps = taosArrayGetSize(blockInfos);
  int64_t totalBlocks = 0;
  int64_t min = -1, max = -1, avg = 0;

  for (int32_t i = 0; i < numSteps; i++) {
    SFileBlockInfo *blockInfo = taosArrayGet(blockInfos, i);
    int64_t blocks = blockInfo->numBlocksOfStep;
    totalBlocks += blocks;
  }

  avg = totalBlocks > 0 ? (int64_t)(totalRows/totalBlocks) : 0;
  min = totalBlocks > 0 ? pTableBlockDist->minRows : 0;
  max = totalBlocks > 0 ? pTableBlockDist->maxRows : 0;

  double stdDev = 0;
  if (totalBlocks > 0) {
    double variance = 0;
    for (int32_t i = 0; i < numSteps; i++) {
      SFileBlockInfo *blockInfo = taosArrayGet(blockInfos, i);
      int64_t         blocks = blockInfo->numBlocksOfStep;
      int32_t         rows = (i * TSDB_BLOCK_DIST_STEP_ROWS + TSDB_BLOCK_DIST_STEP_ROWS / 2);
      variance += blocks * (rows - avg) * (rows - avg);
    }
    variance = variance / totalBlocks;
    stdDev = sqrt(variance);
  }

  double percents[] = {0.05, 0.10, 0.20, 0.30, 0.40, 0.50, 0.60, 0.70, 0.80, 0.90, 0.95, 0.99};
  int32_t percentiles[] = {-1, -1, -1, -1, -1, -1, -1, -1, -1, -1, -1, -1};
  assert(sizeof(percents)/sizeof(double) == sizeof(percentiles)/sizeof(int32_t));
  getPercentiles(pTableBlockDist, totalBlocks, sizeof(percents)/sizeof(double), percents, percentiles);

  uint64_t totalLen = pTableBlockDist->totalSize;
  int32_t rowSize = pTableBlockDist->rowSize;
  int32_t smallBlocks = pTableBlockDist->numOfSmallBlocks;
  double compRatio = (totalRows>0) ? ((double)(totalLen)/(rowSize*totalRows)) : 1;
  int sz = sprintf(result + VARSTR_HEADER_SIZE,
                   "summary: \n\t "
                   "5th=[%d], 10th=[%d], 20th=[%d], 30th=[%d], 40th=[%d], 50th=[%d]\n\t "
                   "60th=[%d], 70th=[%d], 80th=[%d], 90th=[%d], 95th=[%d], 99th=[%d]\n\t "
                   "Min=[%"PRId64"(Rows)] Max=[%"PRId64"(Rows)] Avg=[%"PRId64"(Rows)] Stddev=[%.2f] \n\t "
                   "Rows=[%"PRIu64"], Blocks=[%"PRId64"], SmallBlocks=[%d], Size=[%.3f(Kb)] Comp=[%.5g]\n\t "
                   "RowsInMem=[%d] \n\t",
                   percentiles[0], percentiles[1], percentiles[2], percentiles[3], percentiles[4], percentiles[5],
                   percentiles[6], percentiles[7], percentiles[8], percentiles[9], percentiles[10], percentiles[11],
                   min, max, avg, stdDev,
                   totalRows, totalBlocks, smallBlocks, totalLen/1024.0, compRatio,
                   pTableBlockDist->numOfRowsInMemTable);
  varDataSetLen(result, sz);
  UNUSED(sz);
}

void blockinfo_func_finalizer(SQLFunctionCtx* pCtx) {
  SResultRowCellInfo *pResInfo = GET_RES_INFO(pCtx);
  STableBlockDist* pDist = (STableBlockDist*) GET_ROWCELL_INTERBUF(pResInfo);

  pDist->rowSize = (uint16_t)pCtx->param[0].i64;
  generateBlockDistResult(pDist, pCtx->pOutput);

  if (pDist->dataBlockInfos != NULL) {
    taosArrayDestroy(pDist->dataBlockInfos);
    pDist->dataBlockInfos = NULL;
  }

  // cannot set the numOfIteratedElems again since it is set during previous iteration
  pResInfo->numOfRes  = 1;
  pResInfo->hasResult = DATA_SET_FLAG;

  doFinalizer(pCtx);
}

//////////////////////////////////////////////////////////////////////////////////
//cumulative_sum function

static bool csum_function_setup(SQLFunctionCtx *pCtx, SResultRowCellInfo* pResInfo) {
  if (!function_setup(pCtx, pResInfo)) {
    return false;
  }

  SCumSumInfo* pCumSumInfo = GET_ROWCELL_INTERBUF(pResInfo);
  pCumSumInfo->i64CumSum = 0;
  return true;
}

static void csum_function(SQLFunctionCtx *pCtx) {
  SResultRowCellInfo *pResInfo = GET_RES_INFO(pCtx);
  SCumSumInfo* pCumSumInfo = GET_ROWCELL_INTERBUF(pResInfo);

  int32_t notNullElems = 0;
  int32_t step = GET_FORWARD_DIRECTION_FACTOR(pCtx->order);
  int32_t i = (pCtx->order == TSDB_ORDER_ASC) ? 0 : pCtx->size -1;

  TSKEY* pTimestamp = pCtx->ptsOutputBuf;
  TSKEY* tsList = GET_TS_LIST(pCtx);

  for (; i < pCtx->size && i >= 0; i += step) {
    char* pData = GET_INPUT_DATA(pCtx, i);
    if (pCtx->hasNull && isNull(pData, pCtx->inputType)) {
      qDebug("%p csum_function() index of null data:%d", pCtx, i);
      continue;
    }

    if (IS_SIGNED_NUMERIC_TYPE(pCtx->inputType)) {
      int64_t v = 0;
      GET_TYPED_DATA(v, int64_t, pCtx->inputType, pData);
      pCumSumInfo->i64CumSum += v;
    } else if (IS_UNSIGNED_NUMERIC_TYPE(pCtx->inputType)) {
      uint64_t v = 0;
      GET_TYPED_DATA(v, uint64_t, pCtx->inputType, pData);
      pCumSumInfo->u64CumSum += v;
    } else if (IS_FLOAT_TYPE(pCtx->inputType)) {
      double v = 0;
      GET_TYPED_DATA(v, double, pCtx->inputType, pData);
      pCumSumInfo->d64CumSum += v;
    }

    *pTimestamp = (tsList != NULL) ? tsList[i] : 0;
    if (IS_SIGNED_NUMERIC_TYPE(pCtx->inputType)) {
      int64_t *retVal = (int64_t *)pCtx->pOutput;
      *retVal = (int64_t)(pCumSumInfo->i64CumSum);
    } else if (IS_UNSIGNED_NUMERIC_TYPE(pCtx->inputType)) {
      uint64_t *retVal = (uint64_t *)pCtx->pOutput;
      *retVal = (uint64_t)(pCumSumInfo->u64CumSum);
    } else if (IS_FLOAT_TYPE(pCtx->inputType)) {
      double *retVal = (double*) pCtx->pOutput;
      SET_DOUBLE_VAL(retVal, pCumSumInfo->d64CumSum);
    }

    ++notNullElems;
    pCtx->pOutput += pCtx->outputBytes;
    pTimestamp++;
  }

  if (notNullElems == 0) {
    assert(pCtx->hasNull);
  } else {
    for (int t = 0; t < pCtx->tagInfo.numOfTagCols; ++t) {
      SQLFunctionCtx* tagCtx = pCtx->tagInfo.pTagCtxList[t];
      if (tagCtx->functionId == TSDB_FUNC_TAG_DUMMY) {
        aAggs[TSDB_FUNC_TAGPRJ].xFunction(tagCtx);
      }
    }
    GET_RES_INFO(pCtx)->numOfRes += notNullElems;
    GET_RES_INFO(pCtx)->hasResult = DATA_SET_FLAG;
  }
}

//////////////////////////////////////////////////////////////////////////////////
// Simple Moving_average function

static bool mavg_function_setup(SQLFunctionCtx *pCtx, SResultRowCellInfo* pResInfo) {
  if (!function_setup(pCtx, pResInfo)) {
    return false;
  }

  SMovingAvgInfo* mavgInfo = GET_ROWCELL_INTERBUF(pResInfo);
  mavgInfo->pos = 0;
  mavgInfo->kPointsMeet = false;
  mavgInfo->sum = 0;
  mavgInfo->numPointsK = (int32_t)pCtx->param[0].i64;
  mavgInfo->points = (double*)((char*)mavgInfo + sizeof(SMovingAvgInfo));
  return true;
}

static void mavg_function(SQLFunctionCtx *pCtx) {
  SResultRowCellInfo *pResInfo = GET_RES_INFO(pCtx);
  SMovingAvgInfo* mavgInfo = GET_ROWCELL_INTERBUF(pResInfo);

  int32_t notNullElems = 0;
  int32_t step = GET_FORWARD_DIRECTION_FACTOR(pCtx->order);
  int32_t i = (pCtx->order == TSDB_ORDER_ASC) ? 0 : pCtx->size -1;

  TSKEY* pTimestamp = pCtx->ptsOutputBuf;
  char* pOutput = pCtx->pOutput;
  TSKEY* tsList = GET_TS_LIST(pCtx);

  for (; i < pCtx->size && i >= 0; i += step) {
    char* pData = GET_INPUT_DATA(pCtx, i);
    if (pCtx->hasNull && isNull(pData, pCtx->inputType)) {
      qDebug("%p mavg_function() index of null data:%d", pCtx, i);
      continue;
    }

    double v = 0;
    GET_TYPED_DATA(v, double, pCtx->inputType, pData);

    if (!mavgInfo->kPointsMeet && mavgInfo->pos < mavgInfo->numPointsK - 1) {
      mavgInfo->points[mavgInfo->pos] = v;
      mavgInfo->sum += v;
    } else {
      if (!mavgInfo->kPointsMeet && mavgInfo->pos == mavgInfo->numPointsK - 1){
        mavgInfo->sum += v;
        mavgInfo->kPointsMeet = true;
      } else {
        mavgInfo->sum = mavgInfo->sum + v - mavgInfo->points[mavgInfo->pos];
      }
      mavgInfo->points[mavgInfo->pos] = v;

      *pTimestamp = (tsList != NULL) ? tsList[i] : 0;
      SET_DOUBLE_VAL(pOutput, mavgInfo->sum / mavgInfo->numPointsK)

      ++notNullElems;
      pOutput += pCtx->outputBytes;
      pTimestamp++;
    }

    ++mavgInfo->pos;
    if (mavgInfo->pos == mavgInfo->numPointsK) {
      mavgInfo->pos = 0;
    }
  }

  if (notNullElems <= 0) {
    assert(pCtx->hasNull);
  } else {
    for (int t = 0; t < pCtx->tagInfo.numOfTagCols; ++t) {
      SQLFunctionCtx* tagCtx = pCtx->tagInfo.pTagCtxList[t];
      if (tagCtx->functionId == TSDB_FUNC_TAG_DUMMY) {
        aAggs[TSDB_FUNC_TAGPRJ].xFunction(tagCtx);
      }
    }
    GET_RES_INFO(pCtx)->numOfRes += notNullElems;
    GET_RES_INFO(pCtx)->hasResult = DATA_SET_FLAG;
  }
}

//////////////////////////////////////////////////////////////////////////////////
// Sample function with reservoir sampling algorithm

static SSampleFuncInfo* getSampleFuncOutputInfo(SQLFunctionCtx *pCtx) {
  SResultRowCellInfo *pResInfo = GET_RES_INFO(pCtx);

  // only the first_stage stable is directly written data into final output buffer
  if (pCtx->stableQuery && pCtx->currentStage != MERGE_STAGE) {
    return (SSampleFuncInfo *) pCtx->pOutput;
  } else { // during normal table query and super table at the secondary_stage, result is written to intermediate buffer
    return GET_ROWCELL_INTERBUF(pResInfo);
  }
}

static void assignResultSample(SQLFunctionCtx *pCtx, SSampleFuncInfo *pInfo, int32_t index, int64_t ts, void *pData, uint16_t type, int16_t bytes, char *inputTags) {
  assignVal(pInfo->values + index*bytes, pData, bytes, type);
  *(pInfo->timeStamps + index) = ts;

  SExtTagsInfo* pTagInfo = &pCtx->tagInfo;
  int32_t posTag = 0;
  char* tags = pInfo->taglists + index*pTagInfo->tagsLen;
  if (pCtx->currentStage == MERGE_STAGE) {
    assert(inputTags != NULL);
    memcpy(tags, inputTags, (size_t)pTagInfo->tagsLen);
  } else {
    assert(inputTags == NULL);
    for (int32_t i = 0; i < pTagInfo->numOfTagCols; ++i) {
      SQLFunctionCtx* ctx = pTagInfo->pTagCtxList[i];
      if (ctx->functionId == TSDB_FUNC_TS_DUMMY) {
        ctx->tag.nType = TSDB_DATA_TYPE_BIGINT;
        ctx->tag.i64 = ts;
      }

      tVariantDump(&ctx->tag, tags + posTag, ctx->tag.nType, true);
      posTag += pTagInfo->pTagCtxList[i]->outputBytes;
    }
  }
}

static void do_reservoir_sample(SQLFunctionCtx *pCtx, SSampleFuncInfo *pInfo, int32_t samplesK, int64_t ts, void *pData,  uint16_t type, int16_t bytes) {
  pInfo->totalPoints++;
  if (pInfo->numSampled < samplesK) {
    assignResultSample(pCtx, pInfo, pInfo->numSampled, ts, pData, type, bytes, NULL);
    pInfo->numSampled++;
  } else {
    int32_t j = rand() % (pInfo->totalPoints);
    if (j < samplesK) {
      assignResultSample(pCtx, pInfo, j, ts, pData, type, bytes, NULL);
    }
  }
}

static void copySampleFuncRes(SQLFunctionCtx *pCtx, int32_t type) {
  SResultRowCellInfo *pResInfo = GET_RES_INFO(pCtx);
  SSampleFuncInfo *pRes = GET_ROWCELL_INTERBUF(pResInfo);

  TSKEY* pTimestamp = pCtx->ptsOutputBuf;
  char* pOutput = pCtx->pOutput;
  for (int32_t i = 0; i < pRes->numSampled; ++i) {
    assignVal(pOutput, pRes->values + i*pRes->colBytes, pRes->colBytes, type);
    *pTimestamp = *(pRes->timeStamps + i);
    pOutput += pCtx->outputBytes;
    pTimestamp++;
  }

  char **tagOutputs = calloc(pCtx->tagInfo.numOfTagCols, POINTER_BYTES);
  for (int32_t i = 0; i < pCtx->tagInfo.numOfTagCols; ++i) {
    tagOutputs[i] = pCtx->tagInfo.pTagCtxList[i]->pOutput;
  }

  for (int32_t i = 0; i < pRes->numSampled; ++i) {
    int16_t tagOffset = 0;
    for (int32_t j = 0; j < pCtx->tagInfo.numOfTagCols; ++j) {
      memcpy(tagOutputs[j], pRes->taglists + i*pCtx->tagInfo.tagsLen + tagOffset, (size_t)pCtx->tagInfo.pTagCtxList[j]->outputBytes);
      tagOffset += pCtx->tagInfo.pTagCtxList[j]->outputBytes;
      tagOutputs[j] += pCtx->tagInfo.pTagCtxList[j]->outputBytes;
    }
  }

  tfree(tagOutputs);
}

static bool sample_function_setup(SQLFunctionCtx *pCtx, SResultRowCellInfo* pResInfo) {
  if (!function_setup(pCtx, pResInfo)) {
    return false;
  }

  srand(taosSafeRand());

  SSampleFuncInfo *pRes = getSampleFuncOutputInfo(pCtx);
  pRes->totalPoints = 0;
  pRes->numSampled = 0;
  pRes->values = ((char*)pRes + sizeof(SSampleFuncInfo));
  pRes->colBytes = (pCtx->currentStage != MERGE_STAGE) ? pCtx->inputBytes : pCtx->outputBytes;
  pRes->timeStamps = (int64_t *)((char *)pRes->values + pRes->colBytes * pCtx->param[0].i64);
  pRes->taglists = (char*)pRes->timeStamps + sizeof(int64_t) * pCtx->param[0].i64;
  return true;
}

static void sample_function(SQLFunctionCtx *pCtx) {
  int32_t notNullElems = 0;

  SResultRowCellInfo *pResInfo = GET_RES_INFO(pCtx);
  SSampleFuncInfo *pRes = getSampleFuncOutputInfo(pCtx);

  if (pRes->values !=  ((char*)pRes + sizeof(SSampleFuncInfo))) {
    pRes->values =  ((char*)pRes + sizeof(SSampleFuncInfo));
    pRes->timeStamps = (int64_t*)((char*)pRes->values + pRes->colBytes * pCtx->param[0].i64);
    pRes->taglists = (char*)pRes->timeStamps + sizeof(int64_t) * pCtx->param[0].i64;
  }

  for (int32_t i = 0; i < pCtx->size; ++i) {
    char *data = GET_INPUT_DATA(pCtx, i);
    if (pCtx->hasNull && isNull(data, pCtx->inputType)) {
      continue;
    }

    notNullElems++;

    TSKEY ts = (pCtx->ptsList != NULL)? GET_TS_DATA(pCtx, i):0;
    do_reservoir_sample(pCtx, pRes, (int32_t)pCtx->param[0].i64, ts, data, pCtx->inputType, pRes->colBytes);
  }

  if (!pCtx->hasNull) {
    assert(pCtx->size == notNullElems);
  }

  // treat the result as only one result
  SET_VAL(pCtx, notNullElems, 1);

  if (notNullElems > 0) {
    pResInfo->hasResult = DATA_SET_FLAG;
  }
}

static void sample_func_merge(SQLFunctionCtx *pCtx) {
  SSampleFuncInfo* pInput = (SSampleFuncInfo*)GET_INPUT_DATA_LIST(pCtx);
  pInput->values = ((char*)pInput + sizeof(SSampleFuncInfo));
  pInput->timeStamps = (int64_t*)((char*)pInput->values + pInput->colBytes * pCtx->param[0].i64);
  pInput->taglists = (char*)pInput->timeStamps + sizeof(int64_t)*pCtx->param[0].i64;

  SSampleFuncInfo *pOutput = getSampleFuncOutputInfo(pCtx);
  pOutput->totalPoints = pInput->totalPoints;
  pOutput->numSampled = pInput->numSampled;
  for (int32_t i = 0; i < pInput->numSampled; ++i) {
    assignResultSample(pCtx, pOutput, i, pInput->timeStamps[i],
                       pInput->values + i * pInput->colBytes, pCtx->outputType, pInput->colBytes,
                       pInput->taglists + i*pCtx->tagInfo.tagsLen);
  }

  SET_VAL(pCtx, pInput->numSampled, pOutput->numSampled);
  if (pOutput->numSampled > 0) {
    SResultRowCellInfo *pResInfo = GET_RES_INFO(pCtx);
    pResInfo->hasResult = DATA_SET_FLAG;
  }
}

static void sample_func_finalizer(SQLFunctionCtx *pCtx) {
  SResultRowCellInfo *pResInfo = GET_RES_INFO(pCtx);
  SSampleFuncInfo *pRes = GET_ROWCELL_INTERBUF(pResInfo);

  if (pRes->numSampled == 0) {  // no result
    assert(pResInfo->hasResult != DATA_SET_FLAG);
  }

  pResInfo->numOfRes = pRes->numSampled;
  GET_TRUE_DATA_TYPE();
  copySampleFuncRes(pCtx, type);

  doFinalizer(pCtx);
}

/////////////////////////////////////////////////////////////////////////////////////////////
/*
 * function compatible list.
 * tag and ts are not involved in the compatibility check
 *
 * 1. functions that are not simultaneously present with any other functions. e.g., diff/ts_z/top/bottom
 * 2. functions that are only allowed to be present only with same functions. e.g., last_row, interp
 * 3. functions that are allowed to be present with other functions.
 *    e.g., count/sum/avg/min/max/stddev/percentile/apercentile/first/last...
 *
 */
int32_t functionCompatList[] = {
    // count,   sum,      avg,       min,      max,    stddev,    percentile,   apercentile, first,   last
    1,          1,        1,         1,        1,      1,          1,           1,           1,         1,
    // last_row,top,      bottom,    spread,   twa,    leastsqr,   ts,          ts_dummy,   tag_dummy, ts_comp
    4,         -1,       -1,         1,        1,      1,          1,           1,          1,          -1,
    //  tag,    colprj,   tagprj,    arithm,  diff,    first_dist, last_dist,   stddev_dst, interp    rate,    irate
    1,          1,        1,         1,       -1,      1,          1,           1,          5,          1,      1,
    // tid_tag, deriv,    csum,       mavg,        sample,
    6,          8,        -1,         -1,          -1,
    // block_info
    7
};

SAggFunctionInfo aAggs[40] = {{
                              // 0, count function does not invoke the finalize function
                              "count",
                              TSDB_FUNC_COUNT,
                              TSDB_FUNC_COUNT,
                              TSDB_BASE_FUNC_SO,
                              function_setup,
                              count_function,
                              doFinalizer,
                              count_func_merge,
                              countRequired,
                          },
                          {
                              // 1
                              "sum",
                              TSDB_FUNC_SUM,
                              TSDB_FUNC_SUM,
                              TSDB_BASE_FUNC_SO,
                              function_setup,
                              sum_function,
                              function_finalizer,
                              sum_func_merge,
                              statisRequired,
                          },
                          {
                              // 2
                              "avg",
                              TSDB_FUNC_AVG,
                              TSDB_FUNC_AVG,
                              TSDB_BASE_FUNC_SO,
                              function_setup,
                              avg_function,
                              avg_finalizer,
                              avg_func_merge,
                              statisRequired,
                          },
                          {
                              // 3
                              "min",
                              TSDB_FUNC_MIN,
                              TSDB_FUNC_MIN,
                              TSDB_BASE_FUNC_SO | TSDB_FUNCSTATE_SELECTIVITY,
                              min_func_setup,
                              min_function,
                              function_finalizer,
                              min_func_merge,
                              statisRequired,
                          },
                          {
                              // 4
                              "max",
                              TSDB_FUNC_MAX,
                              TSDB_FUNC_MAX,
                              TSDB_BASE_FUNC_SO | TSDB_FUNCSTATE_SELECTIVITY,
                              max_func_setup,
                              max_function,
                              function_finalizer,
                              max_func_merge,
                              statisRequired,
                          },
                          {
                              // 5
                              "stddev",
                              TSDB_FUNC_STDDEV,
                              TSDB_FUNC_STDDEV_DST,
                              TSDB_FUNCSTATE_SO | TSDB_FUNCSTATE_STREAM | TSDB_FUNCSTATE_OF,
                              function_setup,
                              stddev_function,
                              stddev_finalizer,
                              noop1,
                              dataBlockRequired,
                          },
                          {
                              // 6
                              "percentile",
                              TSDB_FUNC_PERCT,
                              TSDB_FUNC_INVALID_ID,
                              TSDB_FUNCSTATE_SO | TSDB_FUNCSTATE_STREAM | TSDB_FUNCSTATE_OF,
                              percentile_function_setup,
                              percentile_function,
                              percentile_finalizer,
                              noop1,
                              dataBlockRequired,
                          },
                          {
                              // 7
                              "apercentile",
                              TSDB_FUNC_APERCT,
                              TSDB_FUNC_APERCT,
                              TSDB_FUNCSTATE_SO | TSDB_FUNCSTATE_STREAM | TSDB_FUNCSTATE_OF | TSDB_FUNCSTATE_STABLE,
                              apercentile_function_setup,
                              apercentile_function,
                              apercentile_finalizer,
                              apercentile_func_merge,
                              dataBlockRequired,
                          },
                          {
                              // 8
                              "first",
                              TSDB_FUNC_FIRST,
                              TSDB_FUNC_FIRST_DST,
                              TSDB_BASE_FUNC_SO | TSDB_FUNCSTATE_SELECTIVITY,
                              function_setup,
                              first_function,
                              function_finalizer,
                              noop1,
                              firstFuncRequired,
                          },
                          {
                              // 9
                              "last",
                              TSDB_FUNC_LAST,
                              TSDB_FUNC_LAST_DST,
                              TSDB_BASE_FUNC_SO | TSDB_FUNCSTATE_SELECTIVITY,
                              function_setup,
                              last_function,
                              function_finalizer,
                              noop1,
                              lastFuncRequired,
                          },
                          {
                              // 10
                              "last_row",
                              TSDB_FUNC_LAST_ROW,
                              TSDB_FUNC_LAST_ROW,
                              TSDB_FUNCSTATE_SO | TSDB_FUNCSTATE_OF | TSDB_FUNCSTATE_STABLE | TSDB_FUNCSTATE_NEED_TS |
                                  TSDB_FUNCSTATE_SELECTIVITY,
                              first_last_function_setup,
                              last_row_function,
                              last_row_finalizer,
                              last_dist_func_merge,
                              dataBlockRequired,
                          },
                          {
                              // 11
                              "top",
                              TSDB_FUNC_TOP,
                              TSDB_FUNC_TOP,
                              TSDB_FUNCSTATE_MO | TSDB_FUNCSTATE_STABLE | TSDB_FUNCSTATE_OF | TSDB_FUNCSTATE_NEED_TS |
                                  TSDB_FUNCSTATE_SELECTIVITY,
                              top_bottom_function_setup,
                              top_function,
                              top_bottom_func_finalizer,
                              top_func_merge,
                              dataBlockRequired,
                          },
                          {
                              // 12
                              "bottom",
                              TSDB_FUNC_BOTTOM,
                              TSDB_FUNC_BOTTOM,
                              TSDB_FUNCSTATE_MO | TSDB_FUNCSTATE_STABLE | TSDB_FUNCSTATE_OF | TSDB_FUNCSTATE_NEED_TS |
                                  TSDB_FUNCSTATE_SELECTIVITY,
                              top_bottom_function_setup,
                              bottom_function,
                              top_bottom_func_finalizer,
                              bottom_func_merge,
                              dataBlockRequired,
                          },
                          {
                              // 13
                              "spread",
                              TSDB_FUNC_SPREAD,
                              TSDB_FUNC_SPREAD,
                              TSDB_BASE_FUNC_SO,
                              spread_function_setup,
                              spread_function,
                              spread_function_finalizer,
                              spread_func_merge,
                              countRequired,
                          },
                          {
                              // 14
                              "twa",
                              TSDB_FUNC_TWA,
                              TSDB_FUNC_TWA,
                              TSDB_BASE_FUNC_SO | TSDB_FUNCSTATE_NEED_TS,
                              twa_function_setup,
                              twa_function,
                              twa_function_finalizer,
                              twa_function_copy,
                              dataBlockRequired,
                          },
                          {
                              // 15
                              "leastsquares",
                              TSDB_FUNC_LEASTSQR,
                              TSDB_FUNC_INVALID_ID,
                              TSDB_FUNCSTATE_SO | TSDB_FUNCSTATE_STREAM | TSDB_FUNCSTATE_OF,
                              leastsquares_function_setup,
                              leastsquares_function,
                              leastsquares_finalizer,
                              noop1,
                              dataBlockRequired,
                          },
                          {
                              // 16
                              "ts",
                              TSDB_FUNC_TS,
                              TSDB_FUNC_TS,
                              TSDB_BASE_FUNC_SO | TSDB_FUNCSTATE_NEED_TS,
                              function_setup,
                              date_col_output_function,
                              doFinalizer,
                              copy_function,
                              noDataRequired,
                          },
                          {
                              // 17
                              "ts",
                              TSDB_FUNC_TS_DUMMY,
                              TSDB_FUNC_TS_DUMMY,
                              TSDB_BASE_FUNC_SO | TSDB_FUNCSTATE_NEED_TS,
                              function_setup,
                              noop1,
                              doFinalizer,
                              copy_function,
                              dataBlockRequired,
                          },
                          {
                              // 18
                              "tag_dummy",
                              TSDB_FUNC_TAG_DUMMY,
                              TSDB_FUNC_TAG_DUMMY,
                              TSDB_BASE_FUNC_SO,
                              function_setup,
                              tag_function,
                              doFinalizer,
                              copy_function,
                              noDataRequired,
                          },
                          {
                              // 19
                              "ts",
                              TSDB_FUNC_TS_COMP,
                              TSDB_FUNC_TS_COMP,
                              TSDB_FUNCSTATE_MO | TSDB_FUNCSTATE_NEED_TS,
                              ts_comp_function_setup,
                              ts_comp_function,
                              ts_comp_finalize,
                              copy_function,
                              dataBlockRequired,
                          },
                          {
                              // 20
                              "tag",
                              TSDB_FUNC_TAG,
                              TSDB_FUNC_TAG,
                              TSDB_BASE_FUNC_SO,
                              function_setup,
                              tag_function,
                              doFinalizer,
                              copy_function,
                              noDataRequired,
                          },
                          {
                              // 21, column project sql function
                              "colprj",
                              TSDB_FUNC_PRJ,
                              TSDB_FUNC_PRJ,
                              TSDB_BASE_FUNC_MO | TSDB_FUNCSTATE_NEED_TS,
                              function_setup,
                              col_project_function,
                              doFinalizer,
                              copy_function,
                              dataBlockRequired,
                          },
                          {
                              // 22, multi-output, tag function has only one result
                              "tagprj",
                              TSDB_FUNC_TAGPRJ,
                              TSDB_FUNC_TAGPRJ,
                              TSDB_BASE_FUNC_MO,
                              function_setup,
                              tag_project_function,
                              doFinalizer,
                              copy_function,
                              noDataRequired,
                          },
                          {
                              // 23
                              "arithmetic",
                              TSDB_FUNC_SCALAR_EXPR,
                              TSDB_FUNC_SCALAR_EXPR,
                              TSDB_FUNCSTATE_MO | TSDB_FUNCSTATE_STABLE | TSDB_FUNCSTATE_NEED_TS,
                              function_setup,
                              scalar_expr_function,
                              doFinalizer,
                              copy_function,
                              dataBlockRequired,
                          },
                          {
                              // 24
                              "diff",
                              TSDB_FUNC_DIFF,
                              TSDB_FUNC_INVALID_ID,
                              TSDB_FUNCSTATE_MO | TSDB_FUNCSTATE_STABLE | TSDB_FUNCSTATE_NEED_TS | TSDB_FUNCSTATE_SELECTIVITY,
                              diff_function_setup,
                              diff_function,
                              doFinalizer,
                              noop1,
                              dataBlockRequired,
                          },
    // distributed version used in two-stage aggregation processes
                          {
                              // 25
                              "first_dist",
                              TSDB_FUNC_FIRST_DST,
                              TSDB_FUNC_FIRST_DST,
                              TSDB_BASE_FUNC_SO | TSDB_FUNCSTATE_NEED_TS | TSDB_FUNCSTATE_SELECTIVITY,
                              first_last_function_setup,
                              first_dist_function,
                              function_finalizer,
                              first_dist_func_merge,
                              firstDistFuncRequired,
                          },
                          {
                              // 26
                              "last_dist",
                              TSDB_FUNC_LAST_DST,
                              TSDB_FUNC_LAST_DST,
                              TSDB_BASE_FUNC_SO | TSDB_FUNCSTATE_NEED_TS | TSDB_FUNCSTATE_SELECTIVITY,
                              first_last_function_setup,
                              last_dist_function,
                              function_finalizer,
                              last_dist_func_merge,
                              lastDistFuncRequired,
                          },
                          {
                              // 27
                              "stddev",   // return table id and the corresponding tags for join match and subscribe
                              TSDB_FUNC_STDDEV_DST,
                              TSDB_FUNC_AVG,
                              TSDB_FUNCSTATE_SO | TSDB_FUNCSTATE_STABLE,
                              function_setup,
                              stddev_dst_function,
                              stddev_dst_finalizer,
                              stddev_dst_merge,
                              dataBlockRequired,
                          },
                          {
                              // 28
                              "interp",
                              TSDB_FUNC_INTERP,
                              TSDB_FUNC_INTERP,
                              TSDB_FUNCSTATE_SO | TSDB_FUNCSTATE_OF | TSDB_FUNCSTATE_STABLE | TSDB_FUNCSTATE_NEED_TS | TSDB_FUNCSTATE_SELECTIVITY,
                              function_setup,
                              interp_function,
                              doFinalizer,
                              full_copy_function,
                              dataBlockRequired,
                          },
                          {
                              // 29
                              "rate",
                              TSDB_FUNC_RATE,
                              TSDB_FUNC_RATE,
                              TSDB_BASE_FUNC_SO | TSDB_FUNCSTATE_NEED_TS,
                              rate_function_setup,
                              rate_function,
                              rate_finalizer,
                              rate_func_copy,
                              dataBlockRequired,
                          },
                          {
                              // 30
                              "irate",
                              TSDB_FUNC_IRATE,
                              TSDB_FUNC_IRATE,
                              TSDB_BASE_FUNC_SO | TSDB_FUNCSTATE_NEED_TS,
                              rate_function_setup,
                              irate_function,
                              rate_finalizer,
                              rate_func_copy,
                              dataBlockRequired,
                          },
                          {
                              // 31
                              "tbid",   // return table id and the corresponding tags for join match and subscribe
                              TSDB_FUNC_TID_TAG,
                              TSDB_FUNC_TID_TAG,
                              TSDB_FUNCSTATE_MO | TSDB_FUNCSTATE_STABLE,
                              function_setup,
                              noop1,
                              noop1,
                              noop1,
                              dataBlockRequired,
                          },
                          {   //32
                              "derivative",   // return table id and the corresponding tags for join match and subscribe
                              TSDB_FUNC_DERIVATIVE,
                              TSDB_FUNC_INVALID_ID,
                              TSDB_FUNCSTATE_MO | TSDB_FUNCSTATE_STABLE | TSDB_FUNCSTATE_NEED_TS | TSDB_FUNCSTATE_SELECTIVITY,
                              deriv_function_setup,
                              deriv_function,
                              doFinalizer,
                              noop1,
                              dataBlockRequired,
                          },
                          {
                              // 36
                              "csum",
                              TSDB_FUNC_CSUM,
                              TSDB_FUNC_INVALID_ID,
                              TSDB_FUNCSTATE_MO | TSDB_FUNCSTATE_STABLE | TSDB_FUNCSTATE_NEED_TS | TSDB_FUNCSTATE_SELECTIVITY,
                              csum_function_setup,
                              csum_function,
                              doFinalizer,
                              noop1,
                              dataBlockRequired,
                          },
                          {
                              // 37
                              "mavg",
                              TSDB_FUNC_MAVG,
                              TSDB_FUNC_INVALID_ID,
                              TSDB_FUNCSTATE_MO | TSDB_FUNCSTATE_STABLE | TSDB_FUNCSTATE_NEED_TS | TSDB_FUNCSTATE_SELECTIVITY,
                              mavg_function_setup,
                              mavg_function,
                              doFinalizer,
                              noop1,
                              dataBlockRequired,
                          },
                          {
                              // 38
                              "sample",
                              TSDB_FUNC_SAMPLE,
                              TSDB_FUNC_SAMPLE,
                              TSDB_FUNCSTATE_MO | TSDB_FUNCSTATE_STABLE | TSDB_FUNCSTATE_NEED_TS | TSDB_FUNCSTATE_SELECTIVITY,
                              sample_function_setup,
                              sample_function,
                              sample_func_finalizer,
                              sample_func_merge,
                              dataBlockRequired,
                          },
                          {
                              // 39
                              "_block_dist",
                              TSDB_FUNC_BLKINFO,
                              TSDB_FUNC_BLKINFO,
                              TSDB_FUNCSTATE_SO | TSDB_FUNCSTATE_STABLE,
                              function_setup,
                              blockInfo_func,
                              blockinfo_func_finalizer,
                              block_func_merge,
                              dataBlockRequired,
                          },
};<|MERGE_RESOLUTION|>--- conflicted
+++ resolved
@@ -492,11 +492,7 @@
     }
   }
   
-<<<<<<< HEAD
-  for(int32_t i = 0; i <= TSDB_FUNC_BLKINFO; ++i) {
-=======
   for(int32_t i = 0; i <= tListLen(aAggs); ++i) {
->>>>>>> 26b362bc
     int32_t nameLen = (int32_t) strlen(aAggs[i].name);
     if (len != nameLen) {
       continue;
