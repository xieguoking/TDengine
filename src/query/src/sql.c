--- conflicted
+++ resolved
@@ -100,11 +100,7 @@
 #endif
 /************* Begin control #defines *****************************************/
 #define YYCODETYPE unsigned short int
-<<<<<<< HEAD
-#define YYNOCODE 263
-=======
-#define YYNOCODE 265
->>>>>>> a7e1c348
+#define YYNOCODE 264
 #define YYACTIONTYPE unsigned short int
 #define ParseTOKENTYPE SStrToken
 typedef union {
@@ -140,32 +136,18 @@
 #define ParseCTX_FETCH
 #define ParseCTX_STORE
 #define YYFALLBACK 1
-<<<<<<< HEAD
-#define YYNSTATE             321
-#define YYNRULE              271
-#define YYNRULE_WITH_ACTION  271
+#define YYNSTATE             327
+#define YYNRULE              274
+#define YYNRULE_WITH_ACTION  274
 #define YYNTOKEN             188
-#define YY_MAX_SHIFT         320
-#define YY_MIN_SHIFTREDUCE   516
-#define YY_MAX_SHIFTREDUCE   786
-#define YY_ERROR_ACTION      787
-#define YY_ACCEPT_ACTION     788
-#define YY_NO_ACTION         789
-#define YY_MIN_REDUCE        790
-#define YY_MAX_REDUCE        1060
-=======
-#define YYNSTATE             323
-#define YYNRULE              273
-#define YYNTOKEN             187
-#define YY_MAX_SHIFT         322
-#define YY_MIN_SHIFTREDUCE   518
-#define YY_MAX_SHIFTREDUCE   790
-#define YY_ERROR_ACTION      791
-#define YY_ACCEPT_ACTION     792
-#define YY_NO_ACTION         793
-#define YY_MIN_REDUCE        794
-#define YY_MAX_REDUCE        1066
->>>>>>> a7e1c348
+#define YY_MAX_SHIFT         326
+#define YY_MIN_SHIFTREDUCE   523
+#define YY_MAX_SHIFTREDUCE   796
+#define YY_ERROR_ACTION      797
+#define YY_ACCEPT_ACTION     798
+#define YY_NO_ACTION         799
+#define YY_MIN_REDUCE        800
+#define YY_MAX_REDUCE        1073
 /************* End control #defines *******************************************/
 #define YY_NLOOKAHEAD ((int)(sizeof(yy_lookahead)/sizeof(yy_lookahead[0])))
 
@@ -232,336 +214,78 @@
 **  yy_default[]       Default action for each state.
 **
 *********** Begin parsing tables **********************************************/
-#define YY_ACTTAB_COUNT (695)
+#define YY_ACTTAB_COUNT (694)
 static const YYACTIONTYPE yy_action[] = {
-<<<<<<< HEAD
- /*     0 */   135,  564,  207,  318,  212,  142,  958,  230,  142,  565,
- /*    10 */   788,  320,   17,   47,   48,  142,   51,   52,   30,  184,
- /*    20 */   218,   41,  184,   50,  265,   55,   53,   57,   54, 1040,
- /*    30 */   937,  215, 1041,   46,   45,  182,  184,   44,   43,   42,
- /*    40 */    47,   48,  935,   51,   52,  214, 1041,  218,   41,  564,
- /*    50 */    50,  265,   55,   53,   57,   54,  949,  565,  188,  209,
- /*    60 */    46,   45,  934,  250,   44,   43,   42,   48,  955,   51,
- /*    70 */    52,  245,  989,  218,   41,   79,   50,  265,   55,   53,
- /*    80 */    57,   54,  990,  106,  260,  281,   46,   45,  304,  227,
- /*    90 */    44,   43,   42,  517,  518,  519,  520,  521,  522,  523,
- /*   100 */   524,  525,  526,  527,  528,  529,  319,  643,   85,  208,
- /*   110 */    70,  564,  304,   47,   48,   30,   51,   52, 1037,  565,
- /*   120 */   218,   41,  923,   50,  265,   55,   53,   57,   54,   44,
- /*   130 */    43,   42,  729,   46,   45,  294,  293,   44,   43,   42,
- /*   140 */    47,   49,  925,   51,   52, 1036,  142,  218,   41,  564,
- /*   150 */    50,  265,   55,   53,   57,   54,  221,  565,  228,  934,
- /*   160 */    46,   45,  283, 1052,   44,   43,   42,   23,  279,  313,
- /*   170 */   312,  278,  277,  276,  311,  275,  310,  309,  308,  274,
- /*   180 */   307,  306,  897,   30,  885,  886,  887,  888,  889,  890,
- /*   190 */   891,  892,  893,  894,  895,  896,  898,  899,   51,   52,
- /*   200 */   836,  281,  218,   41,  168,   50,  265,   55,   53,   57,
- /*   210 */    54,  262,   18,   78,   25,   46,   45,    1,  156,   44,
- /*   220 */    43,   42,  217,  744,  222,   30,  733,  934,  736,  193,
- /*   230 */   739,  217,  744,  223,   12,  733,  194,  736,   84,  739,
- /*   240 */    81,  119,  118,  192,  317,  316,  127,  225,   55,   53,
- /*   250 */    57,   54,  949,  731,  203,  204,   46,   45,  264,  937,
- /*   260 */    44,   43,   42,  203,  204, 1035,  284,  210,   23,  934,
- /*   270 */   313,  312,   74,  937,  735,  311,  738,  310,  309,  308,
- /*   280 */    36,  307,  306,  905,  201,  667,  903,  904,  664,  732,
- /*   290 */   665,  906,  666,  908,  909,  907,   82,  910,  911,  104,
- /*   300 */    97,  109,  244,  202,   68,   30,  108,  114,  117,  107,
- /*   310 */    74,  200,    5,   33,  158,  111,  232,  233,   36,  157,
- /*   320 */    92,   87,   91,  682,  229,   56,   30,  920,  921,   29,
- /*   330 */   924,  291,  745,   30,   56,  176,  174,  172,  741,  314,
- /*   340 */   931,  745,  171,  122,  121,  120,  285,  741,   30,  934,
- /*   350 */   237,   46,   45,   69,  740,   44,   43,   42,  689,  241,
- /*   360 */   240,  266,  734,  740,  737,  937,  248,  292,   80,   61,
- /*   370 */   934,  133,  131,  130,  296,    3,  169,  934,  186,  845,
- /*   380 */   837,   71,  224,  168,  168,  922,  742,  710,  711,  679,
- /*   390 */   216,   62,  933,  231,  668,  187,   24,  288,  287,  246,
- /*   400 */   695,  686,  701,   31,  137,  702,   60,  765,  746,   20,
- /*   410 */    64,   19,   19,  653,  189,  268,  655,   31,  270,   31,
- /*   420 */    60,  654,   83,   28,  183,   60,  271,   96,  190,   95,
- /*   430 */    65,   14, 1000,   13,    6,   67,  103,  642,  102,  671,
- /*   440 */   669,  672,  670,   16,  191,   15,  116,  115,  197,  198,
- /*   450 */   196,  181,  195,  185,  936,  999,  219,  748,  996,  995,
- /*   460 */   220,  295,  242,  134,   39,  957,  965,  967,  136,  950,
- /*   470 */   249,  982,  140,  981,  743,  932,  152,  132,  153,  930,
- /*   480 */   251,  154,  155,  848,  694,  305,  147,  273,  947,  143,
- /*   490 */    37,  263,  144,  145,  211,  179,   66,   34,  282,  253,
- /*   500 */   258,   63,   58,  844,  261, 1057,   93,  259, 1056,  146,
- /*   510 */   257, 1054,  159,  286, 1051,   99,  289, 1050, 1047,  160,
- /*   520 */   866,  148,  255,   35,   32,   38,  180,  833,  110,  831,
- /*   530 */   112,  113,  829,  828,  234,  170,  826,  252,  825,  824,
- /*   540 */   823,  822,  821,  173,  175,  818,  816,  814,   40,  812,
- /*   550 */   177,  809,  178,  105,  247,   72,   75,  254,  983,  297,
- /*   560 */   298,  299,  300,  301,  302,  303,  315,  786,  205,  226,
- /*   570 */   235,  272,  236,  785,  238,  239,  206,  199,   88,  784,
- /*   580 */    89,  771,  770,  243,  248,   76,  827,  674,  267,    8,
- /*   590 */   123,  696,  124,  163,  162,  867,  161,  164,  165,  167,
- /*   600 */   166,  820,    2,  125,  819,  901,  126,  811,    4,   73,
- /*   610 */   810,  138,  151,  149,  150,  139,  699,   77,  913,  213,
- /*   620 */   256,   26,  703,  141,    9,   10,  747,   27,    7,   11,
- /*   630 */    21,  749,   22,   86,  269,  606,  602,   84,  600,  599,
- /*   640 */   598,  595,  280,  568,   94,   90,   31,  774,   59,  645,
- /*   650 */   644,  641,  590,  588,   98,  100,  580,  586,  582,  584,
- /*   660 */   578,  101,  576,  609,  608,  607,  605,  604,  290,  603,
- /*   670 */   601,  597,  596,   60,  566,  533,  531,  128,  790,  789,
- /*   680 */   789,  789,  789,  789,  129,
-};
-static const YYCODETYPE yy_lookahead[] = {
- /*     0 */   191,    1,  190,  191,  210,  191,  191,  191,  191,    9,
- /*    10 */   188,  189,  252,   13,   14,  191,   16,   17,  191,  252,
- /*    20 */    20,   21,  252,   23,   24,   25,   26,   27,   28,  262,
- /*    30 */   236,  261,  262,   33,   34,  252,  252,   37,   38,   39,
- /*    40 */    13,   14,  226,   16,   17,  261,  262,   20,   21,    1,
- /*    50 */    23,   24,   25,   26,   27,   28,  234,    9,  252,  232,
- /*    60 */    33,   34,  235,  254,   37,   38,   39,   14,  253,   16,
- /*    70 */    17,  249,  258,   20,   21,  258,   23,   24,   25,   26,
- /*    80 */    27,   28,  258,   76,  260,   79,   33,   34,   81,   68,
- /*    90 */    37,   38,   39,   45,   46,   47,   48,   49,   50,   51,
- /*   100 */    52,   53,   54,   55,   56,   57,   58,    5,  197,   61,
- /*   110 */   110,    1,   81,   13,   14,  191,   16,   17,  252,    9,
- /*   120 */    20,   21,    0,   23,   24,   25,   26,   27,   28,   37,
- /*   130 */    38,   39,  105,   33,   34,   33,   34,   37,   38,   39,
- /*   140 */    13,   14,  231,   16,   17,  252,  191,   20,   21,    1,
- /*   150 */    23,   24,   25,   26,   27,   28,  232,    9,  137,  235,
- /*   160 */    33,   34,  141,  236,   37,   38,   39,   88,   89,   90,
- /*   170 */    91,   92,   93,   94,   95,   96,   97,   98,   99,  100,
- /*   180 */   101,  102,  209,  191,  211,  212,  213,  214,  215,  216,
- /*   190 */   217,  218,  219,  220,  221,  222,  223,  224,   16,   17,
- /*   200 */   196,   79,   20,   21,  200,   23,   24,   25,   26,   27,
- /*   210 */    28,  256,   44,  258,  104,   33,   34,  198,  199,   37,
- /*   220 */    38,   39,    1,    2,  232,  191,    5,  235,    7,   61,
- /*   230 */     9,    1,    2,  210,  104,    5,   68,    7,  108,    9,
- /*   240 */   110,   73,   74,   75,   65,   66,   67,  210,   25,   26,
- /*   250 */    27,   28,  234,    1,   33,   34,   33,   34,   37,  236,
- /*   260 */    37,   38,   39,   33,   34,  252,  232,  249,   88,  235,
- /*   270 */    90,   91,  104,  236,    5,   95,    7,   97,   98,   99,
- /*   280 */   112,  101,  102,  209,  252,    2,  212,  213,    5,   37,
- /*   290 */     7,  217,    9,  219,  220,  221,  197,  223,  224,   62,
- /*   300 */    63,   64,  134,  252,  136,  191,   69,   70,   71,   72,
- /*   310 */   104,  143,   62,   63,   64,   78,   33,   34,  112,   69,
- /*   320 */    70,   71,   72,   37,   68,  104,  191,  228,  229,  230,
- /*   330 */   231,   75,  111,  191,  104,   62,   63,   64,  117,  210,
- /*   340 */   191,  111,   69,   70,   71,   72,  232,  117,  191,  235,
- /*   350 */   135,   33,   34,  197,  133,   37,   38,   39,  105,  144,
- /*   360 */   145,   15,    5,  133,    7,  236,  113,  232,  237,  109,
- /*   370 */   235,   62,   63,   64,  232,  194,  195,  235,  252,  196,
- /*   380 */   196,  250,  233,  200,  200,  229,  117,  124,  125,  109,
- /*   390 */    60,  131,  235,  137,  111,  252,  116,  141,  142,  105,
- /*   400 */   105,  115,  105,  109,  109,  105,  109,  105,  105,  109,
- /*   410 */   109,  109,  109,  105,  252,  105,  105,  109,  105,  109,
- /*   420 */   109,  105,  109,  104,  252,  109,  107,  138,  252,  140,
- /*   430 */   129,  138,  227,  140,  104,  104,  138,  106,  140,    5,
- /*   440 */     5,    7,    7,  138,  252,  140,   76,   77,  252,  252,
- /*   450 */   252,  252,  252,  252,  236,  227,  227,  111,  227,  227,
- /*   460 */   227,  227,  191,  191,  251,  191,  191,  191,  191,  234,
- /*   470 */   234,  259,  191,  259,  117,  234,  238,   60,  191,  191,
- /*   480 */   255,  191,  191,  191,  117,  103,  243,  191,  248,  247,
- /*   490 */   191,  122,  246,  245,  255,  191,  128,  191,  191,  255,
- /*   500 */   255,  130,  127,  191,  126,  191,  191,  121,  191,  244,
- /*   510 */   120,  191,  191,  191,  191,  191,  191,  191,  191,  191,
- /*   520 */   191,  242,  119,  191,  191,  191,  191,  191,  191,  191,
- /*   530 */   191,  191,  191,  191,  191,  191,  191,  118,  191,  191,
- /*   540 */   191,  191,  191,  191,  191,  191,  191,  191,  132,  191,
- /*   550 */   191,  191,  191,   87,  192,  192,  192,  192,  192,   86,
- /*   560 */    50,   83,   85,   54,   84,   82,   79,    5,  192,  192,
- /*   570 */   146,  192,    5,    5,  146,    5,  192,  192,  197,    5,
- /*   580 */   197,   90,   89,  135,  113,  109,  192,  105,  107,  104,
- /*   590 */   193,  105,  193,  202,  206,  208,  207,  205,  203,  201,
- /*   600 */   204,  192,  198,  193,  192,  225,  193,  192,  194,  114,
- /*   610 */   192,  104,  239,  241,  240,  109,  105,  104,  225,    1,
- /*   620 */   104,  109,  105,  104,  123,  123,  105,  109,  104,  104,
- /*   630 */   104,  111,  104,   76,  107,    9,    5,  108,    5,    5,
- /*   640 */     5,    5,   15,   80,  140,   76,  109,    5,   16,    5,
- /*   650 */     5,  105,    5,    5,  140,  140,    5,    5,    5,    5,
- /*   660 */     5,  139,    5,    5,    5,    5,    5,    5,  138,    5,
- /*   670 */     5,    5,    5,  109,   80,   60,   59,   21,    0,  263,
- /*   680 */   263,  263,  263,  263,   21,  263,  263,  263,  263,  263,
- /*   690 */   263,  263,  263,  263,  263,  263,  263,  263,  263,  263,
- /*   700 */   263,  263,  263,  263,  263,  263,  263,  263,  263,  263,
- /*   710 */   263,  263,  263,  263,  263,  263,  263,  263,  263,  263,
- /*   720 */   263,  263,  263,  263,  263,  263,  263,  263,  263,  263,
- /*   730 */   263,  263,  263,  263,  263,  263,  263,  263,  263,  263,
- /*   740 */   263,  263,  263,  263,  263,  263,  263,  263,  263,  263,
- /*   750 */   263,  263,  263,  263,  263,  263,  263,  263,  263,  263,
- /*   760 */   263,  263,  263,  263,  263,  263,  263,  263,  263,  263,
- /*   770 */   263,  263,  263,  263,  263,  263,  263,  263,  263,  263,
- /*   780 */   263,  263,  263,  263,  263,  263,  263,  263,  263,  263,
- /*   790 */   263,  263,  263,  263,  263,  263,  263,  263,  263,  263,
- /*   800 */   263,  263,  263,  263,  263,  263,  263,  263,  263,  263,
- /*   810 */   263,  263,  263,  263,  263,  263,  263,  263,  263,  263,
- /*   820 */   263,  263,  263,  263,  263,  263,  263,  263,  263,  263,
- /*   830 */   263,  263,  263,  263,  263,  263,  263,  263,  263,  263,
- /*   840 */   263,  263,  263,  263,  263,  263,  263,  263,  263,  263,
- /*   850 */   263,  263,  263,  263,  263,  263,  263,  263,  263,  263,
- /*   860 */   263,  263,  263,  263,  263,  263,  263,  263,  263,  263,
- /*   870 */   263,  263,  263,
-};
-#define YY_SHIFT_COUNT    (320)
-#define YY_SHIFT_MIN      (0)
-#define YY_SHIFT_MAX      (678)
-static const unsigned short int yy_shift_ofst[] = {
- /*     0 */   168,   79,   79,  180,  180,    6,  221,  230,  148,  148,
- /*    10 */   148,  148,  148,  148,  148,  148,  148,    0,   48,  230,
- /*    20 */   283,  283,  283,  283,  110,  206,  148,  148,  148,  122,
- /*    30 */   148,  148,    7,    6,   31,   31,  685,  685,  685,  230,
- /*    40 */   230,  230,  230,  230,  230,  230,  230,  230,  230,  230,
- /*    50 */   230,  230,  230,  230,  230,  230,  230,  230,  230,  283,
- /*    60 */   283,  102,  102,  102,  102,  102,  102,  102,  148,  148,
- /*    70 */   148,  286,  148,  206,  206,  148,  148,  148,  263,  263,
- /*    80 */   280,  206,  148,  148,  148,  148,  148,  148,  148,  148,
- /*    90 */   148,  148,  148,  148,  148,  148,  148,  148,  148,  148,
- /*   100 */   148,  148,  148,  148,  148,  148,  148,  148,  148,  148,
- /*   110 */   148,  148,  148,  148,  148,  148,  148,  148,  148,  148,
- /*   120 */   148,  148,  148,  148,  148,  148,  148,  148,  148,  148,
- /*   130 */   148,  148,  148,  148,  417,  417,  417,  367,  367,  367,
- /*   140 */   417,  367,  417,  368,  371,  375,  369,  378,  386,  390,
- /*   150 */   403,  419,  416,  417,  417,  417,  382,    6,    6,  417,
- /*   160 */   417,  466,  473,  510,  478,  477,  509,  480,  483,  382,
- /*   170 */   417,  487,  487,  417,  487,  417,  487,  417,  417,  685,
- /*   180 */   685,   27,  100,  127,  100,  100,   53,  182,  223,  223,
- /*   190 */   223,  223,  237,  250,  273,  318,  318,  318,  318,  256,
- /*   200 */   215,   92,   92,  269,  357,  130,   21,  179,  309,  294,
- /*   210 */   253,  295,  297,  300,  302,  303,  252,  330,  346,  260,
- /*   220 */   301,  308,  310,  311,  313,  316,  319,  289,  293,  298,
- /*   230 */   331,  305,  434,  435,  370,  562,  424,  567,  568,  428,
- /*   240 */   570,  574,  491,  493,  448,  471,  481,  485,  495,  482,
- /*   250 */   476,  486,  507,  511,  506,  513,  618,  516,  517,  519,
- /*   260 */   512,  501,  518,  502,  521,  524,  520,  525,  481,  526,
- /*   270 */   527,  528,  529,  557,  626,  631,  633,  634,  635,  636,
- /*   280 */   563,  627,  569,  504,  537,  537,  632,  514,  515,  642,
- /*   290 */   522,  530,  537,  644,  645,  546,  537,  647,  648,  651,
- /*   300 */   652,  653,  654,  655,  657,  658,  659,  660,  661,  662,
- /*   310 */   664,  665,  666,  667,  564,  594,  656,  663,  615,  617,
- /*   320 */   678,
-};
-#define YY_REDUCE_COUNT (180)
-#define YY_REDUCE_MIN   (-240)
-#define YY_REDUCE_MAX   (418)
-static const short yy_reduce_ofst[] = {
- /*     0 */  -178,  -27,  -27,   74,   74,   99, -230, -216, -173, -176,
- /*    10 */   -45,  -76,   -8,   34,  114,  135,  142, -185, -188, -233,
- /*    20 */  -206,   23,   37,  129, -191,   18, -186, -183,  149,  -89,
- /*    30 */  -184,  157,    4,  156,  183,  184,  131,   19,  181, -240,
- /*    40 */  -217, -194, -134, -107,   13,   32,   51,  126,  143,  162,
- /*    50 */   172,  176,  192,  196,  197,  198,  199,  200,  201,  -73,
- /*    60 */   218,  205,  228,  229,  231,  232,  233,  234,  271,  272,
- /*    70 */   274,  213,  275,  235,  236,  276,  277,  281,  212,  214,
- /*    80 */   238,  241,  287,  288,  290,  291,  292,  296,  299,  304,
- /*    90 */   306,  307,  312,  314,  315,  317,  320,  321,  322,  323,
- /*   100 */   324,  325,  326,  327,  328,  329,  332,  333,  334,  335,
- /*   110 */   336,  337,  338,  339,  340,  341,  342,  343,  344,  345,
- /*   120 */   347,  348,  349,  350,  351,  352,  353,  354,  355,  356,
- /*   130 */   358,  359,  360,  361,  362,  363,  364,  225,  239,  244,
- /*   140 */   365,  245,  366,  240,  242,  246,  248,  265,  243,  279,
- /*   150 */   372,  374,  373,  376,  377,  379,  380,  381,  383,  384,
- /*   160 */   385,  387,  389,  388,  391,  392,  395,  396,  398,  393,
- /*   170 */   394,  397,  399,  409,  410,  412,  413,  415,  418,  404,
- /*   180 */   414,
-};
-static const YYACTIONTYPE yy_default[] = {
- /*     0 */   787,  900,  846,  912,  834,  843, 1043, 1043,  787,  787,
- /*    10 */   787,  787,  787,  787,  787,  787,  787,  959,  806, 1043,
- /*    20 */   787,  787,  787,  787,  787,  787,  787,  787,  787,  843,
- /*    30 */   787,  787,  849,  843,  849,  849,  954,  884,  902,  787,
- /*    40 */   787,  787,  787,  787,  787,  787,  787,  787,  787,  787,
- /*    50 */   787,  787,  787,  787,  787,  787,  787,  787,  787,  787,
- /*    60 */   787,  787,  787,  787,  787,  787,  787,  787,  787,  787,
- /*    70 */   787,  961,  964,  787,  787,  966,  787,  787,  986,  986,
- /*    80 */   952,  787,  787,  787,  787,  787,  787,  787,  787,  787,
- /*    90 */   787,  787,  787,  787,  787,  787,  787,  787,  787,  787,
- /*   100 */   787,  787,  787,  787,  787,  787,  787,  787,  787,  787,
- /*   110 */   832,  787,  830,  787,  787,  787,  787,  787,  787,  787,
- /*   120 */   787,  787,  787,  787,  787,  787,  787,  817,  787,  787,
- /*   130 */   787,  787,  787,  787,  808,  808,  808,  787,  787,  787,
- /*   140 */   808,  787,  808,  993,  997,  991,  979,  987,  978,  974,
- /*   150 */   972,  971, 1001,  808,  808,  808,  847,  843,  843,  808,
- /*   160 */   808,  865,  863,  861,  853,  859,  855,  857,  851,  835,
- /*   170 */   808,  841,  841,  808,  841,  808,  841,  808,  808,  884,
- /*   180 */   902,  787, 1002,  787, 1042,  992, 1032, 1031, 1038, 1030,
- /*   190 */  1029, 1028,  787,  787,  787, 1024, 1025, 1027, 1026,  787,
- /*   200 */   787, 1034, 1033,  787,  787,  787,  787,  787,  787,  787,
- /*   210 */   787,  787,  787,  787,  787,  787,  787, 1004,  787,  998,
- /*   220 */   994,  787,  787,  787,  787,  787,  787,  787,  787,  787,
- /*   230 */   914,  787,  787,  787,  787,  787,  787,  787,  787,  787,
- /*   240 */   787,  787,  787,  787,  787,  951,  787,  787,  787,  787,
- /*   250 */   962,  787,  787,  787,  787,  787,  787,  787,  787,  787,
- /*   260 */   988,  787,  980,  787,  787,  787,  787,  787,  926,  787,
- /*   270 */   787,  787,  787,  787,  787,  787,  787,  787,  787,  787,
- /*   280 */   787,  787,  787,  787, 1055, 1053,  787,  787,  787,  787,
- /*   290 */   787,  787, 1049,  787,  787,  787, 1046,  787,  787,  787,
- /*   300 */   787,  787,  787,  787,  787,  787,  787,  787,  787,  787,
- /*   310 */   787,  787,  787,  787,  868,  787,  815,  813,  787,  804,
- /*   320 */   787,
-=======
- /*     0 */   962,  566,  209,  320,   70,   18,  215,  953,  186,  567,
- /*    10 */   792,  322,  184,   48,   49,  144,   52,   53,  218, 1048,
- /*    20 */   221,   42,  212,   51,  270,   56,   54,   58,   55,  927,
- /*    30 */   645,  186,  941,   47,   46,  186,  926,   45,   44,   43,
- /*    40 */    48,   49, 1047,   52,   53,  217, 1048,  221,   42,  566,
- /*    50 */    51,  270,   56,   54,   58,   55,  953,  567,  296,  295,
- /*    60 */    47,   46,  959,  144,   45,   44,   43,   49,   31,   52,
- /*    70 */    53,  248,  137,  221,   42,   83,   51,  270,   56,   54,
- /*    80 */    58,   55,  286,  997,   88,  265,   47,   46,   72,  306,
- /*    90 */    45,   44,   43,  519,  520,  521,  522,  523,  524,  525,
- /*   100 */   526,  527,  528,  529,  530,  531,  321,  233,  286,  210,
- /*   110 */    71,  566,  937,   48,   49,   31,   52,   53,  929,  567,
- /*   120 */   221,   42,  566,   51,  270,   56,   54,   58,   55,  267,
- /*   130 */   567,   81,  734,   47,   46,  255,  254,   45,   44,   43,
- /*   140 */    48,   50,  939,   52,   53,  232,  190,  221,   42,  240,
- /*   150 */    51,  270,   56,   54,   58,   55,  211,  244,  243,  938,
- /*   160 */    47,   46,    1,  158,   45,   44,   43,   24,  284,  315,
- /*   170 */   314,  283,  282,  281,  313,  280,  312,  311,  310,  279,
- /*   180 */   309,  308,  901,   31,  889,  890,  891,  892,  893,  894,
- /*   190 */   895,  896,  897,  898,  899,  900,  902,  903,   52,   53,
- /*   200 */   715,  716,  221,   42,  230,   51,  270,   56,   54,   58,
- /*   210 */    55,  935,   19, 1044,  234,   47,   46,  293,  292,   45,
- /*   220 */    44,   43,  220,  749,  224,   25,  738,  938,  741,  195,
- /*   230 */   744,  220,  749,    3,  171,  738,  196,  741,  740,  744,
- /*   240 */   743,  121,  120,  194,   45,   44,   43, 1043,   56,   54,
- /*   250 */    58,   55,  681,  227,  205,  206,   47,   46,  269,    8,
- /*   260 */    45,   44,   43,  205,  206, 1042,   77,  739,   24,  742,
- /*   270 */   315,  314,   77,  231,   37,  313,  288,  312,  311,  310,
- /*   280 */    37,  309,  308,  909,  108,  669,  907,  908,  666,  306,
- /*   290 */   667,  910,  668,  912,  913,  911,   85,  914,  915,  106,
- /*   300 */   100,  111,  247,  203,   69,   31,  110,  116,  119,  109,
- /*   310 */   202,    5,   34,  160,  226,  113,  235,  236,  159,   95,
- /*   320 */    90,   94,  228,   31,   31,   57,  684,  924,  925,   30,
- /*   330 */   928,   31,  750,   31,   57,  178,  176,  174,  746,  144,
- /*   340 */   941,  750,  173,  124,  123,  122,  225,  746,  941,  938,
- /*   350 */   747,   47,   46,  204,  745,   45,   44,   43,  319,  318,
- /*   360 */   129,  316,  144,  745,  289,  290,  271,  938,  938,  135,
- /*   370 */   133,  132,  294,  953,  298,  938,   13,  938,  188,  748,
- /*   380 */    87,  840,   84,  736,   74,  170,  849,  941,  213,  841,
- /*   390 */   170,  249,  251,  170,  670,   32,  700,   75,  219,  706,
- /*   400 */   139,  189,  707,   61,  688,  251,   21,  996,  770,   62,
- /*   410 */   751,  191,   20,  655,   20,   65,  273,   32,  657,  737,
- /*   420 */    32,  275,   61, 1058,  656,   86,   29,  185,   61,  276,
- /*   430 */    82,   63,  940,   99,   98,   66,   15,   14,  192,  105,
- /*   440 */   104,   68,    6,  644,  118,  117,  193,   17,   16,  673,
- /*   450 */   199,  674,  200,  671,  198,  672,  183,  197,  187, 1007,
- /*   460 */   245, 1006,  753,  222,   40, 1003, 1002,  223,  297,  136,
- /*   470 */   989,  961,  972,  969,  988,  970,  954,  252,  974,  138,
- /*   480 */   936,  142,  154,  134,  256,  214,  905,  155,  699,  150,
- /*   490 */   934,  258,  145,  156,  260,  157,  148,  146,  951,  147,
- /*   500 */    59,  852,   67,  278,  263,   38,  181,   64,   35,  268,
- /*   510 */   266,  287,  848,  264, 1063,   96, 1062, 1060,  161,  291,
- /*   520 */  1057,  102, 1056, 1054,  162,  870,   36,   33,  149,  262,
- /*   530 */    39,  182,  837,  112,  835,  114,  115,  833,  832,  237,
- /*   540 */   172,  830,  257,  829,  828,  827,  826,  825,  175,  177,
- /*   550 */   822,  820,  818,  816,  179,  813,  180,   41,  250,   73,
- /*   560 */   307,   78,  259,  107,  990,  299,  300,  301,  302,  303,
- /*   570 */   304,  207,  305,  229,  317,  277,  790,  238,  239,  789,
- /*   580 */   208,  201,   91,   92,  241,  242,  788,  776,  775,  246,
- /*   590 */   831,  251,  272,  125,  126,  824,  165,  164,  871,  168,
- /*   600 */   163,  166,  167,  169,  127,  823,    2,  128,  815,  814,
- /*   610 */     9,   26,    4,  676,   76,  701,  216,  151,  152,  153,
- /*   620 */   253,   79,  917,  140,   10,  704,  141,   80,  261,  754,
- /*   630 */   708,  143,   11,   89,  752,   27,    7,   28,   12,   22,
- /*   640 */   274,   23,  608,  604,   87,  602,  601,  600,  597,  570,
- /*   650 */   285,   93,   97,   32,  647,   60,  646,  643,  592,  590,
- /*   660 */   101,  103,  582,  588,  584,  586,  580,  578,  611,  610,
- /*   670 */   609,  607,  606,  605,  603,  599,  598,   61,  568,  535,
- /*   680 */   533,  794,  793,  793,  793,  793,  793,  793,  793,  793,
- /*   690 */   793,  793,  793,  130,  131,
+ /*     0 */   968,  571,  210,  324,   70,   18,  216,  959,  187,  572,
+ /*    10 */   798,  326,  185,   48,   49,  145,   52,   53,  219, 1054,
+ /*    20 */   222,   42,  213,   51,  271,   56,   54,   58,   55,  933,
+ /*    30 */   650,  187,  947,   47,   46,  187,  932,   45,   44,   43,
+ /*    40 */    48,   49, 1053,   52,   53,  218, 1054,  222,   42,  571,
+ /*    50 */    51,  271,   56,   54,   58,   55,  959,  572,  300,  299,
+ /*    60 */    47,   46,  965,  145,   45,   44,   43,   49,   31,   52,
+ /*    70 */    53,  249,  138,  222,   42,   83,   51,  271,   56,   54,
+ /*    80 */    58,   55,  287, 1003,   88,  266,   47,   46,   72,  231,
+ /*    90 */    45,   44,   43,  524,  525,  526,  527,  528,  529,  530,
+ /*   100 */   531,  532,  533,  534,  535,  536,  325,  234,  287,  211,
+ /*   110 */    71,  571,  943,   48,   49,   31,   52,   53,  935,  572,
+ /*   120 */   222,   42,  571,   51,  271,   56,   54,   58,   55,  268,
+ /*   130 */   572,   81,  739,   47,   46,  256,  255,   45,   44,   43,
+ /*   140 */    48,   50,  945,   52,   53,  145,  310,  222,   42,   77,
+ /*   150 */    51,  271,   56,   54,   58,   55,  212,   37,  232,  944,
+ /*   160 */    47,   46,  289,  191,   45,   44,   43,   24,  285,  319,
+ /*   170 */   318,  284,  283,  282,  317,  281,  316,  315,  314,  280,
+ /*   180 */   313,  312,  907,   31,  895,  896,  897,  898,  899,  900,
+ /*   190 */   901,  902,  903,  904,  905,  906,  908,  909,   52,   53,
+ /*   200 */   846, 1050,  222,   42,  171,   51,  271,   56,   54,   58,
+ /*   210 */    55,  941,   19, 1002,   25,   47,   46, 1049,  959,   45,
+ /*   220 */    44,   43,  221,  754,  225,   31,  743,  944,  746,  196,
+ /*   230 */   749,  221,  754,  214,   13,  743,  197,  746,   87,  749,
+ /*   240 */    84,  122,  121,  195,   45,   44,   43,  109,   56,   54,
+ /*   250 */    58,   55,  310,  228,  206,  207,   47,   46,  270,   74,
+ /*   260 */    45,   44,   43,  206,  207,   75,  226,  252,   24,  944,
+ /*   270 */   319,  318,   77,  252,  745,  317,  748,  316,  315,  314,
+ /*   280 */    37,  313,  312,  915, 1048,  674,  913,  914,  671,  204,
+ /*   290 */   672,  916,  673,  918,  919,  917,   85,  920,  921,  107,
+ /*   300 */   100,  112,  248,  686,   69,   31,  111,  117,  120,  110,
+ /*   310 */     8,  203,    5,   34,  161,  114,  236,  237,  689,  160,
+ /*   320 */    95,   90,   94,   31,  233,   57,  272,  930,  931,   30,
+ /*   330 */   934,  297,  755,   31,   57,  179,  177,  175,  751,   31,
+ /*   340 */   145,  755,  174,  125,  124,  123,  290,  751,  220,  944,
+ /*   350 */   241,   47,   46,  205,  750,   45,   44,   43,  855,  245,
+ /*   360 */   244,  189,  171,  750,  291,  227,  744,  944,  747,  229,
+ /*   370 */   323,  322,  130,  320,  298,  847,   99,  944,   98,  171,
+ /*   380 */   302,    1,  159,  944,    3,  172,  752,  136,  134,  133,
+ /*   390 */   741,  947,    6,  235,  675,  947,  693,  294,  293,  947,
+ /*   400 */   720,  721,  250,  705,   65,  711,   32,  140,   82,   61,
+ /*   410 */    62,  712,  775,  756,  660,   21,   20,   20,   32,  274,
+ /*   420 */  1065,  662,  758,   32,   66,   61,  742,  276,  678,  661,
+ /*   430 */   679,   86,   63,   61,   29,  946,   68,  277,  649,  190,
+ /*   440 */    15,  106,   14,  105,  676,  192,  677,  186,   17,  193,
+ /*   450 */    16,  119,  118,  194,  200,  201,  199,  184,  198, 1013,
+ /*   460 */   188, 1012,  223, 1009,   40,  246, 1008,  224,  301,  137,
+ /*   470 */   967,  978,  995,  975,  994,  976,  960,  253,  753,  135,
+ /*   480 */   980,  139,  143,  155,  156,  942,  251,  940,  704,  257,
+ /*   490 */   157,  311,  911,  154,  146,  158,  957,  149,  147,  269,
+ /*   500 */   215,   59,  259,  858,  279,  264,   38,   67,  182,  148,
+ /*   510 */    35,  288,  854,   64, 1070,  265,  267,   96, 1069, 1067,
+ /*   520 */   162,  263,  292,  261, 1064,  102,  295, 1063, 1060,  163,
+ /*   530 */   876,   36,   33,   39,  183,  843,  113,  841,  115,  116,
+ /*   540 */   839,  838,  238,  173,  836,  835,  834,  833,  832,  831,
+ /*   550 */   176,  178,  258,  828,  826,  824,  822,  180,  819,  181,
+ /*   560 */    41,   73,   78,  108,  260,  996,  303,  304,  305,  306,
+ /*   570 */   307,  308,  309,  208,  321,  796,  230,  278,  239,  240,
+ /*   580 */   795,  242,  243,   91,   92,  209,  794,  202,  781,  780,
+ /*   590 */   247,  252,    9,  273,  681,  837,   76,   26,  165,  877,
+ /*   600 */   166,  126,  167,  164,  169,  168,  170,  127,  830,    2,
+ /*   610 */   128,  129,  829,  821,  820,  254,   79,  706,    4,  150,
+ /*   620 */   151,  152,  153,  141,  923,  709,   80,  142,  217,  262,
+ /*   630 */    27,  713,  144,   10,   11,  757,   28,    7,   12,   22,
+ /*   640 */   759,   23,   89,  275,  613,  609,   87,  607,  606,  605,
+ /*   650 */   602,  575,  286,   97,   93,   32,  784,   60,  652,  651,
+ /*   660 */   648,  597,  595,  101,  103,  587,  593,  589,  591,  585,
+ /*   670 */   104,  583,  616,  615,  614,  612,  611,  296,  610,  608,
+ /*   680 */   604,  603,   61,  573,  540,  538,  131,  800,  799,  799,
+ /*   690 */   799,  799,  799,  132,
 };
 static const YYCODETYPE yy_lookahead[] = {
  /*     0 */   191,    1,  190,  191,  197,  252,  210,  234,  252,    9,
@@ -572,68 +296,68 @@
  /*    50 */    23,   24,   25,   26,   27,   28,  234,    9,   33,   34,
  /*    60 */    33,   34,  253,  191,   37,   38,   39,   14,  191,   16,
  /*    70 */    17,  249,  191,   20,   21,  237,   23,   24,   25,   26,
- /*    80 */    27,   28,   79,  259,  197,  261,   33,   34,  250,   81,
+ /*    80 */    27,   28,   79,  259,  197,  261,   33,   34,  250,   68,
  /*    90 */    37,   38,   39,   45,   46,   47,   48,   49,   50,   51,
  /*   100 */    52,   53,   54,   55,   56,   57,   58,  191,   79,   61,
  /*   110 */   110,    1,  235,   13,   14,  191,   16,   17,  231,    9,
  /*   120 */    20,   21,    1,   23,   24,   25,   26,   27,   28,  257,
  /*   130 */     9,  259,  105,   33,   34,  254,  255,   37,   38,   39,
- /*   140 */    13,   14,  226,   16,   17,   68,  252,   20,   21,  135,
- /*   150 */    23,   24,   25,   26,   27,   28,  232,  143,  144,  235,
- /*   160 */    33,   34,  198,  199,   37,   38,   39,   88,   89,   90,
+ /*   140 */    13,   14,  226,   16,   17,  191,   81,   20,   21,  104,
+ /*   150 */    23,   24,   25,   26,   27,   28,  232,  112,  137,  235,
+ /*   160 */    33,   34,  141,  252,   37,   38,   39,   88,   89,   90,
  /*   170 */    91,   92,   93,   94,   95,   96,   97,   98,   99,  100,
  /*   180 */   101,  102,  209,  191,  211,  212,  213,  214,  215,  216,
  /*   190 */   217,  218,  219,  220,  221,  222,  223,  224,   16,   17,
- /*   200 */   124,  125,   20,   21,   68,   23,   24,   25,   26,   27,
- /*   210 */    28,  191,   44,  252,  137,   33,   34,  140,  141,   37,
- /*   220 */    38,   39,    1,    2,  232,  104,    5,  235,    7,   61,
- /*   230 */     9,    1,    2,  194,  195,    5,   68,    7,    5,    9,
- /*   240 */     7,   73,   74,   75,   37,   38,   39,  252,   25,   26,
- /*   250 */    27,   28,  109,  233,   33,   34,   33,   34,   37,  116,
- /*   260 */    37,   38,   39,   33,   34,  252,  104,    5,   88,    7,
- /*   270 */    90,   91,  104,  137,  112,   95,  140,   97,   98,   99,
- /*   280 */   112,  101,  102,  209,   76,    2,  212,  213,    5,   81,
+ /*   200 */   196,  252,   20,   21,  200,   23,   24,   25,   26,   27,
+ /*   210 */    28,  191,   44,  259,  104,   33,   34,  252,  234,   37,
+ /*   220 */    38,   39,    1,    2,  232,  191,    5,  235,    7,   61,
+ /*   230 */     9,    1,    2,  249,  104,    5,   68,    7,  108,    9,
+ /*   240 */   110,   73,   74,   75,   37,   38,   39,   76,   25,   26,
+ /*   250 */    27,   28,   81,  233,   33,   34,   33,   34,   37,  105,
+ /*   260 */    37,   38,   39,   33,   34,  105,  232,  113,   88,  235,
+ /*   270 */    90,   91,  104,  113,    5,   95,    7,   97,   98,   99,
+ /*   280 */   112,  101,  102,  209,  252,    2,  212,  213,    5,  252,
  /*   290 */     7,  217,    9,  219,  220,  221,  197,  223,  224,   62,
- /*   300 */    63,   64,  134,  252,  136,  191,   69,   70,   71,   72,
- /*   310 */   142,   62,   63,   64,  210,   78,   33,   34,   69,   70,
- /*   320 */    71,   72,  210,  191,  191,  104,   37,  228,  229,  230,
- /*   330 */   231,  191,  111,  191,  104,   62,   63,   64,  117,  191,
- /*   340 */   236,  111,   69,   70,   71,   72,  232,  117,  236,  235,
- /*   350 */   117,   33,   34,  252,  133,   37,   38,   39,   65,   66,
- /*   360 */    67,  210,  191,  133,  232,  232,   15,  235,  235,   62,
- /*   370 */    63,   64,  232,  234,  232,  235,  104,  235,  252,  117,
- /*   380 */   108,  196,  110,    1,  105,  200,  196,  236,  249,  196,
- /*   390 */   200,  105,  113,  200,  111,  109,  105,  105,   60,  105,
- /*   400 */   109,  252,  105,  109,  115,  113,  109,  259,  105,  109,
- /*   410 */   105,  252,  109,  105,  109,  109,  105,  109,  105,   37,
- /*   420 */   109,  105,  109,  236,  105,  109,  104,  252,  109,  107,
- /*   430 */   259,  131,  236,  138,  139,  129,  138,  139,  252,  138,
- /*   440 */   139,  104,  104,  106,   76,   77,  252,  138,  139,    5,
- /*   450 */   252,    7,  252,    5,  252,    7,  252,  252,  252,  227,
- /*   460 */   191,  227,  111,  227,  251,  227,  227,  227,  227,  191,
- /*   470 */   260,  191,  191,  191,  260,  191,  234,  234,  191,  191,
- /*   480 */   234,  191,  238,   60,  256,  256,  225,  191,  117,  242,
- /*   490 */   191,  256,  247,  191,  119,  191,  244,  246,  248,  245,
- /*   500 */   127,  191,  128,  191,  256,  191,  191,  130,  191,  122,
- /*   510 */   126,  191,  191,  121,  191,  191,  191,  191,  191,  191,
- /*   520 */   191,  191,  191,  191,  191,  191,  191,  191,  243,  120,
+ /*   300 */    63,   64,  134,  109,  136,  191,   69,   70,   71,   72,
+ /*   310 */   116,  143,   62,   63,   64,   78,   33,   34,   37,   69,
+ /*   320 */    70,   71,   72,  191,   68,  104,   15,  228,  229,  230,
+ /*   330 */   231,   75,  111,  191,  104,   62,   63,   64,  117,  191,
+ /*   340 */   191,  111,   69,   70,   71,   72,  232,  117,   60,  235,
+ /*   350 */   135,   33,   34,  252,  133,   37,   38,   39,  196,  144,
+ /*   360 */   145,  252,  200,  133,  232,  210,    5,  235,    7,  210,
+ /*   370 */    65,   66,   67,  210,  232,  196,  138,  235,  140,  200,
+ /*   380 */   232,  198,  199,  235,  194,  195,  117,   62,   63,   64,
+ /*   390 */     1,  236,  104,  137,  111,  236,  115,  141,  142,  236,
+ /*   400 */   124,  125,  105,  105,  109,  105,  109,  109,  259,  109,
+ /*   410 */   109,  105,  105,  105,  105,  109,  109,  109,  109,  105,
+ /*   420 */   236,  105,  111,  109,  129,  109,   37,  105,    5,  105,
+ /*   430 */     7,  109,  131,  109,  104,  236,  104,  107,  106,  252,
+ /*   440 */   138,  138,  140,  140,    5,  252,    7,  252,  138,  252,
+ /*   450 */   140,   76,   77,  252,  252,  252,  252,  252,  252,  227,
+ /*   460 */   252,  227,  227,  227,  251,  191,  227,  227,  227,  191,
+ /*   470 */   191,  191,  260,  191,  260,  191,  234,  234,  117,   60,
+ /*   480 */   191,  191,  191,  238,  191,  234,  192,  191,  117,  256,
+ /*   490 */   191,  103,  225,  239,  247,  191,  248,  244,  246,  122,
+ /*   500 */   256,  127,  256,  191,  191,  256,  191,  128,  191,  245,
+ /*   510 */   191,  191,  191,  130,  191,  121,  126,  191,  191,  191,
+ /*   520 */   191,  120,  191,  119,  191,  191,  191,  191,  191,  191,
  /*   530 */   191,  191,  191,  191,  191,  191,  191,  191,  191,  191,
- /*   540 */   191,  191,  118,  191,  191,  191,  191,  191,  191,  191,
- /*   550 */   191,  191,  191,  191,  191,  191,  191,  132,  192,  192,
- /*   560 */   103,  192,  192,   87,  192,   86,   50,   83,   85,   54,
- /*   570 */    84,  192,   82,  192,   79,  192,    5,  145,    5,    5,
- /*   580 */   192,  192,  197,  197,  145,    5,    5,   90,   89,  135,
- /*   590 */   192,  113,  107,  193,  193,  192,  202,  206,  208,  204,
- /*   600 */   207,  205,  203,  201,  193,  192,  198,  193,  192,  192,
- /*   610 */   104,  104,  194,  105,  114,  105,    1,  241,  240,  239,
- /*   620 */   109,  109,  225,  104,  123,  105,  109,  104,  104,  111,
- /*   630 */   105,  104,  123,   76,  105,  109,  104,  109,  104,  104,
- /*   640 */   107,  104,    9,    5,  108,    5,    5,    5,    5,   80,
- /*   650 */    15,   76,  139,  109,    5,   16,    5,  105,    5,    5,
- /*   660 */   139,  139,    5,    5,    5,    5,    5,    5,    5,    5,
- /*   670 */     5,    5,    5,    5,    5,    5,    5,  109,   80,   60,
- /*   680 */    59,    0,  264,  264,  264,  264,  264,  264,  264,  264,
- /*   690 */   264,  264,  264,   21,   21,  264,  264,  264,  264,  264,
+ /*   540 */   191,  191,  191,  191,  191,  191,  191,  191,  191,  191,
+ /*   550 */   191,  191,  118,  191,  191,  191,  191,  191,  191,  191,
+ /*   560 */   132,  192,  192,   87,  192,  192,   86,   50,   83,   85,
+ /*   570 */    54,   84,   82,  192,   79,    5,  192,  192,  146,    5,
+ /*   580 */     5,  146,    5,  197,  197,  192,    5,  192,   90,   89,
+ /*   590 */   135,  113,  104,  107,  105,  192,  114,  104,  206,  208,
+ /*   600 */   202,  193,  205,  207,  204,  203,  201,  193,  192,  198,
+ /*   610 */   193,  193,  192,  192,  192,  109,  109,  105,  194,  243,
+ /*   620 */   242,  241,  240,  104,  225,  105,  104,  109,    1,  104,
+ /*   630 */   109,  105,  104,  123,  123,  105,  109,  104,  104,  104,
+ /*   640 */   111,  104,   76,  107,    9,    5,  108,    5,    5,    5,
+ /*   650 */     5,   80,   15,  140,   76,  109,    5,   16,    5,    5,
+ /*   660 */   105,    5,    5,  140,  140,    5,    5,    5,    5,    5,
+ /*   670 */   139,    5,    5,    5,    5,    5,    5,  138,    5,    5,
+ /*   680 */     5,    5,  109,   80,   60,   59,   21,    0,  264,  264,
+ /*   690 */   264,  264,  264,   21,  264,  264,  264,  264,  264,  264,
  /*   700 */   264,  264,  264,  264,  264,  264,  264,  264,  264,  264,
  /*   710 */   264,  264,  264,  264,  264,  264,  264,  264,  264,  264,
  /*   720 */   264,  264,  264,  264,  264,  264,  264,  264,  264,  264,
@@ -654,103 +378,102 @@
  /*   870 */   264,  264,  264,  264,  264,  264,  264,  264,  264,  264,
  /*   880 */   264,  264,
 };
-#define YY_SHIFT_COUNT    (322)
+#define YY_SHIFT_COUNT    (326)
 #define YY_SHIFT_MIN      (0)
-#define YY_SHIFT_MAX      (681)
+#define YY_SHIFT_MAX      (687)
 static const unsigned short int yy_shift_ofst[] = {
- /*     0 */   168,   79,   79,  180,  180,    3,  221,  230,  121,  110,
- /*    10 */   110,  110,  110,  110,  110,  110,  110,  110,    0,   48,
- /*    20 */   230,  283,  283,  283,  283,  162,  162,  110,  110,  110,
- /*    30 */    29,  110,  110,  208,    3,    8,    8,  695,  695,  695,
+ /*     0 */   168,   79,   79,  180,  180,    3,  221,  230,  110,  121,
+ /*    10 */   121,  121,  121,  121,  121,  121,  121,  121,    0,   48,
+ /*    20 */   230,  283,  283,  283,  283,   45,   45,  121,  121,  121,
+ /*    30 */    29,  121,  121,  171,    3,   65,   65,  694,  694,  694,
  /*    40 */   230,  230,  230,  230,  230,  230,  230,  230,  230,  230,
  /*    50 */   230,  230,  230,  230,  230,  230,  230,  230,  230,  230,
- /*    60 */   283,  283,   25,   25,   25,   25,   25,   25,   25,  110,
- /*    70 */   110,  110,  289,  110,  110,  110,  162,  162,  110,  110,
- /*    80 */   110,   76,   76,  143,  162,  110,  110,  110,  110,  110,
- /*    90 */   110,  110,  110,  110,  110,  110,  110,  110,  110,  110,
- /*   100 */   110,  110,  110,  110,  110,  110,  110,  110,  110,  110,
- /*   110 */   110,  110,  110,  110,  110,  110,  110,  110,  110,  110,
- /*   120 */   110,  110,  110,  110,  110,  110,  110,  110,  110,  110,
- /*   130 */   110,  110,  110,  110,  110,  110,  423,  423,  423,  371,
- /*   140 */   371,  371,  423,  371,  423,  374,  377,  373,  387,  384,
- /*   150 */   392,  409,  375,  424,  425,  423,  423,  423,  457,    3,
- /*   160 */     3,  423,  423,  476,  479,  516,  484,  483,  515,  486,
- /*   170 */   490,  457,  423,  495,  495,  423,  495,  423,  495,  423,
- /*   180 */   423,  695,  695,   27,  100,  127,  100,  100,   53,  182,
- /*   190 */   223,  223,  223,  223,  237,  249,  273,  318,  318,  318,
- /*   200 */   318,   77,   14,  207,  207,  233,  262,  272,  136,  293,
- /*   210 */   307,  286,  279,  292,  291,  294,  297,  303,  305,  382,
- /*   220 */   338,  351,  300,  306,  308,  311,  313,  316,  319,  322,
- /*   230 */   295,  298,  301,  337,  309,  444,  448,  368,  571,  432,
- /*   240 */   573,  574,  439,  580,  581,  497,  499,  454,  478,  485,
- /*   250 */   506,  500,  508,  507,  511,  512,  510,  519,  520,  517,
- /*   260 */   523,  615,  524,  525,  527,  526,  501,  528,  509,  529,
- /*   270 */   532,  518,  534,  485,  535,  533,  537,  536,  557,  633,
- /*   280 */   638,  640,  641,  642,  643,  569,  635,  575,  513,  544,
- /*   290 */   544,  639,  521,  522,  544,  649,  651,  552,  544,  653,
- /*   300 */   654,  657,  658,  659,  660,  661,  662,  663,  664,  665,
- /*   310 */   666,  667,  668,  669,  670,  671,  568,  598,  672,  673,
- /*   320 */   619,  621,  681,
+ /*    60 */   283,  283,   25,   25,   25,   25,   25,   25,   25,  121,
+ /*    70 */   121,  121,  281,  121,  121,  121,   45,   45,  121,  121,
+ /*    80 */   121,  276,  276,  194,   45,  121,  121,  121,  121,  121,
+ /*    90 */   121,  121,  121,  121,  121,  121,  121,  121,  121,  121,
+ /*   100 */   121,  121,  121,  121,  121,  121,  121,  121,  121,  121,
+ /*   110 */   121,  121,  121,  121,  121,  121,  121,  121,  121,  121,
+ /*   120 */   121,  121,  121,  121,  121,  121,  121,  121,  121,  121,
+ /*   130 */   121,  121,  121,  121,  121,  121,  121,  419,  419,  419,
+ /*   140 */   371,  371,  371,  419,  371,  419,  379,  383,  374,  377,
+ /*   150 */   390,  394,  401,  404,  434,  428,  419,  419,  419,  388,
+ /*   160 */     3,    3,  419,  419,  476,  480,  517,  485,  484,  516,
+ /*   170 */   487,  490,  388,  419,  495,  495,  419,  495,  419,  495,
+ /*   180 */   419,  419,  694,  694,   27,  100,  127,  100,  100,   53,
+ /*   190 */   182,  223,  223,  223,  223,  237,  250,  273,  318,  318,
+ /*   200 */   318,  318,  256,  215,  207,  207,  269,  361,  130,   21,
+ /*   210 */   305,  325,  297,  154,  160,  298,  300,  306,  307,  308,
+ /*   220 */   389,  288,  311,  301,  295,  309,  314,  316,  322,  324,
+ /*   230 */   330,  238,  302,  303,  332,  310,  423,  439,  375,  570,
+ /*   240 */   432,  574,  575,  435,  577,  581,  498,  500,  455,  478,
+ /*   250 */   486,  488,  482,  489,  493,  506,  507,  512,  519,  520,
+ /*   260 */   518,  522,  627,  525,  526,  528,  521,  510,  527,  511,
+ /*   270 */   530,  533,  529,  534,  486,  535,  536,  537,  538,  566,
+ /*   280 */   635,  640,  642,  643,  644,  645,  571,  637,  578,  513,
+ /*   290 */   546,  546,  641,  523,  524,  651,  531,  539,  546,  653,
+ /*   300 */   654,  555,  546,  656,  657,  660,  661,  662,  663,  664,
+ /*   310 */   666,  667,  668,  669,  670,  671,  673,  674,  675,  676,
+ /*   320 */   573,  603,  665,  672,  624,  626,  687,
 };
-#define YY_REDUCE_COUNT (182)
+#define YY_REDUCE_COUNT (183)
 #define YY_REDUCE_MIN   (-247)
-#define YY_REDUCE_MAX   (418)
+#define YY_REDUCE_MAX   (424)
 static const short yy_reduce_ofst[] = {
  /*     0 */  -178,  -27,  -27,   74,   74,   99, -244, -217, -119,  -76,
- /*    10 */  -176, -128,   -8,  114,  132,  133,  140,  142, -191, -188,
- /*    20 */  -221, -204,  104,  112,  151, -227,  139,  148,  171,   20,
- /*    30 */  -113,  -84, -123,  185, -193,  190,  193, -162,  -36,   39,
- /*    40 */  -247, -240, -106,  -39,   -5,   13,   51,  101,  126,  149,
- /*    50 */   159,  175,  186,  194,  198,  200,  202,  204,  205,  206,
- /*    60 */   187,  196,  232,  234,  236,  238,  239,  240,  241,  269,
- /*    70 */   278,  280,  213,  281,  282,  284,  242,  243,  287,  288,
- /*    80 */   290,  210,  214,  244,  246,  296,  299,  302,  304,  310,
- /*    90 */   312,  314,  315,  317,  320,  321,  323,  324,  325,  326,
- /*   100 */   327,  328,  329,  330,  331,  332,  333,  334,  335,  336,
- /*   110 */   339,  340,  341,  342,  343,  344,  345,  346,  347,  348,
- /*   120 */   349,  350,  352,  353,  354,  355,  356,  357,  358,  359,
- /*   130 */   360,  361,  362,  363,  364,  365,  366,  367,  369,  228,
- /*   140 */   229,  235,  370,  248,  372,  250,  245,  251,  254,  252,
- /*   150 */   285,  247,  376,  378,  380,  379,  381,  383,  261,  385,
- /*   160 */   386,  388,  389,  390,  393,  391,  394,  396,  399,  395,
- /*   170 */   402,  397,  398,  400,  401,  403,  411,  413,  414,  416,
- /*   180 */   417,  408,  418,
+ /*    10 */  -176, -128,   -8,   34,  114,  132,  142,  148, -191, -188,
+ /*    20 */  -221, -204,  155,  159,  163, -227,  -16,  -46,  149,   20,
+ /*    30 */  -113,  -84, -123,    4, -193,  162,  179, -162,  183,  190,
+ /*    40 */  -247, -240,  -89,  -51,  -35,   32,   37,  101,  109,  187,
+ /*    50 */   193,  195,  197,  201,  202,  203,  204,  205,  206,  208,
+ /*    60 */   184,  199,  232,  234,  235,  236,  239,  240,  241,  274,
+ /*    70 */   278,  279,  213,  280,  282,  284,  242,  243,  289,  290,
+ /*    80 */   291,  212,  214,  245,  251,  293,  296,  299,  304,  312,
+ /*    90 */   313,  315,  317,  319,  320,  321,  323,  326,  327,  328,
+ /*   100 */   329,  331,  333,  334,  335,  336,  337,  338,  339,  340,
+ /*   110 */   341,  342,  343,  344,  345,  346,  347,  348,  349,  350,
+ /*   120 */   351,  352,  353,  354,  355,  356,  357,  358,  359,  360,
+ /*   130 */   362,  363,  364,  365,  366,  367,  368,  294,  369,  370,
+ /*   140 */   233,  244,  246,  372,  249,  373,  248,  247,  252,  264,
+ /*   150 */   253,  376,  378,  380,  382,  254,  381,  384,  385,  267,
+ /*   160 */   386,  387,  393,  395,  391,  396,  392,  398,  397,  402,
+ /*   170 */   400,  405,  399,  403,  408,  414,  416,  417,  420,  418,
+ /*   180 */   421,  422,  411,  424,
 };
 static const YYACTIONTYPE yy_default[] = {
- /*     0 */   791,  904,  850,  916,  838,  847, 1050, 1050,  791,  791,
- /*    10 */   791,  791,  791,  791,  791,  791,  791,  791,  963,  810,
- /*    20 */  1050,  791,  791,  791,  791,  791,  791,  791,  791,  791,
- /*    30 */   847,  791,  791,  853,  847,  853,  853,  958,  888,  906,
- /*    40 */   791,  791,  791,  791,  791,  791,  791,  791,  791,  791,
- /*    50 */   791,  791,  791,  791,  791,  791,  791,  791,  791,  791,
- /*    60 */   791,  791,  791,  791,  791,  791,  791,  791,  791,  791,
- /*    70 */   791,  791,  965,  971,  968,  791,  791,  791,  973,  791,
- /*    80 */   791,  993,  993,  956,  791,  791,  791,  791,  791,  791,
- /*    90 */   791,  791,  791,  791,  791,  791,  791,  791,  791,  791,
- /*   100 */   791,  791,  791,  791,  791,  791,  791,  791,  791,  791,
- /*   110 */   791,  791,  836,  791,  834,  791,  791,  791,  791,  791,
- /*   120 */   791,  791,  791,  791,  791,  791,  791,  791,  791,  821,
- /*   130 */   791,  791,  791,  791,  791,  791,  812,  812,  812,  791,
- /*   140 */   791,  791,  812,  791,  812, 1000, 1004,  998,  986,  994,
- /*   150 */   985,  981,  979,  978, 1008,  812,  812,  812,  851,  847,
- /*   160 */   847,  812,  812,  869,  867,  865,  857,  863,  859,  861,
- /*   170 */   855,  839,  812,  845,  845,  812,  845,  812,  845,  812,
- /*   180 */   812,  888,  906,  791, 1009,  791, 1049,  999, 1039, 1038,
- /*   190 */  1045, 1037, 1036, 1035,  791,  791,  791, 1031, 1032, 1034,
- /*   200 */  1033,  791,  791, 1041, 1040,  791,  791,  791,  791,  791,
- /*   210 */   791,  791,  791,  791,  791,  791,  791,  791,  791,  791,
- /*   220 */  1011,  791, 1005, 1001,  791,  791,  791,  791,  791,  791,
- /*   230 */   791,  791,  791,  918,  791,  791,  791,  791,  791,  791,
- /*   240 */   791,  791,  791,  791,  791,  791,  791,  791,  955,  791,
- /*   250 */   791,  791,  791,  791,  967,  966,  791,  791,  791,  791,
- /*   260 */   791,  791,  791,  791,  791,  995,  791,  987,  791,  791,
- /*   270 */   791,  791,  791,  930,  791,  791,  791,  791,  791,  791,
- /*   280 */   791,  791,  791,  791,  791,  791,  791,  791,  791, 1061,
- /*   290 */  1059,  791,  791,  791, 1055,  791,  791,  791, 1053,  791,
- /*   300 */   791,  791,  791,  791,  791,  791,  791,  791,  791,  791,
- /*   310 */   791,  791,  791,  791,  791,  791,  872,  791,  819,  817,
- /*   320 */   791,  808,  791,
->>>>>>> a7e1c348
+ /*     0 */   797,  910,  856,  922,  844,  853, 1056, 1056,  797,  797,
+ /*    10 */   797,  797,  797,  797,  797,  797,  797,  797,  969,  816,
+ /*    20 */  1056,  797,  797,  797,  797,  797,  797,  797,  797,  797,
+ /*    30 */   853,  797,  797,  859,  853,  859,  859,  964,  894,  912,
+ /*    40 */   797,  797,  797,  797,  797,  797,  797,  797,  797,  797,
+ /*    50 */   797,  797,  797,  797,  797,  797,  797,  797,  797,  797,
+ /*    60 */   797,  797,  797,  797,  797,  797,  797,  797,  797,  797,
+ /*    70 */   797,  797,  971,  977,  974,  797,  797,  797,  979,  797,
+ /*    80 */   797,  999,  999,  962,  797,  797,  797,  797,  797,  797,
+ /*    90 */   797,  797,  797,  797,  797,  797,  797,  797,  797,  797,
+ /*   100 */   797,  797,  797,  797,  797,  797,  797,  797,  797,  797,
+ /*   110 */   797,  797,  797,  842,  797,  840,  797,  797,  797,  797,
+ /*   120 */   797,  797,  797,  797,  797,  797,  797,  797,  797,  797,
+ /*   130 */   827,  797,  797,  797,  797,  797,  797,  818,  818,  818,
+ /*   140 */   797,  797,  797,  818,  797,  818, 1006, 1010, 1004,  992,
+ /*   150 */  1000,  991,  987,  985,  984, 1014,  818,  818,  818,  857,
+ /*   160 */   853,  853,  818,  818,  875,  873,  871,  863,  869,  865,
+ /*   170 */   867,  861,  845,  818,  851,  851,  818,  851,  818,  851,
+ /*   180 */   818,  818,  894,  912,  797, 1015,  797, 1055, 1005, 1045,
+ /*   190 */  1044, 1051, 1043, 1042, 1041,  797,  797,  797, 1037, 1038,
+ /*   200 */  1040, 1039,  797,  797, 1047, 1046,  797,  797,  797,  797,
+ /*   210 */   797,  797,  797,  797,  797,  797,  797,  797,  797,  797,
+ /*   220 */   797, 1017,  797, 1011, 1007,  797,  797,  797,  797,  797,
+ /*   230 */   797,  797,  797,  797,  924,  797,  797,  797,  797,  797,
+ /*   240 */   797,  797,  797,  797,  797,  797,  797,  797,  797,  961,
+ /*   250 */   797,  797,  797,  797,  797,  973,  972,  797,  797,  797,
+ /*   260 */   797,  797,  797,  797,  797,  797, 1001,  797,  993,  797,
+ /*   270 */   797,  797,  797,  797,  936,  797,  797,  797,  797,  797,
+ /*   280 */   797,  797,  797,  797,  797,  797,  797,  797,  797,  797,
+ /*   290 */  1068, 1066,  797,  797,  797,  797,  797,  797, 1062,  797,
+ /*   300 */   797,  797, 1059,  797,  797,  797,  797,  797,  797,  797,
+ /*   310 */   797,  797,  797,  797,  797,  797,  797,  797,  797,  797,
+ /*   320 */   878,  797,  825,  823,  797,  814,  797,
 };
 /********** End of lemon-generated parsing tables *****************************/
 
@@ -1489,106 +1212,6 @@
  /* 170 */ "distinct ::= DISTINCT",
  /* 171 */ "distinct ::=",
  /* 172 */ "from ::= FROM tablelist",
-<<<<<<< HEAD
- /* 173 */ "from ::= FROM LP union RP",
- /* 174 */ "tablelist ::= ids cpxName",
- /* 175 */ "tablelist ::= ids cpxName ids",
- /* 176 */ "tablelist ::= tablelist COMMA ids cpxName",
- /* 177 */ "tablelist ::= tablelist COMMA ids cpxName ids",
- /* 178 */ "tmvar ::= VARIABLE",
- /* 179 */ "interval_opt ::= INTERVAL LP tmvar RP",
- /* 180 */ "interval_opt ::= INTERVAL LP tmvar COMMA tmvar RP",
- /* 181 */ "interval_opt ::=",
- /* 182 */ "session_option ::=",
- /* 183 */ "session_option ::= SESSION LP ids cpxName COMMA tmvar RP",
- /* 184 */ "fill_opt ::=",
- /* 185 */ "fill_opt ::= FILL LP ID COMMA tagitemlist RP",
- /* 186 */ "fill_opt ::= FILL LP ID RP",
- /* 187 */ "sliding_opt ::= SLIDING LP tmvar RP",
- /* 188 */ "sliding_opt ::=",
- /* 189 */ "orderby_opt ::=",
- /* 190 */ "orderby_opt ::= ORDER BY sortlist",
- /* 191 */ "sortlist ::= sortlist COMMA item sortorder",
- /* 192 */ "sortlist ::= item sortorder",
- /* 193 */ "item ::= ids cpxName",
- /* 194 */ "sortorder ::= ASC",
- /* 195 */ "sortorder ::= DESC",
- /* 196 */ "sortorder ::=",
- /* 197 */ "groupby_opt ::=",
- /* 198 */ "groupby_opt ::= GROUP BY grouplist",
- /* 199 */ "grouplist ::= grouplist COMMA item",
- /* 200 */ "grouplist ::= item",
- /* 201 */ "having_opt ::=",
- /* 202 */ "having_opt ::= HAVING expr",
- /* 203 */ "limit_opt ::=",
- /* 204 */ "limit_opt ::= LIMIT signed",
- /* 205 */ "limit_opt ::= LIMIT signed OFFSET signed",
- /* 206 */ "limit_opt ::= LIMIT signed COMMA signed",
- /* 207 */ "slimit_opt ::=",
- /* 208 */ "slimit_opt ::= SLIMIT signed",
- /* 209 */ "slimit_opt ::= SLIMIT signed SOFFSET signed",
- /* 210 */ "slimit_opt ::= SLIMIT signed COMMA signed",
- /* 211 */ "where_opt ::=",
- /* 212 */ "where_opt ::= WHERE expr",
- /* 213 */ "expr ::= LP expr RP",
- /* 214 */ "expr ::= ID",
- /* 215 */ "expr ::= ID DOT ID",
- /* 216 */ "expr ::= ID DOT STAR",
- /* 217 */ "expr ::= INTEGER",
- /* 218 */ "expr ::= MINUS INTEGER",
- /* 219 */ "expr ::= PLUS INTEGER",
- /* 220 */ "expr ::= FLOAT",
- /* 221 */ "expr ::= MINUS FLOAT",
- /* 222 */ "expr ::= PLUS FLOAT",
- /* 223 */ "expr ::= STRING",
- /* 224 */ "expr ::= NOW",
- /* 225 */ "expr ::= VARIABLE",
- /* 226 */ "expr ::= PLUS VARIABLE",
- /* 227 */ "expr ::= MINUS VARIABLE",
- /* 228 */ "expr ::= BOOL",
- /* 229 */ "expr ::= NULL",
- /* 230 */ "expr ::= ID LP exprlist RP",
- /* 231 */ "expr ::= ID LP STAR RP",
- /* 232 */ "expr ::= expr IS NULL",
- /* 233 */ "expr ::= expr IS NOT NULL",
- /* 234 */ "expr ::= expr LT expr",
- /* 235 */ "expr ::= expr GT expr",
- /* 236 */ "expr ::= expr LE expr",
- /* 237 */ "expr ::= expr GE expr",
- /* 238 */ "expr ::= expr NE expr",
- /* 239 */ "expr ::= expr EQ expr",
- /* 240 */ "expr ::= expr BETWEEN expr AND expr",
- /* 241 */ "expr ::= expr AND expr",
- /* 242 */ "expr ::= expr OR expr",
- /* 243 */ "expr ::= expr PLUS expr",
- /* 244 */ "expr ::= expr MINUS expr",
- /* 245 */ "expr ::= expr STAR expr",
- /* 246 */ "expr ::= expr SLASH expr",
- /* 247 */ "expr ::= expr REM expr",
- /* 248 */ "expr ::= expr LIKE expr",
- /* 249 */ "expr ::= expr IN LP exprlist RP",
- /* 250 */ "exprlist ::= exprlist COMMA expritem",
- /* 251 */ "exprlist ::= expritem",
- /* 252 */ "expritem ::= expr",
- /* 253 */ "expritem ::=",
- /* 254 */ "cmd ::= RESET QUERY CACHE",
- /* 255 */ "cmd ::= SYNCDB ids REPLICA",
- /* 256 */ "cmd ::= ALTER TABLE ids cpxName ADD COLUMN columnlist",
- /* 257 */ "cmd ::= ALTER TABLE ids cpxName DROP COLUMN ids",
- /* 258 */ "cmd ::= ALTER TABLE ids cpxName ALTER COLUMN LENGTH ids INTEGER",
- /* 259 */ "cmd ::= ALTER TABLE ids cpxName ADD TAG columnlist",
- /* 260 */ "cmd ::= ALTER TABLE ids cpxName DROP TAG ids",
- /* 261 */ "cmd ::= ALTER TABLE ids cpxName CHANGE TAG ids ids",
- /* 262 */ "cmd ::= ALTER TABLE ids cpxName SET TAG ids EQ tagitem",
- /* 263 */ "cmd ::= ALTER STABLE ids cpxName ADD COLUMN columnlist",
- /* 264 */ "cmd ::= ALTER STABLE ids cpxName DROP COLUMN ids",
- /* 265 */ "cmd ::= ALTER STABLE ids cpxName ADD TAG columnlist",
- /* 266 */ "cmd ::= ALTER STABLE ids cpxName DROP TAG ids",
- /* 267 */ "cmd ::= ALTER STABLE ids cpxName CHANGE TAG ids ids",
- /* 268 */ "cmd ::= KILL CONNECTION INTEGER",
- /* 269 */ "cmd ::= KILL STREAM INTEGER COLON INTEGER",
- /* 270 */ "cmd ::= KILL QUERY INTEGER COLON INTEGER",
-=======
  /* 173 */ "from ::= FROM sub",
  /* 174 */ "sub ::= LP union RP",
  /* 175 */ "sub ::= LP union RP ids",
@@ -1677,19 +1300,19 @@
  /* 258 */ "cmd ::= SYNCDB ids REPLICA",
  /* 259 */ "cmd ::= ALTER TABLE ids cpxName ADD COLUMN columnlist",
  /* 260 */ "cmd ::= ALTER TABLE ids cpxName DROP COLUMN ids",
- /* 261 */ "cmd ::= ALTER TABLE ids cpxName ADD TAG columnlist",
- /* 262 */ "cmd ::= ALTER TABLE ids cpxName DROP TAG ids",
- /* 263 */ "cmd ::= ALTER TABLE ids cpxName CHANGE TAG ids ids",
- /* 264 */ "cmd ::= ALTER TABLE ids cpxName SET TAG ids EQ tagitem",
- /* 265 */ "cmd ::= ALTER STABLE ids cpxName ADD COLUMN columnlist",
- /* 266 */ "cmd ::= ALTER STABLE ids cpxName DROP COLUMN ids",
- /* 267 */ "cmd ::= ALTER STABLE ids cpxName ADD TAG columnlist",
- /* 268 */ "cmd ::= ALTER STABLE ids cpxName DROP TAG ids",
- /* 269 */ "cmd ::= ALTER STABLE ids cpxName CHANGE TAG ids ids",
- /* 270 */ "cmd ::= KILL CONNECTION INTEGER",
- /* 271 */ "cmd ::= KILL STREAM INTEGER COLON INTEGER",
- /* 272 */ "cmd ::= KILL QUERY INTEGER COLON INTEGER",
->>>>>>> a7e1c348
+ /* 261 */ "cmd ::= ALTER TABLE ids cpxName ALTER COLUMN LENGTH ids INTEGER",
+ /* 262 */ "cmd ::= ALTER TABLE ids cpxName ADD TAG columnlist",
+ /* 263 */ "cmd ::= ALTER TABLE ids cpxName DROP TAG ids",
+ /* 264 */ "cmd ::= ALTER TABLE ids cpxName CHANGE TAG ids ids",
+ /* 265 */ "cmd ::= ALTER TABLE ids cpxName SET TAG ids EQ tagitem",
+ /* 266 */ "cmd ::= ALTER STABLE ids cpxName ADD COLUMN columnlist",
+ /* 267 */ "cmd ::= ALTER STABLE ids cpxName DROP COLUMN ids",
+ /* 268 */ "cmd ::= ALTER STABLE ids cpxName ADD TAG columnlist",
+ /* 269 */ "cmd ::= ALTER STABLE ids cpxName DROP TAG ids",
+ /* 270 */ "cmd ::= ALTER STABLE ids cpxName CHANGE TAG ids ids",
+ /* 271 */ "cmd ::= KILL CONNECTION INTEGER",
+ /* 272 */ "cmd ::= KILL STREAM INTEGER COLON INTEGER",
+ /* 273 */ "cmd ::= KILL QUERY INTEGER COLON INTEGER",
 };
 #endif /* NDEBUG */
 
@@ -2153,7 +1776,6 @@
   yyTraceShift(yypParser, yyNewState, "Shift");
 }
 
-<<<<<<< HEAD
 /* For rule J, yyRuleInfoLhs[J] contains the symbol on the left-hand side
 ** of that rule */
 static const YYCODETYPE yyRuleInfoLhs[] = {
@@ -2330,104 +1952,107 @@
    251,  /* (170) distinct ::= DISTINCT */
    251,  /* (171) distinct ::= */
    238,  /* (172) from ::= FROM tablelist */
-   238,  /* (173) from ::= FROM LP union RP */
-   254,  /* (174) tablelist ::= ids cpxName */
-   254,  /* (175) tablelist ::= ids cpxName ids */
-   254,  /* (176) tablelist ::= tablelist COMMA ids cpxName */
-   254,  /* (177) tablelist ::= tablelist COMMA ids cpxName ids */
-   255,  /* (178) tmvar ::= VARIABLE */
-   240,  /* (179) interval_opt ::= INTERVAL LP tmvar RP */
-   240,  /* (180) interval_opt ::= INTERVAL LP tmvar COMMA tmvar RP */
-   240,  /* (181) interval_opt ::= */
-   241,  /* (182) session_option ::= */
-   241,  /* (183) session_option ::= SESSION LP ids cpxName COMMA tmvar RP */
-   242,  /* (184) fill_opt ::= */
-   242,  /* (185) fill_opt ::= FILL LP ID COMMA tagitemlist RP */
-   242,  /* (186) fill_opt ::= FILL LP ID RP */
-   243,  /* (187) sliding_opt ::= SLIDING LP tmvar RP */
-   243,  /* (188) sliding_opt ::= */
-   245,  /* (189) orderby_opt ::= */
-   245,  /* (190) orderby_opt ::= ORDER BY sortlist */
-   256,  /* (191) sortlist ::= sortlist COMMA item sortorder */
-   256,  /* (192) sortlist ::= item sortorder */
-   258,  /* (193) item ::= ids cpxName */
-   259,  /* (194) sortorder ::= ASC */
-   259,  /* (195) sortorder ::= DESC */
-   259,  /* (196) sortorder ::= */
-   244,  /* (197) groupby_opt ::= */
-   244,  /* (198) groupby_opt ::= GROUP BY grouplist */
-   260,  /* (199) grouplist ::= grouplist COMMA item */
-   260,  /* (200) grouplist ::= item */
-   246,  /* (201) having_opt ::= */
-   246,  /* (202) having_opt ::= HAVING expr */
-   248,  /* (203) limit_opt ::= */
-   248,  /* (204) limit_opt ::= LIMIT signed */
-   248,  /* (205) limit_opt ::= LIMIT signed OFFSET signed */
-   248,  /* (206) limit_opt ::= LIMIT signed COMMA signed */
-   247,  /* (207) slimit_opt ::= */
-   247,  /* (208) slimit_opt ::= SLIMIT signed */
-   247,  /* (209) slimit_opt ::= SLIMIT signed SOFFSET signed */
-   247,  /* (210) slimit_opt ::= SLIMIT signed COMMA signed */
-   239,  /* (211) where_opt ::= */
-   239,  /* (212) where_opt ::= WHERE expr */
-   252,  /* (213) expr ::= LP expr RP */
-   252,  /* (214) expr ::= ID */
-   252,  /* (215) expr ::= ID DOT ID */
-   252,  /* (216) expr ::= ID DOT STAR */
-   252,  /* (217) expr ::= INTEGER */
-   252,  /* (218) expr ::= MINUS INTEGER */
-   252,  /* (219) expr ::= PLUS INTEGER */
-   252,  /* (220) expr ::= FLOAT */
-   252,  /* (221) expr ::= MINUS FLOAT */
-   252,  /* (222) expr ::= PLUS FLOAT */
-   252,  /* (223) expr ::= STRING */
-   252,  /* (224) expr ::= NOW */
-   252,  /* (225) expr ::= VARIABLE */
-   252,  /* (226) expr ::= PLUS VARIABLE */
-   252,  /* (227) expr ::= MINUS VARIABLE */
-   252,  /* (228) expr ::= BOOL */
-   252,  /* (229) expr ::= NULL */
-   252,  /* (230) expr ::= ID LP exprlist RP */
-   252,  /* (231) expr ::= ID LP STAR RP */
-   252,  /* (232) expr ::= expr IS NULL */
-   252,  /* (233) expr ::= expr IS NOT NULL */
-   252,  /* (234) expr ::= expr LT expr */
-   252,  /* (235) expr ::= expr GT expr */
-   252,  /* (236) expr ::= expr LE expr */
-   252,  /* (237) expr ::= expr GE expr */
-   252,  /* (238) expr ::= expr NE expr */
-   252,  /* (239) expr ::= expr EQ expr */
-   252,  /* (240) expr ::= expr BETWEEN expr AND expr */
-   252,  /* (241) expr ::= expr AND expr */
-   252,  /* (242) expr ::= expr OR expr */
-   252,  /* (243) expr ::= expr PLUS expr */
-   252,  /* (244) expr ::= expr MINUS expr */
-   252,  /* (245) expr ::= expr STAR expr */
-   252,  /* (246) expr ::= expr SLASH expr */
-   252,  /* (247) expr ::= expr REM expr */
-   252,  /* (248) expr ::= expr LIKE expr */
-   252,  /* (249) expr ::= expr IN LP exprlist RP */
-   261,  /* (250) exprlist ::= exprlist COMMA expritem */
-   261,  /* (251) exprlist ::= expritem */
-   262,  /* (252) expritem ::= expr */
-   262,  /* (253) expritem ::= */
-   189,  /* (254) cmd ::= RESET QUERY CACHE */
-   189,  /* (255) cmd ::= SYNCDB ids REPLICA */
-   189,  /* (256) cmd ::= ALTER TABLE ids cpxName ADD COLUMN columnlist */
-   189,  /* (257) cmd ::= ALTER TABLE ids cpxName DROP COLUMN ids */
-   189,  /* (258) cmd ::= ALTER TABLE ids cpxName ALTER COLUMN LENGTH ids INTEGER */
-   189,  /* (259) cmd ::= ALTER TABLE ids cpxName ADD TAG columnlist */
-   189,  /* (260) cmd ::= ALTER TABLE ids cpxName DROP TAG ids */
-   189,  /* (261) cmd ::= ALTER TABLE ids cpxName CHANGE TAG ids ids */
-   189,  /* (262) cmd ::= ALTER TABLE ids cpxName SET TAG ids EQ tagitem */
-   189,  /* (263) cmd ::= ALTER STABLE ids cpxName ADD COLUMN columnlist */
-   189,  /* (264) cmd ::= ALTER STABLE ids cpxName DROP COLUMN ids */
-   189,  /* (265) cmd ::= ALTER STABLE ids cpxName ADD TAG columnlist */
-   189,  /* (266) cmd ::= ALTER STABLE ids cpxName DROP TAG ids */
-   189,  /* (267) cmd ::= ALTER STABLE ids cpxName CHANGE TAG ids ids */
-   189,  /* (268) cmd ::= KILL CONNECTION INTEGER */
-   189,  /* (269) cmd ::= KILL STREAM INTEGER COLON INTEGER */
-   189,  /* (270) cmd ::= KILL QUERY INTEGER COLON INTEGER */
+   238,  /* (173) from ::= FROM sub */
+   255,  /* (174) sub ::= LP union RP */
+   255,  /* (175) sub ::= LP union RP ids */
+   255,  /* (176) sub ::= sub COMMA LP union RP ids */
+   254,  /* (177) tablelist ::= ids cpxName */
+   254,  /* (178) tablelist ::= ids cpxName ids */
+   254,  /* (179) tablelist ::= tablelist COMMA ids cpxName */
+   254,  /* (180) tablelist ::= tablelist COMMA ids cpxName ids */
+   256,  /* (181) tmvar ::= VARIABLE */
+   240,  /* (182) interval_opt ::= INTERVAL LP tmvar RP */
+   240,  /* (183) interval_opt ::= INTERVAL LP tmvar COMMA tmvar RP */
+   240,  /* (184) interval_opt ::= */
+   241,  /* (185) session_option ::= */
+   241,  /* (186) session_option ::= SESSION LP ids cpxName COMMA tmvar RP */
+   242,  /* (187) fill_opt ::= */
+   242,  /* (188) fill_opt ::= FILL LP ID COMMA tagitemlist RP */
+   242,  /* (189) fill_opt ::= FILL LP ID RP */
+   243,  /* (190) sliding_opt ::= SLIDING LP tmvar RP */
+   243,  /* (191) sliding_opt ::= */
+   245,  /* (192) orderby_opt ::= */
+   245,  /* (193) orderby_opt ::= ORDER BY sortlist */
+   257,  /* (194) sortlist ::= sortlist COMMA item sortorder */
+   257,  /* (195) sortlist ::= item sortorder */
+   259,  /* (196) item ::= ids cpxName */
+   260,  /* (197) sortorder ::= ASC */
+   260,  /* (198) sortorder ::= DESC */
+   260,  /* (199) sortorder ::= */
+   244,  /* (200) groupby_opt ::= */
+   244,  /* (201) groupby_opt ::= GROUP BY grouplist */
+   261,  /* (202) grouplist ::= grouplist COMMA item */
+   261,  /* (203) grouplist ::= item */
+   246,  /* (204) having_opt ::= */
+   246,  /* (205) having_opt ::= HAVING expr */
+   248,  /* (206) limit_opt ::= */
+   248,  /* (207) limit_opt ::= LIMIT signed */
+   248,  /* (208) limit_opt ::= LIMIT signed OFFSET signed */
+   248,  /* (209) limit_opt ::= LIMIT signed COMMA signed */
+   247,  /* (210) slimit_opt ::= */
+   247,  /* (211) slimit_opt ::= SLIMIT signed */
+   247,  /* (212) slimit_opt ::= SLIMIT signed SOFFSET signed */
+   247,  /* (213) slimit_opt ::= SLIMIT signed COMMA signed */
+   239,  /* (214) where_opt ::= */
+   239,  /* (215) where_opt ::= WHERE expr */
+   252,  /* (216) expr ::= LP expr RP */
+   252,  /* (217) expr ::= ID */
+   252,  /* (218) expr ::= ID DOT ID */
+   252,  /* (219) expr ::= ID DOT STAR */
+   252,  /* (220) expr ::= INTEGER */
+   252,  /* (221) expr ::= MINUS INTEGER */
+   252,  /* (222) expr ::= PLUS INTEGER */
+   252,  /* (223) expr ::= FLOAT */
+   252,  /* (224) expr ::= MINUS FLOAT */
+   252,  /* (225) expr ::= PLUS FLOAT */
+   252,  /* (226) expr ::= STRING */
+   252,  /* (227) expr ::= NOW */
+   252,  /* (228) expr ::= VARIABLE */
+   252,  /* (229) expr ::= PLUS VARIABLE */
+   252,  /* (230) expr ::= MINUS VARIABLE */
+   252,  /* (231) expr ::= BOOL */
+   252,  /* (232) expr ::= NULL */
+   252,  /* (233) expr ::= ID LP exprlist RP */
+   252,  /* (234) expr ::= ID LP STAR RP */
+   252,  /* (235) expr ::= expr IS NULL */
+   252,  /* (236) expr ::= expr IS NOT NULL */
+   252,  /* (237) expr ::= expr LT expr */
+   252,  /* (238) expr ::= expr GT expr */
+   252,  /* (239) expr ::= expr LE expr */
+   252,  /* (240) expr ::= expr GE expr */
+   252,  /* (241) expr ::= expr NE expr */
+   252,  /* (242) expr ::= expr EQ expr */
+   252,  /* (243) expr ::= expr BETWEEN expr AND expr */
+   252,  /* (244) expr ::= expr AND expr */
+   252,  /* (245) expr ::= expr OR expr */
+   252,  /* (246) expr ::= expr PLUS expr */
+   252,  /* (247) expr ::= expr MINUS expr */
+   252,  /* (248) expr ::= expr STAR expr */
+   252,  /* (249) expr ::= expr SLASH expr */
+   252,  /* (250) expr ::= expr REM expr */
+   252,  /* (251) expr ::= expr LIKE expr */
+   252,  /* (252) expr ::= expr IN LP exprlist RP */
+   262,  /* (253) exprlist ::= exprlist COMMA expritem */
+   262,  /* (254) exprlist ::= expritem */
+   263,  /* (255) expritem ::= expr */
+   263,  /* (256) expritem ::= */
+   189,  /* (257) cmd ::= RESET QUERY CACHE */
+   189,  /* (258) cmd ::= SYNCDB ids REPLICA */
+   189,  /* (259) cmd ::= ALTER TABLE ids cpxName ADD COLUMN columnlist */
+   189,  /* (260) cmd ::= ALTER TABLE ids cpxName DROP COLUMN ids */
+   189,  /* (261) cmd ::= ALTER TABLE ids cpxName ALTER COLUMN LENGTH ids INTEGER */
+   189,  /* (262) cmd ::= ALTER TABLE ids cpxName ADD TAG columnlist */
+   189,  /* (263) cmd ::= ALTER TABLE ids cpxName DROP TAG ids */
+   189,  /* (264) cmd ::= ALTER TABLE ids cpxName CHANGE TAG ids ids */
+   189,  /* (265) cmd ::= ALTER TABLE ids cpxName SET TAG ids EQ tagitem */
+   189,  /* (266) cmd ::= ALTER STABLE ids cpxName ADD COLUMN columnlist */
+   189,  /* (267) cmd ::= ALTER STABLE ids cpxName DROP COLUMN ids */
+   189,  /* (268) cmd ::= ALTER STABLE ids cpxName ADD TAG columnlist */
+   189,  /* (269) cmd ::= ALTER STABLE ids cpxName DROP TAG ids */
+   189,  /* (270) cmd ::= ALTER STABLE ids cpxName CHANGE TAG ids ids */
+   189,  /* (271) cmd ::= KILL CONNECTION INTEGER */
+   189,  /* (272) cmd ::= KILL STREAM INTEGER COLON INTEGER */
+   189,  /* (273) cmd ::= KILL QUERY INTEGER COLON INTEGER */
 };
 
 /* For rule J, yyRuleInfoNRhs[J] contains the negative of the number
@@ -2606,386 +2231,107 @@
    -1,  /* (170) distinct ::= DISTINCT */
     0,  /* (171) distinct ::= */
    -2,  /* (172) from ::= FROM tablelist */
-   -4,  /* (173) from ::= FROM LP union RP */
-   -2,  /* (174) tablelist ::= ids cpxName */
-   -3,  /* (175) tablelist ::= ids cpxName ids */
-   -4,  /* (176) tablelist ::= tablelist COMMA ids cpxName */
-   -5,  /* (177) tablelist ::= tablelist COMMA ids cpxName ids */
-   -1,  /* (178) tmvar ::= VARIABLE */
-   -4,  /* (179) interval_opt ::= INTERVAL LP tmvar RP */
-   -6,  /* (180) interval_opt ::= INTERVAL LP tmvar COMMA tmvar RP */
-    0,  /* (181) interval_opt ::= */
-    0,  /* (182) session_option ::= */
-   -7,  /* (183) session_option ::= SESSION LP ids cpxName COMMA tmvar RP */
-    0,  /* (184) fill_opt ::= */
-   -6,  /* (185) fill_opt ::= FILL LP ID COMMA tagitemlist RP */
-   -4,  /* (186) fill_opt ::= FILL LP ID RP */
-   -4,  /* (187) sliding_opt ::= SLIDING LP tmvar RP */
-    0,  /* (188) sliding_opt ::= */
-    0,  /* (189) orderby_opt ::= */
-   -3,  /* (190) orderby_opt ::= ORDER BY sortlist */
-   -4,  /* (191) sortlist ::= sortlist COMMA item sortorder */
-   -2,  /* (192) sortlist ::= item sortorder */
-   -2,  /* (193) item ::= ids cpxName */
-   -1,  /* (194) sortorder ::= ASC */
-   -1,  /* (195) sortorder ::= DESC */
-    0,  /* (196) sortorder ::= */
-    0,  /* (197) groupby_opt ::= */
-   -3,  /* (198) groupby_opt ::= GROUP BY grouplist */
-   -3,  /* (199) grouplist ::= grouplist COMMA item */
-   -1,  /* (200) grouplist ::= item */
-    0,  /* (201) having_opt ::= */
-   -2,  /* (202) having_opt ::= HAVING expr */
-    0,  /* (203) limit_opt ::= */
-   -2,  /* (204) limit_opt ::= LIMIT signed */
-   -4,  /* (205) limit_opt ::= LIMIT signed OFFSET signed */
-   -4,  /* (206) limit_opt ::= LIMIT signed COMMA signed */
-    0,  /* (207) slimit_opt ::= */
-   -2,  /* (208) slimit_opt ::= SLIMIT signed */
-   -4,  /* (209) slimit_opt ::= SLIMIT signed SOFFSET signed */
-   -4,  /* (210) slimit_opt ::= SLIMIT signed COMMA signed */
-    0,  /* (211) where_opt ::= */
-   -2,  /* (212) where_opt ::= WHERE expr */
-   -3,  /* (213) expr ::= LP expr RP */
-   -1,  /* (214) expr ::= ID */
-   -3,  /* (215) expr ::= ID DOT ID */
-   -3,  /* (216) expr ::= ID DOT STAR */
-   -1,  /* (217) expr ::= INTEGER */
-   -2,  /* (218) expr ::= MINUS INTEGER */
-   -2,  /* (219) expr ::= PLUS INTEGER */
-   -1,  /* (220) expr ::= FLOAT */
-   -2,  /* (221) expr ::= MINUS FLOAT */
-   -2,  /* (222) expr ::= PLUS FLOAT */
-   -1,  /* (223) expr ::= STRING */
-   -1,  /* (224) expr ::= NOW */
-   -1,  /* (225) expr ::= VARIABLE */
-   -2,  /* (226) expr ::= PLUS VARIABLE */
-   -2,  /* (227) expr ::= MINUS VARIABLE */
-   -1,  /* (228) expr ::= BOOL */
-   -1,  /* (229) expr ::= NULL */
-   -4,  /* (230) expr ::= ID LP exprlist RP */
-   -4,  /* (231) expr ::= ID LP STAR RP */
-   -3,  /* (232) expr ::= expr IS NULL */
-   -4,  /* (233) expr ::= expr IS NOT NULL */
-   -3,  /* (234) expr ::= expr LT expr */
-   -3,  /* (235) expr ::= expr GT expr */
-   -3,  /* (236) expr ::= expr LE expr */
-   -3,  /* (237) expr ::= expr GE expr */
-   -3,  /* (238) expr ::= expr NE expr */
-   -3,  /* (239) expr ::= expr EQ expr */
-   -5,  /* (240) expr ::= expr BETWEEN expr AND expr */
-   -3,  /* (241) expr ::= expr AND expr */
-   -3,  /* (242) expr ::= expr OR expr */
-   -3,  /* (243) expr ::= expr PLUS expr */
-   -3,  /* (244) expr ::= expr MINUS expr */
-   -3,  /* (245) expr ::= expr STAR expr */
-   -3,  /* (246) expr ::= expr SLASH expr */
-   -3,  /* (247) expr ::= expr REM expr */
-   -3,  /* (248) expr ::= expr LIKE expr */
-   -5,  /* (249) expr ::= expr IN LP exprlist RP */
-   -3,  /* (250) exprlist ::= exprlist COMMA expritem */
-   -1,  /* (251) exprlist ::= expritem */
-   -1,  /* (252) expritem ::= expr */
-    0,  /* (253) expritem ::= */
-   -3,  /* (254) cmd ::= RESET QUERY CACHE */
-   -3,  /* (255) cmd ::= SYNCDB ids REPLICA */
-   -7,  /* (256) cmd ::= ALTER TABLE ids cpxName ADD COLUMN columnlist */
-   -7,  /* (257) cmd ::= ALTER TABLE ids cpxName DROP COLUMN ids */
-   -9,  /* (258) cmd ::= ALTER TABLE ids cpxName ALTER COLUMN LENGTH ids INTEGER */
-   -7,  /* (259) cmd ::= ALTER TABLE ids cpxName ADD TAG columnlist */
-   -7,  /* (260) cmd ::= ALTER TABLE ids cpxName DROP TAG ids */
-   -8,  /* (261) cmd ::= ALTER TABLE ids cpxName CHANGE TAG ids ids */
-   -9,  /* (262) cmd ::= ALTER TABLE ids cpxName SET TAG ids EQ tagitem */
-   -7,  /* (263) cmd ::= ALTER STABLE ids cpxName ADD COLUMN columnlist */
-   -7,  /* (264) cmd ::= ALTER STABLE ids cpxName DROP COLUMN ids */
-   -7,  /* (265) cmd ::= ALTER STABLE ids cpxName ADD TAG columnlist */
-   -7,  /* (266) cmd ::= ALTER STABLE ids cpxName DROP TAG ids */
-   -8,  /* (267) cmd ::= ALTER STABLE ids cpxName CHANGE TAG ids ids */
-   -3,  /* (268) cmd ::= KILL CONNECTION INTEGER */
-   -5,  /* (269) cmd ::= KILL STREAM INTEGER COLON INTEGER */
-   -5,  /* (270) cmd ::= KILL QUERY INTEGER COLON INTEGER */
-=======
-/* The following table contains information about every rule that
-** is used during the reduce.
-*/
-static const struct {
-  YYCODETYPE lhs;       /* Symbol on the left-hand side of the rule */
-  signed char nrhs;     /* Negative of the number of RHS symbols in the rule */
-} yyRuleInfo[] = {
-  {  188,   -1 }, /* (0) program ::= cmd */
-  {  189,   -2 }, /* (1) cmd ::= SHOW DATABASES */
-  {  189,   -2 }, /* (2) cmd ::= SHOW TOPICS */
-  {  189,   -2 }, /* (3) cmd ::= SHOW MNODES */
-  {  189,   -2 }, /* (4) cmd ::= SHOW DNODES */
-  {  189,   -2 }, /* (5) cmd ::= SHOW ACCOUNTS */
-  {  189,   -2 }, /* (6) cmd ::= SHOW USERS */
-  {  189,   -2 }, /* (7) cmd ::= SHOW MODULES */
-  {  189,   -2 }, /* (8) cmd ::= SHOW QUERIES */
-  {  189,   -2 }, /* (9) cmd ::= SHOW CONNECTIONS */
-  {  189,   -2 }, /* (10) cmd ::= SHOW STREAMS */
-  {  189,   -2 }, /* (11) cmd ::= SHOW VARIABLES */
-  {  189,   -2 }, /* (12) cmd ::= SHOW SCORES */
-  {  189,   -2 }, /* (13) cmd ::= SHOW GRANTS */
-  {  189,   -2 }, /* (14) cmd ::= SHOW VNODES */
-  {  189,   -3 }, /* (15) cmd ::= SHOW VNODES IPTOKEN */
-  {  190,    0 }, /* (16) dbPrefix ::= */
-  {  190,   -2 }, /* (17) dbPrefix ::= ids DOT */
-  {  192,    0 }, /* (18) cpxName ::= */
-  {  192,   -2 }, /* (19) cpxName ::= DOT ids */
-  {  189,   -5 }, /* (20) cmd ::= SHOW CREATE TABLE ids cpxName */
-  {  189,   -5 }, /* (21) cmd ::= SHOW CREATE STABLE ids cpxName */
-  {  189,   -4 }, /* (22) cmd ::= SHOW CREATE DATABASE ids */
-  {  189,   -3 }, /* (23) cmd ::= SHOW dbPrefix TABLES */
-  {  189,   -5 }, /* (24) cmd ::= SHOW dbPrefix TABLES LIKE ids */
-  {  189,   -3 }, /* (25) cmd ::= SHOW dbPrefix STABLES */
-  {  189,   -5 }, /* (26) cmd ::= SHOW dbPrefix STABLES LIKE ids */
-  {  189,   -3 }, /* (27) cmd ::= SHOW dbPrefix VGROUPS */
-  {  189,   -4 }, /* (28) cmd ::= SHOW dbPrefix VGROUPS ids */
-  {  189,   -5 }, /* (29) cmd ::= DROP TABLE ifexists ids cpxName */
-  {  189,   -5 }, /* (30) cmd ::= DROP STABLE ifexists ids cpxName */
-  {  189,   -4 }, /* (31) cmd ::= DROP DATABASE ifexists ids */
-  {  189,   -4 }, /* (32) cmd ::= DROP TOPIC ifexists ids */
-  {  189,   -3 }, /* (33) cmd ::= DROP DNODE ids */
-  {  189,   -3 }, /* (34) cmd ::= DROP USER ids */
-  {  189,   -3 }, /* (35) cmd ::= DROP ACCOUNT ids */
-  {  189,   -2 }, /* (36) cmd ::= USE ids */
-  {  189,   -3 }, /* (37) cmd ::= DESCRIBE ids cpxName */
-  {  189,   -5 }, /* (38) cmd ::= ALTER USER ids PASS ids */
-  {  189,   -5 }, /* (39) cmd ::= ALTER USER ids PRIVILEGE ids */
-  {  189,   -4 }, /* (40) cmd ::= ALTER DNODE ids ids */
-  {  189,   -5 }, /* (41) cmd ::= ALTER DNODE ids ids ids */
-  {  189,   -3 }, /* (42) cmd ::= ALTER LOCAL ids */
-  {  189,   -4 }, /* (43) cmd ::= ALTER LOCAL ids ids */
-  {  189,   -4 }, /* (44) cmd ::= ALTER DATABASE ids alter_db_optr */
-  {  189,   -4 }, /* (45) cmd ::= ALTER TOPIC ids alter_topic_optr */
-  {  189,   -4 }, /* (46) cmd ::= ALTER ACCOUNT ids acct_optr */
-  {  189,   -6 }, /* (47) cmd ::= ALTER ACCOUNT ids PASS ids acct_optr */
-  {  191,   -1 }, /* (48) ids ::= ID */
-  {  191,   -1 }, /* (49) ids ::= STRING */
-  {  193,   -2 }, /* (50) ifexists ::= IF EXISTS */
-  {  193,    0 }, /* (51) ifexists ::= */
-  {  197,   -3 }, /* (52) ifnotexists ::= IF NOT EXISTS */
-  {  197,    0 }, /* (53) ifnotexists ::= */
-  {  189,   -3 }, /* (54) cmd ::= CREATE DNODE ids */
-  {  189,   -6 }, /* (55) cmd ::= CREATE ACCOUNT ids PASS ids acct_optr */
-  {  189,   -5 }, /* (56) cmd ::= CREATE DATABASE ifnotexists ids db_optr */
-  {  189,   -5 }, /* (57) cmd ::= CREATE TOPIC ifnotexists ids topic_optr */
-  {  189,   -5 }, /* (58) cmd ::= CREATE USER ids PASS ids */
-  {  200,    0 }, /* (59) pps ::= */
-  {  200,   -2 }, /* (60) pps ::= PPS INTEGER */
-  {  201,    0 }, /* (61) tseries ::= */
-  {  201,   -2 }, /* (62) tseries ::= TSERIES INTEGER */
-  {  202,    0 }, /* (63) dbs ::= */
-  {  202,   -2 }, /* (64) dbs ::= DBS INTEGER */
-  {  203,    0 }, /* (65) streams ::= */
-  {  203,   -2 }, /* (66) streams ::= STREAMS INTEGER */
-  {  204,    0 }, /* (67) storage ::= */
-  {  204,   -2 }, /* (68) storage ::= STORAGE INTEGER */
-  {  205,    0 }, /* (69) qtime ::= */
-  {  205,   -2 }, /* (70) qtime ::= QTIME INTEGER */
-  {  206,    0 }, /* (71) users ::= */
-  {  206,   -2 }, /* (72) users ::= USERS INTEGER */
-  {  207,    0 }, /* (73) conns ::= */
-  {  207,   -2 }, /* (74) conns ::= CONNS INTEGER */
-  {  208,    0 }, /* (75) state ::= */
-  {  208,   -2 }, /* (76) state ::= STATE ids */
-  {  196,   -9 }, /* (77) acct_optr ::= pps tseries storage streams qtime dbs users conns state */
-  {  209,   -2 }, /* (78) keep ::= KEEP tagitemlist */
-  {  211,   -2 }, /* (79) cache ::= CACHE INTEGER */
-  {  212,   -2 }, /* (80) replica ::= REPLICA INTEGER */
-  {  213,   -2 }, /* (81) quorum ::= QUORUM INTEGER */
-  {  214,   -2 }, /* (82) days ::= DAYS INTEGER */
-  {  215,   -2 }, /* (83) minrows ::= MINROWS INTEGER */
-  {  216,   -2 }, /* (84) maxrows ::= MAXROWS INTEGER */
-  {  217,   -2 }, /* (85) blocks ::= BLOCKS INTEGER */
-  {  218,   -2 }, /* (86) ctime ::= CTIME INTEGER */
-  {  219,   -2 }, /* (87) wal ::= WAL INTEGER */
-  {  220,   -2 }, /* (88) fsync ::= FSYNC INTEGER */
-  {  221,   -2 }, /* (89) comp ::= COMP INTEGER */
-  {  222,   -2 }, /* (90) prec ::= PRECISION STRING */
-  {  223,   -2 }, /* (91) update ::= UPDATE INTEGER */
-  {  224,   -2 }, /* (92) cachelast ::= CACHELAST INTEGER */
-  {  225,   -2 }, /* (93) partitions ::= PARTITIONS INTEGER */
-  {  198,    0 }, /* (94) db_optr ::= */
-  {  198,   -2 }, /* (95) db_optr ::= db_optr cache */
-  {  198,   -2 }, /* (96) db_optr ::= db_optr replica */
-  {  198,   -2 }, /* (97) db_optr ::= db_optr quorum */
-  {  198,   -2 }, /* (98) db_optr ::= db_optr days */
-  {  198,   -2 }, /* (99) db_optr ::= db_optr minrows */
-  {  198,   -2 }, /* (100) db_optr ::= db_optr maxrows */
-  {  198,   -2 }, /* (101) db_optr ::= db_optr blocks */
-  {  198,   -2 }, /* (102) db_optr ::= db_optr ctime */
-  {  198,   -2 }, /* (103) db_optr ::= db_optr wal */
-  {  198,   -2 }, /* (104) db_optr ::= db_optr fsync */
-  {  198,   -2 }, /* (105) db_optr ::= db_optr comp */
-  {  198,   -2 }, /* (106) db_optr ::= db_optr prec */
-  {  198,   -2 }, /* (107) db_optr ::= db_optr keep */
-  {  198,   -2 }, /* (108) db_optr ::= db_optr update */
-  {  198,   -2 }, /* (109) db_optr ::= db_optr cachelast */
-  {  199,   -1 }, /* (110) topic_optr ::= db_optr */
-  {  199,   -2 }, /* (111) topic_optr ::= topic_optr partitions */
-  {  194,    0 }, /* (112) alter_db_optr ::= */
-  {  194,   -2 }, /* (113) alter_db_optr ::= alter_db_optr replica */
-  {  194,   -2 }, /* (114) alter_db_optr ::= alter_db_optr quorum */
-  {  194,   -2 }, /* (115) alter_db_optr ::= alter_db_optr keep */
-  {  194,   -2 }, /* (116) alter_db_optr ::= alter_db_optr blocks */
-  {  194,   -2 }, /* (117) alter_db_optr ::= alter_db_optr comp */
-  {  194,   -2 }, /* (118) alter_db_optr ::= alter_db_optr wal */
-  {  194,   -2 }, /* (119) alter_db_optr ::= alter_db_optr fsync */
-  {  194,   -2 }, /* (120) alter_db_optr ::= alter_db_optr update */
-  {  194,   -2 }, /* (121) alter_db_optr ::= alter_db_optr cachelast */
-  {  195,   -1 }, /* (122) alter_topic_optr ::= alter_db_optr */
-  {  195,   -2 }, /* (123) alter_topic_optr ::= alter_topic_optr partitions */
-  {  226,   -1 }, /* (124) typename ::= ids */
-  {  226,   -4 }, /* (125) typename ::= ids LP signed RP */
-  {  226,   -2 }, /* (126) typename ::= ids UNSIGNED */
-  {  227,   -1 }, /* (127) signed ::= INTEGER */
-  {  227,   -2 }, /* (128) signed ::= PLUS INTEGER */
-  {  227,   -2 }, /* (129) signed ::= MINUS INTEGER */
-  {  189,   -3 }, /* (130) cmd ::= CREATE TABLE create_table_args */
-  {  189,   -3 }, /* (131) cmd ::= CREATE TABLE create_stable_args */
-  {  189,   -3 }, /* (132) cmd ::= CREATE STABLE create_stable_args */
-  {  189,   -3 }, /* (133) cmd ::= CREATE TABLE create_table_list */
-  {  230,   -1 }, /* (134) create_table_list ::= create_from_stable */
-  {  230,   -2 }, /* (135) create_table_list ::= create_table_list create_from_stable */
-  {  228,   -6 }, /* (136) create_table_args ::= ifnotexists ids cpxName LP columnlist RP */
-  {  229,  -10 }, /* (137) create_stable_args ::= ifnotexists ids cpxName LP columnlist RP TAGS LP columnlist RP */
-  {  231,  -10 }, /* (138) create_from_stable ::= ifnotexists ids cpxName USING ids cpxName TAGS LP tagitemlist RP */
-  {  231,  -13 }, /* (139) create_from_stable ::= ifnotexists ids cpxName USING ids cpxName LP tagNamelist RP TAGS LP tagitemlist RP */
-  {  233,   -3 }, /* (140) tagNamelist ::= tagNamelist COMMA ids */
-  {  233,   -1 }, /* (141) tagNamelist ::= ids */
-  {  228,   -5 }, /* (142) create_table_args ::= ifnotexists ids cpxName AS select */
-  {  232,   -3 }, /* (143) columnlist ::= columnlist COMMA column */
-  {  232,   -1 }, /* (144) columnlist ::= column */
-  {  235,   -2 }, /* (145) column ::= ids typename */
-  {  210,   -3 }, /* (146) tagitemlist ::= tagitemlist COMMA tagitem */
-  {  210,   -1 }, /* (147) tagitemlist ::= tagitem */
-  {  236,   -1 }, /* (148) tagitem ::= INTEGER */
-  {  236,   -1 }, /* (149) tagitem ::= FLOAT */
-  {  236,   -1 }, /* (150) tagitem ::= STRING */
-  {  236,   -1 }, /* (151) tagitem ::= BOOL */
-  {  236,   -1 }, /* (152) tagitem ::= NULL */
-  {  236,   -2 }, /* (153) tagitem ::= MINUS INTEGER */
-  {  236,   -2 }, /* (154) tagitem ::= MINUS FLOAT */
-  {  236,   -2 }, /* (155) tagitem ::= PLUS INTEGER */
-  {  236,   -2 }, /* (156) tagitem ::= PLUS FLOAT */
-  {  234,  -13 }, /* (157) select ::= SELECT selcollist from where_opt interval_opt session_option fill_opt sliding_opt groupby_opt orderby_opt having_opt slimit_opt limit_opt */
-  {  234,   -3 }, /* (158) select ::= LP select RP */
-  {  249,   -1 }, /* (159) union ::= select */
-  {  249,   -4 }, /* (160) union ::= union UNION ALL select */
-  {  189,   -1 }, /* (161) cmd ::= union */
-  {  234,   -2 }, /* (162) select ::= SELECT selcollist */
-  {  250,   -2 }, /* (163) sclp ::= selcollist COMMA */
-  {  250,    0 }, /* (164) sclp ::= */
-  {  237,   -4 }, /* (165) selcollist ::= sclp distinct expr as */
-  {  237,   -2 }, /* (166) selcollist ::= sclp STAR */
-  {  253,   -2 }, /* (167) as ::= AS ids */
-  {  253,   -1 }, /* (168) as ::= ids */
-  {  253,    0 }, /* (169) as ::= */
-  {  251,   -1 }, /* (170) distinct ::= DISTINCT */
-  {  251,    0 }, /* (171) distinct ::= */
-  {  238,   -2 }, /* (172) from ::= FROM tablelist */
-  {  238,   -2 }, /* (173) from ::= FROM sub */
-  {  255,   -3 }, /* (174) sub ::= LP union RP */
-  {  255,   -4 }, /* (175) sub ::= LP union RP ids */
-  {  255,   -6 }, /* (176) sub ::= sub COMMA LP union RP ids */
-  {  254,   -2 }, /* (177) tablelist ::= ids cpxName */
-  {  254,   -3 }, /* (178) tablelist ::= ids cpxName ids */
-  {  254,   -4 }, /* (179) tablelist ::= tablelist COMMA ids cpxName */
-  {  254,   -5 }, /* (180) tablelist ::= tablelist COMMA ids cpxName ids */
-  {  256,   -1 }, /* (181) tmvar ::= VARIABLE */
-  {  240,   -4 }, /* (182) interval_opt ::= INTERVAL LP tmvar RP */
-  {  240,   -6 }, /* (183) interval_opt ::= INTERVAL LP tmvar COMMA tmvar RP */
-  {  240,    0 }, /* (184) interval_opt ::= */
-  {  241,    0 }, /* (185) session_option ::= */
-  {  241,   -7 }, /* (186) session_option ::= SESSION LP ids cpxName COMMA tmvar RP */
-  {  242,    0 }, /* (187) fill_opt ::= */
-  {  242,   -6 }, /* (188) fill_opt ::= FILL LP ID COMMA tagitemlist RP */
-  {  242,   -4 }, /* (189) fill_opt ::= FILL LP ID RP */
-  {  243,   -4 }, /* (190) sliding_opt ::= SLIDING LP tmvar RP */
-  {  243,    0 }, /* (191) sliding_opt ::= */
-  {  245,    0 }, /* (192) orderby_opt ::= */
-  {  245,   -3 }, /* (193) orderby_opt ::= ORDER BY sortlist */
-  {  257,   -4 }, /* (194) sortlist ::= sortlist COMMA item sortorder */
-  {  257,   -2 }, /* (195) sortlist ::= item sortorder */
-  {  259,   -2 }, /* (196) item ::= ids cpxName */
-  {  260,   -1 }, /* (197) sortorder ::= ASC */
-  {  260,   -1 }, /* (198) sortorder ::= DESC */
-  {  260,    0 }, /* (199) sortorder ::= */
-  {  244,    0 }, /* (200) groupby_opt ::= */
-  {  244,   -3 }, /* (201) groupby_opt ::= GROUP BY grouplist */
-  {  261,   -3 }, /* (202) grouplist ::= grouplist COMMA item */
-  {  261,   -1 }, /* (203) grouplist ::= item */
-  {  246,    0 }, /* (204) having_opt ::= */
-  {  246,   -2 }, /* (205) having_opt ::= HAVING expr */
-  {  248,    0 }, /* (206) limit_opt ::= */
-  {  248,   -2 }, /* (207) limit_opt ::= LIMIT signed */
-  {  248,   -4 }, /* (208) limit_opt ::= LIMIT signed OFFSET signed */
-  {  248,   -4 }, /* (209) limit_opt ::= LIMIT signed COMMA signed */
-  {  247,    0 }, /* (210) slimit_opt ::= */
-  {  247,   -2 }, /* (211) slimit_opt ::= SLIMIT signed */
-  {  247,   -4 }, /* (212) slimit_opt ::= SLIMIT signed SOFFSET signed */
-  {  247,   -4 }, /* (213) slimit_opt ::= SLIMIT signed COMMA signed */
-  {  239,    0 }, /* (214) where_opt ::= */
-  {  239,   -2 }, /* (215) where_opt ::= WHERE expr */
-  {  252,   -3 }, /* (216) expr ::= LP expr RP */
-  {  252,   -1 }, /* (217) expr ::= ID */
-  {  252,   -3 }, /* (218) expr ::= ID DOT ID */
-  {  252,   -3 }, /* (219) expr ::= ID DOT STAR */
-  {  252,   -1 }, /* (220) expr ::= INTEGER */
-  {  252,   -2 }, /* (221) expr ::= MINUS INTEGER */
-  {  252,   -2 }, /* (222) expr ::= PLUS INTEGER */
-  {  252,   -1 }, /* (223) expr ::= FLOAT */
-  {  252,   -2 }, /* (224) expr ::= MINUS FLOAT */
-  {  252,   -2 }, /* (225) expr ::= PLUS FLOAT */
-  {  252,   -1 }, /* (226) expr ::= STRING */
-  {  252,   -1 }, /* (227) expr ::= NOW */
-  {  252,   -1 }, /* (228) expr ::= VARIABLE */
-  {  252,   -2 }, /* (229) expr ::= PLUS VARIABLE */
-  {  252,   -2 }, /* (230) expr ::= MINUS VARIABLE */
-  {  252,   -1 }, /* (231) expr ::= BOOL */
-  {  252,   -1 }, /* (232) expr ::= NULL */
-  {  252,   -4 }, /* (233) expr ::= ID LP exprlist RP */
-  {  252,   -4 }, /* (234) expr ::= ID LP STAR RP */
-  {  252,   -3 }, /* (235) expr ::= expr IS NULL */
-  {  252,   -4 }, /* (236) expr ::= expr IS NOT NULL */
-  {  252,   -3 }, /* (237) expr ::= expr LT expr */
-  {  252,   -3 }, /* (238) expr ::= expr GT expr */
-  {  252,   -3 }, /* (239) expr ::= expr LE expr */
-  {  252,   -3 }, /* (240) expr ::= expr GE expr */
-  {  252,   -3 }, /* (241) expr ::= expr NE expr */
-  {  252,   -3 }, /* (242) expr ::= expr EQ expr */
-  {  252,   -5 }, /* (243) expr ::= expr BETWEEN expr AND expr */
-  {  252,   -3 }, /* (244) expr ::= expr AND expr */
-  {  252,   -3 }, /* (245) expr ::= expr OR expr */
-  {  252,   -3 }, /* (246) expr ::= expr PLUS expr */
-  {  252,   -3 }, /* (247) expr ::= expr MINUS expr */
-  {  252,   -3 }, /* (248) expr ::= expr STAR expr */
-  {  252,   -3 }, /* (249) expr ::= expr SLASH expr */
-  {  252,   -3 }, /* (250) expr ::= expr REM expr */
-  {  252,   -3 }, /* (251) expr ::= expr LIKE expr */
-  {  252,   -5 }, /* (252) expr ::= expr IN LP exprlist RP */
-  {  262,   -3 }, /* (253) exprlist ::= exprlist COMMA expritem */
-  {  262,   -1 }, /* (254) exprlist ::= expritem */
-  {  263,   -1 }, /* (255) expritem ::= expr */
-  {  263,    0 }, /* (256) expritem ::= */
-  {  189,   -3 }, /* (257) cmd ::= RESET QUERY CACHE */
-  {  189,   -3 }, /* (258) cmd ::= SYNCDB ids REPLICA */
-  {  189,   -7 }, /* (259) cmd ::= ALTER TABLE ids cpxName ADD COLUMN columnlist */
-  {  189,   -7 }, /* (260) cmd ::= ALTER TABLE ids cpxName DROP COLUMN ids */
-  {  189,   -7 }, /* (261) cmd ::= ALTER TABLE ids cpxName ADD TAG columnlist */
-  {  189,   -7 }, /* (262) cmd ::= ALTER TABLE ids cpxName DROP TAG ids */
-  {  189,   -8 }, /* (263) cmd ::= ALTER TABLE ids cpxName CHANGE TAG ids ids */
-  {  189,   -9 }, /* (264) cmd ::= ALTER TABLE ids cpxName SET TAG ids EQ tagitem */
-  {  189,   -7 }, /* (265) cmd ::= ALTER STABLE ids cpxName ADD COLUMN columnlist */
-  {  189,   -7 }, /* (266) cmd ::= ALTER STABLE ids cpxName DROP COLUMN ids */
-  {  189,   -7 }, /* (267) cmd ::= ALTER STABLE ids cpxName ADD TAG columnlist */
-  {  189,   -7 }, /* (268) cmd ::= ALTER STABLE ids cpxName DROP TAG ids */
-  {  189,   -8 }, /* (269) cmd ::= ALTER STABLE ids cpxName CHANGE TAG ids ids */
-  {  189,   -3 }, /* (270) cmd ::= KILL CONNECTION INTEGER */
-  {  189,   -5 }, /* (271) cmd ::= KILL STREAM INTEGER COLON INTEGER */
-  {  189,   -5 }, /* (272) cmd ::= KILL QUERY INTEGER COLON INTEGER */
->>>>>>> a7e1c348
+   -2,  /* (173) from ::= FROM sub */
+   -3,  /* (174) sub ::= LP union RP */
+   -4,  /* (175) sub ::= LP union RP ids */
+   -6,  /* (176) sub ::= sub COMMA LP union RP ids */
+   -2,  /* (177) tablelist ::= ids cpxName */
+   -3,  /* (178) tablelist ::= ids cpxName ids */
+   -4,  /* (179) tablelist ::= tablelist COMMA ids cpxName */
+   -5,  /* (180) tablelist ::= tablelist COMMA ids cpxName ids */
+   -1,  /* (181) tmvar ::= VARIABLE */
+   -4,  /* (182) interval_opt ::= INTERVAL LP tmvar RP */
+   -6,  /* (183) interval_opt ::= INTERVAL LP tmvar COMMA tmvar RP */
+    0,  /* (184) interval_opt ::= */
+    0,  /* (185) session_option ::= */
+   -7,  /* (186) session_option ::= SESSION LP ids cpxName COMMA tmvar RP */
+    0,  /* (187) fill_opt ::= */
+   -6,  /* (188) fill_opt ::= FILL LP ID COMMA tagitemlist RP */
+   -4,  /* (189) fill_opt ::= FILL LP ID RP */
+   -4,  /* (190) sliding_opt ::= SLIDING LP tmvar RP */
+    0,  /* (191) sliding_opt ::= */
+    0,  /* (192) orderby_opt ::= */
+   -3,  /* (193) orderby_opt ::= ORDER BY sortlist */
+   -4,  /* (194) sortlist ::= sortlist COMMA item sortorder */
+   -2,  /* (195) sortlist ::= item sortorder */
+   -2,  /* (196) item ::= ids cpxName */
+   -1,  /* (197) sortorder ::= ASC */
+   -1,  /* (198) sortorder ::= DESC */
+    0,  /* (199) sortorder ::= */
+    0,  /* (200) groupby_opt ::= */
+   -3,  /* (201) groupby_opt ::= GROUP BY grouplist */
+   -3,  /* (202) grouplist ::= grouplist COMMA item */
+   -1,  /* (203) grouplist ::= item */
+    0,  /* (204) having_opt ::= */
+   -2,  /* (205) having_opt ::= HAVING expr */
+    0,  /* (206) limit_opt ::= */
+   -2,  /* (207) limit_opt ::= LIMIT signed */
+   -4,  /* (208) limit_opt ::= LIMIT signed OFFSET signed */
+   -4,  /* (209) limit_opt ::= LIMIT signed COMMA signed */
+    0,  /* (210) slimit_opt ::= */
+   -2,  /* (211) slimit_opt ::= SLIMIT signed */
+   -4,  /* (212) slimit_opt ::= SLIMIT signed SOFFSET signed */
+   -4,  /* (213) slimit_opt ::= SLIMIT signed COMMA signed */
+    0,  /* (214) where_opt ::= */
+   -2,  /* (215) where_opt ::= WHERE expr */
+   -3,  /* (216) expr ::= LP expr RP */
+   -1,  /* (217) expr ::= ID */
+   -3,  /* (218) expr ::= ID DOT ID */
+   -3,  /* (219) expr ::= ID DOT STAR */
+   -1,  /* (220) expr ::= INTEGER */
+   -2,  /* (221) expr ::= MINUS INTEGER */
+   -2,  /* (222) expr ::= PLUS INTEGER */
+   -1,  /* (223) expr ::= FLOAT */
+   -2,  /* (224) expr ::= MINUS FLOAT */
+   -2,  /* (225) expr ::= PLUS FLOAT */
+   -1,  /* (226) expr ::= STRING */
+   -1,  /* (227) expr ::= NOW */
+   -1,  /* (228) expr ::= VARIABLE */
+   -2,  /* (229) expr ::= PLUS VARIABLE */
+   -2,  /* (230) expr ::= MINUS VARIABLE */
+   -1,  /* (231) expr ::= BOOL */
+   -1,  /* (232) expr ::= NULL */
+   -4,  /* (233) expr ::= ID LP exprlist RP */
+   -4,  /* (234) expr ::= ID LP STAR RP */
+   -3,  /* (235) expr ::= expr IS NULL */
+   -4,  /* (236) expr ::= expr IS NOT NULL */
+   -3,  /* (237) expr ::= expr LT expr */
+   -3,  /* (238) expr ::= expr GT expr */
+   -3,  /* (239) expr ::= expr LE expr */
+   -3,  /* (240) expr ::= expr GE expr */
+   -3,  /* (241) expr ::= expr NE expr */
+   -3,  /* (242) expr ::= expr EQ expr */
+   -5,  /* (243) expr ::= expr BETWEEN expr AND expr */
+   -3,  /* (244) expr ::= expr AND expr */
+   -3,  /* (245) expr ::= expr OR expr */
+   -3,  /* (246) expr ::= expr PLUS expr */
+   -3,  /* (247) expr ::= expr MINUS expr */
+   -3,  /* (248) expr ::= expr STAR expr */
+   -3,  /* (249) expr ::= expr SLASH expr */
+   -3,  /* (250) expr ::= expr REM expr */
+   -3,  /* (251) expr ::= expr LIKE expr */
+   -5,  /* (252) expr ::= expr IN LP exprlist RP */
+   -3,  /* (253) exprlist ::= exprlist COMMA expritem */
+   -1,  /* (254) exprlist ::= expritem */
+   -1,  /* (255) expritem ::= expr */
+    0,  /* (256) expritem ::= */
+   -3,  /* (257) cmd ::= RESET QUERY CACHE */
+   -3,  /* (258) cmd ::= SYNCDB ids REPLICA */
+   -7,  /* (259) cmd ::= ALTER TABLE ids cpxName ADD COLUMN columnlist */
+   -7,  /* (260) cmd ::= ALTER TABLE ids cpxName DROP COLUMN ids */
+   -9,  /* (261) cmd ::= ALTER TABLE ids cpxName ALTER COLUMN LENGTH ids INTEGER */
+   -7,  /* (262) cmd ::= ALTER TABLE ids cpxName ADD TAG columnlist */
+   -7,  /* (263) cmd ::= ALTER TABLE ids cpxName DROP TAG ids */
+   -8,  /* (264) cmd ::= ALTER TABLE ids cpxName CHANGE TAG ids ids */
+   -9,  /* (265) cmd ::= ALTER TABLE ids cpxName SET TAG ids EQ tagitem */
+   -7,  /* (266) cmd ::= ALTER STABLE ids cpxName ADD COLUMN columnlist */
+   -7,  /* (267) cmd ::= ALTER STABLE ids cpxName DROP COLUMN ids */
+   -7,  /* (268) cmd ::= ALTER STABLE ids cpxName ADD TAG columnlist */
+   -7,  /* (269) cmd ::= ALTER STABLE ids cpxName DROP TAG ids */
+   -8,  /* (270) cmd ::= ALTER STABLE ids cpxName CHANGE TAG ids ids */
+   -3,  /* (271) cmd ::= KILL CONNECTION INTEGER */
+   -5,  /* (272) cmd ::= KILL STREAM INTEGER COLON INTEGER */
+   -5,  /* (273) cmd ::= KILL QUERY INTEGER COLON INTEGER */
 };
 
 static void yy_accept(yyParser*);  /* Forward Declaration */
@@ -3989,8 +3335,7 @@
     setSqlInfo(pInfo, pAlterTable, NULL, TSDB_SQL_ALTER_TABLE);
 }
         break;
-<<<<<<< HEAD
-      case 258: /* cmd ::= ALTER TABLE ids cpxName ALTER COLUMN LENGTH ids INTEGER */
+      case 261: /* cmd ::= ALTER TABLE ids cpxName ALTER COLUMN LENGTH ids INTEGER */
 {
     yymsp[-6].minor.yy0.n += yymsp[-5].minor.yy0.n;
 
@@ -4003,21 +3348,14 @@
     setSqlInfo(pInfo, pAlterTable, NULL, TSDB_SQL_ALTER_TABLE);
 }
         break;
-      case 259: /* cmd ::= ALTER TABLE ids cpxName ADD TAG columnlist */
-=======
-      case 261: /* cmd ::= ALTER TABLE ids cpxName ADD TAG columnlist */
->>>>>>> a7e1c348
+      case 262: /* cmd ::= ALTER TABLE ids cpxName ADD TAG columnlist */
 {
     yymsp[-4].minor.yy0.n += yymsp[-3].minor.yy0.n;
     SAlterTableInfo* pAlterTable = tSetAlterTableInfo(&yymsp[-4].minor.yy0, yymsp[0].minor.yy285, NULL, TSDB_ALTER_TABLE_ADD_TAG_COLUMN, -1);
     setSqlInfo(pInfo, pAlterTable, NULL, TSDB_SQL_ALTER_TABLE);
 }
         break;
-<<<<<<< HEAD
-      case 260: /* cmd ::= ALTER TABLE ids cpxName DROP TAG ids */
-=======
-      case 262: /* cmd ::= ALTER TABLE ids cpxName DROP TAG ids */
->>>>>>> a7e1c348
+      case 263: /* cmd ::= ALTER TABLE ids cpxName DROP TAG ids */
 {
     yymsp[-4].minor.yy0.n += yymsp[-3].minor.yy0.n;
 
@@ -4028,11 +3366,7 @@
     setSqlInfo(pInfo, pAlterTable, NULL, TSDB_SQL_ALTER_TABLE);
 }
         break;
-<<<<<<< HEAD
-      case 261: /* cmd ::= ALTER TABLE ids cpxName CHANGE TAG ids ids */
-=======
-      case 263: /* cmd ::= ALTER TABLE ids cpxName CHANGE TAG ids ids */
->>>>>>> a7e1c348
+      case 264: /* cmd ::= ALTER TABLE ids cpxName CHANGE TAG ids ids */
 {
     yymsp[-5].minor.yy0.n += yymsp[-4].minor.yy0.n;
 
@@ -4046,11 +3380,7 @@
     setSqlInfo(pInfo, pAlterTable, NULL, TSDB_SQL_ALTER_TABLE);
 }
         break;
-<<<<<<< HEAD
-      case 262: /* cmd ::= ALTER TABLE ids cpxName SET TAG ids EQ tagitem */
-=======
-      case 264: /* cmd ::= ALTER TABLE ids cpxName SET TAG ids EQ tagitem */
->>>>>>> a7e1c348
+      case 265: /* cmd ::= ALTER TABLE ids cpxName SET TAG ids EQ tagitem */
 {
     yymsp[-6].minor.yy0.n += yymsp[-5].minor.yy0.n;
 
@@ -4062,22 +3392,14 @@
     setSqlInfo(pInfo, pAlterTable, NULL, TSDB_SQL_ALTER_TABLE);
 }
         break;
-<<<<<<< HEAD
-      case 263: /* cmd ::= ALTER STABLE ids cpxName ADD COLUMN columnlist */
-=======
-      case 265: /* cmd ::= ALTER STABLE ids cpxName ADD COLUMN columnlist */
->>>>>>> a7e1c348
+      case 266: /* cmd ::= ALTER STABLE ids cpxName ADD COLUMN columnlist */
 {
     yymsp[-4].minor.yy0.n += yymsp[-3].minor.yy0.n;
     SAlterTableInfo* pAlterTable = tSetAlterTableInfo(&yymsp[-4].minor.yy0, yymsp[0].minor.yy285, NULL, TSDB_ALTER_TABLE_ADD_COLUMN, TSDB_SUPER_TABLE);
     setSqlInfo(pInfo, pAlterTable, NULL, TSDB_SQL_ALTER_TABLE);
 }
         break;
-<<<<<<< HEAD
-      case 264: /* cmd ::= ALTER STABLE ids cpxName DROP COLUMN ids */
-=======
-      case 266: /* cmd ::= ALTER STABLE ids cpxName DROP COLUMN ids */
->>>>>>> a7e1c348
+      case 267: /* cmd ::= ALTER STABLE ids cpxName DROP COLUMN ids */
 {
     yymsp[-4].minor.yy0.n += yymsp[-3].minor.yy0.n;
 
@@ -4088,22 +3410,14 @@
     setSqlInfo(pInfo, pAlterTable, NULL, TSDB_SQL_ALTER_TABLE);
 }
         break;
-<<<<<<< HEAD
-      case 265: /* cmd ::= ALTER STABLE ids cpxName ADD TAG columnlist */
-=======
-      case 267: /* cmd ::= ALTER STABLE ids cpxName ADD TAG columnlist */
->>>>>>> a7e1c348
+      case 268: /* cmd ::= ALTER STABLE ids cpxName ADD TAG columnlist */
 {
     yymsp[-4].minor.yy0.n += yymsp[-3].minor.yy0.n;
     SAlterTableInfo* pAlterTable = tSetAlterTableInfo(&yymsp[-4].minor.yy0, yymsp[0].minor.yy285, NULL, TSDB_ALTER_TABLE_ADD_TAG_COLUMN, TSDB_SUPER_TABLE);
     setSqlInfo(pInfo, pAlterTable, NULL, TSDB_SQL_ALTER_TABLE);
 }
         break;
-<<<<<<< HEAD
-      case 266: /* cmd ::= ALTER STABLE ids cpxName DROP TAG ids */
-=======
-      case 268: /* cmd ::= ALTER STABLE ids cpxName DROP TAG ids */
->>>>>>> a7e1c348
+      case 269: /* cmd ::= ALTER STABLE ids cpxName DROP TAG ids */
 {
     yymsp[-4].minor.yy0.n += yymsp[-3].minor.yy0.n;
 
@@ -4114,11 +3428,7 @@
     setSqlInfo(pInfo, pAlterTable, NULL, TSDB_SQL_ALTER_TABLE);
 }
         break;
-<<<<<<< HEAD
-      case 267: /* cmd ::= ALTER STABLE ids cpxName CHANGE TAG ids ids */
-=======
-      case 269: /* cmd ::= ALTER STABLE ids cpxName CHANGE TAG ids ids */
->>>>>>> a7e1c348
+      case 270: /* cmd ::= ALTER STABLE ids cpxName CHANGE TAG ids ids */
 {
     yymsp[-5].minor.yy0.n += yymsp[-4].minor.yy0.n;
 
@@ -4132,23 +3442,13 @@
     setSqlInfo(pInfo, pAlterTable, NULL, TSDB_SQL_ALTER_TABLE);
 }
         break;
-<<<<<<< HEAD
-      case 268: /* cmd ::= KILL CONNECTION INTEGER */
+      case 271: /* cmd ::= KILL CONNECTION INTEGER */
 {setKillSql(pInfo, TSDB_SQL_KILL_CONNECTION, &yymsp[0].minor.yy0);}
         break;
-      case 269: /* cmd ::= KILL STREAM INTEGER COLON INTEGER */
+      case 272: /* cmd ::= KILL STREAM INTEGER COLON INTEGER */
 {yymsp[-2].minor.yy0.n += (yymsp[-1].minor.yy0.n + yymsp[0].minor.yy0.n); setKillSql(pInfo, TSDB_SQL_KILL_STREAM, &yymsp[-2].minor.yy0);}
         break;
-      case 270: /* cmd ::= KILL QUERY INTEGER COLON INTEGER */
-=======
-      case 270: /* cmd ::= KILL CONNECTION INTEGER */
-{setKillSql(pInfo, TSDB_SQL_KILL_CONNECTION, &yymsp[0].minor.yy0);}
-        break;
-      case 271: /* cmd ::= KILL STREAM INTEGER COLON INTEGER */
-{yymsp[-2].minor.yy0.n += (yymsp[-1].minor.yy0.n + yymsp[0].minor.yy0.n); setKillSql(pInfo, TSDB_SQL_KILL_STREAM, &yymsp[-2].minor.yy0);}
-        break;
-      case 272: /* cmd ::= KILL QUERY INTEGER COLON INTEGER */
->>>>>>> a7e1c348
+      case 273: /* cmd ::= KILL QUERY INTEGER COLON INTEGER */
 {yymsp[-2].minor.yy0.n += (yymsp[-1].minor.yy0.n + yymsp[0].minor.yy0.n); setKillSql(pInfo, TSDB_SQL_KILL_QUERY, &yymsp[-2].minor.yy0);}
         break;
       default:
