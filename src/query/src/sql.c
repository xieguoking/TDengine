/*
** 2000-05-29
**
** The author disclaims copyright to this source code.  In place of
** a legal notice, here is a blessing:
**
**    May you do good and not evil.
**    May you find forgiveness for yourself and forgive others.
**    May you share freely, never taking more than you give.
**
*************************************************************************
** Driver template for the LEMON parser generator.
**
** The "lemon" program processes an LALR(1) input grammar file, then uses
** this template to construct a parser.  The "lemon" program inserts text
** at each "%%" line.  Also, any "P-a-r-s-e" identifer prefix (without the
** interstitial "-" characters) contained in this template is changed into
** the value of the %name directive from the grammar.  Otherwise, the content
** of this template is copied straight through into the generate parser
** source file.
**
** The following is the concatenation of all %include directives from the
** input grammar file:
*/
#include <stdio.h>
/************ Begin %include sections from the grammar ************************/

#include <stdio.h>
#include <stdlib.h>
#include <string.h>
#include <assert.h>
#include <stdbool.h>
#include "qSqlparser.h"
#include "tcmdtype.h"
#include "ttoken.h"
#include "ttokendef.h"
#include "tutil.h"
#include "tvariant.h"
/**************** End of %include directives **********************************/
/* These constants specify the various numeric values for terminal symbols
** in a format understandable to "makeheaders".  This section is blank unless
** "lemon" is run with the "-m" command-line option.
***************** Begin makeheaders token definitions *************************/
/**************** End makeheaders token definitions ***************************/

/* The next sections is a series of control #defines.
** various aspects of the generated parser.
**    YYCODETYPE         is the data type used to store the integer codes
**                       that represent terminal and non-terminal symbols.
**                       "unsigned char" is used if there are fewer than
**                       256 symbols.  Larger types otherwise.
**    YYNOCODE           is a number of type YYCODETYPE that is not used for
**                       any terminal or nonterminal symbol.
**    YYFALLBACK         If defined, this indicates that one or more tokens
**                       (also known as: "terminal symbols") have fall-back
**                       values which should be used if the original symbol
**                       would not parse.  This permits keywords to sometimes
**                       be used as identifiers, for example.
**    YYACTIONTYPE       is the data type used for "action codes" - numbers
**                       that indicate what to do in response to the next
**                       token.
**    ParseTOKENTYPE     is the data type used for minor type for terminal
**                       symbols.  Background: A "minor type" is a semantic
**                       value associated with a terminal or non-terminal
**                       symbols.  For example, for an "ID" terminal symbol,
**                       the minor type might be the name of the identifier.
**                       Each non-terminal can have a different minor type.
**                       Terminal symbols all have the same minor type, though.
**                       This macros defines the minor type for terminal 
**                       symbols.
**    YYMINORTYPE        is the data type used for all minor types.
**                       This is typically a union of many types, one of
**                       which is ParseTOKENTYPE.  The entry in the union
**                       for terminal symbols is called "yy0".
**    YYSTACKDEPTH       is the maximum depth of the parser's stack.  If
**                       zero the stack is dynamically sized using realloc()
**    ParseARG_SDECL     A static variable declaration for the %extra_argument
**    ParseARG_PDECL     A parameter declaration for the %extra_argument
**    ParseARG_STORE     Code to store %extra_argument into yypParser
**    ParseARG_FETCH     Code to extract %extra_argument from yypParser
**    YYERRORSYMBOL      is the code number of the error symbol.  If not
**                       defined, then do no error processing.
**    YYNSTATE           the combined number of states.
**    YYNRULE            the number of rules in the grammar
**    YYNTOKEN           Number of terminal symbols
**    YY_MAX_SHIFT       Maximum value for shift actions
**    YY_MIN_SHIFTREDUCE Minimum value for shift-reduce actions
**    YY_MAX_SHIFTREDUCE Maximum value for shift-reduce actions
**    YY_ERROR_ACTION    The yy_action[] code for syntax error
**    YY_ACCEPT_ACTION   The yy_action[] code for accept
**    YY_NO_ACTION       The yy_action[] code for no-op
**    YY_MIN_REDUCE      Minimum value for reduce actions
**    YY_MAX_REDUCE      Maximum value for reduce actions
*/
#ifndef INTERFACE
# define INTERFACE 1
#endif
/************* Begin control #defines *****************************************/
#define YYCODETYPE unsigned short int
#define YYNOCODE 277
#define YYACTIONTYPE unsigned short int
#define ParseTOKENTYPE SStrToken
typedef union {
  int yyinit;
  ParseTOKENTYPE yy0;
  TAOS_FIELD yy31;
  int yy52;
  SLimitVal yy126;
  SWindowStateVal yy144;
  SCreateTableSql* yy158;
  SCreateDbInfo yy214;
  SSessionWindowVal yy259;
  tSqlExpr* yy370;
  SRelationInfo* yy412;
  SCreatedTableInfo yy432;
  SSqlNode* yy464;
  int64_t yy501;
  tVariant yy506;
  SIntervalVal yy520;
  SArray* yy525;
  SCreateAcctInfo yy547;
} YYMINORTYPE;
#ifndef YYSTACKDEPTH
#define YYSTACKDEPTH 100
#endif
#define ParseARG_SDECL SSqlInfo* pInfo;
#define ParseARG_PDECL ,SSqlInfo* pInfo
#define ParseARG_FETCH SSqlInfo* pInfo = yypParser->pInfo
#define ParseARG_STORE yypParser->pInfo = pInfo
#define YYFALLBACK 1
#define YYNSTATE             362
#define YYNRULE              291
#define YYNTOKEN             195
#define YY_MAX_SHIFT         361
#define YY_MIN_SHIFTREDUCE   569
#define YY_MAX_SHIFTREDUCE   859
#define YY_ERROR_ACTION      860
#define YY_ACCEPT_ACTION     861
#define YY_NO_ACTION         862
#define YY_MIN_REDUCE        863
#define YY_MAX_REDUCE        1153
/************* End control #defines *******************************************/

/* Define the yytestcase() macro to be a no-op if is not already defined
** otherwise.
**
** Applications can choose to define yytestcase() in the %include section
** to a macro that can assist in verifying code coverage.  For production
** code the yytestcase() macro should be turned off.  But it is useful
** for testing.
*/
#ifndef yytestcase
# define yytestcase(X)
#endif


/* Next are the tables used to determine what action to take based on the
** current state and lookahead token.  These tables are used to implement
** functions that take a state number and lookahead value and return an
** action integer.  
**
** Suppose the action integer is N.  Then the action is determined as
** follows
**
**   0 <= N <= YY_MAX_SHIFT             Shift N.  That is, push the lookahead
**                                      token onto the stack and goto state N.
**
**   N between YY_MIN_SHIFTREDUCE       Shift to an arbitrary state then
**     and YY_MAX_SHIFTREDUCE           reduce by rule N-YY_MIN_SHIFTREDUCE.
**
**   N == YY_ERROR_ACTION               A syntax error has occurred.
**
**   N == YY_ACCEPT_ACTION              The parser accepts its input.
**
**   N == YY_NO_ACTION                  No such action.  Denotes unused
**                                      slots in the yy_action[] table.
**
**   N between YY_MIN_REDUCE            Reduce by rule N-YY_MIN_REDUCE
**     and YY_MAX_REDUCE
**
** The action table is constructed as a single large table named yy_action[].
** Given state S and lookahead X, the action is computed as either:
**
**    (A)   N = yy_action[ yy_shift_ofst[S] + X ]
**    (B)   N = yy_default[S]
**
** The (A) formula is preferred.  The B formula is used instead if
** yy_lookahead[yy_shift_ofst[S]+X] is not equal to X.
**
** The formulas above are for computing the action when the lookahead is
** a terminal symbol.  If the lookahead is a non-terminal (as occurs after
** a reduce action) then the yy_reduce_ofst[] array is used in place of
** the yy_shift_ofst[] array.
**
** The following are the tables generated in this section:
**
**  yy_action[]        A single table containing all actions.
**  yy_lookahead[]     A table containing the lookahead for each entry in
**                     yy_action.  Used to detect hash collisions.
**  yy_shift_ofst[]    For each state, the offset into yy_action for
**                     shifting terminals.
**  yy_reduce_ofst[]   For each state, the offset into yy_action for
**                     shifting non-terminals after a reduce.
**  yy_default[]       Default action for each state.
**
*********** Begin parsing tables **********************************************/
#define YY_ACTTAB_COUNT (757)
static const YYACTIONTYPE yy_action[] = {
 /*     0 */   206,  620,  245,  620,  620,  257, 1042,   94,   23,  621,
 /*    10 */  1129,  621,  621,   56,   57,  174,   60,   61,  228,  359,
 /*    20 */   248,   50,  620,   59,  315,   64,   62,   65,   63, 1033,
 /*    30 */   621,  234,  240,   55,   54, 1020, 1020,   53,   52,   51,
 /*    40 */  1003, 1004,   34, 1007,  152,  231,  656,  570,  571,  572,
 /*    50 */   573,  574,  575,  576,  577,  578,  579,  580,  581,  582,
 /*    60 */   583,  360,  206,   37,  229,  159,  159,   56,   57,  911,
 /*    70 */    60,   61, 1130, 1039,  248,   50,  188,   59,  315,   64,
 /*    80 */    62,   65,   63,  244, 1014,   29,   79,   55,   54,   85,
 /*    90 */   313,   53,   52,   51,   56,   57,  249,   60,   61,  861,
 /*   100 */   361,  248,   50,   92,   59,  315,   64,   62,   65,   63,
 /*   110 */    78, 1016,  277,  276,   55,   54,   97,   80,   53,   52,
 /*   120 */    51,   56,   58,  242,   60,   61,   44, 1020,  248,   50,
 /*   130 */   241,   59,  315,   64,   62,   65,   63,  798, 1079, 1078,
 /*   140 */   289,   55,   54,  206, 1005,   53,   52,   51,   57, 1033,
 /*   150 */    60,   61, 1008, 1130,  248,   50,  206,   59,  315,   64,
 /*   160 */    62,   65,   63,  921,  345,  270, 1130,   55,   54, 1019,
 /*   170 */   188,   53,   52,   51,   43,  311,  354,  353,  310,  309,
 /*   180 */   308,  352,  307,  351,  350,  349,  306,  348,  347,  980,
 /*   190 */   968,  969,  970,  971,  972,  973,  974,  975,  976,  977,
 /*   200 */   978,  979,  981,  982,   60,   61,   24,   37,  248,   50,
 /*   210 */   262,   59,  315,   64,   62,   65,   63, 1033,  203,  266,
 /*   220 */   265,   55,   54,  159,  209,   53,   52,   51,  247,  813,
 /*   230 */   257,  215,  802,  232,  805,   82,  808,  135,  134,  214,
 /*   240 */   175,  247,  813,  320,   85,  802,  204,  805,   70,  808,
 /*   250 */   912,  230,   53,   52,   51, 1017,   43,  188,  354,  353,
 /*   260 */   226,  227,   37,  352,  316,  351,  350,  349,  159,  348,
 /*   270 */   347,  122,  273,  226,  227,  988, 1006,  986,  987,   37,
 /*   280 */   210,   44,  989,  345,  991,  992,  990,   83,  993,  994,
 /*   290 */    71,    5,   40,  178,  291,  804,   90,  807,  177,  103,
 /*   300 */   108,   99,  107,  269,  251,   77,  238,  246,  730,   66,
 /*   310 */  1017,  727,  222,  728,  256,  729,  302,   64,   62,   65,
 /*   320 */    63,  706,   66,  239,  273,   55,   54, 1017,    6,   53,
 /*   330 */    52,   51,   55,   54,   37,  746,   53,   52,   51,  253,
 /*   340 */   254,   91,   37, 1126,  814,  809,  355,  949,   37,  335,
 /*   350 */   334,  810,  120,  114,  125,   37,   37,  814,  809,  124,
 /*   360 */   313,  130,  133,  123,  810,  197,  195,  193,   37,  127,
 /*   370 */  1125,   37,  192,  139,  138,  137,  136,   37,  324,  252,
 /*   380 */   317,  250, 1017,  323,  322,  803,  325,  806,  257,  258,
 /*   390 */  1017,  255,  326,  330,  329, 1124, 1017,   14, 1018,  327,
 /*   400 */   331,   93,   73, 1017, 1017,  358,  357,  144,  150,  148,
 /*   410 */   147,  743,  332,  224,  811,  333, 1017,    1,  176, 1017,
 /*   420 */   750,  337,   33,  731,  732, 1017,    3,  189,  779,  780,
 /*   430 */   271,   96,  762,  770,  771,  716,  294,    9,  718,  296,
 /*   440 */   717,  800,   74,  834,   38,  815,  154,   67,   26,   38,
 /*   450 */    38,  619,   67,   95,   67,  297,   16,   25,   15,   25,
 /*   460 */    76,  735,  113,  736,  112,   25,   18,  733,   17,  734,
 /*   470 */    20,  119,   19,  118,   22, 1089,   21,  801,  132,  131,
 /*   480 */  1149,  225,  817,  207,  208,  211,  205,  212,  213, 1141,
 /*   490 */   217,  218,  705, 1088,  219,  216,  202,  236, 1085, 1084,
 /*   500 */   237,  336,  267,  151,  812,  149, 1041,   47, 1052, 1049,
 /*   510 */  1034, 1050,  274, 1015, 1031, 1071,  161, 1054,  153,  157,
 /*   520 */  1070,  283,  170,  171,  165,  278, 1013,  172,  160,  173,
 /*   530 */   926,  299,  300,  301,  304,  305,   45,  200,  761,  233,
 /*   540 */    41,  314,  920,  321,  280, 1148,  287,  110,   75,   72,
 /*   550 */   292,   49,  162, 1147,  163,  290,  288, 1144,  179,  286,
 /*   560 */   328,  284, 1140,  116,  164, 1139, 1136,  166,  180,  946,
 /*   570 */    42,   39,   46,  201,  908,  126,  906,  282,  128,  279,
 /*   580 */   129,  904,  903,  259,  191,  901,  900,  899,  898,  897,
 /*   590 */   896,  895,  194,  196,  892,  890,  888,  886,  198,   48,
 /*   600 */   883,  199,  303,  272,   81,   86,  281, 1072,  346,  339,
 /*   610 */   121,  338,  340,  223,  342,  243,  341,  298,  343,  344,
 /*   620 */   356,  859,  260,  220,  261,  858,  221,  263,  925,  924,
 /*   630 */   104,  105,  264,  857,  840,  268,  839,  273,  902,  293,
 /*   640 */    84,  275,  140,   10,  141,  183,  182,  947,  181,  184,
 /*   650 */   185,  187,  186,  894,    2,  738,  142,  893,  885,  984,
 /*   660 */   169,  167,  168,  948,  143,  884,    4,   30,   87,  763,
 /*   670 */   155,  156,  996,  766,   88,  235,  768,   89,  285,   31,
 /*   680 */   772,  158,   11,   12,   32,   13,   27,   28,  295,   98,
 /*   690 */   634,   96,  101,   35,  100,  669,   36,  665,  102,  663,
 /*   700 */   662,  661,  658,  624,  312,    7,  818,  106,  816,  319,
 /*   710 */   109,  318,    8,  111,   68,   69,  115,  117,  708,   38,
 /*   720 */   707,  704,  650,  648,  640,  646,  642,  644,  638,  636,
 /*   730 */   672,  671,  670,  668,  667,  666,  664,  660,  659,  190,
 /*   740 */   622,  587,  585,  863,  862,  862,  862,  862,  862,  862,
 /*   750 */   862,  862,  862,  862,  862,  145,  146,
};
static const YYCODETYPE yy_lookahead[] = {
 /*     0 */   265,    1,  205,    1,    1,  199,  199,  206,  265,    9,
 /*    10 */   275,    9,    9,   13,   14,  209,   16,   17,  198,  199,
 /*    20 */    20,   21,    1,   23,   24,   25,   26,   27,   28,  246,
 /*    30 */     9,  244,  244,   33,   34,  248,  248,   37,   38,   39,
 /*    40 */   239,  240,  241,  242,  199,  262,    5,   45,   46,   47,
 /*    50 */    48,   49,   50,   51,   52,   53,   54,   55,   56,   57,
 /*    60 */    58,   59,  265,  199,   62,  199,  199,   13,   14,  204,
 /*    70 */    16,   17,  275,  266,   20,   21,  211,   23,   24,   25,
 /*    80 */    26,   27,   28,  205,  199,   82,   86,   33,   34,   82,
 /*    90 */    84,   37,   38,   39,   13,   14,  205,   16,   17,  196,
 /*   100 */   197,   20,   21,  249,   23,   24,   25,   26,   27,   28,
 /*   110 */   206,  247,  267,  268,   33,   34,  206,  263,   37,   38,
 /*   120 */    39,   13,   14,  244,   16,   17,  119,  248,   20,   21,
 /*   130 */   245,   23,   24,   25,   26,   27,   28,   83,  272,  272,
 /*   140 */   274,   33,   34,  265,  240,   37,   38,   39,   14,  246,
 /*   150 */    16,   17,  242,  275,   20,   21,  265,   23,   24,   25,
 /*   160 */    26,   27,   28,  204,   90,  262,  275,   33,   34,  248,
 /*   170 */   211,   37,   38,   39,   98,   99,  100,  101,  102,  103,
 /*   180 */   104,  105,  106,  107,  108,  109,  110,  111,  112,  222,
 /*   190 */   223,  224,  225,  226,  227,  228,  229,  230,  231,  232,
 /*   200 */   233,  234,  235,  236,   16,   17,   44,  199,   20,   21,
 /*   210 */   142,   23,   24,   25,   26,   27,   28,  246,  265,  151,
 /*   220 */   152,   33,   34,  199,   62,   37,   38,   39,    1,    2,
 /*   230 */   199,   69,    5,  262,    7,   83,    9,   75,   76,   77,
 /*   240 */   209,    1,    2,   81,   82,    5,  265,    7,   97,    9,
 /*   250 */   204,  243,   37,   38,   39,  247,   98,  211,  100,  101,
 /*   260 */    33,   34,  199,  105,   37,  107,  108,  109,  199,  111,
 /*   270 */   112,   78,  120,   33,   34,  222,    0,  224,  225,  199,
 /*   280 */   265,  119,  229,   90,  231,  232,  233,   83,  235,  236,
 /*   290 */   139,   63,   64,   65,  270,    5,  272,    7,   70,   71,
 /*   300 */    72,   73,   74,  141,   69,  143,  243,   61,    2,   82,
 /*   310 */   247,    5,  150,    7,   69,    9,   88,   25,   26,   27,
 /*   320 */    28,    5,   82,  243,  120,   33,   34,  247,   82,   37,
 /*   330 */    38,   39,   33,   34,  199,   37,   37,   38,   39,   33,
 /*   340 */    34,  272,  199,  265,  117,  118,  220,  221,  199,   33,
 /*   350 */    34,  124,   63,   64,   65,  199,  199,  117,  118,   70,
 /*   360 */    84,   72,   73,   74,  124,   63,   64,   65,  199,   80,
 /*   370 */   265,  199,   70,   71,   72,   73,   74,  199,  243,  144,
 /*   380 */    15,  146,  247,  148,  149,    5,  243,    7,  199,  144,
 /*   390 */   247,  146,  243,  148,  149,  265,  247,   82,  209,  243,
 /*   400 */   243,   86,   97,  247,  247,   66,   67,   68,   63,   64,
 /*   410 */    65,   97,  243,  265,  124,  243,  247,  207,  208,  247,
 /*   420 */   122,  243,   82,  117,  118,  247,  202,  203,  132,  133,
 /*   430 */    83,  116,   83,   83,   83,   83,   83,  123,   83,   83,
 /*   440 */    83,    1,  137,   83,   97,   83,   97,   97,   97,   97,
 /*   450 */    97,   83,   97,   97,   97,  115,  145,   97,  147,   97,
 /*   460 */    82,    5,  145,    7,  147,   97,  145,    5,  147,    7,
 /*   470 */   145,  145,  147,  147,  145,  238,  147,   37,   78,   79,
 /*   480 */   248,  265,  117,  265,  265,  265,  265,  265,  265,  248,
 /*   490 */   265,  265,  114,  238,  265,  265,  265,  238,  238,  238,
 /*   500 */   238,  238,  199,  199,  124,   61,  199,  264,  199,  199,
 /*   510 */   246,  199,  246,  246,  261,  273,  259,  199,  199,  199,
 /*   520 */   273,  199,  250,  199,  255,  269,  199,  199,  260,  199,
 /*   530 */   199,  199,  199,  199,  199,  199,  199,  199,  124,  269,
 /*   540 */   199,  199,  199,  199,  269,  199,  269,  199,  136,  138,
 /*   550 */   130,  135,  258,  199,  257,  134,  129,  199,  199,  128,
 /*   560 */   199,  127,  199,  199,  256,  199,  199,  254,  199,  199,
 /*   570 */   199,  199,  199,  199,  199,  199,  199,  126,  199,  125,
 /*   580 */   199,  199,  199,  199,  199,  199,  199,  199,  199,  199,
 /*   590 */   199,  199,  199,  199,  199,  199,  199,  199,  199,  140,
 /*   600 */   199,  199,   89,  200,  200,  200,  200,  200,  113,   51,
 /*   610 */    96,   95,   92,  200,   55,  200,   94,  200,   93,   91,
 /*   620 */    84,    5,  153,  200,    5,    5,  200,  153,  210,  210,
 /*   630 */   206,  206,    5,    5,  100,  142,   99,  120,  200,  115,
 /*   640 */   121,   97,  201,   82,  201,  213,  217,  219,  218,  216,
 /*   650 */   214,  212,  215,  200,  207,   83,  201,  200,  200,  237,
 /*   660 */   251,  253,  252,  221,  201,  200,  202,   82,   97,   83,
 /*   670 */    82,   97,  237,   83,   82,    1,   83,   82,   82,   97,
 /*   680 */    83,   82,  131,  131,   97,   82,   82,   82,  115,   78,
 /*   690 */     5,  116,   71,   87,   86,    9,   87,    5,   86,    5,
 /*   700 */     5,    5,    5,   85,   15,   82,  117,   78,   83,   59,
 /*   710 */   147,   24,   82,  147,   16,   16,  147,  147,    5,   97,
 /*   720 */     5,   83,    5,    5,    5,    5,    5,    5,    5,    5,
 /*   730 */     5,    5,    5,    5,    5,    5,    5,    5,    5,   97,
 /*   740 */    85,   61,   60,    0,  276,  276,  276,  276,  276,  276,
 /*   750 */   276,  276,  276,  276,  276,   21,   21,  276,  276,  276,
 /*   760 */   276,  276,  276,  276,  276,  276,  276,  276,  276,  276,
 /*   770 */   276,  276,  276,  276,  276,  276,  276,  276,  276,  276,
 /*   780 */   276,  276,  276,  276,  276,  276,  276,  276,  276,  276,
 /*   790 */   276,  276,  276,  276,  276,  276,  276,  276,  276,  276,
 /*   800 */   276,  276,  276,  276,  276,  276,  276,  276,  276,  276,
 /*   810 */   276,  276,  276,  276,  276,  276,  276,  276,  276,  276,
 /*   820 */   276,  276,  276,  276,  276,  276,  276,  276,  276,  276,
 /*   830 */   276,  276,  276,  276,  276,  276,  276,  276,  276,  276,
 /*   840 */   276,  276,  276,  276,  276,  276,  276,  276,  276,  276,
 /*   850 */   276,  276,  276,  276,  276,  276,  276,  276,  276,  276,
 /*   860 */   276,  276,  276,  276,  276,  276,  276,  276,  276,  276,
 /*   870 */   276,  276,  276,  276,  276,  276,  276,  276,  276,  276,
 /*   880 */   276,  276,  276,  276,  276,  276,  276,  276,  276,  276,
 /*   890 */   276,  276,  276,  276,  276,  276,  276,  276,  276,  276,
 /*   900 */   276,  276,  276,  276,  276,  276,  276,  276,  276,  276,
 /*   910 */   276,  276,  276,  276,  276,  276,  276,  276,  276,  276,
 /*   920 */   276,  276,  276,  276,  276,  276,  276,  276,  276,  276,
 /*   930 */   276,  276,  276,  276,  276,  276,  276,  276,  276,  276,
 /*   940 */   276,  276,  276,  276,  276,  276,  276,  276,  276,  276,
 /*   950 */   276,  276,
};
#define YY_SHIFT_COUNT    (361)
#define YY_SHIFT_MIN      (0)
#define YY_SHIFT_MAX      (743)
static const unsigned short int yy_shift_ofst[] = {
 /*     0 */   162,   76,   76,  158,  158,    6,  227,  240,  240,    3,
 /*    10 */    21,   21,   21,   21,   21,   21,   21,   21,   21,   21,
 /*    20 */    21,   21,   21,    0,    2,  240,  306,  306,  306,    7,
 /*    30 */     7,   21,   21,   21,  276,   21,   21,   21,   21,  193,
 /*    40 */     6,   74,   74,   41,  757,  757,  757,  240,  240,  240,
 /*    50 */   240,  240,  240,  240,  240,  240,  240,  240,  240,  240,
 /*    60 */   240,  240,  240,  240,  240,  240,  240,  306,  306,  306,
 /*    70 */   316,  316,  316,  316,  316,  316,  316,   21,   21,   21,
 /*    80 */   298,   21,   21,   21,    7,    7,   21,   21,   21,   21,
 /*    90 */   296,  296,  314,    7,   21,   21,   21,   21,   21,   21,
 /*   100 */    21,   21,   21,   21,   21,   21,   21,   21,   21,   21,
 /*   110 */    21,   21,   21,   21,   21,   21,   21,   21,   21,   21,
 /*   120 */    21,   21,   21,   21,   21,   21,   21,   21,   21,   21,
 /*   130 */    21,   21,   21,   21,   21,   21,   21,   21,   21,   21,
 /*   140 */    21,   21,   21,   21,   21,   21,   21,   21,   21,   21,
 /*   150 */    21,  444,  444,  444,  414,  414,  414,  444,  414,  444,
 /*   160 */   412,  411,  420,  416,  421,  427,  431,  434,  451,  454,
 /*   170 */   459,  444,  444,  444,  513,  513,  495,    6,    6,  444,
 /*   180 */   444,  514,  516,  558,  520,  522,  559,  525,  528,  495,
 /*   190 */    41,  444,  536,  536,  444,  536,  444,  536,  444,  444,
 /*   200 */   757,  757,   54,   81,   81,  108,   81,  134,  188,  228,
 /*   210 */   292,  292,  292,  292,  289,  302,  299,  299,  299,  299,
 /*   220 */   235,  245,   68,  315,  215,  215,  290,  380,  339,  345,
 /*   230 */   347,  152,  204,  349,  350,  351,  151,  305,  352,  353,
 /*   240 */   355,  356,  357,  340,  360,  362,  440,  246,  365,  368,
 /*   250 */   311,  317,  321,  456,  462,  325,  326,  378,  329,  400,
 /*   260 */   616,  469,  619,  620,  474,  627,  628,  534,  537,  493,
 /*   270 */   517,  524,  561,  519,  572,  585,  544,  571,  586,  588,
 /*   280 */   590,  574,  592,  593,  595,  674,  596,  597,  599,  582,
 /*   290 */   551,  587,  552,  603,  524,  604,  573,  605,  575,  611,
 /*   300 */   606,  608,  621,  685,  609,  612,  686,  692,  694,  695,
 /*   310 */   696,  697,  618,  689,  629,  623,  625,  589,  630,  687,
 /*   320 */   650,  698,  563,  566,  622,  622,  622,  622,  699,  569,
 /*   330 */   570,  622,  622,  622,  713,  715,  638,  622,  717,  718,
 /*   340 */   719,  720,  721,  722,  723,  724,  725,  726,  727,  728,
 /*   350 */   729,  730,  731,  732,  733,  642,  655,  734,  735,  680,
 /*   360 */   682,  743,
};
#define YY_REDUCE_COUNT (201)
#define YY_REDUCE_MIN   (-265)
#define YY_REDUCE_MAX   (465)
static const short yy_reduce_ofst[] = {
 /*     0 */   -97,  -33,  -33,   53,   53, -199, -203, -122, -109, -155,
 /*    10 */     8, -134,   24,   63,   80,  135,  143,  149,  156,  157,
 /*    20 */   169,  172,  178, -193, -180, -265, -213, -212, -121, -217,
 /*    30 */   -29, -133,   69, -115,  -90, -194,   31,  189, -136, -135,
 /*    40 */   -96,  -41,   46,  126, -146,  210,  224, -257,  -47,  -19,
 /*    50 */    15,   78,  105,  130,  148,  216,  218,  219,  220,  221,
 /*    60 */   222,  223,  225,  226,  229,  230,  231,  -79,  232,  241,
 /*    70 */   237,  255,  259,  260,  261,  262,  263,  303,  304,  307,
 /*    80 */   243,  309,  310,  312,  264,  266,  318,  319,  320,  322,
 /*    90 */   242,  247,  272,  267,  324,  327,  328,  330,  331,  332,
 /*   100 */   333,  334,  335,  336,  337,  338,  341,  342,  343,  344,
 /*   110 */   346,  348,  354,  358,  359,  361,  363,  364,  366,  367,
 /*   120 */   369,  370,  371,  372,  373,  374,  375,  376,  377,  379,
 /*   130 */   381,  382,  383,  384,  385,  386,  387,  388,  389,  390,
 /*   140 */   391,  392,  393,  394,  395,  396,  397,  398,  399,  401,
 /*   150 */   402,  403,  404,  405,  256,  270,  275,  406,  277,  407,
 /*   160 */   253,  268,  257,  294,  297,  308,  269,  313,  408,  410,
 /*   170 */   409,  413,  415,  417,  418,  419,  422,  424,  425,  423,
 /*   180 */   426,  428,  430,  429,  432,  433,  436,  437,  439,  435,
 /*   190 */   442,  438,  441,  443,  453,  455,  457,  463,  458,  465,
 /*   200 */   447,  464,
};
static const YYACTIONTYPE yy_default[] = {
 /*     0 */   860,  983,  922,  995,  909,  919, 1132, 1132, 1132,  860,
 /*    10 */   860,  860,  860,  860,  860,  860,  860,  860,  860,  860,
 /*    20 */   860,  860,  860, 1043,  880, 1132,  860,  860,  860,  860,
 /*    30 */   860,  860,  860,  860,  919,  860,  860,  860,  860,  929,
 /*    40 */   919,  929,  929,  860, 1038,  967,  985,  860,  860,  860,
 /*    50 */   860,  860,  860,  860,  860,  860,  860,  860,  860,  860,
 /*    60 */   860,  860,  860,  860,  860,  860,  860,  860,  860,  860,
 /*    70 */   860,  860,  860,  860,  860,  860,  860,  860,  860,  860,
 /*    80 */  1045, 1051, 1048,  860,  860,  860, 1053,  860,  860,  860,
 /*    90 */  1075, 1075, 1036,  860,  860,  860,  860,  860,  860,  860,
 /*   100 */   860,  860,  860,  860,  860,  860,  860,  860,  860,  860,
 /*   110 */   860,  860,  860,  860,  860,  860,  860,  860,  860,  860,
 /*   120 */   860,  860,  860,  860,  860,  860,  907,  860,  905,  860,
 /*   130 */   860,  860,  860,  860,  860,  860,  860,  860,  860,  860,
 /*   140 */   860,  860,  860,  860,  891,  860,  860,  860,  860,  860,
 /*   150 */   860,  882,  882,  882,  860,  860,  860,  882,  860,  882,
 /*   160 */  1082, 1086, 1068, 1080, 1076, 1067, 1063, 1061, 1059, 1058,
 /*   170 */  1090,  882,  882,  882,  927,  927,  923,  919,  919,  882,
 /*   180 */   882,  945,  943,  941,  933,  939,  935,  937,  931,  910,
 /*   190 */   860,  882,  917,  917,  882,  917,  882,  917,  882,  882,
 /*   200 */   967,  985,  860, 1091, 1081,  860, 1131, 1121, 1120,  860,
 /*   210 */  1127, 1119, 1118, 1117,  860,  860, 1113, 1116, 1115, 1114,
 /*   220 */   860,  860,  860,  860, 1123, 1122,  860,  860,  860,  860,
 /*   230 */   860,  860,  860,  860,  860,  860, 1087, 1083,  860,  860,
 /*   240 */   860,  860,  860,  860,  860,  860,  860, 1093,  860,  860,
 /*   250 */   860,  860,  860,  860,  860,  860,  860,  997,  860,  860,
 /*   260 */   860,  860,  860,  860,  860,  860,  860,  860,  860,  860,
 /*   270 */  1035,  860,  860,  860,  860,  860, 1047, 1046,  860,  860,
 /*   280 */   860,  860,  860,  860,  860,  860,  860,  860,  860, 1077,
 /*   290 */   860, 1069,  860,  860, 1009,  860,  860,  860,  860,  860,
 /*   300 */   860,  860,  860,  860,  860,  860,  860,  860,  860,  860,
 /*   310 */   860,  860,  860,  860,  860,  860,  860,  860,  860,  860,
 /*   320 */   860,  860,  860,  860, 1150, 1145, 1146, 1143,  860,  860,
 /*   330 */   860, 1142, 1137, 1138,  860,  860,  860, 1135,  860,  860,
 /*   340 */   860,  860,  860,  860,  860,  860,  860,  860,  860,  860,
 /*   350 */   860,  860,  860,  860,  860,  951,  860,  889,  887,  860,
 /*   360 */   878,  860,
};
/********** End of lemon-generated parsing tables *****************************/

/* The next table maps tokens (terminal symbols) into fallback tokens.  
** If a construct like the following:
** 
**      %fallback ID X Y Z.
**
** appears in the grammar, then ID becomes a fallback token for X, Y,
** and Z.  Whenever one of the tokens X, Y, or Z is input to the parser
** but it does not parse, the type of the token is changed to ID and
** the parse is retried before an error is thrown.
**
** This feature can be used, for example, to cause some keywords in a language
** to revert to identifiers if they keyword does not apply in the context where
** it appears.
*/
#ifdef YYFALLBACK
static const YYCODETYPE yyFallback[] = {
    0,  /*          $ => nothing */
    0,  /*         ID => nothing */
    1,  /*       BOOL => ID */
    1,  /*    TINYINT => ID */
    1,  /*   SMALLINT => ID */
    1,  /*    INTEGER => ID */
    1,  /*     BIGINT => ID */
    1,  /*      FLOAT => ID */
    1,  /*     DOUBLE => ID */
    1,  /*     STRING => ID */
    1,  /*  TIMESTAMP => ID */
    1,  /*     BINARY => ID */
    1,  /*      NCHAR => ID */
    0,  /*         OR => nothing */
    0,  /*        AND => nothing */
    0,  /*        NOT => nothing */
    0,  /*         EQ => nothing */
    0,  /*         NE => nothing */
    0,  /*     ISNULL => nothing */
    0,  /*    NOTNULL => nothing */
    0,  /*         IS => nothing */
    1,  /*       LIKE => ID */
    1,  /*       GLOB => ID */
    0,  /*    BETWEEN => nothing */
    0,  /*         IN => nothing */
    0,  /*         GT => nothing */
    0,  /*         GE => nothing */
    0,  /*         LT => nothing */
    0,  /*         LE => nothing */
    0,  /*     BITAND => nothing */
    0,  /*      BITOR => nothing */
    0,  /*     LSHIFT => nothing */
    0,  /*     RSHIFT => nothing */
    0,  /*       PLUS => nothing */
    0,  /*      MINUS => nothing */
    0,  /*     DIVIDE => nothing */
    0,  /*      TIMES => nothing */
    0,  /*       STAR => nothing */
    0,  /*      SLASH => nothing */
    0,  /*        REM => nothing */
    0,  /*     CONCAT => nothing */
    0,  /*     UMINUS => nothing */
    0,  /*      UPLUS => nothing */
    0,  /*     BITNOT => nothing */
    0,  /*       SHOW => nothing */
    0,  /*  DATABASES => nothing */
    0,  /*     TOPICS => nothing */
    0,  /*  FUNCTIONS => nothing */
    0,  /*     MNODES => nothing */
    0,  /*     DNODES => nothing */
    0,  /*   ACCOUNTS => nothing */
    0,  /*      USERS => nothing */
    0,  /*    MODULES => nothing */
    0,  /*    QUERIES => nothing */
    0,  /* CONNECTIONS => nothing */
    0,  /*    STREAMS => nothing */
    0,  /*  VARIABLES => nothing */
    0,  /*     SCORES => nothing */
    0,  /*     GRANTS => nothing */
    0,  /*     VNODES => nothing */
    1,  /*    IPTOKEN => ID */
    0,  /*        DOT => nothing */
    0,  /*     CREATE => nothing */
    0,  /*      TABLE => nothing */
    1,  /*     STABLE => ID */
    1,  /*   DATABASE => ID */
    0,  /*     TABLES => nothing */
    0,  /*    STABLES => nothing */
    0,  /*    VGROUPS => nothing */
    0,  /*       DROP => nothing */
    0,  /*      TOPIC => nothing */
    0,  /*   FUNCTION => nothing */
    0,  /*      DNODE => nothing */
    0,  /*       USER => nothing */
    0,  /*    ACCOUNT => nothing */
    0,  /*        USE => nothing */
    0,  /*   DESCRIBE => nothing */
    0,  /*      ALTER => nothing */
    0,  /*       PASS => nothing */
    0,  /*  PRIVILEGE => nothing */
    0,  /*      LOCAL => nothing */
    0,  /*    COMPACT => nothing */
    0,  /*         LP => nothing */
    0,  /*         RP => nothing */
    0,  /*         IF => nothing */
    0,  /*     EXISTS => nothing */
    0,  /*         AS => nothing */
    0,  /* OUTPUTTYPE => nothing */
    0,  /*  AGGREGATE => nothing */
    0,  /*    BUFSIZE => nothing */
    0,  /*        PPS => nothing */
    0,  /*    TSERIES => nothing */
    0,  /*        DBS => nothing */
    0,  /*    STORAGE => nothing */
    0,  /*      QTIME => nothing */
    0,  /*      CONNS => nothing */
    0,  /*      STATE => nothing */
    0,  /*      COMMA => nothing */
    0,  /*       KEEP => nothing */
    0,  /*      CACHE => nothing */
    0,  /*    REPLICA => nothing */
    0,  /*     QUORUM => nothing */
    0,  /*       DAYS => nothing */
    0,  /*    MINROWS => nothing */
    0,  /*    MAXROWS => nothing */
    0,  /*     BLOCKS => nothing */
    0,  /*      CTIME => nothing */
    0,  /*        WAL => nothing */
    0,  /*      FSYNC => nothing */
    0,  /*       COMP => nothing */
    0,  /*  PRECISION => nothing */
    0,  /*     UPDATE => nothing */
    0,  /*  CACHELAST => nothing */
    0,  /* PARTITIONS => nothing */
    0,  /*   UNSIGNED => nothing */
    0,  /*       TAGS => nothing */
    0,  /*      USING => nothing */
    1,  /*       NULL => ID */
    1,  /*        NOW => ID */
    0,  /*     SELECT => nothing */
    0,  /*      UNION => nothing */
    1,  /*        ALL => ID */
    0,  /*   DISTINCT => nothing */
    0,  /*       FROM => nothing */
    0,  /*   VARIABLE => nothing */
    0,  /*   INTERVAL => nothing */
    0,  /*    SESSION => nothing */
    0,  /* STATE_WINDOW => nothing */
    0,  /*       FILL => nothing */
    0,  /*    SLIDING => nothing */
    0,  /*      ORDER => nothing */
    0,  /*         BY => nothing */
    1,  /*        ASC => ID */
    1,  /*       DESC => ID */
    0,  /*      GROUP => nothing */
    0,  /*     HAVING => nothing */
    0,  /*      LIMIT => nothing */
    1,  /*     OFFSET => ID */
    0,  /*     SLIMIT => nothing */
    0,  /*    SOFFSET => nothing */
    0,  /*      WHERE => nothing */
    0,  /*      RESET => nothing */
    0,  /*      QUERY => nothing */
    0,  /*     SYNCDB => nothing */
    0,  /*        ADD => nothing */
    0,  /*     COLUMN => nothing */
    0,  /*     MODIFY => nothing */
    0,  /*        TAG => nothing */
    0,  /*     CHANGE => nothing */
    0,  /*        SET => nothing */
    0,  /*       KILL => nothing */
    0,  /* CONNECTION => nothing */
    0,  /*     STREAM => nothing */
    0,  /*      COLON => nothing */
    1,  /*      ABORT => ID */
    1,  /*      AFTER => ID */
    1,  /*     ATTACH => ID */
    1,  /*     BEFORE => ID */
    1,  /*      BEGIN => ID */
    1,  /*    CASCADE => ID */
    1,  /*    CLUSTER => ID */
    1,  /*   CONFLICT => ID */
    1,  /*       COPY => ID */
    1,  /*   DEFERRED => ID */
    1,  /* DELIMITERS => ID */
    1,  /*     DETACH => ID */
    1,  /*       EACH => ID */
    1,  /*        END => ID */
    1,  /*    EXPLAIN => ID */
    1,  /*       FAIL => ID */
    1,  /*        FOR => ID */
    1,  /*     IGNORE => ID */
    1,  /*  IMMEDIATE => ID */
    1,  /*  INITIALLY => ID */
    1,  /*    INSTEAD => ID */
    1,  /*      MATCH => ID */
    1,  /*        KEY => ID */
    1,  /*         OF => ID */
    1,  /*      RAISE => ID */
    1,  /*    REPLACE => ID */
    1,  /*   RESTRICT => ID */
    1,  /*        ROW => ID */
    1,  /*  STATEMENT => ID */
    1,  /*    TRIGGER => ID */
    1,  /*       VIEW => ID */
    1,  /*       SEMI => ID */
    1,  /*       NONE => ID */
    1,  /*       PREV => ID */
    1,  /*     LINEAR => ID */
    1,  /*     IMPORT => ID */
    1,  /*     TBNAME => ID */
    1,  /*       JOIN => ID */
    1,  /*     INSERT => ID */
    1,  /*       INTO => ID */
    1,  /*     VALUES => ID */
};
#endif /* YYFALLBACK */

/* The following structure represents a single element of the
** parser's stack.  Information stored includes:
**
**   +  The state number for the parser at this level of the stack.
**
**   +  The value of the token stored at this level of the stack.
**      (In other words, the "major" token.)
**
**   +  The semantic value stored at this level of the stack.  This is
**      the information used by the action routines in the grammar.
**      It is sometimes called the "minor" token.
**
** After the "shift" half of a SHIFTREDUCE action, the stateno field
** actually contains the reduce action for the second half of the
** SHIFTREDUCE.
*/
struct yyStackEntry {
  YYACTIONTYPE stateno;  /* The state-number, or reduce action in SHIFTREDUCE */
  YYCODETYPE major;      /* The major token value.  This is the code
                         ** number for the token at this stack level */
  YYMINORTYPE minor;     /* The user-supplied minor token value.  This
                         ** is the value of the token  */
};
typedef struct yyStackEntry yyStackEntry;

/* The state of the parser is completely contained in an instance of
** the following structure */
struct yyParser {
  yyStackEntry *yytos;          /* Pointer to top element of the stack */
#ifdef YYTRACKMAXSTACKDEPTH
  int yyhwm;                    /* High-water mark of the stack */
#endif
#ifndef YYNOERRORRECOVERY
  int yyerrcnt;                 /* Shifts left before out of the error */
#endif
  ParseARG_SDECL                /* A place to hold %extra_argument */
#if YYSTACKDEPTH<=0
  int yystksz;                  /* Current side of the stack */
  yyStackEntry *yystack;        /* The parser's stack */
  yyStackEntry yystk0;          /* First stack entry */
#else
  yyStackEntry yystack[YYSTACKDEPTH];  /* The parser's stack */
  yyStackEntry *yystackEnd;            /* Last entry in the stack */
#endif
};
typedef struct yyParser yyParser;

#ifndef NDEBUG
#include <stdio.h>
static FILE *yyTraceFILE = 0;
static char *yyTracePrompt = 0;
#endif /* NDEBUG */

#ifndef NDEBUG
/* 
** Turn parser tracing on by giving a stream to which to write the trace
** and a prompt to preface each trace message.  Tracing is turned off
** by making either argument NULL 
**
** Inputs:
** <ul>
** <li> A FILE* to which trace output should be written.
**      If NULL, then tracing is turned off.
** <li> A prefix string written at the beginning of every
**      line of trace output.  If NULL, then tracing is
**      turned off.
** </ul>
**
** Outputs:
** None.
*/
void ParseTrace(FILE *TraceFILE, char *zTracePrompt){
  yyTraceFILE = TraceFILE;
  yyTracePrompt = zTracePrompt;
  if( yyTraceFILE==0 ) yyTracePrompt = 0;
  else if( yyTracePrompt==0 ) yyTraceFILE = 0;
}
#endif /* NDEBUG */

#if defined(YYCOVERAGE) || !defined(NDEBUG)
/* For tracing shifts, the names of all terminals and nonterminals
** are required.  The following table supplies these names */
static const char *const yyTokenName[] = { 
  /*    0 */ "$",
  /*    1 */ "ID",
  /*    2 */ "BOOL",
  /*    3 */ "TINYINT",
  /*    4 */ "SMALLINT",
  /*    5 */ "INTEGER",
  /*    6 */ "BIGINT",
  /*    7 */ "FLOAT",
  /*    8 */ "DOUBLE",
  /*    9 */ "STRING",
  /*   10 */ "TIMESTAMP",
  /*   11 */ "BINARY",
  /*   12 */ "NCHAR",
  /*   13 */ "OR",
  /*   14 */ "AND",
  /*   15 */ "NOT",
  /*   16 */ "EQ",
  /*   17 */ "NE",
  /*   18 */ "ISNULL",
  /*   19 */ "NOTNULL",
  /*   20 */ "IS",
  /*   21 */ "LIKE",
  /*   22 */ "GLOB",
  /*   23 */ "BETWEEN",
  /*   24 */ "IN",
  /*   25 */ "GT",
  /*   26 */ "GE",
  /*   27 */ "LT",
  /*   28 */ "LE",
  /*   29 */ "BITAND",
  /*   30 */ "BITOR",
  /*   31 */ "LSHIFT",
  /*   32 */ "RSHIFT",
  /*   33 */ "PLUS",
  /*   34 */ "MINUS",
  /*   35 */ "DIVIDE",
  /*   36 */ "TIMES",
  /*   37 */ "STAR",
  /*   38 */ "SLASH",
  /*   39 */ "REM",
  /*   40 */ "CONCAT",
  /*   41 */ "UMINUS",
  /*   42 */ "UPLUS",
  /*   43 */ "BITNOT",
  /*   44 */ "SHOW",
  /*   45 */ "DATABASES",
  /*   46 */ "TOPICS",
  /*   47 */ "FUNCTIONS",
  /*   48 */ "MNODES",
  /*   49 */ "DNODES",
  /*   50 */ "ACCOUNTS",
  /*   51 */ "USERS",
  /*   52 */ "MODULES",
  /*   53 */ "QUERIES",
  /*   54 */ "CONNECTIONS",
  /*   55 */ "STREAMS",
  /*   56 */ "VARIABLES",
  /*   57 */ "SCORES",
  /*   58 */ "GRANTS",
  /*   59 */ "VNODES",
  /*   60 */ "IPTOKEN",
  /*   61 */ "DOT",
  /*   62 */ "CREATE",
  /*   63 */ "TABLE",
  /*   64 */ "STABLE",
  /*   65 */ "DATABASE",
  /*   66 */ "TABLES",
  /*   67 */ "STABLES",
  /*   68 */ "VGROUPS",
  /*   69 */ "DROP",
  /*   70 */ "TOPIC",
  /*   71 */ "FUNCTION",
  /*   72 */ "DNODE",
  /*   73 */ "USER",
  /*   74 */ "ACCOUNT",
  /*   75 */ "USE",
  /*   76 */ "DESCRIBE",
  /*   77 */ "ALTER",
  /*   78 */ "PASS",
  /*   79 */ "PRIVILEGE",
  /*   80 */ "LOCAL",
  /*   81 */ "COMPACT",
  /*   82 */ "LP",
  /*   83 */ "RP",
  /*   84 */ "IF",
  /*   85 */ "EXISTS",
  /*   86 */ "AS",
  /*   87 */ "OUTPUTTYPE",
  /*   88 */ "AGGREGATE",
  /*   89 */ "BUFSIZE",
  /*   90 */ "PPS",
  /*   91 */ "TSERIES",
  /*   92 */ "DBS",
  /*   93 */ "STORAGE",
  /*   94 */ "QTIME",
  /*   95 */ "CONNS",
  /*   96 */ "STATE",
  /*   97 */ "COMMA",
  /*   98 */ "KEEP",
  /*   99 */ "CACHE",
  /*  100 */ "REPLICA",
  /*  101 */ "QUORUM",
  /*  102 */ "DAYS",
  /*  103 */ "MINROWS",
  /*  104 */ "MAXROWS",
  /*  105 */ "BLOCKS",
  /*  106 */ "CTIME",
  /*  107 */ "WAL",
  /*  108 */ "FSYNC",
  /*  109 */ "COMP",
  /*  110 */ "PRECISION",
  /*  111 */ "UPDATE",
  /*  112 */ "CACHELAST",
  /*  113 */ "PARTITIONS",
  /*  114 */ "UNSIGNED",
  /*  115 */ "TAGS",
  /*  116 */ "USING",
  /*  117 */ "NULL",
  /*  118 */ "NOW",
  /*  119 */ "SELECT",
  /*  120 */ "UNION",
  /*  121 */ "ALL",
  /*  122 */ "DISTINCT",
  /*  123 */ "FROM",
  /*  124 */ "VARIABLE",
  /*  125 */ "INTERVAL",
  /*  126 */ "SESSION",
  /*  127 */ "STATE_WINDOW",
  /*  128 */ "FILL",
  /*  129 */ "SLIDING",
  /*  130 */ "ORDER",
  /*  131 */ "BY",
  /*  132 */ "ASC",
  /*  133 */ "DESC",
  /*  134 */ "GROUP",
  /*  135 */ "HAVING",
  /*  136 */ "LIMIT",
  /*  137 */ "OFFSET",
  /*  138 */ "SLIMIT",
  /*  139 */ "SOFFSET",
  /*  140 */ "WHERE",
  /*  141 */ "RESET",
  /*  142 */ "QUERY",
  /*  143 */ "SYNCDB",
  /*  144 */ "ADD",
  /*  145 */ "COLUMN",
  /*  146 */ "MODIFY",
  /*  147 */ "TAG",
  /*  148 */ "CHANGE",
  /*  149 */ "SET",
  /*  150 */ "KILL",
  /*  151 */ "CONNECTION",
  /*  152 */ "STREAM",
  /*  153 */ "COLON",
  /*  154 */ "ABORT",
  /*  155 */ "AFTER",
  /*  156 */ "ATTACH",
  /*  157 */ "BEFORE",
  /*  158 */ "BEGIN",
  /*  159 */ "CASCADE",
  /*  160 */ "CLUSTER",
  /*  161 */ "CONFLICT",
  /*  162 */ "COPY",
  /*  163 */ "DEFERRED",
  /*  164 */ "DELIMITERS",
  /*  165 */ "DETACH",
  /*  166 */ "EACH",
  /*  167 */ "END",
  /*  168 */ "EXPLAIN",
  /*  169 */ "FAIL",
  /*  170 */ "FOR",
  /*  171 */ "IGNORE",
  /*  172 */ "IMMEDIATE",
  /*  173 */ "INITIALLY",
  /*  174 */ "INSTEAD",
  /*  175 */ "MATCH",
  /*  176 */ "KEY",
  /*  177 */ "OF",
  /*  178 */ "RAISE",
  /*  179 */ "REPLACE",
  /*  180 */ "RESTRICT",
  /*  181 */ "ROW",
  /*  182 */ "STATEMENT",
  /*  183 */ "TRIGGER",
  /*  184 */ "VIEW",
  /*  185 */ "SEMI",
  /*  186 */ "NONE",
  /*  187 */ "PREV",
  /*  188 */ "LINEAR",
  /*  189 */ "IMPORT",
  /*  190 */ "TBNAME",
  /*  191 */ "JOIN",
  /*  192 */ "INSERT",
  /*  193 */ "INTO",
  /*  194 */ "VALUES",
  /*  195 */ "error",
  /*  196 */ "program",
  /*  197 */ "cmd",
  /*  198 */ "dbPrefix",
  /*  199 */ "ids",
  /*  200 */ "cpxName",
  /*  201 */ "ifexists",
  /*  202 */ "alter_db_optr",
  /*  203 */ "alter_topic_optr",
  /*  204 */ "acct_optr",
  /*  205 */ "exprlist",
  /*  206 */ "ifnotexists",
  /*  207 */ "db_optr",
  /*  208 */ "topic_optr",
  /*  209 */ "typename",
  /*  210 */ "bufsize",
  /*  211 */ "pps",
  /*  212 */ "tseries",
  /*  213 */ "dbs",
  /*  214 */ "streams",
  /*  215 */ "storage",
  /*  216 */ "qtime",
  /*  217 */ "users",
  /*  218 */ "conns",
  /*  219 */ "state",
  /*  220 */ "intitemlist",
  /*  221 */ "intitem",
  /*  222 */ "keep",
  /*  223 */ "cache",
  /*  224 */ "replica",
  /*  225 */ "quorum",
  /*  226 */ "days",
  /*  227 */ "minrows",
  /*  228 */ "maxrows",
  /*  229 */ "blocks",
  /*  230 */ "ctime",
  /*  231 */ "wal",
  /*  232 */ "fsync",
  /*  233 */ "comp",
  /*  234 */ "prec",
  /*  235 */ "update",
  /*  236 */ "cachelast",
  /*  237 */ "partitions",
  /*  238 */ "signed",
  /*  239 */ "create_table_args",
  /*  240 */ "create_stable_args",
  /*  241 */ "create_table_list",
  /*  242 */ "create_from_stable",
  /*  243 */ "columnlist",
  /*  244 */ "tagitemlist",
  /*  245 */ "tagNamelist",
  /*  246 */ "select",
  /*  247 */ "column",
  /*  248 */ "tagitem",
  /*  249 */ "selcollist",
  /*  250 */ "from",
  /*  251 */ "where_opt",
  /*  252 */ "interval_opt",
  /*  253 */ "session_option",
  /*  254 */ "windowstate_option",
  /*  255 */ "fill_opt",
  /*  256 */ "sliding_opt",
  /*  257 */ "groupby_opt",
  /*  258 */ "having_opt",
  /*  259 */ "orderby_opt",
  /*  260 */ "slimit_opt",
  /*  261 */ "limit_opt",
  /*  262 */ "union",
  /*  263 */ "sclp",
  /*  264 */ "distinct",
  /*  265 */ "expr",
  /*  266 */ "as",
  /*  267 */ "tablelist",
  /*  268 */ "sub",
  /*  269 */ "tmvar",
  /*  270 */ "sortlist",
  /*  271 */ "sortitem",
  /*  272 */ "item",
  /*  273 */ "sortorder",
  /*  274 */ "grouplist",
  /*  275 */ "expritem",
};
#endif /* defined(YYCOVERAGE) || !defined(NDEBUG) */

#ifndef NDEBUG
/* For tracing reduce actions, the names of all rules are required.
*/
static const char *const yyRuleName[] = {
 /*   0 */ "program ::= cmd",
 /*   1 */ "cmd ::= SHOW DATABASES",
 /*   2 */ "cmd ::= SHOW TOPICS",
 /*   3 */ "cmd ::= SHOW FUNCTIONS",
 /*   4 */ "cmd ::= SHOW MNODES",
 /*   5 */ "cmd ::= SHOW DNODES",
 /*   6 */ "cmd ::= SHOW ACCOUNTS",
 /*   7 */ "cmd ::= SHOW USERS",
 /*   8 */ "cmd ::= SHOW MODULES",
 /*   9 */ "cmd ::= SHOW QUERIES",
 /*  10 */ "cmd ::= SHOW CONNECTIONS",
 /*  11 */ "cmd ::= SHOW STREAMS",
 /*  12 */ "cmd ::= SHOW VARIABLES",
 /*  13 */ "cmd ::= SHOW SCORES",
 /*  14 */ "cmd ::= SHOW GRANTS",
 /*  15 */ "cmd ::= SHOW VNODES",
 /*  16 */ "cmd ::= SHOW VNODES IPTOKEN",
 /*  17 */ "dbPrefix ::=",
 /*  18 */ "dbPrefix ::= ids DOT",
 /*  19 */ "cpxName ::=",
 /*  20 */ "cpxName ::= DOT ids",
 /*  21 */ "cmd ::= SHOW CREATE TABLE ids cpxName",
 /*  22 */ "cmd ::= SHOW CREATE STABLE ids cpxName",
 /*  23 */ "cmd ::= SHOW CREATE DATABASE ids",
 /*  24 */ "cmd ::= SHOW dbPrefix TABLES",
 /*  25 */ "cmd ::= SHOW dbPrefix TABLES LIKE ids",
 /*  26 */ "cmd ::= SHOW dbPrefix STABLES",
 /*  27 */ "cmd ::= SHOW dbPrefix STABLES LIKE ids",
 /*  28 */ "cmd ::= SHOW dbPrefix VGROUPS",
 /*  29 */ "cmd ::= SHOW dbPrefix VGROUPS ids",
 /*  30 */ "cmd ::= DROP TABLE ifexists ids cpxName",
 /*  31 */ "cmd ::= DROP STABLE ifexists ids cpxName",
 /*  32 */ "cmd ::= DROP DATABASE ifexists ids",
 /*  33 */ "cmd ::= DROP TOPIC ifexists ids",
 /*  34 */ "cmd ::= DROP FUNCTION ids",
 /*  35 */ "cmd ::= DROP DNODE ids",
 /*  36 */ "cmd ::= DROP USER ids",
 /*  37 */ "cmd ::= DROP ACCOUNT ids",
 /*  38 */ "cmd ::= USE ids",
 /*  39 */ "cmd ::= DESCRIBE ids cpxName",
 /*  40 */ "cmd ::= ALTER USER ids PASS ids",
 /*  41 */ "cmd ::= ALTER USER ids PRIVILEGE ids",
 /*  42 */ "cmd ::= ALTER DNODE ids ids",
 /*  43 */ "cmd ::= ALTER DNODE ids ids ids",
 /*  44 */ "cmd ::= ALTER LOCAL ids",
 /*  45 */ "cmd ::= ALTER LOCAL ids ids",
 /*  46 */ "cmd ::= ALTER DATABASE ids alter_db_optr",
 /*  47 */ "cmd ::= ALTER TOPIC ids alter_topic_optr",
 /*  48 */ "cmd ::= ALTER ACCOUNT ids acct_optr",
 /*  49 */ "cmd ::= ALTER ACCOUNT ids PASS ids acct_optr",
 /*  50 */ "cmd ::= COMPACT VNODES IN LP exprlist RP",
 /*  51 */ "ids ::= ID",
 /*  52 */ "ids ::= STRING",
 /*  53 */ "ifexists ::= IF EXISTS",
 /*  54 */ "ifexists ::=",
 /*  55 */ "ifnotexists ::= IF NOT EXISTS",
 /*  56 */ "ifnotexists ::=",
 /*  57 */ "cmd ::= CREATE DNODE ids",
 /*  58 */ "cmd ::= CREATE ACCOUNT ids PASS ids acct_optr",
 /*  59 */ "cmd ::= CREATE DATABASE ifnotexists ids db_optr",
 /*  60 */ "cmd ::= CREATE TOPIC ifnotexists ids topic_optr",
 /*  61 */ "cmd ::= CREATE FUNCTION ids AS ids OUTPUTTYPE typename bufsize",
 /*  62 */ "cmd ::= CREATE AGGREGATE FUNCTION ids AS ids OUTPUTTYPE typename bufsize",
 /*  63 */ "cmd ::= CREATE USER ids PASS ids",
 /*  64 */ "bufsize ::=",
 /*  65 */ "bufsize ::= BUFSIZE INTEGER",
 /*  66 */ "pps ::=",
 /*  67 */ "pps ::= PPS INTEGER",
 /*  68 */ "tseries ::=",
 /*  69 */ "tseries ::= TSERIES INTEGER",
 /*  70 */ "dbs ::=",
 /*  71 */ "dbs ::= DBS INTEGER",
 /*  72 */ "streams ::=",
 /*  73 */ "streams ::= STREAMS INTEGER",
 /*  74 */ "storage ::=",
 /*  75 */ "storage ::= STORAGE INTEGER",
 /*  76 */ "qtime ::=",
 /*  77 */ "qtime ::= QTIME INTEGER",
 /*  78 */ "users ::=",
 /*  79 */ "users ::= USERS INTEGER",
 /*  80 */ "conns ::=",
 /*  81 */ "conns ::= CONNS INTEGER",
 /*  82 */ "state ::=",
 /*  83 */ "state ::= STATE ids",
 /*  84 */ "acct_optr ::= pps tseries storage streams qtime dbs users conns state",
 /*  85 */ "intitemlist ::= intitemlist COMMA intitem",
 /*  86 */ "intitemlist ::= intitem",
 /*  87 */ "intitem ::= INTEGER",
 /*  88 */ "keep ::= KEEP intitemlist",
 /*  89 */ "cache ::= CACHE INTEGER",
 /*  90 */ "replica ::= REPLICA INTEGER",
 /*  91 */ "quorum ::= QUORUM INTEGER",
 /*  92 */ "days ::= DAYS INTEGER",
 /*  93 */ "minrows ::= MINROWS INTEGER",
 /*  94 */ "maxrows ::= MAXROWS INTEGER",
 /*  95 */ "blocks ::= BLOCKS INTEGER",
 /*  96 */ "ctime ::= CTIME INTEGER",
 /*  97 */ "wal ::= WAL INTEGER",
 /*  98 */ "fsync ::= FSYNC INTEGER",
 /*  99 */ "comp ::= COMP INTEGER",
 /* 100 */ "prec ::= PRECISION STRING",
 /* 101 */ "update ::= UPDATE INTEGER",
 /* 102 */ "cachelast ::= CACHELAST INTEGER",
 /* 103 */ "partitions ::= PARTITIONS INTEGER",
 /* 104 */ "db_optr ::=",
 /* 105 */ "db_optr ::= db_optr cache",
 /* 106 */ "db_optr ::= db_optr replica",
 /* 107 */ "db_optr ::= db_optr quorum",
 /* 108 */ "db_optr ::= db_optr days",
 /* 109 */ "db_optr ::= db_optr minrows",
 /* 110 */ "db_optr ::= db_optr maxrows",
 /* 111 */ "db_optr ::= db_optr blocks",
 /* 112 */ "db_optr ::= db_optr ctime",
 /* 113 */ "db_optr ::= db_optr wal",
 /* 114 */ "db_optr ::= db_optr fsync",
 /* 115 */ "db_optr ::= db_optr comp",
 /* 116 */ "db_optr ::= db_optr prec",
 /* 117 */ "db_optr ::= db_optr keep",
 /* 118 */ "db_optr ::= db_optr update",
 /* 119 */ "db_optr ::= db_optr cachelast",
 /* 120 */ "topic_optr ::= db_optr",
 /* 121 */ "topic_optr ::= topic_optr partitions",
 /* 122 */ "alter_db_optr ::=",
 /* 123 */ "alter_db_optr ::= alter_db_optr replica",
 /* 124 */ "alter_db_optr ::= alter_db_optr quorum",
 /* 125 */ "alter_db_optr ::= alter_db_optr keep",
 /* 126 */ "alter_db_optr ::= alter_db_optr blocks",
 /* 127 */ "alter_db_optr ::= alter_db_optr comp",
 /* 128 */ "alter_db_optr ::= alter_db_optr wal",
 /* 129 */ "alter_db_optr ::= alter_db_optr fsync",
 /* 130 */ "alter_db_optr ::= alter_db_optr update",
 /* 131 */ "alter_db_optr ::= alter_db_optr cachelast",
 /* 132 */ "alter_topic_optr ::= alter_db_optr",
 /* 133 */ "alter_topic_optr ::= alter_topic_optr partitions",
 /* 134 */ "typename ::= ids",
 /* 135 */ "typename ::= ids LP signed RP",
 /* 136 */ "typename ::= ids UNSIGNED",
 /* 137 */ "signed ::= INTEGER",
 /* 138 */ "signed ::= PLUS INTEGER",
 /* 139 */ "signed ::= MINUS INTEGER",
 /* 140 */ "cmd ::= CREATE TABLE create_table_args",
 /* 141 */ "cmd ::= CREATE TABLE create_stable_args",
 /* 142 */ "cmd ::= CREATE STABLE create_stable_args",
 /* 143 */ "cmd ::= CREATE TABLE create_table_list",
 /* 144 */ "create_table_list ::= create_from_stable",
 /* 145 */ "create_table_list ::= create_table_list create_from_stable",
 /* 146 */ "create_table_args ::= ifnotexists ids cpxName LP columnlist RP",
 /* 147 */ "create_stable_args ::= ifnotexists ids cpxName LP columnlist RP TAGS LP columnlist RP",
 /* 148 */ "create_from_stable ::= ifnotexists ids cpxName USING ids cpxName TAGS LP tagitemlist RP",
 /* 149 */ "create_from_stable ::= ifnotexists ids cpxName USING ids cpxName LP tagNamelist RP TAGS LP tagitemlist RP",
 /* 150 */ "tagNamelist ::= tagNamelist COMMA ids",
 /* 151 */ "tagNamelist ::= ids",
 /* 152 */ "create_table_args ::= ifnotexists ids cpxName AS select",
 /* 153 */ "columnlist ::= columnlist COMMA column",
 /* 154 */ "columnlist ::= column",
 /* 155 */ "column ::= ids typename",
 /* 156 */ "tagitemlist ::= tagitemlist COMMA tagitem",
 /* 157 */ "tagitemlist ::= tagitem",
 /* 158 */ "tagitem ::= INTEGER",
 /* 159 */ "tagitem ::= FLOAT",
 /* 160 */ "tagitem ::= STRING",
 /* 161 */ "tagitem ::= BOOL",
 /* 162 */ "tagitem ::= NULL",
 /* 163 */ "tagitem ::= NOW",
 /* 164 */ "tagitem ::= MINUS INTEGER",
 /* 165 */ "tagitem ::= MINUS FLOAT",
 /* 166 */ "tagitem ::= PLUS INTEGER",
 /* 167 */ "tagitem ::= PLUS FLOAT",
 /* 168 */ "select ::= SELECT selcollist from where_opt interval_opt session_option windowstate_option fill_opt sliding_opt groupby_opt having_opt orderby_opt slimit_opt limit_opt",
 /* 169 */ "select ::= LP select RP",
 /* 170 */ "union ::= select",
 /* 171 */ "union ::= union UNION ALL select",
 /* 172 */ "cmd ::= union",
 /* 173 */ "select ::= SELECT selcollist",
 /* 174 */ "sclp ::= selcollist COMMA",
 /* 175 */ "sclp ::=",
 /* 176 */ "selcollist ::= sclp distinct expr as",
 /* 177 */ "selcollist ::= sclp STAR",
 /* 178 */ "as ::= AS ids",
 /* 179 */ "as ::= ids",
 /* 180 */ "as ::=",
 /* 181 */ "distinct ::= DISTINCT",
 /* 182 */ "distinct ::=",
 /* 183 */ "from ::= FROM tablelist",
 /* 184 */ "from ::= FROM sub",
 /* 185 */ "sub ::= LP union RP",
 /* 186 */ "sub ::= LP union RP ids",
 /* 187 */ "sub ::= sub COMMA LP union RP ids",
 /* 188 */ "tablelist ::= ids cpxName",
 /* 189 */ "tablelist ::= ids cpxName ids",
 /* 190 */ "tablelist ::= tablelist COMMA ids cpxName",
 /* 191 */ "tablelist ::= tablelist COMMA ids cpxName ids",
 /* 192 */ "tmvar ::= VARIABLE",
 /* 193 */ "interval_opt ::= INTERVAL LP tmvar RP",
 /* 194 */ "interval_opt ::= INTERVAL LP tmvar COMMA tmvar RP",
 /* 195 */ "interval_opt ::=",
 /* 196 */ "session_option ::=",
 /* 197 */ "session_option ::= SESSION LP ids cpxName COMMA tmvar RP",
 /* 198 */ "windowstate_option ::=",
 /* 199 */ "windowstate_option ::= STATE_WINDOW LP ids RP",
 /* 200 */ "fill_opt ::=",
 /* 201 */ "fill_opt ::= FILL LP ID COMMA tagitemlist RP",
 /* 202 */ "fill_opt ::= FILL LP ID RP",
 /* 203 */ "sliding_opt ::= SLIDING LP tmvar RP",
 /* 204 */ "sliding_opt ::=",
 /* 205 */ "orderby_opt ::=",
 /* 206 */ "orderby_opt ::= ORDER BY sortlist",
 /* 207 */ "sortlist ::= sortlist COMMA item sortorder",
 /* 208 */ "sortlist ::= item sortorder",
 /* 209 */ "item ::= ids cpxName",
 /* 210 */ "sortorder ::= ASC",
 /* 211 */ "sortorder ::= DESC",
 /* 212 */ "sortorder ::=",
 /* 213 */ "groupby_opt ::=",
 /* 214 */ "groupby_opt ::= GROUP BY grouplist",
 /* 215 */ "grouplist ::= grouplist COMMA item",
 /* 216 */ "grouplist ::= item",
 /* 217 */ "having_opt ::=",
 /* 218 */ "having_opt ::= HAVING expr",
 /* 219 */ "limit_opt ::=",
 /* 220 */ "limit_opt ::= LIMIT signed",
 /* 221 */ "limit_opt ::= LIMIT signed OFFSET signed",
 /* 222 */ "limit_opt ::= LIMIT signed COMMA signed",
 /* 223 */ "slimit_opt ::=",
 /* 224 */ "slimit_opt ::= SLIMIT signed",
 /* 225 */ "slimit_opt ::= SLIMIT signed SOFFSET signed",
 /* 226 */ "slimit_opt ::= SLIMIT signed COMMA signed",
 /* 227 */ "where_opt ::=",
 /* 228 */ "where_opt ::= WHERE expr",
 /* 229 */ "expr ::= LP expr RP",
 /* 230 */ "expr ::= ID",
 /* 231 */ "expr ::= ID DOT ID",
 /* 232 */ "expr ::= ID DOT STAR",
 /* 233 */ "expr ::= INTEGER",
 /* 234 */ "expr ::= MINUS INTEGER",
 /* 235 */ "expr ::= PLUS INTEGER",
 /* 236 */ "expr ::= FLOAT",
 /* 237 */ "expr ::= MINUS FLOAT",
 /* 238 */ "expr ::= PLUS FLOAT",
 /* 239 */ "expr ::= STRING",
 /* 240 */ "expr ::= NOW",
 /* 241 */ "expr ::= VARIABLE",
 /* 242 */ "expr ::= PLUS VARIABLE",
 /* 243 */ "expr ::= MINUS VARIABLE",
 /* 244 */ "expr ::= BOOL",
 /* 245 */ "expr ::= NULL",
 /* 246 */ "expr ::= ID LP exprlist RP",
 /* 247 */ "expr ::= ID LP STAR RP",
 /* 248 */ "expr ::= expr IS NULL",
 /* 249 */ "expr ::= expr IS NOT NULL",
 /* 250 */ "expr ::= expr LT expr",
 /* 251 */ "expr ::= expr GT expr",
 /* 252 */ "expr ::= expr LE expr",
 /* 253 */ "expr ::= expr GE expr",
 /* 254 */ "expr ::= expr NE expr",
 /* 255 */ "expr ::= expr EQ expr",
 /* 256 */ "expr ::= expr BETWEEN expr AND expr",
 /* 257 */ "expr ::= expr AND expr",
 /* 258 */ "expr ::= expr OR expr",
 /* 259 */ "expr ::= expr PLUS expr",
 /* 260 */ "expr ::= expr MINUS expr",
 /* 261 */ "expr ::= expr STAR expr",
 /* 262 */ "expr ::= expr SLASH expr",
 /* 263 */ "expr ::= expr REM expr",
 /* 264 */ "expr ::= expr LIKE expr",
 /* 265 */ "expr ::= expr IN LP exprlist RP",
 /* 266 */ "exprlist ::= exprlist COMMA expritem",
 /* 267 */ "exprlist ::= expritem",
 /* 268 */ "expritem ::= expr",
 /* 269 */ "expritem ::=",
 /* 270 */ "cmd ::= RESET QUERY CACHE",
 /* 271 */ "cmd ::= SYNCDB ids REPLICA",
 /* 272 */ "cmd ::= ALTER TABLE ids cpxName ADD COLUMN columnlist",
 /* 273 */ "cmd ::= ALTER TABLE ids cpxName DROP COLUMN ids",
 /* 274 */ "cmd ::= ALTER TABLE ids cpxName MODIFY COLUMN columnlist",
 /* 275 */ "cmd ::= ALTER TABLE ids cpxName ADD TAG columnlist",
 /* 276 */ "cmd ::= ALTER TABLE ids cpxName DROP TAG ids",
 /* 277 */ "cmd ::= ALTER TABLE ids cpxName CHANGE TAG ids ids",
 /* 278 */ "cmd ::= ALTER TABLE ids cpxName SET TAG ids EQ tagitem",
 /* 279 */ "cmd ::= ALTER TABLE ids cpxName MODIFY TAG columnlist",
 /* 280 */ "cmd ::= ALTER STABLE ids cpxName ADD COLUMN columnlist",
 /* 281 */ "cmd ::= ALTER STABLE ids cpxName DROP COLUMN ids",
 /* 282 */ "cmd ::= ALTER STABLE ids cpxName MODIFY COLUMN columnlist",
 /* 283 */ "cmd ::= ALTER STABLE ids cpxName ADD TAG columnlist",
 /* 284 */ "cmd ::= ALTER STABLE ids cpxName DROP TAG ids",
 /* 285 */ "cmd ::= ALTER STABLE ids cpxName CHANGE TAG ids ids",
 /* 286 */ "cmd ::= ALTER STABLE ids cpxName SET TAG ids EQ tagitem",
 /* 287 */ "cmd ::= ALTER STABLE ids cpxName MODIFY TAG columnlist",
 /* 288 */ "cmd ::= KILL CONNECTION INTEGER",
 /* 289 */ "cmd ::= KILL STREAM INTEGER COLON INTEGER",
 /* 290 */ "cmd ::= KILL QUERY INTEGER COLON INTEGER",
};
#endif /* NDEBUG */


#if YYSTACKDEPTH<=0
/*
** Try to increase the size of the parser stack.  Return the number
** of errors.  Return 0 on success.
*/
static int yyGrowStack(yyParser *p){
  int newSize;
  int idx;
  yyStackEntry *pNew;

  newSize = p->yystksz*2 + 100;
  idx = p->yytos ? (int)(p->yytos - p->yystack) : 0;
  if( p->yystack==&p->yystk0 ){
    pNew = malloc(newSize*sizeof(pNew[0]));
    if( pNew ) pNew[0] = p->yystk0;
  }else{
    pNew = realloc(p->yystack, newSize*sizeof(pNew[0]));
  }
  if( pNew ){
    p->yystack = pNew;
    p->yytos = &p->yystack[idx];
#ifndef NDEBUG
    if( yyTraceFILE ){
      fprintf(yyTraceFILE,"%sStack grows from %d to %d entries.\n",
              yyTracePrompt, p->yystksz, newSize);
    }
#endif
    p->yystksz = newSize;
  }
  return pNew==0; 
}
#endif

/* Datatype of the argument to the memory allocated passed as the
** second argument to ParseAlloc() below.  This can be changed by
** putting an appropriate #define in the %include section of the input
** grammar.
*/
#ifndef YYMALLOCARGTYPE
# define YYMALLOCARGTYPE size_t
#endif

/* Initialize a new parser that has already been allocated.
*/
void ParseInit(void *yypParser){
  yyParser *pParser = (yyParser*)yypParser;
#ifdef YYTRACKMAXSTACKDEPTH
  pParser->yyhwm = 0;
#endif
#if YYSTACKDEPTH<=0
  pParser->yytos = NULL;
  pParser->yystack = NULL;
  pParser->yystksz = 0;
  if( yyGrowStack(pParser) ){
    pParser->yystack = &pParser->yystk0;
    pParser->yystksz = 1;
  }
#endif
#ifndef YYNOERRORRECOVERY
  pParser->yyerrcnt = -1;
#endif
  pParser->yytos = pParser->yystack;
  pParser->yystack[0].stateno = 0;
  pParser->yystack[0].major = 0;
#if YYSTACKDEPTH>0
  pParser->yystackEnd = &pParser->yystack[YYSTACKDEPTH-1];
#endif
}

#ifndef Parse_ENGINEALWAYSONSTACK
/* 
** This function allocates a new parser.
** The only argument is a pointer to a function which works like
** malloc.
**
** Inputs:
** A pointer to the function used to allocate memory.
**
** Outputs:
** A pointer to a parser.  This pointer is used in subsequent calls
** to Parse and ParseFree.
*/
void *ParseAlloc(void *(*mallocProc)(YYMALLOCARGTYPE)){
  yyParser *pParser;
  pParser = (yyParser*)(*mallocProc)( (YYMALLOCARGTYPE)sizeof(yyParser) );
  if( pParser ) ParseInit(pParser);
  return pParser;
}
#endif /* Parse_ENGINEALWAYSONSTACK */


/* The following function deletes the "minor type" or semantic value
** associated with a symbol.  The symbol can be either a terminal
** or nonterminal. "yymajor" is the symbol code, and "yypminor" is
** a pointer to the value to be deleted.  The code used to do the 
** deletions is derived from the %destructor and/or %token_destructor
** directives of the input grammar.
*/
static void yy_destructor(
  yyParser *yypParser,    /* The parser */
  YYCODETYPE yymajor,     /* Type code for object to destroy */
  YYMINORTYPE *yypminor   /* The object to be destroyed */
){
  ParseARG_FETCH;
  switch( yymajor ){
    /* Here is inserted the actions which take place when a
    ** terminal or non-terminal is destroyed.  This can happen
    ** when the symbol is popped from the stack during a
    ** reduce or during error processing or when a parser is 
    ** being destroyed before it is finished parsing.
    **
    ** Note: during a reduce, the only symbols destroyed are those
    ** which appear on the RHS of the rule, but which are *not* used
    ** inside the C code.
    */
/********* Begin destructor definitions ***************************************/
    case 205: /* exprlist */
    case 249: /* selcollist */
    case 263: /* sclp */
{
tSqlExprListDestroy((yypminor->yy525));
}
      break;
    case 220: /* intitemlist */
    case 222: /* keep */
    case 243: /* columnlist */
    case 244: /* tagitemlist */
    case 245: /* tagNamelist */
    case 255: /* fill_opt */
    case 257: /* groupby_opt */
    case 259: /* orderby_opt */
    case 270: /* sortlist */
    case 274: /* grouplist */
{
taosArrayDestroy((yypminor->yy525));
}
      break;
    case 241: /* create_table_list */
{
destroyCreateTableSql((yypminor->yy158));
}
      break;
    case 246: /* select */
{
destroySqlNode((yypminor->yy464));
}
      break;
    case 250: /* from */
    case 267: /* tablelist */
    case 268: /* sub */
{
destroyRelationInfo((yypminor->yy412));
}
      break;
    case 251: /* where_opt */
    case 258: /* having_opt */
    case 265: /* expr */
    case 275: /* expritem */
{
tSqlExprDestroy((yypminor->yy370));
}
      break;
    case 262: /* union */
{
destroyAllSqlNode((yypminor->yy525));
}
      break;
    case 271: /* sortitem */
{
tVariantDestroy(&(yypminor->yy506));
}
      break;
/********* End destructor definitions *****************************************/
    default:  break;   /* If no destructor action specified: do nothing */
  }
}

/*
** Pop the parser's stack once.
**
** If there is a destructor routine associated with the token which
** is popped from the stack, then call it.
*/
static void yy_pop_parser_stack(yyParser *pParser){
  yyStackEntry *yytos;
  assert( pParser->yytos!=0 );
  assert( pParser->yytos > pParser->yystack );
  yytos = pParser->yytos--;
#ifndef NDEBUG
  if( yyTraceFILE ){
    fprintf(yyTraceFILE,"%sPopping %s\n",
      yyTracePrompt,
      yyTokenName[yytos->major]);
  }
#endif
  yy_destructor(pParser, yytos->major, &yytos->minor);
}

/*
** Clear all secondary memory allocations from the parser
*/
void ParseFinalize(void *p){
  yyParser *pParser = (yyParser*)p;
  while( pParser->yytos>pParser->yystack ) yy_pop_parser_stack(pParser);
#if YYSTACKDEPTH<=0
  if( pParser->yystack!=&pParser->yystk0 ) free(pParser->yystack);
#endif
}

#ifndef Parse_ENGINEALWAYSONSTACK
/* 
** Deallocate and destroy a parser.  Destructors are called for
** all stack elements before shutting the parser down.
**
** If the YYPARSEFREENEVERNULL macro exists (for example because it
** is defined in a %include section of the input grammar) then it is
** assumed that the input pointer is never NULL.
*/
void ParseFree(
  void *p,                    /* The parser to be deleted */
  void (*freeProc)(void*)     /* Function used to reclaim memory */
){
#ifndef YYPARSEFREENEVERNULL
  if( p==0 ) return;
#endif
  ParseFinalize(p);
  (*freeProc)(p);
}
#endif /* Parse_ENGINEALWAYSONSTACK */

/*
** Return the peak depth of the stack for a parser.
*/
#ifdef YYTRACKMAXSTACKDEPTH
int ParseStackPeak(void *p){
  yyParser *pParser = (yyParser*)p;
  return pParser->yyhwm;
}
#endif

/* This array of booleans keeps track of the parser statement
** coverage.  The element yycoverage[X][Y] is set when the parser
** is in state X and has a lookahead token Y.  In a well-tested
** systems, every element of this matrix should end up being set.
*/
#if defined(YYCOVERAGE)
static unsigned char yycoverage[YYNSTATE][YYNTOKEN];
#endif

/*
** Write into out a description of every state/lookahead combination that
**
**   (1)  has not been used by the parser, and
**   (2)  is not a syntax error.
**
** Return the number of missed state/lookahead combinations.
*/
#if defined(YYCOVERAGE)
int ParseCoverage(FILE *out){
  int stateno, iLookAhead, i;
  int nMissed = 0;
  for(stateno=0; stateno<YYNSTATE; stateno++){
    i = yy_shift_ofst[stateno];
    for(iLookAhead=0; iLookAhead<YYNTOKEN; iLookAhead++){
      if( yy_lookahead[i+iLookAhead]!=iLookAhead ) continue;
      if( yycoverage[stateno][iLookAhead]==0 ) nMissed++;
      if( out ){
        fprintf(out,"State %d lookahead %s %s\n", stateno,
                yyTokenName[iLookAhead],
                yycoverage[stateno][iLookAhead] ? "ok" : "missed");
      }
    }
  }
  return nMissed;
}
#endif

/*
** Find the appropriate action for a parser given the terminal
** look-ahead token iLookAhead.
*/
static unsigned int yy_find_shift_action(
  yyParser *pParser,        /* The parser */
  YYCODETYPE iLookAhead     /* The look-ahead token */
){
  int i;
  int stateno = pParser->yytos->stateno;
 
  if( stateno>YY_MAX_SHIFT ) return stateno;
  assert( stateno <= YY_SHIFT_COUNT );
#if defined(YYCOVERAGE)
  yycoverage[stateno][iLookAhead] = 1;
#endif
  do{
    i = yy_shift_ofst[stateno];
    assert( i>=0 && i+YYNTOKEN<=sizeof(yy_lookahead)/sizeof(yy_lookahead[0]) );
    assert( iLookAhead!=YYNOCODE );
    assert( iLookAhead < YYNTOKEN );
    i += iLookAhead;
    if( yy_lookahead[i]!=iLookAhead ){
#ifdef YYFALLBACK
      YYCODETYPE iFallback;            /* Fallback token */
      if( iLookAhead<sizeof(yyFallback)/sizeof(yyFallback[0])
             && (iFallback = yyFallback[iLookAhead])!=0 ){
#ifndef NDEBUG
        if( yyTraceFILE ){
          fprintf(yyTraceFILE, "%sFALLBACK %s => %s\n",
             yyTracePrompt, yyTokenName[iLookAhead], yyTokenName[iFallback]);
        }
#endif
        assert( yyFallback[iFallback]==0 ); /* Fallback loop must terminate */
        iLookAhead = iFallback;
        continue;
      }
#endif
#ifdef YYWILDCARD
      {
        int j = i - iLookAhead + YYWILDCARD;
        if( 
#if YY_SHIFT_MIN+YYWILDCARD<0
          j>=0 &&
#endif
#if YY_SHIFT_MAX+YYWILDCARD>=YY_ACTTAB_COUNT
          j<YY_ACTTAB_COUNT &&
#endif
          yy_lookahead[j]==YYWILDCARD && iLookAhead>0
        ){
#ifndef NDEBUG
          if( yyTraceFILE ){
            fprintf(yyTraceFILE, "%sWILDCARD %s => %s\n",
               yyTracePrompt, yyTokenName[iLookAhead],
               yyTokenName[YYWILDCARD]);
          }
#endif /* NDEBUG */
          return yy_action[j];
        }
      }
#endif /* YYWILDCARD */
      return yy_default[stateno];
    }else{
      return yy_action[i];
    }
  }while(1);
}

/*
** Find the appropriate action for a parser given the non-terminal
** look-ahead token iLookAhead.
*/
static int yy_find_reduce_action(
  int stateno,              /* Current state number */
  YYCODETYPE iLookAhead     /* The look-ahead token */
){
  int i;
#ifdef YYERRORSYMBOL
  if( stateno>YY_REDUCE_COUNT ){
    return yy_default[stateno];
  }
#else
  assert( stateno<=YY_REDUCE_COUNT );
#endif
  i = yy_reduce_ofst[stateno];
  assert( iLookAhead!=YYNOCODE );
  i += iLookAhead;
#ifdef YYERRORSYMBOL
  if( i<0 || i>=YY_ACTTAB_COUNT || yy_lookahead[i]!=iLookAhead ){
    return yy_default[stateno];
  }
#else
  assert( i>=0 && i<YY_ACTTAB_COUNT );
  assert( yy_lookahead[i]==iLookAhead );
#endif
  return yy_action[i];
}

/*
** The following routine is called if the stack overflows.
*/
static void yyStackOverflow(yyParser *yypParser){
   ParseARG_FETCH;
#ifndef NDEBUG
   if( yyTraceFILE ){
     fprintf(yyTraceFILE,"%sStack Overflow!\n",yyTracePrompt);
   }
#endif
   while( yypParser->yytos>yypParser->yystack ) yy_pop_parser_stack(yypParser);
   /* Here code is inserted which will execute if the parser
   ** stack every overflows */
/******** Begin %stack_overflow code ******************************************/
/******** End %stack_overflow code ********************************************/
   ParseARG_STORE; /* Suppress warning about unused %extra_argument var */
}

/*
** Print tracing information for a SHIFT action
*/
#ifndef NDEBUG
static void yyTraceShift(yyParser *yypParser, int yyNewState, const char *zTag){
  if( yyTraceFILE ){
    if( yyNewState<YYNSTATE ){
      fprintf(yyTraceFILE,"%s%s '%s', go to state %d\n",
         yyTracePrompt, zTag, yyTokenName[yypParser->yytos->major],
         yyNewState);
    }else{
      fprintf(yyTraceFILE,"%s%s '%s', pending reduce %d\n",
         yyTracePrompt, zTag, yyTokenName[yypParser->yytos->major],
         yyNewState - YY_MIN_REDUCE);
    }
  }
}
#else
# define yyTraceShift(X,Y,Z)
#endif

/*
** Perform a shift action.
*/
static void yy_shift(
  yyParser *yypParser,          /* The parser to be shifted */
  int yyNewState,               /* The new state to shift in */
  int yyMajor,                  /* The major token to shift in */
  ParseTOKENTYPE yyMinor        /* The minor token to shift in */
){
  yyStackEntry *yytos;
  yypParser->yytos++;
#ifdef YYTRACKMAXSTACKDEPTH
  if( (int)(yypParser->yytos - yypParser->yystack)>yypParser->yyhwm ){
    yypParser->yyhwm++;
    assert( yypParser->yyhwm == (int)(yypParser->yytos - yypParser->yystack) );
  }
#endif
#if YYSTACKDEPTH>0 
  if( yypParser->yytos>yypParser->yystackEnd ){
    yypParser->yytos--;
    yyStackOverflow(yypParser);
    return;
  }
#else
  if( yypParser->yytos>=&yypParser->yystack[yypParser->yystksz] ){
    if( yyGrowStack(yypParser) ){
      yypParser->yytos--;
      yyStackOverflow(yypParser);
      return;
    }
  }
#endif
  if( yyNewState > YY_MAX_SHIFT ){
    yyNewState += YY_MIN_REDUCE - YY_MIN_SHIFTREDUCE;
  }
  yytos = yypParser->yytos;
  yytos->stateno = (YYACTIONTYPE)yyNewState;
  yytos->major = (YYCODETYPE)yyMajor;
  yytos->minor.yy0 = yyMinor;
  yyTraceShift(yypParser, yyNewState, "Shift");
}

/* The following table contains information about every rule that
** is used during the reduce.
*/
static const struct {
  YYCODETYPE lhs;       /* Symbol on the left-hand side of the rule */
  signed char nrhs;     /* Negative of the number of RHS symbols in the rule */
} yyRuleInfo[] = {
  {  196,   -1 }, /* (0) program ::= cmd */
  {  197,   -2 }, /* (1) cmd ::= SHOW DATABASES */
  {  197,   -2 }, /* (2) cmd ::= SHOW TOPICS */
  {  197,   -2 }, /* (3) cmd ::= SHOW FUNCTIONS */
  {  197,   -2 }, /* (4) cmd ::= SHOW MNODES */
  {  197,   -2 }, /* (5) cmd ::= SHOW DNODES */
  {  197,   -2 }, /* (6) cmd ::= SHOW ACCOUNTS */
  {  197,   -2 }, /* (7) cmd ::= SHOW USERS */
  {  197,   -2 }, /* (8) cmd ::= SHOW MODULES */
  {  197,   -2 }, /* (9) cmd ::= SHOW QUERIES */
  {  197,   -2 }, /* (10) cmd ::= SHOW CONNECTIONS */
  {  197,   -2 }, /* (11) cmd ::= SHOW STREAMS */
  {  197,   -2 }, /* (12) cmd ::= SHOW VARIABLES */
  {  197,   -2 }, /* (13) cmd ::= SHOW SCORES */
  {  197,   -2 }, /* (14) cmd ::= SHOW GRANTS */
  {  197,   -2 }, /* (15) cmd ::= SHOW VNODES */
  {  197,   -3 }, /* (16) cmd ::= SHOW VNODES IPTOKEN */
  {  198,    0 }, /* (17) dbPrefix ::= */
  {  198,   -2 }, /* (18) dbPrefix ::= ids DOT */
  {  200,    0 }, /* (19) cpxName ::= */
  {  200,   -2 }, /* (20) cpxName ::= DOT ids */
  {  197,   -5 }, /* (21) cmd ::= SHOW CREATE TABLE ids cpxName */
  {  197,   -5 }, /* (22) cmd ::= SHOW CREATE STABLE ids cpxName */
  {  197,   -4 }, /* (23) cmd ::= SHOW CREATE DATABASE ids */
  {  197,   -3 }, /* (24) cmd ::= SHOW dbPrefix TABLES */
  {  197,   -5 }, /* (25) cmd ::= SHOW dbPrefix TABLES LIKE ids */
  {  197,   -3 }, /* (26) cmd ::= SHOW dbPrefix STABLES */
  {  197,   -5 }, /* (27) cmd ::= SHOW dbPrefix STABLES LIKE ids */
  {  197,   -3 }, /* (28) cmd ::= SHOW dbPrefix VGROUPS */
  {  197,   -4 }, /* (29) cmd ::= SHOW dbPrefix VGROUPS ids */
  {  197,   -5 }, /* (30) cmd ::= DROP TABLE ifexists ids cpxName */
  {  197,   -5 }, /* (31) cmd ::= DROP STABLE ifexists ids cpxName */
  {  197,   -4 }, /* (32) cmd ::= DROP DATABASE ifexists ids */
  {  197,   -4 }, /* (33) cmd ::= DROP TOPIC ifexists ids */
  {  197,   -3 }, /* (34) cmd ::= DROP FUNCTION ids */
  {  197,   -3 }, /* (35) cmd ::= DROP DNODE ids */
  {  197,   -3 }, /* (36) cmd ::= DROP USER ids */
  {  197,   -3 }, /* (37) cmd ::= DROP ACCOUNT ids */
  {  197,   -2 }, /* (38) cmd ::= USE ids */
  {  197,   -3 }, /* (39) cmd ::= DESCRIBE ids cpxName */
  {  197,   -5 }, /* (40) cmd ::= ALTER USER ids PASS ids */
  {  197,   -5 }, /* (41) cmd ::= ALTER USER ids PRIVILEGE ids */
  {  197,   -4 }, /* (42) cmd ::= ALTER DNODE ids ids */
  {  197,   -5 }, /* (43) cmd ::= ALTER DNODE ids ids ids */
  {  197,   -3 }, /* (44) cmd ::= ALTER LOCAL ids */
  {  197,   -4 }, /* (45) cmd ::= ALTER LOCAL ids ids */
  {  197,   -4 }, /* (46) cmd ::= ALTER DATABASE ids alter_db_optr */
  {  197,   -4 }, /* (47) cmd ::= ALTER TOPIC ids alter_topic_optr */
  {  197,   -4 }, /* (48) cmd ::= ALTER ACCOUNT ids acct_optr */
  {  197,   -6 }, /* (49) cmd ::= ALTER ACCOUNT ids PASS ids acct_optr */
  {  197,   -6 }, /* (50) cmd ::= COMPACT VNODES IN LP exprlist RP */
  {  199,   -1 }, /* (51) ids ::= ID */
  {  199,   -1 }, /* (52) ids ::= STRING */
  {  201,   -2 }, /* (53) ifexists ::= IF EXISTS */
  {  201,    0 }, /* (54) ifexists ::= */
  {  206,   -3 }, /* (55) ifnotexists ::= IF NOT EXISTS */
  {  206,    0 }, /* (56) ifnotexists ::= */
  {  197,   -3 }, /* (57) cmd ::= CREATE DNODE ids */
  {  197,   -6 }, /* (58) cmd ::= CREATE ACCOUNT ids PASS ids acct_optr */
  {  197,   -5 }, /* (59) cmd ::= CREATE DATABASE ifnotexists ids db_optr */
  {  197,   -5 }, /* (60) cmd ::= CREATE TOPIC ifnotexists ids topic_optr */
  {  197,   -8 }, /* (61) cmd ::= CREATE FUNCTION ids AS ids OUTPUTTYPE typename bufsize */
  {  197,   -9 }, /* (62) cmd ::= CREATE AGGREGATE FUNCTION ids AS ids OUTPUTTYPE typename bufsize */
  {  197,   -5 }, /* (63) cmd ::= CREATE USER ids PASS ids */
  {  210,    0 }, /* (64) bufsize ::= */
  {  210,   -2 }, /* (65) bufsize ::= BUFSIZE INTEGER */
  {  211,    0 }, /* (66) pps ::= */
  {  211,   -2 }, /* (67) pps ::= PPS INTEGER */
  {  212,    0 }, /* (68) tseries ::= */
  {  212,   -2 }, /* (69) tseries ::= TSERIES INTEGER */
  {  213,    0 }, /* (70) dbs ::= */
  {  213,   -2 }, /* (71) dbs ::= DBS INTEGER */
  {  214,    0 }, /* (72) streams ::= */
  {  214,   -2 }, /* (73) streams ::= STREAMS INTEGER */
  {  215,    0 }, /* (74) storage ::= */
  {  215,   -2 }, /* (75) storage ::= STORAGE INTEGER */
  {  216,    0 }, /* (76) qtime ::= */
  {  216,   -2 }, /* (77) qtime ::= QTIME INTEGER */
  {  217,    0 }, /* (78) users ::= */
  {  217,   -2 }, /* (79) users ::= USERS INTEGER */
  {  218,    0 }, /* (80) conns ::= */
  {  218,   -2 }, /* (81) conns ::= CONNS INTEGER */
  {  219,    0 }, /* (82) state ::= */
  {  219,   -2 }, /* (83) state ::= STATE ids */
  {  204,   -9 }, /* (84) acct_optr ::= pps tseries storage streams qtime dbs users conns state */
  {  220,   -3 }, /* (85) intitemlist ::= intitemlist COMMA intitem */
  {  220,   -1 }, /* (86) intitemlist ::= intitem */
  {  221,   -1 }, /* (87) intitem ::= INTEGER */
  {  222,   -2 }, /* (88) keep ::= KEEP intitemlist */
  {  223,   -2 }, /* (89) cache ::= CACHE INTEGER */
  {  224,   -2 }, /* (90) replica ::= REPLICA INTEGER */
  {  225,   -2 }, /* (91) quorum ::= QUORUM INTEGER */
  {  226,   -2 }, /* (92) days ::= DAYS INTEGER */
  {  227,   -2 }, /* (93) minrows ::= MINROWS INTEGER */
  {  228,   -2 }, /* (94) maxrows ::= MAXROWS INTEGER */
  {  229,   -2 }, /* (95) blocks ::= BLOCKS INTEGER */
  {  230,   -2 }, /* (96) ctime ::= CTIME INTEGER */
  {  231,   -2 }, /* (97) wal ::= WAL INTEGER */
  {  232,   -2 }, /* (98) fsync ::= FSYNC INTEGER */
  {  233,   -2 }, /* (99) comp ::= COMP INTEGER */
  {  234,   -2 }, /* (100) prec ::= PRECISION STRING */
  {  235,   -2 }, /* (101) update ::= UPDATE INTEGER */
  {  236,   -2 }, /* (102) cachelast ::= CACHELAST INTEGER */
  {  237,   -2 }, /* (103) partitions ::= PARTITIONS INTEGER */
  {  207,    0 }, /* (104) db_optr ::= */
  {  207,   -2 }, /* (105) db_optr ::= db_optr cache */
  {  207,   -2 }, /* (106) db_optr ::= db_optr replica */
  {  207,   -2 }, /* (107) db_optr ::= db_optr quorum */
  {  207,   -2 }, /* (108) db_optr ::= db_optr days */
  {  207,   -2 }, /* (109) db_optr ::= db_optr minrows */
  {  207,   -2 }, /* (110) db_optr ::= db_optr maxrows */
  {  207,   -2 }, /* (111) db_optr ::= db_optr blocks */
  {  207,   -2 }, /* (112) db_optr ::= db_optr ctime */
  {  207,   -2 }, /* (113) db_optr ::= db_optr wal */
  {  207,   -2 }, /* (114) db_optr ::= db_optr fsync */
  {  207,   -2 }, /* (115) db_optr ::= db_optr comp */
  {  207,   -2 }, /* (116) db_optr ::= db_optr prec */
  {  207,   -2 }, /* (117) db_optr ::= db_optr keep */
  {  207,   -2 }, /* (118) db_optr ::= db_optr update */
  {  207,   -2 }, /* (119) db_optr ::= db_optr cachelast */
  {  208,   -1 }, /* (120) topic_optr ::= db_optr */
  {  208,   -2 }, /* (121) topic_optr ::= topic_optr partitions */
  {  202,    0 }, /* (122) alter_db_optr ::= */
  {  202,   -2 }, /* (123) alter_db_optr ::= alter_db_optr replica */
  {  202,   -2 }, /* (124) alter_db_optr ::= alter_db_optr quorum */
  {  202,   -2 }, /* (125) alter_db_optr ::= alter_db_optr keep */
  {  202,   -2 }, /* (126) alter_db_optr ::= alter_db_optr blocks */
  {  202,   -2 }, /* (127) alter_db_optr ::= alter_db_optr comp */
  {  202,   -2 }, /* (128) alter_db_optr ::= alter_db_optr wal */
  {  202,   -2 }, /* (129) alter_db_optr ::= alter_db_optr fsync */
  {  202,   -2 }, /* (130) alter_db_optr ::= alter_db_optr update */
  {  202,   -2 }, /* (131) alter_db_optr ::= alter_db_optr cachelast */
  {  203,   -1 }, /* (132) alter_topic_optr ::= alter_db_optr */
  {  203,   -2 }, /* (133) alter_topic_optr ::= alter_topic_optr partitions */
  {  209,   -1 }, /* (134) typename ::= ids */
  {  209,   -4 }, /* (135) typename ::= ids LP signed RP */
  {  209,   -2 }, /* (136) typename ::= ids UNSIGNED */
  {  238,   -1 }, /* (137) signed ::= INTEGER */
  {  238,   -2 }, /* (138) signed ::= PLUS INTEGER */
  {  238,   -2 }, /* (139) signed ::= MINUS INTEGER */
  {  197,   -3 }, /* (140) cmd ::= CREATE TABLE create_table_args */
  {  197,   -3 }, /* (141) cmd ::= CREATE TABLE create_stable_args */
  {  197,   -3 }, /* (142) cmd ::= CREATE STABLE create_stable_args */
  {  197,   -3 }, /* (143) cmd ::= CREATE TABLE create_table_list */
  {  241,   -1 }, /* (144) create_table_list ::= create_from_stable */
  {  241,   -2 }, /* (145) create_table_list ::= create_table_list create_from_stable */
  {  239,   -6 }, /* (146) create_table_args ::= ifnotexists ids cpxName LP columnlist RP */
  {  240,  -10 }, /* (147) create_stable_args ::= ifnotexists ids cpxName LP columnlist RP TAGS LP columnlist RP */
  {  242,  -10 }, /* (148) create_from_stable ::= ifnotexists ids cpxName USING ids cpxName TAGS LP tagitemlist RP */
  {  242,  -13 }, /* (149) create_from_stable ::= ifnotexists ids cpxName USING ids cpxName LP tagNamelist RP TAGS LP tagitemlist RP */
  {  245,   -3 }, /* (150) tagNamelist ::= tagNamelist COMMA ids */
  {  245,   -1 }, /* (151) tagNamelist ::= ids */
  {  239,   -5 }, /* (152) create_table_args ::= ifnotexists ids cpxName AS select */
  {  243,   -3 }, /* (153) columnlist ::= columnlist COMMA column */
  {  243,   -1 }, /* (154) columnlist ::= column */
  {  247,   -2 }, /* (155) column ::= ids typename */
  {  244,   -3 }, /* (156) tagitemlist ::= tagitemlist COMMA tagitem */
  {  244,   -1 }, /* (157) tagitemlist ::= tagitem */
  {  248,   -1 }, /* (158) tagitem ::= INTEGER */
  {  248,   -1 }, /* (159) tagitem ::= FLOAT */
  {  248,   -1 }, /* (160) tagitem ::= STRING */
  {  248,   -1 }, /* (161) tagitem ::= BOOL */
  {  248,   -1 }, /* (162) tagitem ::= NULL */
  {  248,   -1 }, /* (163) tagitem ::= NOW */
  {  248,   -2 }, /* (164) tagitem ::= MINUS INTEGER */
  {  248,   -2 }, /* (165) tagitem ::= MINUS FLOAT */
  {  248,   -2 }, /* (166) tagitem ::= PLUS INTEGER */
  {  248,   -2 }, /* (167) tagitem ::= PLUS FLOAT */
  {  246,  -14 }, /* (168) select ::= SELECT selcollist from where_opt interval_opt session_option windowstate_option fill_opt sliding_opt groupby_opt having_opt orderby_opt slimit_opt limit_opt */
  {  246,   -3 }, /* (169) select ::= LP select RP */
  {  262,   -1 }, /* (170) union ::= select */
  {  262,   -4 }, /* (171) union ::= union UNION ALL select */
  {  197,   -1 }, /* (172) cmd ::= union */
  {  246,   -2 }, /* (173) select ::= SELECT selcollist */
  {  263,   -2 }, /* (174) sclp ::= selcollist COMMA */
  {  263,    0 }, /* (175) sclp ::= */
  {  249,   -4 }, /* (176) selcollist ::= sclp distinct expr as */
  {  249,   -2 }, /* (177) selcollist ::= sclp STAR */
  {  266,   -2 }, /* (178) as ::= AS ids */
  {  266,   -1 }, /* (179) as ::= ids */
  {  266,    0 }, /* (180) as ::= */
  {  264,   -1 }, /* (181) distinct ::= DISTINCT */
  {  264,    0 }, /* (182) distinct ::= */
  {  250,   -2 }, /* (183) from ::= FROM tablelist */
  {  250,   -2 }, /* (184) from ::= FROM sub */
  {  268,   -3 }, /* (185) sub ::= LP union RP */
  {  268,   -4 }, /* (186) sub ::= LP union RP ids */
  {  268,   -6 }, /* (187) sub ::= sub COMMA LP union RP ids */
  {  267,   -2 }, /* (188) tablelist ::= ids cpxName */
  {  267,   -3 }, /* (189) tablelist ::= ids cpxName ids */
  {  267,   -4 }, /* (190) tablelist ::= tablelist COMMA ids cpxName */
  {  267,   -5 }, /* (191) tablelist ::= tablelist COMMA ids cpxName ids */
  {  269,   -1 }, /* (192) tmvar ::= VARIABLE */
  {  252,   -4 }, /* (193) interval_opt ::= INTERVAL LP tmvar RP */
  {  252,   -6 }, /* (194) interval_opt ::= INTERVAL LP tmvar COMMA tmvar RP */
  {  252,    0 }, /* (195) interval_opt ::= */
  {  253,    0 }, /* (196) session_option ::= */
  {  253,   -7 }, /* (197) session_option ::= SESSION LP ids cpxName COMMA tmvar RP */
  {  254,    0 }, /* (198) windowstate_option ::= */
  {  254,   -4 }, /* (199) windowstate_option ::= STATE_WINDOW LP ids RP */
  {  255,    0 }, /* (200) fill_opt ::= */
  {  255,   -6 }, /* (201) fill_opt ::= FILL LP ID COMMA tagitemlist RP */
  {  255,   -4 }, /* (202) fill_opt ::= FILL LP ID RP */
  {  256,   -4 }, /* (203) sliding_opt ::= SLIDING LP tmvar RP */
  {  256,    0 }, /* (204) sliding_opt ::= */
  {  259,    0 }, /* (205) orderby_opt ::= */
  {  259,   -3 }, /* (206) orderby_opt ::= ORDER BY sortlist */
  {  270,   -4 }, /* (207) sortlist ::= sortlist COMMA item sortorder */
  {  270,   -2 }, /* (208) sortlist ::= item sortorder */
  {  272,   -2 }, /* (209) item ::= ids cpxName */
  {  273,   -1 }, /* (210) sortorder ::= ASC */
  {  273,   -1 }, /* (211) sortorder ::= DESC */
  {  273,    0 }, /* (212) sortorder ::= */
  {  257,    0 }, /* (213) groupby_opt ::= */
  {  257,   -3 }, /* (214) groupby_opt ::= GROUP BY grouplist */
  {  274,   -3 }, /* (215) grouplist ::= grouplist COMMA item */
  {  274,   -1 }, /* (216) grouplist ::= item */
  {  258,    0 }, /* (217) having_opt ::= */
  {  258,   -2 }, /* (218) having_opt ::= HAVING expr */
  {  261,    0 }, /* (219) limit_opt ::= */
  {  261,   -2 }, /* (220) limit_opt ::= LIMIT signed */
  {  261,   -4 }, /* (221) limit_opt ::= LIMIT signed OFFSET signed */
  {  261,   -4 }, /* (222) limit_opt ::= LIMIT signed COMMA signed */
  {  260,    0 }, /* (223) slimit_opt ::= */
  {  260,   -2 }, /* (224) slimit_opt ::= SLIMIT signed */
  {  260,   -4 }, /* (225) slimit_opt ::= SLIMIT signed SOFFSET signed */
  {  260,   -4 }, /* (226) slimit_opt ::= SLIMIT signed COMMA signed */
  {  251,    0 }, /* (227) where_opt ::= */
  {  251,   -2 }, /* (228) where_opt ::= WHERE expr */
  {  265,   -3 }, /* (229) expr ::= LP expr RP */
  {  265,   -1 }, /* (230) expr ::= ID */
  {  265,   -3 }, /* (231) expr ::= ID DOT ID */
  {  265,   -3 }, /* (232) expr ::= ID DOT STAR */
  {  265,   -1 }, /* (233) expr ::= INTEGER */
  {  265,   -2 }, /* (234) expr ::= MINUS INTEGER */
  {  265,   -2 }, /* (235) expr ::= PLUS INTEGER */
  {  265,   -1 }, /* (236) expr ::= FLOAT */
  {  265,   -2 }, /* (237) expr ::= MINUS FLOAT */
  {  265,   -2 }, /* (238) expr ::= PLUS FLOAT */
  {  265,   -1 }, /* (239) expr ::= STRING */
  {  265,   -1 }, /* (240) expr ::= NOW */
  {  265,   -1 }, /* (241) expr ::= VARIABLE */
  {  265,   -2 }, /* (242) expr ::= PLUS VARIABLE */
  {  265,   -2 }, /* (243) expr ::= MINUS VARIABLE */
  {  265,   -1 }, /* (244) expr ::= BOOL */
  {  265,   -1 }, /* (245) expr ::= NULL */
  {  265,   -4 }, /* (246) expr ::= ID LP exprlist RP */
  {  265,   -4 }, /* (247) expr ::= ID LP STAR RP */
  {  265,   -3 }, /* (248) expr ::= expr IS NULL */
  {  265,   -4 }, /* (249) expr ::= expr IS NOT NULL */
  {  265,   -3 }, /* (250) expr ::= expr LT expr */
  {  265,   -3 }, /* (251) expr ::= expr GT expr */
  {  265,   -3 }, /* (252) expr ::= expr LE expr */
  {  265,   -3 }, /* (253) expr ::= expr GE expr */
  {  265,   -3 }, /* (254) expr ::= expr NE expr */
  {  265,   -3 }, /* (255) expr ::= expr EQ expr */
  {  265,   -5 }, /* (256) expr ::= expr BETWEEN expr AND expr */
  {  265,   -3 }, /* (257) expr ::= expr AND expr */
  {  265,   -3 }, /* (258) expr ::= expr OR expr */
  {  265,   -3 }, /* (259) expr ::= expr PLUS expr */
  {  265,   -3 }, /* (260) expr ::= expr MINUS expr */
  {  265,   -3 }, /* (261) expr ::= expr STAR expr */
  {  265,   -3 }, /* (262) expr ::= expr SLASH expr */
  {  265,   -3 }, /* (263) expr ::= expr REM expr */
  {  265,   -3 }, /* (264) expr ::= expr LIKE expr */
  {  265,   -5 }, /* (265) expr ::= expr IN LP exprlist RP */
  {  205,   -3 }, /* (266) exprlist ::= exprlist COMMA expritem */
  {  205,   -1 }, /* (267) exprlist ::= expritem */
  {  275,   -1 }, /* (268) expritem ::= expr */
  {  275,    0 }, /* (269) expritem ::= */
  {  197,   -3 }, /* (270) cmd ::= RESET QUERY CACHE */
  {  197,   -3 }, /* (271) cmd ::= SYNCDB ids REPLICA */
  {  197,   -7 }, /* (272) cmd ::= ALTER TABLE ids cpxName ADD COLUMN columnlist */
  {  197,   -7 }, /* (273) cmd ::= ALTER TABLE ids cpxName DROP COLUMN ids */
  {  197,   -7 }, /* (274) cmd ::= ALTER TABLE ids cpxName MODIFY COLUMN columnlist */
  {  197,   -7 }, /* (275) cmd ::= ALTER TABLE ids cpxName ADD TAG columnlist */
  {  197,   -7 }, /* (276) cmd ::= ALTER TABLE ids cpxName DROP TAG ids */
  {  197,   -8 }, /* (277) cmd ::= ALTER TABLE ids cpxName CHANGE TAG ids ids */
  {  197,   -9 }, /* (278) cmd ::= ALTER TABLE ids cpxName SET TAG ids EQ tagitem */
  {  197,   -7 }, /* (279) cmd ::= ALTER TABLE ids cpxName MODIFY TAG columnlist */
  {  197,   -7 }, /* (280) cmd ::= ALTER STABLE ids cpxName ADD COLUMN columnlist */
  {  197,   -7 }, /* (281) cmd ::= ALTER STABLE ids cpxName DROP COLUMN ids */
  {  197,   -7 }, /* (282) cmd ::= ALTER STABLE ids cpxName MODIFY COLUMN columnlist */
  {  197,   -7 }, /* (283) cmd ::= ALTER STABLE ids cpxName ADD TAG columnlist */
  {  197,   -7 }, /* (284) cmd ::= ALTER STABLE ids cpxName DROP TAG ids */
  {  197,   -8 }, /* (285) cmd ::= ALTER STABLE ids cpxName CHANGE TAG ids ids */
  {  197,   -9 }, /* (286) cmd ::= ALTER STABLE ids cpxName SET TAG ids EQ tagitem */
  {  197,   -7 }, /* (287) cmd ::= ALTER STABLE ids cpxName MODIFY TAG columnlist */
  {  197,   -3 }, /* (288) cmd ::= KILL CONNECTION INTEGER */
  {  197,   -5 }, /* (289) cmd ::= KILL STREAM INTEGER COLON INTEGER */
  {  197,   -5 }, /* (290) cmd ::= KILL QUERY INTEGER COLON INTEGER */
};

static void yy_accept(yyParser*);  /* Forward Declaration */

/*
** Perform a reduce action and the shift that must immediately
** follow the reduce.
**
** The yyLookahead and yyLookaheadToken parameters provide reduce actions
** access to the lookahead token (if any).  The yyLookahead will be YYNOCODE
** if the lookahead token has already been consumed.  As this procedure is
** only called from one place, optimizing compilers will in-line it, which
** means that the extra parameters have no performance impact.
*/
static void yy_reduce(
  yyParser *yypParser,         /* The parser */
  unsigned int yyruleno,       /* Number of the rule by which to reduce */
  int yyLookahead,             /* Lookahead token, or YYNOCODE if none */
  ParseTOKENTYPE yyLookaheadToken  /* Value of the lookahead token */
){
  int yygoto;                     /* The next state */
  int yyact;                      /* The next action */
  yyStackEntry *yymsp;            /* The top of the parser's stack */
  int yysize;                     /* Amount to pop the stack */
  ParseARG_FETCH;
  (void)yyLookahead;
  (void)yyLookaheadToken;
  yymsp = yypParser->yytos;
#ifndef NDEBUG
  if( yyTraceFILE && yyruleno<(int)(sizeof(yyRuleName)/sizeof(yyRuleName[0])) ){
    yysize = yyRuleInfo[yyruleno].nrhs;
    if( yysize ){
      fprintf(yyTraceFILE, "%sReduce %d [%s], go to state %d.\n",
        yyTracePrompt,
        yyruleno, yyRuleName[yyruleno], yymsp[yysize].stateno);
    }else{
      fprintf(yyTraceFILE, "%sReduce %d [%s].\n",
        yyTracePrompt, yyruleno, yyRuleName[yyruleno]);
    }
  }
#endif /* NDEBUG */

  /* Check that the stack is large enough to grow by a single entry
  ** if the RHS of the rule is empty.  This ensures that there is room
  ** enough on the stack to push the LHS value */
  if( yyRuleInfo[yyruleno].nrhs==0 ){
#ifdef YYTRACKMAXSTACKDEPTH
    if( (int)(yypParser->yytos - yypParser->yystack)>yypParser->yyhwm ){
      yypParser->yyhwm++;
      assert( yypParser->yyhwm == (int)(yypParser->yytos - yypParser->yystack));
    }
#endif
#if YYSTACKDEPTH>0 
    if( yypParser->yytos>=yypParser->yystackEnd ){
      yyStackOverflow(yypParser);
      return;
    }
#else
    if( yypParser->yytos>=&yypParser->yystack[yypParser->yystksz-1] ){
      if( yyGrowStack(yypParser) ){
        yyStackOverflow(yypParser);
        return;
      }
      yymsp = yypParser->yytos;
    }
#endif
  }

  switch( yyruleno ){
  /* Beginning here are the reduction cases.  A typical example
  ** follows:
  **   case 0:
  **  #line <lineno> <grammarfile>
  **     { ... }           // User supplied code
  **  #line <lineno> <thisfile>
  **     break;
  */
/********** Begin reduce actions **********************************************/
        YYMINORTYPE yylhsminor;
      case 0: /* program ::= cmd */
      case 140: /* cmd ::= CREATE TABLE create_table_args */ yytestcase(yyruleno==140);
      case 141: /* cmd ::= CREATE TABLE create_stable_args */ yytestcase(yyruleno==141);
      case 142: /* cmd ::= CREATE STABLE create_stable_args */ yytestcase(yyruleno==142);
{}
        break;
      case 1: /* cmd ::= SHOW DATABASES */
{ setShowOptions(pInfo, TSDB_MGMT_TABLE_DB, 0, 0);}
        break;
      case 2: /* cmd ::= SHOW TOPICS */
{ setShowOptions(pInfo, TSDB_MGMT_TABLE_TP, 0, 0);}
        break;
      case 3: /* cmd ::= SHOW FUNCTIONS */
{ setShowOptions(pInfo, TSDB_MGMT_TABLE_FUNCTION, 0, 0);}
        break;
      case 4: /* cmd ::= SHOW MNODES */
{ setShowOptions(pInfo, TSDB_MGMT_TABLE_MNODE, 0, 0);}
        break;
      case 5: /* cmd ::= SHOW DNODES */
{ setShowOptions(pInfo, TSDB_MGMT_TABLE_DNODE, 0, 0);}
        break;
      case 6: /* cmd ::= SHOW ACCOUNTS */
{ setShowOptions(pInfo, TSDB_MGMT_TABLE_ACCT, 0, 0);}
        break;
      case 7: /* cmd ::= SHOW USERS */
{ setShowOptions(pInfo, TSDB_MGMT_TABLE_USER, 0, 0);}
        break;
      case 8: /* cmd ::= SHOW MODULES */
{ setShowOptions(pInfo, TSDB_MGMT_TABLE_MODULE, 0, 0);  }
        break;
      case 9: /* cmd ::= SHOW QUERIES */
{ setShowOptions(pInfo, TSDB_MGMT_TABLE_QUERIES, 0, 0);  }
        break;
      case 10: /* cmd ::= SHOW CONNECTIONS */
{ setShowOptions(pInfo, TSDB_MGMT_TABLE_CONNS, 0, 0);}
        break;
      case 11: /* cmd ::= SHOW STREAMS */
{ setShowOptions(pInfo, TSDB_MGMT_TABLE_STREAMS, 0, 0);  }
        break;
      case 12: /* cmd ::= SHOW VARIABLES */
{ setShowOptions(pInfo, TSDB_MGMT_TABLE_VARIABLES, 0, 0);  }
        break;
      case 13: /* cmd ::= SHOW SCORES */
{ setShowOptions(pInfo, TSDB_MGMT_TABLE_SCORES, 0, 0);   }
        break;
      case 14: /* cmd ::= SHOW GRANTS */
{ setShowOptions(pInfo, TSDB_MGMT_TABLE_GRANTS, 0, 0);   }
        break;
      case 15: /* cmd ::= SHOW VNODES */
{ setShowOptions(pInfo, TSDB_MGMT_TABLE_VNODES, 0, 0); }
        break;
      case 16: /* cmd ::= SHOW VNODES IPTOKEN */
{ setShowOptions(pInfo, TSDB_MGMT_TABLE_VNODES, &yymsp[0].minor.yy0, 0); }
        break;
      case 17: /* dbPrefix ::= */
{yymsp[1].minor.yy0.n = 0; yymsp[1].minor.yy0.type = 0;}
        break;
      case 18: /* dbPrefix ::= ids DOT */
{yylhsminor.yy0 = yymsp[-1].minor.yy0;  }
  yymsp[-1].minor.yy0 = yylhsminor.yy0;
        break;
      case 19: /* cpxName ::= */
{yymsp[1].minor.yy0.n = 0;  }
        break;
      case 20: /* cpxName ::= DOT ids */
{yymsp[-1].minor.yy0 = yymsp[0].minor.yy0; yymsp[-1].minor.yy0.n += 1;    }
        break;
      case 21: /* cmd ::= SHOW CREATE TABLE ids cpxName */
{
   yymsp[-1].minor.yy0.n += yymsp[0].minor.yy0.n;
   setDCLSqlElems(pInfo, TSDB_SQL_SHOW_CREATE_TABLE, 1, &yymsp[-1].minor.yy0);
}
        break;
      case 22: /* cmd ::= SHOW CREATE STABLE ids cpxName */
{
   yymsp[-1].minor.yy0.n += yymsp[0].minor.yy0.n;
   setDCLSqlElems(pInfo, TSDB_SQL_SHOW_CREATE_STABLE, 1, &yymsp[-1].minor.yy0);
}
        break;
      case 23: /* cmd ::= SHOW CREATE DATABASE ids */
{
  setDCLSqlElems(pInfo, TSDB_SQL_SHOW_CREATE_DATABASE, 1, &yymsp[0].minor.yy0);
}
        break;
      case 24: /* cmd ::= SHOW dbPrefix TABLES */
{
    setShowOptions(pInfo, TSDB_MGMT_TABLE_TABLE, &yymsp[-1].minor.yy0, 0);
}
        break;
      case 25: /* cmd ::= SHOW dbPrefix TABLES LIKE ids */
{
    setShowOptions(pInfo, TSDB_MGMT_TABLE_TABLE, &yymsp[-3].minor.yy0, &yymsp[0].minor.yy0);
}
        break;
      case 26: /* cmd ::= SHOW dbPrefix STABLES */
{
    setShowOptions(pInfo, TSDB_MGMT_TABLE_METRIC, &yymsp[-1].minor.yy0, 0);
}
        break;
      case 27: /* cmd ::= SHOW dbPrefix STABLES LIKE ids */
{
    SStrToken token;
    tSetDbName(&token, &yymsp[-3].minor.yy0);
    setShowOptions(pInfo, TSDB_MGMT_TABLE_METRIC, &token, &yymsp[0].minor.yy0);
}
        break;
      case 28: /* cmd ::= SHOW dbPrefix VGROUPS */
{
    SStrToken token;
    tSetDbName(&token, &yymsp[-1].minor.yy0);
    setShowOptions(pInfo, TSDB_MGMT_TABLE_VGROUP, &token, 0);
}
        break;
      case 29: /* cmd ::= SHOW dbPrefix VGROUPS ids */
{
    SStrToken token;
    tSetDbName(&token, &yymsp[-2].minor.yy0);
    setShowOptions(pInfo, TSDB_MGMT_TABLE_VGROUP, &token, &yymsp[0].minor.yy0);
}
        break;
      case 30: /* cmd ::= DROP TABLE ifexists ids cpxName */
{
    yymsp[-1].minor.yy0.n += yymsp[0].minor.yy0.n;
    setDropDbTableInfo(pInfo, TSDB_SQL_DROP_TABLE, &yymsp[-1].minor.yy0, &yymsp[-2].minor.yy0, -1, -1);
}
        break;
      case 31: /* cmd ::= DROP STABLE ifexists ids cpxName */
{
    yymsp[-1].minor.yy0.n += yymsp[0].minor.yy0.n;
    setDropDbTableInfo(pInfo, TSDB_SQL_DROP_TABLE, &yymsp[-1].minor.yy0, &yymsp[-2].minor.yy0, -1, TSDB_SUPER_TABLE);
}
        break;
      case 32: /* cmd ::= DROP DATABASE ifexists ids */
{ setDropDbTableInfo(pInfo, TSDB_SQL_DROP_DB, &yymsp[0].minor.yy0, &yymsp[-1].minor.yy0, TSDB_DB_TYPE_DEFAULT, -1); }
        break;
      case 33: /* cmd ::= DROP TOPIC ifexists ids */
{ setDropDbTableInfo(pInfo, TSDB_SQL_DROP_DB, &yymsp[0].minor.yy0, &yymsp[-1].minor.yy0, TSDB_DB_TYPE_TOPIC, -1); }
        break;
      case 34: /* cmd ::= DROP FUNCTION ids */
{ setDropFuncInfo(pInfo, TSDB_SQL_DROP_FUNCTION, &yymsp[0].minor.yy0); }
        break;
      case 35: /* cmd ::= DROP DNODE ids */
{ setDCLSqlElems(pInfo, TSDB_SQL_DROP_DNODE, 1, &yymsp[0].minor.yy0);    }
        break;
      case 36: /* cmd ::= DROP USER ids */
{ setDCLSqlElems(pInfo, TSDB_SQL_DROP_USER, 1, &yymsp[0].minor.yy0);     }
        break;
      case 37: /* cmd ::= DROP ACCOUNT ids */
{ setDCLSqlElems(pInfo, TSDB_SQL_DROP_ACCT, 1, &yymsp[0].minor.yy0);  }
        break;
      case 38: /* cmd ::= USE ids */
{ setDCLSqlElems(pInfo, TSDB_SQL_USE_DB, 1, &yymsp[0].minor.yy0);}
        break;
      case 39: /* cmd ::= DESCRIBE ids cpxName */
{
    yymsp[-1].minor.yy0.n += yymsp[0].minor.yy0.n;
    setDCLSqlElems(pInfo, TSDB_SQL_DESCRIBE_TABLE, 1, &yymsp[-1].minor.yy0);
}
        break;
      case 40: /* cmd ::= ALTER USER ids PASS ids */
{ setAlterUserSql(pInfo, TSDB_ALTER_USER_PASSWD, &yymsp[-2].minor.yy0, &yymsp[0].minor.yy0, NULL);    }
        break;
      case 41: /* cmd ::= ALTER USER ids PRIVILEGE ids */
{ setAlterUserSql(pInfo, TSDB_ALTER_USER_PRIVILEGES, &yymsp[-2].minor.yy0, NULL, &yymsp[0].minor.yy0);}
        break;
      case 42: /* cmd ::= ALTER DNODE ids ids */
{ setDCLSqlElems(pInfo, TSDB_SQL_CFG_DNODE, 2, &yymsp[-1].minor.yy0, &yymsp[0].minor.yy0);          }
        break;
      case 43: /* cmd ::= ALTER DNODE ids ids ids */
{ setDCLSqlElems(pInfo, TSDB_SQL_CFG_DNODE, 3, &yymsp[-2].minor.yy0, &yymsp[-1].minor.yy0, &yymsp[0].minor.yy0);      }
        break;
      case 44: /* cmd ::= ALTER LOCAL ids */
{ setDCLSqlElems(pInfo, TSDB_SQL_CFG_LOCAL, 1, &yymsp[0].minor.yy0);              }
        break;
      case 45: /* cmd ::= ALTER LOCAL ids ids */
{ setDCLSqlElems(pInfo, TSDB_SQL_CFG_LOCAL, 2, &yymsp[-1].minor.yy0, &yymsp[0].minor.yy0);          }
        break;
      case 46: /* cmd ::= ALTER DATABASE ids alter_db_optr */
      case 47: /* cmd ::= ALTER TOPIC ids alter_topic_optr */ yytestcase(yyruleno==47);
{ SStrToken t = {0};  setCreateDbInfo(pInfo, TSDB_SQL_ALTER_DB, &yymsp[-1].minor.yy0, &yymsp[0].minor.yy214, &t);}
        break;
      case 48: /* cmd ::= ALTER ACCOUNT ids acct_optr */
{ setCreateAcctSql(pInfo, TSDB_SQL_ALTER_ACCT, &yymsp[-1].minor.yy0, NULL, &yymsp[0].minor.yy547);}
        break;
      case 49: /* cmd ::= ALTER ACCOUNT ids PASS ids acct_optr */
{ setCreateAcctSql(pInfo, TSDB_SQL_ALTER_ACCT, &yymsp[-3].minor.yy0, &yymsp[-1].minor.yy0, &yymsp[0].minor.yy547);}
        break;
      case 50: /* cmd ::= COMPACT VNODES IN LP exprlist RP */
{ setCompactVnodeSql(pInfo, TSDB_SQL_COMPACT_VNODE, yymsp[-1].minor.yy525);}
        break;
      case 51: /* ids ::= ID */
      case 52: /* ids ::= STRING */ yytestcase(yyruleno==52);
{yylhsminor.yy0 = yymsp[0].minor.yy0; }
  yymsp[0].minor.yy0 = yylhsminor.yy0;
        break;
      case 53: /* ifexists ::= IF EXISTS */
{ yymsp[-1].minor.yy0.n = 1;}
        break;
      case 54: /* ifexists ::= */
      case 56: /* ifnotexists ::= */ yytestcase(yyruleno==56);
      case 182: /* distinct ::= */ yytestcase(yyruleno==182);
{ yymsp[1].minor.yy0.n = 0;}
        break;
      case 55: /* ifnotexists ::= IF NOT EXISTS */
{ yymsp[-2].minor.yy0.n = 1;}
        break;
      case 57: /* cmd ::= CREATE DNODE ids */
{ setDCLSqlElems(pInfo, TSDB_SQL_CREATE_DNODE, 1, &yymsp[0].minor.yy0);}
        break;
      case 58: /* cmd ::= CREATE ACCOUNT ids PASS ids acct_optr */
{ setCreateAcctSql(pInfo, TSDB_SQL_CREATE_ACCT, &yymsp[-3].minor.yy0, &yymsp[-1].minor.yy0, &yymsp[0].minor.yy547);}
        break;
      case 59: /* cmd ::= CREATE DATABASE ifnotexists ids db_optr */
      case 60: /* cmd ::= CREATE TOPIC ifnotexists ids topic_optr */ yytestcase(yyruleno==60);
{ setCreateDbInfo(pInfo, TSDB_SQL_CREATE_DB, &yymsp[-1].minor.yy0, &yymsp[0].minor.yy214, &yymsp[-2].minor.yy0);}
        break;
      case 61: /* cmd ::= CREATE FUNCTION ids AS ids OUTPUTTYPE typename bufsize */
{ setCreateFuncInfo(pInfo, TSDB_SQL_CREATE_FUNCTION, &yymsp[-5].minor.yy0, &yymsp[-3].minor.yy0, &yymsp[-1].minor.yy31, &yymsp[0].minor.yy0, 1);}
        break;
      case 62: /* cmd ::= CREATE AGGREGATE FUNCTION ids AS ids OUTPUTTYPE typename bufsize */
{ setCreateFuncInfo(pInfo, TSDB_SQL_CREATE_FUNCTION, &yymsp[-5].minor.yy0, &yymsp[-3].minor.yy0, &yymsp[-1].minor.yy31, &yymsp[0].minor.yy0, 2);}
        break;
      case 63: /* cmd ::= CREATE USER ids PASS ids */
{ setCreateUserSql(pInfo, &yymsp[-2].minor.yy0, &yymsp[0].minor.yy0);}
        break;
      case 64: /* bufsize ::= */
      case 66: /* pps ::= */ yytestcase(yyruleno==66);
      case 68: /* tseries ::= */ yytestcase(yyruleno==68);
      case 70: /* dbs ::= */ yytestcase(yyruleno==70);
      case 72: /* streams ::= */ yytestcase(yyruleno==72);
      case 74: /* storage ::= */ yytestcase(yyruleno==74);
      case 76: /* qtime ::= */ yytestcase(yyruleno==76);
      case 78: /* users ::= */ yytestcase(yyruleno==78);
      case 80: /* conns ::= */ yytestcase(yyruleno==80);
      case 82: /* state ::= */ yytestcase(yyruleno==82);
{ yymsp[1].minor.yy0.n = 0;   }
        break;
      case 65: /* bufsize ::= BUFSIZE INTEGER */
      case 67: /* pps ::= PPS INTEGER */ yytestcase(yyruleno==67);
      case 69: /* tseries ::= TSERIES INTEGER */ yytestcase(yyruleno==69);
      case 71: /* dbs ::= DBS INTEGER */ yytestcase(yyruleno==71);
      case 73: /* streams ::= STREAMS INTEGER */ yytestcase(yyruleno==73);
      case 75: /* storage ::= STORAGE INTEGER */ yytestcase(yyruleno==75);
      case 77: /* qtime ::= QTIME INTEGER */ yytestcase(yyruleno==77);
      case 79: /* users ::= USERS INTEGER */ yytestcase(yyruleno==79);
      case 81: /* conns ::= CONNS INTEGER */ yytestcase(yyruleno==81);
      case 83: /* state ::= STATE ids */ yytestcase(yyruleno==83);
{ yymsp[-1].minor.yy0 = yymsp[0].minor.yy0;     }
        break;
      case 84: /* acct_optr ::= pps tseries storage streams qtime dbs users conns state */
{
    yylhsminor.yy547.maxUsers   = (yymsp[-2].minor.yy0.n>0)?atoi(yymsp[-2].minor.yy0.z):-1;
    yylhsminor.yy547.maxDbs     = (yymsp[-3].minor.yy0.n>0)?atoi(yymsp[-3].minor.yy0.z):-1;
    yylhsminor.yy547.maxTimeSeries = (yymsp[-7].minor.yy0.n>0)?atoi(yymsp[-7].minor.yy0.z):-1;
    yylhsminor.yy547.maxStreams = (yymsp[-5].minor.yy0.n>0)?atoi(yymsp[-5].minor.yy0.z):-1;
    yylhsminor.yy547.maxPointsPerSecond     = (yymsp[-8].minor.yy0.n>0)?atoi(yymsp[-8].minor.yy0.z):-1;
    yylhsminor.yy547.maxStorage = (yymsp[-6].minor.yy0.n>0)?strtoll(yymsp[-6].minor.yy0.z, NULL, 10):-1;
    yylhsminor.yy547.maxQueryTime   = (yymsp[-4].minor.yy0.n>0)?strtoll(yymsp[-4].minor.yy0.z, NULL, 10):-1;
    yylhsminor.yy547.maxConnections   = (yymsp[-1].minor.yy0.n>0)?atoi(yymsp[-1].minor.yy0.z):-1;
    yylhsminor.yy547.stat    = yymsp[0].minor.yy0;
}
  yymsp[-8].minor.yy547 = yylhsminor.yy547;
        break;
      case 85: /* intitemlist ::= intitemlist COMMA intitem */
      case 156: /* tagitemlist ::= tagitemlist COMMA tagitem */ yytestcase(yyruleno==156);
{ yylhsminor.yy525 = tVariantListAppend(yymsp[-2].minor.yy525, &yymsp[0].minor.yy506, -1);    }
  yymsp[-2].minor.yy525 = yylhsminor.yy525;
        break;
      case 86: /* intitemlist ::= intitem */
      case 157: /* tagitemlist ::= tagitem */ yytestcase(yyruleno==157);
{ yylhsminor.yy525 = tVariantListAppend(NULL, &yymsp[0].minor.yy506, -1); }
  yymsp[0].minor.yy525 = yylhsminor.yy525;
        break;
      case 87: /* intitem ::= INTEGER */
      case 158: /* tagitem ::= INTEGER */ yytestcase(yyruleno==158);
      case 159: /* tagitem ::= FLOAT */ yytestcase(yyruleno==159);
      case 160: /* tagitem ::= STRING */ yytestcase(yyruleno==160);
      case 161: /* tagitem ::= BOOL */ yytestcase(yyruleno==161);
{ toTSDBType(yymsp[0].minor.yy0.type); tVariantCreate(&yylhsminor.yy506, &yymsp[0].minor.yy0); }
  yymsp[0].minor.yy506 = yylhsminor.yy506;
        break;
      case 88: /* keep ::= KEEP intitemlist */
{ yymsp[-1].minor.yy525 = yymsp[0].minor.yy525; }
        break;
      case 89: /* cache ::= CACHE INTEGER */
      case 90: /* replica ::= REPLICA INTEGER */ yytestcase(yyruleno==90);
      case 91: /* quorum ::= QUORUM INTEGER */ yytestcase(yyruleno==91);
      case 92: /* days ::= DAYS INTEGER */ yytestcase(yyruleno==92);
      case 93: /* minrows ::= MINROWS INTEGER */ yytestcase(yyruleno==93);
      case 94: /* maxrows ::= MAXROWS INTEGER */ yytestcase(yyruleno==94);
      case 95: /* blocks ::= BLOCKS INTEGER */ yytestcase(yyruleno==95);
      case 96: /* ctime ::= CTIME INTEGER */ yytestcase(yyruleno==96);
      case 97: /* wal ::= WAL INTEGER */ yytestcase(yyruleno==97);
      case 98: /* fsync ::= FSYNC INTEGER */ yytestcase(yyruleno==98);
      case 99: /* comp ::= COMP INTEGER */ yytestcase(yyruleno==99);
      case 100: /* prec ::= PRECISION STRING */ yytestcase(yyruleno==100);
      case 101: /* update ::= UPDATE INTEGER */ yytestcase(yyruleno==101);
      case 102: /* cachelast ::= CACHELAST INTEGER */ yytestcase(yyruleno==102);
      case 103: /* partitions ::= PARTITIONS INTEGER */ yytestcase(yyruleno==103);
{ yymsp[-1].minor.yy0 = yymsp[0].minor.yy0; }
        break;
      case 104: /* db_optr ::= */
{setDefaultCreateDbOption(&yymsp[1].minor.yy214); yymsp[1].minor.yy214.dbType = TSDB_DB_TYPE_DEFAULT;}
        break;
      case 105: /* db_optr ::= db_optr cache */
{ yylhsminor.yy214 = yymsp[-1].minor.yy214; yylhsminor.yy214.cacheBlockSize = strtol(yymsp[0].minor.yy0.z, NULL, 10); }
  yymsp[-1].minor.yy214 = yylhsminor.yy214;
        break;
      case 106: /* db_optr ::= db_optr replica */
      case 123: /* alter_db_optr ::= alter_db_optr replica */ yytestcase(yyruleno==123);
{ yylhsminor.yy214 = yymsp[-1].minor.yy214; yylhsminor.yy214.replica = strtol(yymsp[0].minor.yy0.z, NULL, 10); }
  yymsp[-1].minor.yy214 = yylhsminor.yy214;
        break;
      case 107: /* db_optr ::= db_optr quorum */
      case 124: /* alter_db_optr ::= alter_db_optr quorum */ yytestcase(yyruleno==124);
{ yylhsminor.yy214 = yymsp[-1].minor.yy214; yylhsminor.yy214.quorum = strtol(yymsp[0].minor.yy0.z, NULL, 10); }
  yymsp[-1].minor.yy214 = yylhsminor.yy214;
        break;
      case 108: /* db_optr ::= db_optr days */
{ yylhsminor.yy214 = yymsp[-1].minor.yy214; yylhsminor.yy214.daysPerFile = strtol(yymsp[0].minor.yy0.z, NULL, 10); }
  yymsp[-1].minor.yy214 = yylhsminor.yy214;
        break;
      case 109: /* db_optr ::= db_optr minrows */
{ yylhsminor.yy214 = yymsp[-1].minor.yy214; yylhsminor.yy214.minRowsPerBlock = strtod(yymsp[0].minor.yy0.z, NULL); }
  yymsp[-1].minor.yy214 = yylhsminor.yy214;
        break;
      case 110: /* db_optr ::= db_optr maxrows */
{ yylhsminor.yy214 = yymsp[-1].minor.yy214; yylhsminor.yy214.maxRowsPerBlock = strtod(yymsp[0].minor.yy0.z, NULL); }
  yymsp[-1].minor.yy214 = yylhsminor.yy214;
        break;
      case 111: /* db_optr ::= db_optr blocks */
      case 126: /* alter_db_optr ::= alter_db_optr blocks */ yytestcase(yyruleno==126);
{ yylhsminor.yy214 = yymsp[-1].minor.yy214; yylhsminor.yy214.numOfBlocks = strtol(yymsp[0].minor.yy0.z, NULL, 10); }
  yymsp[-1].minor.yy214 = yylhsminor.yy214;
        break;
      case 112: /* db_optr ::= db_optr ctime */
{ yylhsminor.yy214 = yymsp[-1].minor.yy214; yylhsminor.yy214.commitTime = strtol(yymsp[0].minor.yy0.z, NULL, 10); }
  yymsp[-1].minor.yy214 = yylhsminor.yy214;
        break;
      case 113: /* db_optr ::= db_optr wal */
      case 128: /* alter_db_optr ::= alter_db_optr wal */ yytestcase(yyruleno==128);
{ yylhsminor.yy214 = yymsp[-1].minor.yy214; yylhsminor.yy214.walLevel = strtol(yymsp[0].minor.yy0.z, NULL, 10); }
  yymsp[-1].minor.yy214 = yylhsminor.yy214;
        break;
      case 114: /* db_optr ::= db_optr fsync */
      case 129: /* alter_db_optr ::= alter_db_optr fsync */ yytestcase(yyruleno==129);
{ yylhsminor.yy214 = yymsp[-1].minor.yy214; yylhsminor.yy214.fsyncPeriod = strtol(yymsp[0].minor.yy0.z, NULL, 10); }
  yymsp[-1].minor.yy214 = yylhsminor.yy214;
        break;
      case 115: /* db_optr ::= db_optr comp */
      case 127: /* alter_db_optr ::= alter_db_optr comp */ yytestcase(yyruleno==127);
{ yylhsminor.yy214 = yymsp[-1].minor.yy214; yylhsminor.yy214.compressionLevel = strtol(yymsp[0].minor.yy0.z, NULL, 10); }
  yymsp[-1].minor.yy214 = yylhsminor.yy214;
        break;
      case 116: /* db_optr ::= db_optr prec */
{ yylhsminor.yy214 = yymsp[-1].minor.yy214; yylhsminor.yy214.precision = yymsp[0].minor.yy0; }
  yymsp[-1].minor.yy214 = yylhsminor.yy214;
        break;
      case 117: /* db_optr ::= db_optr keep */
      case 125: /* alter_db_optr ::= alter_db_optr keep */ yytestcase(yyruleno==125);
{ yylhsminor.yy214 = yymsp[-1].minor.yy214; yylhsminor.yy214.keep = yymsp[0].minor.yy525; }
  yymsp[-1].minor.yy214 = yylhsminor.yy214;
        break;
      case 118: /* db_optr ::= db_optr update */
      case 130: /* alter_db_optr ::= alter_db_optr update */ yytestcase(yyruleno==130);
{ yylhsminor.yy214 = yymsp[-1].minor.yy214; yylhsminor.yy214.update = strtol(yymsp[0].minor.yy0.z, NULL, 10); }
  yymsp[-1].minor.yy214 = yylhsminor.yy214;
        break;
      case 119: /* db_optr ::= db_optr cachelast */
      case 131: /* alter_db_optr ::= alter_db_optr cachelast */ yytestcase(yyruleno==131);
{ yylhsminor.yy214 = yymsp[-1].minor.yy214; yylhsminor.yy214.cachelast = strtol(yymsp[0].minor.yy0.z, NULL, 10); }
  yymsp[-1].minor.yy214 = yylhsminor.yy214;
        break;
      case 120: /* topic_optr ::= db_optr */
      case 132: /* alter_topic_optr ::= alter_db_optr */ yytestcase(yyruleno==132);
{ yylhsminor.yy214 = yymsp[0].minor.yy214; yylhsminor.yy214.dbType = TSDB_DB_TYPE_TOPIC; }
  yymsp[0].minor.yy214 = yylhsminor.yy214;
        break;
      case 121: /* topic_optr ::= topic_optr partitions */
      case 133: /* alter_topic_optr ::= alter_topic_optr partitions */ yytestcase(yyruleno==133);
{ yylhsminor.yy214 = yymsp[-1].minor.yy214; yylhsminor.yy214.partitions = strtol(yymsp[0].minor.yy0.z, NULL, 10); }
  yymsp[-1].minor.yy214 = yylhsminor.yy214;
        break;
      case 122: /* alter_db_optr ::= */
{ setDefaultCreateDbOption(&yymsp[1].minor.yy214); yymsp[1].minor.yy214.dbType = TSDB_DB_TYPE_DEFAULT;}
        break;
      case 134: /* typename ::= ids */
{ 
  yymsp[0].minor.yy0.type = 0;
  tSetColumnType (&yylhsminor.yy31, &yymsp[0].minor.yy0);
}
  yymsp[0].minor.yy31 = yylhsminor.yy31;
        break;
      case 135: /* typename ::= ids LP signed RP */
{
  if (yymsp[-1].minor.yy501 <= 0) {
    yymsp[-3].minor.yy0.type = 0;
    tSetColumnType(&yylhsminor.yy31, &yymsp[-3].minor.yy0);
  } else {
    yymsp[-3].minor.yy0.type = -yymsp[-1].minor.yy501;  // negative value of name length
    tSetColumnType(&yylhsminor.yy31, &yymsp[-3].minor.yy0);
  }
}
  yymsp[-3].minor.yy31 = yylhsminor.yy31;
        break;
      case 136: /* typename ::= ids UNSIGNED */
{
  yymsp[-1].minor.yy0.type = 0;
  yymsp[-1].minor.yy0.n = ((yymsp[0].minor.yy0.z + yymsp[0].minor.yy0.n) - yymsp[-1].minor.yy0.z);
  tSetColumnType (&yylhsminor.yy31, &yymsp[-1].minor.yy0);
}
  yymsp[-1].minor.yy31 = yylhsminor.yy31;
        break;
      case 137: /* signed ::= INTEGER */
{ yylhsminor.yy501 = strtol(yymsp[0].minor.yy0.z, NULL, 10); }
  yymsp[0].minor.yy501 = yylhsminor.yy501;
        break;
      case 138: /* signed ::= PLUS INTEGER */
{ yymsp[-1].minor.yy501 = strtol(yymsp[0].minor.yy0.z, NULL, 10); }
        break;
      case 139: /* signed ::= MINUS INTEGER */
{ yymsp[-1].minor.yy501 = -strtol(yymsp[0].minor.yy0.z, NULL, 10);}
        break;
      case 143: /* cmd ::= CREATE TABLE create_table_list */
{ pInfo->type = TSDB_SQL_CREATE_TABLE; pInfo->pCreateTableInfo = yymsp[0].minor.yy158;}
        break;
      case 144: /* create_table_list ::= create_from_stable */
{
  SCreateTableSql* pCreateTable = calloc(1, sizeof(SCreateTableSql));
  pCreateTable->childTableInfo = taosArrayInit(4, sizeof(SCreatedTableInfo));

  taosArrayPush(pCreateTable->childTableInfo, &yymsp[0].minor.yy432);
  pCreateTable->type = TSQL_CREATE_TABLE_FROM_STABLE;
  yylhsminor.yy158 = pCreateTable;
}
  yymsp[0].minor.yy158 = yylhsminor.yy158;
        break;
      case 145: /* create_table_list ::= create_table_list create_from_stable */
{
  taosArrayPush(yymsp[-1].minor.yy158->childTableInfo, &yymsp[0].minor.yy432);
  yylhsminor.yy158 = yymsp[-1].minor.yy158;
}
  yymsp[-1].minor.yy158 = yylhsminor.yy158;
        break;
      case 146: /* create_table_args ::= ifnotexists ids cpxName LP columnlist RP */
{
  yylhsminor.yy158 = tSetCreateTableInfo(yymsp[-1].minor.yy525, NULL, NULL, TSQL_CREATE_TABLE);
  setSqlInfo(pInfo, yylhsminor.yy158, NULL, TSDB_SQL_CREATE_TABLE);

  yymsp[-4].minor.yy0.n += yymsp[-3].minor.yy0.n;
  setCreatedTableName(pInfo, &yymsp[-4].minor.yy0, &yymsp[-5].minor.yy0);
}
  yymsp[-5].minor.yy158 = yylhsminor.yy158;
        break;
      case 147: /* create_stable_args ::= ifnotexists ids cpxName LP columnlist RP TAGS LP columnlist RP */
{
  yylhsminor.yy158 = tSetCreateTableInfo(yymsp[-5].minor.yy525, yymsp[-1].minor.yy525, NULL, TSQL_CREATE_STABLE);
  setSqlInfo(pInfo, yylhsminor.yy158, NULL, TSDB_SQL_CREATE_TABLE);

  yymsp[-8].minor.yy0.n += yymsp[-7].minor.yy0.n;
  setCreatedTableName(pInfo, &yymsp[-8].minor.yy0, &yymsp[-9].minor.yy0);
}
  yymsp[-9].minor.yy158 = yylhsminor.yy158;
        break;
      case 148: /* create_from_stable ::= ifnotexists ids cpxName USING ids cpxName TAGS LP tagitemlist RP */
{
  yymsp[-5].minor.yy0.n += yymsp[-4].minor.yy0.n;
  yymsp[-8].minor.yy0.n += yymsp[-7].minor.yy0.n;
  yylhsminor.yy432 = createNewChildTableInfo(&yymsp[-5].minor.yy0, NULL, yymsp[-1].minor.yy525, &yymsp[-8].minor.yy0, &yymsp[-9].minor.yy0);
}
  yymsp[-9].minor.yy432 = yylhsminor.yy432;
        break;
      case 149: /* create_from_stable ::= ifnotexists ids cpxName USING ids cpxName LP tagNamelist RP TAGS LP tagitemlist RP */
{
  yymsp[-8].minor.yy0.n += yymsp[-7].minor.yy0.n;
  yymsp[-11].minor.yy0.n += yymsp[-10].minor.yy0.n;
  yylhsminor.yy432 = createNewChildTableInfo(&yymsp[-8].minor.yy0, yymsp[-5].minor.yy525, yymsp[-1].minor.yy525, &yymsp[-11].minor.yy0, &yymsp[-12].minor.yy0);
}
  yymsp[-12].minor.yy432 = yylhsminor.yy432;
        break;
      case 150: /* tagNamelist ::= tagNamelist COMMA ids */
{taosArrayPush(yymsp[-2].minor.yy525, &yymsp[0].minor.yy0); yylhsminor.yy525 = yymsp[-2].minor.yy525;  }
  yymsp[-2].minor.yy525 = yylhsminor.yy525;
        break;
      case 151: /* tagNamelist ::= ids */
{yylhsminor.yy525 = taosArrayInit(4, sizeof(SStrToken)); taosArrayPush(yylhsminor.yy525, &yymsp[0].minor.yy0);}
  yymsp[0].minor.yy525 = yylhsminor.yy525;
        break;
      case 152: /* create_table_args ::= ifnotexists ids cpxName AS select */
{
  yylhsminor.yy158 = tSetCreateTableInfo(NULL, NULL, yymsp[0].minor.yy464, TSQL_CREATE_STREAM);
  setSqlInfo(pInfo, yylhsminor.yy158, NULL, TSDB_SQL_CREATE_TABLE);

  yymsp[-3].minor.yy0.n += yymsp[-2].minor.yy0.n;
  setCreatedTableName(pInfo, &yymsp[-3].minor.yy0, &yymsp[-4].minor.yy0);
}
  yymsp[-4].minor.yy158 = yylhsminor.yy158;
        break;
      case 153: /* columnlist ::= columnlist COMMA column */
{taosArrayPush(yymsp[-2].minor.yy525, &yymsp[0].minor.yy31); yylhsminor.yy525 = yymsp[-2].minor.yy525;  }
  yymsp[-2].minor.yy525 = yylhsminor.yy525;
        break;
      case 154: /* columnlist ::= column */
{yylhsminor.yy525 = taosArrayInit(4, sizeof(TAOS_FIELD)); taosArrayPush(yylhsminor.yy525, &yymsp[0].minor.yy31);}
  yymsp[0].minor.yy525 = yylhsminor.yy525;
        break;
      case 155: /* column ::= ids typename */
{
  tSetColumnInfo(&yylhsminor.yy31, &yymsp[-1].minor.yy0, &yymsp[0].minor.yy31);
}
  yymsp[-1].minor.yy31 = yylhsminor.yy31;
        break;
      case 162: /* tagitem ::= NULL */
{ yymsp[0].minor.yy0.type = 0; tVariantCreate(&yylhsminor.yy506, &yymsp[0].minor.yy0); }
  yymsp[0].minor.yy506 = yylhsminor.yy506;
        break;
      case 163: /* tagitem ::= NOW */
{ yymsp[0].minor.yy0.type = TSDB_DATA_TYPE_TIMESTAMP; tVariantCreate(&yylhsminor.yy506, &yymsp[0].minor.yy0);}
  yymsp[0].minor.yy506 = yylhsminor.yy506;
        break;
      case 164: /* tagitem ::= MINUS INTEGER */
      case 165: /* tagitem ::= MINUS FLOAT */ yytestcase(yyruleno==165);
      case 166: /* tagitem ::= PLUS INTEGER */ yytestcase(yyruleno==166);
      case 167: /* tagitem ::= PLUS FLOAT */ yytestcase(yyruleno==167);
{
    yymsp[-1].minor.yy0.n += yymsp[0].minor.yy0.n;
    yymsp[-1].minor.yy0.type = yymsp[0].minor.yy0.type;
    toTSDBType(yymsp[-1].minor.yy0.type);
    tVariantCreate(&yylhsminor.yy506, &yymsp[-1].minor.yy0);
}
  yymsp[-1].minor.yy506 = yylhsminor.yy506;
        break;
      case 168: /* select ::= SELECT selcollist from where_opt interval_opt session_option windowstate_option fill_opt sliding_opt groupby_opt having_opt orderby_opt slimit_opt limit_opt */
{
  yylhsminor.yy464 = tSetQuerySqlNode(&yymsp[-13].minor.yy0, yymsp[-12].minor.yy525, yymsp[-11].minor.yy412, yymsp[-10].minor.yy370, yymsp[-4].minor.yy525, yymsp[-2].minor.yy525, &yymsp[-9].minor.yy520, &yymsp[-8].minor.yy259, &yymsp[-7].minor.yy144, &yymsp[-5].minor.yy0, yymsp[-6].minor.yy525, &yymsp[0].minor.yy126, &yymsp[-1].minor.yy126, yymsp[-3].minor.yy370);
}
  yymsp[-13].minor.yy464 = yylhsminor.yy464;
        break;
      case 169: /* select ::= LP select RP */
{yymsp[-2].minor.yy464 = yymsp[-1].minor.yy464;}
        break;
      case 170: /* union ::= select */
{ yylhsminor.yy525 = setSubclause(NULL, yymsp[0].minor.yy464); }
  yymsp[0].minor.yy525 = yylhsminor.yy525;
        break;
      case 171: /* union ::= union UNION ALL select */
{ yylhsminor.yy525 = appendSelectClause(yymsp[-3].minor.yy525, yymsp[0].minor.yy464); }
  yymsp[-3].minor.yy525 = yylhsminor.yy525;
        break;
      case 172: /* cmd ::= union */
{ setSqlInfo(pInfo, yymsp[0].minor.yy525, NULL, TSDB_SQL_SELECT); }
        break;
      case 173: /* select ::= SELECT selcollist */
{
  yylhsminor.yy464 = tSetQuerySqlNode(&yymsp[-1].minor.yy0, yymsp[0].minor.yy525, NULL, NULL, NULL, NULL, NULL, NULL, NULL, NULL, NULL, NULL, NULL, NULL);
}
  yymsp[-1].minor.yy464 = yylhsminor.yy464;
        break;
      case 174: /* sclp ::= selcollist COMMA */
{yylhsminor.yy525 = yymsp[-1].minor.yy525;}
  yymsp[-1].minor.yy525 = yylhsminor.yy525;
        break;
      case 175: /* sclp ::= */
      case 205: /* orderby_opt ::= */ yytestcase(yyruleno==205);
{yymsp[1].minor.yy525 = 0;}
        break;
      case 176: /* selcollist ::= sclp distinct expr as */
{
   yylhsminor.yy525 = tSqlExprListAppend(yymsp[-3].minor.yy525, yymsp[-1].minor.yy370,  yymsp[-2].minor.yy0.n? &yymsp[-2].minor.yy0:0, yymsp[0].minor.yy0.n?&yymsp[0].minor.yy0:0);
}
  yymsp[-3].minor.yy525 = yylhsminor.yy525;
        break;
      case 177: /* selcollist ::= sclp STAR */
{
   tSqlExpr *pNode = tSqlExprCreateIdValue(NULL, TK_ALL);
   yylhsminor.yy525 = tSqlExprListAppend(yymsp[-1].minor.yy525, pNode, 0, 0);
}
  yymsp[-1].minor.yy525 = yylhsminor.yy525;
        break;
      case 178: /* as ::= AS ids */
{ yymsp[-1].minor.yy0 = yymsp[0].minor.yy0;    }
        break;
      case 179: /* as ::= ids */
{ yylhsminor.yy0 = yymsp[0].minor.yy0;    }
  yymsp[0].minor.yy0 = yylhsminor.yy0;
        break;
      case 180: /* as ::= */
{ yymsp[1].minor.yy0.n = 0;  }
        break;
      case 181: /* distinct ::= DISTINCT */
{ yylhsminor.yy0 = yymsp[0].minor.yy0;  }
  yymsp[0].minor.yy0 = yylhsminor.yy0;
        break;
      case 183: /* from ::= FROM tablelist */
      case 184: /* from ::= FROM sub */ yytestcase(yyruleno==184);
{yymsp[-1].minor.yy412 = yymsp[0].minor.yy412;}
        break;
      case 185: /* sub ::= LP union RP */
{yymsp[-2].minor.yy412 = addSubqueryElem(NULL, yymsp[-1].minor.yy525, NULL);}
        break;
      case 186: /* sub ::= LP union RP ids */
{yymsp[-3].minor.yy412 = addSubqueryElem(NULL, yymsp[-2].minor.yy525, &yymsp[0].minor.yy0);}
        break;
      case 187: /* sub ::= sub COMMA LP union RP ids */
{yylhsminor.yy412 = addSubqueryElem(yymsp[-5].minor.yy412, yymsp[-2].minor.yy525, &yymsp[0].minor.yy0);}
  yymsp[-5].minor.yy412 = yylhsminor.yy412;
        break;
      case 188: /* tablelist ::= ids cpxName */
{
  yymsp[-1].minor.yy0.n += yymsp[0].minor.yy0.n;
  yylhsminor.yy412 = setTableNameList(NULL, &yymsp[-1].minor.yy0, NULL);
}
  yymsp[-1].minor.yy412 = yylhsminor.yy412;
        break;
      case 189: /* tablelist ::= ids cpxName ids */
{
  yymsp[-2].minor.yy0.n += yymsp[-1].minor.yy0.n;
  yylhsminor.yy412 = setTableNameList(NULL, &yymsp[-2].minor.yy0, &yymsp[0].minor.yy0);
}
  yymsp[-2].minor.yy412 = yylhsminor.yy412;
        break;
      case 190: /* tablelist ::= tablelist COMMA ids cpxName */
{
  yymsp[-1].minor.yy0.n += yymsp[0].minor.yy0.n;
  yylhsminor.yy412 = setTableNameList(yymsp[-3].minor.yy412, &yymsp[-1].minor.yy0, NULL);
}
  yymsp[-3].minor.yy412 = yylhsminor.yy412;
        break;
      case 191: /* tablelist ::= tablelist COMMA ids cpxName ids */
{
  yymsp[-2].minor.yy0.n += yymsp[-1].minor.yy0.n;
  yylhsminor.yy412 = setTableNameList(yymsp[-4].minor.yy412, &yymsp[-2].minor.yy0, &yymsp[0].minor.yy0);
}
  yymsp[-4].minor.yy412 = yylhsminor.yy412;
        break;
      case 192: /* tmvar ::= VARIABLE */
{yylhsminor.yy0 = yymsp[0].minor.yy0;}
  yymsp[0].minor.yy0 = yylhsminor.yy0;
        break;
      case 193: /* interval_opt ::= INTERVAL LP tmvar RP */
{yymsp[-3].minor.yy520.interval = yymsp[-1].minor.yy0; yymsp[-3].minor.yy520.offset.n = 0;}
        break;
      case 194: /* interval_opt ::= INTERVAL LP tmvar COMMA tmvar RP */
{yymsp[-5].minor.yy520.interval = yymsp[-3].minor.yy0; yymsp[-5].minor.yy520.offset = yymsp[-1].minor.yy0;}
        break;
      case 195: /* interval_opt ::= */
{memset(&yymsp[1].minor.yy520, 0, sizeof(yymsp[1].minor.yy520));}
        break;
      case 196: /* session_option ::= */
{yymsp[1].minor.yy259.col.n = 0; yymsp[1].minor.yy259.gap.n = 0;}
        break;
      case 197: /* session_option ::= SESSION LP ids cpxName COMMA tmvar RP */
{
   yymsp[-4].minor.yy0.n += yymsp[-3].minor.yy0.n;
   yymsp[-6].minor.yy259.col = yymsp[-4].minor.yy0;
   yymsp[-6].minor.yy259.gap = yymsp[-1].minor.yy0;
}
        break;
      case 198: /* windowstate_option ::= */
{ yymsp[1].minor.yy144.col.n = 0; yymsp[1].minor.yy144.col.z = NULL;}
        break;
      case 199: /* windowstate_option ::= STATE_WINDOW LP ids RP */
{ yymsp[-3].minor.yy144.col = yymsp[-1].minor.yy0; }
        break;
      case 200: /* fill_opt ::= */
{ yymsp[1].minor.yy525 = 0;     }
        break;
      case 201: /* fill_opt ::= FILL LP ID COMMA tagitemlist RP */
{
    tVariant A = {0};
    toTSDBType(yymsp[-3].minor.yy0.type);
    tVariantCreate(&A, &yymsp[-3].minor.yy0);

    tVariantListInsert(yymsp[-1].minor.yy525, &A, -1, 0);
    yymsp[-5].minor.yy525 = yymsp[-1].minor.yy525;
}
        break;
      case 202: /* fill_opt ::= FILL LP ID RP */
{
    toTSDBType(yymsp[-1].minor.yy0.type);
    yymsp[-3].minor.yy525 = tVariantListAppendToken(NULL, &yymsp[-1].minor.yy0, -1);
}
        break;
      case 203: /* sliding_opt ::= SLIDING LP tmvar RP */
{yymsp[-3].minor.yy0 = yymsp[-1].minor.yy0;     }
        break;
      case 204: /* sliding_opt ::= */
{yymsp[1].minor.yy0.n = 0; yymsp[1].minor.yy0.z = NULL; yymsp[1].minor.yy0.type = 0;   }
        break;
      case 206: /* orderby_opt ::= ORDER BY sortlist */
{yymsp[-2].minor.yy525 = yymsp[0].minor.yy525;}
        break;
      case 207: /* sortlist ::= sortlist COMMA item sortorder */
{
    yylhsminor.yy525 = tVariantListAppend(yymsp[-3].minor.yy525, &yymsp[-1].minor.yy506, yymsp[0].minor.yy52);
}
  yymsp[-3].minor.yy525 = yylhsminor.yy525;
        break;
      case 208: /* sortlist ::= item sortorder */
{
  yylhsminor.yy525 = tVariantListAppend(NULL, &yymsp[-1].minor.yy506, yymsp[0].minor.yy52);
}
  yymsp[-1].minor.yy525 = yylhsminor.yy525;
        break;
      case 209: /* item ::= ids cpxName */
{
  toTSDBType(yymsp[-1].minor.yy0.type);
  yymsp[-1].minor.yy0.n += yymsp[0].minor.yy0.n;

  tVariantCreate(&yylhsminor.yy506, &yymsp[-1].minor.yy0);
}
  yymsp[-1].minor.yy506 = yylhsminor.yy506;
        break;
      case 210: /* sortorder ::= ASC */
{ yymsp[0].minor.yy52 = TSDB_ORDER_ASC; }
        break;
      case 211: /* sortorder ::= DESC */
{ yymsp[0].minor.yy52 = TSDB_ORDER_DESC;}
        break;
      case 212: /* sortorder ::= */
{ yymsp[1].minor.yy52 = TSDB_ORDER_ASC; }
        break;
      case 213: /* groupby_opt ::= */
{ yymsp[1].minor.yy525 = 0;}
        break;
      case 214: /* groupby_opt ::= GROUP BY grouplist */
{ yymsp[-2].minor.yy525 = yymsp[0].minor.yy525;}
        break;
      case 215: /* grouplist ::= grouplist COMMA item */
{
  yylhsminor.yy525 = tVariantListAppend(yymsp[-2].minor.yy525, &yymsp[0].minor.yy506, -1);
}
  yymsp[-2].minor.yy525 = yylhsminor.yy525;
        break;
      case 216: /* grouplist ::= item */
{
  yylhsminor.yy525 = tVariantListAppend(NULL, &yymsp[0].minor.yy506, -1);
}
  yymsp[0].minor.yy525 = yylhsminor.yy525;
        break;
      case 217: /* having_opt ::= */
      case 227: /* where_opt ::= */ yytestcase(yyruleno==227);
      case 269: /* expritem ::= */ yytestcase(yyruleno==269);
{yymsp[1].minor.yy370 = 0;}
        break;
      case 218: /* having_opt ::= HAVING expr */
      case 228: /* where_opt ::= WHERE expr */ yytestcase(yyruleno==228);
{yymsp[-1].minor.yy370 = yymsp[0].minor.yy370;}
        break;
      case 219: /* limit_opt ::= */
      case 223: /* slimit_opt ::= */ yytestcase(yyruleno==223);
{yymsp[1].minor.yy126.limit = -1; yymsp[1].minor.yy126.offset = 0;}
        break;
      case 220: /* limit_opt ::= LIMIT signed */
      case 224: /* slimit_opt ::= SLIMIT signed */ yytestcase(yyruleno==224);
{yymsp[-1].minor.yy126.limit = yymsp[0].minor.yy501;  yymsp[-1].minor.yy126.offset = 0;}
        break;
      case 221: /* limit_opt ::= LIMIT signed OFFSET signed */
{ yymsp[-3].minor.yy126.limit = yymsp[-2].minor.yy501;  yymsp[-3].minor.yy126.offset = yymsp[0].minor.yy501;}
        break;
      case 222: /* limit_opt ::= LIMIT signed COMMA signed */
{ yymsp[-3].minor.yy126.limit = yymsp[0].minor.yy501;  yymsp[-3].minor.yy126.offset = yymsp[-2].minor.yy501;}
        break;
      case 225: /* slimit_opt ::= SLIMIT signed SOFFSET signed */
{yymsp[-3].minor.yy126.limit = yymsp[-2].minor.yy501;  yymsp[-3].minor.yy126.offset = yymsp[0].minor.yy501;}
        break;
      case 226: /* slimit_opt ::= SLIMIT signed COMMA signed */
{yymsp[-3].minor.yy126.limit = yymsp[0].minor.yy501;  yymsp[-3].minor.yy126.offset = yymsp[-2].minor.yy501;}
        break;
<<<<<<< HEAD
      case 229: /* expr ::= LP expr RP */
{yylhsminor.yy370 = yymsp[-1].minor.yy370; yylhsminor.yy370->token.z = yymsp[-2].minor.yy0.z; yylhsminor.yy370->token.n = (yymsp[0].minor.yy0.z - yymsp[-2].minor.yy0.z + 1);}
  yymsp[-2].minor.yy370 = yylhsminor.yy370;
=======
      case 223: /* expr ::= LP expr RP */
{yylhsminor.yy166 = yymsp[-1].minor.yy166; yylhsminor.yy166->exprToken.z = yymsp[-2].minor.yy0.z; yylhsminor.yy166->exprToken.n = (yymsp[0].minor.yy0.z - yymsp[-2].minor.yy0.z + 1);}
  yymsp[-2].minor.yy166 = yylhsminor.yy166;
>>>>>>> 9dd40166
        break;
      case 230: /* expr ::= ID */
{ yylhsminor.yy370 = tSqlExprCreateIdValue(&yymsp[0].minor.yy0, TK_ID);}
  yymsp[0].minor.yy370 = yylhsminor.yy370;
        break;
      case 231: /* expr ::= ID DOT ID */
{ yymsp[-2].minor.yy0.n += (1+yymsp[0].minor.yy0.n); yylhsminor.yy370 = tSqlExprCreateIdValue(&yymsp[-2].minor.yy0, TK_ID);}
  yymsp[-2].minor.yy370 = yylhsminor.yy370;
        break;
      case 232: /* expr ::= ID DOT STAR */
{ yymsp[-2].minor.yy0.n += (1+yymsp[0].minor.yy0.n); yylhsminor.yy370 = tSqlExprCreateIdValue(&yymsp[-2].minor.yy0, TK_ALL);}
  yymsp[-2].minor.yy370 = yylhsminor.yy370;
        break;
      case 233: /* expr ::= INTEGER */
{ yylhsminor.yy370 = tSqlExprCreateIdValue(&yymsp[0].minor.yy0, TK_INTEGER);}
  yymsp[0].minor.yy370 = yylhsminor.yy370;
        break;
      case 234: /* expr ::= MINUS INTEGER */
      case 235: /* expr ::= PLUS INTEGER */ yytestcase(yyruleno==235);
{ yymsp[-1].minor.yy0.n += yymsp[0].minor.yy0.n; yymsp[-1].minor.yy0.type = TK_INTEGER; yylhsminor.yy370 = tSqlExprCreateIdValue(&yymsp[-1].minor.yy0, TK_INTEGER);}
  yymsp[-1].minor.yy370 = yylhsminor.yy370;
        break;
      case 236: /* expr ::= FLOAT */
{ yylhsminor.yy370 = tSqlExprCreateIdValue(&yymsp[0].minor.yy0, TK_FLOAT);}
  yymsp[0].minor.yy370 = yylhsminor.yy370;
        break;
      case 237: /* expr ::= MINUS FLOAT */
      case 238: /* expr ::= PLUS FLOAT */ yytestcase(yyruleno==238);
{ yymsp[-1].minor.yy0.n += yymsp[0].minor.yy0.n; yymsp[-1].minor.yy0.type = TK_FLOAT; yylhsminor.yy370 = tSqlExprCreateIdValue(&yymsp[-1].minor.yy0, TK_FLOAT);}
  yymsp[-1].minor.yy370 = yylhsminor.yy370;
        break;
      case 239: /* expr ::= STRING */
{ yylhsminor.yy370 = tSqlExprCreateIdValue(&yymsp[0].minor.yy0, TK_STRING);}
  yymsp[0].minor.yy370 = yylhsminor.yy370;
        break;
      case 240: /* expr ::= NOW */
{ yylhsminor.yy370 = tSqlExprCreateIdValue(&yymsp[0].minor.yy0, TK_NOW); }
  yymsp[0].minor.yy370 = yylhsminor.yy370;
        break;
      case 241: /* expr ::= VARIABLE */
{ yylhsminor.yy370 = tSqlExprCreateIdValue(&yymsp[0].minor.yy0, TK_VARIABLE);}
  yymsp[0].minor.yy370 = yylhsminor.yy370;
        break;
      case 242: /* expr ::= PLUS VARIABLE */
      case 243: /* expr ::= MINUS VARIABLE */ yytestcase(yyruleno==243);
{ yymsp[-1].minor.yy0.n += yymsp[0].minor.yy0.n; yymsp[-1].minor.yy0.type = TK_VARIABLE; yylhsminor.yy370 = tSqlExprCreateIdValue(&yymsp[-1].minor.yy0, TK_VARIABLE);}
  yymsp[-1].minor.yy370 = yylhsminor.yy370;
        break;
      case 244: /* expr ::= BOOL */
{ yylhsminor.yy370 = tSqlExprCreateIdValue(&yymsp[0].minor.yy0, TK_BOOL);}
  yymsp[0].minor.yy370 = yylhsminor.yy370;
        break;
      case 245: /* expr ::= NULL */
{ yylhsminor.yy370 = tSqlExprCreateIdValue(&yymsp[0].minor.yy0, TK_NULL);}
  yymsp[0].minor.yy370 = yylhsminor.yy370;
        break;
      case 246: /* expr ::= ID LP exprlist RP */
{ tStrTokenAppend(pInfo->funcs, &yymsp[-3].minor.yy0); yylhsminor.yy370 = tSqlExprCreateFunction(yymsp[-1].minor.yy525, &yymsp[-3].minor.yy0, &yymsp[0].minor.yy0, yymsp[-3].minor.yy0.type); }
  yymsp[-3].minor.yy370 = yylhsminor.yy370;
        break;
      case 247: /* expr ::= ID LP STAR RP */
{ tStrTokenAppend(pInfo->funcs, &yymsp[-3].minor.yy0); yylhsminor.yy370 = tSqlExprCreateFunction(NULL, &yymsp[-3].minor.yy0, &yymsp[0].minor.yy0, yymsp[-3].minor.yy0.type); }
  yymsp[-3].minor.yy370 = yylhsminor.yy370;
        break;
      case 248: /* expr ::= expr IS NULL */
{yylhsminor.yy370 = tSqlExprCreate(yymsp[-2].minor.yy370, NULL, TK_ISNULL);}
  yymsp[-2].minor.yy370 = yylhsminor.yy370;
        break;
      case 249: /* expr ::= expr IS NOT NULL */
{yylhsminor.yy370 = tSqlExprCreate(yymsp[-3].minor.yy370, NULL, TK_NOTNULL);}
  yymsp[-3].minor.yy370 = yylhsminor.yy370;
        break;
      case 250: /* expr ::= expr LT expr */
{yylhsminor.yy370 = tSqlExprCreate(yymsp[-2].minor.yy370, yymsp[0].minor.yy370, TK_LT);}
  yymsp[-2].minor.yy370 = yylhsminor.yy370;
        break;
      case 251: /* expr ::= expr GT expr */
{yylhsminor.yy370 = tSqlExprCreate(yymsp[-2].minor.yy370, yymsp[0].minor.yy370, TK_GT);}
  yymsp[-2].minor.yy370 = yylhsminor.yy370;
        break;
      case 252: /* expr ::= expr LE expr */
{yylhsminor.yy370 = tSqlExprCreate(yymsp[-2].minor.yy370, yymsp[0].minor.yy370, TK_LE);}
  yymsp[-2].minor.yy370 = yylhsminor.yy370;
        break;
      case 253: /* expr ::= expr GE expr */
{yylhsminor.yy370 = tSqlExprCreate(yymsp[-2].minor.yy370, yymsp[0].minor.yy370, TK_GE);}
  yymsp[-2].minor.yy370 = yylhsminor.yy370;
        break;
      case 254: /* expr ::= expr NE expr */
{yylhsminor.yy370 = tSqlExprCreate(yymsp[-2].minor.yy370, yymsp[0].minor.yy370, TK_NE);}
  yymsp[-2].minor.yy370 = yylhsminor.yy370;
        break;
      case 255: /* expr ::= expr EQ expr */
{yylhsminor.yy370 = tSqlExprCreate(yymsp[-2].minor.yy370, yymsp[0].minor.yy370, TK_EQ);}
  yymsp[-2].minor.yy370 = yylhsminor.yy370;
        break;
      case 256: /* expr ::= expr BETWEEN expr AND expr */
{ tSqlExpr* X2 = tSqlExprClone(yymsp[-4].minor.yy370); yylhsminor.yy370 = tSqlExprCreate(tSqlExprCreate(yymsp[-4].minor.yy370, yymsp[-2].minor.yy370, TK_GE), tSqlExprCreate(X2, yymsp[0].minor.yy370, TK_LE), TK_AND);}
  yymsp[-4].minor.yy370 = yylhsminor.yy370;
        break;
      case 257: /* expr ::= expr AND expr */
{yylhsminor.yy370 = tSqlExprCreate(yymsp[-2].minor.yy370, yymsp[0].minor.yy370, TK_AND);}
  yymsp[-2].minor.yy370 = yylhsminor.yy370;
        break;
      case 258: /* expr ::= expr OR expr */
{yylhsminor.yy370 = tSqlExprCreate(yymsp[-2].minor.yy370, yymsp[0].minor.yy370, TK_OR); }
  yymsp[-2].minor.yy370 = yylhsminor.yy370;
        break;
      case 259: /* expr ::= expr PLUS expr */
{yylhsminor.yy370 = tSqlExprCreate(yymsp[-2].minor.yy370, yymsp[0].minor.yy370, TK_PLUS);  }
  yymsp[-2].minor.yy370 = yylhsminor.yy370;
        break;
      case 260: /* expr ::= expr MINUS expr */
{yylhsminor.yy370 = tSqlExprCreate(yymsp[-2].minor.yy370, yymsp[0].minor.yy370, TK_MINUS); }
  yymsp[-2].minor.yy370 = yylhsminor.yy370;
        break;
      case 261: /* expr ::= expr STAR expr */
{yylhsminor.yy370 = tSqlExprCreate(yymsp[-2].minor.yy370, yymsp[0].minor.yy370, TK_STAR);  }
  yymsp[-2].minor.yy370 = yylhsminor.yy370;
        break;
      case 262: /* expr ::= expr SLASH expr */
{yylhsminor.yy370 = tSqlExprCreate(yymsp[-2].minor.yy370, yymsp[0].minor.yy370, TK_DIVIDE);}
  yymsp[-2].minor.yy370 = yylhsminor.yy370;
        break;
      case 263: /* expr ::= expr REM expr */
{yylhsminor.yy370 = tSqlExprCreate(yymsp[-2].minor.yy370, yymsp[0].minor.yy370, TK_REM);   }
  yymsp[-2].minor.yy370 = yylhsminor.yy370;
        break;
      case 264: /* expr ::= expr LIKE expr */
{yylhsminor.yy370 = tSqlExprCreate(yymsp[-2].minor.yy370, yymsp[0].minor.yy370, TK_LIKE);  }
  yymsp[-2].minor.yy370 = yylhsminor.yy370;
        break;
      case 265: /* expr ::= expr IN LP exprlist RP */
{yylhsminor.yy370 = tSqlExprCreate(yymsp[-4].minor.yy370, (tSqlExpr*)yymsp[-1].minor.yy525, TK_IN); }
  yymsp[-4].minor.yy370 = yylhsminor.yy370;
        break;
      case 266: /* exprlist ::= exprlist COMMA expritem */
{yylhsminor.yy525 = tSqlExprListAppend(yymsp[-2].minor.yy525,yymsp[0].minor.yy370,0, 0);}
  yymsp[-2].minor.yy525 = yylhsminor.yy525;
        break;
      case 267: /* exprlist ::= expritem */
{yylhsminor.yy525 = tSqlExprListAppend(0,yymsp[0].minor.yy370,0, 0);}
  yymsp[0].minor.yy525 = yylhsminor.yy525;
        break;
      case 268: /* expritem ::= expr */
{yylhsminor.yy370 = yymsp[0].minor.yy370;}
  yymsp[0].minor.yy370 = yylhsminor.yy370;
        break;
      case 270: /* cmd ::= RESET QUERY CACHE */
{ setDCLSqlElems(pInfo, TSDB_SQL_RESET_CACHE, 0);}
        break;
      case 271: /* cmd ::= SYNCDB ids REPLICA */
{ setDCLSqlElems(pInfo, TSDB_SQL_SYNC_DB_REPLICA, 1, &yymsp[-1].minor.yy0);}
        break;
      case 272: /* cmd ::= ALTER TABLE ids cpxName ADD COLUMN columnlist */
{
    yymsp[-4].minor.yy0.n += yymsp[-3].minor.yy0.n;
    SAlterTableInfo* pAlterTable = tSetAlterTableInfo(&yymsp[-4].minor.yy0, yymsp[0].minor.yy525, NULL, TSDB_ALTER_TABLE_ADD_COLUMN, -1);
    setSqlInfo(pInfo, pAlterTable, NULL, TSDB_SQL_ALTER_TABLE);
}
        break;
      case 273: /* cmd ::= ALTER TABLE ids cpxName DROP COLUMN ids */
{
    yymsp[-4].minor.yy0.n += yymsp[-3].minor.yy0.n;

    toTSDBType(yymsp[0].minor.yy0.type);
    SArray* K = tVariantListAppendToken(NULL, &yymsp[0].minor.yy0, -1);

    SAlterTableInfo* pAlterTable = tSetAlterTableInfo(&yymsp[-4].minor.yy0, NULL, K, TSDB_ALTER_TABLE_DROP_COLUMN, -1);
    setSqlInfo(pInfo, pAlterTable, NULL, TSDB_SQL_ALTER_TABLE);
}
        break;
      case 274: /* cmd ::= ALTER TABLE ids cpxName MODIFY COLUMN columnlist */
{
    yymsp[-4].minor.yy0.n += yymsp[-3].minor.yy0.n;
    SAlterTableInfo* pAlterTable = tSetAlterTableInfo(&yymsp[-4].minor.yy0, yymsp[0].minor.yy525, NULL, TSDB_ALTER_TABLE_CHANGE_COLUMN, -1);
    setSqlInfo(pInfo, pAlterTable, NULL, TSDB_SQL_ALTER_TABLE);
}
        break;
      case 275: /* cmd ::= ALTER TABLE ids cpxName ADD TAG columnlist */
{
    yymsp[-4].minor.yy0.n += yymsp[-3].minor.yy0.n;
    SAlterTableInfo* pAlterTable = tSetAlterTableInfo(&yymsp[-4].minor.yy0, yymsp[0].minor.yy525, NULL, TSDB_ALTER_TABLE_ADD_TAG_COLUMN, -1);
    setSqlInfo(pInfo, pAlterTable, NULL, TSDB_SQL_ALTER_TABLE);
}
        break;
      case 276: /* cmd ::= ALTER TABLE ids cpxName DROP TAG ids */
{
    yymsp[-4].minor.yy0.n += yymsp[-3].minor.yy0.n;

    toTSDBType(yymsp[0].minor.yy0.type);
    SArray* A = tVariantListAppendToken(NULL, &yymsp[0].minor.yy0, -1);

    SAlterTableInfo* pAlterTable = tSetAlterTableInfo(&yymsp[-4].minor.yy0, NULL, A, TSDB_ALTER_TABLE_DROP_TAG_COLUMN, -1);
    setSqlInfo(pInfo, pAlterTable, NULL, TSDB_SQL_ALTER_TABLE);
}
        break;
      case 277: /* cmd ::= ALTER TABLE ids cpxName CHANGE TAG ids ids */
{
    yymsp[-5].minor.yy0.n += yymsp[-4].minor.yy0.n;

    toTSDBType(yymsp[-1].minor.yy0.type);
    SArray* A = tVariantListAppendToken(NULL, &yymsp[-1].minor.yy0, -1);

    toTSDBType(yymsp[0].minor.yy0.type);
    A = tVariantListAppendToken(A, &yymsp[0].minor.yy0, -1);

    SAlterTableInfo* pAlterTable = tSetAlterTableInfo(&yymsp[-5].minor.yy0, NULL, A, TSDB_ALTER_TABLE_CHANGE_TAG_COLUMN, -1);
    setSqlInfo(pInfo, pAlterTable, NULL, TSDB_SQL_ALTER_TABLE);
}
        break;
      case 278: /* cmd ::= ALTER TABLE ids cpxName SET TAG ids EQ tagitem */
{
    yymsp[-6].minor.yy0.n += yymsp[-5].minor.yy0.n;

    toTSDBType(yymsp[-2].minor.yy0.type);
    SArray* A = tVariantListAppendToken(NULL, &yymsp[-2].minor.yy0, -1);
    A = tVariantListAppend(A, &yymsp[0].minor.yy506, -1);

    SAlterTableInfo* pAlterTable = tSetAlterTableInfo(&yymsp[-6].minor.yy0, NULL, A, TSDB_ALTER_TABLE_UPDATE_TAG_VAL, -1);
    setSqlInfo(pInfo, pAlterTable, NULL, TSDB_SQL_ALTER_TABLE);
}
        break;
      case 279: /* cmd ::= ALTER TABLE ids cpxName MODIFY TAG columnlist */
{
    yymsp[-4].minor.yy0.n += yymsp[-3].minor.yy0.n;
    SAlterTableInfo* pAlterTable = tSetAlterTableInfo(&yymsp[-4].minor.yy0, yymsp[0].minor.yy525, NULL, TSDB_ALTER_TABLE_MODIFY_TAG_COLUMN, -1);
    setSqlInfo(pInfo, pAlterTable, NULL, TSDB_SQL_ALTER_TABLE);
}
        break;
      case 280: /* cmd ::= ALTER STABLE ids cpxName ADD COLUMN columnlist */
{
    yymsp[-4].minor.yy0.n += yymsp[-3].minor.yy0.n;
    SAlterTableInfo* pAlterTable = tSetAlterTableInfo(&yymsp[-4].minor.yy0, yymsp[0].minor.yy525, NULL, TSDB_ALTER_TABLE_ADD_COLUMN, TSDB_SUPER_TABLE);
    setSqlInfo(pInfo, pAlterTable, NULL, TSDB_SQL_ALTER_TABLE);
}
        break;
      case 281: /* cmd ::= ALTER STABLE ids cpxName DROP COLUMN ids */
{
    yymsp[-4].minor.yy0.n += yymsp[-3].minor.yy0.n;

    toTSDBType(yymsp[0].minor.yy0.type);
    SArray* K = tVariantListAppendToken(NULL, &yymsp[0].minor.yy0, -1);

    SAlterTableInfo* pAlterTable = tSetAlterTableInfo(&yymsp[-4].minor.yy0, NULL, K, TSDB_ALTER_TABLE_DROP_COLUMN, TSDB_SUPER_TABLE);
    setSqlInfo(pInfo, pAlterTable, NULL, TSDB_SQL_ALTER_TABLE);
}
        break;
      case 282: /* cmd ::= ALTER STABLE ids cpxName MODIFY COLUMN columnlist */
{
    yymsp[-4].minor.yy0.n += yymsp[-3].minor.yy0.n;
    SAlterTableInfo* pAlterTable = tSetAlterTableInfo(&yymsp[-4].minor.yy0, yymsp[0].minor.yy525, NULL, TSDB_ALTER_TABLE_CHANGE_COLUMN, TSDB_SUPER_TABLE);
    setSqlInfo(pInfo, pAlterTable, NULL, TSDB_SQL_ALTER_TABLE);
}
        break;
      case 283: /* cmd ::= ALTER STABLE ids cpxName ADD TAG columnlist */
{
    yymsp[-4].minor.yy0.n += yymsp[-3].minor.yy0.n;
    SAlterTableInfo* pAlterTable = tSetAlterTableInfo(&yymsp[-4].minor.yy0, yymsp[0].minor.yy525, NULL, TSDB_ALTER_TABLE_ADD_TAG_COLUMN, TSDB_SUPER_TABLE);
    setSqlInfo(pInfo, pAlterTable, NULL, TSDB_SQL_ALTER_TABLE);
}
        break;
      case 284: /* cmd ::= ALTER STABLE ids cpxName DROP TAG ids */
{
    yymsp[-4].minor.yy0.n += yymsp[-3].minor.yy0.n;

    toTSDBType(yymsp[0].minor.yy0.type);
    SArray* A = tVariantListAppendToken(NULL, &yymsp[0].minor.yy0, -1);

    SAlterTableInfo* pAlterTable = tSetAlterTableInfo(&yymsp[-4].minor.yy0, NULL, A, TSDB_ALTER_TABLE_DROP_TAG_COLUMN, TSDB_SUPER_TABLE);
    setSqlInfo(pInfo, pAlterTable, NULL, TSDB_SQL_ALTER_TABLE);
}
        break;
      case 285: /* cmd ::= ALTER STABLE ids cpxName CHANGE TAG ids ids */
{
    yymsp[-5].minor.yy0.n += yymsp[-4].minor.yy0.n;

    toTSDBType(yymsp[-1].minor.yy0.type);
    SArray* A = tVariantListAppendToken(NULL, &yymsp[-1].minor.yy0, -1);

    toTSDBType(yymsp[0].minor.yy0.type);
    A = tVariantListAppendToken(A, &yymsp[0].minor.yy0, -1);

    SAlterTableInfo* pAlterTable = tSetAlterTableInfo(&yymsp[-5].minor.yy0, NULL, A, TSDB_ALTER_TABLE_CHANGE_TAG_COLUMN, TSDB_SUPER_TABLE);
    setSqlInfo(pInfo, pAlterTable, NULL, TSDB_SQL_ALTER_TABLE);
}
        break;
      case 286: /* cmd ::= ALTER STABLE ids cpxName SET TAG ids EQ tagitem */
{
    yymsp[-6].minor.yy0.n += yymsp[-5].minor.yy0.n;

    toTSDBType(yymsp[-2].minor.yy0.type);
    SArray* A = tVariantListAppendToken(NULL, &yymsp[-2].minor.yy0, -1);
    A = tVariantListAppend(A, &yymsp[0].minor.yy506, -1);

    SAlterTableInfo* pAlterTable = tSetAlterTableInfo(&yymsp[-6].minor.yy0, NULL, A, TSDB_ALTER_TABLE_UPDATE_TAG_VAL, TSDB_SUPER_TABLE);
    setSqlInfo(pInfo, pAlterTable, NULL, TSDB_SQL_ALTER_TABLE);
}
        break;
      case 287: /* cmd ::= ALTER STABLE ids cpxName MODIFY TAG columnlist */
{
    yymsp[-4].minor.yy0.n += yymsp[-3].minor.yy0.n;
    SAlterTableInfo* pAlterTable = tSetAlterTableInfo(&yymsp[-4].minor.yy0, yymsp[0].minor.yy525, NULL, TSDB_ALTER_TABLE_MODIFY_TAG_COLUMN, TSDB_SUPER_TABLE);
    setSqlInfo(pInfo, pAlterTable, NULL, TSDB_SQL_ALTER_TABLE);
}
        break;
      case 288: /* cmd ::= KILL CONNECTION INTEGER */
{setKillSql(pInfo, TSDB_SQL_KILL_CONNECTION, &yymsp[0].minor.yy0);}
        break;
      case 289: /* cmd ::= KILL STREAM INTEGER COLON INTEGER */
{yymsp[-2].minor.yy0.n += (yymsp[-1].minor.yy0.n + yymsp[0].minor.yy0.n); setKillSql(pInfo, TSDB_SQL_KILL_STREAM, &yymsp[-2].minor.yy0);}
        break;
      case 290: /* cmd ::= KILL QUERY INTEGER COLON INTEGER */
{yymsp[-2].minor.yy0.n += (yymsp[-1].minor.yy0.n + yymsp[0].minor.yy0.n); setKillSql(pInfo, TSDB_SQL_KILL_QUERY, &yymsp[-2].minor.yy0);}
        break;
      default:
        break;
/********** End reduce actions ************************************************/
  };
  assert( yyruleno<sizeof(yyRuleInfo)/sizeof(yyRuleInfo[0]) );
  yygoto = yyRuleInfo[yyruleno].lhs;
  yysize = yyRuleInfo[yyruleno].nrhs;
  yyact = yy_find_reduce_action(yymsp[yysize].stateno,(YYCODETYPE)yygoto);

  /* There are no SHIFTREDUCE actions on nonterminals because the table
  ** generator has simplified them to pure REDUCE actions. */
  assert( !(yyact>YY_MAX_SHIFT && yyact<=YY_MAX_SHIFTREDUCE) );

  /* It is not possible for a REDUCE to be followed by an error */
  assert( yyact!=YY_ERROR_ACTION );

  yymsp += yysize+1;
  yypParser->yytos = yymsp;
  yymsp->stateno = (YYACTIONTYPE)yyact;
  yymsp->major = (YYCODETYPE)yygoto;
  yyTraceShift(yypParser, yyact, "... then shift");
}

/*
** The following code executes when the parse fails
*/
#ifndef YYNOERRORRECOVERY
static void yy_parse_failed(
  yyParser *yypParser           /* The parser */
){
  ParseARG_FETCH;
#ifndef NDEBUG
  if( yyTraceFILE ){
    fprintf(yyTraceFILE,"%sFail!\n",yyTracePrompt);
  }
#endif
  while( yypParser->yytos>yypParser->yystack ) yy_pop_parser_stack(yypParser);
  /* Here code is inserted which will be executed whenever the
  ** parser fails */
/************ Begin %parse_failure code ***************************************/
/************ End %parse_failure code *****************************************/
  ParseARG_STORE; /* Suppress warning about unused %extra_argument variable */
}
#endif /* YYNOERRORRECOVERY */

/*
** The following code executes when a syntax error first occurs.
*/
static void yy_syntax_error(
  yyParser *yypParser,           /* The parser */
  int yymajor,                   /* The major type of the error token */
  ParseTOKENTYPE yyminor         /* The minor type of the error token */
){
  ParseARG_FETCH;
#define TOKEN yyminor
/************ Begin %syntax_error code ****************************************/

  pInfo->valid = false;
  int32_t outputBufLen = tListLen(pInfo->msg);
  int32_t len = 0;

  if(TOKEN.z) {
    char msg[] = "syntax error near \"%s\"";
    int32_t sqlLen = strlen(&TOKEN.z[0]);

    if (sqlLen + sizeof(msg)/sizeof(msg[0]) + 1 > outputBufLen) {
        char tmpstr[128] = {0};
        memcpy(tmpstr, &TOKEN.z[0], sizeof(tmpstr)/sizeof(tmpstr[0]) - 1);
        len = sprintf(pInfo->msg, msg, tmpstr);
    } else {
        len = sprintf(pInfo->msg, msg, &TOKEN.z[0]);
    }

  } else {
    len = sprintf(pInfo->msg, "Incomplete SQL statement");
  }

  assert(len <= outputBufLen);
/************ End %syntax_error code ******************************************/
  ParseARG_STORE; /* Suppress warning about unused %extra_argument variable */
}

/*
** The following is executed when the parser accepts
*/
static void yy_accept(
  yyParser *yypParser           /* The parser */
){
  ParseARG_FETCH;
#ifndef NDEBUG
  if( yyTraceFILE ){
    fprintf(yyTraceFILE,"%sAccept!\n",yyTracePrompt);
  }
#endif
#ifndef YYNOERRORRECOVERY
  yypParser->yyerrcnt = -1;
#endif
  assert( yypParser->yytos==yypParser->yystack );
  /* Here code is inserted which will be executed whenever the
  ** parser accepts */
/*********** Begin %parse_accept code *****************************************/

/*********** End %parse_accept code *******************************************/
  ParseARG_STORE; /* Suppress warning about unused %extra_argument variable */
}

/* The main parser program.
** The first argument is a pointer to a structure obtained from
** "ParseAlloc" which describes the current state of the parser.
** The second argument is the major token number.  The third is
** the minor token.  The fourth optional argument is whatever the
** user wants (and specified in the grammar) and is available for
** use by the action routines.
**
** Inputs:
** <ul>
** <li> A pointer to the parser (an opaque structure.)
** <li> The major token number.
** <li> The minor token number.
** <li> An option argument of a grammar-specified type.
** </ul>
**
** Outputs:
** None.
*/
void Parse(
  void *yyp,                   /* The parser */
  int yymajor,                 /* The major token code number */
  ParseTOKENTYPE yyminor       /* The value for the token */
  ParseARG_PDECL               /* Optional %extra_argument parameter */
){
  YYMINORTYPE yyminorunion;
  unsigned int yyact;   /* The parser action. */
#if !defined(YYERRORSYMBOL) && !defined(YYNOERRORRECOVERY)
  int yyendofinput;     /* True if we are at the end of input */
#endif
#ifdef YYERRORSYMBOL
  int yyerrorhit = 0;   /* True if yymajor has invoked an error */
#endif
  yyParser *yypParser;  /* The parser */

  yypParser = (yyParser*)yyp;
  assert( yypParser->yytos!=0 );
#if !defined(YYERRORSYMBOL) && !defined(YYNOERRORRECOVERY)
  yyendofinput = (yymajor==0);
#endif
  ParseARG_STORE;

#ifndef NDEBUG
  if( yyTraceFILE ){
    int stateno = yypParser->yytos->stateno;
    if( stateno < YY_MIN_REDUCE ){
      fprintf(yyTraceFILE,"%sInput '%s' in state %d\n",
              yyTracePrompt,yyTokenName[yymajor],stateno);
    }else{
      fprintf(yyTraceFILE,"%sInput '%s' with pending reduce %d\n",
              yyTracePrompt,yyTokenName[yymajor],stateno-YY_MIN_REDUCE);
    }
  }
#endif

  do{
    yyact = yy_find_shift_action(yypParser,(YYCODETYPE)yymajor);
    if( yyact >= YY_MIN_REDUCE ){
      yy_reduce(yypParser,yyact-YY_MIN_REDUCE,yymajor,yyminor);
    }else if( yyact <= YY_MAX_SHIFTREDUCE ){
      yy_shift(yypParser,yyact,yymajor,yyminor);
#ifndef YYNOERRORRECOVERY
      yypParser->yyerrcnt--;
#endif
      yymajor = YYNOCODE;
    }else if( yyact==YY_ACCEPT_ACTION ){
      yypParser->yytos--;
      yy_accept(yypParser);
      return;
    }else{
      assert( yyact == YY_ERROR_ACTION );
      yyminorunion.yy0 = yyminor;
#ifdef YYERRORSYMBOL
      int yymx;
#endif
#ifndef NDEBUG
      if( yyTraceFILE ){
        fprintf(yyTraceFILE,"%sSyntax Error!\n",yyTracePrompt);
      }
#endif
#ifdef YYERRORSYMBOL
      /* A syntax error has occurred.
      ** The response to an error depends upon whether or not the
      ** grammar defines an error token "ERROR".  
      **
      ** This is what we do if the grammar does define ERROR:
      **
      **  * Call the %syntax_error function.
      **
      **  * Begin popping the stack until we enter a state where
      **    it is legal to shift the error symbol, then shift
      **    the error symbol.
      **
      **  * Set the error count to three.
      **
      **  * Begin accepting and shifting new tokens.  No new error
      **    processing will occur until three tokens have been
      **    shifted successfully.
      **
      */
      if( yypParser->yyerrcnt<0 ){
        yy_syntax_error(yypParser,yymajor,yyminor);
      }
      yymx = yypParser->yytos->major;
      if( yymx==YYERRORSYMBOL || yyerrorhit ){
#ifndef NDEBUG
        if( yyTraceFILE ){
          fprintf(yyTraceFILE,"%sDiscard input token %s\n",
             yyTracePrompt,yyTokenName[yymajor]);
        }
#endif
        yy_destructor(yypParser, (YYCODETYPE)yymajor, &yyminorunion);
        yymajor = YYNOCODE;
      }else{
        while( yypParser->yytos >= yypParser->yystack
            && yymx != YYERRORSYMBOL
            && (yyact = yy_find_reduce_action(
                        yypParser->yytos->stateno,
                        YYERRORSYMBOL)) >= YY_MIN_REDUCE
        ){
          yy_pop_parser_stack(yypParser);
        }
        if( yypParser->yytos < yypParser->yystack || yymajor==0 ){
          yy_destructor(yypParser,(YYCODETYPE)yymajor,&yyminorunion);
          yy_parse_failed(yypParser);
#ifndef YYNOERRORRECOVERY
          yypParser->yyerrcnt = -1;
#endif
          yymajor = YYNOCODE;
        }else if( yymx!=YYERRORSYMBOL ){
          yy_shift(yypParser,yyact,YYERRORSYMBOL,yyminor);
        }
      }
      yypParser->yyerrcnt = 3;
      yyerrorhit = 1;
#elif defined(YYNOERRORRECOVERY)
      /* If the YYNOERRORRECOVERY macro is defined, then do not attempt to
      ** do any kind of error recovery.  Instead, simply invoke the syntax
      ** error routine and continue going as if nothing had happened.
      **
      ** Applications can set this macro (for example inside %include) if
      ** they intend to abandon the parse upon the first syntax error seen.
      */
      yy_syntax_error(yypParser,yymajor, yyminor);
      yy_destructor(yypParser,(YYCODETYPE)yymajor,&yyminorunion);
      yymajor = YYNOCODE;
      
#else  /* YYERRORSYMBOL is not defined */
      /* This is what we do if the grammar does not define ERROR:
      **
      **  * Report an error message, and throw away the input token.
      **
      **  * If the input token is $, then fail the parse.
      **
      ** As before, subsequent error messages are suppressed until
      ** three input tokens have been successfully shifted.
      */
      if( yypParser->yyerrcnt<=0 ){
        yy_syntax_error(yypParser,yymajor, yyminor);
      }
      yypParser->yyerrcnt = 3;
      yy_destructor(yypParser,(YYCODETYPE)yymajor,&yyminorunion);
      if( yyendofinput ){
        yy_parse_failed(yypParser);
#ifndef YYNOERRORRECOVERY
        yypParser->yyerrcnt = -1;
#endif
      }
      yymajor = YYNOCODE;
#endif
    }
  }while( yymajor!=YYNOCODE && yypParser->yytos>yypParser->yystack );
#ifndef NDEBUG
  if( yyTraceFILE ){
    yyStackEntry *i;
    char cDiv = '[';
    fprintf(yyTraceFILE,"%sReturn. Stack=",yyTracePrompt);
    for(i=&yypParser->yystack[1]; i<=yypParser->yytos; i++){
      fprintf(yyTraceFILE,"%c%s", cDiv, yyTokenName[i->major]);
      cDiv = ' ';
    }
    fprintf(yyTraceFILE,"]\n");
  }
#endif
  return;
}<|MERGE_RESOLUTION|>--- conflicted
+++ resolved
@@ -2967,15 +2967,9 @@
       case 226: /* slimit_opt ::= SLIMIT signed COMMA signed */
 {yymsp[-3].minor.yy126.limit = yymsp[0].minor.yy501;  yymsp[-3].minor.yy126.offset = yymsp[-2].minor.yy501;}
         break;
-<<<<<<< HEAD
-      case 229: /* expr ::= LP expr RP */
-{yylhsminor.yy370 = yymsp[-1].minor.yy370; yylhsminor.yy370->token.z = yymsp[-2].minor.yy0.z; yylhsminor.yy370->token.n = (yymsp[0].minor.yy0.z - yymsp[-2].minor.yy0.z + 1);}
-  yymsp[-2].minor.yy370 = yylhsminor.yy370;
-=======
       case 223: /* expr ::= LP expr RP */
 {yylhsminor.yy166 = yymsp[-1].minor.yy166; yylhsminor.yy166->exprToken.z = yymsp[-2].minor.yy0.z; yylhsminor.yy166->exprToken.n = (yymsp[0].minor.yy0.z - yymsp[-2].minor.yy0.z + 1);}
   yymsp[-2].minor.yy166 = yylhsminor.yy166;
->>>>>>> 9dd40166
         break;
       case 230: /* expr ::= ID */
 { yylhsminor.yy370 = tSqlExprCreateIdValue(&yymsp[0].minor.yy0, TK_ID);}
