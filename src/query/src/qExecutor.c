/*
 * Copyright (c) 2019 TAOS Data, Inc. <jhtao@taosdata.com>
 *
 * This program is free software: you can use, redistribute, and/or modify
 * it under the terms of the GNU Affero General Public License, version 3
 * or later ("AGPL"), as published by the Free Software Foundation.
 *
 * This program is distributed in the hope that it will be useful, but WITHOUT
 * ANY WARRANTY; without even the implied warranty of MERCHANTABILITY or
 * FITNESS FOR A PARTICULAR PURPOSE.
 *
 * You should have received a copy of the GNU Affero General Public License
 * along with this program. If not, see <http://www.gnu.org/licenses/>.
 */
#include "os.h"
#include "qFill.h"
#include "taosmsg.h"
#include "tglobal.h"

#include "exception.h"
#include "hash.h"
#include "texpr.h"
#include "qExecutor.h"
#include "qResultbuf.h"
#include "qUtil.h"
#include "queryLog.h"
#include "tlosertree.h"
#include "ttype.h"
#include "tcompare.h"
#include "tscompression.h"
#include "qScript.h"
#include "tscLog.h"

#define IS_MASTER_SCAN(runtime)        ((runtime)->scanFlag == MASTER_SCAN)
#define IS_REVERSE_SCAN(runtime)       ((runtime)->scanFlag == REVERSE_SCAN)
#define IS_REPEAT_SCAN(runtime)        ((runtime)->scanFlag == REPEAT_SCAN)
#define SET_MASTER_SCAN_FLAG(runtime)  ((runtime)->scanFlag = MASTER_SCAN)
#define SET_REVERSE_SCAN_FLAG(runtime) ((runtime)->scanFlag = REVERSE_SCAN)

#define TSWINDOW_IS_EQUAL(t1, t2) (((t1).skey == (t2).skey) && ((t1).ekey == (t2).ekey))

#define SWITCH_ORDER(n) (((n) = ((n) == TSDB_ORDER_ASC) ? TSDB_ORDER_DESC : TSDB_ORDER_ASC))

#define SDATA_BLOCK_INITIALIZER (SDataBlockInfo) {{0}, 0}

#define TIME_WINDOW_COPY(_dst, _src)  do {\
   (_dst).skey = (_src).skey;\
   (_dst).ekey = (_src).ekey;\
} while (0)

enum {
  TS_JOIN_TS_EQUAL       = 0,
  TS_JOIN_TS_NOT_EQUALS  = 1,
  TS_JOIN_TAG_NOT_EQUALS = 2,
};

typedef enum SResultTsInterpType {
  RESULT_ROW_START_INTERP = 1,
  RESULT_ROW_END_INTERP   = 2,
} SResultTsInterpType;

#if 0
static UNUSED_FUNC void *u_malloc (size_t __size) {
  uint32_t v = rand();

  if (v % 1000 <= 0) {
    return NULL;
  } else {
    return malloc(__size);
  }
}

static UNUSED_FUNC void* u_calloc(size_t num, size_t __size) {
  uint32_t v = rand();
  if (v % 1000 <= 0) {
    return NULL;
  } else {
    return calloc(num, __size);
  }
}

static UNUSED_FUNC void* u_realloc(void* p, size_t __size) {
  uint32_t v = rand();
  if (v % 5 <= 1) {
    return NULL;
  } else {
    return realloc(p, __size);
  }
}

#define calloc  u_calloc
#define malloc  u_malloc
#define realloc u_realloc
#endif

#define CLEAR_QUERY_STATUS(q, st)   ((q)->status &= (~(st)))
#define GET_NUM_OF_TABLEGROUP(q)    taosArrayGetSize((q)->tableqinfoGroupInfo.pGroupList)
#define QUERY_IS_INTERVAL_QUERY(_q) ((_q)->interval.interval > 0)

#define TSKEY_MAX_ADD(a,b)                 \
do {                                       \
  if (a < 0) { a = a + b; break;}          \
  if (sizeof(a) == sizeof(int32_t)) {      \
   if((b) > 0 && ((b) >= INT32_MAX - (a))){\
     a = INT32_MAX;                        \
   } else {                                \
     a = a + b;                            \
   }                                       \
  } else {                                 \
   if((b) > 0 && ((b) >= INT64_MAX - (a))){\
     a = INT64_MAX;                        \
   } else {                                \
     a = a + b;                            \
   }                                       \
  }                                        \
} while(0)                                 

#define TSKEY_MIN_SUB(a,b)                 \
do {                                       \
  if (a >= 0) { a = a + b; break;}         \
  if (sizeof(a) == sizeof(int32_t)){       \
   if((b) < 0 && ((b) <= INT32_MIN - (a))){\
     a = INT32_MIN;                        \
   } else {                                \
     a = a + b;                            \
   }                                       \
  } else {                                 \
    if((b) < 0 && ((b) <= INT64_MIN-(a))) {\
     a = INT64_MIN;                        \
    } else {                               \
     a = a + b;                            \
    }                                      \
  }                                        \
} while (0)

uint64_t queryHandleId = 0;

int32_t getMaximumIdleDurationSec() {
  return tsShellActivityTimer * 2;
}
int64_t genQueryId(void) {
  int64_t uid = 0;
  int64_t did = tsDnodeId;

  uid = did << 54;

  int64_t pid = ((int64_t)taosGetPId()) & 0x3FF;

  uid |= pid << 44;

  int64_t ts = taosGetTimestampMs() & 0x1FFFFFFFF;

  uid |= ts << 11;

  int64_t sid = atomic_add_fetch_64(&queryHandleId, 1) & 0x7FF;

  uid |= sid;

  qDebug("gen qid:0x%"PRIx64, uid);

  return uid;
}

static void getNextTimeWindow(SQueryAttr* pQueryAttr, STimeWindow* tw) {
  int32_t factor = GET_FORWARD_DIRECTION_FACTOR(pQueryAttr->order.order);
  if (pQueryAttr->interval.intervalUnit != 'n' && pQueryAttr->interval.intervalUnit != 'y') {
    tw->skey += pQueryAttr->interval.sliding * factor;
    tw->ekey = tw->skey + pQueryAttr->interval.interval - 1;
    return;
  }

  int64_t key = tw->skey, interval = pQueryAttr->interval.interval;
  //convert key to second
  key = convertTimePrecision(key, pQueryAttr->precision, TSDB_TIME_PRECISION_MILLI) / 1000;

  if (pQueryAttr->interval.intervalUnit == 'y') {
    interval *= 12;
  }

  struct tm tm;
  time_t t = (time_t)key;
  localtime_r(&t, &tm);

  int mon = (int)(tm.tm_year * 12 + tm.tm_mon + interval * factor);
  tm.tm_year = mon / 12;
  tm.tm_mon = mon % 12;
  tw->skey = convertTimePrecision((int64_t)mktime(&tm) * 1000L, TSDB_TIME_PRECISION_MILLI, pQueryAttr->precision);

  mon = (int)(mon + interval);
  tm.tm_year = mon / 12;
  tm.tm_mon = mon % 12;
  tw->ekey = convertTimePrecision((int64_t)mktime(&tm) * 1000L, TSDB_TIME_PRECISION_MILLI, pQueryAttr->precision);

  tw->ekey -= 1;
}

static void doSetTagValueToResultBuf(char* output, const char* val, int16_t type, int16_t bytes);
static void setResultOutputBuf(SQueryRuntimeEnv* pRuntimeEnv, SResultRow* pResult, SQLFunctionCtx* pCtx,
                               int32_t numOfCols, int32_t* rowCellInfoOffset);

void setResultRowOutputBufInitCtx(SQueryRuntimeEnv *pRuntimeEnv, SResultRow *pResult, SQLFunctionCtx* pCtx, int32_t numOfOutput, int32_t* rowCellInfoOffset);
static bool functionNeedToExecute(SQueryRuntimeEnv *pRuntimeEnv, SQLFunctionCtx *pCtx);

static void setBlockStatisInfo(SQLFunctionCtx *pCtx, SSDataBlock* pSDataBlock, SColIndex* pColIndex);

static void destroyTableQueryInfoImpl(STableQueryInfo *pTableQueryInfo);
static bool hasMainOutput(SQueryAttr *pQueryAttr);

static SColumnInfo* extractColumnFilterInfo(SExprInfo* pExpr, int32_t numOfOutput, int32_t* numOfFilterCols);

static int32_t setTimestampListJoinInfo(SQueryRuntimeEnv* pRuntimeEnv, tVariant* pTag, STableQueryInfo *pTableQueryInfo);
static void releaseQueryBuf(size_t numOfTables);
static int32_t binarySearchForKey(char *pValue, int num, TSKEY key, int order);
static STsdbQueryCond createTsdbQueryCond(SQueryAttr* pQueryAttr, STimeWindow* win);
static STableIdInfo createTableIdInfo(STableQueryInfo* pTableQueryInfo);

static void setTableScanFilterOperatorInfo(STableScanInfo* pTableScanInfo, SOperatorInfo* pDownstream);

static int32_t getNumOfScanTimes(SQueryAttr* pQueryAttr);

static void destroyBasicOperatorInfo(void* param, int32_t numOfOutput);
static void destroySFillOperatorInfo(void* param, int32_t numOfOutput);
static void destroyGroupbyOperatorInfo(void* param, int32_t numOfOutput);
static void destroyProjectOperatorInfo(void* param, int32_t numOfOutput);
static void destroyTagScanOperatorInfo(void* param, int32_t numOfOutput);
static void destroyOrderOperatorInfo(void* param, int32_t numOfOutput);
static void destroySWindowOperatorInfo(void* param, int32_t numOfOutput);
static void destroyStateWindowOperatorInfo(void* param, int32_t numOfOutput);
static void destroyAggOperatorInfo(void* param, int32_t numOfOutput);
static void destroyOperatorInfo(SOperatorInfo* pOperator);


static int32_t doCopyToSDataBlock(SQueryRuntimeEnv* pRuntimeEnv, SGroupResInfo* pGroupResInfo, int32_t orderType, SSDataBlock* pBlock);

static int32_t getGroupbyColumnIndex(SGroupbyExpr *pGroupbyExpr, SSDataBlock* pDataBlock);
static int32_t setGroupResultOutputBuf(SQueryRuntimeEnv *pRuntimeEnv, SOptrBasicInfo *binf, int32_t numOfCols, char *pData, int16_t type, int16_t bytes, int32_t groupIndex);

static void initCtxOutputBuffer(SQLFunctionCtx* pCtx, int32_t size);
static void getAlignQueryTimeWindow(SQueryAttr *pQueryAttr, int64_t key, int64_t keyFirst, int64_t keyLast, STimeWindow *win);
static void setResultBufSize(SQueryAttr* pQueryAttr, SRspResultInfo* pResultInfo);
static void setCtxTagForJoin(SQueryRuntimeEnv* pRuntimeEnv, SQLFunctionCtx* pCtx, SExprInfo* pExprInfo, void* pTable);
static void setParamForStableStddev(SQueryRuntimeEnv* pRuntimeEnv, SQLFunctionCtx* pCtx, int32_t numOfOutput, SExprInfo* pExpr);
static void setParamForStableStddevByColData(SQueryRuntimeEnv* pRuntimeEnv, SQLFunctionCtx* pCtx, int32_t numOfOutput, SExprInfo* pExpr, char* val, int16_t bytes);
static void doSetTableGroupOutputBuf(SQueryRuntimeEnv* pRuntimeEnv, SResultRowInfo* pResultRowInfo,
                                     SQLFunctionCtx* pCtx, int32_t* rowCellInfoOffset, int32_t numOfOutput, int32_t tableGroupId);

SArray* getOrderCheckColumns(SQueryAttr* pQuery);


typedef struct SRowCompSupporter {
  SQueryRuntimeEnv *pRuntimeEnv;
  int16_t           dataOffset;
  __compar_fn_t     comFunc;
} SRowCompSupporter;

static int compareRowData(const void *a, const void *b, const void *userData) {
  const SResultRow *pRow1 = (const SResultRow *)a;
  const SResultRow *pRow2 = (const SResultRow *)b;

  SRowCompSupporter *supporter  = (SRowCompSupporter *)userData;
  SQueryRuntimeEnv* pRuntimeEnv =  supporter->pRuntimeEnv;

  tFilePage *page1 = getResBufPage(pRuntimeEnv->pResultBuf, pRow1->pageId);
  tFilePage *page2 = getResBufPage(pRuntimeEnv->pResultBuf, pRow2->pageId);

  int16_t offset = supporter->dataOffset;
  char *in1  = getPosInResultPage(pRuntimeEnv->pQueryAttr, page1, pRow1->offset, offset);
  char *in2  = getPosInResultPage(pRuntimeEnv->pQueryAttr, page2, pRow2->offset, offset);

  return (in1 != NULL && in2 != NULL) ? supporter->comFunc(in1, in2) : 0;
}

static void sortGroupResByOrderList(SGroupResInfo *pGroupResInfo, SQueryRuntimeEnv *pRuntimeEnv, SSDataBlock* pDataBlock) {
  SArray *columnOrderList = getOrderCheckColumns(pRuntimeEnv->pQueryAttr);
  size_t size = taosArrayGetSize(columnOrderList);
  taosArrayDestroy(columnOrderList);

  if (size <= 0) {
    return;
  }

  int32_t orderId = pRuntimeEnv->pQueryAttr->order.orderColId;
  if (orderId <= 0) {
    return;
  }

  bool found = false;
  int16_t dataOffset = 0;

  for (int32_t j = 0; j < pDataBlock->info.numOfCols; ++j) {
    SColumnInfoData* pColInfoData = (SColumnInfoData *)taosArrayGet(pDataBlock->pDataBlock, j);
    if (orderId == j) {
      found = true;
      break;
    }

    dataOffset += pColInfoData->info.bytes;
  }

  if (found == false) {
    return;
  }

  int16_t type = pRuntimeEnv->pQueryAttr->pExpr1[orderId].base.resType;

  SRowCompSupporter support = {.pRuntimeEnv = pRuntimeEnv, .dataOffset = dataOffset, .comFunc = getComparFunc(type, 0)};
  taosArraySortPWithExt(pGroupResInfo->pRows, compareRowData, &support);
}

//setup the output buffer for each operator
SSDataBlock* createOutputBuf(SExprInfo* pExpr, int32_t numOfOutput, int32_t numOfRows) {
  const static int32_t minSize = 8;

  SSDataBlock *res = calloc(1, sizeof(SSDataBlock));
  res->info.numOfCols = numOfOutput;

  res->pDataBlock = taosArrayInit(numOfOutput, sizeof(SColumnInfoData));
  for (int32_t i = 0; i < numOfOutput; ++i) {
    SColumnInfoData idata = {{0}};
    idata.info.type  = pExpr[i].base.resType;
    idata.info.bytes = pExpr[i].base.resBytes;
    idata.info.colId = pExpr[i].base.resColId;

    int32_t size = MAX(idata.info.bytes * numOfRows, minSize);
    idata.pData = calloc(1, size);  // at least to hold a pointer on x64 platform
    taosArrayPush(res->pDataBlock, &idata);
  }

  return res;
}

void* destroyOutputBuf(SSDataBlock* pBlock) {
  if (pBlock == NULL) {
    return NULL;
  }

  int32_t numOfOutput = pBlock->info.numOfCols;
  for(int32_t i = 0; i < numOfOutput; ++i) {
    SColumnInfoData* pColInfoData = taosArrayGet(pBlock->pDataBlock, i);
    tfree(pColInfoData->pData);
  }

  taosArrayDestroy(pBlock->pDataBlock);
  tfree(pBlock->pBlockStatis);
  tfree(pBlock);
  return NULL;
}

int32_t getNumOfResult(SQueryRuntimeEnv *pRuntimeEnv, SQLFunctionCtx* pCtx, int32_t numOfOutput) {
  SQueryAttr *pQueryAttr = pRuntimeEnv->pQueryAttr;
  bool    hasMainFunction = hasMainOutput(pQueryAttr);

  int32_t maxOutput = 0;
  for (int32_t j = 0; j < numOfOutput; ++j) {
    int32_t id = pCtx[j].functionId;

    /*
     * ts, tag, tagprj function can not decide the output number of current query
     * the number of output result is decided by main output
     */
    if (hasMainFunction && (id == TSDB_FUNC_TS || id == TSDB_FUNC_TAG || id == TSDB_FUNC_TAGPRJ)) {
      continue;
    }

    SResultRowCellInfo *pResInfo = GET_RES_INFO(&pCtx[j]);
    if (pResInfo != NULL && maxOutput < pResInfo->numOfRes) {
      maxOutput = pResInfo->numOfRes;
    }
  }

  assert(maxOutput >= 0);
  return maxOutput;
}

static void clearNumOfRes(SQLFunctionCtx* pCtx, int32_t numOfOutput) {
  for (int32_t j = 0; j < numOfOutput; ++j) {
    SResultRowCellInfo *pResInfo = GET_RES_INFO(&pCtx[j]);
    pResInfo->numOfRes = 0;
  }
}

static bool isSelectivityWithTagsQuery(SQLFunctionCtx *pCtx, int32_t numOfOutput) {
  bool    hasTags = false;
  int32_t numOfSelectivity = 0;

  for (int32_t i = 0; i < numOfOutput; ++i) {
    int32_t functId = pCtx[i].functionId;
    if (functId == TSDB_FUNC_TAG_DUMMY || functId == TSDB_FUNC_TS_DUMMY) {
      hasTags = true;
      continue;
    }

    if ((aAggs[functId].status & TSDB_FUNCSTATE_SELECTIVITY) != 0) {
      numOfSelectivity++;
    }
  }

  return (numOfSelectivity > 0 && hasTags);
}

static bool isProjQuery(SQueryAttr *pQueryAttr) {
  for (int32_t i = 0; i < pQueryAttr->numOfOutput; ++i) {
    int32_t functId = pQueryAttr->pExpr1[i].base.functionId;
    if (functId != TSDB_FUNC_PRJ && functId != TSDB_FUNC_TAGPRJ) {
      return false;
    }
  }

  return true;
}

static bool hasNull(SColIndex* pColIndex, SDataStatis *pStatis) {
  if (TSDB_COL_IS_TAG(pColIndex->flag) || TSDB_COL_IS_UD_COL(pColIndex->flag) || pColIndex->colId == PRIMARYKEY_TIMESTAMP_COL_INDEX) {
    return false;
  }

  if (pStatis != NULL && pStatis->numOfNull == 0) {
    return false;
  }

  return true;
}

static void prepareResultListBuffer(SResultRowInfo* pResultRowInfo, SQueryRuntimeEnv* pRuntimeEnv) {
  // more than the capacity, reallocate the resources
  if (pResultRowInfo->size < pResultRowInfo->capacity) {
    return;
  }

  int64_t newCapacity = 0;
  if (pResultRowInfo->capacity > 10000) {
    newCapacity = (int64_t)(pResultRowInfo->capacity * 1.25);
  } else {
    newCapacity = (int64_t)(pResultRowInfo->capacity * 1.5);
  }

  char *t = realloc(pResultRowInfo->pResult, (size_t)(newCapacity * POINTER_BYTES));
  if (t == NULL) {
    longjmp(pRuntimeEnv->env, TSDB_CODE_QRY_OUT_OF_MEMORY);
  }

  pResultRowInfo->pResult = (SResultRow **)t;

  int32_t inc = (int32_t)newCapacity - pResultRowInfo->capacity;
  memset(&pResultRowInfo->pResult[pResultRowInfo->capacity], 0, POINTER_BYTES * inc);

  pResultRowInfo->capacity = (int32_t)newCapacity;
}

static bool chkResultRowFromKey(SQueryRuntimeEnv *pRuntimeEnv, SResultRowInfo *pResultRowInfo, char *pData,
                                             int16_t bytes, bool masterscan, uint64_t uid) {
  bool existed = false;
  SET_RES_WINDOW_KEY(pRuntimeEnv->keyBuf, pData, bytes, uid);

  SResultRow **p1 =
      (SResultRow **)taosHashGet(pRuntimeEnv->pResultRowHashTable, pRuntimeEnv->keyBuf, GET_RES_WINDOW_KEY_LEN(bytes));

  // in case of repeat scan/reverse scan, no new time window added.
  if (QUERY_IS_INTERVAL_QUERY(pRuntimeEnv->pQueryAttr)) {
    if (!masterscan) {  // the *p1 may be NULL in case of sliding+offset exists.
      return p1 != NULL;
    }

    if (p1 != NULL) {
      if (pResultRowInfo->size == 0) {
        existed = false;
        assert(pResultRowInfo->curPos == -1);
      } else if (pResultRowInfo->size == 1) {
        existed = (pResultRowInfo->pResult[0] == (*p1));
      } else {  // check if current pResultRowInfo contains the existed pResultRow
        SET_RES_EXT_WINDOW_KEY(pRuntimeEnv->keyBuf, pData, bytes, uid, pResultRowInfo);
        int64_t* index = taosHashGet(pRuntimeEnv->pResultRowListSet, pRuntimeEnv->keyBuf, GET_RES_EXT_WINDOW_KEY_LEN(bytes));
        if (index != NULL) {
          existed = true;
        } else {
          existed = false;
        }
      }
    }

    return existed;
  }

  return p1 != NULL;
}


static SResultRow* doSetResultOutBufByKey(SQueryRuntimeEnv* pRuntimeEnv, SResultRowInfo* pResultRowInfo, int64_t tid,
                                          char* pData, int16_t bytes, bool masterscan, uint64_t tableGroupId) {
  bool existed = false;
  SET_RES_WINDOW_KEY(pRuntimeEnv->keyBuf, pData, bytes, tableGroupId);

  SResultRow **p1 =
      (SResultRow **)taosHashGet(pRuntimeEnv->pResultRowHashTable, pRuntimeEnv->keyBuf, GET_RES_WINDOW_KEY_LEN(bytes));

  // in case of repeat scan/reverse scan, no new time window added.
  if (QUERY_IS_INTERVAL_QUERY(pRuntimeEnv->pQueryAttr)) {
    if (!masterscan) {  // the *p1 may be NULL in case of sliding+offset exists.
      return (p1 != NULL)? *p1:NULL;
    }

    if (p1 != NULL) {
      if (pResultRowInfo->size == 0) {
        existed = false;
        assert(pResultRowInfo->curPos == -1);
      } else if (pResultRowInfo->size == 1) {
        existed = (pResultRowInfo->pResult[0] == (*p1));
        pResultRowInfo->curPos = 0;
      } else {  // check if current pResultRowInfo contains the existed pResultRow
        SET_RES_EXT_WINDOW_KEY(pRuntimeEnv->keyBuf, pData, bytes, tid, pResultRowInfo);
        int64_t* index = taosHashGet(pRuntimeEnv->pResultRowListSet, pRuntimeEnv->keyBuf, GET_RES_EXT_WINDOW_KEY_LEN(bytes));
        if (index != NULL) {
          pResultRowInfo->curPos = (int32_t) *index;
          existed = true;
        } else {
          existed = false;
        }
      }
    }
  } else {
    // In case of group by column query, the required SResultRow object must be existed in the pResultRowInfo object.
    if (p1 != NULL) {
      return *p1;
    }
  }

  if (!existed) {
    prepareResultListBuffer(pResultRowInfo, pRuntimeEnv);

    SResultRow *pResult = NULL;
    if (p1 == NULL) {
      pResult = getNewResultRow(pRuntimeEnv->pool);
      int32_t ret = initResultRow(pResult);
      if (ret != TSDB_CODE_SUCCESS) {
        longjmp(pRuntimeEnv->env, TSDB_CODE_QRY_OUT_OF_MEMORY);
      }

      // add a new result set for a new group
      taosHashPut(pRuntimeEnv->pResultRowHashTable, pRuntimeEnv->keyBuf, GET_RES_WINDOW_KEY_LEN(bytes), &pResult, POINTER_BYTES);
    } else {
      pResult = *p1;
    }

    pResultRowInfo->curPos = pResultRowInfo->size;
    pResultRowInfo->pResult[pResultRowInfo->size++] = pResult;

    int64_t index = pResultRowInfo->curPos;
    SET_RES_EXT_WINDOW_KEY(pRuntimeEnv->keyBuf, pData, bytes, tid, pResultRowInfo);
    taosHashPut(pRuntimeEnv->pResultRowListSet, pRuntimeEnv->keyBuf, GET_RES_EXT_WINDOW_KEY_LEN(bytes), &index, POINTER_BYTES);
  }

  // too many time window in query
  if (pResultRowInfo->size > MAX_INTERVAL_TIME_WINDOW) {
    longjmp(pRuntimeEnv->env, TSDB_CODE_QRY_TOO_MANY_TIMEWINDOW);
  }

  return pResultRowInfo->pResult[pResultRowInfo->curPos];
}

static void getInitialStartTimeWindow(SQueryAttr* pQueryAttr, TSKEY ts, STimeWindow* w) {
  if (QUERY_IS_ASC_QUERY(pQueryAttr)) {
    getAlignQueryTimeWindow(pQueryAttr, ts, ts, pQueryAttr->window.ekey, w);
  } else {
    // the start position of the first time window in the endpoint that spreads beyond the queried last timestamp
    getAlignQueryTimeWindow(pQueryAttr, ts, pQueryAttr->window.ekey, ts, w);

    int64_t key = w->skey;
    while(key < ts) { // moving towards end
      if (pQueryAttr->interval.intervalUnit == 'n' || pQueryAttr->interval.intervalUnit == 'y') {
        key = taosTimeAdd(key, pQueryAttr->interval.sliding, pQueryAttr->interval.slidingUnit, pQueryAttr->precision);
      } else {
        key += pQueryAttr->interval.sliding;
      }

      if (key >= ts) {
        break;
      }

      w->skey = key;
    }
  }
}

// get the correct time window according to the handled timestamp
static STimeWindow getActiveTimeWindow(SResultRowInfo * pResultRowInfo, int64_t ts, SQueryAttr *pQueryAttr) {
  STimeWindow w = {0};

 if (pResultRowInfo->curPos == -1) {  // the first window, from the previous stored value
    getInitialStartTimeWindow(pQueryAttr, ts, &w);

    if (pQueryAttr->interval.intervalUnit == 'n' || pQueryAttr->interval.intervalUnit == 'y') {
      w.ekey = taosTimeAdd(w.skey, pQueryAttr->interval.interval, pQueryAttr->interval.intervalUnit, pQueryAttr->precision) - 1;
    } else {
      w.ekey = w.skey + pQueryAttr->interval.interval - 1;
    }
  } else {
    w = getResultRow(pResultRowInfo, pResultRowInfo->curPos)->win;
  }

  if (w.skey > ts || w.ekey < ts) {
    if (pQueryAttr->interval.intervalUnit == 'n' || pQueryAttr->interval.intervalUnit == 'y') {
      w.skey = taosTimeTruncate(ts, &pQueryAttr->interval, pQueryAttr->precision);
      w.ekey = taosTimeAdd(w.skey, pQueryAttr->interval.interval, pQueryAttr->interval.intervalUnit, pQueryAttr->precision) - 1;
    } else {
      int64_t st = w.skey;

      if (st > ts) {
        st -= ((st - ts + pQueryAttr->interval.sliding - 1) / pQueryAttr->interval.sliding) * pQueryAttr->interval.sliding;
      }

      int64_t et = st + pQueryAttr->interval.interval - 1;
      if (et < ts) {
        st += ((ts - et + pQueryAttr->interval.sliding - 1) / pQueryAttr->interval.sliding) * pQueryAttr->interval.sliding;
      }

      w.skey = st;
      w.ekey = w.skey + pQueryAttr->interval.interval - 1;
    }
  }

  /*
   * query border check, skey should not be bounded by the query time range, since the value skey will
   * be used as the time window index value. So we only change ekey of time window accordingly.
   */
  if (w.ekey > pQueryAttr->window.ekey && QUERY_IS_ASC_QUERY(pQueryAttr)) {
    w.ekey = pQueryAttr->window.ekey;
  }

  return w;
}

// get the correct time window according to the handled timestamp
static STimeWindow getCurrentActiveTimeWindow(SResultRowInfo * pResultRowInfo, int64_t ts, SQueryAttr *pQueryAttr) {
  STimeWindow w = {0};

 if (pResultRowInfo->curPos == -1) {  // the first window, from the previous stored value
    getInitialStartTimeWindow(pQueryAttr, ts, &w);

    if (pQueryAttr->interval.intervalUnit == 'n' || pQueryAttr->interval.intervalUnit == 'y') {
      w.ekey = taosTimeAdd(w.skey, pQueryAttr->interval.interval, pQueryAttr->interval.intervalUnit, pQueryAttr->precision) - 1;
    } else {
      w.ekey = w.skey + pQueryAttr->interval.interval - 1;
    }
  } else {
    w = getResultRow(pResultRowInfo, pResultRowInfo->curPos)->win;
  }

  /*
   * query border check, skey should not be bounded by the query time range, since the value skey will
   * be used as the time window index value. So we only change ekey of time window accordingly.
   */
  if (w.ekey > pQueryAttr->window.ekey && QUERY_IS_ASC_QUERY(pQueryAttr)) {
    w.ekey = pQueryAttr->window.ekey;
  }

  return w;
}



// a new buffer page for each table. Needs to opt this design
static int32_t addNewWindowResultBuf(SResultRow *pWindowRes, SDiskbasedResultBuf *pResultBuf, int32_t tid, uint32_t size) {
  if (pWindowRes->pageId != -1) {
    return 0;
  }

  tFilePage *pData = NULL;

  // in the first scan, new space needed for results
  int32_t pageId = -1;
  SIDList list = getDataBufPagesIdList(pResultBuf, tid);

  if (taosArrayGetSize(list) == 0) {
    pData = getNewDataBuf(pResultBuf, tid, &pageId);
  } else {
    SPageInfo* pi = getLastPageInfo(list);
    pData = getResBufPage(pResultBuf, pi->pageId);
    pageId = pi->pageId;

    if (pData->num + size > pResultBuf->pageSize) {
      // release current page first, and prepare the next one
      releaseResBufPageInfo(pResultBuf, pi);
      pData = getNewDataBuf(pResultBuf, tid, &pageId);
      if (pData != NULL) {
        assert(pData->num == 0);  // number of elements must be 0 for new allocated buffer
      }
    }
  }

  if (pData == NULL) {
    return -1;
  }

  // set the number of rows in current disk page
  if (pWindowRes->pageId == -1) {  // not allocated yet, allocate new buffer
    pWindowRes->pageId = pageId;
    pWindowRes->offset = (int32_t)pData->num;

    pData->num += size;
    assert(pWindowRes->pageId >= 0);
  }

  return 0;
}

static bool chkWindowOutputBufByKey(SQueryRuntimeEnv *pRuntimeEnv, SResultRowInfo *pResultRowInfo, STimeWindow *win,
                                       bool masterscan, SResultRow **pResult, int64_t groupId, SQLFunctionCtx* pCtx,
                                       int32_t numOfOutput, int32_t* rowCellInfoOffset) {
  assert(win->skey <= win->ekey);

  return chkResultRowFromKey(pRuntimeEnv, pResultRowInfo, (char *)&win->skey, TSDB_KEYSIZE, masterscan, groupId);
}

static int32_t setResultOutputBufByKey(SQueryRuntimeEnv *pRuntimeEnv, SResultRowInfo *pResultRowInfo, int64_t tid, STimeWindow *win,
                                       bool masterscan, SResultRow **pResult, int64_t tableGroupId, SQLFunctionCtx* pCtx,
                                       int32_t numOfOutput, int32_t* rowCellInfoOffset) {
  assert(win->skey <= win->ekey);
  SDiskbasedResultBuf *pResultBuf = pRuntimeEnv->pResultBuf;

  SResultRow *pResultRow = doSetResultOutBufByKey(pRuntimeEnv, pResultRowInfo, tid, (char *)&win->skey, TSDB_KEYSIZE, masterscan, tableGroupId);
  if (pResultRow == NULL) {
    *pResult = NULL;
    return TSDB_CODE_SUCCESS;
  }

  // not assign result buffer yet, add new result buffer
  if (pResultRow->pageId == -1) {
    int32_t ret = addNewWindowResultBuf(pResultRow, pResultBuf, (int32_t) tableGroupId, pRuntimeEnv->pQueryAttr->intermediateResultRowSize);
    if (ret != TSDB_CODE_SUCCESS) {
      return -1;
    }
  }

  // set time window for current result
  pResultRow->win = (*win);
  *pResult = pResultRow;
  setResultRowOutputBufInitCtx(pRuntimeEnv, pResultRow, pCtx, numOfOutput, rowCellInfoOffset);

  return TSDB_CODE_SUCCESS;
}

static void setResultRowInterpo(SResultRow* pResult, SResultTsInterpType type) {
  assert(pResult != NULL && (type == RESULT_ROW_START_INTERP || type == RESULT_ROW_END_INTERP));
  if (type == RESULT_ROW_START_INTERP) {
    pResult->startInterp = true;
  } else {
    pResult->endInterp   = true;
  }
}

static bool resultRowInterpolated(SResultRow* pResult, SResultTsInterpType type) {
  assert(pResult != NULL && (type == RESULT_ROW_START_INTERP || type == RESULT_ROW_END_INTERP));
  if (type == RESULT_ROW_START_INTERP) {
    return pResult->startInterp == true;
  } else {
    return pResult->endInterp   == true;
  }
}

static FORCE_INLINE int32_t getForwardStepsInBlock(int32_t numOfRows, __block_search_fn_t searchFn, TSKEY ekey, int16_t pos,
                                      int16_t order, int64_t *pData) {
  int32_t forwardStep = 0;

  if (order == TSDB_ORDER_ASC) {
    int32_t end = searchFn((char*) &pData[pos], numOfRows - pos, ekey, order);
    if (end >= 0) {
      forwardStep = end;

      if (pData[end + pos] == ekey) {
        forwardStep += 1;
      }
    }
  } else {
    int32_t end = searchFn((char *)pData, pos + 1, ekey, order);
    if (end >= 0) {
      forwardStep = pos - end;

      if (pData[end] == ekey) {
        forwardStep += 1;
      }
    }
  }

  assert(forwardStep >= 0);
  return forwardStep;
}

static void doUpdateResultRowIndex(SResultRowInfo*pResultRowInfo, TSKEY lastKey, bool ascQuery, bool timeWindowInterpo) {
  int64_t skey = TSKEY_INITIAL_VAL;
  int32_t i = 0;
  for (i = pResultRowInfo->size - 1; i >= 0; --i) {
    SResultRow *pResult = pResultRowInfo->pResult[i];
    if (pResult->closed) {
      break;
    }

    // new closed result rows
    if (timeWindowInterpo) {
      if (pResult->endInterp && ((pResult->win.skey <= lastKey && ascQuery) || (pResult->win.skey >= lastKey && !ascQuery))) {
        if (i > 0) { // the first time window, the startInterp is false.
          assert(pResult->startInterp);
        }

        closeResultRow(pResultRowInfo, i);
      } else {
        skey = pResult->win.skey;
      }
    } else {
      if ((pResult->win.ekey <= lastKey && ascQuery) || (pResult->win.skey >= lastKey && !ascQuery)) {
        closeResultRow(pResultRowInfo, i);
      } else {
        skey = pResult->win.skey;
      }
    }
  }

  // all result rows are closed, set the last one to be the skey
  if (skey == TSKEY_INITIAL_VAL) {
    if (pResultRowInfo->size == 0) {
//      assert(pResultRowInfo->current == NULL);
      assert(pResultRowInfo->curPos == -1);
      pResultRowInfo->curPos = -1;
    } else {
      pResultRowInfo->curPos = pResultRowInfo->size - 1;
    }
  } else {

    for (i = pResultRowInfo->size - 1; i >= 0; --i) {
      SResultRow *pResult = pResultRowInfo->pResult[i];
      if (pResult->closed) {
        break;
      }
    }

    if (i == pResultRowInfo->size - 1) {
      pResultRowInfo->curPos = i;
    } else {
      pResultRowInfo->curPos = i + 1;  // current not closed result object
    }
  }

  //pResultRowInfo->prevSKey = pResultRowInfo->pResult[pResultRowInfo->curIndex]->win.skey;
}

static void updateResultRowInfoActiveIndex(SResultRowInfo* pResultRowInfo, SQueryAttr* pQueryAttr, TSKEY lastKey) {
  bool ascQuery = QUERY_IS_ASC_QUERY(pQueryAttr);
  if ((lastKey > pQueryAttr->window.ekey && ascQuery) || (lastKey < pQueryAttr->window.ekey && (!ascQuery))) {
    closeAllResultRows(pResultRowInfo);
    pResultRowInfo->curPos = pResultRowInfo->size - 1;
  } else {
    int32_t step = ascQuery ? 1 : -1;
    doUpdateResultRowIndex(pResultRowInfo, lastKey - step, ascQuery, pQueryAttr->timeWindowInterpo);
  }
}

static int32_t getNumOfRowsInTimeWindow(SQueryRuntimeEnv* pRuntimeEnv, SDataBlockInfo *pDataBlockInfo, TSKEY *pPrimaryColumn,
                                        int32_t startPos, TSKEY ekey, __block_search_fn_t searchFn, bool updateLastKey) {
  assert(startPos >= 0 && startPos < pDataBlockInfo->rows);
  SQueryAttr* pQueryAttr = pRuntimeEnv->pQueryAttr;
  STableQueryInfo* item = pRuntimeEnv->current;

  int32_t num   = -1;
  int32_t order = pQueryAttr->order.order;
  int32_t step  = GET_FORWARD_DIRECTION_FACTOR(order);

  if (QUERY_IS_ASC_QUERY(pQueryAttr)) {
    if (ekey < pDataBlockInfo->window.ekey && pPrimaryColumn) {
      num = getForwardStepsInBlock(pDataBlockInfo->rows, searchFn, ekey, startPos, order, pPrimaryColumn);
      if (updateLastKey) { // update the last key
        item->lastKey = pPrimaryColumn[startPos + (num - 1)] + step;
      }
    } else {
      num = pDataBlockInfo->rows - startPos;
      if (updateLastKey) {
        item->lastKey = pDataBlockInfo->window.ekey + step;
      }
    }
  } else {  // desc
    if (ekey > pDataBlockInfo->window.skey && pPrimaryColumn) {
      num = getForwardStepsInBlock(pDataBlockInfo->rows, searchFn, ekey, startPos, order, pPrimaryColumn);
      if (updateLastKey) {  // update the last key
        item->lastKey = pPrimaryColumn[startPos - (num - 1)] + step;
      }
    } else {
      num = startPos + 1;
      if (updateLastKey) {
        item->lastKey = pDataBlockInfo->window.skey + step;
      }
    }
  }

  assert(num >= 0);
  return num;
}

void doInvokeUdf(SUdfInfo* pUdfInfo, SQLFunctionCtx *pCtx, int32_t idx, int32_t type) {
  int32_t output = 0;

  if (pUdfInfo == NULL || pUdfInfo->funcs[type] == NULL) {
    qError("empty udf function, type:%d", type);
    return;
  }

  qDebug("invoke udf function:%s,%p", pUdfInfo->name, pUdfInfo->funcs[type]);

  switch (type) {
    case TSDB_UDF_FUNC_NORMAL:
      if (pUdfInfo->isScript) {
        (*(scriptNormalFunc)pUdfInfo->funcs[TSDB_UDF_FUNC_NORMAL])(pUdfInfo->pScriptCtx,
                     (char *)pCtx->pInput + idx * pCtx->inputType, pCtx->inputType, pCtx->inputBytes, pCtx->size, pCtx->ptsList, pCtx->startTs, pCtx->pOutput,
                    (char *)pCtx->ptsOutputBuf, &output, pCtx->outputType, pCtx->outputBytes);
      } else {
        SResultRowCellInfo *pResInfo = GET_RES_INFO(pCtx);

        void *interBuf = (void *)GET_ROWCELL_INTERBUF(pResInfo);

        (*(udfNormalFunc)pUdfInfo->funcs[TSDB_UDF_FUNC_NORMAL])((char *)pCtx->pInput + idx * pCtx->inputType, pCtx->inputType, pCtx->inputBytes, pCtx->size, pCtx->ptsList,
          pCtx->pOutput, interBuf, (char *)pCtx->ptsOutputBuf, &output, pCtx->outputType, pCtx->outputBytes, &pUdfInfo->init);
      }

      if (pUdfInfo->funcType == TSDB_UDF_TYPE_AGGREGATE) {
        pCtx->resultInfo->numOfRes = output;
      } else {
        pCtx->resultInfo->numOfRes += output;
      }

      if (pCtx->resultInfo->numOfRes > 0) {
        pCtx->resultInfo->hasResult = DATA_SET_FLAG;
      }

      break;

    case TSDB_UDF_FUNC_MERGE:
      if (pUdfInfo->isScript) {
        (*(scriptMergeFunc)pUdfInfo->funcs[TSDB_UDF_FUNC_MERGE])(pUdfInfo->pScriptCtx, pCtx->pInput, pCtx->size, pCtx->pOutput, &output);
      } else {
        (*(udfMergeFunc)pUdfInfo->funcs[TSDB_UDF_FUNC_MERGE])(pCtx->pInput, pCtx->size, pCtx->pOutput, &output, &pUdfInfo->init);
      }

      // set the output value exist
      pCtx->resultInfo->numOfRes = output;
      if (output > 0) {
        pCtx->resultInfo->hasResult = DATA_SET_FLAG;
      }

      break;

    case TSDB_UDF_FUNC_FINALIZE: {
      SResultRowCellInfo *pResInfo = GET_RES_INFO(pCtx);
      void *interBuf = (void *)GET_ROWCELL_INTERBUF(pResInfo);
      if (pUdfInfo->isScript) {
        (*(scriptFinalizeFunc)pUdfInfo->funcs[TSDB_UDF_FUNC_FINALIZE])(pUdfInfo->pScriptCtx, pCtx->startTs, pCtx->pOutput, &output);
      } else {
        (*(udfFinalizeFunc)pUdfInfo->funcs[TSDB_UDF_FUNC_FINALIZE])(pCtx->pOutput, interBuf, &output, &pUdfInfo->init);
      }
      // set the output value exist
      pCtx->resultInfo->numOfRes = output;
      if (output > 0) {
        pCtx->resultInfo->hasResult = DATA_SET_FLAG;
      }

      break;
      }
  }
}

static void doApplyFunctions(SQueryRuntimeEnv* pRuntimeEnv, SQLFunctionCtx* pCtx, STimeWindow* pWin, int32_t offset,
                             int32_t forwardStep, TSKEY* tsCol, int32_t numOfTotal, int32_t numOfOutput) {
  SQueryAttr *pQueryAttr = pRuntimeEnv->pQueryAttr;
  bool hasAggregates = pCtx[0].preAggVals.isSet;

  for (int32_t k = 0; k < numOfOutput; ++k) {
    pCtx[k].size    = forwardStep;
    pCtx[k].startTs = pWin->skey;

    // keep it temporarialy
    char* start = pCtx[k].pInput;

    int32_t pos = (QUERY_IS_ASC_QUERY(pQueryAttr)) ? offset : offset - (forwardStep - 1);
    if (pCtx[k].pInput != NULL) {
      pCtx[k].pInput = (char *)pCtx[k].pInput + pos * pCtx[k].inputBytes;
    }

    if (tsCol != NULL) {
      pCtx[k].ptsList = &tsCol[pos];
    }

    // not a whole block involved in query processing, statistics data can not be used
    // NOTE: the original value of isSet have been changed here
    if (pCtx[k].preAggVals.isSet && forwardStep < numOfTotal) {
      pCtx[k].preAggVals.isSet = false;
    }

    int32_t functionId = pCtx[k].functionId;
    if (functionNeedToExecute(pRuntimeEnv, &pCtx[k])) {
      if (functionId < 0) { // load the script and exec, pRuntimeEnv->pUdfInfo
        SUdfInfo* pUdfInfo = pRuntimeEnv->pUdfInfo;
        doInvokeUdf(pUdfInfo, &pCtx[k], 0, TSDB_UDF_FUNC_NORMAL);
      } else {
        aAggs[functionId].xFunction(&pCtx[k]);
      }
    }

    // restore it
    pCtx[k].preAggVals.isSet = hasAggregates;
    pCtx[k].pInput = start;
  }
}


static int32_t getNextQualifiedWindow(SQueryAttr* pQueryAttr, STimeWindow *pNext, SDataBlockInfo *pDataBlockInfo,
    TSKEY *primaryKeys, __block_search_fn_t searchFn, int32_t prevPosition) {
  getNextTimeWindow(pQueryAttr, pNext);

  // next time window is not in current block
  if ((pNext->skey > pDataBlockInfo->window.ekey && QUERY_IS_ASC_QUERY(pQueryAttr)) ||
      (pNext->ekey < pDataBlockInfo->window.skey && !QUERY_IS_ASC_QUERY(pQueryAttr))) {
    return -1;
  }

  TSKEY startKey = -1;
  if (QUERY_IS_ASC_QUERY(pQueryAttr)) {
    startKey = pNext->skey;
    if (startKey < pQueryAttr->window.skey) {
      startKey = pQueryAttr->window.skey;
    }
  } else {
    startKey = pNext->ekey;
    if (startKey > pQueryAttr->window.skey) {
      startKey = pQueryAttr->window.skey;
    }
  }

  int32_t startPos = 0;

  // tumbling time window query, a special case of sliding time window query
  if (pQueryAttr->interval.sliding == pQueryAttr->interval.interval && prevPosition != -1) {
    int32_t factor = GET_FORWARD_DIRECTION_FACTOR(pQueryAttr->order.order);
    startPos = prevPosition + factor;
  } else {
    if (startKey <= pDataBlockInfo->window.skey && QUERY_IS_ASC_QUERY(pQueryAttr)) {
      startPos = 0;
    } else if (startKey >= pDataBlockInfo->window.ekey && !QUERY_IS_ASC_QUERY(pQueryAttr)) {
      startPos = pDataBlockInfo->rows - 1;
    } else {
      startPos = searchFn((char *)primaryKeys, pDataBlockInfo->rows, startKey, pQueryAttr->order.order);
    }
  }

  /* interp query with fill should not skip time window */
  if (pQueryAttr->pointInterpQuery && pQueryAttr->fillType != TSDB_FILL_NONE) {
    return startPos;
  }

  /*
   * This time window does not cover any data, try next time window,
   * this case may happen when the time window is too small
   */
  if (primaryKeys == NULL) {
    if (QUERY_IS_ASC_QUERY(pQueryAttr)) {
      assert(pDataBlockInfo->window.skey <= pNext->ekey);
    } else {
      assert(pDataBlockInfo->window.ekey >= pNext->skey);
    }
  } else {
    if (QUERY_IS_ASC_QUERY(pQueryAttr) && primaryKeys[startPos] > pNext->ekey) {
      TSKEY next = primaryKeys[startPos];
      if (pQueryAttr->interval.intervalUnit == 'n' || pQueryAttr->interval.intervalUnit == 'y') {
        pNext->skey = taosTimeTruncate(next, &pQueryAttr->interval, pQueryAttr->precision);
        pNext->ekey = taosTimeAdd(pNext->skey, pQueryAttr->interval.interval, pQueryAttr->interval.intervalUnit, pQueryAttr->precision) - 1;
      } else {
        pNext->ekey += ((next - pNext->ekey + pQueryAttr->interval.sliding - 1)/pQueryAttr->interval.sliding) * pQueryAttr->interval.sliding;
        pNext->skey = pNext->ekey - pQueryAttr->interval.interval + 1;
      }
    } else if ((!QUERY_IS_ASC_QUERY(pQueryAttr)) && primaryKeys[startPos] < pNext->skey) {
      TSKEY next = primaryKeys[startPos];
      if (pQueryAttr->interval.intervalUnit == 'n' || pQueryAttr->interval.intervalUnit == 'y') {
        pNext->skey = taosTimeTruncate(next, &pQueryAttr->interval, pQueryAttr->precision);
        pNext->ekey = taosTimeAdd(pNext->skey, pQueryAttr->interval.interval, pQueryAttr->interval.intervalUnit, pQueryAttr->precision) - 1;
      } else {
        pNext->skey -= ((pNext->skey - next + pQueryAttr->interval.sliding - 1) / pQueryAttr->interval.sliding) * pQueryAttr->interval.sliding;
        pNext->ekey = pNext->skey + pQueryAttr->interval.interval - 1;
      }
    }
  }

  return startPos;
}

static FORCE_INLINE TSKEY reviseWindowEkey(SQueryAttr *pQueryAttr, STimeWindow *pWindow) {
  TSKEY ekey = -1;
  if (QUERY_IS_ASC_QUERY(pQueryAttr)) {
    ekey = pWindow->ekey;
    if (ekey > pQueryAttr->window.ekey) {
      ekey = pQueryAttr->window.ekey;
    }
  } else {
    ekey = pWindow->skey;
    if (ekey < pQueryAttr->window.ekey) {
      ekey = pQueryAttr->window.ekey;
    }
  }

  return ekey;
}

static void setNotInterpoWindowKey(SQLFunctionCtx* pCtx, int32_t numOfOutput, int32_t type) {
  if (type == RESULT_ROW_START_INTERP) {
    for (int32_t k = 0; k < numOfOutput; ++k) {
      pCtx[k].start.key = INT64_MIN;
    }
  } else {
    for (int32_t k = 0; k < numOfOutput; ++k) {
      pCtx[k].end.key = INT64_MIN;
    }
  }
}

static void saveDataBlockLastRow(SQueryRuntimeEnv* pRuntimeEnv, SDataBlockInfo* pDataBlockInfo, SArray* pDataBlock,
    int32_t rowIndex) {
  if (pDataBlock == NULL) {
    return;
  }

  SQueryAttr* pQueryAttr = pRuntimeEnv->pQueryAttr;
  for (int32_t k = 0; k < pQueryAttr->numOfCols; ++k) {
    SColumnInfoData *pColInfo = taosArrayGet(pDataBlock, k);
    memcpy(pRuntimeEnv->prevRow[k], ((char*)pColInfo->pData) + (pColInfo->info.bytes * rowIndex), pColInfo->info.bytes);
  }
}

static TSKEY getStartTsKey(SQueryAttr* pQueryAttr, STimeWindow* win, const TSKEY* tsCols, int32_t rows) {
  TSKEY ts = TSKEY_INITIAL_VAL;

  bool ascQuery = QUERY_IS_ASC_QUERY(pQueryAttr);
  if (tsCols == NULL) {
    ts = ascQuery? win->skey : win->ekey;
  } else {
    int32_t offset = ascQuery? 0:rows-1;
    ts = tsCols[offset];
  }

  return ts;
}

static void setArithParams(SArithmeticSupport* sas, SExprInfo *pExprInfo, SSDataBlock* pSDataBlock) {
  sas->numOfCols = (int32_t) pSDataBlock->info.numOfCols;
  sas->pExprInfo = pExprInfo;
  if (sas->colList != NULL) {
    return;
  }
  sas->colList = calloc(1, pSDataBlock->info.numOfCols*sizeof(SColumnInfo));
  for(int32_t i = 0; i < sas->numOfCols; ++i) {
    SColumnInfoData* pColData = taosArrayGet(pSDataBlock->pDataBlock, i);
    sas->colList[i] = pColData->info;
  }

  sas->data = calloc(sas->numOfCols, POINTER_BYTES);

  // set the input column data
  for (int32_t f = 0; f < pSDataBlock->info.numOfCols; ++f) {
    SColumnInfoData *pColumnInfoData = taosArrayGet(pSDataBlock->pDataBlock, f);
    sas->data[f] = pColumnInfoData->pData;
  }
}

static void doSetInputDataBlock(SOperatorInfo* pOperator, SQLFunctionCtx* pCtx, SSDataBlock* pBlock, int32_t order);
static void doSetInputDataBlockInfo(SOperatorInfo* pOperator, SQLFunctionCtx* pCtx, SSDataBlock* pBlock, int32_t order) {
  for (int32_t i = 0; i < pOperator->numOfOutput; ++i) {
    pCtx[i].order = order;
    pCtx[i].size  = pBlock->info.rows;
    pCtx[i].currentStage = (uint8_t)pOperator->pRuntimeEnv->scanFlag;

    setBlockStatisInfo(&pCtx[i], pBlock, &pOperator->pExpr[i].base.colInfo);
  }
}

void setInputDataBlock(SOperatorInfo* pOperator, SQLFunctionCtx* pCtx, SSDataBlock* pBlock, int32_t order) {
  if (pCtx[0].functionId == TSDB_FUNC_ARITHM) {
    SArithmeticSupport* pSupport = (SArithmeticSupport*) pCtx[0].param[1].pz;
    if (pSupport->colList == NULL) {
      doSetInputDataBlock(pOperator, pCtx, pBlock, order);
    } else {
      doSetInputDataBlockInfo(pOperator, pCtx, pBlock, order);
    }
  } else {
    if (pBlock->pDataBlock != NULL) {
      doSetInputDataBlock(pOperator, pCtx, pBlock, order);
    } else {
      doSetInputDataBlockInfo(pOperator, pCtx, pBlock, order);
    }
  }
}

static void doSetInputDataBlock(SOperatorInfo* pOperator, SQLFunctionCtx* pCtx, SSDataBlock* pBlock, int32_t order) {
  for (int32_t i = 0; i < pOperator->numOfOutput; ++i) {
    pCtx[i].order = order;
    pCtx[i].size  = pBlock->info.rows;
    pCtx[i].currentStage = (uint8_t)pOperator->pRuntimeEnv->scanFlag;

    setBlockStatisInfo(&pCtx[i], pBlock, &pOperator->pExpr[i].base.colInfo);

    if (pCtx[i].functionId == TSDB_FUNC_ARITHM) {
      setArithParams((SArithmeticSupport*)pCtx[i].param[1].pz, &pOperator->pExpr[i], pBlock);
    } else {
      SColIndex* pCol = &pOperator->pExpr[i].base.colInfo;
      if (TSDB_COL_IS_NORMAL_COL(pCol->flag) || (pCtx[i].functionId == TSDB_FUNC_BLKINFO) ||
          (TSDB_COL_IS_TAG(pCol->flag) && pOperator->pRuntimeEnv->scanFlag == MERGE_STAGE)) {
        SColIndex*       pColIndex = &pOperator->pExpr[i].base.colInfo;
        SColumnInfoData* p = taosArrayGet(pBlock->pDataBlock, pColIndex->colIndex);

        // in case of the block distribution query, the inputBytes is not a constant value.
        pCtx[i].pInput = p->pData;
        assert(p->info.colId == pColIndex->colId && pCtx[i].inputType == p->info.type);

        if (pCtx[i].functionId < 0) {
          SColumnInfoData* tsInfo = taosArrayGet(pBlock->pDataBlock, 0);
          pCtx[i].ptsList = (int64_t*) tsInfo->pData;

          continue;
        }

        uint32_t status = aAggs[pCtx[i].functionId].status;
        if ((status & (TSDB_FUNCSTATE_SELECTIVITY | TSDB_FUNCSTATE_NEED_TS)) != 0) {
          SColumnInfoData* tsInfo = taosArrayGet(pBlock->pDataBlock, 0);
          // In case of the top/bottom query again the nest query result, which has no timestamp column
          // don't set the ptsList attribute.
          if (tsInfo->info.type == TSDB_DATA_TYPE_TIMESTAMP) {
            pCtx[i].ptsList = (int64_t*) tsInfo->pData;
          } else {
            pCtx[i].ptsList = NULL;
          }
        }
      } else if (TSDB_COL_IS_UD_COL(pCol->flag) && (pOperator->pRuntimeEnv->scanFlag == MERGE_STAGE)) {
        SColIndex*       pColIndex = &pOperator->pExpr[i].base.colInfo;
        SColumnInfoData* p = taosArrayGet(pBlock->pDataBlock, pColIndex->colIndex);

        pCtx[i].pInput = p->pData;
        assert(p->info.colId == pColIndex->colId && pCtx[i].inputType == p->info.type);
        for(int32_t j = 0; j < pBlock->info.rows; ++j) {
          char* dst = p->pData + j * p->info.bytes;
          tVariantDump(&pOperator->pExpr[i].base.param[1], dst, p->info.type, true);
        }
      }
    }
  }
}

static void doAggregateImpl(SOperatorInfo* pOperator, TSKEY startTs, SQLFunctionCtx* pCtx, SSDataBlock* pSDataBlock) {
  SQueryRuntimeEnv* pRuntimeEnv = pOperator->pRuntimeEnv;

  for (int32_t k = 0; k < pOperator->numOfOutput; ++k) {
    if (functionNeedToExecute(pRuntimeEnv, &pCtx[k])) {
      pCtx[k].startTs = startTs;// this can be set during create the struct

      int32_t functionId = pCtx[k].functionId;
      if (functionId < 0) {
        SUdfInfo* pUdfInfo = pRuntimeEnv->pUdfInfo;
        doInvokeUdf(pUdfInfo, &pCtx[k], 0, TSDB_UDF_FUNC_NORMAL);
      } else {
        aAggs[functionId].xFunction(&pCtx[k]);
      }
    }
  }
}

static void projectApplyFunctions(SQueryRuntimeEnv *pRuntimeEnv, SQLFunctionCtx *pCtx, int32_t numOfOutput) {
  SQueryAttr *pQueryAttr = pRuntimeEnv->pQueryAttr;

  for (int32_t k = 0; k < numOfOutput; ++k) {
    pCtx[k].startTs = pQueryAttr->window.skey;

    // Always set the asc order for merge stage process
    if (pCtx[k].currentStage == MERGE_STAGE) {
      pCtx[k].order = TSDB_ORDER_ASC;
    }

    pCtx[k].startTs = pQueryAttr->window.skey;

    if (pCtx[k].functionId < 0) {
      // load the script and exec
      SUdfInfo* pUdfInfo = pRuntimeEnv->pUdfInfo;
      doInvokeUdf(pUdfInfo, &pCtx[k], 0, TSDB_UDF_FUNC_NORMAL);
    } else {
      aAggs[pCtx[k].functionId].xFunction(&pCtx[k]);
    }
  }
}

void doTimeWindowInterpolation(SOperatorInfo* pOperator, SOptrBasicInfo* pInfo, SArray* pDataBlock, TSKEY prevTs,
                               int32_t prevRowIndex, TSKEY curTs, int32_t curRowIndex, TSKEY windowKey, int32_t type) {
  SQueryRuntimeEnv *pRuntimeEnv = pOperator->pRuntimeEnv;
  SExprInfo* pExpr = pOperator->pExpr;

  SQLFunctionCtx* pCtx = pInfo->pCtx;

  for (int32_t k = 0; k < pOperator->numOfOutput; ++k) {
    int32_t functionId = pCtx[k].functionId;
    if (functionId != TSDB_FUNC_TWA && functionId != TSDB_FUNC_INTERP) {
      pCtx[k].start.key = INT64_MIN;
      continue;
    }

    SColIndex *      pColIndex = &pExpr[k].base.colInfo;
    int16_t          index = pColIndex->colIndex;
    SColumnInfoData *pColInfo = taosArrayGet(pDataBlock, index);

    assert(pColInfo->info.colId == pColIndex->colId && curTs != windowKey);
    double v1 = 0, v2 = 0, v = 0;

    if (prevRowIndex == -1) {
      GET_TYPED_DATA(v1, double, pColInfo->info.type, (char *)pRuntimeEnv->prevRow[index]);
    } else {
      GET_TYPED_DATA(v1, double, pColInfo->info.type, (char *)pColInfo->pData + prevRowIndex * pColInfo->info.bytes);
    }

    GET_TYPED_DATA(v2, double, pColInfo->info.type, (char *)pColInfo->pData + curRowIndex * pColInfo->info.bytes);

    if (functionId == TSDB_FUNC_INTERP) {
      if (type == RESULT_ROW_START_INTERP) {
        pCtx[k].start.key = prevTs;
        pCtx[k].start.val = v1;

        pCtx[k].end.key = curTs;
        pCtx[k].end.val = v2;
      }
    } else if (functionId == TSDB_FUNC_TWA) {
      SPoint point1 = (SPoint){.key = prevTs,    .val = &v1};
      SPoint point2 = (SPoint){.key = curTs,     .val = &v2};
      SPoint point  = (SPoint){.key = windowKey, .val = &v };

      taosGetLinearInterpolationVal(&point, TSDB_DATA_TYPE_DOUBLE, &point1, &point2, TSDB_DATA_TYPE_DOUBLE);

      if (type == RESULT_ROW_START_INTERP) {
        pCtx[k].start.key = point.key;
        pCtx[k].start.val = v;
      } else {
        pCtx[k].end.key = point.key;
        pCtx[k].end.val = v;
      }
    }
  }
}

static bool setTimeWindowInterpolationStartTs(SOperatorInfo* pOperatorInfo, SQLFunctionCtx* pCtx, int32_t pos,
                                              int32_t numOfRows, SArray* pDataBlock, const TSKEY* tsCols, STimeWindow* win) {
  SQueryRuntimeEnv* pRuntimeEnv = pOperatorInfo->pRuntimeEnv;
  SQueryAttr* pQueryAttr = pRuntimeEnv->pQueryAttr;

  bool ascQuery = QUERY_IS_ASC_QUERY(pQueryAttr);

  TSKEY curTs  = tsCols[pos];
  TSKEY lastTs = *(TSKEY *) pRuntimeEnv->prevRow[0];

  // lastTs == INT64_MIN and pos == 0 means this is the first time window, interpolation is not needed.
  // start exactly from this point, no need to do interpolation
  TSKEY key = ascQuery? win->skey:win->ekey;
  if (key == curTs) {
    setNotInterpoWindowKey(pCtx, pOperatorInfo->numOfOutput, RESULT_ROW_START_INTERP);
    return true;
  }

  if (lastTs == INT64_MIN && ((pos == 0 && ascQuery) || (pos == (numOfRows - 1) && !ascQuery))) {
    setNotInterpoWindowKey(pCtx, pOperatorInfo->numOfOutput, RESULT_ROW_START_INTERP);
    return true;
  }

  int32_t step = GET_FORWARD_DIRECTION_FACTOR(pQueryAttr->order.order);
  TSKEY   prevTs = ((pos == 0 && ascQuery) || (pos == (numOfRows - 1) && !ascQuery))? lastTs:tsCols[pos - step];

  doTimeWindowInterpolation(pOperatorInfo, pOperatorInfo->info, pDataBlock, prevTs, pos - step, curTs, pos,
      key, RESULT_ROW_START_INTERP);
  return true;
}

static bool setTimeWindowInterpolationEndTs(SOperatorInfo* pOperatorInfo, SQLFunctionCtx* pCtx,
    int32_t endRowIndex, SArray* pDataBlock, const TSKEY* tsCols, TSKEY blockEkey, STimeWindow* win) {
  SQueryRuntimeEnv *pRuntimeEnv = pOperatorInfo->pRuntimeEnv;
  SQueryAttr* pQueryAttr = pRuntimeEnv->pQueryAttr;
  int32_t numOfOutput = pOperatorInfo->numOfOutput;

  TSKEY   actualEndKey = tsCols[endRowIndex];

  TSKEY key = QUERY_IS_ASC_QUERY(pQueryAttr)? win->ekey:win->skey;

  // not ended in current data block, do not invoke interpolation
  if ((key > blockEkey && QUERY_IS_ASC_QUERY(pQueryAttr)) || (key < blockEkey && !QUERY_IS_ASC_QUERY(pQueryAttr))) {
    setNotInterpoWindowKey(pCtx, numOfOutput, RESULT_ROW_END_INTERP);
    return false;
  }

  // there is actual end point of current time window, no interpolation need
  if (key == actualEndKey) {
    setNotInterpoWindowKey(pCtx, numOfOutput, RESULT_ROW_END_INTERP);
    return true;
  }

  int32_t step = GET_FORWARD_DIRECTION_FACTOR(pQueryAttr->order.order);
  int32_t nextRowIndex = endRowIndex + step;
  assert(nextRowIndex >= 0);

  TSKEY nextKey = tsCols[nextRowIndex];
  doTimeWindowInterpolation(pOperatorInfo, pOperatorInfo->info, pDataBlock, actualEndKey, endRowIndex, nextKey,
      nextRowIndex, key, RESULT_ROW_END_INTERP);
  return true;
}

static void doWindowBorderInterpolation(SOperatorInfo* pOperatorInfo, SSDataBlock* pBlock, SQLFunctionCtx* pCtx,
    SResultRow* pResult, STimeWindow* win, int32_t startPos, int32_t forwardStep) {
  SQueryRuntimeEnv* pRuntimeEnv = pOperatorInfo->pRuntimeEnv;
  SQueryAttr* pQueryAttr = pRuntimeEnv->pQueryAttr;
  if (!pQueryAttr->timeWindowInterpo) {
    return;
  }

  assert(pBlock != NULL);
  int32_t step = GET_FORWARD_DIRECTION_FACTOR(pQueryAttr->order.order);

  if (pBlock->pDataBlock == NULL){
    tscError("pBlock->pDataBlock == NULL");
    return;
  }
  SColumnInfoData *pColInfo = taosArrayGet(pBlock->pDataBlock, 0);

  TSKEY  *tsCols = (TSKEY *)(pColInfo->pData);
  bool done = resultRowInterpolated(pResult, RESULT_ROW_START_INTERP);
  if (!done) { // it is not interpolated, now start to generated the interpolated value
    int32_t startRowIndex = startPos;
    bool interp = setTimeWindowInterpolationStartTs(pOperatorInfo, pCtx, startRowIndex, pBlock->info.rows, pBlock->pDataBlock,
        tsCols, win);
    if (interp) {
      setResultRowInterpo(pResult, RESULT_ROW_START_INTERP);
    }
  } else {
    setNotInterpoWindowKey(pCtx, pQueryAttr->numOfOutput, RESULT_ROW_START_INTERP);
  }

  // point interpolation does not require the end key time window interpolation.
  if (pQueryAttr->pointInterpQuery) {
    return;
  }

  // interpolation query does not generate the time window end interpolation
  done = resultRowInterpolated(pResult, RESULT_ROW_END_INTERP);
  if (!done) {
    int32_t endRowIndex = startPos + (forwardStep - 1) * step;

    TSKEY endKey = QUERY_IS_ASC_QUERY(pQueryAttr)? pBlock->info.window.ekey:pBlock->info.window.skey;
    bool  interp = setTimeWindowInterpolationEndTs(pOperatorInfo, pCtx, endRowIndex, pBlock->pDataBlock, tsCols, endKey, win);
    if (interp) {
      setResultRowInterpo(pResult, RESULT_ROW_END_INTERP);
    }
  } else {
    setNotInterpoWindowKey(pCtx, pQueryAttr->numOfOutput, RESULT_ROW_END_INTERP);
  }
}

static void hashIntervalAgg(SOperatorInfo* pOperatorInfo, SResultRowInfo* pResultRowInfo, SSDataBlock* pSDataBlock, int32_t tableGroupId) {
  STableIntervalOperatorInfo* pInfo = (STableIntervalOperatorInfo*) pOperatorInfo->info;

  SQueryRuntimeEnv* pRuntimeEnv = pOperatorInfo->pRuntimeEnv;
  int32_t           numOfOutput = pOperatorInfo->numOfOutput;
  SQueryAttr*       pQueryAttr = pRuntimeEnv->pQueryAttr;

  int32_t step = GET_FORWARD_DIRECTION_FACTOR(pQueryAttr->order.order);
  bool ascQuery = QUERY_IS_ASC_QUERY(pQueryAttr);

  int32_t prevIndex = pResultRowInfo->curPos;

  TSKEY* tsCols = NULL;
  if (pSDataBlock->pDataBlock != NULL) {
    SColumnInfoData* pColDataInfo = taosArrayGet(pSDataBlock->pDataBlock, 0);
    tsCols = (int64_t*) pColDataInfo->pData;
    assert(tsCols[0] == pSDataBlock->info.window.skey &&
           tsCols[pSDataBlock->info.rows - 1] == pSDataBlock->info.window.ekey);
  }

  int32_t startPos = ascQuery? 0 : (pSDataBlock->info.rows - 1);
  TSKEY ts = getStartTsKey(pQueryAttr, &pSDataBlock->info.window, tsCols, pSDataBlock->info.rows);

  STimeWindow win = getActiveTimeWindow(pResultRowInfo, ts, pQueryAttr);
  bool masterScan = IS_MASTER_SCAN(pRuntimeEnv);

  SResultRow* pResult = NULL;
  int32_t ret = setResultOutputBufByKey(pRuntimeEnv, pResultRowInfo, pSDataBlock->info.tid, &win, masterScan, &pResult, tableGroupId, pInfo->pCtx,
                                        numOfOutput, pInfo->rowCellInfoOffset);
  if (ret != TSDB_CODE_SUCCESS || pResult == NULL) {
    longjmp(pRuntimeEnv->env, TSDB_CODE_QRY_OUT_OF_MEMORY);
  }

  int32_t forwardStep = 0;
  TSKEY   ekey = reviseWindowEkey(pQueryAttr, &win);
  forwardStep =
      getNumOfRowsInTimeWindow(pRuntimeEnv, &pSDataBlock->info, tsCols, startPos, ekey, binarySearchForKey, true);

  // prev time window not interpolation yet.
  int32_t curIndex = pResultRowInfo->curPos;
  if (prevIndex != -1 && prevIndex < curIndex && pQueryAttr->timeWindowInterpo) {
    for (int32_t j = prevIndex; j < curIndex; ++j) {  // previous time window may be all closed already.
      SResultRow* pRes = getResultRow(pResultRowInfo, j);
      if (pRes->closed) {
        assert(resultRowInterpolated(pRes, RESULT_ROW_START_INTERP) && resultRowInterpolated(pRes, RESULT_ROW_END_INTERP));
        continue;
      }

        STimeWindow w = pRes->win;
        ret = setResultOutputBufByKey(pRuntimeEnv, pResultRowInfo, pSDataBlock->info.tid, &w, masterScan, &pResult,
                                      tableGroupId, pInfo->pCtx, numOfOutput, pInfo->rowCellInfoOffset);
        if (ret != TSDB_CODE_SUCCESS) {
          longjmp(pRuntimeEnv->env, TSDB_CODE_QRY_OUT_OF_MEMORY);
        }

        assert(!resultRowInterpolated(pResult, RESULT_ROW_END_INTERP));

        doTimeWindowInterpolation(pOperatorInfo, pInfo, pSDataBlock->pDataBlock, *(TSKEY*)pRuntimeEnv->prevRow[0], -1,
                                  tsCols[startPos], startPos, w.ekey, RESULT_ROW_END_INTERP);

        setResultRowInterpo(pResult, RESULT_ROW_END_INTERP);
        setNotInterpoWindowKey(pInfo->pCtx, pQueryAttr->numOfOutput, RESULT_ROW_START_INTERP);

        doApplyFunctions(pRuntimeEnv, pInfo->pCtx, &w, startPos, 0, tsCols, pSDataBlock->info.rows, numOfOutput);
      }

    // restore current time window
    ret = setResultOutputBufByKey(pRuntimeEnv, pResultRowInfo, pSDataBlock->info.tid, &win, masterScan, &pResult, tableGroupId, pInfo->pCtx,
                                  numOfOutput, pInfo->rowCellInfoOffset);
    if (ret != TSDB_CODE_SUCCESS) {
      longjmp(pRuntimeEnv->env, TSDB_CODE_QRY_OUT_OF_MEMORY);
    }
  }

  // window start key interpolation
  doWindowBorderInterpolation(pOperatorInfo, pSDataBlock, pInfo->pCtx, pResult, &win, startPos, forwardStep);
  doApplyFunctions(pRuntimeEnv, pInfo->pCtx, &win, startPos, forwardStep, tsCols, pSDataBlock->info.rows, numOfOutput);

  STimeWindow nextWin = win;
  while (1) {
    int32_t prevEndPos = (forwardStep - 1) * step + startPos;
    startPos = getNextQualifiedWindow(pQueryAttr, &nextWin, &pSDataBlock->info, tsCols, binarySearchForKey, prevEndPos);
    if (startPos < 0) {
      break;
    }

    // null data, failed to allocate more memory buffer
    int32_t code = setResultOutputBufByKey(pRuntimeEnv, pResultRowInfo, pSDataBlock->info.tid, &nextWin, masterScan, &pResult, tableGroupId,
                                           pInfo->pCtx, numOfOutput, pInfo->rowCellInfoOffset);
    if (code != TSDB_CODE_SUCCESS || pResult == NULL) {
      longjmp(pRuntimeEnv->env, TSDB_CODE_QRY_OUT_OF_MEMORY);
    }

    ekey = reviseWindowEkey(pQueryAttr, &nextWin);
    forwardStep = getNumOfRowsInTimeWindow(pRuntimeEnv, &pSDataBlock->info, tsCols, startPos, ekey, binarySearchForKey, true);

    // window start(end) key interpolation
    doWindowBorderInterpolation(pOperatorInfo, pSDataBlock, pInfo->pCtx, pResult, &nextWin, startPos, forwardStep);
    doApplyFunctions(pRuntimeEnv, pInfo->pCtx, &nextWin, startPos, forwardStep, tsCols, pSDataBlock->info.rows, numOfOutput);
  }

  if (pQueryAttr->timeWindowInterpo) {
    int32_t rowIndex = ascQuery? (pSDataBlock->info.rows-1):0;
    saveDataBlockLastRow(pRuntimeEnv, &pSDataBlock->info, pSDataBlock->pDataBlock, rowIndex);
  }

  updateResultRowInfoActiveIndex(pResultRowInfo, pQueryAttr, pRuntimeEnv->current->lastKey);
}


static void hashAllIntervalAgg(SOperatorInfo* pOperatorInfo, SResultRowInfo* pResultRowInfo, SSDataBlock* pSDataBlock, int32_t tableGroupId) {
  STableIntervalOperatorInfo* pInfo = (STableIntervalOperatorInfo*) pOperatorInfo->info;

  SQueryRuntimeEnv* pRuntimeEnv = pOperatorInfo->pRuntimeEnv;
  int32_t           numOfOutput = pOperatorInfo->numOfOutput;
  SQueryAttr*       pQueryAttr = pRuntimeEnv->pQueryAttr;

  int32_t step = GET_FORWARD_DIRECTION_FACTOR(pQueryAttr->order.order);
  bool ascQuery = QUERY_IS_ASC_QUERY(pQueryAttr);

  TSKEY* tsCols = NULL;
  if (pSDataBlock->pDataBlock != NULL) {
    SColumnInfoData* pColDataInfo = taosArrayGet(pSDataBlock->pDataBlock, 0);
    tsCols = (int64_t*) pColDataInfo->pData;
    assert(tsCols[0] == pSDataBlock->info.window.skey &&
           tsCols[pSDataBlock->info.rows - 1] == pSDataBlock->info.window.ekey);
  }

  int32_t startPos = ascQuery? 0 : (pSDataBlock->info.rows - 1);
  TSKEY ts = getStartTsKey(pQueryAttr, &pSDataBlock->info.window, tsCols, pSDataBlock->info.rows);

  STimeWindow win = getCurrentActiveTimeWindow(pResultRowInfo, ts, pQueryAttr);
  bool masterScan = IS_MASTER_SCAN(pRuntimeEnv);

  SResultRow* pResult = NULL;
  int32_t forwardStep = 0;
  int32_t ret = 0;

  while (1) {
    // null data, failed to allocate more memory buffer
    ret = setResultOutputBufByKey(pRuntimeEnv, pResultRowInfo, pSDataBlock->info.tid, &win, masterScan, &pResult,
                                  tableGroupId, pInfo->pCtx, numOfOutput, pInfo->rowCellInfoOffset);
    if (ret != TSDB_CODE_SUCCESS) {
      longjmp(pRuntimeEnv->env, TSDB_CODE_QRY_OUT_OF_MEMORY);
    }

    TSKEY   ekey = reviseWindowEkey(pQueryAttr, &win);
    forwardStep = getNumOfRowsInTimeWindow(pRuntimeEnv, &pSDataBlock->info, tsCols, startPos, ekey, binarySearchForKey, true);

    // window start(end) key interpolation
    doWindowBorderInterpolation(pOperatorInfo, pSDataBlock, pInfo->pCtx, pResult, &win, startPos, forwardStep);
    doApplyFunctions(pRuntimeEnv, pInfo->pCtx, &win, startPos, forwardStep, tsCols, pSDataBlock->info.rows, numOfOutput);

    int32_t prevEndPos = (forwardStep - 1) * step + startPos;
    startPos = getNextQualifiedWindow(pQueryAttr, &win, &pSDataBlock->info, tsCols, binarySearchForKey, prevEndPos);
    if (startPos < 0) {
      if (win.skey <= pQueryAttr->window.ekey) {
        int32_t code = setResultOutputBufByKey(pRuntimeEnv, pResultRowInfo, pSDataBlock->info.tid, &win, masterScan, &pResult, tableGroupId,
                                               pInfo->pCtx, numOfOutput, pInfo->rowCellInfoOffset);
        if (code != TSDB_CODE_SUCCESS || pResult == NULL) {
          longjmp(pRuntimeEnv->env, TSDB_CODE_QRY_OUT_OF_MEMORY);
        }

        startPos = pSDataBlock->info.rows - 1;
        
        // window start(end) key interpolation
        doWindowBorderInterpolation(pOperatorInfo, pSDataBlock, pInfo->pCtx, pResult, &win, startPos, forwardStep);
        doApplyFunctions(pRuntimeEnv, pInfo->pCtx, &win, startPos, forwardStep, tsCols, pSDataBlock->info.rows, numOfOutput);
      }
      
      break;
    }
    setResultRowInterpo(pResult, RESULT_ROW_END_INTERP);
  }

  if (pQueryAttr->timeWindowInterpo) {
    int32_t rowIndex = ascQuery? (pSDataBlock->info.rows-1):0;
    saveDataBlockLastRow(pRuntimeEnv, &pSDataBlock->info, pSDataBlock->pDataBlock, rowIndex);
  }

  updateResultRowInfoActiveIndex(pResultRowInfo, pQueryAttr, pRuntimeEnv->current->lastKey);
}



static void doHashGroupbyAgg(SOperatorInfo* pOperator, SGroupbyOperatorInfo *pInfo, SSDataBlock *pSDataBlock) {
  SQueryRuntimeEnv* pRuntimeEnv = pOperator->pRuntimeEnv;
  STableQueryInfo*  item = pRuntimeEnv->current;

  SColumnInfoData* pColInfoData = taosArrayGet(pSDataBlock->pDataBlock, pInfo->colIndex);

  SQueryAttr* pQueryAttr = pRuntimeEnv->pQueryAttr;
  int16_t     bytes = pColInfoData->info.bytes;
  int16_t     type = pColInfoData->info.type;

  if (type == TSDB_DATA_TYPE_FLOAT || type == TSDB_DATA_TYPE_DOUBLE) {
    qError("QInfo:0x%"PRIx64" group by not supported on double/float columns, abort", GET_QID(pRuntimeEnv));
    return;
  }

  SColumnInfoData* pFirstColData = taosArrayGet(pSDataBlock->pDataBlock, 0);
  int64_t* tsList = (pFirstColData->info.type == TSDB_DATA_TYPE_TIMESTAMP)? (int64_t*) pFirstColData->pData:NULL;

  STimeWindow w = TSWINDOW_INITIALIZER;

  int32_t num = 0;
  for (int32_t j = 0; j < pSDataBlock->info.rows; ++j) {
    char* val = ((char*)pColInfoData->pData) + bytes * j;
    if (isNull(val, type)) {
      continue;
    }

    // Compare with the previous row of this column, and do not set the output buffer again if they are identical.
    if (pInfo->prevData == NULL) {
      pInfo->prevData = malloc(bytes);
      memcpy(pInfo->prevData, val, bytes);
      num++;
      continue;
    }

    if (IS_VAR_DATA_TYPE(type)) {
      int32_t len = varDataLen(val);
      if(len == varDataLen(pInfo->prevData) && memcmp(varDataVal(pInfo->prevData), varDataVal(val), len) == 0) {
        num++;
        continue;
      }
    } else {
      if (memcmp(pInfo->prevData, val, bytes) == 0) {
        num++;
        continue;
      }
    }

    if (pQueryAttr->stableQuery && pQueryAttr->stabledev && (pRuntimeEnv->prevResult != NULL)) {
      setParamForStableStddevByColData(pRuntimeEnv, pInfo->binfo.pCtx, pOperator->numOfOutput, pOperator->pExpr, pInfo->prevData, bytes);
    }

    int32_t ret = setGroupResultOutputBuf(pRuntimeEnv, &(pInfo->binfo), pOperator->numOfOutput, pInfo->prevData, type, bytes, item->groupIndex);
    if (ret != TSDB_CODE_SUCCESS) {  // null data, too many state code
      longjmp(pRuntimeEnv->env, TSDB_CODE_QRY_APP_ERROR);
    }

    doApplyFunctions(pRuntimeEnv, pInfo->binfo.pCtx, &w, j - num, num, tsList, pSDataBlock->info.rows, pOperator->numOfOutput);

    num = 1;
    memcpy(pInfo->prevData, val, bytes);
  }

  if (num > 0) {
    char* val = ((char*)pColInfoData->pData) + bytes * (pSDataBlock->info.rows - num);
    memcpy(pInfo->prevData, val, bytes);

    if (pQueryAttr->stableQuery && pQueryAttr->stabledev && (pRuntimeEnv->prevResult != NULL)) {
      setParamForStableStddevByColData(pRuntimeEnv, pInfo->binfo.pCtx, pOperator->numOfOutput, pOperator->pExpr, val, bytes);
    }

    int32_t ret = setGroupResultOutputBuf(pRuntimeEnv, &(pInfo->binfo), pOperator->numOfOutput, val, type, bytes, item->groupIndex);
    if (ret != TSDB_CODE_SUCCESS) {  // null data, too many state code
      longjmp(pRuntimeEnv->env, TSDB_CODE_QRY_APP_ERROR);
    }

    doApplyFunctions(pRuntimeEnv, pInfo->binfo.pCtx, &w, pSDataBlock->info.rows - num, num, tsList, pSDataBlock->info.rows, pOperator->numOfOutput);
  }

  tfree(pInfo->prevData);
}

static void doSessionWindowAggImpl(SOperatorInfo* pOperator, SSWindowOperatorInfo *pInfo, SSDataBlock *pSDataBlock) {
  SQueryRuntimeEnv* pRuntimeEnv = pOperator->pRuntimeEnv;
  STableQueryInfo*  item = pRuntimeEnv->current;

  // primary timestamp column
  SColumnInfoData* pColInfoData = taosArrayGet(pSDataBlock->pDataBlock, 0);

  bool    masterScan = IS_MASTER_SCAN(pRuntimeEnv);
  SOptrBasicInfo* pBInfo = &pInfo->binfo;

  int64_t gap = pOperator->pRuntimeEnv->pQueryAttr->sw.gap;
  pInfo->numOfRows = 0;
  if (IS_REPEAT_SCAN(pRuntimeEnv) && !pInfo->reptScan) {
    pInfo->reptScan = true;
    pInfo->prevTs = INT64_MIN;
  }

  TSKEY* tsList = (TSKEY*)pColInfoData->pData;
  for (int32_t j = 0; j < pSDataBlock->info.rows; ++j) {
    if (pInfo->prevTs == INT64_MIN) {
      pInfo->curWindow.skey = tsList[j];
      pInfo->curWindow.ekey = tsList[j];
      pInfo->prevTs = tsList[j];
      pInfo->numOfRows = 1;
      pInfo->start = j;
    } else if (tsList[j] - pInfo->prevTs <= gap && (tsList[j] - pInfo->prevTs) >= 0) {
      pInfo->curWindow.ekey = tsList[j];
      pInfo->prevTs = tsList[j];
      pInfo->numOfRows += 1;
      if (j == 0 && pInfo->start != 0) {
        pInfo->numOfRows = 1;
        pInfo->start = 0;
      }
    } else {  // start a new session window
      SResultRow* pResult = NULL;

      pInfo->curWindow.ekey = pInfo->curWindow.skey;
      int32_t ret = setResultOutputBufByKey(pRuntimeEnv, &pBInfo->resultRowInfo, pSDataBlock->info.tid, &pInfo->curWindow, masterScan,
                                            &pResult, item->groupIndex, pBInfo->pCtx, pOperator->numOfOutput,
                                            pBInfo->rowCellInfoOffset);
      if (ret != TSDB_CODE_SUCCESS) {  // null data, too many state code
        longjmp(pRuntimeEnv->env, TSDB_CODE_QRY_APP_ERROR);
      }

      doApplyFunctions(pRuntimeEnv, pBInfo->pCtx, &pInfo->curWindow, pInfo->start, pInfo->numOfRows, tsList,
                       pSDataBlock->info.rows, pOperator->numOfOutput);

      pInfo->curWindow.skey = tsList[j];
      pInfo->curWindow.ekey = tsList[j];
      pInfo->prevTs = tsList[j];
      pInfo->numOfRows = 1;
      pInfo->start = j;
    }
  }

  SResultRow* pResult = NULL;

  pInfo->curWindow.ekey = pInfo->curWindow.skey;
  int32_t ret = setResultOutputBufByKey(pRuntimeEnv, &pBInfo->resultRowInfo, pSDataBlock->info.tid, &pInfo->curWindow, masterScan,
                                        &pResult, item->groupIndex, pBInfo->pCtx, pOperator->numOfOutput,
                                        pBInfo->rowCellInfoOffset);
  if (ret != TSDB_CODE_SUCCESS) {  // null data, too many state code
    longjmp(pRuntimeEnv->env, TSDB_CODE_QRY_APP_ERROR);
  }

  doApplyFunctions(pRuntimeEnv, pBInfo->pCtx, &pInfo->curWindow, pInfo->start, pInfo->numOfRows, tsList,
                   pSDataBlock->info.rows, pOperator->numOfOutput);
}

static void setResultRowKey(SResultRow* pResultRow, char* pData, int16_t type) {
  if (IS_VAR_DATA_TYPE(type)) {
    if (pResultRow->key == NULL) {
      pResultRow->key = malloc(varDataTLen(pData));
      varDataCopy(pResultRow->key, pData);
    } else {
      assert(memcmp(pResultRow->key, pData, varDataTLen(pData)) == 0);
    }
  } else {
    int64_t v = -1;
    GET_TYPED_DATA(v, int64_t, type, pData);

    pResultRow->win.skey = v;
    pResultRow->win.ekey = v;
  }
}

static int32_t setGroupResultOutputBuf(SQueryRuntimeEnv *pRuntimeEnv, SOptrBasicInfo *binfo, int32_t numOfCols, char *pData, int16_t type, int16_t bytes, int32_t groupIndex) {
  SDiskbasedResultBuf *pResultBuf = pRuntimeEnv->pResultBuf;

  int32_t        *rowCellInfoOffset = binfo->rowCellInfoOffset;
  SResultRowInfo *pResultRowInfo    = &binfo->resultRowInfo;
  SQLFunctionCtx *pCtx              = binfo->pCtx;

  // not assign result buffer yet, add new result buffer, TODO remove it
  char* d = pData;
  int16_t len = bytes;
  if (IS_VAR_DATA_TYPE(type)) {
    d = varDataVal(pData);
    len = varDataLen(pData);
  }

  int64_t tid = 0;
  SResultRow *pResultRow = doSetResultOutBufByKey(pRuntimeEnv, pResultRowInfo, tid, d, len, true, groupIndex);
  assert (pResultRow != NULL);

  setResultRowKey(pResultRow, pData, type);
  if (pResultRow->pageId == -1) {
    int32_t ret = addNewWindowResultBuf(pResultRow, pResultBuf, groupIndex, pRuntimeEnv->pQueryAttr->resultRowSize);
    if (ret != 0) {
      return -1;
    }
  }

  setResultOutputBuf(pRuntimeEnv, pResultRow, pCtx, numOfCols, rowCellInfoOffset);
  initCtxOutputBuffer(pCtx, numOfCols);
  return TSDB_CODE_SUCCESS;
}

static int32_t getGroupbyColumnIndex(SGroupbyExpr *pGroupbyExpr, SSDataBlock* pDataBlock) {
  for (int32_t k = 0; k < pGroupbyExpr->numOfGroupCols; ++k) {
    SColIndex* pColIndex = taosArrayGet(pGroupbyExpr->columnInfo, k);
    if (TSDB_COL_IS_TAG(pColIndex->flag)) {
      continue;
    }

    int32_t colId = pColIndex->colId;

    for (int32_t i = 0; i < pDataBlock->info.numOfCols; ++i) {
      SColumnInfoData* pColInfo = taosArrayGet(pDataBlock->pDataBlock, i);
      if (pColInfo->info.colId == colId) {
        return i;
      }
    }
  }

  assert(0);
  return -1;
}

static bool functionNeedToExecute(SQueryRuntimeEnv *pRuntimeEnv, SQLFunctionCtx *pCtx) {
  SResultRowCellInfo *pResInfo = GET_RES_INFO(pCtx);
  SQueryAttr* pQueryAttr = pRuntimeEnv->pQueryAttr;

  // in case of timestamp column, always generated results.
  int32_t functionId = pCtx->functionId;
  if (functionId == TSDB_FUNC_TS) {
    return true;
  }

  if (pResInfo->complete || functionId == TSDB_FUNC_TAG_DUMMY || functionId == TSDB_FUNC_TS_DUMMY) {
    return false;
  }

  if (functionId == TSDB_FUNC_FIRST_DST || functionId == TSDB_FUNC_FIRST) {
    return QUERY_IS_ASC_QUERY(pQueryAttr);
  }

  // denote the order type
  if ((functionId == TSDB_FUNC_LAST_DST || functionId == TSDB_FUNC_LAST)) {
    return pCtx->param[0].i64 == pQueryAttr->order.order;
  }

  // in the reverse table scan, only the following functions need to be executed
  if (IS_REVERSE_SCAN(pRuntimeEnv) ||
      (pRuntimeEnv->scanFlag == REPEAT_SCAN && functionId != TSDB_FUNC_STDDEV && functionId != TSDB_FUNC_PERCT)) {
    return false;
  }

  return true;
}

void setBlockStatisInfo(SQLFunctionCtx *pCtx, SSDataBlock* pSDataBlock, SColIndex* pColIndex) {
  SDataStatis *pStatis = NULL;

  if (pSDataBlock->pBlockStatis != NULL && TSDB_COL_IS_NORMAL_COL(pColIndex->flag)) {
    pStatis = &pSDataBlock->pBlockStatis[pColIndex->colIndex];

    pCtx->preAggVals.statis = *pStatis;
    pCtx->preAggVals.isSet  = true;
    assert(pCtx->preAggVals.statis.numOfNull <= pSDataBlock->info.rows);
  } else {
    pCtx->preAggVals.isSet = false;
  }

  pCtx->hasNull = hasNull(pColIndex, pStatis);

  // set the statistics data for primary time stamp column
  if (pCtx->functionId == TSDB_FUNC_SPREAD && pColIndex->colId == PRIMARYKEY_TIMESTAMP_COL_INDEX) {
    pCtx->preAggVals.isSet  = true;
    pCtx->preAggVals.statis.min = pSDataBlock->info.window.skey;
    pCtx->preAggVals.statis.max = pSDataBlock->info.window.ekey;
  }
}

// set the output buffer for the selectivity + tag query
static int32_t setCtxTagColumnInfo(SQLFunctionCtx *pCtx, int32_t numOfOutput) {
  if (!isSelectivityWithTagsQuery(pCtx, numOfOutput)) {
    return TSDB_CODE_SUCCESS;
  }

  int32_t num = 0;
  int16_t tagLen = 0;

  SQLFunctionCtx*  p = NULL;
  SQLFunctionCtx** pTagCtx = calloc(numOfOutput, POINTER_BYTES);
  if (pTagCtx == NULL) {
    return TSDB_CODE_QRY_OUT_OF_MEMORY;
  }

  for (int32_t i = 0; i < numOfOutput; ++i) {
    int32_t functionId = pCtx[i].functionId;

    if (functionId == TSDB_FUNC_TAG_DUMMY || functionId == TSDB_FUNC_TS_DUMMY) {
      tagLen += pCtx[i].outputBytes;
      pTagCtx[num++] = &pCtx[i];
    } else if ((aAggs[functionId].status & TSDB_FUNCSTATE_SELECTIVITY) != 0) {
      p = &pCtx[i];
    } else if (functionId == TSDB_FUNC_TS || functionId == TSDB_FUNC_TAG) {
      // tag function may be the group by tag column
      // ts may be the required primary timestamp column
      continue;
    } else {
      // the column may be the normal column, group by normal_column, the functionId is TSDB_FUNC_PRJ
    }
  }
  if (p != NULL) {
    p->tagInfo.pTagCtxList = pTagCtx;
    p->tagInfo.numOfTagCols = num;
    p->tagInfo.tagsLen = tagLen;
  } else {
    tfree(pTagCtx);
  }

  return TSDB_CODE_SUCCESS;
}

static SQLFunctionCtx* createSQLFunctionCtx(SQueryRuntimeEnv* pRuntimeEnv, SExprInfo* pExpr, int32_t numOfOutput,
                                            int32_t** rowCellInfoOffset) {
  SQueryAttr* pQueryAttr = pRuntimeEnv->pQueryAttr;

  SQLFunctionCtx * pFuncCtx = (SQLFunctionCtx *)calloc(numOfOutput, sizeof(SQLFunctionCtx));
  if (pFuncCtx == NULL) {
    return NULL;
  }

  *rowCellInfoOffset = calloc(numOfOutput, sizeof(int32_t));
  if (*rowCellInfoOffset == 0) {
    tfree(pFuncCtx);
    return NULL;
  }

  for (int32_t i = 0; i < numOfOutput; ++i) {
    SSqlExpr *pSqlExpr = &pExpr[i].base;
    SQLFunctionCtx* pCtx = &pFuncCtx[i];

    SColIndex *pIndex = &pSqlExpr->colInfo;

    if (TSDB_COL_REQ_NULL(pIndex->flag)) {
      pCtx->requireNull = true;
      pIndex->flag &= ~(TSDB_COL_NULL);
    } else {
      pCtx->requireNull = false;
    }

    pCtx->inputBytes = pSqlExpr->colBytes;
    pCtx->inputType  = pSqlExpr->colType;

    pCtx->ptsOutputBuf = NULL;

    pCtx->outputBytes  = pSqlExpr->resBytes;
    pCtx->outputType   = pSqlExpr->resType;

    pCtx->order        = pQueryAttr->order.order;
    pCtx->functionId   = pSqlExpr->functionId;
    pCtx->stableQuery  = pQueryAttr->stableQuery;
    pCtx->interBufBytes = pSqlExpr->interBytes;
    pCtx->start.key    = INT64_MIN;
    pCtx->end.key      = INT64_MIN;

    pCtx->numOfParams  = pSqlExpr->numOfParams;
    for (int32_t j = 0; j < pCtx->numOfParams; ++j) {
      int16_t type = pSqlExpr->param[j].nType;
      int16_t bytes = pSqlExpr->param[j].nLen;
      if (pSqlExpr->functionId == TSDB_FUNC_STDDEV_DST) {
        continue;
      }

      if (type == TSDB_DATA_TYPE_BINARY || type == TSDB_DATA_TYPE_NCHAR) {
        tVariantCreateFromBinary(&pCtx->param[j], pSqlExpr->param[j].pz, bytes, type);
      } else {
        tVariantCreateFromBinary(&pCtx->param[j], (char *)&pSqlExpr->param[j].i64, bytes, type);
      }
    }

    // set the order information for top/bottom query
    int32_t functionId = pCtx->functionId;

    if (functionId == TSDB_FUNC_TOP || functionId == TSDB_FUNC_BOTTOM || functionId == TSDB_FUNC_DIFF) {
      int32_t f = pExpr[0].base.functionId;
      assert(f == TSDB_FUNC_TS || f == TSDB_FUNC_TS_DUMMY);

      pCtx->param[2].i64 = pQueryAttr->order.order;
      pCtx->param[2].nType = TSDB_DATA_TYPE_BIGINT;
      pCtx->param[3].i64 = functionId;
      pCtx->param[3].nType = TSDB_DATA_TYPE_BIGINT;

      pCtx->param[1].i64 = pQueryAttr->order.orderColId;
    } else if (functionId == TSDB_FUNC_INTERP) {
      pCtx->param[2].i64 = (int8_t)pQueryAttr->fillType;
      if (pQueryAttr->fillVal != NULL) {
        if (isNull((const char *)&pQueryAttr->fillVal[i], pCtx->inputType)) {
          pCtx->param[1].nType = TSDB_DATA_TYPE_NULL;
        } else {  // todo refactor, tVariantCreateFromBinary should handle the NULL value
          if (pCtx->inputType != TSDB_DATA_TYPE_BINARY && pCtx->inputType != TSDB_DATA_TYPE_NCHAR) {
            tVariantCreateFromBinary(&pCtx->param[1], (char *)&pQueryAttr->fillVal[i], pCtx->inputBytes, pCtx->inputType);
          }
        }
      }
    } else if (functionId == TSDB_FUNC_TS_COMP) {
      pCtx->param[0].i64 = pQueryAttr->vgId;  //TODO this should be the parameter from client
      pCtx->param[0].nType = TSDB_DATA_TYPE_BIGINT;
    } else if (functionId == TSDB_FUNC_TWA) {
      pCtx->param[1].i64 = pQueryAttr->window.skey;
      pCtx->param[1].nType = TSDB_DATA_TYPE_BIGINT;
      pCtx->param[2].i64 = pQueryAttr->window.ekey;
      pCtx->param[2].nType = TSDB_DATA_TYPE_BIGINT;
    } else if (functionId == TSDB_FUNC_ARITHM) {
      pCtx->param[1].pz = (char*) &pRuntimeEnv->sasArray[i];
    }
  }

  for(int32_t i = 1; i < numOfOutput; ++i) {
    (*rowCellInfoOffset)[i] = (int32_t)((*rowCellInfoOffset)[i - 1] + sizeof(SResultRowCellInfo) + pExpr[i - 1].base.interBytes);
  }

  setCtxTagColumnInfo(pFuncCtx, numOfOutput);

  return pFuncCtx;
}

static void* destroySQLFunctionCtx(SQLFunctionCtx* pCtx, int32_t numOfOutput) {
  if (pCtx == NULL) {
    return NULL;
  }

  for (int32_t i = 0; i < numOfOutput; ++i) {
    for (int32_t j = 0; j < pCtx[i].numOfParams; ++j) {
      tVariantDestroy(&pCtx[i].param[j]);
    }

    tVariantDestroy(&pCtx[i].tag);
    tfree(pCtx[i].tagInfo.pTagCtxList);
  }

  tfree(pCtx);
  return NULL;
}

static int32_t setupQueryRuntimeEnv(SQueryRuntimeEnv *pRuntimeEnv, int32_t numOfTables, SArray* pOperator, void* merger) {
  qDebug("QInfo:0x%"PRIx64" setup runtime env", GET_QID(pRuntimeEnv));
  SQueryAttr *pQueryAttr = pRuntimeEnv->pQueryAttr;

  pRuntimeEnv->prevGroupId = INT32_MIN;
  pRuntimeEnv->pQueryAttr = pQueryAttr;

  pRuntimeEnv->pResultRowHashTable = taosHashInit(numOfTables, taosGetDefaultHashFunction(TSDB_DATA_TYPE_BINARY), true, HASH_NO_LOCK);
  pRuntimeEnv->pResultRowListSet = taosHashInit(numOfTables, taosGetDefaultHashFunction(TSDB_DATA_TYPE_BINARY), false, HASH_NO_LOCK);
  pRuntimeEnv->keyBuf  = malloc(pQueryAttr->maxTableColumnWidth + sizeof(int64_t) + POINTER_BYTES);
  pRuntimeEnv->pool    = initResultRowPool(getResultRowSize(pRuntimeEnv));

  pRuntimeEnv->prevRow = malloc(POINTER_BYTES * pQueryAttr->numOfCols + pQueryAttr->srcRowSize);
  pRuntimeEnv->tagVal  = malloc(pQueryAttr->tagLen);

  // NOTE: pTableCheckInfo need to update the query time range and the lastKey info
  pRuntimeEnv->pTableRetrieveTsMap = taosHashInit(numOfTables, taosGetDefaultHashFunction(TSDB_DATA_TYPE_INT), false, HASH_NO_LOCK);

  pRuntimeEnv->sasArray = calloc(pQueryAttr->numOfOutput, sizeof(SArithmeticSupport));

  if (pRuntimeEnv->sasArray == NULL || pRuntimeEnv->pResultRowHashTable == NULL || pRuntimeEnv->keyBuf == NULL ||
      pRuntimeEnv->prevRow == NULL  || pRuntimeEnv->tagVal == NULL) {
    goto _clean;
  }

  if (pQueryAttr->numOfCols) {
    char* start = POINTER_BYTES * pQueryAttr->numOfCols + (char*) pRuntimeEnv->prevRow;
    pRuntimeEnv->prevRow[0] = start;
    for(int32_t i = 1; i < pQueryAttr->numOfCols; ++i) {
      pRuntimeEnv->prevRow[i] = pRuntimeEnv->prevRow[i - 1] + pQueryAttr->tableCols[i-1].bytes;
    }

    if (pQueryAttr->tableCols[0].type == TSDB_DATA_TYPE_TIMESTAMP) {
      *(int64_t*) pRuntimeEnv->prevRow[0] = INT64_MIN;
    }
  }

  qDebug("QInfo:0x%"PRIx64" init runtime environment completed", GET_QID(pRuntimeEnv));

  // group by normal column, sliding window query, interval query are handled by interval query processor
  // interval (down sampling operation)
  int32_t numOfOperator = (int32_t) taosArrayGetSize(pOperator);
  for(int32_t i = 0; i < numOfOperator; ++i) {
    int32_t* op = taosArrayGet(pOperator, i);

    switch (*op) {
      case OP_TagScan: {
        pRuntimeEnv->proot = createTagScanOperatorInfo(pRuntimeEnv, pQueryAttr->pExpr1, pQueryAttr->numOfOutput);
        break;
      }
      case OP_MultiTableTimeInterval: {
        pRuntimeEnv->proot =
            createMultiTableTimeIntervalOperatorInfo(pRuntimeEnv, pRuntimeEnv->proot, pQueryAttr->pExpr1, pQueryAttr->numOfOutput);
        setTableScanFilterOperatorInfo(pRuntimeEnv->proot->upstream[0]->info, pRuntimeEnv->proot);
        break;
      }
      case OP_AllMultiTableTimeInterval: {
        pRuntimeEnv->proot =
            createAllMultiTableTimeIntervalOperatorInfo(pRuntimeEnv, pRuntimeEnv->proot, pQueryAttr->pExpr1, pQueryAttr->numOfOutput);
        setTableScanFilterOperatorInfo(pRuntimeEnv->proot->upstream[0]->info, pRuntimeEnv->proot);
        break;
      }
      case OP_TimeWindow: {
        pRuntimeEnv->proot =
            createTimeIntervalOperatorInfo(pRuntimeEnv, pRuntimeEnv->proot, pQueryAttr->pExpr1, pQueryAttr->numOfOutput);
        int32_t opType = pRuntimeEnv->proot->upstream[0]->operatorType;
        if (opType != OP_DummyInput && opType != OP_Join) {
          setTableScanFilterOperatorInfo(pRuntimeEnv->proot->upstream[0]->info, pRuntimeEnv->proot);
        }
        break;
      }
      case OP_AllTimeWindow: {
        pRuntimeEnv->proot =
            createAllTimeIntervalOperatorInfo(pRuntimeEnv, pRuntimeEnv->proot, pQueryAttr->pExpr1, pQueryAttr->numOfOutput);
        int32_t opType = pRuntimeEnv->proot->upstream[0]->operatorType;
        if (opType != OP_DummyInput && opType != OP_Join) {
          setTableScanFilterOperatorInfo(pRuntimeEnv->proot->upstream[0]->info, pRuntimeEnv->proot);
        }
        break;
      }
      case OP_Groupby: {
        pRuntimeEnv->proot =
            createGroupbyOperatorInfo(pRuntimeEnv, pRuntimeEnv->proot, pQueryAttr->pExpr1, pQueryAttr->numOfOutput);

        int32_t opType = pRuntimeEnv->proot->upstream[0]->operatorType;
        if (opType != OP_DummyInput) {
          setTableScanFilterOperatorInfo(pRuntimeEnv->proot->upstream[0]->info, pRuntimeEnv->proot);
        }
        break;
      }
      case OP_SessionWindow: {
        pRuntimeEnv->proot =
            createSWindowOperatorInfo(pRuntimeEnv, pRuntimeEnv->proot, pQueryAttr->pExpr1, pQueryAttr->numOfOutput);
        int32_t opType = pRuntimeEnv->proot->upstream[0]->operatorType;
        if (opType != OP_DummyInput) {
          setTableScanFilterOperatorInfo(pRuntimeEnv->proot->upstream[0]->info, pRuntimeEnv->proot);
        }
        break;
      }
      case OP_MultiTableAggregate: {
        pRuntimeEnv->proot =
            createMultiTableAggOperatorInfo(pRuntimeEnv, pRuntimeEnv->proot, pQueryAttr->pExpr1, pQueryAttr->numOfOutput);
        setTableScanFilterOperatorInfo(pRuntimeEnv->proot->upstream[0]->info, pRuntimeEnv->proot);
        break;
      }
      case OP_Aggregate: {
        pRuntimeEnv->proot =
            createAggregateOperatorInfo(pRuntimeEnv, pRuntimeEnv->proot, pQueryAttr->pExpr1, pQueryAttr->numOfOutput);

        int32_t opType = pRuntimeEnv->proot->upstream[0]->operatorType;
        if (opType != OP_DummyInput && opType != OP_Join) {
          setTableScanFilterOperatorInfo(pRuntimeEnv->proot->upstream[0]->info, pRuntimeEnv->proot);
        }
        break;
      }

      case OP_Project: {  // TODO refactor to remove arith operator.
        SOperatorInfo* prev = pRuntimeEnv->proot;
        if (i == 0) {
          pRuntimeEnv->proot = createProjectOperatorInfo(pRuntimeEnv, prev, pQueryAttr->pExpr1, pQueryAttr->numOfOutput);
          if (pRuntimeEnv->proot != NULL && prev->operatorType != OP_DummyInput && prev->operatorType != OP_Join) {  // TODO refactor
            setTableScanFilterOperatorInfo(prev->info, pRuntimeEnv->proot);
          }
        } else {
          prev = pRuntimeEnv->proot;
          assert(pQueryAttr->pExpr2 != NULL);
          pRuntimeEnv->proot = createProjectOperatorInfo(pRuntimeEnv, prev, pQueryAttr->pExpr2, pQueryAttr->numOfExpr2);
        }
        break;
      }

      case OP_StateWindow: {
        pRuntimeEnv->proot = createStatewindowOperatorInfo(pRuntimeEnv, pRuntimeEnv->proot, pQueryAttr->pExpr1, pQueryAttr->numOfOutput); 
        int32_t opType = pRuntimeEnv->proot->upstream[0]->operatorType;
        if (opType != OP_DummyInput) {
          setTableScanFilterOperatorInfo(pRuntimeEnv->proot->upstream[0]->info, pRuntimeEnv->proot);
        }
        break;
      }

      case OP_Limit: {
        pRuntimeEnv->proot = createLimitOperatorInfo(pRuntimeEnv, pRuntimeEnv->proot);
        break;
      }

      case OP_Filter: {  // todo refactor
        int32_t numOfFilterCols = 0;
        if (pQueryAttr->stableQuery) {
          SColumnInfo* pColInfo =
              extractColumnFilterInfo(pQueryAttr->pExpr3, pQueryAttr->numOfExpr3, &numOfFilterCols);
          pRuntimeEnv->proot = createFilterOperatorInfo(pRuntimeEnv, pRuntimeEnv->proot, pQueryAttr->pExpr3,
                                                        pQueryAttr->numOfExpr3, pColInfo, numOfFilterCols);
          freeColumnInfo(pColInfo, pQueryAttr->numOfExpr3);
        } else {
          SColumnInfo* pColInfo =
              extractColumnFilterInfo(pQueryAttr->pExpr1, pQueryAttr->numOfOutput, &numOfFilterCols);
          pRuntimeEnv->proot = createFilterOperatorInfo(pRuntimeEnv, pRuntimeEnv->proot, pQueryAttr->pExpr1,
                                                        pQueryAttr->numOfOutput, pColInfo, numOfFilterCols);
          freeColumnInfo(pColInfo, pQueryAttr->numOfOutput);
        }

        break;
      }

      case OP_Fill: {
        SOperatorInfo* pInfo = pRuntimeEnv->proot;
        pRuntimeEnv->proot = createFillOperatorInfo(pRuntimeEnv, pInfo, pInfo->pExpr, pInfo->numOfOutput);
        break;
      }

      case OP_MultiwayMergeSort: {
        bool groupMix = true;
        if (pQueryAttr->slimit.offset != 0 || pQueryAttr->slimit.limit != -1) {
          groupMix = false;
        }

        pRuntimeEnv->proot = createMultiwaySortOperatorInfo(pRuntimeEnv, pQueryAttr->pExpr1, pQueryAttr->numOfOutput,
                                                            4096, merger, groupMix);  // TODO hack it
        break;
      }

      case OP_GlobalAggregate: {
        pRuntimeEnv->proot = createGlobalAggregateOperatorInfo(pRuntimeEnv, pRuntimeEnv->proot, pQueryAttr->pExpr3,
                                                               pQueryAttr->numOfExpr3, merger, pQueryAttr->pUdfInfo);
        break;
      }

      case OP_SLimit: {
        pRuntimeEnv->proot = createSLimitOperatorInfo(pRuntimeEnv, pRuntimeEnv->proot, pQueryAttr->pExpr3,
                                                      pQueryAttr->numOfExpr3, merger);
        break;
      }

      case OP_Distinct: {
        pRuntimeEnv->proot = createDistinctOperatorInfo(pRuntimeEnv, pRuntimeEnv->proot, pQueryAttr->pExpr1, pQueryAttr->numOfOutput);
        break;
      }

      case OP_Order: {
        pRuntimeEnv->proot = createOrderOperatorInfo(pRuntimeEnv, pRuntimeEnv->proot, pQueryAttr->pExpr1, pQueryAttr->numOfOutput, &pQueryAttr->order);
        break;
      }

      default: {
        assert(0);
      }
    }
  }

  return TSDB_CODE_SUCCESS;

_clean:
  tfree(pRuntimeEnv->sasArray);
  tfree(pRuntimeEnv->pResultRowHashTable);
  tfree(pRuntimeEnv->keyBuf);
  tfree(pRuntimeEnv->prevRow);
  tfree(pRuntimeEnv->tagVal);

  return TSDB_CODE_QRY_OUT_OF_MEMORY;
}

static void doFreeQueryHandle(SQueryRuntimeEnv* pRuntimeEnv) {
  SQueryAttr* pQueryAttr = pRuntimeEnv->pQueryAttr;

  tsdbCleanupQueryHandle(pRuntimeEnv->pQueryHandle);
  pRuntimeEnv->pQueryHandle = NULL;

  SMemRef* pMemRef = &pQueryAttr->memRef;
  assert(pMemRef->ref == 0 && pMemRef->snapshot.imem == NULL && pMemRef->snapshot.mem == NULL);
}

static void destroyTsComp(SQueryRuntimeEnv *pRuntimeEnv, SQueryAttr *pQueryAttr) {
  if (pQueryAttr->tsCompQuery && pRuntimeEnv->outputBuf && pRuntimeEnv->outputBuf->pDataBlock && taosArrayGetSize(pRuntimeEnv->outputBuf->pDataBlock) > 0) {
    SColumnInfoData* pColInfoData = taosArrayGet(pRuntimeEnv->outputBuf->pDataBlock, 0);
    if (pColInfoData) {
      FILE *f = *(FILE **)pColInfoData->pData;  // TODO refactor
      if (f) {
        fclose(f);
        *(FILE **)pColInfoData->pData = NULL;
      }
    }
  }
}

static void teardownQueryRuntimeEnv(SQueryRuntimeEnv *pRuntimeEnv) {
  SQueryAttr *pQueryAttr = pRuntimeEnv->pQueryAttr;
  SQInfo* pQInfo = (SQInfo*) pRuntimeEnv->qinfo;

  qDebug("QInfo:0x%"PRIx64" teardown runtime env", pQInfo->qId);

  if (pRuntimeEnv->sasArray != NULL) {
    for(int32_t i = 0; i < pQueryAttr->numOfOutput; ++i) {
      tfree(pRuntimeEnv->sasArray[i].data);
      tfree(pRuntimeEnv->sasArray[i].colList);
    }

    tfree(pRuntimeEnv->sasArray);
  }

  destroyUdfInfo(pRuntimeEnv->pUdfInfo);

  destroyResultBuf(pRuntimeEnv->pResultBuf);
  doFreeQueryHandle(pRuntimeEnv);

  destroyTsComp(pRuntimeEnv, pQueryAttr);

  pRuntimeEnv->pTsBuf = tsBufDestroy(pRuntimeEnv->pTsBuf);

  tfree(pRuntimeEnv->keyBuf);
  tfree(pRuntimeEnv->prevRow);
  tfree(pRuntimeEnv->tagVal);

  taosHashCleanup(pRuntimeEnv->pResultRowHashTable);
  pRuntimeEnv->pResultRowHashTable = NULL;

  taosHashCleanup(pRuntimeEnv->pTableRetrieveTsMap);
  pRuntimeEnv->pTableRetrieveTsMap = NULL;

  taosHashCleanup(pRuntimeEnv->pResultRowListSet);
  pRuntimeEnv->pResultRowListSet = NULL;

  destroyOperatorInfo(pRuntimeEnv->proot);

  pRuntimeEnv->pool = destroyResultRowPool(pRuntimeEnv->pool);
  taosArrayDestroyEx(pRuntimeEnv->prevResult, freeInterResult);
  pRuntimeEnv->prevResult = NULL;
}

static bool needBuildResAfterQueryComplete(SQInfo* pQInfo) {
  return pQInfo->rspContext != NULL;
}

bool isQueryKilled(SQInfo *pQInfo) {
  if (IS_QUERY_KILLED(pQInfo)) {
    return true;
  }

  // query has been executed more than tsShellActivityTimer, and the retrieve has not arrived
  // abort current query execution.
  if (pQInfo->owner != 0 && ((taosGetTimestampSec() - pQInfo->startExecTs) > getMaximumIdleDurationSec()) &&
      (!needBuildResAfterQueryComplete(pQInfo))) {

    assert(pQInfo->startExecTs != 0);
    qDebug("QInfo:%" PRIu64 " retrieve not arrive beyond %d sec, abort current query execution, start:%" PRId64
           ", current:%d", pQInfo->qId, 1, pQInfo->startExecTs, taosGetTimestampSec());
    return true;
  }

  return false;
}

void setQueryKilled(SQInfo *pQInfo) { pQInfo->code = TSDB_CODE_TSC_QUERY_CANCELLED;}

//static bool isFixedOutputQuery(SQueryAttr* pQueryAttr) {
//  if (QUERY_IS_INTERVAL_QUERY(pQueryAttr)) {
//    return false;
//  }
//
//  // Note:top/bottom query is fixed output query
//  if (pQueryAttr->topBotQuery || pQueryAttr->groupbyColumn || pQueryAttr->tsCompQuery) {
//    return true;
//  }
//
//  for (int32_t i = 0; i < pQueryAttr->numOfOutput; ++i) {
//    SSqlExpr *pExpr = &pQueryAttr->pExpr1[i].base;
//
//    if (pExpr->functionId == TSDB_FUNC_TS || pExpr->functionId == TSDB_FUNC_TS_DUMMY) {
//      continue;
//    }
//
//    if (!IS_MULTIOUTPUT(aAggs[pExpr->functionId].status)) {
//      return true;
//    }
//  }
//
//  return false;
//}

// todo refactor with isLastRowQuery
//bool isPointInterpoQuery(SQueryAttr *pQueryAttr) {
//  for (int32_t i = 0; i < pQueryAttr->numOfOutput; ++i) {
//    int32_t functionId = pQueryAttr->pExpr1[i].base.functionId;
//    if (functionId == TSDB_FUNC_INTERP) {
//      return true;
//    }
//  }
//
//  return false;
//}

static bool isFirstLastRowQuery(SQueryAttr *pQueryAttr) {
  for (int32_t i = 0; i < pQueryAttr->numOfOutput; ++i) {
    int32_t functionID = pQueryAttr->pExpr1[i].base.functionId;
    if (functionID == TSDB_FUNC_LAST_ROW) {
      return true;
    }
  }

  return false;
}

static bool isCachedLastQuery(SQueryAttr *pQueryAttr) {
  for (int32_t i = 0; i < pQueryAttr->numOfOutput; ++i) {
    int32_t functionID = pQueryAttr->pExpr1[i].base.functionId;
    if (functionID == TSDB_FUNC_LAST || functionID == TSDB_FUNC_LAST_DST) {
      continue;
    }

    return false;
  }

  if (pQueryAttr->order.order != TSDB_ORDER_DESC || !TSWINDOW_IS_EQUAL(pQueryAttr->window, TSWINDOW_DESC_INITIALIZER)) {
    return false;
  }

  if (pQueryAttr->groupbyColumn) {
    return false;
  }

  if (pQueryAttr->interval.interval > 0) {
    return false;
  }

  if (pQueryAttr->numOfFilterCols > 0 || pQueryAttr->havingNum > 0) {
    return false;
  }

  return true;
}



/**
 * The following 4 kinds of query are treated as the tags query
 * tagprj, tid_tag query, count(tbname), 'abc' (user defined constant value column) query
 */
bool onlyQueryTags(SQueryAttr* pQueryAttr) {
  for(int32_t i = 0; i < pQueryAttr->numOfOutput; ++i) {
    SExprInfo* pExprInfo = &pQueryAttr->pExpr1[i];

    int32_t functionId = pExprInfo->base.functionId;

    if (functionId != TSDB_FUNC_TAGPRJ &&
        functionId != TSDB_FUNC_TID_TAG &&
        (!(functionId == TSDB_FUNC_COUNT && pExprInfo->base.colInfo.colId == TSDB_TBNAME_COLUMN_INDEX)) &&
        (!(functionId == TSDB_FUNC_PRJ && TSDB_COL_IS_UD_COL(pExprInfo->base.colInfo.flag)))) {
      return false;
    }
  }

  return true;
}

/////////////////////////////////////////////////////////////////////////////////////////////

void getAlignQueryTimeWindow(SQueryAttr *pQueryAttr, int64_t key, int64_t keyFirst, int64_t keyLast, STimeWindow *win) {
  assert(key >= keyFirst && key <= keyLast && pQueryAttr->interval.sliding <= pQueryAttr->interval.interval);
  win->skey = taosTimeTruncate(key, &pQueryAttr->interval, pQueryAttr->precision);

  /*
   * if the realSkey > INT64_MAX - pQueryAttr->interval.interval, the query duration between
   * realSkey and realEkey must be less than one interval.Therefore, no need to adjust the query ranges.
   */
  if (keyFirst > (INT64_MAX - pQueryAttr->interval.interval)) {
    assert(keyLast - keyFirst < pQueryAttr->interval.interval);
    win->ekey = INT64_MAX;
  } else if (pQueryAttr->interval.intervalUnit == 'n' || pQueryAttr->interval.intervalUnit == 'y') {
    win->ekey = taosTimeAdd(win->skey, pQueryAttr->interval.interval, pQueryAttr->interval.intervalUnit, pQueryAttr->precision) - 1;
  } else {
    win->ekey = win->skey + pQueryAttr->interval.interval - 1;
  }
}

/*
 * todo add more parameters to check soon..
 */
bool colIdCheck(SQueryAttr *pQueryAttr, uint64_t qId) {
  // load data column information is incorrect
  for (int32_t i = 0; i < pQueryAttr->numOfCols - 1; ++i) {
    if (pQueryAttr->tableCols[i].colId == pQueryAttr->tableCols[i + 1].colId) {
      qError("QInfo:0x%"PRIx64" invalid data load column for query", qId);
      return false;
    }
  }

  return true;
}

// todo ignore the avg/sum/min/max/count/stddev/top/bottom functions, of which
// the scan order is not matter
static bool onlyOneQueryType(SQueryAttr *pQueryAttr, int32_t functId, int32_t functIdDst) {
  for (int32_t i = 0; i < pQueryAttr->numOfOutput; ++i) {
    int32_t functionId = pQueryAttr->pExpr1[i].base.functionId;

    if (functionId == TSDB_FUNC_TS || functionId == TSDB_FUNC_TS_DUMMY || functionId == TSDB_FUNC_TAG ||
        functionId == TSDB_FUNC_TAG_DUMMY) {
      continue;
    }

    if (functionId != functId && functionId != functIdDst) {
      return false;
    }
  }

  return true;
}

static bool onlyFirstQuery(SQueryAttr *pQueryAttr) { return onlyOneQueryType(pQueryAttr, TSDB_FUNC_FIRST, TSDB_FUNC_FIRST_DST); }

static bool onlyLastQuery(SQueryAttr *pQueryAttr) { return onlyOneQueryType(pQueryAttr, TSDB_FUNC_LAST, TSDB_FUNC_LAST_DST); }

static bool notContainSessionOrStateWindow(SQueryAttr *pQueryAttr) { return !(pQueryAttr->sw.gap > 0 || pQueryAttr->stateWindow); }

static int32_t updateBlockLoadStatus(SQueryAttr *pQuery, int32_t status) {
  bool hasFirstLastFunc = false;
  bool hasOtherFunc = false;

  if (status == BLK_DATA_ALL_NEEDED || status == BLK_DATA_DISCARD) {
    return status;
  }

  for (int32_t i = 0; i < pQuery->numOfOutput; ++i) {
    int32_t functionId = pQuery->pExpr1[i].base.functionId;

    if (functionId == TSDB_FUNC_TS || functionId == TSDB_FUNC_TS_DUMMY || functionId == TSDB_FUNC_TAG ||
        functionId == TSDB_FUNC_TAG_DUMMY) {
      continue;
    }

    if (functionId == TSDB_FUNC_FIRST_DST || functionId == TSDB_FUNC_LAST_DST) {
      hasFirstLastFunc = true;
    } else {
      hasOtherFunc = true;
    }
  }

  if (hasFirstLastFunc && status == BLK_DATA_NO_NEEDED) {
    if(!hasOtherFunc) {
      return BLK_DATA_DISCARD;
    } else {
      return BLK_DATA_ALL_NEEDED;
    }
  }

  return status;
}

static void doUpdateLastKey(SQueryAttr* pQueryAttr) {
  STimeWindow* win = &pQueryAttr->window;

  size_t num = taosArrayGetSize(pQueryAttr->tableGroupInfo.pGroupList);
  for(int32_t i = 0; i < num; ++i) {
    SArray* p1 = taosArrayGetP(pQueryAttr->tableGroupInfo.pGroupList, i);

    size_t len = taosArrayGetSize(p1);
    for(int32_t j = 0; j < len; ++j) {
      STableKeyInfo* pInfo = taosArrayGet(p1, j);

      // update the new lastkey if it is equalled to the value of the old skey
      if (pInfo->lastKey == win->ekey) {
        pInfo->lastKey = win->skey;
      }
    }
  }
}

static void updateDataCheckOrder(SQInfo *pQInfo, SQueryTableMsg* pQueryMsg, bool stableQuery) {
  SQueryAttr* pQueryAttr = pQInfo->runtimeEnv.pQueryAttr;

  // in case of point-interpolation query, use asc order scan
  char msg[] = "QInfo:0x%"PRIx64" scan order changed for %s query, old:%d, new:%d, qrange exchanged, old qrange:%" PRId64
               "-%" PRId64 ", new qrange:%" PRId64 "-%" PRId64;

  // todo handle the case the the order irrelevant query type mixed up with order critical query type
  // descending order query for last_row query
  if (isFirstLastRowQuery(pQueryAttr)) {
    qDebug("QInfo:0x%"PRIx64" scan order changed for last_row query, old:%d, new:%d", pQInfo->qId, pQueryAttr->order.order, TSDB_ORDER_ASC);

    pQueryAttr->order.order = TSDB_ORDER_ASC;
    if (pQueryAttr->window.skey > pQueryAttr->window.ekey) {
      SWAP(pQueryAttr->window.skey, pQueryAttr->window.ekey, TSKEY);
    }

    pQueryAttr->needReverseScan = false;
    return;
  }

  if (pQueryAttr->groupbyColumn && pQueryAttr->order.order == TSDB_ORDER_DESC) {
    pQueryAttr->order.order = TSDB_ORDER_ASC;
    if (pQueryAttr->window.skey > pQueryAttr->window.ekey) {
      SWAP(pQueryAttr->window.skey, pQueryAttr->window.ekey, TSKEY);
    }

    pQueryAttr->needReverseScan = false;
    doUpdateLastKey(pQueryAttr);
    return;
  }

  if (pQueryAttr->pointInterpQuery && pQueryAttr->interval.interval == 0) {
    if (!QUERY_IS_ASC_QUERY(pQueryAttr)) {
      qDebug(msg, pQInfo->qId, "interp", pQueryAttr->order.order, TSDB_ORDER_ASC, pQueryAttr->window.skey, pQueryAttr->window.ekey, pQueryAttr->window.ekey, pQueryAttr->window.skey);
      SWAP(pQueryAttr->window.skey, pQueryAttr->window.ekey, TSKEY);
    }

    pQueryAttr->order.order = TSDB_ORDER_ASC;
    return;
  }

  if (pQueryAttr->interval.interval == 0) {
    if (onlyFirstQuery(pQueryAttr)) {
      if (!QUERY_IS_ASC_QUERY(pQueryAttr)) {
        qDebug(msg, pQInfo->qId, "only-first", pQueryAttr->order.order, TSDB_ORDER_ASC, pQueryAttr->window.skey,
               pQueryAttr->window.ekey, pQueryAttr->window.ekey, pQueryAttr->window.skey);

        SWAP(pQueryAttr->window.skey, pQueryAttr->window.ekey, TSKEY);
        doUpdateLastKey(pQueryAttr);
      }

      pQueryAttr->order.order = TSDB_ORDER_ASC;
      pQueryAttr->needReverseScan = false;
    } else if (onlyLastQuery(pQueryAttr) && notContainSessionOrStateWindow(pQueryAttr)) {
      if (QUERY_IS_ASC_QUERY(pQueryAttr)) {
        qDebug(msg, pQInfo->qId, "only-last", pQueryAttr->order.order, TSDB_ORDER_DESC, pQueryAttr->window.skey,
               pQueryAttr->window.ekey, pQueryAttr->window.ekey, pQueryAttr->window.skey);

        SWAP(pQueryAttr->window.skey, pQueryAttr->window.ekey, TSKEY);
        doUpdateLastKey(pQueryAttr);
      }

      pQueryAttr->order.order = TSDB_ORDER_DESC;
      pQueryAttr->needReverseScan = false;
    }

  } else {  // interval query
    if (stableQuery) {
      if (onlyFirstQuery(pQueryAttr)) {
        if (!QUERY_IS_ASC_QUERY(pQueryAttr)) {
          qDebug(msg, pQInfo->qId, "only-first stable", pQueryAttr->order.order, TSDB_ORDER_ASC,
                 pQueryAttr->window.skey, pQueryAttr->window.ekey, pQueryAttr->window.ekey, pQueryAttr->window.skey);

          SWAP(pQueryAttr->window.skey, pQueryAttr->window.ekey, TSKEY);
          doUpdateLastKey(pQueryAttr);
        }

        pQueryAttr->order.order = TSDB_ORDER_ASC;
        pQueryAttr->needReverseScan = false;
      } else if (onlyLastQuery(pQueryAttr)) {
        if (QUERY_IS_ASC_QUERY(pQueryAttr)) {
          qDebug(msg, pQInfo->qId, "only-last stable", pQueryAttr->order.order, TSDB_ORDER_DESC,
                 pQueryAttr->window.skey, pQueryAttr->window.ekey, pQueryAttr->window.ekey, pQueryAttr->window.skey);

          SWAP(pQueryAttr->window.skey, pQueryAttr->window.ekey, TSKEY);
          doUpdateLastKey(pQueryAttr);
        }

        pQueryAttr->order.order = TSDB_ORDER_DESC;
        pQueryAttr->needReverseScan = false;
      }
    }
  }
}

static void getIntermediateBufInfo(SQueryRuntimeEnv* pRuntimeEnv, int32_t* ps, int32_t* rowsize) {
  SQueryAttr* pQueryAttr = pRuntimeEnv->pQueryAttr;
  int32_t MIN_ROWS_PER_PAGE = 4;

  *rowsize = (int32_t)(pQueryAttr->resultRowSize * getRowNumForMultioutput(pQueryAttr, pQueryAttr->topBotQuery, pQueryAttr->stableQuery));
  int32_t overhead = sizeof(tFilePage);

  // one page contains at least two rows
  *ps = DEFAULT_INTERN_BUF_PAGE_SIZE;
  while(((*rowsize) * MIN_ROWS_PER_PAGE) > (*ps) - overhead) {
    *ps = ((*ps) << 1u);
  }
}

#define IS_PREFILTER_TYPE(_t) ((_t) != TSDB_DATA_TYPE_BINARY && (_t) != TSDB_DATA_TYPE_NCHAR)

static FORCE_INLINE bool doFilterByBlockStatistics(SQueryRuntimeEnv* pRuntimeEnv, SDataStatis *pDataStatis, SQLFunctionCtx *pCtx, int32_t numOfRows) {
  SQueryAttr* pQueryAttr = pRuntimeEnv->pQueryAttr;

  if (pDataStatis == NULL || pQueryAttr->pFilters == NULL) {
    return true;
  }

  return filterRangeExecute(pQueryAttr->pFilters, pDataStatis, pQueryAttr->numOfCols, numOfRows);
}

static bool overlapWithTimeWindow(SQueryAttr* pQueryAttr, SDataBlockInfo* pBlockInfo) {
  STimeWindow w = {0};

  TSKEY sk = MIN(pQueryAttr->window.skey, pQueryAttr->window.ekey);
  TSKEY ek = MAX(pQueryAttr->window.skey, pQueryAttr->window.ekey);

  if (QUERY_IS_ASC_QUERY(pQueryAttr)) {
    getAlignQueryTimeWindow(pQueryAttr, pBlockInfo->window.skey, sk, ek, &w);
    assert(w.ekey >= pBlockInfo->window.skey);

    if (w.ekey < pBlockInfo->window.ekey) {
      return true;
    }

    while(1) {
      getNextTimeWindow(pQueryAttr, &w);
      if (w.skey > pBlockInfo->window.ekey) {
        break;
      }

      assert(w.ekey > pBlockInfo->window.ekey);
      if (w.skey <= pBlockInfo->window.ekey && w.skey > pBlockInfo->window.skey) {
        return true;
      }
    }
  } else {
    getAlignQueryTimeWindow(pQueryAttr, pBlockInfo->window.ekey, sk, ek, &w);
    assert(w.skey <= pBlockInfo->window.ekey);

    if (w.skey > pBlockInfo->window.skey) {
      return true;
    }

    while(1) {
      getNextTimeWindow(pQueryAttr, &w);
      if (w.ekey < pBlockInfo->window.skey) {
        break;
      }

      assert(w.skey < pBlockInfo->window.skey);
      if (w.ekey < pBlockInfo->window.ekey && w.ekey >= pBlockInfo->window.skey) {
        return true;
      }
    }
  }

  return false;
}

static int32_t doTSJoinFilter(SQueryRuntimeEnv *pRuntimeEnv, TSKEY key, bool ascQuery) {
  STSElem elem = tsBufGetElem(pRuntimeEnv->pTsBuf);

#if defined(_DEBUG_VIEW)
  printf("elem in comp ts file:%" PRId64 ", key:%" PRId64 ", tag:%"PRIu64", query order:%d, ts order:%d, traverse:%d, index:%d\n",
         elem.ts, key, elem.tag.i64, pQueryAttr->order.order, pRuntimeEnv->pTsBuf->tsOrder,
         pRuntimeEnv->pTsBuf->cur.order, pRuntimeEnv->pTsBuf->cur.tsIndex);
#endif

  if (ascQuery) {
    if (key < elem.ts) {
      return TS_JOIN_TS_NOT_EQUALS;
    } else if (key > elem.ts) {
      longjmp(pRuntimeEnv->env, TSDB_CODE_QRY_INCONSISTAN);
    }
  } else {
    if (key > elem.ts) {
      return TS_JOIN_TS_NOT_EQUALS;
    } else if (key < elem.ts) {
      longjmp(pRuntimeEnv->env, TSDB_CODE_QRY_INCONSISTAN);
    }
  }

  return TS_JOIN_TS_EQUAL;
}

bool doFilterDataBlock(SSingleColumnFilterInfo* pFilterInfo, int32_t numOfFilterCols, int32_t numOfRows, int8_t* p) {
  bool all = true;

  for (int32_t i = 0; i < numOfRows; ++i) {
    bool qualified = false;

    for (int32_t k = 0; k < numOfFilterCols; ++k) {
      char* pElem = (char*)pFilterInfo[k].pData + pFilterInfo[k].info.bytes * i;

      qualified = false;
      for (int32_t j = 0; j < pFilterInfo[k].numOfFilters; ++j) {
        SColumnFilterElem* pFilterElem = &pFilterInfo[k].pFilters[j];

        bool isnull = isNull(pElem, pFilterInfo[k].info.type);
        if (isnull) {
          if (pFilterElem->fp == isNullOperator) {
            qualified = true;
            break;
          } else {
            continue;
          }
        } else {
          if (pFilterElem->fp == notNullOperator) {
            qualified = true;
            break;
          } else if (pFilterElem->fp == isNullOperator) {
            continue;
          }
        }

        if (pFilterElem->fp(pFilterElem, pElem, pElem, pFilterInfo[k].info.type)) {
          qualified = true;
          break;
        }
      }

      if (!qualified) {
        break;
      }
    }

    p[i] = qualified ? 1 : 0;
    if (!qualified) {
      all = false;
    }
  }

  return all;
}

void doCompactSDataBlock(SSDataBlock* pBlock, int32_t numOfRows, int8_t* p) {
  int32_t len = 0;
  int32_t start = 0;
  for (int32_t j = 0; j < numOfRows; ++j) {
    if (p[j] == 1) {
      len++;
    } else {
      if (len > 0) {
        int32_t cstart = j - len;
        for (int32_t i = 0; i < pBlock->info.numOfCols; ++i) {
          SColumnInfoData* pColumnInfoData = taosArrayGet(pBlock->pDataBlock, i);

          int16_t bytes = pColumnInfoData->info.bytes;
          memmove(((char*)pColumnInfoData->pData) + start * bytes, pColumnInfoData->pData + cstart * bytes,
                  len * bytes);
        }

        start += len;
        len = 0;
      }
    }
  }

  if (len > 0) {
    int32_t cstart = numOfRows - len;
    for (int32_t i = 0; i < pBlock->info.numOfCols; ++i) {
      SColumnInfoData* pColumnInfoData = taosArrayGet(pBlock->pDataBlock, i);

      int16_t bytes = pColumnInfoData->info.bytes;
      memmove(pColumnInfoData->pData + start * bytes, pColumnInfoData->pData + cstart * bytes, len * bytes);
    }

    start += len;
    len = 0;
  }

  pBlock->info.rows = start;
  pBlock->pBlockStatis = NULL;  // clean the block statistics info

  if (start > 0) {
    SColumnInfoData* pColumnInfoData = taosArrayGet(pBlock->pDataBlock, 0);
    if (pColumnInfoData->info.type == TSDB_DATA_TYPE_TIMESTAMP &&
        pColumnInfoData->info.colId == PRIMARYKEY_TIMESTAMP_COL_INDEX) {
      pBlock->info.window.skey = *(int64_t*)pColumnInfoData->pData;
      pBlock->info.window.ekey = *(int64_t*)(pColumnInfoData->pData + TSDB_KEYSIZE * (start - 1));
    }
  }
}

void filterRowsInDataBlock(SQueryRuntimeEnv* pRuntimeEnv, SSingleColumnFilterInfo* pFilterInfo, int32_t numOfFilterCols,
                           SSDataBlock* pBlock, bool ascQuery) {
  int32_t numOfRows = pBlock->info.rows;

  int8_t *p = calloc(numOfRows, sizeof(int8_t));
  bool    all = true;

  if (pRuntimeEnv->pTsBuf != NULL) {
    SColumnInfoData* pColInfoData = taosArrayGet(pBlock->pDataBlock, 0);

    TSKEY* k = (TSKEY*) pColInfoData->pData;
    for (int32_t i = 0; i < numOfRows; ++i) {
      int32_t offset = ascQuery? i:(numOfRows - i - 1);
      int32_t ret = doTSJoinFilter(pRuntimeEnv, k[offset], ascQuery);
      if (ret == TS_JOIN_TAG_NOT_EQUALS) {
        break;
      } else if (ret == TS_JOIN_TS_NOT_EQUALS) {
        all = false;
        continue;
      } else {
        assert(ret == TS_JOIN_TS_EQUAL);
        p[offset] = true;
      }

      if (!tsBufNextPos(pRuntimeEnv->pTsBuf)) {
        break;
      }
    }

    // save the cursor status
    pRuntimeEnv->current->cur = tsBufGetCursor(pRuntimeEnv->pTsBuf);
  } else {
    all = doFilterDataBlock(pFilterInfo, numOfFilterCols, numOfRows, p);
  }

  if (!all) {
    doCompactSDataBlock(pBlock, numOfRows, p);
  }

  tfree(p);
}

void filterColRowsInDataBlock(SQueryRuntimeEnv* pRuntimeEnv, SSDataBlock* pBlock, bool ascQuery) {
 int32_t numOfRows = pBlock->info.rows;

 int8_t *p = calloc(numOfRows, sizeof(int8_t));
 bool    all = true;

 if (pRuntimeEnv->pTsBuf != NULL) {
   SColumnInfoData* pColInfoData = taosArrayGet(pBlock->pDataBlock, 0);

   TSKEY* k = (TSKEY*) pColInfoData->pData;
   for (int32_t i = 0; i < numOfRows; ++i) {
     int32_t offset = ascQuery? i:(numOfRows - i - 1);
     int32_t ret = doTSJoinFilter(pRuntimeEnv, k[offset], ascQuery);
     if (ret == TS_JOIN_TAG_NOT_EQUALS) {
       break;
     } else if (ret == TS_JOIN_TS_NOT_EQUALS) {
       all = false;
       continue;
     } else {
       assert(ret == TS_JOIN_TS_EQUAL);
       p[offset] = true;
     }

     if (!tsBufNextPos(pRuntimeEnv->pTsBuf)) {
       break;
     }
   }

   // save the cursor status
   pRuntimeEnv->current->cur = tsBufGetCursor(pRuntimeEnv->pTsBuf);
 } else {
   all = filterExecute(pRuntimeEnv->pQueryAttr->pFilters, numOfRows, p);
 }

 if (!all) {
   doCompactSDataBlock(pBlock, numOfRows, p);
 }

 tfree(p);
}

                           

static SColumnInfo* doGetTagColumnInfoById(SColumnInfo* pTagColList, int32_t numOfTags, int16_t colId);
static void doSetTagValueInParam(void* pTable, int32_t tagColId, tVariant *tag, int16_t type, int16_t bytes);

static uint32_t doFilterByBlockTimeWindow(STableScanInfo* pTableScanInfo, SSDataBlock* pBlock) {
  SQLFunctionCtx* pCtx = pTableScanInfo->pCtx;
  uint32_t status = BLK_DATA_NO_NEEDED;

  int32_t numOfOutput = pTableScanInfo->numOfOutput;
  for (int32_t i = 0; i < numOfOutput; ++i) {
    int32_t functionId = pCtx[i].functionId;
    int32_t colId = pTableScanInfo->pExpr[i].base.colInfo.colId;

    // group by + first/last should not apply the first/last block filter
    if (functionId < 0) {
      status |= BLK_DATA_ALL_NEEDED;
      return status;
    } else {
      status |= aAggs[functionId].dataReqFunc(&pTableScanInfo->pCtx[i], &pBlock->info.window, colId);
      if ((status & BLK_DATA_ALL_NEEDED) == BLK_DATA_ALL_NEEDED) {
        return status;
      }
    }
  }

  return status;
}

void doSetFilterColumnInfo(SSingleColumnFilterInfo* pFilterInfo, int32_t numOfFilterCols, SSDataBlock* pBlock) {
  // set the initial static data value filter expression
  for (int32_t i = 0; i < numOfFilterCols; ++i) {
    for (int32_t j = 0; j < pBlock->info.numOfCols; ++j) {
      SColumnInfoData* pColInfo = taosArrayGet(pBlock->pDataBlock, j);

      if (pFilterInfo[i].info.colId == pColInfo->info.colId) {
        pFilterInfo[i].pData = pColInfo->pData;
        break;
      }
    }
  }
}


void doSetFilterColInfo(SFilterInfo     * pFilters, SSDataBlock* pBlock) {
  for (int32_t j = 0; j < pBlock->info.numOfCols; ++j) {
    SColumnInfoData* pColInfo = taosArrayGet(pBlock->pDataBlock, j);

    filterSetColFieldData(pFilters, pColInfo->info.colId, pColInfo->pData);
  }
}

int32_t loadDataBlockOnDemand(SQueryRuntimeEnv* pRuntimeEnv, STableScanInfo* pTableScanInfo, SSDataBlock* pBlock,
                              uint32_t* status) {
  *status = BLK_DATA_NO_NEEDED;
  pBlock->pDataBlock   = NULL;
  pBlock->pBlockStatis = NULL;

  SQueryAttr* pQueryAttr = pRuntimeEnv->pQueryAttr;
  int64_t groupId = pRuntimeEnv->current->groupIndex;
  bool    ascQuery = QUERY_IS_ASC_QUERY(pQueryAttr);

  SQInfo*         pQInfo = pRuntimeEnv->qinfo;
  SQueryCostInfo* pCost = &pQInfo->summary;

  pCost->totalBlocks += 1;
  pCost->totalRows += pBlock->info.rows;

  if (pRuntimeEnv->pTsBuf != NULL) {
    (*status) = BLK_DATA_ALL_NEEDED;

    if (pQueryAttr->stableQuery) {  // todo refactor
      SExprInfo*   pExprInfo = &pTableScanInfo->pExpr[0];
      int16_t      tagId = (int16_t)pExprInfo->base.param[0].i64;
      SColumnInfo* pColInfo = doGetTagColumnInfoById(pQueryAttr->tagColList, pQueryAttr->numOfTags, tagId);

      // compare tag first
      tVariant t = {0};
      doSetTagValueInParam(pRuntimeEnv->current->pTable, tagId, &t, pColInfo->type, pColInfo->bytes);
      setTimestampListJoinInfo(pRuntimeEnv, &t, pRuntimeEnv->current);

      STSElem elem = tsBufGetElem(pRuntimeEnv->pTsBuf);
      if (!tsBufIsValidElem(&elem) || (tsBufIsValidElem(&elem) && (tVariantCompare(&t, elem.tag) != 0))) {
        (*status) = BLK_DATA_DISCARD;
        return TSDB_CODE_SUCCESS;
      }
    }
  }

  // Calculate all time windows that are overlapping or contain current data block.
  // If current data block is contained by all possible time window, do not load current data block.
  if (pQueryAttr->pFilters || pQueryAttr->groupbyColumn || pQueryAttr->sw.gap > 0 ||
      (QUERY_IS_INTERVAL_QUERY(pQueryAttr) && overlapWithTimeWindow(pQueryAttr, &pBlock->info))) {
    (*status) = BLK_DATA_ALL_NEEDED;
  }

  // check if this data block is required to load
  if ((*status) != BLK_DATA_ALL_NEEDED) {
    bool needFilter = true;
    
    // the pCtx[i] result is belonged to previous time window since the outputBuf has not been set yet,
    // the filter result may be incorrect. So in case of interval query, we need to set the correct time output buffer
    if (QUERY_IS_INTERVAL_QUERY(pQueryAttr)) {
      SResultRow* pResult = NULL;

      bool  masterScan = IS_MASTER_SCAN(pRuntimeEnv);
      TSKEY k = ascQuery? pBlock->info.window.skey : pBlock->info.window.ekey;

      STimeWindow win = getActiveTimeWindow(pTableScanInfo->pResultRowInfo, k, pQueryAttr);
      if (pQueryAttr->pointInterpQuery) {
        needFilter = chkWindowOutputBufByKey(pRuntimeEnv, pTableScanInfo->pResultRowInfo, &win, masterScan, &pResult, groupId,
                                    pTableScanInfo->pCtx, pTableScanInfo->numOfOutput,
                                    pTableScanInfo->rowCellInfoOffset);
      } else {
        if (setResultOutputBufByKey(pRuntimeEnv, pTableScanInfo->pResultRowInfo, pBlock->info.tid, &win, masterScan, &pResult, groupId,
                                    pTableScanInfo->pCtx, pTableScanInfo->numOfOutput,
                                    pTableScanInfo->rowCellInfoOffset) != TSDB_CODE_SUCCESS) {
          longjmp(pRuntimeEnv->env, TSDB_CODE_QRY_OUT_OF_MEMORY);
        }
      }
    } else if (pQueryAttr->stableQuery && (!pQueryAttr->tsCompQuery) && (!pQueryAttr->diffQuery)) { // stable aggregate, not interval aggregate or normal column aggregate
      doSetTableGroupOutputBuf(pRuntimeEnv, pTableScanInfo->pResultRowInfo, pTableScanInfo->pCtx,
                               pTableScanInfo->rowCellInfoOffset, pTableScanInfo->numOfOutput,
                               pRuntimeEnv->current->groupIndex);
    }

    if (needFilter) {
      (*status) = doFilterByBlockTimeWindow(pTableScanInfo, pBlock);
    } else {
      (*status) = BLK_DATA_ALL_NEEDED;
    }
  }

  SDataBlockInfo* pBlockInfo = &pBlock->info;
  *status = updateBlockLoadStatus(pRuntimeEnv->pQueryAttr, *status);

  if ((*status) == BLK_DATA_NO_NEEDED || (*status) == BLK_DATA_DISCARD) {
    qDebug("QInfo:0x%"PRIx64" data block discard, brange:%" PRId64 "-%" PRId64 ", rows:%d", pQInfo->qId, pBlockInfo->window.skey,
           pBlockInfo->window.ekey, pBlockInfo->rows);
    pCost->discardBlocks += 1;
  } else if ((*status) == BLK_DATA_STATIS_NEEDED) {
    // this function never returns error?
    pCost->loadBlockStatis += 1;
    tsdbRetrieveDataBlockStatisInfo(pTableScanInfo->pQueryHandle, &pBlock->pBlockStatis);

    if (pBlock->pBlockStatis == NULL) {  // data block statistics does not exist, load data block
      pBlock->pDataBlock = tsdbRetrieveDataBlock(pTableScanInfo->pQueryHandle, NULL);
      pCost->totalCheckedRows += pBlock->info.rows;
    }
  } else {
    assert((*status) == BLK_DATA_ALL_NEEDED);

    // load the data block statistics to perform further filter
    pCost->loadBlockStatis += 1;
    tsdbRetrieveDataBlockStatisInfo(pTableScanInfo->pQueryHandle, &pBlock->pBlockStatis);

    if (pQueryAttr->topBotQuery && pBlock->pBlockStatis != NULL) {
      { // set previous window
        if (QUERY_IS_INTERVAL_QUERY(pQueryAttr)) {
          SResultRow* pResult = NULL;

          bool  masterScan = IS_MASTER_SCAN(pRuntimeEnv);
          TSKEY k = ascQuery? pBlock->info.window.skey : pBlock->info.window.ekey;

          STimeWindow win = getActiveTimeWindow(pTableScanInfo->pResultRowInfo, k, pQueryAttr);
          if (setResultOutputBufByKey(pRuntimeEnv, pTableScanInfo->pResultRowInfo, pBlock->info.tid, &win, masterScan, &pResult, groupId,
                                      pTableScanInfo->pCtx, pTableScanInfo->numOfOutput,
                                      pTableScanInfo->rowCellInfoOffset) != TSDB_CODE_SUCCESS) {
            longjmp(pRuntimeEnv->env, TSDB_CODE_QRY_OUT_OF_MEMORY);
          }
        }
      }
      bool load = false;
      for (int32_t i = 0; i < pQueryAttr->numOfOutput; ++i) {
        int32_t functionId = pTableScanInfo->pCtx[i].functionId;
        if (functionId == TSDB_FUNC_TOP || functionId == TSDB_FUNC_BOTTOM) {
          load = topbot_datablock_filter(&pTableScanInfo->pCtx[i], (char*)&(pBlock->pBlockStatis[i].min),
                                         (char*)&(pBlock->pBlockStatis[i].max));
          if (!load) { // current block has been discard due to filter applied
            pCost->discardBlocks += 1;
            qDebug("QInfo:0x%"PRIx64" data block discard, brange:%" PRId64 "-%" PRId64 ", rows:%d", pQInfo->qId,
                   pBlockInfo->window.skey, pBlockInfo->window.ekey, pBlockInfo->rows);
            (*status) = BLK_DATA_DISCARD;
            return TSDB_CODE_SUCCESS;
          }
        }
      }
    }

    // current block has been discard due to filter applied
    if (!doFilterByBlockStatistics(pRuntimeEnv, pBlock->pBlockStatis, pTableScanInfo->pCtx, pBlockInfo->rows)) {
      pCost->discardBlocks += 1;
      qDebug("QInfo:0x%"PRIx64" data block discard, brange:%" PRId64 "-%" PRId64 ", rows:%d", pQInfo->qId, pBlockInfo->window.skey,
             pBlockInfo->window.ekey, pBlockInfo->rows);
      (*status) = BLK_DATA_DISCARD;
      return TSDB_CODE_SUCCESS;
    }

    pCost->totalCheckedRows += pBlockInfo->rows;
    pCost->loadBlocks += 1;
    pBlock->pDataBlock = tsdbRetrieveDataBlock(pTableScanInfo->pQueryHandle, NULL);
    if (pBlock->pDataBlock == NULL) {
      return terrno;
    }

    if (pQueryAttr->pFilters != NULL) {
      doSetFilterColInfo(pQueryAttr->pFilters, pBlock);
    }
    
    if (pQueryAttr->pFilters != NULL || pRuntimeEnv->pTsBuf != NULL) {
      filterColRowsInDataBlock(pRuntimeEnv, pBlock, ascQuery);
    }
  }

  return TSDB_CODE_SUCCESS;
}

int32_t binarySearchForKey(char *pValue, int num, TSKEY key, int order) {
  int32_t midPos = -1;
  int32_t numOfRows;

  if (num <= 0) {
    return -1;
  }

  assert(order == TSDB_ORDER_ASC || order == TSDB_ORDER_DESC);

  TSKEY * keyList = (TSKEY *)pValue;
  int32_t firstPos = 0;
  int32_t lastPos = num - 1;

  if (order == TSDB_ORDER_DESC) {
    // find the first position which is smaller than the key
    while (1) {
      if (key >= keyList[lastPos]) return lastPos;
      if (key == keyList[firstPos]) return firstPos;
      if (key < keyList[firstPos]) return firstPos - 1;

      numOfRows = lastPos - firstPos + 1;
      midPos = (numOfRows >> 1) + firstPos;

      if (key < keyList[midPos]) {
        lastPos = midPos - 1;
      } else if (key > keyList[midPos]) {
        firstPos = midPos + 1;
      } else {
        break;
      }
    }

  } else {
    // find the first position which is bigger than the key
    while (1) {
      if (key <= keyList[firstPos]) return firstPos;
      if (key == keyList[lastPos]) return lastPos;

      if (key > keyList[lastPos]) {
        lastPos = lastPos + 1;
        if (lastPos >= num)
          return -1;
        else
          return lastPos;
      }

      numOfRows = lastPos - firstPos + 1;
      midPos = (numOfRows >> 1u) + firstPos;

      if (key < keyList[midPos]) {
        lastPos = midPos - 1;
      } else if (key > keyList[midPos]) {
        firstPos = midPos + 1;
      } else {
        break;
      }
    }
  }

  return midPos;
}

/*
 * set tag value in SQLFunctionCtx
 * e.g.,tag information into input buffer
 */
static void doSetTagValueInParam(void* pTable, int32_t tagColId, tVariant *tag, int16_t type, int16_t bytes) {
  tVariantDestroy(tag);

  char* val = NULL;
  if (tagColId == TSDB_TBNAME_COLUMN_INDEX) {
    val = tsdbGetTableName(pTable);
    assert(val != NULL);
  } else {
    val = tsdbGetTableTagVal(pTable, tagColId, type, bytes);
  }

  if (val == NULL || isNull(val, type)) {
    tag->nType = TSDB_DATA_TYPE_NULL;
    return;
  }

  if (type == TSDB_DATA_TYPE_BINARY || type == TSDB_DATA_TYPE_NCHAR) {
    int32_t maxLen = bytes - VARSTR_HEADER_SIZE;
    int32_t len = (varDataLen(val) > maxLen)? maxLen:varDataLen(val);
    tVariantCreateFromBinary(tag, varDataVal(val), len, type);
    //tVariantCreateFromBinary(tag, varDataVal(val), varDataLen(val), type);
  } else {
    tVariantCreateFromBinary(tag, val, bytes, type);
  }
}

static SColumnInfo* doGetTagColumnInfoById(SColumnInfo* pTagColList, int32_t numOfTags, int16_t colId) {
  assert(pTagColList != NULL && numOfTags > 0);

  for(int32_t i = 0; i < numOfTags; ++i) {
    if (pTagColList[i].colId == colId) {
      return &pTagColList[i];
    }
  }

  return NULL;
}

void setTagValue(SOperatorInfo* pOperatorInfo, void *pTable, SQLFunctionCtx* pCtx, int32_t numOfOutput) {
  SQueryRuntimeEnv* pRuntimeEnv = pOperatorInfo->pRuntimeEnv;

  SExprInfo  *pExpr      = pOperatorInfo->pExpr;
  SQueryAttr *pQueryAttr = pRuntimeEnv->pQueryAttr;

  SExprInfo* pExprInfo = &pExpr[0];
  if (pQueryAttr->numOfOutput == 1 && pExprInfo->base.functionId == TSDB_FUNC_TS_COMP && pQueryAttr->stableQuery) {
    assert(pExprInfo->base.numOfParams == 1);

    int16_t      tagColId = (int16_t)pExprInfo->base.param[0].i64;
    SColumnInfo* pColInfo = doGetTagColumnInfoById(pQueryAttr->tagColList, pQueryAttr->numOfTags, tagColId);

    doSetTagValueInParam(pTable, tagColId, &pCtx[0].tag, pColInfo->type, pColInfo->bytes);
    return;
  } else {
    // set tag value, by which the results are aggregated.
    int32_t offset = 0;
    memset(pRuntimeEnv->tagVal, 0, pQueryAttr->tagLen);

    for (int32_t idx = 0; idx < numOfOutput; ++idx) {
      SExprInfo* pLocalExprInfo = &pExpr[idx];

      // ts_comp column required the tag value for join filter
      if (!TSDB_COL_IS_TAG(pLocalExprInfo->base.colInfo.flag)) {
        continue;
      }

      // todo use tag column index to optimize performance
      doSetTagValueInParam(pTable, pLocalExprInfo->base.colInfo.colId, &pCtx[idx].tag, pLocalExprInfo->base.resType,
                           pLocalExprInfo->base.resBytes);

      if (IS_NUMERIC_TYPE(pLocalExprInfo->base.resType)
          || pLocalExprInfo->base.resType == TSDB_DATA_TYPE_BOOL
          || pLocalExprInfo->base.resType == TSDB_DATA_TYPE_TIMESTAMP) {
        memcpy(pRuntimeEnv->tagVal + offset, &pCtx[idx].tag.i64, pLocalExprInfo->base.resBytes);
      } else {
        if (pCtx[idx].tag.pz != NULL) {
          memcpy(pRuntimeEnv->tagVal + offset, pCtx[idx].tag.pz, pCtx[idx].tag.nLen);
        }      
      }

      offset += pLocalExprInfo->base.resBytes;
    }

    //todo : use index to avoid iterator all possible output columns
    if (pQueryAttr->stableQuery && pQueryAttr->stabledev && (pRuntimeEnv->prevResult != NULL)) {
      setParamForStableStddev(pRuntimeEnv, pCtx, numOfOutput, pExprInfo);
    }
  }

  // set the tsBuf start position before check each data block
  if (pRuntimeEnv->pTsBuf != NULL) {
    setCtxTagForJoin(pRuntimeEnv, &pCtx[0], pExprInfo, pTable);
  }
}

static UNUSED_FUNC void printBinaryData(int32_t functionId, char *data, int32_t srcDataType) {
  if (functionId == TSDB_FUNC_FIRST_DST || functionId == TSDB_FUNC_LAST_DST) {
    switch (srcDataType) {
      case TSDB_DATA_TYPE_BINARY:
        printf("%" PRId64 ",%s\t", *(TSKEY *)data, (data + TSDB_KEYSIZE + 1));
        break;
      case TSDB_DATA_TYPE_TINYINT:
      case TSDB_DATA_TYPE_BOOL:
        printf("%" PRId64 ",%d\t", *(TSKEY *)data, *(int8_t *)(data + TSDB_KEYSIZE + 1));
        break;
      case TSDB_DATA_TYPE_SMALLINT:
        printf("%" PRId64 ",%d\t", *(TSKEY *)data, *(int16_t *)(data + TSDB_KEYSIZE + 1));
        break;
      case TSDB_DATA_TYPE_BIGINT:
      case TSDB_DATA_TYPE_TIMESTAMP:
        printf("%" PRId64 ",%" PRId64 "\t", *(TSKEY *)data, *(TSKEY *)(data + TSDB_KEYSIZE + 1));
        break;
      case TSDB_DATA_TYPE_INT:
        printf("%" PRId64 ",%d\t", *(TSKEY *)data, *(int32_t *)(data + TSDB_KEYSIZE + 1));
        break;
      case TSDB_DATA_TYPE_FLOAT:
        printf("%" PRId64 ",%f\t", *(TSKEY *)data, *(float *)(data + TSDB_KEYSIZE + 1));
        break;
      case TSDB_DATA_TYPE_DOUBLE:
        printf("%" PRId64 ",%lf\t", *(TSKEY *)data, *(double *)(data + TSDB_KEYSIZE + 1));
        break;
    }
  } else if (functionId == TSDB_FUNC_AVG) {
    printf("%lf,%d\t", *(double *)data, *(int32_t *)(data + sizeof(double)));
  } else if (functionId == TSDB_FUNC_SPREAD) {
    printf("%lf,%lf\t", *(double *)data, *(double *)(data + sizeof(double)));
  } else if (functionId == TSDB_FUNC_TWA) {
    data += 1;
    printf("%lf,%" PRId64 ",%" PRId64 ",%" PRId64 "\t", *(double *)data, *(int64_t *)(data + 8),
           *(int64_t *)(data + 16), *(int64_t *)(data + 24));
  } else if (functionId == TSDB_FUNC_MIN || functionId == TSDB_FUNC_MAX) {
    switch (srcDataType) {
      case TSDB_DATA_TYPE_TINYINT:
      case TSDB_DATA_TYPE_BOOL:
        printf("%d\t", *(int8_t *)data);
        break;
      case TSDB_DATA_TYPE_SMALLINT:
        printf("%d\t", *(int16_t *)data);
        break;
      case TSDB_DATA_TYPE_BIGINT:
      case TSDB_DATA_TYPE_TIMESTAMP:
        printf("%" PRId64 "\t", *(int64_t *)data);
        break;
      case TSDB_DATA_TYPE_INT:
        printf("%d\t", *(int *)data);
        break;
      case TSDB_DATA_TYPE_FLOAT:
        printf("%f\t", *(float *)data);
        break;
      case TSDB_DATA_TYPE_DOUBLE:
        printf("%f\t", *(float *)data);
        break;
    }
  } else if (functionId == TSDB_FUNC_SUM) {
    if (srcDataType == TSDB_DATA_TYPE_FLOAT || srcDataType == TSDB_DATA_TYPE_DOUBLE) {
      printf("%lf\t", *(float *)data);
    } else {
      printf("%" PRId64 "\t", *(int64_t *)data);
    }
  } else {
    printf("%s\t", data);
  }
}

void UNUSED_FUNC displayInterResult(tFilePage **pdata, SQueryRuntimeEnv* pRuntimeEnv, int32_t numOfRows) {
  SQueryAttr* pQueryAttr = pRuntimeEnv->pQueryAttr;
  int32_t numOfCols = pQueryAttr->numOfOutput;
  printf("super table query intermediate result, total:%d\n", numOfRows);

  for (int32_t j = 0; j < numOfRows; ++j) {
    for (int32_t i = 0; i < numOfCols; ++i) {

      switch (pQueryAttr->pExpr1[i].base.resType) {
        case TSDB_DATA_TYPE_BINARY: {
          int32_t type = pQueryAttr->pExpr1[i].base.resType;
          printBinaryData(pQueryAttr->pExpr1[i].base.functionId, pdata[i]->data + pQueryAttr->pExpr1[i].base.resBytes * j,
                          type);
          break;
        }
        case TSDB_DATA_TYPE_TIMESTAMP:
        case TSDB_DATA_TYPE_BIGINT:
          printf("%" PRId64 "\t", *(int64_t *)(pdata[i]->data + pQueryAttr->pExpr1[i].base.resBytes * j));
          break;
        case TSDB_DATA_TYPE_INT:
          printf("%d\t", *(int32_t *)(pdata[i]->data + pQueryAttr->pExpr1[i].base.resBytes * j));
          break;
        case TSDB_DATA_TYPE_FLOAT:
          printf("%f\t", *(float *)(pdata[i]->data + pQueryAttr->pExpr1[i].base.resBytes * j));
          break;
        case TSDB_DATA_TYPE_DOUBLE:
          printf("%lf\t", *(double *)(pdata[i]->data + pQueryAttr->pExpr1[i].base.resBytes * j));
          break;
      }
    }
    printf("\n");
  }
}

void copyToSDataBlock(SQueryRuntimeEnv* pRuntimeEnv, int32_t threshold, SSDataBlock* pBlock, int32_t* offset) {
  SGroupResInfo* pGroupResInfo = &pRuntimeEnv->groupResInfo;
  pBlock->info.rows = 0;

  int32_t code = TSDB_CODE_SUCCESS;
  while (pGroupResInfo->currentGroup < pGroupResInfo->totalGroup) {
    // all results in current group have been returned to client, try next group
    if ((pGroupResInfo->pRows == NULL) || taosArrayGetSize(pGroupResInfo->pRows) == 0) {
      assert(pGroupResInfo->index == 0);
      if ((code = mergeIntoGroupResult(&pRuntimeEnv->groupResInfo, pRuntimeEnv, offset)) != TSDB_CODE_SUCCESS) {
        return;
      }
    }

    doCopyToSDataBlock(pRuntimeEnv, pGroupResInfo, TSDB_ORDER_ASC, pBlock);

    // current data are all dumped to result buffer, clear it
    if (!hasRemainDataInCurrentGroup(pGroupResInfo)) {
      cleanupGroupResInfo(pGroupResInfo);
      if (!incNextGroup(pGroupResInfo)) {
        break;
      }
    }

    // enough results in data buffer, return
    if (pBlock->info.rows >= threshold) {
      break;
    }
  }
}

static void updateTableQueryInfoForReverseScan(STableQueryInfo *pTableQueryInfo) {
  if (pTableQueryInfo == NULL) {
    return;
  }

  SWAP(pTableQueryInfo->win.skey, pTableQueryInfo->win.ekey, TSKEY);
  pTableQueryInfo->lastKey = pTableQueryInfo->win.skey;

  SWITCH_ORDER(pTableQueryInfo->cur.order);
  pTableQueryInfo->cur.vgroupIndex = -1;

  // set the index to be the end slot of result rows array
  SResultRowInfo* pResultRowInfo = &pTableQueryInfo->resInfo;
  if (pResultRowInfo->size > 0) {
    pResultRowInfo->curPos = pResultRowInfo->size - 1;
  } else {
    pResultRowInfo->curPos = -1;
  }
}

static void setupQueryRangeForReverseScan(SQueryRuntimeEnv* pRuntimeEnv) {
  SQueryAttr* pQueryAttr = pRuntimeEnv->pQueryAttr;

  int32_t numOfGroups = (int32_t)(GET_NUM_OF_TABLEGROUP(pRuntimeEnv));
  for(int32_t i = 0; i < numOfGroups; ++i) {
    SArray *group = GET_TABLEGROUP(pRuntimeEnv, i);
    SArray *tableKeyGroup = taosArrayGetP(pQueryAttr->tableGroupInfo.pGroupList, i);

    size_t t = taosArrayGetSize(group);
    for (int32_t j = 0; j < t; ++j) {
      STableQueryInfo *pCheckInfo = taosArrayGetP(group, j);
      updateTableQueryInfoForReverseScan(pCheckInfo);

      // update the last key in tableKeyInfo list, the tableKeyInfo is used to build the tsdbQueryHandle and decide
      // the start check timestamp of tsdbQueryHandle
      STableKeyInfo *pTableKeyInfo = taosArrayGet(tableKeyGroup, j);
      pTableKeyInfo->lastKey = pCheckInfo->lastKey;

      assert(pCheckInfo->pTable == pTableKeyInfo->pTable);
    }
  }
}

void switchCtxOrder(SQLFunctionCtx* pCtx, int32_t numOfOutput) {
  for (int32_t i = 0; i < numOfOutput; ++i) {
    SWITCH_ORDER(pCtx[i].order);
  }
}

int32_t initResultRow(SResultRow *pResultRow) {
  pResultRow->pCellInfo = (SResultRowCellInfo*)((char*)pResultRow + sizeof(SResultRow));
  pResultRow->pageId    = -1;
  pResultRow->offset    = -1;
  return TSDB_CODE_SUCCESS;
}

/*
 * The start of each column SResultRowCellInfo is denote by RowCellInfoOffset.
 * Note that in case of top/bottom query, the whole multiple rows of result is treated as only one row of results.
 * +------------+-----------------result column 1-----------+-----------------result column 2-----------+
 * + SResultRow | SResultRowCellInfo | intermediate buffer1 | SResultRowCellInfo | intermediate buffer 2|
 * +------------+-------------------------------------------+-------------------------------------------+
 *           offset[0]                                  offset[1]                                   offset[2]
 */
void setDefaultOutputBuf(SQueryRuntimeEnv *pRuntimeEnv, SOptrBasicInfo *pInfo, int64_t uid, int32_t stage) {
  SQLFunctionCtx* pCtx           = pInfo->pCtx;
  SSDataBlock* pDataBlock        = pInfo->pRes;
  int32_t* rowCellInfoOffset     = pInfo->rowCellInfoOffset;
  SResultRowInfo* pResultRowInfo = &pInfo->resultRowInfo;

  int64_t tid = 0;
  SResultRow* pRow = doSetResultOutBufByKey(pRuntimeEnv, pResultRowInfo, tid, (char *)&tid, sizeof(tid), true, uid);

  for (int32_t i = 0; i < pDataBlock->info.numOfCols; ++i) {
    SColumnInfoData* pData = taosArrayGet(pDataBlock->pDataBlock, i);

    /*
     * set the output buffer information and intermediate buffer
     * not all queries require the interResultBuf, such as COUNT/TAGPRJ/PRJ/TAG etc.
     */
    SResultRowCellInfo* pCellInfo = getResultCell(pRow, i, rowCellInfoOffset);
    RESET_RESULT_INFO(pCellInfo);

    pCtx[i].resultInfo   = pCellInfo;
    pCtx[i].pOutput      = pData->pData;
    pCtx[i].currentStage = stage;
    assert(pCtx[i].pOutput != NULL);

    // set the timestamp output buffer for top/bottom/diff query
    int32_t fid = pCtx[i].functionId;
    if (fid == TSDB_FUNC_TOP || fid == TSDB_FUNC_BOTTOM || fid == TSDB_FUNC_DIFF || fid == TSDB_FUNC_DERIVATIVE) {
      pCtx[i].ptsOutputBuf = pCtx[0].pOutput;
    }
  }

  initCtxOutputBuffer(pCtx, pDataBlock->info.numOfCols);
}

void updateOutputBuf(SOptrBasicInfo* pBInfo, int32_t *bufCapacity, int32_t numOfInputRows) {
  SSDataBlock* pDataBlock = pBInfo->pRes;

  int32_t newSize = pDataBlock->info.rows + numOfInputRows + 5; // extra output buffer
  if ((*bufCapacity) < newSize) {
    for(int32_t i = 0; i < pDataBlock->info.numOfCols; ++i) {
      SColumnInfoData *pColInfo = taosArrayGet(pDataBlock->pDataBlock, i);

      char* p = realloc(pColInfo->pData, newSize * pColInfo->info.bytes);
      if (p != NULL) {
        pColInfo->pData = p;

        // it starts from the tail of the previously generated results.
        pBInfo->pCtx[i].pOutput = pColInfo->pData;
        (*bufCapacity) = newSize;
      } else {
        // longjmp
      }
    }
  }

  for (int32_t i = 0; i < pDataBlock->info.numOfCols; ++i) {
    SColumnInfoData *pColInfo = taosArrayGet(pDataBlock->pDataBlock, i);
    pBInfo->pCtx[i].pOutput = pColInfo->pData + pColInfo->info.bytes * pDataBlock->info.rows;

    // re-estabilish output buffer pointer.
    int32_t functionId = pBInfo->pCtx[i].functionId;
    if (functionId == TSDB_FUNC_TOP || functionId == TSDB_FUNC_BOTTOM || functionId == TSDB_FUNC_DIFF || functionId == TSDB_FUNC_DERIVATIVE) {
      pBInfo->pCtx[i].ptsOutputBuf = pBInfo->pCtx[i-1].pOutput;
    }
  }
}

void clearOutputBuf(SOptrBasicInfo* pBInfo, int32_t *bufCapacity) {
  SSDataBlock* pDataBlock = pBInfo->pRes;

  for (int32_t i = 0; i < pDataBlock->info.numOfCols; ++i) {
    SColumnInfoData *pColInfo = taosArrayGet(pDataBlock->pDataBlock, i);

    int32_t functionId = pBInfo->pCtx[i].functionId;
    if (functionId < 0) {
      memset(pBInfo->pCtx[i].pOutput, 0, pColInfo->info.bytes * (*bufCapacity));
    }
  }
}



void initCtxOutputBuffer(SQLFunctionCtx* pCtx, int32_t size) {
  for (int32_t j = 0; j < size; ++j) {
    SResultRowCellInfo* pResInfo = GET_RES_INFO(&pCtx[j]);
    if (pResInfo->initialized) {
      continue;
    }

    if (pCtx[j].functionId < 0) { // todo udf initialization
      continue;
    } else {
      aAggs[pCtx[j].functionId].init(&pCtx[j], pCtx[j].resultInfo);
    }
  }
}

void setQueryStatus(SQueryRuntimeEnv *pRuntimeEnv, int8_t status) {
  if (status == QUERY_NOT_COMPLETED) {
    pRuntimeEnv->status = status;
  } else {
    // QUERY_NOT_COMPLETED is not compatible with any other status, so clear its position first
    CLEAR_QUERY_STATUS(pRuntimeEnv, QUERY_NOT_COMPLETED);
    pRuntimeEnv->status |= status;
  }
}

static void setupEnvForReverseScan(SQueryRuntimeEnv *pRuntimeEnv, SResultRowInfo *pResultRowInfo, SQLFunctionCtx* pCtx, int32_t numOfOutput) {
  SQueryAttr *pQueryAttr = pRuntimeEnv->pQueryAttr;

  if (pRuntimeEnv->pTsBuf) {
    SWITCH_ORDER(pRuntimeEnv->pTsBuf->cur.order);
    bool ret = tsBufNextPos(pRuntimeEnv->pTsBuf);
    assert(ret);
  }

  // reverse order time range
  SWAP(pQueryAttr->window.skey, pQueryAttr->window.ekey, TSKEY);

  SET_REVERSE_SCAN_FLAG(pRuntimeEnv);
  setQueryStatus(pRuntimeEnv, QUERY_NOT_COMPLETED);

  switchCtxOrder(pCtx, numOfOutput);
  SWITCH_ORDER(pQueryAttr->order.order);

  setupQueryRangeForReverseScan(pRuntimeEnv);
}

void finalizeQueryResult(SOperatorInfo* pOperator, SQLFunctionCtx* pCtx, SResultRowInfo* pResultRowInfo, int32_t* rowCellInfoOffset) {
  SQueryRuntimeEnv *pRuntimeEnv = pOperator->pRuntimeEnv;
  SQueryAttr *pQueryAttr = pRuntimeEnv->pQueryAttr;

  int32_t numOfOutput = pOperator->numOfOutput;
  if (pQueryAttr->groupbyColumn || QUERY_IS_INTERVAL_QUERY(pQueryAttr) || pQueryAttr->sw.gap > 0 || pQueryAttr->stateWindow) {
    // for each group result, call the finalize function for each column
    if (pQueryAttr->groupbyColumn) {
      closeAllResultRows(pResultRowInfo);
    }

    for (int32_t i = 0; i < pResultRowInfo->size; ++i) {
      SResultRow *buf = pResultRowInfo->pResult[i];
      if (!isResultRowClosed(pResultRowInfo, i)) {
        continue;
      }

      setResultOutputBuf(pRuntimeEnv, buf, pCtx, numOfOutput, rowCellInfoOffset);

      for (int32_t j = 0; j < numOfOutput; ++j) {
        pCtx[j].startTs  = buf->win.skey;
        if (pCtx[j].functionId < 0) {
          doInvokeUdf(pRuntimeEnv->pUdfInfo, &pCtx[j], 0, TSDB_UDF_FUNC_FINALIZE);
        } else {
          aAggs[pCtx[j].functionId].xFinalize(&pCtx[j]);
        }
      }


      /*
       * set the number of output results for group by normal columns, the number of output rows usually is 1 except
       * the top and bottom query
       */
      buf->numOfRows = (uint16_t)getNumOfResult(pRuntimeEnv, pCtx, numOfOutput);
    }

  } else {
    for (int32_t j = 0; j < numOfOutput; ++j) {
      if (pCtx[j].functionId < 0) {
        doInvokeUdf(pRuntimeEnv->pUdfInfo, &pCtx[j], 0, TSDB_UDF_FUNC_FINALIZE);
      } else {
        aAggs[pCtx[j].functionId].xFinalize(&pCtx[j]);
      }
    }
  }
}

static bool hasMainOutput(SQueryAttr *pQueryAttr) {
  for (int32_t i = 0; i < pQueryAttr->numOfOutput; ++i) {
    int32_t functionId = pQueryAttr->pExpr1[i].base.functionId;

    if (functionId != TSDB_FUNC_TS && functionId != TSDB_FUNC_TAG && functionId != TSDB_FUNC_TAGPRJ) {
      return true;
    }
  }

  return false;
}

STableQueryInfo *createTableQueryInfo(SQueryAttr* pQueryAttr, void* pTable, bool groupbyColumn, STimeWindow win, void* buf) {
  STableQueryInfo *pTableQueryInfo = buf;

  pTableQueryInfo->win = win;
  pTableQueryInfo->lastKey = win.skey;

  pTableQueryInfo->pTable = pTable;
  pTableQueryInfo->cur.vgroupIndex = -1;

  // set more initial size of interval/groupby query
  if (QUERY_IS_INTERVAL_QUERY(pQueryAttr) || groupbyColumn) {
    int32_t initialSize = 128;
    int32_t code = initResultRowInfo(&pTableQueryInfo->resInfo, initialSize, TSDB_DATA_TYPE_INT);
    if (code != TSDB_CODE_SUCCESS) {
      return NULL;
    }
  } else { // in other aggregate query, do not initialize the windowResInfo
  }

  return pTableQueryInfo;
}

STableQueryInfo* createTmpTableQueryInfo(STimeWindow win) {
  STableQueryInfo* pTableQueryInfo = calloc(1, sizeof(STableQueryInfo));

  pTableQueryInfo->win = win;
  pTableQueryInfo->lastKey = win.skey;

  pTableQueryInfo->pTable = NULL;
  pTableQueryInfo->cur.vgroupIndex = -1;

  // set more initial size of interval/groupby query
  int32_t initialSize = 16;
  int32_t code = initResultRowInfo(&pTableQueryInfo->resInfo, initialSize, TSDB_DATA_TYPE_INT);
  if (code != TSDB_CODE_SUCCESS) {
    tfree(pTableQueryInfo);
    return NULL;
  }

  return pTableQueryInfo;
}

void destroyTableQueryInfoImpl(STableQueryInfo *pTableQueryInfo) {
  if (pTableQueryInfo == NULL) {
    return;
  }

  tVariantDestroy(&pTableQueryInfo->tag);
  cleanupResultRowInfo(&pTableQueryInfo->resInfo);
}

void setResultRowOutputBufInitCtx(SQueryRuntimeEnv *pRuntimeEnv, SResultRow *pResult, SQLFunctionCtx* pCtx,
    int32_t numOfOutput, int32_t* rowCellInfoOffset) {
  // Note: pResult->pos[i]->num == 0, there is only fixed number of results for each group
  tFilePage* bufPage = getResBufPage(pRuntimeEnv->pResultBuf, pResult->pageId);

  int32_t offset = 0;
  for (int32_t i = 0; i < numOfOutput; ++i) {
    pCtx[i].resultInfo = getResultCell(pResult, i, rowCellInfoOffset);

    SResultRowCellInfo* pResInfo = pCtx[i].resultInfo;
    if (pResInfo->initialized && pResInfo->complete) {
      offset += pCtx[i].outputBytes;
      continue;
    }

    pCtx[i].pOutput = getPosInResultPage(pRuntimeEnv->pQueryAttr, bufPage, pResult->offset, offset);
    offset += pCtx[i].outputBytes;

    int32_t functionId = pCtx[i].functionId;
    if (functionId < 0) {
      continue;
    }

    if (functionId == TSDB_FUNC_TOP || functionId == TSDB_FUNC_BOTTOM || functionId == TSDB_FUNC_DIFF) {
      pCtx[i].ptsOutputBuf = pCtx[0].pOutput;
    }

    if (!pResInfo->initialized) {
      aAggs[functionId].init(&pCtx[i], pResInfo);
    }
  }
}

void doSetTableGroupOutputBuf(SQueryRuntimeEnv* pRuntimeEnv, SResultRowInfo* pResultRowInfo, SQLFunctionCtx* pCtx,
                              int32_t* rowCellInfoOffset, int32_t numOfOutput, int32_t tableGroupId) {
  // for simple group by query without interval, all the tables belong to one group result.
  int64_t uid = 0;
  int64_t tid = 0;

  SResultRow* pResultRow =
      doSetResultOutBufByKey(pRuntimeEnv, pResultRowInfo, tid, (char*)&tableGroupId, sizeof(tableGroupId), true, uid);
  assert (pResultRow != NULL);

  /*
   * not assign result buffer yet, add new result buffer
   * all group belong to one result set, and each group result has different group id so set the id to be one
   */
  if (pResultRow->pageId == -1) {
    int32_t ret = addNewWindowResultBuf(pResultRow, pRuntimeEnv->pResultBuf, tableGroupId, pRuntimeEnv->pQueryAttr->resultRowSize);
    if (ret != TSDB_CODE_SUCCESS) {
      return;
    }
  }

  setResultRowOutputBufInitCtx(pRuntimeEnv, pResultRow, pCtx, numOfOutput, rowCellInfoOffset);
}

void setExecutionContext(SQueryRuntimeEnv* pRuntimeEnv, SOptrBasicInfo* pInfo, int32_t numOfOutput, int32_t tableGroupId,
                         TSKEY nextKey) {
  STableQueryInfo *pTableQueryInfo = pRuntimeEnv->current;

  // lastKey needs to be updated
  pTableQueryInfo->lastKey = nextKey;
  if (pRuntimeEnv->prevGroupId != INT32_MIN && pRuntimeEnv->prevGroupId == tableGroupId) {
    return;
  }

  doSetTableGroupOutputBuf(pRuntimeEnv, &pInfo->resultRowInfo, pInfo->pCtx, pInfo->rowCellInfoOffset, numOfOutput, tableGroupId);

  // record the current active group id
  pRuntimeEnv->prevGroupId = tableGroupId;
}

void setResultOutputBuf(SQueryRuntimeEnv *pRuntimeEnv, SResultRow *pResult, SQLFunctionCtx* pCtx,
    int32_t numOfCols, int32_t* rowCellInfoOffset) {
  // Note: pResult->pos[i]->num == 0, there is only fixed number of results for each group
  tFilePage *page = getResBufPage(pRuntimeEnv->pResultBuf, pResult->pageId);

  int16_t offset = 0;
  for (int32_t i = 0; i < numOfCols; ++i) {
    pCtx[i].pOutput = getPosInResultPage(pRuntimeEnv->pQueryAttr, page, pResult->offset, offset);
    offset += pCtx[i].outputBytes;

    int32_t functionId = pCtx[i].functionId;
    if (functionId == TSDB_FUNC_TOP || functionId == TSDB_FUNC_BOTTOM || functionId == TSDB_FUNC_DIFF || functionId == TSDB_FUNC_DERIVATIVE) {
      pCtx[i].ptsOutputBuf = pCtx[0].pOutput;
    }

    /*
     * set the output buffer information and intermediate buffer,
     * not all queries require the interResultBuf, such as COUNT
     */
    pCtx[i].resultInfo = getResultCell(pResult, i, rowCellInfoOffset);
  }
}

void setCtxTagForJoin(SQueryRuntimeEnv* pRuntimeEnv, SQLFunctionCtx* pCtx, SExprInfo* pExprInfo, void* pTable) {
  SQueryAttr* pQueryAttr = pRuntimeEnv->pQueryAttr;

  SSqlExpr* pExpr = &pExprInfo->base;
  if (pQueryAttr->stableQuery && (pRuntimeEnv->pTsBuf != NULL) &&
      (pExpr->functionId == TSDB_FUNC_TS || pExpr->functionId == TSDB_FUNC_PRJ) &&
      (pExpr->colInfo.colIndex == PRIMARYKEY_TIMESTAMP_COL_INDEX)) {
    assert(pExpr->numOfParams == 1);

    int16_t      tagColId = (int16_t)pExprInfo->base.param[0].i64;
    SColumnInfo* pColInfo = doGetTagColumnInfoById(pQueryAttr->tagColList, pQueryAttr->numOfTags, tagColId);

    doSetTagValueInParam(pTable, tagColId, &pCtx->tag, pColInfo->type, pColInfo->bytes);

    int16_t tagType = pCtx[0].tag.nType;
    if (tagType == TSDB_DATA_TYPE_BINARY || tagType == TSDB_DATA_TYPE_NCHAR) {
      qDebug("QInfo:0x%"PRIx64" set tag value for join comparison, colId:%" PRId64 ", val:%s", GET_QID(pRuntimeEnv),
             pExprInfo->base.param[0].i64, pCtx[0].tag.pz);
    } else {
      qDebug("QInfo:0x%"PRIx64" set tag value for join comparison, colId:%" PRId64 ", val:%" PRId64, GET_QID(pRuntimeEnv),
             pExprInfo->base.param[0].i64, pCtx[0].tag.i64);
    }
  }
}

int32_t setTimestampListJoinInfo(SQueryRuntimeEnv* pRuntimeEnv, tVariant* pTag, STableQueryInfo *pTableQueryInfo) {
  SQueryAttr* pQueryAttr = pRuntimeEnv->pQueryAttr;

  assert(pRuntimeEnv->pTsBuf != NULL);

  // both the master and supplement scan needs to set the correct ts comp start position
  if (pTableQueryInfo->cur.vgroupIndex == -1) {
    tVariantAssign(&pTableQueryInfo->tag, pTag);

    STSElem elem = tsBufGetElemStartPos(pRuntimeEnv->pTsBuf, pQueryAttr->vgId, &pTableQueryInfo->tag);

    // failed to find data with the specified tag value and vnodeId
    if (!tsBufIsValidElem(&elem)) {
      if (pTag->nType == TSDB_DATA_TYPE_BINARY || pTag->nType == TSDB_DATA_TYPE_NCHAR) {
        qError("QInfo:0x%"PRIx64" failed to find tag:%s in ts_comp", GET_QID(pRuntimeEnv), pTag->pz);
      } else {
        qError("QInfo:0x%"PRIx64" failed to find tag:%" PRId64 " in ts_comp", GET_QID(pRuntimeEnv), pTag->i64);
      }

      return -1;
    }

    // Keep the cursor info of current table
    pTableQueryInfo->cur = tsBufGetCursor(pRuntimeEnv->pTsBuf);
    if (pTag->nType == TSDB_DATA_TYPE_BINARY || pTag->nType == TSDB_DATA_TYPE_NCHAR) {
      qDebug("QInfo:0x%"PRIx64" find tag:%s start pos in ts_comp, blockIndex:%d, tsIndex:%d", GET_QID(pRuntimeEnv), pTag->pz, pTableQueryInfo->cur.blockIndex, pTableQueryInfo->cur.tsIndex);
    } else {
      qDebug("QInfo:0x%"PRIx64" find tag:%"PRId64" start pos in ts_comp, blockIndex:%d, tsIndex:%d", GET_QID(pRuntimeEnv), pTag->i64, pTableQueryInfo->cur.blockIndex, pTableQueryInfo->cur.tsIndex);
    }

  } else {
    tsBufSetCursor(pRuntimeEnv->pTsBuf, &pTableQueryInfo->cur);
    if (pTag->nType == TSDB_DATA_TYPE_BINARY || pTag->nType == TSDB_DATA_TYPE_NCHAR) {
      qDebug("QInfo:0x%"PRIx64" find tag:%s start pos in ts_comp, blockIndex:%d, tsIndex:%d", GET_QID(pRuntimeEnv), pTag->pz, pTableQueryInfo->cur.blockIndex, pTableQueryInfo->cur.tsIndex);
    } else {
      qDebug("QInfo:0x%"PRIx64" find tag:%"PRId64" start pos in ts_comp, blockIndex:%d, tsIndex:%d", GET_QID(pRuntimeEnv), pTag->i64, pTableQueryInfo->cur.blockIndex, pTableQueryInfo->cur.tsIndex);
    }
  }

  return 0;
}

// TODO refactor: this funciton should be merged with setparamForStableStddevColumnData function.
void setParamForStableStddev(SQueryRuntimeEnv* pRuntimeEnv, SQLFunctionCtx* pCtx, int32_t numOfOutput, SExprInfo* pExprInfo) {
  SQueryAttr* pQueryAttr = pRuntimeEnv->pQueryAttr;

  int32_t numOfExprs = pQueryAttr->numOfOutput;
  for(int32_t i = 0; i < numOfExprs; ++i) {
    SExprInfo* pExprInfo1 = &(pExprInfo[i]);
    if (pExprInfo1->base.functionId != TSDB_FUNC_STDDEV_DST) {
      continue;
    }

    SSqlExpr* pExpr = &pExprInfo1->base;

    pCtx[i].param[0].arr = NULL;
    pCtx[i].param[0].nType = TSDB_DATA_TYPE_INT;  // avoid freeing the memory by setting the type to be int

    // TODO use hash to speedup this loop
    int32_t numOfGroup = (int32_t)taosArrayGetSize(pRuntimeEnv->prevResult);
    for (int32_t j = 0; j < numOfGroup; ++j) {
      SInterResult* p = taosArrayGet(pRuntimeEnv->prevResult, j);
      if (pQueryAttr->tagLen == 0 || memcmp(p->tags, pRuntimeEnv->tagVal, pQueryAttr->tagLen) == 0) {
        int32_t numOfCols = (int32_t)taosArrayGetSize(p->pResult);
        for (int32_t k = 0; k < numOfCols; ++k) {
          SStddevInterResult* pres = taosArrayGet(p->pResult, k);
          if (pres->colId == pExpr->colInfo.colId) {
            pCtx[i].param[0].arr = pres->pResult;
            break;
          }
        }
      }
    }
  }

}

void setParamForStableStddevByColData(SQueryRuntimeEnv* pRuntimeEnv, SQLFunctionCtx* pCtx, int32_t numOfOutput, SExprInfo* pExpr, char* val, int16_t bytes) {
  SQueryAttr* pQueryAttr = pRuntimeEnv->pQueryAttr;

  int32_t numOfExprs = pQueryAttr->numOfOutput;
  for(int32_t i = 0; i < numOfExprs; ++i) {
    SSqlExpr* pExpr1 = &pExpr[i].base;
    if (pExpr1->functionId != TSDB_FUNC_STDDEV_DST) {
      continue;
    }

    pCtx[i].param[0].arr = NULL;
    pCtx[i].param[0].nType = TSDB_DATA_TYPE_INT;  // avoid freeing the memory by setting the type to be int

    // TODO use hash to speedup this loop
    int32_t numOfGroup = (int32_t)taosArrayGetSize(pRuntimeEnv->prevResult);
    for (int32_t j = 0; j < numOfGroup; ++j) {
      SInterResult* p = taosArrayGet(pRuntimeEnv->prevResult, j);
      if (bytes == 0 || memcmp(p->tags, val, bytes) == 0) {
        int32_t numOfCols = (int32_t)taosArrayGetSize(p->pResult);
        for (int32_t k = 0; k < numOfCols; ++k) {
          SStddevInterResult* pres = taosArrayGet(p->pResult, k);
          if (pres->colId == pExpr1->colInfo.colId) {
            pCtx[i].param[0].arr = pres->pResult;
            break;
          }
        }
      }
    }
  }
}

/*
 * There are two cases to handle:
 *
 * 1. Query range is not set yet (queryRangeSet = 0). we need to set the query range info, including pQueryAttr->lastKey,
 *    pQueryAttr->window.skey, and pQueryAttr->eKey.
 * 2. Query range is set and query is in progress. There may be another result with the same query ranges to be
 *    merged during merge stage. In this case, we need the pTableQueryInfo->lastResRows to decide if there
 *    is a previous result generated or not.
 */
void setIntervalQueryRange(SQueryRuntimeEnv *pRuntimeEnv, TSKEY key) {
  SQueryAttr           *pQueryAttr = pRuntimeEnv->pQueryAttr;
  STableQueryInfo  *pTableQueryInfo = pRuntimeEnv->current;
  SResultRowInfo   *pResultRowInfo = &pTableQueryInfo->resInfo;

  if (pResultRowInfo->curPos != -1) {
    return;
  }

  pTableQueryInfo->win.skey = key;
  STimeWindow win = {.skey = key, .ekey = pQueryAttr->window.ekey};

  /**
   * In handling the both ascending and descending order super table query, we need to find the first qualified
   * timestamp of this table, and then set the first qualified start timestamp.
   * In ascending query, the key is the first qualified timestamp. However, in the descending order query, additional
   * operations involve.
   */
  STimeWindow w = TSWINDOW_INITIALIZER;

  TSKEY sk = MIN(win.skey, win.ekey);
  TSKEY ek = MAX(win.skey, win.ekey);
  getAlignQueryTimeWindow(pQueryAttr, win.skey, sk, ek, &w);

//  if (pResultRowInfo->prevSKey == TSKEY_INITIAL_VAL) {
//    if (!QUERY_IS_ASC_QUERY(pQueryAttr)) {
//      assert(win.ekey == pQueryAttr->window.ekey);
//    }
//
//    pResultRowInfo->prevSKey = w.skey;
//  }

  pTableQueryInfo->lastKey = pTableQueryInfo->win.skey;
}

/**
 * copyToOutputBuf support copy data in ascending/descending order
 * For interval query of both super table and table, copy the data in ascending order, since the output results are
 * ordered in SWindowResutl already. While handling the group by query for both table and super table,
 * all group result are completed already.
 *
 * @param pQInfo
 * @param result
 */

static int32_t doCopyToSDataBlock(SQueryRuntimeEnv* pRuntimeEnv, SGroupResInfo* pGroupResInfo, int32_t orderType, SSDataBlock* pBlock) {
  SQueryAttr *pQueryAttr = pRuntimeEnv->pQueryAttr;

  int32_t numOfRows = getNumOfTotalRes(pGroupResInfo);
  int32_t numOfResult = pBlock->info.rows; // there are already exists result rows

  int32_t start = 0;
  int32_t step = -1;

  qDebug("QInfo:0x%"PRIx64" start to copy data from windowResInfo to output buf", GET_QID(pRuntimeEnv));
  assert(orderType == TSDB_ORDER_ASC || orderType == TSDB_ORDER_DESC);

  if (orderType == TSDB_ORDER_ASC) {
    start = pGroupResInfo->index;
    step = 1;
  } else {  // desc order copy all data
    start = numOfRows - pGroupResInfo->index - 1;
    step = -1;
  }

  for (int32_t i = start; (i < numOfRows) && (i >= 0); i += step) {
    SResultRow* pRow = taosArrayGetP(pGroupResInfo->pRows, i);
    if (pRow->numOfRows == 0) {
      pGroupResInfo->index += 1;
      continue;
    }

    int32_t numOfRowsToCopy = pRow->numOfRows;
    if (numOfResult + numOfRowsToCopy  >= pRuntimeEnv->resultInfo.capacity) {
      break;
    }

    pGroupResInfo->index += 1;

    tFilePage *page = getResBufPage(pRuntimeEnv->pResultBuf, pRow->pageId);

    int32_t offset = 0;
    for (int32_t j = 0; j < pBlock->info.numOfCols; ++j) {
      SColumnInfoData* pColInfoData = taosArrayGet(pBlock->pDataBlock, j);
      int32_t bytes = pColInfoData->info.bytes;

      char *out = pColInfoData->pData + numOfResult * bytes;
      char *in  = getPosInResultPage(pQueryAttr, page, pRow->offset, offset);
      memcpy(out, in, bytes * numOfRowsToCopy);

      offset += bytes;
    }

    numOfResult += numOfRowsToCopy;
    if (numOfResult == pRuntimeEnv->resultInfo.capacity) {  // output buffer is full
      break;
    }
  }

  qDebug("QInfo:0x%"PRIx64" copy data to query buf completed", GET_QID(pRuntimeEnv));
  pBlock->info.rows = numOfResult;
  return 0;
}

static void toSSDataBlock(SGroupResInfo *pGroupResInfo, SQueryRuntimeEnv* pRuntimeEnv, SSDataBlock* pBlock) {
  assert(pGroupResInfo->currentGroup <= pGroupResInfo->totalGroup);

  pBlock->info.rows = 0;
  if (!hasRemainDataInCurrentGroup(pGroupResInfo)) {
    return;
  }

  SQueryAttr* pQueryAttr = pRuntimeEnv->pQueryAttr;
  int32_t orderType = (pQueryAttr->pGroupbyExpr != NULL) ? pQueryAttr->pGroupbyExpr->orderType : TSDB_ORDER_ASC;
  doCopyToSDataBlock(pRuntimeEnv, pGroupResInfo, orderType, pBlock);

  // refactor : extract method
  SColumnInfoData* pInfoData = taosArrayGet(pBlock->pDataBlock, 0);
  //add condition (pBlock->info.rows >= 1) just to runtime happy
  if (pInfoData->info.type == TSDB_DATA_TYPE_TIMESTAMP && pBlock->info.rows >= 1) {
    STimeWindow* w = &pBlock->info.window;
    w->skey = *(int64_t*)pInfoData->pData;
    w->ekey = *(int64_t*)(((char*)pInfoData->pData) + TSDB_KEYSIZE * (pBlock->info.rows - 1));
  }
}

static void updateNumOfRowsInResultRows(SQueryRuntimeEnv* pRuntimeEnv, SQLFunctionCtx* pCtx, int32_t numOfOutput,
                                        SResultRowInfo* pResultRowInfo, int32_t* rowCellInfoOffset) {
  SQueryAttr* pQueryAttr = pRuntimeEnv->pQueryAttr;

  // update the number of result for each, only update the number of rows for the corresponding window result.
  if (QUERY_IS_INTERVAL_QUERY(pQueryAttr)) {
    return;
  }

  for (int32_t i = 0; i < pResultRowInfo->size; ++i) {
    SResultRow *pResult = pResultRowInfo->pResult[i];

    for (int32_t j = 0; j < numOfOutput; ++j) {
      int32_t functionId = pCtx[j].functionId;
      if (functionId == TSDB_FUNC_TS || functionId == TSDB_FUNC_TAG || functionId == TSDB_FUNC_TAGPRJ) {
        continue;
      }

      SResultRowCellInfo* pCell = getResultCell(pResult, j, rowCellInfoOffset);
      pResult->numOfRows = (uint16_t)(MAX(pResult->numOfRows, pCell->numOfRes));
    }
  }
}

static void doCopyQueryResultToMsg(SQInfo *pQInfo, int32_t numOfRows, char *data) {
  SQueryRuntimeEnv* pRuntimeEnv = &pQInfo->runtimeEnv;
  SQueryAttr *pQueryAttr = pRuntimeEnv->pQueryAttr;

  SSDataBlock* pRes = pRuntimeEnv->outputBuf;

  if (pQueryAttr->pExpr2 == NULL) {
    for (int32_t col = 0; col < pQueryAttr->numOfOutput; ++col) {
      SColumnInfoData* pColRes = taosArrayGet(pRes->pDataBlock, col);
      memmove(data, pColRes->pData, pColRes->info.bytes * pRes->info.rows);
      data += pColRes->info.bytes * pRes->info.rows;
    }
  } else {
    for (int32_t col = 0; col < pQueryAttr->numOfExpr2; ++col) {
      SColumnInfoData* pColRes = taosArrayGet(pRes->pDataBlock, col);
      memmove(data, pColRes->pData, pColRes->info.bytes * numOfRows);
      data += pColRes->info.bytes * numOfRows;
    }
  }

  int32_t numOfTables = (int32_t) taosHashGetSize(pRuntimeEnv->pTableRetrieveTsMap);
  *(int32_t*)data = htonl(numOfTables);
  data += sizeof(int32_t);

  int32_t total = 0;
  STableIdInfo* item = taosHashIterate(pRuntimeEnv->pTableRetrieveTsMap, NULL);

  while(item) {
    STableIdInfo* pDst = (STableIdInfo*)data;
    pDst->uid = htobe64(item->uid);
    pDst->tid = htonl(item->tid);
    pDst->key = htobe64(item->key);

    data += sizeof(STableIdInfo);
    total++;

    qDebug("QInfo:0x%"PRIx64" set subscribe info, tid:%d, uid:%"PRIu64", skey:%"PRId64, pQInfo->qId, item->tid, item->uid, item->key);
    item = taosHashIterate(pRuntimeEnv->pTableRetrieveTsMap, item);
  }

  qDebug("QInfo:0x%"PRIx64" set %d subscribe info", pQInfo->qId, total);
  // Check if query is completed or not for stable query or normal table query respectively.
  if (Q_STATUS_EQUAL(pRuntimeEnv->status, QUERY_COMPLETED) && pRuntimeEnv->proot->status == OP_EXEC_DONE) {
    setQueryStatus(pRuntimeEnv, QUERY_OVER);
  }
}

int32_t doFillTimeIntervalGapsInResults(SFillInfo* pFillInfo, SSDataBlock *pOutput, int32_t capacity) {
  void** p = calloc(pFillInfo->numOfCols, POINTER_BYTES);
  for(int32_t i = 0; i < pFillInfo->numOfCols; ++i) {
    SColumnInfoData* pColInfoData = taosArrayGet(pOutput->pDataBlock, i);
    p[i] = pColInfoData->pData;
  }

  pOutput->info.rows = (int32_t)taosFillResultDataBlock(pFillInfo, p, capacity);
  tfree(p);
  return pOutput->info.rows;
}

void publishOperatorProfEvent(SOperatorInfo* operatorInfo, EQueryProfEventType eventType) {
  SQueryProfEvent event = {0};

  event.eventType    = eventType;
  event.eventTime    = taosGetTimestampUs();
  event.operatorType = operatorInfo->operatorType;

  if (operatorInfo->pRuntimeEnv) {
    SQInfo* pQInfo = operatorInfo->pRuntimeEnv->qinfo;
    if (pQInfo->summary.queryProfEvents) {
      taosArrayPush(pQInfo->summary.queryProfEvents, &event);
    }
  }
}

void publishQueryAbortEvent(SQInfo* pQInfo, int32_t code) {
  SQueryProfEvent event;
  event.eventType = QUERY_PROF_QUERY_ABORT;
  event.eventTime = taosGetTimestampUs();
  event.abortCode = code;

  if (pQInfo->summary.queryProfEvents) {
    taosArrayPush(pQInfo->summary.queryProfEvents, &event);
  }
}

typedef struct  {
  uint8_t operatorType;
  int64_t beginTime;
  int64_t endTime;
  int64_t selfTime;
  int64_t descendantsTime;
} SOperatorStackItem;

static void doOperatorExecProfOnce(SOperatorStackItem* item, SQueryProfEvent* event, SArray* opStack, SHashObj* profResults) {
  item->endTime = event->eventTime;
  item->selfTime = (item->endTime - item->beginTime) - (item->descendantsTime);

  for (int32_t j = 0; j < taosArrayGetSize(opStack); ++j) {
    SOperatorStackItem* ancestor = taosArrayGet(opStack, j);
    ancestor->descendantsTime += item->selfTime;
  }

  uint8_t operatorType = item->operatorType;
  SOperatorProfResult* result = taosHashGet(profResults, &operatorType, sizeof(operatorType));
  if (result != NULL) {
    result->sumRunTimes++;
    result->sumSelfTime += item->selfTime;
  } else {
    SOperatorProfResult opResult;
    opResult.operatorType = operatorType;
    opResult.sumSelfTime = item->selfTime;
    opResult.sumRunTimes = 1;
    taosHashPut(profResults, &(operatorType), sizeof(operatorType),
                &opResult, sizeof(opResult));
  }
}

void calculateOperatorProfResults(SQInfo* pQInfo) {
  if (pQInfo->summary.queryProfEvents == NULL) {
    qDebug("QInfo:0x%"PRIx64" query prof events array is null", pQInfo->qId);
    return;
  }

  if (pQInfo->summary.operatorProfResults == NULL) {
    qDebug("QInfo:0x%"PRIx64" operator prof results hash is null", pQInfo->qId);
    return;
  }

  SArray* opStack = taosArrayInit(32, sizeof(SOperatorStackItem));
  if (opStack == NULL) {
    return;
  }

  size_t size = taosArrayGetSize(pQInfo->summary.queryProfEvents);
  SHashObj* profResults = pQInfo->summary.operatorProfResults;

  for (int i = 0; i < size; ++i) {
    SQueryProfEvent* event = taosArrayGet(pQInfo->summary.queryProfEvents, i);
    if (event->eventType == QUERY_PROF_BEFORE_OPERATOR_EXEC) {
      SOperatorStackItem opItem;
      opItem.operatorType = event->operatorType;
      opItem.beginTime = event->eventTime;
      opItem.descendantsTime = 0;
      taosArrayPush(opStack, &opItem);
    } else if (event->eventType == QUERY_PROF_AFTER_OPERATOR_EXEC) {
      SOperatorStackItem* item = taosArrayPop(opStack);
      assert(item->operatorType == event->operatorType);
      doOperatorExecProfOnce(item, event, opStack, profResults);
    } else if (event->eventType == QUERY_PROF_QUERY_ABORT) {
      SOperatorStackItem* item;
      while ((item = taosArrayPop(opStack)) != NULL) {
        doOperatorExecProfOnce(item, event, opStack, profResults);
      }
    }
  }

  taosArrayDestroy(opStack);
}

void queryCostStatis(SQInfo *pQInfo) {
  SQueryRuntimeEnv *pRuntimeEnv = &pQInfo->runtimeEnv;
  SQueryCostInfo *pSummary = &pQInfo->summary;

  uint64_t hashSize = taosHashGetMemSize(pQInfo->runtimeEnv.pResultRowHashTable);
  hashSize += taosHashGetMemSize(pRuntimeEnv->tableqinfoGroupInfo.map);
  pSummary->hashSize = hashSize;

  // add the merge time
  pSummary->elapsedTime += pSummary->firstStageMergeTime;

  SResultRowPool* p = pQInfo->runtimeEnv.pool;
  if (p != NULL) {
    pSummary->winInfoSize = getResultRowPoolMemSize(p);
    pSummary->numOfTimeWindows = getNumOfAllocatedResultRows(p);
  } else {
    pSummary->winInfoSize = 0;
    pSummary->numOfTimeWindows = 0;
  }

  calculateOperatorProfResults(pQInfo);

  qDebug("QInfo:0x%"PRIx64" :cost summary: elapsed time:%"PRId64" us, first merge:%"PRId64" us, total blocks:%d, "
         "load block statis:%d, load data block:%d, total rows:%"PRId64 ", check rows:%"PRId64,
         pQInfo->qId, pSummary->elapsedTime, pSummary->firstStageMergeTime, pSummary->totalBlocks, pSummary->loadBlockStatis,
         pSummary->loadBlocks, pSummary->totalRows, pSummary->totalCheckedRows);

  qDebug("QInfo:0x%"PRIx64" :cost summary: winResPool size:%.2f Kb, numOfWin:%"PRId64", tableInfoSize:%.2f Kb, hashTable:%.2f Kb", pQInfo->qId, pSummary->winInfoSize/1024.0,
      pSummary->numOfTimeWindows, pSummary->tableInfoSize/1024.0, pSummary->hashSize/1024.0);

  if (pSummary->operatorProfResults) {
    SOperatorProfResult* opRes = taosHashIterate(pSummary->operatorProfResults, NULL);
    while (opRes != NULL) {
      qDebug("QInfo:0x%" PRIx64 " :cost summary: operator : %d, exec times: %" PRId64 ", self time: %" PRId64,
             pQInfo->qId, opRes->operatorType, opRes->sumRunTimes, opRes->sumSelfTime);
      opRes = taosHashIterate(pSummary->operatorProfResults, opRes);
    }
  }
}

//static void updateOffsetVal(SQueryRuntimeEnv *pRuntimeEnv, SDataBlockInfo *pBlockInfo) {
//  SQueryAttr *pQueryAttr = pRuntimeEnv->pQueryAttr;
//  STableQueryInfo* pTableQueryInfo = pRuntimeEnv->current;
//
//  int32_t step = GET_FORWARD_DIRECTION_FACTOR(pQueryAttr->order.order);
//
//  if (pQueryAttr->limit.offset == pBlockInfo->rows) {  // current block will ignore completed
//    pTableQueryInfo->lastKey = QUERY_IS_ASC_QUERY(pQueryAttr) ? pBlockInfo->window.ekey + step : pBlockInfo->window.skey + step;
//    pQueryAttr->limit.offset = 0;
//    return;
//  }
//
//  if (QUERY_IS_ASC_QUERY(pQueryAttr)) {
//    pQueryAttr->pos = (int32_t)pQueryAttr->limit.offset;
//  } else {
//    pQueryAttr->pos = pBlockInfo->rows - (int32_t)pQueryAttr->limit.offset - 1;
//  }
//
//  assert(pQueryAttr->pos >= 0 && pQueryAttr->pos <= pBlockInfo->rows - 1);
//
//  SArray *         pDataBlock = tsdbRetrieveDataBlock(pRuntimeEnv->pQueryHandle, NULL);
//  SColumnInfoData *pColInfoData = taosArrayGet(pDataBlock, 0);
//
//  // update the pQueryAttr->limit.offset value, and pQueryAttr->pos value
//  TSKEY *keys = (TSKEY *) pColInfoData->pData;
//
//  // update the offset value
//  pTableQueryInfo->lastKey = keys[pQueryAttr->pos];
//  pQueryAttr->limit.offset = 0;
//
//  int32_t numOfRes = tableApplyFunctionsOnBlock(pRuntimeEnv, pBlockInfo, NULL, binarySearchForKey, pDataBlock);
//
//  qDebug("QInfo:0x%"PRIx64" check data block, brange:%" PRId64 "-%" PRId64 ", numBlocksOfStep:%d, numOfRes:%d, lastKey:%"PRId64, GET_QID(pRuntimeEnv),
//         pBlockInfo->window.skey, pBlockInfo->window.ekey, pBlockInfo->rows, numOfRes, pQuery->current->lastKey);
//}

//void skipBlocks(SQueryRuntimeEnv *pRuntimeEnv) {
//  SQueryAttr *pQueryAttr = pRuntimeEnv->pQueryAttr;
//
//  if (pQueryAttr->limit.offset <= 0 || pQueryAttr->numOfFilterCols > 0) {
//    return;
//  }
//
//  pQueryAttr->pos = 0;
//  int32_t step = GET_FORWARD_DIRECTION_FACTOR(pQueryAttr->order.order);
//
//  STableQueryInfo* pTableQueryInfo = pRuntimeEnv->current;
//  TsdbQueryHandleT pQueryHandle = pRuntimeEnv->pQueryHandle;
//
//  SDataBlockInfo blockInfo = SDATA_BLOCK_INITIALIZER;
//  while (tsdbNextDataBlock(pQueryHandle)) {
//    if (isQueryKilled(pRuntimeEnv->qinfo)) {
//      longjmp(pRuntimeEnv->env, TSDB_CODE_TSC_QUERY_CANCELLED);
//    }
//
//    tsdbRetrieveDataBlockInfo(pQueryHandle, &blockInfo);
//
//    if (pQueryAttr->limit.offset > blockInfo.rows) {
//      pQueryAttr->limit.offset -= blockInfo.rows;
//      pTableQueryInfo->lastKey = (QUERY_IS_ASC_QUERY(pQueryAttr)) ? blockInfo.window.ekey : blockInfo.window.skey;
//      pTableQueryInfo->lastKey += step;
//
//      qDebug("QInfo:0x%"PRIx64" skip rows:%d, offset:%" PRId64, GET_QID(pRuntimeEnv), blockInfo.rows,
//             pQuery->limit.offset);
//    } else {  // find the appropriated start position in current block
//      updateOffsetVal(pRuntimeEnv, &blockInfo);
//      break;
//    }
//  }
//
//  if (terrno != TSDB_CODE_SUCCESS) {
//    longjmp(pRuntimeEnv->env, terrno);
//  }
//}

//static TSKEY doSkipIntervalProcess(SQueryRuntimeEnv* pRuntimeEnv, STimeWindow* win, SDataBlockInfo* pBlockInfo, STableQueryInfo* pTableQueryInfo) {
//  SQueryAttr *pQueryAttr = pRuntimeEnv->pQueryAttr;
//  SResultRowInfo *pWindowResInfo = &pRuntimeEnv->resultRowInfo;
//
//  assert(pQueryAttr->limit.offset == 0);
//  STimeWindow tw = *win;
//  getNextTimeWindow(pQueryAttr, &tw);
//
//  if ((tw.skey <= pBlockInfo->window.ekey && QUERY_IS_ASC_QUERY(pQueryAttr)) ||
//      (tw.ekey >= pBlockInfo->window.skey && !QUERY_IS_ASC_QUERY(pQueryAttr))) {
//
//    // load the data block and check data remaining in current data block
//    // TODO optimize performance
//    SArray *         pDataBlock = tsdbRetrieveDataBlock(pRuntimeEnv->pQueryHandle, NULL);
//    SColumnInfoData *pColInfoData = taosArrayGet(pDataBlock, 0);
//
//    tw = *win;
//    int32_t startPos =
//        getNextQualifiedWindow(pQueryAttr, &tw, pBlockInfo, pColInfoData->pData, binarySearchForKey, -1);
//    assert(startPos >= 0);
//
//    // set the abort info
//    pQueryAttr->pos = startPos;
//
//    // reset the query start timestamp
//    pTableQueryInfo->win.skey = ((TSKEY *)pColInfoData->pData)[startPos];
//    pQueryAttr->window.skey = pTableQueryInfo->win.skey;
//    TSKEY key = pTableQueryInfo->win.skey;
//
//    pWindowResInfo->prevSKey = tw.skey;
//    int32_t index = pRuntimeEnv->resultRowInfo.curIndex;
//
//    int32_t numOfRes = tableApplyFunctionsOnBlock(pRuntimeEnv, pBlockInfo, NULL, binarySearchForKey, pDataBlock);
//    pRuntimeEnv->resultRowInfo.curIndex = index;  // restore the window index
//
//    qDebug("QInfo:0x%"PRIx64" check data block, brange:%" PRId64 "-%" PRId64 ", numOfRows:%d, numOfRes:%d, lastKey:%" PRId64,
//           GET_QID(pRuntimeEnv), pBlockInfo->window.skey, pBlockInfo->window.ekey, pBlockInfo->rows, numOfRes,
//           pQueryAttr->current->lastKey);
//
//    return key;
//  } else {  // do nothing
//    pQueryAttr->window.skey      = tw.skey;
//    pWindowResInfo->prevSKey = tw.skey;
//    pTableQueryInfo->lastKey = tw.skey;
//
//    return tw.skey;
//  }
//
//  return true;
//}

//static bool skipTimeInterval(SQueryRuntimeEnv *pRuntimeEnv, TSKEY* start) {
//  SQueryAttr *pQueryAttr = pRuntimeEnv->pQueryAttr;
//  if (QUERY_IS_ASC_QUERY(pQueryAttr)) {
//    assert(*start <= pRuntimeEnv->current->lastKey);
//  } else {
//    assert(*start >= pRuntimeEnv->current->lastKey);
//  }
//
//  // if queried with value filter, do NOT forward query start position
//  if (pQueryAttr->limit.offset <= 0 || pQueryAttr->numOfFilterCols > 0 || pRuntimeEnv->pTsBuf != NULL || pRuntimeEnv->pFillInfo != NULL) {
//    return true;
//  }
//
//  /*
//   * 1. for interval without interpolation query we forward pQueryAttr->interval.interval at a time for
//   *    pQueryAttr->limit.offset times. Since hole exists, pQueryAttr->interval.interval*pQueryAttr->limit.offset value is
//   *    not valid. otherwise, we only forward pQueryAttr->limit.offset number of points
//   */
//  assert(pRuntimeEnv->resultRowInfo.prevSKey == TSKEY_INITIAL_VAL);
//
//  STimeWindow w = TSWINDOW_INITIALIZER;
//  bool ascQuery = QUERY_IS_ASC_QUERY(pQueryAttr);
//
//  SResultRowInfo *pWindowResInfo = &pRuntimeEnv->resultRowInfo;
//  STableQueryInfo *pTableQueryInfo = pRuntimeEnv->current;
//
//  SDataBlockInfo blockInfo = SDATA_BLOCK_INITIALIZER;
//  while (tsdbNextDataBlock(pRuntimeEnv->pQueryHandle)) {
//    tsdbRetrieveDataBlockInfo(pRuntimeEnv->pQueryHandle, &blockInfo);
//
//    if (QUERY_IS_ASC_QUERY(pQueryAttr)) {
//      if (pWindowResInfo->prevSKey == TSKEY_INITIAL_VAL) {
//        getAlignQueryTimeWindow(pQueryAttr, blockInfo.window.skey, blockInfo.window.skey, pQueryAttr->window.ekey, &w);
//        pWindowResInfo->prevSKey = w.skey;
//      }
//    } else {
//      getAlignQueryTimeWindow(pQueryAttr, blockInfo.window.ekey, pQueryAttr->window.ekey, blockInfo.window.ekey, &w);
//      pWindowResInfo->prevSKey = w.skey;
//    }
//
//    // the first time window
//    STimeWindow win = getActiveTimeWindow(pWindowResInfo, pWindowResInfo->prevSKey, pQueryAttr);
//
//    while (pQueryAttr->limit.offset > 0) {
//      STimeWindow tw = win;
//
//      if ((win.ekey <= blockInfo.window.ekey && ascQuery) || (win.ekey >= blockInfo.window.skey && !ascQuery)) {
//        pQueryAttr->limit.offset -= 1;
//        pWindowResInfo->prevSKey = win.skey;
//
//        // current time window is aligned with blockInfo.window.ekey
//        // restart it from next data block by set prevSKey to be TSKEY_INITIAL_VAL;
//        if ((win.ekey == blockInfo.window.ekey && ascQuery) || (win.ekey == blockInfo.window.skey && !ascQuery)) {
//          pWindowResInfo->prevSKey = TSKEY_INITIAL_VAL;
//        }
//      }
//
//      if (pQueryAttr->limit.offset == 0) {
//        *start = doSkipIntervalProcess(pRuntimeEnv, &win, &blockInfo, pTableQueryInfo);
//        return true;
//      }
//
//      // current window does not ended in current data block, try next data block
//      getNextTimeWindow(pQueryAttr, &tw);
//
//      /*
//       * If the next time window still starts from current data block,
//       * load the primary timestamp column first, and then find the start position for the next queried time window.
//       * Note that only the primary timestamp column is required.
//       * TODO: Optimize for this cases. All data blocks are not needed to be loaded, only if the first actually required
//       * time window resides in current data block.
//       */
//      if ((tw.skey <= blockInfo.window.ekey && ascQuery) || (tw.ekey >= blockInfo.window.skey && !ascQuery)) {
//
//        SArray *pDataBlock = tsdbRetrieveDataBlock(pRuntimeEnv->pQueryHandle, NULL);
//        SColumnInfoData *pColInfoData = taosArrayGet(pDataBlock, 0);
//
//        if ((win.ekey > blockInfo.window.ekey && ascQuery) || (win.ekey < blockInfo.window.skey && !ascQuery)) {
//          pQueryAttr->limit.offset -= 1;
//        }
//
//        if (pQueryAttr->limit.offset == 0) {
//          *start = doSkipIntervalProcess(pRuntimeEnv, &win, &blockInfo, pTableQueryInfo);
//          return true;
//        } else {
//          tw = win;
//          int32_t startPos =
//              getNextQualifiedWindow(pQueryAttr, &tw, &blockInfo, pColInfoData->pData, binarySearchForKey, -1);
//          assert(startPos >= 0);
//
//          // set the abort info
//          pQueryAttr->pos = startPos;
//          pTableQueryInfo->lastKey = ((TSKEY *)pColInfoData->pData)[startPos];
//          pWindowResInfo->prevSKey = tw.skey;
//          win = tw;
//        }
//      } else {
//        break;  // offset is not 0, and next time window begins or ends in the next block.
//      }
//    }
//  }
//
//  // check for error
//  if (terrno != TSDB_CODE_SUCCESS) {
//    longjmp(pRuntimeEnv->env, terrno);
//  }
//
//  return true;
//}

void appendUpstream(SOperatorInfo* p, SOperatorInfo* pUpstream) {
  if (p->upstream == NULL) {
    assert(p->numOfUpstream == 0);
  }

  p->upstream = realloc(p->upstream, POINTER_BYTES * (p->numOfUpstream + 1));
  p->upstream[p->numOfUpstream++] = pUpstream;
}

static void doDestroyTableQueryInfo(STableGroupInfo* pTableqinfoGroupInfo);

static int32_t setupQueryHandle(void* tsdb, SQueryRuntimeEnv* pRuntimeEnv, int64_t qId, bool isSTableQuery) {
  SQueryAttr *pQueryAttr = pRuntimeEnv->pQueryAttr;

  // TODO set the tags scan handle
  if (onlyQueryTags(pQueryAttr)) {
    return TSDB_CODE_SUCCESS;
  }

  STsdbQueryCond cond = createTsdbQueryCond(pQueryAttr, &pQueryAttr->window);
  if (pQueryAttr->tsCompQuery || pQueryAttr->pointInterpQuery) {
    cond.type = BLOCK_LOAD_TABLE_SEQ_ORDER;
  }

  if (!isSTableQuery
    && (pRuntimeEnv->tableqinfoGroupInfo.numOfTables == 1)
    && (cond.order == TSDB_ORDER_ASC)
    && (!QUERY_IS_INTERVAL_QUERY(pQueryAttr))
    && (!pQueryAttr->groupbyColumn)
    && (!pQueryAttr->simpleAgg)
  ) {
    SArray* pa = GET_TABLEGROUP(pRuntimeEnv, 0);
    STableQueryInfo* pCheckInfo = taosArrayGetP(pa, 0);
    cond.twindow = pCheckInfo->win;
  }

  terrno = TSDB_CODE_SUCCESS;
  if (isFirstLastRowQuery(pQueryAttr)) {
    pRuntimeEnv->pQueryHandle = tsdbQueryLastRow(tsdb, &cond, &pQueryAttr->tableGroupInfo, qId, &pQueryAttr->memRef);

    // update the query time window
    pQueryAttr->window = cond.twindow;
    if (pQueryAttr->tableGroupInfo.numOfTables == 0) {
      pRuntimeEnv->tableqinfoGroupInfo.numOfTables = 0;
    } else {
      size_t numOfGroups = GET_NUM_OF_TABLEGROUP(pRuntimeEnv);
      for(int32_t i = 0; i < numOfGroups; ++i) {
        SArray *group = GET_TABLEGROUP(pRuntimeEnv, i);

        size_t t = taosArrayGetSize(group);
        for (int32_t j = 0; j < t; ++j) {
          STableQueryInfo *pCheckInfo = taosArrayGetP(group, j);

          pCheckInfo->win = pQueryAttr->window;
          pCheckInfo->lastKey = pCheckInfo->win.skey;
        }
      }
    }
  } else if (isCachedLastQuery(pQueryAttr)) {
    pRuntimeEnv->pQueryHandle = tsdbQueryCacheLast(tsdb, &cond, &pQueryAttr->tableGroupInfo, qId, &pQueryAttr->memRef);
  } else if (pQueryAttr->pointInterpQuery) {
    pRuntimeEnv->pQueryHandle = tsdbQueryRowsInExternalWindow(tsdb, &cond, &pQueryAttr->tableGroupInfo, qId, &pQueryAttr->memRef);
  } else {
    pRuntimeEnv->pQueryHandle = tsdbQueryTables(tsdb, &cond, &pQueryAttr->tableGroupInfo, qId, &pQueryAttr->memRef);
  }

  return terrno;
}

static SFillColInfo* createFillColInfo(SExprInfo* pExpr, int32_t numOfOutput, int64_t* fillVal) {
  int32_t offset = 0;

  SFillColInfo* pFillCol = calloc(numOfOutput, sizeof(SFillColInfo));
  if (pFillCol == NULL) {
    return NULL;
  }

  for(int32_t i = 0; i < numOfOutput; ++i) {
    SExprInfo* pExprInfo   = &pExpr[i];

    pFillCol[i].col.bytes  = pExprInfo->base.resBytes;
    pFillCol[i].col.type   = (int8_t)pExprInfo->base.resType;
    pFillCol[i].col.offset = offset;
    pFillCol[i].col.colId  = pExprInfo->base.resColId;
    pFillCol[i].tagIndex   = -2;
    pFillCol[i].flag       = pExprInfo->base.colInfo.flag;    // always be the normal column for table query
    pFillCol[i].functionId = pExprInfo->base.functionId;
    pFillCol[i].fillVal.i  = fillVal[i];

    offset += pExprInfo->base.resBytes;
  }

  return pFillCol;
}

int32_t doInitQInfo(SQInfo* pQInfo, STSBuf* pTsBuf, void* tsdb, void* sourceOptr, int32_t tbScanner, SArray* pOperator,
    void* param) {
  SQueryRuntimeEnv *pRuntimeEnv = &pQInfo->runtimeEnv;

  SQueryAttr *pQueryAttr = pQInfo->runtimeEnv.pQueryAttr;
  pQueryAttr->tsdb = tsdb;


  if (tsdb != NULL) {
    int32_t code = setupQueryHandle(tsdb, pRuntimeEnv, pQInfo->qId, pQueryAttr->stableQuery);
    if (code != TSDB_CODE_SUCCESS) {
      return code;
    }
  }

  pQueryAttr->interBufSize = getOutputInterResultBufSize(pQueryAttr);

  pRuntimeEnv->groupResInfo.totalGroup = (int32_t) (pQueryAttr->stableQuery? GET_NUM_OF_TABLEGROUP(pRuntimeEnv):0);
  pRuntimeEnv->enableGroupData = false;

  pRuntimeEnv->pQueryAttr = pQueryAttr;
  pRuntimeEnv->pTsBuf = pTsBuf;
  pRuntimeEnv->cur.vgroupIndex = -1;
  setResultBufSize(pQueryAttr, &pRuntimeEnv->resultInfo);

  switch(tbScanner) {
    case OP_TableBlockInfoScan: {
      pRuntimeEnv->proot = createTableBlockInfoScanOperator(pRuntimeEnv->pQueryHandle, pRuntimeEnv);
      break;
    }
    case OP_TableSeqScan: {
      pRuntimeEnv->proot = createTableSeqScanOperator(pRuntimeEnv->pQueryHandle, pRuntimeEnv);
      break;
    }
    case OP_DataBlocksOptScan: {
      pRuntimeEnv->proot = createDataBlocksOptScanInfo(pRuntimeEnv->pQueryHandle, pRuntimeEnv, getNumOfScanTimes(pQueryAttr), pQueryAttr->needReverseScan? 1:0);
      break;
    }
    case OP_TableScan: {
      pRuntimeEnv->proot = createTableScanOperator(pRuntimeEnv->pQueryHandle, pRuntimeEnv, getNumOfScanTimes(pQueryAttr));
      break;
    }
    default: { // do nothing
      break;
    }
  }

  if (sourceOptr != NULL) {
    assert(pRuntimeEnv->proot == NULL);
    pRuntimeEnv->proot = sourceOptr;
  }

  if (pTsBuf != NULL) {
    int16_t order = (pQueryAttr->order.order == pRuntimeEnv->pTsBuf->tsOrder) ? TSDB_ORDER_ASC : TSDB_ORDER_DESC;
    tsBufSetTraverseOrder(pRuntimeEnv->pTsBuf, order);
  }

  int32_t ps = DEFAULT_PAGE_SIZE;
  getIntermediateBufInfo(pRuntimeEnv, &ps, &pQueryAttr->intermediateResultRowSize);

  int32_t TENMB = 1024*1024*10;
  int32_t code = createDiskbasedResultBuffer(&pRuntimeEnv->pResultBuf, ps, TENMB, pQInfo->qId);
  if (code != TSDB_CODE_SUCCESS) {
    return code;
  }

  // create runtime environment
  int32_t numOfTables = (int32_t)pQueryAttr->tableGroupInfo.numOfTables;
  pQInfo->summary.tableInfoSize += (numOfTables * sizeof(STableQueryInfo));
  pQInfo->summary.queryProfEvents = taosArrayInit(512, sizeof(SQueryProfEvent));
  if (pQInfo->summary.queryProfEvents == NULL) {
    qDebug("QInfo:0x%"PRIx64" failed to allocate query prof events array", pQInfo->qId);
  }

  pQInfo->summary.operatorProfResults =
      taosHashInit(8, taosGetDefaultHashFunction(TSDB_DATA_TYPE_TINYINT), true, HASH_NO_LOCK);

  if (pQInfo->summary.operatorProfResults == NULL) {
    qDebug("QInfo:0x%"PRIx64" failed to allocate operator prof results hash", pQInfo->qId);
  }

  code = setupQueryRuntimeEnv(pRuntimeEnv, (int32_t) pQueryAttr->tableGroupInfo.numOfTables, pOperator, param);
  if (code != TSDB_CODE_SUCCESS) {
    return code;
  }

  setQueryStatus(pRuntimeEnv, QUERY_NOT_COMPLETED);
  return TSDB_CODE_SUCCESS;
}

static void doTableQueryInfoTimeWindowCheck(SQueryAttr* pQueryAttr, STableQueryInfo* pTableQueryInfo) {
  if (QUERY_IS_ASC_QUERY(pQueryAttr)) {
    assert(
        (pTableQueryInfo->win.skey <= pTableQueryInfo->win.ekey) &&
        (pTableQueryInfo->lastKey >= pTableQueryInfo->win.skey) &&
        (pTableQueryInfo->win.skey >= pQueryAttr->window.skey && pTableQueryInfo->win.ekey <= pQueryAttr->window.ekey));
  } else {
    assert(
        (pTableQueryInfo->win.skey >= pTableQueryInfo->win.ekey) &&
        (pTableQueryInfo->lastKey <= pTableQueryInfo->win.skey) &&
        (pTableQueryInfo->win.skey <= pQueryAttr->window.skey && pTableQueryInfo->win.ekey >= pQueryAttr->window.ekey));
  }
}

STsdbQueryCond createTsdbQueryCond(SQueryAttr* pQueryAttr, STimeWindow* win) {
  STsdbQueryCond cond = {
      .colList   = pQueryAttr->tableCols,
      .order     = pQueryAttr->order.order,
      .numOfCols = pQueryAttr->numOfCols,
      .type      = BLOCK_LOAD_OFFSET_SEQ_ORDER,
      .loadExternalRows = false,
  };

  TIME_WINDOW_COPY(cond.twindow, *win);
  return cond;
}

static STableIdInfo createTableIdInfo(STableQueryInfo* pTableQueryInfo) {
  STableIdInfo tidInfo;
  STableId* id = TSDB_TABLEID(pTableQueryInfo->pTable);

  tidInfo.uid = id->uid;
  tidInfo.tid = id->tid;
  tidInfo.key = pTableQueryInfo->lastKey;

  return tidInfo;
}

static void updateTableIdInfo(STableQueryInfo* pTableQueryInfo, SSDataBlock* pBlock, SHashObj* pTableIdInfo, int32_t order) {
  int32_t step = GET_FORWARD_DIRECTION_FACTOR(order);
  pTableQueryInfo->lastKey = ((order == TSDB_ORDER_ASC)? pBlock->info.window.ekey:pBlock->info.window.skey) + step;

  if (pTableQueryInfo->pTable == NULL) {
    return;
  }

  STableIdInfo tidInfo = createTableIdInfo(pTableQueryInfo);
  STableIdInfo *idinfo = taosHashGet(pTableIdInfo, &tidInfo.tid, sizeof(tidInfo.tid));
  if (idinfo != NULL) {
    assert(idinfo->tid == tidInfo.tid && idinfo->uid == tidInfo.uid);
    idinfo->key = tidInfo.key;
  } else {
    taosHashPut(pTableIdInfo, &tidInfo.tid, sizeof(tidInfo.tid), &tidInfo, sizeof(STableIdInfo));
  }
}

static void doCloseAllTimeWindow(SQueryRuntimeEnv* pRuntimeEnv) {
  size_t numOfGroup = GET_NUM_OF_TABLEGROUP(pRuntimeEnv);
  for (int32_t i = 0; i < numOfGroup; ++i) {
    SArray* group = GET_TABLEGROUP(pRuntimeEnv, i);

    size_t num = taosArrayGetSize(group);
    for (int32_t j = 0; j < num; ++j) {
      STableQueryInfo* item = taosArrayGetP(group, j);
      closeAllResultRows(&item->resInfo);
    }
  }
}

static SSDataBlock* doTableScanImpl(void* param, bool* newgroup) {
  SOperatorInfo    *pOperator = (SOperatorInfo*) param;

  STableScanInfo   *pTableScanInfo = pOperator->info;
  SSDataBlock      *pBlock = &pTableScanInfo->block;
  SQueryRuntimeEnv *pRuntimeEnv = pOperator->pRuntimeEnv;
  SQueryAttr       *pQueryAttr = pRuntimeEnv->pQueryAttr;
  STableGroupInfo  *pTableGroupInfo = &pOperator->pRuntimeEnv->tableqinfoGroupInfo;

  *newgroup = false;

  while (tsdbNextDataBlock(pTableScanInfo->pQueryHandle)) {
    if (isQueryKilled(pOperator->pRuntimeEnv->qinfo)) {
      longjmp(pOperator->pRuntimeEnv->env, TSDB_CODE_TSC_QUERY_CANCELLED);
    }

    pTableScanInfo->numOfBlocks += 1;
    tsdbRetrieveDataBlockInfo(pTableScanInfo->pQueryHandle, &pBlock->info);

    // todo opt
    if (pTableGroupInfo->numOfTables > 1 || (pRuntimeEnv->current == NULL && pTableGroupInfo->numOfTables == 1)) {
      STableQueryInfo** pTableQueryInfo =
          (STableQueryInfo**)taosHashGet(pTableGroupInfo->map, &pBlock->info.tid, sizeof(pBlock->info.tid));
      if (pTableQueryInfo == NULL) {
        break;
      }

      pRuntimeEnv->current = *pTableQueryInfo;
      doTableQueryInfoTimeWindowCheck(pQueryAttr, *pTableQueryInfo);

      if (pRuntimeEnv->enableGroupData) {
        if(pTableScanInfo->prevGroupId != -1 && pTableScanInfo->prevGroupId != (*pTableQueryInfo)->groupIndex) {
          *newgroup = true;
        }
      }

      pTableScanInfo->prevGroupId = (*pTableQueryInfo)->groupIndex;
    }

    // this function never returns error?
    uint32_t status;
    int32_t  code = loadDataBlockOnDemand(pOperator->pRuntimeEnv, pTableScanInfo, pBlock, &status);
    if (code != TSDB_CODE_SUCCESS) {
      longjmp(pOperator->pRuntimeEnv->env, code);
    }

    // current block is ignored according to filter result by block statistics data, continue load the next block
    if (status == BLK_DATA_DISCARD || pBlock->info.rows == 0) {
      continue;
    }

    return pBlock;
  }

  return NULL;
}

static SSDataBlock* doTableScan(void* param, bool *newgroup) {
  SOperatorInfo* pOperator = (SOperatorInfo*) param;

  STableScanInfo   *pTableScanInfo = pOperator->info;
  SQueryRuntimeEnv *pRuntimeEnv = pOperator->pRuntimeEnv;
  SQueryAttr       *pQueryAttr = pRuntimeEnv->pQueryAttr;

  SResultRowInfo* pResultRowInfo = pTableScanInfo->pResultRowInfo;
  *newgroup = false;

  while (pTableScanInfo->current < pTableScanInfo->times) {
    SSDataBlock* p = doTableScanImpl(pOperator, newgroup);
    if (p != NULL) {
      return p;
    }

    if (++pTableScanInfo->current >= pTableScanInfo->times) {
      if (pTableScanInfo->reverseTimes <= 0 || isTsdbCacheLastRow(pTableScanInfo->pQueryHandle)) {
        return NULL;
      } else {
        break;
      }
    }

    // do prepare for the next round table scan operation
    STsdbQueryCond cond = createTsdbQueryCond(pQueryAttr, &pQueryAttr->window);
    tsdbResetQueryHandle(pTableScanInfo->pQueryHandle, &cond);

    setQueryStatus(pRuntimeEnv, QUERY_NOT_COMPLETED);
    pRuntimeEnv->scanFlag = REPEAT_SCAN;

    if (pRuntimeEnv->pTsBuf) {
      bool ret = tsBufNextPos(pRuntimeEnv->pTsBuf);
      assert(ret);
    }

    if (pResultRowInfo->size > 0) {
      pResultRowInfo->curPos = 0;
    }

    qDebug("QInfo:0x%"PRIx64" start to repeat scan data blocks due to query func required, qrange:%" PRId64 "-%" PRId64,
           GET_QID(pRuntimeEnv), cond.twindow.skey, cond.twindow.ekey);
  }

  SSDataBlock *p = NULL;
  if (pTableScanInfo->reverseTimes > 0) {
    setupEnvForReverseScan(pRuntimeEnv, pTableScanInfo->pResultRowInfo, pTableScanInfo->pCtx, pTableScanInfo->numOfOutput);

    STsdbQueryCond cond = createTsdbQueryCond(pQueryAttr, &pQueryAttr->window);
    tsdbResetQueryHandle(pTableScanInfo->pQueryHandle, &cond);

    qDebug("QInfo:0x%"PRIx64" start to reverse scan data blocks due to query func required, qrange:%" PRId64 "-%" PRId64,
           GET_QID(pRuntimeEnv), cond.twindow.skey, cond.twindow.ekey);

    pRuntimeEnv->scanFlag = REVERSE_SCAN;

    pTableScanInfo->times = 1;
    pTableScanInfo->current = 0;
    pTableScanInfo->reverseTimes = 0;
    pTableScanInfo->order = cond.order;

    if (pResultRowInfo->size > 0) {
      pResultRowInfo->curPos = pResultRowInfo->size - 1;
    }

    p = doTableScanImpl(pOperator, newgroup);
  }

  return p;
}

static SSDataBlock* doBlockInfoScan(void* param, bool* newgroup) {
  SOperatorInfo *pOperator = (SOperatorInfo*)param;
  if (pOperator->status == OP_EXEC_DONE) {
    return NULL;
  }

  STableScanInfo *pTableScanInfo = pOperator->info;
  *newgroup = false;

  STableBlockDist tableBlockDist = {0};
  tableBlockDist.numOfTables     = (int32_t)pOperator->pRuntimeEnv->tableqinfoGroupInfo.numOfTables;

  int32_t numRowSteps = tsMaxRowsInFileBlock / TSDB_BLOCK_DIST_STEP_ROWS;
  if (tsMaxRowsInFileBlock % TSDB_BLOCK_DIST_STEP_ROWS != 0) {
    ++numRowSteps;
  }
  tableBlockDist.dataBlockInfos  = taosArrayInit(numRowSteps, sizeof(SFileBlockInfo));
  taosArraySetSize(tableBlockDist.dataBlockInfos, numRowSteps);
  tableBlockDist.maxRows = INT_MIN;
  tableBlockDist.minRows = INT_MAX;

  tsdbGetFileBlocksDistInfo(pTableScanInfo->pQueryHandle, &tableBlockDist);
  tableBlockDist.numOfRowsInMemTable = (int32_t) tsdbGetNumOfRowsInMemTable(pTableScanInfo->pQueryHandle);

  SSDataBlock* pBlock = &pTableScanInfo->block;
  pBlock->info.rows   = 1;
  pBlock->info.numOfCols = 1;

  SBufferWriter bw = tbufInitWriter(NULL, false);
  blockDistInfoToBinary(&tableBlockDist, &bw);
  SColumnInfoData* pColInfo = taosArrayGet(pBlock->pDataBlock, 0);

  int32_t len = (int32_t) tbufTell(&bw);
  pColInfo->pData = malloc(len + sizeof(int32_t));

  *(int32_t*) pColInfo->pData = len;
  memcpy(pColInfo->pData + sizeof(int32_t), tbufGetData(&bw, false), len);

  tbufCloseWriter(&bw);

  SArray* g = GET_TABLEGROUP(pOperator->pRuntimeEnv, 0);
  pOperator->pRuntimeEnv->current = taosArrayGetP(g, 0);

  pOperator->status = OP_EXEC_DONE;
  return pBlock;
}

SOperatorInfo* createTableScanOperator(void* pTsdbQueryHandle, SQueryRuntimeEnv* pRuntimeEnv, int32_t repeatTime) {
  assert(repeatTime > 0);

  STableScanInfo* pInfo = calloc(1, sizeof(STableScanInfo));
  pInfo->pQueryHandle = pTsdbQueryHandle;
  pInfo->times        = repeatTime;
  pInfo->reverseTimes = 0;
  pInfo->order        = pRuntimeEnv->pQueryAttr->order.order;
  pInfo->current      = 0;
//  pInfo->prevGroupId  = -1;

  SOperatorInfo* pOperator = calloc(1, sizeof(SOperatorInfo));
  pOperator->name         = "TableScanOperator";
  pOperator->operatorType = OP_TableScan;
  pOperator->blockingOptr = false;
  pOperator->status       = OP_IN_EXECUTING;
  pOperator->info         = pInfo;
  pOperator->numOfOutput  = pRuntimeEnv->pQueryAttr->numOfCols;
  pOperator->pRuntimeEnv  = pRuntimeEnv;
  pOperator->exec         = doTableScan;

  return pOperator;
}

SOperatorInfo* createTableSeqScanOperator(void* pTsdbQueryHandle, SQueryRuntimeEnv* pRuntimeEnv) {
  STableScanInfo* pInfo = calloc(1, sizeof(STableScanInfo));

  pInfo->pQueryHandle     = pTsdbQueryHandle;
  pInfo->times            = 1;
  pInfo->reverseTimes     = 0;
  pInfo->order            = pRuntimeEnv->pQueryAttr->order.order;
  pInfo->current          = 0;
  pInfo->prevGroupId      = -1;
  pRuntimeEnv->enableGroupData = true;

  SOperatorInfo* pOperator = calloc(1, sizeof(SOperatorInfo));
  pOperator->name         = "TableSeqScanOperator";
  pOperator->operatorType = OP_TableSeqScan;
  pOperator->blockingOptr = false;
  pOperator->status       = OP_IN_EXECUTING;
  pOperator->info         = pInfo;
  pOperator->numOfOutput  = pRuntimeEnv->pQueryAttr->numOfCols;
  pOperator->pRuntimeEnv  = pRuntimeEnv;
  pOperator->exec         = doTableScanImpl;

  return pOperator;
}

SOperatorInfo* createTableBlockInfoScanOperator(void* pTsdbQueryHandle, SQueryRuntimeEnv* pRuntimeEnv) {
  STableScanInfo* pInfo = calloc(1, sizeof(STableScanInfo));

  pInfo->pQueryHandle     = pTsdbQueryHandle;
  pInfo->block.pDataBlock = taosArrayInit(1, sizeof(SColumnInfoData));

  SColumnInfoData infoData = {{0}};
  infoData.info.type = TSDB_DATA_TYPE_BINARY;
  infoData.info.bytes = 1024;
  infoData.info.colId = 0;
  taosArrayPush(pInfo->block.pDataBlock, &infoData);

  SOperatorInfo* pOperator = calloc(1, sizeof(SOperatorInfo));
  pOperator->name         = "TableBlockInfoScanOperator";
  pOperator->operatorType = OP_TableBlockInfoScan;
  pOperator->blockingOptr = false;
  pOperator->status       = OP_IN_EXECUTING;
  pOperator->info         = pInfo;
  pOperator->pRuntimeEnv  = pRuntimeEnv;
  pOperator->numOfOutput  = pRuntimeEnv->pQueryAttr->numOfCols;
  pOperator->exec         = doBlockInfoScan;

  return pOperator;
}

void setTableScanFilterOperatorInfo(STableScanInfo* pTableScanInfo, SOperatorInfo* pDownstream) {
  assert(pTableScanInfo != NULL && pDownstream != NULL);

  pTableScanInfo->pExpr = pDownstream->pExpr;   // TODO refactor to use colId instead of pExpr
  pTableScanInfo->numOfOutput = pDownstream->numOfOutput;

  if (pDownstream->operatorType == OP_Aggregate || pDownstream->operatorType == OP_MultiTableAggregate) {
    SAggOperatorInfo* pAggInfo = pDownstream->info;

    pTableScanInfo->pCtx = pAggInfo->binfo.pCtx;
    pTableScanInfo->pResultRowInfo = &pAggInfo->binfo.resultRowInfo;
    pTableScanInfo->rowCellInfoOffset = pAggInfo->binfo.rowCellInfoOffset;
  } else if (pDownstream->operatorType == OP_TimeWindow || pDownstream->operatorType == OP_AllTimeWindow) {
    STableIntervalOperatorInfo *pIntervalInfo = pDownstream->info;

    pTableScanInfo->pCtx = pIntervalInfo->pCtx;
    pTableScanInfo->pResultRowInfo = &pIntervalInfo->resultRowInfo;
    pTableScanInfo->rowCellInfoOffset = pIntervalInfo->rowCellInfoOffset;

  } else if (pDownstream->operatorType == OP_Groupby) {
    SGroupbyOperatorInfo *pGroupbyInfo = pDownstream->info;

    pTableScanInfo->pCtx = pGroupbyInfo->binfo.pCtx;
    pTableScanInfo->pResultRowInfo = &pGroupbyInfo->binfo.resultRowInfo;
    pTableScanInfo->rowCellInfoOffset = pGroupbyInfo->binfo.rowCellInfoOffset;

  } else if (pDownstream->operatorType == OP_MultiTableTimeInterval || pDownstream->operatorType == OP_AllMultiTableTimeInterval) {
    STableIntervalOperatorInfo *pInfo = pDownstream->info;

    pTableScanInfo->pCtx = pInfo->pCtx;
    pTableScanInfo->pResultRowInfo = &pInfo->resultRowInfo;
    pTableScanInfo->rowCellInfoOffset = pInfo->rowCellInfoOffset;

  } else if (pDownstream->operatorType == OP_Project) {
    SProjectOperatorInfo *pInfo = pDownstream->info;

    pTableScanInfo->pCtx = pInfo->binfo.pCtx;
    pTableScanInfo->pResultRowInfo = &pInfo->binfo.resultRowInfo;
    pTableScanInfo->rowCellInfoOffset = pInfo->binfo.rowCellInfoOffset;
  } else if (pDownstream->operatorType == OP_SessionWindow) {
    SSWindowOperatorInfo* pInfo = pDownstream->info;

    pTableScanInfo->pCtx = pInfo->binfo.pCtx;
    pTableScanInfo->pResultRowInfo = &pInfo->binfo.resultRowInfo;
    pTableScanInfo->rowCellInfoOffset = pInfo->binfo.rowCellInfoOffset;
  } else if (pDownstream->operatorType == OP_StateWindow) {
    SStateWindowOperatorInfo* pInfo = pDownstream->info;

    pTableScanInfo->pCtx = pInfo->binfo.pCtx;
    pTableScanInfo->pResultRowInfo = &pInfo->binfo.resultRowInfo;
    pTableScanInfo->rowCellInfoOffset = pInfo->binfo.rowCellInfoOffset;
  } else {
    assert(0);
  }
}

SOperatorInfo* createDataBlocksOptScanInfo(void* pTsdbQueryHandle, SQueryRuntimeEnv* pRuntimeEnv, int32_t repeatTime, int32_t reverseTime) {
  assert(repeatTime > 0);

  STableScanInfo* pInfo = calloc(1, sizeof(STableScanInfo));
  pInfo->pQueryHandle = pTsdbQueryHandle;
  pInfo->times        = repeatTime;
  pInfo->reverseTimes = reverseTime;
  pInfo->current      = 0;
  pInfo->order        = pRuntimeEnv->pQueryAttr->order.order;

  SOperatorInfo* pOptr = calloc(1, sizeof(SOperatorInfo));
  pOptr->name          = "DataBlocksOptimizedScanOperator";
  pOptr->operatorType  = OP_DataBlocksOptScan;
  pOptr->pRuntimeEnv   = pRuntimeEnv;
  pOptr->blockingOptr  = false;
  pOptr->info          = pInfo;
  pOptr->exec          = doTableScan;

  return pOptr;
}

SArray* getOrderCheckColumns(SQueryAttr* pQuery) {
  int32_t numOfCols = pQuery->pGroupbyExpr == NULL? 0: pQuery->pGroupbyExpr->numOfGroupCols;

  SArray* pOrderColumns = NULL;
  if (numOfCols > 0) {
    pOrderColumns = taosArrayDup(pQuery->pGroupbyExpr->columnInfo);
  } else {
    pOrderColumns = taosArrayInit(4, sizeof(SColIndex));
  }

  if (pQuery->interval.interval > 0) {
    if (pOrderColumns == NULL) {
      pOrderColumns = taosArrayInit(1, sizeof(SColIndex));
    }

    SColIndex colIndex = {.colIndex = 0, .colId = 0, .flag = TSDB_COL_NORMAL};
    taosArrayPush(pOrderColumns, &colIndex);
  }

  {
    numOfCols = (int32_t) taosArrayGetSize(pOrderColumns);
    for(int32_t i = 0; i < numOfCols; ++i) {
      SColIndex* index = taosArrayGet(pOrderColumns, i);
      for(int32_t j = 0; j < pQuery->numOfOutput; ++j) {
        SSqlExpr* pExpr = &pQuery->pExpr1[j].base;
        int32_t functionId = pExpr->functionId;

        if (index->colId == pExpr->colInfo.colId &&
            (functionId == TSDB_FUNC_PRJ || functionId == TSDB_FUNC_TAG || functionId == TSDB_FUNC_TS)) {
          index->colIndex = j;
          index->colId = pExpr->resColId;
        }
      }
    }
  }

  return pOrderColumns;
}

SArray* getResultGroupCheckColumns(SQueryAttr* pQuery) {
  int32_t numOfCols = pQuery->pGroupbyExpr == NULL? 0 : pQuery->pGroupbyExpr->numOfGroupCols;

  SArray* pOrderColumns = NULL;
  if (numOfCols > 0) {
    pOrderColumns = taosArrayDup(pQuery->pGroupbyExpr->columnInfo);
  } else {
    pOrderColumns = taosArrayInit(4, sizeof(SColIndex));
  }

  for(int32_t i = 0; i < numOfCols; ++i) {
    SColIndex* index = taosArrayGet(pOrderColumns, i);

    bool found = false;
    for(int32_t j = 0; j < pQuery->numOfOutput; ++j) {
      SSqlExpr* pExpr = &pQuery->pExpr1[j].base;

      // TSDB_FUNC_TAG_DUMMY function needs to be ignored
      if (index->colId == pExpr->colInfo.colId &&
          ((TSDB_COL_IS_TAG(pExpr->colInfo.flag) && pExpr->functionId == TSDB_FUNC_TAG) ||
           (TSDB_COL_IS_NORMAL_COL(pExpr->colInfo.flag) && pExpr->functionId == TSDB_FUNC_PRJ))) {
        index->colIndex = j;
        index->colId = pExpr->resColId;
        found = true;
        break;
      }
    }

    assert(found && index->colIndex >= 0 && index->colIndex < pQuery->numOfOutput);
  }

  return pOrderColumns;
}

static void destroyGlobalAggOperatorInfo(void* param, int32_t numOfOutput) {
  SMultiwayMergeInfo *pInfo = (SMultiwayMergeInfo*) param;
  destroyBasicOperatorInfo(&pInfo->binfo, numOfOutput);

  taosArrayDestroy(pInfo->orderColumnList);
  taosArrayDestroy(pInfo->groupColumnList);
  tfree(pInfo->prevRow);
  tfree(pInfo->currentGroupColData);
}
static void destroySlimitOperatorInfo(void* param, int32_t numOfOutput) {
  SSLimitOperatorInfo *pInfo = (SSLimitOperatorInfo*) param;
  taosArrayDestroy(pInfo->orderColumnList);
  tfree(pInfo->prevRow);
}

SOperatorInfo* createGlobalAggregateOperatorInfo(SQueryRuntimeEnv* pRuntimeEnv, SOperatorInfo* upstream,
                                                 SExprInfo* pExpr, int32_t numOfOutput, void* param, SArray* pUdfInfo) {
  SMultiwayMergeInfo* pInfo = calloc(1, sizeof(SMultiwayMergeInfo));

  pInfo->resultRowFactor =
      (int32_t)(getRowNumForMultioutput(pRuntimeEnv->pQueryAttr, pRuntimeEnv->pQueryAttr->topBotQuery, false));

  pRuntimeEnv->scanFlag = MERGE_STAGE;  // TODO init when creating pCtx

  pInfo->pMerge = param;
  pInfo->bufCapacity = 4096;
  pInfo->udfInfo   = pUdfInfo;

  pInfo->binfo.pRes = createOutputBuf(pExpr, numOfOutput, pInfo->bufCapacity * pInfo->resultRowFactor);
  pInfo->binfo.pCtx = createSQLFunctionCtx(pRuntimeEnv, pExpr, numOfOutput, &pInfo->binfo.rowCellInfoOffset);

  pInfo->orderColumnList = getOrderCheckColumns(pRuntimeEnv->pQueryAttr);
  pInfo->groupColumnList = getResultGroupCheckColumns(pRuntimeEnv->pQueryAttr);

  // TODO refactor
  int32_t len = 0;
  for(int32_t i = 0; i < numOfOutput; ++i) {
    len += pExpr[i].base.colBytes;
  }

  int32_t numOfCols = (pInfo->orderColumnList != NULL)? (int32_t) taosArrayGetSize(pInfo->orderColumnList):0;
  pInfo->prevRow = calloc(1, (POINTER_BYTES * numOfCols + len));
  int32_t offset = POINTER_BYTES * numOfCols;

  for(int32_t i = 0; i < numOfCols; ++i) {
    pInfo->prevRow[i] = (char*)pInfo->prevRow + offset;

    SColIndex* index = taosArrayGet(pInfo->orderColumnList, i);
    offset += pExpr[index->colIndex].base.resBytes;
  }

  numOfCols = (pInfo->groupColumnList != NULL)? (int32_t)taosArrayGetSize(pInfo->groupColumnList):0;
  pInfo->currentGroupColData = calloc(1, (POINTER_BYTES * numOfCols + len));
  offset = POINTER_BYTES * numOfCols;

  for(int32_t i = 0; i < numOfCols; ++i) {
    pInfo->currentGroupColData[i] = (char*)pInfo->currentGroupColData + offset;

    SColIndex* index = taosArrayGet(pInfo->groupColumnList, i);
    offset += pExpr[index->colIndex].base.resBytes;
  }

  initResultRowInfo(&pInfo->binfo.resultRowInfo, 8, TSDB_DATA_TYPE_INT);

  pInfo->seed = rand();
  setDefaultOutputBuf(pRuntimeEnv, &pInfo->binfo, pInfo->seed, MERGE_STAGE);

  SOperatorInfo* pOperator = calloc(1, sizeof(SOperatorInfo));
  pOperator->name         = "GlobalAggregate";
  pOperator->operatorType = OP_GlobalAggregate;
  pOperator->blockingOptr = true;
  pOperator->status       = OP_IN_EXECUTING;
  pOperator->info         = pInfo;
  pOperator->pExpr        = pExpr;
  pOperator->numOfOutput  = numOfOutput;
  pOperator->pRuntimeEnv  = pRuntimeEnv;

  pOperator->exec         = doGlobalAggregate;
  pOperator->cleanup      = destroyGlobalAggOperatorInfo;
  appendUpstream(pOperator, upstream);

  return pOperator;
}

SOperatorInfo *createMultiwaySortOperatorInfo(SQueryRuntimeEnv *pRuntimeEnv, SExprInfo *pExpr, int32_t numOfOutput,
                                              int32_t numOfRows, void *merger, bool groupMix) {
  SMultiwayMergeInfo* pInfo = calloc(1, sizeof(SMultiwayMergeInfo));

  pInfo->pMerge     = merger;
  pInfo->groupMix   = groupMix;
  pInfo->bufCapacity = numOfRows;

  pInfo->orderColumnList = getResultGroupCheckColumns(pRuntimeEnv->pQueryAttr);
  pInfo->binfo.pRes = createOutputBuf(pExpr, numOfOutput, numOfRows);

  {
    int32_t len = 0;
    for(int32_t i = 0; i < numOfOutput; ++i) {
      len += pExpr[i].base.colBytes;
    }

    int32_t numOfCols = (pInfo->orderColumnList != NULL)? (int32_t) taosArrayGetSize(pInfo->orderColumnList):0;
    pInfo->prevRow = calloc(1, (POINTER_BYTES * numOfCols + len));
    int32_t offset = POINTER_BYTES * numOfCols;

    for(int32_t i = 0; i < numOfCols; ++i) {
      pInfo->prevRow[i] = (char*)pInfo->prevRow + offset;

      SColIndex* index = taosArrayGet(pInfo->orderColumnList, i);
      offset += pExpr[index->colIndex].base.colBytes;
    }
  }

  SOperatorInfo* pOperator = calloc(1, sizeof(SOperatorInfo));
  pOperator->name         = "MultiwaySortOperator";
  pOperator->operatorType = OP_MultiwayMergeSort;
  pOperator->blockingOptr = false;
  pOperator->status       = OP_IN_EXECUTING;
  pOperator->info         = pInfo;
  pOperator->pRuntimeEnv  = pRuntimeEnv;
  pOperator->numOfOutput  = pRuntimeEnv->pQueryAttr->numOfCols;
  pOperator->exec         = doMultiwayMergeSort;
  pOperator->cleanup      = destroyGlobalAggOperatorInfo;
  return pOperator;
}

static int32_t doMergeSDatablock(SSDataBlock* pDest, SSDataBlock* pSrc) {
  assert(pSrc != NULL && pDest != NULL && pDest->info.numOfCols == pSrc->info.numOfCols);

  int32_t numOfCols = pSrc->info.numOfCols;
  for(int32_t i = 0; i < numOfCols; ++i) {
    SColumnInfoData* pCol2 = taosArrayGet(pDest->pDataBlock, i);
    SColumnInfoData* pCol1 = taosArrayGet(pSrc->pDataBlock, i);

    int32_t newSize = (pDest->info.rows + pSrc->info.rows) * pCol2->info.bytes;
    char* tmp = realloc(pCol2->pData, newSize);
    if (tmp != NULL) {
      pCol2->pData = tmp;
      int32_t offset = pCol2->info.bytes * pDest->info.rows;
      memcpy(pCol2->pData + offset, pCol1->pData, pSrc->info.rows * pCol2->info.bytes);
    } else {
      return TSDB_CODE_VND_OUT_OF_MEMORY;
    }
  }

  pDest->info.rows += pSrc->info.rows;

  return TSDB_CODE_SUCCESS;
}

static SSDataBlock* doSort(void* param, bool* newgroup) {
  SOperatorInfo* pOperator = (SOperatorInfo*) param;
  if (pOperator->status == OP_EXEC_DONE) {
    return NULL;
  }

  SOrderOperatorInfo* pInfo = pOperator->info;

  SSDataBlock* pBlock = NULL;
  while(1) {
    publishOperatorProfEvent(pOperator->upstream[0], QUERY_PROF_BEFORE_OPERATOR_EXEC);
    pBlock = pOperator->upstream[0]->exec(pOperator->upstream[0], newgroup);
    publishOperatorProfEvent(pOperator->upstream[0], QUERY_PROF_AFTER_OPERATOR_EXEC);

    // start to flush data into disk and try do multiway merge sort
    if (pBlock == NULL) {
      setQueryStatus(pOperator->pRuntimeEnv, QUERY_COMPLETED);
      pOperator->status = OP_EXEC_DONE;
      break;
    }

    int32_t code = doMergeSDatablock(pInfo->pDataBlock, pBlock);
    if (code != TSDB_CODE_SUCCESS) {
      // todo handle error
    }
  }

  int32_t numOfCols = pInfo->pDataBlock->info.numOfCols;
  void** pCols     = calloc(numOfCols, POINTER_BYTES);
  SSchema* pSchema = calloc(numOfCols, sizeof(SSchema));

  for(int32_t i = 0; i < numOfCols; ++i) {
    SColumnInfoData* p1 = taosArrayGet(pInfo->pDataBlock->pDataBlock, i);
    pCols[i] = p1->pData;
    pSchema[i].colId = p1->info.colId;
    pSchema[i].bytes = p1->info.bytes;
    pSchema[i].type  = (uint8_t) p1->info.type;
  }

  __compar_fn_t  comp = getKeyComparFunc(pSchema[pInfo->colIndex].type, pInfo->order);
  taoscQSort(pCols, pSchema, numOfCols, pInfo->pDataBlock->info.rows, pInfo->colIndex, comp);

  tfree(pCols);
  tfree(pSchema);
  return (pInfo->pDataBlock->info.rows > 0)? pInfo->pDataBlock:NULL;
}

SOperatorInfo *createOrderOperatorInfo(SQueryRuntimeEnv* pRuntimeEnv, SOperatorInfo* upstream, SExprInfo* pExpr, int32_t numOfOutput, SOrderVal* pOrderVal) {
  SOrderOperatorInfo* pInfo = calloc(1, sizeof(SOrderOperatorInfo));

  {
      SSDataBlock* pDataBlock = calloc(1, sizeof(SSDataBlock));
      pDataBlock->pDataBlock = taosArrayInit(numOfOutput, sizeof(SColumnInfoData));
      for(int32_t i = 0; i < numOfOutput; ++i) {
        SColumnInfoData col = {{0}};
        col.info.colId = pExpr[i].base.colInfo.colId;
        col.info.bytes = pExpr[i].base.colBytes;
        col.info.type  = pExpr[i].base.colType;
        taosArrayPush(pDataBlock->pDataBlock, &col);

        if (col.info.colId == pOrderVal->orderColId) {
          pInfo->colIndex = i;
        }
      }

      pDataBlock->info.numOfCols = numOfOutput;
      pInfo->order = pOrderVal->order;
      pInfo->pDataBlock = pDataBlock;
  }

  SOperatorInfo* pOperator = calloc(1, sizeof(SOperatorInfo));
  pOperator->name          = "InMemoryOrder";
  pOperator->operatorType  = OP_Order;
  pOperator->blockingOptr  = true;
  pOperator->status        = OP_IN_EXECUTING;
  pOperator->info          = pInfo;
  pOperator->exec          = doSort;
  pOperator->cleanup       = destroyOrderOperatorInfo;
  pOperator->pRuntimeEnv   = pRuntimeEnv;

  appendUpstream(pOperator, upstream);
  return pOperator;
}

static int32_t getTableScanOrder(STableScanInfo* pTableScanInfo) {
  return pTableScanInfo->order;
}

// this is a blocking operator
static SSDataBlock* doAggregate(void* param, bool* newgroup) {
  SOperatorInfo* pOperator = (SOperatorInfo*) param;
  if (pOperator->status == OP_EXEC_DONE) {
    return NULL;
  }

  SAggOperatorInfo* pAggInfo = pOperator->info;
  SOptrBasicInfo* pInfo = &pAggInfo->binfo;

  SQueryRuntimeEnv* pRuntimeEnv = pOperator->pRuntimeEnv;

  SQueryAttr* pQueryAttr = pRuntimeEnv->pQueryAttr;
  int32_t order = pQueryAttr->order.order;

  SOperatorInfo* upstream = pOperator->upstream[0];

  while(1) {
    publishOperatorProfEvent(upstream, QUERY_PROF_BEFORE_OPERATOR_EXEC);
    SSDataBlock* pBlock = upstream->exec(upstream, newgroup);
    publishOperatorProfEvent(upstream, QUERY_PROF_AFTER_OPERATOR_EXEC);

    if (pBlock == NULL) {
      break;
    }

    if (pRuntimeEnv->current != NULL) {
      setTagValue(pOperator, pRuntimeEnv->current->pTable, pInfo->pCtx, pOperator->numOfOutput);
    }

    if (upstream->operatorType == OP_DataBlocksOptScan) {
      STableScanInfo* pScanInfo = upstream->info;
      order = getTableScanOrder(pScanInfo);
    }

    // the pDataBlock are always the same one, no need to call this again
    setInputDataBlock(pOperator, pInfo->pCtx, pBlock, order);
    doAggregateImpl(pOperator, pQueryAttr->window.skey, pInfo->pCtx, pBlock);
  }

  pOperator->status = OP_EXEC_DONE;
  setQueryStatus(pRuntimeEnv, QUERY_COMPLETED);

  finalizeQueryResult(pOperator, pInfo->pCtx, &pInfo->resultRowInfo, pInfo->rowCellInfoOffset);
  pInfo->pRes->info.rows = getNumOfResult(pRuntimeEnv, pInfo->pCtx, pOperator->numOfOutput);

  return pInfo->pRes;
}

static SSDataBlock* doSTableAggregate(void* param, bool* newgroup) {
  SOperatorInfo* pOperator = (SOperatorInfo*) param;
  if (pOperator->status == OP_EXEC_DONE) {
    return NULL;
  }

  SAggOperatorInfo* pAggInfo = pOperator->info;
  SOptrBasicInfo* pInfo = &pAggInfo->binfo;

  SQueryRuntimeEnv* pRuntimeEnv = pOperator->pRuntimeEnv;

  if (pOperator->status == OP_RES_TO_RETURN) {
    toSSDataBlock(&pRuntimeEnv->groupResInfo, pRuntimeEnv, pInfo->pRes);

    if (pInfo->pRes->info.rows == 0 || !hasRemainDataInCurrentGroup(&pRuntimeEnv->groupResInfo)) {
      pOperator->status = OP_EXEC_DONE;
    }

    return pInfo->pRes;
  }

  SQueryAttr* pQueryAttr = pRuntimeEnv->pQueryAttr;
  int32_t order = pQueryAttr->order.order;

  SOperatorInfo* upstream = pOperator->upstream[0];

  while(1) {
    publishOperatorProfEvent(upstream, QUERY_PROF_BEFORE_OPERATOR_EXEC);
    SSDataBlock* pBlock = upstream->exec(upstream, newgroup);
    publishOperatorProfEvent(upstream, QUERY_PROF_AFTER_OPERATOR_EXEC);

    if (pBlock == NULL) {
      break;
    }

    setTagValue(pOperator, pRuntimeEnv->current->pTable, pInfo->pCtx, pOperator->numOfOutput);

    if (upstream->operatorType == OP_DataBlocksOptScan) {
      STableScanInfo* pScanInfo = upstream->info;
      order = getTableScanOrder(pScanInfo);
    }

    // the pDataBlock are always the same one, no need to call this again
    setInputDataBlock(pOperator, pInfo->pCtx, pBlock, order);

    TSKEY key = 0;
    if (QUERY_IS_ASC_QUERY(pQueryAttr)) {
      key = pBlock->info.window.ekey;
      TSKEY_MAX_ADD(key, 1);
    } else {
      key = pBlock->info.window.skey;
      TSKEY_MIN_SUB(key, -1);
    }
    
    setExecutionContext(pRuntimeEnv, pInfo, pOperator->numOfOutput, pRuntimeEnv->current->groupIndex, key);
    doAggregateImpl(pOperator, pQueryAttr->window.skey, pInfo->pCtx, pBlock);
  }

  pOperator->status = OP_RES_TO_RETURN;
  closeAllResultRows(&pInfo->resultRowInfo);

  updateNumOfRowsInResultRows(pRuntimeEnv, pInfo->pCtx, pOperator->numOfOutput, &pInfo->resultRowInfo,
                             pInfo->rowCellInfoOffset);

  initGroupResInfo(&pRuntimeEnv->groupResInfo, &pInfo->resultRowInfo);

  toSSDataBlock(&pRuntimeEnv->groupResInfo, pRuntimeEnv, pInfo->pRes);
  if (pInfo->pRes->info.rows == 0 || !hasRemainDataInCurrentGroup(&pRuntimeEnv->groupResInfo)) {
    pOperator->status = OP_EXEC_DONE;
  }

  return pInfo->pRes;
}

static SSDataBlock* doProjectOperation(void* param, bool* newgroup) {
  SOperatorInfo* pOperator = (SOperatorInfo*) param;

  SProjectOperatorInfo* pProjectInfo = pOperator->info;
  SQueryRuntimeEnv* pRuntimeEnv = pOperator->pRuntimeEnv;
  SOptrBasicInfo *pInfo = &pProjectInfo->binfo;

  SSDataBlock* pRes = pInfo->pRes;
  int32_t order = pRuntimeEnv->pQueryAttr->order.order;

  pRes->info.rows = 0;

  if (pProjectInfo->existDataBlock) {  // TODO refactor
    STableQueryInfo* pTableQueryInfo = pRuntimeEnv->current;

    SSDataBlock* pBlock = pProjectInfo->existDataBlock;
    pProjectInfo->existDataBlock = NULL;
    *newgroup = true;

    // todo dynamic set tags
    if (pTableQueryInfo != NULL) {
      setTagValue(pOperator, pTableQueryInfo->pTable, pInfo->pCtx, pOperator->numOfOutput);
    }

    // the pDataBlock are always the same one, no need to call this again
    setInputDataBlock(pOperator, pInfo->pCtx, pBlock, order);
    updateOutputBuf(&pProjectInfo->binfo, &pProjectInfo->bufCapacity, pBlock->info.rows);

    projectApplyFunctions(pRuntimeEnv, pInfo->pCtx, pOperator->numOfOutput);
    if (pTableQueryInfo != NULL) {
      updateTableIdInfo(pTableQueryInfo, pBlock, pRuntimeEnv->pTableRetrieveTsMap, order);
    }

    pRes->info.rows = getNumOfResult(pRuntimeEnv, pInfo->pCtx, pOperator->numOfOutput);
    if (pRes->info.rows >= pRuntimeEnv->resultInfo.threshold) {
      clearNumOfRes(pInfo->pCtx, pOperator->numOfOutput);
      return pRes;
    }
  }

  while(1) {
    bool prevVal = *newgroup;

    // The upstream exec may change the value of the newgroup, so use a local variable instead.
    publishOperatorProfEvent(pOperator->upstream[0], QUERY_PROF_BEFORE_OPERATOR_EXEC);
    SSDataBlock* pBlock = pOperator->upstream[0]->exec(pOperator->upstream[0], newgroup);
    publishOperatorProfEvent(pOperator->upstream[0], QUERY_PROF_AFTER_OPERATOR_EXEC);

    if (pBlock == NULL) {
      assert(*newgroup == false);

      *newgroup = prevVal;
      setQueryStatus(pRuntimeEnv, QUERY_COMPLETED);
      break;
    }

    // Return result of the previous group in the firstly.
    if (*newgroup) {
      if (pRes->info.rows > 0) {
        pProjectInfo->existDataBlock = pBlock;
        clearNumOfRes(pInfo->pCtx, pOperator->numOfOutput);
        return pInfo->pRes;
      } else { // init output buffer for a new group data
        for (int32_t j = 0; j < pOperator->numOfOutput; ++j) {
          aAggs[pInfo->pCtx[j].functionId].xFinalize(&pInfo->pCtx[j]);
        }
        initCtxOutputBuffer(pInfo->pCtx, pOperator->numOfOutput);
      }
    }

    STableQueryInfo* pTableQueryInfo = pRuntimeEnv->current;

    // todo dynamic set tags
    if (pTableQueryInfo != NULL) {
      setTagValue(pOperator, pTableQueryInfo->pTable, pInfo->pCtx, pOperator->numOfOutput);
    }

    // the pDataBlock are always the same one, no need to call this again
    setInputDataBlock(pOperator, pInfo->pCtx, pBlock, order);
    updateOutputBuf(&pProjectInfo->binfo, &pProjectInfo->bufCapacity, pBlock->info.rows);

    projectApplyFunctions(pRuntimeEnv, pInfo->pCtx, pOperator->numOfOutput);
    if (pTableQueryInfo != NULL) {
      updateTableIdInfo(pTableQueryInfo, pBlock, pRuntimeEnv->pTableRetrieveTsMap, order);
    }

    pRes->info.rows = getNumOfResult(pRuntimeEnv, pInfo->pCtx, pOperator->numOfOutput);
    if (pRes->info.rows >= 1000/*pRuntimeEnv->resultInfo.threshold*/) {
      break;
    }
  }

  clearNumOfRes(pInfo->pCtx, pOperator->numOfOutput);
  return (pInfo->pRes->info.rows > 0)? pInfo->pRes:NULL;
}

static SSDataBlock* doLimit(void* param, bool* newgroup) {
  SOperatorInfo* pOperator = (SOperatorInfo*)param;
  if (pOperator->status == OP_EXEC_DONE) {
    return NULL;
  }

  SLimitOperatorInfo* pInfo = pOperator->info;
  SQueryRuntimeEnv* pRuntimeEnv = pOperator->pRuntimeEnv;

  SSDataBlock* pBlock = NULL;
  while (1) {
    publishOperatorProfEvent(pOperator->upstream[0], QUERY_PROF_BEFORE_OPERATOR_EXEC);
    pBlock = pOperator->upstream[0]->exec(pOperator->upstream[0], newgroup);
    publishOperatorProfEvent(pOperator->upstream[0], QUERY_PROF_AFTER_OPERATOR_EXEC);

    if (pBlock == NULL) {
      setQueryStatus(pOperator->pRuntimeEnv, QUERY_COMPLETED);
      pOperator->status = OP_EXEC_DONE;
      return NULL;
    }

    if (pRuntimeEnv->currentOffset == 0) {
      break;
    } else if (pRuntimeEnv->currentOffset >= pBlock->info.rows) {
      pRuntimeEnv->currentOffset -= pBlock->info.rows;
    } else {
      int32_t remain = (int32_t)(pBlock->info.rows - pRuntimeEnv->currentOffset);
      pBlock->info.rows = remain;

      for (int32_t i = 0; i < pBlock->info.numOfCols; ++i) {
        SColumnInfoData* pColInfoData = taosArrayGet(pBlock->pDataBlock, i);

        int16_t bytes = pColInfoData->info.bytes;
        memmove(pColInfoData->pData, pColInfoData->pData + bytes * pRuntimeEnv->currentOffset, remain * bytes);
      }

      pRuntimeEnv->currentOffset = 0;
      break;
    }
  }

  if (pInfo->total + pBlock->info.rows >= pInfo->limit) {
    pBlock->info.rows = (int32_t)(pInfo->limit - pInfo->total);
    pInfo->total = pInfo->limit;

    setQueryStatus(pOperator->pRuntimeEnv, QUERY_COMPLETED);
    pOperator->status = OP_EXEC_DONE;
  } else {
    pInfo->total += pBlock->info.rows;
  }

  return pBlock;
}

static SSDataBlock* doFilter(void* param, bool* newgroup) {
  SOperatorInfo *pOperator = (SOperatorInfo *)param;
  if (pOperator->status == OP_EXEC_DONE) {
    return NULL;
  }

  SFilterOperatorInfo* pCondInfo = pOperator->info;
  SQueryRuntimeEnv* pRuntimeEnv = pOperator->pRuntimeEnv;

  while (1) {
    publishOperatorProfEvent(pOperator->upstream[0], QUERY_PROF_BEFORE_OPERATOR_EXEC);
    SSDataBlock *pBlock = pOperator->upstream[0]->exec(pOperator->upstream[0], newgroup);
    publishOperatorProfEvent(pOperator->upstream[0], QUERY_PROF_AFTER_OPERATOR_EXEC);

    if (pBlock == NULL) {
      break;
    }

    doSetFilterColumnInfo(pCondInfo->pFilterInfo, pCondInfo->numOfFilterCols, pBlock);
    assert(pRuntimeEnv->pTsBuf == NULL);
    filterRowsInDataBlock(pRuntimeEnv, pCondInfo->pFilterInfo, pCondInfo->numOfFilterCols, pBlock, true);

    if (pBlock->info.rows > 0) {
      return pBlock;
    }
  }

  setQueryStatus(pRuntimeEnv, QUERY_COMPLETED);
  pOperator->status = OP_EXEC_DONE;
  return NULL;
}

static SSDataBlock* doIntervalAgg(void* param, bool* newgroup) {
  SOperatorInfo* pOperator = (SOperatorInfo*) param;
  if (pOperator->status == OP_EXEC_DONE) {
    return NULL;
  }

  STableIntervalOperatorInfo* pIntervalInfo = pOperator->info;

  SQueryRuntimeEnv* pRuntimeEnv = pOperator->pRuntimeEnv;
  if (pOperator->status == OP_RES_TO_RETURN) {
    toSSDataBlock(&pRuntimeEnv->groupResInfo, pRuntimeEnv, pIntervalInfo->pRes);

    if (pIntervalInfo->pRes->info.rows == 0 || !hasRemainDataInCurrentGroup(&pRuntimeEnv->groupResInfo)) {
      pOperator->status = OP_EXEC_DONE;
    }

    return pIntervalInfo->pRes;
  }

  SQueryAttr* pQueryAttr = pRuntimeEnv->pQueryAttr;
  int32_t order = pQueryAttr->order.order;
  STimeWindow win = pQueryAttr->window;

  SOperatorInfo* upstream = pOperator->upstream[0];

  while(1) {
    publishOperatorProfEvent(upstream, QUERY_PROF_BEFORE_OPERATOR_EXEC);
    SSDataBlock* pBlock = upstream->exec(upstream, newgroup);
    publishOperatorProfEvent(upstream, QUERY_PROF_AFTER_OPERATOR_EXEC);

    if (pBlock == NULL) {
      break;
    }

    setTagValue(pOperator, pRuntimeEnv->current->pTable, pIntervalInfo->pCtx, pOperator->numOfOutput);

    // the pDataBlock are always the same one, no need to call this again
    setInputDataBlock(pOperator, pIntervalInfo->pCtx, pBlock, pQueryAttr->order.order);
    hashIntervalAgg(pOperator, &pIntervalInfo->resultRowInfo, pBlock, 0);
  }

  // restore the value
  pQueryAttr->order.order = order;
  pQueryAttr->window = win;

  pOperator->status = OP_RES_TO_RETURN;
  closeAllResultRows(&pIntervalInfo->resultRowInfo);
  setQueryStatus(pRuntimeEnv, QUERY_COMPLETED);
  finalizeQueryResult(pOperator, pIntervalInfo->pCtx, &pIntervalInfo->resultRowInfo, pIntervalInfo->rowCellInfoOffset);

  initGroupResInfo(&pRuntimeEnv->groupResInfo, &pIntervalInfo->resultRowInfo);
  toSSDataBlock(&pRuntimeEnv->groupResInfo, pRuntimeEnv, pIntervalInfo->pRes);

  if (pIntervalInfo->pRes->info.rows == 0 || !hasRemainDataInCurrentGroup(&pRuntimeEnv->groupResInfo)) {
    pOperator->status = OP_EXEC_DONE;
  }

  return pIntervalInfo->pRes->info.rows == 0? NULL:pIntervalInfo->pRes;
}

static SSDataBlock* doAllIntervalAgg(void* param, bool* newgroup) {
  SOperatorInfo* pOperator = (SOperatorInfo*) param;
  if (pOperator->status == OP_EXEC_DONE) {
    return NULL;
  }

  STableIntervalOperatorInfo* pIntervalInfo = pOperator->info;

  SQueryRuntimeEnv* pRuntimeEnv = pOperator->pRuntimeEnv;
  if (pOperator->status == OP_RES_TO_RETURN) {
    toSSDataBlock(&pRuntimeEnv->groupResInfo, pRuntimeEnv, pIntervalInfo->pRes);

    if (pIntervalInfo->pRes->info.rows == 0 || !hasRemainDataInCurrentGroup(&pRuntimeEnv->groupResInfo)) {
      pOperator->status = OP_EXEC_DONE;
    }

    return pIntervalInfo->pRes;
  }

  SQueryAttr* pQueryAttr = pRuntimeEnv->pQueryAttr;
  int32_t order = pQueryAttr->order.order;
  STimeWindow win = pQueryAttr->window;

  SOperatorInfo* upstream = pOperator->upstream[0];

  while(1) {
    publishOperatorProfEvent(upstream, QUERY_PROF_BEFORE_OPERATOR_EXEC);
    SSDataBlock* pBlock = upstream->exec(upstream, newgroup);
    publishOperatorProfEvent(upstream, QUERY_PROF_AFTER_OPERATOR_EXEC);

    if (pBlock == NULL) {
      break;
    }

    setTagValue(pOperator, pRuntimeEnv->current->pTable, pIntervalInfo->pCtx, pOperator->numOfOutput);

    // the pDataBlock are always the same one, no need to call this again
    setInputDataBlock(pOperator, pIntervalInfo->pCtx, pBlock, pQueryAttr->order.order);
    hashAllIntervalAgg(pOperator, &pIntervalInfo->resultRowInfo, pBlock, 0);
  }

  // restore the value
  pQueryAttr->order.order = order;
  pQueryAttr->window = win;

  pOperator->status = OP_RES_TO_RETURN;
  closeAllResultRows(&pIntervalInfo->resultRowInfo);
  setQueryStatus(pRuntimeEnv, QUERY_COMPLETED);
  finalizeQueryResult(pOperator, pIntervalInfo->pCtx, &pIntervalInfo->resultRowInfo, pIntervalInfo->rowCellInfoOffset);

  initGroupResInfo(&pRuntimeEnv->groupResInfo, &pIntervalInfo->resultRowInfo);
  toSSDataBlock(&pRuntimeEnv->groupResInfo, pRuntimeEnv, pIntervalInfo->pRes);

  if (pIntervalInfo->pRes->info.rows == 0 || !hasRemainDataInCurrentGroup(&pRuntimeEnv->groupResInfo)) {
    pOperator->status = OP_EXEC_DONE;
  }

  return pIntervalInfo->pRes->info.rows == 0? NULL:pIntervalInfo->pRes;
}

static SSDataBlock* doSTableIntervalAgg(void* param, bool* newgroup) {
  SOperatorInfo* pOperator = (SOperatorInfo*) param;
  if (pOperator->status == OP_EXEC_DONE) {
    return NULL;
  }

  STableIntervalOperatorInfo* pIntervalInfo = pOperator->info;
  SQueryRuntimeEnv* pRuntimeEnv = pOperator->pRuntimeEnv;

  if (pOperator->status == OP_RES_TO_RETURN) {
    int64_t st = taosGetTimestampUs();
    copyToSDataBlock(pRuntimeEnv, 3000, pIntervalInfo->pRes, pIntervalInfo->rowCellInfoOffset);
    if (pIntervalInfo->pRes->info.rows == 0 || !hasRemainData(&pRuntimeEnv->groupResInfo)) {
      pOperator->status = OP_EXEC_DONE;
    }

    SQInfo* pQInfo = pRuntimeEnv->qinfo;
    pQInfo->summary.firstStageMergeTime += (taosGetTimestampUs() - st);

    return pIntervalInfo->pRes;
  }

  SQueryAttr* pQueryAttr = pRuntimeEnv->pQueryAttr;
  int32_t order = pQueryAttr->order.order;

  SOperatorInfo* upstream = pOperator->upstream[0];

  while(1) {
    publishOperatorProfEvent(upstream, QUERY_PROF_BEFORE_OPERATOR_EXEC);
    SSDataBlock* pBlock = upstream->exec(upstream, newgroup);
    publishOperatorProfEvent(upstream, QUERY_PROF_AFTER_OPERATOR_EXEC);

    if (pBlock == NULL) {
      break;
    }

    // the pDataBlock are always the same one, no need to call this again
    STableQueryInfo* pTableQueryInfo = pRuntimeEnv->current;

    setTagValue(pOperator, pTableQueryInfo->pTable, pIntervalInfo->pCtx, pOperator->numOfOutput);
    setInputDataBlock(pOperator, pIntervalInfo->pCtx, pBlock, pQueryAttr->order.order);
    setIntervalQueryRange(pRuntimeEnv, pBlock->info.window.skey);

    hashIntervalAgg(pOperator, &pTableQueryInfo->resInfo, pBlock, pTableQueryInfo->groupIndex);
  }

  pOperator->status = OP_RES_TO_RETURN;
  pQueryAttr->order.order = order;   // TODO : restore the order
  doCloseAllTimeWindow(pRuntimeEnv);
  setQueryStatus(pRuntimeEnv, QUERY_COMPLETED);

  int64_t st = taosGetTimestampUs();
  copyToSDataBlock(pRuntimeEnv, 3000, pIntervalInfo->pRes, pIntervalInfo->rowCellInfoOffset);
  if (pIntervalInfo->pRes->info.rows == 0 || !hasRemainData(&pRuntimeEnv->groupResInfo)) {
    pOperator->status = OP_EXEC_DONE;
  }

  SQInfo* pQInfo = pRuntimeEnv->qinfo;
  pQInfo->summary.firstStageMergeTime += (taosGetTimestampUs() - st);

  return pIntervalInfo->pRes;
}

<<<<<<< HEAD
=======
static SSDataBlock* doAllSTableIntervalAgg(void* param, bool* newgroup) {
  SOperatorInfo* pOperator = (SOperatorInfo*) param;
  if (pOperator->status == OP_EXEC_DONE) {
    return NULL;
  }

  STableIntervalOperatorInfo* pIntervalInfo = pOperator->info;
  SQueryRuntimeEnv* pRuntimeEnv = pOperator->pRuntimeEnv;

  if (pOperator->status == OP_RES_TO_RETURN) {
    copyToSDataBlock(pRuntimeEnv, 3000, pIntervalInfo->pRes, pIntervalInfo->rowCellInfoOffset);
    if (pIntervalInfo->pRes->info.rows == 0 || !hasRemainData(&pRuntimeEnv->groupResInfo)) {
      pOperator->status = OP_EXEC_DONE;
    }

    return pIntervalInfo->pRes;
  }

  SQueryAttr* pQueryAttr = pRuntimeEnv->pQueryAttr;
  int32_t order = pQueryAttr->order.order;

  SOperatorInfo* upstream = pOperator->upstream[0];

  while(1) {
    publishOperatorProfEvent(upstream, QUERY_PROF_BEFORE_OPERATOR_EXEC);
    SSDataBlock* pBlock = upstream->exec(upstream, newgroup);
    publishOperatorProfEvent(upstream, QUERY_PROF_AFTER_OPERATOR_EXEC);

    if (pBlock == NULL) {
      break;
    }

    // the pDataBlock are always the same one, no need to call this again
    STableQueryInfo* pTableQueryInfo = pRuntimeEnv->current;

    setTagValue(pOperator, pTableQueryInfo->pTable, pIntervalInfo->pCtx, pOperator->numOfOutput);
    setInputDataBlock(pOperator, pIntervalInfo->pCtx, pBlock, pQueryAttr->order.order);
    setIntervalQueryRange(pRuntimeEnv, pBlock->info.window.skey);

    hashAllIntervalAgg(pOperator, &pTableQueryInfo->resInfo, pBlock, pTableQueryInfo->groupIndex);
  }

  pOperator->status = OP_RES_TO_RETURN;
  pQueryAttr->order.order = order;   // TODO : restore the order
  doCloseAllTimeWindow(pRuntimeEnv);
  setQueryStatus(pRuntimeEnv, QUERY_COMPLETED);

  copyToSDataBlock(pRuntimeEnv, 3000, pIntervalInfo->pRes, pIntervalInfo->rowCellInfoOffset);
  if (pIntervalInfo->pRes->info.rows == 0 || !hasRemainData(&pRuntimeEnv->groupResInfo)) {
    pOperator->status = OP_EXEC_DONE;
  }

  return pIntervalInfo->pRes;
}




>>>>>>> c2f42491
static void doStateWindowAggImpl(SOperatorInfo* pOperator, SStateWindowOperatorInfo *pInfo, SSDataBlock *pSDataBlock) {
  SQueryRuntimeEnv* pRuntimeEnv = pOperator->pRuntimeEnv;
  STableQueryInfo*  item = pRuntimeEnv->current;
  SColumnInfoData* pColInfoData = taosArrayGet(pSDataBlock->pDataBlock, pInfo->colIndex);

  SOptrBasicInfo* pBInfo = &pInfo->binfo;

  bool    masterScan = IS_MASTER_SCAN(pRuntimeEnv);
  int16_t     bytes = pColInfoData->info.bytes;
  int16_t     type = pColInfoData->info.type;

  SColumnInfoData* pTsColInfoData = taosArrayGet(pSDataBlock->pDataBlock, 0);
  TSKEY* tsList = (TSKEY*)pTsColInfoData->pData;
  if (IS_REPEAT_SCAN(pRuntimeEnv) && !pInfo->reptScan) {
    pInfo->reptScan = true;
    tfree(pInfo->prevData);
  }

  pInfo->numOfRows = 0;
  for (int32_t j = 0; j < pSDataBlock->info.rows; ++j) {
    char* val = ((char*)pColInfoData->pData) + bytes * j;
    if (isNull(val, type)) {
      continue;
    }
    if (pInfo->prevData == NULL) {
      pInfo->prevData = malloc(bytes);
      memcpy(pInfo->prevData, val, bytes);
      pInfo->numOfRows = 1;
      pInfo->curWindow.skey = tsList[j];
      pInfo->curWindow.ekey = tsList[j];
      pInfo->start = j;

    } else if (memcmp(pInfo->prevData, val, bytes) == 0) {
      pInfo->curWindow.ekey = tsList[j];
      pInfo->numOfRows += 1;
      //pInfo->start = j;
      if (j == 0 && pInfo->start != 0) {
        pInfo->numOfRows = 1;
        pInfo->start = 0;
      }
    } else {
      SResultRow* pResult = NULL;
      pInfo->curWindow.ekey = pInfo->curWindow.skey;
      int32_t ret = setResultOutputBufByKey(pRuntimeEnv, &pBInfo->resultRowInfo, pSDataBlock->info.tid, &pInfo->curWindow, masterScan,
                                            &pResult, item->groupIndex, pBInfo->pCtx, pOperator->numOfOutput,
                                            pBInfo->rowCellInfoOffset);
      if (ret != TSDB_CODE_SUCCESS) {  // null data, too many state code
        longjmp(pRuntimeEnv->env, TSDB_CODE_QRY_APP_ERROR);
      }
      doApplyFunctions(pRuntimeEnv, pBInfo->pCtx, &pInfo->curWindow, pInfo->start, pInfo->numOfRows, tsList,
                       pSDataBlock->info.rows, pOperator->numOfOutput);

      pInfo->curWindow.skey = tsList[j];
      pInfo->curWindow.ekey = tsList[j];
      memcpy(pInfo->prevData, val, bytes);
      pInfo->numOfRows = 1;
      pInfo->start = j;

    }
  }

  SResultRow* pResult = NULL;

  pInfo->curWindow.ekey = pInfo->curWindow.skey;
  int32_t ret = setResultOutputBufByKey(pRuntimeEnv, &pBInfo->resultRowInfo, pSDataBlock->info.tid, &pInfo->curWindow, masterScan,
                                        &pResult, item->groupIndex, pBInfo->pCtx, pOperator->numOfOutput,
                                        pBInfo->rowCellInfoOffset);
  if (ret != TSDB_CODE_SUCCESS) {  // null data, too many state code
    longjmp(pRuntimeEnv->env, TSDB_CODE_QRY_APP_ERROR);
  }

  doApplyFunctions(pRuntimeEnv, pBInfo->pCtx, &pInfo->curWindow, pInfo->start, pInfo->numOfRows, tsList,
                   pSDataBlock->info.rows, pOperator->numOfOutput);
}

static SSDataBlock* doStateWindowAgg(void *param, bool* newgroup) {
  SOperatorInfo* pOperator = (SOperatorInfo*) param;
  if (pOperator->status == OP_EXEC_DONE) {
    return NULL;
  }

  SStateWindowOperatorInfo* pWindowInfo = pOperator->info;
  SOptrBasicInfo* pBInfo = &pWindowInfo->binfo;

  SQueryRuntimeEnv* pRuntimeEnv = pOperator->pRuntimeEnv;
  if (pOperator->status == OP_RES_TO_RETURN) {
    toSSDataBlock(&pRuntimeEnv->groupResInfo, pRuntimeEnv, pBInfo->pRes);

    if (pBInfo->pRes->info.rows == 0 || !hasRemainDataInCurrentGroup(&pRuntimeEnv->groupResInfo)) {
      pOperator->status = OP_EXEC_DONE;
    }

    return pBInfo->pRes;
  }

  SQueryAttr* pQueryAttr = pRuntimeEnv->pQueryAttr;
  int32_t order = pQueryAttr->order.order;
  STimeWindow win = pQueryAttr->window;
  SOperatorInfo* upstream = pOperator->upstream[0];
  while (1) {
    publishOperatorProfEvent(upstream, QUERY_PROF_BEFORE_OPERATOR_EXEC);
    SSDataBlock* pBlock = upstream->exec(upstream, newgroup);
    publishOperatorProfEvent(upstream, QUERY_PROF_AFTER_OPERATOR_EXEC);

    if (pBlock == NULL) {
      break;
    }
    setInputDataBlock(pOperator, pBInfo->pCtx, pBlock, pQueryAttr->order.order);
    if (pWindowInfo->colIndex == -1) {
      pWindowInfo->colIndex = getGroupbyColumnIndex(pRuntimeEnv->pQueryAttr->pGroupbyExpr, pBlock);
    }
    doStateWindowAggImpl(pOperator,  pWindowInfo, pBlock);
  }

  // restore the value
  pQueryAttr->order.order = order;
  pQueryAttr->window = win;

  pOperator->status = OP_RES_TO_RETURN;
  closeAllResultRows(&pBInfo->resultRowInfo);
  setQueryStatus(pRuntimeEnv, QUERY_COMPLETED);
  finalizeQueryResult(pOperator, pBInfo->pCtx, &pBInfo->resultRowInfo, pBInfo->rowCellInfoOffset);

  initGroupResInfo(&pRuntimeEnv->groupResInfo, &pBInfo->resultRowInfo);
  toSSDataBlock(&pRuntimeEnv->groupResInfo, pRuntimeEnv, pBInfo->pRes);

  if (pBInfo->pRes->info.rows == 0 || !hasRemainDataInCurrentGroup(&pRuntimeEnv->groupResInfo)) {
    pOperator->status = OP_EXEC_DONE;
  }

  return pBInfo->pRes->info.rows == 0? NULL:pBInfo->pRes;
}

static SSDataBlock* doSessionWindowAgg(void* param, bool* newgroup) {
  SOperatorInfo* pOperator = (SOperatorInfo*) param;
  if (pOperator->status == OP_EXEC_DONE) {
    return NULL;
  }

  SSWindowOperatorInfo* pWindowInfo = pOperator->info;
  SOptrBasicInfo* pBInfo = &pWindowInfo->binfo;


  SQueryRuntimeEnv* pRuntimeEnv = pOperator->pRuntimeEnv;
  if (pOperator->status == OP_RES_TO_RETURN) {
    toSSDataBlock(&pRuntimeEnv->groupResInfo, pRuntimeEnv, pBInfo->pRes);

    if (pBInfo->pRes->info.rows == 0 || !hasRemainDataInCurrentGroup(&pRuntimeEnv->groupResInfo)) {
      pOperator->status = OP_EXEC_DONE;
    }

    return pBInfo->pRes;
  }

  SQueryAttr* pQueryAttr = pRuntimeEnv->pQueryAttr;
  //pQueryAttr->order.order = TSDB_ORDER_ASC;
  int32_t order = pQueryAttr->order.order;
  STimeWindow win = pQueryAttr->window;

  SOperatorInfo* upstream = pOperator->upstream[0];

  while(1) {
    publishOperatorProfEvent(upstream, QUERY_PROF_BEFORE_OPERATOR_EXEC);
    SSDataBlock* pBlock = upstream->exec(upstream, newgroup);
    publishOperatorProfEvent(upstream, QUERY_PROF_AFTER_OPERATOR_EXEC);
    if (pBlock == NULL) {
      break;
    }

    // the pDataBlock are always the same one, no need to call this again
    setInputDataBlock(pOperator, pBInfo->pCtx, pBlock, pQueryAttr->order.order);
    doSessionWindowAggImpl(pOperator, pWindowInfo, pBlock);
  }

  // restore the value
  pQueryAttr->order.order = order;
  pQueryAttr->window = win;

  pOperator->status = OP_RES_TO_RETURN;
  closeAllResultRows(&pBInfo->resultRowInfo);
  setQueryStatus(pRuntimeEnv, QUERY_COMPLETED);
  finalizeQueryResult(pOperator, pBInfo->pCtx, &pBInfo->resultRowInfo, pBInfo->rowCellInfoOffset);

  initGroupResInfo(&pRuntimeEnv->groupResInfo, &pBInfo->resultRowInfo);
  toSSDataBlock(&pRuntimeEnv->groupResInfo, pRuntimeEnv, pBInfo->pRes);

  if (pBInfo->pRes->info.rows == 0 || !hasRemainDataInCurrentGroup(&pRuntimeEnv->groupResInfo)) {
    pOperator->status = OP_EXEC_DONE;
  }

  return pBInfo->pRes->info.rows == 0? NULL:pBInfo->pRes;
}

static SSDataBlock* hashGroupbyAggregate(void* param, bool* newgroup) {
  SOperatorInfo* pOperator = (SOperatorInfo*) param;
  if (pOperator->status == OP_EXEC_DONE) {
    return NULL;
  }

  SGroupbyOperatorInfo *pInfo = pOperator->info;

  SQueryRuntimeEnv* pRuntimeEnv = pOperator->pRuntimeEnv;
  if (pOperator->status == OP_RES_TO_RETURN) {
    toSSDataBlock(&pRuntimeEnv->groupResInfo, pRuntimeEnv, pInfo->binfo.pRes);

    if (pInfo->binfo.pRes->info.rows == 0 || !hasRemainDataInCurrentGroup(&pRuntimeEnv->groupResInfo)) {
      pOperator->status = OP_EXEC_DONE;
    }

    return pInfo->binfo.pRes;
  }

  SOperatorInfo* upstream = pOperator->upstream[0];

  while(1) {
    publishOperatorProfEvent(upstream, QUERY_PROF_BEFORE_OPERATOR_EXEC);
    SSDataBlock* pBlock = upstream->exec(upstream, newgroup);
    publishOperatorProfEvent(upstream, QUERY_PROF_AFTER_OPERATOR_EXEC);
    if (pBlock == NULL) {
      break;
    }

    // the pDataBlock are always the same one, no need to call this again
    setInputDataBlock(pOperator, pInfo->binfo.pCtx, pBlock, pRuntimeEnv->pQueryAttr->order.order);
    setTagValue(pOperator, pRuntimeEnv->current->pTable, pInfo->binfo.pCtx, pOperator->numOfOutput);
    if (pInfo->colIndex == -1) {
      pInfo->colIndex = getGroupbyColumnIndex(pRuntimeEnv->pQueryAttr->pGroupbyExpr, pBlock);
    }

    doHashGroupbyAgg(pOperator, pInfo, pBlock);
  }

  pOperator->status = OP_RES_TO_RETURN;
  closeAllResultRows(&pInfo->binfo.resultRowInfo);
  setQueryStatus(pRuntimeEnv, QUERY_COMPLETED);

  if (!pRuntimeEnv->pQueryAttr->stableQuery) { // finalize include the update of result rows
    finalizeQueryResult(pOperator, pInfo->binfo.pCtx, &pInfo->binfo.resultRowInfo, pInfo->binfo.rowCellInfoOffset);
  } else {
    updateNumOfRowsInResultRows(pRuntimeEnv, pInfo->binfo.pCtx, pOperator->numOfOutput, &pInfo->binfo.resultRowInfo, pInfo->binfo.rowCellInfoOffset);
  }

  initGroupResInfo(&pRuntimeEnv->groupResInfo, &pInfo->binfo.resultRowInfo);
  if (!pRuntimeEnv->pQueryAttr->stableQuery) {
    sortGroupResByOrderList(&pRuntimeEnv->groupResInfo, pRuntimeEnv, pInfo->binfo.pRes);
  }
  toSSDataBlock(&pRuntimeEnv->groupResInfo, pRuntimeEnv, pInfo->binfo.pRes);

  if (pInfo->binfo.pRes->info.rows == 0 || !hasRemainDataInCurrentGroup(&pRuntimeEnv->groupResInfo)) {
    pOperator->status = OP_EXEC_DONE;
  }

  return pInfo->binfo.pRes;
}

static SSDataBlock* doFill(void* param, bool* newgroup) {
  SOperatorInfo* pOperator = (SOperatorInfo*) param;
  if (pOperator->status == OP_EXEC_DONE) {
    return NULL;
  }

  SFillOperatorInfo *pInfo = pOperator->info;
  SQueryRuntimeEnv  *pRuntimeEnv = pOperator->pRuntimeEnv;

  if (taosFillHasMoreResults(pInfo->pFillInfo)) {
    *newgroup = false;
    doFillTimeIntervalGapsInResults(pInfo->pFillInfo, pInfo->pRes, (int32_t)pRuntimeEnv->resultInfo.capacity);
    return pInfo->pRes;
  }

  // handle the cached new group data block
  if (pInfo->existNewGroupBlock) {
    pInfo->totalInputRows = pInfo->existNewGroupBlock->info.rows;
    int64_t ekey = Q_STATUS_EQUAL(pRuntimeEnv->status, QUERY_COMPLETED)?pRuntimeEnv->pQueryAttr->window.ekey:pInfo->existNewGroupBlock->info.window.ekey;
    taosResetFillInfo(pInfo->pFillInfo, pInfo->pFillInfo->start);

    taosFillSetStartInfo(pInfo->pFillInfo, pInfo->existNewGroupBlock->info.rows, ekey);
    taosFillSetInputDataBlock(pInfo->pFillInfo, pInfo->existNewGroupBlock);

    doFillTimeIntervalGapsInResults(pInfo->pFillInfo, pInfo->pRes, pRuntimeEnv->resultInfo.capacity);
    pInfo->existNewGroupBlock = NULL;
    *newgroup = true;
    return (pInfo->pRes->info.rows > 0)? pInfo->pRes:NULL;
  }

  while(1) {
    publishOperatorProfEvent(pOperator->upstream[0], QUERY_PROF_BEFORE_OPERATOR_EXEC);
    SSDataBlock* pBlock = pOperator->upstream[0]->exec(pOperator->upstream[0], newgroup);
    publishOperatorProfEvent(pOperator->upstream[0], QUERY_PROF_AFTER_OPERATOR_EXEC);

    if (*newgroup) {
      assert(pBlock != NULL);
    }

    if (*newgroup && pInfo->totalInputRows > 0) {  // there are already processed current group data block
      pInfo->existNewGroupBlock = pBlock;
      *newgroup = false;

      // fill the previous group data block
      // before handle a new data block, close the fill operation for previous group data block
      taosFillSetStartInfo(pInfo->pFillInfo, 0, pRuntimeEnv->pQueryAttr->window.ekey);
    } else {
      if (pBlock == NULL) {
        if (pInfo->totalInputRows == 0) {
          pOperator->status = OP_EXEC_DONE;
          return NULL;
        }

        taosFillSetStartInfo(pInfo->pFillInfo, 0, pRuntimeEnv->pQueryAttr->window.ekey);
      } else {
        pInfo->totalInputRows += pBlock->info.rows;

        int64_t ekey = /*Q_STATUS_EQUAL(pRuntimeEnv->status, QUERY_COMPLETED) ? pRuntimeEnv->pQueryAttr->window.ekey
                                                                            : */pBlock->info.window.ekey;

        taosFillSetStartInfo(pInfo->pFillInfo, pBlock->info.rows, ekey);
        taosFillSetInputDataBlock(pInfo->pFillInfo, pBlock);
      }
    }

    doFillTimeIntervalGapsInResults(pInfo->pFillInfo, pInfo->pRes, pRuntimeEnv->resultInfo.capacity);
    if (pInfo->pRes->info.rows > 0) {  // current group has no more result to return
      return pInfo->pRes;
    } else if (pInfo->existNewGroupBlock) {  // try next group
      pInfo->totalInputRows = pInfo->existNewGroupBlock->info.rows;
      int64_t ekey = /*Q_STATUS_EQUAL(pRuntimeEnv->status, QUERY_COMPLETED) ? pRuntimeEnv->pQueryAttr->window.ekey
                                                                          :*/ pInfo->existNewGroupBlock->info.window.ekey;
      taosResetFillInfo(pInfo->pFillInfo, pInfo->pFillInfo->start);

      taosFillSetStartInfo(pInfo->pFillInfo, pInfo->existNewGroupBlock->info.rows, ekey);
      taosFillSetInputDataBlock(pInfo->pFillInfo, pInfo->existNewGroupBlock);

      doFillTimeIntervalGapsInResults(pInfo->pFillInfo, pInfo->pRes, pRuntimeEnv->resultInfo.capacity);
      pInfo->existNewGroupBlock = NULL;
      *newgroup = true;

      return (pInfo->pRes->info.rows > 0) ? pInfo->pRes : NULL;
    } else {
      return NULL;
    }
    //    return (pInfo->pRes->info.rows > 0)? pInfo->pRes:NULL;
  }
}

// todo set the attribute of query scan count
static int32_t getNumOfScanTimes(SQueryAttr* pQueryAttr) {
  for(int32_t i = 0; i < pQueryAttr->numOfOutput; ++i) {
    int32_t functionId = pQueryAttr->pExpr1[i].base.functionId;
    if (functionId == TSDB_FUNC_STDDEV || functionId == TSDB_FUNC_PERCT) {
      return 2;
    }
  }

  return 1;
}

static void destroyOperatorInfo(SOperatorInfo* pOperator) {
  if (pOperator == NULL) {
    return;
  }

  if (pOperator->cleanup != NULL) {
    pOperator->cleanup(pOperator->info, pOperator->numOfOutput);
  }

  if (pOperator->upstream != NULL) {
    for(int32_t i = 0; i < pOperator->numOfUpstream; ++i) {
      destroyOperatorInfo(pOperator->upstream[i]);
    }

    tfree(pOperator->upstream);
    pOperator->numOfUpstream = 0;
  }

  tfree(pOperator->info);
  tfree(pOperator);
}

SOperatorInfo* createAggregateOperatorInfo(SQueryRuntimeEnv* pRuntimeEnv, SOperatorInfo* upstream, SExprInfo* pExpr, int32_t numOfOutput) {
  SAggOperatorInfo* pInfo = calloc(1, sizeof(SAggOperatorInfo));

  SQueryAttr* pQueryAttr = pRuntimeEnv->pQueryAttr;
  int32_t numOfRows = (int32_t)(getRowNumForMultioutput(pQueryAttr, pQueryAttr->topBotQuery, pQueryAttr->stableQuery));

  pInfo->binfo.pRes = createOutputBuf(pExpr, numOfOutput, numOfRows);
  pInfo->binfo.pCtx = createSQLFunctionCtx(pRuntimeEnv, pExpr, numOfOutput, &pInfo->binfo.rowCellInfoOffset);

  initResultRowInfo(&pInfo->binfo.resultRowInfo, 8, TSDB_DATA_TYPE_INT);

  pInfo->seed = rand();
  setDefaultOutputBuf(pRuntimeEnv, &pInfo->binfo, pInfo->seed, MASTER_SCAN);

  SOperatorInfo* pOperator = calloc(1, sizeof(SOperatorInfo));
  pOperator->name         = "TableAggregate";
  pOperator->operatorType = OP_Aggregate;
  pOperator->blockingOptr = true;
  pOperator->status       = OP_IN_EXECUTING;
  pOperator->info         = pInfo;
  pOperator->pExpr        = pExpr;
  pOperator->numOfOutput  = numOfOutput;
  pOperator->pRuntimeEnv  = pRuntimeEnv;

  pOperator->exec         = doAggregate;
  pOperator->cleanup      = destroyAggOperatorInfo;
  appendUpstream(pOperator, upstream);

  return pOperator;
}

static void doDestroyBasicInfo(SOptrBasicInfo* pInfo, int32_t numOfOutput) {
  assert(pInfo != NULL);

  destroySQLFunctionCtx(pInfo->pCtx, numOfOutput);
  tfree(pInfo->rowCellInfoOffset);

  cleanupResultRowInfo(&pInfo->resultRowInfo);
  pInfo->pRes = destroyOutputBuf(pInfo->pRes);
}

static void destroyBasicOperatorInfo(void* param, int32_t numOfOutput) {
  SOptrBasicInfo* pInfo = (SOptrBasicInfo*) param;
  doDestroyBasicInfo(pInfo, numOfOutput);
}
static void destroyStateWindowOperatorInfo(void* param, int32_t numOfOutput) {
  SStateWindowOperatorInfo* pInfo = (SStateWindowOperatorInfo*) param;
  doDestroyBasicInfo(&pInfo->binfo, numOfOutput);
  tfree(pInfo->prevData);
}
static void destroyAggOperatorInfo(void* param, int32_t numOfOutput) {
  SAggOperatorInfo* pInfo = (SAggOperatorInfo*) param;
  doDestroyBasicInfo(&pInfo->binfo, numOfOutput);
}
static void destroySWindowOperatorInfo(void* param, int32_t numOfOutput) {
  SSWindowOperatorInfo* pInfo = (SSWindowOperatorInfo*) param;
  doDestroyBasicInfo(&pInfo->binfo, numOfOutput);
}

static void destroySFillOperatorInfo(void* param, int32_t numOfOutput) {
  SFillOperatorInfo* pInfo = (SFillOperatorInfo*) param;
  pInfo->pFillInfo = taosDestroyFillInfo(pInfo->pFillInfo);
  pInfo->pRes = destroyOutputBuf(pInfo->pRes);
}

static void destroyGroupbyOperatorInfo(void* param, int32_t numOfOutput) {
  SGroupbyOperatorInfo* pInfo = (SGroupbyOperatorInfo*) param;
  doDestroyBasicInfo(&pInfo->binfo, numOfOutput);
  tfree(pInfo->prevData);
}

static void destroyProjectOperatorInfo(void* param, int32_t numOfOutput) {
  SProjectOperatorInfo* pInfo = (SProjectOperatorInfo*) param;
  doDestroyBasicInfo(&pInfo->binfo, numOfOutput);
}

static void destroyTagScanOperatorInfo(void* param, int32_t numOfOutput) {
  STagScanInfo* pInfo = (STagScanInfo*) param;
  pInfo->pRes = destroyOutputBuf(pInfo->pRes);
}

static void destroyOrderOperatorInfo(void* param, int32_t numOfOutput) {
  SOrderOperatorInfo* pInfo = (SOrderOperatorInfo*) param;
  pInfo->pDataBlock = destroyOutputBuf(pInfo->pDataBlock);
}

static void destroyConditionOperatorInfo(void* param, int32_t numOfOutput) {
  SFilterOperatorInfo* pInfo = (SFilterOperatorInfo*) param;
  doDestroyFilterInfo(pInfo->pFilterInfo, pInfo->numOfFilterCols);
}

static void destroyDistinctOperatorInfo(void* param, int32_t numOfOutput) {
  SDistinctOperatorInfo* pInfo = (SDistinctOperatorInfo*) param;
  taosHashCleanup(pInfo->pSet);
  pInfo->pRes = destroyOutputBuf(pInfo->pRes);
}

SOperatorInfo* createMultiTableAggOperatorInfo(SQueryRuntimeEnv* pRuntimeEnv, SOperatorInfo* upstream, SExprInfo* pExpr, int32_t numOfOutput) {
  SAggOperatorInfo* pInfo = calloc(1, sizeof(SAggOperatorInfo));

  size_t tableGroup = GET_NUM_OF_TABLEGROUP(pRuntimeEnv);

  pInfo->binfo.pRes = createOutputBuf(pExpr, numOfOutput, (int32_t) tableGroup);
  pInfo->binfo.pCtx = createSQLFunctionCtx(pRuntimeEnv, pExpr, numOfOutput, &pInfo->binfo.rowCellInfoOffset);
  initResultRowInfo(&pInfo->binfo.resultRowInfo, (int32_t)tableGroup, TSDB_DATA_TYPE_INT);

  SOperatorInfo* pOperator = calloc(1, sizeof(SOperatorInfo));
  pOperator->name         = "MultiTableAggregate";
  pOperator->operatorType = OP_MultiTableAggregate;
  pOperator->blockingOptr = true;
  pOperator->status       = OP_IN_EXECUTING;
  pOperator->info         = pInfo;
  pOperator->pExpr        = pExpr;
  pOperator->numOfOutput  = numOfOutput;
  pOperator->pRuntimeEnv  = pRuntimeEnv;

  pOperator->exec         = doSTableAggregate;
  pOperator->cleanup      = destroyAggOperatorInfo;
  appendUpstream(pOperator, upstream);

  return pOperator;
}

SOperatorInfo* createProjectOperatorInfo(SQueryRuntimeEnv* pRuntimeEnv, SOperatorInfo* upstream, SExprInfo* pExpr, int32_t numOfOutput) {
  SProjectOperatorInfo* pInfo = calloc(1, sizeof(SProjectOperatorInfo));

  pInfo->seed = rand();
  pInfo->bufCapacity = pRuntimeEnv->resultInfo.capacity;

  SOptrBasicInfo* pBInfo = &pInfo->binfo;
  pBInfo->pRes  = createOutputBuf(pExpr, numOfOutput, pInfo->bufCapacity);
  pBInfo->pCtx  = createSQLFunctionCtx(pRuntimeEnv, pExpr, numOfOutput, &pBInfo->rowCellInfoOffset);

  initResultRowInfo(&pBInfo->resultRowInfo, 8, TSDB_DATA_TYPE_INT);
  setDefaultOutputBuf(pRuntimeEnv, pBInfo, pInfo->seed, MASTER_SCAN);

  SOperatorInfo* pOperator = calloc(1, sizeof(SOperatorInfo));
  pOperator->name         = "ProjectOperator";
  pOperator->operatorType = OP_Project;
  pOperator->blockingOptr = false;
  pOperator->status       = OP_IN_EXECUTING;
  pOperator->info         = pInfo;
  pOperator->pExpr        = pExpr;
  pOperator->numOfOutput  = numOfOutput;
  pOperator->pRuntimeEnv  = pRuntimeEnv;

  pOperator->exec         = doProjectOperation;
  pOperator->cleanup      = destroyProjectOperatorInfo;
  appendUpstream(pOperator, upstream);

  return pOperator;
}

SColumnInfo* extractColumnFilterInfo(SExprInfo* pExpr, int32_t numOfOutput, int32_t* numOfFilterCols) {
  SColumnInfo* pCols = calloc(numOfOutput, sizeof(SColumnInfo));

  int32_t numOfFilter = 0;
  for(int32_t i = 0; i < numOfOutput; ++i) {
    if (pExpr[i].base.flist.numOfFilters > 0) {
      numOfFilter += 1;
    }

    pCols[i].type  = pExpr[i].base.resType;
    pCols[i].bytes = pExpr[i].base.resBytes;
    pCols[i].colId = pExpr[i].base.resColId;

    pCols[i].flist.numOfFilters = pExpr[i].base.flist.numOfFilters;
    if (pCols[i].flist.numOfFilters != 0) { 
      pCols[i].flist.filterInfo   = calloc(pCols[i].flist.numOfFilters, sizeof(SColumnFilterInfo));
      memcpy(pCols[i].flist.filterInfo, pExpr[i].base.flist.filterInfo, pCols[i].flist.numOfFilters * sizeof(SColumnFilterInfo));
    } else {
      // avoid runtime error
      pCols[i].flist.filterInfo   = NULL; 
    }
  }

  assert(numOfFilter > 0);

  *numOfFilterCols = numOfFilter;
  return pCols;
}

SOperatorInfo* createFilterOperatorInfo(SQueryRuntimeEnv* pRuntimeEnv, SOperatorInfo* upstream, SExprInfo* pExpr,
                                        int32_t numOfOutput, SColumnInfo* pCols, int32_t numOfFilter) {
  SFilterOperatorInfo* pInfo = calloc(1, sizeof(SFilterOperatorInfo));

  assert(numOfFilter > 0 && pCols != NULL);
  doCreateFilterInfo(pCols, numOfOutput, numOfFilter, &pInfo->pFilterInfo, 0);
  pInfo->numOfFilterCols = numOfFilter;

  SOperatorInfo* pOperator = calloc(1, sizeof(SOperatorInfo));

  pOperator->name         = "FilterOperator";
  pOperator->operatorType = OP_Filter;
  pOperator->blockingOptr = false;
  pOperator->status       = OP_IN_EXECUTING;
  pOperator->numOfOutput  = numOfOutput;
  pOperator->pExpr        = pExpr;
  pOperator->exec         = doFilter;
  pOperator->info         = pInfo;
  pOperator->pRuntimeEnv  = pRuntimeEnv;
  pOperator->cleanup      = destroyConditionOperatorInfo;
  appendUpstream(pOperator, upstream);

  return pOperator;
}

SOperatorInfo* createLimitOperatorInfo(SQueryRuntimeEnv* pRuntimeEnv, SOperatorInfo* upstream) {
  SLimitOperatorInfo* pInfo = calloc(1, sizeof(SLimitOperatorInfo));
  pInfo->limit = pRuntimeEnv->pQueryAttr->limit.limit;

  SOperatorInfo* pOperator = calloc(1, sizeof(SOperatorInfo));

  pOperator->name         = "LimitOperator";
  pOperator->operatorType = OP_Limit;
  pOperator->blockingOptr = false;
  pOperator->status       = OP_IN_EXECUTING;
  pOperator->exec         = doLimit;
  pOperator->info         = pInfo;
  pOperator->pRuntimeEnv  = pRuntimeEnv;
  appendUpstream(pOperator, upstream);

  return pOperator;
}

SOperatorInfo* createTimeIntervalOperatorInfo(SQueryRuntimeEnv* pRuntimeEnv, SOperatorInfo* upstream, SExprInfo* pExpr, int32_t numOfOutput) {
  STableIntervalOperatorInfo* pInfo = calloc(1, sizeof(STableIntervalOperatorInfo));

  pInfo->pCtx = createSQLFunctionCtx(pRuntimeEnv, pExpr, numOfOutput, &pInfo->rowCellInfoOffset);
  pInfo->pRes = createOutputBuf(pExpr, numOfOutput, pRuntimeEnv->resultInfo.capacity);
  initResultRowInfo(&pInfo->resultRowInfo, 8, TSDB_DATA_TYPE_INT);

  SOperatorInfo* pOperator = calloc(1, sizeof(SOperatorInfo));

  pOperator->name         = "TimeIntervalAggOperator";
  pOperator->operatorType = OP_TimeWindow;
  pOperator->blockingOptr = true;
  pOperator->status       = OP_IN_EXECUTING;
  pOperator->pExpr        = pExpr;
  pOperator->numOfOutput  = numOfOutput;
  pOperator->info         = pInfo;
  pOperator->pRuntimeEnv  = pRuntimeEnv;
  pOperator->exec         = doIntervalAgg;
  pOperator->cleanup      = destroyBasicOperatorInfo;

  appendUpstream(pOperator, upstream);
  return pOperator;
}


SOperatorInfo* createAllTimeIntervalOperatorInfo(SQueryRuntimeEnv* pRuntimeEnv, SOperatorInfo* upstream, SExprInfo* pExpr, int32_t numOfOutput) {
  STableIntervalOperatorInfo* pInfo = calloc(1, sizeof(STableIntervalOperatorInfo));

  pInfo->pCtx = createSQLFunctionCtx(pRuntimeEnv, pExpr, numOfOutput, &pInfo->rowCellInfoOffset);
  pInfo->pRes = createOutputBuf(pExpr, numOfOutput, pRuntimeEnv->resultInfo.capacity);
  initResultRowInfo(&pInfo->resultRowInfo, 8, TSDB_DATA_TYPE_INT);

  SOperatorInfo* pOperator = calloc(1, sizeof(SOperatorInfo));

  pOperator->name         = "AllTimeIntervalAggOperator";
  pOperator->operatorType = OP_AllTimeWindow;
  pOperator->blockingOptr = true;
  pOperator->status       = OP_IN_EXECUTING;
  pOperator->pExpr        = pExpr;
  pOperator->numOfOutput  = numOfOutput;
  pOperator->info         = pInfo;
  pOperator->pRuntimeEnv  = pRuntimeEnv;
  pOperator->exec         = doAllIntervalAgg;
  pOperator->cleanup      = destroyBasicOperatorInfo;

  appendUpstream(pOperator, upstream);
  return pOperator;
}

SOperatorInfo* createStatewindowOperatorInfo(SQueryRuntimeEnv* pRuntimeEnv, SOperatorInfo* upstream, SExprInfo* pExpr, int32_t numOfOutput) {
  SStateWindowOperatorInfo* pInfo = calloc(1, sizeof(SStateWindowOperatorInfo));
  pInfo->colIndex   = -1;
  pInfo->reptScan   = false;
  pInfo->binfo.pCtx = createSQLFunctionCtx(pRuntimeEnv, pExpr, numOfOutput, &pInfo->binfo.rowCellInfoOffset);
  pInfo->binfo.pRes = createOutputBuf(pExpr, numOfOutput, pRuntimeEnv->resultInfo.capacity);
  initResultRowInfo(&pInfo->binfo.resultRowInfo, 8, TSDB_DATA_TYPE_INT);

  SOperatorInfo* pOperator = calloc(1, sizeof(SOperatorInfo));
  pOperator->name         = "StateWindowOperator";
  pOperator->operatorType = OP_StateWindow;
  pOperator->blockingOptr = true;
  pOperator->status       = OP_IN_EXECUTING;
  pOperator->pExpr        = pExpr;
  pOperator->numOfOutput  = numOfOutput;
  pOperator->info         = pInfo;
  pOperator->pRuntimeEnv  = pRuntimeEnv;
  pOperator->exec         = doStateWindowAgg;
  pOperator->cleanup      = destroyStateWindowOperatorInfo;

  appendUpstream(pOperator, upstream);
  return pOperator;
}
SOperatorInfo* createSWindowOperatorInfo(SQueryRuntimeEnv* pRuntimeEnv, SOperatorInfo* upstream, SExprInfo* pExpr, int32_t numOfOutput) {
  SSWindowOperatorInfo* pInfo = calloc(1, sizeof(SSWindowOperatorInfo));

  pInfo->binfo.pCtx = createSQLFunctionCtx(pRuntimeEnv, pExpr, numOfOutput, &pInfo->binfo.rowCellInfoOffset);
  pInfo->binfo.pRes = createOutputBuf(pExpr, numOfOutput, pRuntimeEnv->resultInfo.capacity);
  initResultRowInfo(&pInfo->binfo.resultRowInfo, 8, TSDB_DATA_TYPE_INT);

  pInfo->prevTs   = INT64_MIN;
  pInfo->reptScan = false;
  SOperatorInfo* pOperator = calloc(1, sizeof(SOperatorInfo));

  pOperator->name         = "SessionWindowAggOperator";
  pOperator->operatorType = OP_SessionWindow;
  pOperator->blockingOptr = true;
  pOperator->status       = OP_IN_EXECUTING;
  pOperator->pExpr        = pExpr;
  pOperator->numOfOutput  = numOfOutput;
  pOperator->info         = pInfo;
  pOperator->pRuntimeEnv  = pRuntimeEnv;
  pOperator->exec         = doSessionWindowAgg;
  pOperator->cleanup      = destroySWindowOperatorInfo;

  appendUpstream(pOperator, upstream);
  return pOperator;
}

SOperatorInfo* createMultiTableTimeIntervalOperatorInfo(SQueryRuntimeEnv* pRuntimeEnv, SOperatorInfo* upstream, SExprInfo* pExpr, int32_t numOfOutput) {
  STableIntervalOperatorInfo* pInfo = calloc(1, sizeof(STableIntervalOperatorInfo));

  pInfo->pCtx = createSQLFunctionCtx(pRuntimeEnv, pExpr, numOfOutput, &pInfo->rowCellInfoOffset);
  pInfo->pRes = createOutputBuf(pExpr, numOfOutput, pRuntimeEnv->resultInfo.capacity);
  initResultRowInfo(&pInfo->resultRowInfo, 8, TSDB_DATA_TYPE_INT);

  SOperatorInfo* pOperator = calloc(1, sizeof(SOperatorInfo));
  pOperator->name         = "MultiTableTimeIntervalOperator";
  pOperator->operatorType = OP_MultiTableTimeInterval;
  pOperator->blockingOptr = true;
  pOperator->status       = OP_IN_EXECUTING;
  pOperator->pExpr        = pExpr;
  pOperator->numOfOutput  = numOfOutput;
  pOperator->info         = pInfo;
  pOperator->pRuntimeEnv  = pRuntimeEnv;

  pOperator->exec         = doSTableIntervalAgg;
  pOperator->cleanup      = destroyBasicOperatorInfo;

  appendUpstream(pOperator, upstream);
  return pOperator;
}

SOperatorInfo* createAllMultiTableTimeIntervalOperatorInfo(SQueryRuntimeEnv* pRuntimeEnv, SOperatorInfo* upstream, SExprInfo* pExpr, int32_t numOfOutput) {
  STableIntervalOperatorInfo* pInfo = calloc(1, sizeof(STableIntervalOperatorInfo));

  pInfo->pCtx = createSQLFunctionCtx(pRuntimeEnv, pExpr, numOfOutput, &pInfo->rowCellInfoOffset);
  pInfo->pRes = createOutputBuf(pExpr, numOfOutput, pRuntimeEnv->resultInfo.capacity);
  initResultRowInfo(&pInfo->resultRowInfo, 8, TSDB_DATA_TYPE_INT);

  SOperatorInfo* pOperator = calloc(1, sizeof(SOperatorInfo));
  pOperator->name         = "AllMultiTableTimeIntervalOperator";
  pOperator->operatorType = OP_AllMultiTableTimeInterval;
  pOperator->blockingOptr = true;
  pOperator->status       = OP_IN_EXECUTING;
  pOperator->pExpr        = pExpr;
  pOperator->numOfOutput  = numOfOutput;
  pOperator->info         = pInfo;
  pOperator->pRuntimeEnv  = pRuntimeEnv;

  pOperator->exec         = doAllSTableIntervalAgg;
  pOperator->cleanup      = destroyBasicOperatorInfo;

  appendUpstream(pOperator, upstream);

  return pOperator;
}


SOperatorInfo* createGroupbyOperatorInfo(SQueryRuntimeEnv* pRuntimeEnv, SOperatorInfo* upstream, SExprInfo* pExpr, int32_t numOfOutput) {
  SGroupbyOperatorInfo* pInfo = calloc(1, sizeof(SGroupbyOperatorInfo));
  pInfo->colIndex = -1;  // group by column index


  pInfo->binfo.pCtx = createSQLFunctionCtx(pRuntimeEnv, pExpr, numOfOutput, &pInfo->binfo.rowCellInfoOffset);

  SQueryAttr *pQueryAttr = pRuntimeEnv->pQueryAttr;

  pQueryAttr->resultRowSize = (pQueryAttr->resultRowSize *
      (int32_t)(getRowNumForMultioutput(pQueryAttr, pQueryAttr->topBotQuery, pQueryAttr->stableQuery)));

  pInfo->binfo.pRes = createOutputBuf(pExpr, numOfOutput, pRuntimeEnv->resultInfo.capacity);
  initResultRowInfo(&pInfo->binfo.resultRowInfo, 8, TSDB_DATA_TYPE_INT);

  SOperatorInfo* pOperator = calloc(1, sizeof(SOperatorInfo));
  pOperator->name         = "GroupbyAggOperator";
  pOperator->blockingOptr = true;
  pOperator->status       = OP_IN_EXECUTING;
  pOperator->operatorType = OP_Groupby;
  pOperator->pExpr        = pExpr;
  pOperator->numOfOutput  = numOfOutput;
  pOperator->info         = pInfo;
  pOperator->pRuntimeEnv  = pRuntimeEnv;
  pOperator->exec         = hashGroupbyAggregate;
  pOperator->cleanup      = destroyGroupbyOperatorInfo;

  appendUpstream(pOperator, upstream);
  return pOperator;
}

SOperatorInfo* createFillOperatorInfo(SQueryRuntimeEnv* pRuntimeEnv, SOperatorInfo* upstream, SExprInfo* pExpr,
                                      int32_t numOfOutput) {
  SFillOperatorInfo* pInfo = calloc(1, sizeof(SFillOperatorInfo));
  pInfo->pRes = createOutputBuf(pExpr, numOfOutput, pRuntimeEnv->resultInfo.capacity);

  {
    SQueryAttr* pQueryAttr = pRuntimeEnv->pQueryAttr;
    SFillColInfo* pColInfo = createFillColInfo(pExpr, numOfOutput, pQueryAttr->fillVal);
    STimeWindow w = TSWINDOW_INITIALIZER;

    TSKEY sk = MIN(pQueryAttr->window.skey, pQueryAttr->window.ekey);
    TSKEY ek = MAX(pQueryAttr->window.skey, pQueryAttr->window.ekey);
    getAlignQueryTimeWindow(pQueryAttr, pQueryAttr->window.skey, sk, ek, &w);

    pInfo->pFillInfo =
        taosCreateFillInfo(pQueryAttr->order.order, w.skey, 0, (int32_t)pRuntimeEnv->resultInfo.capacity, numOfOutput,
                           pQueryAttr->interval.sliding, pQueryAttr->interval.slidingUnit,
                           (int8_t)pQueryAttr->precision, pQueryAttr->fillType, pColInfo, pRuntimeEnv->qinfo);
  }

  SOperatorInfo* pOperator = calloc(1, sizeof(SOperatorInfo));

  pOperator->name         = "FillOperator";
  pOperator->blockingOptr = false;
  pOperator->status       = OP_IN_EXECUTING;
  pOperator->operatorType = OP_Fill;
  pOperator->pExpr        = pExpr;
  pOperator->numOfOutput  = numOfOutput;
  pOperator->info         = pInfo;
  pOperator->pRuntimeEnv  = pRuntimeEnv;
  pOperator->exec         = doFill;
  pOperator->cleanup      = destroySFillOperatorInfo;

  appendUpstream(pOperator, upstream);
  return pOperator;
}

SOperatorInfo* createSLimitOperatorInfo(SQueryRuntimeEnv* pRuntimeEnv, SOperatorInfo* upstream, SExprInfo* pExpr, int32_t numOfOutput, void* pMerger) {
  SSLimitOperatorInfo* pInfo = calloc(1, sizeof(SSLimitOperatorInfo));

  SQueryAttr* pQueryAttr = pRuntimeEnv->pQueryAttr;

  pInfo->orderColumnList = getResultGroupCheckColumns(pQueryAttr);
  pInfo->slimit          = pQueryAttr->slimit;
  pInfo->limit           = pQueryAttr->limit;

  pInfo->currentGroupOffset = pQueryAttr->slimit.offset;
  pInfo->currentOffset = pQueryAttr->limit.offset;

  // TODO refactor
  int32_t len = 0;
  for(int32_t i = 0; i < numOfOutput; ++i) {
    len += pExpr[i].base.resBytes;
  }

  int32_t numOfCols = pInfo->orderColumnList != NULL? (int32_t) taosArrayGetSize(pInfo->orderColumnList):0;
  pInfo->prevRow = calloc(1, (POINTER_BYTES * numOfCols + len));
  int32_t offset = POINTER_BYTES * numOfCols;

  for(int32_t i = 0; i < numOfCols; ++i) {
    pInfo->prevRow[i] = (char*)pInfo->prevRow + offset;

    SColIndex* index = taosArrayGet(pInfo->orderColumnList, i);
    offset += pExpr[index->colIndex].base.resBytes;
  }

  SOperatorInfo* pOperator = calloc(1, sizeof(SOperatorInfo));

  pOperator->name         = "SLimitOperator";
  pOperator->operatorType = OP_SLimit;
  pOperator->blockingOptr = false;
  pOperator->status       = OP_IN_EXECUTING;
  pOperator->exec         = doSLimit;
  pOperator->info         = pInfo;
  pOperator->pRuntimeEnv  = pRuntimeEnv;
  pOperator->cleanup      = destroySlimitOperatorInfo;

  appendUpstream(pOperator, upstream);
  return pOperator;
}

static SSDataBlock* doTagScan(void* param, bool* newgroup) {
  SOperatorInfo* pOperator = (SOperatorInfo*) param;
  if (pOperator->status == OP_EXEC_DONE) {
    return NULL;
  }

  SQueryRuntimeEnv* pRuntimeEnv = pOperator->pRuntimeEnv;

  int32_t maxNumOfTables = (int32_t)pRuntimeEnv->resultInfo.capacity;

  STagScanInfo *pInfo = pOperator->info;
  SSDataBlock  *pRes = pInfo->pRes;
  *newgroup = false;

  int32_t count = 0;
  SArray* pa = GET_TABLEGROUP(pRuntimeEnv, 0);

  int32_t functionId = pOperator->pExpr[0].base.functionId;
  if (functionId == TSDB_FUNC_TID_TAG) { // return the tags & table Id
    SQueryAttr* pQueryAttr = pRuntimeEnv->pQueryAttr;
    assert(pQueryAttr->numOfOutput == 1);

    SExprInfo* pExprInfo = &pOperator->pExpr[0];
    int32_t rsize = pExprInfo->base.resBytes;

    count = 0;

    int16_t bytes = pExprInfo->base.resBytes;
    int16_t type  = pExprInfo->base.resType;

    for(int32_t i = 0; i < pQueryAttr->numOfTags; ++i) {
      if (pQueryAttr->tagColList[i].colId == pExprInfo->base.colInfo.colId) {
        bytes = pQueryAttr->tagColList[i].bytes;
        type = pQueryAttr->tagColList[i].type;
        break;
      }
    }

    SColumnInfoData* pColInfo = taosArrayGet(pRes->pDataBlock, 0);

    while(pInfo->curPos < pInfo->totalTables && count < maxNumOfTables) {
      int32_t i = pInfo->curPos++;
      STableQueryInfo *item = taosArrayGetP(pa, i);

      char *output = pColInfo->pData + count * rsize;
      varDataSetLen(output, rsize - VARSTR_HEADER_SIZE);

      output = varDataVal(output);
      STableId* id = TSDB_TABLEID(item->pTable);

      *(int16_t *)output = 0;
      output += sizeof(int16_t);

      *(int64_t *)output = id->uid;  // memory align problem, todo serialize
      output += sizeof(id->uid);

      *(int32_t *)output = id->tid;
      output += sizeof(id->tid);

      *(int32_t *)output = pQueryAttr->vgId;
      output += sizeof(pQueryAttr->vgId);

      char* data = NULL;
      if (pExprInfo->base.colInfo.colId == TSDB_TBNAME_COLUMN_INDEX) {
        data = tsdbGetTableName(item->pTable);
      } else {
        data = tsdbGetTableTagVal(item->pTable, pExprInfo->base.colInfo.colId, type, bytes);
      }

      doSetTagValueToResultBuf(output, data, type, bytes);
      count += 1;
    }

    qDebug("QInfo:0x%"PRIx64" create (tableId, tag) info completed, rows:%d", GET_QID(pRuntimeEnv), count);
  } else if (functionId == TSDB_FUNC_COUNT) {// handle the "count(tbname)" query
    SColumnInfoData* pColInfo = taosArrayGet(pRes->pDataBlock, 0);
    *(int64_t*)pColInfo->pData = pInfo->totalTables;
    count = 1;

    pOperator->status = OP_EXEC_DONE;
    qDebug("QInfo:0x%"PRIx64" create count(tbname) query, res:%d rows:1", GET_QID(pRuntimeEnv), count);
  } else {  // return only the tags|table name etc.
    SExprInfo* pExprInfo = &pOperator->pExpr[0];  // todo use the column list instead of exprinfo

    count = 0;
    while(pInfo->curPos < pInfo->totalTables && count < maxNumOfTables) {
      int32_t i = pInfo->curPos++;

      STableQueryInfo* item = taosArrayGetP(pa, i);

      char *data = NULL, *dst = NULL;
      int16_t type = 0, bytes = 0;
      for(int32_t j = 0; j < pOperator->numOfOutput; ++j) {
        // not assign value in case of user defined constant output column
        if (TSDB_COL_IS_UD_COL(pExprInfo[j].base.colInfo.flag)) {
          continue;
        }

        SColumnInfoData* pColInfo = taosArrayGet(pRes->pDataBlock, j);
        type  = pExprInfo[j].base.resType;
        bytes = pExprInfo[j].base.resBytes;

        if (pExprInfo[j].base.colInfo.colId == TSDB_TBNAME_COLUMN_INDEX) {
          data = tsdbGetTableName(item->pTable);
        } else {
          data = tsdbGetTableTagVal(item->pTable, pExprInfo[j].base.colInfo.colId, type, bytes);
        }

        dst  = pColInfo->pData + count * pExprInfo[j].base.resBytes;
        doSetTagValueToResultBuf(dst, data, type, bytes);
      }

      count += 1;
    }

    if (pInfo->curPos >= pInfo->totalTables) {
      pOperator->status = OP_EXEC_DONE;
    }

    qDebug("QInfo:0x%"PRIx64" create tag values results completed, rows:%d", GET_QID(pRuntimeEnv), count);
  }

  pRes->info.rows = count;
  return (pRes->info.rows == 0)? NULL:pInfo->pRes;
}

SOperatorInfo* createTagScanOperatorInfo(SQueryRuntimeEnv* pRuntimeEnv, SExprInfo* pExpr, int32_t numOfOutput) {
  STagScanInfo* pInfo = calloc(1, sizeof(STagScanInfo));
  pInfo->pRes = createOutputBuf(pExpr, numOfOutput, pRuntimeEnv->resultInfo.capacity);

  size_t numOfGroup = GET_NUM_OF_TABLEGROUP(pRuntimeEnv);
  assert(numOfGroup == 0 || numOfGroup == 1);

  pInfo->totalTables = pRuntimeEnv->tableqinfoGroupInfo.numOfTables;
  pInfo->curPos = 0;

  SOperatorInfo* pOperator = calloc(1, sizeof(SOperatorInfo));
  pOperator->name         = "SeqTableTagScan";
  pOperator->operatorType = OP_TagScan;
  pOperator->blockingOptr = false;
  pOperator->status       = OP_IN_EXECUTING;
  pOperator->info         = pInfo;
  pOperator->exec         = doTagScan;
  pOperator->pExpr        = pExpr;
  pOperator->numOfOutput  = numOfOutput;
  pOperator->pRuntimeEnv  = pRuntimeEnv;
  pOperator->cleanup      = destroyTagScanOperatorInfo;

  return pOperator;
}

static SSDataBlock* hashDistinct(void* param, bool* newgroup) {
  SOperatorInfo* pOperator = (SOperatorInfo*) param;
  if (pOperator->status == OP_EXEC_DONE) {
    return NULL;
  }

  SDistinctOperatorInfo* pInfo = pOperator->info;
  SSDataBlock* pRes = pInfo->pRes;

  pRes->info.rows = 0;
  SSDataBlock* pBlock = NULL;
  while(1) {
    publishOperatorProfEvent(pOperator->upstream[0], QUERY_PROF_BEFORE_OPERATOR_EXEC);
    pBlock = pOperator->upstream[0]->exec(pOperator->upstream[0], newgroup);
    publishOperatorProfEvent(pOperator->upstream[0], QUERY_PROF_AFTER_OPERATOR_EXEC);

    if (pBlock == NULL) {
      setQueryStatus(pOperator->pRuntimeEnv, QUERY_COMPLETED);
      pOperator->status = OP_EXEC_DONE;
      break;
    }
    if (pInfo->colIndex == -1) {
      for (int i = 0; i < taosArrayGetSize(pBlock->pDataBlock); i++) {
        SColumnInfoData* pColDataInfo = taosArrayGet(pBlock->pDataBlock, i);
        if (pColDataInfo->info.colId == pOperator->pExpr[0].base.resColId) {
          pInfo->colIndex = i;  
          break;
        }
      }
    }
    if (pInfo->colIndex == -1) {
      setQueryStatus(pOperator->pRuntimeEnv, QUERY_COMPLETED);
      pOperator->status = OP_EXEC_DONE;
      return NULL;
    }
    SColumnInfoData* pColInfoData = taosArrayGet(pBlock->pDataBlock, pInfo->colIndex);

    int16_t bytes = pColInfoData->info.bytes;
    int16_t type = pColInfoData->info.type;

    // ensure the output buffer size
    SColumnInfoData* pResultColInfoData = taosArrayGet(pRes->pDataBlock, 0);
    if (pRes->info.rows + pBlock->info.rows > pInfo->outputCapacity) {
      int32_t newSize = pRes->info.rows + pBlock->info.rows;
      char* tmp = realloc(pResultColInfoData->pData, newSize * bytes);
      if (tmp == NULL) {
        return NULL;
      } else {
        pResultColInfoData->pData = tmp;
        pInfo->outputCapacity = newSize;
      }
    }

    for(int32_t i = 0; i < pBlock->info.rows; ++i) {
      char* val = ((char*)pColInfoData->pData) + bytes * i;
      if (isNull(val, type)) {
        continue;
      }
      char* p = val;
      size_t keyLen = 0;
      if (IS_VAR_DATA_TYPE(pOperator->pExpr->base.colType)) {
        tstr* var = (tstr*)(val);
        p = var->data;
        keyLen = varDataLen(var);
      } else {
        keyLen = bytes;
      }

      int dummy;
      void* res = taosHashGet(pInfo->pSet, p, keyLen);
      if (res == NULL) {
        taosHashPut(pInfo->pSet, p, keyLen, &dummy, sizeof(dummy));
        char* start = pResultColInfoData->pData + bytes * pInfo->pRes->info.rows;
        memcpy(start, val, bytes);
        pRes->info.rows += 1;
      }
    }

    if (pRes->info.rows >= pInfo->threshold) {
      break;
    }
  }

  return (pInfo->pRes->info.rows > 0)? pInfo->pRes:NULL;
}

SOperatorInfo* createDistinctOperatorInfo(SQueryRuntimeEnv* pRuntimeEnv, SOperatorInfo* upstream, SExprInfo* pExpr, int32_t numOfOutput) {
  SDistinctOperatorInfo* pInfo = calloc(1, sizeof(SDistinctOperatorInfo));
  pInfo->colIndex        = -1;
  pInfo->threshold       = 10000000; // distinct result threshold
  pInfo->outputCapacity = 4096;
  pInfo->pSet = taosHashInit(64, taosGetDefaultHashFunction(pExpr->base.colType), false, HASH_NO_LOCK);
  pInfo->pRes = createOutputBuf(pExpr, numOfOutput, (int32_t) pInfo->outputCapacity);

  SOperatorInfo* pOperator = calloc(1, sizeof(SOperatorInfo));
  pOperator->name         = "DistinctOperator";
  pOperator->blockingOptr = false;
  pOperator->status       = OP_IN_EXECUTING;
  pOperator->operatorType = OP_Distinct;
  pOperator->pExpr        = pExpr;
  pOperator->numOfOutput  = numOfOutput;
  pOperator->info         = pInfo;
  pOperator->pRuntimeEnv  = pRuntimeEnv;
  pOperator->exec         = hashDistinct;
  pOperator->pExpr        = pExpr; 
  pOperator->cleanup      = destroyDistinctOperatorInfo;

  appendUpstream(pOperator, upstream);
  return pOperator;
}

static int32_t getColumnIndexInSource(SQueriedTableInfo *pTableInfo, SSqlExpr *pExpr, SColumnInfo* pTagCols) {
  int32_t j = 0;

  if (TSDB_COL_IS_TAG(pExpr->colInfo.flag)) {
    if (pExpr->colInfo.colId == TSDB_TBNAME_COLUMN_INDEX) {
      return TSDB_TBNAME_COLUMN_INDEX;
    }

    while(j < pTableInfo->numOfTags) {
      if (pExpr->colInfo.colId == pTagCols[j].colId) {
        return j;
      }

      j += 1;
    }

  } else if (TSDB_COL_IS_UD_COL(pExpr->colInfo.flag)) {  // user specified column data
    return TSDB_UD_COLUMN_INDEX;
  } else {
    while (j < pTableInfo->numOfCols) {
      if (pExpr->colInfo.colId == pTableInfo->colList[j].colId) {
        return j;
      }

      j += 1;
    }
  }

  return INT32_MIN;  // return a less than TSDB_TBNAME_COLUMN_INDEX value
}

bool validateExprColumnInfo(SQueriedTableInfo *pTableInfo, SSqlExpr *pExpr, SColumnInfo* pTagCols) {
  int32_t j = getColumnIndexInSource(pTableInfo, pExpr, pTagCols);
  return j != INT32_MIN;
}

static bool validateQueryMsg(SQueryTableMsg *pQueryMsg) {
  if (pQueryMsg->interval.interval < 0) {
    qError("qmsg:%p illegal value of interval time %" PRId64, pQueryMsg, pQueryMsg->interval.interval);
    return false;
  }

  if (pQueryMsg->sw.gap < 0 || pQueryMsg->sw.primaryColId != PRIMARYKEY_TIMESTAMP_COL_INDEX) {
    qError("qmsg:%p illegal value of session window time %" PRId64, pQueryMsg, pQueryMsg->sw.gap);
    return false;
  }

  if (pQueryMsg->sw.gap > 0 && pQueryMsg->interval.interval > 0) {
    qError("qmsg:%p illegal value of session window time %" PRId64" and interval value %"PRId64, pQueryMsg,
        pQueryMsg->sw.gap, pQueryMsg->interval.interval);
    return false;
  }

  if (pQueryMsg->numOfTables <= 0) {
    qError("qmsg:%p illegal value of numOfTables %d", pQueryMsg, pQueryMsg->numOfTables);
    return false;
  }

  if (pQueryMsg->numOfGroupCols < 0) {
    qError("qmsg:%p illegal value of numOfGroupbyCols %d", pQueryMsg, pQueryMsg->numOfGroupCols);
    return false;
  }

  if (pQueryMsg->numOfOutput > TSDB_MAX_COLUMNS || pQueryMsg->numOfOutput <= 0) {
    qError("qmsg:%p illegal value of output columns %d", pQueryMsg, pQueryMsg->numOfOutput);
    return false;
  }

  return true;
}

static bool validateQueryTableCols(SQueriedTableInfo* pTableInfo, SSqlExpr** pExpr, int32_t numOfOutput,
                                   SColumnInfo* pTagCols, void* pMsg) {
  int32_t numOfTotal = pTableInfo->numOfCols + pTableInfo->numOfTags;
  if (pTableInfo->numOfCols < 0 || pTableInfo->numOfTags < 0 || numOfTotal > TSDB_MAX_COLUMNS) {
    qError("qmsg:%p illegal value of numOfCols %d numOfTags:%d", pMsg, pTableInfo->numOfCols, pTableInfo->numOfTags);
    return false;
  }

  if (numOfTotal == 0) {  // table total columns are not required.
    for(int32_t i = 0; i < numOfOutput; ++i) {
      SSqlExpr* p = pExpr[i];
      if ((p->functionId == TSDB_FUNC_TAGPRJ) ||
          (p->functionId == TSDB_FUNC_TID_TAG && p->colInfo.colId == TSDB_TBNAME_COLUMN_INDEX) ||
          (p->functionId == TSDB_FUNC_COUNT && p->colInfo.colId == TSDB_TBNAME_COLUMN_INDEX) ||
          (p->functionId == TSDB_FUNC_BLKINFO)) {
        continue;
      }

      return false;
    }
  }

  for(int32_t i = 0; i < numOfOutput; ++i) {
    if (!validateExprColumnInfo(pTableInfo, pExpr[i], pTagCols)) {
      return TSDB_CODE_QRY_INVALID_MSG;
    }
  }

  return true;
}

static char *createTableIdList(SQueryTableMsg *pQueryMsg, char *pMsg, SArray **pTableIdList) {
  assert(pQueryMsg->numOfTables > 0);

  *pTableIdList = taosArrayInit(pQueryMsg->numOfTables, sizeof(STableIdInfo));

  for (int32_t j = 0; j < pQueryMsg->numOfTables; ++j) {
    STableIdInfo* pTableIdInfo = (STableIdInfo *)pMsg;

    pTableIdInfo->tid = htonl(pTableIdInfo->tid);
    pTableIdInfo->uid = htobe64(pTableIdInfo->uid);
    pTableIdInfo->key = htobe64(pTableIdInfo->key);

    taosArrayPush(*pTableIdList, pTableIdInfo);
    pMsg += sizeof(STableIdInfo);
  }

  return pMsg;
}

static int32_t deserializeColFilterInfo(SColumnFilterInfo* pColFilters, int16_t numOfFilters, char** pMsg) {
  for (int32_t f = 0; f < numOfFilters; ++f) {
    SColumnFilterInfo *pFilterMsg = (SColumnFilterInfo *)(*pMsg);

    SColumnFilterInfo *pColFilter = &pColFilters[f];
    pColFilter->filterstr = htons(pFilterMsg->filterstr);

    (*pMsg) += sizeof(SColumnFilterInfo);

    if (pColFilter->filterstr) {
      pColFilter->len = htobe64(pFilterMsg->len);

      pColFilter->pz = (int64_t)calloc(1, (size_t)(pColFilter->len + 1 * TSDB_NCHAR_SIZE)); // note: null-terminator
      if (pColFilter->pz == 0) {
        return TSDB_CODE_QRY_OUT_OF_MEMORY;
      }

      memcpy((void *)pColFilter->pz, (*pMsg), (size_t)pColFilter->len);
      (*pMsg) += (pColFilter->len + 1);
    } else {
      pColFilter->lowerBndi = htobe64(pFilterMsg->lowerBndi);
      pColFilter->upperBndi = htobe64(pFilterMsg->upperBndi);
    }

    pColFilter->lowerRelOptr = htons(pFilterMsg->lowerRelOptr);
    pColFilter->upperRelOptr = htons(pFilterMsg->upperRelOptr);
  }

  return TSDB_CODE_SUCCESS;
}

/**
 * pQueryMsg->head has been converted before this function is called.
 *
 * @param pQueryMsg
 * @param pTableIdList
 * @param pExpr
 * @return
 */
int32_t convertQueryMsg(SQueryTableMsg *pQueryMsg, SQueryParam* param) {
  int32_t code = TSDB_CODE_SUCCESS;

  if (taosCheckVersion(pQueryMsg->version, version, 3) != 0) {
    return TSDB_CODE_QRY_INVALID_MSG;
  }

  pQueryMsg->numOfTables = htonl(pQueryMsg->numOfTables);
  pQueryMsg->window.skey = htobe64(pQueryMsg->window.skey);
  pQueryMsg->window.ekey = htobe64(pQueryMsg->window.ekey);
  pQueryMsg->interval.interval = htobe64(pQueryMsg->interval.interval);
  pQueryMsg->interval.sliding = htobe64(pQueryMsg->interval.sliding);
  pQueryMsg->interval.offset = htobe64(pQueryMsg->interval.offset);
  pQueryMsg->limit = htobe64(pQueryMsg->limit);
  pQueryMsg->offset = htobe64(pQueryMsg->offset);
  pQueryMsg->vgroupLimit = htobe64(pQueryMsg->vgroupLimit);

  pQueryMsg->order = htons(pQueryMsg->order);
  pQueryMsg->orderColId = htons(pQueryMsg->orderColId);
  pQueryMsg->queryType = htonl(pQueryMsg->queryType);
  pQueryMsg->tagNameRelType = htons(pQueryMsg->tagNameRelType);

  pQueryMsg->numOfCols = htons(pQueryMsg->numOfCols);
  pQueryMsg->numOfOutput = htons(pQueryMsg->numOfOutput);
  pQueryMsg->numOfGroupCols = htons(pQueryMsg->numOfGroupCols);
  pQueryMsg->tagCondLen = htons(pQueryMsg->tagCondLen);
  pQueryMsg->colCondLen = htons(pQueryMsg->colCondLen);  
  pQueryMsg->tsBuf.tsOffset = htonl(pQueryMsg->tsBuf.tsOffset);
  pQueryMsg->tsBuf.tsLen = htonl(pQueryMsg->tsBuf.tsLen);
  pQueryMsg->tsBuf.tsNumOfBlocks = htonl(pQueryMsg->tsBuf.tsNumOfBlocks);
  pQueryMsg->tsBuf.tsOrder = htonl(pQueryMsg->tsBuf.tsOrder);
  pQueryMsg->numOfTags = htonl(pQueryMsg->numOfTags);
  pQueryMsg->tbnameCondLen = htonl(pQueryMsg->tbnameCondLen);
  pQueryMsg->secondStageOutput = htonl(pQueryMsg->secondStageOutput);
  pQueryMsg->sqlstrLen = htonl(pQueryMsg->sqlstrLen);
  pQueryMsg->prevResultLen = htonl(pQueryMsg->prevResultLen);
  pQueryMsg->sw.gap = htobe64(pQueryMsg->sw.gap);
  pQueryMsg->sw.primaryColId = htonl(pQueryMsg->sw.primaryColId);
  pQueryMsg->tableScanOperator = htonl(pQueryMsg->tableScanOperator);
  pQueryMsg->numOfOperator = htonl(pQueryMsg->numOfOperator);
  pQueryMsg->udfContentOffset = htonl(pQueryMsg->udfContentOffset);
  pQueryMsg->udfContentLen    = htonl(pQueryMsg->udfContentLen);
  pQueryMsg->udfNum           = htonl(pQueryMsg->udfNum);

  // query msg safety check
  if (!validateQueryMsg(pQueryMsg)) {
    code = TSDB_CODE_QRY_INVALID_MSG;
    goto _cleanup;
  }

  char *pMsg = (char *)(pQueryMsg->tableCols) + sizeof(SColumnInfo) * pQueryMsg->numOfCols;
  for (int32_t col = 0; col < pQueryMsg->numOfCols; ++col) {
    SColumnInfo *pColInfo = &pQueryMsg->tableCols[col];

    pColInfo->colId = htons(pColInfo->colId);
    pColInfo->type = htons(pColInfo->type);
    pColInfo->bytes = htons(pColInfo->bytes);
    pColInfo->flist.numOfFilters = 0;

    if (!isValidDataType(pColInfo->type)) {
      qDebug("qmsg:%p, invalid data type in source column, index:%d, type:%d", pQueryMsg, col, pColInfo->type);
      code = TSDB_CODE_QRY_INVALID_MSG;
      goto _cleanup;
    }

/*
    int32_t numOfFilters = pColInfo->flist.numOfFilters;
    if (numOfFilters > 0) {
      pColInfo->flist.filterInfo = calloc(numOfFilters, sizeof(SColumnFilterInfo));
      if (pColInfo->flist.filterInfo == NULL) {
        code = TSDB_CODE_QRY_OUT_OF_MEMORY;
        goto _cleanup;
      }
    }

    code = deserializeColFilterInfo(pColInfo->flist.filterInfo, numOfFilters, &pMsg);
    if (code != TSDB_CODE_SUCCESS) {
      goto _cleanup;
    }
*/    
  }

  if (pQueryMsg->colCondLen > 0) {
    param->colCond = calloc(1, pQueryMsg->colCondLen);
    if (param->colCond == NULL) {
      code = TSDB_CODE_QRY_OUT_OF_MEMORY;
      goto _cleanup;
    }

    memcpy(param->colCond, pMsg, pQueryMsg->colCondLen);
    pMsg += pQueryMsg->colCondLen;
  }


  param->tableScanOperator = pQueryMsg->tableScanOperator;
  param->pExpr = calloc(pQueryMsg->numOfOutput, POINTER_BYTES);
  if (param->pExpr == NULL) {
    code = TSDB_CODE_QRY_OUT_OF_MEMORY;
    goto _cleanup;
  }

  SSqlExpr *pExprMsg = (SSqlExpr *)pMsg;

  for (int32_t i = 0; i < pQueryMsg->numOfOutput; ++i) {
    param->pExpr[i] = pExprMsg;

    pExprMsg->colInfo.colIndex = htons(pExprMsg->colInfo.colIndex);
    pExprMsg->colInfo.colId = htons(pExprMsg->colInfo.colId);
    pExprMsg->colInfo.flag  = htons(pExprMsg->colInfo.flag);
    pExprMsg->colBytes      = htons(pExprMsg->colBytes);
    pExprMsg->colType       = htons(pExprMsg->colType);

    pExprMsg->resType       = htons(pExprMsg->resType);
    pExprMsg->resBytes      = htons(pExprMsg->resBytes);
    pExprMsg->interBytes    = htonl(pExprMsg->interBytes);

    pExprMsg->functionId    = htons(pExprMsg->functionId);
    pExprMsg->numOfParams   = htons(pExprMsg->numOfParams);
    pExprMsg->resColId      = htons(pExprMsg->resColId);
    pExprMsg->flist.numOfFilters  = htons(pExprMsg->flist.numOfFilters);
    pMsg += sizeof(SSqlExpr);

    for (int32_t j = 0; j < pExprMsg->numOfParams; ++j) {
      pExprMsg->param[j].nType = htons(pExprMsg->param[j].nType);
      pExprMsg->param[j].nLen = htons(pExprMsg->param[j].nLen);

      if (pExprMsg->param[j].nType == TSDB_DATA_TYPE_BINARY) {
        pExprMsg->param[j].pz = pMsg;
        pMsg += pExprMsg->param[j].nLen;  // one more for the string terminated char.
      } else {
        pExprMsg->param[j].i64 = htobe64(pExprMsg->param[j].i64);
      }
    }

    int16_t functionId = pExprMsg->functionId;
    if (functionId == TSDB_FUNC_TAG || functionId == TSDB_FUNC_TAGPRJ || functionId == TSDB_FUNC_TAG_DUMMY) {
      if (!TSDB_COL_IS_TAG(pExprMsg->colInfo.flag)) {  // ignore the column  index check for arithmetic expression.
        code = TSDB_CODE_QRY_INVALID_MSG;
        goto _cleanup;
      }
    }

    if (pExprMsg->flist.numOfFilters > 0) {
      pExprMsg->flist.filterInfo = calloc(pExprMsg->flist.numOfFilters, sizeof(SColumnFilterInfo));
    }

    deserializeColFilterInfo(pExprMsg->flist.filterInfo, pExprMsg->flist.numOfFilters, &pMsg);
    pExprMsg = (SSqlExpr *)pMsg;
  }

  if (pQueryMsg->secondStageOutput) {
    pExprMsg = (SSqlExpr *)pMsg;
    param->pSecExpr = calloc(pQueryMsg->secondStageOutput, POINTER_BYTES);

    for (int32_t i = 0; i < pQueryMsg->secondStageOutput; ++i) {
      param->pSecExpr[i] = pExprMsg;

      pExprMsg->colInfo.colIndex = htons(pExprMsg->colInfo.colIndex);
      pExprMsg->colInfo.colId = htons(pExprMsg->colInfo.colId);
      pExprMsg->colInfo.flag  = htons(pExprMsg->colInfo.flag);
      pExprMsg->resType       = htons(pExprMsg->resType);
      pExprMsg->resBytes      = htons(pExprMsg->resBytes);
      pExprMsg->colBytes      = htons(pExprMsg->colBytes);
      pExprMsg->colType       = htons(pExprMsg->colType);

      pExprMsg->functionId = htons(pExprMsg->functionId);
      pExprMsg->numOfParams = htons(pExprMsg->numOfParams);

      pMsg += sizeof(SSqlExpr);

      for (int32_t j = 0; j < pExprMsg->numOfParams; ++j) {
        pExprMsg->param[j].nType = htons(pExprMsg->param[j].nType);
        pExprMsg->param[j].nLen = htons(pExprMsg->param[j].nLen);

        if (pExprMsg->param[j].nType == TSDB_DATA_TYPE_BINARY) {
          pExprMsg->param[j].pz = pMsg;
          pMsg += pExprMsg->param[j].nLen;  // one more for the string terminated char.
        } else {
          pExprMsg->param[j].i64 = htobe64(pExprMsg->param[j].i64);
        }
      }

      int16_t functionId = pExprMsg->functionId;
      if (functionId == TSDB_FUNC_TAG || functionId == TSDB_FUNC_TAGPRJ || functionId == TSDB_FUNC_TAG_DUMMY) {
        if (!TSDB_COL_IS_TAG(pExprMsg->colInfo.flag)) {  // ignore the column  index check for arithmetic expression.
          code = TSDB_CODE_QRY_INVALID_MSG;
          goto _cleanup;
        }
      }

      pExprMsg = (SSqlExpr *)pMsg;
    }
  }

  pMsg = createTableIdList(pQueryMsg, pMsg, &(param->pTableIdList));

  if (pQueryMsg->numOfGroupCols > 0) {  // group by tag columns
    param->pGroupColIndex = malloc(pQueryMsg->numOfGroupCols * sizeof(SColIndex));
    if (param->pGroupColIndex == NULL) {
      code = TSDB_CODE_QRY_OUT_OF_MEMORY;
      goto _cleanup;
    }

    for (int32_t i = 0; i < pQueryMsg->numOfGroupCols; ++i) {
      param->pGroupColIndex[i].colId = htons(*(int16_t *)pMsg);
      pMsg += sizeof(param->pGroupColIndex[i].colId);

      param->pGroupColIndex[i].colIndex = htons(*(int16_t *)pMsg);
      pMsg += sizeof(param->pGroupColIndex[i].colIndex);

      param->pGroupColIndex[i].flag = htons(*(int16_t *)pMsg);
      pMsg += sizeof(param->pGroupColIndex[i].flag);

      memcpy(param->pGroupColIndex[i].name, pMsg, tListLen(param->pGroupColIndex[i].name));
      pMsg += tListLen(param->pGroupColIndex[i].name);
    }

    pQueryMsg->orderByIdx = htons(pQueryMsg->orderByIdx);
    pQueryMsg->orderType = htons(pQueryMsg->orderType);
  }

  pQueryMsg->fillType = htons(pQueryMsg->fillType);
  if (pQueryMsg->fillType != TSDB_FILL_NONE) {
    pQueryMsg->fillVal = (uint64_t)(pMsg);

    int64_t *v = (int64_t *)pMsg;
    for (int32_t i = 0; i < pQueryMsg->numOfOutput; ++i) {
      v[i] = htobe64(v[i]);
    }

    pMsg += sizeof(int64_t) * pQueryMsg->numOfOutput;
  }

  if (pQueryMsg->numOfTags > 0) {
    param->pTagColumnInfo = calloc(1, sizeof(SColumnInfo) * pQueryMsg->numOfTags);
    if (param->pTagColumnInfo == NULL) {
      code = TSDB_CODE_QRY_OUT_OF_MEMORY;
      goto _cleanup;
    }

    for (int32_t i = 0; i < pQueryMsg->numOfTags; ++i) {
      SColumnInfo* pTagCol = (SColumnInfo*) pMsg;

      pTagCol->colId = htons(pTagCol->colId);
      pTagCol->bytes = htons(pTagCol->bytes);
      pTagCol->type  = htons(pTagCol->type);
      pTagCol->flist.numOfFilters = 0;

      param->pTagColumnInfo[i] = *pTagCol;
      pMsg += sizeof(SColumnInfo);
    }
  }

  // the tag query condition expression string is located at the end of query msg
  if (pQueryMsg->tagCondLen > 0) {
    param->tagCond = calloc(1, pQueryMsg->tagCondLen);
    if (param->tagCond == NULL) {
      code = TSDB_CODE_QRY_OUT_OF_MEMORY;
      goto _cleanup;
    }

    memcpy(param->tagCond, pMsg, pQueryMsg->tagCondLen);
    pMsg += pQueryMsg->tagCondLen;
  }

  if (pQueryMsg->prevResultLen > 0) {
    param->prevResult = calloc(1, pQueryMsg->prevResultLen);
    if (param->prevResult == NULL) {
      code = TSDB_CODE_QRY_OUT_OF_MEMORY;
      goto _cleanup;
    }

    memcpy(param->prevResult, pMsg, pQueryMsg->prevResultLen);
    pMsg += pQueryMsg->prevResultLen;
  }

  if (pQueryMsg->tbnameCondLen > 0) {
    param->tbnameCond = calloc(1, pQueryMsg->tbnameCondLen + 1);
    if (param->tbnameCond == NULL) {
      code = TSDB_CODE_QRY_OUT_OF_MEMORY;
      goto _cleanup;
    }

    strncpy(param->tbnameCond, pMsg, pQueryMsg->tbnameCondLen);
    pMsg += pQueryMsg->tbnameCondLen;
  }

  //skip ts buf
  if ((pQueryMsg->tsBuf.tsOffset + pQueryMsg->tsBuf.tsLen) > 0) {
    pMsg = (char *)pQueryMsg + pQueryMsg->tsBuf.tsOffset + pQueryMsg->tsBuf.tsLen;
  }

  param->pOperator = taosArrayInit(pQueryMsg->numOfOperator, sizeof(int32_t));
  for(int32_t i = 0; i < pQueryMsg->numOfOperator; ++i) {
    int32_t op = htonl(*(int32_t*)pMsg);
    taosArrayPush(param->pOperator, &op);

    pMsg += sizeof(int32_t);
  }

  if (pQueryMsg->udfContentLen > 0) {
    param->pUdfInfo = calloc(1, sizeof(SUdfInfo));
    param->pUdfInfo->contLen = pQueryMsg->udfContentLen;

    pMsg = (char*)pQueryMsg + pQueryMsg->udfContentOffset;
    param->pUdfInfo->resType = *(int8_t*) pMsg;
    pMsg += sizeof(int8_t);

    param->pUdfInfo->resBytes = htons(*(int16_t*)pMsg);
    pMsg += sizeof(int16_t);

    tstr* name = (tstr*)(pMsg);
    param->pUdfInfo->name = strndup(name->data, name->len);

    pMsg += varDataTLen(name);
    param->pUdfInfo->funcType = htonl(*(int32_t*)pMsg);
    pMsg += sizeof(int32_t);

    param->pUdfInfo->bufSize = htonl(*(int32_t*)pMsg);
    pMsg += sizeof(int32_t);

    param->pUdfInfo->content = malloc(pQueryMsg->udfContentLen);
    memcpy(param->pUdfInfo->content, pMsg, pQueryMsg->udfContentLen);

    pMsg += pQueryMsg->udfContentLen;
  }

  param->sql = strndup(pMsg, pQueryMsg->sqlstrLen);

  SQueriedTableInfo info = { .numOfTags = pQueryMsg->numOfTags, .numOfCols = pQueryMsg->numOfCols, .colList = pQueryMsg->tableCols};
  if (!validateQueryTableCols(&info, param->pExpr, pQueryMsg->numOfOutput, param->pTagColumnInfo, pQueryMsg)) {
    code = TSDB_CODE_QRY_INVALID_MSG;
    goto _cleanup;
  }

  qDebug("qmsg:%p query %d tables, type:%d, qrange:%" PRId64 "-%" PRId64 ", numOfGroupbyTagCols:%d, order:%d, "
         "outputCols:%d, numOfCols:%d, interval:%" PRId64 ", fillType:%d, comptsLen:%d, compNumOfBlocks:%d, limit:%" PRId64 ", offset:%" PRId64,
         pQueryMsg, pQueryMsg->numOfTables, pQueryMsg->queryType, pQueryMsg->window.skey, pQueryMsg->window.ekey, pQueryMsg->numOfGroupCols,
         pQueryMsg->order, pQueryMsg->numOfOutput, pQueryMsg->numOfCols, pQueryMsg->interval.interval,
         pQueryMsg->fillType, pQueryMsg->tsBuf.tsLen, pQueryMsg->tsBuf.tsNumOfBlocks, pQueryMsg->limit, pQueryMsg->offset);

  qDebug("qmsg:%p, sql:%s", pQueryMsg, param->sql);
  return TSDB_CODE_SUCCESS;

_cleanup:
  freeParam(param);
  return code;
}

int32_t cloneExprFilterInfo(SColumnFilterInfo **dst, SColumnFilterInfo* src, int32_t filterNum) {
  if (filterNum <= 0) {
    return TSDB_CODE_SUCCESS;
  }

  *dst = calloc(filterNum, sizeof(*src));
  if (*dst == NULL) {
    return TSDB_CODE_QRY_OUT_OF_MEMORY;
  }

  memcpy(*dst, src, sizeof(*src) * filterNum);

  for (int32_t i = 0; i < filterNum; i++) {
    if ((*dst)[i].filterstr && dst[i]->len > 0) {
      void *pz = calloc(1, (size_t)(*dst)[i].len + 1);

      if (pz == NULL) {
        if (i == 0) {
          free(*dst);
        } else {
          freeColumnFilterInfo(*dst, i);
        }

        return TSDB_CODE_QRY_OUT_OF_MEMORY;
      }

      memcpy(pz, (void *)src->pz, (size_t)src->len + 1);

      (*dst)[i].pz = (int64_t)pz;
    }
  }

  return TSDB_CODE_SUCCESS;
}

int32_t buildArithmeticExprFromMsg(SExprInfo *pExprInfo, void *pQueryMsg) {
  qDebug("qmsg:%p create arithmetic expr from binary", pQueryMsg);

  tExprNode* pExprNode = NULL;
  TRY(TSDB_MAX_TAG_CONDITIONS) {
    pExprNode = exprTreeFromBinary(pExprInfo->base.param[0].pz, pExprInfo->base.param[0].nLen);
  } CATCH( code ) {
    CLEANUP_EXECUTE();
    qError("qmsg:%p failed to create arithmetic expression string from:%s, reason: %s", pQueryMsg, pExprInfo->base.param[0].pz, tstrerror(code));
    return code;
  } END_TRY

  if (pExprNode == NULL) {
    qError("qmsg:%p failed to create arithmetic expression string from:%s", pQueryMsg, pExprInfo->base.param[0].pz);
    return TSDB_CODE_QRY_APP_ERROR;
  }

  pExprInfo->pExpr = pExprNode;
  return TSDB_CODE_SUCCESS;
}


static int32_t updateOutputBufForTopBotQuery(SQueriedTableInfo* pTableInfo, SColumnInfo* pTagCols, SExprInfo* pExprs, int32_t numOfOutput, int32_t tagLen, bool superTable) {
  for (int32_t i = 0; i < numOfOutput; ++i) {
    int16_t functId = pExprs[i].base.functionId;

    if (functId == TSDB_FUNC_TOP || functId == TSDB_FUNC_BOTTOM) {
      int32_t j = getColumnIndexInSource(pTableInfo, &pExprs[i].base, pTagCols);
      if (j < 0 || j >= pTableInfo->numOfCols) {
        return TSDB_CODE_QRY_INVALID_MSG;
      } else {
        SColumnInfo* pCol = &pTableInfo->colList[j];
        int32_t ret = getResultDataInfo(pCol->type, pCol->bytes, functId, (int32_t)pExprs[i].base.param[0].i64,
                                        &pExprs[i].base.resType, &pExprs[i].base.resBytes, &pExprs[i].base.interBytes, tagLen, superTable, NULL);
        assert(ret == TSDB_CODE_SUCCESS);
      }
    }
  }

  return TSDB_CODE_SUCCESS;
}

void destroyUdfInfo(SUdfInfo* pUdfInfo) {
  if (pUdfInfo == NULL) {
    return;
  }

  if (pUdfInfo->funcs[TSDB_UDF_FUNC_DESTROY]) {
    if (pUdfInfo->isScript) {
      (*(scriptDestroyFunc)pUdfInfo->funcs[TSDB_UDF_FUNC_DESTROY])(pUdfInfo->pScriptCtx);
      tfree(pUdfInfo->content);
    }else{
      (*(udfDestroyFunc)pUdfInfo->funcs[TSDB_UDF_FUNC_DESTROY])(&pUdfInfo->init);
    }
  }

  tfree(pUdfInfo->name);

  if (pUdfInfo->path) {
    unlink(pUdfInfo->path);
  }

  tfree(pUdfInfo->path);
  tfree(pUdfInfo->content);
  taosCloseDll(pUdfInfo->handle);
  tfree(pUdfInfo);
}

static char* getUdfFuncName(char* funcname, char* name, int type) {
  switch (type) {
    case TSDB_UDF_FUNC_NORMAL:
      strcpy(funcname, name);
      break;
    case TSDB_UDF_FUNC_INIT:
      sprintf(funcname, "%s_init", name);
      break;
    case TSDB_UDF_FUNC_FINALIZE:
      sprintf(funcname, "%s_finalize", name);
      break;
    case TSDB_UDF_FUNC_MERGE:
      sprintf(funcname, "%s_merge", name);
      break;
    case TSDB_UDF_FUNC_DESTROY:
      sprintf(funcname, "%s_destroy", name);
      break;
    default:
      assert(0);
      break;
  }

  return funcname;
}

int32_t initUdfInfo(SUdfInfo* pUdfInfo) {
  if (pUdfInfo == NULL) {
    return TSDB_CODE_SUCCESS;
  }
  //qError("script len: %d", pUdfInfo->contLen);
  if (isValidScript(pUdfInfo->content, pUdfInfo->contLen)) {
    pUdfInfo->isScript   = 1;
    pUdfInfo->pScriptCtx = createScriptCtx(pUdfInfo->content, pUdfInfo->resType, pUdfInfo->resBytes);
    if (pUdfInfo->pScriptCtx == NULL) {
      return TSDB_CODE_QRY_SYS_ERROR;
    }
    tfree(pUdfInfo->content);

    pUdfInfo->funcs[TSDB_UDF_FUNC_INIT] = taosLoadScriptInit;
    if (pUdfInfo->funcs[TSDB_UDF_FUNC_INIT] == NULL
        || (*(scriptInitFunc)pUdfInfo->funcs[TSDB_UDF_FUNC_INIT])(pUdfInfo->pScriptCtx) != TSDB_CODE_SUCCESS) {
      return TSDB_CODE_QRY_SYS_ERROR;
    }

    pUdfInfo->funcs[TSDB_UDF_FUNC_NORMAL] = taosLoadScriptNormal;

    if (pUdfInfo->funcType == TSDB_UDF_TYPE_AGGREGATE) {
      pUdfInfo->funcs[TSDB_UDF_FUNC_FINALIZE] =  taosLoadScriptFinalize;
      pUdfInfo->funcs[TSDB_UDF_FUNC_MERGE]    =  taosLoadScriptMerge;
    }
    pUdfInfo->funcs[TSDB_UDF_FUNC_DESTROY] = taosLoadScriptDestroy;

  } else {
    char path[PATH_MAX] = {0};
    taosGetTmpfilePath("script", path);

    FILE* file = fopen(path, "w+");

    // TODO check for failure of flush to disk
    /*size_t t = */ fwrite(pUdfInfo->content, pUdfInfo->contLen, 1, file);
    fclose(file);
    tfree(pUdfInfo->content);

    pUdfInfo->path = strdup(path);

    pUdfInfo->handle = taosLoadDll(path);

    if (NULL == pUdfInfo->handle) {
      return TSDB_CODE_QRY_SYS_ERROR;
    }

    char funcname[TSDB_FUNCTIONS_NAME_MAX_LENGTH + 10] = {0};
    pUdfInfo->funcs[TSDB_UDF_FUNC_NORMAL] = taosLoadSym(pUdfInfo->handle, getUdfFuncName(funcname, pUdfInfo->name, TSDB_UDF_FUNC_NORMAL));
    if (NULL == pUdfInfo->funcs[TSDB_UDF_FUNC_NORMAL]) {
      return TSDB_CODE_QRY_SYS_ERROR;
    }

    pUdfInfo->funcs[TSDB_UDF_FUNC_INIT] = taosLoadSym(pUdfInfo->handle, getUdfFuncName(funcname, pUdfInfo->name, TSDB_UDF_FUNC_INIT));

    if (pUdfInfo->funcType == TSDB_UDF_TYPE_AGGREGATE) {
      pUdfInfo->funcs[TSDB_UDF_FUNC_FINALIZE] = taosLoadSym(pUdfInfo->handle, getUdfFuncName(funcname, pUdfInfo->name, TSDB_UDF_FUNC_FINALIZE));
      pUdfInfo->funcs[TSDB_UDF_FUNC_MERGE] = taosLoadSym(pUdfInfo->handle, getUdfFuncName(funcname, pUdfInfo->name, TSDB_UDF_FUNC_MERGE));
    }

    pUdfInfo->funcs[TSDB_UDF_FUNC_DESTROY] = taosLoadSym(pUdfInfo->handle, getUdfFuncName(funcname, pUdfInfo->name, TSDB_UDF_FUNC_DESTROY));

    if (pUdfInfo->funcs[TSDB_UDF_FUNC_INIT]) {
      return (*(udfInitFunc)pUdfInfo->funcs[TSDB_UDF_FUNC_INIT])(&pUdfInfo->init);
    }
  }

  return TSDB_CODE_SUCCESS;
}

// TODO tag length should be passed from client, refactor
int32_t createQueryFunc(SQueriedTableInfo* pTableInfo, int32_t numOfOutput, SExprInfo** pExprInfo,
                        SSqlExpr** pExprMsg, SColumnInfo* pTagCols, int32_t queryType, void* pMsg, SUdfInfo* pUdfInfo) {
  *pExprInfo = NULL;
  int32_t code = TSDB_CODE_SUCCESS;

  code = initUdfInfo(pUdfInfo);
  if (code) {
    return code;
  }

  SExprInfo *pExprs = (SExprInfo *)calloc(numOfOutput, sizeof(SExprInfo));
  if (pExprs == NULL) {
    return TSDB_CODE_QRY_OUT_OF_MEMORY;
  }

  bool    isSuperTable = QUERY_IS_STABLE_QUERY(queryType);
  int16_t tagLen = 0;

  for (int32_t i = 0; i < numOfOutput; ++i) {
    pExprs[i].base = *pExprMsg[i];

    memset(pExprs[i].base.param, 0, sizeof(tVariant) * tListLen(pExprs[i].base.param));
    for (int32_t j = 0; j < pExprMsg[i]->numOfParams; ++j) {
      tVariantAssign(&pExprs[i].base.param[j], &pExprMsg[i]->param[j]);
    }

    int16_t type = 0;
    int16_t bytes = 0;

    // parse the arithmetic expression
    if (pExprs[i].base.functionId == TSDB_FUNC_ARITHM) {
      code = buildArithmeticExprFromMsg(&pExprs[i], pMsg);

      if (code != TSDB_CODE_SUCCESS) {
        tfree(pExprs);
        return code;
      }

      type  = TSDB_DATA_TYPE_DOUBLE;
      bytes = tDataTypes[type].bytes;
    } else if (pExprs[i].base.functionId == TSDB_FUNC_BLKINFO) {
      SSchema s = {.type=TSDB_DATA_TYPE_BINARY, .bytes=TSDB_MAX_BINARY_LEN};
      type = s.type;
      bytes = s.bytes;
    } else if (pExprs[i].base.colInfo.colId == TSDB_TBNAME_COLUMN_INDEX && pExprs[i].base.functionId == TSDB_FUNC_TAGPRJ) {  // parse the normal column
      SSchema* s = tGetTbnameColumnSchema();
      type = s->type;
      bytes = s->bytes;
    } else if (pExprs[i].base.colInfo.colId <= TSDB_UD_COLUMN_INDEX && pExprs[i].base.colInfo.colId > TSDB_RES_COL_ID) {
      // it is a user-defined constant value column
      assert(pExprs[i].base.functionId == TSDB_FUNC_PRJ);

      type = pExprs[i].base.param[1].nType;
      bytes = pExprs[i].base.param[1].nLen;
      if (type == TSDB_DATA_TYPE_BINARY || type == TSDB_DATA_TYPE_NCHAR) {
        bytes += VARSTR_HEADER_SIZE;
      }
    } else {
      int32_t j = getColumnIndexInSource(pTableInfo, &pExprs[i].base, pTagCols);
      if (TSDB_COL_IS_TAG(pExprs[i].base.colInfo.flag)) {
        if (j < TSDB_TBNAME_COLUMN_INDEX || j >= pTableInfo->numOfTags) {
          tfree(pExprs);
          return TSDB_CODE_QRY_INVALID_MSG;
        }
      } else {
        if (j < PRIMARYKEY_TIMESTAMP_COL_INDEX || j >= pTableInfo->numOfCols) {
          tfree(pExprs);
          return TSDB_CODE_QRY_INVALID_MSG;
        }
      }

      if (pExprs[i].base.colInfo.colId != TSDB_TBNAME_COLUMN_INDEX && j >= 0) {
        SColumnInfo* pCol = (TSDB_COL_IS_TAG(pExprs[i].base.colInfo.flag))? &pTagCols[j]:&pTableInfo->colList[j];
        type = pCol->type;
        bytes = pCol->bytes;
      } else {
        SSchema* s = tGetTbnameColumnSchema();

        type  = s->type;
        bytes = s->bytes;
      }

      if (pExprs[i].base.flist.numOfFilters > 0) {
        int32_t ret = cloneExprFilterInfo(&pExprs[i].base.flist.filterInfo, pExprMsg[i]->flist.filterInfo,
            pExprMsg[i]->flist.numOfFilters);
        if (ret) {
          tfree(pExprs);
          return ret;
        }
      }
    }

    int32_t param = (int32_t)pExprs[i].base.param[0].i64;
    if (pExprs[i].base.functionId != TSDB_FUNC_ARITHM &&
       (type != pExprs[i].base.colType || bytes != pExprs[i].base.colBytes)) {
      tfree(pExprs);
      return TSDB_CODE_QRY_INVALID_MSG;
    }

    // todo remove it
    if (getResultDataInfo(type, bytes, pExprs[i].base.functionId, param, &pExprs[i].base.resType, &pExprs[i].base.resBytes,
                          &pExprs[i].base.interBytes, 0, isSuperTable, pUdfInfo) != TSDB_CODE_SUCCESS) {
      tfree(pExprs);
      return TSDB_CODE_QRY_INVALID_MSG;
    }

    if (pExprs[i].base.functionId == TSDB_FUNC_TAG_DUMMY || pExprs[i].base.functionId == TSDB_FUNC_TS_DUMMY) {
      tagLen += pExprs[i].base.resBytes;
    }

    assert(isValidDataType(pExprs[i].base.resType));
  }

  // the tag length is affected by other tag columns, so this should be update.
  updateOutputBufForTopBotQuery(pTableInfo, pTagCols, pExprs, numOfOutput, tagLen, isSuperTable);

  *pExprInfo = pExprs;
  return TSDB_CODE_SUCCESS;
}

int32_t createQueryFilter(char *data, uint16_t len, SFilterInfo** pFilters) {
  tExprNode* expr = NULL;
  
  TRY(TSDB_MAX_TAG_CONDITIONS) {
    expr = exprTreeFromBinary(data, len);
  } CATCH( code ) {
    CLEANUP_EXECUTE();
    return code;
  } END_TRY

  if (expr == NULL) {
    qError("failed to create expr tree");
    return TSDB_CODE_QRY_APP_ERROR;
  }

  int32_t ret = filterInitFromTree(expr, pFilters, 0);
  tExprTreeDestroy(expr, NULL);

  return ret;
}


// todo refactor
int32_t createIndirectQueryFuncExprFromMsg(SQueryTableMsg* pQueryMsg, int32_t numOfOutput, SExprInfo** pExprInfo,
                                           SSqlExpr** pExpr, SExprInfo* prevExpr, SUdfInfo *pUdfInfo) {
  *pExprInfo = NULL;
  int32_t code = TSDB_CODE_SUCCESS;

  SExprInfo *pExprs = (SExprInfo *)calloc(numOfOutput, sizeof(SExprInfo));
  if (pExprs == NULL) {
    return TSDB_CODE_QRY_OUT_OF_MEMORY;
  }

  bool isSuperTable = QUERY_IS_STABLE_QUERY(pQueryMsg->queryType);

  for (int32_t i = 0; i < numOfOutput; ++i) {
    pExprs[i].base = *pExpr[i];
    memset(pExprs[i].base.param, 0, sizeof(tVariant) * tListLen(pExprs[i].base.param));

    for (int32_t j = 0; j < pExpr[i]->numOfParams; ++j) {
      tVariantAssign(&pExprs[i].base.param[j], &pExpr[i]->param[j]);
    }

    pExprs[i].base.resType = 0;

    int16_t type = 0;
    int16_t bytes = 0;

    // parse the arithmetic expression
    if (pExprs[i].base.functionId == TSDB_FUNC_ARITHM) {
      code = buildArithmeticExprFromMsg(&pExprs[i], pQueryMsg);

      if (code != TSDB_CODE_SUCCESS) {
        tfree(pExprs);
        return code;
      }

      type  = TSDB_DATA_TYPE_DOUBLE;
      bytes = tDataTypes[type].bytes;
    } else {
      int32_t index = pExprs[i].base.colInfo.colIndex;
      assert(prevExpr[index].base.resColId == pExprs[i].base.colInfo.colId);

      type  = prevExpr[index].base.resType;
      bytes = prevExpr[index].base.resBytes;
    }

    int32_t param = (int32_t)pExprs[i].base.param[0].i64;
    if (getResultDataInfo(type, bytes, pExprs[i].base.functionId, param, &pExprs[i].base.resType, &pExprs[i].base.resBytes,
                          &pExprs[i].base.interBytes, 0, isSuperTable, pUdfInfo) != TSDB_CODE_SUCCESS) {
      tfree(pExprs);
      return TSDB_CODE_QRY_INVALID_MSG;
    }

    assert(isValidDataType(pExprs[i].base.resType));
  }

  *pExprInfo = pExprs;
  return TSDB_CODE_SUCCESS;
}

SGroupbyExpr *createGroupbyExprFromMsg(SQueryTableMsg *pQueryMsg, SColIndex *pColIndex, int32_t *code) {
  if (pQueryMsg->numOfGroupCols == 0) {
    return NULL;
  }

  // using group by tag columns
  SGroupbyExpr *pGroupbyExpr = (SGroupbyExpr *)calloc(1, sizeof(SGroupbyExpr));
  if (pGroupbyExpr == NULL) {
    *code = TSDB_CODE_QRY_OUT_OF_MEMORY;
    return NULL;
  }

  pGroupbyExpr->numOfGroupCols = pQueryMsg->numOfGroupCols;
  pGroupbyExpr->orderType = pQueryMsg->orderType;
  pGroupbyExpr->orderIndex = pQueryMsg->orderByIdx;

  pGroupbyExpr->columnInfo = taosArrayInit(pQueryMsg->numOfGroupCols, sizeof(SColIndex));
  for(int32_t i = 0; i < pQueryMsg->numOfGroupCols; ++i) {
    taosArrayPush(pGroupbyExpr->columnInfo, &pColIndex[i]);
  }

  return pGroupbyExpr;
}

int32_t doCreateFilterInfo(SColumnInfo* pCols, int32_t numOfCols, int32_t numOfFilterCols, SSingleColumnFilterInfo** pFilterInfo, uint64_t qId) {
  *pFilterInfo = calloc(1, sizeof(SSingleColumnFilterInfo) * numOfFilterCols);
  if (*pFilterInfo == NULL) {
    return TSDB_CODE_QRY_OUT_OF_MEMORY;
  }

  for (int32_t i = 0, j = 0; i < numOfCols; ++i) {
    if (pCols[i].flist.numOfFilters > 0) {
      SSingleColumnFilterInfo* pFilter = &((*pFilterInfo)[j]);

      memcpy(&pFilter->info, &pCols[i], sizeof(SColumnInfo));
      pFilter->info = pCols[i];

      pFilter->numOfFilters = pCols[i].flist.numOfFilters;
      pFilter->pFilters = calloc(pFilter->numOfFilters, sizeof(SColumnFilterElem));
      if (pFilter->pFilters == NULL) {
        return TSDB_CODE_QRY_OUT_OF_MEMORY;
      }

      for (int32_t f = 0; f < pFilter->numOfFilters; ++f) {
        SColumnFilterElem* pSingleColFilter = &pFilter->pFilters[f];
        pSingleColFilter->filterInfo = pCols[i].flist.filterInfo[f];

        int32_t lower = pSingleColFilter->filterInfo.lowerRelOptr;
        int32_t upper = pSingleColFilter->filterInfo.upperRelOptr;
        if (lower == TSDB_RELATION_INVALID && upper == TSDB_RELATION_INVALID) {
          qError("QInfo:0x%"PRIx64" invalid filter info", qId);
          return TSDB_CODE_QRY_INVALID_MSG;
        }

        pSingleColFilter->fp = getFilterOperator(lower, upper);
        if (pSingleColFilter->fp == NULL) {
          qError("QInfo:0x%"PRIx64" invalid filter info", qId);
          return TSDB_CODE_QRY_INVALID_MSG;
        }

        pSingleColFilter->bytes = pCols[i].bytes;

        if (lower == TSDB_RELATION_IN) {
          buildFilterSetFromBinary(&pSingleColFilter->q, (char *)(pSingleColFilter->filterInfo.pz), (int32_t)(pSingleColFilter->filterInfo.len));
        }
      }

      j++;
    }
  }

  return TSDB_CODE_SUCCESS;
}

void* doDestroyFilterInfo(SSingleColumnFilterInfo* pFilterInfo, int32_t numOfFilterCols) {
  for (int32_t i = 0; i < numOfFilterCols; ++i) {
    if (pFilterInfo[i].numOfFilters > 0) {
      if (pFilterInfo[i].pFilters->filterInfo.lowerRelOptr == TSDB_RELATION_IN) {
        taosHashCleanup((SHashObj *)(pFilterInfo[i].pFilters->q));
      }
      tfree(pFilterInfo[i].pFilters);
    }
  }

  tfree(pFilterInfo);
  return NULL;
}

int32_t createFilterInfo(SQueryAttr* pQueryAttr, uint64_t qId) {
  for (int32_t i = 0; i < pQueryAttr->numOfCols; ++i) {
    if (pQueryAttr->tableCols[i].flist.numOfFilters > 0 && pQueryAttr->tableCols[i].flist.filterInfo != NULL) {
      pQueryAttr->numOfFilterCols++;
    }
  }

  if (pQueryAttr->numOfFilterCols == 0) {
    return TSDB_CODE_SUCCESS;
  }

  doCreateFilterInfo(pQueryAttr->tableCols, pQueryAttr->numOfCols, pQueryAttr->numOfFilterCols,
                     &pQueryAttr->pFilterInfo, qId);

  pQueryAttr->createFilterOperator = true;

  return TSDB_CODE_SUCCESS;
}

static void doUpdateExprColumnIndex(SQueryAttr *pQueryAttr) {
  assert(pQueryAttr->pExpr1 != NULL && pQueryAttr != NULL);

  for (int32_t k = 0; k < pQueryAttr->numOfOutput; ++k) {
    SSqlExpr *pSqlExprMsg = &pQueryAttr->pExpr1[k].base;
    if (pSqlExprMsg->functionId == TSDB_FUNC_ARITHM) {
      continue;
    }

    // todo opt performance
    SColIndex *pColIndex = &pSqlExprMsg->colInfo;
    if (TSDB_COL_IS_NORMAL_COL(pColIndex->flag)) {
      int32_t f = 0;
      for (f = 0; f < pQueryAttr->numOfCols; ++f) {
        if (pColIndex->colId == pQueryAttr->tableCols[f].colId) {
          pColIndex->colIndex = f;
          break;
        }
      }

      assert(f < pQueryAttr->numOfCols);
    } else if (pColIndex->colId <= TSDB_UD_COLUMN_INDEX) {
      // do nothing for user-defined constant value result columns
    } else {
      int32_t f = 0;
      for (f = 0; f < pQueryAttr->numOfTags; ++f) {
        if (pColIndex->colId == pQueryAttr->tagColList[f].colId) {
          pColIndex->colIndex = f;
          break;
        }
      }

      assert(f < pQueryAttr->numOfTags || pColIndex->colId == TSDB_TBNAME_COLUMN_INDEX);
    }
  }
}

void setResultBufSize(SQueryAttr* pQueryAttr, SRspResultInfo* pResultInfo) {
  const int32_t DEFAULT_RESULT_MSG_SIZE = 1024 * (1024 + 512);

  // the minimum number of rows for projection query
  const int32_t MIN_ROWS_FOR_PRJ_QUERY = 8192;
  const int32_t DEFAULT_MIN_ROWS = 4096;

  const float THRESHOLD_RATIO = 0.85f;

  if (isProjQuery(pQueryAttr)) {
    int32_t numOfRes = DEFAULT_RESULT_MSG_SIZE / pQueryAttr->resultRowSize;
    if (numOfRes < MIN_ROWS_FOR_PRJ_QUERY) {
      numOfRes = MIN_ROWS_FOR_PRJ_QUERY;
    }

    pResultInfo->capacity  = numOfRes;
  } else {  // in case of non-prj query, a smaller output buffer will be used.
    pResultInfo->capacity = DEFAULT_MIN_ROWS;
  }

  pResultInfo->threshold = (int32_t)(pResultInfo->capacity * THRESHOLD_RATIO);
  pResultInfo->total = 0;
}

FORCE_INLINE bool checkQIdEqual(void *qHandle, uint64_t qId) {
  return ((SQInfo *)qHandle)->qId == qId;
}

SQInfo* createQInfoImpl(SQueryTableMsg* pQueryMsg, SGroupbyExpr* pGroupbyExpr, SExprInfo* pExprs,
                        SExprInfo* pSecExprs, STableGroupInfo* pTableGroupInfo, SColumnInfo* pTagCols, SFilterInfo* pFilters, int32_t vgId,
                        char* sql, uint64_t qId, SUdfInfo* pUdfInfo) {
  int16_t numOfCols = pQueryMsg->numOfCols;
  int16_t numOfOutput = pQueryMsg->numOfOutput;

  SQInfo *pQInfo = (SQInfo *)calloc(1, sizeof(SQInfo));
  if (pQInfo == NULL) {
    goto _cleanup_qinfo;
  }

  pQInfo->qId = qId;

  pQInfo->runtimeEnv.pUdfInfo = pUdfInfo;

  // to make sure third party won't overwrite this structure
  pQInfo->signature = pQInfo;
  SQueryAttr* pQueryAttr = &pQInfo->query;
  pQInfo->runtimeEnv.pQueryAttr = pQueryAttr;

  pQueryAttr->tableGroupInfo  = *pTableGroupInfo;
  pQueryAttr->numOfCols       = numOfCols;
  pQueryAttr->numOfOutput     = numOfOutput;
  pQueryAttr->limit.limit     = pQueryMsg->limit;
  pQueryAttr->limit.offset    = pQueryMsg->offset;
  pQueryAttr->order.order     = pQueryMsg->order;
  pQueryAttr->order.orderColId = pQueryMsg->orderColId;
  pQueryAttr->pExpr1          = pExprs;
  pQueryAttr->pExpr2          = pSecExprs;
  pQueryAttr->numOfExpr2      = pQueryMsg->secondStageOutput;
  pQueryAttr->pGroupbyExpr    = pGroupbyExpr;
  memcpy(&pQueryAttr->interval, &pQueryMsg->interval, sizeof(pQueryAttr->interval));
  pQueryAttr->fillType        = pQueryMsg->fillType;
  pQueryAttr->numOfTags       = pQueryMsg->numOfTags;
  pQueryAttr->tagColList      = pTagCols;
  pQueryAttr->prjInfo.vgroupLimit = pQueryMsg->vgroupLimit;
  pQueryAttr->prjInfo.ts      = (pQueryMsg->order == TSDB_ORDER_ASC)? INT64_MIN:INT64_MAX;
  pQueryAttr->sw              = pQueryMsg->sw;
  pQueryAttr->vgId            = vgId;

  pQueryAttr->stableQuery     = pQueryMsg->stableQuery;
  pQueryAttr->topBotQuery     = pQueryMsg->topBotQuery;
  pQueryAttr->groupbyColumn   = pQueryMsg->groupbyColumn;
  pQueryAttr->hasTagResults   = pQueryMsg->hasTagResults;
  pQueryAttr->timeWindowInterpo = pQueryMsg->timeWindowInterpo;
  pQueryAttr->queryBlockDist  = pQueryMsg->queryBlockDist;
  pQueryAttr->stabledev       = pQueryMsg->stabledev;
  pQueryAttr->tsCompQuery     = pQueryMsg->tsCompQuery;
  pQueryAttr->simpleAgg       = pQueryMsg->simpleAgg;
  pQueryAttr->pointInterpQuery = pQueryMsg->pointInterpQuery;
  pQueryAttr->needReverseScan  = pQueryMsg->needReverseScan;
  pQueryAttr->stateWindow      = pQueryMsg->stateWindow;
  pQueryAttr->vgId            = vgId;
  pQueryAttr->pFilters        = pFilters;
  
  pQueryAttr->tableCols = calloc(numOfCols, sizeof(SSingleColumnFilterInfo));
  if (pQueryAttr->tableCols == NULL) {
    goto _cleanup;
  }

  pQueryAttr->srcRowSize = 0;
  pQueryAttr->maxTableColumnWidth = 0;
  for (int16_t i = 0; i < numOfCols; ++i) {
    pQueryAttr->tableCols[i] = pQueryMsg->tableCols[i];
    pQueryAttr->tableCols[i].flist.filterInfo = tFilterInfoDup(pQueryMsg->tableCols[i].flist.filterInfo, pQueryAttr->tableCols[i].flist.numOfFilters);

    pQueryAttr->srcRowSize += pQueryAttr->tableCols[i].bytes;
    if (pQueryAttr->maxTableColumnWidth < pQueryAttr->tableCols[i].bytes) {
      pQueryAttr->maxTableColumnWidth = pQueryAttr->tableCols[i].bytes;
    }
  }

  for (int16_t col = 0; col < numOfOutput; ++col) {
    assert(pExprs[col].base.resBytes > 0);
    pQueryAttr->resultRowSize += pExprs[col].base.resBytes;

    // keep the tag length
    if (TSDB_COL_IS_TAG(pExprs[col].base.colInfo.flag)) {
      pQueryAttr->tagLen += pExprs[col].base.resBytes;
    }

    if (pExprs[col].base.flist.filterInfo) {
      ++pQueryAttr->havingNum;
    }
  }

  doUpdateExprColumnIndex(pQueryAttr);

  if (pSecExprs != NULL) {
    int32_t resultRowSize = 0;

    // calculate the result row size
    for (int16_t col = 0; col < pQueryAttr->numOfExpr2; ++col) {
      assert(pSecExprs[col].base.resBytes > 0);
      resultRowSize += pSecExprs[col].base.resBytes;
    }

    if (resultRowSize > pQueryAttr->resultRowSize) {
      pQueryAttr->resultRowSize = resultRowSize;
    }
  }

  if (pQueryAttr->fillType != TSDB_FILL_NONE) {
    pQueryAttr->fillVal = malloc(sizeof(int64_t) * pQueryAttr->numOfOutput);
    if (pQueryAttr->fillVal == NULL) {
      goto _cleanup;
    }

    // the first column is the timestamp
    memcpy(pQueryAttr->fillVal, (char *)pQueryMsg->fillVal, pQueryAttr->numOfOutput * sizeof(int64_t));
  }

  size_t numOfGroups = 0;
  if (pTableGroupInfo->pGroupList != NULL) {
    numOfGroups = taosArrayGetSize(pTableGroupInfo->pGroupList);
    STableGroupInfo* pTableqinfo = &pQInfo->runtimeEnv.tableqinfoGroupInfo;

    pTableqinfo->pGroupList = taosArrayInit(numOfGroups, POINTER_BYTES);
    pTableqinfo->numOfTables = pTableGroupInfo->numOfTables;
    pTableqinfo->map = taosHashInit(pTableGroupInfo->numOfTables, taosGetDefaultHashFunction(TSDB_DATA_TYPE_INT), true, HASH_NO_LOCK);
  }

  pQInfo->pBuf = calloc(pTableGroupInfo->numOfTables, sizeof(STableQueryInfo));
  if (pQInfo->pBuf == NULL) {
    goto _cleanup;
  }

  pQInfo->dataReady = QUERY_RESULT_NOT_READY;
  pQInfo->rspContext = NULL;
  pQInfo->sql = sql;
  pthread_mutex_init(&pQInfo->lock, NULL);
  tsem_init(&pQInfo->ready, 0, 0);

  pQueryAttr->window = pQueryMsg->window;
  updateDataCheckOrder(pQInfo, pQueryMsg, pQueryAttr->stableQuery);

  SQueryRuntimeEnv* pRuntimeEnv = &pQInfo->runtimeEnv;
  STimeWindow window = pQueryAttr->window;

  int32_t index = 0;
  for(int32_t i = 0; i < numOfGroups; ++i) {
    SArray* pa = taosArrayGetP(pQueryAttr->tableGroupInfo.pGroupList, i);

    size_t s = taosArrayGetSize(pa);
    SArray* p1 = taosArrayInit(s, POINTER_BYTES);
    if (p1 == NULL) {
      goto _cleanup;
    }

    taosArrayPush(pRuntimeEnv->tableqinfoGroupInfo.pGroupList, &p1);

    for(int32_t j = 0; j < s; ++j) {
      STableKeyInfo* info = taosArrayGet(pa, j);
      window.skey = info->lastKey;

      void* buf = (char*) pQInfo->pBuf + index * sizeof(STableQueryInfo);
      STableQueryInfo* item = createTableQueryInfo(pQueryAttr, info->pTable, pQueryAttr->groupbyColumn, window, buf);
      if (item == NULL) {
        goto _cleanup;
      }

      item->groupIndex = i;
      taosArrayPush(p1, &item);

      STableId* id = TSDB_TABLEID(info->pTable);
      taosHashPut(pRuntimeEnv->tableqinfoGroupInfo.map, &id->tid, sizeof(id->tid), &item, POINTER_BYTES);
      index += 1;
    }
  }

  colIdCheck(pQueryAttr, pQInfo->qId);

  // todo refactor
  pQInfo->query.queryBlockDist = (numOfOutput == 1 && pExprs[0].base.functionId == TSDB_FUNC_BLKINFO);

  qDebug("qmsg:%p vgId:%d, QInfo:0x%" PRIx64 "-%p created", pQueryMsg, pQInfo->query.vgId, pQInfo->qId, pQInfo);
  return pQInfo;

_cleanup_qinfo:
  tsdbDestroyTableGroup(pTableGroupInfo);

  if (pGroupbyExpr != NULL) {
    taosArrayDestroy(pGroupbyExpr->columnInfo);
    free(pGroupbyExpr);
  }

  tfree(pTagCols);
  for (int32_t i = 0; i < numOfOutput; ++i) {
    SExprInfo* pExprInfo = &pExprs[i];
    if (pExprInfo->pExpr != NULL) {
      tExprTreeDestroy(pExprInfo->pExpr, NULL);
      pExprInfo->pExpr = NULL;
    }

    if (pExprInfo->base.flist.filterInfo) {
      freeColumnFilterInfo(pExprInfo->base.flist.filterInfo, pExprInfo->base.flist.numOfFilters);
    }
  }

  tfree(pExprs);

  filterFreeInfo(pFilters);

_cleanup:
  freeQInfo(pQInfo);
  return NULL;
}

bool isValidQInfo(void *param) {
  SQInfo *pQInfo = (SQInfo *)param;
  if (pQInfo == NULL) {
    return false;
  }

  /*
   * pQInfo->signature may be changed by another thread, so we assign value of signature
   * into local variable, then compare by using local variable
   */
  uint64_t sig = (uint64_t)pQInfo->signature;
  return (sig == (uint64_t)pQInfo);
}

int32_t initQInfo(STsBufInfo* pTsBufInfo, void* tsdb, void* sourceOptr, SQInfo* pQInfo, SQueryParam* param, char* start,
                  int32_t prevResultLen, void* merger) {
  int32_t code = TSDB_CODE_SUCCESS;

  SQueryRuntimeEnv* pRuntimeEnv = &pQInfo->runtimeEnv;
  pRuntimeEnv->qinfo = pQInfo;

  SQueryAttr *pQueryAttr = pRuntimeEnv->pQueryAttr;

  STSBuf *pTsBuf = NULL;

  if (pTsBufInfo->tsLen > 0) {  // open new file to save the result
    char* tsBlock = start + pTsBufInfo->tsOffset;
    pTsBuf = tsBufCreateFromCompBlocks(tsBlock, pTsBufInfo->tsNumOfBlocks, pTsBufInfo->tsLen, pTsBufInfo->tsOrder,
                                       pQueryAttr->vgId);

    if (pTsBuf == NULL) {
      code = TSDB_CODE_QRY_NO_DISKSPACE;
      goto _error;
    }
    tsBufResetPos(pTsBuf);
    bool ret = tsBufNextPos(pTsBuf);
    UNUSED(ret);
  }

  SArray* prevResult = NULL;
  if (prevResultLen > 0) {
    prevResult = interResFromBinary(param->prevResult, prevResultLen);

    pRuntimeEnv->prevResult = prevResult;
  }

  pRuntimeEnv->currentOffset = pQueryAttr->limit.offset;
  if (tsdb != NULL) {
    pQueryAttr->precision = tsdbGetCfg(tsdb)->precision;
  }

  if ((QUERY_IS_ASC_QUERY(pQueryAttr) && (pQueryAttr->window.skey > pQueryAttr->window.ekey)) ||
      (!QUERY_IS_ASC_QUERY(pQueryAttr) && (pQueryAttr->window.ekey > pQueryAttr->window.skey))) {
    qDebug("QInfo:0x%"PRIx64" no result in time range %" PRId64 "-%" PRId64 ", order %d", pQInfo->qId, pQueryAttr->window.skey,
           pQueryAttr->window.ekey, pQueryAttr->order.order);
    setQueryStatus(pRuntimeEnv, QUERY_COMPLETED);
    pRuntimeEnv->tableqinfoGroupInfo.numOfTables = 0;
    // todo free memory
    return TSDB_CODE_SUCCESS;
  }

  if (pRuntimeEnv->tableqinfoGroupInfo.numOfTables == 0) {
    qDebug("QInfo:0x%"PRIx64" no table qualified for tag filter, abort query", pQInfo->qId);
    setQueryStatus(pRuntimeEnv, QUERY_COMPLETED);
    return TSDB_CODE_SUCCESS;
  }

  // filter the qualified
  if ((code = doInitQInfo(pQInfo, pTsBuf, tsdb, sourceOptr, param->tableScanOperator, param->pOperator, merger)) != TSDB_CODE_SUCCESS) {
    goto _error;
  }

  return code;

_error:
  // table query ref will be decrease during error handling
  freeQInfo(pQInfo);
  return code;
}

//TODO refactor
void freeColumnFilterInfo(SColumnFilterInfo* pFilter, int32_t numOfFilters) {
    if (pFilter == NULL || numOfFilters == 0) {
      return;
    }

    for (int32_t i = 0; i < numOfFilters; i++) {
      if (pFilter[i].filterstr && pFilter[i].pz) {
        free((void*)(pFilter[i].pz));
      }
    }

    free(pFilter);
}

static void doDestroyTableQueryInfo(STableGroupInfo* pTableqinfoGroupInfo) {
  if (pTableqinfoGroupInfo->pGroupList != NULL) {
    int32_t numOfGroups = (int32_t) taosArrayGetSize(pTableqinfoGroupInfo->pGroupList);
    for (int32_t i = 0; i < numOfGroups; ++i) {
      SArray *p = taosArrayGetP(pTableqinfoGroupInfo->pGroupList, i);

      size_t num = taosArrayGetSize(p);
      for(int32_t j = 0; j < num; ++j) {
        STableQueryInfo* item = taosArrayGetP(p, j);
        destroyTableQueryInfoImpl(item);
      }

      taosArrayDestroy(p);
    }
  }

  taosArrayDestroy(pTableqinfoGroupInfo->pGroupList);
  taosHashCleanup(pTableqinfoGroupInfo->map);

  pTableqinfoGroupInfo->pGroupList = NULL;
  pTableqinfoGroupInfo->map = NULL;
  pTableqinfoGroupInfo->numOfTables = 0;
}

void* destroyQueryFuncExpr(SExprInfo* pExprInfo, int32_t numOfExpr) {
  if (pExprInfo == NULL) {
    assert(numOfExpr == 0);
    return NULL;
  }

  for (int32_t i = 0; i < numOfExpr; ++i) {
    if (pExprInfo[i].pExpr != NULL) {
      tExprTreeDestroy(pExprInfo[i].pExpr, NULL);
    }

    if (pExprInfo[i].base.flist.filterInfo) {
      freeColumnFilterInfo(pExprInfo[i].base.flist.filterInfo, pExprInfo[i].base.flist.numOfFilters);
    }

    for(int32_t j = 0; j < pExprInfo[i].base.numOfParams; ++j) {
      tVariantDestroy(&pExprInfo[i].base.param[j]);
    }
  }

  tfree(pExprInfo);
  return NULL;
}

void* freeColumnInfo(SColumnInfo* pColumnInfo, int32_t numOfCols) {
  if (pColumnInfo != NULL) {
    assert(numOfCols >= 0);

    for (int32_t i = 0; i < numOfCols; i++) {
      freeColumnFilterInfo(pColumnInfo[i].flist.filterInfo, pColumnInfo[i].flist.numOfFilters);
    }

    tfree(pColumnInfo);
  }

  return NULL;
}

void freeQInfo(SQInfo *pQInfo) {
  if (!isValidQInfo(pQInfo)) {
    return;
  }

  qDebug("QInfo:0x%"PRIx64" start to free QInfo", pQInfo->qId);

  SQueryRuntimeEnv* pRuntimeEnv = &pQInfo->runtimeEnv;
  releaseQueryBuf(pRuntimeEnv->tableqinfoGroupInfo.numOfTables);

  doDestroyTableQueryInfo(&pRuntimeEnv->tableqinfoGroupInfo);
  teardownQueryRuntimeEnv(&pQInfo->runtimeEnv);

  SQueryAttr *pQueryAttr = pQInfo->runtimeEnv.pQueryAttr;
  freeQueryAttr(pQueryAttr);

  tsdbDestroyTableGroup(&pQueryAttr->tableGroupInfo);

  tfree(pQInfo->pBuf);
  tfree(pQInfo->sql);

  taosArrayDestroy(pQInfo->summary.queryProfEvents);
  taosHashCleanup(pQInfo->summary.operatorProfResults);

  taosArrayDestroy(pRuntimeEnv->groupResInfo.pRows);
  pQInfo->signature = 0;

  qDebug("QInfo:0x%"PRIx64" QInfo is freed", pQInfo->qId);

  tfree(pQInfo);
}

int32_t doDumpQueryResult(SQInfo *pQInfo, char *data) {
  // the remained number of retrieved rows, not the interpolated result
  SQueryRuntimeEnv* pRuntimeEnv = &pQInfo->runtimeEnv;
  SQueryAttr *pQueryAttr = pQInfo->runtimeEnv.pQueryAttr;

  // load data from file to msg buffer
  if (pQueryAttr->tsCompQuery) {
    SColumnInfoData* pColInfoData = taosArrayGet(pRuntimeEnv->outputBuf->pDataBlock, 0);
    FILE *f = *(FILE **)pColInfoData->pData;  // TODO refactor

    // make sure file exist
    if (f) {
      off_t s = lseek(fileno(f), 0, SEEK_END);
      assert(s == pRuntimeEnv->outputBuf->info.rows);

      qDebug("QInfo:0x%"PRIx64" ts comp data return, file:%p, size:%"PRId64, pQInfo->qId, f, (uint64_t)s);
      if (fseek(f, 0, SEEK_SET) >= 0) {
        size_t sz = fread(data, 1, s, f);
        if(sz < s) {  // todo handle error
          qError("fread(f:%p,%d) failed, rsize:%" PRId64 ", expect size:%" PRId64, f, fileno(f), (uint64_t)sz, (uint64_t)s);
          assert(0);
        }
      } else {
        UNUSED(s);
        qError("fseek(f:%p,%d) failed, error:%s", f, fileno(f), strerror(errno));
        assert(0);
      }

      // dump error info
      if (s <= (sizeof(STSBufFileHeader) + sizeof(STSGroupBlockInfo) + 6 * sizeof(int32_t))) {
        qDump(data, s);
        assert(0);
      }

      fclose(f);
      *(FILE **)pColInfoData->pData = NULL;
    }

    // all data returned, set query over
    if (Q_STATUS_EQUAL(pRuntimeEnv->status, QUERY_COMPLETED)) {
      setQueryStatus(pRuntimeEnv, QUERY_OVER);
    }
  } else {
    doCopyQueryResultToMsg(pQInfo, (int32_t)pRuntimeEnv->outputBuf->info.rows, data);
  }

  qDebug("QInfo:0x%"PRIx64" current numOfRes rows:%d, total:%" PRId64, pQInfo->qId,
         pRuntimeEnv->outputBuf->info.rows, pRuntimeEnv->resultInfo.total);

  if (pQueryAttr->limit.limit > 0 && pQueryAttr->limit.limit == pRuntimeEnv->resultInfo.total) {
    qDebug("QInfo:0x%"PRIx64" results limitation reached, limitation:%"PRId64, pQInfo->qId, pQueryAttr->limit.limit);
    setQueryStatus(pRuntimeEnv, QUERY_OVER);
  }

  return TSDB_CODE_SUCCESS;
}

bool doBuildResCheck(SQInfo* pQInfo) {
  bool buildRes = false;

  pthread_mutex_lock(&pQInfo->lock);

  pQInfo->dataReady = QUERY_RESULT_READY;
  buildRes = needBuildResAfterQueryComplete(pQInfo);

  // clear qhandle owner, it must be in the secure area. other thread may run ahead before current, after it is
  // put into task to be executed.
  assert(pQInfo->owner == taosGetSelfPthreadId());
  pQInfo->owner = 0;

  pthread_mutex_unlock(&pQInfo->lock);

  // used in retrieve blocking model.
  tsem_post(&pQInfo->ready);
  return buildRes;
}

static void doSetTagValueToResultBuf(char* output, const char* val, int16_t type, int16_t bytes) {
  if (val == NULL) {
    setNull(output, type, bytes);
    return;
  }

  if (IS_VAR_DATA_TYPE(type)) {
    // Binary data overflows for sort of unknown reasons. Let trim the overflow data
    if (varDataTLen(val) > bytes) {
      int32_t maxLen = bytes - VARSTR_HEADER_SIZE;
      int32_t len = (varDataLen(val) > maxLen)? maxLen:varDataLen(val);
      memcpy(varDataVal(output), varDataVal(val), len);
      varDataSetLen(output, len);
    } else {
      varDataCopy(output, val);
    }
  } else {
    memcpy(output, val, bytes);
  }
}

static int64_t getQuerySupportBufSize(size_t numOfTables) {
  size_t s1 = sizeof(STableQueryInfo);
  size_t s2 = sizeof(SHashNode);

//  size_t s3 = sizeof(STableCheckInfo);  buffer consumption in tsdb
  return (int64_t)((s1 + s2) * 1.5 * numOfTables);
}

int32_t checkForQueryBuf(size_t numOfTables) {
  int64_t t = getQuerySupportBufSize(numOfTables);
  if (tsQueryBufferSizeBytes < 0) {
    return TSDB_CODE_SUCCESS;
  } else if (tsQueryBufferSizeBytes > 0) {

    while(1) {
      int64_t s = tsQueryBufferSizeBytes;
      int64_t remain = s - t;
      if (remain >= 0) {
        if (atomic_val_compare_exchange_64(&tsQueryBufferSizeBytes, s, remain) == s) {
          return TSDB_CODE_SUCCESS;
        }
      } else {
        return TSDB_CODE_QRY_NOT_ENOUGH_BUFFER;
      }
    }
  }

  // disable query processing if the value of tsQueryBufferSize is zero.
  return TSDB_CODE_QRY_NOT_ENOUGH_BUFFER;
}

void releaseQueryBuf(size_t numOfTables) {
  if (tsQueryBufferSizeBytes < 0) {
    return;
  }

  int64_t t = getQuerySupportBufSize(numOfTables);

  // restore value is not enough buffer available
  atomic_add_fetch_64(&tsQueryBufferSizeBytes, t);
}

void freeQueryAttr(SQueryAttr* pQueryAttr) {
  if (pQueryAttr != NULL) {
    if (pQueryAttr->fillVal != NULL) {
      tfree(pQueryAttr->fillVal);
    }

    pQueryAttr->pFilterInfo = doDestroyFilterInfo(pQueryAttr->pFilterInfo, pQueryAttr->numOfFilterCols);

    pQueryAttr->pExpr1 = destroyQueryFuncExpr(pQueryAttr->pExpr1, pQueryAttr->numOfOutput);
    pQueryAttr->pExpr2 = destroyQueryFuncExpr(pQueryAttr->pExpr2, pQueryAttr->numOfExpr2);
    pQueryAttr->pExpr3 = destroyQueryFuncExpr(pQueryAttr->pExpr3, pQueryAttr->numOfExpr3);

    tfree(pQueryAttr->tagColList);
    tfree(pQueryAttr->pFilterInfo);

    pQueryAttr->tableCols = freeColumnInfo(pQueryAttr->tableCols, pQueryAttr->numOfCols);

    if (pQueryAttr->pGroupbyExpr != NULL) {
      taosArrayDestroy(pQueryAttr->pGroupbyExpr->columnInfo);
      tfree(pQueryAttr->pGroupbyExpr);
    }

    filterFreeInfo(pQueryAttr->pFilters);
  }
}
<|MERGE_RESOLUTION|>--- conflicted
+++ resolved
@@ -1619,12 +1619,12 @@
         }
 
         startPos = pSDataBlock->info.rows - 1;
-        
+
         // window start(end) key interpolation
         doWindowBorderInterpolation(pOperatorInfo, pSDataBlock, pInfo->pCtx, pResult, &win, startPos, forwardStep);
         doApplyFunctions(pRuntimeEnv, pInfo->pCtx, &win, startPos, forwardStep, tsCols, pSDataBlock->info.rows, numOfOutput);
       }
-      
+
       break;
     }
     setResultRowInterpo(pResult, RESULT_ROW_END_INTERP);
@@ -3084,7 +3084,7 @@
   // check if this data block is required to load
   if ((*status) != BLK_DATA_ALL_NEEDED) {
     bool needFilter = true;
-    
+
     // the pCtx[i] result is belonged to previous time window since the outputBuf has not been set yet,
     // the filter result may be incorrect. So in case of interval query, we need to set the correct time output buffer
     if (QUERY_IS_INTERVAL_QUERY(pQueryAttr)) {
@@ -5989,6 +5989,61 @@
   doCloseAllTimeWindow(pRuntimeEnv);
   setQueryStatus(pRuntimeEnv, QUERY_COMPLETED);
 
+  copyToSDataBlock(pRuntimeEnv, 3000, pIntervalInfo->pRes, pIntervalInfo->rowCellInfoOffset);
+  if (pIntervalInfo->pRes->info.rows == 0 || !hasRemainData(&pRuntimeEnv->groupResInfo)) {
+    pOperator->status = OP_EXEC_DONE;
+  }
+
+  return pIntervalInfo->pRes;
+}
+
+static SSDataBlock* doAllSTableIntervalAgg(void* param, bool* newgroup) {
+  SOperatorInfo* pOperator = (SOperatorInfo*) param;
+  if (pOperator->status == OP_EXEC_DONE) {
+    return NULL;
+  }
+
+  STableIntervalOperatorInfo* pIntervalInfo = pOperator->info;
+  SQueryRuntimeEnv* pRuntimeEnv = pOperator->pRuntimeEnv;
+
+  if (pOperator->status == OP_RES_TO_RETURN) {
+    copyToSDataBlock(pRuntimeEnv, 3000, pIntervalInfo->pRes, pIntervalInfo->rowCellInfoOffset);
+    if (pIntervalInfo->pRes->info.rows == 0 || !hasRemainData(&pRuntimeEnv->groupResInfo)) {
+      pOperator->status = OP_EXEC_DONE;
+    }
+
+    return pIntervalInfo->pRes;
+  }
+
+  SQueryAttr* pQueryAttr = pRuntimeEnv->pQueryAttr;
+  int32_t order = pQueryAttr->order.order;
+
+  SOperatorInfo* upstream = pOperator->upstream[0];
+
+  while(1) {
+    publishOperatorProfEvent(upstream, QUERY_PROF_BEFORE_OPERATOR_EXEC);
+    SSDataBlock* pBlock = upstream->exec(upstream, newgroup);
+    publishOperatorProfEvent(upstream, QUERY_PROF_AFTER_OPERATOR_EXEC);
+
+    if (pBlock == NULL) {
+      break;
+    }
+
+    // the pDataBlock are always the same one, no need to call this again
+    STableQueryInfo* pTableQueryInfo = pRuntimeEnv->current;
+
+    setTagValue(pOperator, pTableQueryInfo->pTable, pIntervalInfo->pCtx, pOperator->numOfOutput);
+    setInputDataBlock(pOperator, pIntervalInfo->pCtx, pBlock, pQueryAttr->order.order);
+    setIntervalQueryRange(pRuntimeEnv, pBlock->info.window.skey);
+
+    hashAllIntervalAgg(pOperator, &pTableQueryInfo->resInfo, pBlock, pTableQueryInfo->groupIndex);
+  }
+
+  pOperator->status = OP_RES_TO_RETURN;
+  pQueryAttr->order.order = order;   // TODO : restore the order
+  doCloseAllTimeWindow(pRuntimeEnv);
+  setQueryStatus(pRuntimeEnv, QUERY_COMPLETED);
+
   int64_t st = taosGetTimestampUs();
   copyToSDataBlock(pRuntimeEnv, 3000, pIntervalInfo->pRes, pIntervalInfo->rowCellInfoOffset);
   if (pIntervalInfo->pRes->info.rows == 0 || !hasRemainData(&pRuntimeEnv->groupResInfo)) {
@@ -6001,67 +6056,6 @@
   return pIntervalInfo->pRes;
 }
 
-<<<<<<< HEAD
-=======
-static SSDataBlock* doAllSTableIntervalAgg(void* param, bool* newgroup) {
-  SOperatorInfo* pOperator = (SOperatorInfo*) param;
-  if (pOperator->status == OP_EXEC_DONE) {
-    return NULL;
-  }
-
-  STableIntervalOperatorInfo* pIntervalInfo = pOperator->info;
-  SQueryRuntimeEnv* pRuntimeEnv = pOperator->pRuntimeEnv;
-
-  if (pOperator->status == OP_RES_TO_RETURN) {
-    copyToSDataBlock(pRuntimeEnv, 3000, pIntervalInfo->pRes, pIntervalInfo->rowCellInfoOffset);
-    if (pIntervalInfo->pRes->info.rows == 0 || !hasRemainData(&pRuntimeEnv->groupResInfo)) {
-      pOperator->status = OP_EXEC_DONE;
-    }
-
-    return pIntervalInfo->pRes;
-  }
-
-  SQueryAttr* pQueryAttr = pRuntimeEnv->pQueryAttr;
-  int32_t order = pQueryAttr->order.order;
-
-  SOperatorInfo* upstream = pOperator->upstream[0];
-
-  while(1) {
-    publishOperatorProfEvent(upstream, QUERY_PROF_BEFORE_OPERATOR_EXEC);
-    SSDataBlock* pBlock = upstream->exec(upstream, newgroup);
-    publishOperatorProfEvent(upstream, QUERY_PROF_AFTER_OPERATOR_EXEC);
-
-    if (pBlock == NULL) {
-      break;
-    }
-
-    // the pDataBlock are always the same one, no need to call this again
-    STableQueryInfo* pTableQueryInfo = pRuntimeEnv->current;
-
-    setTagValue(pOperator, pTableQueryInfo->pTable, pIntervalInfo->pCtx, pOperator->numOfOutput);
-    setInputDataBlock(pOperator, pIntervalInfo->pCtx, pBlock, pQueryAttr->order.order);
-    setIntervalQueryRange(pRuntimeEnv, pBlock->info.window.skey);
-
-    hashAllIntervalAgg(pOperator, &pTableQueryInfo->resInfo, pBlock, pTableQueryInfo->groupIndex);
-  }
-
-  pOperator->status = OP_RES_TO_RETURN;
-  pQueryAttr->order.order = order;   // TODO : restore the order
-  doCloseAllTimeWindow(pRuntimeEnv);
-  setQueryStatus(pRuntimeEnv, QUERY_COMPLETED);
-
-  copyToSDataBlock(pRuntimeEnv, 3000, pIntervalInfo->pRes, pIntervalInfo->rowCellInfoOffset);
-  if (pIntervalInfo->pRes->info.rows == 0 || !hasRemainData(&pRuntimeEnv->groupResInfo)) {
-    pOperator->status = OP_EXEC_DONE;
-  }
-
-  return pIntervalInfo->pRes;
-}
-
-
-
-
->>>>>>> c2f42491
 static void doStateWindowAggImpl(SOperatorInfo* pOperator, SStateWindowOperatorInfo *pInfo, SSDataBlock *pSDataBlock) {
   SQueryRuntimeEnv* pRuntimeEnv = pOperator->pRuntimeEnv;
   STableQueryInfo*  item = pRuntimeEnv->current;
