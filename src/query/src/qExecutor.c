/*
 * Copyright (c) 2019 TAOS Data, Inc. <jhtao@taosdata.com>
 *
 * This program is free software: you can use, redistribute, and/or modify
 * it under the terms of the GNU Affero General Public License, version 3
 * or later ("AGPL"), as published by the Free Software Foundation.
 *
 * This program is distributed in the hope that it will be useful, but WITHOUT
 * ANY WARRANTY; without even the implied warranty of MERCHANTABILITY or
 * FITNESS FOR A PARTICULAR PURPOSE.
 *
 * You should have received a copy of the GNU Affero General Public License
 * along with this program. If not, see <http://www.gnu.org/licenses/>.
 */
#include "os.h"
#include "qfill.h"

#include "hash.h"
#include "qExecutor.h"
#include "qUtil.h"
#include "qast.h"
#include "qresultBuf.h"
#include "query.h"
#include "queryLog.h"
#include "taosmsg.h"
#include "tlosertree.h"
#include "tscUtil.h"  // todo move the function to common module
#include "tscompression.h"
#include "ttime.h"

/**
 * check if the primary column is load by default, otherwise, the program will
 * forced to load primary column explicitly.
 */
#define Q_STATUS_EQUAL(p, s) (((p) & (s)) != 0)
#define TSDB_COL_IS_TAG(f) (((f)&TSDB_COL_TAG) != 0)
#define QUERY_IS_ASC_QUERY(q) (GET_FORWARD_DIRECTION_FACTOR((q)->order.order) == QUERY_ASC_FORWARD_STEP)

#define IS_MASTER_SCAN(runtime)        ((runtime)->scanFlag == MASTER_SCAN)
#define IS_REVERSE_SCAN(runtime)       ((runtime)->scanFlag == REVERSE_SCAN)
#define SET_MASTER_SCAN_FLAG(runtime)  ((runtime)->scanFlag = MASTER_SCAN)
#define SET_REVERSE_SCAN_FLAG(runtime) ((runtime)->scanFlag = REVERSE_SCAN)

#define GET_QINFO_ADDR(x) ((void *)((char *)(x)-offsetof(SQInfo, runtimeEnv)))

#define GET_COL_DATA_POS(query, index, step) ((query)->pos + (index) * (step))
#define SWITCH_ORDER(n) (((n) = ((n) == TSDB_ORDER_ASC) ? TSDB_ORDER_DESC : TSDB_ORDER_ASC))

/* get the qinfo struct address from the query struct address */
#define GET_COLUMN_BYTES(query, colidx) \
  ((query)->colList[(query)->pSelectExpr[colidx].base.colInfo.colIndex].bytes)
#define GET_COLUMN_TYPE(query, colidx) ((query)->colList[(query)->pSelectExpr[colidx].base.colInfo.colIndex].type)

enum {
  // when query starts to execute, this status will set
  QUERY_NOT_COMPLETED = 0x1u,

  /* result output buffer is full, current query is paused.
   * this status is only exist in group-by clause and diff/add/division/multiply/ query.
   */
  QUERY_RESBUF_FULL = 0x2u,

  /* query is over
   * 1. this status is used in one row result query process, e.g., count/sum/first/last/ avg...etc.
   * 2. when all data within queried time window, it is also denoted as query_completed
   */
  QUERY_COMPLETED = 0x4u,

  /* when the result is not completed return to client, this status will be
   * usually used in case of interval query with interpolation option
   */
  QUERY_OVER = 0x8u,
};

enum {
  TS_JOIN_TS_EQUAL       = 0,
  TS_JOIN_TS_NOT_EQUALS  = 1,
  TS_JOIN_TAG_NOT_EQUALS = 2,
};

typedef struct {
  int32_t     status;       // query status
  TSKEY       lastKey;      // the lastKey value before query executed
  STimeWindow w;            // whole query time window
  STimeWindow curWindow;    // current query window
  int32_t     windowIndex;  // index of active time window result for interval query
  STSCursor   cur;
} SQueryStatusInfo;

#define CLEAR_QUERY_STATUS(q, st)   ((q)->status &= (~(st)))
#define GET_NUM_OF_TABLEGROUP(q)    taosArrayGetSize((q)->tableqinfoGroupInfo.pGroupList)
#define GET_TABLEGROUP(q, _index)   ((SArray*) taosArrayGetP((q)->tableqinfoGroupInfo.pGroupList, (_index)))

static void setQueryStatus(SQuery *pQuery, int8_t status);

static bool isIntervalQuery(SQuery *pQuery) { return pQuery->intervalTime > 0; }

// todo move to utility
static int32_t mergeIntoGroupResultImpl(SQInfo *pQInfo, SArray *group);

static void setWindowResOutputBuf(SQueryRuntimeEnv *pRuntimeEnv, SWindowResult *pResult);
static void setWindowResOutputBufInitCtx(SQueryRuntimeEnv *pRuntimeEnv, SWindowResult *pResult);
static void resetMergeResultBuf(SQuery *pQuery, SQLFunctionCtx *pCtx, SResultInfo *pResultInfo);
static bool functionNeedToExecute(SQueryRuntimeEnv *pRuntimeEnv, SQLFunctionCtx *pCtx, int32_t functionId);
static void getNextTimeWindow(SQuery *pQuery, STimeWindow *pTimeWindow);

static void setExecParams(SQuery *pQuery, SQLFunctionCtx *pCtx, void* inputData, TSKEY *tsCol, SDataBlockInfo* pBlockInfo,
                          SDataStatis *pStatis, void *param, int32_t colIndex);

static void initCtxOutputBuf(SQueryRuntimeEnv *pRuntimeEnv);
static void destroyTableQueryInfo(STableQueryInfo *pTableQueryInfo, int32_t numOfCols);
static void resetCtxOutputBuf(SQueryRuntimeEnv *pRuntimeEnv);
static bool hasMainOutput(SQuery *pQuery);
static void buildTagQueryResult(SQInfo *pQInfo);

static int32_t setAdditionalInfo(SQInfo *pQInfo, void *pTable, STableQueryInfo *pTableQueryInfo);
static int32_t flushFromResultBuf(SQInfo *pQInfo);

bool doFilterData(SQuery *pQuery, int32_t elemPos) {
  for (int32_t k = 0; k < pQuery->numOfFilterCols; ++k) {
    SSingleColumnFilterInfo *pFilterInfo = &pQuery->pFilterInfo[k];

    char *pElem = pFilterInfo->pData + pFilterInfo->info.bytes * elemPos;
    if (isNull(pElem, pFilterInfo->info.type)) {
      return false;
    }

    bool qualified = false;
    for (int32_t j = 0; j < pFilterInfo->numOfFilters; ++j) {
      SColumnFilterElem *pFilterElem = &pFilterInfo->pFilters[j];

      if (pFilterElem->fp(pFilterElem, pElem, pElem)) {
        qualified = true;
        break;
      }
    }

    if (!qualified) {
      return false;
    }
  }

  return true;
}

int64_t getNumOfResult(SQueryRuntimeEnv *pRuntimeEnv) {
  SQuery *pQuery = pRuntimeEnv->pQuery;
  bool    hasMainFunction = hasMainOutput(pQuery);

  int64_t maxOutput = 0;
  for (int32_t j = 0; j < pQuery->numOfOutput; ++j) {
    int32_t functionId = pQuery->pSelectExpr[j].base.functionId;

    /*
     * ts, tag, tagprj function can not decide the output number of current query
     * the number of output result is decided by main output
     */
    if (hasMainFunction &&
        (functionId == TSDB_FUNC_TS || functionId == TSDB_FUNC_TAG || functionId == TSDB_FUNC_TAGPRJ)) {
      continue;
    }

    SResultInfo *pResInfo = GET_RES_INFO(&pRuntimeEnv->pCtx[j]);
    if (pResInfo != NULL && maxOutput < pResInfo->numOfRes) {
      maxOutput = pResInfo->numOfRes;
    }
  }

  assert(maxOutput >= 0);
  return maxOutput;
}

/*
 * the value of number of result needs to be update due to offset value upated.
 */
void updateNumOfResult(SQueryRuntimeEnv *pRuntimeEnv, int32_t numOfRes) {
  SQuery *pQuery = pRuntimeEnv->pQuery;
  
  for (int32_t j = 0; j < pQuery->numOfOutput; ++j) {
    SResultInfo *pResInfo = GET_RES_INFO(&pRuntimeEnv->pCtx[j]);
    
    int16_t functionId = pRuntimeEnv->pCtx[j].functionId;
    if (functionId == TSDB_FUNC_TS || functionId == TSDB_FUNC_TAG || functionId == TSDB_FUNC_TAGPRJ ||
        functionId == TSDB_FUNC_TS_DUMMY) {
      continue;
    }
    
    assert(pResInfo->numOfRes > numOfRes);
    pResInfo->numOfRes = numOfRes;
  }
}

static int32_t getGroupResultId(int32_t groupIndex) {
  int32_t base = 200000;
  return base + (groupIndex * 10000);
}

bool isGroupbyNormalCol(SSqlGroupbyExpr *pGroupbyExpr) {
  if (pGroupbyExpr == NULL || pGroupbyExpr->numOfGroupCols == 0) {
    return false;
  }

  for (int32_t i = 0; i < pGroupbyExpr->numOfGroupCols; ++i) {
    SColIndex *pColIndex = taosArrayGet(pGroupbyExpr->columnInfo, i);
    if (pColIndex->flag == TSDB_COL_NORMAL) {
      /*
       * make sure the normal column locates at the second position if tbname exists in group by clause
       */
      if (pGroupbyExpr->numOfGroupCols > 1) {
        assert(pColIndex->colIndex > 0);
      }

      return true;
    }
  }

  return false;
}

int16_t getGroupbyColumnType(SQuery *pQuery, SSqlGroupbyExpr *pGroupbyExpr) {
  assert(pGroupbyExpr != NULL);

  int32_t colId = -2;
  int16_t type = TSDB_DATA_TYPE_NULL;

  for (int32_t i = 0; i < pGroupbyExpr->numOfGroupCols; ++i) {
    SColIndex *pColIndex = taosArrayGet(pGroupbyExpr->columnInfo, i);
    if (pColIndex->flag == TSDB_COL_NORMAL) {
      colId = pColIndex->colId;
      break;
    }
  }

  for (int32_t i = 0; i < pQuery->numOfCols; ++i) {
    if (colId == pQuery->colList[i].colId) {
      type = pQuery->colList[i].type;
      break;
    }
  }

  return type;
}

bool isSelectivityWithTagsQuery(SQuery *pQuery) {
  bool    hasTags = false;
  int32_t numOfSelectivity = 0;

  for (int32_t i = 0; i < pQuery->numOfOutput; ++i) {
    int32_t functId = pQuery->pSelectExpr[i].base.functionId;
    if (functId == TSDB_FUNC_TAG_DUMMY || functId == TSDB_FUNC_TS_DUMMY) {
      hasTags = true;
      continue;
    }

    if ((aAggs[functId].nStatus & TSDB_FUNCSTATE_SELECTIVITY) != 0) {
      numOfSelectivity++;
    }
  }

  if (numOfSelectivity > 0 && hasTags) {
    return true;
  }

  return false;
}

bool isTSCompQuery(SQuery *pQuery) { return pQuery->pSelectExpr[0].base.functionId == TSDB_FUNC_TS_COMP; }

static bool limitResults(SQueryRuntimeEnv* pRuntimeEnv) {
  SQInfo* pQInfo = GET_QINFO_ADDR(pRuntimeEnv);
  SQuery* pQuery = pRuntimeEnv->pQuery;
  
  if ((pQuery->limit.limit > 0) && (pQuery->rec.total + pQuery->rec.rows > pQuery->limit.limit)) {
    pQuery->rec.rows = pQuery->limit.limit - pQuery->rec.total;
    
    qDebug("QInfo:%p discard remain data due to result limitation, limit:%"PRId64", current return:%" PRId64 ", total:%"PRId64,
        pQInfo, pQuery->limit.limit, pQuery->rec.rows, pQuery->rec.total + pQuery->rec.rows);
    assert(pQuery->rec.rows >= 0);
    setQueryStatus(pQuery, QUERY_COMPLETED);
    return true;
  }

  return false;
}

static bool isTopBottomQuery(SQuery *pQuery) {
  for (int32_t i = 0; i < pQuery->numOfOutput; ++i) {
    int32_t functionId = pQuery->pSelectExpr[i].base.functionId;
    if (functionId == TSDB_FUNC_TS) {
      continue;
    }

    if (functionId == TSDB_FUNC_TOP || functionId == TSDB_FUNC_BOTTOM) {
      return true;
    }
  }

  return false;
}

static SDataStatis *getStatisInfo(SQuery *pQuery, SDataStatis *pStatis, int32_t numOfCols, int32_t index) {
  // for a tag column, no corresponding field info
  SColIndex *pColIndex = &pQuery->pSelectExpr[index].base.colInfo;
  if (TSDB_COL_IS_TAG(pColIndex->flag)) {
    return NULL;
  }
  
  /*
   * Choose the right column field info by field id, since the file block may be out of date,
   * which means the newest table schema is not equalled to the schema of this block.
   * TODO: speedup by using bsearch
   */
  for (int32_t i = 0; i < numOfCols; ++i) {
    if (pColIndex->colId == pStatis[i].colId) {
      return &pStatis[i];
    }
  }
  
  return NULL;
}

/**
 * @param pQuery
 * @param col
 * @param pDataBlockInfo
 * @param pStatis
 * @param pColStatis
 * @return
 */
static bool hasNullValue(SQuery *pQuery, int32_t col, int32_t numOfCols, SDataStatis *pStatis, SDataStatis **pColStatis) {
  SColIndex *pColIndex = &pQuery->pSelectExpr[col].base.colInfo;
  if (TSDB_COL_IS_TAG(pColIndex->flag)) {
    return false;
  }

  // query on primary timestamp column, not null value at all
  if (pColIndex->colId == PRIMARYKEY_TIMESTAMP_COL_INDEX) {
    return false;
  }

  if (pStatis != NULL) {
    *pColStatis = getStatisInfo(pQuery, pStatis, numOfCols, col);
  } else {
    *pColStatis = NULL;
  }

  if ((*pColStatis) != NULL && (*pColStatis)->numOfNull == 0) {
    return false;
  }

  return true;
}

static SWindowResult *doSetTimeWindowFromKey(SQueryRuntimeEnv *pRuntimeEnv, SWindowResInfo *pWindowResInfo, char *pData,
                                             int16_t bytes) {
  SQuery *pQuery = pRuntimeEnv->pQuery;

  int32_t *p1 = (int32_t *) taosHashGet(pWindowResInfo->hashList, pData, bytes);
  if (p1 != NULL) {
    pWindowResInfo->curIndex = *p1;
  } else {  // more than the capacity, reallocate the resources
    if (pWindowResInfo->size >= pWindowResInfo->capacity) {
      int64_t newCap = pWindowResInfo->capacity * 2;

      char *t = realloc(pWindowResInfo->pResult, newCap * sizeof(SWindowResult));
      if (t != NULL) {
        pWindowResInfo->pResult = (SWindowResult *)t;
        memset(&pWindowResInfo->pResult[pWindowResInfo->capacity], 0, sizeof(SWindowResult) * pWindowResInfo->capacity);
      } else {
        // todo
      }

      for (int32_t i = pWindowResInfo->capacity; i < newCap; ++i) {
        SPosInfo pos = {-1, -1};
        createQueryResultInfo(pQuery, &pWindowResInfo->pResult[i], pRuntimeEnv->stableQuery, &pos);
      }
      pWindowResInfo->capacity = newCap;
    }

    // add a new result set for a new group
    pWindowResInfo->curIndex = pWindowResInfo->size++;
    taosHashPut(pWindowResInfo->hashList, pData, bytes, (char *)&pWindowResInfo->curIndex, sizeof(int32_t));
  }

  return getWindowResult(pWindowResInfo, pWindowResInfo->curIndex);
}

// get the correct time window according to the handled timestamp
static STimeWindow getActiveTimeWindow(SWindowResInfo *pWindowResInfo, int64_t ts, SQuery *pQuery) {
  STimeWindow w = {0};

  if (pWindowResInfo->curIndex == -1) {  // the first window, from the previous stored value
    w.skey = pWindowResInfo->prevSKey;
    w.ekey = w.skey + pQuery->intervalTime - 1;
  } else {
    int32_t slot = curTimeWindow(pWindowResInfo);
    w = getWindowResult(pWindowResInfo, slot)->window;
  }

  if (w.skey > ts || w.ekey < ts) {
    int64_t st = w.skey;

    if (st > ts) {
      st -= ((st - ts + pQuery->slidingTime - 1) / pQuery->slidingTime) * pQuery->slidingTime;
    }

    int64_t et = st + pQuery->intervalTime - 1;
    if (et < ts) {
      st += ((ts - et + pQuery->slidingTime - 1) / pQuery->slidingTime) * pQuery->slidingTime;
    }

    w.skey = st;
    w.ekey = w.skey + pQuery->intervalTime - 1;
  }

  /*
   * query border check, skey should not be bounded by the query time range, since the value skey will
   * be used as the time window index value. So we only change ekey of time window accordingly.
   */
  if (w.ekey > pQuery->window.ekey && QUERY_IS_ASC_QUERY(pQuery)) {
    w.ekey = pQuery->window.ekey;
  }

  assert(ts >= w.skey && ts <= w.ekey);

  return w;
}

static int32_t addNewWindowResultBuf(SWindowResult *pWindowRes, SDiskbasedResultBuf *pResultBuf, int32_t sid,
                                     int32_t numOfRowsPerPage) {
  if (pWindowRes->pos.pageId != -1) {
    return 0;
  }

  tFilePage *pData = NULL;

  // in the first scan, new space needed for results
  int32_t pageId = -1;
  SIDList list = getDataBufPagesIdList(pResultBuf, sid);

  if (list.size == 0) {
    pData = getNewDataBuf(pResultBuf, sid, &pageId);
  } else {
    pageId = getLastPageId(&list);
    pData = GET_RES_BUF_PAGE_BY_ID(pResultBuf, pageId);

    if (pData->num >= numOfRowsPerPage) {
      pData = getNewDataBuf(pResultBuf, sid, &pageId);
      if (pData != NULL) {
        assert(pData->num == 0);  // number of elements must be 0 for new allocated buffer
      }
    }
  }

  if (pData == NULL) {
    return -1;
  }

  // set the number of rows in current disk page
  if (pWindowRes->pos.pageId == -1) {  // not allocated yet, allocate new buffer
    pWindowRes->pos.pageId = pageId;
    pWindowRes->pos.rowId = pData->num++;
  }

  return 0;
}

static int32_t setWindowOutputBufByKey(SQueryRuntimeEnv *pRuntimeEnv, SWindowResInfo *pWindowResInfo, int32_t sid,
                                       STimeWindow *win) {
  assert(win->skey <= win->ekey);
  SDiskbasedResultBuf *pResultBuf = pRuntimeEnv->pResultBuf;

  SWindowResult *pWindowRes = doSetTimeWindowFromKey(pRuntimeEnv, pWindowResInfo, (char *)&win->skey, TSDB_KEYSIZE);
  if (pWindowRes == NULL) {
    return -1;
  }

  // not assign result buffer yet, add new result buffer
  if (pWindowRes->pos.pageId == -1) {
    int32_t ret = addNewWindowResultBuf(pWindowRes, pResultBuf, sid, pRuntimeEnv->numOfRowsPerPage);
    if (ret != 0) {
      return -1;
    }
  }

  // set time window for current result
  pWindowRes->window = *win;

  setWindowResOutputBufInitCtx(pRuntimeEnv, pWindowRes);
  return TSDB_CODE_SUCCESS;
}

static SWindowStatus *getTimeWindowResStatus(SWindowResInfo *pWindowResInfo, int32_t slot) {
  assert(slot >= 0 && slot < pWindowResInfo->size);
  return &pWindowResInfo->pResult[slot].status;
}

static int32_t getForwardStepsInBlock(int32_t numOfRows, __block_search_fn_t searchFn, TSKEY ekey, int16_t pos,
                                      int16_t order, int64_t *pData) {
  int32_t endPos = searchFn((char *)pData, numOfRows, ekey, order);
  int32_t forwardStep = 0;

  if (endPos >= 0) {
    forwardStep = (order == TSDB_ORDER_ASC) ? (endPos - pos) : (pos - endPos);
    assert(forwardStep >= 0);

    // endPos data is equalled to the key so, we do need to read the element in endPos
    if (pData[endPos] == ekey) {
      forwardStep += 1;
    }
  }

  return forwardStep;
}

/**
 * NOTE: the query status only set for the first scan of master scan.
 */
static int32_t doCheckQueryCompleted(SQueryRuntimeEnv *pRuntimeEnv, TSKEY lastKey, SWindowResInfo *pWindowResInfo) {
  SQuery *pQuery = pRuntimeEnv->pQuery;
  if (pRuntimeEnv->scanFlag != MASTER_SCAN || (!isIntervalQuery(pQuery))) {
    return pWindowResInfo->size;
  }

  // no qualified results exist, abort check
  int32_t numOfClosed = 0;
  
  if (pWindowResInfo->size == 0) {
    return pWindowResInfo->size;
  }

  // query completed
  if ((lastKey >= pQuery->current->win.ekey && QUERY_IS_ASC_QUERY(pQuery)) ||
      (lastKey <= pQuery->current->win.ekey && !QUERY_IS_ASC_QUERY(pQuery))) {
    closeAllTimeWindow(pWindowResInfo);

    pWindowResInfo->curIndex = pWindowResInfo->size - 1;
    setQueryStatus(pQuery, QUERY_COMPLETED | QUERY_RESBUF_FULL);
  } else {  // set the current index to be the last unclosed window
    int32_t i = 0;
    int64_t skey = TSKEY_INITIAL_VAL;

    for (i = 0; i < pWindowResInfo->size; ++i) {
      SWindowResult *pResult = &pWindowResInfo->pResult[i];
      if (pResult->status.closed) {
        numOfClosed += 1;
        continue;
      }

      if ((pResult->window.ekey <= lastKey && QUERY_IS_ASC_QUERY(pQuery)) ||
          (pResult->window.skey >= lastKey && !QUERY_IS_ASC_QUERY(pQuery))) {
        closeTimeWindow(pWindowResInfo, i);
      } else {
        skey = pResult->window.skey;
        break;
      }
    }

    // all windows are closed, set the last one to be the skey
    if (skey == TSKEY_INITIAL_VAL) {
      assert(i == pWindowResInfo->size);
      pWindowResInfo->curIndex = pWindowResInfo->size - 1;
    } else {
      pWindowResInfo->curIndex = i;
    }

    pWindowResInfo->prevSKey = pWindowResInfo->pResult[pWindowResInfo->curIndex].window.skey;

    // the number of completed slots are larger than the threshold, return current generated results to client.
    if (numOfClosed > pWindowResInfo->threshold) {
      qDebug("QInfo:%p total result window:%d closed:%d, reached the output threshold %d, return",
          GET_QINFO_ADDR(pRuntimeEnv), pWindowResInfo->size, numOfClosed, pQuery->rec.threshold);
      
      setQueryStatus(pQuery, QUERY_RESBUF_FULL);
    } else {
      qDebug("QInfo:%p total result window:%d already closed:%d", GET_QINFO_ADDR(pRuntimeEnv), pWindowResInfo->size,
             numOfClosed);
    }
  }
  
  // output has reached the limitation, set query completed
  if (pQuery->limit.limit > 0 && (pQuery->limit.limit + pQuery->limit.offset) <= numOfClosed &&
      pRuntimeEnv->scanFlag == MASTER_SCAN) {
    setQueryStatus(pQuery, QUERY_COMPLETED);
  }
  
  assert(pWindowResInfo->prevSKey != TSKEY_INITIAL_VAL);
  return numOfClosed;
}

static int32_t getNumOfRowsInTimeWindow(SQuery *pQuery, SDataBlockInfo *pDataBlockInfo, TSKEY *pPrimaryColumn,
                                        int32_t startPos, TSKEY ekey, __block_search_fn_t searchFn, bool updateLastKey) {
  assert(startPos >= 0 && startPos < pDataBlockInfo->rows);

  int32_t num = -1;
  int32_t order = pQuery->order.order;
  int32_t step = GET_FORWARD_DIRECTION_FACTOR(order);

  STableQueryInfo* item = pQuery->current;
  
  if (QUERY_IS_ASC_QUERY(pQuery)) {
    if (ekey < pDataBlockInfo->window.ekey) {
      num = getForwardStepsInBlock(pDataBlockInfo->rows, searchFn, ekey, startPos, order, pPrimaryColumn);
      if (num == 0) {  // no qualified data in current block, do not update the lastKey value
        assert(ekey < pPrimaryColumn[startPos]);
      } else {
        if (updateLastKey) {
          item->lastKey = pPrimaryColumn[startPos + (num - 1)] + step;
        }
      }
    } else {
      num = pDataBlockInfo->rows - startPos;
      if (updateLastKey) {
        item->lastKey = pDataBlockInfo->window.ekey + step;
      }
    }
  } else {  // desc
    if (ekey > pDataBlockInfo->window.skey) {
      num = getForwardStepsInBlock(pDataBlockInfo->rows, searchFn, ekey, startPos, order, pPrimaryColumn);
      if (num == 0) {  // no qualified data in current block, do not update the lastKey value
        assert(ekey > pPrimaryColumn[startPos]);
      } else {
        if (updateLastKey) {
          item->lastKey = pPrimaryColumn[startPos - (num - 1)] + step;
        }
      }
    } else {
      num = startPos + 1;
      if (updateLastKey) {
        item->lastKey = pDataBlockInfo->window.skey + step;
      }
    }
  }

  assert(num >= 0);
  return num;
}

static void doBlockwiseApplyFunctions(SQueryRuntimeEnv *pRuntimeEnv, SWindowStatus *pStatus, STimeWindow *pWin,
                                      int32_t offset, int32_t forwardStep, TSKEY *tsBuf, int32_t numOfTotal) {
  SQuery *        pQuery = pRuntimeEnv->pQuery;
  SQLFunctionCtx *pCtx = pRuntimeEnv->pCtx;

  if (IS_MASTER_SCAN(pRuntimeEnv) || pStatus->closed) {
    for (int32_t k = 0; k < pQuery->numOfOutput; ++k) {
      int32_t functionId = pQuery->pSelectExpr[k].base.functionId;

      pCtx[k].nStartQueryTimestamp = pWin->skey;
      pCtx[k].size = forwardStep;
      pCtx[k].startOffset = (QUERY_IS_ASC_QUERY(pQuery)) ? offset : offset - (forwardStep - 1);

      if ((aAggs[functionId].nStatus & TSDB_FUNCSTATE_SELECTIVITY) != 0) {
        pCtx[k].ptsList = &tsBuf[offset];
      }

      // not a whole block involved in query processing, statistics data can not be used
      if (forwardStep != numOfTotal) {
        pCtx[k].preAggVals.isSet = false;
      }
      
      if (functionNeedToExecute(pRuntimeEnv, &pCtx[k], functionId)) {
        aAggs[functionId].xFunction(&pCtx[k]);
      }
    }
  }
}

static void doRowwiseApplyFunctions(SQueryRuntimeEnv *pRuntimeEnv, SWindowStatus *pStatus, STimeWindow *pWin,
                                    int32_t offset) {
  SQuery *        pQuery = pRuntimeEnv->pQuery;
  SQLFunctionCtx *pCtx = pRuntimeEnv->pCtx;

  if (IS_MASTER_SCAN(pRuntimeEnv) || pStatus->closed) {
    for (int32_t k = 0; k < pQuery->numOfOutput; ++k) {
      pCtx[k].nStartQueryTimestamp = pWin->skey;

      int32_t functionId = pQuery->pSelectExpr[k].base.functionId;
      if (functionNeedToExecute(pRuntimeEnv, &pCtx[k], functionId)) {
        aAggs[functionId].xFunctionF(&pCtx[k], offset);
      }
    }
  }
}

static int32_t getNextQualifiedWindow(SQueryRuntimeEnv *pRuntimeEnv, STimeWindow *pNextWin,
                                      SDataBlockInfo *pDataBlockInfo, TSKEY *primaryKeys,
                                      __block_search_fn_t searchFn) {
  SQuery *pQuery = pRuntimeEnv->pQuery;

  // tumbling time window query, a special case of sliding time window query
  if (pQuery->slidingTime == pQuery->intervalTime) {
    // todo opt
  }

  getNextTimeWindow(pQuery, pNextWin);

  // next time window is not in current block
  if ((pNextWin->skey > pDataBlockInfo->window.ekey && QUERY_IS_ASC_QUERY(pQuery)) ||
      (pNextWin->ekey < pDataBlockInfo->window.skey && !QUERY_IS_ASC_QUERY(pQuery))) {
    return -1;
  }

  TSKEY startKey = -1;
  if (QUERY_IS_ASC_QUERY(pQuery)) {
    startKey = pNextWin->skey;
    if (startKey < pQuery->window.skey) {
      startKey = pQuery->window.skey;
    }
  } else {
    startKey = pNextWin->ekey;
    if (startKey > pQuery->window.skey) {
      startKey = pQuery->window.skey;
    }
  }

  int32_t startPos = searchFn((char *)primaryKeys, pDataBlockInfo->rows, startKey, pQuery->order.order);

  /*
   * This time window does not cover any data, try next time window,
   * this case may happen when the time window is too small
   */
  if (QUERY_IS_ASC_QUERY(pQuery) && primaryKeys[startPos] > pNextWin->ekey) {
    TSKEY next = primaryKeys[startPos];

    pNextWin->ekey += ((next - pNextWin->ekey + pQuery->slidingTime - 1)/pQuery->slidingTime) * pQuery->slidingTime;
    pNextWin->skey = pNextWin->ekey - pQuery->intervalTime + 1;
  } else if ((!QUERY_IS_ASC_QUERY(pQuery)) && primaryKeys[startPos] < pNextWin->skey) {
    TSKEY next = primaryKeys[startPos];

    pNextWin->skey -= ((pNextWin->skey - next + pQuery->slidingTime - 1) / pQuery->slidingTime) * pQuery->slidingTime;
    pNextWin->ekey = pNextWin->skey + pQuery->intervalTime - 1;
  }

  return startPos;
}

static TSKEY reviseWindowEkey(SQuery *pQuery, STimeWindow *pWindow) {
  TSKEY ekey = -1;
  if (QUERY_IS_ASC_QUERY(pQuery)) {
    ekey = pWindow->ekey;
    if (ekey > pQuery->window.ekey) {
      ekey = pQuery->window.ekey;
    }
  } else {
    ekey = pWindow->skey;
    if (ekey < pQuery->window.ekey) {
      ekey = pQuery->window.ekey;
    }
  }

  return ekey;
}

//todo binary search
static void* getDataBlockImpl(SArray* pDataBlock, int32_t colId) {
  int32_t numOfCols = taosArrayGetSize(pDataBlock);
  
  for (int32_t i = 0; i < numOfCols; ++i) {
    SColumnInfoData *p = taosArrayGet(pDataBlock, i);
    if (colId == p->info.colId) {
      return p->pData;
    }
  }
  
  return NULL;
}

static char *getDataBlock(SQueryRuntimeEnv *pRuntimeEnv, SArithmeticSupport *sas, int32_t col, int32_t size,
                    SArray *pDataBlock) {
  if (pDataBlock == NULL) {
    return NULL;
  }
  char *dataBlock = NULL;
  SQuery *pQuery = pRuntimeEnv->pQuery;

  SQLFunctionCtx *pCtx = pRuntimeEnv->pCtx;

  int32_t functionId = pQuery->pSelectExpr[col].base.functionId;
  if (functionId == TSDB_FUNC_ARITHM) {
    sas->pArithExpr = &pQuery->pSelectExpr[col];

    // set the start offset to be the lowest start position, no matter asc/desc query order
    if (QUERY_IS_ASC_QUERY(pQuery)) {
      pCtx->startOffset = pQuery->pos;
    } else {
      pCtx->startOffset = pQuery->pos - (size - 1);
    }

    sas->offset  = 0;
    sas->colList = pQuery->colList;
    sas->numOfCols = pQuery->numOfCols;
    sas->data    = calloc(pQuery->numOfCols, POINTER_BYTES);

    // here the pQuery->colList and sas->colList are identical
    int32_t numOfCols = taosArrayGetSize(pDataBlock);
    for (int32_t i = 0; i < pQuery->numOfCols; ++i) {
      SColumnInfo *pColMsg = &pQuery->colList[i];

      dataBlock = NULL;
      for (int32_t k = 0; k < numOfCols; ++k) {  //todo refactor
        SColumnInfoData *p = taosArrayGet(pDataBlock, k);
        if (pColMsg->colId == p->info.colId) {
          dataBlock = p->pData;
          break;
        }
      }

      assert(dataBlock != NULL);
      sas->data[i] = dataBlock/* + pQuery->colList[i].bytes*/;  // start from the offset
    }

  } else {  // other type of query function
    SColIndex *pCol = &pQuery->pSelectExpr[col].base.colInfo;
    if (TSDB_COL_IS_TAG(pCol->flag) || pDataBlock == NULL) {
      dataBlock = NULL;
    } else {
      dataBlock = getDataBlockImpl(pDataBlock, pCol->colId);
    }
  }

  return dataBlock;
}

/**
 * todo set the last value for pQueryTableInfo as in rowwiseapplyfunctions
 * @param pRuntimeEnv
 * @param forwardStep
 * @param tsCols
 * @param pFields
 * @param isDiskFileBlock
 * @return                  the incremental number of output value, so it maybe 0 for fixed number of query,
 *                          such as count/min/max etc.
 */
static void blockwiseApplyFunctions(SQueryRuntimeEnv *pRuntimeEnv, SDataStatis *pStatis,
                                       SDataBlockInfo *pDataBlockInfo, SWindowResInfo *pWindowResInfo,
                                       __block_search_fn_t searchFn, SArray *pDataBlock) {
  SQLFunctionCtx *pCtx = pRuntimeEnv->pCtx;
  
  SQuery *pQuery = pRuntimeEnv->pQuery;
  TSKEY  *tsCols = NULL;
  if (pDataBlock != NULL) {
    SColumnInfoData* pColInfo = taosArrayGet(pDataBlock, 0);
    tsCols = (TSKEY *)(pColInfo->pData);
  }

  SArithmeticSupport *sasArray = calloc((size_t)pQuery->numOfOutput, sizeof(SArithmeticSupport));

  for (int32_t k = 0; k < pQuery->numOfOutput; ++k) {
    char *dataBlock = getDataBlock(pRuntimeEnv, &sasArray[k], k, pDataBlockInfo->rows, pDataBlock);
    setExecParams(pQuery, &pCtx[k], dataBlock, tsCols, pDataBlockInfo, pStatis, &sasArray[k], k);
  }

  int32_t step = GET_FORWARD_DIRECTION_FACTOR(pQuery->order.order);
  if (isIntervalQuery(pQuery) && tsCols != NULL) {
    int32_t offset = GET_COL_DATA_POS(pQuery, 0, step);
    TSKEY   ts = tsCols[offset];

    STimeWindow win = getActiveTimeWindow(pWindowResInfo, ts, pQuery);
    if (setWindowOutputBufByKey(pRuntimeEnv, pWindowResInfo, pDataBlockInfo->tid, &win) != TSDB_CODE_SUCCESS) {
      tfree(sasArray);
      return;
    }

    TSKEY   ekey = reviseWindowEkey(pQuery, &win);
    int32_t forwardStep =
        getNumOfRowsInTimeWindow(pQuery, pDataBlockInfo, tsCols, pQuery->pos, ekey, searchFn, true);

    SWindowStatus *pStatus = getTimeWindowResStatus(pWindowResInfo, curTimeWindow(pWindowResInfo));
    doBlockwiseApplyFunctions(pRuntimeEnv, pStatus, &win, pQuery->pos, forwardStep, tsCols, pDataBlockInfo->rows);

    int32_t     index = pWindowResInfo->curIndex;
    STimeWindow nextWin = win;

    while (1) {
      int32_t startPos = getNextQualifiedWindow(pRuntimeEnv, &nextWin, pDataBlockInfo, tsCols, searchFn);
      if (startPos < 0) {
        break;
      }

      // null data, failed to allocate more memory buffer
      if (setWindowOutputBufByKey(pRuntimeEnv, pWindowResInfo, pDataBlockInfo->tid, &nextWin) != TSDB_CODE_SUCCESS) {
        break;
      }

      ekey = reviseWindowEkey(pQuery, &nextWin);
      forwardStep = getNumOfRowsInTimeWindow(pQuery, pDataBlockInfo, tsCols, startPos, ekey, searchFn, true);

      pStatus = getTimeWindowResStatus(pWindowResInfo, curTimeWindow(pWindowResInfo));
      doBlockwiseApplyFunctions(pRuntimeEnv, pStatus, &nextWin, startPos, forwardStep, tsCols, pDataBlockInfo->rows);
    }

    pWindowResInfo->curIndex = index;
  } else {
    /*
     * the sqlfunctionCtx parameters should be set done before all functions are invoked,
     * since the selectivity + tag_prj query needs all parameters been set done.
     * tag_prj function are changed to be TSDB_FUNC_TAG_DUMMY
     */
    for (int32_t k = 0; k < pQuery->numOfOutput; ++k) {
      int32_t functionId = pQuery->pSelectExpr[k].base.functionId;
      if (functionNeedToExecute(pRuntimeEnv, &pCtx[k], functionId)) {
        aAggs[functionId].xFunction(&pCtx[k]);
      }
    }
  }

  for(int32_t i = 0; i < pQuery->numOfOutput; ++i) {
    if (pQuery->pSelectExpr[i].base.functionId != TSDB_FUNC_ARITHM) {
      continue;
    }

    tfree(sasArray[i].data);
  }

  tfree(sasArray);
}

static int32_t setGroupResultOutputBuf(SQueryRuntimeEnv *pRuntimeEnv, char *pData, int16_t type, int16_t bytes) {
  if (isNull(pData, type)) {  // ignore the null value
    return -1;
  }

  int32_t GROUPRESULTID = 1;

  SDiskbasedResultBuf *pResultBuf = pRuntimeEnv->pResultBuf;

  int64_t v = -1;
  // not assign result buffer yet, add new result buffer
  switch(type) {
    case TSDB_DATA_TYPE_BOOL:
    case TSDB_DATA_TYPE_TINYINT:  v = GET_INT8_VAL(pData);  break;
    case TSDB_DATA_TYPE_SMALLINT: v = GET_INT16_VAL(pData); break;
    case TSDB_DATA_TYPE_INT:      v = GET_INT32_VAL(pData); break;
    case TSDB_DATA_TYPE_BIGINT:   v = GET_INT64_VAL(pData); break;
  }

//  assert(pRuntimeEnv->windowResInfo.hashList->size <= 2);
  SWindowResult *pWindowRes = doSetTimeWindowFromKey(pRuntimeEnv, &pRuntimeEnv->windowResInfo, pData, bytes);
  if (pWindowRes == NULL) {
    return -1;
  }

  pWindowRes->window.skey = v;
  pWindowRes->window.ekey = v;

  if (pWindowRes->pos.pageId == -1) {
    int32_t ret = addNewWindowResultBuf(pWindowRes, pResultBuf, GROUPRESULTID, pRuntimeEnv->numOfRowsPerPage);
    if (ret != 0) {
      return -1;
    }
  }

  setWindowResOutputBuf(pRuntimeEnv, pWindowRes);
  initCtxOutputBuf(pRuntimeEnv);
  return TSDB_CODE_SUCCESS;
}

static char *getGroupbyColumnData(SQuery *pQuery, int16_t *type, int16_t *bytes, SArray* pDataBlock) {
  SSqlGroupbyExpr *pGroupbyExpr = pQuery->pGroupbyExpr;

  for (int32_t k = 0; k < pGroupbyExpr->numOfGroupCols; ++k) {
    SColIndex* pColIndex = taosArrayGet(pGroupbyExpr->columnInfo, k);
    if (pColIndex->flag == TSDB_COL_TAG) {
      continue;
    }

    int16_t colIndex = -1;
    int32_t colId = pColIndex->colId;

    for (int32_t i = 0; i < pQuery->numOfCols; ++i) {
      if (pQuery->colList[i].colId == colId) {
        colIndex = i;
        break;
      }
    }

    assert(colIndex >= 0 && colIndex < pQuery->numOfCols);

    *type = pQuery->colList[colIndex].type;
    *bytes = pQuery->colList[colIndex].bytes;
    /*
     *  the colIndex is acquired from the first meter of all qualified meters in this vnode during query prepare
     * stage, the remain meter may not have the required column in cache actually. So, the validation of required
     * column in cache with the corresponding meter schema is reinforced.
     */
    int32_t numOfCols = taosArrayGetSize(pDataBlock);

    for (int32_t i = 0; i < numOfCols; ++i) {
      SColumnInfoData *p = taosArrayGet(pDataBlock, i);
      if (pColIndex->colId == p->info.colId) {
        return p->pData;
      }
    }
  }

  return NULL;
}

static int32_t doTSJoinFilter(SQueryRuntimeEnv *pRuntimeEnv, int32_t offset) {
  SQuery *pQuery = pRuntimeEnv->pQuery;

  STSElem         elem = tsBufGetElem(pRuntimeEnv->pTSBuf);
  SQLFunctionCtx *pCtx = pRuntimeEnv->pCtx;

  // compare tag first
  if (pCtx[0].tag.i64Key != elem.tag) {
    return TS_JOIN_TAG_NOT_EQUALS;
  }

  TSKEY key = *(TSKEY *)(pCtx[0].aInputElemBuf + TSDB_KEYSIZE * offset);

#if defined(_DEBUG_VIEW)
  printf("elem in comp ts file:%" PRId64 ", key:%" PRId64 ", tag:%"PRIu64", query order:%d, ts order:%d, traverse:%d, index:%d\n",
         elem.ts, key, elem.tag, pQuery->order.order, pRuntimeEnv->pTSBuf->tsOrder,
         pRuntimeEnv->pTSBuf->cur.order, pRuntimeEnv->pTSBuf->cur.tsIndex);
#endif

  if (QUERY_IS_ASC_QUERY(pQuery)) {
    if (key < elem.ts) {
      return TS_JOIN_TS_NOT_EQUALS;
    } else if (key > elem.ts) {
      assert(false);
    }
  } else {
    if (key > elem.ts) {
      return TS_JOIN_TS_NOT_EQUALS;
    } else if (key < elem.ts) {
      assert(false);
    }
  }

  return TS_JOIN_TS_EQUAL;
}

static bool functionNeedToExecute(SQueryRuntimeEnv *pRuntimeEnv, SQLFunctionCtx *pCtx, int32_t functionId) {
  SResultInfo *pResInfo = GET_RES_INFO(pCtx);
  SQuery* pQuery = pRuntimeEnv->pQuery;
  
  if (pResInfo->complete || functionId == TSDB_FUNC_TAG_DUMMY || functionId == TSDB_FUNC_TS_DUMMY) {
    return false;
  }

  if (functionId == TSDB_FUNC_FIRST_DST || functionId == TSDB_FUNC_FIRST) {
    return QUERY_IS_ASC_QUERY(pQuery);
  }

  // todo add comments
  if ((functionId == TSDB_FUNC_LAST_DST || functionId == TSDB_FUNC_LAST)) {
    return pCtx->param[0].i64Key == pQuery->order.order;
//    return !QUERY_IS_ASC_QUERY(pQuery);
  }

  // in the supplementary scan, only the following functions need to be executed
  if (IS_REVERSE_SCAN(pRuntimeEnv)) {
    return false;
  }

  return true;
}

static void rowwiseApplyFunctions(SQueryRuntimeEnv *pRuntimeEnv, SDataStatis *pStatis, SDataBlockInfo *pDataBlockInfo,
    SWindowResInfo *pWindowResInfo, SArray *pDataBlock) {
  SQLFunctionCtx *pCtx = pRuntimeEnv->pCtx;

  SQuery *pQuery = pRuntimeEnv->pQuery;
  STableQueryInfo* item = pQuery->current;

  SColumnInfoData* pColumnInfoData = (SColumnInfoData *)taosArrayGet(pDataBlock, 0);

  TSKEY  *tsCols = (pColumnInfoData->info.type == TSDB_DATA_TYPE_TIMESTAMP)? (TSKEY*) pColumnInfoData->pData:NULL;
  bool    groupbyColumnValue = isGroupbyNormalCol(pQuery->pGroupbyExpr);
  SArithmeticSupport *sasArray = calloc((size_t)pQuery->numOfOutput, sizeof(SArithmeticSupport));

  int16_t type = 0;
  int16_t bytes = 0;

  char *groupbyColumnData = NULL;
  if (groupbyColumnValue) {
    groupbyColumnData = getGroupbyColumnData(pQuery, &type, &bytes, pDataBlock);
  }

  for (int32_t k = 0; k < pQuery->numOfOutput; ++k) {
    char *dataBlock = getDataBlock(pRuntimeEnv, &sasArray[k], k, pDataBlockInfo->rows, pDataBlock);
    setExecParams(pQuery, &pCtx[k], dataBlock, tsCols, pDataBlockInfo, pStatis, &sasArray[k], k);
  }

  // set the input column data
  for (int32_t k = 0; k < pQuery->numOfFilterCols; ++k) {
    SSingleColumnFilterInfo *pFilterInfo = &pQuery->pFilterInfo[k];
    pFilterInfo->pData = getDataBlockImpl(pDataBlock, pFilterInfo->info.colId);
    assert(pFilterInfo->pData != NULL);
  }

  int32_t step = GET_FORWARD_DIRECTION_FACTOR(pQuery->order.order);

  // from top to bottom in desc
  // from bottom to top in asc order
  if (pRuntimeEnv->pTSBuf != NULL) {
    SQInfo *pQInfo = (SQInfo *)GET_QINFO_ADDR(pRuntimeEnv);
    qDebug("QInfo:%p process data rows, numOfRows:%d, query order:%d, ts comp order:%d", pQInfo, pDataBlockInfo->rows,
           pQuery->order.order, pRuntimeEnv->pTSBuf->cur.order);
  }

  int32_t j = 0;
  int32_t offset = -1;

  for (j = 0; j < pDataBlockInfo->rows; ++j) {
    offset = GET_COL_DATA_POS(pQuery, j, step);

    if (pRuntimeEnv->pTSBuf != NULL) {
      int32_t r = doTSJoinFilter(pRuntimeEnv, offset);
      if (r == TS_JOIN_TAG_NOT_EQUALS) {
        break;
      } else if (r == TS_JOIN_TS_NOT_EQUALS) {
        continue;
      } else {
        assert(r == TS_JOIN_TS_EQUAL);
      }
    }

    if (pQuery->numOfFilterCols > 0 && (!doFilterData(pQuery, offset))) {
      continue;
    }

    // interval window query
    if (isIntervalQuery(pQuery)) {
      // decide the time window according to the primary timestamp
      int64_t     ts = tsCols[offset];
      STimeWindow win = getActiveTimeWindow(pWindowResInfo, ts, pQuery);

      int32_t ret = setWindowOutputBufByKey(pRuntimeEnv, pWindowResInfo, pDataBlockInfo->tid, &win);
      if (ret != TSDB_CODE_SUCCESS) {  // null data, too many state code
        continue;
      }

      SWindowStatus *pStatus = getTimeWindowResStatus(pWindowResInfo, curTimeWindow(pWindowResInfo));
      doRowwiseApplyFunctions(pRuntimeEnv, pStatus, &win, offset);

      STimeWindow nextWin = win;
      int32_t     index = pWindowResInfo->curIndex;

      while (1) {
        getNextTimeWindow(pQuery, &nextWin);
        if (/*pWindowResInfo->startTime > nextWin.skey ||*/
            (nextWin.skey > pQuery->window.ekey && QUERY_IS_ASC_QUERY(pQuery)) ||
            (nextWin.skey < pQuery->window.ekey && !QUERY_IS_ASC_QUERY(pQuery))) {
          break;
        }

        if (ts < nextWin.skey || ts > nextWin.ekey) {
          break;
        }

        // null data, failed to allocate more memory buffer
        if (setWindowOutputBufByKey(pRuntimeEnv, pWindowResInfo, pDataBlockInfo->tid, &nextWin) != TSDB_CODE_SUCCESS) {
          break;
        }

        pStatus = getTimeWindowResStatus(pWindowResInfo, curTimeWindow(pWindowResInfo));
        doRowwiseApplyFunctions(pRuntimeEnv, pStatus, &nextWin, offset);
      }

      pWindowResInfo->curIndex = index;
    } else {  // other queries
      // decide which group this rows belongs to according to current state value
      if (groupbyColumnValue) {
        char *val = groupbyColumnData + bytes * offset;

        int32_t ret = setGroupResultOutputBuf(pRuntimeEnv, val, type, bytes);
        if (ret != TSDB_CODE_SUCCESS) {  // null data, too many state code
          continue;
        }
      }

      for (int32_t k = 0; k < pQuery->numOfOutput; ++k) {
        int32_t functionId = pQuery->pSelectExpr[k].base.functionId;
        if (functionNeedToExecute(pRuntimeEnv, &pCtx[k], functionId)) {
          aAggs[functionId].xFunctionF(&pCtx[k], offset);
        }
      }
    }

    if (pRuntimeEnv->pTSBuf != NULL) {
      // if timestamp filter list is empty, quit current query
      if (!tsBufNextPos(pRuntimeEnv->pTSBuf)) {
        setQueryStatus(pQuery, QUERY_COMPLETED);
        break;
      }
    }
  }

  assert(offset >= 0);
  if (tsCols != NULL) {
    item->lastKey = tsCols[offset] + step;
  } else {
    item->lastKey = (QUERY_IS_ASC_QUERY(pQuery)? pDataBlockInfo->window.ekey:pDataBlockInfo->window.skey) + step;
  }

  // todo refactor: extract method
  for(int32_t i = 0; i < pQuery->numOfOutput; ++i) {
    if (pQuery->pSelectExpr[i].base.functionId != TSDB_FUNC_ARITHM) {
      continue;
    }

    tfree(sasArray[i].data);
  }

  free(sasArray);
}

static int32_t tableApplyFunctionsOnBlock(SQueryRuntimeEnv *pRuntimeEnv, SDataBlockInfo *pDataBlockInfo,
                                          SDataStatis *pStatis, __block_search_fn_t searchFn, SArray *pDataBlock) {
  SQuery *pQuery = pRuntimeEnv->pQuery;
  
  STableQueryInfo* pTableQInfo = pQuery->current;
  SWindowResInfo*  pWindowResInfo = &pRuntimeEnv->windowResInfo;
  
  if (pQuery->numOfFilterCols > 0 || pRuntimeEnv->pTSBuf != NULL || isGroupbyNormalCol(pQuery->pGroupbyExpr)) {
    rowwiseApplyFunctions(pRuntimeEnv, pStatis, pDataBlockInfo, pWindowResInfo, pDataBlock);
  } else {
    blockwiseApplyFunctions(pRuntimeEnv, pStatis, pDataBlockInfo, pWindowResInfo, searchFn, pDataBlock);
  }

  // update the lastkey of current table
  TSKEY lastKey = QUERY_IS_ASC_QUERY(pQuery) ? pDataBlockInfo->window.ekey : pDataBlockInfo->window.skey;
  pTableQInfo->lastKey = lastKey + GET_FORWARD_DIRECTION_FACTOR(pQuery->order.order);

  // interval query with limit applied
  int32_t numOfRes = 0;
  if (isIntervalQuery(pQuery)) {
    numOfRes = doCheckQueryCompleted(pRuntimeEnv, lastKey, pWindowResInfo);
  } else {
    numOfRes = getNumOfResult(pRuntimeEnv);

    // update the number of output result
    if (numOfRes > 0 && pQuery->checkBuffer == 1) {
      assert(numOfRes >= pQuery->rec.rows);
      pQuery->rec.rows = numOfRes;

      if (numOfRes >= pQuery->rec.threshold) {
        setQueryStatus(pQuery, QUERY_RESBUF_FULL);
      }

      if ((pQuery->limit.limit >= 0) && (pQuery->limit.limit + pQuery->limit.offset) <= numOfRes) {
        setQueryStatus(pQuery, QUERY_COMPLETED);
      }
    }
  }

  return numOfRes;
}

void setExecParams(SQuery *pQuery, SQLFunctionCtx *pCtx, void* inputData, TSKEY *tsCol, SDataBlockInfo* pBlockInfo,
                   SDataStatis *pStatis, void *param, int32_t colIndex) {
  
  int32_t functionId = pQuery->pSelectExpr[colIndex].base.functionId;
  int32_t colId = pQuery->pSelectExpr[colIndex].base.colInfo.colId;
  
  SDataStatis *tpField = NULL;
  pCtx->hasNull = hasNullValue(pQuery, colIndex, pBlockInfo->numOfCols, pStatis, &tpField);
  pCtx->aInputElemBuf = inputData;

  if (tpField != NULL) {
    pCtx->preAggVals.isSet  = true;
    pCtx->preAggVals.statis = *tpField;
    assert(pCtx->preAggVals.statis.numOfNull <= pBlockInfo->rows);
  } else {
    pCtx->preAggVals.isSet = false;
  }

  // limit/offset query will affect this value
  pCtx->startOffset = QUERY_IS_ASC_QUERY(pQuery) ? pQuery->pos:0;
  pCtx->size = QUERY_IS_ASC_QUERY(pQuery) ? pBlockInfo->rows - pQuery->pos : pQuery->pos + 1;

  uint32_t status = aAggs[functionId].nStatus;
  if (((status & (TSDB_FUNCSTATE_SELECTIVITY | TSDB_FUNCSTATE_NEED_TS)) != 0) && (tsCol != NULL)) {
    pCtx->ptsList = tsCol;
  }

  if (functionId >= TSDB_FUNC_FIRST_DST && functionId <= TSDB_FUNC_LAST_DST) {
    // last_dist or first_dist function
    // store the first&last timestamp into the intermediate buffer [1], the true
    // value may be null but timestamp will never be null
  } else if (functionId == TSDB_FUNC_TOP || functionId == TSDB_FUNC_BOTTOM || functionId == TSDB_FUNC_TWA ||
             functionId == TSDB_FUNC_DIFF || (functionId >= TSDB_FUNC_RATE && functionId <= TSDB_FUNC_AVG_IRATE)) {
    /*
     * least squares function needs two columns of input, currently, the x value of linear equation is set to
     * timestamp column, and the y-value is the column specified in pQuery->pSelectExpr[i].colIdxInBuffer
     *
     * top/bottom function needs timestamp to indicate when the
     * top/bottom values emerge, so does diff function
     */
    if (functionId == TSDB_FUNC_TWA) {
      STwaInfo *pTWAInfo = GET_RES_INFO(pCtx)->interResultBuf;
      pTWAInfo->SKey = pQuery->window.skey;
      pTWAInfo->EKey = pQuery->window.ekey;
    }

  } else if (functionId == TSDB_FUNC_ARITHM) {
    pCtx->param[1].pz = param;
  } else if (functionId == TSDB_FUNC_SPREAD) {  // set the statistics data for primary time stamp column
    if (colId == PRIMARYKEY_TIMESTAMP_COL_INDEX) {
      pCtx->preAggVals.isSet  = true;
      pCtx->preAggVals.statis.min = pBlockInfo->window.skey;
      pCtx->preAggVals.statis.max = pBlockInfo->window.ekey;
    }
  } else if (functionId == TSDB_FUNC_INTERP) {
    SInterpInfoDetail *pInterpInfo = GET_RES_INFO(pCtx)->interResultBuf;
    pInterpInfo->type = pQuery->fillType;
    pInterpInfo->ts = pQuery->window.skey;
    pInterpInfo->primaryCol = (colId == PRIMARYKEY_TIMESTAMP_COL_INDEX);
  
    if (pQuery->fillVal != NULL) {
      if (isNull((const char*) &pQuery->fillVal[colIndex], pCtx->inputType)) {
        pCtx->param[1].nType = TSDB_DATA_TYPE_NULL;
      } else { // todo refactor, tVariantCreateFromBinary should handle the NULL value
        tVariantCreateFromBinary(&pCtx->param[1], (char*) &pQuery->fillVal[colIndex], pCtx->inputBytes, pCtx->inputType);
      }
    }
  }

#if defined(_DEBUG_VIEW)
  //  int64_t *tsList = (int64_t *)primaryColumnData;
//  int64_t  s = tsList[0];
//  int64_t  e = tsList[size - 1];

//    if (IS_DATA_BLOCK_LOADED(blockStatus)) {
//        qDebug("QInfo:%p query ts:%lld-%lld, offset:%d, rows:%d, bstatus:%d,
//        functId:%d", GET_QINFO_ADDR(pQuery),
//               s, e, startOffset, size, blockStatus, functionId);
//    } else {
//        qDebug("QInfo:%p block not loaded, bstatus:%d",
//        GET_QINFO_ADDR(pQuery), blockStatus);
//    }
#endif
}

// set the output buffer for the selectivity + tag query
static void setCtxTagColumnInfo(SQuery *pQuery, SQLFunctionCtx *pCtx) {
  if (isSelectivityWithTagsQuery(pQuery)) {
    int32_t num = 0;
    int16_t tagLen = 0;
    
    SQLFunctionCtx *p = NULL;
    SQLFunctionCtx **pTagCtx = calloc(pQuery->numOfOutput, POINTER_BYTES);
    
    for (int32_t i = 0; i < pQuery->numOfOutput; ++i) {
      SSqlFuncMsg *pSqlFuncMsg = &pQuery->pSelectExpr[i].base;
      
      if (pSqlFuncMsg->functionId == TSDB_FUNC_TAG_DUMMY || pSqlFuncMsg->functionId == TSDB_FUNC_TS_DUMMY) {
        tagLen += pCtx[i].outputBytes;
        pTagCtx[num++] = &pCtx[i];
      } else if ((aAggs[pSqlFuncMsg->functionId].nStatus & TSDB_FUNCSTATE_SELECTIVITY) != 0) {
        p = &pCtx[i];
      } else if (pSqlFuncMsg->functionId == TSDB_FUNC_TS || pSqlFuncMsg->functionId == TSDB_FUNC_TAG) {
        // tag function may be the group by tag column
        // ts may be the required primary timestamp column
        continue;
      } else {
        // the column may be the normal column, group by normal_column, the functionId is TSDB_FUNC_PRJ
      }
    }
    if (p != NULL) {
      p->tagInfo.pTagCtxList = pTagCtx;
      p->tagInfo.numOfTagCols = num;
      p->tagInfo.tagsLen = tagLen;
    } else {
      tfree(pTagCtx); 
    }
  }
}

static void setWindowResultInfo(SResultInfo *pResultInfo, SQuery *pQuery, bool isStableQuery) {
  for (int32_t i = 0; i < pQuery->numOfOutput; ++i) {
    assert(pQuery->pSelectExpr[i].interBytes <= DEFAULT_INTERN_BUF_PAGE_SIZE);
    
    setResultInfoBuf(&pResultInfo[i], pQuery->pSelectExpr[i].interBytes, isStableQuery);
  }
}

static int32_t setupQueryRuntimeEnv(SQueryRuntimeEnv *pRuntimeEnv, int16_t order) {
  qDebug("QInfo:%p setup runtime env", GET_QINFO_ADDR(pRuntimeEnv));
  SQuery *pQuery = pRuntimeEnv->pQuery;

  pRuntimeEnv->resultInfo = calloc(pQuery->numOfOutput, sizeof(SResultInfo));
  pRuntimeEnv->pCtx = (SQLFunctionCtx *)calloc(pQuery->numOfOutput, sizeof(SQLFunctionCtx));

  if (pRuntimeEnv->resultInfo == NULL || pRuntimeEnv->pCtx == NULL) {
    goto _clean;
  }

  pRuntimeEnv->offset[0] = 0;
  for (int32_t i = 0; i < pQuery->numOfOutput; ++i) {
    SSqlFuncMsg *pSqlFuncMsg = &pQuery->pSelectExpr[i].base;

    SQLFunctionCtx *pCtx = &pRuntimeEnv->pCtx[i];
    SColIndex* pIndex = &pSqlFuncMsg->colInfo;

    int32_t index = pSqlFuncMsg->colInfo.colIndex;
    if (TSDB_COL_IS_TAG(pIndex->flag)) {
      if (pIndex->colId == TSDB_TBNAME_COLUMN_INDEX) {  // todo refactor
        SSchema s = tGetTableNameColumnSchema();

        pCtx->inputBytes = s.bytes;
        pCtx->inputType = s.type;
      } else {
        pCtx->inputBytes = pQuery->tagColList[index].bytes;
        pCtx->inputType = pQuery->tagColList[index].type;
      }
      
    } else {
      pCtx->inputBytes = pQuery->colList[index].bytes;
      pCtx->inputType = pQuery->colList[index].type;
    }
  
    assert(isValidDataType(pCtx->inputType));
    pCtx->ptsOutputBuf = NULL;

    pCtx->outputBytes = pQuery->pSelectExpr[i].bytes;
    pCtx->outputType = pQuery->pSelectExpr[i].type;

    pCtx->order = pQuery->order.order;
    pCtx->functionId = pSqlFuncMsg->functionId;

    pCtx->numOfParams = pSqlFuncMsg->numOfParams;
    for (int32_t j = 0; j < pCtx->numOfParams; ++j) {
      int16_t type = pSqlFuncMsg->arg[j].argType;
      int16_t bytes = pSqlFuncMsg->arg[j].argBytes;
      if (type == TSDB_DATA_TYPE_BINARY || type == TSDB_DATA_TYPE_NCHAR) {
        tVariantCreateFromBinary(&pCtx->param[j], pSqlFuncMsg->arg->argValue.pz, bytes, type);
      } else {
        tVariantCreateFromBinary(&pCtx->param[j], (char *)&pSqlFuncMsg->arg[j].argValue.i64, bytes, type);
      }
    }

    // set the order information for top/bottom query
    int32_t functionId = pCtx->functionId;

    if (functionId == TSDB_FUNC_TOP || functionId == TSDB_FUNC_BOTTOM || functionId == TSDB_FUNC_DIFF) {
      int32_t f = pQuery->pSelectExpr[0].base.functionId;
      assert(f == TSDB_FUNC_TS || f == TSDB_FUNC_TS_DUMMY);

      pCtx->param[2].i64Key = order;
      pCtx->param[2].nType = TSDB_DATA_TYPE_BIGINT;
      pCtx->param[3].i64Key = functionId;
      pCtx->param[3].nType = TSDB_DATA_TYPE_BIGINT;

      pCtx->param[1].i64Key = pQuery->order.orderColId;
    }

    if (i > 0) {
      pRuntimeEnv->offset[i] = pRuntimeEnv->offset[i - 1] + pRuntimeEnv->pCtx[i - 1].outputBytes;
    }
  }

  // set the intermediate result output buffer
  setWindowResultInfo(pRuntimeEnv->resultInfo, pQuery, pRuntimeEnv->stableQuery);

  // if it is group by normal column, do not set output buffer, the output buffer is pResult
  if (!isGroupbyNormalCol(pQuery->pGroupbyExpr) && !pRuntimeEnv->stableQuery) {
    resetCtxOutputBuf(pRuntimeEnv);
  }

  setCtxTagColumnInfo(pQuery, pRuntimeEnv->pCtx);
  return TSDB_CODE_SUCCESS;

_clean:
  tfree(pRuntimeEnv->resultInfo);
  tfree(pRuntimeEnv->pCtx);

  return TSDB_CODE_QRY_OUT_OF_MEMORY;
}

static void teardownQueryRuntimeEnv(SQueryRuntimeEnv *pRuntimeEnv) {
  if (pRuntimeEnv->pQuery == NULL) {
    return;
  }

  SQuery *pQuery = pRuntimeEnv->pQuery;
  SQInfo* pQInfo = (SQInfo*) GET_QINFO_ADDR(pRuntimeEnv);

  qDebug("QInfo:%p teardown runtime env", pQInfo);
  cleanupTimeWindowInfo(&pRuntimeEnv->windowResInfo, pQuery->numOfOutput);

  if (pRuntimeEnv->pCtx != NULL) {
    for (int32_t i = 0; i < pQuery->numOfOutput; ++i) {
      SQLFunctionCtx *pCtx = &pRuntimeEnv->pCtx[i];

      for (int32_t j = 0; j < pCtx->numOfParams; ++j) {
        tVariantDestroy(&pCtx->param[j]);
      }

      tVariantDestroy(&pCtx->tag);
      tfree(pCtx->tagInfo.pTagCtxList);
      tfree(pRuntimeEnv->resultInfo[i].interResultBuf);
    }

    tfree(pRuntimeEnv->resultInfo);
    tfree(pRuntimeEnv->pCtx);
  }

  pRuntimeEnv->pFillInfo = taosDestoryFillInfo(pRuntimeEnv->pFillInfo);

  destroyResultBuf(pRuntimeEnv->pResultBuf, pQInfo);
  tsdbCleanupQueryHandle(pRuntimeEnv->pQueryHandle);
  tsdbCleanupQueryHandle(pRuntimeEnv->pSecQueryHandle);

  pRuntimeEnv->pTSBuf = tsBufDestory(pRuntimeEnv->pTSBuf);
}

static bool isQueryKilled(SQInfo *pQInfo) {
  return false;
  return (pQInfo->code == TSDB_CODE_TSC_QUERY_CANCELLED);
}

static void setQueryKilled(SQInfo *pQInfo) { pQInfo->code = TSDB_CODE_TSC_QUERY_CANCELLED; }

static bool isFixedOutputQuery(SQuery *pQuery) {
  if (pQuery->intervalTime != 0) {
    return false;
  }

  // Note:top/bottom query is fixed output query
  if (isTopBottomQuery(pQuery) || isGroupbyNormalCol(pQuery->pGroupbyExpr)) {
    return true;
  }

  for (int32_t i = 0; i < pQuery->numOfOutput; ++i) {
    SSqlFuncMsg *pExprMsg = &pQuery->pSelectExpr[i].base;

    // ignore the ts_comp function
    if (i == 0 && pExprMsg->functionId == TSDB_FUNC_PRJ && pExprMsg->numOfParams == 1 &&
        pExprMsg->colInfo.colIndex == PRIMARYKEY_TIMESTAMP_COL_INDEX) {
      continue;
    }

    if (pExprMsg->functionId == TSDB_FUNC_TS || pExprMsg->functionId == TSDB_FUNC_TS_DUMMY) {
      continue;
    }

    if (!IS_MULTIOUTPUT(aAggs[pExprMsg->functionId].nStatus)) {
      return true;
    }
  }

  return false;
}

// todo refactor with isLastRowQuery
static bool isPointInterpoQuery(SQuery *pQuery) {
  for (int32_t i = 0; i < pQuery->numOfOutput; ++i) {
    int32_t functionID = pQuery->pSelectExpr[i].base.functionId;
    if (functionID == TSDB_FUNC_INTERP) {
      return true;
    }
  }

  return false;
}

// TODO REFACTOR:MERGE WITH CLIENT-SIDE FUNCTION
static bool isSumAvgRateQuery(SQuery *pQuery) {
  for (int32_t i = 0; i < pQuery->numOfOutput; ++i) {
    int32_t functionId = pQuery->pSelectExpr[i].base.functionId;
    if (functionId == TSDB_FUNC_TS) {
      continue;
    }

    if (functionId == TSDB_FUNC_SUM_RATE || functionId == TSDB_FUNC_SUM_IRATE || functionId == TSDB_FUNC_AVG_RATE ||
        functionId == TSDB_FUNC_AVG_IRATE) {
      return true;
    }
  }

  return false;
}

static bool isFirstLastRowQuery(SQuery *pQuery) {
  for (int32_t i = 0; i < pQuery->numOfOutput; ++i) {
    int32_t functionID = pQuery->pSelectExpr[i].base.functionId;
    if (functionID == TSDB_FUNC_LAST_ROW) {
      return true;
    }
  }

  return false;
}

static bool needReverseScan(SQuery *pQuery) {
  for (int32_t i = 0; i < pQuery->numOfOutput; ++i) {
    int32_t functionId = pQuery->pSelectExpr[i].base.functionId;
    if (functionId == TSDB_FUNC_TS || functionId == TSDB_FUNC_TS_DUMMY || functionId == TSDB_FUNC_TAG) {
      continue;
    }

    if ((functionId == TSDB_FUNC_FIRST || functionId == TSDB_FUNC_FIRST_DST) && !QUERY_IS_ASC_QUERY(pQuery)) {
      return true;
    }

    if (functionId == TSDB_FUNC_LAST || functionId == TSDB_FUNC_LAST_DST) {
      int32_t order = pQuery->pSelectExpr[i].base.arg->argValue.i64;
      return order != pQuery->order.order;
    }
  }

  return false;
}

static bool onlyQueryTags(SQuery* pQuery) {
  for(int32_t i = 0; i < pQuery->numOfOutput; ++i) {
    SExprInfo* pExprInfo = &pQuery->pSelectExpr[i];

    int32_t functionId = pExprInfo->base.functionId;
    if (functionId != TSDB_FUNC_TAGPRJ && functionId != TSDB_FUNC_TID_TAG &&
        (!(functionId == TSDB_FUNC_COUNT && pExprInfo->base.colInfo.colId == TSDB_TBNAME_COLUMN_INDEX))) {
      return false;
    }
  }

  return true;
}

/////////////////////////////////////////////////////////////////////////////////////////////

void getAlignQueryTimeWindow(SQuery *pQuery, int64_t key, int64_t keyFirst, int64_t keyLast, STimeWindow *realWin, STimeWindow *win) {
  assert(key >= keyFirst && key <= keyLast && pQuery->slidingTime <= pQuery->intervalTime);

  win->skey = taosGetIntervalStartTimestamp(key, pQuery->slidingTime, pQuery->slidingTimeUnit, pQuery->precision);

  if (keyFirst > (INT64_MAX - pQuery->intervalTime)) {
    /*
     * if the realSkey > INT64_MAX - pQuery->intervalTime, the query duration between
     * realSkey and realEkey must be less than one interval.Therefore, no need to adjust the query ranges.
     */
    assert(keyLast - keyFirst < pQuery->intervalTime);

    realWin->skey = keyFirst;
    realWin->ekey = keyLast;

    win->ekey = INT64_MAX;
    return;
  }

  win->ekey = win->skey + pQuery->intervalTime - 1;

  realWin->skey = (win->skey < keyFirst)? keyFirst : win->skey;
  realWin->ekey = (win->ekey < keyLast) ? win->ekey : keyLast;
}

static void setScanLimitationByResultBuffer(SQuery *pQuery) {
  if (isTopBottomQuery(pQuery)) {
    pQuery->checkBuffer = 0;
  } else if (isGroupbyNormalCol(pQuery->pGroupbyExpr)) {
    pQuery->checkBuffer = 0;
  } else {
    bool hasMultioutput = false;
    for (int32_t i = 0; i < pQuery->numOfOutput; ++i) {
      SSqlFuncMsg *pExprMsg = &pQuery->pSelectExpr[i].base;
      if (pExprMsg->functionId == TSDB_FUNC_TS || pExprMsg->functionId == TSDB_FUNC_TS_DUMMY) {
        continue;
      }

      hasMultioutput = IS_MULTIOUTPUT(aAggs[pExprMsg->functionId].nStatus);
      if (!hasMultioutput) {
        break;
      }
    }

    pQuery->checkBuffer = hasMultioutput ? 1 : 0;
  }
}

/*
 * todo add more parameters to check soon..
 */
bool colIdCheck(SQuery *pQuery) {
  // load data column information is incorrect
  for (int32_t i = 0; i < pQuery->numOfCols - 1; ++i) {
    if (pQuery->colList[i].colId == pQuery->colList[i + 1].colId) {
      qError("QInfo:%p invalid data load column for query", GET_QINFO_ADDR(pQuery));
      return false;
    }
  }
  
  return true;
}

// todo ignore the avg/sum/min/max/count/stddev/top/bottom functions, of which
// the scan order is not matter
static bool onlyOneQueryType(SQuery *pQuery, int32_t functId, int32_t functIdDst) {
  for (int32_t i = 0; i < pQuery->numOfOutput; ++i) {
    int32_t functionId = pQuery->pSelectExpr[i].base.functionId;

    if (functionId == TSDB_FUNC_TS || functionId == TSDB_FUNC_TS_DUMMY || functionId == TSDB_FUNC_TAG ||
        functionId == TSDB_FUNC_TAG_DUMMY) {
      continue;
    }

    if (functionId != functId && functionId != functIdDst) {
      return false;
    }
  }

  return true;
}

static bool onlyFirstQuery(SQuery *pQuery) { return onlyOneQueryType(pQuery, TSDB_FUNC_FIRST, TSDB_FUNC_FIRST_DST); }

static bool onlyLastQuery(SQuery *pQuery) { return onlyOneQueryType(pQuery, TSDB_FUNC_LAST, TSDB_FUNC_LAST_DST); }

// todo refactor, add iterator
static void doExchangeTimeWindow(SQInfo* pQInfo) {
  size_t t = GET_NUM_OF_TABLEGROUP(pQInfo);
  for(int32_t i = 0; i < t; ++i) {
    SArray* p1 = GET_TABLEGROUP(pQInfo, i);

    size_t len = taosArrayGetSize(p1);
    for(int32_t j = 0; j < len; ++j) {
      STableQueryInfo* pTableQueryInfo = (STableQueryInfo*) taosArrayGetP(p1, j);
      SWAP(pTableQueryInfo->win.skey, pTableQueryInfo->win.ekey, TSKEY);
    }
  }
}

static void changeExecuteScanOrder(SQInfo *pQInfo, bool stableQuery) {
  SQuery* pQuery = pQInfo->runtimeEnv.pQuery;

  // in case of point-interpolation query, use asc order scan
  char msg[] = "QInfo:%p scan order changed for %s query, old:%d, new:%d, qrange exchanged, old qrange:%" PRId64
               "-%" PRId64 ", new qrange:%" PRId64 "-%" PRId64;

  // todo handle the case the the order irrelevant query type mixed up with order critical query type
  // descending order query for last_row query
  if (isFirstLastRowQuery(pQuery)) {
    qDebug("QInfo:%p scan order changed for last_row query, old:%d, new:%d", GET_QINFO_ADDR(pQuery),
           pQuery->order.order, TSDB_ORDER_DESC);

    pQuery->order.order = TSDB_ORDER_DESC;

    int64_t skey = MIN(pQuery->window.skey, pQuery->window.ekey);
    int64_t ekey = MAX(pQuery->window.skey, pQuery->window.ekey);

    pQuery->window.skey = ekey;
    pQuery->window.ekey = skey;

    return;
  }

  if (isPointInterpoQuery(pQuery) && pQuery->intervalTime == 0) {
    if (!QUERY_IS_ASC_QUERY(pQuery)) {
      qDebug(msg, GET_QINFO_ADDR(pQuery), "interp", pQuery->order.order, TSDB_ORDER_ASC, pQuery->window.skey,
             pQuery->window.ekey, pQuery->window.ekey, pQuery->window.skey);
      SWAP(pQuery->window.skey, pQuery->window.ekey, TSKEY);
    }

    pQuery->order.order = TSDB_ORDER_ASC;
    return;
  }

  if (pQuery->intervalTime == 0) {
    if (onlyFirstQuery(pQuery)) {
      if (!QUERY_IS_ASC_QUERY(pQuery)) {
        qDebug(msg, GET_QINFO_ADDR(pQuery), "only-first", pQuery->order.order, TSDB_ORDER_ASC, pQuery->window.skey,
               pQuery->window.ekey, pQuery->window.ekey, pQuery->window.skey);

        SWAP(pQuery->window.skey, pQuery->window.ekey, TSKEY);
        doExchangeTimeWindow(pQInfo);
      }

      pQuery->order.order = TSDB_ORDER_ASC;
    } else if (onlyLastQuery(pQuery)) {
      if (QUERY_IS_ASC_QUERY(pQuery)) {
        qDebug(msg, GET_QINFO_ADDR(pQuery), "only-last", pQuery->order.order, TSDB_ORDER_DESC, pQuery->window.skey,
               pQuery->window.ekey, pQuery->window.ekey, pQuery->window.skey);

        SWAP(pQuery->window.skey, pQuery->window.ekey, TSKEY);
        doExchangeTimeWindow(pQInfo);
      }

      pQuery->order.order = TSDB_ORDER_DESC;
    }

  } else {  // interval query
    if (stableQuery) {
      if (onlyFirstQuery(pQuery)) {
        if (!QUERY_IS_ASC_QUERY(pQuery)) {
          qDebug(msg, GET_QINFO_ADDR(pQuery), "only-first stable", pQuery->order.order, TSDB_ORDER_ASC,
                 pQuery->window.skey, pQuery->window.ekey, pQuery->window.ekey, pQuery->window.skey);

          SWAP(pQuery->window.skey, pQuery->window.ekey, TSKEY);
        }

        pQuery->order.order = TSDB_ORDER_ASC;
      } else if (onlyLastQuery(pQuery)) {
        if (QUERY_IS_ASC_QUERY(pQuery)) {
          qDebug(msg, GET_QINFO_ADDR(pQuery), "only-last stable", pQuery->order.order, TSDB_ORDER_DESC,
                 pQuery->window.skey, pQuery->window.ekey, pQuery->window.ekey, pQuery->window.skey);

          SWAP(pQuery->window.skey, pQuery->window.ekey, TSKEY);
        }

        pQuery->order.order = TSDB_ORDER_DESC;
      }
    }
  }
}

static int32_t getInitialPageNum(SQInfo *pQInfo) {
  SQuery *pQuery = pQInfo->runtimeEnv.pQuery;
  int32_t INITIAL_RESULT_ROWS_VALUE = 16;

  int32_t num = 0;

  if (isGroupbyNormalCol(pQuery->pGroupbyExpr)) {
    num = 128;
  } else if (isIntervalQuery(pQuery)) {  // time window query, allocate one page for each table
    size_t s = pQInfo->tableqinfoGroupInfo.numOfTables;
    num = MAX(s, INITIAL_RESULT_ROWS_VALUE);
  } else {    // for super table query, one page for each subset
    num = 1;  // pQInfo->pSidSet->numOfSubSet;
  }

  assert(num > 0);
  return num;
}

#define GET_ROW_PARAM_FOR_MULTIOUTPUT(_q, tbq, sq) (((tbq) && (!sq))? (_q)->pSelectExpr[1].base.arg->argValue.i64:1)

static FORCE_INLINE int32_t getNumOfRowsInResultPage(SQuery *pQuery, bool topBotQuery, bool isSTableQuery) {
  int32_t rowSize = pQuery->rowSize * GET_ROW_PARAM_FOR_MULTIOUTPUT(pQuery, topBotQuery, isSTableQuery);
  return (DEFAULT_INTERN_BUF_PAGE_SIZE - sizeof(tFilePage)) / rowSize;
}

char *getPosInResultPage(SQueryRuntimeEnv *pRuntimeEnv, int32_t columnIndex, SWindowResult *pResult) {
  assert(pResult != NULL && pRuntimeEnv != NULL);

  SQuery    *pQuery = pRuntimeEnv->pQuery;
  tFilePage *page = GET_RES_BUF_PAGE_BY_ID(pRuntimeEnv->pResultBuf, pResult->pos.pageId);
  int32_t realRowId = pResult->pos.rowId * GET_ROW_PARAM_FOR_MULTIOUTPUT(pQuery, pRuntimeEnv->topBotQuery, pRuntimeEnv->stableQuery);

  return ((char *)page->data) + pRuntimeEnv->offset[columnIndex] * pRuntimeEnv->numOfRowsPerPage +
         pQuery->pSelectExpr[columnIndex].bytes * realRowId;
}

/**
 * decrease the refcount for each table involved in this query
 * @param pQInfo
 */
UNUSED_FUNC void vnodeDecMeterRefcnt(SQInfo *pQInfo) {
  if (pQInfo != NULL) {
    //    assert(taosHashGetSize(pQInfo->tableqinfoGroupInfo) >= 1);
  }

#if 0
  if (pQInfo == NULL || pQInfo->tableqinfoGroupInfo.numOfTables == 1) {
    atomic_fetch_sub_32(&pQInfo->pObj->numOfQueries, 1);
    qDebug("QInfo:%p vid:%d sid:%d meterId:%s, query is over, numOfQueries:%d", pQInfo, pQInfo->pObj->vnode,
           pQInfo->pObj->sid, pQInfo->pObj->meterId, pQInfo->pObj->numOfQueries);
  } else {
    int32_t num = 0;
    for (int32_t i = 0; i < pQInfo->tableqinfoGroupInfo.numOfTables; ++i) {
      SMeterObj *pMeter = getMeterObj(pQInfo->tableqinfoGroupInfo, pQInfo->pSidSet->pTableIdList[i]->sid);
      atomic_fetch_sub_32(&(pMeter->numOfQueries), 1);

      if (pMeter->numOfQueries > 0) {
        qDebug("QInfo:%p vid:%d sid:%d meterId:%s, query is over, numOfQueries:%d", pQInfo, pMeter->vnode, pMeter->sid,
               pMeter->meterId, pMeter->numOfQueries);
        num++;
      }
    }

    /*
     * in order to reduce log output, for all meters of which numOfQueries count are 0,
     * we do not output corresponding information
     */
    num = pQInfo->tableqinfoGroupInfo.numOfTables - num;
    qDebug("QInfo:%p metric query is over, dec query ref for %d meters, numOfQueries on %d meters are 0", pQInfo,
           pQInfo->tableqinfoGroupInfo.numOfTables, num);
  }
#endif
}

static bool needToLoadDataBlock(SQuery *pQuery, SDataStatis *pDataStatis, SQLFunctionCtx *pCtx,
                                int32_t numOfTotalPoints) {
  if (pDataStatis == NULL) {
    return true;
  }

#if 0
  for (int32_t k = 0; k < pQuery->numOfFilterCols; ++k) {
    SSingleColumnFilterInfo *pFilterInfo = &pQuery->pFilterInfo[k];
    int32_t                  colIndex = pFilterInfo->info.colIndex;

    // this column not valid in current data block
    if (colIndex < 0 || pDataStatis[colIndex].colId != pFilterInfo->info.data.colId) {
      continue;
    }

    // not support pre-filter operation on binary/nchar data type
    if (!vnodeSupportPrefilter(pFilterInfo->info.data.type)) {
      continue;
    }

    // all points in current column are NULL, no need to check its boundary value
    if (pDataStatis[colIndex].numOfNull == numOfTotalPoints) {
      continue;
    }

    if (pFilterInfo->info.info.type == TSDB_DATA_TYPE_FLOAT) {
      float minval = *(double *)(&pDataStatis[colIndex].min);
      float maxval = *(double *)(&pDataStatis[colIndex].max);

      for (int32_t i = 0; i < pFilterInfo->numOfFilters; ++i) {
        if (pFilterInfo->pFilters[i].fp(&pFilterInfo->pFilters[i], (char *)&minval, (char *)&maxval)) {
          return true;
        }
      }
    } else {
      for (int32_t i = 0; i < pFilterInfo->numOfFilters; ++i) {
        if (pFilterInfo->pFilters[i].fp(&pFilterInfo->pFilters[i], (char *)&pDataStatis[colIndex].min,
                                        (char *)&pDataStatis[colIndex].max)) {
          return true;
        }
      }
    }
  }

  // todo disable this opt code block temporarily
  //  for (int32_t i = 0; i < pQuery->numOfOutput; ++i) {
  //    int32_t functId = pQuery->pSelectExpr[i].base.functionId;
  //    if (functId == TSDB_FUNC_TOP || functId == TSDB_FUNC_BOTTOM) {
  //      return top_bot_datablock_filter(&pCtx[i], functId, (char *)&pField[i].min, (char *)&pField[i].max);
  //    }
  //  }

#endif
  return true;
}

// previous time window may not be of the same size of pQuery->intervalTime
static void getNextTimeWindow(SQuery *pQuery, STimeWindow *pTimeWindow) {
  int32_t factor = GET_FORWARD_DIRECTION_FACTOR(pQuery->order.order);

  pTimeWindow->skey += (pQuery->slidingTime * factor);
  pTimeWindow->ekey = pTimeWindow->skey + (pQuery->intervalTime - 1);
}

SArray *loadDataBlockOnDemand(SQueryRuntimeEnv *pRuntimeEnv, void* pQueryHandle, SDataBlockInfo* pBlockInfo, SDataStatis **pStatis) {
  SQuery *pQuery = pRuntimeEnv->pQuery;

  uint32_t r = 0;
  SArray * pDataBlock = NULL;

  if (pQuery->numOfFilterCols > 0) {
    r = BLK_DATA_ALL_NEEDED;
  } else {
    // check if this data block is required to load
    for (int32_t i = 0; i < pQuery->numOfOutput; ++i) {
      SSqlFuncMsg* pSqlFunc = &pQuery->pSelectExpr[i].base;
      
      int32_t functionId = pSqlFunc->functionId;
      int32_t colId = pSqlFunc->colInfo.colId;
      r |= aAggs[functionId].dataReqFunc(&pRuntimeEnv->pCtx[i], pQuery->window.skey, pQuery->window.ekey, colId);
    }

    if (pRuntimeEnv->pTSBuf > 0 || isIntervalQuery(pQuery)) {
      r |= BLK_DATA_ALL_NEEDED;
    }
  }

  if (r == BLK_DATA_NO_NEEDED) {
    qDebug("QInfo:%p data block discard, brange:%" PRId64 "-%" PRId64 ", rows:%d", GET_QINFO_ADDR(pRuntimeEnv),
           pBlockInfo->window.skey, pBlockInfo->window.ekey, pBlockInfo->rows);
    pRuntimeEnv->summary.discardBlocks += 1;
  } else if (r == BLK_DATA_STATIS_NEEDED) {
    if (tsdbRetrieveDataBlockStatisInfo(pQueryHandle, pStatis) != TSDB_CODE_SUCCESS) {
      //        return DISK_DATA_LOAD_FAILED;
    }
  
    pRuntimeEnv->summary.loadBlockStatis += 1;
  
    if (*pStatis == NULL) { // data block statistics does not exist, load data block
      pDataBlock = tsdbRetrieveDataBlock(pQueryHandle, NULL);
      pRuntimeEnv->summary.totalCheckedRows += pBlockInfo->rows;
    }
  } else {
    assert(r == BLK_DATA_ALL_NEEDED);
  
    // load the data block statistics to perform further filter
    pRuntimeEnv->summary.loadBlockStatis +=1;
    if (tsdbRetrieveDataBlockStatisInfo(pQueryHandle, pStatis) != TSDB_CODE_SUCCESS) {
    }
    
    if (!needToLoadDataBlock(pQuery,*pStatis, pRuntimeEnv->pCtx, pBlockInfo->rows)) {
#if defined(_DEBUG_VIEW)
      qDebug("QInfo:%p block discarded by per-filter", GET_QINFO_ADDR(pRuntimeEnv));
#endif
      // current block has been discard due to filter applied
      pRuntimeEnv->summary.discardBlocks += 1;
      //        return DISK_DATA_DISCARDED;
    }
  
    pRuntimeEnv->summary.totalCheckedRows += pBlockInfo->rows;
    pRuntimeEnv->summary.loadBlocks += 1;
    pDataBlock = tsdbRetrieveDataBlock(pQueryHandle, NULL);
  }

  return pDataBlock;
}

int32_t binarySearchForKey(char *pValue, int num, TSKEY key, int order) {
  int32_t midPos = -1;
  int32_t numOfRows;

  if (num <= 0) {
    return -1;
  }

  assert(order == TSDB_ORDER_ASC || order == TSDB_ORDER_DESC);

  TSKEY * keyList = (TSKEY *)pValue;
  int32_t firstPos = 0;
  int32_t lastPos = num - 1;

  if (order == TSDB_ORDER_DESC) {
    // find the first position which is smaller than the key
    while (1) {
      if (key >= keyList[lastPos]) return lastPos;
      if (key == keyList[firstPos]) return firstPos;
      if (key < keyList[firstPos]) return firstPos - 1;

      numOfRows = lastPos - firstPos + 1;
      midPos = (numOfRows >> 1) + firstPos;

      if (key < keyList[midPos]) {
        lastPos = midPos - 1;
      } else if (key > keyList[midPos]) {
        firstPos = midPos + 1;
      } else {
        break;
      }
    }

  } else {
    // find the first position which is bigger than the key
    while (1) {
      if (key <= keyList[firstPos]) return firstPos;
      if (key == keyList[lastPos]) return lastPos;

      if (key > keyList[lastPos]) {
        lastPos = lastPos + 1;
        if (lastPos >= num)
          return -1;
        else
          return lastPos;
      }

      numOfRows = lastPos - firstPos + 1;
      midPos = (numOfRows >> 1) + firstPos;

      if (key < keyList[midPos]) {
        lastPos = midPos - 1;
      } else if (key > keyList[midPos]) {
        firstPos = midPos + 1;
      } else {
        break;
      }
    }
  }

  return midPos;
}

static void ensureOutputBufferSimple(SQueryRuntimeEnv* pRuntimeEnv, int32_t capacity) {
  SQuery* pQuery = pRuntimeEnv->pQuery;

  if (capacity < pQuery->rec.capacity) {
    return;
  }

  for (int32_t i = 0; i < pQuery->numOfOutput; ++i) {
    int32_t bytes = pQuery->pSelectExpr[i].bytes;
    assert(bytes > 0 && capacity > 0);

    char *tmp = realloc(pQuery->sdata[i], bytes * capacity + sizeof(tFilePage));
    if (tmp == NULL) {  // todo handle the oom
      assert(0);
    } else {
      pQuery->sdata[i] = (tFilePage *)tmp;
    }

    // set the pCtx output buffer position
    pRuntimeEnv->pCtx[i].aOutputBuf = pQuery->sdata[i]->data;
  }

  qDebug("QInfo:%p realloc output buffer to inc output buffer from: %" PRId64 " rows to:%d rows", GET_QINFO_ADDR(pRuntimeEnv),
         pQuery->rec.capacity, capacity);

  pQuery->rec.capacity = capacity;
}

static void ensureOutputBuffer(SQueryRuntimeEnv* pRuntimeEnv, SDataBlockInfo* pBlockInfo) {
  // in case of prj/diff query, ensure the output buffer is sufficient to accommodate the results of current block
  SQuery* pQuery = pRuntimeEnv->pQuery;
  if (!isIntervalQuery(pQuery) && !isGroupbyNormalCol(pQuery->pGroupbyExpr) && !isFixedOutputQuery(pQuery)) {
    SResultRec *pRec = &pQuery->rec;
    
    if (pQuery->rec.capacity - pQuery->rec.rows < pBlockInfo->rows) {
      int32_t remain = pRec->capacity - pRec->rows;
      int32_t newSize = pRec->capacity + (pBlockInfo->rows - remain);
      
      for (int32_t i = 0; i < pQuery->numOfOutput; ++i) {
        int32_t bytes = pQuery->pSelectExpr[i].bytes;
        assert(bytes > 0 && newSize > 0);

        char *tmp = realloc(pQuery->sdata[i], bytes * newSize + sizeof(tFilePage));
        if (tmp == NULL) {  // todo handle the oom
          assert(0);
        } else {
          pQuery->sdata[i] = (tFilePage *)tmp;
        }
        
        // set the pCtx output buffer position
        pRuntimeEnv->pCtx[i].aOutputBuf = pQuery->sdata[i]->data + pRec->rows * bytes;
        
        int32_t functionId = pQuery->pSelectExpr[i].base.functionId;
        if (functionId == TSDB_FUNC_TOP || functionId == TSDB_FUNC_BOTTOM || functionId == TSDB_FUNC_DIFF) {
          pRuntimeEnv->pCtx[i].ptsOutputBuf = pRuntimeEnv->pCtx[0].aOutputBuf;
        }
      }
      
      qDebug("QInfo:%p realloc output buffer, new size: %d rows, old:%" PRId64 ", remain:%" PRId64, GET_QINFO_ADDR(pRuntimeEnv),
             newSize, pRec->capacity, newSize - pRec->rows);
      
      pRec->capacity = newSize;
    }
  }
}

static int64_t doScanAllDataBlocks(SQueryRuntimeEnv *pRuntimeEnv) {
  SQuery *pQuery = pRuntimeEnv->pQuery;
  STableQueryInfo* pTableQueryInfo = pQuery->current;
  SQueryCostInfo*  summary  = &pRuntimeEnv->summary;

  qDebug("QInfo:%p query start, qrange:%" PRId64 "-%" PRId64 ", lastkey:%" PRId64 ", order:%d",
         GET_QINFO_ADDR(pRuntimeEnv), pTableQueryInfo->win.skey, pTableQueryInfo->win.ekey, pTableQueryInfo->lastKey,
         pQuery->order.order);

  TsdbQueryHandleT pQueryHandle = IS_MASTER_SCAN(pRuntimeEnv)? pRuntimeEnv->pQueryHandle : pRuntimeEnv->pSecQueryHandle;
  while (tsdbNextDataBlock(pQueryHandle)) {
    summary->totalBlocks += 1;
    if (isQueryKilled(GET_QINFO_ADDR(pRuntimeEnv))) {
      return 0;
    }

    SDataBlockInfo blockInfo = tsdbRetrieveDataBlockInfo(pQueryHandle);

    // todo extract methods
    if (isIntervalQuery(pQuery) && pRuntimeEnv->windowResInfo.prevSKey == TSKEY_INITIAL_VAL) {
      STimeWindow realWin = TSWINDOW_INITIALIZER, w = TSWINDOW_INITIALIZER;
      SWindowResInfo *pWindowResInfo = &pRuntimeEnv->windowResInfo;

      if (QUERY_IS_ASC_QUERY(pQuery)) {
        getAlignQueryTimeWindow(pQuery, blockInfo.window.skey, blockInfo.window.skey, pQuery->window.ekey, &realWin, &w);
        pWindowResInfo->startTime = w.skey;
        pWindowResInfo->prevSKey = w.skey;
      } else {
        // the start position of the first time window in the endpoint that spreads beyond the queried last timestamp
        getAlignQueryTimeWindow(pQuery, blockInfo.window.ekey, pQuery->window.ekey, blockInfo.window.ekey, &realWin, &w);

        pWindowResInfo->startTime = pQuery->window.skey;
        pWindowResInfo->prevSKey = w.skey;
      }
      
      if (pRuntimeEnv->pFillInfo != NULL) {
        pRuntimeEnv->pFillInfo->start = w.skey;
      }
    }

    // in case of prj/diff query, ensure the output buffer is sufficient to accommodate the results of current block
    ensureOutputBuffer(pRuntimeEnv, &blockInfo);

    SDataStatis *pStatis = NULL;
    SArray *pDataBlock = loadDataBlockOnDemand(pRuntimeEnv, pQueryHandle, &blockInfo, &pStatis);

    // query start position can not move into tableApplyFunctionsOnBlock due to limit/offset condition
    pQuery->pos = QUERY_IS_ASC_QUERY(pQuery)? 0 : blockInfo.rows - 1;
    int32_t numOfRes = tableApplyFunctionsOnBlock(pRuntimeEnv, &blockInfo, pStatis, binarySearchForKey, pDataBlock);

    summary->totalRows += blockInfo.rows;
    qDebug("QInfo:%p check data block, brange:%" PRId64 "-%" PRId64 ", numOfRows:%d, numOfRes:%d, lastKey:%"PRId64, GET_QINFO_ADDR(pRuntimeEnv),
           blockInfo.window.skey, blockInfo.window.ekey, blockInfo.rows, numOfRes, pQuery->current->lastKey);

    // while the output buffer is full or limit/offset is applied, query may be paused here
    if (Q_STATUS_EQUAL(pQuery->status, QUERY_RESBUF_FULL | QUERY_COMPLETED)) {
      break;
    }
  }

  // if the result buffer is not full, set the query complete
  if (!Q_STATUS_EQUAL(pQuery->status, QUERY_RESBUF_FULL)) {
    setQueryStatus(pQuery, QUERY_COMPLETED);
  }

  if (isIntervalQuery(pQuery) && IS_MASTER_SCAN(pRuntimeEnv)) {
    if (Q_STATUS_EQUAL(pQuery->status, QUERY_COMPLETED)) {
      int32_t step = QUERY_IS_ASC_QUERY(pQuery) ? QUERY_ASC_FORWARD_STEP : QUERY_DESC_FORWARD_STEP;

      closeAllTimeWindow(&pRuntimeEnv->windowResInfo);
      removeRedundantWindow(&pRuntimeEnv->windowResInfo, pTableQueryInfo->lastKey - step, step);
      pRuntimeEnv->windowResInfo.curIndex = pRuntimeEnv->windowResInfo.size - 1;  // point to the last time window
    } else {
      assert(Q_STATUS_EQUAL(pQuery->status, QUERY_RESBUF_FULL));
    }
  }

  return 0;
}

/*
 * set tag value in SQLFunctionCtx
 * e.g.,tag information into input buffer
 */
static void doSetTagValueInParam(void *tsdb, void* pTable, int32_t tagColId, tVariant *tag, int16_t type, int16_t bytes) {
  tVariantDestroy(tag);

  if (tagColId == TSDB_TBNAME_COLUMN_INDEX) {
    char* val = tsdbGetTableName(pTable);
    assert(val != NULL);
    
    tVariantCreateFromBinary(tag, varDataVal(val), varDataLen(val), TSDB_DATA_TYPE_BINARY);
  } else {
    char* val = tsdbGetTableTagVal(pTable, tagColId, type, bytes);
    if (val == NULL) {
      tag->nType = TSDB_DATA_TYPE_NULL;
      return;
    }
    
    if (type == TSDB_DATA_TYPE_BINARY || type == TSDB_DATA_TYPE_NCHAR) {
      if (isNull(varDataVal(val), type)) {
        tag->nType = TSDB_DATA_TYPE_NULL;
        return;
      }

      tVariantCreateFromBinary(tag, varDataVal(val), varDataLen(val), type);
    } else {
      if (isNull(val, type)) {
        tag->nType = TSDB_DATA_TYPE_NULL;
        return;
      }

      tVariantCreateFromBinary(tag, val, bytes, type);
    }
  }
}

void setTagVal(SQueryRuntimeEnv *pRuntimeEnv, void *pTable, void *tsdb) {
  SQuery *pQuery = pRuntimeEnv->pQuery;
  SQInfo* pQInfo = GET_QINFO_ADDR(pRuntimeEnv);

  SExprInfo *pExprInfo = &pQuery->pSelectExpr[0];
  if (pQuery->numOfOutput == 1 && pExprInfo->base.functionId == TSDB_FUNC_TS_COMP) {
    assert(pExprInfo->base.numOfParams == 1);

    // todo refactor extract function.
    int16_t type = -1, bytes = -1;
    for(int32_t i = 0; i < pQuery->numOfTags; ++i) {
      if (pQuery->tagColList[i].colId == pExprInfo->base.arg->argValue.i64) {
        type = pQuery->tagColList[i].type;
        bytes = pQuery->tagColList[i].bytes;
      }
    }

    doSetTagValueInParam(tsdb, pTable, pExprInfo->base.arg->argValue.i64, &pRuntimeEnv->pCtx[0].tag, type, bytes);
  } else {
    // set tag value, by which the results are aggregated.
    for (int32_t idx = 0; idx < pQuery->numOfOutput; ++idx) {
      SExprInfo* pLocalExprInfo = &pQuery->pSelectExpr[idx];
  
      // ts_comp column required the tag value for join filter
      if (!TSDB_COL_IS_TAG(pLocalExprInfo->base.colInfo.flag)) {
        continue;
      }

      // todo use tag column index to optimize performance
      doSetTagValueInParam(tsdb, pTable, pLocalExprInfo->base.colInfo.colId, &pRuntimeEnv->pCtx[idx].tag,
                           pLocalExprInfo->type, pLocalExprInfo->bytes);
    }

    // set the join tag for first column
    SSqlFuncMsg *pFuncMsg = &pExprInfo->base;
    if ((pFuncMsg->functionId == TSDB_FUNC_TS || pFuncMsg->functionId == TSDB_FUNC_PRJ) && pFuncMsg->colInfo.colIndex == PRIMARYKEY_TIMESTAMP_COL_INDEX &&
        pRuntimeEnv->pTSBuf != NULL) {
      assert(pFuncMsg->numOfParams == 1);

      // todo refactor
      int16_t type = -1, bytes = -1;
      for(int32_t i = 0; i < pQuery->numOfTags; ++i) {
        if (pQuery->tagColList[i].colId == pExprInfo->base.arg->argValue.i64) {
          type = pQuery->tagColList[i].type;
          bytes = pQuery->tagColList[i].bytes;
        }
      }

      doSetTagValueInParam(tsdb, pTable, pExprInfo->base.arg->argValue.i64, &pRuntimeEnv->pCtx[0].tag, type, bytes);
      qDebug("QInfo:%p set tag value for join comparison, colId:%" PRId64 ", val:%"PRId64, pQInfo, pExprInfo->base.arg->argValue.i64,
          pRuntimeEnv->pCtx[0].tag.i64Key)
    }
  }
}

static void doMerge(SQueryRuntimeEnv *pRuntimeEnv, int64_t timestamp, SWindowResult *pWindowRes, bool mergeFlag) {
  SQuery *        pQuery = pRuntimeEnv->pQuery;
  SQLFunctionCtx *pCtx = pRuntimeEnv->pCtx;

  for (int32_t i = 0; i < pQuery->numOfOutput; ++i) {
    int32_t functionId = pQuery->pSelectExpr[i].base.functionId;
    if (!mergeFlag) {
      pCtx[i].aOutputBuf = pCtx[i].aOutputBuf + pCtx[i].outputBytes;
      pCtx[i].currentStage = FIRST_STAGE_MERGE;

      resetResultInfo(pCtx[i].resultInfo);
      aAggs[functionId].init(&pCtx[i]);
    }

    pCtx[i].hasNull = true;
    pCtx[i].nStartQueryTimestamp = timestamp;
    pCtx[i].aInputElemBuf = getPosInResultPage(pRuntimeEnv, i, pWindowRes);

    // in case of tag column, the tag information should be extracted from input buffer
    if (functionId == TSDB_FUNC_TAG_DUMMY || functionId == TSDB_FUNC_TAG) {
      tVariantDestroy(&pCtx[i].tag);
  
      int32_t type = pCtx[i].outputType;
      if (type == TSDB_DATA_TYPE_BINARY || type == TSDB_DATA_TYPE_NCHAR) {
        tVariantCreateFromBinary(&pCtx[i].tag, varDataVal(pCtx[i].aInputElemBuf), varDataLen(pCtx[i].aInputElemBuf), type);
      } else {
        tVariantCreateFromBinary(&pCtx[i].tag, pCtx[i].aInputElemBuf, pCtx[i].inputBytes, pCtx[i].inputType);
      }
      
    }
  }

  for (int32_t i = 0; i < pQuery->numOfOutput; ++i) {
    int32_t functionId = pQuery->pSelectExpr[i].base.functionId;
    if (functionId == TSDB_FUNC_TAG_DUMMY) {
      continue;
    }

    aAggs[functionId].distMergeFunc(&pCtx[i]);
  }
}

static UNUSED_FUNC void printBinaryData(int32_t functionId, char *data, int32_t srcDataType) {
  if (functionId == TSDB_FUNC_FIRST_DST || functionId == TSDB_FUNC_LAST_DST) {
    switch (srcDataType) {
      case TSDB_DATA_TYPE_BINARY:
        printf("%" PRId64 ",%s\t", *(TSKEY *)data, (data + TSDB_KEYSIZE + 1));
        break;
      case TSDB_DATA_TYPE_TINYINT:
      case TSDB_DATA_TYPE_BOOL:
        printf("%" PRId64 ",%d\t", *(TSKEY *)data, *(int8_t *)(data + TSDB_KEYSIZE + 1));
        break;
      case TSDB_DATA_TYPE_SMALLINT:
        printf("%" PRId64 ",%d\t", *(TSKEY *)data, *(int16_t *)(data + TSDB_KEYSIZE + 1));
        break;
      case TSDB_DATA_TYPE_BIGINT:
      case TSDB_DATA_TYPE_TIMESTAMP:
        printf("%" PRId64 ",%" PRId64 "\t", *(TSKEY *)data, *(TSKEY *)(data + TSDB_KEYSIZE + 1));
        break;
      case TSDB_DATA_TYPE_INT:
        printf("%" PRId64 ",%d\t", *(TSKEY *)data, *(int32_t *)(data + TSDB_KEYSIZE + 1));
        break;
      case TSDB_DATA_TYPE_FLOAT:
        printf("%" PRId64 ",%f\t", *(TSKEY *)data, *(float *)(data + TSDB_KEYSIZE + 1));
        break;
      case TSDB_DATA_TYPE_DOUBLE:
        printf("%" PRId64 ",%lf\t", *(TSKEY *)data, *(double *)(data + TSDB_KEYSIZE + 1));
        break;
    }
  } else if (functionId == TSDB_FUNC_AVG) {
    printf("%lf,%d\t", *(double *)data, *(int32_t *)(data + sizeof(double)));
  } else if (functionId == TSDB_FUNC_SPREAD) {
    printf("%lf,%lf\t", *(double *)data, *(double *)(data + sizeof(double)));
  } else if (functionId == TSDB_FUNC_TWA) {
    data += 1;
    printf("%lf,%" PRId64 ",%" PRId64 ",%" PRId64 "\t", *(double *)data, *(int64_t *)(data + 8),
           *(int64_t *)(data + 16), *(int64_t *)(data + 24));
  } else if (functionId == TSDB_FUNC_MIN || functionId == TSDB_FUNC_MAX) {
    switch (srcDataType) {
      case TSDB_DATA_TYPE_TINYINT:
      case TSDB_DATA_TYPE_BOOL:
        printf("%d\t", *(int8_t *)data);
        break;
      case TSDB_DATA_TYPE_SMALLINT:
        printf("%d\t", *(int16_t *)data);
        break;
      case TSDB_DATA_TYPE_BIGINT:
      case TSDB_DATA_TYPE_TIMESTAMP:
        printf("%" PRId64 "\t", *(int64_t *)data);
        break;
      case TSDB_DATA_TYPE_INT:
        printf("%d\t", *(int *)data);
        break;
      case TSDB_DATA_TYPE_FLOAT:
        printf("%f\t", *(float *)data);
        break;
      case TSDB_DATA_TYPE_DOUBLE:
        printf("%f\t", *(float *)data);
        break;
    }
  } else if (functionId == TSDB_FUNC_SUM) {
    if (srcDataType == TSDB_DATA_TYPE_FLOAT || srcDataType == TSDB_DATA_TYPE_DOUBLE) {
      printf("%lf\t", *(float *)data);
    } else {
      printf("%" PRId64 "\t", *(int64_t *)data);
    }
  } else {
    printf("%s\t", data);
  }
}

void UNUSED_FUNC displayInterResult(tFilePage **pdata, SQueryRuntimeEnv* pRuntimeEnv, int32_t numOfRows) {
  SQuery* pQuery = pRuntimeEnv->pQuery;
  int32_t numOfCols = pQuery->numOfOutput;
  printf("super table query intermediate result, total:%d\n", numOfRows);

  for (int32_t j = 0; j < numOfRows; ++j) {
    for (int32_t i = 0; i < numOfCols; ++i) {
      
      switch (pQuery->pSelectExpr[i].type) {
        case TSDB_DATA_TYPE_BINARY: {
//          int32_t colIndex = pQuery->pSelectExpr[i].base.colInfo.colIndex;
          int32_t type = pQuery->pSelectExpr[i].type;
//          } else {
//            type = pMeterObj->schema[colIndex].type;
//          }
          printBinaryData(pQuery->pSelectExpr[i].base.functionId, pdata[i]->data + pQuery->pSelectExpr[i].bytes * j,
                          type);
          break;
        }
        case TSDB_DATA_TYPE_TIMESTAMP:
        case TSDB_DATA_TYPE_BIGINT:
          printf("%" PRId64 "\t", *(int64_t *)(pdata[i]->data + pQuery->pSelectExpr[i].bytes * j));
          break;
        case TSDB_DATA_TYPE_INT:
          printf("%d\t", *(int32_t *)(pdata[i]->data + pQuery->pSelectExpr[i].bytes * j));
          break;
        case TSDB_DATA_TYPE_FLOAT:
          printf("%f\t", *(float *)(pdata[i]->data + pQuery->pSelectExpr[i].bytes * j));
          break;
        case TSDB_DATA_TYPE_DOUBLE:
          printf("%lf\t", *(double *)(pdata[i]->data + pQuery->pSelectExpr[i].bytes * j));
          break;
      }
    }
    printf("\n");
  }
}

typedef struct SCompSupporter {
  STableQueryInfo **pTableQueryInfo;
  int32_t *         position;
  SQInfo *          pQInfo;
} SCompSupporter;

int32_t tableResultComparFn(const void *pLeft, const void *pRight, void *param) {
  int32_t left = *(int32_t *)pLeft;
  int32_t right = *(int32_t *)pRight;

  SCompSupporter *  supporter = (SCompSupporter *)param;
  SQueryRuntimeEnv *pRuntimeEnv = &supporter->pQInfo->runtimeEnv;

  int32_t leftPos = supporter->position[left];
  int32_t rightPos = supporter->position[right];

  /* left source is exhausted */
  if (leftPos == -1) {
    return 1;
  }

  /* right source is exhausted*/
  if (rightPos == -1) {
    return -1;
  }

  SWindowResInfo *pWindowResInfo1 = &supporter->pTableQueryInfo[left]->windowResInfo;
  SWindowResult * pWindowRes1 = getWindowResult(pWindowResInfo1, leftPos);

  char *b1 = getPosInResultPage(pRuntimeEnv, PRIMARYKEY_TIMESTAMP_COL_INDEX, pWindowRes1);
  TSKEY leftTimestamp = GET_INT64_VAL(b1);

  SWindowResInfo *pWindowResInfo2 = &supporter->pTableQueryInfo[right]->windowResInfo;
  SWindowResult * pWindowRes2 = getWindowResult(pWindowResInfo2, rightPos);

  char *b2 = getPosInResultPage(pRuntimeEnv, PRIMARYKEY_TIMESTAMP_COL_INDEX, pWindowRes2);
  TSKEY rightTimestamp = GET_INT64_VAL(b2);

  if (leftTimestamp == rightTimestamp) {
    return 0;
  }

  return leftTimestamp > rightTimestamp ? 1 : -1;
}

int32_t mergeIntoGroupResult(SQInfo *pQInfo) {
  int64_t st = taosGetTimestampMs();
  int32_t ret = TSDB_CODE_SUCCESS;

  int32_t numOfGroups = GET_NUM_OF_TABLEGROUP(pQInfo);

  while (pQInfo->groupIndex < numOfGroups) {
    SArray *group = GET_TABLEGROUP(pQInfo, pQInfo->groupIndex);
    ret = mergeIntoGroupResultImpl(pQInfo, group);
    if (ret < 0) {  // not enough disk space to save the data into disk
      return -1;
    }

    pQInfo->groupIndex += 1;

    // this group generates at least one result, return results
    if (ret > 0) {
      break;
    }

    assert(pQInfo->numOfGroupResultPages == 0);
    qDebug("QInfo:%p no result in group %d, continue", pQInfo, pQInfo->groupIndex - 1);
  }

  qDebug("QInfo:%p merge res data into group, index:%d, total group:%d, elapsed time:%" PRId64 "ms", pQInfo,
         pQInfo->groupIndex - 1, numOfGroups, taosGetTimestampMs() - st);

  return TSDB_CODE_SUCCESS;
}

void copyResToQueryResultBuf(SQInfo *pQInfo, SQuery *pQuery) {
  if (pQInfo->offset == pQInfo->numOfGroupResultPages) {
    pQInfo->numOfGroupResultPages = 0;

    // current results of group has been sent to client, try next group
    if (mergeIntoGroupResult(pQInfo) != TSDB_CODE_SUCCESS) {
      return;  // failed to save data in the disk
    }

    // check if all results has been sent to client
    int32_t numOfGroup = GET_NUM_OF_TABLEGROUP(pQInfo);
    if (pQInfo->numOfGroupResultPages == 0 && pQInfo->groupIndex == numOfGroup) {
      pQInfo->tableIndex = pQInfo->tableqinfoGroupInfo.numOfTables;  // set query completed
      return;
    }
  }

  SQueryRuntimeEnv *   pRuntimeEnv = &pQInfo->runtimeEnv;
  SDiskbasedResultBuf *pResultBuf = pRuntimeEnv->pResultBuf;

  int32_t id = getGroupResultId(pQInfo->groupIndex - 1);
  SIDList list = getDataBufPagesIdList(pResultBuf, pQInfo->offset + id);

  int32_t total = 0;
  for (int32_t i = 0; i < list.size; ++i) {
    tFilePage *pData = GET_RES_BUF_PAGE_BY_ID(pResultBuf, list.pData[i]);
    total += pData->num;
  }

  int32_t rows = total;

  int32_t offset = 0;
  for (int32_t num = 0; num < list.size; ++num) {
    tFilePage *pData = GET_RES_BUF_PAGE_BY_ID(pResultBuf, list.pData[num]);

    for (int32_t i = 0; i < pQuery->numOfOutput; ++i) {
      int32_t bytes = pRuntimeEnv->pCtx[i].outputBytes;
      char *  pDest = pQuery->sdata[i]->data;

      memcpy(pDest + offset * bytes, pData->data + pRuntimeEnv->offset[i] * pData->num,
             bytes * pData->num);
    }

    offset += pData->num;
  }

  assert(pQuery->rec.rows == 0);

  pQuery->rec.rows += rows;
  pQInfo->offset += 1;
}

int64_t getNumOfResultWindowRes(SQuery *pQuery, SWindowResult *pWindowRes) {
//  int64_t maxOutput = 0;
  for (int32_t j = 0; j < pQuery->numOfOutput; ++j) {
    int32_t functionId = pQuery->pSelectExpr[j].base.functionId;

    /*
     * ts, tag, tagprj function can not decide the output number of current query
     * the number of output result is decided by main output
     */
    if (functionId == TSDB_FUNC_TS || functionId == TSDB_FUNC_TAG || functionId == TSDB_FUNC_TAGPRJ) {
      continue;
    }

    SResultInfo *pResultInfo = &pWindowRes->resultInfo[j];
    assert(pResultInfo != NULL);

    if (pResultInfo->numOfRes > 0) {
      return pResultInfo->numOfRes;
    }
//    if (pResultInfo != NULL && maxOutput < pResultInfo->numOfRes) {
//      maxOutput = pResultInfo->numOfRes;
//
//      if (maxOutput > 0) {
//        break;
//      }
//    }
//
//    assert(pResultInfo != NULL);
  }

  return 0;
}

int32_t mergeIntoGroupResultImpl(SQInfo *pQInfo, SArray *pGroup) {
  SQueryRuntimeEnv *pRuntimeEnv = &pQInfo->runtimeEnv;
  SQuery *          pQuery = pRuntimeEnv->pQuery;

  size_t size = taosArrayGetSize(pGroup);

  tFilePage **buffer = pQuery->sdata;
  int32_t *   posList = calloc(size, sizeof(int32_t));

  STableQueryInfo **pTableList = malloc(POINTER_BYTES * size);

  // todo opt for the case of one table per group
  int32_t numOfTables = 0;
  for (int32_t i = 0; i < size; ++i) {
    STableQueryInfo *item = taosArrayGetP(pGroup, i);

    SIDList list = getDataBufPagesIdList(pRuntimeEnv->pResultBuf, tsdbGetTableId(item->pTable).tid);
    if (list.size > 0 && item->windowResInfo.size > 0) {
      pTableList[numOfTables] = item;
      numOfTables += 1;
    }
  }

  if (numOfTables == 0) {
    tfree(posList);
    tfree(pTableList);

    assert(pQInfo->numOfGroupResultPages == 0);
    return 0;
  } else if (numOfTables == 1) { // no need to merge results since only one table in each group

  }

  SCompSupporter cs = {pTableList, posList, pQInfo};

  SLoserTreeInfo *pTree = NULL;
  tLoserTreeCreate(&pTree, numOfTables, &cs, tableResultComparFn);

  SResultInfo *pResultInfo = calloc(pQuery->numOfOutput, sizeof(SResultInfo));
  setWindowResultInfo(pResultInfo, pQuery, pRuntimeEnv->stableQuery);
  resetMergeResultBuf(pQuery, pRuntimeEnv->pCtx, pResultInfo);

  int64_t lastTimestamp = -1;
  int64_t startt = taosGetTimestampMs();

  while (1) {
    int32_t pos = pTree->pNode[0].index;

    SWindowResInfo *pWindowResInfo = &pTableList[pos]->windowResInfo;
    SWindowResult * pWindowRes = getWindowResult(pWindowResInfo, cs.position[pos]);

    char *b = getPosInResultPage(pRuntimeEnv, PRIMARYKEY_TIMESTAMP_COL_INDEX, pWindowRes);
    TSKEY ts = GET_INT64_VAL(b);

    assert(ts == pWindowRes->window.skey);
    int64_t num = getNumOfResultWindowRes(pQuery, pWindowRes);
    if (num <= 0) {
      cs.position[pos] += 1;

      if (cs.position[pos] >= pWindowResInfo->size) {
        cs.position[pos] = -1;

        // all input sources are exhausted
        if (--numOfTables == 0) {
          break;
        }
      }
    } else {
      if (ts == lastTimestamp) {  // merge with the last one
        doMerge(pRuntimeEnv, ts, pWindowRes, true);
      } else {  // copy data to disk buffer
        if (buffer[0]->num == pQuery->rec.capacity) {
          if (flushFromResultBuf(pQInfo) != TSDB_CODE_SUCCESS) {
            return -1;
          }

          resetMergeResultBuf(pQuery, pRuntimeEnv->pCtx, pResultInfo);
        }

        doMerge(pRuntimeEnv, ts, pWindowRes, false);
        buffer[0]->num += 1;
      }

      lastTimestamp = ts;

      cs.position[pos] += 1;
      if (cs.position[pos] >= pWindowResInfo->size) {
        cs.position[pos] = -1;

        // all input sources are exhausted
        if (--numOfTables == 0) {
          break;
        }
      }
    }

    tLoserTreeAdjust(pTree, pos + pTree->numOfEntries);
  }

  if (buffer[0]->num != 0) {  // there are data in buffer
    if (flushFromResultBuf(pQInfo) != TSDB_CODE_SUCCESS) {
      qError("QInfo:%p failed to flush data into temp file, abort query", pQInfo);

      tfree(pTree);
      tfree(pTableList);
      tfree(posList);
      tfree(pResultInfo);

      return -1;
    }
  }

  int64_t endt = taosGetTimestampMs();

#ifdef _DEBUG_VIEW
  displayInterResult(pQuery->sdata, pRuntimeEnv, pQuery->sdata[0]->num);
#endif

  qDebug("QInfo:%p result merge completed for group:%d, elapsed time:%" PRId64 " ms", pQInfo, pQInfo->groupIndex, endt - startt);

  tfree(pTableList);
  tfree(posList);
  tfree(pTree);

  pQInfo->offset = 0;
  for (int32_t i = 0; i < pQuery->numOfOutput; ++i) {
    tfree(pResultInfo[i].interResultBuf);
  }

  tfree(pResultInfo);
  return pQInfo->numOfGroupResultPages;
}

int32_t flushFromResultBuf(SQInfo *pQInfo) {
  SQueryRuntimeEnv *pRuntimeEnv = &pQInfo->runtimeEnv;
  SQuery *          pQuery = pRuntimeEnv->pQuery;

  SDiskbasedResultBuf *pResultBuf = pRuntimeEnv->pResultBuf;
  int32_t              capacity = (DEFAULT_INTERN_BUF_PAGE_SIZE - sizeof(tFilePage)) / pQuery->rowSize;

  // the base value for group result, since the maximum number of table for each vnode will not exceed 100,000.
  int32_t pageId = -1;

  int32_t remain = pQuery->sdata[0]->num;
  int32_t offset = 0;

  while (remain > 0) {
    int32_t r = remain;
    if (r > capacity) {
      r = capacity;
    }

    int32_t    id = getGroupResultId(pQInfo->groupIndex) + pQInfo->numOfGroupResultPages;
    tFilePage *buf = getNewDataBuf(pResultBuf, id, &pageId);

    // pagewise copy to dest buffer
    for (int32_t i = 0; i < pQuery->numOfOutput; ++i) {
      int32_t bytes = pRuntimeEnv->pCtx[i].outputBytes;
      buf->num = r;

      memcpy(buf->data + pRuntimeEnv->offset[i] * buf->num, ((char *)pQuery->sdata[i]->data) + offset * bytes,
             buf->num * bytes);
    }

    offset += r;
    remain -= r;
  }

  pQInfo->numOfGroupResultPages += 1;
  return TSDB_CODE_SUCCESS;
}

void resetMergeResultBuf(SQuery *pQuery, SQLFunctionCtx *pCtx, SResultInfo *pResultInfo) {
  for (int32_t k = 0; k < pQuery->numOfOutput; ++k) {
    pCtx[k].aOutputBuf = pQuery->sdata[k]->data - pCtx[k].outputBytes;
    pCtx[k].size = 1;
    pCtx[k].startOffset = 0;
    pCtx[k].resultInfo = &pResultInfo[k];

    pQuery->sdata[k]->num = 0;
  }
}

static void updateTableQueryInfoForReverseScan(SQuery *pQuery, STableQueryInfo *pTableQueryInfo) {
  if (pTableQueryInfo == NULL) {
    return;
  }
  
  // order has change already!
  int32_t step = GET_FORWARD_DIRECTION_FACTOR(pQuery->order.order);
  
  // TODO validate the assertion
//  if (!QUERY_IS_ASC_QUERY(pQuery)) {
//    assert(pTableQueryInfo->win.ekey >= pTableQueryInfo->lastKey + step);
//  } else {
//    assert(pTableQueryInfo->win.ekey <= pTableQueryInfo->lastKey + step);
//  }
  
  pTableQueryInfo->win.ekey = pTableQueryInfo->lastKey + step;
  
  SWAP(pTableQueryInfo->win.skey, pTableQueryInfo->win.ekey, TSKEY);
  pTableQueryInfo->lastKey = pTableQueryInfo->win.skey;
  
  SWITCH_ORDER(pTableQueryInfo->cur.order);
  pTableQueryInfo->cur.vgroupIndex = -1;
}

static void disableFuncInReverseScanImpl(SQInfo* pQInfo, SWindowResInfo *pWindowResInfo, int32_t order) {
  SQuery* pQuery = pQInfo->runtimeEnv.pQuery;
  
  for (int32_t i = 0; i < pWindowResInfo->size; ++i) {
    SWindowStatus *pStatus = getTimeWindowResStatus(pWindowResInfo, i);
    if (!pStatus->closed) {
      continue;
    }

    SWindowResult *buf = getWindowResult(pWindowResInfo, i);

    // open/close the specified query for each group result
    for (int32_t j = 0; j < pQuery->numOfOutput; ++j) {
      int32_t functId = pQuery->pSelectExpr[j].base.functionId;

      if (((functId == TSDB_FUNC_FIRST || functId == TSDB_FUNC_FIRST_DST) && order == TSDB_ORDER_ASC) ||
          ((functId == TSDB_FUNC_LAST || functId == TSDB_FUNC_LAST_DST) && order == TSDB_ORDER_DESC)) {
        buf->resultInfo[j].complete = false;
      } else if (functId != TSDB_FUNC_TS && functId != TSDB_FUNC_TAG) {
        buf->resultInfo[j].complete = true;
      }
    }
  }
}

void disableFuncInReverseScan(SQInfo *pQInfo) {
  SQueryRuntimeEnv* pRuntimeEnv = &pQInfo->runtimeEnv;
  SQuery *pQuery = pRuntimeEnv->pQuery;
  int32_t order = pQuery->order.order;

  // group by normal columns and interval query on normal table
  SWindowResInfo *pWindowResInfo = &pRuntimeEnv->windowResInfo;
  if (isGroupbyNormalCol(pQuery->pGroupbyExpr) || isIntervalQuery(pQuery)) {
    disableFuncInReverseScanImpl(pQInfo, pWindowResInfo, order);
  } else {  // for simple result of table query,
    for (int32_t j = 0; j < pQuery->numOfOutput; ++j) {  // todo refactor
      int32_t functId = pQuery->pSelectExpr[j].base.functionId;

      SQLFunctionCtx *pCtx = &pRuntimeEnv->pCtx[j];
      if (pCtx->resultInfo == NULL) {
        continue; // resultInfo is NULL, means no data checked in previous scan
      }

      if (((functId == TSDB_FUNC_FIRST || functId == TSDB_FUNC_FIRST_DST) && order == TSDB_ORDER_ASC) ||
          ((functId == TSDB_FUNC_LAST || functId == TSDB_FUNC_LAST_DST) && order == TSDB_ORDER_DESC)) {
        pCtx->resultInfo->complete = false;
      } else if (functId != TSDB_FUNC_TS && functId != TSDB_FUNC_TAG) {
        pCtx->resultInfo->complete = true;
      }
    }
  }
  
  int32_t numOfGroups = GET_NUM_OF_TABLEGROUP(pQInfo);
  
  for(int32_t i = 0; i < numOfGroups; ++i) {
    SArray *group = GET_TABLEGROUP(pQInfo, i);
    
    size_t t = taosArrayGetSize(group);
    for (int32_t j = 0; j < t; ++j) {
      STableQueryInfo *pCheckInfo = taosArrayGetP(group, j);
      updateTableQueryInfoForReverseScan(pQuery, pCheckInfo);
    }
  }
}

void switchCtxOrder(SQueryRuntimeEnv *pRuntimeEnv) {
  SQuery *pQuery = pRuntimeEnv->pQuery;
  for (int32_t i = 0; i < pQuery->numOfOutput; ++i) {
    SWITCH_ORDER(pRuntimeEnv->pCtx[i].order);
  }
}

void createQueryResultInfo(SQuery *pQuery, SWindowResult *pResultRow, bool isSTableQuery, SPosInfo *posInfo) {
  int32_t numOfCols = pQuery->numOfOutput;

  pResultRow->resultInfo = calloc((size_t)numOfCols, sizeof(SResultInfo));
  pResultRow->pos = *posInfo;

  // set the intermediate result output buffer
  setWindowResultInfo(pResultRow->resultInfo, pQuery, isSTableQuery);
}

void resetCtxOutputBuf(SQueryRuntimeEnv *pRuntimeEnv) {
  SQuery *pQuery = pRuntimeEnv->pQuery;

  for (int32_t i = 0; i < pQuery->numOfOutput; ++i) {
    SQLFunctionCtx *pCtx = &pRuntimeEnv->pCtx[i];
    pCtx->aOutputBuf = pQuery->sdata[i]->data;

    /*
     * set the output buffer information and intermediate buffer
     * not all queries require the interResultBuf, such as COUNT/TAGPRJ/PRJ/TAG etc.
     */
    resetResultInfo(&pRuntimeEnv->resultInfo[i]);
    pCtx->resultInfo = &pRuntimeEnv->resultInfo[i];

    // set the timestamp output buffer for top/bottom/diff query
    int32_t functionId = pQuery->pSelectExpr[i].base.functionId;
    if (functionId == TSDB_FUNC_TOP || functionId == TSDB_FUNC_BOTTOM || functionId == TSDB_FUNC_DIFF) {
      pCtx->ptsOutputBuf = pRuntimeEnv->pCtx[0].aOutputBuf;
    }

    memset(pQuery->sdata[i]->data, 0, (size_t)pQuery->pSelectExpr[i].bytes * pQuery->rec.capacity);
  }

  initCtxOutputBuf(pRuntimeEnv);
}

void forwardCtxOutputBuf(SQueryRuntimeEnv *pRuntimeEnv, int64_t output) {
  SQuery *pQuery = pRuntimeEnv->pQuery;

  // reset the execution contexts
  for (int32_t j = 0; j < pQuery->numOfOutput; ++j) {
    int32_t functionId = pQuery->pSelectExpr[j].base.functionId;
    assert(functionId != TSDB_FUNC_DIFF);

    // set next output position
    if (IS_OUTER_FORWARD(aAggs[functionId].nStatus)) {
      pRuntimeEnv->pCtx[j].aOutputBuf += pRuntimeEnv->pCtx[j].outputBytes * output;
    }

    if (functionId == TSDB_FUNC_TOP || functionId == TSDB_FUNC_BOTTOM) {
      /*
       * NOTE: for top/bottom query, the value of first column of output (timestamp) are assigned
       * in the procedure of top/bottom routine
       * the output buffer in top/bottom routine is ptsOutputBuf, so we need to forward the output buffer
       *
       * diff function is handled in multi-output function
       */
      pRuntimeEnv->pCtx[j].ptsOutputBuf += TSDB_KEYSIZE * output;
    }

    resetResultInfo(pRuntimeEnv->pCtx[j].resultInfo);
  }
}

void initCtxOutputBuf(SQueryRuntimeEnv *pRuntimeEnv) {
  SQuery *pQuery = pRuntimeEnv->pQuery;

  for (int32_t j = 0; j < pQuery->numOfOutput; ++j) {
    int32_t functionId = pQuery->pSelectExpr[j].base.functionId;
    pRuntimeEnv->pCtx[j].currentStage = 0;

    SResultInfo* pResInfo = GET_RES_INFO(&pRuntimeEnv->pCtx[j]);
    if (pResInfo->initialized) {
      continue;
    }

    aAggs[functionId].init(&pRuntimeEnv->pCtx[j]);
  }
}

void skipResults(SQueryRuntimeEnv *pRuntimeEnv) {
  SQuery *pQuery = pRuntimeEnv->pQuery;
  if (pQuery->rec.rows == 0 || pQuery->limit.offset == 0) {
    return;
  }

  if (pQuery->rec.rows <= pQuery->limit.offset) {
    qDebug("QInfo:%p skip rows:%" PRId64 ", new offset:%" PRIu64, GET_QINFO_ADDR(pRuntimeEnv), pQuery->rec.rows,
        pQuery->limit.offset - pQuery->rec.rows);
    
    pQuery->limit.offset -= pQuery->rec.rows;
    pQuery->rec.rows = 0;

    resetCtxOutputBuf(pRuntimeEnv);

    // clear the buffer full flag if exists
    CLEAR_QUERY_STATUS(pQuery, QUERY_RESBUF_FULL);
  } else {
    int64_t numOfSkip = pQuery->limit.offset;
    pQuery->rec.rows -= numOfSkip;
    pQuery->limit.offset = 0;
  
    qDebug("QInfo:%p skip row:%"PRId64", new offset:%d, numOfRows remain:%" PRIu64, GET_QINFO_ADDR(pRuntimeEnv), numOfSkip,
           0, pQuery->rec.rows);
    
    for (int32_t i = 0; i < pQuery->numOfOutput; ++i) {
      int32_t functionId = pQuery->pSelectExpr[i].base.functionId;
      int32_t bytes = pRuntimeEnv->pCtx[i].outputBytes;
      
      memmove(pQuery->sdata[i]->data, (char*) pQuery->sdata[i]->data + bytes * numOfSkip, pQuery->rec.rows * bytes);
      pRuntimeEnv->pCtx[i].aOutputBuf = ((char*) pQuery->sdata[i]->data) + pQuery->rec.rows * bytes;

      if (functionId == TSDB_FUNC_DIFF || functionId == TSDB_FUNC_TOP || functionId == TSDB_FUNC_BOTTOM) {
        pRuntimeEnv->pCtx[i].ptsOutputBuf = pRuntimeEnv->pCtx[0].aOutputBuf;
      }
    }

    updateNumOfResult(pRuntimeEnv, pQuery->rec.rows);
  }
}

void setQueryStatus(SQuery *pQuery, int8_t status) {
  if (status == QUERY_NOT_COMPLETED) {
    pQuery->status = status;
  } else {
    // QUERY_NOT_COMPLETED is not compatible with any other status, so clear its position first
    CLEAR_QUERY_STATUS(pQuery, QUERY_NOT_COMPLETED);
    pQuery->status |= status;
  }
}

bool needScanDataBlocksAgain(SQueryRuntimeEnv *pRuntimeEnv) {
  SQuery *pQuery = pRuntimeEnv->pQuery;

  bool toContinue = false;
  if (isGroupbyNormalCol(pQuery->pGroupbyExpr) || isIntervalQuery(pQuery)) {
    // for each group result, call the finalize function for each column
    SWindowResInfo *pWindowResInfo = &pRuntimeEnv->windowResInfo;

    for (int32_t i = 0; i < pWindowResInfo->size; ++i) {
      SWindowResult *pResult = getWindowResult(pWindowResInfo, i);
      if (!pResult->status.closed) {
        continue;
      }

      setWindowResOutputBuf(pRuntimeEnv, pResult);

      for (int32_t j = 0; j < pQuery->numOfOutput; ++j) {
        int16_t functId = pQuery->pSelectExpr[j].base.functionId;
        if (functId == TSDB_FUNC_TS) {
          continue;
        }

        aAggs[functId].xNextStep(&pRuntimeEnv->pCtx[j]);
        SResultInfo *pResInfo = GET_RES_INFO(&pRuntimeEnv->pCtx[j]);

        toContinue |= (!pResInfo->complete);
      }
    }
  } else {
    for (int32_t j = 0; j < pQuery->numOfOutput; ++j) {
      int16_t functId = pQuery->pSelectExpr[j].base.functionId;
      if (functId == TSDB_FUNC_TS) {
        continue;
      }

      aAggs[functId].xNextStep(&pRuntimeEnv->pCtx[j]);
      SResultInfo *pResInfo = GET_RES_INFO(&pRuntimeEnv->pCtx[j]);

      toContinue |= (!pResInfo->complete);
    }
  }

  return toContinue;
}

static SQueryStatusInfo getQueryStatusInfo(SQueryRuntimeEnv *pRuntimeEnv, TSKEY start) {
  SQuery *pQuery = pRuntimeEnv->pQuery;
  STableQueryInfo* pTableQueryInfo = pQuery->current;
  
  assert((start <= pTableQueryInfo->lastKey && QUERY_IS_ASC_QUERY(pQuery)) ||
      (start >= pTableQueryInfo->lastKey && !QUERY_IS_ASC_QUERY(pQuery)));
  
  SQueryStatusInfo info = {
      .status      = pQuery->status,
      .windowIndex = pRuntimeEnv->windowResInfo.curIndex,
      .lastKey     = start,
      .w           = pQuery->window,
      .curWindow   = {.skey = start, .ekey = pTableQueryInfo->win.ekey},
  };

  return info;
}

static void setEnvBeforeReverseScan(SQueryRuntimeEnv *pRuntimeEnv, SQueryStatusInfo *pStatus) {
  SQInfo *pQInfo = GET_QINFO_ADDR(pRuntimeEnv);
  SQuery *pQuery = pRuntimeEnv->pQuery;

  pStatus->cur = tsBufGetCursor(pRuntimeEnv->pTSBuf);  // save the cursor
  if (pRuntimeEnv->pTSBuf) {
    SWITCH_ORDER(pRuntimeEnv->pTSBuf->cur.order);
    tsBufNextPos(pRuntimeEnv->pTSBuf);
  }

  // reverse order time range
  pQuery->window = pStatus->curWindow;
  SWAP(pQuery->window.skey, pQuery->window.ekey, TSKEY);

  SWITCH_ORDER(pQuery->order.order);
  SET_REVERSE_SCAN_FLAG(pRuntimeEnv);

  STsdbQueryCond cond = {
      .twindow = pQuery->window,
      .order   = pQuery->order.order,
      .colList = pQuery->colList,
      .numOfCols = pQuery->numOfCols,
  };

  // clean unused handle
  if (pRuntimeEnv->pSecQueryHandle != NULL) {
    tsdbCleanupQueryHandle(pRuntimeEnv->pSecQueryHandle);
  }

  // add ref for table
  pRuntimeEnv->pSecQueryHandle = tsdbQueryTables(pQInfo->tsdb, &cond, &pQInfo->tableGroupInfo, pQInfo);

  setQueryStatus(pQuery, QUERY_NOT_COMPLETED);
  switchCtxOrder(pRuntimeEnv);
  disableFuncInReverseScan(pQInfo);
}

static void clearEnvAfterReverseScan(SQueryRuntimeEnv *pRuntimeEnv, SQueryStatusInfo *pStatus) {
  SQuery *pQuery = pRuntimeEnv->pQuery;
  STableQueryInfo* pTableQueryInfo = pQuery->current;

  SWITCH_ORDER(pQuery->order.order);
  switchCtxOrder(pRuntimeEnv);

  tsBufSetCursor(pRuntimeEnv->pTSBuf, &pStatus->cur);
  if (pRuntimeEnv->pTSBuf) {
    pRuntimeEnv->pTSBuf->cur.order = pQuery->order.order;
  }

  SET_MASTER_SCAN_FLAG(pRuntimeEnv);

  // update the pQuery->window.skey and pQuery->window.ekey to limit the scan scope of sliding query
  // during reverse scan
  pTableQueryInfo->lastKey = pStatus->lastKey;
  pQuery->status = pStatus->status;
  
  pTableQueryInfo->win = pStatus->w;
  pQuery->window = pTableQueryInfo->win;
}

void scanOneTableDataBlocks(SQueryRuntimeEnv *pRuntimeEnv, TSKEY start) {
  SQInfo *pQInfo = (SQInfo *) GET_QINFO_ADDR(pRuntimeEnv);
  SQuery *pQuery = pRuntimeEnv->pQuery;
  STableQueryInfo *pTableQueryInfo = pQuery->current;
  
  setQueryStatus(pQuery, QUERY_NOT_COMPLETED);

  // store the start query position
  SQueryStatusInfo qstatus = getQueryStatusInfo(pRuntimeEnv, start);

  SET_MASTER_SCAN_FLAG(pRuntimeEnv);
  int32_t step = GET_FORWARD_DIRECTION_FACTOR(pQuery->order.order);

  while (1) {
    doScanAllDataBlocks(pRuntimeEnv);

    if (pRuntimeEnv->scanFlag == MASTER_SCAN) {
      qstatus.status = pQuery->status;
      qstatus.curWindow.ekey = pTableQueryInfo->lastKey - step;
      qstatus.lastKey = pTableQueryInfo->lastKey;
    }

    if (!needScanDataBlocksAgain(pRuntimeEnv)) {
      // restore the status code and jump out of loop
      if (pRuntimeEnv->scanFlag == REPEAT_SCAN) {
        pQuery->status = qstatus.status;
      }

      break;
    }

    STsdbQueryCond cond = {
        .twindow = qstatus.curWindow,
        .order   = pQuery->order.order,
        .colList = pQuery->colList,
        .numOfCols = pQuery->numOfCols,
    };

    if (pRuntimeEnv->pSecQueryHandle != NULL) {
      tsdbCleanupQueryHandle(pRuntimeEnv->pSecQueryHandle);
    }

    pRuntimeEnv->pSecQueryHandle = tsdbQueryTables(pQInfo->tsdb, &cond, &pQInfo->tableGroupInfo, pQInfo);
    pRuntimeEnv->windowResInfo.curIndex = qstatus.windowIndex;

    setQueryStatus(pQuery, QUERY_NOT_COMPLETED);
    pRuntimeEnv->scanFlag = REPEAT_SCAN;
    
    qDebug("QInfo:%p start to repeat scan data blocks due to query func required, qrange:%"PRId64"-%"PRId64, pQInfo,
        cond.twindow.skey, cond.twindow.ekey);

    // check if query is killed or not
    if (isQueryKilled(pQInfo)) {
      return;
    }
  }

  if (!needReverseScan(pQuery)) {
    return;
  }

  setEnvBeforeReverseScan(pRuntimeEnv, &qstatus);

  // reverse scan from current position
  qDebug("QInfo:%p start to reverse scan", pQInfo);
  doScanAllDataBlocks(pRuntimeEnv);

  clearEnvAfterReverseScan(pRuntimeEnv, &qstatus);
}

void finalizeQueryResult(SQueryRuntimeEnv *pRuntimeEnv) {
  SQuery *pQuery = pRuntimeEnv->pQuery;

  if (isGroupbyNormalCol(pQuery->pGroupbyExpr) || isIntervalQuery(pQuery)) {
    // for each group result, call the finalize function for each column
    SWindowResInfo *pWindowResInfo = &pRuntimeEnv->windowResInfo;
    if (isGroupbyNormalCol(pQuery->pGroupbyExpr)) {
      closeAllTimeWindow(pWindowResInfo);
    }

    for (int32_t i = 0; i < pWindowResInfo->size; ++i) {
      SWindowResult *buf = &pWindowResInfo->pResult[i];
      if (!isWindowResClosed(pWindowResInfo, i)) {
        continue;
      }

      setWindowResOutputBuf(pRuntimeEnv, buf);

      for (int32_t j = 0; j < pQuery->numOfOutput; ++j) {
        aAggs[pQuery->pSelectExpr[j].base.functionId].xFinalize(&pRuntimeEnv->pCtx[j]);
      }

      /*
       * set the number of output results for group by normal columns, the number of output rows usually is 1 except
       * the top and bottom query
       */
      buf->numOfRows = getNumOfResult(pRuntimeEnv);
    }

  } else {
    for (int32_t j = 0; j < pQuery->numOfOutput; ++j) {
      aAggs[pQuery->pSelectExpr[j].base.functionId].xFinalize(&pRuntimeEnv->pCtx[j]);
    }
  }
}

static bool hasMainOutput(SQuery *pQuery) {
  for (int32_t i = 0; i < pQuery->numOfOutput; ++i) {
    int32_t functionId = pQuery->pSelectExpr[i].base.functionId;

    if (functionId != TSDB_FUNC_TS && functionId != TSDB_FUNC_TAG && functionId != TSDB_FUNC_TAGPRJ) {
      return true;
    }
  }

  return false;
}

static STableQueryInfo *createTableQueryInfo( SQueryRuntimeEnv *pRuntimeEnv, void* pTable, STimeWindow win) {
  STableQueryInfo *pTableQueryInfo = calloc(1, sizeof(STableQueryInfo));

  pTableQueryInfo->win = win;
  pTableQueryInfo->lastKey = win.skey;

  pTableQueryInfo->pTable = pTable;
  pTableQueryInfo->cur.vgroupIndex = -1;

  initWindowResInfo(&pTableQueryInfo->windowResInfo, pRuntimeEnv, 100, 100, TSDB_DATA_TYPE_INT);
  return pTableQueryInfo;
}

void destroyTableQueryInfo(STableQueryInfo *pTableQueryInfo, int32_t numOfCols) {
  if (pTableQueryInfo == NULL) {
    return;
  }

  cleanupTimeWindowInfo(&pTableQueryInfo->windowResInfo, numOfCols);
  free(pTableQueryInfo);
}

void setCurrentQueryTable(SQueryRuntimeEnv *pRuntimeEnv, STableQueryInfo *pTableQueryInfo) {
  SQuery *pQuery = pRuntimeEnv->pQuery;
  pQuery->current = pTableQueryInfo;
  
  assert(((pTableQueryInfo->lastKey >= pTableQueryInfo->win.skey) && QUERY_IS_ASC_QUERY(pQuery)) ||
         ((pTableQueryInfo->lastKey <= pTableQueryInfo->win.skey) && !QUERY_IS_ASC_QUERY(pQuery)));
}

/**
 * set output buffer for different group
 * @param pRuntimeEnv
 * @param pDataBlockInfo
 */
void setExecutionContext(SQInfo *pQInfo, void* pTable, int32_t groupIndex, TSKEY nextKey) {
  SQueryRuntimeEnv *pRuntimeEnv = &pQInfo->runtimeEnv;
  STableQueryInfo *pTableQueryInfo = pRuntimeEnv->pQuery->current;
  
  SWindowResInfo *  pWindowResInfo = &pRuntimeEnv->windowResInfo;
  int32_t           GROUPRESULTID = 1;

  SWindowResult *pWindowRes = doSetTimeWindowFromKey(pRuntimeEnv, pWindowResInfo, (char *)&groupIndex, sizeof(groupIndex));
  if (pWindowRes == NULL) {
    return;
  }

  /*
   * not assign result buffer yet, add new result buffer
   * all group belong to one result set, and each group result has different group id so set the id to be one
   */
  if (pWindowRes->pos.pageId == -1) {
    if (addNewWindowResultBuf(pWindowRes, pRuntimeEnv->pResultBuf, GROUPRESULTID, pRuntimeEnv->numOfRowsPerPage) !=
        TSDB_CODE_SUCCESS) {
      return;
    }
  }

  setWindowResOutputBuf(pRuntimeEnv, pWindowRes);
  initCtxOutputBuf(pRuntimeEnv);

  pTableQueryInfo->lastKey = nextKey;
  setAdditionalInfo(pQInfo, pTableQueryInfo->pTable, pTableQueryInfo);
}

void setWindowResOutputBuf(SQueryRuntimeEnv *pRuntimeEnv, SWindowResult *pResult) {
  SQuery *pQuery = pRuntimeEnv->pQuery;

  // Note: pResult->pos[i]->num == 0, there is only fixed number of results for each group
  for (int32_t i = 0; i < pQuery->numOfOutput; ++i) {
    SQLFunctionCtx *pCtx = &pRuntimeEnv->pCtx[i];
    pCtx->aOutputBuf = getPosInResultPage(pRuntimeEnv, i, pResult);

    int32_t functionId = pQuery->pSelectExpr[i].base.functionId;
    if (functionId == TSDB_FUNC_TOP || functionId == TSDB_FUNC_BOTTOM || functionId == TSDB_FUNC_DIFF) {
      pCtx->ptsOutputBuf = pRuntimeEnv->pCtx[0].aOutputBuf;
    }

    /*
     * set the output buffer information and intermediate buffer
     * not all queries require the interResultBuf, such as COUNT
     */
    pCtx->resultInfo = &pResult->resultInfo[i];

    // set super table query flag
    SResultInfo *pResInfo = GET_RES_INFO(pCtx);
    pResInfo->superTableQ = pRuntimeEnv->stableQuery;
  }
}

void setWindowResOutputBufInitCtx(SQueryRuntimeEnv *pRuntimeEnv, SWindowResult *pResult) {
  SQuery *pQuery = pRuntimeEnv->pQuery;

  // Note: pResult->pos[i]->num == 0, there is only fixed number of results for each group
  for (int32_t i = 0; i < pQuery->numOfOutput; ++i) {
    SQLFunctionCtx *pCtx = &pRuntimeEnv->pCtx[i];

    pCtx->resultInfo = &pResult->resultInfo[i];
    if (pCtx->resultInfo->initialized && pCtx->resultInfo->complete) {
      continue;
    }

    pCtx->aOutputBuf = getPosInResultPage(pRuntimeEnv, i, pResult);
    pCtx->currentStage = 0;

    int32_t functionId = pCtx->functionId;
    if (functionId == TSDB_FUNC_TOP || functionId == TSDB_FUNC_BOTTOM || functionId == TSDB_FUNC_DIFF) {
      pCtx->ptsOutputBuf = pRuntimeEnv->pCtx[0].aOutputBuf;
    }

    /*
     * set the output buffer information and intermediate buffer
     * not all queries require the interResultBuf, such as COUNT
     */
    pCtx->resultInfo->superTableQ = pRuntimeEnv->stableQuery;     // set super table query flag

    if (!pCtx->resultInfo->initialized) {
      aAggs[functionId].init(pCtx);
    }
  }
}

int32_t setAdditionalInfo(SQInfo *pQInfo, void* pTable, STableQueryInfo *pTableQueryInfo) {
  SQueryRuntimeEnv *pRuntimeEnv = &pQInfo->runtimeEnv;

  setTagVal(pRuntimeEnv, pTable, pQInfo->tsdb);

  // both the master and supplement scan needs to set the correct ts comp start position
  if (pRuntimeEnv->pTSBuf != NULL) {
    if (pTableQueryInfo->cur.vgroupIndex == -1) {
      pTableQueryInfo->tag = pRuntimeEnv->pCtx[0].tag.i64Key;

      tsBufGetElemStartPos(pRuntimeEnv->pTSBuf, 0, pTableQueryInfo->tag);

      // keep the cursor info of current meter
      pTableQueryInfo->cur = pRuntimeEnv->pTSBuf->cur;
    } else {
      tsBufSetCursor(pRuntimeEnv->pTSBuf, &pTableQueryInfo->cur);
    }
  }

  return 0;
}

/*
 * There are two cases to handle:
 *
 * 1. Query range is not set yet (queryRangeSet = 0). we need to set the query range info, including pQuery->lastKey,
 *    pQuery->window.skey, and pQuery->eKey.
 * 2. Query range is set and query is in progress. There may be another result with the same query ranges to be
 *    merged during merge stage. In this case, we need the pTableQueryInfo->lastResRows to decide if there
 *    is a previous result generated or not.
 */
void setIntervalQueryRange(SQInfo *pQInfo, TSKEY key) {
  SQueryRuntimeEnv *pRuntimeEnv = &pQInfo->runtimeEnv;
  SQuery *          pQuery = pRuntimeEnv->pQuery;
  STableQueryInfo *pTableQueryInfo = pQuery->current;
  
  if (pTableQueryInfo->queryRangeSet) {
    pTableQueryInfo->lastKey = key;
  } else {
    pTableQueryInfo->win.skey = key;
    STimeWindow win = {.skey = key, .ekey = pQuery->window.ekey};

    // for too small query range, no data in this interval.
    if ((QUERY_IS_ASC_QUERY(pQuery) && (pQuery->window.ekey < pQuery->window.skey)) ||
        (!QUERY_IS_ASC_QUERY(pQuery) && (pQuery->window.skey < pQuery->window.ekey))) {
      return;
    }

    /**
     * In handling the both ascending and descending order super table query, we need to find the first qualified
     * timestamp of this table, and then set the first qualified start timestamp.
     * In ascending query, key is the first qualified timestamp. However, in the descending order query, additional
     * operations involve.
     */
    STimeWindow     w = TSWINDOW_INITIALIZER, realWin = TSWINDOW_INITIALIZER;
    SWindowResInfo *pWindowResInfo = &pTableQueryInfo->windowResInfo;

    TSKEY sk = MIN(win.skey, win.ekey);
    TSKEY ek = MAX(win.skey, win.ekey);
    getAlignQueryTimeWindow(pQuery, win.skey, sk, ek, &realWin, &w);
    pWindowResInfo->startTime = pTableQueryInfo->win.skey;  // windowSKey may be 0 in case of 1970 timestamp

    if (pWindowResInfo->prevSKey == TSKEY_INITIAL_VAL) {
      if (!QUERY_IS_ASC_QUERY(pQuery)) {
        assert(win.ekey == pQuery->window.ekey);
      }
      
      pWindowResInfo->prevSKey = w.skey;
    }

    pTableQueryInfo->queryRangeSet = 1;
    pTableQueryInfo->lastKey = pTableQueryInfo->win.skey;
  }
}

bool requireTimestamp(SQuery *pQuery) {
  for (int32_t i = 0; i < pQuery->numOfOutput; i++) {
    int32_t functionId = pQuery->pSelectExpr[i].base.functionId;
    if ((aAggs[functionId].nStatus & TSDB_FUNCSTATE_NEED_TS) != 0) {
      return true;
    }
  }
  return false;
}

bool needPrimaryTimestampCol(SQuery *pQuery, SDataBlockInfo *pDataBlockInfo) {
  /*
   * 1. if skey or ekey locates in this block, we need to load the timestamp column to decide the precise position
   * 2. if there are top/bottom, first_dst/last_dst functions, we need to load timestamp column in any cases;
   */
  STimeWindow *w = &pDataBlockInfo->window;
  STableQueryInfo* pTableQueryInfo = pQuery->current;
  
  bool loadPrimaryTS = (pTableQueryInfo->lastKey >= w->skey && pTableQueryInfo->lastKey <= w->ekey) ||
                       (pQuery->window.ekey >= w->skey && pQuery->window.ekey <= w->ekey) || requireTimestamp(pQuery);

  return loadPrimaryTS;
}

static int32_t getNumOfSubset(SQInfo *pQInfo) {
  SQuery *pQuery = pQInfo->runtimeEnv.pQuery;

  int32_t totalSubset = 0;
  if (isGroupbyNormalCol(pQuery->pGroupbyExpr) || (isIntervalQuery(pQuery))) {
    totalSubset = numOfClosedTimeWindow(&pQInfo->runtimeEnv.windowResInfo);
  } else {
    totalSubset = GET_NUM_OF_TABLEGROUP(pQInfo);
  }

  return totalSubset;
}

static int32_t doCopyToSData(SQInfo *pQInfo, SWindowResult *result, int32_t orderType) {
  SQueryRuntimeEnv *pRuntimeEnv = &pQInfo->runtimeEnv;
  SQuery *          pQuery = pRuntimeEnv->pQuery;

  int32_t numOfResult = 0;
  int32_t startIdx = 0;
  int32_t step = -1;

  qDebug("QInfo:%p start to copy data from windowResInfo to query buf", pQInfo);
  int32_t totalSubset = getNumOfSubset(pQInfo);

  if (orderType == TSDB_ORDER_ASC) {
    startIdx = pQInfo->groupIndex;
    step = 1;
  } else {  // desc order copy all data
    startIdx = totalSubset - pQInfo->groupIndex - 1;
    step = -1;
  }

  for (int32_t i = startIdx; (i < totalSubset) && (i >= 0); i += step) {
    if (result[i].numOfRows == 0) {
      pQInfo->offset = 0;
      pQInfo->groupIndex += 1;
      continue;
    }

    assert(pQInfo->offset <= 1);

    int32_t numOfRowsToCopy = result[i].numOfRows - pQInfo->offset;
    int32_t oldOffset = pQInfo->offset;

    /*
     * current output space is not enough to keep all the result data of this group, only copy partial results
     * to SQuery object's result buffer
     */
    if (numOfRowsToCopy > pQuery->rec.capacity - numOfResult) {
      numOfRowsToCopy = pQuery->rec.capacity - numOfResult;
      pQInfo->offset += numOfRowsToCopy;
    } else {
      pQInfo->offset = 0;
      pQInfo->groupIndex += 1;
    }

    for (int32_t j = 0; j < pQuery->numOfOutput; ++j) {
      int32_t size = pRuntimeEnv->pCtx[j].outputBytes;

      char *out = pQuery->sdata[j]->data + numOfResult * size;
      char *in = getPosInResultPage(pRuntimeEnv, j, &result[i]);
      memcpy(out, in + oldOffset * size, size * numOfRowsToCopy);
    }

    numOfResult += numOfRowsToCopy;
    if (numOfResult == pQuery->rec.capacity) {
      break;
    }
  }

  qDebug("QInfo:%p copy data to query buf completed", pQInfo);

#ifdef _DEBUG_VIEW
  displayInterResult(pQuery->sdata, pRuntimeEnv, numOfResult);
#endif
  return numOfResult;
}

/**
 * copyFromWindowResToSData support copy data in ascending/descending order
 * For interval query of both super table and table, copy the data in ascending order, since the output results are
 * ordered in SWindowResutl already. While handling the group by query for both table and super table,
 * all group result are completed already.
 *
 * @param pQInfo
 * @param result
 */
void copyFromWindowResToSData(SQInfo *pQInfo, SWindowResult *result) {
  SQuery *pQuery = pQInfo->runtimeEnv.pQuery;

  int32_t orderType = (pQuery->pGroupbyExpr != NULL) ? pQuery->pGroupbyExpr->orderType : TSDB_ORDER_ASC;
  int32_t numOfResult = doCopyToSData(pQInfo, result, orderType);

  pQuery->rec.rows += numOfResult;

  assert(pQuery->rec.rows <= pQuery->rec.capacity);
}

static UNUSED_FUNC void updateWindowResNumOfRes(SQueryRuntimeEnv *pRuntimeEnv, STableQueryInfo *pTableQueryInfo) {
  SQuery *pQuery = pRuntimeEnv->pQuery;

  // update the number of result for each, only update the number of rows for the corresponding window result.
  if (pQuery->intervalTime == 0) {

    for (int32_t i = 0; i < pRuntimeEnv->windowResInfo.size; ++i) {
      SWindowResult *pResult = &pRuntimeEnv->windowResInfo.pResult[i];

      for (int32_t j = 0; j < pQuery->numOfOutput; ++j) {
        int32_t functionId = pRuntimeEnv->pCtx[j].functionId;
        if (functionId == TSDB_FUNC_TS || functionId == TSDB_FUNC_TAG || functionId == TSDB_FUNC_TAGPRJ) {
          continue;
        }

        pResult->numOfRows = MAX(pResult->numOfRows, pResult->resultInfo[j].numOfRes);
      }
    }

//    int32_t g = pTableQueryInfo->groupIndex;
//    assert(pRuntimeEnv->windowResInfo.size > 0);
//
//    SWindowResult *pWindowRes = doSetTimeWindowFromKey(pRuntimeEnv, &pRuntimeEnv->windowResInfo, (char *)&g, sizeof(g));
//    if (pWindowRes->numOfRows == 0) {
//      pWindowRes->numOfRows = getNumOfResult(pRuntimeEnv);
//    }
  }
}

void stableApplyFunctionsOnBlock(SQueryRuntimeEnv *pRuntimeEnv, SDataBlockInfo *pDataBlockInfo, SDataStatis *pStatis,
    SArray *pDataBlock, __block_search_fn_t searchFn) {
  SQuery *         pQuery = pRuntimeEnv->pQuery;
  STableQueryInfo* pTableQueryInfo = pQuery->current;
  
  SWindowResInfo * pWindowResInfo = &pTableQueryInfo->windowResInfo;
  pQuery->pos = QUERY_IS_ASC_QUERY(pQuery)? 0 : pDataBlockInfo->rows - 1;

  if (pQuery->numOfFilterCols > 0 || pRuntimeEnv->pTSBuf != NULL || isGroupbyNormalCol(pQuery->pGroupbyExpr)) {
    rowwiseApplyFunctions(pRuntimeEnv, pStatis, pDataBlockInfo, pWindowResInfo, pDataBlock);
  } else {
    blockwiseApplyFunctions(pRuntimeEnv, pStatis, pDataBlockInfo, pWindowResInfo, searchFn, pDataBlock);
  }

  updateWindowResNumOfRes(pRuntimeEnv, pTableQueryInfo);
}

bool queryHasRemainResults(SQueryRuntimeEnv* pRuntimeEnv) {
  SQuery *pQuery = pRuntimeEnv->pQuery;
  SFillInfo *pFillInfo = pRuntimeEnv->pFillInfo;

  if (pQuery->limit.limit > 0 && pQuery->rec.total >= pQuery->limit.limit) {
    return false;
  }

  if (pQuery->fillType != TSDB_FILL_NONE) {
    // There are results not returned to client yet, so filling operation applied to the remain result is required
    // in the first place.
    int32_t remain = taosNumOfRemainRows(pFillInfo);
    if (remain > 0) {
      return true;
    }

    /*
     * While the code reaches here, there are no results remains now.
     * If query is not completed yet, the gaps between two results blocks need to be handled after next data block
     * is retrieved from TSDB.
     *
     * NOTE: If the result set is not the first block, the gap in front of the result set will be filled. If the result
     * set is the FIRST result block, the gap between the start time of query time window and the timestamp of the
     * first result row in the actual result set will fill nothing.
     */
    if (Q_STATUS_EQUAL(pQuery->status, QUERY_COMPLETED)) {
      int32_t numOfTotal = getFilledNumOfRes(pFillInfo, pQuery->window.ekey, pQuery->rec.capacity);
      return numOfTotal > 0;
    }

  } else {
    // there are results waiting for returned to client.
    if (Q_STATUS_EQUAL(pQuery->status, QUERY_COMPLETED) &&
        (isGroupbyNormalCol(pQuery->pGroupbyExpr) || isIntervalQuery(pQuery)) &&
        (pRuntimeEnv->windowResInfo.size > 0)) {
      return true;
    }
  }

  return false;
}

static void doCopyQueryResultToMsg(SQInfo *pQInfo, int32_t numOfRows, char *data) {
  SQuery *pQuery = pQInfo->runtimeEnv.pQuery;

  for (int32_t col = 0; col < pQuery->numOfOutput; ++col) {
    int32_t bytes = pQuery->pSelectExpr[col].bytes;

    memmove(data, pQuery->sdata[col]->data, bytes * numOfRows);
    data += bytes * numOfRows;
  }

  int32_t numOfTables = (int32_t)taosArrayGetSize(pQInfo->arrTableIdInfo);
  *(int32_t*)data = htonl(numOfTables);
  data += sizeof(int32_t);
  for(int32_t i = 0; i < numOfTables; i++) {
    STableIdInfo* pSrc = taosArrayGet(pQInfo->arrTableIdInfo, i);
    STableIdInfo* pDst = (STableIdInfo*)data;
    pDst->uid = htobe64(pSrc->uid);
    pDst->tid = htonl(pSrc->tid);
    pDst->key = htobe64(pSrc->key);
    data += sizeof(STableIdInfo);
  }

  // all data returned, set query over
  if (Q_STATUS_EQUAL(pQuery->status, QUERY_COMPLETED)) {
    if (pQInfo->runtimeEnv.stableQuery) {
      if (pQInfo->tableIndex >= pQInfo->tableqinfoGroupInfo.numOfTables) {
        setQueryStatus(pQuery, QUERY_OVER);
      }
    } else {
      if (!queryHasRemainResults(&pQInfo->runtimeEnv)) {
        setQueryStatus(pQuery, QUERY_OVER);
      }
    }
  }
}

int32_t doFillGapsInResults(SQueryRuntimeEnv* pRuntimeEnv, tFilePage **pDst, int32_t *numOfFilled) {
  SQInfo* pQInfo = GET_QINFO_ADDR(pRuntimeEnv);
  SQuery *pQuery = pRuntimeEnv->pQuery;
  SFillInfo* pFillInfo = pRuntimeEnv->pFillInfo;
  
  while (1) {
    int32_t ret = taosGenerateDataBlock(pFillInfo, (tFilePage**) pQuery->sdata, pQuery->rec.capacity);
    
    // todo apply limit output function
    /* reached the start position of according to offset value, return immediately */
    if (pQuery->limit.offset == 0) {
      qDebug("QInfo:%p initial numOfRows:%d, generate filled result:%d rows", pQInfo, pFillInfo->numOfRows, ret);
      return ret;
    }

    if (pQuery->limit.offset < ret) {
      qDebug("QInfo:%p initial numOfRows:%d, generate filled result:%d rows, offset:%" PRId64 ". Discard due to offset, remain:%" PRId64 ", new offset:%d",
             pQInfo, pFillInfo->numOfRows, ret, pQuery->limit.offset, ret - pQuery->limit.offset, 0);
      
      ret -= pQuery->limit.offset;
      // todo !!!!there exactly number of interpo is not valid.
      // todo refactor move to the beginning of buffer
      for (int32_t i = 0; i < pQuery->numOfOutput; ++i) {
        memmove(pDst[i]->data, pDst[i]->data + pQuery->pSelectExpr[i].bytes * pQuery->limit.offset,
                ret * pQuery->pSelectExpr[i].bytes);
      }
      
      pQuery->limit.offset = 0;
      return ret;
    } else {
      qDebug("QInfo:%p initial numOfRows:%d, generate filled result:%d rows, offset:%" PRId64 ". Discard due to offset, "
             "remain:%d, new offset:%" PRId64, pQInfo, pFillInfo->numOfRows, ret, pQuery->limit.offset, 0,
          pQuery->limit.offset - ret);
      
      pQuery->limit.offset -= ret;
      pQuery->rec.rows = 0;
      ret = 0;
    }

    if (!queryHasRemainResults(pRuntimeEnv)) {
      return ret;
    }
  }
}

static void queryCostStatis(SQInfo *pQInfo) {
  SQueryRuntimeEnv *pRuntimeEnv = &pQInfo->runtimeEnv;
  SQueryCostInfo *pSummary = &pRuntimeEnv->summary;
//  if (pRuntimeEnv->pResultBuf == NULL) {
////    pSummary->tmpBufferInDisk = 0;
//  } else {
////    pSummary->tmpBufferInDisk = getResBufSize(pRuntimeEnv->pResultBuf);
//  }
//
//  qDebug("QInfo:%p cost: comp blocks:%d, size:%d Bytes, elapsed time:%.2f ms", pQInfo, pSummary->readCompInfo,
//         pSummary->totalCompInfoSize, pSummary->loadCompInfoUs / 1000.0);
//
//  qDebug("QInfo:%p cost: field info: %d, size:%d Bytes, avg size:%.2f Bytes, elapsed time:%.2f ms", pQInfo,
//         pSummary->readField, pSummary->totalFieldSize, (double)pSummary->totalFieldSize / pSummary->readField,
//         pSummary->loadFieldUs / 1000.0);
//
//  qDebug(
//      "QInfo:%p cost: file blocks:%d, size:%d Bytes, elapsed time:%.2f ms, skipped:%d, in-memory gen null:%d Bytes",
//      pQInfo, pSummary->readDiskBlocks, pSummary->totalBlockSize, pSummary->loadBlocksUs / 1000.0,
//      pSummary->skippedFileBlocks, pSummary->totalGenData);
  
  qDebug("QInfo:%p :cost summary: elpased time:%"PRId64" us, total blocks:%d, use block statis:%d, use block data:%d, "
         "total rows:%"PRId64 ", check rows:%"PRId64, pQInfo, pSummary->elapsedTime, pSummary->totalBlocks,
         pSummary->loadBlockStatis, pSummary->loadBlocks, pSummary->totalRows, pSummary->totalCheckedRows);

//  qDebug("QInfo:%p cost: temp file:%d Bytes", pQInfo, pSummary->tmpBufferInDisk);
//
//  qDebug("QInfo:%p cost: file:%d, table:%d", pQInfo, pSummary->numOfFiles, pSummary->numOfTables);
//  qDebug("QInfo:%p cost: seek ops:%d", pQInfo, pSummary->numOfSeek);
//
//  double total = pSummary->fileTimeUs + pSummary->cacheTimeUs;
//  double io = pSummary->loadCompInfoUs + pSummary->loadBlocksUs + pSummary->loadFieldUs;
  
  // todo add the intermediate result save cost!!
//  double computing = total - io;
//
//  qDebug(
//      "QInfo:%p cost: total elapsed time:%.2f ms, file:%.2f ms(%.2f%), cache:%.2f ms(%.2f%). io:%.2f ms(%.2f%),"
//      "comput:%.2fms(%.2f%)",
//      pQInfo, total / 1000.0, pSummary->fileTimeUs / 1000.0, pSummary->fileTimeUs * 100 / total,
//      pSummary->cacheTimeUs / 1000.0, pSummary->cacheTimeUs * 100 / total, io / 1000.0, io * 100 / total,
//      computing / 1000.0, computing * 100 / total);
}

static void updateOffsetVal(SQueryRuntimeEnv *pRuntimeEnv, SDataBlockInfo *pBlockInfo) {
  SQuery *pQuery = pRuntimeEnv->pQuery;
  STableQueryInfo* pTableQueryInfo = pQuery->current;
  
  int32_t step = GET_FORWARD_DIRECTION_FACTOR(pQuery->order.order);

  if (pQuery->limit.offset == pBlockInfo->rows) {  // current block will ignore completed
    pTableQueryInfo->lastKey = QUERY_IS_ASC_QUERY(pQuery) ? pBlockInfo->window.ekey + step : pBlockInfo->window.skey + step;
    pQuery->limit.offset = 0;
    return;
  }

  if (QUERY_IS_ASC_QUERY(pQuery)) {
    pQuery->pos = pQuery->limit.offset;
  } else {
    pQuery->pos = pBlockInfo->rows - pQuery->limit.offset - 1;
  }

  assert(pQuery->pos >= 0 && pQuery->pos <= pBlockInfo->rows - 1);

  SArray *         pDataBlock = tsdbRetrieveDataBlock(pRuntimeEnv->pQueryHandle, NULL);
  SColumnInfoData *pColInfoData = taosArrayGet(pDataBlock, 0);

  // update the pQuery->limit.offset value, and pQuery->pos value
  TSKEY *keys = (TSKEY *) pColInfoData->pData;

  // update the offset value
  pTableQueryInfo->lastKey = keys[pQuery->pos];
  pQuery->limit.offset = 0;

  int32_t numOfRes = tableApplyFunctionsOnBlock(pRuntimeEnv, pBlockInfo, NULL, binarySearchForKey, pDataBlock);

  qDebug("QInfo:%p check data block, brange:%" PRId64 "-%" PRId64 ", numOfRows:%d, numOfRes:%d, lastKey:%"PRId64, GET_QINFO_ADDR(pRuntimeEnv),
         pBlockInfo->window.skey, pBlockInfo->window.ekey, pBlockInfo->rows, numOfRes, pQuery->current->lastKey);
}

void skipBlocks(SQueryRuntimeEnv *pRuntimeEnv) {
  SQuery *pQuery = pRuntimeEnv->pQuery;

  if (pQuery->limit.offset <= 0 || pQuery->numOfFilterCols > 0) {
    return;
  }

  pQuery->pos = 0;
  int32_t step = GET_FORWARD_DIRECTION_FACTOR(pQuery->order.order);

  STableQueryInfo* pTableQueryInfo = pQuery->current;
  TsdbQueryHandleT pQueryHandle = pRuntimeEnv->pQueryHandle;

  while (tsdbNextDataBlock(pQueryHandle)) {
    if (isQueryKilled(GET_QINFO_ADDR(pRuntimeEnv))) {
      return;
    }

    SDataBlockInfo blockInfo = tsdbRetrieveDataBlockInfo(pQueryHandle);

    if (pQuery->limit.offset > blockInfo.rows) {
      pQuery->limit.offset -= blockInfo.rows;
      pTableQueryInfo->lastKey = (QUERY_IS_ASC_QUERY(pQuery)) ? blockInfo.window.ekey : blockInfo.window.skey;
      pTableQueryInfo->lastKey += step;

      qDebug("QInfo:%p skip rows:%d, offset:%" PRId64, GET_QINFO_ADDR(pRuntimeEnv), blockInfo.rows,
             pQuery->limit.offset);
    } else {  // find the appropriated start position in current block
      updateOffsetVal(pRuntimeEnv, &blockInfo);
      break;
    }
  }
}

static bool skipTimeInterval(SQueryRuntimeEnv *pRuntimeEnv, TSKEY* start) {
  SQuery *pQuery = pRuntimeEnv->pQuery;
  *start = pQuery->current->lastKey;

  // if queried with value filter, do NOT forward query start position
  if (pQuery->limit.offset <= 0 || pQuery->numOfFilterCols > 0 || pRuntimeEnv->pTSBuf != NULL || pRuntimeEnv->pFillInfo != NULL) {
    return true;
  }

  /*
   * 1. for interval without interpolation query we forward pQuery->intervalTime at a time for
   *    pQuery->limit.offset times. Since hole exists, pQuery->intervalTime*pQuery->limit.offset value is
   *    not valid. otherwise, we only forward pQuery->limit.offset number of points
   */
  assert(pRuntimeEnv->windowResInfo.prevSKey == TSKEY_INITIAL_VAL);

  STimeWindow w = TSWINDOW_INITIALIZER, realWin = TSWINDOW_INITIALIZER;
  
  SWindowResInfo *pWindowResInfo = &pRuntimeEnv->windowResInfo;
  STableQueryInfo *pTableQueryInfo = pQuery->current;

  while (tsdbNextDataBlock(pRuntimeEnv->pQueryHandle)) {
    SDataBlockInfo blockInfo = tsdbRetrieveDataBlockInfo(pRuntimeEnv->pQueryHandle);

    if (QUERY_IS_ASC_QUERY(pQuery)) {
      if (pWindowResInfo->prevSKey == TSKEY_INITIAL_VAL) {
        getAlignQueryTimeWindow(pQuery, blockInfo.window.skey, blockInfo.window.skey, pQuery->window.ekey, &realWin, &w);
        pWindowResInfo->startTime = w.skey;
        pWindowResInfo->prevSKey = w.skey;
      }
    } else {
      getAlignQueryTimeWindow(pQuery, blockInfo.window.ekey, pQuery->window.ekey, blockInfo.window.ekey, &realWin, &w);

      pWindowResInfo->startTime = pQuery->window.skey;
      pWindowResInfo->prevSKey = w.skey;
    }

    // the first time window
    STimeWindow win = getActiveTimeWindow(pWindowResInfo, pWindowResInfo->prevSKey, pQuery);

    while (pQuery->limit.offset > 0) {
      if ((win.ekey <= blockInfo.window.ekey && QUERY_IS_ASC_QUERY(pQuery)) ||
          (win.ekey >= blockInfo.window.skey && !QUERY_IS_ASC_QUERY(pQuery))) {
        pQuery->limit.offset -= 1;
        pWindowResInfo->prevSKey = win.skey;
      }

      STimeWindow tw = win;
      getNextTimeWindow(pQuery, &tw);

      if (pQuery->limit.offset == 0) {
        if ((tw.skey <= blockInfo.window.ekey && QUERY_IS_ASC_QUERY(pQuery)) ||
            (tw.ekey >= blockInfo.window.skey && !QUERY_IS_ASC_QUERY(pQuery))) {
          // load the data block and check data remaining in current data block
          // TODO optimize performance
          SArray *         pDataBlock = tsdbRetrieveDataBlock(pRuntimeEnv->pQueryHandle, NULL);
          SColumnInfoData *pColInfoData = taosArrayGet(pDataBlock, 0);

          tw = win;
          int32_t startPos =
              getNextQualifiedWindow(pRuntimeEnv, &tw, &blockInfo, pColInfoData->pData, binarySearchForKey);
          assert(startPos >= 0);

          // set the abort info
          pQuery->pos = startPos;
          
          // reset the query start timestamp
          pTableQueryInfo->win.skey = ((TSKEY *)pColInfoData->pData)[startPos];
          pQuery->window.skey = pTableQueryInfo->win.skey;
          *start = pTableQueryInfo->win.skey;
          
          pWindowResInfo->prevSKey = tw.skey;
          int32_t index = pRuntimeEnv->windowResInfo.curIndex;
          
          int32_t numOfRes = tableApplyFunctionsOnBlock(pRuntimeEnv, &blockInfo, NULL, binarySearchForKey, pDataBlock);
          pRuntimeEnv->windowResInfo.curIndex = index;  // restore the window index
          
          qDebug("QInfo:%p check data block, brange:%" PRId64 "-%" PRId64 ", numOfRows:%d, numOfRes:%d, lastKey:%"PRId64,
                 GET_QINFO_ADDR(pRuntimeEnv), blockInfo.window.skey, blockInfo.window.ekey, blockInfo.rows, numOfRes, pQuery->current->lastKey);
          
          return true;
        } else { // do nothing
          *start = tw.skey;
          pQuery->window.skey = tw.skey;
          pWindowResInfo->prevSKey = tw.skey;
          return true;
        }
      }

      /*
       * If the next time window still starts from current data block,
       * load the primary timestamp column first, and then find the start position for the next queried time window.
       * Note that only the primary timestamp column is required.
       * TODO: Optimize for this cases. All data blocks are not needed to be loaded, only if the first actually required
       * time window resides in current data block.
       */
      if ((tw.skey <= blockInfo.window.ekey && QUERY_IS_ASC_QUERY(pQuery)) ||
          (tw.ekey >= blockInfo.window.skey && !QUERY_IS_ASC_QUERY(pQuery))) {
        SArray *         pDataBlock = tsdbRetrieveDataBlock(pRuntimeEnv->pQueryHandle, NULL);
        SColumnInfoData *pColInfoData = taosArrayGet(pDataBlock, 0);

        tw = win;
        int32_t startPos =
            getNextQualifiedWindow(pRuntimeEnv, &tw, &blockInfo, pColInfoData->pData, binarySearchForKey);
        assert(startPos >= 0);

        // set the abort info
        pQuery->pos = startPos;
        pTableQueryInfo->lastKey = ((TSKEY *)pColInfoData->pData)[startPos];
        pWindowResInfo->prevSKey = tw.skey;
        win = tw;
      } else {
        break;  // offset is not 0, and next time window begins or ends in the next block.
      }
    }
  }

  return true;
}

static void setupQueryHandle(void* tsdb, SQInfo* pQInfo, bool isSTableQuery) {
  SQueryRuntimeEnv *pRuntimeEnv = &pQInfo->runtimeEnv;
  SQuery *pQuery = pQInfo->runtimeEnv.pQuery;

  if (onlyQueryTags(pQuery)) {
    return;
  }

  if (isSTableQuery && (!isIntervalQuery(pQuery)) && (!isFixedOutputQuery(pQuery))) {
    return;
  }

  STsdbQueryCond cond = {
    .twindow = pQuery->window,
    .order   = pQuery->order.order,
    .colList = pQuery->colList,
    .numOfCols = pQuery->numOfCols,
  };

  if (!isSTableQuery
    && (pQInfo->tableqinfoGroupInfo.numOfTables == 1)
    && (cond.order == TSDB_ORDER_ASC) 
    && (!isIntervalQuery(pQuery))
    && (!isGroupbyNormalCol(pQuery->pGroupbyExpr))
    && (!isFixedOutputQuery(pQuery))
  ) {
    SArray* pa = GET_TABLEGROUP(pQInfo, 0);
    STableQueryInfo* pCheckInfo = taosArrayGetP(pa, 0);
    cond.twindow = pCheckInfo->win;
  }

  if (isFirstLastRowQuery(pQuery)) {
    pRuntimeEnv->pQueryHandle = tsdbQueryLastRow(tsdb, &cond, &pQInfo->tableGroupInfo, pQInfo);
  } else if (isPointInterpoQuery(pQuery)) {
    pRuntimeEnv->pQueryHandle = tsdbQueryRowsInExternalWindow(tsdb, &cond, &pQInfo->tableGroupInfo, pQInfo);
  } else {
    pRuntimeEnv->pQueryHandle = tsdbQueryTables(tsdb, &cond, &pQInfo->tableGroupInfo, pQInfo);
  }
}

static SFillColInfo* taosCreateFillColInfo(SQuery* pQuery) {
  int32_t numOfCols = pQuery->numOfOutput;
  int32_t offset = 0;
  
  SFillColInfo* pFillCol = calloc(numOfCols, sizeof(SFillColInfo));
  for(int32_t i = 0; i < numOfCols; ++i) {
    SExprInfo* pExprInfo = &pQuery->pSelectExpr[i];
    
    pFillCol[i].col.bytes  = pExprInfo->bytes;
    pFillCol[i].col.type   = pExprInfo->type;
    pFillCol[i].col.offset = offset;
    pFillCol[i].flag       = TSDB_COL_NORMAL;    // always be ta normal column for table query
    pFillCol[i].functionId = pExprInfo->base.functionId;
    pFillCol[i].fillVal.i = pQuery->fillVal[i];
    
    offset += pExprInfo->bytes;
  }
  
  return pFillCol;
}

int32_t doInitQInfo(SQInfo *pQInfo, void *param, void *tsdb, int32_t vgId, bool isSTableQuery) {
  int32_t code = TSDB_CODE_SUCCESS;
  
  SQueryRuntimeEnv *pRuntimeEnv = &pQInfo->runtimeEnv;

  SQuery *pQuery = pQInfo->runtimeEnv.pQuery;
  pQuery->precision = tsdbGetCfg(tsdb)->precision;

  setScanLimitationByResultBuffer(pQuery);
  changeExecuteScanOrder(pQInfo, false);
  setupQueryHandle(tsdb, pQInfo, isSTableQuery);
  
  pQInfo->tsdb = tsdb;
  pQInfo->vgId = vgId;

  pRuntimeEnv->pQuery = pQuery;
  pRuntimeEnv->pTSBuf = param;
  pRuntimeEnv->cur.vgroupIndex = -1;
  pRuntimeEnv->stableQuery = isSTableQuery;

  if (param != NULL) {
    int16_t order = (pQuery->order.order == pRuntimeEnv->pTSBuf->tsOrder) ? TSDB_ORDER_ASC : TSDB_ORDER_DESC;
    tsBufSetTraverseOrder(pRuntimeEnv->pTSBuf, order);
  }

  // create runtime environment
  code = setupQueryRuntimeEnv(pRuntimeEnv, pQuery->order.order);
  if (code != TSDB_CODE_SUCCESS) {
    return code;
  }

  pRuntimeEnv->numOfRowsPerPage = getNumOfRowsInResultPage(pQuery, pRuntimeEnv->topBotQuery, isSTableQuery);

  if (isSTableQuery) {
    int32_t rows = getInitialPageNum(pQInfo);
    code = createDiskbasedResultBuffer(&pRuntimeEnv->pResultBuf, rows, pQuery->rowSize, pQInfo);
    if (code != TSDB_CODE_SUCCESS) {
      return code;
    }

    if (pQuery->intervalTime == 0) {
      int16_t type = TSDB_DATA_TYPE_NULL;

      if (isGroupbyNormalCol(pQuery->pGroupbyExpr)) {  // group by columns not tags;
        type = getGroupbyColumnType(pQuery, pQuery->pGroupbyExpr);
      } else {
        type = TSDB_DATA_TYPE_INT;  // group id
      }

      initWindowResInfo(&pRuntimeEnv->windowResInfo, pRuntimeEnv, 512, 4096, type);
    }

  } else if (isGroupbyNormalCol(pQuery->pGroupbyExpr) || isIntervalQuery(pQuery)) {
    int32_t rows = getInitialPageNum(pQInfo);
    code = createDiskbasedResultBuffer(&pRuntimeEnv->pResultBuf, rows, pQuery->rowSize, pQInfo);
    if (code != TSDB_CODE_SUCCESS) {
      return code;
    }

    int16_t type = TSDB_DATA_TYPE_NULL;
    if (isGroupbyNormalCol(pQuery->pGroupbyExpr)) {
      type = getGroupbyColumnType(pQuery, pQuery->pGroupbyExpr);
    } else {
      type = TSDB_DATA_TYPE_TIMESTAMP;
    }

    initWindowResInfo(&pRuntimeEnv->windowResInfo, pRuntimeEnv, rows, 4096, type);
  }

  if (pQuery->fillType != TSDB_FILL_NONE && !isPointInterpoQuery(pQuery)) {
    SFillColInfo* pColInfo = taosCreateFillColInfo(pQuery);
    pRuntimeEnv->pFillInfo = taosInitFillInfo(pQuery->order.order, 0, 0, pQuery->rec.capacity, pQuery->numOfOutput,
                                              pQuery->slidingTime, pQuery->slidingTimeUnit, pQuery->precision,
                                              pQuery->fillType, pColInfo);
  }

  // todo refactor
  pRuntimeEnv->topBotQuery = isTopBottomQuery(pQuery);
  setQueryStatus(pQuery, QUERY_NOT_COMPLETED);

  return TSDB_CODE_SUCCESS;
}

static void enableExecutionForNextTable(SQueryRuntimeEnv *pRuntimeEnv) {
  SQuery *pQuery = pRuntimeEnv->pQuery;

  for (int32_t i = 0; i < pQuery->numOfOutput; ++i) {
    SResultInfo *pResInfo = GET_RES_INFO(&pRuntimeEnv->pCtx[i]);
    if (pResInfo != NULL) {
      pResInfo->complete = false;
    }
  }
}

static int64_t scanMultiTableDataBlocks(SQInfo *pQInfo) {
  SQueryRuntimeEnv *pRuntimeEnv = &pQInfo->runtimeEnv;
  SQuery*           pQuery = pRuntimeEnv->pQuery;
  SQueryCostInfo*   summary  = &pRuntimeEnv->summary;
  
  int64_t st = taosGetTimestampMs();

  TsdbQueryHandleT pQueryHandle = IS_MASTER_SCAN(pRuntimeEnv)? pRuntimeEnv->pQueryHandle : pRuntimeEnv->pSecQueryHandle;
  while (tsdbNextDataBlock(pQueryHandle)) {
    summary->totalBlocks += 1;
    if (isQueryKilled(pQInfo)) {
      break;
    }

    SDataBlockInfo  blockInfo = tsdbRetrieveDataBlockInfo(pQueryHandle);
    STableQueryInfo *pTableQueryInfo = NULL;

    // todo opt performance using hash table
    size_t numOfGroup = GET_NUM_OF_TABLEGROUP(pQInfo);
    for (int32_t i = 0; i < numOfGroup; ++i) {
      SArray *group = GET_TABLEGROUP(pQInfo, i);

      size_t num = taosArrayGetSize(group);
      for (int32_t j = 0; j < num; ++j) {
        STableQueryInfo *p = taosArrayGetP(group, j);

        STableId id = tsdbGetTableId(p->pTable);
        if (id.tid == blockInfo.tid) {
          assert(id.uid == blockInfo.uid);
          pTableQueryInfo = p;

          break;
        }
      }

      if (pTableQueryInfo != NULL) {
        break;
      }
    }
  
    assert(pTableQueryInfo != NULL);
    setCurrentQueryTable(pRuntimeEnv, pTableQueryInfo);

    SDataStatis *pStatis = NULL;
    SArray *pDataBlock = loadDataBlockOnDemand(pRuntimeEnv, pQueryHandle, &blockInfo, &pStatis);

    if (!isGroupbyNormalCol(pQuery->pGroupbyExpr)) {
      if (!isIntervalQuery(pQuery)) {
        int32_t step = QUERY_IS_ASC_QUERY(pQuery)? 1:-1;
        setExecutionContext(pQInfo, pTableQueryInfo->pTable, pTableQueryInfo->groupIndex, blockInfo.window.ekey + step);
      } else {  // interval query
        TSKEY nextKey = blockInfo.window.skey;
        setIntervalQueryRange(pQInfo, nextKey);
        /*int32_t ret = */setAdditionalInfo(pQInfo, pTableQueryInfo->pTable, pTableQueryInfo);
      }
    }

    summary->totalRows += blockInfo.rows;
    stableApplyFunctionsOnBlock(pRuntimeEnv, &blockInfo, pStatis, pDataBlock, binarySearchForKey);
  
    qDebug("QInfo:%p check data block, uid:%"PRId64", tid:%d, brange:%" PRId64 "-%" PRId64 ", numOfRows:%d, lastKey:%" PRId64,
           pQInfo, blockInfo.uid, blockInfo.tid, blockInfo.window.skey, blockInfo.window.ekey, blockInfo.rows, pQuery->current->lastKey);
  }

  int64_t et = taosGetTimestampMs();
  return et - st;
}

static bool multiTableMultioutputHelper(SQInfo *pQInfo, int32_t index) {
  SQueryRuntimeEnv *pRuntimeEnv = &pQInfo->runtimeEnv;
  SQuery *          pQuery = pRuntimeEnv->pQuery;

  setQueryStatus(pQuery, QUERY_NOT_COMPLETED);
  SArray *group = GET_TABLEGROUP(pQInfo, 0);
  STableQueryInfo* pCheckInfo = taosArrayGetP(group, index);

  setTagVal(pRuntimeEnv, pCheckInfo->pTable, pQInfo->tsdb);

  STableId id = tsdbGetTableId(pCheckInfo->pTable);
  qDebug("QInfo:%p query on (%d): uid:%" PRIu64 ", tid:%d, qrange:%" PRId64 "-%" PRId64, pQInfo, index,
         id.uid, id.tid, pCheckInfo->lastKey, pCheckInfo->win.ekey);

  STsdbQueryCond cond = {
      .twindow   = {pCheckInfo->lastKey, pCheckInfo->win.ekey},
      .order     = pQuery->order.order,
      .colList   = pQuery->colList,
      .numOfCols = pQuery->numOfCols,
  };

  // todo refactor
  SArray *g1 = taosArrayInit(1, POINTER_BYTES);
  SArray *tx = taosArrayInit(1, POINTER_BYTES);

  taosArrayPush(tx, &pCheckInfo->pTable);
  taosArrayPush(g1, &tx);
  STableGroupInfo gp = {.numOfTables = 1, .pGroupList = g1};

  // include only current table
  if (pRuntimeEnv->pQueryHandle != NULL) {
    tsdbCleanupQueryHandle(pRuntimeEnv->pQueryHandle);
    pRuntimeEnv->pQueryHandle = NULL;
  }

  pRuntimeEnv->pQueryHandle = tsdbQueryTables(pQInfo->tsdb, &cond, &gp, pQInfo);
  taosArrayDestroy(tx);
  taosArrayDestroy(g1);

  if (pRuntimeEnv->pTSBuf != NULL) {
    if (pRuntimeEnv->cur.vgroupIndex == -1) {
      int64_t tag = pRuntimeEnv->pCtx[0].tag.i64Key;
      STSElem elem = tsBufGetElemStartPos(pRuntimeEnv->pTSBuf, 0, tag);

      // failed to find data with the specified tag value
      if (elem.vnode < 0) {
        return false;
      }
    } else {
      tsBufSetCursor(pRuntimeEnv->pTSBuf, &pRuntimeEnv->cur);
    }
  }

  initCtxOutputBuf(pRuntimeEnv);
  return true;
}

/**
 * super table query handler
 * 1. super table projection query, group-by on normal columns query, ts-comp query
 * 2. point interpolation query, last row query
 *
 * @param pQInfo
 */
static void sequentialTableProcess(SQInfo *pQInfo) {
  SQueryRuntimeEnv *pRuntimeEnv = &pQInfo->runtimeEnv;
  SQuery *          pQuery = pRuntimeEnv->pQuery;
  setQueryStatus(pQuery, QUERY_COMPLETED);

  size_t numOfGroups = GET_NUM_OF_TABLEGROUP(pQInfo);

  if (isPointInterpoQuery(pQuery) || isFirstLastRowQuery(pQuery)) {
    resetCtxOutputBuf(pRuntimeEnv);
    assert(pQuery->limit.offset == 0 && pQuery->limit.limit != 0);

    while (pQInfo->groupIndex < numOfGroups) {
      SArray* group = taosArrayGetP(pQInfo->tableGroupInfo.pGroupList, pQInfo->groupIndex);

      qDebug("QInfo:%p last_row query on group:%d, total group:%zu, current group:%p", pQInfo, pQInfo->groupIndex,
             numOfGroups, group);

      STsdbQueryCond cond = {
          .twindow = pQuery->window,
          .colList = pQuery->colList,
          .order   = pQuery->order.order,
          .numOfCols = pQuery->numOfCols,
      };

      SArray *g1 = taosArrayInit(1, POINTER_BYTES);
      SArray *tx = taosArrayClone(group);
      taosArrayPush(g1, &tx);
      
      STableGroupInfo gp = {.numOfTables = taosArrayGetSize(tx), .pGroupList = g1};

      // include only current table
      if (pRuntimeEnv->pQueryHandle != NULL) {
        tsdbCleanupQueryHandle(pRuntimeEnv->pQueryHandle);
        pRuntimeEnv->pQueryHandle = NULL;
      }
      
      if (isFirstLastRowQuery(pQuery)) {
        pRuntimeEnv->pQueryHandle = tsdbQueryLastRow(pQInfo->tsdb, &cond, &gp, pQInfo);
      } else {
        pRuntimeEnv->pQueryHandle = tsdbQueryRowsInExternalWindow(pQInfo->tsdb, &cond, &gp, pQInfo);
      }
      
      initCtxOutputBuf(pRuntimeEnv);
      
      SArray* s = tsdbGetQueriedTableList(pRuntimeEnv->pQueryHandle);
      assert(taosArrayGetSize(s) >= 1);
      
      setTagVal(pRuntimeEnv, taosArrayGetP(s, 0), pQInfo->tsdb);
      if (isFirstLastRowQuery(pQuery)) {
        assert(taosArrayGetSize(s) == 1);
      }

      taosArrayDestroy(s);

      // here we simply set the first table as current table
      pQuery->current = (STableQueryInfo*) GET_TABLEGROUP(pQInfo, 0);
      scanOneTableDataBlocks(pRuntimeEnv, pQuery->current->lastKey);
      
      int64_t numOfRes = getNumOfResult(pRuntimeEnv);
      if (numOfRes > 0) {
        pQuery->rec.rows += numOfRes;
        forwardCtxOutputBuf(pRuntimeEnv, numOfRes);
      }
      
      skipResults(pRuntimeEnv);
      pQInfo->groupIndex += 1;

      // enable execution for next table, when handling the projection query
      enableExecutionForNextTable(pRuntimeEnv);

      if (pQuery->rec.rows >= pQuery->rec.capacity) {
        setQueryStatus(pQuery, QUERY_RESBUF_FULL);
        break;
      }
    }
  } else if (isGroupbyNormalCol(pQuery->pGroupbyExpr)) { // group-by on normal columns query
    while (pQInfo->groupIndex < numOfGroups) {
      SArray* group = taosArrayGetP(pQInfo->tableGroupInfo.pGroupList, pQInfo->groupIndex);

      qDebug("QInfo:%p group by normal columns group:%d, total group:%zu", pQInfo, pQInfo->groupIndex, numOfGroups);

      STsdbQueryCond cond = {
          .twindow = pQuery->window,
          .colList = pQuery->colList,
          .order   = pQuery->order.order,
          .numOfCols = pQuery->numOfCols,
      };

      SArray *g1 = taosArrayInit(1, POINTER_BYTES);
      SArray *tx = taosArrayClone(group);
      taosArrayPush(g1, &tx);

      STableGroupInfo gp = {.numOfTables = taosArrayGetSize(tx), .pGroupList = g1};

      // include only current table
      if (pRuntimeEnv->pQueryHandle != NULL) {
        tsdbCleanupQueryHandle(pRuntimeEnv->pQueryHandle);
        pRuntimeEnv->pQueryHandle = NULL;
      }

      pRuntimeEnv->pQueryHandle = tsdbQueryTables(pQInfo->tsdb, &cond, &gp, pQInfo);

      SArray* s = tsdbGetQueriedTableList(pRuntimeEnv->pQueryHandle);
      assert(taosArrayGetSize(s) >= 1);

      setTagVal(pRuntimeEnv, taosArrayGetP(s, 0), pQInfo->tsdb);

      // here we simply set the first table as current table
      scanMultiTableDataBlocks(pQInfo);
      pQInfo->groupIndex += 1;

      SWindowResInfo *pWindowResInfo = &pRuntimeEnv->windowResInfo;

        // no results generated for current group, continue to try the next group
      taosArrayDestroy(s); 
      if (pWindowResInfo->size <= 0) {
        continue;
      }

      for (int32_t i = 0; i < pWindowResInfo->size; ++i) {
        SWindowStatus *pStatus = &pWindowResInfo->pResult[i].status;
        pStatus->closed = true;  // enable return all results for group by normal columns

        SWindowResult *pResult = &pWindowResInfo->pResult[i];
        for (int32_t j = 0; j < pQuery->numOfOutput; ++j) {
          pResult->numOfRows = MAX(pResult->numOfRows, pResult->resultInfo[j].numOfRes);
        }
      }

      qDebug("QInfo:%p generated groupby columns results %d rows for group %d completed", pQInfo, pWindowResInfo->size,
          pQInfo->groupIndex);
      int32_t currentGroupIndex = pQInfo->groupIndex;

      pQuery->rec.rows = 0;
      pQInfo->groupIndex = 0;

      ensureOutputBufferSimple(pRuntimeEnv, pWindowResInfo->size);
      copyFromWindowResToSData(pQInfo, pWindowResInfo->pResult);

      pQInfo->groupIndex = currentGroupIndex;  //restore the group index
      assert(pQuery->rec.rows == pWindowResInfo->size);

      clearClosedTimeWindow(pRuntimeEnv);
      break;
    }
  } else {
    /*
     * 1. super table projection query, 2. ts-comp query
     * if the subgroup index is larger than 0, results generated by group by tbname,k is existed.
     * we need to return it to client in the first place.
     */
    if (pQInfo->groupIndex > 0) {
      copyFromWindowResToSData(pQInfo, pRuntimeEnv->windowResInfo.pResult);
      pQuery->rec.total += pQuery->rec.rows;

      if (pQuery->rec.rows > 0) {
        return;
      }
    }

    // all data have returned already
    if (pQInfo->tableIndex >= pQInfo->tableqinfoGroupInfo.numOfTables) {
      return;
    }

    resetCtxOutputBuf(pRuntimeEnv);
    resetTimeWindowInfo(pRuntimeEnv, &pRuntimeEnv->windowResInfo);

    SArray *group = GET_TABLEGROUP(pQInfo, 0);
    assert(taosArrayGetSize(group) == pQInfo->tableqinfoGroupInfo.numOfTables &&
           1 == taosArrayGetSize(pQInfo->tableqinfoGroupInfo.pGroupList));

    while (pQInfo->tableIndex < pQInfo->tableqinfoGroupInfo.numOfTables) {
      if (isQueryKilled(pQInfo)) {
        return;
      }

      pQuery->current = taosArrayGetP(group, pQInfo->tableIndex);
      if (!multiTableMultioutputHelper(pQInfo, pQInfo->tableIndex)) {
        pQInfo->tableIndex++;
        continue;
      }

      // TODO handle the limit offset problem
      if (pQuery->numOfFilterCols == 0 && pQuery->limit.offset > 0) {
        //        skipBlocks(pRuntimeEnv);
        if (Q_STATUS_EQUAL(pQuery->status, QUERY_COMPLETED)) {
          pQInfo->tableIndex++;
          continue;
        }
      }

      scanOneTableDataBlocks(pRuntimeEnv, pQuery->current->lastKey);
      skipResults(pRuntimeEnv);

      // the limitation of output result is reached, set the query completed
      if (limitResults(pRuntimeEnv)) {
        pQInfo->tableIndex = pQInfo->tableqinfoGroupInfo.numOfTables;
        break;
      }

      // enable execution for next table, when handling the projection query
      enableExecutionForNextTable(pRuntimeEnv);

      if (Q_STATUS_EQUAL(pQuery->status, QUERY_COMPLETED)) {
        /*
         * query range is identical in terms of all meters involved in query,
         * so we need to restore them at the *beginning* of query on each meter,
         * not the consecutive query on meter on which is aborted due to buffer limitation
         * to ensure that, we can reset the query range once query on a meter is completed.
         */
        pQInfo->tableIndex++;

        STableIdInfo tidInfo;
        STableId id = tsdbGetTableId(pQuery->current->pTable);

        tidInfo.uid = id.uid;
        tidInfo.tid = id.tid;
        tidInfo.key = pQuery->current->lastKey;
        taosArrayPush(pQInfo->arrTableIdInfo, &tidInfo);

        // if the buffer is full or group by each table, we need to jump out of the loop
        if (Q_STATUS_EQUAL(pQuery->status, QUERY_RESBUF_FULL) /*||
            isGroupbyEachTable(pQuery->pGroupbyExpr, pSupporter->pSidSet)*/) {
          break;
        }

      } else {
        // all data in the result buffer are skipped due to the offset, continue to retrieve data from current meter
        if (pQuery->rec.rows == 0) {
          assert(!Q_STATUS_EQUAL(pQuery->status, QUERY_RESBUF_FULL));
          continue;
        } else {
          // buffer is full, wait for the next round to retrieve data from current meter
          assert(Q_STATUS_EQUAL(pQuery->status, QUERY_RESBUF_FULL));
          break;
        }
      }
    }

    if (pQInfo->tableIndex >= pQInfo->tableqinfoGroupInfo.numOfTables) {
      setQueryStatus(pQuery, QUERY_COMPLETED);
    }
  }

  /*
   * 1. super table projection query, group-by on normal columns query, ts-comp query
   * 2. point interpolation query, last row query
   *
   * group-by on normal columns query and last_row query do NOT invoke the finalizer here,
   * since the finalize stage will be done at the client side.
   *
   * projection query, point interpolation query do not need the finalizer.
   *
   * Only the ts-comp query requires the finalizer function to be executed here.
   */
  if (isTSCompQuery(pQuery)) {
    finalizeQueryResult(pRuntimeEnv);
  }

  if (pRuntimeEnv->pTSBuf != NULL) {
    pRuntimeEnv->cur = pRuntimeEnv->pTSBuf->cur;
  }

  qDebug(
      "QInfo %p numOfTables:%"PRIu64", index:%d, numOfGroups:%zu, %"PRId64" points returned, total:%"PRId64", offset:%" PRId64,
      pQInfo, pQInfo->tableqinfoGroupInfo.numOfTables, pQInfo->tableIndex, numOfGroups, pQuery->rec.rows, pQuery->rec.total,
      pQuery->limit.offset);
}

static void doSaveContext(SQInfo *pQInfo) {
  SQueryRuntimeEnv *pRuntimeEnv = &pQInfo->runtimeEnv;
  SQuery *          pQuery = pRuntimeEnv->pQuery;

  SET_REVERSE_SCAN_FLAG(pRuntimeEnv);
  SWAP(pQuery->window.skey, pQuery->window.ekey, TSKEY);
  SWITCH_ORDER(pQuery->order.order);
  
  if (pRuntimeEnv->pTSBuf != NULL) {
    pRuntimeEnv->pTSBuf->cur.order = pQuery->order.order;
  }
  
  STsdbQueryCond cond = {
      .twindow = pQuery->window,
      .order   = pQuery->order.order,
      .colList = pQuery->colList,
      .numOfCols = pQuery->numOfCols,
  };
  
  // clean unused handle
  if (pRuntimeEnv->pSecQueryHandle != NULL) {
    tsdbCleanupQueryHandle(pRuntimeEnv->pSecQueryHandle);
  }
  
  pRuntimeEnv->pSecQueryHandle = tsdbQueryTables(pQInfo->tsdb, &cond, &pQInfo->tableGroupInfo, pQInfo);
  
  setQueryStatus(pQuery, QUERY_NOT_COMPLETED);
  switchCtxOrder(pRuntimeEnv);
  disableFuncInReverseScan(pQInfo);
}

static void doRestoreContext(SQInfo *pQInfo) {
  SQueryRuntimeEnv *pRuntimeEnv = &pQInfo->runtimeEnv;
  SQuery *          pQuery = pRuntimeEnv->pQuery;

  SWAP(pQuery->window.skey, pQuery->window.ekey, TSKEY);

  if (pRuntimeEnv->pTSBuf != NULL) {
    SWITCH_ORDER(pRuntimeEnv->pTSBuf->cur.order);
  }

  switchCtxOrder(pRuntimeEnv);
  SET_MASTER_SCAN_FLAG(pRuntimeEnv);
}

static void doCloseAllTimeWindowAfterScan(SQInfo *pQInfo) {
  SQuery *pQuery = pQInfo->runtimeEnv.pQuery;

  if (isIntervalQuery(pQuery)) {
    size_t numOfGroup = GET_NUM_OF_TABLEGROUP(pQInfo);
    for (int32_t i = 0; i < numOfGroup; ++i) {
      SArray *group = GET_TABLEGROUP(pQInfo, i);

      size_t num = taosArrayGetSize(group);
      for (int32_t j = 0; j < num; ++j) {
        STableQueryInfo* item = taosArrayGetP(group, j);
        closeAllTimeWindow(&item->windowResInfo);
      }
    }
  } else {  // close results for group result
    closeAllTimeWindow(&pQInfo->runtimeEnv.windowResInfo);
  }
}

static void multiTableQueryProcess(SQInfo *pQInfo) {
  SQueryRuntimeEnv *pRuntimeEnv = &pQInfo->runtimeEnv;
  SQuery *          pQuery = pRuntimeEnv->pQuery;

  if (pQInfo->groupIndex > 0) {
    /*
     * if the groupIndex > 0, the query process must be completed yet, we only need to
     * copy the data into output buffer
     */
    if (isIntervalQuery(pQuery)) {
      copyResToQueryResultBuf(pQInfo, pQuery);
#ifdef _DEBUG_VIEW
      displayInterResult(pQuery->sdata, pRuntimeEnv, pQuery->sdata[0]->num);
#endif
    } else {
      copyFromWindowResToSData(pQInfo, pRuntimeEnv->windowResInfo.pResult);
    }

    qDebug("QInfo:%p current:%"PRId64", total:%"PRId64"", pQInfo, pQuery->rec.rows, pQuery->rec.total);
    return;
  }

  qDebug("QInfo:%p query start, qrange:%" PRId64 "-%" PRId64 ", order:%d, forward scan start", pQInfo,
         pQuery->window.skey, pQuery->window.ekey, pQuery->order.order);

  // do check all qualified data blocks
  int64_t el = scanMultiTableDataBlocks(pQInfo);
  qDebug("QInfo:%p master scan completed, elapsed time: %" PRId64 "ms, reverse scan start", pQInfo, el);

  // query error occurred or query is killed, abort current execution
  if (pQInfo->code != TSDB_CODE_SUCCESS || isQueryKilled(pQInfo)) {
    qDebug("QInfo:%p query killed or error occurred, code:%s, abort", pQInfo, tstrerror(pQInfo->code));
    return;
  }

  // close all time window results
  doCloseAllTimeWindowAfterScan(pQInfo);

  if (needReverseScan(pQuery)) {
    doSaveContext(pQInfo);

    el = scanMultiTableDataBlocks(pQInfo);
    qDebug("QInfo:%p reversed scan completed, elapsed time: %" PRId64 "ms", pQInfo, el);

    doRestoreContext(pQInfo);
  } else {
    qDebug("QInfo:%p no need to do reversed scan, query completed", pQInfo);
  }

  setQueryStatus(pQuery, QUERY_COMPLETED);

  if (pQInfo->code != TSDB_CODE_SUCCESS || isQueryKilled(pQInfo)) {
    qDebug("QInfo:%p query killed or error occurred, code:%s, abort", pQInfo, tstrerror(pQInfo->code));
    return;
  }

  if (isIntervalQuery(pQuery) || isSumAvgRateQuery(pQuery)) {
    if (mergeIntoGroupResult(pQInfo) == TSDB_CODE_SUCCESS) {
      copyResToQueryResultBuf(pQInfo, pQuery);

#ifdef _DEBUG_VIEW
      displayInterResult(pQuery->sdata, pRuntimeEnv, pQuery->sdata[0]->num);
#endif
    }
  } else {  // not a interval query
    copyFromWindowResToSData(pQInfo, pRuntimeEnv->windowResInfo.pResult);
  }

  // handle the limitation of output buffer
  qDebug("QInfo:%p points returned:%" PRId64 ", total:%" PRId64, pQInfo, pQuery->rec.rows, pQuery->rec.total + pQuery->rec.rows);
}

/*
 * in each query, this function will be called only once, no retry for further result.
 *
 * select count(*)/top(field,k)/avg(field name) from table_name [where ts>now-1a];
 * select count(*) from table_name group by status_column;
 */
static void tableFixedOutputProcess(SQInfo *pQInfo, STableQueryInfo* pTableInfo) {
  SQueryRuntimeEnv *pRuntimeEnv = &pQInfo->runtimeEnv;
  
  SQuery *pQuery = pRuntimeEnv->pQuery;
  if (!isTopBottomQuery(pQuery) && pQuery->limit.offset > 0) {  // no need to execute, since the output will be ignore.
    return;
  }
  
  pQuery->current = pTableInfo;  // set current query table info
  
  scanOneTableDataBlocks(pRuntimeEnv, pTableInfo->lastKey);
  finalizeQueryResult(pRuntimeEnv);

  if (isQueryKilled(pQInfo)) {
    return;
  }

  // since the numOfRows must be identical for all sql functions that are allowed to be executed simutaneously.
  pQuery->rec.rows = getNumOfResult(pRuntimeEnv);

  skipResults(pRuntimeEnv);
  limitResults(pRuntimeEnv);
}

static void tableMultiOutputProcess(SQInfo *pQInfo, STableQueryInfo* pTableInfo) {
  SQueryRuntimeEnv *pRuntimeEnv = &pQInfo->runtimeEnv;
  
  SQuery *pQuery = pRuntimeEnv->pQuery;
  pQuery->current = pTableInfo;
  
  // for ts_comp query, re-initialized is not allowed
  if (!isTSCompQuery(pQuery)) {
    resetCtxOutputBuf(pRuntimeEnv);
  }

  // skip blocks without load the actual data block from file if no filter condition present
  skipBlocks(&pQInfo->runtimeEnv);
  if (pQuery->limit.offset > 0 && pQuery->numOfFilterCols == 0) {
    setQueryStatus(pQuery, QUERY_COMPLETED);
    return;
  }

  while (1) {
    scanOneTableDataBlocks(pRuntimeEnv, pQuery->current->lastKey);
    finalizeQueryResult(pRuntimeEnv);

    if (isQueryKilled(pQInfo)) {
      return;
    }

    pQuery->rec.rows = getNumOfResult(pRuntimeEnv);
    if (pQuery->limit.offset > 0 && pQuery->numOfFilterCols > 0 && pQuery->rec.rows > 0) {
      skipResults(pRuntimeEnv);
    }

    /*
     * 1. if pQuery->size == 0, pQuery->limit.offset >= 0, still need to check data
     * 2. if pQuery->size > 0, pQuery->limit.offset must be 0
     */
    if (pQuery->rec.rows > 0 || Q_STATUS_EQUAL(pQuery->status, QUERY_COMPLETED)) {
      break;
    }

    qDebug("QInfo:%p skip current result, offset:%" PRId64 ", next qrange:%" PRId64 "-%" PRId64,
           pQInfo, pQuery->limit.offset, pQuery->current->lastKey, pQuery->current->win.ekey);

    resetCtxOutputBuf(pRuntimeEnv);
  }

  limitResults(pRuntimeEnv);
  if (Q_STATUS_EQUAL(pQuery->status, QUERY_RESBUF_FULL)) {
    qDebug("QInfo:%p query paused due to output limitation, next qrange:%" PRId64 "-%" PRId64, pQInfo,
        pQuery->current->lastKey, pQuery->window.ekey);
  } else if (Q_STATUS_EQUAL(pQuery->status, QUERY_COMPLETED)) {
    STableIdInfo tidInfo;
    STableId id = tsdbGetTableId(pQuery->current);

    tidInfo.uid = id.uid;
    tidInfo.tid = id.tid;
    tidInfo.key = pQuery->current->lastKey;
    taosArrayPush(pQInfo->arrTableIdInfo, &tidInfo);
  }

  if (!isTSCompQuery(pQuery)) {
    assert(pQuery->rec.rows <= pQuery->rec.capacity);
  }
}

static void tableIntervalProcessImpl(SQueryRuntimeEnv *pRuntimeEnv, TSKEY start) {
  SQuery *pQuery = pRuntimeEnv->pQuery;

  while (1) {
    scanOneTableDataBlocks(pRuntimeEnv, start);

    if (isQueryKilled(GET_QINFO_ADDR(pRuntimeEnv))) {
      return;
    }

    assert(!Q_STATUS_EQUAL(pQuery->status, QUERY_NOT_COMPLETED));
    finalizeQueryResult(pRuntimeEnv);

    // here we can ignore the records in case of no interpolation
    // todo handle offset, in case of top/bottom interval query
    if ((pQuery->numOfFilterCols > 0 || pRuntimeEnv->pTSBuf != NULL) && pQuery->limit.offset > 0 &&
        pQuery->fillType == TSDB_FILL_NONE) {
      // maxOutput <= 0, means current query does not generate any results
      int32_t numOfClosed = numOfClosedTimeWindow(&pRuntimeEnv->windowResInfo);

      int32_t c = MIN(numOfClosed, pQuery->limit.offset);
      clearFirstNTimeWindow(pRuntimeEnv, c);
      pQuery->limit.offset -= c;
    }

    if (Q_STATUS_EQUAL(pQuery->status, QUERY_COMPLETED | QUERY_RESBUF_FULL)) {
      break;
    }
  }
}

// handle time interval query on table
static void tableIntervalProcess(SQInfo *pQInfo, STableQueryInfo* pTableInfo) {
  SQueryRuntimeEnv *pRuntimeEnv = &(pQInfo->runtimeEnv);

  SQuery *pQuery = pRuntimeEnv->pQuery;
  pQuery->current = pTableInfo;

  int32_t numOfFilled = 0;
  TSKEY newStartKey = TSKEY_INITIAL_VAL;
  
  // skip blocks without load the actual data block from file if no filter condition present
  skipTimeInterval(pRuntimeEnv, &newStartKey);
  if (pQuery->limit.offset > 0 && pQuery->numOfFilterCols == 0 && pRuntimeEnv->pFillInfo == NULL) {
    setQueryStatus(pQuery, QUERY_COMPLETED);
    return;
  }

  while (1) {
    tableIntervalProcessImpl(pRuntimeEnv, newStartKey);

    if (isIntervalQuery(pQuery)) {
      pQInfo->groupIndex = 0;  // always start from 0
      pQuery->rec.rows = 0;
      copyFromWindowResToSData(pQInfo, pRuntimeEnv->windowResInfo.pResult);

      clearFirstNTimeWindow(pRuntimeEnv, pQInfo->groupIndex);
    }

    // the offset is handled at prepare stage if no interpolation involved
    if (pQuery->fillType == TSDB_FILL_NONE || pQuery->rec.rows == 0) {
      limitResults(pRuntimeEnv);
      break;
    } else {
      taosFillSetStartInfo(pRuntimeEnv->pFillInfo, pQuery->rec.rows, pQuery->window.ekey);
      taosFillCopyInputDataFromFilePage(pRuntimeEnv->pFillInfo, (tFilePage**) pQuery->sdata);
      numOfFilled = 0;
      
      pQuery->rec.rows = doFillGapsInResults(pRuntimeEnv, (tFilePage **)pQuery->sdata, &numOfFilled);
      if (pQuery->rec.rows > 0 || Q_STATUS_EQUAL(pQuery->status, QUERY_COMPLETED)) {
        limitResults(pRuntimeEnv);
        break;
      }

      // no result generated yet, continue retrieve data
      pQuery->rec.rows = 0;
    }
  }

  // all data scanned, the group by normal column can return
  if (isGroupbyNormalCol(pQuery->pGroupbyExpr)) {  // todo refactor with merge interval time result
    pQInfo->groupIndex = 0;
    pQuery->rec.rows = 0;
    copyFromWindowResToSData(pQInfo, pRuntimeEnv->windowResInfo.pResult);
    clearFirstNTimeWindow(pRuntimeEnv, pQInfo->groupIndex);
  }

  pQInfo->pointsInterpo += numOfFilled;
}

static void tableQueryImpl(SQInfo *pQInfo) {
  SQueryRuntimeEnv *pRuntimeEnv = &pQInfo->runtimeEnv;
  SQuery *          pQuery = pRuntimeEnv->pQuery;

  if (queryHasRemainResults(pRuntimeEnv)) {
<<<<<<< HEAD
=======
    /*
     * There are remain results that are not returned due to result interpolation
     * So, we do keep in this procedure instead of launching retrieve procedure for next results.
     */
    int32_t numOfInterpo = 0;
    pQuery->rec.rows = doFillGapsInResults(pRuntimeEnv, (tFilePage **)pQuery->sdata, &numOfInterpo);
  
    if (pQuery->rec.rows > 0) {
      limitResults(pRuntimeEnv);
    }
    
    qDebug("QInfo:%p current:%" PRId64 " returned, total:%" PRId64, pQInfo, pQuery->rec.rows, pQuery->rec.total);
    return;
  }
>>>>>>> a7aa9a2b

    if (pQuery->fillType != TSDB_FILL_NONE) {
      /*
       * There are remain results that are not returned due to result interpolation
       * So, we do keep in this procedure instead of launching retrieve procedure for next results.
       */
      int32_t numOfFilled = 0;
      pQuery->rec.rows = doFillGapsInResults(pRuntimeEnv, (tFilePage **)pQuery->sdata, &numOfFilled);

      if (pQuery->rec.rows > 0) {
        limitResults(pRuntimeEnv);
      }

      qTrace("QInfo:%p current:%" PRId64 " returned, total:%" PRId64, pQInfo, pQuery->rec.rows, pQuery->rec.total);
    } else {
      pQuery->rec.rows = 0;
      pQInfo->groupIndex = 0;  // always start from 0

      if (pRuntimeEnv->windowResInfo.size > 0) {
        copyFromWindowResToSData(pQInfo, pRuntimeEnv->windowResInfo.pResult);
        clearFirstNTimeWindow(pRuntimeEnv, pQInfo->groupIndex);

        if (pQuery->rec.rows > 0) {
<<<<<<< HEAD
          qTrace("QInfo:%p %"PRId64" rows returned from group results, total:%"PRId64"", pQInfo, pQuery->rec.rows, pQuery->rec.total);

          // there are not data remains
          if (pRuntimeEnv->windowResInfo.size <= 0) {
            qTrace("QInfo:%p query over, %"PRId64" rows are returned", pQInfo, pQuery->rec.total);
          }

=======
          qDebug("QInfo:%p %"PRId64" rows returned from group results, total:%"PRId64"", pQInfo, pQuery->rec.rows, pQuery->rec.total);
>>>>>>> a7aa9a2b
          return;
        }
      }
    }
<<<<<<< HEAD
=======

    qDebug("QInfo:%p query over, %"PRId64" rows are returned", pQInfo, pQuery->rec.total);
    return;
>>>>>>> a7aa9a2b
  }

  // number of points returned during this query
  pQuery->rec.rows = 0;
  int64_t st = taosGetTimestampUs();
  
  assert(pQInfo->tableqinfoGroupInfo.numOfTables == 1);
  SArray* g = GET_TABLEGROUP(pQInfo, 0);
  STableQueryInfo* item = taosArrayGetP(g, 0);
  
  // group by normal column, sliding window query, interval query are handled by interval query processor
  if (isIntervalQuery(pQuery) || isGroupbyNormalCol(pQuery->pGroupbyExpr)) {  // interval (down sampling operation)
    tableIntervalProcess(pQInfo, item);
  } else if (isFixedOutputQuery(pQuery)) {
    tableFixedOutputProcess(pQInfo, item);
  } else {  // diff/add/multiply/subtract/division
    assert(pQuery->checkBuffer == 1);
    tableMultiOutputProcess(pQInfo, item);
  }

  // record the total elapsed time
  pRuntimeEnv->summary.elapsedTime += (taosGetTimestampUs() - st);
  assert(pQInfo->tableqinfoGroupInfo.numOfTables == 1);

  /* check if query is killed or not */
  if (isQueryKilled(pQInfo)) {
    qDebug("QInfo:%p query is killed", pQInfo);
  } else {
    qDebug("QInfo:%p query paused, %" PRId64 " rows returned, numOfTotal:%" PRId64 " rows",
        pQInfo, pQuery->rec.rows, pQuery->rec.total + pQuery->rec.rows);
  }
}

static void stableQueryImpl(SQInfo *pQInfo) {
  SQuery *pQuery = pQInfo->runtimeEnv.pQuery;
  pQuery->rec.rows = 0;

  int64_t st = taosGetTimestampUs();

  if (isIntervalQuery(pQuery) ||
      (isFixedOutputQuery(pQuery) && (!isPointInterpoQuery(pQuery)) && !isGroupbyNormalCol(pQuery->pGroupbyExpr) &&
      !isFirstLastRowQuery(pQuery))) {
    multiTableQueryProcess(pQInfo);
  } else {
    assert((pQuery->checkBuffer == 1 && pQuery->intervalTime == 0) || isPointInterpoQuery(pQuery) ||
            isFirstLastRowQuery(pQuery) || isGroupbyNormalCol(pQuery->pGroupbyExpr));

    sequentialTableProcess(pQInfo);
  }

  // record the total elapsed time
  pQInfo->runtimeEnv.summary.elapsedTime += (taosGetTimestampUs() - st);
  
  if (pQuery->rec.rows == 0) {
    qDebug("QInfo:%p over, %zu tables queried, %"PRId64" rows are returned", pQInfo, pQInfo->tableqinfoGroupInfo.numOfTables, pQuery->rec.total);
  }
}

static int32_t getColumnIndexInSource(SQueryTableMsg *pQueryMsg, SSqlFuncMsg *pExprMsg, SColumnInfo* pTagCols) {
  int32_t j = 0;

  if (TSDB_COL_IS_TAG(pExprMsg->colInfo.flag)) {
    if (pExprMsg->colInfo.colId == TSDB_TBNAME_COLUMN_INDEX) {
      return -1;
    }

    while(j < pQueryMsg->numOfTags) {
      if (pExprMsg->colInfo.colId == pTagCols[j].colId) {
        return j;
      }

      j += 1;
    }

  } else {
    while (j < pQueryMsg->numOfCols) {
      if (pExprMsg->colInfo.colId == pQueryMsg->colList[j].colId) {
        return j;
      }

      j += 1;
    }
  }

  assert(0);
}

bool validateExprColumnInfo(SQueryTableMsg *pQueryMsg, SSqlFuncMsg *pExprMsg, SColumnInfo* pTagCols) {
  int32_t j = getColumnIndexInSource(pQueryMsg, pExprMsg, pTagCols);
  return j < pQueryMsg->numOfCols || j < pQueryMsg->numOfTags;
}

static bool validateQueryMsg(SQueryTableMsg *pQueryMsg) {
  if (pQueryMsg->intervalTime < 0) {
    qError("qmsg:%p illegal value of interval time %" PRId64, pQueryMsg, pQueryMsg->intervalTime);
    return false;
  }

  if (pQueryMsg->numOfTables <= 0) {
    qError("qmsg:%p illegal value of numOfTables %d", pQueryMsg, pQueryMsg->numOfTables);
    return false;
  }

  if (pQueryMsg->numOfGroupCols < 0) {
    qError("qmsg:%p illegal value of numOfGroupbyCols %d", pQueryMsg, pQueryMsg->numOfGroupCols);
    return false;
  }

  if (pQueryMsg->numOfOutput > TSDB_MAX_COLUMNS || pQueryMsg->numOfOutput <= 0) {
    qError("qmsg:%p illegal value of output columns %d", pQueryMsg, pQueryMsg->numOfOutput);
    return false;
  }

  return true;
}

static bool validateQuerySourceCols(SQueryTableMsg *pQueryMsg, SSqlFuncMsg** pExprMsg) {
  int32_t numOfTotal = pQueryMsg->numOfCols + pQueryMsg->numOfTags;
  if (pQueryMsg->numOfCols < 0 || pQueryMsg->numOfTags < 0 || numOfTotal > TSDB_MAX_COLUMNS) {
    qError("qmsg:%p illegal value of numOfCols %d numOfTags:%d", pQueryMsg, pQueryMsg->numOfCols, pQueryMsg->numOfTags);
    return false;
  } else if (numOfTotal == 0) {
    for(int32_t i = 0; i < pQueryMsg->numOfOutput; ++i) {
      SSqlFuncMsg* pFuncMsg = pExprMsg[i];

      if ((pFuncMsg->functionId == TSDB_FUNC_TAGPRJ) ||
          (pFuncMsg->functionId == TSDB_FUNC_TID_TAG && pFuncMsg->colInfo.colId == TSDB_TBNAME_COLUMN_INDEX) ||
          (pFuncMsg->functionId == TSDB_FUNC_COUNT && pFuncMsg->colInfo.colId == TSDB_TBNAME_COLUMN_INDEX)) {
        continue;
      }

      return false;
    }
  }

  return true;
}

static char *createTableIdList(SQueryTableMsg *pQueryMsg, char *pMsg, SArray **pTableIdList) {
  assert(pQueryMsg->numOfTables > 0);

  *pTableIdList = taosArrayInit(pQueryMsg->numOfTables, sizeof(STableIdInfo));

  for (int32_t j = 0; j < pQueryMsg->numOfTables; ++j) {
    STableIdInfo* pTableIdInfo = (STableIdInfo *)pMsg;

    pTableIdInfo->tid = htonl(pTableIdInfo->tid);
    pTableIdInfo->uid = htobe64(pTableIdInfo->uid);
    pTableIdInfo->key = htobe64(pTableIdInfo->key);

    taosArrayPush(*pTableIdList, pTableIdInfo);
    pMsg += sizeof(STableIdInfo);
  }

  return pMsg;
}

/**
 * pQueryMsg->head has been converted before this function is called.
 *
 * @param pQueryMsg
 * @param pTableIdList
 * @param pExpr
 * @return
 */
static int32_t convertQueryMsg(SQueryTableMsg *pQueryMsg, SArray **pTableIdList, SSqlFuncMsg ***pExpr,
                               char **tagCond, char** tbnameCond, SColIndex **groupbyCols, SColumnInfo** tagCols) {
  pQueryMsg->numOfTables = htonl(pQueryMsg->numOfTables);

  pQueryMsg->window.skey = htobe64(pQueryMsg->window.skey);
  pQueryMsg->window.ekey = htobe64(pQueryMsg->window.ekey);
  pQueryMsg->intervalTime = htobe64(pQueryMsg->intervalTime);
  pQueryMsg->slidingTime = htobe64(pQueryMsg->slidingTime);
  pQueryMsg->limit = htobe64(pQueryMsg->limit);
  pQueryMsg->offset = htobe64(pQueryMsg->offset);

  pQueryMsg->order = htons(pQueryMsg->order);
  pQueryMsg->orderColId = htons(pQueryMsg->orderColId);
  pQueryMsg->queryType = htonl(pQueryMsg->queryType);
  pQueryMsg->tagNameRelType = htons(pQueryMsg->tagNameRelType);

  pQueryMsg->numOfCols = htons(pQueryMsg->numOfCols);
  pQueryMsg->numOfOutput = htons(pQueryMsg->numOfOutput);
  pQueryMsg->numOfGroupCols = htons(pQueryMsg->numOfGroupCols);
  pQueryMsg->tagCondLen = htons(pQueryMsg->tagCondLen);
  pQueryMsg->tsOffset = htonl(pQueryMsg->tsOffset);
  pQueryMsg->tsLen = htonl(pQueryMsg->tsLen);
  pQueryMsg->tsNumOfBlocks = htonl(pQueryMsg->tsNumOfBlocks);
  pQueryMsg->tsOrder = htonl(pQueryMsg->tsOrder);
  pQueryMsg->numOfTags = htonl(pQueryMsg->numOfTags);

  // query msg safety check
  if (!validateQueryMsg(pQueryMsg)) {
    return TSDB_CODE_QRY_INVALID_MSG;
  }

  char *pMsg = (char *)(pQueryMsg->colList) + sizeof(SColumnInfo) * pQueryMsg->numOfCols;
  for (int32_t col = 0; col < pQueryMsg->numOfCols; ++col) {
    SColumnInfo *pColInfo = &pQueryMsg->colList[col];

    pColInfo->colId = htons(pColInfo->colId);
    pColInfo->type = htons(pColInfo->type);
    pColInfo->bytes = htons(pColInfo->bytes);
    pColInfo->numOfFilters = htons(pColInfo->numOfFilters);

    assert(pColInfo->type >= TSDB_DATA_TYPE_BOOL && pColInfo->type <= TSDB_DATA_TYPE_NCHAR);

    int32_t numOfFilters = pColInfo->numOfFilters;
    if (numOfFilters > 0) {
      pColInfo->filters = calloc(numOfFilters, sizeof(SColumnFilterInfo));
    }

    for (int32_t f = 0; f < numOfFilters; ++f) {
      SColumnFilterInfo *pFilterMsg = (SColumnFilterInfo *)pMsg;
      
      SColumnFilterInfo *pColFilter = &pColInfo->filters[f];
      pColFilter->filterstr = htons(pFilterMsg->filterstr);

      pMsg += sizeof(SColumnFilterInfo);

      if (pColFilter->filterstr) {
        pColFilter->len = htobe64(pFilterMsg->len);

        pColFilter->pz = (int64_t) calloc(1, pColFilter->len + 1 * TSDB_NCHAR_SIZE); // note: null-terminator
        memcpy((void *)pColFilter->pz, pMsg, pColFilter->len);
        pMsg += (pColFilter->len + 1);
      } else {
        pColFilter->lowerBndi = htobe64(pFilterMsg->lowerBndi);
        pColFilter->upperBndi = htobe64(pFilterMsg->upperBndi);
      }

      pColFilter->lowerRelOptr = htons(pFilterMsg->lowerRelOptr);
      pColFilter->upperRelOptr = htons(pFilterMsg->upperRelOptr);
    }
  }

  *pExpr = calloc(pQueryMsg->numOfOutput, POINTER_BYTES);
  SSqlFuncMsg *pExprMsg = (SSqlFuncMsg *)pMsg;

  for (int32_t i = 0; i < pQueryMsg->numOfOutput; ++i) {
    (*pExpr)[i] = pExprMsg;

    pExprMsg->colInfo.colIndex = htons(pExprMsg->colInfo.colIndex);
    pExprMsg->colInfo.colId = htons(pExprMsg->colInfo.colId);
    pExprMsg->colInfo.flag = htons(pExprMsg->colInfo.flag);
    pExprMsg->functionId = htons(pExprMsg->functionId);
    pExprMsg->numOfParams = htons(pExprMsg->numOfParams);

    pMsg += sizeof(SSqlFuncMsg);

    for (int32_t j = 0; j < pExprMsg->numOfParams; ++j) {
      pExprMsg->arg[j].argType = htons(pExprMsg->arg[j].argType);
      pExprMsg->arg[j].argBytes = htons(pExprMsg->arg[j].argBytes);

      if (pExprMsg->arg[j].argType == TSDB_DATA_TYPE_BINARY) {
        pExprMsg->arg[j].argValue.pz = pMsg;
        pMsg += pExprMsg->arg[j].argBytes;  // one more for the string terminated char.
      } else {
        pExprMsg->arg[j].argValue.i64 = htobe64(pExprMsg->arg[j].argValue.i64);
      }
    }

    int16_t functionId = pExprMsg->functionId;
    if (functionId == TSDB_FUNC_TAG || functionId == TSDB_FUNC_TAGPRJ || functionId == TSDB_FUNC_TAG_DUMMY) {
      if (pExprMsg->colInfo.flag != TSDB_COL_TAG) {  // ignore the column  index check for arithmetic expression.
        return TSDB_CODE_QRY_INVALID_MSG;
      }
    } else {
//      if (!validateExprColumnInfo(pQueryMsg, pExprMsg)) {
//        return TSDB_CODE_QRY_INVALID_MSG;
//      }
    }

    pExprMsg = (SSqlFuncMsg *)pMsg;
  }

  if (!validateQuerySourceCols(pQueryMsg, *pExpr)) {
    goto _cleanup;
  }

  pMsg = createTableIdList(pQueryMsg, pMsg, pTableIdList);

  if (pQueryMsg->numOfGroupCols > 0) {  // group by tag columns
    *groupbyCols = malloc(pQueryMsg->numOfGroupCols * sizeof(SColIndex));

    for (int32_t i = 0; i < pQueryMsg->numOfGroupCols; ++i) {
      (*groupbyCols)[i].colId = *(int16_t *)pMsg;
      pMsg += sizeof((*groupbyCols)[i].colId);

      (*groupbyCols)[i].colIndex = *(int16_t *)pMsg;
      pMsg += sizeof((*groupbyCols)[i].colIndex);

      (*groupbyCols)[i].flag = *(int16_t *)pMsg;
      pMsg += sizeof((*groupbyCols)[i].flag);

      memcpy((*groupbyCols)[i].name, pMsg, tListLen(groupbyCols[i]->name));
      pMsg += tListLen((*groupbyCols)[i].name);
    }

    pQueryMsg->orderByIdx = htons(pQueryMsg->orderByIdx);
    pQueryMsg->orderType = htons(pQueryMsg->orderType);
  }

  pQueryMsg->fillType = htons(pQueryMsg->fillType);
  if (pQueryMsg->fillType != TSDB_FILL_NONE) {
    pQueryMsg->fillVal = (uint64_t)(pMsg);

    int64_t *v = (int64_t *)pMsg;
    for (int32_t i = 0; i < pQueryMsg->numOfOutput; ++i) {
      v[i] = htobe64(v[i]);
    }

    pMsg += sizeof(int64_t) * pQueryMsg->numOfOutput;
  }

  if (pQueryMsg->numOfTags > 0) {
    (*tagCols) = calloc(1, sizeof(SColumnInfo) * pQueryMsg->numOfTags);
    for (int32_t i = 0; i < pQueryMsg->numOfTags; ++i) {
      SColumnInfo* pTagCol = (SColumnInfo*) pMsg;

      pTagCol->colId = htons(pTagCol->colId);
      pTagCol->bytes = htons(pTagCol->bytes);
      pTagCol->type  = htons(pTagCol->type);
      pTagCol->numOfFilters = 0;

      (*tagCols)[i] = *pTagCol;
      pMsg += sizeof(SColumnInfo);
    }
  }

  // the tag query condition expression string is located at the end of query msg
  if (pQueryMsg->tagCondLen > 0) {
    *tagCond = calloc(1, pQueryMsg->tagCondLen);
    memcpy(*tagCond, pMsg, pQueryMsg->tagCondLen);
    pMsg += pQueryMsg->tagCondLen;
  }

  if (*pMsg != 0) {
    size_t len = strlen(pMsg) + 1;
    *tbnameCond = malloc(len);
    strcpy(*tbnameCond, pMsg);
    pMsg += len;
  }

  qDebug("qmsg:%p query %d tables, type:%d, qrange:%" PRId64 "-%" PRId64 ", numOfGroupbyTagCols:%d, order:%d, "
         "outputCols:%d, numOfCols:%d, interval:%" PRId64 ", fillType:%d, comptsLen:%d, compNumOfBlocks:%d, limit:%" PRId64 ", offset:%" PRId64,
         pQueryMsg, pQueryMsg->numOfTables, pQueryMsg->queryType, pQueryMsg->window.skey, pQueryMsg->window.ekey, pQueryMsg->numOfGroupCols,
         pQueryMsg->order, pQueryMsg->numOfOutput, pQueryMsg->numOfCols, pQueryMsg->intervalTime,
         pQueryMsg->fillType, pQueryMsg->tsLen, pQueryMsg->tsNumOfBlocks, pQueryMsg->limit, pQueryMsg->offset);
  return 0;

_cleanup:
  tfree(*pExpr);
  taosArrayDestroy(*pTableIdList);
  *pTableIdList = NULL;
  tfree(*tbnameCond);
  tfree(*groupbyCols);
  tfree(*tagCols);
  tfree(*tagCond);
  return TSDB_CODE_QRY_INVALID_MSG; 
}

static int32_t buildAirthmeticExprFromMsg(SExprInfo *pArithExprInfo, SQueryTableMsg *pQueryMsg) {
  qDebug("qmsg:%p create arithmetic expr from binary string: %s", pQueryMsg, pArithExprInfo->base.arg[0].argValue.pz);

  tExprNode* pExprNode = NULL;
  TRY(32) {
    pExprNode = exprTreeFromBinary(pArithExprInfo->base.arg[0].argValue.pz, pArithExprInfo->base.arg[0].argBytes);
  } CATCH( code ) {
    CLEANUP_EXECUTE();
    return code;
  } END_TRY

  if (pExprNode == NULL) {
    qError("qmsg:%p failed to create arithmetic expression string from:%s", pQueryMsg, pArithExprInfo->base.arg[0].argValue.pz);
    return TSDB_CODE_QRY_APP_ERROR;
  }

  pArithExprInfo->pExpr = pExprNode;
  return TSDB_CODE_SUCCESS;
}

static int32_t createQFunctionExprFromMsg(SQueryTableMsg *pQueryMsg, SExprInfo **pExprInfo, SSqlFuncMsg **pExprMsg,
    SColumnInfo* pTagCols) {
  *pExprInfo = NULL;
  int32_t code = TSDB_CODE_SUCCESS;

  SExprInfo *pExprs = (SExprInfo *)calloc(pQueryMsg->numOfOutput, sizeof(SExprInfo));
  if (pExprs == NULL) {
    return TSDB_CODE_QRY_OUT_OF_MEMORY;
  }

  bool    isSuperTable = QUERY_IS_STABLE_QUERY(pQueryMsg->queryType);
  int16_t tagLen = 0;

  for (int32_t i = 0; i < pQueryMsg->numOfOutput; ++i) {
    pExprs[i].base = *pExprMsg[i];
    pExprs[i].bytes = 0;

    int16_t type = 0;
    int16_t bytes = 0;

    // parse the arithmetic expression
    if (pExprs[i].base.functionId == TSDB_FUNC_ARITHM) {
      code = buildAirthmeticExprFromMsg(&pExprs[i], pQueryMsg);

      if (code != TSDB_CODE_SUCCESS) {
        tfree(pExprs);
        return code;
      }

      type  = TSDB_DATA_TYPE_DOUBLE;
      bytes = tDataTypeDesc[type].nSize;
    } else if (pExprs[i].base.colInfo.colId == TSDB_TBNAME_COLUMN_INDEX && pExprs[i].base.functionId == TSDB_FUNC_TAGPRJ) {  // parse the normal column
      SSchema s = tGetTableNameColumnSchema();
      type  = s.type;
      bytes = s.bytes;
    } else{
      int32_t j = getColumnIndexInSource(pQueryMsg, &pExprs[i].base, pTagCols);
      assert(j < pQueryMsg->numOfCols || j < pQueryMsg->numOfTags);

      if (pExprs[i].base.colInfo.colId != TSDB_TBNAME_COLUMN_INDEX && j >= 0) {
        SColumnInfo* pCol = (TSDB_COL_IS_TAG(pExprs[i].base.colInfo.flag))? &pTagCols[j]:&pQueryMsg->colList[j];
        type = pCol->type;
        bytes = pCol->bytes;
      } else {
        SSchema s = tGetTableNameColumnSchema();

        type  = s.type;
        bytes = s.bytes;
      }
    }

    int32_t param = pExprs[i].base.arg[0].argValue.i64;
    if (getResultDataInfo(type, bytes, pExprs[i].base.functionId, param, &pExprs[i].type, &pExprs[i].bytes,
                          &pExprs[i].interBytes, 0, isSuperTable) != TSDB_CODE_SUCCESS) {
      tfree(pExprs);
      return TSDB_CODE_QRY_INVALID_MSG;
    }

    if (pExprs[i].base.functionId == TSDB_FUNC_TAG_DUMMY || pExprs[i].base.functionId == TSDB_FUNC_TS_DUMMY) {
      tagLen += pExprs[i].bytes;
    }
    assert(isValidDataType(pExprs[i].type));
  }

  // TODO refactor
  for (int32_t i = 0; i < pQueryMsg->numOfOutput; ++i) {
    pExprs[i].base = *pExprMsg[i];
    int16_t functId = pExprs[i].base.functionId;

    if (functId == TSDB_FUNC_TOP || functId == TSDB_FUNC_BOTTOM) {
      int32_t j = getColumnIndexInSource(pQueryMsg, &pExprs[i].base, pTagCols);
      assert(j < pQueryMsg->numOfCols);

      SColumnInfo *pCol = &pQueryMsg->colList[j];

      int32_t ret =
          getResultDataInfo(pCol->type, pCol->bytes, functId, pExprs[i].base.arg[0].argValue.i64,
                            &pExprs[i].type, &pExprs[i].bytes, &pExprs[i].interBytes, tagLen, isSuperTable);
      assert(ret == TSDB_CODE_SUCCESS);
    }
  }
  *pExprInfo = pExprs;

  return TSDB_CODE_SUCCESS;
}

static SSqlGroupbyExpr *createGroupbyExprFromMsg(SQueryTableMsg *pQueryMsg, SColIndex *pColIndex, int32_t *code) {
  if (pQueryMsg->numOfGroupCols == 0) {
    return NULL;
  }

  // using group by tag columns
  SSqlGroupbyExpr *pGroupbyExpr = (SSqlGroupbyExpr *)calloc(1, sizeof(SSqlGroupbyExpr));
  if (pGroupbyExpr == NULL) {
    *code = TSDB_CODE_QRY_OUT_OF_MEMORY;
    return NULL;
  }

  pGroupbyExpr->numOfGroupCols = pQueryMsg->numOfGroupCols;
  pGroupbyExpr->orderType = pQueryMsg->orderType;
  pGroupbyExpr->orderIndex = pQueryMsg->orderByIdx;

  pGroupbyExpr->columnInfo = taosArrayInit(pQueryMsg->numOfGroupCols, sizeof(SColIndex));
  for(int32_t i = 0; i < pQueryMsg->numOfGroupCols; ++i) {
    taosArrayPush(pGroupbyExpr->columnInfo, &pColIndex[i]);
  }

  return pGroupbyExpr;
}

static int32_t createFilterInfo(void *pQInfo, SQuery *pQuery) {
  for (int32_t i = 0; i < pQuery->numOfCols; ++i) {
    if (pQuery->colList[i].numOfFilters > 0) {
      pQuery->numOfFilterCols++;
    }
  }

  if (pQuery->numOfFilterCols == 0) {
    return TSDB_CODE_SUCCESS;
  }

  pQuery->pFilterInfo = calloc(1, sizeof(SSingleColumnFilterInfo) * pQuery->numOfFilterCols);

  for (int32_t i = 0, j = 0; i < pQuery->numOfCols; ++i) {
    if (pQuery->colList[i].numOfFilters > 0) {
      SSingleColumnFilterInfo *pFilterInfo = &pQuery->pFilterInfo[j];

      memcpy(&pFilterInfo->info, &pQuery->colList[i], sizeof(SColumnInfo));
      pFilterInfo->info = pQuery->colList[i];

      pFilterInfo->numOfFilters = pQuery->colList[i].numOfFilters;
      pFilterInfo->pFilters = calloc(pFilterInfo->numOfFilters, sizeof(SColumnFilterElem));

      for (int32_t f = 0; f < pFilterInfo->numOfFilters; ++f) {
        SColumnFilterElem *pSingleColFilter = &pFilterInfo->pFilters[f];
        pSingleColFilter->filterInfo = pQuery->colList[i].filters[f];

        int32_t lower = pSingleColFilter->filterInfo.lowerRelOptr;
        int32_t upper = pSingleColFilter->filterInfo.upperRelOptr;

        if (lower == TSDB_RELATION_INVALID && upper == TSDB_RELATION_INVALID) {
          qError("QInfo:%p invalid filter info", pQInfo);
          return TSDB_CODE_QRY_INVALID_MSG;
        }

        int16_t type  = pQuery->colList[i].type;
        int16_t bytes = pQuery->colList[i].bytes;

        // todo refactor
        __filter_func_t *rangeFilterArray = getRangeFilterFuncArray(type);
        __filter_func_t *filterArray = getValueFilterFuncArray(type);

        if (rangeFilterArray == NULL && filterArray == NULL) {
          qError("QInfo:%p failed to get filter function, invalid data type:%d", pQInfo, type);
          return TSDB_CODE_QRY_INVALID_MSG;
        }

        if ((lower == TSDB_RELATION_GREATER_EQUAL || lower == TSDB_RELATION_GREATER) &&
            (upper == TSDB_RELATION_LESS_EQUAL || upper == TSDB_RELATION_LESS)) {
          assert(rangeFilterArray != NULL);
          if (lower == TSDB_RELATION_GREATER_EQUAL) {
            if (upper == TSDB_RELATION_LESS_EQUAL) {
              pSingleColFilter->fp = rangeFilterArray[4];
            } else {
              pSingleColFilter->fp = rangeFilterArray[2];
            }
          } else {
            if (upper == TSDB_RELATION_LESS_EQUAL) {
              pSingleColFilter->fp = rangeFilterArray[3];
            } else {
              pSingleColFilter->fp = rangeFilterArray[1];
            }
          }
        } else {  // set callback filter function
          assert(filterArray != NULL);
          if (lower != TSDB_RELATION_INVALID) {
            pSingleColFilter->fp = filterArray[lower];

            if (upper != TSDB_RELATION_INVALID) {
              qError("pQInfo:%p failed to get filter function, invalid filter condition: %d", pQInfo, type);
              return TSDB_CODE_QRY_INVALID_MSG;
            }
          } else {
            pSingleColFilter->fp = filterArray[upper];
          }
        }
        assert(pSingleColFilter->fp != NULL);
        pSingleColFilter->bytes = bytes;
      }

      j++;
    }
  }

  return TSDB_CODE_SUCCESS;
}

static void doUpdateExprColumnIndex(SQuery *pQuery) {
  assert(pQuery->pSelectExpr != NULL && pQuery != NULL);

  for (int32_t k = 0; k < pQuery->numOfOutput; ++k) {
    SSqlFuncMsg *pSqlExprMsg = &pQuery->pSelectExpr[k].base;
    if (pSqlExprMsg->functionId == TSDB_FUNC_ARITHM) {
      continue;
    }

    // todo opt performance
    SColIndex *pColIndex = &pSqlExprMsg->colInfo;
    if (!TSDB_COL_IS_TAG(pColIndex->flag)) {
      int32_t f = 0;
      for (f = 0; f < pQuery->numOfCols; ++f) {
        if (pColIndex->colId == pQuery->colList[f].colId) {
          pColIndex->colIndex = f;
          break;
        }
      }
      
      assert (f < pQuery->numOfCols);
    } else {
      int32_t f = 0;
      for (f = 0; f < pQuery->numOfTags; ++f) {
        if (pColIndex->colId == pQuery->tagColList[f].colId) {
          pColIndex->colIndex = f;
          break;
        }
      }
      
      assert(f < pQuery->numOfTags || pColIndex->colId == TSDB_TBNAME_COLUMN_INDEX);
    }
  }
}


static int compareTableIdInfo(const void* a, const void* b) {
  const STableIdInfo* x = (const STableIdInfo*)a;
  const STableIdInfo* y = (const STableIdInfo*)b;
  if (x->uid > y->uid) return 1;
  if (x->uid < y->uid) return -1;
  return 0;
}

static void freeQInfo(SQInfo *pQInfo);

static SQInfo *createQInfoImpl(SQueryTableMsg *pQueryMsg, SArray* pTableIdList, SSqlGroupbyExpr *pGroupbyExpr, SExprInfo *pExprs,
                               STableGroupInfo *pTableGroupInfo, SColumnInfo* pTagCols) {
  SQInfo *pQInfo = (SQInfo *)calloc(1, sizeof(SQInfo));
  if (pQInfo == NULL) {
    return NULL;
  }

  SQuery *pQuery = calloc(1, sizeof(SQuery));
  pQInfo->runtimeEnv.pQuery = pQuery;

  int16_t numOfCols = pQueryMsg->numOfCols;
  int16_t numOfOutput = pQueryMsg->numOfOutput;

  pQuery->numOfCols       = numOfCols;
  pQuery->numOfOutput     = numOfOutput;
  pQuery->limit.limit     = pQueryMsg->limit;
  pQuery->limit.offset    = pQueryMsg->offset;
  pQuery->order.order     = pQueryMsg->order;
  pQuery->order.orderColId = pQueryMsg->orderColId;
  pQuery->pSelectExpr     = pExprs;
  pQuery->pGroupbyExpr    = pGroupbyExpr;
  pQuery->intervalTime    = pQueryMsg->intervalTime;
  pQuery->slidingTime     = pQueryMsg->slidingTime;
  pQuery->slidingTimeUnit = pQueryMsg->slidingTimeUnit;
  pQuery->fillType        = pQueryMsg->fillType;
  pQuery->numOfTags       = pQueryMsg->numOfTags;
  
  // todo do not allocate ??
  pQuery->colList = calloc(numOfCols, sizeof(SSingleColumnFilterInfo));
  if (pQuery->colList == NULL) {
    goto _cleanup;
  }

  for (int16_t i = 0; i < numOfCols; ++i) {
    pQuery->colList[i] = pQueryMsg->colList[i];
    pQuery->colList[i].filters = tscFilterInfoClone(pQueryMsg->colList[i].filters, pQuery->colList[i].numOfFilters);
  }

  pQuery->tagColList = pTagCols;

  // calculate the result row size
  for (int16_t col = 0; col < numOfOutput; ++col) {
    assert(pExprs[col].bytes > 0);
    pQuery->rowSize += pExprs[col].bytes;
  }

  doUpdateExprColumnIndex(pQuery);

  int32_t ret = createFilterInfo(pQInfo, pQuery);
  if (ret != TSDB_CODE_SUCCESS) {
    goto _cleanup;
  }

  // prepare the result buffer
  pQuery->sdata = (tFilePage **)calloc(pQuery->numOfOutput, POINTER_BYTES);
  if (pQuery->sdata == NULL) {
    goto _cleanup;
  }

  // set the output buffer capacity
  pQuery->rec.capacity = 4096;
  pQuery->rec.threshold = 4000;

  for (int32_t col = 0; col < pQuery->numOfOutput; ++col) {
    assert(pExprs[col].interBytes >= pExprs[col].bytes);

    // allocate additional memory for interResults that are usually larger then final results
    size_t size = (pQuery->rec.capacity + 1) * pExprs[col].bytes + pExprs[col].interBytes + sizeof(tFilePage);
    pQuery->sdata[col] = (tFilePage *)calloc(1, size);
    if (pQuery->sdata[col] == NULL) {
      goto _cleanup;
    }
  }

  if (pQuery->fillType != TSDB_FILL_NONE) {
    pQuery->fillVal = malloc(sizeof(int64_t) * pQuery->numOfOutput);
    if (pQuery->fillVal == NULL) {
      goto _cleanup;
    }

    // the first column is the timestamp
    memcpy(pQuery->fillVal, (char *)pQueryMsg->fillVal, pQuery->numOfOutput * sizeof(int64_t));
  }

  // to make sure third party won't overwrite this structure
  pQInfo->signature = pQInfo;

  pQInfo->tableGroupInfo = *pTableGroupInfo;
  size_t numOfGroups = 0;
  if (pTableGroupInfo->pGroupList != NULL) {
    numOfGroups = taosArrayGetSize(pTableGroupInfo->pGroupList);

    pQInfo->tableqinfoGroupInfo.pGroupList = taosArrayInit(numOfGroups, POINTER_BYTES);
    pQInfo->tableqinfoGroupInfo.numOfTables = pTableGroupInfo->numOfTables;
  } 

  int tableIndex = 0;
  STimeWindow window = pQueryMsg->window;
  taosArraySort(pTableIdList, compareTableIdInfo);

  for(int32_t i = 0; i < numOfGroups; ++i) {
    SArray* pa = taosArrayGetP(pTableGroupInfo->pGroupList, i);
    size_t s = taosArrayGetSize(pa);

    SArray* p1 = taosArrayInit(s, POINTER_BYTES);

    for(int32_t j = 0; j < s; ++j) {
      void* pTable = taosArrayGetP(pa, j);

      // NOTE: compare STableIdInfo with STableId
      STableId id = tsdbGetTableId(pTable);
      STableIdInfo* pTableId = taosArraySearch(pTableIdList, &id, compareTableIdInfo);
      if (pTableId != NULL ) {
        window.skey = pTableId->key;
      } else {
        window.skey = pQueryMsg->window.skey;
      }

      STableQueryInfo* item = createTableQueryInfo(&pQInfo->runtimeEnv, pTable, window);
      item->groupIndex = i;
      item->tableIndex = tableIndex++;
      taosArrayPush(p1, &item);
    }

    taosArrayPush(pQInfo->tableqinfoGroupInfo.pGroupList, &p1);
  }

  pQInfo->arrTableIdInfo = taosArrayInit(tableIndex, sizeof(STableIdInfo));

  pQuery->pos = -1;
  pQuery->window = pQueryMsg->window;

  if (sem_init(&pQInfo->dataReady, 0, 0) != 0) {
    qError("QInfo:%p init dataReady sem failed, reason:%s", pQInfo, strerror(errno));
    goto _cleanup;
  }

  colIdCheck(pQuery);

  qDebug("qmsg:%p QInfo:%p created", pQueryMsg, pQInfo);
  return pQInfo;

_cleanup:
  //tfree(pQuery->fillVal);

  //if (pQuery->sdata != NULL) {
  //  for (int16_t col = 0; col < pQuery->numOfOutput; ++col) {
  //    tfree(pQuery->sdata[col]);
  //  }
  //}

  //
  //tfree(pQuery->sdata);
  //tfree(pQuery->pFilterInfo);
  //tfree(pQuery->colList);

  //tfree(pExprs);
  //tfree(pGroupbyExpr);

  //taosArrayDestroy(pQInfo->arrTableIdInfo);
  //tsdbDestoryTableGroup(&pQInfo->tableGroupInfo);
  // 
  //tfree(pQInfo);
  freeQInfo(pQInfo);

  return NULL;
}

static bool isValidQInfo(void *param) {
  SQInfo *pQInfo = (SQInfo *)param;
  if (pQInfo == NULL) {
    return false;
  }

  /*
   * pQInfo->signature may be changed by another thread, so we assign value of signature
   * into local variable, then compare by using local variable
   */
  uint64_t sig = (uint64_t)pQInfo->signature;
  return (sig == (uint64_t)pQInfo);
}


static int32_t initQInfo(SQueryTableMsg *pQueryMsg, void *tsdb, int32_t vgId, SQInfo *pQInfo, bool isSTable) {
  int32_t code = TSDB_CODE_SUCCESS;
  SQuery *pQuery = pQInfo->runtimeEnv.pQuery;

  STSBuf *pTSBuf = NULL;
  if (pQueryMsg->tsLen > 0) {  // open new file to save the result
    char *tsBlock = (char *) pQueryMsg + pQueryMsg->tsOffset;
    pTSBuf = tsBufCreateFromCompBlocks(tsBlock, pQueryMsg->tsNumOfBlocks, pQueryMsg->tsLen, pQueryMsg->tsOrder);

    tsBufResetPos(pTSBuf);
    bool ret = tsBufNextPos(pTSBuf);
    UNUSED(ret);
  }

  // only the successful complete requries the sem_post/over = 1 operations.
  if ((QUERY_IS_ASC_QUERY(pQuery) && (pQuery->window.skey > pQuery->window.ekey)) ||
      (!QUERY_IS_ASC_QUERY(pQuery) && (pQuery->window.ekey > pQuery->window.skey))) {
    qDebug("QInfo:%p no result in time range %" PRId64 "-%" PRId64 ", order %d", pQInfo, pQuery->window.skey,
           pQuery->window.ekey, pQuery->order.order);
    setQueryStatus(pQuery, QUERY_COMPLETED);

    sem_post(&pQInfo->dataReady);
    return TSDB_CODE_SUCCESS;
  }
  
  if (pQInfo->tableqinfoGroupInfo.numOfTables == 0) {
    qDebug("QInfo:%p no table qualified for tag filter, abort query", pQInfo);
    setQueryStatus(pQuery, QUERY_COMPLETED);
  
    sem_post(&pQInfo->dataReady);
    return TSDB_CODE_SUCCESS;
  }

  // filter the qualified
  if ((code = doInitQInfo(pQInfo, pTSBuf, tsdb, vgId, isSTable)) != TSDB_CODE_SUCCESS) {
    goto _error;
  }
  
  return code;

_error:
  // table query ref will be decrease during error handling
  freeQInfo(pQInfo);
  return code;
}

static void freeQInfo(SQInfo *pQInfo) {
  if (!isValidQInfo(pQInfo)) {
    return;
  }

  SQuery *pQuery = pQInfo->runtimeEnv.pQuery;
  setQueryKilled(pQInfo);

  qDebug("QInfo:%p start to free QInfo", pQInfo);
  for (int32_t col = 0; col < pQuery->numOfOutput; ++col) {
    tfree(pQuery->sdata[col]);
  }

  sem_destroy(&(pQInfo->dataReady));
  teardownQueryRuntimeEnv(&pQInfo->runtimeEnv);

  for (int32_t i = 0; i < pQuery->numOfFilterCols; ++i) {
    SSingleColumnFilterInfo *pColFilter = &pQuery->pFilterInfo[i];
    if (pColFilter->numOfFilters > 0) {
      tfree(pColFilter->pFilters);
    }
  }

  if (pQuery->pSelectExpr != NULL) {
    for (int32_t i = 0; i < pQuery->numOfOutput; ++i) {
      SExprInfo* pExprInfo = &pQuery->pSelectExpr[i];

      if (pExprInfo->pExpr != NULL) {
        tExprTreeDestroy(&pExprInfo->pExpr, NULL);
      }
    }

    tfree(pQuery->pSelectExpr);
  }

  if (pQuery->fillVal != NULL) {
    tfree(pQuery->fillVal);
  }

  // todo refactor, extract method to destroytableDataInfo
  int32_t numOfGroups = GET_NUM_OF_TABLEGROUP(pQInfo);
  for (int32_t i = 0; i < numOfGroups; ++i) {
    SArray *p = GET_TABLEGROUP(pQInfo, i);;

    size_t num = taosArrayGetSize(p);
    for(int32_t j = 0; j < num; ++j) {
      STableQueryInfo* item = taosArrayGetP(p, j);
      if (item != NULL) {
        destroyTableQueryInfo(item, pQuery->numOfOutput);
      }
    }

    taosArrayDestroy(p);
  }

  taosArrayDestroy(pQInfo->tableqinfoGroupInfo.pGroupList);

  tsdbDestoryTableGroup(&pQInfo->tableGroupInfo);
  taosArrayDestroy(pQInfo->arrTableIdInfo);
  
  if (pQuery->pGroupbyExpr != NULL) {
    taosArrayDestroy(pQuery->pGroupbyExpr->columnInfo);
    tfree(pQuery->pGroupbyExpr);
  }

  tfree(pQuery->tagColList);
  tfree(pQuery->pFilterInfo);
  tfree(pQuery->colList);
  tfree(pQuery->sdata);

  tfree(pQuery);

  qDebug("QInfo:%p QInfo is freed", pQInfo);

  // destroy signature, in order to avoid the query process pass the object safety check
  memset(pQInfo, 0, sizeof(SQInfo));
  tfree(pQInfo);
}

static size_t getResultSize(SQInfo *pQInfo, int64_t *numOfRows) {
  SQuery *pQuery = pQInfo->runtimeEnv.pQuery;

  /*
   * get the file size and set the numOfRows to be the file size, since for tsComp query,
   * the returned row size is equalled to 1
   * TODO handle the case that the file is too large to send back one time
   */
  if (isTSCompQuery(pQuery) && (*numOfRows) > 0) {
    struct stat fstat;
    if (stat(pQuery->sdata[0]->data, &fstat) == 0) {
      *numOfRows = fstat.st_size;
      return fstat.st_size;
    } else {
      qError("QInfo:%p failed to get file info, path:%s, reason:%s", pQInfo, pQuery->sdata[0]->data, strerror(errno));
      return 0;
    }
  } else {
    return pQuery->rowSize * (*numOfRows);
  }
}

static int32_t doDumpQueryResult(SQInfo *pQInfo, char *data) {
  // the remained number of retrieved rows, not the interpolated result
  SQuery *pQuery = pQInfo->runtimeEnv.pQuery;

  // load data from file to msg buffer
  if (isTSCompQuery(pQuery)) {
    int32_t fd = open(pQuery->sdata[0]->data, O_RDONLY, 0666);

    // make sure file exist
    if (FD_VALID(fd)) {
      int32_t s = lseek(fd, 0, SEEK_END);
      UNUSED(s);
      qDebug("QInfo:%p ts comp data return, file:%s, size:%d", pQInfo, pQuery->sdata[0]->data, s);
      if (lseek(fd, 0, SEEK_SET) >= 0) {
        size_t sz = read(fd, data, s);
        UNUSED(sz);
      } else {
        // todo handle error
      }

      close(fd);
      unlink(pQuery->sdata[0]->data);
    } else {
      // todo return the error code to client and handle invalid fd
      qError("QInfo:%p failed to open tmp file to send ts-comp data to client, path:%s, reason:%s", pQInfo,
             pQuery->sdata[0]->data, strerror(errno));
      if (fd != -1) {
        close(fd); 
      }
    }

    // all data returned, set query over
    if (Q_STATUS_EQUAL(pQuery->status, QUERY_COMPLETED)) {
      setQueryStatus(pQuery, QUERY_OVER);
    }
  } else {
    doCopyQueryResultToMsg(pQInfo, pQuery->rec.rows, data);
  }

  pQuery->rec.total += pQuery->rec.rows;
  qDebug("QInfo:%p current numOfRes rows:%" PRId64 ", total:%" PRId64, pQInfo, pQuery->rec.rows, pQuery->rec.total);

  if (pQuery->limit.limit > 0 && pQuery->limit.limit == pQuery->rec.total) {
    qDebug("QInfo:%p results limitation reached, limitation:%"PRId64, pQInfo, pQuery->limit.limit);
    setQueryStatus(pQuery, QUERY_OVER);
  }
  
  return TSDB_CODE_SUCCESS;
}

int32_t qCreateQueryInfo(void *tsdb, int32_t vgId, SQueryTableMsg *pQueryMsg, qinfo_t *pQInfo) {
  assert(pQueryMsg != NULL);

  int32_t code = TSDB_CODE_SUCCESS;

  char *        tagCond = NULL, *tbnameCond = NULL;
  SArray *      pTableIdList = NULL;
  SSqlFuncMsg **pExprMsg = NULL;
  SColIndex *   pGroupColIndex = NULL;
  SColumnInfo*  pTagColumnInfo = NULL;
  SExprInfo     *pExprs = NULL;
  SSqlGroupbyExpr *pGroupbyExpr = NULL;

  if ((code = convertQueryMsg(pQueryMsg, &pTableIdList, &pExprMsg, &tagCond, &tbnameCond, &pGroupColIndex, &pTagColumnInfo)) !=
         TSDB_CODE_SUCCESS) {
    goto _over;
  }

  if (pQueryMsg->numOfTables <= 0) {
    qError("Invalid number of tables to query, numOfTables:%d", pQueryMsg->numOfTables);
    code = TSDB_CODE_QRY_INVALID_MSG;
    goto _over;
  }

  if (pTableIdList == NULL || taosArrayGetSize(pTableIdList) == 0) {
    qError("qmsg:%p, SQueryTableMsg wrong format", pQueryMsg);
    code = TSDB_CODE_QRY_INVALID_MSG;
    goto _over;
  }

  if ((code = createQFunctionExprFromMsg(pQueryMsg, &pExprs, pExprMsg, pTagColumnInfo)) != TSDB_CODE_SUCCESS) {
    goto _over;
  }

  pGroupbyExpr = createGroupbyExprFromMsg(pQueryMsg, pGroupColIndex, &code);
  if ((pGroupbyExpr == NULL && pQueryMsg->numOfGroupCols != 0) || code != TSDB_CODE_SUCCESS) {
    goto _over;
  }

  bool isSTableQuery = false;
  STableGroupInfo tableGroupInfo = {0};
  
  if (TSDB_QUERY_HAS_TYPE(pQueryMsg->queryType, TSDB_QUERY_TYPE_TABLE_QUERY)) {
    STableIdInfo *id = taosArrayGet(pTableIdList, 0);

    qDebug("qmsg:%p query normal table, uid:%"PRId64", tid:%d", pQueryMsg, id->uid, id->tid);
    if ((code = tsdbGetOneTableGroup(tsdb, id->uid, &tableGroupInfo)) != TSDB_CODE_SUCCESS) {
      goto _over;
    }
  } else if (TSDB_QUERY_HAS_TYPE(pQueryMsg->queryType, TSDB_QUERY_TYPE_MULTITABLE_QUERY|TSDB_QUERY_TYPE_STABLE_QUERY)) {
    isSTableQuery = true;
    // TODO: need a macro from TSDB to check if table is super table

    // also note there's possibility that only one table in the super table
    if (!TSDB_QUERY_HAS_TYPE(pQueryMsg->queryType, TSDB_QUERY_TYPE_MULTITABLE_QUERY)) {
      STableIdInfo *id = taosArrayGet(pTableIdList, 0);

      // group by normal column, do not pass the group by condition to tsdb to group table into different group
      int32_t numOfGroupByCols = pQueryMsg->numOfGroupCols;
      if (pQueryMsg->numOfGroupCols == 1 && !TSDB_COL_IS_TAG(pGroupColIndex->flag)) {
        numOfGroupByCols = 0;
      }
      
      code = tsdbQuerySTableByTagCond(tsdb, id->uid, tagCond, pQueryMsg->tagCondLen, pQueryMsg->tagNameRelType, tbnameCond, &tableGroupInfo, pGroupColIndex,
                                          numOfGroupByCols);
      if (code != TSDB_CODE_SUCCESS) {
        goto _over;
      }
    } else {
      code = tsdbGetTableGroupFromIdList(tsdb, pTableIdList, &tableGroupInfo);
      if (code != TSDB_CODE_SUCCESS) {
        goto _over;
      }

      qDebug("qmsg:%p query on %zu tables in one group from client", pQueryMsg, tableGroupInfo.numOfTables);
    }
  } else {
    assert(0);
  }

  (*pQInfo) = createQInfoImpl(pQueryMsg, pTableIdList, pGroupbyExpr, pExprs, &tableGroupInfo, pTagColumnInfo);
  pExprs = NULL;
  pGroupbyExpr = NULL;
  pTagColumnInfo = NULL;
  
  if ((*pQInfo) == NULL) {
    code = TSDB_CODE_QRY_OUT_OF_MEMORY;
    goto _over;
  }

  code = initQInfo(pQueryMsg, tsdb, vgId, *pQInfo, isSTableQuery);

_over:
  free(tagCond);
  free(tbnameCond);
  free(pGroupColIndex);
  if (pGroupbyExpr != NULL) {
    taosArrayDestroy(pGroupbyExpr->columnInfo);
    free(pGroupbyExpr);
  } 
  free(pTagColumnInfo);
  free(pExprs);
  free(pExprMsg);
  taosArrayDestroy(pTableIdList);

  //pQInfo already freed in initQInfo, but *pQInfo may not pointer to null;
  if (code != TSDB_CODE_SUCCESS) {
    *pQInfo = NULL;
  } else {
    SQInfo* pq = (SQInfo*) (*pQInfo);

    T_REF_INC(pq);
    T_REF_INC(pq);
  }

  // if failed to add ref for all meters in this query, abort current query
  return code;
}

static void doDestoryQueryInfo(SQInfo* pQInfo) {
  assert(pQInfo != NULL);
  qDebug("QInfo:%p query completed", pQInfo);
  queryCostStatis(pQInfo);   // print the query cost summary
  freeQInfo(pQInfo);
}

void qDestroyQueryInfo(qinfo_t qHandle, void (*fp)(void*), void* param) {
  SQInfo* pQInfo = (SQInfo*) qHandle;
  if (!isValidQInfo(pQInfo)) {
    return;
  }

  int16_t ref = T_REF_DEC(pQInfo);
  qDebug("QInfo:%p dec refCount, value:%d", pQInfo, ref);

  if (ref == 0) {
    doDestoryQueryInfo(pQInfo);

    if (fp != NULL) {
      fp(param);
    }
  }
}

void qTableQuery(qinfo_t qinfo, void (*fp)(void*), void* param) {
  SQInfo *pQInfo = (SQInfo *)qinfo;

  if (pQInfo == NULL || pQInfo->signature != pQInfo) {
    qDebug("QInfo:%p has been freed, no need to execute", pQInfo);
    return;
  }

  if (isQueryKilled(pQInfo)) {
    qDebug("QInfo:%p it is already killed, abort", pQInfo);
    qDestroyQueryInfo(pQInfo, fp, param);
    return;
  }

  qDebug("QInfo:%p query task is launched", pQInfo);

  if (onlyQueryTags(pQInfo->runtimeEnv.pQuery)) {
    assert(pQInfo->runtimeEnv.pQueryHandle == NULL);
    buildTagQueryResult(pQInfo);   // todo support the limit/offset
  } else if (pQInfo->runtimeEnv.stableQuery) {
    stableQueryImpl(pQInfo);
  } else {
    tableQueryImpl(pQInfo);
  }

  sem_post(&pQInfo->dataReady);
  qDestroyQueryInfo(pQInfo, fp, param);
}

int32_t qRetrieveQueryResultInfo(qinfo_t qinfo) {
  SQInfo *pQInfo = (SQInfo *)qinfo;

  if (pQInfo == NULL || !isValidQInfo(pQInfo)) {
    return TSDB_CODE_QRY_INVALID_QHANDLE;
  }

  SQuery *pQuery = pQInfo->runtimeEnv.pQuery;
  if (isQueryKilled(pQInfo)) {
    qDebug("QInfo:%p query is killed, code:%d", pQInfo, pQInfo->code);
    return pQInfo->code;
  }

  sem_wait(&pQInfo->dataReady);
  qDebug("QInfo:%p retrieve result info, rowsize:%d, rows:%"PRId64", code:%d", pQInfo, pQuery->rowSize, pQuery->rec.rows,
         pQInfo->code);

  return pQInfo->code;
}

bool qHasMoreResultsToRetrieve(qinfo_t qinfo) {
  SQInfo *pQInfo = (SQInfo *)qinfo;

  if (!isValidQInfo(pQInfo) || pQInfo->code != TSDB_CODE_SUCCESS) {
    qDebug("QInfo:%p invalid qhandle or error occurs, abort query, code:%x", pQInfo, pQInfo->code);
    return false;
  }

  SQuery *pQuery = pQInfo->runtimeEnv.pQuery;
  bool ret = false;
  if (Q_STATUS_EQUAL(pQuery->status, QUERY_OVER)) {
    ret = false;
  } else if (Q_STATUS_EQUAL(pQuery->status, QUERY_RESBUF_FULL)) {
    ret = true;
  } else if (Q_STATUS_EQUAL(pQuery->status, QUERY_COMPLETED)) {
    ret = true;
  } else {
    assert(0);
  }

  if (ret) {
    T_REF_INC(pQInfo);
    qDebug("QInfo:%p has more results waits for client retrieve", pQInfo);
  }

  return ret;
}

int32_t qDumpRetrieveResult(qinfo_t qinfo, SRetrieveTableRsp **pRsp, int32_t *contLen) {
  SQInfo *pQInfo = (SQInfo *)qinfo;

  if (pQInfo == NULL || !isValidQInfo(pQInfo)) {
    return TSDB_CODE_QRY_INVALID_QHANDLE;
  }

  SQueryRuntimeEnv* pRuntimeEnv = &pQInfo->runtimeEnv;
  SQuery *pQuery = pQInfo->runtimeEnv.pQuery;
  size_t  size = getResultSize(pQInfo, &pQuery->rec.rows);
  size += sizeof(int32_t);
  size += sizeof(STableIdInfo) * taosArrayGetSize(pQInfo->arrTableIdInfo);
  *contLen = size + sizeof(SRetrieveTableRsp);

  // todo handle failed to allocate memory
  *pRsp = (SRetrieveTableRsp *)rpcMallocCont(*contLen);
  (*pRsp)->numOfRows = htonl(pQuery->rec.rows);

  int32_t code = pQInfo->code;
  if (code == TSDB_CODE_SUCCESS) {
    (*pRsp)->offset = htobe64(pQuery->limit.offset);
    (*pRsp)->useconds = htobe64(pRuntimeEnv->summary.elapsedTime);
  } else {
    (*pRsp)->offset = 0;
    (*pRsp)->useconds = 0;
  }
  
  (*pRsp)->precision = htons(pQuery->precision);
  if (pQuery->rec.rows > 0 && code == TSDB_CODE_SUCCESS) {
    code = doDumpQueryResult(pQInfo, (*pRsp)->data);
  } else {
    setQueryStatus(pQuery, QUERY_OVER);
    code = pQInfo->code;
  }

  if (isQueryKilled(pQInfo) || Q_STATUS_EQUAL(pQuery->status, QUERY_OVER)) {
    (*pRsp)->completed = 1;  // notify no more result to client
  }

  return code;
}

int32_t qKillQuery(qinfo_t qinfo, void (*fp)(void*), void* param) {
  SQInfo *pQInfo = (SQInfo *)qinfo;

  if (pQInfo == NULL || !isValidQInfo(pQInfo)) {
    return TSDB_CODE_QRY_INVALID_QHANDLE;
  }

  setQueryKilled(pQInfo);
  qDestroyQueryInfo(pQInfo, fp, param);

  return TSDB_CODE_SUCCESS;
}

static void buildTagQueryResult(SQInfo* pQInfo) {
  SQueryRuntimeEnv *pRuntimeEnv = &pQInfo->runtimeEnv;
  SQuery *          pQuery = pRuntimeEnv->pQuery;

  size_t numOfGroup = GET_NUM_OF_TABLEGROUP(pQInfo);
  assert(numOfGroup == 0 || numOfGroup == 1);

  if (numOfGroup == 0) {
    return;
  }
  
  SArray* pa = GET_TABLEGROUP(pQInfo, 0);

  size_t num = taosArrayGetSize(pa);
  assert(num == pQInfo->tableqinfoGroupInfo.numOfTables);

  int32_t count = 0;
  int32_t functionId = pQuery->pSelectExpr[0].base.functionId;
  if (functionId == TSDB_FUNC_TID_TAG) { // return the tags & table Id
    assert(pQuery->numOfOutput == 1);

    SExprInfo* pExprInfo = &pQuery->pSelectExpr[0];
    int32_t rsize = pExprInfo->bytes;
    count = 0;

    int16_t bytes = pExprInfo->bytes;
    int16_t type = pExprInfo->type;

    for(int32_t i = 0; i < pQuery->numOfTags; ++i) {
      if (pQuery->tagColList[i].colId == pExprInfo->base.colInfo.colId) {
        bytes = pQuery->tagColList[i].bytes;
        type = pQuery->tagColList[i].type;
        break;
      }
    }

    while(pQInfo->tableIndex < num && count < pQuery->rec.capacity) {
      int32_t i = pQInfo->tableIndex++;
      STableQueryInfo *item = taosArrayGetP(pa, i);

      char *output = pQuery->sdata[0]->data + i * rsize;
      varDataSetLen(output, rsize - VARSTR_HEADER_SIZE);

      output = varDataVal(output);
      STableId id = tsdbGetTableId(item->pTable);

      *(int64_t *)output = id.uid;  // memory align problem, todo serialize
      output += sizeof(id.uid);

      *(int32_t *)output = id.tid;
      output += sizeof(id.tid);

      *(int32_t *)output = pQInfo->vgId;
      output += sizeof(pQInfo->vgId);

      if (pExprInfo->base.colInfo.colId == TSDB_TBNAME_COLUMN_INDEX) {
        char *data = tsdbGetTableName(item->pTable);
        memcpy(output, data, varDataTLen(data));
      } else {
        char *val = tsdbGetTableTagVal(item->pTable, pExprInfo->base.colInfo.colId, type, bytes);

        // todo refactor
        if (type == TSDB_DATA_TYPE_BINARY || type == TSDB_DATA_TYPE_NCHAR) {
          if (val == NULL) {
            setVardataNull(output, type);
          } else {
            memcpy(output, val, varDataTLen(val));
          }
        } else {
          if (val == NULL) {
            setNull(output, type, bytes);
          } else {  // todo here stop will cause client crash
            memcpy(output, val, bytes);
          }
        }
      }

      count += 1;
    }

    qDebug("QInfo:%p create (tableId, tag) info completed, rows:%d", pQInfo, count);

  } else if (functionId == TSDB_FUNC_COUNT) {// handle the "count(tbname)" query
    *(int64_t*) pQuery->sdata[0]->data = num;

    count = 1;
    pQInfo->tableIndex = num;  //set query completed
    qDebug("QInfo:%p create count(tbname) query, res:%d rows:1", pQInfo, count);
  } else {  // return only the tags|table name etc.
    count = 0;
    SSchema tbnameSchema = tGetTableNameColumnSchema();
    while(pQInfo->tableIndex < num && count < pQuery->rec.capacity) {
      int32_t i = pQInfo->tableIndex++;

      SExprInfo* pExprInfo = pQuery->pSelectExpr;
      STableQueryInfo* item = taosArrayGetP(pa, i);

      for(int32_t j = 0; j < pQuery->numOfOutput; ++j) {
        if (pExprInfo[j].base.colInfo.colId == TSDB_TBNAME_COLUMN_INDEX) {
          char* data = tsdbGetTableName(item->pTable);
          char* dst = pQuery->sdata[j]->data + count * tbnameSchema.bytes;
          memcpy(dst, data, varDataTLen(data));
        } else {// todo refactor
          int16_t type = pExprInfo[j].type;
          int16_t bytes = pExprInfo[j].bytes;
          
          char* data = tsdbGetTableTagVal(item->pTable, pExprInfo[j].base.colInfo.colId, type, bytes);
          char* dst = pQuery->sdata[j]->data + count * pExprInfo[j].bytes;

          if (type == TSDB_DATA_TYPE_BINARY || type == TSDB_DATA_TYPE_NCHAR) {
            if (data == NULL) {
              setVardataNull(dst, type);
            } else {
              memcpy(dst, data, varDataTLen(data));
            }
          } else {
            if (data == NULL) {
              setNull(dst, type, bytes);
            } else {
              memcpy(dst, data, pExprInfo[j].bytes);
            }
          }
        }
      }
      count += 1;
    }

    qDebug("QInfo:%p create tag values results completed, rows:%d", pQInfo, count);
  }

  pQuery->rec.rows = count;
  setQueryStatus(pQuery, QUERY_COMPLETED);
}
<|MERGE_RESOLUTION|>--- conflicted
+++ resolved
@@ -4873,23 +4873,6 @@
   SQuery *          pQuery = pRuntimeEnv->pQuery;
 
   if (queryHasRemainResults(pRuntimeEnv)) {
-<<<<<<< HEAD
-=======
-    /*
-     * There are remain results that are not returned due to result interpolation
-     * So, we do keep in this procedure instead of launching retrieve procedure for next results.
-     */
-    int32_t numOfInterpo = 0;
-    pQuery->rec.rows = doFillGapsInResults(pRuntimeEnv, (tFilePage **)pQuery->sdata, &numOfInterpo);
-  
-    if (pQuery->rec.rows > 0) {
-      limitResults(pRuntimeEnv);
-    }
-    
-    qDebug("QInfo:%p current:%" PRId64 " returned, total:%" PRId64, pQInfo, pQuery->rec.rows, pQuery->rec.total);
-    return;
-  }
->>>>>>> a7aa9a2b
 
     if (pQuery->fillType != TSDB_FILL_NONE) {
       /*
@@ -4903,7 +4886,7 @@
         limitResults(pRuntimeEnv);
       }
 
-      qTrace("QInfo:%p current:%" PRId64 " returned, total:%" PRId64, pQInfo, pQuery->rec.rows, pQuery->rec.total);
+      qDebug("QInfo:%p current:%" PRId64 " returned, total:%" PRId64, pQInfo, pQuery->rec.rows, pQuery->rec.total);
     } else {
       pQuery->rec.rows = 0;
       pQInfo->groupIndex = 0;  // always start from 0
@@ -4913,27 +4896,17 @@
         clearFirstNTimeWindow(pRuntimeEnv, pQInfo->groupIndex);
 
         if (pQuery->rec.rows > 0) {
-<<<<<<< HEAD
-          qTrace("QInfo:%p %"PRId64" rows returned from group results, total:%"PRId64"", pQInfo, pQuery->rec.rows, pQuery->rec.total);
+          qDebug("QInfo:%p %"PRId64" rows returned from group results, total:%"PRId64"", pQInfo, pQuery->rec.rows, pQuery->rec.total);
 
           // there are not data remains
           if (pRuntimeEnv->windowResInfo.size <= 0) {
-            qTrace("QInfo:%p query over, %"PRId64" rows are returned", pQInfo, pQuery->rec.total);
+            qDebug("QInfo:%p query over, %"PRId64" rows are returned", pQInfo, pQuery->rec.total);
           }
 
-=======
-          qDebug("QInfo:%p %"PRId64" rows returned from group results, total:%"PRId64"", pQInfo, pQuery->rec.rows, pQuery->rec.total);
->>>>>>> a7aa9a2b
           return;
         }
       }
     }
-<<<<<<< HEAD
-=======
-
-    qDebug("QInfo:%p query over, %"PRId64" rows are returned", pQInfo, pQuery->rec.total);
-    return;
->>>>>>> a7aa9a2b
   }
 
   // number of points returned during this query
