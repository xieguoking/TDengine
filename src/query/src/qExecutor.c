/*
 * Copyright (c) 2019 TAOS Data, Inc. <jhtao@taosdata.com>
 *
 * This program is free software: you can use, redistribute, and/or modify
 * it under the terms of the GNU Affero General Public License, version 3
 * or later ("AGPL"), as published by the Free Software Foundation.
 *
 * This program is distributed in the hope that it will be useful, but WITHOUT
 * ANY WARRANTY; without even the implied warranty of MERCHANTABILITY or
 * FITNESS FOR A PARTICULAR PURPOSE.
 *
 * You should have received a copy of the GNU Affero General Public License
 * along with this program. If not, see <http://www.gnu.org/licenses/>.
 */
#include "os.h"
#include "tcache.h"
#include "tglobal.h"
#include "qfill.h"
#include "taosmsg.h"

#include "exception.h"
#include "hash.h"
#include "qExecutor.h"
#include "qUtil.h"
#include "qresultBuf.h"
#include "query.h"
#include "queryLog.h"
#include "qast.h"
#include "tfile.h"
#include "tlosertree.h"
#include "tscompression.h"
#include "ttime.h"

/**
 * check if the primary column is load by default, otherwise, the program will
 * forced to load primary column explicitly.
 */
#define Q_STATUS_EQUAL(p, s) (((p) & (s)) != 0)
#define TSDB_COL_IS_TAG(f) (((f)&TSDB_COL_TAG) != 0)
#define QUERY_IS_ASC_QUERY(q) (GET_FORWARD_DIRECTION_FACTOR((q)->order.order) == QUERY_ASC_FORWARD_STEP)

#define IS_MASTER_SCAN(runtime)        ((runtime)->scanFlag == MASTER_SCAN)
#define IS_REVERSE_SCAN(runtime)       ((runtime)->scanFlag == REVERSE_SCAN)
#define SET_MASTER_SCAN_FLAG(runtime)  ((runtime)->scanFlag = MASTER_SCAN)
#define SET_REVERSE_SCAN_FLAG(runtime) ((runtime)->scanFlag = REVERSE_SCAN)

#define GET_QINFO_ADDR(x) ((SQInfo *)((char *)(x)-offsetof(SQInfo, runtimeEnv)))

#define GET_COL_DATA_POS(query, index, step) ((query)->pos + (index) * (step))
#define SWITCH_ORDER(n) (((n) = ((n) == TSDB_ORDER_ASC) ? TSDB_ORDER_DESC : TSDB_ORDER_ASC))

#define SDATA_BLOCK_INITIALIZER (SDataBlockInfo) {{0}, 0}

/* get the qinfo struct address from the query struct address */
#define GET_COLUMN_BYTES(query, colidx) \
  ((query)->colList[(query)->pSelectExpr[colidx].base.colInfo.colIndex].bytes)
#define GET_COLUMN_TYPE(query, colidx) ((query)->colList[(query)->pSelectExpr[colidx].base.colInfo.colIndex].type)

enum {
  // when query starts to execute, this status will set
  QUERY_NOT_COMPLETED = 0x1u,

  /* result output buffer is full, current query is paused.
   * this status is only exist in group-by clause and diff/add/division/multiply/ query.
   */
  QUERY_RESBUF_FULL = 0x2u,

  /* query is over
   * 1. this status is used in one row result query process, e.g., count/sum/first/last/ avg...etc.
   * 2. when all data within queried time window, it is also denoted as query_completed
   */
  QUERY_COMPLETED = 0x4u,

  /* when the result is not completed return to client, this status will be
   * usually used in case of interval query with interpolation option
   */
  QUERY_OVER = 0x8u,
};

enum {
  TS_JOIN_TS_EQUAL       = 0,
  TS_JOIN_TS_NOT_EQUALS  = 1,
  TS_JOIN_TAG_NOT_EQUALS = 2,
};

typedef struct {
  int32_t     status;       // query status
  TSKEY       lastKey;      // the lastKey value before query executed
  STimeWindow w;            // whole query time window
  STimeWindow curWindow;    // current query window
  int32_t     windowIndex;  // index of active time window result for interval query
  STSCursor   cur;
} SQueryStatusInfo;

#if 0
static UNUSED_FUNC void *u_malloc (size_t __size) {
  uint32_t v = rand();
  if (v % 5 <= 1) {
    return NULL;
  } else {
    return malloc(__size);
  }
}

static UNUSED_FUNC void* u_calloc(size_t num, size_t __size) {
  uint32_t v = rand();
  if (v % 5 <= 1) {
    return NULL;
  } else {
    return calloc(num, __size);
  }
}

#define calloc  u_calloc
#define malloc  u_malloc
#endif

#define CLEAR_QUERY_STATUS(q, st)   ((q)->status &= (~(st)))
#define GET_NUM_OF_TABLEGROUP(q)    taosArrayGetSize((q)->tableqinfoGroupInfo.pGroupList)
#define GET_TABLEGROUP(q, _index)   ((SArray*) taosArrayGetP((q)->tableqinfoGroupInfo.pGroupList, (_index)))

static void setQueryStatus(SQuery *pQuery, int8_t status);
static void finalizeQueryResult(SQueryRuntimeEnv *pRuntimeEnv);

#define QUERY_IS_INTERVAL_QUERY(_q) ((_q)->intervalTime > 0)

// previous time window may not be of the same size of pQuery->intervalTime
#define GET_NEXT_TIMEWINDOW(_q, tw)                                   \
  do {                                                                \
    int32_t factor = GET_FORWARD_DIRECTION_FACTOR((_q)->order.order); \
    (tw)->skey += ((_q)->slidingTime * factor);                       \
    (tw)->ekey = (tw)->skey + ((_q)->intervalTime - 1);               \
  } while (0)

// todo move to utility
static int32_t mergeIntoGroupResultImpl(SQInfo *pQInfo, SArray *group);

static void setWindowResOutputBuf(SQueryRuntimeEnv *pRuntimeEnv, SWindowResult *pResult);
static void setWindowResOutputBufInitCtx(SQueryRuntimeEnv *pRuntimeEnv, SWindowResult *pResult);
static void resetMergeResultBuf(SQuery *pQuery, SQLFunctionCtx *pCtx, SResultInfo *pResultInfo);
static bool functionNeedToExecute(SQueryRuntimeEnv *pRuntimeEnv, SQLFunctionCtx *pCtx, int32_t functionId);

static void setExecParams(SQuery *pQuery, SQLFunctionCtx *pCtx, void* inputData, TSKEY *tsCol, SDataBlockInfo* pBlockInfo,
                          SDataStatis *pStatis, void *param, int32_t colIndex);

static void initCtxOutputBuf(SQueryRuntimeEnv *pRuntimeEnv);
static void destroyTableQueryInfo(STableQueryInfo *pTableQueryInfo, int32_t numOfCols);
static void resetCtxOutputBuf(SQueryRuntimeEnv *pRuntimeEnv);
static bool hasMainOutput(SQuery *pQuery);
static void buildTagQueryResult(SQInfo *pQInfo);

static int32_t setAdditionalInfo(SQInfo *pQInfo, void *pTable, STableQueryInfo *pTableQueryInfo);
static int32_t flushFromResultBuf(SQInfo *pQInfo);

bool doFilterData(SQuery *pQuery, int32_t elemPos) {
  for (int32_t k = 0; k < pQuery->numOfFilterCols; ++k) {
    SSingleColumnFilterInfo *pFilterInfo = &pQuery->pFilterInfo[k];

    char *pElem = pFilterInfo->pData + pFilterInfo->info.bytes * elemPos;
    if (isNull(pElem, pFilterInfo->info.type)) {
      return false;
    }

    bool qualified = false;
    for (int32_t j = 0; j < pFilterInfo->numOfFilters; ++j) {
      SColumnFilterElem *pFilterElem = &pFilterInfo->pFilters[j];

      if (pFilterElem->fp(pFilterElem, pElem, pElem)) {
        qualified = true;
        break;
      }
    }

    if (!qualified) {
      return false;
    }
  }

  return true;
}

int64_t getNumOfResult(SQueryRuntimeEnv *pRuntimeEnv) {
  SQuery *pQuery = pRuntimeEnv->pQuery;
  bool    hasMainFunction = hasMainOutput(pQuery);

  int64_t maxOutput = 0;
  for (int32_t j = 0; j < pQuery->numOfOutput; ++j) {
    int32_t functionId = pQuery->pSelectExpr[j].base.functionId;

    /*
     * ts, tag, tagprj function can not decide the output number of current query
     * the number of output result is decided by main output
     */
    if (hasMainFunction &&
        (functionId == TSDB_FUNC_TS || functionId == TSDB_FUNC_TAG || functionId == TSDB_FUNC_TAGPRJ)) {
      continue;
    }

    SResultInfo *pResInfo = GET_RES_INFO(&pRuntimeEnv->pCtx[j]);
    if (pResInfo != NULL && maxOutput < pResInfo->numOfRes) {
      maxOutput = pResInfo->numOfRes;
    }
  }

  assert(maxOutput >= 0);
  return maxOutput;
}

/*
 * the value of number of result needs to be update due to offset value upated.
 */
void updateNumOfResult(SQueryRuntimeEnv *pRuntimeEnv, int32_t numOfRes) {
  SQuery *pQuery = pRuntimeEnv->pQuery;
  
  for (int32_t j = 0; j < pQuery->numOfOutput; ++j) {
    SResultInfo *pResInfo = GET_RES_INFO(&pRuntimeEnv->pCtx[j]);
    
    int16_t functionId = pRuntimeEnv->pCtx[j].functionId;
    if (functionId == TSDB_FUNC_TS || functionId == TSDB_FUNC_TAG || functionId == TSDB_FUNC_TAGPRJ ||
        functionId == TSDB_FUNC_TS_DUMMY) {
      continue;
    }
    
    assert(pResInfo->numOfRes > numOfRes);
    pResInfo->numOfRes = numOfRes;
  }
}

static int32_t getGroupResultId(int32_t groupIndex) {
  int32_t base = 200000;
  return base + (groupIndex * 10000);
}

bool isGroupbyNormalCol(SSqlGroupbyExpr *pGroupbyExpr) {
  if (pGroupbyExpr == NULL || pGroupbyExpr->numOfGroupCols == 0) {
    return false;
  }

  for (int32_t i = 0; i < pGroupbyExpr->numOfGroupCols; ++i) {
    SColIndex *pColIndex = taosArrayGet(pGroupbyExpr->columnInfo, i);
    if (pColIndex->flag == TSDB_COL_NORMAL) {
      /*
       * make sure the normal column locates at the second position if tbname exists in group by clause
       */
      if (pGroupbyExpr->numOfGroupCols > 1) {
        assert(pColIndex->colIndex > 0);
      }

      return true;
    }
  }

  return false;
}

int16_t getGroupbyColumnType(SQuery *pQuery, SSqlGroupbyExpr *pGroupbyExpr) {
  assert(pGroupbyExpr != NULL);

  int32_t colId = -2;
  int16_t type = TSDB_DATA_TYPE_NULL;

  for (int32_t i = 0; i < pGroupbyExpr->numOfGroupCols; ++i) {
    SColIndex *pColIndex = taosArrayGet(pGroupbyExpr->columnInfo, i);
    if (pColIndex->flag == TSDB_COL_NORMAL) {
      colId = pColIndex->colId;
      break;
    }
  }

  for (int32_t i = 0; i < pQuery->numOfCols; ++i) {
    if (colId == pQuery->colList[i].colId) {
      type = pQuery->colList[i].type;
      break;
    }
  }

  return type;
}

bool isSelectivityWithTagsQuery(SQuery *pQuery) {
  bool    hasTags = false;
  int32_t numOfSelectivity = 0;

  for (int32_t i = 0; i < pQuery->numOfOutput; ++i) {
    int32_t functId = pQuery->pSelectExpr[i].base.functionId;
    if (functId == TSDB_FUNC_TAG_DUMMY || functId == TSDB_FUNC_TS_DUMMY) {
      hasTags = true;
      continue;
    }

    if ((aAggs[functId].nStatus & TSDB_FUNCSTATE_SELECTIVITY) != 0) {
      numOfSelectivity++;
    }
  }

  if (numOfSelectivity > 0 && hasTags) {
    return true;
  }

  return false;
}

bool isTSCompQuery(SQuery *pQuery) { return pQuery->pSelectExpr[0].base.functionId == TSDB_FUNC_TS_COMP; }

static bool limitResults(SQueryRuntimeEnv* pRuntimeEnv) {
  SQInfo* pQInfo = GET_QINFO_ADDR(pRuntimeEnv);
  SQuery* pQuery = pRuntimeEnv->pQuery;
  
  if ((pQuery->limit.limit > 0) && (pQuery->rec.total + pQuery->rec.rows > pQuery->limit.limit)) {
    pQuery->rec.rows = pQuery->limit.limit - pQuery->rec.total;
    
    qDebug("QInfo:%p discard remain data due to result limitation, limit:%"PRId64", current return:%" PRId64 ", total:%"PRId64,
        pQInfo, pQuery->limit.limit, pQuery->rec.rows, pQuery->rec.total + pQuery->rec.rows);
    assert(pQuery->rec.rows >= 0);
    setQueryStatus(pQuery, QUERY_COMPLETED);
    return true;
  }

  return false;
}

static bool isTopBottomQuery(SQuery *pQuery) {
  for (int32_t i = 0; i < pQuery->numOfOutput; ++i) {
    int32_t functionId = pQuery->pSelectExpr[i].base.functionId;
    if (functionId == TSDB_FUNC_TS) {
      continue;
    }

    if (functionId == TSDB_FUNC_TOP || functionId == TSDB_FUNC_BOTTOM) {
      return true;
    }
  }

  return false;
}

static bool hasTagValOutput(SQuery* pQuery) {
  SExprInfo *pExprInfo = &pQuery->pSelectExpr[0];
  if (pQuery->numOfOutput == 1 && pExprInfo->base.functionId == TSDB_FUNC_TS_COMP) {
    return true;
  } else {  // set tag value, by which the results are aggregated.
    for (int32_t idx = 0; idx < pQuery->numOfOutput; ++idx) {
      SExprInfo *pLocalExprInfo = &pQuery->pSelectExpr[idx];

      // ts_comp column required the tag value for join filter
      if (TSDB_COL_IS_TAG(pLocalExprInfo->base.colInfo.flag)) {
        return true;
      }
    }
  }

  return false;
}

/**
 * @param pQuery
 * @param col
 * @param pDataBlockInfo
 * @param pStatis
 * @param pColStatis
 * @return
 */
static bool hasNullValue(SColIndex* pColIndex, SDataStatis *pStatis, SDataStatis **pColStatis) {
  if (pStatis != NULL && !TSDB_COL_IS_TAG(pColIndex->flag)) {
    *pColStatis = &pStatis[pColIndex->colIndex];
    assert((*pColStatis)->colId == pColIndex->colId);
  } else {
    *pColStatis = NULL;
  }

  if (TSDB_COL_IS_TAG(pColIndex->flag) || pColIndex->colId == PRIMARYKEY_TIMESTAMP_COL_INDEX) {
    return false;
  }

  if ((*pColStatis) != NULL && (*pColStatis)->numOfNull == 0) {
    return false;
  }

  return true;
}

static SWindowResult *doSetTimeWindowFromKey(SQueryRuntimeEnv *pRuntimeEnv, SWindowResInfo *pWindowResInfo, char *pData,
                                             int16_t bytes, bool masterscan) {
  SQuery *pQuery = pRuntimeEnv->pQuery;

  int32_t *p1 = (int32_t *) taosHashGet(pWindowResInfo->hashList, pData, bytes);
  if (p1 != NULL) {
    pWindowResInfo->curIndex = *p1;
  } else {
    if (!masterscan) {  // not master scan, do not add new timewindow
      return NULL;
    }

    // more than the capacity, reallocate the resources
    if (pWindowResInfo->size >= pWindowResInfo->capacity) {
      int64_t newCap = pWindowResInfo->capacity * 1.5;
      char *t = realloc(pWindowResInfo->pResult, newCap * sizeof(SWindowResult));
      if (t != NULL) {
        pWindowResInfo->pResult = (SWindowResult *)t;

        int32_t inc = newCap - pWindowResInfo->capacity;
        memset(&pWindowResInfo->pResult[pWindowResInfo->capacity], 0, sizeof(SWindowResult) * inc);
      } else {
        // todo
      }

      for (int32_t i = pWindowResInfo->capacity; i < newCap; ++i) {
        createQueryResultInfo(pQuery, &pWindowResInfo->pResult[i], pRuntimeEnv->stableQuery, pRuntimeEnv->interBufSize);
      }

      pWindowResInfo->capacity = newCap;
    }

    // add a new result set for a new group
    pWindowResInfo->curIndex = pWindowResInfo->size++;
    taosHashPut(pWindowResInfo->hashList, pData, bytes, (char *)&pWindowResInfo->curIndex, sizeof(int32_t));
  }

  return getWindowResult(pWindowResInfo, pWindowResInfo->curIndex);
}

// get the correct time window according to the handled timestamp
static STimeWindow getActiveTimeWindow(SWindowResInfo *pWindowResInfo, int64_t ts, SQuery *pQuery) {
  STimeWindow w = {0};

  if (pWindowResInfo->curIndex == -1) {  // the first window, from the previous stored value
    w.skey = pWindowResInfo->prevSKey;
    w.ekey = w.skey + pQuery->intervalTime - 1;
  } else {
    int32_t slot = curTimeWindow(pWindowResInfo);
    w = getWindowResult(pWindowResInfo, slot)->window;
  }

  if (w.skey > ts || w.ekey < ts) {
    int64_t st = w.skey;

    if (st > ts) {
      st -= ((st - ts + pQuery->slidingTime - 1) / pQuery->slidingTime) * pQuery->slidingTime;
    }

    int64_t et = st + pQuery->intervalTime - 1;
    if (et < ts) {
      st += ((ts - et + pQuery->slidingTime - 1) / pQuery->slidingTime) * pQuery->slidingTime;
    }

    w.skey = st;
    w.ekey = w.skey + pQuery->intervalTime - 1;
  }

  /*
   * query border check, skey should not be bounded by the query time range, since the value skey will
   * be used as the time window index value. So we only change ekey of time window accordingly.
   */
  if (w.ekey > pQuery->window.ekey && QUERY_IS_ASC_QUERY(pQuery)) {
    w.ekey = pQuery->window.ekey;
  }

  assert(ts >= w.skey && ts <= w.ekey);

  return w;
}

static int32_t addNewWindowResultBuf(SWindowResult *pWindowRes, SDiskbasedResultBuf *pResultBuf, int32_t sid,
                                     int32_t numOfRowsPerPage) {
  if (pWindowRes->pos.pageId != -1) {
    return 0;
  }

  tFilePage *pData = NULL;

  // in the first scan, new space needed for results
  int32_t pageId = -1;
  SIDList list = getDataBufPagesIdList(pResultBuf, sid);

  if (taosArrayGetSize(list) == 0) {
    pData = getNewDataBuf(pResultBuf, sid, &pageId);
  } else {
    pageId = getLastPageId(list);
    pData = GET_RES_BUF_PAGE_BY_ID(pResultBuf, pageId);

    if (pData->num >= numOfRowsPerPage) {
      pData = getNewDataBuf(pResultBuf, sid, &pageId);
      if (pData != NULL) {
        assert(pData->num == 0);  // number of elements must be 0 for new allocated buffer
      }
    }
  }

  if (pData == NULL) {
    return -1;
  }

  // set the number of rows in current disk page
  if (pWindowRes->pos.pageId == -1) {  // not allocated yet, allocate new buffer
    pWindowRes->pos.pageId = pageId;
    pWindowRes->pos.rowId = pData->num++;
  }

  return 0;
}

static int32_t setWindowOutputBufByKey(SQueryRuntimeEnv *pRuntimeEnv, SWindowResInfo *pWindowResInfo, int32_t sid,
                                       STimeWindow *win, bool masterscan, bool* newWind) {
  assert(win->skey <= win->ekey);
  SDiskbasedResultBuf *pResultBuf = pRuntimeEnv->pResultBuf;

  SWindowResult *pWindowRes = doSetTimeWindowFromKey(pRuntimeEnv, pWindowResInfo, (char *)&win->skey,
      TSDB_KEYSIZE, masterscan);
  if (pWindowRes == NULL) {
    *newWind = false;

    return masterscan? -1:0;
  }

  *newWind = true;

  // not assign result buffer yet, add new result buffer
  if (pWindowRes->pos.pageId == -1) {
    int32_t ret = addNewWindowResultBuf(pWindowRes, pResultBuf, sid, pRuntimeEnv->numOfRowsPerPage);
    if (ret != TSDB_CODE_SUCCESS) {
      return -1;
    }
  }

  // set time window for current result
  pWindowRes->window = *win;

  setWindowResOutputBufInitCtx(pRuntimeEnv, pWindowRes);
  return TSDB_CODE_SUCCESS;
}

static SWindowStatus *getTimeWindowResStatus(SWindowResInfo *pWindowResInfo, int32_t slot) {
  assert(slot >= 0 && slot < pWindowResInfo->size);
  return &pWindowResInfo->pResult[slot].status;
}

static FORCE_INLINE int32_t getForwardStepsInBlock(int32_t numOfRows, __block_search_fn_t searchFn, TSKEY ekey, int16_t pos,
                                      int16_t order, int64_t *pData) {
  int32_t forwardStep = 0;

  if (order == TSDB_ORDER_ASC) {
    int32_t end = searchFn((char*) &pData[pos], numOfRows - pos, ekey, order);
    if (end >= 0) {
      forwardStep = end;

      if (pData[end + pos] == ekey) {
        forwardStep += 1;
      }
    }
  } else {
    int32_t end = searchFn((char *)pData, pos + 1, ekey, order);
    if (end >= 0) {
      forwardStep = pos - end;

      if (pData[end] == ekey) {
        forwardStep += 1;
      }
    }
  }

  assert(forwardStep > 0);
  return forwardStep;
}

/**
 * NOTE: the query status only set for the first scan of master scan.
 */
static int32_t doCheckQueryCompleted(SQueryRuntimeEnv *pRuntimeEnv, TSKEY lastKey, SWindowResInfo *pWindowResInfo) {
  SQuery *pQuery = pRuntimeEnv->pQuery;
  if (pRuntimeEnv->scanFlag != MASTER_SCAN || (!QUERY_IS_INTERVAL_QUERY(pQuery))) {
    return pWindowResInfo->size;
  }

  // no qualified results exist, abort check
  int32_t numOfClosed = 0;
  
  if (pWindowResInfo->size == 0) {
    return pWindowResInfo->size;
  }

  // query completed
  if ((lastKey >= pQuery->current->win.ekey && QUERY_IS_ASC_QUERY(pQuery)) ||
      (lastKey <= pQuery->current->win.ekey && !QUERY_IS_ASC_QUERY(pQuery))) {
    closeAllTimeWindow(pWindowResInfo);

    pWindowResInfo->curIndex = pWindowResInfo->size - 1;
    setQueryStatus(pQuery, QUERY_COMPLETED | QUERY_RESBUF_FULL);
  } else {  // set the current index to be the last unclosed window
    int32_t i = 0;
    int64_t skey = TSKEY_INITIAL_VAL;

    for (i = 0; i < pWindowResInfo->size; ++i) {
      SWindowResult *pResult = &pWindowResInfo->pResult[i];
      if (pResult->status.closed) {
        numOfClosed += 1;
        continue;
      }

      if ((pResult->window.ekey <= lastKey && QUERY_IS_ASC_QUERY(pQuery)) ||
          (pResult->window.skey >= lastKey && !QUERY_IS_ASC_QUERY(pQuery))) {
        closeTimeWindow(pWindowResInfo, i);
      } else {
        skey = pResult->window.skey;
        break;
      }
    }

    // all windows are closed, set the last one to be the skey
    if (skey == TSKEY_INITIAL_VAL) {
      assert(i == pWindowResInfo->size);
      pWindowResInfo->curIndex = pWindowResInfo->size - 1;
    } else {
      pWindowResInfo->curIndex = i;
    }

    pWindowResInfo->prevSKey = pWindowResInfo->pResult[pWindowResInfo->curIndex].window.skey;

    // the number of completed slots are larger than the threshold, return current generated results to client.
    if (numOfClosed > pWindowResInfo->threshold) {
      qDebug("QInfo:%p total result window:%d closed:%d, reached the output threshold %d, return",
          GET_QINFO_ADDR(pRuntimeEnv), pWindowResInfo->size, numOfClosed, pQuery->rec.threshold);
      
      setQueryStatus(pQuery, QUERY_RESBUF_FULL);
    } else {
      qDebug("QInfo:%p total result window:%d already closed:%d", GET_QINFO_ADDR(pRuntimeEnv), pWindowResInfo->size,
             numOfClosed);
    }
  }
  
  // output has reached the limitation, set query completed
  if (pQuery->limit.limit > 0 && (pQuery->limit.limit + pQuery->limit.offset) <= numOfClosed &&
      pRuntimeEnv->scanFlag == MASTER_SCAN) {
    setQueryStatus(pQuery, QUERY_COMPLETED);
  }
  
  assert(pWindowResInfo->prevSKey != TSKEY_INITIAL_VAL);
  return numOfClosed;
}

static int32_t getNumOfRowsInTimeWindow(SQuery *pQuery, SDataBlockInfo *pDataBlockInfo, TSKEY *pPrimaryColumn,
                                        int32_t startPos, TSKEY ekey, __block_search_fn_t searchFn, bool updateLastKey) {
  assert(startPos >= 0 && startPos < pDataBlockInfo->rows);

  int32_t num = -1;
  int32_t order = pQuery->order.order;
  int32_t step = GET_FORWARD_DIRECTION_FACTOR(order);

  STableQueryInfo* item = pQuery->current;
  
  if (QUERY_IS_ASC_QUERY(pQuery)) {
    if (ekey < pDataBlockInfo->window.ekey) {
      num = getForwardStepsInBlock(pDataBlockInfo->rows, searchFn, ekey, startPos, order, pPrimaryColumn);
      if (updateLastKey) { // update the last key
        item->lastKey = pPrimaryColumn[startPos + (num - 1)] + step;
      }
    } else {
      num = pDataBlockInfo->rows - startPos;
      if (updateLastKey) {
        item->lastKey = pDataBlockInfo->window.ekey + step;
      }
    }
  } else {  // desc
    if (ekey > pDataBlockInfo->window.skey) {
      num = getForwardStepsInBlock(pDataBlockInfo->rows, searchFn, ekey, startPos, order, pPrimaryColumn);
      if (updateLastKey) {  // update the last key
        item->lastKey = pPrimaryColumn[startPos - (num - 1)] + step;
      }
    } else {
      num = startPos + 1;
      if (updateLastKey) {
        item->lastKey = pDataBlockInfo->window.skey + step;
      }
    }
  }

  assert(num > 0);
  return num;
}

static void doBlockwiseApplyFunctions(SQueryRuntimeEnv *pRuntimeEnv, SWindowStatus *pStatus, STimeWindow *pWin,
                                      int32_t offset, int32_t forwardStep, TSKEY *tsBuf, int32_t numOfTotal) {
  SQuery *        pQuery = pRuntimeEnv->pQuery;
  SQLFunctionCtx *pCtx = pRuntimeEnv->pCtx;

  if (IS_MASTER_SCAN(pRuntimeEnv) || pStatus->closed) {
    for (int32_t k = 0; k < pQuery->numOfOutput; ++k) {
      int32_t functionId = pQuery->pSelectExpr[k].base.functionId;

      pCtx[k].nStartQueryTimestamp = pWin->skey;
      pCtx[k].size = forwardStep;
      pCtx[k].startOffset = (QUERY_IS_ASC_QUERY(pQuery)) ? offset : offset - (forwardStep - 1);

      if ((aAggs[functionId].nStatus & TSDB_FUNCSTATE_SELECTIVITY) != 0) {
        pCtx[k].ptsList = &tsBuf[offset];
      }

      // not a whole block involved in query processing, statistics data can not be used
      if (forwardStep != numOfTotal) {
        pCtx[k].preAggVals.isSet = false;
      }

      if (functionNeedToExecute(pRuntimeEnv, &pCtx[k], functionId)) {
        aAggs[functionId].xFunction(&pCtx[k]);
      }
    }
  }
}

static void doRowwiseApplyFunctions(SQueryRuntimeEnv *pRuntimeEnv, SWindowStatus *pStatus, STimeWindow *pWin,
                                    int32_t offset) {
  SQuery *        pQuery = pRuntimeEnv->pQuery;
  SQLFunctionCtx *pCtx = pRuntimeEnv->pCtx;

  if (IS_MASTER_SCAN(pRuntimeEnv) || pStatus->closed) {
    for (int32_t k = 0; k < pQuery->numOfOutput; ++k) {
      pCtx[k].nStartQueryTimestamp = pWin->skey;

      int32_t functionId = pQuery->pSelectExpr[k].base.functionId;
      if (functionNeedToExecute(pRuntimeEnv, &pCtx[k], functionId)) {
        aAggs[functionId].xFunctionF(&pCtx[k], offset);
      }
    }
  }
}

static int32_t getNextQualifiedWindow(SQueryRuntimeEnv *pRuntimeEnv, STimeWindow *pNext, SDataBlockInfo *pDataBlockInfo,
    TSKEY *primaryKeys, __block_search_fn_t searchFn, int32_t prevPosition) {
  SQuery *pQuery = pRuntimeEnv->pQuery;

  GET_NEXT_TIMEWINDOW(pQuery, pNext);

  // next time window is not in current block
  if ((pNext->skey > pDataBlockInfo->window.ekey && QUERY_IS_ASC_QUERY(pQuery)) ||
      (pNext->ekey < pDataBlockInfo->window.skey && !QUERY_IS_ASC_QUERY(pQuery))) {
    return -1;
  }

  TSKEY startKey = -1;
  if (QUERY_IS_ASC_QUERY(pQuery)) {
    startKey = pNext->skey;
    if (startKey < pQuery->window.skey) {
      startKey = pQuery->window.skey;
    }
  } else {
    startKey = pNext->ekey;
    if (startKey > pQuery->window.skey) {
      startKey = pQuery->window.skey;
    }
  }

  int32_t startPos = 0;
  // tumbling time window query, a special case of sliding time window query
  if (pQuery->slidingTime == pQuery->intervalTime && prevPosition != -1) {
    int32_t factor = GET_FORWARD_DIRECTION_FACTOR(pQuery->order.order);
    startPos = prevPosition + factor;
  } else {
    startPos = searchFn((char *)primaryKeys, pDataBlockInfo->rows, startKey, pQuery->order.order);
  }

  /*
   * This time window does not cover any data, try next time window,
   * this case may happen when the time window is too small
   */
  if (QUERY_IS_ASC_QUERY(pQuery) && primaryKeys[startPos] > pNext->ekey) {
    TSKEY next = primaryKeys[startPos];

    pNext->ekey += ((next - pNext->ekey + pQuery->slidingTime - 1)/pQuery->slidingTime) * pQuery->slidingTime;
    pNext->skey = pNext->ekey - pQuery->intervalTime + 1;
  } else if ((!QUERY_IS_ASC_QUERY(pQuery)) && primaryKeys[startPos] < pNext->skey) {
    TSKEY next = primaryKeys[startPos];

    pNext->skey -= ((pNext->skey - next + pQuery->slidingTime - 1) / pQuery->slidingTime) * pQuery->slidingTime;
    pNext->ekey = pNext->skey + pQuery->intervalTime - 1;
  }

  return startPos;
}

static FORCE_INLINE TSKEY reviseWindowEkey(SQuery *pQuery, STimeWindow *pWindow) {
  TSKEY ekey = -1;
  if (QUERY_IS_ASC_QUERY(pQuery)) {
    ekey = pWindow->ekey;
    if (ekey > pQuery->window.ekey) {
      ekey = pQuery->window.ekey;
    }
  } else {
    ekey = pWindow->skey;
    if (ekey < pQuery->window.ekey) {
      ekey = pQuery->window.ekey;
    }
  }

  return ekey;
}

//todo binary search
static void* getDataBlockImpl(SArray* pDataBlock, int32_t colId) {
  int32_t numOfCols = taosArrayGetSize(pDataBlock);
  
  for (int32_t i = 0; i < numOfCols; ++i) {
    SColumnInfoData *p = taosArrayGet(pDataBlock, i);
    if (colId == p->info.colId) {
      return p->pData;
    }
  }
  
  return NULL;
}

static char *getDataBlock(SQueryRuntimeEnv *pRuntimeEnv, SArithmeticSupport *sas, int32_t col, int32_t size,
                    SArray *pDataBlock) {
  if (pDataBlock == NULL) {
    return NULL;
  }

  char *dataBlock = NULL;
  SQuery *pQuery = pRuntimeEnv->pQuery;
  SQLFunctionCtx *pCtx = pRuntimeEnv->pCtx;

  int32_t functionId = pQuery->pSelectExpr[col].base.functionId;
  if (functionId == TSDB_FUNC_ARITHM) {
    sas->pArithExpr = &pQuery->pSelectExpr[col];

    // set the start offset to be the lowest start position, no matter asc/desc query order
    if (QUERY_IS_ASC_QUERY(pQuery)) {
      pCtx->startOffset = pQuery->pos;
    } else {
      pCtx->startOffset = pQuery->pos - (size - 1);
    }

    sas->offset  = 0;
    sas->colList = pQuery->colList;
    sas->numOfCols = pQuery->numOfCols;
    sas->data    = calloc(pQuery->numOfCols, POINTER_BYTES);

    if (sas->data == NULL) {
      finalizeQueryResult(pRuntimeEnv); // clean up allocated resource during query
      longjmp(pRuntimeEnv->env, TSDB_CODE_QRY_OUT_OF_MEMORY);
    }

    // here the pQuery->colList and sas->colList are identical
    int32_t numOfCols = taosArrayGetSize(pDataBlock);
    for (int32_t i = 0; i < pQuery->numOfCols; ++i) {
      SColumnInfo *pColMsg = &pQuery->colList[i];

      dataBlock = NULL;
      for (int32_t k = 0; k < numOfCols; ++k) {  //todo refactor
        SColumnInfoData *p = taosArrayGet(pDataBlock, k);
        if (pColMsg->colId == p->info.colId) {
          dataBlock = p->pData;
          break;
        }
      }

      assert(dataBlock != NULL);
      sas->data[i] = dataBlock/* + pQuery->colList[i].bytes*/;  // start from the offset
    }

  } else {  // other type of query function
    SColIndex *pCol = &pQuery->pSelectExpr[col].base.colInfo;
    if (TSDB_COL_IS_TAG(pCol->flag)) {
      dataBlock = NULL;
    } else {
      SColIndex* pColIndex = &pQuery->pSelectExpr[col].base.colInfo;
      SColumnInfoData *p = taosArrayGet(pDataBlock, pColIndex->colIndex);
      assert(p->info.colId == pColIndex->colId);

      dataBlock = p->pData;
    }
  }

  return dataBlock;
}

/**
 * todo set the last value for pQueryTableInfo as in rowwiseapplyfunctions
 * @param pRuntimeEnv
 * @param forwardStep
 * @param tsCols
 * @param pFields
 * @param isDiskFileBlock
 * @return                  the incremental number of output value, so it maybe 0 for fixed number of query,
 *                          such as count/min/max etc.
 */
static void blockwiseApplyFunctions(SQueryRuntimeEnv *pRuntimeEnv, SDataStatis *pStatis,
                                       SDataBlockInfo *pDataBlockInfo, SWindowResInfo *pWindowResInfo,
                                       __block_search_fn_t searchFn, SArray *pDataBlock) {
  SQLFunctionCtx *pCtx = pRuntimeEnv->pCtx;
  bool masterScan = IS_MASTER_SCAN(pRuntimeEnv);

  SQuery *pQuery = pRuntimeEnv->pQuery;
  TSKEY  *tsCols = NULL;
  if (pDataBlock != NULL) {
    SColumnInfoData* pColInfo = taosArrayGet(pDataBlock, 0);
    tsCols = (TSKEY *)(pColInfo->pData);
  }

  SArithmeticSupport *sasArray = calloc((size_t)pQuery->numOfOutput, sizeof(SArithmeticSupport));
  if (sasArray == NULL) {
    finalizeQueryResult(pRuntimeEnv); // clean up allocated resource during query
    longjmp(pRuntimeEnv->env, TSDB_CODE_QRY_OUT_OF_MEMORY);
  }

  for (int32_t k = 0; k < pQuery->numOfOutput; ++k) {
    char *dataBlock = getDataBlock(pRuntimeEnv, &sasArray[k], k, pDataBlockInfo->rows, pDataBlock);
    setExecParams(pQuery, &pCtx[k], dataBlock, tsCols, pDataBlockInfo, pStatis, &sasArray[k], k);
  }

  int32_t step = GET_FORWARD_DIRECTION_FACTOR(pQuery->order.order);
  if (QUERY_IS_INTERVAL_QUERY(pQuery)/* && tsCols != NULL*/) {
    TSKEY ts = TSKEY_INITIAL_VAL;

    if (tsCols == NULL) {
      ts = QUERY_IS_ASC_QUERY(pQuery)? pDataBlockInfo->window.skey:pDataBlockInfo->window.ekey;
    } else {
      int32_t offset = GET_COL_DATA_POS(pQuery, 0, step);
      ts = tsCols[offset];
    }

    bool        hasTimeWindow = false;
    STimeWindow win = getActiveTimeWindow(pWindowResInfo, ts, pQuery);
    if (setWindowOutputBufByKey(pRuntimeEnv, pWindowResInfo, pDataBlockInfo->tid, &win, masterScan, &hasTimeWindow) !=
        TSDB_CODE_SUCCESS) {
      tfree(sasArray);
      return;
    }

    int32_t forwardStep = 0;
    int32_t startPos = pQuery->pos;

    if (hasTimeWindow) {
      TSKEY ekey = reviseWindowEkey(pQuery, &win);
      forwardStep = getNumOfRowsInTimeWindow(pQuery, pDataBlockInfo, tsCols, pQuery->pos, ekey, searchFn, true);

      SWindowStatus *pStatus = getTimeWindowResStatus(pWindowResInfo, curTimeWindow(pWindowResInfo));
      doBlockwiseApplyFunctions(pRuntimeEnv, pStatus, &win, startPos, forwardStep, tsCols, pDataBlockInfo->rows);
    }

    int32_t     index = pWindowResInfo->curIndex;
    STimeWindow nextWin = win;

    while (1) {
      int32_t prevEndPos = (forwardStep - 1) * step + startPos;
      startPos = getNextQualifiedWindow(pRuntimeEnv, &nextWin, pDataBlockInfo, tsCols, searchFn, prevEndPos);
      if (startPos < 0) {
        break;
      }

      // null data, failed to allocate more memory buffer
      hasTimeWindow = false;
      if (setWindowOutputBufByKey(pRuntimeEnv, pWindowResInfo, pDataBlockInfo->tid, &nextWin, masterScan,
                                  &hasTimeWindow) != TSDB_CODE_SUCCESS) {
        break;
      }

      if (!hasTimeWindow) {
        continue;
      }

      TSKEY ekey = reviseWindowEkey(pQuery, &nextWin);
      forwardStep = getNumOfRowsInTimeWindow(pQuery, pDataBlockInfo, tsCols, startPos, ekey, searchFn, true);

      SWindowStatus *pStatus = getTimeWindowResStatus(pWindowResInfo, curTimeWindow(pWindowResInfo));
      doBlockwiseApplyFunctions(pRuntimeEnv, pStatus, &nextWin, startPos, forwardStep, tsCols, pDataBlockInfo->rows);
    }

    pWindowResInfo->curIndex = index;
  } else {
    /*
     * the sqlfunctionCtx parameters should be set done before all functions are invoked,
     * since the selectivity + tag_prj query needs all parameters been set done.
     * tag_prj function are changed to be TSDB_FUNC_TAG_DUMMY
     */
    for (int32_t k = 0; k < pQuery->numOfOutput; ++k) {
      int32_t functionId = pQuery->pSelectExpr[k].base.functionId;
      if (functionNeedToExecute(pRuntimeEnv, &pCtx[k], functionId)) {
        aAggs[functionId].xFunction(&pCtx[k]);
      }
    }
  }

  for(int32_t i = 0; i < pQuery->numOfOutput; ++i) {
    if (pQuery->pSelectExpr[i].base.functionId != TSDB_FUNC_ARITHM) {
      continue;
    }

    tfree(sasArray[i].data);
  }

  tfree(sasArray);
}

static int32_t setGroupResultOutputBuf(SQueryRuntimeEnv *pRuntimeEnv, char *pData, int16_t type, int16_t bytes) {
  if (isNull(pData, type)) {  // ignore the null value
    return -1;
  }

  int32_t GROUPRESULTID = 1;

  SDiskbasedResultBuf *pResultBuf = pRuntimeEnv->pResultBuf;

  int64_t v = -1;
  // not assign result buffer yet, add new result buffer
  switch(type) {
    case TSDB_DATA_TYPE_BOOL:
    case TSDB_DATA_TYPE_TINYINT:  v = GET_INT8_VAL(pData);  break;
    case TSDB_DATA_TYPE_SMALLINT: v = GET_INT16_VAL(pData); break;
    case TSDB_DATA_TYPE_INT:      v = GET_INT32_VAL(pData); break;
    case TSDB_DATA_TYPE_BIGINT:   v = GET_INT64_VAL(pData); break;
  }

//  assert(pRuntimeEnv->windowResInfo.hashList->size <= 2);
  SWindowResult *pWindowRes = doSetTimeWindowFromKey(pRuntimeEnv, &pRuntimeEnv->windowResInfo, pData, bytes, true);
  if (pWindowRes == NULL) {
    return -1;
  }

  pWindowRes->window.skey = v;
  pWindowRes->window.ekey = v;

  if (pWindowRes->pos.pageId == -1) {
    int32_t ret = addNewWindowResultBuf(pWindowRes, pResultBuf, GROUPRESULTID, pRuntimeEnv->numOfRowsPerPage);
    if (ret != 0) {
      return -1;
    }
  }

  setWindowResOutputBuf(pRuntimeEnv, pWindowRes);
  initCtxOutputBuf(pRuntimeEnv);
  return TSDB_CODE_SUCCESS;
}

static char *getGroupbyColumnData(SQuery *pQuery, int16_t *type, int16_t *bytes, SArray* pDataBlock) {
  SSqlGroupbyExpr *pGroupbyExpr = pQuery->pGroupbyExpr;

  for (int32_t k = 0; k < pGroupbyExpr->numOfGroupCols; ++k) {
    SColIndex* pColIndex = taosArrayGet(pGroupbyExpr->columnInfo, k);
    if (pColIndex->flag == TSDB_COL_TAG) {
      continue;
    }

    int16_t colIndex = -1;
    int32_t colId = pColIndex->colId;

    for (int32_t i = 0; i < pQuery->numOfCols; ++i) {
      if (pQuery->colList[i].colId == colId) {
        colIndex = i;
        break;
      }
    }

    assert(colIndex >= 0 && colIndex < pQuery->numOfCols);

    *type = pQuery->colList[colIndex].type;
    *bytes = pQuery->colList[colIndex].bytes;
    /*
     *  the colIndex is acquired from the first meter of all qualified meters in this vnode during query prepare
     * stage, the remain meter may not have the required column in cache actually. So, the validation of required
     * column in cache with the corresponding meter schema is reinforced.
     */
    int32_t numOfCols = taosArrayGetSize(pDataBlock);

    for (int32_t i = 0; i < numOfCols; ++i) {
      SColumnInfoData *p = taosArrayGet(pDataBlock, i);
      if (pColIndex->colId == p->info.colId) {
        return p->pData;
      }
    }
  }

  return NULL;
}

static int32_t doTSJoinFilter(SQueryRuntimeEnv *pRuntimeEnv, int32_t offset) {
  SQuery *pQuery = pRuntimeEnv->pQuery;

  STSElem         elem = tsBufGetElem(pRuntimeEnv->pTSBuf);
  SQLFunctionCtx *pCtx = pRuntimeEnv->pCtx;

  // compare tag first
  if (pCtx[0].tag.i64Key != elem.tag) {
    return TS_JOIN_TAG_NOT_EQUALS;
  }

  TSKEY key = *(TSKEY *)(pCtx[0].aInputElemBuf + TSDB_KEYSIZE * offset);

#if defined(_DEBUG_VIEW)
  printf("elem in comp ts file:%" PRId64 ", key:%" PRId64 ", tag:%"PRIu64", query order:%d, ts order:%d, traverse:%d, index:%d\n",
         elem.ts, key, elem.tag, pQuery->order.order, pRuntimeEnv->pTSBuf->tsOrder,
         pRuntimeEnv->pTSBuf->cur.order, pRuntimeEnv->pTSBuf->cur.tsIndex);
#endif

  if (QUERY_IS_ASC_QUERY(pQuery)) {
    if (key < elem.ts) {
      return TS_JOIN_TS_NOT_EQUALS;
    } else if (key > elem.ts) {
      assert(false);
    }
  } else {
    if (key > elem.ts) {
      return TS_JOIN_TS_NOT_EQUALS;
    } else if (key < elem.ts) {
      assert(false);
    }
  }

  return TS_JOIN_TS_EQUAL;
}

static bool functionNeedToExecute(SQueryRuntimeEnv *pRuntimeEnv, SQLFunctionCtx *pCtx, int32_t functionId) {
  SResultInfo *pResInfo = GET_RES_INFO(pCtx);
  SQuery* pQuery = pRuntimeEnv->pQuery;

  // in case of timestamp column, always generated results.
  if (functionId == TSDB_FUNC_TS) {
    return true;
  }
  
  if (pResInfo->complete || functionId == TSDB_FUNC_TAG_DUMMY || functionId == TSDB_FUNC_TS_DUMMY) {
    return false;
  }

  if (functionId == TSDB_FUNC_FIRST_DST || functionId == TSDB_FUNC_FIRST) {
    return QUERY_IS_ASC_QUERY(pQuery);
  }

  // todo add comments
  if ((functionId == TSDB_FUNC_LAST_DST || functionId == TSDB_FUNC_LAST)) {
    return pCtx->param[0].i64Key == pQuery->order.order;
  }

  // in the supplementary scan, only the following functions need to be executed
  if (IS_REVERSE_SCAN(pRuntimeEnv)) {
    return false;
  }

  return true;
}

static void rowwiseApplyFunctions(SQueryRuntimeEnv *pRuntimeEnv, SDataStatis *pStatis, SDataBlockInfo *pDataBlockInfo,
    SWindowResInfo *pWindowResInfo, SArray *pDataBlock) {
  SQLFunctionCtx *pCtx = pRuntimeEnv->pCtx;
  bool masterScan = IS_MASTER_SCAN(pRuntimeEnv);

  SQuery *pQuery = pRuntimeEnv->pQuery;
  STableQueryInfo* item = pQuery->current;

  SColumnInfoData* pColumnInfoData = (SColumnInfoData *)taosArrayGet(pDataBlock, 0);

  TSKEY  *tsCols = (pColumnInfoData->info.type == TSDB_DATA_TYPE_TIMESTAMP)? (TSKEY*) pColumnInfoData->pData:NULL;
  bool    groupbyColumnValue = pRuntimeEnv->groupbyNormalCol;

  SArithmeticSupport *sasArray = calloc((size_t)pQuery->numOfOutput, sizeof(SArithmeticSupport));
  if (sasArray == NULL) {
    finalizeQueryResult(pRuntimeEnv); // clean up allocated resource during query
    longjmp(pRuntimeEnv->env, TSDB_CODE_QRY_OUT_OF_MEMORY);
  }

  int16_t type = 0;
  int16_t bytes = 0;

  char *groupbyColumnData = NULL;
  if (groupbyColumnValue) {
    groupbyColumnData = getGroupbyColumnData(pQuery, &type, &bytes, pDataBlock);
  }

  for (int32_t k = 0; k < pQuery->numOfOutput; ++k) {
    char *dataBlock = getDataBlock(pRuntimeEnv, &sasArray[k], k, pDataBlockInfo->rows, pDataBlock);
    setExecParams(pQuery, &pCtx[k], dataBlock, tsCols, pDataBlockInfo, pStatis, &sasArray[k], k);
  }

  // set the input column data
  for (int32_t k = 0; k < pQuery->numOfFilterCols; ++k) {
    SSingleColumnFilterInfo *pFilterInfo = &pQuery->pFilterInfo[k];
    pFilterInfo->pData = getDataBlockImpl(pDataBlock, pFilterInfo->info.colId);
    assert(pFilterInfo->pData != NULL);
  }

  int32_t step = GET_FORWARD_DIRECTION_FACTOR(pQuery->order.order);

  // from top to bottom in desc
  // from bottom to top in asc order
  if (pRuntimeEnv->pTSBuf != NULL) {
    SQInfo *pQInfo = (SQInfo *)GET_QINFO_ADDR(pRuntimeEnv);
    qDebug("QInfo:%p process data rows, numOfRows:%d, query order:%d, ts comp order:%d", pQInfo, pDataBlockInfo->rows,
           pQuery->order.order, pRuntimeEnv->pTSBuf->cur.order);
  }

  int32_t j = 0;
  int32_t offset = -1;

  for (j = 0; j < pDataBlockInfo->rows; ++j) {
    offset = GET_COL_DATA_POS(pQuery, j, step);

    if (pRuntimeEnv->pTSBuf != NULL) {
      int32_t r = doTSJoinFilter(pRuntimeEnv, offset);
      if (r == TS_JOIN_TAG_NOT_EQUALS) {
        break;
      } else if (r == TS_JOIN_TS_NOT_EQUALS) {
        continue;
      } else {
        assert(r == TS_JOIN_TS_EQUAL);
      }
    }

    if (pQuery->numOfFilterCols > 0 && (!doFilterData(pQuery, offset))) {
      continue;
    }

    // interval window query
    if (QUERY_IS_INTERVAL_QUERY(pQuery)) {
      // decide the time window according to the primary timestamp
      int64_t     ts = tsCols[offset];
      STimeWindow win = getActiveTimeWindow(pWindowResInfo, ts, pQuery);

      bool hasTimeWindow = false;
      int32_t ret = setWindowOutputBufByKey(pRuntimeEnv, pWindowResInfo, pDataBlockInfo->tid, &win, masterScan, &hasTimeWindow);
      if (ret != TSDB_CODE_SUCCESS) {  // null data, too many state code
        continue;
      }

      if (!hasTimeWindow) {
        continue;
      }

      SWindowStatus *pStatus = getTimeWindowResStatus(pWindowResInfo, curTimeWindow(pWindowResInfo));
      doRowwiseApplyFunctions(pRuntimeEnv, pStatus, &win, offset);

      STimeWindow nextWin = win;
      int32_t     index = pWindowResInfo->curIndex;

      while (1) {
        GET_NEXT_TIMEWINDOW(pQuery, &nextWin);
        if (/*pWindowResInfo->startTime > nextWin.skey ||*/
            (nextWin.skey > pQuery->window.ekey && QUERY_IS_ASC_QUERY(pQuery)) ||
            (nextWin.skey < pQuery->window.ekey && !QUERY_IS_ASC_QUERY(pQuery))) {
          break;
        }

        if (ts < nextWin.skey || ts > nextWin.ekey) {
          break;
        }

        // null data, failed to allocate more memory buffer
        hasTimeWindow = false;
        if (setWindowOutputBufByKey(pRuntimeEnv, pWindowResInfo, pDataBlockInfo->tid, &nextWin, masterScan, &hasTimeWindow) != TSDB_CODE_SUCCESS) {
          break;
        }

        if (hasTimeWindow) {
          pStatus = getTimeWindowResStatus(pWindowResInfo, curTimeWindow(pWindowResInfo));
          doRowwiseApplyFunctions(pRuntimeEnv, pStatus, &nextWin, offset);
        }
      }

      pWindowResInfo->curIndex = index;
    } else {  // other queries
      // decide which group this rows belongs to according to current state value
      if (groupbyColumnValue) {
        char *val = groupbyColumnData + bytes * offset;

        int32_t ret = setGroupResultOutputBuf(pRuntimeEnv, val, type, bytes);
        if (ret != TSDB_CODE_SUCCESS) {  // null data, too many state code
          continue;
        }
      }

      for (int32_t k = 0; k < pQuery->numOfOutput; ++k) {
        int32_t functionId = pQuery->pSelectExpr[k].base.functionId;
        if (functionNeedToExecute(pRuntimeEnv, &pCtx[k], functionId)) {
          aAggs[functionId].xFunctionF(&pCtx[k], offset);
        }
      }
    }

    if (pRuntimeEnv->pTSBuf != NULL) {
      // if timestamp filter list is empty, quit current query
      if (!tsBufNextPos(pRuntimeEnv->pTSBuf)) {
        setQueryStatus(pQuery, QUERY_COMPLETED);
        break;
      }
    }
  }

  assert(offset >= 0);
  if (tsCols != NULL) {
    item->lastKey = tsCols[offset] + step;
  } else {
    item->lastKey = (QUERY_IS_ASC_QUERY(pQuery)? pDataBlockInfo->window.ekey:pDataBlockInfo->window.skey) + step;
  }

  // todo refactor: extract method
  for(int32_t i = 0; i < pQuery->numOfOutput; ++i) {
    if (pQuery->pSelectExpr[i].base.functionId != TSDB_FUNC_ARITHM) {
      continue;
    }

    tfree(sasArray[i].data);
  }

  free(sasArray);
}

static int32_t tableApplyFunctionsOnBlock(SQueryRuntimeEnv *pRuntimeEnv, SDataBlockInfo *pDataBlockInfo,
                                          SDataStatis *pStatis, __block_search_fn_t searchFn, SArray *pDataBlock) {
  SQuery *pQuery = pRuntimeEnv->pQuery;
  
  STableQueryInfo* pTableQInfo = pQuery->current;
  SWindowResInfo*  pWindowResInfo = &pRuntimeEnv->windowResInfo;
  
  if (pQuery->numOfFilterCols > 0 || pRuntimeEnv->pTSBuf != NULL || pRuntimeEnv->groupbyNormalCol) {
    rowwiseApplyFunctions(pRuntimeEnv, pStatis, pDataBlockInfo, pWindowResInfo, pDataBlock);
  } else {
    blockwiseApplyFunctions(pRuntimeEnv, pStatis, pDataBlockInfo, pWindowResInfo, searchFn, pDataBlock);
  }

  // update the lastkey of current table
  TSKEY lastKey = QUERY_IS_ASC_QUERY(pQuery) ? pDataBlockInfo->window.ekey : pDataBlockInfo->window.skey;
  pTableQInfo->lastKey = lastKey + GET_FORWARD_DIRECTION_FACTOR(pQuery->order.order);

  // interval query with limit applied
  int32_t numOfRes = 0;
  if (QUERY_IS_INTERVAL_QUERY(pQuery)) {
    numOfRes = doCheckQueryCompleted(pRuntimeEnv, lastKey, pWindowResInfo);
  } else {
    numOfRes = getNumOfResult(pRuntimeEnv);

    // update the number of output result
    if (numOfRes > 0 && pQuery->checkBuffer == 1) {
      assert(numOfRes >= pQuery->rec.rows);
      pQuery->rec.rows = numOfRes;

      if (numOfRes >= pQuery->rec.threshold) {
        setQueryStatus(pQuery, QUERY_RESBUF_FULL);
      }

      if ((pQuery->limit.limit >= 0) && (pQuery->limit.limit + pQuery->limit.offset) <= numOfRes) {
        setQueryStatus(pQuery, QUERY_COMPLETED);
      }
    }
  }

  return numOfRes;
}

void setExecParams(SQuery *pQuery, SQLFunctionCtx *pCtx, void* inputData, TSKEY *tsCol, SDataBlockInfo* pBlockInfo,
                   SDataStatis *pStatis, void *param, int32_t colIndex) {
  
  int32_t functionId = pQuery->pSelectExpr[colIndex].base.functionId;
  int32_t colId = pQuery->pSelectExpr[colIndex].base.colInfo.colId;
  
  SDataStatis *tpField = NULL;
  pCtx->hasNull = hasNullValue(&pQuery->pSelectExpr[colIndex].base.colInfo, pStatis, &tpField);
  pCtx->aInputElemBuf = inputData;

  if (tpField != NULL) {
    pCtx->preAggVals.isSet  = true;
    pCtx->preAggVals.statis = *tpField;
    assert(pCtx->preAggVals.statis.numOfNull <= pBlockInfo->rows);
  } else {
    pCtx->preAggVals.isSet = false;
  }

  pCtx->preAggVals.dataBlockLoaded = (inputData != NULL);

  // limit/offset query will affect this value
  pCtx->startOffset = QUERY_IS_ASC_QUERY(pQuery) ? pQuery->pos:0;
  pCtx->size = QUERY_IS_ASC_QUERY(pQuery) ? pBlockInfo->rows - pQuery->pos : pQuery->pos + 1;

  uint32_t status = aAggs[functionId].nStatus;
  if (((status & (TSDB_FUNCSTATE_SELECTIVITY | TSDB_FUNCSTATE_NEED_TS)) != 0) && (tsCol != NULL)) {
    pCtx->ptsList = tsCol;
  }

  if (functionId >= TSDB_FUNC_FIRST_DST && functionId <= TSDB_FUNC_LAST_DST) {
    // last_dist or first_dist function
    // store the first&last timestamp into the intermediate buffer [1], the true
    // value may be null but timestamp will never be null
  } else if (functionId == TSDB_FUNC_TOP || functionId == TSDB_FUNC_BOTTOM || functionId == TSDB_FUNC_TWA ||
             functionId == TSDB_FUNC_DIFF || (functionId >= TSDB_FUNC_RATE && functionId <= TSDB_FUNC_AVG_IRATE)) {
    /*
     * least squares function needs two columns of input, currently, the x value of linear equation is set to
     * timestamp column, and the y-value is the column specified in pQuery->pSelectExpr[i].colIdxInBuffer
     *
     * top/bottom function needs timestamp to indicate when the
     * top/bottom values emerge, so does diff function
     */
    if (functionId == TSDB_FUNC_TWA) {
      STwaInfo *pTWAInfo = GET_RES_INFO(pCtx)->interResultBuf;
      pTWAInfo->SKey = pQuery->window.skey;
      pTWAInfo->EKey = pQuery->window.ekey;
    }

  } else if (functionId == TSDB_FUNC_ARITHM) {
    pCtx->param[1].pz = param;
  } else if (functionId == TSDB_FUNC_SPREAD) {  // set the statistics data for primary time stamp column
    if (colId == PRIMARYKEY_TIMESTAMP_COL_INDEX) {
      pCtx->preAggVals.isSet  = true;
      pCtx->preAggVals.statis.min = pBlockInfo->window.skey;
      pCtx->preAggVals.statis.max = pBlockInfo->window.ekey;
    }
  } else if (functionId == TSDB_FUNC_INTERP) {
    SInterpInfoDetail *pInterpInfo = GET_RES_INFO(pCtx)->interResultBuf;
    pInterpInfo->type = pQuery->fillType;
    pInterpInfo->ts = pQuery->window.skey;
    pInterpInfo->primaryCol = (colId == PRIMARYKEY_TIMESTAMP_COL_INDEX);
  
    if (pQuery->fillVal != NULL) {
      if (isNull((const char*) &pQuery->fillVal[colIndex], pCtx->inputType)) {
        pCtx->param[1].nType = TSDB_DATA_TYPE_NULL;
      } else { // todo refactor, tVariantCreateFromBinary should handle the NULL value
        tVariantCreateFromBinary(&pCtx->param[1], (char*) &pQuery->fillVal[colIndex], pCtx->inputBytes, pCtx->inputType);
      }
    }
  }

#if defined(_DEBUG_VIEW)
  //  int64_t *tsList = (int64_t *)primaryColumnData;
//  int64_t  s = tsList[0];
//  int64_t  e = tsList[size - 1];

//    if (IS_DATA_BLOCK_LOADED(blockStatus)) {
//        qDebug("QInfo:%p query ts:%lld-%lld, offset:%d, rows:%d, bstatus:%d,
//        functId:%d", GET_QINFO_ADDR(pQuery),
//               s, e, startOffset, size, blockStatus, functionId);
//    } else {
//        qDebug("QInfo:%p block not loaded, bstatus:%d",
//        GET_QINFO_ADDR(pQuery), blockStatus);
//    }
#endif
}

// set the output buffer for the selectivity + tag query
static void setCtxTagColumnInfo(SQueryRuntimeEnv *pRuntimeEnv, SQLFunctionCtx *pCtx) {
  SQuery* pQuery = pRuntimeEnv->pQuery;

  if (isSelectivityWithTagsQuery(pQuery)) {
    int32_t num = 0;
    int16_t tagLen = 0;
    
    SQLFunctionCtx *p = NULL;
    SQLFunctionCtx **pTagCtx = calloc(pQuery->numOfOutput, POINTER_BYTES);

    for (int32_t i = 0; i < pQuery->numOfOutput; ++i) {
      SSqlFuncMsg *pSqlFuncMsg = &pQuery->pSelectExpr[i].base;
      
      if (pSqlFuncMsg->functionId == TSDB_FUNC_TAG_DUMMY || pSqlFuncMsg->functionId == TSDB_FUNC_TS_DUMMY) {
        tagLen += pCtx[i].outputBytes;
        pTagCtx[num++] = &pCtx[i];
      } else if ((aAggs[pSqlFuncMsg->functionId].nStatus & TSDB_FUNCSTATE_SELECTIVITY) != 0) {
        p = &pCtx[i];
      } else if (pSqlFuncMsg->functionId == TSDB_FUNC_TS || pSqlFuncMsg->functionId == TSDB_FUNC_TAG) {
        // tag function may be the group by tag column
        // ts may be the required primary timestamp column
        continue;
      } else {
        // the column may be the normal column, group by normal_column, the functionId is TSDB_FUNC_PRJ
      }
    }
    if (p != NULL) {
      p->tagInfo.pTagCtxList = pTagCtx;
      p->tagInfo.numOfTagCols = num;
      p->tagInfo.tagsLen = tagLen;
    } else {
      tfree(pTagCtx); 
    }
  }
}

static FORCE_INLINE void setWindowResultInfo(SResultInfo *pResultInfo, SQuery *pQuery, bool isStableQuery, char* buf) {
  char* p = buf;
  for (int32_t i = 0; i < pQuery->numOfOutput; ++i) {
    int32_t size = pQuery->pSelectExpr[i].interBytes;
    setResultInfoBuf(&pResultInfo[i], size, isStableQuery, p);

    p += size;
  }
}

static int32_t setupQueryRuntimeEnv(SQueryRuntimeEnv *pRuntimeEnv, int16_t order) {
  qDebug("QInfo:%p setup runtime env", GET_QINFO_ADDR(pRuntimeEnv));
  SQuery *pQuery = pRuntimeEnv->pQuery;

  size_t size = pRuntimeEnv->interBufSize + pQuery->numOfOutput * sizeof(SResultInfo);

  pRuntimeEnv->resultInfo = calloc(1, size);
  pRuntimeEnv->pCtx = (SQLFunctionCtx *)calloc(pQuery->numOfOutput, sizeof(SQLFunctionCtx));

  if (pRuntimeEnv->resultInfo == NULL || pRuntimeEnv->pCtx == NULL) {
    goto _clean;
  }

  pRuntimeEnv->offset[0] = 0;
  for (int32_t i = 0; i < pQuery->numOfOutput; ++i) {
    SSqlFuncMsg *pSqlFuncMsg = &pQuery->pSelectExpr[i].base;

    SQLFunctionCtx *pCtx = &pRuntimeEnv->pCtx[i];
    SColIndex* pIndex = &pSqlFuncMsg->colInfo;

    int32_t index = pSqlFuncMsg->colInfo.colIndex;
    if (TSDB_COL_IS_TAG(pIndex->flag)) {
      if (pIndex->colId == TSDB_TBNAME_COLUMN_INDEX) {  // todo refactor
        SSchema s = tGetTableNameColumnSchema();

        pCtx->inputBytes = s.bytes;
        pCtx->inputType = s.type;
      } else {
        pCtx->inputBytes = pQuery->tagColList[index].bytes;
        pCtx->inputType = pQuery->tagColList[index].type;
      }
      
    } else {
      pCtx->inputBytes = pQuery->colList[index].bytes;
      pCtx->inputType = pQuery->colList[index].type;
    }
  
    assert(isValidDataType(pCtx->inputType));
    pCtx->ptsOutputBuf = NULL;

    pCtx->outputBytes = pQuery->pSelectExpr[i].bytes;
    pCtx->outputType = pQuery->pSelectExpr[i].type;

    pCtx->order = pQuery->order.order;
    pCtx->functionId = pSqlFuncMsg->functionId;

    pCtx->numOfParams = pSqlFuncMsg->numOfParams;
    for (int32_t j = 0; j < pCtx->numOfParams; ++j) {
      int16_t type = pSqlFuncMsg->arg[j].argType;
      int16_t bytes = pSqlFuncMsg->arg[j].argBytes;
      if (type == TSDB_DATA_TYPE_BINARY || type == TSDB_DATA_TYPE_NCHAR) {
        tVariantCreateFromBinary(&pCtx->param[j], pSqlFuncMsg->arg->argValue.pz, bytes, type);
      } else {
        tVariantCreateFromBinary(&pCtx->param[j], (char *)&pSqlFuncMsg->arg[j].argValue.i64, bytes, type);
      }
    }

    // set the order information for top/bottom query
    int32_t functionId = pCtx->functionId;

    if (functionId == TSDB_FUNC_TOP || functionId == TSDB_FUNC_BOTTOM || functionId == TSDB_FUNC_DIFF) {
      int32_t f = pQuery->pSelectExpr[0].base.functionId;
      assert(f == TSDB_FUNC_TS || f == TSDB_FUNC_TS_DUMMY);

      pCtx->param[2].i64Key = order;
      pCtx->param[2].nType = TSDB_DATA_TYPE_BIGINT;
      pCtx->param[3].i64Key = functionId;
      pCtx->param[3].nType = TSDB_DATA_TYPE_BIGINT;

      pCtx->param[1].i64Key = pQuery->order.orderColId;
    }

    if (i > 0) {
      pRuntimeEnv->offset[i] = pRuntimeEnv->offset[i - 1] + pRuntimeEnv->pCtx[i - 1].outputBytes;
    }
  }

  char* buf = (char*) pRuntimeEnv->resultInfo + sizeof(SResultInfo) * pQuery->numOfOutput;

  // set the intermediate result output buffer
  setWindowResultInfo(pRuntimeEnv->resultInfo, pQuery, pRuntimeEnv->stableQuery, buf);

  // if it is group by normal column, do not set output buffer, the output buffer is pResult
  if (!isGroupbyNormalCol(pQuery->pGroupbyExpr) && !pRuntimeEnv->stableQuery) {
    resetCtxOutputBuf(pRuntimeEnv);
  }

  setCtxTagColumnInfo(pRuntimeEnv, pRuntimeEnv->pCtx);
  return TSDB_CODE_SUCCESS;

_clean:
  tfree(pRuntimeEnv->resultInfo);
  tfree(pRuntimeEnv->pCtx);

  return TSDB_CODE_QRY_OUT_OF_MEMORY;
}

static void teardownQueryRuntimeEnv(SQueryRuntimeEnv *pRuntimeEnv) {
  if (pRuntimeEnv->pQuery == NULL) {
    return;
  }

  SQuery *pQuery = pRuntimeEnv->pQuery;
  SQInfo* pQInfo = (SQInfo*) GET_QINFO_ADDR(pRuntimeEnv);

  qDebug("QInfo:%p teardown runtime env", pQInfo);
  cleanupTimeWindowInfo(&pRuntimeEnv->windowResInfo, pQuery->numOfOutput);

  if (pRuntimeEnv->pCtx != NULL) {
    for (int32_t i = 0; i < pQuery->numOfOutput; ++i) {
      SQLFunctionCtx *pCtx = &pRuntimeEnv->pCtx[i];

      for (int32_t j = 0; j < pCtx->numOfParams; ++j) {
        tVariantDestroy(&pCtx->param[j]);
      }

      tVariantDestroy(&pCtx->tag);
      tfree(pCtx->tagInfo.pTagCtxList);
    }

    tfree(pRuntimeEnv->resultInfo);
    tfree(pRuntimeEnv->pCtx);
  }

  pRuntimeEnv->pFillInfo = taosDestoryFillInfo(pRuntimeEnv->pFillInfo);

  destroyResultBuf(pRuntimeEnv->pResultBuf, pQInfo);
  tsdbCleanupQueryHandle(pRuntimeEnv->pQueryHandle);
  tsdbCleanupQueryHandle(pRuntimeEnv->pSecQueryHandle);

  pRuntimeEnv->pTSBuf = tsBufDestroy(pRuntimeEnv->pTSBuf);
}

#define IS_QUERY_KILLED(_q) ((_q)->code == TSDB_CODE_TSC_QUERY_CANCELLED)

static void setQueryKilled(SQInfo *pQInfo) { pQInfo->code = TSDB_CODE_TSC_QUERY_CANCELLED;}

static bool isFixedOutputQuery(SQueryRuntimeEnv* pRuntimeEnv) {
  SQuery* pQuery = pRuntimeEnv->pQuery;
  if (QUERY_IS_INTERVAL_QUERY(pQuery)) {
    return false;
  }

  // Note:top/bottom query is fixed output query
  if (pRuntimeEnv->topBotQuery || pRuntimeEnv->groupbyNormalCol) {
    return true;
  }

  for (int32_t i = 0; i < pQuery->numOfOutput; ++i) {
    SSqlFuncMsg *pExprMsg = &pQuery->pSelectExpr[i].base;

    // ignore the ts_comp function
    if (i == 0 && pExprMsg->functionId == TSDB_FUNC_PRJ && pExprMsg->numOfParams == 1 &&
        pExprMsg->colInfo.colIndex == PRIMARYKEY_TIMESTAMP_COL_INDEX) {
      continue;
    }

    if (pExprMsg->functionId == TSDB_FUNC_TS || pExprMsg->functionId == TSDB_FUNC_TS_DUMMY) {
      continue;
    }

    if (!IS_MULTIOUTPUT(aAggs[pExprMsg->functionId].nStatus)) {
      return true;
    }
  }

  return false;
}

// todo refactor with isLastRowQuery
static bool isPointInterpoQuery(SQuery *pQuery) {
  for (int32_t i = 0; i < pQuery->numOfOutput; ++i) {
    int32_t functionID = pQuery->pSelectExpr[i].base.functionId;
    if (functionID == TSDB_FUNC_INTERP) {
      return true;
    }
  }

  return false;
}

// TODO REFACTOR:MERGE WITH CLIENT-SIDE FUNCTION
static bool isSumAvgRateQuery(SQuery *pQuery) {
  for (int32_t i = 0; i < pQuery->numOfOutput; ++i) {
    int32_t functionId = pQuery->pSelectExpr[i].base.functionId;
    if (functionId == TSDB_FUNC_TS) {
      continue;
    }

    if (functionId == TSDB_FUNC_SUM_RATE || functionId == TSDB_FUNC_SUM_IRATE || functionId == TSDB_FUNC_AVG_RATE ||
        functionId == TSDB_FUNC_AVG_IRATE) {
      return true;
    }
  }

  return false;
}

static bool isFirstLastRowQuery(SQuery *pQuery) {
  for (int32_t i = 0; i < pQuery->numOfOutput; ++i) {
    int32_t functionID = pQuery->pSelectExpr[i].base.functionId;
    if (functionID == TSDB_FUNC_LAST_ROW) {
      return true;
    }
  }

  return false;
}

static bool needReverseScan(SQuery *pQuery) {
  for (int32_t i = 0; i < pQuery->numOfOutput; ++i) {
    int32_t functionId = pQuery->pSelectExpr[i].base.functionId;
    if (functionId == TSDB_FUNC_TS || functionId == TSDB_FUNC_TS_DUMMY || functionId == TSDB_FUNC_TAG) {
      continue;
    }

    if ((functionId == TSDB_FUNC_FIRST || functionId == TSDB_FUNC_FIRST_DST) && !QUERY_IS_ASC_QUERY(pQuery)) {
      return true;
    }

    if (functionId == TSDB_FUNC_LAST || functionId == TSDB_FUNC_LAST_DST) {
      int32_t order = pQuery->pSelectExpr[i].base.arg->argValue.i64;
      return order != pQuery->order.order;
    }
  }

  return false;
}

static bool onlyQueryTags(SQuery* pQuery) {
  for(int32_t i = 0; i < pQuery->numOfOutput; ++i) {
    SExprInfo* pExprInfo = &pQuery->pSelectExpr[i];

    int32_t functionId = pExprInfo->base.functionId;
    if (functionId != TSDB_FUNC_TAGPRJ && functionId != TSDB_FUNC_TID_TAG &&
        (!(functionId == TSDB_FUNC_COUNT && pExprInfo->base.colInfo.colId == TSDB_TBNAME_COLUMN_INDEX))) {
      return false;
    }
  }

  return true;
}

/////////////////////////////////////////////////////////////////////////////////////////////

void getAlignQueryTimeWindow(SQuery *pQuery, int64_t key, int64_t keyFirst, int64_t keyLast, STimeWindow *win) {
  assert(key >= keyFirst && key <= keyLast && pQuery->slidingTime <= pQuery->intervalTime);
  win->skey = taosGetIntervalStartTimestamp(key, pQuery->slidingTime, pQuery->intervalTime, pQuery->slidingTimeUnit, pQuery->precision);

  /*
   * if the realSkey > INT64_MAX - pQuery->intervalTime, the query duration between
   * realSkey and realEkey must be less than one interval.Therefore, no need to adjust the query ranges.
   */
  if (keyFirst > (INT64_MAX - pQuery->intervalTime)) {
    assert(keyLast - keyFirst < pQuery->intervalTime);
    win->ekey = INT64_MAX;
    return;
  } else {
    win->ekey = win->skey + pQuery->intervalTime - 1;
  }
}

static void setScanLimitationByResultBuffer(SQuery *pQuery) {
  if (isTopBottomQuery(pQuery)) {
    pQuery->checkBuffer = 0;
  } else if (isGroupbyNormalCol(pQuery->pGroupbyExpr)) {
    pQuery->checkBuffer = 0;
  } else {
    bool hasMultioutput = false;
    for (int32_t i = 0; i < pQuery->numOfOutput; ++i) {
      SSqlFuncMsg *pExprMsg = &pQuery->pSelectExpr[i].base;
      if (pExprMsg->functionId == TSDB_FUNC_TS || pExprMsg->functionId == TSDB_FUNC_TS_DUMMY) {
        continue;
      }

      hasMultioutput = IS_MULTIOUTPUT(aAggs[pExprMsg->functionId].nStatus);
      if (!hasMultioutput) {
        break;
      }
    }

    pQuery->checkBuffer = hasMultioutput ? 1 : 0;
  }
}

/*
 * todo add more parameters to check soon..
 */
bool colIdCheck(SQuery *pQuery) {
  // load data column information is incorrect
  for (int32_t i = 0; i < pQuery->numOfCols - 1; ++i) {
    if (pQuery->colList[i].colId == pQuery->colList[i + 1].colId) {
      qError("QInfo:%p invalid data load column for query", GET_QINFO_ADDR(pQuery));
      return false;
    }
  }
  
  return true;
}

// todo ignore the avg/sum/min/max/count/stddev/top/bottom functions, of which
// the scan order is not matter
static bool onlyOneQueryType(SQuery *pQuery, int32_t functId, int32_t functIdDst) {
  for (int32_t i = 0; i < pQuery->numOfOutput; ++i) {
    int32_t functionId = pQuery->pSelectExpr[i].base.functionId;

    if (functionId == TSDB_FUNC_TS || functionId == TSDB_FUNC_TS_DUMMY || functionId == TSDB_FUNC_TAG ||
        functionId == TSDB_FUNC_TAG_DUMMY) {
      continue;
    }

    if (functionId != functId && functionId != functIdDst) {
      return false;
    }
  }

  return true;
}

static bool onlyFirstQuery(SQuery *pQuery) { return onlyOneQueryType(pQuery, TSDB_FUNC_FIRST, TSDB_FUNC_FIRST_DST); }

static bool onlyLastQuery(SQuery *pQuery) { return onlyOneQueryType(pQuery, TSDB_FUNC_LAST, TSDB_FUNC_LAST_DST); }

// todo refactor, add iterator
static void doExchangeTimeWindow(SQInfo* pQInfo) {
  size_t t = GET_NUM_OF_TABLEGROUP(pQInfo);
  for(int32_t i = 0; i < t; ++i) {
    SArray* p1 = GET_TABLEGROUP(pQInfo, i);

    size_t len = taosArrayGetSize(p1);
    for(int32_t j = 0; j < len; ++j) {
      STableQueryInfo* pTableQueryInfo = (STableQueryInfo*) taosArrayGetP(p1, j);
      SWAP(pTableQueryInfo->win.skey, pTableQueryInfo->win.ekey, TSKEY);
    }
  }
}

static void changeExecuteScanOrder(SQInfo *pQInfo, bool stableQuery) {
  SQuery* pQuery = pQInfo->runtimeEnv.pQuery;

  // in case of point-interpolation query, use asc order scan
  char msg[] = "QInfo:%p scan order changed for %s query, old:%d, new:%d, qrange exchanged, old qrange:%" PRId64
               "-%" PRId64 ", new qrange:%" PRId64 "-%" PRId64;

  // todo handle the case the the order irrelevant query type mixed up with order critical query type
  // descending order query for last_row query
  if (isFirstLastRowQuery(pQuery)) {
    qDebug("QInfo:%p scan order changed for last_row query, old:%d, new:%d", GET_QINFO_ADDR(pQuery),
           pQuery->order.order, TSDB_ORDER_DESC);

    pQuery->order.order = TSDB_ORDER_DESC;

    int64_t skey = MIN(pQuery->window.skey, pQuery->window.ekey);
    int64_t ekey = MAX(pQuery->window.skey, pQuery->window.ekey);

    pQuery->window.skey = ekey;
    pQuery->window.ekey = skey;

    return;
  }

  if (isPointInterpoQuery(pQuery) && pQuery->intervalTime == 0) {
    if (!QUERY_IS_ASC_QUERY(pQuery)) {
      qDebug(msg, GET_QINFO_ADDR(pQuery), "interp", pQuery->order.order, TSDB_ORDER_ASC, pQuery->window.skey,
             pQuery->window.ekey, pQuery->window.ekey, pQuery->window.skey);
      SWAP(pQuery->window.skey, pQuery->window.ekey, TSKEY);
    }

    pQuery->order.order = TSDB_ORDER_ASC;
    return;
  }

  if (pQuery->intervalTime == 0) {
    if (onlyFirstQuery(pQuery)) {
      if (!QUERY_IS_ASC_QUERY(pQuery)) {
        qDebug(msg, GET_QINFO_ADDR(pQuery), "only-first", pQuery->order.order, TSDB_ORDER_ASC, pQuery->window.skey,
               pQuery->window.ekey, pQuery->window.ekey, pQuery->window.skey);

        SWAP(pQuery->window.skey, pQuery->window.ekey, TSKEY);
        doExchangeTimeWindow(pQInfo);
      }

      pQuery->order.order = TSDB_ORDER_ASC;
    } else if (onlyLastQuery(pQuery)) {
      if (QUERY_IS_ASC_QUERY(pQuery)) {
        qDebug(msg, GET_QINFO_ADDR(pQuery), "only-last", pQuery->order.order, TSDB_ORDER_DESC, pQuery->window.skey,
               pQuery->window.ekey, pQuery->window.ekey, pQuery->window.skey);

        SWAP(pQuery->window.skey, pQuery->window.ekey, TSKEY);
        doExchangeTimeWindow(pQInfo);
      }

      pQuery->order.order = TSDB_ORDER_DESC;
    }

  } else {  // interval query
    if (stableQuery) {
      if (onlyFirstQuery(pQuery)) {
        if (!QUERY_IS_ASC_QUERY(pQuery)) {
          qDebug(msg, GET_QINFO_ADDR(pQuery), "only-first stable", pQuery->order.order, TSDB_ORDER_ASC,
                 pQuery->window.skey, pQuery->window.ekey, pQuery->window.ekey, pQuery->window.skey);

          SWAP(pQuery->window.skey, pQuery->window.ekey, TSKEY);
        }

        pQuery->order.order = TSDB_ORDER_ASC;
      } else if (onlyLastQuery(pQuery)) {
        if (QUERY_IS_ASC_QUERY(pQuery)) {
          qDebug(msg, GET_QINFO_ADDR(pQuery), "only-last stable", pQuery->order.order, TSDB_ORDER_DESC,
                 pQuery->window.skey, pQuery->window.ekey, pQuery->window.ekey, pQuery->window.skey);

          SWAP(pQuery->window.skey, pQuery->window.ekey, TSKEY);
        }

        pQuery->order.order = TSDB_ORDER_DESC;
      }
    }
  }
}

static int32_t getInitialPageNum(SQInfo *pQInfo) {
  SQuery *pQuery = pQInfo->runtimeEnv.pQuery;
  int32_t INITIAL_RESULT_ROWS_VALUE = 16;

  int32_t num = 0;

  if (isGroupbyNormalCol(pQuery->pGroupbyExpr)) {
    num = 128;
  } else if (QUERY_IS_INTERVAL_QUERY(pQuery)) {  // time window query, allocate one page for each table
    size_t s = pQInfo->tableqinfoGroupInfo.numOfTables;
    num = MAX(s, INITIAL_RESULT_ROWS_VALUE);
  } else {    // for super table query, one page for each subset
    num = 1;  // pQInfo->pSidSet->numOfSubSet;
  }

  assert(num > 0);
  return num;
}

static FORCE_INLINE int32_t getNumOfRowsInResultPage(SQuery *pQuery, bool topBotQuery, bool isSTableQuery) {
  int32_t rowSize = pQuery->rowSize * GET_ROW_PARAM_FOR_MULTIOUTPUT(pQuery, topBotQuery, isSTableQuery);
  return (DEFAULT_INTERN_BUF_PAGE_SIZE - sizeof(tFilePage)) / rowSize;
}

//char *getPosInResultPage(SQueryRuntimeEnv *pRuntimeEnv, int32_t columnIndex, SWindowResult *pResult) {
//  assert(pResult != NULL && pRuntimeEnv != NULL);
//
//  SQuery    *pQuery = pRuntimeEnv->pQuery;
//  tFilePage *page = GET_RES_BUF_PAGE_BY_ID(pRuntimeEnv->pResultBuf, pResult->pos.pageId);
//  int32_t realRowId = pResult->pos.rowId * GET_ROW_PARAM_FOR_MULTIOUTPUT(pQuery, pRuntimeEnv->topBotQuery, pRuntimeEnv->stableQuery);
//
//  return ((char *)page->data) + pRuntimeEnv->offset[columnIndex] * pRuntimeEnv->numOfRowsPerPage +
//         pQuery->pSelectExpr[columnIndex].bytes * realRowId;
//}

#define IS_PREFILTER_TYPE(_t) ((_t) != TSDB_DATA_TYPE_BINARY && (_t) != TSDB_DATA_TYPE_NCHAR)

static bool needToLoadDataBlock(SQueryRuntimeEnv* pRuntimeEnv, SDataStatis *pDataStatis, SQLFunctionCtx *pCtx,
    int32_t numOfRows) {
  SQuery* pQuery = pRuntimeEnv->pQuery;
  if (pDataStatis == NULL || (pQuery->numOfFilterCols == 0 && (!pRuntimeEnv->topBotQuery))) {
    return true;
  }

  for (int32_t k = 0; k < pQuery->numOfFilterCols; ++k) {
    SSingleColumnFilterInfo *pFilterInfo = &pQuery->pFilterInfo[k];

    int32_t index = -1;
    for(int32_t i = 0; i < pQuery->numOfCols; ++i) {
      if (pDataStatis[i].colId == pFilterInfo->info.colId) {
        index = i;
        break;
      }
    }

    // no statistics data
    if (index == -1) {
      return true;
    }

    // not support pre-filter operation on binary/nchar data type
    if (!IS_PREFILTER_TYPE(pFilterInfo->info.type)) {
      return true;
    }

    // all points in current column are NULL, no need to check its boundary value
    if (pDataStatis[index].numOfNull == numOfRows) {
      continue;
    }

    SDataStatis* pDataBlockst = &pDataStatis[index];

    if (pFilterInfo->info.type == TSDB_DATA_TYPE_FLOAT) {
      float minval = *(double *)(&pDataBlockst->min);
      float maxval = *(double *)(&pDataBlockst->max);

      for (int32_t i = 0; i < pFilterInfo->numOfFilters; ++i) {
        if (pFilterInfo->pFilters[i].fp(&pFilterInfo->pFilters[i], (char *)&minval, (char *)&maxval)) {
          return true;
        }
      }
    } else {
      for (int32_t i = 0; i < pFilterInfo->numOfFilters; ++i) {
        if (pFilterInfo->pFilters[i].fp(&pFilterInfo->pFilters[i], (char *)&pDataBlockst->min, (char *)&pDataBlockst->max)) {
          return true;
        }
      }
    }
  }

  if (pRuntimeEnv->topBotQuery) {
    for (int32_t i = 0; i < pQuery->numOfOutput; ++i) {
      int32_t functionId = pQuery->pSelectExpr[i].base.functionId;
      if (functionId == TSDB_FUNC_TOP || functionId == TSDB_FUNC_BOTTOM) {
        return topbot_datablock_filter(&pCtx[i], functionId, (char *)&pDataStatis[i].min, (char *)&pDataStatis[i].max);
      }
    }
  }

  return false;
}

#define PT_IN_WINDOW(_p, _w)  ((_p) > (_w).skey && (_p) < (_w).ekey)

static bool overlapWithTimeWindow(SQuery* pQuery, SDataBlockInfo* pBlockInfo) {
  STimeWindow w = {0};

  TSKEY sk = MIN(pQuery->window.skey, pQuery->window.ekey);
  TSKEY ek = MAX(pQuery->window.skey, pQuery->window.ekey);


  if (QUERY_IS_ASC_QUERY(pQuery)) {
    getAlignQueryTimeWindow(pQuery, pBlockInfo->window.skey, sk, ek, &w);

    if (PT_IN_WINDOW(w.ekey, pBlockInfo->window)) {
      return true;
    }

    while(1) {
      GET_NEXT_TIMEWINDOW(pQuery, &w);
      if (w.skey > pBlockInfo->window.skey) {
        break;
      }

      if (PT_IN_WINDOW(w.skey, pBlockInfo->window) || PT_IN_WINDOW(w.ekey, pBlockInfo->window)) {
        return true;
      }
    }
  } else {
    getAlignQueryTimeWindow(pQuery, pBlockInfo->window.ekey, sk, ek, &w);
    if (PT_IN_WINDOW(w.skey, pBlockInfo->window)) {
      return true;
    }

    while(1) {
      GET_NEXT_TIMEWINDOW(pQuery, &w);
      if (w.ekey < pBlockInfo->window.skey) {
        break;
      }

      if (PT_IN_WINDOW(w.skey, pBlockInfo->window) || PT_IN_WINDOW(w.ekey, pBlockInfo->window)) {
        return true;
      }
    }
  }

  return false;
}

int32_t loadDataBlockOnDemand(SQueryRuntimeEnv *pRuntimeEnv, void* pQueryHandle, SDataBlockInfo* pBlockInfo, SDataStatis **pStatis, SArray** pDataBlock) {
  SQuery *pQuery = pRuntimeEnv->pQuery;

  uint32_t status = 0;
  if (pQuery->numOfFilterCols > 0 || pRuntimeEnv->pTSBuf > 0) {
    status = BLK_DATA_ALL_NEEDED;
  } else { // check if this data block is required to load

    // Calculate all time windows that are overlapping or contain current data block.
    // If current data block is contained by all possible time window, loading current
    // data block is not needed.
    if (QUERY_IS_INTERVAL_QUERY(pQuery) && overlapWithTimeWindow(pQuery, pBlockInfo)) {
      status = BLK_DATA_ALL_NEEDED;
    }

    if (status != BLK_DATA_ALL_NEEDED) {
      for (int32_t i = 0; i < pQuery->numOfOutput; ++i) {
        SSqlFuncMsg* pSqlFunc = &pQuery->pSelectExpr[i].base;

        int32_t functionId = pSqlFunc->functionId;
        int32_t colId = pSqlFunc->colInfo.colId;

        status |= aAggs[functionId].dataReqFunc(&pRuntimeEnv->pCtx[i], pBlockInfo->window.skey, pBlockInfo->window.ekey, colId);
        if ((status & BLK_DATA_ALL_NEEDED) == BLK_DATA_ALL_NEEDED) {
          break;
        }
      }
    }
  }

  if (status == BLK_DATA_NO_NEEDED) {
    qDebug("QInfo:%p data block discard, brange:%"PRId64 "-%"PRId64", rows:%d", GET_QINFO_ADDR(pRuntimeEnv),
           pBlockInfo->window.skey, pBlockInfo->window.ekey, pBlockInfo->rows);
    pRuntimeEnv->summary.discardBlocks += 1;
  } else if (status == BLK_DATA_STATIS_NEEDED) {
    if (tsdbRetrieveDataBlockStatisInfo(pQueryHandle, pStatis) != TSDB_CODE_SUCCESS) {
      //        return DISK_DATA_LOAD_FAILED;
    }
  
    pRuntimeEnv->summary.loadBlockStatis += 1;
  
    if (*pStatis == NULL) { // data block statistics does not exist, load data block
      *pDataBlock = tsdbRetrieveDataBlock(pQueryHandle, NULL);
      pRuntimeEnv->summary.totalCheckedRows += pBlockInfo->rows;
    }
  } else {
    assert(status == BLK_DATA_ALL_NEEDED);
  
    // load the data block statistics to perform further filter
    pRuntimeEnv->summary.loadBlockStatis += 1;
    if (tsdbRetrieveDataBlockStatisInfo(pQueryHandle, pStatis) != TSDB_CODE_SUCCESS) {
    }
    
    if (!needToLoadDataBlock(pRuntimeEnv, *pStatis, pRuntimeEnv->pCtx, pBlockInfo->rows)) {
#if defined(_DEBUG_VIEW)
      qDebug("QInfo:%p block discarded by per-filter", GET_QINFO_ADDR(pRuntimeEnv));
#endif
      // current block has been discard due to filter applied
      pRuntimeEnv->summary.discardBlocks += 1;
      qDebug("QInfo:%p data block discard, brange:%"PRId64 "-%"PRId64", rows:%d", GET_QINFO_ADDR(pRuntimeEnv),
          pBlockInfo->window.skey, pBlockInfo->window.ekey, pBlockInfo->rows);
      return BLK_DATA_DISCARD;
    }
  
    pRuntimeEnv->summary.totalCheckedRows += pBlockInfo->rows;
    pRuntimeEnv->summary.loadBlocks += 1;
    *pDataBlock = tsdbRetrieveDataBlock(pQueryHandle, NULL);
  }

  return TSDB_CODE_SUCCESS;
}

int32_t binarySearchForKey(char *pValue, int num, TSKEY key, int order) {
  int32_t midPos = -1;
  int32_t numOfRows;

  if (num <= 0) {
    return -1;
  }

  assert(order == TSDB_ORDER_ASC || order == TSDB_ORDER_DESC);

  TSKEY * keyList = (TSKEY *)pValue;
  int32_t firstPos = 0;
  int32_t lastPos = num - 1;

  if (order == TSDB_ORDER_DESC) {
    // find the first position which is smaller than the key
    while (1) {
      if (key >= keyList[lastPos]) return lastPos;
      if (key == keyList[firstPos]) return firstPos;
      if (key < keyList[firstPos]) return firstPos - 1;

      numOfRows = lastPos - firstPos + 1;
      midPos = (numOfRows >> 1) + firstPos;

      if (key < keyList[midPos]) {
        lastPos = midPos - 1;
      } else if (key > keyList[midPos]) {
        firstPos = midPos + 1;
      } else {
        break;
      }
    }

  } else {
    // find the first position which is bigger than the key
    while (1) {
      if (key <= keyList[firstPos]) return firstPos;
      if (key == keyList[lastPos]) return lastPos;

      if (key > keyList[lastPos]) {
        lastPos = lastPos + 1;
        if (lastPos >= num)
          return -1;
        else
          return lastPos;
      }

      numOfRows = lastPos - firstPos + 1;
      midPos = (numOfRows >> 1) + firstPos;

      if (key < keyList[midPos]) {
        lastPos = midPos - 1;
      } else if (key > keyList[midPos]) {
        firstPos = midPos + 1;
      } else {
        break;
      }
    }
  }

  return midPos;
}

static void ensureOutputBufferSimple(SQueryRuntimeEnv* pRuntimeEnv, int32_t capacity) {
  SQuery* pQuery = pRuntimeEnv->pQuery;

  if (capacity < pQuery->rec.capacity) {
    return;
  }

  for (int32_t i = 0; i < pQuery->numOfOutput; ++i) {
    int32_t bytes = pQuery->pSelectExpr[i].bytes;
    assert(bytes > 0 && capacity > 0);

    char *tmp = realloc(pQuery->sdata[i], bytes * capacity + sizeof(tFilePage));
    if (tmp == NULL) {  // todo handle the oom
      assert(0);
    } else {
      pQuery->sdata[i] = (tFilePage *)tmp;
    }

    // set the pCtx output buffer position
    pRuntimeEnv->pCtx[i].aOutputBuf = pQuery->sdata[i]->data;
  }

  qDebug("QInfo:%p realloc output buffer to inc output buffer from: %" PRId64 " rows to:%d rows", GET_QINFO_ADDR(pRuntimeEnv),
         pQuery->rec.capacity, capacity);

  pQuery->rec.capacity = capacity;
}

static void ensureOutputBuffer(SQueryRuntimeEnv* pRuntimeEnv, SDataBlockInfo* pBlockInfo) {
  // in case of prj/diff query, ensure the output buffer is sufficient to accommodate the results of current block
  SQuery* pQuery = pRuntimeEnv->pQuery;
  if (!QUERY_IS_INTERVAL_QUERY(pQuery) && !pRuntimeEnv->groupbyNormalCol && !isFixedOutputQuery(pRuntimeEnv)) {
    SResultRec *pRec = &pQuery->rec;
    
    if (pQuery->rec.capacity - pQuery->rec.rows < pBlockInfo->rows) {
      int32_t remain = pRec->capacity - pRec->rows;
      int32_t newSize = pRec->capacity + (pBlockInfo->rows - remain);
      
      for (int32_t i = 0; i < pQuery->numOfOutput; ++i) {
        int32_t bytes = pQuery->pSelectExpr[i].bytes;
        assert(bytes > 0 && newSize > 0);

        char *tmp = realloc(pQuery->sdata[i], bytes * newSize + sizeof(tFilePage));
        if (tmp == NULL) {  // todo handle the oom
          assert(0);
        } else {
          memset(tmp + sizeof(tFilePage) + bytes * pRec->rows, 0, (newSize - pRec->rows) * bytes);
          pQuery->sdata[i] = (tFilePage *)tmp;
        }
        
        // set the pCtx output buffer position
        pRuntimeEnv->pCtx[i].aOutputBuf = pQuery->sdata[i]->data + pRec->rows * bytes;
        
        int32_t functionId = pQuery->pSelectExpr[i].base.functionId;
        if (functionId == TSDB_FUNC_TOP || functionId == TSDB_FUNC_BOTTOM || functionId == TSDB_FUNC_DIFF) {
          pRuntimeEnv->pCtx[i].ptsOutputBuf = pRuntimeEnv->pCtx[0].aOutputBuf;
        }
      }
      
      qDebug("QInfo:%p realloc output buffer, new size: %d rows, old:%" PRId64 ", remain:%" PRId64, GET_QINFO_ADDR(pRuntimeEnv),
             newSize, pRec->capacity, newSize - pRec->rows);
      
      pRec->capacity = newSize;
    }
  }
}

static int64_t doScanAllDataBlocks(SQueryRuntimeEnv *pRuntimeEnv) {
  SQuery *pQuery = pRuntimeEnv->pQuery;
  STableQueryInfo* pTableQueryInfo = pQuery->current;
  SQueryCostInfo*  summary  = &pRuntimeEnv->summary;

  qDebug("QInfo:%p query start, qrange:%" PRId64 "-%" PRId64 ", lastkey:%" PRId64 ", order:%d",
         GET_QINFO_ADDR(pRuntimeEnv), pTableQueryInfo->win.skey, pTableQueryInfo->win.ekey, pTableQueryInfo->lastKey,
         pQuery->order.order);

  TsdbQueryHandleT pQueryHandle = IS_MASTER_SCAN(pRuntimeEnv)? pRuntimeEnv->pQueryHandle : pRuntimeEnv->pSecQueryHandle;
  int32_t step = GET_FORWARD_DIRECTION_FACTOR(pQuery->order.order);

  SDataBlockInfo blockInfo = SDATA_BLOCK_INITIALIZER;
  while (tsdbNextDataBlock(pQueryHandle)) {
    summary->totalBlocks += 1;

    if (IS_QUERY_KILLED(GET_QINFO_ADDR(pRuntimeEnv))) {
      longjmp(pRuntimeEnv->env, TSDB_CODE_TSC_QUERY_CANCELLED);
    }

    tsdbRetrieveDataBlockInfo(pQueryHandle, &blockInfo);

    // todo extract methods
    if (QUERY_IS_INTERVAL_QUERY(pQuery) && pRuntimeEnv->windowResInfo.prevSKey == TSKEY_INITIAL_VAL) {
      STimeWindow w = TSWINDOW_INITIALIZER;
      SWindowResInfo *pWindowResInfo = &pRuntimeEnv->windowResInfo;

      if (QUERY_IS_ASC_QUERY(pQuery)) {
        getAlignQueryTimeWindow(pQuery, blockInfo.window.skey, blockInfo.window.skey, pQuery->window.ekey, &w);
        pWindowResInfo->startTime = w.skey;
        pWindowResInfo->prevSKey = w.skey;
      } else {
        // the start position of the first time window in the endpoint that spreads beyond the queried last timestamp
        getAlignQueryTimeWindow(pQuery, blockInfo.window.ekey, pQuery->window.ekey, blockInfo.window.ekey, &w);

        pWindowResInfo->startTime = pQuery->window.skey;
        pWindowResInfo->prevSKey = w.skey;
      }
    }

    // in case of prj/diff query, ensure the output buffer is sufficient to accommodate the results of current block
    ensureOutputBuffer(pRuntimeEnv, &blockInfo);

    SDataStatis *pStatis = NULL;
    SArray *pDataBlock   = NULL;
    if (loadDataBlockOnDemand(pRuntimeEnv, pQueryHandle, &blockInfo, &pStatis, &pDataBlock) == BLK_DATA_DISCARD) {
      pQuery->current->lastKey = QUERY_IS_ASC_QUERY(pQuery)? blockInfo.window.ekey + step:blockInfo.window.skey + step;
      continue;
    }

    // query start position can not move into tableApplyFunctionsOnBlock due to limit/offset condition
    pQuery->pos = QUERY_IS_ASC_QUERY(pQuery)? 0 : blockInfo.rows - 1;
    int32_t numOfRes = tableApplyFunctionsOnBlock(pRuntimeEnv, &blockInfo, pStatis, binarySearchForKey, pDataBlock);

    summary->totalRows += blockInfo.rows;
    qDebug("QInfo:%p check data block, brange:%" PRId64 "-%" PRId64 ", numOfRows:%d, numOfRes:%d, lastKey:%"PRId64, GET_QINFO_ADDR(pRuntimeEnv),
           blockInfo.window.skey, blockInfo.window.ekey, blockInfo.rows, numOfRes, pQuery->current->lastKey);

    // while the output buffer is full or limit/offset is applied, query may be paused here
    if (Q_STATUS_EQUAL(pQuery->status, QUERY_RESBUF_FULL | QUERY_COMPLETED)) {
      break;
    }
  }

  // if the result buffer is not full, set the query complete
  if (!Q_STATUS_EQUAL(pQuery->status, QUERY_RESBUF_FULL)) {
    setQueryStatus(pQuery, QUERY_COMPLETED);
  }

  if (QUERY_IS_INTERVAL_QUERY(pQuery) && IS_MASTER_SCAN(pRuntimeEnv)) {
    if (Q_STATUS_EQUAL(pQuery->status, QUERY_COMPLETED)) {
      closeAllTimeWindow(&pRuntimeEnv->windowResInfo);
//      removeRedundantWindow(&pRuntimeEnv->windowResInfo, pTableQueryInfo->lastKey - step, step);
      pRuntimeEnv->windowResInfo.curIndex = pRuntimeEnv->windowResInfo.size - 1;  // point to the last time window
    } else {
      assert(Q_STATUS_EQUAL(pQuery->status, QUERY_RESBUF_FULL));
    }
  }

  return 0;
}

/*
 * set tag value in SQLFunctionCtx
 * e.g.,tag information into input buffer
 */
static void doSetTagValueInParam(void *tsdb, void* pTable, int32_t tagColId, tVariant *tag, int16_t type, int16_t bytes) {
  tVariantDestroy(tag);

  if (tagColId == TSDB_TBNAME_COLUMN_INDEX) {
    char* val = tsdbGetTableName(pTable);
    assert(val != NULL);
    
    tVariantCreateFromBinary(tag, varDataVal(val), varDataLen(val), TSDB_DATA_TYPE_BINARY);
  } else {
    char* val = tsdbGetTableTagVal(pTable, tagColId, type, bytes);
    if (val == NULL) {
      tag->nType = TSDB_DATA_TYPE_NULL;
      return;
    }
    
    if (type == TSDB_DATA_TYPE_BINARY || type == TSDB_DATA_TYPE_NCHAR) {
      if (isNull(val, type)) {
        tag->nType = TSDB_DATA_TYPE_NULL;
        return;
      }

      tVariantCreateFromBinary(tag, varDataVal(val), varDataLen(val), type);
    } else {
      if (isNull(val, type)) {
        tag->nType = TSDB_DATA_TYPE_NULL;
        return;
      }

      tVariantCreateFromBinary(tag, val, bytes, type);
    }
  }
}

void setTagVal(SQueryRuntimeEnv *pRuntimeEnv, void *pTable, void *tsdb) {
  SQuery *pQuery = pRuntimeEnv->pQuery;
  SQInfo* pQInfo = GET_QINFO_ADDR(pRuntimeEnv);

  SExprInfo *pExprInfo = &pQuery->pSelectExpr[0];
  if (pQuery->numOfOutput == 1 && pExprInfo->base.functionId == TSDB_FUNC_TS_COMP) {
    assert(pExprInfo->base.numOfParams == 1);

    // todo refactor extract function.
    int16_t type = -1, bytes = -1;
    for(int32_t i = 0; i < pQuery->numOfTags; ++i) {
      if (pQuery->tagColList[i].colId == pExprInfo->base.arg->argValue.i64) {
        type = pQuery->tagColList[i].type;
        bytes = pQuery->tagColList[i].bytes;
      }
    }

    doSetTagValueInParam(tsdb, pTable, pExprInfo->base.arg->argValue.i64, &pRuntimeEnv->pCtx[0].tag, type, bytes);
  } else {
    // set tag value, by which the results are aggregated.
    for (int32_t idx = 0; idx < pQuery->numOfOutput; ++idx) {
      SExprInfo* pLocalExprInfo = &pQuery->pSelectExpr[idx];
  
      // ts_comp column required the tag value for join filter
      if (!TSDB_COL_IS_TAG(pLocalExprInfo->base.colInfo.flag)) {
        continue;
      }

      // todo use tag column index to optimize performance
      doSetTagValueInParam(tsdb, pTable, pLocalExprInfo->base.colInfo.colId, &pRuntimeEnv->pCtx[idx].tag,
                           pLocalExprInfo->type, pLocalExprInfo->bytes);
    }

    // set the join tag for first column
    SSqlFuncMsg *pFuncMsg = &pExprInfo->base;
    if ((pFuncMsg->functionId == TSDB_FUNC_TS || pFuncMsg->functionId == TSDB_FUNC_PRJ) && pFuncMsg->colInfo.colIndex == PRIMARYKEY_TIMESTAMP_COL_INDEX &&
        pRuntimeEnv->pTSBuf != NULL) {
      assert(pFuncMsg->numOfParams == 1);

      // todo refactor
      int16_t type = -1, bytes = -1;
      for(int32_t i = 0; i < pQuery->numOfTags; ++i) {
        if (pQuery->tagColList[i].colId == pExprInfo->base.arg->argValue.i64) {
          type = pQuery->tagColList[i].type;
          bytes = pQuery->tagColList[i].bytes;
        }
      }

      doSetTagValueInParam(tsdb, pTable, pExprInfo->base.arg->argValue.i64, &pRuntimeEnv->pCtx[0].tag, type, bytes);
      qDebug("QInfo:%p set tag value for join comparison, colId:%" PRId64 ", val:%"PRId64, pQInfo, pExprInfo->base.arg->argValue.i64,
          pRuntimeEnv->pCtx[0].tag.i64Key)
    }
  }
}

static void doMerge(SQueryRuntimeEnv *pRuntimeEnv, int64_t timestamp, SWindowResult *pWindowRes, bool mergeFlag) {
  SQuery *        pQuery = pRuntimeEnv->pQuery;
  SQLFunctionCtx *pCtx = pRuntimeEnv->pCtx;

  for (int32_t i = 0; i < pQuery->numOfOutput; ++i) {
    int32_t functionId = pQuery->pSelectExpr[i].base.functionId;
    if (!mergeFlag) {
      pCtx[i].aOutputBuf = pCtx[i].aOutputBuf + pCtx[i].outputBytes;
      pCtx[i].currentStage = FIRST_STAGE_MERGE;

      resetResultInfo(pCtx[i].resultInfo);
      aAggs[functionId].init(&pCtx[i]);
    }

    pCtx[i].hasNull = true;
    pCtx[i].nStartQueryTimestamp = timestamp;
    pCtx[i].aInputElemBuf = getPosInResultPage(pRuntimeEnv, i, pWindowRes);

    // in case of tag column, the tag information should be extracted from input buffer
    if (functionId == TSDB_FUNC_TAG_DUMMY || functionId == TSDB_FUNC_TAG) {
      tVariantDestroy(&pCtx[i].tag);
  
      int32_t type = pCtx[i].outputType;
      if (type == TSDB_DATA_TYPE_BINARY || type == TSDB_DATA_TYPE_NCHAR) {
        tVariantCreateFromBinary(&pCtx[i].tag, varDataVal(pCtx[i].aInputElemBuf), varDataLen(pCtx[i].aInputElemBuf), type);
      } else {
        tVariantCreateFromBinary(&pCtx[i].tag, pCtx[i].aInputElemBuf, pCtx[i].inputBytes, pCtx[i].inputType);
      }
      
    }
  }

  for (int32_t i = 0; i < pQuery->numOfOutput; ++i) {
    int32_t functionId = pQuery->pSelectExpr[i].base.functionId;
    if (functionId == TSDB_FUNC_TAG_DUMMY) {
      continue;
    }

    aAggs[functionId].distMergeFunc(&pCtx[i]);
  }
}

static UNUSED_FUNC void printBinaryData(int32_t functionId, char *data, int32_t srcDataType) {
  if (functionId == TSDB_FUNC_FIRST_DST || functionId == TSDB_FUNC_LAST_DST) {
    switch (srcDataType) {
      case TSDB_DATA_TYPE_BINARY:
        printf("%" PRId64 ",%s\t", *(TSKEY *)data, (data + TSDB_KEYSIZE + 1));
        break;
      case TSDB_DATA_TYPE_TINYINT:
      case TSDB_DATA_TYPE_BOOL:
        printf("%" PRId64 ",%d\t", *(TSKEY *)data, *(int8_t *)(data + TSDB_KEYSIZE + 1));
        break;
      case TSDB_DATA_TYPE_SMALLINT:
        printf("%" PRId64 ",%d\t", *(TSKEY *)data, *(int16_t *)(data + TSDB_KEYSIZE + 1));
        break;
      case TSDB_DATA_TYPE_BIGINT:
      case TSDB_DATA_TYPE_TIMESTAMP:
        printf("%" PRId64 ",%" PRId64 "\t", *(TSKEY *)data, *(TSKEY *)(data + TSDB_KEYSIZE + 1));
        break;
      case TSDB_DATA_TYPE_INT:
        printf("%" PRId64 ",%d\t", *(TSKEY *)data, *(int32_t *)(data + TSDB_KEYSIZE + 1));
        break;
      case TSDB_DATA_TYPE_FLOAT:
        printf("%" PRId64 ",%f\t", *(TSKEY *)data, *(float *)(data + TSDB_KEYSIZE + 1));
        break;
      case TSDB_DATA_TYPE_DOUBLE:
        printf("%" PRId64 ",%lf\t", *(TSKEY *)data, *(double *)(data + TSDB_KEYSIZE + 1));
        break;
    }
  } else if (functionId == TSDB_FUNC_AVG) {
    printf("%lf,%d\t", *(double *)data, *(int32_t *)(data + sizeof(double)));
  } else if (functionId == TSDB_FUNC_SPREAD) {
    printf("%lf,%lf\t", *(double *)data, *(double *)(data + sizeof(double)));
  } else if (functionId == TSDB_FUNC_TWA) {
    data += 1;
    printf("%lf,%" PRId64 ",%" PRId64 ",%" PRId64 "\t", *(double *)data, *(int64_t *)(data + 8),
           *(int64_t *)(data + 16), *(int64_t *)(data + 24));
  } else if (functionId == TSDB_FUNC_MIN || functionId == TSDB_FUNC_MAX) {
    switch (srcDataType) {
      case TSDB_DATA_TYPE_TINYINT:
      case TSDB_DATA_TYPE_BOOL:
        printf("%d\t", *(int8_t *)data);
        break;
      case TSDB_DATA_TYPE_SMALLINT:
        printf("%d\t", *(int16_t *)data);
        break;
      case TSDB_DATA_TYPE_BIGINT:
      case TSDB_DATA_TYPE_TIMESTAMP:
        printf("%" PRId64 "\t", *(int64_t *)data);
        break;
      case TSDB_DATA_TYPE_INT:
        printf("%d\t", *(int *)data);
        break;
      case TSDB_DATA_TYPE_FLOAT:
        printf("%f\t", *(float *)data);
        break;
      case TSDB_DATA_TYPE_DOUBLE:
        printf("%f\t", *(float *)data);
        break;
    }
  } else if (functionId == TSDB_FUNC_SUM) {
    if (srcDataType == TSDB_DATA_TYPE_FLOAT || srcDataType == TSDB_DATA_TYPE_DOUBLE) {
      printf("%lf\t", *(float *)data);
    } else {
      printf("%" PRId64 "\t", *(int64_t *)data);
    }
  } else {
    printf("%s\t", data);
  }
}

void UNUSED_FUNC displayInterResult(tFilePage **pdata, SQueryRuntimeEnv* pRuntimeEnv, int32_t numOfRows) {
  SQuery* pQuery = pRuntimeEnv->pQuery;
  int32_t numOfCols = pQuery->numOfOutput;
  printf("super table query intermediate result, total:%d\n", numOfRows);

  for (int32_t j = 0; j < numOfRows; ++j) {
    for (int32_t i = 0; i < numOfCols; ++i) {
      
      switch (pQuery->pSelectExpr[i].type) {
        case TSDB_DATA_TYPE_BINARY: {
//          int32_t colIndex = pQuery->pSelectExpr[i].base.colInfo.colIndex;
          int32_t type = pQuery->pSelectExpr[i].type;
//          } else {
//            type = pMeterObj->schema[colIndex].type;
//          }
          printBinaryData(pQuery->pSelectExpr[i].base.functionId, pdata[i]->data + pQuery->pSelectExpr[i].bytes * j,
                          type);
          break;
        }
        case TSDB_DATA_TYPE_TIMESTAMP:
        case TSDB_DATA_TYPE_BIGINT:
          printf("%" PRId64 "\t", *(int64_t *)(pdata[i]->data + pQuery->pSelectExpr[i].bytes * j));
          break;
        case TSDB_DATA_TYPE_INT:
          printf("%d\t", *(int32_t *)(pdata[i]->data + pQuery->pSelectExpr[i].bytes * j));
          break;
        case TSDB_DATA_TYPE_FLOAT:
          printf("%f\t", *(float *)(pdata[i]->data + pQuery->pSelectExpr[i].bytes * j));
          break;
        case TSDB_DATA_TYPE_DOUBLE:
          printf("%lf\t", *(double *)(pdata[i]->data + pQuery->pSelectExpr[i].bytes * j));
          break;
      }
    }
    printf("\n");
  }
}

typedef struct SCompSupporter {
  STableQueryInfo **pTableQueryInfo;
  int32_t *         position;
  SQInfo *          pQInfo;
} SCompSupporter;

int32_t tableResultComparFn(const void *pLeft, const void *pRight, void *param) {
  int32_t left = *(int32_t *)pLeft;
  int32_t right = *(int32_t *)pRight;

  SCompSupporter *  supporter = (SCompSupporter *)param;
  SQueryRuntimeEnv *pRuntimeEnv = &supporter->pQInfo->runtimeEnv;

  int32_t leftPos = supporter->position[left];
  int32_t rightPos = supporter->position[right];

  /* left source is exhausted */
  if (leftPos == -1) {
    return 1;
  }

  /* right source is exhausted*/
  if (rightPos == -1) {
    return -1;
  }

  SWindowResInfo *pWindowResInfo1 = &supporter->pTableQueryInfo[left]->windowResInfo;
  SWindowResult * pWindowRes1 = getWindowResult(pWindowResInfo1, leftPos);

  char *b1 = getPosInResultPage(pRuntimeEnv, PRIMARYKEY_TIMESTAMP_COL_INDEX, pWindowRes1);
  TSKEY leftTimestamp = GET_INT64_VAL(b1);

  SWindowResInfo *pWindowResInfo2 = &supporter->pTableQueryInfo[right]->windowResInfo;
  SWindowResult * pWindowRes2 = getWindowResult(pWindowResInfo2, rightPos);

  char *b2 = getPosInResultPage(pRuntimeEnv, PRIMARYKEY_TIMESTAMP_COL_INDEX, pWindowRes2);
  TSKEY rightTimestamp = GET_INT64_VAL(b2);

  if (leftTimestamp == rightTimestamp) {
    return 0;
  }

  return leftTimestamp > rightTimestamp ? 1 : -1;
}

int32_t mergeIntoGroupResult(SQInfo *pQInfo) {
  int64_t st = taosGetTimestampMs();
  int32_t ret = TSDB_CODE_SUCCESS;

  int32_t numOfGroups = GET_NUM_OF_TABLEGROUP(pQInfo);

  while (pQInfo->groupIndex < numOfGroups) {
    SArray *group = GET_TABLEGROUP(pQInfo, pQInfo->groupIndex);
    ret = mergeIntoGroupResultImpl(pQInfo, group);
    if (ret < 0) {  // not enough disk space to save the data into disk
      return -1;
    }

    pQInfo->groupIndex += 1;

    // this group generates at least one result, return results
    if (ret > 0) {
      break;
    }

    assert(pQInfo->numOfGroupResultPages == 0);
    qDebug("QInfo:%p no result in group %d, continue", pQInfo, pQInfo->groupIndex - 1);
  }

  qDebug("QInfo:%p merge res data into group, index:%d, total group:%d, elapsed time:%" PRId64 "ms", pQInfo,
         pQInfo->groupIndex - 1, numOfGroups, taosGetTimestampMs() - st);

  return TSDB_CODE_SUCCESS;
}

void copyResToQueryResultBuf(SQInfo *pQInfo, SQuery *pQuery) {
  if (pQInfo->offset == pQInfo->numOfGroupResultPages) {
    pQInfo->numOfGroupResultPages = 0;

    // current results of group has been sent to client, try next group
    if (mergeIntoGroupResult(pQInfo) != TSDB_CODE_SUCCESS) {
      return;  // failed to save data in the disk
    }

    // check if all results has been sent to client
    int32_t numOfGroup = GET_NUM_OF_TABLEGROUP(pQInfo);
    if (pQInfo->numOfGroupResultPages == 0 && pQInfo->groupIndex == numOfGroup) {
      pQInfo->tableIndex = pQInfo->tableqinfoGroupInfo.numOfTables;  // set query completed
      return;
    }
  }

  SQueryRuntimeEnv *   pRuntimeEnv = &pQInfo->runtimeEnv;
  SDiskbasedResultBuf *pResultBuf = pRuntimeEnv->pResultBuf;

  int32_t id = getGroupResultId(pQInfo->groupIndex - 1);
  SIDList list = getDataBufPagesIdList(pResultBuf, pQInfo->offset + id);

  int32_t total = 0;
  int32_t size = taosArrayGetSize(list);
  for (int32_t i = 0; i < size; ++i) {
    int32_t* pgId = taosArrayGet(list, i);
    tFilePage *pData = GET_RES_BUF_PAGE_BY_ID(pResultBuf, *pgId);
    total += pData->num;
  }

  int32_t rows = total;

  int32_t offset = 0;
  for (int32_t j = 0; j < size; ++j) {
    int32_t* pgId = taosArrayGet(list, j);
    tFilePage *pData = GET_RES_BUF_PAGE_BY_ID(pResultBuf, *pgId);

    for (int32_t i = 0; i < pQuery->numOfOutput; ++i) {
      int32_t bytes = pRuntimeEnv->pCtx[i].outputBytes;
      char *  pDest = pQuery->sdata[i]->data;

      memcpy(pDest + offset * bytes, pData->data + pRuntimeEnv->offset[i] * pData->num,
             bytes * pData->num);
    }

    offset += pData->num;
  }

  assert(pQuery->rec.rows == 0);

  pQuery->rec.rows += rows;
  pQInfo->offset += 1;
}

int64_t getNumOfResultWindowRes(SQuery *pQuery, SWindowResult *pWindowRes) {
  for (int32_t j = 0; j < pQuery->numOfOutput; ++j) {
    int32_t functionId = pQuery->pSelectExpr[j].base.functionId;

    /*
     * ts, tag, tagprj function can not decide the output number of current query
     * the number of output result is decided by main output
     */
    if (functionId == TSDB_FUNC_TS || functionId == TSDB_FUNC_TAG || functionId == TSDB_FUNC_TAGPRJ) {
      continue;
    }

    SResultInfo *pResultInfo = &pWindowRes->resultInfo[j];
    assert(pResultInfo != NULL);

    if (pResultInfo->numOfRes > 0) {
      return pResultInfo->numOfRes;
    }
  }

  return 0;
}

int32_t mergeIntoGroupResultImpl(SQInfo *pQInfo, SArray *pGroup) {
  SQueryRuntimeEnv *pRuntimeEnv = &pQInfo->runtimeEnv;
  SQuery *          pQuery = pRuntimeEnv->pQuery;

  size_t size = taosArrayGetSize(pGroup);
  tFilePage **buffer = pQuery->sdata;

  int32_t*   posList = calloc(size, sizeof(int32_t));
  STableQueryInfo **pTableList = malloc(POINTER_BYTES * size);

  if (pTableList == NULL || posList == NULL) {
    tfree(posList);
    tfree(pTableList);

    qError("QInfo:%p failed alloc memory", pQInfo);
    longjmp(pRuntimeEnv->env, TSDB_CODE_QRY_OUT_OF_MEMORY);
  }

  // todo opt for the case of one table per group
  int32_t numOfTables = 0;
  for (int32_t i = 0; i < size; ++i) {
    STableQueryInfo *item = taosArrayGetP(pGroup, i);

    SIDList list = getDataBufPagesIdList(pRuntimeEnv->pResultBuf, TSDB_TABLEID(item->pTable)->tid);
    if (taosArrayGetSize(list) > 0 && item->windowResInfo.size > 0) {
      pTableList[numOfTables] = item;
      numOfTables += 1;
    }
  }

  if (numOfTables == 0) {
    tfree(posList);
    tfree(pTableList);

    assert(pQInfo->numOfGroupResultPages == 0);
    return 0;
  } else if (numOfTables == 1) { // no need to merge results since only one table in each group

  }

  SCompSupporter cs = {pTableList, posList, pQInfo};

  SLoserTreeInfo *pTree = NULL;
  tLoserTreeCreate(&pTree, numOfTables, &cs, tableResultComparFn);

  SResultInfo *pResultInfo = calloc(pQuery->numOfOutput, sizeof(SResultInfo));
  if (pResultInfo == NULL) {
    longjmp(pRuntimeEnv->env, TSDB_CODE_QRY_OUT_OF_MEMORY);
  }

  char* buf = calloc(1, pRuntimeEnv->interBufSize);
  setWindowResultInfo(pResultInfo, pQuery, pRuntimeEnv->stableQuery, buf);
  resetMergeResultBuf(pQuery, pRuntimeEnv->pCtx, pResultInfo);

  int64_t lastTimestamp = -1;
  int64_t startt = taosGetTimestampMs();

  while (1) {
    int32_t pos = pTree->pNode[0].index;

    SWindowResInfo *pWindowResInfo = &pTableList[pos]->windowResInfo;
    SWindowResult * pWindowRes = getWindowResult(pWindowResInfo, cs.position[pos]);

    char *b = getPosInResultPage(pRuntimeEnv, PRIMARYKEY_TIMESTAMP_COL_INDEX, pWindowRes);
    TSKEY ts = GET_INT64_VAL(b);

    assert(ts == pWindowRes->window.skey);
    int64_t num = getNumOfResultWindowRes(pQuery, pWindowRes);
    if (num <= 0) {
      cs.position[pos] += 1;

      if (cs.position[pos] >= pWindowResInfo->size) {
        cs.position[pos] = -1;

        // all input sources are exhausted
        if (--numOfTables == 0) {
          break;
        }
      }
    } else {
      if (ts == lastTimestamp) {  // merge with the last one
        doMerge(pRuntimeEnv, ts, pWindowRes, true);
      } else {  // copy data to disk buffer
        if (buffer[0]->num == pQuery->rec.capacity) {
          if (flushFromResultBuf(pQInfo) != TSDB_CODE_SUCCESS) {
            return -1;
          }

          resetMergeResultBuf(pQuery, pRuntimeEnv->pCtx, pResultInfo);
        }

        doMerge(pRuntimeEnv, ts, pWindowRes, false);
        buffer[0]->num += 1;
      }

      lastTimestamp = ts;

      cs.position[pos] += 1;
      if (cs.position[pos] >= pWindowResInfo->size) {
        cs.position[pos] = -1;

        // all input sources are exhausted
        if (--numOfTables == 0) {
          break;
        }
      }
    }

    tLoserTreeAdjust(pTree, pos + pTree->numOfEntries);
  }

  if (buffer[0]->num != 0) {  // there are data in buffer
    if (flushFromResultBuf(pQInfo) != TSDB_CODE_SUCCESS) {
      qError("QInfo:%p failed to flush data into temp file, abort query", pQInfo);

      tfree(pTree);
      tfree(pTableList);
      tfree(posList);
      tfree(pResultInfo);

      return -1;
    }
  }

  int64_t endt = taosGetTimestampMs();

#ifdef _DEBUG_VIEW
  displayInterResult(pQuery->sdata, pRuntimeEnv, pQuery->sdata[0]->num);
#endif

  qDebug("QInfo:%p result merge completed for group:%d, elapsed time:%" PRId64 " ms", pQInfo, pQInfo->groupIndex, endt - startt);

  tfree(pTableList);
  tfree(posList);
  tfree(pTree);

  pQInfo->offset = 0;

  tfree(pResultInfo);
  tfree(buf);
  return pQInfo->numOfGroupResultPages;
}

int32_t flushFromResultBuf(SQInfo *pQInfo) {
  SQueryRuntimeEnv *pRuntimeEnv = &pQInfo->runtimeEnv;
  SQuery *          pQuery = pRuntimeEnv->pQuery;

  SDiskbasedResultBuf *pResultBuf = pRuntimeEnv->pResultBuf;
  int32_t              capacity = (DEFAULT_INTERN_BUF_PAGE_SIZE - sizeof(tFilePage)) / pQuery->rowSize;

  // the base value for group result, since the maximum number of table for each vnode will not exceed 100,000.
  int32_t pageId = -1;

  int32_t remain = pQuery->sdata[0]->num;
  int32_t offset = 0;

  while (remain > 0) {
    int32_t r = remain;
    if (r > capacity) {
      r = capacity;
    }

    int32_t    id = getGroupResultId(pQInfo->groupIndex) + pQInfo->numOfGroupResultPages;
    tFilePage *buf = getNewDataBuf(pResultBuf, id, &pageId);

    // pagewise copy to dest buffer
    for (int32_t i = 0; i < pQuery->numOfOutput; ++i) {
      int32_t bytes = pRuntimeEnv->pCtx[i].outputBytes;
      buf->num = r;

      memcpy(buf->data + pRuntimeEnv->offset[i] * buf->num, ((char *)pQuery->sdata[i]->data) + offset * bytes,
             buf->num * bytes);
    }

    offset += r;
    remain -= r;
  }

  pQInfo->numOfGroupResultPages += 1;
  return TSDB_CODE_SUCCESS;
}

void resetMergeResultBuf(SQuery *pQuery, SQLFunctionCtx *pCtx, SResultInfo *pResultInfo) {
  for (int32_t k = 0; k < pQuery->numOfOutput; ++k) {
    pCtx[k].aOutputBuf = pQuery->sdata[k]->data - pCtx[k].outputBytes;
    pCtx[k].size = 1;
    pCtx[k].startOffset = 0;
    pCtx[k].resultInfo = &pResultInfo[k];

    pQuery->sdata[k]->num = 0;
  }
}

static void updateTableQueryInfoForReverseScan(SQuery *pQuery, STableQueryInfo *pTableQueryInfo) {
  if (pTableQueryInfo == NULL) {
    return;
  }
  
  // order has change already!
  int32_t step = GET_FORWARD_DIRECTION_FACTOR(pQuery->order.order);
  
  // TODO validate the assertion
//  if (!QUERY_IS_ASC_QUERY(pQuery)) {
//    assert(pTableQueryInfo->win.ekey >= pTableQueryInfo->lastKey + step);
//  } else {
//    assert(pTableQueryInfo->win.ekey <= pTableQueryInfo->lastKey + step);
//  }
  
  pTableQueryInfo->win.ekey = pTableQueryInfo->lastKey + step;
  
  SWAP(pTableQueryInfo->win.skey, pTableQueryInfo->win.ekey, TSKEY);
  pTableQueryInfo->lastKey = pTableQueryInfo->win.skey;
  
  SWITCH_ORDER(pTableQueryInfo->cur.order);
  pTableQueryInfo->cur.vgroupIndex = -1;

  // set the index at the end of time window
  pTableQueryInfo->windowResInfo.curIndex = pTableQueryInfo->windowResInfo.size - 1;
}

static void disableFuncInReverseScanImpl(SQInfo* pQInfo, SWindowResInfo *pWindowResInfo, int32_t order) {
  SQuery* pQuery = pQInfo->runtimeEnv.pQuery;
  
  for (int32_t i = 0; i < pWindowResInfo->size; ++i) {
    SWindowStatus *pStatus = getTimeWindowResStatus(pWindowResInfo, i);
    if (!pStatus->closed) {
      continue;
    }

    SWindowResult *buf = getWindowResult(pWindowResInfo, i);

    // open/close the specified query for each group result
    for (int32_t j = 0; j < pQuery->numOfOutput; ++j) {
      int32_t functId = pQuery->pSelectExpr[j].base.functionId;

      if (((functId == TSDB_FUNC_FIRST || functId == TSDB_FUNC_FIRST_DST) && order == TSDB_ORDER_ASC) ||
          ((functId == TSDB_FUNC_LAST || functId == TSDB_FUNC_LAST_DST) && order == TSDB_ORDER_DESC)) {
        buf->resultInfo[j].complete = false;
      } else if (functId != TSDB_FUNC_TS && functId != TSDB_FUNC_TAG) {
        buf->resultInfo[j].complete = true;
      }
    }
  }
}

void disableFuncInReverseScan(SQInfo *pQInfo) {
  SQueryRuntimeEnv* pRuntimeEnv = &pQInfo->runtimeEnv;
  SQuery *pQuery = pRuntimeEnv->pQuery;
  int32_t order = pQuery->order.order;

  // group by normal columns and interval query on normal table
  SWindowResInfo *pWindowResInfo = &pRuntimeEnv->windowResInfo;
  if (pRuntimeEnv->groupbyNormalCol || QUERY_IS_INTERVAL_QUERY(pQuery)) {
    disableFuncInReverseScanImpl(pQInfo, pWindowResInfo, order);
  } else {  // for simple result of table query,
    for (int32_t j = 0; j < pQuery->numOfOutput; ++j) {  // todo refactor
      int32_t functId = pQuery->pSelectExpr[j].base.functionId;

      SQLFunctionCtx *pCtx = &pRuntimeEnv->pCtx[j];
      if (pCtx->resultInfo == NULL) {
        continue; // resultInfo is NULL, means no data checked in previous scan
      }

      if (((functId == TSDB_FUNC_FIRST || functId == TSDB_FUNC_FIRST_DST) && order == TSDB_ORDER_ASC) ||
          ((functId == TSDB_FUNC_LAST || functId == TSDB_FUNC_LAST_DST) && order == TSDB_ORDER_DESC)) {
        pCtx->resultInfo->complete = false;
      } else if (functId != TSDB_FUNC_TS && functId != TSDB_FUNC_TAG) {
        pCtx->resultInfo->complete = true;
      }
    }
  }
  
  int32_t numOfGroups = GET_NUM_OF_TABLEGROUP(pQInfo);
  
  for(int32_t i = 0; i < numOfGroups; ++i) {
    SArray *group = GET_TABLEGROUP(pQInfo, i);
    
    size_t t = taosArrayGetSize(group);
    for (int32_t j = 0; j < t; ++j) {
      STableQueryInfo *pCheckInfo = taosArrayGetP(group, j);
      updateTableQueryInfoForReverseScan(pQuery, pCheckInfo);
    }
  }
}

void switchCtxOrder(SQueryRuntimeEnv *pRuntimeEnv) {
  SQuery *pQuery = pRuntimeEnv->pQuery;
  for (int32_t i = 0; i < pQuery->numOfOutput; ++i) {
    SWITCH_ORDER(pRuntimeEnv->pCtx[i].order);
  }
}

<<<<<<< HEAD
void createQueryResultInfo(SQuery *pQuery, SWindowResult *pResultRow, bool isSTableQuery, size_t interBufSize) {
  int32_t numOfCols = pQuery->numOfOutput;

  size_t size = numOfCols * sizeof(SResultInfo) + interBufSize;
  pResultRow->resultInfo = calloc(1, size);
  pResultRow->pos = (SPosInfo) {-1, -1};

  char* buf = (char*) pResultRow->resultInfo + numOfCols * sizeof(SResultInfo);
=======
int32_t createQueryResultInfo(SQuery *pQuery, SWindowResult *pResultRow, bool isSTableQuery, SPosInfo *posInfo, size_t interBufSize) {
  int32_t numOfCols = pQuery->numOfOutput;

  pResultRow->resultInfo = calloc((size_t)numOfCols, sizeof(SResultInfo));
  if (pResultRow->resultInfo == NULL) {
    return TSDB_CODE_QRY_OUT_OF_MEMORY;
  }
  pResultRow->pos = *posInfo;

  char* buf = calloc(1, interBufSize);
  if (buf == NULL) {
    return TSDB_CODE_QRY_OUT_OF_MEMORY;
  }
>>>>>>> 894153dc

  // set the intermediate result output buffer
  setWindowResultInfo(pResultRow->resultInfo, pQuery, isSTableQuery, buf);
  return TSDB_CODE_SUCCESS;
}

void resetCtxOutputBuf(SQueryRuntimeEnv *pRuntimeEnv) {
  SQuery *pQuery = pRuntimeEnv->pQuery;

  for (int32_t i = 0; i < pQuery->numOfOutput; ++i) {
    SQLFunctionCtx *pCtx = &pRuntimeEnv->pCtx[i];
    pCtx->aOutputBuf = pQuery->sdata[i]->data;

    /*
     * set the output buffer information and intermediate buffer
     * not all queries require the interResultBuf, such as COUNT/TAGPRJ/PRJ/TAG etc.
     */
    resetResultInfo(&pRuntimeEnv->resultInfo[i]);
    pCtx->resultInfo = &pRuntimeEnv->resultInfo[i];

    // set the timestamp output buffer for top/bottom/diff query
    int32_t functionId = pQuery->pSelectExpr[i].base.functionId;
    if (functionId == TSDB_FUNC_TOP || functionId == TSDB_FUNC_BOTTOM || functionId == TSDB_FUNC_DIFF) {
      pCtx->ptsOutputBuf = pRuntimeEnv->pCtx[0].aOutputBuf;
    }

    memset(pQuery->sdata[i]->data, 0, (size_t)pQuery->pSelectExpr[i].bytes * pQuery->rec.capacity);
  }

  initCtxOutputBuf(pRuntimeEnv);
}

void forwardCtxOutputBuf(SQueryRuntimeEnv *pRuntimeEnv, int64_t output) {
  SQuery *pQuery = pRuntimeEnv->pQuery;

  // reset the execution contexts
  for (int32_t j = 0; j < pQuery->numOfOutput; ++j) {
    int32_t functionId = pQuery->pSelectExpr[j].base.functionId;
    assert(functionId != TSDB_FUNC_DIFF);

    // set next output position
    if (IS_OUTER_FORWARD(aAggs[functionId].nStatus)) {
      pRuntimeEnv->pCtx[j].aOutputBuf += pRuntimeEnv->pCtx[j].outputBytes * output;
    }

    if (functionId == TSDB_FUNC_TOP || functionId == TSDB_FUNC_BOTTOM) {
      /*
       * NOTE: for top/bottom query, the value of first column of output (timestamp) are assigned
       * in the procedure of top/bottom routine
       * the output buffer in top/bottom routine is ptsOutputBuf, so we need to forward the output buffer
       *
       * diff function is handled in multi-output function
       */
      pRuntimeEnv->pCtx[j].ptsOutputBuf += TSDB_KEYSIZE * output;
    }

    resetResultInfo(pRuntimeEnv->pCtx[j].resultInfo);
  }
}

void initCtxOutputBuf(SQueryRuntimeEnv *pRuntimeEnv) {
  SQuery *pQuery = pRuntimeEnv->pQuery;

  for (int32_t j = 0; j < pQuery->numOfOutput; ++j) {
    int32_t functionId = pQuery->pSelectExpr[j].base.functionId;
    pRuntimeEnv->pCtx[j].currentStage = 0;

    SResultInfo* pResInfo = GET_RES_INFO(&pRuntimeEnv->pCtx[j]);
    if (pResInfo->initialized) {
      continue;
    }

    aAggs[functionId].init(&pRuntimeEnv->pCtx[j]);
  }
}

void skipResults(SQueryRuntimeEnv *pRuntimeEnv) {
  SQuery *pQuery = pRuntimeEnv->pQuery;
  if (pQuery->rec.rows == 0 || pQuery->limit.offset == 0) {
    return;
  }

  if (pQuery->rec.rows <= pQuery->limit.offset) {
    qDebug("QInfo:%p skip rows:%" PRId64 ", new offset:%" PRIu64, GET_QINFO_ADDR(pRuntimeEnv), pQuery->rec.rows,
        pQuery->limit.offset - pQuery->rec.rows);
    
    pQuery->limit.offset -= pQuery->rec.rows;
    pQuery->rec.rows = 0;

    resetCtxOutputBuf(pRuntimeEnv);

    // clear the buffer full flag if exists
    CLEAR_QUERY_STATUS(pQuery, QUERY_RESBUF_FULL);
  } else {
    int64_t numOfSkip = pQuery->limit.offset;
    pQuery->rec.rows -= numOfSkip;
    pQuery->limit.offset = 0;
  
    qDebug("QInfo:%p skip row:%"PRId64", new offset:%d, numOfRows remain:%" PRIu64, GET_QINFO_ADDR(pRuntimeEnv), numOfSkip,
           0, pQuery->rec.rows);
    
    for (int32_t i = 0; i < pQuery->numOfOutput; ++i) {
      int32_t functionId = pQuery->pSelectExpr[i].base.functionId;
      int32_t bytes = pRuntimeEnv->pCtx[i].outputBytes;
      
      memmove(pQuery->sdata[i]->data, (char*) pQuery->sdata[i]->data + bytes * numOfSkip, pQuery->rec.rows * bytes);
      pRuntimeEnv->pCtx[i].aOutputBuf = ((char*) pQuery->sdata[i]->data) + pQuery->rec.rows * bytes;

      if (functionId == TSDB_FUNC_DIFF || functionId == TSDB_FUNC_TOP || functionId == TSDB_FUNC_BOTTOM) {
        pRuntimeEnv->pCtx[i].ptsOutputBuf = pRuntimeEnv->pCtx[0].aOutputBuf;
      }
    }

    updateNumOfResult(pRuntimeEnv, pQuery->rec.rows);
  }
}

void setQueryStatus(SQuery *pQuery, int8_t status) {
  if (status == QUERY_NOT_COMPLETED) {
    pQuery->status = status;
  } else {
    // QUERY_NOT_COMPLETED is not compatible with any other status, so clear its position first
    CLEAR_QUERY_STATUS(pQuery, QUERY_NOT_COMPLETED);
    pQuery->status |= status;
  }
}

bool needScanDataBlocksAgain(SQueryRuntimeEnv *pRuntimeEnv) {
  SQuery *pQuery = pRuntimeEnv->pQuery;

  bool toContinue = false;
  if (pRuntimeEnv->groupbyNormalCol || QUERY_IS_INTERVAL_QUERY(pQuery)) {
    // for each group result, call the finalize function for each column
    SWindowResInfo *pWindowResInfo = &pRuntimeEnv->windowResInfo;

    for (int32_t i = 0; i < pWindowResInfo->size; ++i) {
      SWindowResult *pResult = getWindowResult(pWindowResInfo, i);
      if (!pResult->status.closed) {
        continue;
      }

      setWindowResOutputBuf(pRuntimeEnv, pResult);

      for (int32_t j = 0; j < pQuery->numOfOutput; ++j) {
        int16_t functId = pQuery->pSelectExpr[j].base.functionId;
        if (functId == TSDB_FUNC_TS) {
          continue;
        }

        aAggs[functId].xNextStep(&pRuntimeEnv->pCtx[j]);
        SResultInfo *pResInfo = GET_RES_INFO(&pRuntimeEnv->pCtx[j]);

        toContinue |= (!pResInfo->complete);
      }
    }
  } else {
    for (int32_t j = 0; j < pQuery->numOfOutput; ++j) {
      int16_t functId = pQuery->pSelectExpr[j].base.functionId;
      if (functId == TSDB_FUNC_TS) {
        continue;
      }

      aAggs[functId].xNextStep(&pRuntimeEnv->pCtx[j]);
      SResultInfo *pResInfo = GET_RES_INFO(&pRuntimeEnv->pCtx[j]);

      toContinue |= (!pResInfo->complete);
    }
  }

  return toContinue;
}

static SQueryStatusInfo getQueryStatusInfo(SQueryRuntimeEnv *pRuntimeEnv, TSKEY start) {
  SQuery *pQuery = pRuntimeEnv->pQuery;
  STableQueryInfo* pTableQueryInfo = pQuery->current;
  
  assert((start <= pTableQueryInfo->lastKey && QUERY_IS_ASC_QUERY(pQuery)) ||
      (start >= pTableQueryInfo->lastKey && !QUERY_IS_ASC_QUERY(pQuery)));
  
  SQueryStatusInfo info = {
      .status      = pQuery->status,
      .windowIndex = pRuntimeEnv->windowResInfo.curIndex,
      .lastKey     = start,
      .w           = pQuery->window,
      .curWindow   = {.skey = start, .ekey = pTableQueryInfo->win.ekey},
  };

  return info;
}

static void setEnvBeforeReverseScan(SQueryRuntimeEnv *pRuntimeEnv, SQueryStatusInfo *pStatus) {
  SQInfo *pQInfo = GET_QINFO_ADDR(pRuntimeEnv);
  SQuery *pQuery = pRuntimeEnv->pQuery;

  pStatus->cur = tsBufGetCursor(pRuntimeEnv->pTSBuf);  // save the cursor
  if (pRuntimeEnv->pTSBuf) {
    SWITCH_ORDER(pRuntimeEnv->pTSBuf->cur.order);
    tsBufNextPos(pRuntimeEnv->pTSBuf);
  }

  // reverse order time range
  pQuery->window = pStatus->curWindow;
  SWAP(pQuery->window.skey, pQuery->window.ekey, TSKEY);

  SWITCH_ORDER(pQuery->order.order);
  SET_REVERSE_SCAN_FLAG(pRuntimeEnv);

  STsdbQueryCond cond = {
      .twindow = pQuery->window,
      .order   = pQuery->order.order,
      .colList = pQuery->colList,
      .numOfCols = pQuery->numOfCols,
  };

  // clean unused handle
  if (pRuntimeEnv->pSecQueryHandle != NULL) {
    tsdbCleanupQueryHandle(pRuntimeEnv->pSecQueryHandle);
  }

  // add ref for table
  pRuntimeEnv->pSecQueryHandle = tsdbQueryTables(pQInfo->tsdb, &cond, &pQInfo->tableGroupInfo, pQInfo);

  setQueryStatus(pQuery, QUERY_NOT_COMPLETED);
  switchCtxOrder(pRuntimeEnv);
  disableFuncInReverseScan(pQInfo);
}

static void clearEnvAfterReverseScan(SQueryRuntimeEnv *pRuntimeEnv, SQueryStatusInfo *pStatus) {
  SQuery *pQuery = pRuntimeEnv->pQuery;
  STableQueryInfo* pTableQueryInfo = pQuery->current;

  SWITCH_ORDER(pQuery->order.order);
  switchCtxOrder(pRuntimeEnv);

  tsBufSetCursor(pRuntimeEnv->pTSBuf, &pStatus->cur);
  if (pRuntimeEnv->pTSBuf) {
    pRuntimeEnv->pTSBuf->cur.order = pQuery->order.order;
  }

  SET_MASTER_SCAN_FLAG(pRuntimeEnv);

  // update the pQuery->window.skey and pQuery->window.ekey to limit the scan scope of sliding query
  // during reverse scan
  pTableQueryInfo->lastKey = pStatus->lastKey;
  pQuery->status = pStatus->status;
  
  pTableQueryInfo->win = pStatus->w;
  pQuery->window = pTableQueryInfo->win;
}

void scanOneTableDataBlocks(SQueryRuntimeEnv *pRuntimeEnv, TSKEY start) {
  SQInfo *pQInfo = (SQInfo *) GET_QINFO_ADDR(pRuntimeEnv);
  SQuery *pQuery = pRuntimeEnv->pQuery;
  STableQueryInfo *pTableQueryInfo = pQuery->current;
  
  setQueryStatus(pQuery, QUERY_NOT_COMPLETED);

  // store the start query position
  SQueryStatusInfo qstatus = getQueryStatusInfo(pRuntimeEnv, start);

  SET_MASTER_SCAN_FLAG(pRuntimeEnv);
  int32_t step = GET_FORWARD_DIRECTION_FACTOR(pQuery->order.order);

  while (1) {
    doScanAllDataBlocks(pRuntimeEnv);

    if (pRuntimeEnv->scanFlag == MASTER_SCAN) {
      qstatus.status = pQuery->status;
      qstatus.curWindow.ekey = pTableQueryInfo->lastKey - step;
      qstatus.lastKey = pTableQueryInfo->lastKey;
    }

    if (!needScanDataBlocksAgain(pRuntimeEnv)) {
      // restore the status code and jump out of loop
      if (pRuntimeEnv->scanFlag == REPEAT_SCAN) {
        pQuery->status = qstatus.status;
      }

      break;
    }

    STsdbQueryCond cond = {
        .twindow = qstatus.curWindow,
        .order   = pQuery->order.order,
        .colList = pQuery->colList,
        .numOfCols = pQuery->numOfCols,
    };

    if (pRuntimeEnv->pSecQueryHandle != NULL) {
      tsdbCleanupQueryHandle(pRuntimeEnv->pSecQueryHandle);
    }

    pRuntimeEnv->pSecQueryHandle = tsdbQueryTables(pQInfo->tsdb, &cond, &pQInfo->tableGroupInfo, pQInfo);
    pRuntimeEnv->windowResInfo.curIndex = qstatus.windowIndex;

    setQueryStatus(pQuery, QUERY_NOT_COMPLETED);
    pRuntimeEnv->scanFlag = REPEAT_SCAN;
    
    qDebug("QInfo:%p start to repeat scan data blocks due to query func required, qrange:%"PRId64"-%"PRId64, pQInfo,
        cond.twindow.skey, cond.twindow.ekey);

    // check if query is killed or not
    if (IS_QUERY_KILLED(pQInfo)) {
      finalizeQueryResult(pRuntimeEnv); // clean up allocated resource during query
      longjmp(pRuntimeEnv->env, TSDB_CODE_TSC_QUERY_CANCELLED);
    }
  }

  if (!needReverseScan(pQuery)) {
    return;
  }

  setEnvBeforeReverseScan(pRuntimeEnv, &qstatus);

  // reverse scan from current position
  qDebug("QInfo:%p start to reverse scan", pQInfo);
  doScanAllDataBlocks(pRuntimeEnv);

  clearEnvAfterReverseScan(pRuntimeEnv, &qstatus);
}

void finalizeQueryResult(SQueryRuntimeEnv *pRuntimeEnv) {
  SQuery *pQuery = pRuntimeEnv->pQuery;

  if (pRuntimeEnv->groupbyNormalCol || QUERY_IS_INTERVAL_QUERY(pQuery)) {
    // for each group result, call the finalize function for each column
    SWindowResInfo *pWindowResInfo = &pRuntimeEnv->windowResInfo;
    if (pRuntimeEnv->groupbyNormalCol) {
      closeAllTimeWindow(pWindowResInfo);
    }

    for (int32_t i = 0; i < pWindowResInfo->size; ++i) {
      SWindowResult *buf = &pWindowResInfo->pResult[i];
      if (!isWindowResClosed(pWindowResInfo, i)) {
        continue;
      }

      setWindowResOutputBuf(pRuntimeEnv, buf);

      for (int32_t j = 0; j < pQuery->numOfOutput; ++j) {
        aAggs[pQuery->pSelectExpr[j].base.functionId].xFinalize(&pRuntimeEnv->pCtx[j]);
      }

      /*
       * set the number of output results for group by normal columns, the number of output rows usually is 1 except
       * the top and bottom query
       */
      buf->numOfRows = getNumOfResult(pRuntimeEnv);
    }

  } else {
    for (int32_t j = 0; j < pQuery->numOfOutput; ++j) {
      aAggs[pQuery->pSelectExpr[j].base.functionId].xFinalize(&pRuntimeEnv->pCtx[j]);
    }
  }
}

static bool hasMainOutput(SQuery *pQuery) {
  for (int32_t i = 0; i < pQuery->numOfOutput; ++i) {
    int32_t functionId = pQuery->pSelectExpr[i].base.functionId;

    if (functionId != TSDB_FUNC_TS && functionId != TSDB_FUNC_TAG && functionId != TSDB_FUNC_TAGPRJ) {
      return true;
    }
  }

  return false;
}

static STableQueryInfo *createTableQueryInfo(SQueryRuntimeEnv *pRuntimeEnv, void* pTable, STimeWindow win, void* buf) {
  SQuery *pQuery = pRuntimeEnv->pQuery;

  STableQueryInfo *pTableQueryInfo = buf;

  pTableQueryInfo->win = win;
  pTableQueryInfo->lastKey = win.skey;

  pTableQueryInfo->pTable = pTable;
  pTableQueryInfo->cur.vgroupIndex = -1;

  // set more initial size of interval/groupby query
  if (QUERY_IS_INTERVAL_QUERY(pQuery) || pRuntimeEnv->groupbyNormalCol) {
    int32_t initialSize = 16;
    int32_t initialThreshold = 100;
    int32_t code = initWindowResInfo(&pTableQueryInfo->windowResInfo, pRuntimeEnv, initialSize, initialThreshold, TSDB_DATA_TYPE_INT);
    if (code != TSDB_CODE_SUCCESS) {
      return NULL;
    }
  } else { // in other aggregate query, do not initialize the windowResInfo
  }

  return pTableQueryInfo;
}

void destroyTableQueryInfo(STableQueryInfo *pTableQueryInfo, int32_t numOfCols) {
  if (pTableQueryInfo == NULL) {
    return;
  }

  cleanupTimeWindowInfo(&pTableQueryInfo->windowResInfo, numOfCols);
}

#define CHECK_QUERY_TIME_RANGE(_q, _tableInfo)                                              \
  do {                                                                                      \
    assert((((_tableInfo)->lastKey >= (_tableInfo)->win.skey) && QUERY_IS_ASC_QUERY(_q)) || \
           (((_tableInfo)->lastKey <= (_tableInfo)->win.skey) && !QUERY_IS_ASC_QUERY(_q))); \
  } while (0)

/**
 * set output buffer for different group
 * @param pRuntimeEnv
 * @param pDataBlockInfo
 */
void setExecutionContext(SQInfo *pQInfo, int32_t groupIndex, TSKEY nextKey) {
  SQueryRuntimeEnv *pRuntimeEnv = &pQInfo->runtimeEnv;
  STableQueryInfo  *pTableQueryInfo = pRuntimeEnv->pQuery->current;
  SWindowResInfo   *pWindowResInfo = &pRuntimeEnv->windowResInfo;

  // lastKey needs to be updated
  pTableQueryInfo->lastKey = nextKey;

  if (pRuntimeEnv->hasTagResults || pRuntimeEnv->pTSBuf != NULL) {
    setAdditionalInfo(pQInfo, pTableQueryInfo->pTable, pTableQueryInfo);
  }

  if (pRuntimeEnv->prevGroupId != INT32_MIN && pRuntimeEnv->prevGroupId == groupIndex) {
    return;
  }

  int32_t GROUPRESULTID = 1;
  SWindowResult *pWindowRes = doSetTimeWindowFromKey(pRuntimeEnv, pWindowResInfo, (char *)&groupIndex,
      sizeof(groupIndex), true);
  if (pWindowRes == NULL) {
    return;
  }

  /*
   * not assign result buffer yet, add new result buffer
   * all group belong to one result set, and each group result has different group id so set the id to be one
   */
  if (pWindowRes->pos.pageId == -1) {
    if (addNewWindowResultBuf(pWindowRes, pRuntimeEnv->pResultBuf, GROUPRESULTID, pRuntimeEnv->numOfRowsPerPage) !=
        TSDB_CODE_SUCCESS) {
      return;
    }
  }

  // record the current active group id
  pRuntimeEnv->prevGroupId = groupIndex;
  setWindowResOutputBuf(pRuntimeEnv, pWindowRes);
  initCtxOutputBuf(pRuntimeEnv);
}

void setWindowResOutputBuf(SQueryRuntimeEnv *pRuntimeEnv, SWindowResult *pResult) {
  SQuery *pQuery = pRuntimeEnv->pQuery;

  // Note: pResult->pos[i]->num == 0, there is only fixed number of results for each group
  for (int32_t i = 0; i < pQuery->numOfOutput; ++i) {
    SQLFunctionCtx *pCtx = &pRuntimeEnv->pCtx[i];
    pCtx->aOutputBuf = getPosInResultPage(pRuntimeEnv, i, pResult);

    int32_t functionId = pQuery->pSelectExpr[i].base.functionId;
    if (functionId == TSDB_FUNC_TOP || functionId == TSDB_FUNC_BOTTOM || functionId == TSDB_FUNC_DIFF) {
      pCtx->ptsOutputBuf = pRuntimeEnv->pCtx[0].aOutputBuf;
    }

    /*
     * set the output buffer information and intermediate buffer
     * not all queries require the interResultBuf, such as COUNT
     */
    pCtx->resultInfo = &pResult->resultInfo[i];

    // set super table query flag
    SResultInfo *pResInfo = GET_RES_INFO(pCtx);
    pResInfo->superTableQ = pRuntimeEnv->stableQuery;
  }
}

void setWindowResOutputBufInitCtx(SQueryRuntimeEnv *pRuntimeEnv, SWindowResult *pResult) {
  SQuery *pQuery = pRuntimeEnv->pQuery;

  // Note: pResult->pos[i]->num == 0, there is only fixed number of results for each group
  for (int32_t i = 0; i < pQuery->numOfOutput; ++i) {
    SQLFunctionCtx *pCtx = &pRuntimeEnv->pCtx[i];

    pCtx->resultInfo = &pResult->resultInfo[i];
    if (pCtx->resultInfo->initialized && pCtx->resultInfo->complete) {
      continue;
    }

    pCtx->aOutputBuf = getPosInResultPage(pRuntimeEnv, i, pResult);
    pCtx->currentStage = 0;

    int32_t functionId = pCtx->functionId;
    if (functionId == TSDB_FUNC_TOP || functionId == TSDB_FUNC_BOTTOM || functionId == TSDB_FUNC_DIFF) {
      pCtx->ptsOutputBuf = pRuntimeEnv->pCtx[0].aOutputBuf;
    }

    /*
     * set the output buffer information and intermediate buffer
     * not all queries require the interResultBuf, such as COUNT
     */
    pCtx->resultInfo->superTableQ = pRuntimeEnv->stableQuery;     // set super table query flag

    if (!pCtx->resultInfo->initialized) {
      aAggs[functionId].init(pCtx);
    }
  }
}

int32_t setAdditionalInfo(SQInfo *pQInfo, void* pTable, STableQueryInfo *pTableQueryInfo) {
  SQueryRuntimeEnv *pRuntimeEnv = &pQInfo->runtimeEnv;

  setTagVal(pRuntimeEnv, pTable, pQInfo->tsdb);

  // both the master and supplement scan needs to set the correct ts comp start position
  if (pRuntimeEnv->pTSBuf != NULL) {
    if (pTableQueryInfo->cur.vgroupIndex == -1) {
      pTableQueryInfo->tag = pRuntimeEnv->pCtx[0].tag.i64Key;

      tsBufGetElemStartPos(pRuntimeEnv->pTSBuf, 0, pTableQueryInfo->tag);

      // keep the cursor info of current meter
      pTableQueryInfo->cur = pRuntimeEnv->pTSBuf->cur;
    } else {
      tsBufSetCursor(pRuntimeEnv->pTSBuf, &pTableQueryInfo->cur);
    }
  }

  return 0;
}

/*
 * There are two cases to handle:
 *
 * 1. Query range is not set yet (queryRangeSet = 0). we need to set the query range info, including pQuery->lastKey,
 *    pQuery->window.skey, and pQuery->eKey.
 * 2. Query range is set and query is in progress. There may be another result with the same query ranges to be
 *    merged during merge stage. In this case, we need the pTableQueryInfo->lastResRows to decide if there
 *    is a previous result generated or not.
 */
void setIntervalQueryRange(SQInfo *pQInfo, TSKEY key) {
  SQueryRuntimeEnv *pRuntimeEnv = &pQInfo->runtimeEnv;
  SQuery *          pQuery = pRuntimeEnv->pQuery;
  STableQueryInfo *pTableQueryInfo = pQuery->current;
  
  if (pTableQueryInfo->queryRangeSet) {
    pTableQueryInfo->lastKey = key;
  } else {
    pTableQueryInfo->win.skey = key;
    STimeWindow win = {.skey = key, .ekey = pQuery->window.ekey};

    // for too small query range, no data in this interval.
    if ((QUERY_IS_ASC_QUERY(pQuery) && (pQuery->window.ekey < pQuery->window.skey)) ||
        (!QUERY_IS_ASC_QUERY(pQuery) && (pQuery->window.skey < pQuery->window.ekey))) {
      return;
    }

    /**
     * In handling the both ascending and descending order super table query, we need to find the first qualified
     * timestamp of this table, and then set the first qualified start timestamp.
     * In ascending query, key is the first qualified timestamp. However, in the descending order query, additional
     * operations involve.
     */
    STimeWindow     w = TSWINDOW_INITIALIZER;
    SWindowResInfo *pWindowResInfo = &pTableQueryInfo->windowResInfo;

    TSKEY sk = MIN(win.skey, win.ekey);
    TSKEY ek = MAX(win.skey, win.ekey);
    getAlignQueryTimeWindow(pQuery, win.skey, sk, ek, &w);
    pWindowResInfo->startTime = pTableQueryInfo->win.skey;  // windowSKey may be 0 in case of 1970 timestamp

    if (pWindowResInfo->prevSKey == TSKEY_INITIAL_VAL) {
      if (!QUERY_IS_ASC_QUERY(pQuery)) {
        assert(win.ekey == pQuery->window.ekey);
      }
      
      pWindowResInfo->prevSKey = w.skey;
    }

    pTableQueryInfo->queryRangeSet = 1;
    pTableQueryInfo->lastKey = pTableQueryInfo->win.skey;
  }
}

bool requireTimestamp(SQuery *pQuery) {
  for (int32_t i = 0; i < pQuery->numOfOutput; i++) {
    int32_t functionId = pQuery->pSelectExpr[i].base.functionId;
    if ((aAggs[functionId].nStatus & TSDB_FUNCSTATE_NEED_TS) != 0) {
      return true;
    }
  }
  return false;
}

bool needPrimaryTimestampCol(SQuery *pQuery, SDataBlockInfo *pDataBlockInfo) {
  /*
   * 1. if skey or ekey locates in this block, we need to load the timestamp column to decide the precise position
   * 2. if there are top/bottom, first_dst/last_dst functions, we need to load timestamp column in any cases;
   */
  STimeWindow *w = &pDataBlockInfo->window;
  STableQueryInfo* pTableQueryInfo = pQuery->current;
  
  bool loadPrimaryTS = (pTableQueryInfo->lastKey >= w->skey && pTableQueryInfo->lastKey <= w->ekey) ||
                       (pQuery->window.ekey >= w->skey && pQuery->window.ekey <= w->ekey) || requireTimestamp(pQuery);

  return loadPrimaryTS;
}

static int32_t doCopyToSData(SQInfo *pQInfo, SWindowResInfo *pResultInfo, int32_t orderType) {
  SQueryRuntimeEnv *pRuntimeEnv = &pQInfo->runtimeEnv;
  SQuery *          pQuery = pRuntimeEnv->pQuery;

  int32_t numOfResult = 0;
  int32_t startIdx = 0;
  int32_t step = -1;

  qDebug("QInfo:%p start to copy data from windowResInfo to query buf", pQInfo);
  int32_t totalSet = numOfClosedTimeWindow(pResultInfo);
  SWindowResult* result = pResultInfo->pResult;

  if (orderType == TSDB_ORDER_ASC) {
    startIdx = pQInfo->groupIndex;
    step = 1;
  } else {  // desc order copy all data
    startIdx = totalSet - pQInfo->groupIndex - 1;
    step = -1;
  }

  for (int32_t i = startIdx; (i < totalSet) && (i >= 0); i += step) {
    if (result[i].numOfRows == 0) {
      pQInfo->offset = 0;
      pQInfo->groupIndex += 1;
      continue;
    }

    assert(pQInfo->offset <= 1);

    int32_t numOfRowsToCopy = result[i].numOfRows - pQInfo->offset;
    int32_t oldOffset = pQInfo->offset;

    /*
     * current output space is not enough to keep all the result data of this group, only copy partial results
     * to SQuery object's result buffer
     */
    if (numOfRowsToCopy > pQuery->rec.capacity - numOfResult) {
      numOfRowsToCopy = pQuery->rec.capacity - numOfResult;
      pQInfo->offset += numOfRowsToCopy;
    } else {
      pQInfo->offset = 0;
      pQInfo->groupIndex += 1;
    }

    for (int32_t j = 0; j < pQuery->numOfOutput; ++j) {
      int32_t size = pRuntimeEnv->pCtx[j].outputBytes;

      char *out = pQuery->sdata[j]->data + numOfResult * size;
      char *in = getPosInResultPage(pRuntimeEnv, j, &result[i]);
      memcpy(out, in + oldOffset * size, size * numOfRowsToCopy);
    }

    numOfResult += numOfRowsToCopy;
    if (numOfResult == pQuery->rec.capacity) {
      break;
    }
  }

  qDebug("QInfo:%p copy data to query buf completed", pQInfo);

#ifdef _DEBUG_VIEW
  displayInterResult(pQuery->sdata, pRuntimeEnv, numOfResult);
#endif
  return numOfResult;
}

/**
 * copyFromWindowResToSData support copy data in ascending/descending order
 * For interval query of both super table and table, copy the data in ascending order, since the output results are
 * ordered in SWindowResutl already. While handling the group by query for both table and super table,
 * all group result are completed already.
 *
 * @param pQInfo
 * @param result
 */
void copyFromWindowResToSData(SQInfo *pQInfo, SWindowResInfo *pResultInfo) {
  SQuery *pQuery = pQInfo->runtimeEnv.pQuery;

  int32_t orderType = (pQuery->pGroupbyExpr != NULL) ? pQuery->pGroupbyExpr->orderType : TSDB_ORDER_ASC;
  int32_t numOfResult = doCopyToSData(pQInfo, pResultInfo, orderType);

  pQuery->rec.rows += numOfResult;

  assert(pQuery->rec.rows <= pQuery->rec.capacity);
}

static void updateWindowResNumOfRes(SQueryRuntimeEnv *pRuntimeEnv) {
  SQuery *pQuery = pRuntimeEnv->pQuery;

  // update the number of result for each, only update the number of rows for the corresponding window result.
  if (QUERY_IS_INTERVAL_QUERY(pQuery)) {
    return;
  }

  for (int32_t i = 0; i < pRuntimeEnv->windowResInfo.size; ++i) {
    SWindowResult *pResult = &pRuntimeEnv->windowResInfo.pResult[i];

    for (int32_t j = 0; j < pQuery->numOfOutput; ++j) {
      int32_t functionId = pRuntimeEnv->pCtx[j].functionId;
      if (functionId == TSDB_FUNC_TS || functionId == TSDB_FUNC_TAG || functionId == TSDB_FUNC_TAGPRJ) {
        continue;
      }

      pResult->numOfRows = MAX(pResult->numOfRows, pResult->resultInfo[j].numOfRes);
    }
  }
}

static void stableApplyFunctionsOnBlock(SQueryRuntimeEnv *pRuntimeEnv, SDataBlockInfo *pDataBlockInfo, SDataStatis *pStatis,
    SArray *pDataBlock, __block_search_fn_t searchFn) {
  SQuery *         pQuery = pRuntimeEnv->pQuery;
  STableQueryInfo* pTableQueryInfo = pQuery->current;
  
  SWindowResInfo * pWindowResInfo = &pTableQueryInfo->windowResInfo;
  pQuery->pos = QUERY_IS_ASC_QUERY(pQuery)? 0 : pDataBlockInfo->rows - 1;

  if (pQuery->numOfFilterCols > 0 || pRuntimeEnv->pTSBuf != NULL || pRuntimeEnv->groupbyNormalCol) {
    rowwiseApplyFunctions(pRuntimeEnv, pStatis, pDataBlockInfo, pWindowResInfo, pDataBlock);
  } else {
    blockwiseApplyFunctions(pRuntimeEnv, pStatis, pDataBlockInfo, pWindowResInfo, searchFn, pDataBlock);
  }
}

bool queryHasRemainResults(SQueryRuntimeEnv* pRuntimeEnv) {
  SQuery *pQuery = pRuntimeEnv->pQuery;
  SFillInfo *pFillInfo = pRuntimeEnv->pFillInfo;

  if (pQuery->limit.limit > 0 && pQuery->rec.total >= pQuery->limit.limit) {
    return false;
  }

  if (pQuery->fillType != TSDB_FILL_NONE && !isPointInterpoQuery(pQuery)) {
    // There are results not returned to client yet, so filling operation applied to the remain result is required
    // in the first place.
    int32_t remain = taosNumOfRemainRows(pFillInfo);
    if (remain > 0) {
      return true;
    }

    /*
     * While the code reaches here, there are no results remains now.
     * If query is not completed yet, the gaps between two results blocks need to be handled after next data block
     * is retrieved from TSDB.
     *
     * NOTE: If the result set is not the first block, the gap in front of the result set will be filled. If the result
     * set is the FIRST result block, the gap between the start time of query time window and the timestamp of the
     * first result row in the actual result set will fill nothing.
     */
    if (Q_STATUS_EQUAL(pQuery->status, QUERY_COMPLETED)) {
      int32_t numOfTotal = getFilledNumOfRes(pFillInfo, pQuery->window.ekey, pQuery->rec.capacity);
      return numOfTotal > 0;
    }

  } else {
    // there are results waiting for returned to client.
    if (Q_STATUS_EQUAL(pQuery->status, QUERY_COMPLETED) &&
        (pRuntimeEnv->groupbyNormalCol || QUERY_IS_INTERVAL_QUERY(pQuery)) &&
        (pRuntimeEnv->windowResInfo.size > 0)) {
      return true;
    }
  }

  return false;
}

static void doCopyQueryResultToMsg(SQInfo *pQInfo, int32_t numOfRows, char *data) {
  SQuery *pQuery = pQInfo->runtimeEnv.pQuery;

  for (int32_t col = 0; col < pQuery->numOfOutput; ++col) {
    int32_t bytes = pQuery->pSelectExpr[col].bytes;

    memmove(data, pQuery->sdata[col]->data, bytes * numOfRows);
    data += bytes * numOfRows;
  }

  int32_t numOfTables = (int32_t)taosArrayGetSize(pQInfo->arrTableIdInfo);
  *(int32_t*)data = htonl(numOfTables);
  data += sizeof(int32_t);
  for(int32_t i = 0; i < numOfTables; i++) {
    STableIdInfo* pSrc = taosArrayGet(pQInfo->arrTableIdInfo, i);
    STableIdInfo* pDst = (STableIdInfo*)data;
    pDst->uid = htobe64(pSrc->uid);
    pDst->tid = htonl(pSrc->tid);
    pDst->key = htobe64(pSrc->key);
    data += sizeof(STableIdInfo);
  }

  // all data returned, set query over
  if (Q_STATUS_EQUAL(pQuery->status, QUERY_COMPLETED)) {
    if (pQInfo->runtimeEnv.stableQuery) {
      if (pQInfo->tableIndex >= pQInfo->tableqinfoGroupInfo.numOfTables) {
        setQueryStatus(pQuery, QUERY_OVER);
      }
    } else {
      if (!queryHasRemainResults(&pQInfo->runtimeEnv)) {
        setQueryStatus(pQuery, QUERY_OVER);
      }
    }
  }
}

int32_t doFillGapsInResults(SQueryRuntimeEnv* pRuntimeEnv, tFilePage **pDst, int32_t *numOfFilled) {
  SQInfo* pQInfo = GET_QINFO_ADDR(pRuntimeEnv);
  SQuery *pQuery = pRuntimeEnv->pQuery;
  SFillInfo* pFillInfo = pRuntimeEnv->pFillInfo;
  
  while (1) {
    int32_t ret = taosGenerateDataBlock(pFillInfo, (tFilePage**) pQuery->sdata, pQuery->rec.capacity);
    
    // todo apply limit output function
    /* reached the start position of according to offset value, return immediately */
    if (pQuery->limit.offset == 0) {
      qDebug("QInfo:%p initial numOfRows:%d, generate filled result:%d rows", pQInfo, pFillInfo->numOfRows, ret);
      return ret;
    }

    if (pQuery->limit.offset < ret) {
      qDebug("QInfo:%p initial numOfRows:%d, generate filled result:%d rows, offset:%" PRId64 ". Discard due to offset, remain:%" PRId64 ", new offset:%d",
             pQInfo, pFillInfo->numOfRows, ret, pQuery->limit.offset, ret - pQuery->limit.offset, 0);
      
      ret -= pQuery->limit.offset;
      // todo !!!!there exactly number of interpo is not valid.
      // todo refactor move to the beginning of buffer
      for (int32_t i = 0; i < pQuery->numOfOutput; ++i) {
        memmove(pDst[i]->data, pDst[i]->data + pQuery->pSelectExpr[i].bytes * pQuery->limit.offset,
                ret * pQuery->pSelectExpr[i].bytes);
      }
      
      pQuery->limit.offset = 0;
      return ret;
    } else {
      qDebug("QInfo:%p initial numOfRows:%d, generate filled result:%d rows, offset:%" PRId64 ". Discard due to offset, "
             "remain:%d, new offset:%" PRId64, pQInfo, pFillInfo->numOfRows, ret, pQuery->limit.offset, 0,
          pQuery->limit.offset - ret);
      
      pQuery->limit.offset -= ret;
      pQuery->rec.rows = 0;
      ret = 0;
    }

    if (!queryHasRemainResults(pRuntimeEnv)) {
      return ret;
    }
  }
}

static void queryCostStatis(SQInfo *pQInfo) {
  SQueryRuntimeEnv *pRuntimeEnv = &pQInfo->runtimeEnv;
  SQueryCostInfo *pSummary = &pRuntimeEnv->summary;
//  if (pRuntimeEnv->pResultBuf == NULL) {
////    pSummary->tmpBufferInDisk = 0;
//  } else {
////    pSummary->tmpBufferInDisk = getResBufSize(pRuntimeEnv->pResultBuf);
//  }
//
//  qDebug("QInfo:%p cost: comp blocks:%d, size:%d Bytes, elapsed time:%.2f ms", pQInfo, pSummary->readCompInfo,
//         pSummary->totalCompInfoSize, pSummary->loadCompInfoUs / 1000.0);
//
//  qDebug("QInfo:%p cost: field info: %d, size:%d Bytes, avg size:%.2f Bytes, elapsed time:%.2f ms", pQInfo,
//         pSummary->readField, pSummary->totalFieldSize, (double)pSummary->totalFieldSize / pSummary->readField,
//         pSummary->loadFieldUs / 1000.0);
//
//  qDebug(
//      "QInfo:%p cost: file blocks:%d, size:%d Bytes, elapsed time:%.2f ms, skipped:%d, in-memory gen null:%d Bytes",
//      pQInfo, pSummary->readDiskBlocks, pSummary->totalBlockSize, pSummary->loadBlocksUs / 1000.0,
//      pSummary->skippedFileBlocks, pSummary->totalGenData);
  
  qDebug("QInfo:%p :cost summary: elapsed time:%"PRId64" us, io time:%"PRId64" us, total blocks:%d, load block statis:%d,"
         " load data block:%d, total rows:%"PRId64 ", check rows:%"PRId64,
         pQInfo, pSummary->elapsedTime, pSummary->ioTime, pSummary->totalBlocks, pSummary->loadBlockStatis,
         pSummary->loadBlocks, pSummary->totalRows, pSummary->totalCheckedRows);

//  qDebug("QInfo:%p cost: temp file:%d Bytes", pQInfo, pSummary->tmpBufferInDisk);
//
//  qDebug("QInfo:%p cost: file:%d, table:%d", pQInfo, pSummary->numOfFiles, pSummary->numOfTables);
//  qDebug("QInfo:%p cost: seek ops:%d", pQInfo, pSummary->numOfSeek);
//
//  double total = pSummary->fileTimeUs + pSummary->cacheTimeUs;
//  double io = pSummary->loadCompInfoUs + pSummary->loadBlocksUs + pSummary->loadFieldUs;
  
//  double computing = total - io;
//
//  qDebug(
//      "QInfo:%p cost: total elapsed time:%.2f ms, file:%.2f ms(%.2f%), cache:%.2f ms(%.2f%). io:%.2f ms(%.2f%),"
//      "comput:%.2fms(%.2f%)",
//      pQInfo, total / 1000.0, pSummary->fileTimeUs / 1000.0, pSummary->fileTimeUs * 100 / total,
//      pSummary->cacheTimeUs / 1000.0, pSummary->cacheTimeUs * 100 / total, io / 1000.0, io * 100 / total,
//      computing / 1000.0, computing * 100 / total);
}

static void updateOffsetVal(SQueryRuntimeEnv *pRuntimeEnv, SDataBlockInfo *pBlockInfo) {
  SQuery *pQuery = pRuntimeEnv->pQuery;
  STableQueryInfo* pTableQueryInfo = pQuery->current;
  
  int32_t step = GET_FORWARD_DIRECTION_FACTOR(pQuery->order.order);

  if (pQuery->limit.offset == pBlockInfo->rows) {  // current block will ignore completed
    pTableQueryInfo->lastKey = QUERY_IS_ASC_QUERY(pQuery) ? pBlockInfo->window.ekey + step : pBlockInfo->window.skey + step;
    pQuery->limit.offset = 0;
    return;
  }

  if (QUERY_IS_ASC_QUERY(pQuery)) {
    pQuery->pos = pQuery->limit.offset;
  } else {
    pQuery->pos = pBlockInfo->rows - pQuery->limit.offset - 1;
  }

  assert(pQuery->pos >= 0 && pQuery->pos <= pBlockInfo->rows - 1);

  SArray *         pDataBlock = tsdbRetrieveDataBlock(pRuntimeEnv->pQueryHandle, NULL);
  SColumnInfoData *pColInfoData = taosArrayGet(pDataBlock, 0);

  // update the pQuery->limit.offset value, and pQuery->pos value
  TSKEY *keys = (TSKEY *) pColInfoData->pData;

  // update the offset value
  pTableQueryInfo->lastKey = keys[pQuery->pos];
  pQuery->limit.offset = 0;

  int32_t numOfRes = tableApplyFunctionsOnBlock(pRuntimeEnv, pBlockInfo, NULL, binarySearchForKey, pDataBlock);

  qDebug("QInfo:%p check data block, brange:%" PRId64 "-%" PRId64 ", numOfRows:%d, numOfRes:%d, lastKey:%"PRId64, GET_QINFO_ADDR(pRuntimeEnv),
         pBlockInfo->window.skey, pBlockInfo->window.ekey, pBlockInfo->rows, numOfRes, pQuery->current->lastKey);
}

void skipBlocks(SQueryRuntimeEnv *pRuntimeEnv) {
  SQuery *pQuery = pRuntimeEnv->pQuery;

  if (pQuery->limit.offset <= 0 || pQuery->numOfFilterCols > 0) {
    return;
  }

  pQuery->pos = 0;
  int32_t step = GET_FORWARD_DIRECTION_FACTOR(pQuery->order.order);

  STableQueryInfo* pTableQueryInfo = pQuery->current;
  TsdbQueryHandleT pQueryHandle = pRuntimeEnv->pQueryHandle;

  SDataBlockInfo blockInfo = SDATA_BLOCK_INITIALIZER;
  while (tsdbNextDataBlock(pQueryHandle)) {
    if (IS_QUERY_KILLED(GET_QINFO_ADDR(pRuntimeEnv))) {
      finalizeQueryResult(pRuntimeEnv); // clean up allocated resource during query
      longjmp(pRuntimeEnv->env, TSDB_CODE_TSC_QUERY_CANCELLED);
    }

    tsdbRetrieveDataBlockInfo(pQueryHandle, &blockInfo);

    if (pQuery->limit.offset > blockInfo.rows) {
      pQuery->limit.offset -= blockInfo.rows;
      pTableQueryInfo->lastKey = (QUERY_IS_ASC_QUERY(pQuery)) ? blockInfo.window.ekey : blockInfo.window.skey;
      pTableQueryInfo->lastKey += step;

      qDebug("QInfo:%p skip rows:%d, offset:%" PRId64, GET_QINFO_ADDR(pRuntimeEnv), blockInfo.rows,
             pQuery->limit.offset);
    } else {  // find the appropriated start position in current block
      updateOffsetVal(pRuntimeEnv, &blockInfo);
      break;
    }
  }
}

static bool skipTimeInterval(SQueryRuntimeEnv *pRuntimeEnv, TSKEY* start) {
  SQuery *pQuery = pRuntimeEnv->pQuery;
  *start = pQuery->current->lastKey;

  // if queried with value filter, do NOT forward query start position
  if (pQuery->limit.offset <= 0 || pQuery->numOfFilterCols > 0 || pRuntimeEnv->pTSBuf != NULL || pRuntimeEnv->pFillInfo != NULL) {
    return true;
  }

  /*
   * 1. for interval without interpolation query we forward pQuery->intervalTime at a time for
   *    pQuery->limit.offset times. Since hole exists, pQuery->intervalTime*pQuery->limit.offset value is
   *    not valid. otherwise, we only forward pQuery->limit.offset number of points
   */
  assert(pRuntimeEnv->windowResInfo.prevSKey == TSKEY_INITIAL_VAL);

  STimeWindow w = TSWINDOW_INITIALIZER;
  
  SWindowResInfo *pWindowResInfo = &pRuntimeEnv->windowResInfo;
  STableQueryInfo *pTableQueryInfo = pQuery->current;

  SDataBlockInfo blockInfo = SDATA_BLOCK_INITIALIZER;
  while (tsdbNextDataBlock(pRuntimeEnv->pQueryHandle)) {
    tsdbRetrieveDataBlockInfo(pRuntimeEnv->pQueryHandle, &blockInfo);

    if (QUERY_IS_ASC_QUERY(pQuery)) {
      if (pWindowResInfo->prevSKey == TSKEY_INITIAL_VAL) {
        getAlignQueryTimeWindow(pQuery, blockInfo.window.skey, blockInfo.window.skey, pQuery->window.ekey, &w);
        pWindowResInfo->startTime = w.skey;
        pWindowResInfo->prevSKey = w.skey;
      }
    } else {
      getAlignQueryTimeWindow(pQuery, blockInfo.window.ekey, pQuery->window.ekey, blockInfo.window.ekey, &w);

      pWindowResInfo->startTime = pQuery->window.skey;
      pWindowResInfo->prevSKey = w.skey;
    }

    // the first time window
    STimeWindow win = getActiveTimeWindow(pWindowResInfo, pWindowResInfo->prevSKey, pQuery);

    while (pQuery->limit.offset > 0) {
      if ((win.ekey <= blockInfo.window.ekey && QUERY_IS_ASC_QUERY(pQuery)) ||
          (win.ekey >= blockInfo.window.skey && !QUERY_IS_ASC_QUERY(pQuery))) {
        pQuery->limit.offset -= 1;
        pWindowResInfo->prevSKey = win.skey;
      }

      STimeWindow tw = win;
      GET_NEXT_TIMEWINDOW(pQuery, &tw);

      if (pQuery->limit.offset == 0) {
        if ((tw.skey <= blockInfo.window.ekey && QUERY_IS_ASC_QUERY(pQuery)) ||
            (tw.ekey >= blockInfo.window.skey && !QUERY_IS_ASC_QUERY(pQuery))) {
          // load the data block and check data remaining in current data block
          // TODO optimize performance
          SArray *         pDataBlock = tsdbRetrieveDataBlock(pRuntimeEnv->pQueryHandle, NULL);
          SColumnInfoData *pColInfoData = taosArrayGet(pDataBlock, 0);

          tw = win;
          int32_t startPos =
              getNextQualifiedWindow(pRuntimeEnv, &tw, &blockInfo, pColInfoData->pData, binarySearchForKey, -1);
          assert(startPos >= 0);

          // set the abort info
          pQuery->pos = startPos;
          
          // reset the query start timestamp
          pTableQueryInfo->win.skey = ((TSKEY *)pColInfoData->pData)[startPos];
          pQuery->window.skey = pTableQueryInfo->win.skey;
          *start = pTableQueryInfo->win.skey;
          
          pWindowResInfo->prevSKey = tw.skey;
          int32_t index = pRuntimeEnv->windowResInfo.curIndex;
          
          int32_t numOfRes = tableApplyFunctionsOnBlock(pRuntimeEnv, &blockInfo, NULL, binarySearchForKey, pDataBlock);
          pRuntimeEnv->windowResInfo.curIndex = index;  // restore the window index
          
          qDebug("QInfo:%p check data block, brange:%" PRId64 "-%" PRId64 ", numOfRows:%d, numOfRes:%d, lastKey:%"PRId64,
                 GET_QINFO_ADDR(pRuntimeEnv), blockInfo.window.skey, blockInfo.window.ekey, blockInfo.rows, numOfRes, pQuery->current->lastKey);
          
          return true;
        } else { // do nothing
          *start = tw.skey;
          pQuery->window.skey = tw.skey;
          pWindowResInfo->prevSKey = tw.skey;
          return true;
        }
      }

      /*
       * If the next time window still starts from current data block,
       * load the primary timestamp column first, and then find the start position for the next queried time window.
       * Note that only the primary timestamp column is required.
       * TODO: Optimize for this cases. All data blocks are not needed to be loaded, only if the first actually required
       * time window resides in current data block.
       */
      if ((tw.skey <= blockInfo.window.ekey && QUERY_IS_ASC_QUERY(pQuery)) ||
          (tw.ekey >= blockInfo.window.skey && !QUERY_IS_ASC_QUERY(pQuery))) {
        SArray *         pDataBlock = tsdbRetrieveDataBlock(pRuntimeEnv->pQueryHandle, NULL);
        SColumnInfoData *pColInfoData = taosArrayGet(pDataBlock, 0);

        tw = win;
        int32_t startPos =
            getNextQualifiedWindow(pRuntimeEnv, &tw, &blockInfo, pColInfoData->pData, binarySearchForKey, -1);
        assert(startPos >= 0);

        // set the abort info
        pQuery->pos = startPos;
        pTableQueryInfo->lastKey = ((TSKEY *)pColInfoData->pData)[startPos];
        pWindowResInfo->prevSKey = tw.skey;
        win = tw;
      } else {
        break;  // offset is not 0, and next time window begins or ends in the next block.
      }
    }
  }

  return true;
}

static void setupQueryHandle(void* tsdb, SQInfo* pQInfo, bool isSTableQuery) {
  SQueryRuntimeEnv *pRuntimeEnv = &pQInfo->runtimeEnv;
  SQuery *pQuery = pQInfo->runtimeEnv.pQuery;

  if (onlyQueryTags(pQuery)) {
    return;
  }

  if (isSTableQuery && (!QUERY_IS_INTERVAL_QUERY(pQuery)) && (!isFixedOutputQuery(pRuntimeEnv))) {
    return;
  }

  STsdbQueryCond cond = {
    .twindow = pQuery->window,
    .order   = pQuery->order.order,
    .colList = pQuery->colList,
    .numOfCols = pQuery->numOfCols,
  };

  if (!isSTableQuery
    && (pQInfo->tableqinfoGroupInfo.numOfTables == 1)
    && (cond.order == TSDB_ORDER_ASC) 
    && (!QUERY_IS_INTERVAL_QUERY(pQuery))
    && (!isGroupbyNormalCol(pQuery->pGroupbyExpr))
    && (!isFixedOutputQuery(pRuntimeEnv))
  ) {
    SArray* pa = GET_TABLEGROUP(pQInfo, 0);
    STableQueryInfo* pCheckInfo = taosArrayGetP(pa, 0);
    cond.twindow = pCheckInfo->win;
  }

  if (isFirstLastRowQuery(pQuery)) {
    pRuntimeEnv->pQueryHandle = tsdbQueryLastRow(tsdb, &cond, &pQInfo->tableGroupInfo, pQInfo);
  } else if (isPointInterpoQuery(pQuery)) {
    pRuntimeEnv->pQueryHandle = tsdbQueryRowsInExternalWindow(tsdb, &cond, &pQInfo->tableGroupInfo, pQInfo);
  } else {
    pRuntimeEnv->pQueryHandle = tsdbQueryTables(tsdb, &cond, &pQInfo->tableGroupInfo, pQInfo);
  }
}

static SFillColInfo* taosCreateFillColInfo(SQuery* pQuery) {
  int32_t numOfCols = pQuery->numOfOutput;
  int32_t offset = 0;
  
  SFillColInfo* pFillCol = calloc(numOfCols, sizeof(SFillColInfo));
  for(int32_t i = 0; i < numOfCols; ++i) {
    SExprInfo* pExprInfo = &pQuery->pSelectExpr[i];
    
    pFillCol[i].col.bytes  = pExprInfo->bytes;
    pFillCol[i].col.type   = pExprInfo->type;
    pFillCol[i].col.offset = offset;
    pFillCol[i].flag       = TSDB_COL_NORMAL;    // always be ta normal column for table query
    pFillCol[i].functionId = pExprInfo->base.functionId;
    pFillCol[i].fillVal.i = pQuery->fillVal[i];
    
    offset += pExprInfo->bytes;
  }
  
  return pFillCol;
}

int32_t doInitQInfo(SQInfo *pQInfo, STSBuf *pTsBuf, void *tsdb, int32_t vgId, bool isSTableQuery) {
  int32_t code = TSDB_CODE_SUCCESS;
  
  SQueryRuntimeEnv *pRuntimeEnv = &pQInfo->runtimeEnv;

  SQuery *pQuery = pQInfo->runtimeEnv.pQuery;

  pQuery->precision = tsdbGetCfg(tsdb)->precision;
  pRuntimeEnv->topBotQuery = isTopBottomQuery(pQuery);
  pRuntimeEnv->hasTagResults = hasTagValOutput(pQuery);

  setScanLimitationByResultBuffer(pQuery);
  changeExecuteScanOrder(pQInfo, false);
  setupQueryHandle(tsdb, pQInfo, isSTableQuery);
  
  pQInfo->tsdb = tsdb;
  pQInfo->vgId = vgId;

  pRuntimeEnv->pQuery = pQuery;
  pRuntimeEnv->pTSBuf = pTsBuf;
  pRuntimeEnv->cur.vgroupIndex = -1;
  pRuntimeEnv->stableQuery = isSTableQuery;
  pRuntimeEnv->prevGroupId = INT32_MIN;
  pRuntimeEnv->groupbyNormalCol = isGroupbyNormalCol(pQuery->pGroupbyExpr);

  if (pTsBuf != NULL) {
    int16_t order = (pQuery->order.order == pRuntimeEnv->pTSBuf->tsOrder) ? TSDB_ORDER_ASC : TSDB_ORDER_DESC;
    tsBufSetTraverseOrder(pRuntimeEnv->pTSBuf, order);
  }

  // create runtime environment
  code = setupQueryRuntimeEnv(pRuntimeEnv, pQuery->order.order);
  if (code != TSDB_CODE_SUCCESS) {
    return code;
  }

  pRuntimeEnv->numOfRowsPerPage = getNumOfRowsInResultPage(pQuery, pRuntimeEnv->topBotQuery, isSTableQuery);

  if (isSTableQuery && !onlyQueryTags(pRuntimeEnv->pQuery)) {
    int32_t rows = getInitialPageNum(pQInfo);
    code = createDiskbasedResultBuffer(&pRuntimeEnv->pResultBuf, rows, pQuery->rowSize, pQInfo);
    if (code != TSDB_CODE_SUCCESS) {
      return code;
    }

    if (!QUERY_IS_INTERVAL_QUERY(pQuery)) {
      int16_t type = TSDB_DATA_TYPE_NULL;

      if (pRuntimeEnv->groupbyNormalCol) {  // group by columns not tags;
        type = getGroupbyColumnType(pQuery, pQuery->pGroupbyExpr);
      } else {
        type = TSDB_DATA_TYPE_INT;  // group id
      }

      code = initWindowResInfo(&pRuntimeEnv->windowResInfo, pRuntimeEnv, 32, 4096, type);
      if (code != TSDB_CODE_SUCCESS) {
        return code;
      }
    }

  } else if (pRuntimeEnv->groupbyNormalCol || QUERY_IS_INTERVAL_QUERY(pQuery)) {
    int32_t rows = getInitialPageNum(pQInfo);
    code = createDiskbasedResultBuffer(&pRuntimeEnv->pResultBuf, rows, pQuery->rowSize, pQInfo);
    if (code != TSDB_CODE_SUCCESS) {
      return code;
    }

    int16_t type = TSDB_DATA_TYPE_NULL;
    if (pRuntimeEnv->groupbyNormalCol) {
      type = getGroupbyColumnType(pQuery, pQuery->pGroupbyExpr);
    } else {
      type = TSDB_DATA_TYPE_TIMESTAMP;
    }

    code = initWindowResInfo(&pRuntimeEnv->windowResInfo, pRuntimeEnv, rows, 4096, type);
    if (code != TSDB_CODE_SUCCESS) {
      return code;
    }
  }

  if (pQuery->fillType != TSDB_FILL_NONE && !isPointInterpoQuery(pQuery)) {
    SFillColInfo* pColInfo = taosCreateFillColInfo(pQuery);
    STimeWindow w = TSWINDOW_INITIALIZER;

    TSKEY sk = MIN(pQuery->window.skey, pQuery->window.ekey);
    TSKEY ek = MAX(pQuery->window.skey, pQuery->window.ekey);
    getAlignQueryTimeWindow(pQuery, pQuery->window.skey, sk, ek, &w);

    pRuntimeEnv->pFillInfo = taosInitFillInfo(pQuery->order.order, w.skey, 0, pQuery->rec.capacity, pQuery->numOfOutput,
                                              pQuery->slidingTime, pQuery->slidingTimeUnit, pQuery->precision,
                                              pQuery->fillType, pColInfo);
  }

  setQueryStatus(pQuery, QUERY_NOT_COMPLETED);
  return TSDB_CODE_SUCCESS;
}

static void enableExecutionForNextTable(SQueryRuntimeEnv *pRuntimeEnv) {
  SQuery *pQuery = pRuntimeEnv->pQuery;

  for (int32_t i = 0; i < pQuery->numOfOutput; ++i) {
    SResultInfo *pResInfo = GET_RES_INFO(&pRuntimeEnv->pCtx[i]);
    if (pResInfo != NULL) {
      pResInfo->complete = false;
    }
  }
}

static FORCE_INLINE void setEnvForEachBlock(SQInfo* pQInfo, STableQueryInfo* pTableQueryInfo, SDataBlockInfo* pBlockInfo) {
  SQueryRuntimeEnv* pRuntimeEnv = &pQInfo->runtimeEnv;
  SQuery* pQuery = pQInfo->runtimeEnv.pQuery;
  int32_t step = GET_FORWARD_DIRECTION_FACTOR(pQuery->order.order);

  if (!QUERY_IS_INTERVAL_QUERY(pQuery)) {
    setExecutionContext(pQInfo, pTableQueryInfo->groupIndex, pBlockInfo->window.ekey + step);
  } else {  // interval query
    TSKEY nextKey = pBlockInfo->window.skey;
    setIntervalQueryRange(pQInfo, nextKey);

    if (pRuntimeEnv->hasTagResults || pRuntimeEnv->pTSBuf != NULL) {
      setAdditionalInfo(pQInfo, pTableQueryInfo->pTable, pTableQueryInfo);
    }
  }
}

static int64_t scanMultiTableDataBlocks(SQInfo *pQInfo) {
  SQueryRuntimeEnv *pRuntimeEnv = &pQInfo->runtimeEnv;
  SQuery*           pQuery = pRuntimeEnv->pQuery;
  SQueryCostInfo*   summary  = &pRuntimeEnv->summary;
  
  int64_t st = taosGetTimestampMs();

  TsdbQueryHandleT pQueryHandle = IS_MASTER_SCAN(pRuntimeEnv)? pRuntimeEnv->pQueryHandle : pRuntimeEnv->pSecQueryHandle;
  SDataBlockInfo blockInfo = SDATA_BLOCK_INITIALIZER;

  int32_t step = GET_FORWARD_DIRECTION_FACTOR(pQuery->order.order);

  while (tsdbNextDataBlock(pQueryHandle)) {
    summary->totalBlocks += 1;
    
    if (IS_QUERY_KILLED(pQInfo)) {
      longjmp(pRuntimeEnv->env, TSDB_CODE_TSC_QUERY_CANCELLED);
    }

    tsdbRetrieveDataBlockInfo(pQueryHandle, &blockInfo);
    STableQueryInfo **pTableQueryInfo = (STableQueryInfo**) taosHashGet(pQInfo->tableqinfoGroupInfo.map, &blockInfo.tid, sizeof(blockInfo.tid));
    if(pTableQueryInfo == NULL) {
      break;
    }

    pQuery->current = *pTableQueryInfo;
    CHECK_QUERY_TIME_RANGE(pQuery, *pTableQueryInfo);

    if (!pRuntimeEnv->groupbyNormalCol) {
      setEnvForEachBlock(pQInfo, *pTableQueryInfo, &blockInfo);
    }

    SDataStatis *pStatis = NULL;
    SArray *pDataBlock = NULL;
    if (loadDataBlockOnDemand(pRuntimeEnv, pQueryHandle, &blockInfo, &pStatis, &pDataBlock) == BLK_DATA_DISCARD) {
      pQuery->current->lastKey = QUERY_IS_ASC_QUERY(pQuery)? blockInfo.window.ekey + step:blockInfo.window.skey + step;
      continue;
    }

    summary->totalRows += blockInfo.rows;
    stableApplyFunctionsOnBlock(pRuntimeEnv, &blockInfo, pStatis, pDataBlock, binarySearchForKey);
  
    qDebug("QInfo:%p check data block, uid:%"PRId64", tid:%d, brange:%" PRId64 "-%" PRId64 ", numOfRows:%d, lastKey:%" PRId64,
           pQInfo, blockInfo.uid, blockInfo.tid, blockInfo.window.skey, blockInfo.window.ekey, blockInfo.rows, pQuery->current->lastKey);
  }

  updateWindowResNumOfRes(pRuntimeEnv);

  int64_t et = taosGetTimestampMs();
  return et - st;
}

static bool multiTableMultioutputHelper(SQInfo *pQInfo, int32_t index) {
  SQueryRuntimeEnv *pRuntimeEnv = &pQInfo->runtimeEnv;
  SQuery *          pQuery = pRuntimeEnv->pQuery;

  setQueryStatus(pQuery, QUERY_NOT_COMPLETED);
  SArray *group = GET_TABLEGROUP(pQInfo, 0);
  STableQueryInfo* pCheckInfo = taosArrayGetP(group, index);

  if (pRuntimeEnv->hasTagResults || pRuntimeEnv->pTSBuf != NULL) {
    setTagVal(pRuntimeEnv, pCheckInfo->pTable, pQInfo->tsdb);
  }

  STableId* id = TSDB_TABLEID(pCheckInfo->pTable);
  qDebug("QInfo:%p query on (%d): uid:%" PRIu64 ", tid:%d, qrange:%" PRId64 "-%" PRId64, pQInfo, index,
         id->uid, id->tid, pCheckInfo->lastKey, pCheckInfo->win.ekey);

  STsdbQueryCond cond = {
      .twindow   = {pCheckInfo->lastKey, pCheckInfo->win.ekey},
      .order     = pQuery->order.order,
      .colList   = pQuery->colList,
      .numOfCols = pQuery->numOfCols,
  };

  // todo refactor
  SArray *g1 = taosArrayInit(1, POINTER_BYTES);
  SArray *tx = taosArrayInit(1, POINTER_BYTES);

  taosArrayPush(tx, &pCheckInfo->pTable);
  taosArrayPush(g1, &tx);
  STableGroupInfo gp = {.numOfTables = 1, .pGroupList = g1};

  // include only current table
  if (pRuntimeEnv->pQueryHandle != NULL) {
    tsdbCleanupQueryHandle(pRuntimeEnv->pQueryHandle);
    pRuntimeEnv->pQueryHandle = NULL;
  }

  pRuntimeEnv->pQueryHandle = tsdbQueryTables(pQInfo->tsdb, &cond, &gp, pQInfo);
  taosArrayDestroy(tx);
  taosArrayDestroy(g1);

  if (pRuntimeEnv->pTSBuf != NULL) {
    if (pRuntimeEnv->cur.vgroupIndex == -1) {
      int64_t tag = pRuntimeEnv->pCtx[0].tag.i64Key;
      STSElem elem = tsBufGetElemStartPos(pRuntimeEnv->pTSBuf, 0, tag);

      // failed to find data with the specified tag value
      if (elem.vnode < 0) {
        return false;
      }
    } else {
      tsBufSetCursor(pRuntimeEnv->pTSBuf, &pRuntimeEnv->cur);
    }
  }

  initCtxOutputBuf(pRuntimeEnv);
  return true;
}

/**
 * super table query handler
 * 1. super table projection query, group-by on normal columns query, ts-comp query
 * 2. point interpolation query, last row query
 *
 * @param pQInfo
 */
static void sequentialTableProcess(SQInfo *pQInfo) {
  SQueryRuntimeEnv *pRuntimeEnv = &pQInfo->runtimeEnv;
  SQuery *          pQuery = pRuntimeEnv->pQuery;
  setQueryStatus(pQuery, QUERY_COMPLETED);

  size_t numOfGroups = GET_NUM_OF_TABLEGROUP(pQInfo);

  if (isPointInterpoQuery(pQuery) || isFirstLastRowQuery(pQuery)) {
    resetCtxOutputBuf(pRuntimeEnv);
    assert(pQuery->limit.offset == 0 && pQuery->limit.limit != 0);

    while (pQInfo->groupIndex < numOfGroups) {
      SArray* group = taosArrayGetP(pQInfo->tableGroupInfo.pGroupList, pQInfo->groupIndex);

      qDebug("QInfo:%p last_row query on group:%d, total group:%zu, current group:%p", pQInfo, pQInfo->groupIndex,
             numOfGroups, group);

      STsdbQueryCond cond = {
          .twindow = pQuery->window,
          .colList = pQuery->colList,
          .order   = pQuery->order.order,
          .numOfCols = pQuery->numOfCols,
      };

      SArray *g1 = taosArrayInit(1, POINTER_BYTES);
      SArray *tx = taosArrayClone(group);
      taosArrayPush(g1, &tx);
      
      STableGroupInfo gp = {.numOfTables = taosArrayGetSize(tx), .pGroupList = g1};

      // include only current table
      if (pRuntimeEnv->pQueryHandle != NULL) {
        tsdbCleanupQueryHandle(pRuntimeEnv->pQueryHandle);
        pRuntimeEnv->pQueryHandle = NULL;
      }
      
      if (isFirstLastRowQuery(pQuery)) {
        pRuntimeEnv->pQueryHandle = tsdbQueryLastRow(pQInfo->tsdb, &cond, &gp, pQInfo);
      } else {
        pRuntimeEnv->pQueryHandle = tsdbQueryRowsInExternalWindow(pQInfo->tsdb, &cond, &gp, pQInfo);
      }
      
      initCtxOutputBuf(pRuntimeEnv);
      
      SArray* s = tsdbGetQueriedTableList(pRuntimeEnv->pQueryHandle);
      assert(taosArrayGetSize(s) >= 1);
      
      setTagVal(pRuntimeEnv, taosArrayGetP(s, 0), pQInfo->tsdb);
      if (isFirstLastRowQuery(pQuery)) {
        assert(taosArrayGetSize(s) == 1);
      }

      taosArrayDestroy(s);

      // here we simply set the first table as current table
      SArray* first = GET_TABLEGROUP(pQInfo, pQInfo->groupIndex);
      pQuery->current = taosArrayGetP(first, 0);

      scanOneTableDataBlocks(pRuntimeEnv, pQuery->current->lastKey);
      
      int64_t numOfRes = getNumOfResult(pRuntimeEnv);
      if (numOfRes > 0) {
        pQuery->rec.rows += numOfRes;
        forwardCtxOutputBuf(pRuntimeEnv, numOfRes);
      }
      
      skipResults(pRuntimeEnv);
      pQInfo->groupIndex += 1;

      // enable execution for next table, when handling the projection query
      enableExecutionForNextTable(pRuntimeEnv);

      if (pQuery->rec.rows >= pQuery->rec.capacity) {
        setQueryStatus(pQuery, QUERY_RESBUF_FULL);
        break;
      }
    }
  } else if (pRuntimeEnv->groupbyNormalCol) { // group-by on normal columns query
    while (pQInfo->groupIndex < numOfGroups) {
      SArray* group = taosArrayGetP(pQInfo->tableGroupInfo.pGroupList, pQInfo->groupIndex);

      qDebug("QInfo:%p group by normal columns group:%d, total group:%zu", pQInfo, pQInfo->groupIndex, numOfGroups);

      STsdbQueryCond cond = {
          .twindow = pQuery->window,
          .colList = pQuery->colList,
          .order   = pQuery->order.order,
          .numOfCols = pQuery->numOfCols,
      };

      SArray *g1 = taosArrayInit(1, POINTER_BYTES);
      SArray *tx = taosArrayClone(group);
      taosArrayPush(g1, &tx);

      STableGroupInfo gp = {.numOfTables = taosArrayGetSize(tx), .pGroupList = g1};

      // include only current table
      if (pRuntimeEnv->pQueryHandle != NULL) {
        tsdbCleanupQueryHandle(pRuntimeEnv->pQueryHandle);
        pRuntimeEnv->pQueryHandle = NULL;
      }

      pRuntimeEnv->pQueryHandle = tsdbQueryTables(pQInfo->tsdb, &cond, &gp, pQInfo);
      taosArrayDestroy(g1);
      taosArrayDestroy(tx);

      SArray* s = tsdbGetQueriedTableList(pRuntimeEnv->pQueryHandle);
      assert(taosArrayGetSize(s) >= 1);

      setTagVal(pRuntimeEnv, taosArrayGetP(s, 0), pQInfo->tsdb);

      // here we simply set the first table as current table
      scanMultiTableDataBlocks(pQInfo);
      pQInfo->groupIndex += 1;

      SWindowResInfo *pWindowResInfo = &pRuntimeEnv->windowResInfo;

        // no results generated for current group, continue to try the next group
      taosArrayDestroy(s); 
      if (pWindowResInfo->size <= 0) {
        continue;
      }

      for (int32_t i = 0; i < pWindowResInfo->size; ++i) {
        SWindowStatus *pStatus = &pWindowResInfo->pResult[i].status;
        pStatus->closed = true;  // enable return all results for group by normal columns

        SWindowResult *pResult = &pWindowResInfo->pResult[i];
        for (int32_t j = 0; j < pQuery->numOfOutput; ++j) {
          pResult->numOfRows = MAX(pResult->numOfRows, pResult->resultInfo[j].numOfRes);
        }
      }

      qDebug("QInfo:%p generated groupby columns results %d rows for group %d completed", pQInfo, pWindowResInfo->size,
          pQInfo->groupIndex);
      int32_t currentGroupIndex = pQInfo->groupIndex;

      pQuery->rec.rows = 0;
      pQInfo->groupIndex = 0;

      ensureOutputBufferSimple(pRuntimeEnv, pWindowResInfo->size);
      copyFromWindowResToSData(pQInfo, pWindowResInfo);

      pQInfo->groupIndex = currentGroupIndex;  //restore the group index
      assert(pQuery->rec.rows == pWindowResInfo->size);

      clearClosedTimeWindow(pRuntimeEnv);
      break;
    }
  } else {
    /*
     * 1. super table projection query, 2. ts-comp query
     * if the subgroup index is larger than 0, results generated by group by tbname,k is existed.
     * we need to return it to client in the first place.
     */
    if (pQInfo->groupIndex > 0) {
      copyFromWindowResToSData(pQInfo, &pRuntimeEnv->windowResInfo);
      pQuery->rec.total += pQuery->rec.rows;

      if (pQuery->rec.rows > 0) {
        return;
      }
    }

    // all data have returned already
    if (pQInfo->tableIndex >= pQInfo->tableqinfoGroupInfo.numOfTables) {
      return;
    }

    resetCtxOutputBuf(pRuntimeEnv);
    resetTimeWindowInfo(pRuntimeEnv, &pRuntimeEnv->windowResInfo);

    SArray *group = GET_TABLEGROUP(pQInfo, 0);
    assert(taosArrayGetSize(group) == pQInfo->tableqinfoGroupInfo.numOfTables &&
           1 == taosArrayGetSize(pQInfo->tableqinfoGroupInfo.pGroupList));

    while (pQInfo->tableIndex < pQInfo->tableqinfoGroupInfo.numOfTables) {
      if (IS_QUERY_KILLED(pQInfo)) {
        longjmp(pRuntimeEnv->env, TSDB_CODE_TSC_QUERY_CANCELLED);
      }

      pQuery->current = taosArrayGetP(group, pQInfo->tableIndex);
      if (!multiTableMultioutputHelper(pQInfo, pQInfo->tableIndex)) {
        pQInfo->tableIndex++;
        continue;
      }

      // TODO handle the limit offset problem
      if (pQuery->numOfFilterCols == 0 && pQuery->limit.offset > 0) {
        //        skipBlocks(pRuntimeEnv);
        if (Q_STATUS_EQUAL(pQuery->status, QUERY_COMPLETED)) {
          pQInfo->tableIndex++;
          continue;
        }
      }

      scanOneTableDataBlocks(pRuntimeEnv, pQuery->current->lastKey);
      skipResults(pRuntimeEnv);

      // the limitation of output result is reached, set the query completed
      if (limitResults(pRuntimeEnv)) {
        pQInfo->tableIndex = pQInfo->tableqinfoGroupInfo.numOfTables;
        break;
      }

      // enable execution for next table, when handling the projection query
      enableExecutionForNextTable(pRuntimeEnv);

      if (Q_STATUS_EQUAL(pQuery->status, QUERY_COMPLETED)) {
        /*
         * query range is identical in terms of all meters involved in query,
         * so we need to restore them at the *beginning* of query on each meter,
         * not the consecutive query on meter on which is aborted due to buffer limitation
         * to ensure that, we can reset the query range once query on a meter is completed.
         */
        pQInfo->tableIndex++;

        STableIdInfo tidInfo = {0};

        STableId* id = TSDB_TABLEID(pQuery->current->pTable);
        tidInfo.uid = id->uid;
        tidInfo.tid = id->tid;
        tidInfo.key = pQuery->current->lastKey;
        taosArrayPush(pQInfo->arrTableIdInfo, &tidInfo);

        // if the buffer is full or group by each table, we need to jump out of the loop
        if (Q_STATUS_EQUAL(pQuery->status, QUERY_RESBUF_FULL) /*||
            isGroupbyEachTable(pQuery->pGroupbyExpr, pSupporter->pSidSet)*/) {
          break;
        }

      } else {
        // all data in the result buffer are skipped due to the offset, continue to retrieve data from current meter
        if (pQuery->rec.rows == 0) {
          assert(!Q_STATUS_EQUAL(pQuery->status, QUERY_RESBUF_FULL));
          continue;
        } else {
          // buffer is full, wait for the next round to retrieve data from current meter
          assert(Q_STATUS_EQUAL(pQuery->status, QUERY_RESBUF_FULL));
          break;
        }
      }
    }

    if (pQInfo->tableIndex >= pQInfo->tableqinfoGroupInfo.numOfTables) {
      setQueryStatus(pQuery, QUERY_COMPLETED);
    }
  }

  /*
   * 1. super table projection query, group-by on normal columns query, ts-comp query
   * 2. point interpolation query, last row query
   *
   * group-by on normal columns query and last_row query do NOT invoke the finalizer here,
   * since the finalize stage will be done at the client side.
   *
   * projection query, point interpolation query do not need the finalizer.
   *
   * Only the ts-comp query requires the finalizer function to be executed here.
   */
  if (isTSCompQuery(pQuery)) {
    finalizeQueryResult(pRuntimeEnv);
  }

  if (pRuntimeEnv->pTSBuf != NULL) {
    pRuntimeEnv->cur = pRuntimeEnv->pTSBuf->cur;
  }

  qDebug(
      "QInfo %p numOfTables:%"PRIu64", index:%d, numOfGroups:%zu, %"PRId64" points returned, total:%"PRId64", offset:%" PRId64,
      pQInfo, pQInfo->tableqinfoGroupInfo.numOfTables, pQInfo->tableIndex, numOfGroups, pQuery->rec.rows, pQuery->rec.total,
      pQuery->limit.offset);
}

static void doSaveContext(SQInfo *pQInfo) {
  SQueryRuntimeEnv *pRuntimeEnv = &pQInfo->runtimeEnv;
  SQuery *          pQuery = pRuntimeEnv->pQuery;

  SET_REVERSE_SCAN_FLAG(pRuntimeEnv);
  SWAP(pQuery->window.skey, pQuery->window.ekey, TSKEY);
  SWITCH_ORDER(pQuery->order.order);
  
  if (pRuntimeEnv->pTSBuf != NULL) {
    pRuntimeEnv->pTSBuf->cur.order = pQuery->order.order;
  }
  
  STsdbQueryCond cond = {
      .twindow = pQuery->window,
      .order   = pQuery->order.order,
      .colList = pQuery->colList,
      .numOfCols = pQuery->numOfCols,
  };
  
  // clean unused handle
  if (pRuntimeEnv->pSecQueryHandle != NULL) {
    tsdbCleanupQueryHandle(pRuntimeEnv->pSecQueryHandle);
  }

  pRuntimeEnv->prevGroupId = INT32_MIN;
  pRuntimeEnv->pSecQueryHandle = tsdbQueryTables(pQInfo->tsdb, &cond, &pQInfo->tableGroupInfo, pQInfo);
  
  setQueryStatus(pQuery, QUERY_NOT_COMPLETED);
  switchCtxOrder(pRuntimeEnv);
  disableFuncInReverseScan(pQInfo);
}

static void doRestoreContext(SQInfo *pQInfo) {
  SQueryRuntimeEnv *pRuntimeEnv = &pQInfo->runtimeEnv;
  SQuery *          pQuery = pRuntimeEnv->pQuery;

  SWAP(pQuery->window.skey, pQuery->window.ekey, TSKEY);

  if (pRuntimeEnv->pTSBuf != NULL) {
    SWITCH_ORDER(pRuntimeEnv->pTSBuf->cur.order);
  }

  switchCtxOrder(pRuntimeEnv);
  SET_MASTER_SCAN_FLAG(pRuntimeEnv);
}

static void doCloseAllTimeWindowAfterScan(SQInfo *pQInfo) {
  SQuery *pQuery = pQInfo->runtimeEnv.pQuery;

//  int32_t step = GET_FORWARD_DIRECTION_FACTOR(pQuery->order.order);

  if (QUERY_IS_INTERVAL_QUERY(pQuery)) {
    size_t numOfGroup = GET_NUM_OF_TABLEGROUP(pQInfo);
    for (int32_t i = 0; i < numOfGroup; ++i) {
      SArray *group = GET_TABLEGROUP(pQInfo, i);

      size_t num = taosArrayGetSize(group);
      for (int32_t j = 0; j < num; ++j) {
        STableQueryInfo* item = taosArrayGetP(group, j);
        closeAllTimeWindow(&item->windowResInfo);
//        removeRedundantWindow(&item->windowResInfo, item->lastKey - step, step);
      }
    }
  } else {  // close results for group result
    closeAllTimeWindow(&pQInfo->runtimeEnv.windowResInfo);
  }
}

static void multiTableQueryProcess(SQInfo *pQInfo) {
  SQueryRuntimeEnv *pRuntimeEnv = &pQInfo->runtimeEnv;
  SQuery *          pQuery = pRuntimeEnv->pQuery;

  if (pQInfo->groupIndex > 0) {
    /*
     * if the groupIndex > 0, the query process must be completed yet, we only need to
     * copy the data into output buffer
     */
    if (QUERY_IS_INTERVAL_QUERY(pQuery)) {
      copyResToQueryResultBuf(pQInfo, pQuery);
#ifdef _DEBUG_VIEW
      displayInterResult(pQuery->sdata, pRuntimeEnv, pQuery->sdata[0]->num);
#endif
    } else {
      copyFromWindowResToSData(pQInfo, &pRuntimeEnv->windowResInfo);
    }

    qDebug("QInfo:%p current:%"PRId64", total:%"PRId64"", pQInfo, pQuery->rec.rows, pQuery->rec.total);
    return;
  }

  qDebug("QInfo:%p query start, qrange:%" PRId64 "-%" PRId64 ", order:%d, forward scan start", pQInfo,
         pQuery->window.skey, pQuery->window.ekey, pQuery->order.order);

  // do check all qualified data blocks
  int64_t el = scanMultiTableDataBlocks(pQInfo);
  qDebug("QInfo:%p master scan completed, elapsed time: %" PRId64 "ms, reverse scan start", pQInfo, el);

  // query error occurred or query is killed, abort current execution
  if (pQInfo->code != TSDB_CODE_SUCCESS || IS_QUERY_KILLED(pQInfo)) {
    qDebug("QInfo:%p query killed or error occurred, code:%s, abort", pQInfo, tstrerror(pQInfo->code));
    finalizeQueryResult(pRuntimeEnv); // clean up allocated resource during query
    longjmp(pRuntimeEnv->env, TSDB_CODE_TSC_QUERY_CANCELLED);
  }

  // close all time window results
  doCloseAllTimeWindowAfterScan(pQInfo);

  if (needReverseScan(pQuery)) {
    doSaveContext(pQInfo);

    el = scanMultiTableDataBlocks(pQInfo);
    qDebug("QInfo:%p reversed scan completed, elapsed time: %" PRId64 "ms", pQInfo, el);

//    doCloseAllTimeWindowAfterScan(pQInfo);
    doRestoreContext(pQInfo);
  } else {
    qDebug("QInfo:%p no need to do reversed scan, query completed", pQInfo);
  }

  setQueryStatus(pQuery, QUERY_COMPLETED);

  if (pQInfo->code != TSDB_CODE_SUCCESS || IS_QUERY_KILLED(pQInfo)) {
    qDebug("QInfo:%p query killed or error occurred, code:%s, abort", pQInfo, tstrerror(pQInfo->code));
    finalizeQueryResult(pRuntimeEnv); // clean up allocated resource during query
    longjmp(pRuntimeEnv->env, TSDB_CODE_TSC_QUERY_CANCELLED);
  }

  if (QUERY_IS_INTERVAL_QUERY(pQuery) || isSumAvgRateQuery(pQuery)) {
    if (mergeIntoGroupResult(pQInfo) == TSDB_CODE_SUCCESS) {
      copyResToQueryResultBuf(pQInfo, pQuery);

#ifdef _DEBUG_VIEW
      displayInterResult(pQuery->sdata, pRuntimeEnv, pQuery->sdata[0]->num);
#endif
    }
  } else {  // not a interval query
    copyFromWindowResToSData(pQInfo, &pRuntimeEnv->windowResInfo);
  }

  // handle the limitation of output buffer
  qDebug("QInfo:%p points returned:%" PRId64 ", total:%" PRId64, pQInfo, pQuery->rec.rows, pQuery->rec.total + pQuery->rec.rows);
}

/*
 * in each query, this function will be called only once, no retry for further result.
 *
 * select count(*)/top(field,k)/avg(field name) from table_name [where ts>now-1a];
 * select count(*) from table_name group by status_column;
 */
static void tableFixedOutputProcess(SQInfo *pQInfo, STableQueryInfo* pTableInfo) {
  SQueryRuntimeEnv *pRuntimeEnv = &pQInfo->runtimeEnv;
  
  SQuery *pQuery = pRuntimeEnv->pQuery;
  if (!isTopBottomQuery(pQuery) && pQuery->limit.offset > 0) {  // no need to execute, since the output will be ignore.
    return;
  }
  
  pQuery->current = pTableInfo;  // set current query table info
  
  scanOneTableDataBlocks(pRuntimeEnv, pTableInfo->lastKey);
  finalizeQueryResult(pRuntimeEnv);

  if (IS_QUERY_KILLED(pQInfo)) {
    finalizeQueryResult(pRuntimeEnv); // clean up allocated resource during query
    longjmp(pRuntimeEnv->env, TSDB_CODE_TSC_QUERY_CANCELLED);
  }

  // since the numOfRows must be identical for all sql functions that are allowed to be executed simutaneously.
  pQuery->rec.rows = getNumOfResult(pRuntimeEnv);

  skipResults(pRuntimeEnv);
  limitResults(pRuntimeEnv);
}

static void tableMultiOutputProcess(SQInfo *pQInfo, STableQueryInfo* pTableInfo) {
  SQueryRuntimeEnv *pRuntimeEnv = &pQInfo->runtimeEnv;
  
  SQuery *pQuery = pRuntimeEnv->pQuery;
  pQuery->current = pTableInfo;
  
  // for ts_comp query, re-initialized is not allowed
  if (!isTSCompQuery(pQuery)) {
    resetCtxOutputBuf(pRuntimeEnv);
  }

  // skip blocks without load the actual data block from file if no filter condition present
  skipBlocks(&pQInfo->runtimeEnv);
  if (pQuery->limit.offset > 0 && pQuery->numOfFilterCols == 0) {
    setQueryStatus(pQuery, QUERY_COMPLETED);
    return;
  }

  while (1) {
    scanOneTableDataBlocks(pRuntimeEnv, pQuery->current->lastKey);
    finalizeQueryResult(pRuntimeEnv);

    pQuery->rec.rows = getNumOfResult(pRuntimeEnv);
    if (pQuery->limit.offset > 0 && pQuery->numOfFilterCols > 0 && pQuery->rec.rows > 0) {
      skipResults(pRuntimeEnv);
    }

    /*
     * 1. if pQuery->size == 0, pQuery->limit.offset >= 0, still need to check data
     * 2. if pQuery->size > 0, pQuery->limit.offset must be 0
     */
    if (pQuery->rec.rows > 0 || Q_STATUS_EQUAL(pQuery->status, QUERY_COMPLETED)) {
      break;
    }

    qDebug("QInfo:%p skip current result, offset:%" PRId64 ", next qrange:%" PRId64 "-%" PRId64,
           pQInfo, pQuery->limit.offset, pQuery->current->lastKey, pQuery->current->win.ekey);

    resetCtxOutputBuf(pRuntimeEnv);
  }

  limitResults(pRuntimeEnv);
  if (Q_STATUS_EQUAL(pQuery->status, QUERY_RESBUF_FULL)) {
    qDebug("QInfo:%p query paused due to output limitation, next qrange:%" PRId64 "-%" PRId64, pQInfo,
        pQuery->current->lastKey, pQuery->window.ekey);
  } else if (Q_STATUS_EQUAL(pQuery->status, QUERY_COMPLETED)) {
    STableIdInfo tidInfo;
    STableId* id = TSDB_TABLEID(pQuery->current);

    tidInfo.uid = id->uid;
    tidInfo.tid = id->tid;
    tidInfo.key = pQuery->current->lastKey;
    taosArrayPush(pQInfo->arrTableIdInfo, &tidInfo);
  }

  if (!isTSCompQuery(pQuery)) {
    assert(pQuery->rec.rows <= pQuery->rec.capacity);
  }
}

static void tableIntervalProcessImpl(SQueryRuntimeEnv *pRuntimeEnv, TSKEY start) {
  SQuery *pQuery = pRuntimeEnv->pQuery;

  while (1) {
    scanOneTableDataBlocks(pRuntimeEnv, start);

    assert(!Q_STATUS_EQUAL(pQuery->status, QUERY_NOT_COMPLETED));
    finalizeQueryResult(pRuntimeEnv);

    // here we can ignore the records in case of no interpolation
    // todo handle offset, in case of top/bottom interval query
    if ((pQuery->numOfFilterCols > 0 || pRuntimeEnv->pTSBuf != NULL) && pQuery->limit.offset > 0 &&
        pQuery->fillType == TSDB_FILL_NONE) {
      // maxOutput <= 0, means current query does not generate any results
      int32_t numOfClosed = numOfClosedTimeWindow(&pRuntimeEnv->windowResInfo);

      int32_t c = MIN(numOfClosed, pQuery->limit.offset);
      clearFirstNTimeWindow(pRuntimeEnv, c);
      pQuery->limit.offset -= c;
    }

    if (Q_STATUS_EQUAL(pQuery->status, QUERY_COMPLETED | QUERY_RESBUF_FULL)) {
      break;
    }
  }
}

// handle time interval query on table
static void tableIntervalProcess(SQInfo *pQInfo, STableQueryInfo* pTableInfo) {
  SQueryRuntimeEnv *pRuntimeEnv = &(pQInfo->runtimeEnv);

  SQuery *pQuery = pRuntimeEnv->pQuery;
  pQuery->current = pTableInfo;

  int32_t numOfFilled = 0;
  TSKEY newStartKey = TSKEY_INITIAL_VAL;
  
  // skip blocks without load the actual data block from file if no filter condition present
  skipTimeInterval(pRuntimeEnv, &newStartKey);
  if (pQuery->limit.offset > 0 && pQuery->numOfFilterCols == 0 && pRuntimeEnv->pFillInfo == NULL) {
    setQueryStatus(pQuery, QUERY_COMPLETED);
    return;
  }

  while (1) {
    tableIntervalProcessImpl(pRuntimeEnv, newStartKey);

    if (QUERY_IS_INTERVAL_QUERY(pQuery)) {
      pQInfo->groupIndex = 0;  // always start from 0
      pQuery->rec.rows = 0;
      copyFromWindowResToSData(pQInfo, &pRuntimeEnv->windowResInfo);

      clearFirstNTimeWindow(pRuntimeEnv, pQInfo->groupIndex);
    }

    // the offset is handled at prepare stage if no interpolation involved
    if (pQuery->fillType == TSDB_FILL_NONE || pQuery->rec.rows == 0) {
      limitResults(pRuntimeEnv);
      break;
    } else {
      taosFillSetStartInfo(pRuntimeEnv->pFillInfo, pQuery->rec.rows, pQuery->window.ekey);
      taosFillCopyInputDataFromFilePage(pRuntimeEnv->pFillInfo, (tFilePage**) pQuery->sdata);
      numOfFilled = 0;
      
      pQuery->rec.rows = doFillGapsInResults(pRuntimeEnv, (tFilePage **)pQuery->sdata, &numOfFilled);
      if (pQuery->rec.rows > 0 || Q_STATUS_EQUAL(pQuery->status, QUERY_COMPLETED)) {
        limitResults(pRuntimeEnv);
        break;
      }

      // no result generated yet, continue retrieve data
      pQuery->rec.rows = 0;
    }
  }

  // all data scanned, the group by normal column can return
  if (pRuntimeEnv->groupbyNormalCol) {  // todo refactor with merge interval time result
    pQInfo->groupIndex = 0;
    pQuery->rec.rows = 0;
    copyFromWindowResToSData(pQInfo, &pRuntimeEnv->windowResInfo);
    clearFirstNTimeWindow(pRuntimeEnv, pQInfo->groupIndex);
  }

  pQInfo->pointsInterpo += numOfFilled;
}

static void tableQueryImpl(SQInfo *pQInfo) {
  SQueryRuntimeEnv *pRuntimeEnv = &pQInfo->runtimeEnv;
  SQuery *          pQuery = pRuntimeEnv->pQuery;

  if (queryHasRemainResults(pRuntimeEnv)) {

    if (pQuery->fillType != TSDB_FILL_NONE) {
      /*
       * There are remain results that are not returned due to result interpolation
       * So, we do keep in this procedure instead of launching retrieve procedure for next results.
       */
      int32_t numOfFilled = 0;
      pQuery->rec.rows = doFillGapsInResults(pRuntimeEnv, (tFilePage **)pQuery->sdata, &numOfFilled);

      if (pQuery->rec.rows > 0) {
        limitResults(pRuntimeEnv);
      }

      qDebug("QInfo:%p current:%" PRId64 " returned, total:%" PRId64, pQInfo, pQuery->rec.rows, pQuery->rec.total);
      return;
    } else {
      pQuery->rec.rows = 0;
      pQInfo->groupIndex = 0;  // always start from 0

      if (pRuntimeEnv->windowResInfo.size > 0) {
        copyFromWindowResToSData(pQInfo, &pRuntimeEnv->windowResInfo);
        clearFirstNTimeWindow(pRuntimeEnv, pQInfo->groupIndex);

        if (pQuery->rec.rows > 0) {
          qDebug("QInfo:%p %"PRId64" rows returned from group results, total:%"PRId64"", pQInfo, pQuery->rec.rows, pQuery->rec.total);

          // there are not data remains
          if (pRuntimeEnv->windowResInfo.size <= 0) {
            qDebug("QInfo:%p query over, %"PRId64" rows are returned", pQInfo, pQuery->rec.total);
          }

          return;
        }
      }
    }
  }

  // number of points returned during this query
  pQuery->rec.rows = 0;
  int64_t st = taosGetTimestampUs();
  
  assert(pQInfo->tableqinfoGroupInfo.numOfTables == 1);
  SArray* g = GET_TABLEGROUP(pQInfo, 0);
  STableQueryInfo* item = taosArrayGetP(g, 0);
  
  // group by normal column, sliding window query, interval query are handled by interval query processor
  if (QUERY_IS_INTERVAL_QUERY(pQuery) || pRuntimeEnv->groupbyNormalCol) {  // interval (down sampling operation)
    tableIntervalProcess(pQInfo, item);
  } else if (isFixedOutputQuery(pRuntimeEnv)) {
    tableFixedOutputProcess(pQInfo, item);
  } else {  // diff/add/multiply/subtract/division
    assert(pQuery->checkBuffer == 1);
    tableMultiOutputProcess(pQInfo, item);
  }

  // record the total elapsed time
  pRuntimeEnv->summary.elapsedTime += (taosGetTimestampUs() - st);
  assert(pQInfo->tableqinfoGroupInfo.numOfTables == 1);
}

static void stableQueryImpl(SQInfo *pQInfo) {
  SQueryRuntimeEnv* pRuntimeEnv = &pQInfo->runtimeEnv;
  SQuery *pQuery = pRuntimeEnv->pQuery;
  pQuery->rec.rows = 0;

  int64_t st = taosGetTimestampUs();

  if (QUERY_IS_INTERVAL_QUERY(pQuery) ||
      (isFixedOutputQuery(pRuntimeEnv) && (!isPointInterpoQuery(pQuery)) && !pRuntimeEnv->groupbyNormalCol &&
      !isFirstLastRowQuery(pQuery))) {
    multiTableQueryProcess(pQInfo);
  } else {
    assert((pQuery->checkBuffer == 1 && pQuery->intervalTime == 0) || isPointInterpoQuery(pQuery) ||
            isFirstLastRowQuery(pQuery) || pRuntimeEnv->groupbyNormalCol);

    sequentialTableProcess(pQInfo);

  }

  // record the total elapsed time
  pQInfo->runtimeEnv.summary.elapsedTime += (taosGetTimestampUs() - st);
}

static int32_t getColumnIndexInSource(SQueryTableMsg *pQueryMsg, SSqlFuncMsg *pExprMsg, SColumnInfo* pTagCols) {
  int32_t j = 0;

  if (TSDB_COL_IS_TAG(pExprMsg->colInfo.flag)) {
    if (pExprMsg->colInfo.colId == TSDB_TBNAME_COLUMN_INDEX) {
      return -1;
    }

    while(j < pQueryMsg->numOfTags) {
      if (pExprMsg->colInfo.colId == pTagCols[j].colId) {
        return j;
      }

      j += 1;
    }

  } else {
    while (j < pQueryMsg->numOfCols) {
      if (pExprMsg->colInfo.colId == pQueryMsg->colList[j].colId) {
        return j;
      }

      j += 1;
    }
  }

  assert(0);
}

bool validateExprColumnInfo(SQueryTableMsg *pQueryMsg, SSqlFuncMsg *pExprMsg, SColumnInfo* pTagCols) {
  int32_t j = getColumnIndexInSource(pQueryMsg, pExprMsg, pTagCols);
  return j < pQueryMsg->numOfCols || j < pQueryMsg->numOfTags;
}

static bool validateQueryMsg(SQueryTableMsg *pQueryMsg) {
  if (pQueryMsg->intervalTime < 0) {
    qError("qmsg:%p illegal value of interval time %" PRId64, pQueryMsg, pQueryMsg->intervalTime);
    return false;
  }

  if (pQueryMsg->numOfTables <= 0) {
    qError("qmsg:%p illegal value of numOfTables %d", pQueryMsg, pQueryMsg->numOfTables);
    return false;
  }

  if (pQueryMsg->numOfGroupCols < 0) {
    qError("qmsg:%p illegal value of numOfGroupbyCols %d", pQueryMsg, pQueryMsg->numOfGroupCols);
    return false;
  }

  if (pQueryMsg->numOfOutput > TSDB_MAX_COLUMNS || pQueryMsg->numOfOutput <= 0) {
    qError("qmsg:%p illegal value of output columns %d", pQueryMsg, pQueryMsg->numOfOutput);
    return false;
  }

  return true;
}

static bool validateQuerySourceCols(SQueryTableMsg *pQueryMsg, SSqlFuncMsg** pExprMsg) {
  int32_t numOfTotal = pQueryMsg->numOfCols + pQueryMsg->numOfTags;
  if (pQueryMsg->numOfCols < 0 || pQueryMsg->numOfTags < 0 || numOfTotal > TSDB_MAX_COLUMNS) {
    qError("qmsg:%p illegal value of numOfCols %d numOfTags:%d", pQueryMsg, pQueryMsg->numOfCols, pQueryMsg->numOfTags);
    return false;
  } else if (numOfTotal == 0) {
    for(int32_t i = 0; i < pQueryMsg->numOfOutput; ++i) {
      SSqlFuncMsg* pFuncMsg = pExprMsg[i];

      if ((pFuncMsg->functionId == TSDB_FUNC_TAGPRJ) ||
          (pFuncMsg->functionId == TSDB_FUNC_TID_TAG && pFuncMsg->colInfo.colId == TSDB_TBNAME_COLUMN_INDEX) ||
          (pFuncMsg->functionId == TSDB_FUNC_COUNT && pFuncMsg->colInfo.colId == TSDB_TBNAME_COLUMN_INDEX)) {
        continue;
      }

      return false;
    }
  }

  return true;
}

static char *createTableIdList(SQueryTableMsg *pQueryMsg, char *pMsg, SArray **pTableIdList) {
  assert(pQueryMsg->numOfTables > 0);

  *pTableIdList = taosArrayInit(pQueryMsg->numOfTables, sizeof(STableIdInfo));

  for (int32_t j = 0; j < pQueryMsg->numOfTables; ++j) {
    STableIdInfo* pTableIdInfo = (STableIdInfo *)pMsg;

    pTableIdInfo->tid = htonl(pTableIdInfo->tid);
    pTableIdInfo->uid = htobe64(pTableIdInfo->uid);
    pTableIdInfo->key = htobe64(pTableIdInfo->key);

    taosArrayPush(*pTableIdList, pTableIdInfo);
    pMsg += sizeof(STableIdInfo);
  }

  return pMsg;
}

/**
 * pQueryMsg->head has been converted before this function is called.
 *
 * @param pQueryMsg
 * @param pTableIdList
 * @param pExpr
 * @return
 */
static int32_t convertQueryMsg(SQueryTableMsg *pQueryMsg, SArray **pTableIdList, SSqlFuncMsg ***pExpr,
                               char **tagCond, char** tbnameCond, SColIndex **groupbyCols, SColumnInfo** tagCols) {
  int32_t code = TSDB_CODE_SUCCESS;

  pQueryMsg->numOfTables = htonl(pQueryMsg->numOfTables);

  pQueryMsg->window.skey = htobe64(pQueryMsg->window.skey);
  pQueryMsg->window.ekey = htobe64(pQueryMsg->window.ekey);
  pQueryMsg->intervalTime = htobe64(pQueryMsg->intervalTime);
  pQueryMsg->slidingTime = htobe64(pQueryMsg->slidingTime);
  pQueryMsg->limit = htobe64(pQueryMsg->limit);
  pQueryMsg->offset = htobe64(pQueryMsg->offset);

  pQueryMsg->order = htons(pQueryMsg->order);
  pQueryMsg->orderColId = htons(pQueryMsg->orderColId);
  pQueryMsg->queryType = htonl(pQueryMsg->queryType);
  pQueryMsg->tagNameRelType = htons(pQueryMsg->tagNameRelType);

  pQueryMsg->numOfCols = htons(pQueryMsg->numOfCols);
  pQueryMsg->numOfOutput = htons(pQueryMsg->numOfOutput);
  pQueryMsg->numOfGroupCols = htons(pQueryMsg->numOfGroupCols);
  pQueryMsg->tagCondLen = htons(pQueryMsg->tagCondLen);
  pQueryMsg->tsOffset = htonl(pQueryMsg->tsOffset);
  pQueryMsg->tsLen = htonl(pQueryMsg->tsLen);
  pQueryMsg->tsNumOfBlocks = htonl(pQueryMsg->tsNumOfBlocks);
  pQueryMsg->tsOrder = htonl(pQueryMsg->tsOrder);
  pQueryMsg->numOfTags = htonl(pQueryMsg->numOfTags);

  // query msg safety check
  if (!validateQueryMsg(pQueryMsg)) {
    code = TSDB_CODE_QRY_INVALID_MSG;
    goto _cleanup;
  }

  char *pMsg = (char *)(pQueryMsg->colList) + sizeof(SColumnInfo) * pQueryMsg->numOfCols;
  for (int32_t col = 0; col < pQueryMsg->numOfCols; ++col) {
    SColumnInfo *pColInfo = &pQueryMsg->colList[col];

    pColInfo->colId = htons(pColInfo->colId);
    pColInfo->type = htons(pColInfo->type);
    pColInfo->bytes = htons(pColInfo->bytes);
    pColInfo->numOfFilters = htons(pColInfo->numOfFilters);

    assert(pColInfo->type >= TSDB_DATA_TYPE_BOOL && pColInfo->type <= TSDB_DATA_TYPE_NCHAR);

    int32_t numOfFilters = pColInfo->numOfFilters;
    if (numOfFilters > 0) {
      pColInfo->filters = calloc(numOfFilters, sizeof(SColumnFilterInfo));
    }

    for (int32_t f = 0; f < numOfFilters; ++f) {
      SColumnFilterInfo *pFilterMsg = (SColumnFilterInfo *)pMsg;
      
      SColumnFilterInfo *pColFilter = &pColInfo->filters[f];
      pColFilter->filterstr = htons(pFilterMsg->filterstr);

      pMsg += sizeof(SColumnFilterInfo);

      if (pColFilter->filterstr) {
        pColFilter->len = htobe64(pFilterMsg->len);

        pColFilter->pz = (int64_t) calloc(1, pColFilter->len + 1 * TSDB_NCHAR_SIZE); // note: null-terminator
        memcpy((void *)pColFilter->pz, pMsg, pColFilter->len);
        pMsg += (pColFilter->len + 1);
      } else {
        pColFilter->lowerBndi = htobe64(pFilterMsg->lowerBndi);
        pColFilter->upperBndi = htobe64(pFilterMsg->upperBndi);
      }

      pColFilter->lowerRelOptr = htons(pFilterMsg->lowerRelOptr);
      pColFilter->upperRelOptr = htons(pFilterMsg->upperRelOptr);
    }
  }

  *pExpr = calloc(pQueryMsg->numOfOutput, POINTER_BYTES);
  SSqlFuncMsg *pExprMsg = (SSqlFuncMsg *)pMsg;

  for (int32_t i = 0; i < pQueryMsg->numOfOutput; ++i) {
    (*pExpr)[i] = pExprMsg;

    pExprMsg->colInfo.colIndex = htons(pExprMsg->colInfo.colIndex);
    pExprMsg->colInfo.colId = htons(pExprMsg->colInfo.colId);
    pExprMsg->colInfo.flag = htons(pExprMsg->colInfo.flag);
    pExprMsg->functionId = htons(pExprMsg->functionId);
    pExprMsg->numOfParams = htons(pExprMsg->numOfParams);

    pMsg += sizeof(SSqlFuncMsg);

    for (int32_t j = 0; j < pExprMsg->numOfParams; ++j) {
      pExprMsg->arg[j].argType = htons(pExprMsg->arg[j].argType);
      pExprMsg->arg[j].argBytes = htons(pExprMsg->arg[j].argBytes);

      if (pExprMsg->arg[j].argType == TSDB_DATA_TYPE_BINARY) {
        pExprMsg->arg[j].argValue.pz = pMsg;
        pMsg += pExprMsg->arg[j].argBytes;  // one more for the string terminated char.
      } else {
        pExprMsg->arg[j].argValue.i64 = htobe64(pExprMsg->arg[j].argValue.i64);
      }
    }

    int16_t functionId = pExprMsg->functionId;
    if (functionId == TSDB_FUNC_TAG || functionId == TSDB_FUNC_TAGPRJ || functionId == TSDB_FUNC_TAG_DUMMY) {
      if (pExprMsg->colInfo.flag != TSDB_COL_TAG) {  // ignore the column  index check for arithmetic expression.
        code = TSDB_CODE_QRY_INVALID_MSG;
        goto _cleanup;
      }
    } else {
//      if (!validateExprColumnInfo(pQueryMsg, pExprMsg)) {
//        return TSDB_CODE_QRY_INVALID_MSG;
//      }
    }

    pExprMsg = (SSqlFuncMsg *)pMsg;
  }

  if (!validateQuerySourceCols(pQueryMsg, *pExpr)) {
    code = TSDB_CODE_QRY_INVALID_MSG;
    goto _cleanup;
  }

  pMsg = createTableIdList(pQueryMsg, pMsg, pTableIdList);

  if (pQueryMsg->numOfGroupCols > 0) {  // group by tag columns
    *groupbyCols = malloc(pQueryMsg->numOfGroupCols * sizeof(SColIndex));
    if (*groupbyCols == NULL) {
      code = TSDB_CODE_QRY_OUT_OF_MEMORY;
      goto _cleanup;
    }

    for (int32_t i = 0; i < pQueryMsg->numOfGroupCols; ++i) {
      (*groupbyCols)[i].colId = *(int16_t *)pMsg;
      pMsg += sizeof((*groupbyCols)[i].colId);

      (*groupbyCols)[i].colIndex = *(int16_t *)pMsg;
      pMsg += sizeof((*groupbyCols)[i].colIndex);

      (*groupbyCols)[i].flag = *(int16_t *)pMsg;
      pMsg += sizeof((*groupbyCols)[i].flag);

      memcpy((*groupbyCols)[i].name, pMsg, tListLen(groupbyCols[i]->name));
      pMsg += tListLen((*groupbyCols)[i].name);
    }

    pQueryMsg->orderByIdx = htons(pQueryMsg->orderByIdx);
    pQueryMsg->orderType = htons(pQueryMsg->orderType);
  }

  pQueryMsg->fillType = htons(pQueryMsg->fillType);
  if (pQueryMsg->fillType != TSDB_FILL_NONE) {
    pQueryMsg->fillVal = (uint64_t)(pMsg);

    int64_t *v = (int64_t *)pMsg;
    for (int32_t i = 0; i < pQueryMsg->numOfOutput; ++i) {
      v[i] = htobe64(v[i]);
    }

    pMsg += sizeof(int64_t) * pQueryMsg->numOfOutput;
  }

  if (pQueryMsg->numOfTags > 0) {
    (*tagCols) = calloc(1, sizeof(SColumnInfo) * pQueryMsg->numOfTags);
    for (int32_t i = 0; i < pQueryMsg->numOfTags; ++i) {
      SColumnInfo* pTagCol = (SColumnInfo*) pMsg;

      pTagCol->colId = htons(pTagCol->colId);
      pTagCol->bytes = htons(pTagCol->bytes);
      pTagCol->type  = htons(pTagCol->type);
      pTagCol->numOfFilters = 0;

      (*tagCols)[i] = *pTagCol;
      pMsg += sizeof(SColumnInfo);
    }
  }

  // the tag query condition expression string is located at the end of query msg
  if (pQueryMsg->tagCondLen > 0) {
    *tagCond = calloc(1, pQueryMsg->tagCondLen);
    memcpy(*tagCond, pMsg, pQueryMsg->tagCondLen);
    pMsg += pQueryMsg->tagCondLen;
  }

  if (*pMsg != 0) {
    size_t len = strlen(pMsg) + 1;

    *tbnameCond = malloc(len);
    if (*tbnameCond == NULL) {
      code = TSDB_CODE_QRY_OUT_OF_MEMORY;
      goto _cleanup;
    }

    strcpy(*tbnameCond, pMsg);
    pMsg += len;
  }

  qDebug("qmsg:%p query %d tables, type:%d, qrange:%" PRId64 "-%" PRId64 ", numOfGroupbyTagCols:%d, order:%d, "
         "outputCols:%d, numOfCols:%d, interval:%" PRId64 ", fillType:%d, comptsLen:%d, compNumOfBlocks:%d, limit:%" PRId64 ", offset:%" PRId64,
         pQueryMsg, pQueryMsg->numOfTables, pQueryMsg->queryType, pQueryMsg->window.skey, pQueryMsg->window.ekey, pQueryMsg->numOfGroupCols,
         pQueryMsg->order, pQueryMsg->numOfOutput, pQueryMsg->numOfCols, pQueryMsg->intervalTime,
         pQueryMsg->fillType, pQueryMsg->tsLen, pQueryMsg->tsNumOfBlocks, pQueryMsg->limit, pQueryMsg->offset);

  return TSDB_CODE_SUCCESS;

_cleanup:
  tfree(*pExpr);
  taosArrayDestroy(*pTableIdList);
  *pTableIdList = NULL;
  tfree(*tbnameCond);
  tfree(*groupbyCols);
  tfree(*tagCols);
  tfree(*tagCond);

  return code;
}

static int32_t buildAirthmeticExprFromMsg(SExprInfo *pArithExprInfo, SQueryTableMsg *pQueryMsg) {
  qDebug("qmsg:%p create arithmetic expr from binary string: %s", pQueryMsg, pArithExprInfo->base.arg[0].argValue.pz);

  tExprNode* pExprNode = NULL;
  TRY(TSDB_MAX_TAGS) {
    pExprNode = exprTreeFromBinary(pArithExprInfo->base.arg[0].argValue.pz, pArithExprInfo->base.arg[0].argBytes);
  } CATCH( code ) {
    CLEANUP_EXECUTE();
    qError("qmsg:%p failed to create arithmetic expression string from:%s, reason: %s", pQueryMsg, pArithExprInfo->base.arg[0].argValue.pz, tstrerror(code));
    return code;
  } END_TRY

  if (pExprNode == NULL) {
    qError("qmsg:%p failed to create arithmetic expression string from:%s", pQueryMsg, pArithExprInfo->base.arg[0].argValue.pz);
    return TSDB_CODE_QRY_APP_ERROR;
  }

  pArithExprInfo->pExpr = pExprNode;
  return TSDB_CODE_SUCCESS;
}

static int32_t createQFunctionExprFromMsg(SQueryTableMsg *pQueryMsg, SExprInfo **pExprInfo, SSqlFuncMsg **pExprMsg,
    SColumnInfo* pTagCols) {
  *pExprInfo = NULL;
  int32_t code = TSDB_CODE_SUCCESS;

  SExprInfo *pExprs = (SExprInfo *)calloc(pQueryMsg->numOfOutput, sizeof(SExprInfo));
  if (pExprs == NULL) {
    return TSDB_CODE_QRY_OUT_OF_MEMORY;
  }

  bool    isSuperTable = QUERY_IS_STABLE_QUERY(pQueryMsg->queryType);
  int16_t tagLen = 0;

  for (int32_t i = 0; i < pQueryMsg->numOfOutput; ++i) {
    pExprs[i].base = *pExprMsg[i];
    pExprs[i].bytes = 0;

    int16_t type = 0;
    int16_t bytes = 0;

    // parse the arithmetic expression
    if (pExprs[i].base.functionId == TSDB_FUNC_ARITHM) {
      code = buildAirthmeticExprFromMsg(&pExprs[i], pQueryMsg);

      if (code != TSDB_CODE_SUCCESS) {
        tfree(pExprs);
        return code;
      }

      type  = TSDB_DATA_TYPE_DOUBLE;
      bytes = tDataTypeDesc[type].nSize;
    } else if (pExprs[i].base.colInfo.colId == TSDB_TBNAME_COLUMN_INDEX && pExprs[i].base.functionId == TSDB_FUNC_TAGPRJ) {  // parse the normal column
      SSchema s = tGetTableNameColumnSchema();
      type  = s.type;
      bytes = s.bytes;
    } else{
      int32_t j = getColumnIndexInSource(pQueryMsg, &pExprs[i].base, pTagCols);
      assert(j < pQueryMsg->numOfCols || j < pQueryMsg->numOfTags);

      if (pExprs[i].base.colInfo.colId != TSDB_TBNAME_COLUMN_INDEX && j >= 0) {
        SColumnInfo* pCol = (TSDB_COL_IS_TAG(pExprs[i].base.colInfo.flag))? &pTagCols[j]:&pQueryMsg->colList[j];
        type = pCol->type;
        bytes = pCol->bytes;
      } else {
        SSchema s = tGetTableNameColumnSchema();

        type  = s.type;
        bytes = s.bytes;
      }
    }

    int32_t param = pExprs[i].base.arg[0].argValue.i64;
    if (getResultDataInfo(type, bytes, pExprs[i].base.functionId, param, &pExprs[i].type, &pExprs[i].bytes,
                          &pExprs[i].interBytes, 0, isSuperTable) != TSDB_CODE_SUCCESS) {
      tfree(pExprs);
      return TSDB_CODE_QRY_INVALID_MSG;
    }

    if (pExprs[i].base.functionId == TSDB_FUNC_TAG_DUMMY || pExprs[i].base.functionId == TSDB_FUNC_TS_DUMMY) {
      tagLen += pExprs[i].bytes;
    }
    assert(isValidDataType(pExprs[i].type));
  }

  // TODO refactor
  for (int32_t i = 0; i < pQueryMsg->numOfOutput; ++i) {
    pExprs[i].base = *pExprMsg[i];
    int16_t functId = pExprs[i].base.functionId;

    if (functId == TSDB_FUNC_TOP || functId == TSDB_FUNC_BOTTOM) {
      int32_t j = getColumnIndexInSource(pQueryMsg, &pExprs[i].base, pTagCols);
      assert(j < pQueryMsg->numOfCols);

      SColumnInfo *pCol = &pQueryMsg->colList[j];

      int32_t ret =
          getResultDataInfo(pCol->type, pCol->bytes, functId, pExprs[i].base.arg[0].argValue.i64,
                            &pExprs[i].type, &pExprs[i].bytes, &pExprs[i].interBytes, tagLen, isSuperTable);
      assert(ret == TSDB_CODE_SUCCESS);
    }
  }
  *pExprInfo = pExprs;

  return TSDB_CODE_SUCCESS;
}

static SSqlGroupbyExpr *createGroupbyExprFromMsg(SQueryTableMsg *pQueryMsg, SColIndex *pColIndex, int32_t *code) {
  if (pQueryMsg->numOfGroupCols == 0) {
    return NULL;
  }

  // using group by tag columns
  SSqlGroupbyExpr *pGroupbyExpr = (SSqlGroupbyExpr *)calloc(1, sizeof(SSqlGroupbyExpr));
  if (pGroupbyExpr == NULL) {
    *code = TSDB_CODE_QRY_OUT_OF_MEMORY;
    return NULL;
  }

  pGroupbyExpr->numOfGroupCols = pQueryMsg->numOfGroupCols;
  pGroupbyExpr->orderType = pQueryMsg->orderType;
  pGroupbyExpr->orderIndex = pQueryMsg->orderByIdx;

  pGroupbyExpr->columnInfo = taosArrayInit(pQueryMsg->numOfGroupCols, sizeof(SColIndex));
  for(int32_t i = 0; i < pQueryMsg->numOfGroupCols; ++i) {
    taosArrayPush(pGroupbyExpr->columnInfo, &pColIndex[i]);
  }

  return pGroupbyExpr;
}

static int32_t createFilterInfo(void *pQInfo, SQuery *pQuery) {
  for (int32_t i = 0; i < pQuery->numOfCols; ++i) {
    if (pQuery->colList[i].numOfFilters > 0) {
      pQuery->numOfFilterCols++;
    }
  }

  if (pQuery->numOfFilterCols == 0) {
    return TSDB_CODE_SUCCESS;
  }

  pQuery->pFilterInfo = calloc(1, sizeof(SSingleColumnFilterInfo) * pQuery->numOfFilterCols);

  for (int32_t i = 0, j = 0; i < pQuery->numOfCols; ++i) {
    if (pQuery->colList[i].numOfFilters > 0) {
      SSingleColumnFilterInfo *pFilterInfo = &pQuery->pFilterInfo[j];

      memcpy(&pFilterInfo->info, &pQuery->colList[i], sizeof(SColumnInfo));
      pFilterInfo->info = pQuery->colList[i];

      pFilterInfo->numOfFilters = pQuery->colList[i].numOfFilters;
      pFilterInfo->pFilters = calloc(pFilterInfo->numOfFilters, sizeof(SColumnFilterElem));

      for (int32_t f = 0; f < pFilterInfo->numOfFilters; ++f) {
        SColumnFilterElem *pSingleColFilter = &pFilterInfo->pFilters[f];
        pSingleColFilter->filterInfo = pQuery->colList[i].filters[f];

        int32_t lower = pSingleColFilter->filterInfo.lowerRelOptr;
        int32_t upper = pSingleColFilter->filterInfo.upperRelOptr;

        if (lower == TSDB_RELATION_INVALID && upper == TSDB_RELATION_INVALID) {
          qError("QInfo:%p invalid filter info", pQInfo);
          return TSDB_CODE_QRY_INVALID_MSG;
        }

        int16_t type  = pQuery->colList[i].type;
        int16_t bytes = pQuery->colList[i].bytes;

        // todo refactor
        __filter_func_t *rangeFilterArray = getRangeFilterFuncArray(type);
        __filter_func_t *filterArray = getValueFilterFuncArray(type);

        if (rangeFilterArray == NULL && filterArray == NULL) {
          qError("QInfo:%p failed to get filter function, invalid data type:%d", pQInfo, type);
          return TSDB_CODE_QRY_INVALID_MSG;
        }

        if ((lower == TSDB_RELATION_GREATER_EQUAL || lower == TSDB_RELATION_GREATER) &&
            (upper == TSDB_RELATION_LESS_EQUAL || upper == TSDB_RELATION_LESS)) {
          assert(rangeFilterArray != NULL);
          if (lower == TSDB_RELATION_GREATER_EQUAL) {
            if (upper == TSDB_RELATION_LESS_EQUAL) {
              pSingleColFilter->fp = rangeFilterArray[4];
            } else {
              pSingleColFilter->fp = rangeFilterArray[2];
            }
          } else {
            if (upper == TSDB_RELATION_LESS_EQUAL) {
              pSingleColFilter->fp = rangeFilterArray[3];
            } else {
              pSingleColFilter->fp = rangeFilterArray[1];
            }
          }
        } else {  // set callback filter function
          assert(filterArray != NULL);
          if (lower != TSDB_RELATION_INVALID) {
            pSingleColFilter->fp = filterArray[lower];

            if (upper != TSDB_RELATION_INVALID) {
              qError("pQInfo:%p failed to get filter function, invalid filter condition: %d", pQInfo, type);
              return TSDB_CODE_QRY_INVALID_MSG;
            }
          } else {
            pSingleColFilter->fp = filterArray[upper];
          }
        }
        assert(pSingleColFilter->fp != NULL);
        pSingleColFilter->bytes = bytes;
      }

      j++;
    }
  }

  return TSDB_CODE_SUCCESS;
}

static void doUpdateExprColumnIndex(SQuery *pQuery) {
  assert(pQuery->pSelectExpr != NULL && pQuery != NULL);

  for (int32_t k = 0; k < pQuery->numOfOutput; ++k) {
    SSqlFuncMsg *pSqlExprMsg = &pQuery->pSelectExpr[k].base;
    if (pSqlExprMsg->functionId == TSDB_FUNC_ARITHM) {
      continue;
    }

    // todo opt performance
    SColIndex *pColIndex = &pSqlExprMsg->colInfo;
    if (!TSDB_COL_IS_TAG(pColIndex->flag)) {
      int32_t f = 0;
      for (f = 0; f < pQuery->numOfCols; ++f) {
        if (pColIndex->colId == pQuery->colList[f].colId) {
          pColIndex->colIndex = f;
          break;
        }
      }
      
      assert (f < pQuery->numOfCols);
    } else {
      int32_t f = 0;
      for (f = 0; f < pQuery->numOfTags; ++f) {
        if (pColIndex->colId == pQuery->tagColList[f].colId) {
          pColIndex->colIndex = f;
          break;
        }
      }
      
      assert(f < pQuery->numOfTags || pColIndex->colId == TSDB_TBNAME_COLUMN_INDEX);
    }
  }
}


static int compareTableIdInfo(const void* a, const void* b) {
  const STableIdInfo* x = (const STableIdInfo*)a;
  const STableIdInfo* y = (const STableIdInfo*)b;
  if (x->uid > y->uid) return 1;
  if (x->uid < y->uid) return -1;
  return 0;
}

static void freeQInfo(SQInfo *pQInfo);

static SQInfo *createQInfoImpl(SQueryTableMsg *pQueryMsg, SArray* pTableIdList, SSqlGroupbyExpr *pGroupbyExpr, SExprInfo *pExprs,
                               STableGroupInfo *pTableGroupInfo, SColumnInfo* pTagCols) {
  int16_t numOfCols = pQueryMsg->numOfCols;
  int16_t numOfOutput = pQueryMsg->numOfOutput;

  SQInfo *pQInfo = (SQInfo *)calloc(1, sizeof(SQInfo));
  if (pQInfo == NULL) {
    goto _cleanup_qinfo;
  }
  // to make sure third party won't overwrite this structure
  pQInfo->signature = pQInfo;
  pQInfo->tableGroupInfo = *pTableGroupInfo;

  SQuery *pQuery = calloc(1, sizeof(SQuery));
  if (pQuery == NULL) {
    goto _cleanup_query;
  }
  pQInfo->runtimeEnv.pQuery = pQuery;

  pQuery->numOfCols       = numOfCols;
  pQuery->numOfOutput     = numOfOutput;
  pQuery->limit.limit     = pQueryMsg->limit;
  pQuery->limit.offset    = pQueryMsg->offset;
  pQuery->order.order     = pQueryMsg->order;
  pQuery->order.orderColId = pQueryMsg->orderColId;
  pQuery->pSelectExpr     = pExprs;
  pQuery->pGroupbyExpr    = pGroupbyExpr;
  pQuery->intervalTime    = pQueryMsg->intervalTime;
  pQuery->slidingTime     = pQueryMsg->slidingTime;
  pQuery->slidingTimeUnit = pQueryMsg->slidingTimeUnit;
  pQuery->fillType        = pQueryMsg->fillType;
  pQuery->numOfTags       = pQueryMsg->numOfTags;
  pQuery->tagColList      = pTagCols;
  
  // todo do not allocate ??
  pQuery->colList = calloc(numOfCols, sizeof(SSingleColumnFilterInfo));
  if (pQuery->colList == NULL) {
    goto _cleanup;
  }

  for (int16_t i = 0; i < numOfCols; ++i) {
    pQuery->colList[i] = pQueryMsg->colList[i];
    pQuery->colList[i].filters = tscFilterInfoClone(pQueryMsg->colList[i].filters, pQuery->colList[i].numOfFilters);
  }

  // calculate the result row size
  for (int16_t col = 0; col < numOfOutput; ++col) {
    assert(pExprs[col].bytes > 0);
    pQuery->rowSize += pExprs[col].bytes;
  }

  doUpdateExprColumnIndex(pQuery);

  int32_t ret = createFilterInfo(pQInfo, pQuery);
  if (ret != TSDB_CODE_SUCCESS) {
    goto _cleanup;
  }

  // prepare the result buffer
  pQuery->sdata = (tFilePage **)calloc(pQuery->numOfOutput, POINTER_BYTES);
  if (pQuery->sdata == NULL) {
    goto _cleanup;
  }

  // set the output buffer capacity
  pQuery->rec.capacity = 4096;
  pQuery->rec.threshold = 4000;

  for (int32_t col = 0; col < pQuery->numOfOutput; ++col) {
    assert(pExprs[col].interBytes >= pExprs[col].bytes);

    // allocate additional memory for interResults that are usually larger then final results
    size_t size = (pQuery->rec.capacity + 1) * pExprs[col].bytes + pExprs[col].interBytes + sizeof(tFilePage);
    pQuery->sdata[col] = (tFilePage *)calloc(1, size);
    if (pQuery->sdata[col] == NULL) {
      goto _cleanup;
    }
  }

  if (pQuery->fillType != TSDB_FILL_NONE) {
    pQuery->fillVal = malloc(sizeof(int64_t) * pQuery->numOfOutput);
    if (pQuery->fillVal == NULL) {
      goto _cleanup;
    }

    // the first column is the timestamp
    memcpy(pQuery->fillVal, (char *)pQueryMsg->fillVal, pQuery->numOfOutput * sizeof(int64_t));
  }

  size_t numOfGroups = 0;
  if (pTableGroupInfo->pGroupList != NULL) {
    numOfGroups = taosArrayGetSize(pTableGroupInfo->pGroupList);

    pQInfo->tableqinfoGroupInfo.pGroupList = taosArrayInit(numOfGroups, POINTER_BYTES);
    pQInfo->tableqinfoGroupInfo.numOfTables = pTableGroupInfo->numOfTables;
    pQInfo->tableqinfoGroupInfo.map = taosHashInit(pTableGroupInfo->numOfTables,
                                                   taosGetDefaultHashFunction(TSDB_DATA_TYPE_INT), false);
  }

  int tableIndex = 0;
  STimeWindow window = pQueryMsg->window;
  taosArraySort(pTableIdList, compareTableIdInfo);

  pQInfo->runtimeEnv.interBufSize = getOutputInterResultBufSize(pQuery);
  pQInfo->pBuf = calloc(pTableGroupInfo->numOfTables, sizeof(STableQueryInfo));
  int32_t index = 0;

  for(int32_t i = 0; i < numOfGroups; ++i) {
    SArray* pa = taosArrayGetP(pTableGroupInfo->pGroupList, i);

    size_t s = taosArrayGetSize(pa);
    SArray* p1 = taosArrayInit(s, POINTER_BYTES);
    if (p1 == NULL) {
      goto _cleanup;
    }
    taosArrayPush(pQInfo->tableqinfoGroupInfo.pGroupList, &p1);

    for(int32_t j = 0; j < s; ++j) {
      void* pTable = taosArrayGetP(pa, j);
      STableId* id = TSDB_TABLEID(pTable);

      STableIdInfo* pTableId = taosArraySearch(pTableIdList, id, compareTableIdInfo);
      if (pTableId != NULL ) {
        window.skey = pTableId->key;
      } else {
        window.skey = pQueryMsg->window.skey;
      }

      void* buf = pQInfo->pBuf + index * sizeof(STableQueryInfo);
      STableQueryInfo* item = createTableQueryInfo(&pQInfo->runtimeEnv, pTable, window, buf);
      if (item == NULL) {
        goto _cleanup;
      }
      item->groupIndex = i;
      taosArrayPush(p1, &item);
      taosHashPut(pQInfo->tableqinfoGroupInfo.map, &id->tid, sizeof(id->tid), &item, POINTER_BYTES);
      index += 1;
    }
  }

  pQInfo->arrTableIdInfo = taosArrayInit(tableIndex, sizeof(STableIdInfo));

  pQuery->pos = -1;
  pQuery->window = pQueryMsg->window;

  if (sem_init(&pQInfo->dataReady, 0, 0) != 0) {
    int32_t code = TAOS_SYSTEM_ERROR(errno);
    qError("QInfo:%p init dataReady sem failed, reason:%s", pQInfo, tstrerror(code));
    goto _cleanup;
  }

  colIdCheck(pQuery);

  qDebug("qmsg:%p QInfo:%p created", pQueryMsg, pQInfo);
  return pQInfo;

_cleanup_qinfo:
  tsdbDestoryTableGroup(pTableGroupInfo);

_cleanup_query:
  taosArrayDestroy(pGroupbyExpr->columnInfo);
  tfree(pGroupbyExpr);
  tfree(pTagCols);
  for (int32_t i = 0; i < numOfOutput; ++i) {
    SExprInfo* pExprInfo = &pExprs[i];
    if (pExprInfo->pExpr != NULL) {
      tExprTreeDestroy(&pExprInfo->pExpr, NULL);
    }
  }
  tfree(pExprs);

_cleanup:
  freeQInfo(pQInfo);
  return NULL;
}

static bool isValidQInfo(void *param) {
  SQInfo *pQInfo = (SQInfo *)param;
  if (pQInfo == NULL) {
    return false;
  }

  /*
   * pQInfo->signature may be changed by another thread, so we assign value of signature
   * into local variable, then compare by using local variable
   */
  uint64_t sig = (uint64_t)pQInfo->signature;
  return (sig == (uint64_t)pQInfo);
}

static int32_t initQInfo(SQueryTableMsg *pQueryMsg, void *tsdb, int32_t vgId, SQInfo *pQInfo, bool isSTable, void* param) {
  int32_t code = TSDB_CODE_SUCCESS;
  SQuery *pQuery = pQInfo->runtimeEnv.pQuery;

  STSBuf *pTSBuf = NULL;
  if (pQueryMsg->tsLen > 0) {  // open new file to save the result
    char *tsBlock = (char *) pQueryMsg + pQueryMsg->tsOffset;
    pTSBuf = tsBufCreateFromCompBlocks(tsBlock, pQueryMsg->tsNumOfBlocks, pQueryMsg->tsLen, pQueryMsg->tsOrder);

    tsBufResetPos(pTSBuf);
    bool ret = tsBufNextPos(pTSBuf);
    UNUSED(ret);
  }

  if ((QUERY_IS_ASC_QUERY(pQuery) && (pQuery->window.skey > pQuery->window.ekey)) ||
      (!QUERY_IS_ASC_QUERY(pQuery) && (pQuery->window.ekey > pQuery->window.skey))) {
    qDebug("QInfo:%p no result in time range %" PRId64 "-%" PRId64 ", order %d", pQInfo, pQuery->window.skey,
           pQuery->window.ekey, pQuery->order.order);
    setQueryStatus(pQuery, QUERY_COMPLETED);
    pQInfo->tableqinfoGroupInfo.numOfTables = 0;
    sem_post(&pQInfo->dataReady);
    return TSDB_CODE_SUCCESS;
  }

  pQInfo->param = param;

  if (pQInfo->tableqinfoGroupInfo.numOfTables == 0) {
    qDebug("QInfo:%p no table qualified for tag filter, abort query", pQInfo);
    setQueryStatus(pQuery, QUERY_COMPLETED);
  
    sem_post(&pQInfo->dataReady);
    return TSDB_CODE_SUCCESS;
  }

  // filter the qualified
  if ((code = doInitQInfo(pQInfo, pTSBuf, tsdb, vgId, isSTable)) != TSDB_CODE_SUCCESS) {
    goto _error;
  }
  
  return code;

_error:
  // table query ref will be decrease during error handling
  freeQInfo(pQInfo);
  return code;
}

static void freeColumnFilterInfo(SColumnFilterInfo* pFilter, int32_t numOfFilters) {
    if (pFilter == NULL) {
      return;
    }
    for (int32_t i = 0; i < numOfFilters; i++) {
      if (pFilter[i].filterstr) {
        free((void*)(pFilter[i].pz));
      }
    }
    free(pFilter);
}

static void freeQInfo(SQInfo *pQInfo) {
  if (!isValidQInfo(pQInfo)) {
    return;
  }

  SQuery *pQuery = pQInfo->runtimeEnv.pQuery;
  setQueryKilled(pQInfo);

  qDebug("QInfo:%p start to free QInfo", pQInfo);
  for (int32_t col = 0; col < pQuery->numOfOutput; ++col) {
    tfree(pQuery->sdata[col]);
  }

  sem_destroy(&(pQInfo->dataReady));
  teardownQueryRuntimeEnv(&pQInfo->runtimeEnv);

  for (int32_t i = 0; i < pQuery->numOfFilterCols; ++i) {
    SSingleColumnFilterInfo *pColFilter = &pQuery->pFilterInfo[i];
    if (pColFilter->numOfFilters > 0) {
      tfree(pColFilter->pFilters);
    }
  }

  if (pQuery->pSelectExpr != NULL) {
    for (int32_t i = 0; i < pQuery->numOfOutput; ++i) {
      SExprInfo* pExprInfo = &pQuery->pSelectExpr[i];

      if (pExprInfo->pExpr != NULL) {
        tExprTreeDestroy(&pExprInfo->pExpr, NULL);
      }
    }

    tfree(pQuery->pSelectExpr);
  }

  if (pQuery->fillVal != NULL) {
    tfree(pQuery->fillVal);
  }

  // todo refactor, extract method to destroytableDataInfo
  if (pQInfo->tableqinfoGroupInfo.pGroupList != NULL) {
    int32_t numOfGroups = GET_NUM_OF_TABLEGROUP(pQInfo);
    for (int32_t i = 0; i < numOfGroups; ++i) {
      SArray *p = GET_TABLEGROUP(pQInfo, i);

      size_t num = taosArrayGetSize(p);
      for(int32_t j = 0; j < num; ++j) {
        STableQueryInfo* item = taosArrayGetP(p, j);
        if (item != NULL) {
          destroyTableQueryInfo(item, pQuery->numOfOutput);
        }
      }

      taosArrayDestroy(p);
    }
  }

  tfree(pQInfo->pBuf);
  taosArrayDestroy(pQInfo->tableqinfoGroupInfo.pGroupList);
  taosHashCleanup(pQInfo->tableqinfoGroupInfo.map);
  tsdbDestoryTableGroup(&pQInfo->tableGroupInfo);
  taosArrayDestroy(pQInfo->arrTableIdInfo);
  
  if (pQuery->pGroupbyExpr != NULL) {
    taosArrayDestroy(pQuery->pGroupbyExpr->columnInfo);
    tfree(pQuery->pGroupbyExpr);
  }

  tfree(pQuery->tagColList);
  tfree(pQuery->pFilterInfo);

  if (pQuery->colList != NULL) {
    for (int32_t i = 0; i < pQuery->numOfCols; i++) {
      SColumnInfo* column = pQuery->colList + i;
      freeColumnFilterInfo(column->filters, column->numOfFilters);
    }
    tfree(pQuery->colList);
  }

  tfree(pQuery->sdata);

  tfree(pQuery);

  qDebug("QInfo:%p QInfo is freed", pQInfo);

  // destroy signature, in order to avoid the query process pass the object safety check
  memset(pQInfo, 0, sizeof(SQInfo));
  tfree(pQInfo);
}

static size_t getResultSize(SQInfo *pQInfo, int64_t *numOfRows) {
  SQuery *pQuery = pQInfo->runtimeEnv.pQuery;

  /*
   * get the file size and set the numOfRows to be the file size, since for tsComp query,
   * the returned row size is equalled to 1
   * TODO handle the case that the file is too large to send back one time
   */
  if (isTSCompQuery(pQuery) && (*numOfRows) > 0) {
    struct stat fstat;
    if (stat(pQuery->sdata[0]->data, &fstat) == 0) {
      *numOfRows = fstat.st_size;
      return fstat.st_size;
    } else {
      qError("QInfo:%p failed to get file info, path:%s, reason:%s", pQInfo, pQuery->sdata[0]->data, strerror(errno));
      return 0;
    }
  } else {
    return pQuery->rowSize * (*numOfRows);
  }
}

static int32_t doDumpQueryResult(SQInfo *pQInfo, char *data) {
  // the remained number of retrieved rows, not the interpolated result
  SQuery *pQuery = pQInfo->runtimeEnv.pQuery;

  // load data from file to msg buffer
  if (isTSCompQuery(pQuery)) {
    int32_t fd = open(pQuery->sdata[0]->data, O_RDONLY, 0666);

    // make sure file exist
    if (FD_VALID(fd)) {
      int32_t s = lseek(fd, 0, SEEK_END);
      UNUSED(s);
      qDebug("QInfo:%p ts comp data return, file:%s, size:%d", pQInfo, pQuery->sdata[0]->data, s);
      if (lseek(fd, 0, SEEK_SET) >= 0) {
        size_t sz = read(fd, data, s);
        UNUSED(sz);
      } else {
        // todo handle error
      }

      close(fd);
      unlink(pQuery->sdata[0]->data);
    } else {
      // todo return the error code to client and handle invalid fd
      qError("QInfo:%p failed to open tmp file to send ts-comp data to client, path:%s, reason:%s", pQInfo,
             pQuery->sdata[0]->data, strerror(errno));
      if (fd != -1) {
        close(fd); 
      }
    }

    // all data returned, set query over
    if (Q_STATUS_EQUAL(pQuery->status, QUERY_COMPLETED)) {
      setQueryStatus(pQuery, QUERY_OVER);
    }
  } else {
    doCopyQueryResultToMsg(pQInfo, pQuery->rec.rows, data);
  }

  pQuery->rec.total += pQuery->rec.rows;
  qDebug("QInfo:%p current numOfRes rows:%" PRId64 ", total:%" PRId64, pQInfo, pQuery->rec.rows, pQuery->rec.total);

  if (pQuery->limit.limit > 0 && pQuery->limit.limit == pQuery->rec.total) {
    qDebug("QInfo:%p results limitation reached, limitation:%"PRId64, pQInfo, pQuery->limit.limit);
    setQueryStatus(pQuery, QUERY_OVER);
  }
  
  return TSDB_CODE_SUCCESS;
}

typedef struct SQueryMgmt {
  SCacheObj      *qinfoPool;      // query handle pool
  int32_t         vgId;
  bool            closed;
  pthread_mutex_t lock;
} SQueryMgmt;

int32_t qCreateQueryInfo(void* tsdb, int32_t vgId, SQueryTableMsg* pQueryMsg, void* param, qinfo_t* pQInfo) {
  assert(pQueryMsg != NULL && tsdb != NULL);

  int32_t code = TSDB_CODE_SUCCESS;

  char *        tagCond = NULL, *tbnameCond = NULL;
  SArray *      pTableIdList = NULL;
  SSqlFuncMsg **pExprMsg = NULL;
  SColIndex *   pGroupColIndex = NULL;
  SColumnInfo*  pTagColumnInfo = NULL;
  SExprInfo     *pExprs = NULL;
  SSqlGroupbyExpr *pGroupbyExpr = NULL;

  if ((code = convertQueryMsg(pQueryMsg, &pTableIdList, &pExprMsg, &tagCond, &tbnameCond, &pGroupColIndex, &pTagColumnInfo)) !=
         TSDB_CODE_SUCCESS) {
    goto _over;
  }

  if (pQueryMsg->numOfTables <= 0) {
    qError("Invalid number of tables to query, numOfTables:%d", pQueryMsg->numOfTables);
    code = TSDB_CODE_QRY_INVALID_MSG;
    goto _over;
  }

  if (pTableIdList == NULL || taosArrayGetSize(pTableIdList) == 0) {
    qError("qmsg:%p, SQueryTableMsg wrong format", pQueryMsg);
    code = TSDB_CODE_QRY_INVALID_MSG;
    goto _over;
  }

  if ((code = createQFunctionExprFromMsg(pQueryMsg, &pExprs, pExprMsg, pTagColumnInfo)) != TSDB_CODE_SUCCESS) {
    goto _over;
  }

  pGroupbyExpr = createGroupbyExprFromMsg(pQueryMsg, pGroupColIndex, &code);
  if ((pGroupbyExpr == NULL && pQueryMsg->numOfGroupCols != 0) || code != TSDB_CODE_SUCCESS) {
    goto _over;
  }

  bool isSTableQuery = false;
  STableGroupInfo tableGroupInfo = {0};
  
  if (TSDB_QUERY_HAS_TYPE(pQueryMsg->queryType, TSDB_QUERY_TYPE_TABLE_QUERY)) {
    STableIdInfo *id = taosArrayGet(pTableIdList, 0);

    qDebug("qmsg:%p query normal table, uid:%"PRId64", tid:%d", pQueryMsg, id->uid, id->tid);
    if ((code = tsdbGetOneTableGroup(tsdb, id->uid, &tableGroupInfo)) != TSDB_CODE_SUCCESS) {
      goto _over;
    }
  } else if (TSDB_QUERY_HAS_TYPE(pQueryMsg->queryType, TSDB_QUERY_TYPE_MULTITABLE_QUERY|TSDB_QUERY_TYPE_STABLE_QUERY)) {
    isSTableQuery = true;
    // TODO: need a macro from TSDB to check if table is super table

    // also note there's possibility that only one table in the super table
    if (!TSDB_QUERY_HAS_TYPE(pQueryMsg->queryType, TSDB_QUERY_TYPE_MULTITABLE_QUERY)) {
      STableIdInfo *id = taosArrayGet(pTableIdList, 0);

      // group by normal column, do not pass the group by condition to tsdb to group table into different group
      int32_t numOfGroupByCols = pQueryMsg->numOfGroupCols;
      if (pQueryMsg->numOfGroupCols == 1 && !TSDB_COL_IS_TAG(pGroupColIndex->flag)) {
        numOfGroupByCols = 0;
      }
      
      code = tsdbQuerySTableByTagCond(tsdb, id->uid, tagCond, pQueryMsg->tagCondLen, pQueryMsg->tagNameRelType, tbnameCond, &tableGroupInfo, pGroupColIndex,
                                          numOfGroupByCols);
      if (code != TSDB_CODE_SUCCESS) {
        if (code == TSDB_CODE_QRY_EXCEED_TAGS_LIMIT) {
          qError("qmsg:%p failed to QueryStable, reason: %s", pQueryMsg, tstrerror(code));
        }
        goto _over;
      }
    } else {
      code = tsdbGetTableGroupFromIdList(tsdb, pTableIdList, &tableGroupInfo);
      if (code != TSDB_CODE_SUCCESS) {
        goto _over;
      }

      qDebug("qmsg:%p query on %zu tables in one group from client", pQueryMsg, tableGroupInfo.numOfTables);
    }
  } else {
    assert(0);
  }

  (*pQInfo) = createQInfoImpl(pQueryMsg, pTableIdList, pGroupbyExpr, pExprs, &tableGroupInfo, pTagColumnInfo);
  pExprs = NULL;
  pGroupbyExpr = NULL;
  pTagColumnInfo = NULL;
  
  if ((*pQInfo) == NULL) {
    code = TSDB_CODE_QRY_OUT_OF_MEMORY;
    goto _over;
  }

  code = initQInfo(pQueryMsg, tsdb, vgId, *pQInfo, isSTableQuery, param);

_over:
  free(tagCond);
  free(tbnameCond);
  free(pGroupColIndex);
  if (pGroupbyExpr != NULL) {
    taosArrayDestroy(pGroupbyExpr->columnInfo);
    free(pGroupbyExpr);
  } 
  free(pTagColumnInfo);
  free(pExprs);
  free(pExprMsg);
  taosArrayDestroy(pTableIdList);

  for (int32_t i = 0; i < pQueryMsg->numOfCols; i++) {
    SColumnInfo* column = pQueryMsg->colList + i;
    freeColumnFilterInfo(column->filters, column->numOfFilters);
  }

  //pQInfo already freed in initQInfo, but *pQInfo may not pointer to null;
  if (code != TSDB_CODE_SUCCESS) {
    *pQInfo = NULL;
  }

  // if failed to add ref for all meters in this query, abort current query
  return code;
}

void qDestroyQueryInfo(qinfo_t qHandle) {
  SQInfo* pQInfo = (SQInfo*) qHandle;
  if (!isValidQInfo(pQInfo)) {
    return;
  }

  qDebug("QInfo:%p query completed", pQInfo);
  queryCostStatis(pQInfo);   // print the query cost summary
  freeQInfo(pQInfo);
}

void qTableQuery(qinfo_t qinfo) {
  SQInfo *pQInfo = (SQInfo *)qinfo;

  if (pQInfo == NULL || pQInfo->signature != pQInfo) {
    qDebug("QInfo:%p has been freed, no need to execute", pQInfo);
    return;
  }

  if (IS_QUERY_KILLED(pQInfo)) {
    qDebug("QInfo:%p it is already killed, abort", pQInfo);
    sem_post(&pQInfo->dataReady);
    return;
  }

  if (pQInfo->tableqinfoGroupInfo.numOfTables == 0) {
    qDebug("QInfo:%p no table exists for query, abort", pQInfo);
    sem_post(&pQInfo->dataReady);
    return;
  }

  // error occurs, record the error code and return to client
  int32_t ret = setjmp(pQInfo->runtimeEnv.env);
  if (ret != TSDB_CODE_SUCCESS) {
    pQInfo->code = ret;
    qDebug("QInfo:%p query abort due to error/cancel occurs, code:%s", pQInfo, tstrerror(pQInfo->code));
    sem_post(&pQInfo->dataReady);
    return;
  }

  qDebug("QInfo:%p query task is launched", pQInfo);

  SQueryRuntimeEnv* pRuntimeEnv = &pQInfo->runtimeEnv;
  if (onlyQueryTags(pQInfo->runtimeEnv.pQuery)) {
    assert(pQInfo->runtimeEnv.pQueryHandle == NULL);
    buildTagQueryResult(pQInfo);   // todo support the limit/offset
  } else if (pQInfo->runtimeEnv.stableQuery) {
    stableQueryImpl(pQInfo);
  } else {
    tableQueryImpl(pQInfo);
  }

  SQuery* pQuery = pRuntimeEnv->pQuery;
  if (IS_QUERY_KILLED(pQInfo)) {
    qDebug("QInfo:%p query is killed", pQInfo);
  } else if (pQuery->rec.rows == 0) {
    qDebug("QInfo:%p over, %zu tables queried, %"PRId64" rows are returned", pQInfo, pQInfo->tableqinfoGroupInfo.numOfTables, pQuery->rec.total);
  } else {
    qDebug("QInfo:%p query paused, %" PRId64 " rows returned, numOfTotal:%" PRId64 " rows",
           pQInfo, pQuery->rec.rows, pQuery->rec.total + pQuery->rec.rows);
  }

  sem_post(&pQInfo->dataReady);
}

int32_t qRetrieveQueryResultInfo(qinfo_t qinfo) {
  SQInfo *pQInfo = (SQInfo *)qinfo;

  if (pQInfo == NULL || !isValidQInfo(pQInfo)) {
    return TSDB_CODE_QRY_INVALID_QHANDLE;
  }

  SQuery *pQuery = pQInfo->runtimeEnv.pQuery;
  if (IS_QUERY_KILLED(pQInfo)) {
    qDebug("QInfo:%p query is killed, code:%d", pQInfo, pQInfo->code);
    return pQInfo->code;
  }

  sem_wait(&pQInfo->dataReady);
  qDebug("QInfo:%p retrieve result info, rowsize:%d, rows:%"PRId64", code:%d", pQInfo, pQuery->rowSize, pQuery->rec.rows,
         pQInfo->code);

  return pQInfo->code;
}

bool qHasMoreResultsToRetrieve(qinfo_t qinfo) {
  SQInfo *pQInfo = (SQInfo *)qinfo;

  if (!isValidQInfo(pQInfo) || pQInfo->code != TSDB_CODE_SUCCESS) {
    qDebug("QInfo:%p invalid qhandle or error occurs, abort query, code:%x", pQInfo, pQInfo->code);
    return false;
  }

  SQuery *pQuery = pQInfo->runtimeEnv.pQuery;
  bool ret = false;
  if (Q_STATUS_EQUAL(pQuery->status, QUERY_OVER)) {
    ret = false;
  } else if (Q_STATUS_EQUAL(pQuery->status, QUERY_RESBUF_FULL)) {
    ret = true;
  } else if (Q_STATUS_EQUAL(pQuery->status, QUERY_COMPLETED)) {
    ret = true;
  } else {
    assert(0);
  }

  if (ret) {
//    T_REF_INC(pQInfo);
    qDebug("QInfo:%p has more results waits for client retrieve", pQInfo);
  }

  return ret;
}

int32_t qDumpRetrieveResult(qinfo_t qinfo, SRetrieveTableRsp **pRsp, int32_t *contLen) {
  SQInfo *pQInfo = (SQInfo *)qinfo;

  if (pQInfo == NULL || !isValidQInfo(pQInfo)) {
    return TSDB_CODE_QRY_INVALID_QHANDLE;
  }

  SQueryRuntimeEnv* pRuntimeEnv = &pQInfo->runtimeEnv;
  SQuery *pQuery = pQInfo->runtimeEnv.pQuery;
  size_t  size = getResultSize(pQInfo, &pQuery->rec.rows);
  size += sizeof(int32_t);
  size += sizeof(STableIdInfo) * taosArrayGetSize(pQInfo->arrTableIdInfo);
  *contLen = size + sizeof(SRetrieveTableRsp);

  // todo handle failed to allocate memory
  *pRsp = (SRetrieveTableRsp *)rpcMallocCont(*contLen);
  (*pRsp)->numOfRows = htonl(pQuery->rec.rows);

  int32_t code = pQInfo->code;
  if (code == TSDB_CODE_SUCCESS) {
    (*pRsp)->offset = htobe64(pQuery->limit.offset);
    (*pRsp)->useconds = htobe64(pRuntimeEnv->summary.elapsedTime);
  } else {
    (*pRsp)->offset = 0;
    (*pRsp)->useconds = 0;
  }
  
  (*pRsp)->precision = htons(pQuery->precision);
  if (pQuery->rec.rows > 0 && code == TSDB_CODE_SUCCESS) {
    code = doDumpQueryResult(pQInfo, (*pRsp)->data);
  } else {
    setQueryStatus(pQuery, QUERY_OVER);
    code = pQInfo->code;
  }

  if (IS_QUERY_KILLED(pQInfo) || Q_STATUS_EQUAL(pQuery->status, QUERY_OVER)) {
    (*pRsp)->completed = 1;  // notify no more result to client
  }

  return code;
}

int32_t qKillQuery(qinfo_t qinfo) {
  SQInfo *pQInfo = (SQInfo *)qinfo;

  if (pQInfo == NULL || !isValidQInfo(pQInfo)) {
    return TSDB_CODE_QRY_INVALID_QHANDLE;
  }

  sem_post(&pQInfo->dataReady);
  setQueryKilled(pQInfo);
  return TSDB_CODE_SUCCESS;
}

static void buildTagQueryResult(SQInfo* pQInfo) {
  SQueryRuntimeEnv *pRuntimeEnv = &pQInfo->runtimeEnv;
  SQuery *          pQuery = pRuntimeEnv->pQuery;

  size_t numOfGroup = GET_NUM_OF_TABLEGROUP(pQInfo);
  assert(numOfGroup == 0 || numOfGroup == 1);

  if (numOfGroup == 0) {
    return;
  }
  
  SArray* pa = GET_TABLEGROUP(pQInfo, 0);

  size_t num = taosArrayGetSize(pa);
  assert(num == pQInfo->tableqinfoGroupInfo.numOfTables);

  int32_t count = 0;
  int32_t functionId = pQuery->pSelectExpr[0].base.functionId;
  if (functionId == TSDB_FUNC_TID_TAG) { // return the tags & table Id
    assert(pQuery->numOfOutput == 1);

    SExprInfo* pExprInfo = &pQuery->pSelectExpr[0];
    int32_t rsize = pExprInfo->bytes;
    count = 0;

    int16_t bytes = pExprInfo->bytes;
    int16_t type = pExprInfo->type;

    for(int32_t i = 0; i < pQuery->numOfTags; ++i) {
      if (pQuery->tagColList[i].colId == pExprInfo->base.colInfo.colId) {
        bytes = pQuery->tagColList[i].bytes;
        type = pQuery->tagColList[i].type;
        break;
      }
    }

    while(pQInfo->tableIndex < num && count < pQuery->rec.capacity) {
      int32_t i = pQInfo->tableIndex++;
      STableQueryInfo *item = taosArrayGetP(pa, i);

      char *output = pQuery->sdata[0]->data + i * rsize;
      varDataSetLen(output, rsize - VARSTR_HEADER_SIZE);

      output = varDataVal(output);
      STableId* id = TSDB_TABLEID(item->pTable);

      *(int64_t *)output = id->uid;  // memory align problem, todo serialize
      output += sizeof(id->uid);

      *(int32_t *)output = id->tid;
      output += sizeof(id->tid);

      *(int32_t *)output = pQInfo->vgId;
      output += sizeof(pQInfo->vgId);

      if (pExprInfo->base.colInfo.colId == TSDB_TBNAME_COLUMN_INDEX) {
        char *data = tsdbGetTableName(item->pTable);
        memcpy(output, data, varDataTLen(data));
      } else {
        char *val = tsdbGetTableTagVal(item->pTable, pExprInfo->base.colInfo.colId, type, bytes);

        // todo refactor
        if (type == TSDB_DATA_TYPE_BINARY || type == TSDB_DATA_TYPE_NCHAR) {
          if (val == NULL) {
            setVardataNull(output, type);
          } else {
            memcpy(output, val, varDataTLen(val));
          }
        } else {
          if (val == NULL) {
            setNull(output, type, bytes);
          } else {  // todo here stop will cause client crash
            memcpy(output, val, bytes);
          }
        }
      }

      count += 1;
    }

    qDebug("QInfo:%p create (tableId, tag) info completed, rows:%d", pQInfo, count);

  } else if (functionId == TSDB_FUNC_COUNT) {// handle the "count(tbname)" query
    *(int64_t*) pQuery->sdata[0]->data = num;

    count = 1;
    pQInfo->tableIndex = num;  //set query completed
    qDebug("QInfo:%p create count(tbname) query, res:%d rows:1", pQInfo, count);
  } else {  // return only the tags|table name etc.
    count = 0;
    SSchema tbnameSchema = tGetTableNameColumnSchema();
    while(pQInfo->tableIndex < num && count < pQuery->rec.capacity) {
      int32_t i = pQInfo->tableIndex++;

      SExprInfo* pExprInfo = pQuery->pSelectExpr;
      STableQueryInfo* item = taosArrayGetP(pa, i);

      for(int32_t j = 0; j < pQuery->numOfOutput; ++j) {
        if (pExprInfo[j].base.colInfo.colId == TSDB_TBNAME_COLUMN_INDEX) {
          char* data = tsdbGetTableName(item->pTable);
          char* dst = pQuery->sdata[j]->data + count * tbnameSchema.bytes;
          memcpy(dst, data, varDataTLen(data));
        } else {// todo refactor
          int16_t type = pExprInfo[j].type;
          int16_t bytes = pExprInfo[j].bytes;
          
          char* data = tsdbGetTableTagVal(item->pTable, pExprInfo[j].base.colInfo.colId, type, bytes);
          char* dst = pQuery->sdata[j]->data + count * pExprInfo[j].bytes;

          if (type == TSDB_DATA_TYPE_BINARY || type == TSDB_DATA_TYPE_NCHAR) {
            if (data == NULL) {
              setVardataNull(dst, type);
            } else {
              memcpy(dst, data, varDataTLen(data));
            }
          } else {
            if (data == NULL) {
              setNull(dst, type, bytes);
            } else {
              memcpy(dst, data, pExprInfo[j].bytes);
            }
          }
        }
      }
      count += 1;
    }

    qDebug("QInfo:%p create tag values results completed, rows:%d", pQInfo, count);
  }

  pQuery->rec.rows = count;
  setQueryStatus(pQuery, QUERY_COMPLETED);
}

void freeqinfoFn(void *qhandle) {
  void** handle = qhandle;
  if (handle == NULL || *handle == NULL) {
    return;
  }

  qKillQuery(*handle);
  qDestroyQueryInfo(*handle);
}

void* qOpenQueryMgmt(int32_t vgId) {
  const int32_t REFRESH_HANDLE_INTERVAL = 2; // every 2 seconds, refresh handle pool

  char cacheName[128] = {0};
  sprintf(cacheName, "qhandle_%d", vgId);

  SQueryMgmt* pQueryHandle = calloc(1, sizeof(SQueryMgmt));

  pQueryHandle->qinfoPool = taosCacheInit(TSDB_DATA_TYPE_BIGINT, REFRESH_HANDLE_INTERVAL, true, freeqinfoFn, cacheName);
  pQueryHandle->closed    = false;
  pthread_mutex_init(&pQueryHandle->lock, NULL);

  qDebug("vgId:%d, open querymgmt success", vgId);
  return pQueryHandle;
}

static void queryMgmtKillQueryFn(void* handle) {
  qKillQuery(handle);
}

void qQueryMgmtNotifyClosed(void* pQMgmt) {
  if (pQMgmt == NULL) {
    return;
  }

  SQueryMgmt* pQueryMgmt = pQMgmt;
  qDebug("vgId:%d, set querymgmt closed, wait for all queries cancelled", pQueryMgmt->vgId);

  pthread_mutex_lock(&pQueryMgmt->lock);
  pQueryMgmt->closed = true;
  pthread_mutex_unlock(&pQueryMgmt->lock);

  taosCacheRefresh(pQueryMgmt->qinfoPool, queryMgmtKillQueryFn);
}

void qCleanupQueryMgmt(void* pQMgmt) {
  if (pQMgmt == NULL) {
    return;
  }

  SQueryMgmt* pQueryMgmt = pQMgmt;
  int32_t vgId = pQueryMgmt->vgId;

  assert(pQueryMgmt->closed);

  SCacheObj* pqinfoPool = pQueryMgmt->qinfoPool;
  pQueryMgmt->qinfoPool = NULL;

  taosCacheCleanup(pqinfoPool);
  pthread_mutex_destroy(&pQueryMgmt->lock);
  tfree(pQueryMgmt);

  qDebug("vgId:%d querymgmt cleanup completed", vgId);
}

void** qRegisterQInfo(void* pMgmt, uint64_t qInfo) {
  if (pMgmt == NULL) {
    return NULL;
  }

  const int32_t DEFAULT_QHANDLE_LIFE_SPAN = tsShellActivityTimer * 2;

  SQueryMgmt *pQueryMgmt = pMgmt;
  if (pQueryMgmt->qinfoPool == NULL) {
    qError("QInfo:%p failed to add qhandle into qMgmt, since qMgmt is closed", (void *)qInfo);
    return NULL;
  }

  pthread_mutex_lock(&pQueryMgmt->lock);
  if (pQueryMgmt->closed) {
    pthread_mutex_unlock(&pQueryMgmt->lock);
    qError("QInfo:%p failed to add qhandle into cache, since qMgmt is colsing", (void *)qInfo);
    return NULL;
  } else {
    uint64_t handleVal = (uint64_t) qInfo;

    void** handle = taosCachePut(pQueryMgmt->qinfoPool, &handleVal, sizeof(int64_t), &qInfo, POINTER_BYTES, DEFAULT_QHANDLE_LIFE_SPAN);
    pthread_mutex_unlock(&pQueryMgmt->lock);

    return handle;
  }
}

void** qAcquireQInfo(void* pMgmt, uint64_t key) {
  SQueryMgmt *pQueryMgmt = pMgmt;

  if (pQueryMgmt->qinfoPool == NULL || pQueryMgmt->closed) {
    return NULL;
  }

  void** handle = taosCacheAcquireByKey(pQueryMgmt->qinfoPool, &key, sizeof(uint64_t));
  if (handle == NULL || *handle == NULL) {
    return NULL;
  } else {
    return handle;
  }
}

void** qReleaseQInfo(void* pMgmt, void* pQInfo, bool needFree) {
  SQueryMgmt *pQueryMgmt = pMgmt;

  if (pQueryMgmt->qinfoPool == NULL) {
    return NULL;
  }

  taosCacheRelease(pQueryMgmt->qinfoPool, pQInfo, needFree);
  return 0;
}
<|MERGE_RESOLUTION|>--- conflicted
+++ resolved
@@ -144,7 +144,7 @@
                           SDataStatis *pStatis, void *param, int32_t colIndex);
 
 static void initCtxOutputBuf(SQueryRuntimeEnv *pRuntimeEnv);
-static void destroyTableQueryInfo(STableQueryInfo *pTableQueryInfo, int32_t numOfCols);
+static void destroyTableQueryInfo(STableQueryInfo *pTableQueryInfo);
 static void resetCtxOutputBuf(SQueryRuntimeEnv *pRuntimeEnv);
 static bool hasMainOutput(SQuery *pQuery);
 static void buildTagQueryResult(SQInfo *pQInfo);
@@ -1583,7 +1583,7 @@
   SQInfo* pQInfo = (SQInfo*) GET_QINFO_ADDR(pRuntimeEnv);
 
   qDebug("QInfo:%p teardown runtime env", pQInfo);
-  cleanupTimeWindowInfo(&pRuntimeEnv->windowResInfo, pQuery->numOfOutput);
+  cleanupTimeWindowInfo(&pRuntimeEnv->windowResInfo);
 
   if (pRuntimeEnv->pCtx != NULL) {
     for (int32_t i = 0; i < pQuery->numOfOutput; ++i) {
@@ -1920,17 +1920,6 @@
   int32_t rowSize = pQuery->rowSize * GET_ROW_PARAM_FOR_MULTIOUTPUT(pQuery, topBotQuery, isSTableQuery);
   return (DEFAULT_INTERN_BUF_PAGE_SIZE - sizeof(tFilePage)) / rowSize;
 }
-
-//char *getPosInResultPage(SQueryRuntimeEnv *pRuntimeEnv, int32_t columnIndex, SWindowResult *pResult) {
-//  assert(pResult != NULL && pRuntimeEnv != NULL);
-//
-//  SQuery    *pQuery = pRuntimeEnv->pQuery;
-//  tFilePage *page = GET_RES_BUF_PAGE_BY_ID(pRuntimeEnv->pResultBuf, pResult->pos.pageId);
-//  int32_t realRowId = pResult->pos.rowId * GET_ROW_PARAM_FOR_MULTIOUTPUT(pQuery, pRuntimeEnv->topBotQuery, pRuntimeEnv->stableQuery);
-//
-//  return ((char *)page->data) + pRuntimeEnv->offset[columnIndex] * pRuntimeEnv->numOfRowsPerPage +
-//         pQuery->pSelectExpr[columnIndex].bytes * realRowId;
-//}
 
 #define IS_PREFILTER_TYPE(_t) ((_t) != TSDB_DATA_TYPE_BINARY && (_t) != TSDB_DATA_TYPE_NCHAR)
 
@@ -2543,11 +2532,7 @@
       
       switch (pQuery->pSelectExpr[i].type) {
         case TSDB_DATA_TYPE_BINARY: {
-//          int32_t colIndex = pQuery->pSelectExpr[i].base.colInfo.colIndex;
           int32_t type = pQuery->pSelectExpr[i].type;
-//          } else {
-//            type = pMeterObj->schema[colIndex].type;
-//          }
           printBinaryData(pQuery->pSelectExpr[i].base.functionId, pdata[i]->data + pQuery->pSelectExpr[i].bytes * j,
                           type);
           break;
@@ -3016,30 +3001,18 @@
   }
 }
 
-<<<<<<< HEAD
-void createQueryResultInfo(SQuery *pQuery, SWindowResult *pResultRow, bool isSTableQuery, size_t interBufSize) {
+int32_t createQueryResultInfo(SQuery *pQuery, SWindowResult *pResultRow, bool isSTableQuery, size_t interBufSize) {
   int32_t numOfCols = pQuery->numOfOutput;
 
   size_t size = numOfCols * sizeof(SResultInfo) + interBufSize;
   pResultRow->resultInfo = calloc(1, size);
-  pResultRow->pos = (SPosInfo) {-1, -1};
-
-  char* buf = (char*) pResultRow->resultInfo + numOfCols * sizeof(SResultInfo);
-=======
-int32_t createQueryResultInfo(SQuery *pQuery, SWindowResult *pResultRow, bool isSTableQuery, SPosInfo *posInfo, size_t interBufSize) {
-  int32_t numOfCols = pQuery->numOfOutput;
-
-  pResultRow->resultInfo = calloc((size_t)numOfCols, sizeof(SResultInfo));
   if (pResultRow->resultInfo == NULL) {
     return TSDB_CODE_QRY_OUT_OF_MEMORY;
   }
-  pResultRow->pos = *posInfo;
-
-  char* buf = calloc(1, interBufSize);
-  if (buf == NULL) {
-    return TSDB_CODE_QRY_OUT_OF_MEMORY;
-  }
->>>>>>> 894153dc
+
+  pResultRow->pos = (SPosInfo) {-1, -1};
+
+  char* buf = (char*) pResultRow->resultInfo + numOfCols * sizeof(SResultInfo);
 
   // set the intermediate result output buffer
   setWindowResultInfo(pResultRow->resultInfo, pQuery, isSTableQuery, buf);
@@ -3434,12 +3407,12 @@
   return pTableQueryInfo;
 }
 
-void destroyTableQueryInfo(STableQueryInfo *pTableQueryInfo, int32_t numOfCols) {
+void destroyTableQueryInfo(STableQueryInfo *pTableQueryInfo) {
   if (pTableQueryInfo == NULL) {
     return;
   }
 
-  cleanupTimeWindowInfo(&pTableQueryInfo->windowResInfo, numOfCols);
+  cleanupTimeWindowInfo(&pTableQueryInfo->windowResInfo);
 }
 
 #define CHECK_QUERY_TIME_RANGE(_q, _tableInfo)                                              \
@@ -3898,45 +3871,11 @@
 static void queryCostStatis(SQInfo *pQInfo) {
   SQueryRuntimeEnv *pRuntimeEnv = &pQInfo->runtimeEnv;
   SQueryCostInfo *pSummary = &pRuntimeEnv->summary;
-//  if (pRuntimeEnv->pResultBuf == NULL) {
-////    pSummary->tmpBufferInDisk = 0;
-//  } else {
-////    pSummary->tmpBufferInDisk = getResBufSize(pRuntimeEnv->pResultBuf);
-//  }
-//
-//  qDebug("QInfo:%p cost: comp blocks:%d, size:%d Bytes, elapsed time:%.2f ms", pQInfo, pSummary->readCompInfo,
-//         pSummary->totalCompInfoSize, pSummary->loadCompInfoUs / 1000.0);
-//
-//  qDebug("QInfo:%p cost: field info: %d, size:%d Bytes, avg size:%.2f Bytes, elapsed time:%.2f ms", pQInfo,
-//         pSummary->readField, pSummary->totalFieldSize, (double)pSummary->totalFieldSize / pSummary->readField,
-//         pSummary->loadFieldUs / 1000.0);
-//
-//  qDebug(
-//      "QInfo:%p cost: file blocks:%d, size:%d Bytes, elapsed time:%.2f ms, skipped:%d, in-memory gen null:%d Bytes",
-//      pQInfo, pSummary->readDiskBlocks, pSummary->totalBlockSize, pSummary->loadBlocksUs / 1000.0,
-//      pSummary->skippedFileBlocks, pSummary->totalGenData);
-  
-  qDebug("QInfo:%p :cost summary: elapsed time:%"PRId64" us, io time:%"PRId64" us, total blocks:%d, load block statis:%d,"
+
+  qDebug("QInfo:%p :cost summary: elapsed time:%"PRId64" us, total blocks:%d, load block statis:%d,"
          " load data block:%d, total rows:%"PRId64 ", check rows:%"PRId64,
-         pQInfo, pSummary->elapsedTime, pSummary->ioTime, pSummary->totalBlocks, pSummary->loadBlockStatis,
+         pQInfo, pSummary->elapsedTime, pSummary->totalBlocks, pSummary->loadBlockStatis,
          pSummary->loadBlocks, pSummary->totalRows, pSummary->totalCheckedRows);
-
-//  qDebug("QInfo:%p cost: temp file:%d Bytes", pQInfo, pSummary->tmpBufferInDisk);
-//
-//  qDebug("QInfo:%p cost: file:%d, table:%d", pQInfo, pSummary->numOfFiles, pSummary->numOfTables);
-//  qDebug("QInfo:%p cost: seek ops:%d", pQInfo, pSummary->numOfSeek);
-//
-//  double total = pSummary->fileTimeUs + pSummary->cacheTimeUs;
-//  double io = pSummary->loadCompInfoUs + pSummary->loadBlocksUs + pSummary->loadFieldUs;
-  
-//  double computing = total - io;
-//
-//  qDebug(
-//      "QInfo:%p cost: total elapsed time:%.2f ms, file:%.2f ms(%.2f%), cache:%.2f ms(%.2f%). io:%.2f ms(%.2f%),"
-//      "comput:%.2fms(%.2f%)",
-//      pQInfo, total / 1000.0, pSummary->fileTimeUs / 1000.0, pSummary->fileTimeUs * 100 / total,
-//      pSummary->cacheTimeUs / 1000.0, pSummary->cacheTimeUs * 100 / total, io / 1000.0, io * 100 / total,
-//      computing / 1000.0, computing * 100 / total);
 }
 
 static void updateOffsetVal(SQueryRuntimeEnv *pRuntimeEnv, SDataBlockInfo *pBlockInfo) {
@@ -4759,8 +4698,6 @@
 static void doCloseAllTimeWindowAfterScan(SQInfo *pQInfo) {
   SQuery *pQuery = pQInfo->runtimeEnv.pQuery;
 
-//  int32_t step = GET_FORWARD_DIRECTION_FACTOR(pQuery->order.order);
-
   if (QUERY_IS_INTERVAL_QUERY(pQuery)) {
     size_t numOfGroup = GET_NUM_OF_TABLEGROUP(pQInfo);
     for (int32_t i = 0; i < numOfGroup; ++i) {
@@ -4770,7 +4707,6 @@
       for (int32_t j = 0; j < num; ++j) {
         STableQueryInfo* item = taosArrayGetP(group, j);
         closeAllTimeWindow(&item->windowResInfo);
-//        removeRedundantWindow(&item->windowResInfo, item->lastKey - step, step);
       }
     }
   } else {  // close results for group result
@@ -5818,7 +5754,6 @@
     if (p1 == NULL) {
       goto _cleanup;
     }
-    taosArrayPush(pQInfo->tableqinfoGroupInfo.pGroupList, &p1);
 
     for(int32_t j = 0; j < s; ++j) {
       void* pTable = taosArrayGetP(pa, j);
@@ -5841,6 +5776,8 @@
       taosHashPut(pQInfo->tableqinfoGroupInfo.map, &id->tid, sizeof(id->tid), &item, POINTER_BYTES);
       index += 1;
     }
+
+    taosArrayPush(pQInfo->tableqinfoGroupInfo.pGroupList, &p1);
   }
 
   pQInfo->arrTableIdInfo = taosArrayInit(tableIndex, sizeof(STableIdInfo));
@@ -6000,9 +5937,7 @@
       size_t num = taosArrayGetSize(p);
       for(int32_t j = 0; j < num; ++j) {
         STableQueryInfo* item = taosArrayGetP(p, j);
-        if (item != NULL) {
-          destroyTableQueryInfo(item, pQuery->numOfOutput);
-        }
+        destroyTableQueryInfo(item);
       }
 
       taosArrayDestroy(p);
@@ -6187,9 +6122,7 @@
       code = tsdbQuerySTableByTagCond(tsdb, id->uid, tagCond, pQueryMsg->tagCondLen, pQueryMsg->tagNameRelType, tbnameCond, &tableGroupInfo, pGroupColIndex,
                                           numOfGroupByCols);
       if (code != TSDB_CODE_SUCCESS) {
-        if (code == TSDB_CODE_QRY_EXCEED_TAGS_LIMIT) {
-          qError("qmsg:%p failed to QueryStable, reason: %s", pQueryMsg, tstrerror(code));
-        }
+        qError("qmsg:%p failed to QueryStable, reason: %s", pQueryMsg, tstrerror(code));
         goto _over;
       }
     } else {
@@ -6349,7 +6282,6 @@
   }
 
   if (ret) {
-//    T_REF_INC(pQInfo);
     qDebug("QInfo:%p has more results waits for client retrieve", pQInfo);
   }
 
