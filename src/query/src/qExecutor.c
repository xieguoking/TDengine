--- conflicted
+++ resolved
@@ -7670,11 +7670,7 @@
 
 SQInfo* createQInfoImpl(SQueryTableMsg* pQueryMsg, SGroupbyExpr* pGroupbyExpr, SExprInfo* pExprs,
                         SExprInfo* pSecExprs, STableGroupInfo* pTableGroupInfo, SColumnInfo* pTagCols, int32_t vgId,
-<<<<<<< HEAD
-                        char* sql, uint64_t *qId, SUdfInfo* pUdfInfo) {
-=======
-                        char* sql, uint64_t qId) {
->>>>>>> 9d89c37d
+                        char* sql, uint64_t qId, SUdfInfo* pUdfInfo) {
   int16_t numOfCols = pQueryMsg->numOfCols;
   int16_t numOfOutput = pQueryMsg->numOfOutput;
 
