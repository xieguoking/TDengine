/*
 * Copyright (c) 2019 TAOS Data, Inc. <jhtao@taosdata.com>
 *
 * This program is free software: you can use, redistribute, and/or modify
 * it under the terms of the GNU Affero General Public License, version 3
 * or later ("AGPL"), as published by the Free Software Foundation.
 *
 * This program is distributed in the hope that it will be useful, but WITHOUT
 * ANY WARRANTY; without even the implied warranty of MERCHANTABILITY or
 * FITNESS FOR A PARTICULAR PURPOSE.
 *
 * You should have received a copy of the GNU Affero General Public License
 * along with this program. If not, see <http://www.gnu.org/licenses/>.
 */
#include "os.h"
#include "qFill.h"
#include "taosmsg.h"
#include "tglobal.h"
#include "talgo.h"

#include "exception.h"
#include "hash.h"
#include "texpr.h"
#include "qExecutor.h"
#include "qResultbuf.h"
#include "qUtil.h"
#include "queryLog.h"
#include "tlosertree.h"
#include "ttype.h"
#include "tcompare.h"
#include "tscompression.h"
#include "qScript.h"

#define IS_MASTER_SCAN(runtime)        ((runtime)->scanFlag == MASTER_SCAN)
#define IS_REVERSE_SCAN(runtime)       ((runtime)->scanFlag == REVERSE_SCAN)
#define IS_REPEAT_SCAN(runtime)        ((runtime)->scanFlag == REPEAT_SCAN)
#define SET_MASTER_SCAN_FLAG(runtime)  ((runtime)->scanFlag = MASTER_SCAN)
#define SET_REVERSE_SCAN_FLAG(runtime) ((runtime)->scanFlag = REVERSE_SCAN)

#define TSWINDOW_IS_EQUAL(t1, t2) (((t1).skey == (t2).skey) && ((t1).ekey == (t2).ekey))

#define SWITCH_ORDER(n) (((n) = ((n) == TSDB_ORDER_ASC) ? TSDB_ORDER_DESC : TSDB_ORDER_ASC))

#define SDATA_BLOCK_INITIALIZER (SDataBlockInfo) {{0}, 0}

#define TIME_WINDOW_COPY(_dst, _src)  do {\
   (_dst).skey = (_src).skey;\
   (_dst).ekey = (_src).ekey;\
} while (0)

enum {
  TS_JOIN_TS_EQUAL       = 0,
  TS_JOIN_TS_NOT_EQUALS  = 1,
  TS_JOIN_TAG_NOT_EQUALS = 2,
};

typedef enum SResultTsInterpType {
  RESULT_ROW_START_INTERP = 1,
  RESULT_ROW_END_INTERP   = 2,
} SResultTsInterpType;

#if 0
static UNUSED_FUNC void *u_malloc (size_t __size) {
  uint32_t v = rand();

  if (v % 1000 <= 0) {
    return NULL;
  } else {
    return malloc(__size);
  }
}

static UNUSED_FUNC void* u_calloc(size_t num, size_t __size) {
  uint32_t v = rand();
  if (v % 1000 <= 0) {
    return NULL;
  } else {
    return calloc(num, __size);
  }
}

static UNUSED_FUNC void* u_realloc(void* p, size_t __size) {
  uint32_t v = rand();
  if (v % 5 <= 1) {
    return NULL;
  } else {
    return realloc(p, __size);
  }
}

#define calloc  u_calloc
#define malloc  u_malloc
#define realloc u_realloc
#endif

#define CLEAR_QUERY_STATUS(q, st)   ((q)->status &= (~(st)))
#define GET_NUM_OF_TABLEGROUP(q)    taosArrayGetSize((q)->tableqinfoGroupInfo.pGroupList)
#define QUERY_IS_INTERVAL_QUERY(_q) ((_q)->interval.interval > 0)

uint64_t queryHandleId = 0;

int32_t getMaximumIdleDurationSec() {
  return tsShellActivityTimer * 2;
}

int64_t genQueryId(void) {
  int64_t uid = 0;
  int64_t did = tsDnodeId;

  uid = did << 54;

  int64_t pid = ((int64_t)taosGetPId()) & 0x3FF;

  uid |= pid << 44;

  int64_t ts = taosGetTimestampMs() & 0x1FFFFFFFF;

  uid |= ts << 11;

  int64_t sid = atomic_add_fetch_64(&queryHandleId, 1) & 0x7FF;

  uid |= sid;

  qDebug("gen qid:0x%"PRIx64, uid);

  return uid;
}

static void getNextTimeWindow(SQueryAttr* pQueryAttr, STimeWindow* tw) {
  int32_t factor = GET_FORWARD_DIRECTION_FACTOR(pQueryAttr->order.order);
  if (pQueryAttr->interval.intervalUnit != 'n' && pQueryAttr->interval.intervalUnit != 'y') {
    tw->skey += pQueryAttr->interval.sliding * factor;
    tw->ekey = tw->skey + pQueryAttr->interval.interval - 1;
    return;
  }

  int64_t key = tw->skey, interval = pQueryAttr->interval.interval;
  //convert key to second
  key = convertTimePrecision(key, pQueryAttr->precision, TSDB_TIME_PRECISION_MILLI) / 1000;

  if (pQueryAttr->interval.intervalUnit == 'y') {
    interval *= 12;
  }

  struct tm tm;
  time_t t = (time_t)key;
  localtime_r(&t, &tm);

  int mon = (int)(tm.tm_year * 12 + tm.tm_mon + interval * factor);
  tm.tm_year = mon / 12;
  tm.tm_mon = mon % 12;
  tw->skey = convertTimePrecision(mktime(&tm) * 1000L, TSDB_TIME_PRECISION_MILLI, pQueryAttr->precision);

  mon = (int)(mon + interval);
  tm.tm_year = mon / 12;
  tm.tm_mon = mon % 12;
  tw->ekey = convertTimePrecision(mktime(&tm) * 1000L, TSDB_TIME_PRECISION_MILLI, pQueryAttr->precision);

  tw->ekey -= 1;
}

static void doSetTagValueToResultBuf(char* output, const char* val, int16_t type, int16_t bytes);
static void setResultOutputBuf(SQueryRuntimeEnv* pRuntimeEnv, SResultRow* pResult, SQLFunctionCtx* pCtx,
                               int32_t numOfCols, int32_t* rowCellInfoOffset);

void setResultRowOutputBufInitCtx(SQueryRuntimeEnv *pRuntimeEnv, SResultRow *pResult, SQLFunctionCtx* pCtx, int32_t numOfOutput, int32_t* rowCellInfoOffset);
static bool functionNeedToExecute(SQueryRuntimeEnv *pRuntimeEnv, SQLFunctionCtx *pCtx);

static void setBlockStatisInfo(SQLFunctionCtx *pCtx, SSDataBlock* pSDataBlock, SColIndex* pColIndex);

static void destroyTableQueryInfoImpl(STableQueryInfo *pTableQueryInfo);
static bool hasMainOutput(SQueryAttr *pQueryAttr);

static SColumnInfo* extractColumnFilterInfo(SExprInfo* pExpr, int32_t numOfOutput, int32_t* numOfFilterCols);

static int32_t setTimestampListJoinInfo(SQueryRuntimeEnv* pRuntimeEnv, tVariant* pTag, STableQueryInfo *pTableQueryInfo);
static void releaseQueryBuf(size_t numOfTables);
static int32_t binarySearchForKey(char *pValue, int num, TSKEY key, int order);
static STsdbQueryCond createTsdbQueryCond(SQueryAttr* pQueryAttr, STimeWindow* win);
static STableIdInfo createTableIdInfo(STableQueryInfo* pTableQueryInfo);

static void setTableScanFilterOperatorInfo(STableScanInfo* pTableScanInfo, SOperatorInfo* pDownstream);

static int32_t getNumOfScanTimes(SQueryAttr* pQueryAttr);

static void destroyBasicOperatorInfo(void* param, int32_t numOfOutput);
static void destroySFillOperatorInfo(void* param, int32_t numOfOutput);
static void destroyGroupbyOperatorInfo(void* param, int32_t numOfOutput);
static void destroyProjectOperatorInfo(void* param, int32_t numOfOutput);
static void destroyTagScanOperatorInfo(void* param, int32_t numOfOutput);
static void destroySWindowOperatorInfo(void* param, int32_t numOfOutput);
static void destroyStateWindowOperatorInfo(void* param, int32_t numOfOutput);
static void destroyAggOperatorInfo(void* param, int32_t numOfOutput);
static void destroyOperatorInfo(SOperatorInfo* pOperator);


static int32_t doCopyToSDataBlock(SQueryRuntimeEnv* pRuntimeEnv, SGroupResInfo* pGroupResInfo, int32_t orderType, SSDataBlock* pBlock);

static int32_t getGroupbyColumnIndex(SGroupbyExpr *pGroupbyExpr, SSDataBlock* pDataBlock);
static int32_t setGroupResultOutputBuf(SQueryRuntimeEnv *pRuntimeEnv, SOptrBasicInfo *binf, int32_t numOfCols, char *pData, int16_t type, int16_t bytes, int32_t groupIndex);

static void initCtxOutputBuffer(SQLFunctionCtx* pCtx, int32_t size);
static void getAlignQueryTimeWindow(SQueryAttr *pQueryAttr, int64_t key, int64_t keyFirst, int64_t keyLast, STimeWindow *win);
static void setResultBufSize(SQueryAttr* pQueryAttr, SRspResultInfo* pResultInfo);
static void setCtxTagForJoin(SQueryRuntimeEnv* pRuntimeEnv, SQLFunctionCtx* pCtx, SExprInfo* pExprInfo, void* pTable);
static void setParamForStableStddev(SQueryRuntimeEnv* pRuntimeEnv, SQLFunctionCtx* pCtx, int32_t numOfOutput, SExprInfo* pExpr);
static void setParamForStableStddevByColData(SQueryRuntimeEnv* pRuntimeEnv, SQLFunctionCtx* pCtx, int32_t numOfOutput, SExprInfo* pExpr, char* val, int16_t bytes);
static void doSetTableGroupOutputBuf(SQueryRuntimeEnv* pRuntimeEnv, SResultRowInfo* pResultRowInfo,
                                     SQLFunctionCtx* pCtx, int32_t* rowCellInfoOffset, int32_t numOfOutput,
                                     int32_t groupIndex);

SArray* getOrderCheckColumns(SQueryAttr* pQuery);


typedef struct SRowCompSupporter {
  SQueryRuntimeEnv *pRuntimeEnv;
  int16_t           dataOffset;
  __compar_fn_t     comFunc;
} SRowCompSupporter;

static int compareRowData(const void *a, const void *b, const void *userData) {
  const SResultRow *pRow1 = (const SResultRow *)a;
  const SResultRow *pRow2 = (const SResultRow *)b;

  SRowCompSupporter *supporter  = (SRowCompSupporter *)userData;
  SQueryRuntimeEnv* pRuntimeEnv =  supporter->pRuntimeEnv;

  tFilePage *page1 = getResBufPage(pRuntimeEnv->pResultBuf, pRow1->pageId);
  tFilePage *page2 = getResBufPage(pRuntimeEnv->pResultBuf, pRow2->pageId);

  int16_t offset = supporter->dataOffset;
  char *in1  = getPosInResultPage(pRuntimeEnv->pQueryAttr, page1, pRow1->offset, offset);
  char *in2  = getPosInResultPage(pRuntimeEnv->pQueryAttr, page2, pRow2->offset, offset);

  return (in1 != NULL && in2 != NULL) ? supporter->comFunc(in1, in2) : 0;
}

static void sortGroupResByOrderList(SGroupResInfo *pGroupResInfo, SQueryRuntimeEnv *pRuntimeEnv, SSDataBlock* pDataBlock) {
  SArray *columnOrderList = getOrderCheckColumns(pRuntimeEnv->pQueryAttr);
  size_t size = taosArrayGetSize(columnOrderList);
  taosArrayDestroy(columnOrderList);

  if (size <= 0) {
    return;
  }

  int32_t orderId = pRuntimeEnv->pQueryAttr->order.orderColId;
  if (orderId <= 0) {
    return;
  }

  bool found = false;
  int16_t dataOffset = 0;

  for (int32_t j = 0; j < pDataBlock->info.numOfCols; ++j) {
    SColumnInfoData* pColInfoData = (SColumnInfoData *)taosArrayGet(pDataBlock->pDataBlock, j);
    if (orderId == j) {
      found = true;
      break;
    }

    dataOffset += pColInfoData->info.bytes;
  }

  if (found == false) {
    return;
  }

  int16_t type = pRuntimeEnv->pQueryAttr->pExpr1[orderId].base.resType;

  SRowCompSupporter support = {.pRuntimeEnv = pRuntimeEnv, .dataOffset = dataOffset, .comFunc = getComparFunc(type, 0)};
  taosArraySortPWithExt(pGroupResInfo->pRows, compareRowData, &support);
}

//setup the output buffer for each operator
SSDataBlock* createOutputBuf(SExprInfo* pExpr, int32_t numOfOutput, int32_t numOfRows) {
  const static int32_t minSize = 8;

  SSDataBlock *res = calloc(1, sizeof(SSDataBlock));
  res->info.numOfCols = numOfOutput;

  res->pDataBlock = taosArrayInit(numOfOutput, sizeof(SColumnInfoData));
  for (int32_t i = 0; i < numOfOutput; ++i) {
    SColumnInfoData idata = {{0}};
    idata.info.type  = pExpr[i].base.resType;
    idata.info.bytes = pExpr[i].base.resBytes;
    idata.info.colId = pExpr[i].base.resColId;

    int32_t size = MAX(idata.info.bytes * numOfRows, minSize);
    idata.pData = calloc(1, size);  // at least to hold a pointer on x64 platform
    taosArrayPush(res->pDataBlock, &idata);
  }

  return res;
}

void* destroyOutputBuf(SSDataBlock* pBlock) {
  if (pBlock == NULL) {
    return NULL;
  }

  int32_t numOfOutput = pBlock->info.numOfCols;
  for(int32_t i = 0; i < numOfOutput; ++i) {
    SColumnInfoData* pColInfoData = taosArrayGet(pBlock->pDataBlock, i);
    tfree(pColInfoData->pData);
  }

  taosArrayDestroy(pBlock->pDataBlock);
  tfree(pBlock->pBlockStatis);
  tfree(pBlock);
  return NULL;
}

int32_t getNumOfResult(SQueryRuntimeEnv *pRuntimeEnv, SQLFunctionCtx* pCtx, int32_t numOfOutput) {
  SQueryAttr *pQueryAttr = pRuntimeEnv->pQueryAttr;
  bool    hasMainFunction = hasMainOutput(pQueryAttr);

  int32_t maxOutput = 0;
  for (int32_t j = 0; j < numOfOutput; ++j) {
    int32_t id = pCtx[j].functionId;

    /*
     * ts, tag, tagprj function can not decide the output number of current query
     * the number of output result is decided by main output
     */
    if (hasMainFunction && (id == TSDB_FUNC_TS || id == TSDB_FUNC_TAG || id == TSDB_FUNC_TAGPRJ)) {
      continue;
    }

    SResultRowCellInfo *pResInfo = GET_RES_INFO(&pCtx[j]);
    if (pResInfo != NULL && maxOutput < pResInfo->numOfRes) {
      maxOutput = pResInfo->numOfRes;
    }
  }

  assert(maxOutput >= 0);
  return maxOutput;
}

static void clearNumOfRes(SQLFunctionCtx* pCtx, int32_t numOfOutput) {
  for (int32_t j = 0; j < numOfOutput; ++j) {
    SResultRowCellInfo *pResInfo = GET_RES_INFO(&pCtx[j]);
    pResInfo->numOfRes = 0;
  }
}

static bool isSelectivityWithTagsQuery(SQLFunctionCtx *pCtx, int32_t numOfOutput) {
  bool    hasTags = false;
  int32_t numOfSelectivity = 0;

  for (int32_t i = 0; i < numOfOutput; ++i) {
    int32_t functId = pCtx[i].functionId;
    if (functId == TSDB_FUNC_TAG_DUMMY || functId == TSDB_FUNC_TS_DUMMY) {
      hasTags = true;
      continue;
    }

    if ((aAggs[functId].status & TSDB_FUNCSTATE_SELECTIVITY) != 0) {
      numOfSelectivity++;
    }
  }

  return (numOfSelectivity > 0 && hasTags);
}

static bool isProjQuery(SQueryAttr *pQueryAttr) {
  for (int32_t i = 0; i < pQueryAttr->numOfOutput; ++i) {
    int32_t functId = pQueryAttr->pExpr1[i].base.functionId;
    if (functId != TSDB_FUNC_PRJ && functId != TSDB_FUNC_TAGPRJ) {
      return false;
    }
  }

  return true;
}

static bool hasNull(SColIndex* pColIndex, SDataStatis *pStatis) {
  if (TSDB_COL_IS_TAG(pColIndex->flag) || TSDB_COL_IS_UD_COL(pColIndex->flag) || pColIndex->colId == PRIMARYKEY_TIMESTAMP_COL_INDEX) {
    return false;
  }

  if (pStatis != NULL && pStatis->numOfNull == 0) {
    return false;
  }

  return true;
}

static void prepareResultListBuffer(SResultRowInfo* pResultRowInfo, SQueryRuntimeEnv* pRuntimeEnv) {
  // more than the capacity, reallocate the resources
  if (pResultRowInfo->size < pResultRowInfo->capacity) {
    return;
  }

  int64_t newCapacity = 0;
  if (pResultRowInfo->capacity > 10000) {
    newCapacity = (int64_t)(pResultRowInfo->capacity * 1.25);
  } else {
    newCapacity = (int64_t)(pResultRowInfo->capacity * 1.5);
  }

  char *t = realloc(pResultRowInfo->pResult, (size_t)(newCapacity * POINTER_BYTES));
  if (t == NULL) {
    longjmp(pRuntimeEnv->env, TSDB_CODE_QRY_OUT_OF_MEMORY);
  }

  pResultRowInfo->pResult = (SResultRow **)t;

  int32_t inc = (int32_t)newCapacity - pResultRowInfo->capacity;
  memset(&pResultRowInfo->pResult[pResultRowInfo->capacity], 0, POINTER_BYTES * inc);

  pResultRowInfo->capacity = (int32_t)newCapacity;
}

static SResultRow* doSetResultOutBufByKey(SQueryRuntimeEnv* pRuntimeEnv, SResultRowInfo* pResultRowInfo, int64_t tid,
                                          char* pData, int16_t bytes, bool masterscan, uint64_t tableGroupId) {
  bool existed = false;
  SET_RES_WINDOW_KEY(pRuntimeEnv->keyBuf, pData, bytes, tableGroupId);

  SResultRow **p1 =
      (SResultRow **)taosHashGet(pRuntimeEnv->pResultRowHashTable, pRuntimeEnv->keyBuf, GET_RES_WINDOW_KEY_LEN(bytes));

  // in case of repeat scan/reverse scan, no new time window added.
  if (QUERY_IS_INTERVAL_QUERY(pRuntimeEnv->pQueryAttr)) {
    if (!masterscan) {  // the *p1 may be NULL in case of sliding+offset exists.
      return (p1 != NULL)? *p1:NULL;
    }

    if (p1 != NULL) {
      if (pResultRowInfo->size == 0) {
        existed = false;
        assert(pResultRowInfo->curPos == -1);
      } else if (pResultRowInfo->size == 1) {
        existed = (pResultRowInfo->pResult[0] == (*p1));
        pResultRowInfo->curPos = 0;
      } else {  // check if current pResultRowInfo contains the existed pResultRow
        SET_RES_EXT_WINDOW_KEY(pRuntimeEnv->keyBuf, pData, bytes, tid, pResultRowInfo);
        int64_t* index = taosHashGet(pRuntimeEnv->pResultRowListSet, pRuntimeEnv->keyBuf, GET_RES_EXT_WINDOW_KEY_LEN(bytes));
        if (index != NULL) {
          pResultRowInfo->curPos = (int32_t) *index;
          existed = true;
        } else {
          existed = false;
        }
      }
    }
  } else {
    // In case of group by column query, the required SResultRow object must be existed in the pResultRowInfo object.
    if (p1 != NULL) {
      return *p1;
    }
  }

  if (!existed) {
    prepareResultListBuffer(pResultRowInfo, pRuntimeEnv);

    SResultRow *pResult = NULL;
    if (p1 == NULL) {
      pResult = getNewResultRow(pRuntimeEnv->pool);
      int32_t ret = initResultRow(pResult);
      if (ret != TSDB_CODE_SUCCESS) {
        longjmp(pRuntimeEnv->env, TSDB_CODE_QRY_OUT_OF_MEMORY);
      }

      // add a new result set for a new group
      taosHashPut(pRuntimeEnv->pResultRowHashTable, pRuntimeEnv->keyBuf, GET_RES_WINDOW_KEY_LEN(bytes), &pResult, POINTER_BYTES);
    } else {
      pResult = *p1;
    }

    pResultRowInfo->curPos = pResultRowInfo->size;
    pResultRowInfo->pResult[pResultRowInfo->size++] = pResult;

    int64_t index = pResultRowInfo->curPos;
    SET_RES_EXT_WINDOW_KEY(pRuntimeEnv->keyBuf, pData, bytes, tid, pResultRowInfo);
    taosHashPut(pRuntimeEnv->pResultRowListSet, pRuntimeEnv->keyBuf, GET_RES_EXT_WINDOW_KEY_LEN(bytes), &index, POINTER_BYTES);
  }

  // too many time window in query
  if (pResultRowInfo->size > MAX_INTERVAL_TIME_WINDOW) {
    longjmp(pRuntimeEnv->env, TSDB_CODE_QRY_TOO_MANY_TIMEWINDOW);
  }

  return pResultRowInfo->pResult[pResultRowInfo->curPos];
}

static void getInitialStartTimeWindow(SQueryAttr* pQueryAttr, TSKEY ts, STimeWindow* w) {
  if (QUERY_IS_ASC_QUERY(pQueryAttr)) {
    getAlignQueryTimeWindow(pQueryAttr, ts, ts, pQueryAttr->window.ekey, w);
  } else {
    // the start position of the first time window in the endpoint that spreads beyond the queried last timestamp
    getAlignQueryTimeWindow(pQueryAttr, ts, pQueryAttr->window.ekey, ts, w);

    int64_t key = w->skey;
    while(key < ts) { // moving towards end
      if (pQueryAttr->interval.intervalUnit == 'n' || pQueryAttr->interval.intervalUnit == 'y') {
        key = taosTimeAdd(key, pQueryAttr->interval.sliding, pQueryAttr->interval.slidingUnit, pQueryAttr->precision);
      } else {
        key += pQueryAttr->interval.sliding;
      }

      if (key >= ts) {
        break;
      }

      w->skey = key;
    }
  }
}

// get the correct time window according to the handled timestamp
static STimeWindow getActiveTimeWindow(SResultRowInfo * pResultRowInfo, int64_t ts, SQueryAttr *pQueryAttr) {
  STimeWindow w = {0};

 if (pResultRowInfo->curPos == -1) {  // the first window, from the previous stored value
    getInitialStartTimeWindow(pQueryAttr, ts, &w);

    if (pQueryAttr->interval.intervalUnit == 'n' || pQueryAttr->interval.intervalUnit == 'y') {
      w.ekey = taosTimeAdd(w.skey, pQueryAttr->interval.interval, pQueryAttr->interval.intervalUnit, pQueryAttr->precision) - 1;
    } else {
      w.ekey = w.skey + pQueryAttr->interval.interval - 1;
    }
  } else {
    w = getResultRow(pResultRowInfo, pResultRowInfo->curPos)->win;
  }

  if (w.skey > ts || w.ekey < ts) {
    if (pQueryAttr->interval.intervalUnit == 'n' || pQueryAttr->interval.intervalUnit == 'y') {
      w.skey = taosTimeTruncate(ts, &pQueryAttr->interval, pQueryAttr->precision);
      w.ekey = taosTimeAdd(w.skey, pQueryAttr->interval.interval, pQueryAttr->interval.intervalUnit, pQueryAttr->precision) - 1;
    } else {
      int64_t st = w.skey;

      if (st > ts) {
        st -= ((st - ts + pQueryAttr->interval.sliding - 1) / pQueryAttr->interval.sliding) * pQueryAttr->interval.sliding;
      }

      int64_t et = st + pQueryAttr->interval.interval - 1;
      if (et < ts) {
        st += ((ts - et + pQueryAttr->interval.sliding - 1) / pQueryAttr->interval.sliding) * pQueryAttr->interval.sliding;
      }

      w.skey = st;
      w.ekey = w.skey + pQueryAttr->interval.interval - 1;
    }
  }

  /*
   * query border check, skey should not be bounded by the query time range, since the value skey will
   * be used as the time window index value. So we only change ekey of time window accordingly.
   */
  if (w.ekey > pQueryAttr->window.ekey && QUERY_IS_ASC_QUERY(pQueryAttr)) {
    w.ekey = pQueryAttr->window.ekey;
  }

  return w;
}

// a new buffer page for each table. Needs to opt this design
static int32_t addNewWindowResultBuf(SResultRow *pWindowRes, SDiskbasedResultBuf *pResultBuf, int32_t tid, uint32_t size) {
  if (pWindowRes->pageId != -1) {
    return 0;
  }

  tFilePage *pData = NULL;

  // in the first scan, new space needed for results
  int32_t pageId = -1;
  SIDList list = getDataBufPagesIdList(pResultBuf, tid);

  if (taosArrayGetSize(list) == 0) {
    pData = getNewDataBuf(pResultBuf, tid, &pageId);
  } else {
    SPageInfo* pi = getLastPageInfo(list);
    pData = getResBufPage(pResultBuf, pi->pageId);
    pageId = pi->pageId;

    if (pData->num + size > pResultBuf->pageSize) {
      // release current page first, and prepare the next one
      releaseResBufPageInfo(pResultBuf, pi);
      pData = getNewDataBuf(pResultBuf, tid, &pageId);
      if (pData != NULL) {
        assert(pData->num == 0);  // number of elements must be 0 for new allocated buffer
      }
    }
  }

  if (pData == NULL) {
    return -1;
  }

  // set the number of rows in current disk page
  if (pWindowRes->pageId == -1) {  // not allocated yet, allocate new buffer
    pWindowRes->pageId = pageId;
    pWindowRes->offset = (int32_t)pData->num;

    pData->num += size;
    assert(pWindowRes->pageId >= 0);
  }

  return 0;
}

static int32_t setResultOutputBufByKey(SQueryRuntimeEnv *pRuntimeEnv, SResultRowInfo *pResultRowInfo, int64_t tid, STimeWindow *win,
                                       bool masterscan, SResultRow **pResult, int64_t tableGroupId, SQLFunctionCtx* pCtx,
                                       int32_t numOfOutput, int32_t* rowCellInfoOffset) {
  assert(win->skey <= win->ekey);
  SDiskbasedResultBuf *pResultBuf = pRuntimeEnv->pResultBuf;

  SResultRow *pResultRow = doSetResultOutBufByKey(pRuntimeEnv, pResultRowInfo, tid, (char *)&win->skey, TSDB_KEYSIZE, masterscan, tableGroupId);
  if (pResultRow == NULL) {
    *pResult = NULL;
    return TSDB_CODE_SUCCESS;
  }

  // not assign result buffer yet, add new result buffer
  if (pResultRow->pageId == -1) {
    int32_t ret = addNewWindowResultBuf(pResultRow, pResultBuf, (int32_t) tableGroupId, pRuntimeEnv->pQueryAttr->intermediateResultRowSize);
    if (ret != TSDB_CODE_SUCCESS) {
      return -1;
    }
  }

  // set time window for current result
  pResultRow->win = (*win);
  *pResult = pResultRow;
  setResultRowOutputBufInitCtx(pRuntimeEnv, pResultRow, pCtx, numOfOutput, rowCellInfoOffset);

  return TSDB_CODE_SUCCESS;
}

static void setResultRowInterpo(SResultRow* pResult, SResultTsInterpType type) {
  assert(pResult != NULL && (type == RESULT_ROW_START_INTERP || type == RESULT_ROW_END_INTERP));
  if (type == RESULT_ROW_START_INTERP) {
    pResult->startInterp = true;
  } else {
    pResult->endInterp   = true;
  }
}

static bool resultRowInterpolated(SResultRow* pResult, SResultTsInterpType type) {
  assert(pResult != NULL && (type == RESULT_ROW_START_INTERP || type == RESULT_ROW_END_INTERP));
  if (type == RESULT_ROW_START_INTERP) {
    return pResult->startInterp == true;
  } else {
    return pResult->endInterp   == true;
  }
}

static FORCE_INLINE int32_t getForwardStepsInBlock(int32_t numOfRows, __block_search_fn_t searchFn, TSKEY ekey, int16_t pos,
                                      int16_t order, int64_t *pData) {
  int32_t forwardStep = 0;

  if (order == TSDB_ORDER_ASC) {
    int32_t end = searchFn((char*) &pData[pos], numOfRows - pos, ekey, order);
    if (end >= 0) {
      forwardStep = end;

      if (pData[end + pos] == ekey) {
        forwardStep += 1;
      }
    }
  } else {
    int32_t end = searchFn((char *)pData, pos + 1, ekey, order);
    if (end >= 0) {
      forwardStep = pos - end;

      if (pData[end] == ekey) {
        forwardStep += 1;
      }
    }
  }

  assert(forwardStep > 0);
  return forwardStep;
}

static void doUpdateResultRowIndex(SResultRowInfo*pResultRowInfo, TSKEY lastKey, bool ascQuery, bool timeWindowInterpo) {
  int64_t skey = TSKEY_INITIAL_VAL;
  int32_t i = 0;
  for (i = pResultRowInfo->size - 1; i >= 0; --i) {
    SResultRow *pResult = pResultRowInfo->pResult[i];
    if (pResult->closed) {
      break;
    }

    // new closed result rows
    if (timeWindowInterpo) {
      if (pResult->endInterp && ((pResult->win.skey <= lastKey && ascQuery) || (pResult->win.skey >= lastKey && !ascQuery))) {
        if (i > 0) { // the first time window, the startInterp is false.
          assert(pResult->startInterp);
        }

        closeResultRow(pResultRowInfo, i);
      } else {
        skey = pResult->win.skey;
      }
    } else {
      if ((pResult->win.ekey <= lastKey && ascQuery) || (pResult->win.skey >= lastKey && !ascQuery)) {
        closeResultRow(pResultRowInfo, i);
      } else {
        skey = pResult->win.skey;
      }
    }
  }

  // all result rows are closed, set the last one to be the skey
  if (skey == TSKEY_INITIAL_VAL) {
    if (pResultRowInfo->size == 0) {
//      assert(pResultRowInfo->current == NULL);
      assert(pResultRowInfo->curPos == -1);
      pResultRowInfo->curPos = -1;
    } else {
      pResultRowInfo->curPos = pResultRowInfo->size - 1;
    }
  } else {

    for (i = pResultRowInfo->size - 1; i >= 0; --i) {
      SResultRow *pResult = pResultRowInfo->pResult[i];
      if (pResult->closed) {
        break;
      }
    }

    if (i == pResultRowInfo->size - 1) {
      pResultRowInfo->curPos = i;
    } else {
      pResultRowInfo->curPos = i + 1;  // current not closed result object
    }
  }
}

static void updateResultRowInfoActiveIndex(SResultRowInfo* pResultRowInfo, SQueryAttr* pQueryAttr, TSKEY lastKey) {
  bool ascQuery = QUERY_IS_ASC_QUERY(pQueryAttr);
  if ((lastKey > pQueryAttr->window.ekey && ascQuery) || (lastKey < pQueryAttr->window.ekey && (!ascQuery))) {
    closeAllResultRows(pResultRowInfo);
    pResultRowInfo->curPos = pResultRowInfo->size - 1;
  } else {
    int32_t step = ascQuery ? 1 : -1;
    doUpdateResultRowIndex(pResultRowInfo, lastKey - step, ascQuery, pQueryAttr->timeWindowInterpo);
  }
}

static int32_t getNumOfRowsInTimeWindow(SQueryRuntimeEnv* pRuntimeEnv, SDataBlockInfo *pDataBlockInfo, TSKEY *pPrimaryColumn,
                                        int32_t startPos, TSKEY ekey, __block_search_fn_t searchFn, bool updateLastKey) {
  assert(startPos >= 0 && startPos < pDataBlockInfo->rows);
  SQueryAttr* pQueryAttr = pRuntimeEnv->pQueryAttr;
  STableQueryInfo* item = pRuntimeEnv->current;

  int32_t num   = -1;
  int32_t order = pQueryAttr->order.order;
  int32_t step  = GET_FORWARD_DIRECTION_FACTOR(order);

  if (QUERY_IS_ASC_QUERY(pQueryAttr)) {
    if (ekey < pDataBlockInfo->window.ekey) {
      num = getForwardStepsInBlock(pDataBlockInfo->rows, searchFn, ekey, startPos, order, pPrimaryColumn);
      if (updateLastKey) { // update the last key
        item->lastKey = pPrimaryColumn[startPos + (num - 1)] + step;
      }
    } else {
      num = pDataBlockInfo->rows - startPos;
      if (updateLastKey) {
        item->lastKey = pDataBlockInfo->window.ekey + step;
      }
    }
  } else {  // desc
    if (ekey > pDataBlockInfo->window.skey) {
      num = getForwardStepsInBlock(pDataBlockInfo->rows, searchFn, ekey, startPos, order, pPrimaryColumn);
      if (updateLastKey) {  // update the last key
        item->lastKey = pPrimaryColumn[startPos - (num - 1)] + step;
      }
    } else {
      num = startPos + 1;
      if (updateLastKey) {
        item->lastKey = pDataBlockInfo->window.skey + step;
      }
    }
  }

  assert(num > 0);
  return num;
}

void doInvokeUdf(SUdfInfo* pUdfInfo, SQLFunctionCtx *pCtx, int32_t idx, int32_t type) {
  int32_t output = 0;

  if (pUdfInfo == NULL || pUdfInfo->funcs[type] == NULL) {
    qError("empty udf function, type:%d", type);
    return;
  }

  qDebug("invoke udf function:%s,%p", pUdfInfo->name, pUdfInfo->funcs[type]);

  switch (type) {
    case TSDB_UDF_FUNC_NORMAL:
      if (pUdfInfo->isScript) {
        (*(scriptNormalFunc)pUdfInfo->funcs[TSDB_UDF_FUNC_NORMAL])(pUdfInfo->pScriptCtx,
                     (char *)pCtx->pInput + idx * pCtx->inputType, pCtx->inputType, pCtx->inputBytes, pCtx->size, pCtx->ptsList, pCtx->startTs, pCtx->pOutput,
                    (char *)pCtx->ptsOutputBuf, &output, pCtx->outputType, pCtx->outputBytes);
      } else {
        SResultRowCellInfo *pResInfo = GET_RES_INFO(pCtx);

        void *interBuf = (void *)GET_ROWCELL_INTERBUF(pResInfo);

        (*(udfNormalFunc)pUdfInfo->funcs[TSDB_UDF_FUNC_NORMAL])((char *)pCtx->pInput + idx * pCtx->inputType, pCtx->inputType, pCtx->inputBytes, pCtx->size, pCtx->ptsList,
          pCtx->pOutput, interBuf, (char *)pCtx->ptsOutputBuf, &output, pCtx->outputType, pCtx->outputBytes, &pUdfInfo->init);
      }

      if (pUdfInfo->funcType == TSDB_UDF_TYPE_AGGREGATE) {
        pCtx->resultInfo->numOfRes = output;
      } else {
        pCtx->resultInfo->numOfRes += output;
      }

      if (pCtx->resultInfo->numOfRes > 0) {
        pCtx->resultInfo->hasResult = DATA_SET_FLAG;
      }

      break;

    case TSDB_UDF_FUNC_MERGE:
      if (pUdfInfo->isScript) {
        (*(scriptMergeFunc)pUdfInfo->funcs[TSDB_UDF_FUNC_MERGE])(pUdfInfo->pScriptCtx, pCtx->pInput, pCtx->size, pCtx->pOutput, &output);
      } else {
        (*(udfMergeFunc)pUdfInfo->funcs[TSDB_UDF_FUNC_MERGE])(pCtx->pInput, pCtx->size, pCtx->pOutput, &output, &pUdfInfo->init);
      }

      // set the output value exist
      pCtx->resultInfo->numOfRes = output;
      if (output > 0) {
        pCtx->resultInfo->hasResult = DATA_SET_FLAG;
      }

      break;

    case TSDB_UDF_FUNC_FINALIZE: {
      SResultRowCellInfo *pResInfo = GET_RES_INFO(pCtx);
      void *interBuf = (void *)GET_ROWCELL_INTERBUF(pResInfo);
      if (pUdfInfo->isScript) {
        (*(scriptFinalizeFunc)pUdfInfo->funcs[TSDB_UDF_FUNC_FINALIZE])(pUdfInfo->pScriptCtx, pCtx->startTs, pCtx->pOutput, &output);
      } else {
        (*(udfFinalizeFunc)pUdfInfo->funcs[TSDB_UDF_FUNC_FINALIZE])(pCtx->pOutput, interBuf, &output, &pUdfInfo->init);
      }
      // set the output value exist
      pCtx->resultInfo->numOfRes = output;
      if (output > 0) {
        pCtx->resultInfo->hasResult = DATA_SET_FLAG;
      }

      break;
      }
  }

  return;
}

static void doApplyFunctions(SQueryRuntimeEnv* pRuntimeEnv, SQLFunctionCtx* pCtx, STimeWindow* pWin, int32_t offset,
                             int32_t forwardStep, TSKEY* tsCol, int32_t numOfTotal, int32_t numOfOutput) {
  SQueryAttr *pQueryAttr = pRuntimeEnv->pQueryAttr;
  bool hasAggregates = pCtx[0].preAggVals.isSet;

  for (int32_t k = 0; k < numOfOutput; ++k) {
    pCtx[k].size    = forwardStep;
    pCtx[k].startTs = pWin->skey;

    // keep it temporarialy
    char* start = pCtx[k].pInput;

    int32_t pos = (QUERY_IS_ASC_QUERY(pQueryAttr)) ? offset : offset - (forwardStep - 1);
    if (pCtx[k].pInput != NULL) {
      pCtx[k].pInput = (char *)pCtx[k].pInput + pos * pCtx[k].inputBytes;
    }

    if (tsCol != NULL) {
      pCtx[k].ptsList = &tsCol[pos];
    }

    // not a whole block involved in query processing, statistics data can not be used
    // NOTE: the original value of isSet have been changed here
    if (pCtx[k].preAggVals.isSet && forwardStep < numOfTotal) {
      pCtx[k].preAggVals.isSet = false;
    }

    int32_t functionId = pCtx[k].functionId;
    if (functionNeedToExecute(pRuntimeEnv, &pCtx[k])) {
      if (functionId < 0) { // load the script and exec, pRuntimeEnv->pUdfInfo
        SUdfInfo* pUdfInfo = pRuntimeEnv->pUdfInfo;
        doInvokeUdf(pUdfInfo, &pCtx[k], 0, TSDB_UDF_FUNC_NORMAL);
      } else {
        aAggs[functionId].xFunction(&pCtx[k]);
      }
    }

    // restore it
    pCtx[k].preAggVals.isSet = hasAggregates;
    pCtx[k].pInput = start;
  }
}


static int32_t getNextQualifiedWindow(SQueryAttr* pQueryAttr, STimeWindow *pNext, SDataBlockInfo *pDataBlockInfo,
    TSKEY *primaryKeys, __block_search_fn_t searchFn, int32_t prevPosition) {
  getNextTimeWindow(pQueryAttr, pNext);

  // next time window is not in current block
  if ((pNext->skey > pDataBlockInfo->window.ekey && QUERY_IS_ASC_QUERY(pQueryAttr)) ||
      (pNext->ekey < pDataBlockInfo->window.skey && !QUERY_IS_ASC_QUERY(pQueryAttr))) {
    return -1;
  }

  TSKEY startKey = -1;
  if (QUERY_IS_ASC_QUERY(pQueryAttr)) {
    startKey = pNext->skey;
    if (startKey < pQueryAttr->window.skey) {
      startKey = pQueryAttr->window.skey;
    }
  } else {
    startKey = pNext->ekey;
    if (startKey > pQueryAttr->window.skey) {
      startKey = pQueryAttr->window.skey;
    }
  }

  int32_t startPos = 0;

  // tumbling time window query, a special case of sliding time window query
  if (pQueryAttr->interval.sliding == pQueryAttr->interval.interval && prevPosition != -1) {
    int32_t factor = GET_FORWARD_DIRECTION_FACTOR(pQueryAttr->order.order);
    startPos = prevPosition + factor;
  } else {
    if (startKey <= pDataBlockInfo->window.skey && QUERY_IS_ASC_QUERY(pQueryAttr)) {
      startPos = 0;
    } else if (startKey >= pDataBlockInfo->window.ekey && !QUERY_IS_ASC_QUERY(pQueryAttr)) {
      startPos = pDataBlockInfo->rows - 1;
    } else {
      startPos = searchFn((char *)primaryKeys, pDataBlockInfo->rows, startKey, pQueryAttr->order.order);
    }
  }

  /*
   * This time window does not cover any data, try next time window,
   * this case may happen when the time window is too small
   */
  if (primaryKeys == NULL) {
    if (QUERY_IS_ASC_QUERY(pQueryAttr)) {
      assert(pDataBlockInfo->window.skey <= pNext->ekey);
    } else {
      assert(pDataBlockInfo->window.ekey >= pNext->skey);
    }
  } else {
    if (QUERY_IS_ASC_QUERY(pQueryAttr) && primaryKeys[startPos] > pNext->ekey) {
      TSKEY next = primaryKeys[startPos];
      if (pQueryAttr->interval.intervalUnit == 'n' || pQueryAttr->interval.intervalUnit == 'y') {
        pNext->skey = taosTimeTruncate(next, &pQueryAttr->interval, pQueryAttr->precision);
        pNext->ekey = taosTimeAdd(pNext->skey, pQueryAttr->interval.interval, pQueryAttr->interval.intervalUnit, pQueryAttr->precision) - 1;
      } else {
        pNext->ekey += ((next - pNext->ekey + pQueryAttr->interval.sliding - 1)/pQueryAttr->interval.sliding) * pQueryAttr->interval.sliding;
        pNext->skey = pNext->ekey - pQueryAttr->interval.interval + 1;
      }
    } else if ((!QUERY_IS_ASC_QUERY(pQueryAttr)) && primaryKeys[startPos] < pNext->skey) {
      TSKEY next = primaryKeys[startPos];
      if (pQueryAttr->interval.intervalUnit == 'n' || pQueryAttr->interval.intervalUnit == 'y') {
        pNext->skey = taosTimeTruncate(next, &pQueryAttr->interval, pQueryAttr->precision);
        pNext->ekey = taosTimeAdd(pNext->skey, pQueryAttr->interval.interval, pQueryAttr->interval.intervalUnit, pQueryAttr->precision) - 1;
      } else {
        pNext->skey -= ((pNext->skey - next + pQueryAttr->interval.sliding - 1) / pQueryAttr->interval.sliding) * pQueryAttr->interval.sliding;
        pNext->ekey = pNext->skey + pQueryAttr->interval.interval - 1;
      }
    }
  }

  return startPos;
}

static FORCE_INLINE TSKEY reviseWindowEkey(SQueryAttr *pQueryAttr, STimeWindow *pWindow) {
  TSKEY ekey = -1;
  if (QUERY_IS_ASC_QUERY(pQueryAttr)) {
    ekey = pWindow->ekey;
    if (ekey > pQueryAttr->window.ekey) {
      ekey = pQueryAttr->window.ekey;
    }
  } else {
    ekey = pWindow->skey;
    if (ekey < pQueryAttr->window.ekey) {
      ekey = pQueryAttr->window.ekey;
    }
  }

  return ekey;
}

static void setNotInterpoWindowKey(SQLFunctionCtx* pCtx, int32_t numOfOutput, int32_t type) {
  if (type == RESULT_ROW_START_INTERP) {
    for (int32_t k = 0; k < numOfOutput; ++k) {
      pCtx[k].start.key = INT64_MIN;
    }
  } else {
    for (int32_t k = 0; k < numOfOutput; ++k) {
      pCtx[k].end.key = INT64_MIN;
    }
  }
}

static void saveDataBlockLastRow(SQueryRuntimeEnv* pRuntimeEnv, SDataBlockInfo* pDataBlockInfo, SArray* pDataBlock,
    int32_t rowIndex) {
  if (pDataBlock == NULL) {
    return;
  }

  SQueryAttr* pQueryAttr = pRuntimeEnv->pQueryAttr;
  for (int32_t k = 0; k < pQueryAttr->numOfCols; ++k) {
    SColumnInfoData *pColInfo = taosArrayGet(pDataBlock, k);
    memcpy(pRuntimeEnv->prevRow[k], ((char*)pColInfo->pData) + (pColInfo->info.bytes * rowIndex), pColInfo->info.bytes);
  }
}

static TSKEY getStartTsKey(SQueryAttr* pQueryAttr, STimeWindow* win, const TSKEY* tsCols, int32_t rows) {
  TSKEY ts = TSKEY_INITIAL_VAL;

  bool ascQuery = QUERY_IS_ASC_QUERY(pQueryAttr);
  if (tsCols == NULL) {
    ts = ascQuery? win->skey : win->ekey;
  } else {
    int32_t offset = ascQuery? 0:rows-1;
    ts = tsCols[offset];
  }

  return ts;
}

static void setArithParams(SArithmeticSupport* sas, SExprInfo *pExprInfo, SSDataBlock* pSDataBlock) {
  sas->numOfCols = (int32_t) pSDataBlock->info.numOfCols;
  sas->pExprInfo = pExprInfo;
  if (sas->colList != NULL) {
    return;
  }
  sas->colList = calloc(1, pSDataBlock->info.numOfCols*sizeof(SColumnInfo));
  for(int32_t i = 0; i < sas->numOfCols; ++i) {
    SColumnInfoData* pColData = taosArrayGet(pSDataBlock->pDataBlock, i);
    sas->colList[i] = pColData->info;
  }

  sas->data = calloc(sas->numOfCols, POINTER_BYTES);

  // set the input column data
  for (int32_t f = 0; f < pSDataBlock->info.numOfCols; ++f) {
    SColumnInfoData *pColumnInfoData = taosArrayGet(pSDataBlock->pDataBlock, f);
    sas->data[f] = pColumnInfoData->pData;
  }
}

static void doSetInputDataBlock(SOperatorInfo* pOperator, SQLFunctionCtx* pCtx, SSDataBlock* pBlock, int32_t order);
static void doSetInputDataBlockInfo(SOperatorInfo* pOperator, SQLFunctionCtx* pCtx, SSDataBlock* pBlock, int32_t order) {
  for (int32_t i = 0; i < pOperator->numOfOutput; ++i) {
    pCtx[i].order = order;
    pCtx[i].size  = pBlock->info.rows;
    pCtx[i].currentStage = (uint8_t)pOperator->pRuntimeEnv->scanFlag;

    setBlockStatisInfo(&pCtx[i], pBlock, &pOperator->pExpr[i].base.colInfo);
  }
}

void setInputDataBlock(SOperatorInfo* pOperator, SQLFunctionCtx* pCtx, SSDataBlock* pBlock, int32_t order) {
  if (pCtx[0].functionId == TSDB_FUNC_ARITHM) {
    SArithmeticSupport* pSupport = (SArithmeticSupport*) pCtx[0].param[1].pz;
    if (pSupport->colList == NULL) {
      doSetInputDataBlock(pOperator, pCtx, pBlock, order);
    } else {
      doSetInputDataBlockInfo(pOperator, pCtx, pBlock, order);
    }
  } else {
    if (pBlock->pDataBlock != NULL) {
      doSetInputDataBlock(pOperator, pCtx, pBlock, order);
    } else {
      doSetInputDataBlockInfo(pOperator, pCtx, pBlock, order);
    }
  }
}

static void doSetInputDataBlock(SOperatorInfo* pOperator, SQLFunctionCtx* pCtx, SSDataBlock* pBlock, int32_t order) {
  for (int32_t i = 0; i < pOperator->numOfOutput; ++i) {
    pCtx[i].order = order;
    pCtx[i].size  = pBlock->info.rows;
    pCtx[i].currentStage = (uint8_t)pOperator->pRuntimeEnv->scanFlag;

    setBlockStatisInfo(&pCtx[i], pBlock, &pOperator->pExpr[i].base.colInfo);

    if (pCtx[i].functionId == TSDB_FUNC_ARITHM) {
      setArithParams((SArithmeticSupport*)pCtx[i].param[1].pz, &pOperator->pExpr[i], pBlock);
    } else {
      SColIndex* pCol = &pOperator->pExpr[i].base.colInfo;
      if (TSDB_COL_IS_NORMAL_COL(pCol->flag) || (pCtx[i].functionId == TSDB_FUNC_BLKINFO) ||
          (TSDB_COL_IS_TAG(pCol->flag) && pOperator->pRuntimeEnv->scanFlag == MERGE_STAGE)) {
        SColIndex*       pColIndex = &pOperator->pExpr[i].base.colInfo;
        SColumnInfoData* p = taosArrayGet(pBlock->pDataBlock, pColIndex->colIndex);

        // in case of the block distribution query, the inputBytes is not a constant value.
        pCtx[i].pInput = p->pData;
        assert(p->info.colId == pColIndex->colId && pCtx[i].inputType == p->info.type);

        if (pCtx[i].functionId < 0) {
          SColumnInfoData* tsInfo = taosArrayGet(pBlock->pDataBlock, 0);
          pCtx[i].ptsList = (int64_t*) tsInfo->pData;

          continue;
        }

        uint32_t status = aAggs[pCtx[i].functionId].status;
        if ((status & (TSDB_FUNCSTATE_SELECTIVITY | TSDB_FUNCSTATE_NEED_TS)) != 0) {
          SColumnInfoData* tsInfo = taosArrayGet(pBlock->pDataBlock, 0);
          // In case of the top/bottom query again the nest query result, which has no timestamp column
          // don't set the ptsList attribute.
          if (tsInfo->info.type == TSDB_DATA_TYPE_TIMESTAMP) {
            pCtx[i].ptsList = (int64_t*) tsInfo->pData;
          } else {
            pCtx[i].ptsList = NULL;
          }
        }
      } else if (TSDB_COL_IS_UD_COL(pCol->flag) && (pOperator->pRuntimeEnv->scanFlag == MERGE_STAGE)) {
        SColIndex*       pColIndex = &pOperator->pExpr[i].base.colInfo;
        SColumnInfoData* p = taosArrayGet(pBlock->pDataBlock, pColIndex->colIndex);

        pCtx[i].pInput = p->pData;
        assert(p->info.colId == pColIndex->colId && pCtx[i].inputType == p->info.type);
        for(int32_t j = 0; j < pBlock->info.rows; ++j) {
          char* dst = p->pData + j * p->info.bytes;
          tVariantDump(&pOperator->pExpr[i].base.param[1], dst, p->info.type, true);
        }
      }
    }
  }
}

static void doAggregateImpl(SOperatorInfo* pOperator, TSKEY startTs, SQLFunctionCtx* pCtx, SSDataBlock* pSDataBlock) {
  SQueryRuntimeEnv* pRuntimeEnv = pOperator->pRuntimeEnv;

  for (int32_t k = 0; k < pOperator->numOfOutput; ++k) {
    if (functionNeedToExecute(pRuntimeEnv, &pCtx[k])) {
      pCtx[k].startTs = startTs;// this can be set during create the struct

      int32_t functionId = pCtx[k].functionId;
      if (functionId < 0) {
        SUdfInfo* pUdfInfo = pRuntimeEnv->pUdfInfo;
        doInvokeUdf(pUdfInfo, &pCtx[k], 0, TSDB_UDF_FUNC_NORMAL);
      } else {
        aAggs[functionId].xFunction(&pCtx[k]);
      }
    }
  }
}

static void projectApplyFunctions(SQueryRuntimeEnv *pRuntimeEnv, SQLFunctionCtx *pCtx, int32_t numOfOutput) {
  SQueryAttr *pQueryAttr = pRuntimeEnv->pQueryAttr;

  for (int32_t k = 0; k < numOfOutput; ++k) {
    pCtx[k].startTs = pQueryAttr->window.skey;

    // Always set the asc order for merge stage process
    if (pCtx[k].currentStage == MERGE_STAGE) {
      pCtx[k].order = TSDB_ORDER_ASC;
    }

    pCtx[k].startTs = pQueryAttr->window.skey;

    if (pCtx[k].functionId < 0) {
      // load the script and exec
      SUdfInfo* pUdfInfo = pRuntimeEnv->pUdfInfo;
      doInvokeUdf(pUdfInfo, &pCtx[k], 0, TSDB_UDF_FUNC_NORMAL);
    } else {
      aAggs[pCtx[k].functionId].xFunction(&pCtx[k]);
    }
  }
}

void doTimeWindowInterpolation(SOperatorInfo* pOperator, SOptrBasicInfo* pInfo, SArray* pDataBlock, TSKEY prevTs,
                               int32_t prevRowIndex, TSKEY curTs, int32_t curRowIndex, TSKEY windowKey, int32_t type) {
  SQueryRuntimeEnv *pRuntimeEnv = pOperator->pRuntimeEnv;
  SExprInfo* pExpr = pOperator->pExpr;

  SQLFunctionCtx* pCtx = pInfo->pCtx;

  for (int32_t k = 0; k < pOperator->numOfOutput; ++k) {
    int32_t functionId = pCtx[k].functionId;
    if (functionId != TSDB_FUNC_TWA && functionId != TSDB_FUNC_INTERP) {
      pCtx[k].start.key = INT64_MIN;
      continue;
    }

    SColIndex *      pColIndex = &pExpr[k].base.colInfo;
    int16_t          index = pColIndex->colIndex;
    SColumnInfoData *pColInfo = taosArrayGet(pDataBlock, index);

    assert(pColInfo->info.colId == pColIndex->colId && curTs != windowKey);
    double v1 = 0, v2 = 0, v = 0;

    if (prevRowIndex == -1) {
      GET_TYPED_DATA(v1, double, pColInfo->info.type, (char *)pRuntimeEnv->prevRow[index]);
    } else {
      GET_TYPED_DATA(v1, double, pColInfo->info.type, (char *)pColInfo->pData + prevRowIndex * pColInfo->info.bytes);
    }

    GET_TYPED_DATA(v2, double, pColInfo->info.type, (char *)pColInfo->pData + curRowIndex * pColInfo->info.bytes);

    if (functionId == TSDB_FUNC_INTERP) {
      if (type == RESULT_ROW_START_INTERP) {
        pCtx[k].start.key = prevTs;
        pCtx[k].start.val = v1;

        pCtx[k].end.key = curTs;
        pCtx[k].end.val = v2;
      }
    } else if (functionId == TSDB_FUNC_TWA) {
      SPoint point1 = (SPoint){.key = prevTs,    .val = &v1};
      SPoint point2 = (SPoint){.key = curTs,     .val = &v2};
      SPoint point  = (SPoint){.key = windowKey, .val = &v };

      taosGetLinearInterpolationVal(&point, TSDB_DATA_TYPE_DOUBLE, &point1, &point2, TSDB_DATA_TYPE_DOUBLE);

      if (type == RESULT_ROW_START_INTERP) {
        pCtx[k].start.key = point.key;
        pCtx[k].start.val = v;
      } else {
        pCtx[k].end.key = point.key;
        pCtx[k].end.val = v;
      }
    }
  }
}

static bool setTimeWindowInterpolationStartTs(SOperatorInfo* pOperatorInfo, SQLFunctionCtx* pCtx, int32_t pos,
                                              int32_t numOfRows, SArray* pDataBlock, const TSKEY* tsCols, STimeWindow* win) {
  SQueryRuntimeEnv* pRuntimeEnv = pOperatorInfo->pRuntimeEnv;
  SQueryAttr* pQueryAttr = pRuntimeEnv->pQueryAttr;

  bool ascQuery = QUERY_IS_ASC_QUERY(pQueryAttr);

  TSKEY curTs  = tsCols[pos];
  TSKEY lastTs = *(TSKEY *) pRuntimeEnv->prevRow[0];

  // lastTs == INT64_MIN and pos == 0 means this is the first time window, interpolation is not needed.
  // start exactly from this point, no need to do interpolation
  TSKEY key = ascQuery? win->skey:win->ekey;
  if (key == curTs) {
    setNotInterpoWindowKey(pCtx, pOperatorInfo->numOfOutput, RESULT_ROW_START_INTERP);
    return true;
  }

  if (lastTs == INT64_MIN && ((pos == 0 && ascQuery) || (pos == (numOfRows - 1) && !ascQuery))) {
    setNotInterpoWindowKey(pCtx, pOperatorInfo->numOfOutput, RESULT_ROW_START_INTERP);
    return true;
  }

  int32_t step = GET_FORWARD_DIRECTION_FACTOR(pQueryAttr->order.order);
  TSKEY   prevTs = ((pos == 0 && ascQuery) || (pos == (numOfRows - 1) && !ascQuery))? lastTs:tsCols[pos - step];

  doTimeWindowInterpolation(pOperatorInfo, pOperatorInfo->info, pDataBlock, prevTs, pos - step, curTs, pos,
      key, RESULT_ROW_START_INTERP);
  return true;
}

static bool setTimeWindowInterpolationEndTs(SOperatorInfo* pOperatorInfo, SQLFunctionCtx* pCtx,
    int32_t endRowIndex, SArray* pDataBlock, const TSKEY* tsCols, TSKEY blockEkey, STimeWindow* win) {
  SQueryRuntimeEnv *pRuntimeEnv = pOperatorInfo->pRuntimeEnv;
  SQueryAttr* pQueryAttr = pRuntimeEnv->pQueryAttr;
  int32_t numOfOutput = pOperatorInfo->numOfOutput;

  TSKEY   actualEndKey = tsCols[endRowIndex];

  TSKEY key = QUERY_IS_ASC_QUERY(pQueryAttr)? win->ekey:win->skey;

  // not ended in current data block, do not invoke interpolation
  if ((key > blockEkey && QUERY_IS_ASC_QUERY(pQueryAttr)) || (key < blockEkey && !QUERY_IS_ASC_QUERY(pQueryAttr))) {
    setNotInterpoWindowKey(pCtx, numOfOutput, RESULT_ROW_END_INTERP);
    return false;
  }

  // there is actual end point of current time window, no interpolation need
  if (key == actualEndKey) {
    setNotInterpoWindowKey(pCtx, numOfOutput, RESULT_ROW_END_INTERP);
    return true;
  }

  int32_t step = GET_FORWARD_DIRECTION_FACTOR(pQueryAttr->order.order);
  int32_t nextRowIndex = endRowIndex + step;
  assert(nextRowIndex >= 0);

  TSKEY nextKey = tsCols[nextRowIndex];
  doTimeWindowInterpolation(pOperatorInfo, pOperatorInfo->info, pDataBlock, actualEndKey, endRowIndex, nextKey,
      nextRowIndex, key, RESULT_ROW_END_INTERP);
  return true;
}

static void doWindowBorderInterpolation(SOperatorInfo* pOperatorInfo, SSDataBlock* pBlock, SQLFunctionCtx* pCtx,
    SResultRow* pResult, STimeWindow* win, int32_t startPos, int32_t forwardStep) {
  SQueryRuntimeEnv* pRuntimeEnv = pOperatorInfo->pRuntimeEnv;
  SQueryAttr* pQueryAttr = pRuntimeEnv->pQueryAttr;
  if (!pQueryAttr->timeWindowInterpo) {
    return;
  }

  assert(pBlock != NULL);
  int32_t step = GET_FORWARD_DIRECTION_FACTOR(pQueryAttr->order.order);

  SColumnInfoData *pColInfo = taosArrayGet(pBlock->pDataBlock, 0);

  TSKEY  *tsCols = (TSKEY *)(pColInfo->pData);
  bool done = resultRowInterpolated(pResult, RESULT_ROW_START_INTERP);
  if (!done) { // it is not interpolated, now start to generated the interpolated value
    int32_t startRowIndex = startPos;
    bool interp = setTimeWindowInterpolationStartTs(pOperatorInfo, pCtx, startRowIndex, pBlock->info.rows, pBlock->pDataBlock,
        tsCols, win);
    if (interp) {
      setResultRowInterpo(pResult, RESULT_ROW_START_INTERP);
    }
  } else {
    setNotInterpoWindowKey(pCtx, pQueryAttr->numOfOutput, RESULT_ROW_START_INTERP);
  }

  // point interpolation does not require the end key time window interpolation.
  if (pQueryAttr->pointInterpQuery) {
    return;
  }

  // interpolation query does not generate the time window end interpolation
  done = resultRowInterpolated(pResult, RESULT_ROW_END_INTERP);
  if (!done) {
    int32_t endRowIndex = startPos + (forwardStep - 1) * step;

    TSKEY endKey = QUERY_IS_ASC_QUERY(pQueryAttr)? pBlock->info.window.ekey:pBlock->info.window.skey;
    bool  interp = setTimeWindowInterpolationEndTs(pOperatorInfo, pCtx, endRowIndex, pBlock->pDataBlock, tsCols, endKey, win);
    if (interp) {
      setResultRowInterpo(pResult, RESULT_ROW_END_INTERP);
    }
  } else {
    setNotInterpoWindowKey(pCtx, pQueryAttr->numOfOutput, RESULT_ROW_END_INTERP);
  }
}

static void hashIntervalAgg(SOperatorInfo* pOperatorInfo, SResultRowInfo* pResultRowInfo, SSDataBlock* pSDataBlock, int32_t tableGroupId) {
  STableIntervalOperatorInfo* pInfo = (STableIntervalOperatorInfo*) pOperatorInfo->info;

  SQueryRuntimeEnv* pRuntimeEnv = pOperatorInfo->pRuntimeEnv;
  int32_t           numOfOutput = pOperatorInfo->numOfOutput;
  SQueryAttr*       pQueryAttr = pRuntimeEnv->pQueryAttr;

  int32_t step = GET_FORWARD_DIRECTION_FACTOR(pQueryAttr->order.order);
  bool ascQuery = QUERY_IS_ASC_QUERY(pQueryAttr);

  int32_t prevIndex = pResultRowInfo->curPos;

  TSKEY* tsCols = NULL;
  if (pSDataBlock->pDataBlock != NULL) {
    SColumnInfoData* pColDataInfo = taosArrayGet(pSDataBlock->pDataBlock, 0);
    tsCols = (int64_t*) pColDataInfo->pData;
    assert(tsCols[0] == pSDataBlock->info.window.skey &&
           tsCols[pSDataBlock->info.rows - 1] == pSDataBlock->info.window.ekey);
  }

  int32_t startPos = ascQuery? 0 : (pSDataBlock->info.rows - 1);
  TSKEY ts = getStartTsKey(pQueryAttr, &pSDataBlock->info.window, tsCols, pSDataBlock->info.rows);

  STimeWindow win = getActiveTimeWindow(pResultRowInfo, ts, pQueryAttr);
  bool masterScan = IS_MASTER_SCAN(pRuntimeEnv);

  SResultRow* pResult = NULL;
  int32_t ret = setResultOutputBufByKey(pRuntimeEnv, pResultRowInfo, pSDataBlock->info.tid, &win, masterScan, &pResult, tableGroupId, pInfo->pCtx,
                                        numOfOutput, pInfo->rowCellInfoOffset);
  if (ret != TSDB_CODE_SUCCESS || pResult == NULL) {
    longjmp(pRuntimeEnv->env, TSDB_CODE_QRY_OUT_OF_MEMORY);
  }

  int32_t forwardStep = 0;
  TSKEY   ekey = reviseWindowEkey(pQueryAttr, &win);
  forwardStep =
      getNumOfRowsInTimeWindow(pRuntimeEnv, &pSDataBlock->info, tsCols, startPos, ekey, binarySearchForKey, true);

  // prev time window not interpolation yet.
  int32_t curIndex = pResultRowInfo->curPos;
  if (prevIndex != -1 && prevIndex < curIndex && pQueryAttr->timeWindowInterpo) {
    for (int32_t j = prevIndex; j < curIndex; ++j) {  // previous time window may be all closed already.
      SResultRow* pRes = getResultRow(pResultRowInfo, j);
      if (pRes->closed) {
        assert(resultRowInterpolated(pRes, RESULT_ROW_START_INTERP) && resultRowInterpolated(pRes, RESULT_ROW_END_INTERP));
        continue;
      }

        STimeWindow w = pRes->win;
        ret = setResultOutputBufByKey(pRuntimeEnv, pResultRowInfo, pSDataBlock->info.tid, &w, masterScan, &pResult,
                                      tableGroupId, pInfo->pCtx, numOfOutput, pInfo->rowCellInfoOffset);
        if (ret != TSDB_CODE_SUCCESS) {
          longjmp(pRuntimeEnv->env, TSDB_CODE_QRY_OUT_OF_MEMORY);
        }

        assert(!resultRowInterpolated(pResult, RESULT_ROW_END_INTERP));

        doTimeWindowInterpolation(pOperatorInfo, pInfo, pSDataBlock->pDataBlock, *(TSKEY*)pRuntimeEnv->prevRow[0], -1,
                                  tsCols[startPos], startPos, w.ekey, RESULT_ROW_END_INTERP);

        setResultRowInterpo(pResult, RESULT_ROW_END_INTERP);
        setNotInterpoWindowKey(pInfo->pCtx, pQueryAttr->numOfOutput, RESULT_ROW_START_INTERP);

        doApplyFunctions(pRuntimeEnv, pInfo->pCtx, &w, startPos, 0, tsCols, pSDataBlock->info.rows, numOfOutput);
      }

    // restore current time window
    ret = setResultOutputBufByKey(pRuntimeEnv, pResultRowInfo, pSDataBlock->info.tid, &win, masterScan, &pResult, tableGroupId, pInfo->pCtx,
                                  numOfOutput, pInfo->rowCellInfoOffset);
    if (ret != TSDB_CODE_SUCCESS) {
      longjmp(pRuntimeEnv->env, TSDB_CODE_QRY_OUT_OF_MEMORY);
    }
  }

  // window start key interpolation
  doWindowBorderInterpolation(pOperatorInfo, pSDataBlock, pInfo->pCtx, pResult, &win, startPos, forwardStep);
  doApplyFunctions(pRuntimeEnv, pInfo->pCtx, &win, startPos, forwardStep, tsCols, pSDataBlock->info.rows, numOfOutput);

  STimeWindow nextWin = win;
  while (1) {
    int32_t prevEndPos = (forwardStep - 1) * step + startPos;
    startPos = getNextQualifiedWindow(pQueryAttr, &nextWin, &pSDataBlock->info, tsCols, binarySearchForKey, prevEndPos);
    if (startPos < 0) {
      break;
    }

    // null data, failed to allocate more memory buffer
    int32_t code = setResultOutputBufByKey(pRuntimeEnv, pResultRowInfo, pSDataBlock->info.tid, &nextWin, masterScan, &pResult, tableGroupId,
                                           pInfo->pCtx, numOfOutput, pInfo->rowCellInfoOffset);
    if (code != TSDB_CODE_SUCCESS || pResult == NULL) {
      longjmp(pRuntimeEnv->env, TSDB_CODE_QRY_OUT_OF_MEMORY);
    }

    ekey = reviseWindowEkey(pQueryAttr, &nextWin);
    forwardStep = getNumOfRowsInTimeWindow(pRuntimeEnv, &pSDataBlock->info, tsCols, startPos, ekey, binarySearchForKey, true);

    // window start(end) key interpolation
    doWindowBorderInterpolation(pOperatorInfo, pSDataBlock, pInfo->pCtx, pResult, &nextWin, startPos, forwardStep);
    doApplyFunctions(pRuntimeEnv, pInfo->pCtx, &nextWin, startPos, forwardStep, tsCols, pSDataBlock->info.rows, numOfOutput);
  }

  if (pQueryAttr->timeWindowInterpo) {
    int32_t rowIndex = ascQuery? (pSDataBlock->info.rows-1):0;
    saveDataBlockLastRow(pRuntimeEnv, &pSDataBlock->info, pSDataBlock->pDataBlock, rowIndex);
  }

  updateResultRowInfoActiveIndex(pResultRowInfo, pQueryAttr, pRuntimeEnv->current->lastKey);
}

static void doHashGroupbyAgg(SOperatorInfo* pOperator, SGroupbyOperatorInfo *pInfo, SSDataBlock *pSDataBlock) {
  SQueryRuntimeEnv* pRuntimeEnv = pOperator->pRuntimeEnv;
  STableQueryInfo*  item = pRuntimeEnv->current;

  SColumnInfoData* pColInfoData = taosArrayGet(pSDataBlock->pDataBlock, pInfo->colIndex);

  SQueryAttr* pQueryAttr = pRuntimeEnv->pQueryAttr;
  int16_t     bytes = pColInfoData->info.bytes;
  int16_t     type = pColInfoData->info.type;

  if (type == TSDB_DATA_TYPE_FLOAT || type == TSDB_DATA_TYPE_DOUBLE) {
    qError("QInfo:0x%"PRIx64" group by not supported on double/float columns, abort", GET_QID(pRuntimeEnv));
    return;
  }

  SColumnInfoData* pFirstColData = taosArrayGet(pSDataBlock->pDataBlock, 0);
  int64_t* tsList = (pFirstColData->info.type == TSDB_DATA_TYPE_TIMESTAMP)? (int64_t*) pFirstColData->pData:NULL;

  STimeWindow w = TSWINDOW_INITIALIZER;

  int32_t num = 0;
  for (int32_t j = 0; j < pSDataBlock->info.rows; ++j) {
    char* val = ((char*)pColInfoData->pData) + bytes * j;
    if (isNull(val, type)) {
      continue;
    }

    // Compare with the previous row of this column, and do not set the output buffer again if they are identical.
    if (pInfo->prevData == NULL) {
      pInfo->prevData = malloc(bytes);
      memcpy(pInfo->prevData, val, bytes);
      num++;
      continue;
    }

    if (IS_VAR_DATA_TYPE(type)) {
      int32_t len = varDataLen(val);
      if(len == varDataLen(pInfo->prevData) && memcmp(varDataVal(pInfo->prevData), varDataVal(val), len) == 0) {
        num++;
        continue;
      }
    } else {
      if (memcmp(pInfo->prevData, val, bytes) == 0) {
        num++;
        continue;
      }
    }

    if (pQueryAttr->stableQuery && pQueryAttr->stabledev && (pRuntimeEnv->prevResult != NULL)) {
      setParamForStableStddevByColData(pRuntimeEnv, pInfo->binfo.pCtx, pOperator->numOfOutput, pOperator->pExpr, pInfo->prevData, bytes);
    }

    int32_t ret = setGroupResultOutputBuf(pRuntimeEnv, &(pInfo->binfo), pOperator->numOfOutput, pInfo->prevData, type, bytes, item->groupIndex);
    if (ret != TSDB_CODE_SUCCESS) {  // null data, too many state code
      longjmp(pRuntimeEnv->env, TSDB_CODE_QRY_APP_ERROR);
    }

    doApplyFunctions(pRuntimeEnv, pInfo->binfo.pCtx, &w, j - num, num, tsList, pSDataBlock->info.rows, pOperator->numOfOutput);

    num = 1;
    memcpy(pInfo->prevData, val, bytes);
  }

  if (num > 0) {
    char* val = ((char*)pColInfoData->pData) + bytes * (pSDataBlock->info.rows - num);
    memcpy(pInfo->prevData, val, bytes);

    if (pQueryAttr->stableQuery && pQueryAttr->stabledev && (pRuntimeEnv->prevResult != NULL)) {
      setParamForStableStddevByColData(pRuntimeEnv, pInfo->binfo.pCtx, pOperator->numOfOutput, pOperator->pExpr, val, bytes);
    }

    int32_t ret = setGroupResultOutputBuf(pRuntimeEnv, &(pInfo->binfo), pOperator->numOfOutput, val, type, bytes, item->groupIndex);
    if (ret != TSDB_CODE_SUCCESS) {  // null data, too many state code
      longjmp(pRuntimeEnv->env, TSDB_CODE_QRY_APP_ERROR);
    }

    doApplyFunctions(pRuntimeEnv, pInfo->binfo.pCtx, &w, pSDataBlock->info.rows - num, num, tsList, pSDataBlock->info.rows, pOperator->numOfOutput);
  }

  tfree(pInfo->prevData);
}

static void doSessionWindowAggImpl(SOperatorInfo* pOperator, SSWindowOperatorInfo *pInfo, SSDataBlock *pSDataBlock) {
  SQueryRuntimeEnv* pRuntimeEnv = pOperator->pRuntimeEnv;
  STableQueryInfo*  item = pRuntimeEnv->current;

  // primary timestamp column
  SColumnInfoData* pColInfoData = taosArrayGet(pSDataBlock->pDataBlock, 0);

  bool    masterScan = IS_MASTER_SCAN(pRuntimeEnv);
  SOptrBasicInfo* pBInfo = &pInfo->binfo;

  int64_t gap = pOperator->pRuntimeEnv->pQueryAttr->sw.gap;
  pInfo->numOfRows = 0;
  if (IS_REPEAT_SCAN(pRuntimeEnv) && !pInfo->reptScan) {
    pInfo->reptScan = true;
    pInfo->prevTs = INT64_MIN;
  }

  TSKEY* tsList = (TSKEY*)pColInfoData->pData;
  for (int32_t j = 0; j < pSDataBlock->info.rows; ++j) {
    if (pInfo->prevTs == INT64_MIN) {
      pInfo->curWindow.skey = tsList[j];
      pInfo->curWindow.ekey = tsList[j];
      pInfo->prevTs = tsList[j];
      pInfo->numOfRows = 1;
      pInfo->start = j;
    } else if (tsList[j] - pInfo->prevTs <= gap && (tsList[j] - pInfo->prevTs) >= 0) {
      pInfo->curWindow.ekey = tsList[j];
      pInfo->prevTs = tsList[j];
      pInfo->numOfRows += 1;
      if (j == 0 && pInfo->start != 0) {
        pInfo->numOfRows = 1;
        pInfo->start = 0;
      }
    } else {  // start a new session window
      SResultRow* pResult = NULL;

      pInfo->curWindow.ekey = pInfo->curWindow.skey;
      int32_t ret = setResultOutputBufByKey(pRuntimeEnv, &pBInfo->resultRowInfo, pSDataBlock->info.tid, &pInfo->curWindow, masterScan,
                                            &pResult, item->groupIndex, pBInfo->pCtx, pOperator->numOfOutput,
                                            pBInfo->rowCellInfoOffset);
      if (ret != TSDB_CODE_SUCCESS) {  // null data, too many state code
        longjmp(pRuntimeEnv->env, TSDB_CODE_QRY_APP_ERROR);
      }

      doApplyFunctions(pRuntimeEnv, pBInfo->pCtx, &pInfo->curWindow, pInfo->start, pInfo->numOfRows, tsList,
                       pSDataBlock->info.rows, pOperator->numOfOutput);

      pInfo->curWindow.skey = tsList[j];
      pInfo->curWindow.ekey = tsList[j];
      pInfo->prevTs = tsList[j];
      pInfo->numOfRows = 1;
      pInfo->start = j;
    }
  }

  SResultRow* pResult = NULL;

  pInfo->curWindow.ekey = pInfo->curWindow.skey;
  int32_t ret = setResultOutputBufByKey(pRuntimeEnv, &pBInfo->resultRowInfo, pSDataBlock->info.tid, &pInfo->curWindow, masterScan,
                                        &pResult, item->groupIndex, pBInfo->pCtx, pOperator->numOfOutput,
                                        pBInfo->rowCellInfoOffset);
  if (ret != TSDB_CODE_SUCCESS) {  // null data, too many state code
    longjmp(pRuntimeEnv->env, TSDB_CODE_QRY_APP_ERROR);
  }

  doApplyFunctions(pRuntimeEnv, pBInfo->pCtx, &pInfo->curWindow, pInfo->start, pInfo->numOfRows, tsList,
                   pSDataBlock->info.rows, pOperator->numOfOutput);
}

static void setResultRowKey(SResultRow* pResultRow, char* pData, int16_t type) {
  if (IS_VAR_DATA_TYPE(type)) {
    if (pResultRow->key == NULL) {
      pResultRow->key = malloc(varDataTLen(pData));
      varDataCopy(pResultRow->key, pData);
    } else {
      assert(memcmp(pResultRow->key, pData, varDataTLen(pData)) == 0);
    }
  } else {
    int64_t v = -1;
    GET_TYPED_DATA(v, int64_t, type, pData);

    pResultRow->win.skey = v;
    pResultRow->win.ekey = v;
  }
}

static int32_t setGroupResultOutputBuf(SQueryRuntimeEnv *pRuntimeEnv, SOptrBasicInfo *binfo, int32_t numOfCols, char *pData, int16_t type, int16_t bytes, int32_t groupIndex) {
  SDiskbasedResultBuf *pResultBuf = pRuntimeEnv->pResultBuf;

  int32_t        *rowCellInfoOffset = binfo->rowCellInfoOffset;
  SResultRowInfo *pResultRowInfo    = &binfo->resultRowInfo;
  SQLFunctionCtx *pCtx              = binfo->pCtx;

  // not assign result buffer yet, add new result buffer, TODO remove it
  char* d = pData;
  int16_t len = bytes;
  if (IS_VAR_DATA_TYPE(type)) {
    d = varDataVal(pData);
    len = varDataLen(pData);
  }

  int64_t tid = 0;
  SResultRow *pResultRow = doSetResultOutBufByKey(pRuntimeEnv, pResultRowInfo, tid, d, len, true, groupIndex);
  assert (pResultRow != NULL);

  setResultRowKey(pResultRow, pData, type);
  if (pResultRow->pageId == -1) {
    int32_t ret = addNewWindowResultBuf(pResultRow, pResultBuf, groupIndex, pRuntimeEnv->pQueryAttr->resultRowSize);
    if (ret != 0) {
      return -1;
    }
  }

  setResultOutputBuf(pRuntimeEnv, pResultRow, pCtx, numOfCols, rowCellInfoOffset);
  initCtxOutputBuffer(pCtx, numOfCols);
  return TSDB_CODE_SUCCESS;
}

static int32_t getGroupbyColumnIndex(SGroupbyExpr *pGroupbyExpr, SSDataBlock* pDataBlock) {
  for (int32_t k = 0; k < pGroupbyExpr->numOfGroupCols; ++k) {
    SColIndex* pColIndex = taosArrayGet(pGroupbyExpr->columnInfo, k);
    if (TSDB_COL_IS_TAG(pColIndex->flag)) {
      continue;
    }

    int32_t colId = pColIndex->colId;

    for (int32_t i = 0; i < pDataBlock->info.numOfCols; ++i) {
      SColumnInfoData* pColInfo = taosArrayGet(pDataBlock->pDataBlock, i);
      if (pColInfo->info.colId == colId) {
        return i;
      }
    }
  }

  assert(0);
  return -1;
}

static bool functionNeedToExecute(SQueryRuntimeEnv *pRuntimeEnv, SQLFunctionCtx *pCtx) {
  SResultRowCellInfo *pResInfo = GET_RES_INFO(pCtx);
  SQueryAttr* pQueryAttr = pRuntimeEnv->pQueryAttr;

  // in case of timestamp column, always generated results.
  int32_t functionId = pCtx->functionId;
  if (functionId == TSDB_FUNC_TS) {
    return true;
  }

  if (pResInfo->complete || functionId == TSDB_FUNC_TAG_DUMMY || functionId == TSDB_FUNC_TS_DUMMY) {
    return false;
  }

  if (functionId == TSDB_FUNC_FIRST_DST || functionId == TSDB_FUNC_FIRST) {
    return QUERY_IS_ASC_QUERY(pQueryAttr);
  }

  // denote the order type
  if ((functionId == TSDB_FUNC_LAST_DST || functionId == TSDB_FUNC_LAST)) {
    return pCtx->param[0].i64 == pQueryAttr->order.order;
  }

  // in the reverse table scan, only the following functions need to be executed
  if (IS_REVERSE_SCAN(pRuntimeEnv) ||
      (pRuntimeEnv->scanFlag == REPEAT_SCAN && functionId != TSDB_FUNC_STDDEV && functionId != TSDB_FUNC_PERCT)) {
    return false;
  }

  return true;
}

void setBlockStatisInfo(SQLFunctionCtx *pCtx, SSDataBlock* pSDataBlock, SColIndex* pColIndex) {
  SDataStatis *pStatis = NULL;

  if (pSDataBlock->pBlockStatis != NULL && TSDB_COL_IS_NORMAL_COL(pColIndex->flag)) {
    pStatis = &pSDataBlock->pBlockStatis[pColIndex->colIndex];

    pCtx->preAggVals.statis = *pStatis;
    pCtx->preAggVals.isSet  = true;
    assert(pCtx->preAggVals.statis.numOfNull <= pSDataBlock->info.rows);
  } else {
    pCtx->preAggVals.isSet = false;
  }

  pCtx->hasNull = hasNull(pColIndex, pStatis);

  // set the statistics data for primary time stamp column
  if (pCtx->functionId == TSDB_FUNC_SPREAD && pColIndex->colId == PRIMARYKEY_TIMESTAMP_COL_INDEX) {
    pCtx->preAggVals.isSet  = true;
    pCtx->preAggVals.statis.min = pSDataBlock->info.window.skey;
    pCtx->preAggVals.statis.max = pSDataBlock->info.window.ekey;
  }
}

// set the output buffer for the selectivity + tag query
static int32_t setCtxTagColumnInfo(SQLFunctionCtx *pCtx, int32_t numOfOutput) {
  if (!isSelectivityWithTagsQuery(pCtx, numOfOutput)) {
    return TSDB_CODE_SUCCESS;
  }

  int32_t num = 0;
  int16_t tagLen = 0;

  SQLFunctionCtx*  p = NULL;
  SQLFunctionCtx** pTagCtx = calloc(numOfOutput, POINTER_BYTES);
  if (pTagCtx == NULL) {
    return TSDB_CODE_QRY_OUT_OF_MEMORY;
  }

  for (int32_t i = 0; i < numOfOutput; ++i) {
    int32_t functionId = pCtx[i].functionId;

    if (functionId == TSDB_FUNC_TAG_DUMMY || functionId == TSDB_FUNC_TS_DUMMY) {
      tagLen += pCtx[i].outputBytes;
      pTagCtx[num++] = &pCtx[i];
    } else if ((aAggs[functionId].status & TSDB_FUNCSTATE_SELECTIVITY) != 0) {
      p = &pCtx[i];
    } else if (functionId == TSDB_FUNC_TS || functionId == TSDB_FUNC_TAG) {
      // tag function may be the group by tag column
      // ts may be the required primary timestamp column
      continue;
    } else {
      // the column may be the normal column, group by normal_column, the functionId is TSDB_FUNC_PRJ
    }
  }
  if (p != NULL) {
    p->tagInfo.pTagCtxList = pTagCtx;
    p->tagInfo.numOfTagCols = num;
    p->tagInfo.tagsLen = tagLen;
  } else {
    tfree(pTagCtx);
  }

  return TSDB_CODE_SUCCESS;
}

static SQLFunctionCtx* createSQLFunctionCtx(SQueryRuntimeEnv* pRuntimeEnv, SExprInfo* pExpr, int32_t numOfOutput,
                                            int32_t** rowCellInfoOffset) {
  SQueryAttr* pQueryAttr = pRuntimeEnv->pQueryAttr;

  SQLFunctionCtx * pFuncCtx = (SQLFunctionCtx *)calloc(numOfOutput, sizeof(SQLFunctionCtx));
  if (pFuncCtx == NULL) {
    return NULL;
  }

  *rowCellInfoOffset = calloc(numOfOutput, sizeof(int32_t));
  if (*rowCellInfoOffset == 0) {
    tfree(pFuncCtx);
    return NULL;
  }

  for (int32_t i = 0; i < numOfOutput; ++i) {
    SSqlExpr *pSqlExpr = &pExpr[i].base;
    SQLFunctionCtx* pCtx = &pFuncCtx[i];

    SColIndex *pIndex = &pSqlExpr->colInfo;

    if (TSDB_COL_REQ_NULL(pIndex->flag)) {
      pCtx->requireNull = true;
      pIndex->flag &= ~(TSDB_COL_NULL);
    } else {
      pCtx->requireNull = false;
    }

    pCtx->inputBytes = pSqlExpr->colBytes;
    pCtx->inputType  = pSqlExpr->colType;

    pCtx->ptsOutputBuf = NULL;

    pCtx->outputBytes  = pSqlExpr->resBytes;
    pCtx->outputType   = pSqlExpr->resType;

    pCtx->order        = pQueryAttr->order.order;
    pCtx->functionId   = pSqlExpr->functionId;
    pCtx->stableQuery  = pQueryAttr->stableQuery;
    pCtx->interBufBytes = pSqlExpr->interBytes;
    pCtx->start.key    = INT64_MIN;
    pCtx->end.key      = INT64_MIN;

    pCtx->numOfParams  = pSqlExpr->numOfParams;
    for (int32_t j = 0; j < pCtx->numOfParams; ++j) {
      int16_t type = pSqlExpr->param[j].nType;
      int16_t bytes = pSqlExpr->param[j].nLen;
      if (pSqlExpr->functionId == TSDB_FUNC_STDDEV_DST) {
        continue;
      }

      if (type == TSDB_DATA_TYPE_BINARY || type == TSDB_DATA_TYPE_NCHAR) {
        tVariantCreateFromBinary(&pCtx->param[j], pSqlExpr->param[j].pz, bytes, type);
      } else {
        tVariantCreateFromBinary(&pCtx->param[j], (char *)&pSqlExpr->param[j].i64, bytes, type);
      }
    }

    // set the order information for top/bottom query
    int32_t functionId = pCtx->functionId;

    if (functionId == TSDB_FUNC_TOP || functionId == TSDB_FUNC_BOTTOM || functionId == TSDB_FUNC_DIFF) {
      int32_t f = pExpr[0].base.functionId;
      assert(f == TSDB_FUNC_TS || f == TSDB_FUNC_TS_DUMMY);

      pCtx->param[2].i64 = pQueryAttr->order.order;
      pCtx->param[2].nType = TSDB_DATA_TYPE_BIGINT;
      pCtx->param[3].i64 = functionId;
      pCtx->param[3].nType = TSDB_DATA_TYPE_BIGINT;

      pCtx->param[1].i64 = pQueryAttr->order.orderColId;
    } else if (functionId == TSDB_FUNC_INTERP) {
      pCtx->param[2].i64 = (int8_t)pQueryAttr->fillType;
      if (pQueryAttr->fillVal != NULL) {
        if (isNull((const char *)&pQueryAttr->fillVal[i], pCtx->inputType)) {
          pCtx->param[1].nType = TSDB_DATA_TYPE_NULL;
        } else {  // todo refactor, tVariantCreateFromBinary should handle the NULL value
          if (pCtx->inputType != TSDB_DATA_TYPE_BINARY && pCtx->inputType != TSDB_DATA_TYPE_NCHAR) {
            tVariantCreateFromBinary(&pCtx->param[1], (char *)&pQueryAttr->fillVal[i], pCtx->inputBytes, pCtx->inputType);
          }
        }
      }
    } else if (functionId == TSDB_FUNC_TS_COMP) {
      pCtx->param[0].i64 = pQueryAttr->vgId;  //TODO this should be the parameter from client
      pCtx->param[0].nType = TSDB_DATA_TYPE_BIGINT;
    } else if (functionId == TSDB_FUNC_TWA) {
      pCtx->param[1].i64 = pQueryAttr->window.skey;
      pCtx->param[1].nType = TSDB_DATA_TYPE_BIGINT;
      pCtx->param[2].i64 = pQueryAttr->window.ekey;
      pCtx->param[2].nType = TSDB_DATA_TYPE_BIGINT;
    } else if (functionId == TSDB_FUNC_ARITHM) {
      pCtx->param[1].pz = (char*) &pRuntimeEnv->sasArray[i];
    }
  }

  for(int32_t i = 1; i < numOfOutput; ++i) {
    (*rowCellInfoOffset)[i] = (int32_t)((*rowCellInfoOffset)[i - 1] + sizeof(SResultRowCellInfo) + pExpr[i - 1].base.interBytes);
  }

  setCtxTagColumnInfo(pFuncCtx, numOfOutput);

  return pFuncCtx;
}

static void* destroySQLFunctionCtx(SQLFunctionCtx* pCtx, int32_t numOfOutput) {
  if (pCtx == NULL) {
    return NULL;
  }

  for (int32_t i = 0; i < numOfOutput; ++i) {
    for (int32_t j = 0; j < pCtx[i].numOfParams; ++j) {
      tVariantDestroy(&pCtx[i].param[j]);
    }

    tVariantDestroy(&pCtx[i].tag);
    tfree(pCtx[i].tagInfo.pTagCtxList);
  }

  tfree(pCtx);
  return NULL;
}

static int32_t setupQueryRuntimeEnv(SQueryRuntimeEnv *pRuntimeEnv, int32_t numOfTables, SArray* pOperator, void* merger) {
  qDebug("QInfo:0x%"PRIx64" setup runtime env", GET_QID(pRuntimeEnv));
  SQueryAttr *pQueryAttr = pRuntimeEnv->pQueryAttr;

  pRuntimeEnv->prevGroupId = INT32_MIN;
  pRuntimeEnv->pQueryAttr = pQueryAttr;

  pRuntimeEnv->pResultRowHashTable = taosHashInit(numOfTables, taosGetDefaultHashFunction(TSDB_DATA_TYPE_BINARY), true, HASH_NO_LOCK);
  pRuntimeEnv->pResultRowListSet = taosHashInit(numOfTables, taosGetDefaultHashFunction(TSDB_DATA_TYPE_BINARY), false, HASH_NO_LOCK);
  pRuntimeEnv->keyBuf  = malloc(pQueryAttr->maxTableColumnWidth + sizeof(int64_t) + POINTER_BYTES);
  pRuntimeEnv->pool    = initResultRowPool(getResultRowSize(pRuntimeEnv));

  pRuntimeEnv->prevRow = malloc(POINTER_BYTES * pQueryAttr->numOfCols + pQueryAttr->srcRowSize);
  pRuntimeEnv->tagVal  = malloc(pQueryAttr->tagLen);

  // NOTE: pTableCheckInfo need to update the query time range and the lastKey info
  pRuntimeEnv->pTableRetrieveTsMap = taosHashInit(numOfTables, taosGetDefaultHashFunction(TSDB_DATA_TYPE_INT), false, HASH_NO_LOCK);

  pRuntimeEnv->sasArray = calloc(pQueryAttr->numOfOutput, sizeof(SArithmeticSupport));

  if (pRuntimeEnv->sasArray == NULL || pRuntimeEnv->pResultRowHashTable == NULL || pRuntimeEnv->keyBuf == NULL ||
      pRuntimeEnv->prevRow == NULL  || pRuntimeEnv->tagVal == NULL) {
    goto _clean;
  }

  if (pQueryAttr->numOfCols) {
    char* start = POINTER_BYTES * pQueryAttr->numOfCols + (char*) pRuntimeEnv->prevRow;
    pRuntimeEnv->prevRow[0] = start;
    for(int32_t i = 1; i < pQueryAttr->numOfCols; ++i) {
      pRuntimeEnv->prevRow[i] = pRuntimeEnv->prevRow[i - 1] + pQueryAttr->tableCols[i-1].bytes;
    }

    if (pQueryAttr->tableCols[0].type == TSDB_DATA_TYPE_TIMESTAMP) {
      *(int64_t*) pRuntimeEnv->prevRow[0] = INT64_MIN;
    }
  }

  qDebug("QInfo:0x%"PRIx64" init runtime environment completed", GET_QID(pRuntimeEnv));

  // group by normal column, sliding window query, interval query are handled by interval query processor
  // interval (down sampling operation)
  int32_t numOfOperator = (int32_t) taosArrayGetSize(pOperator);
  for(int32_t i = 0; i < numOfOperator; ++i) {
    int32_t* op = taosArrayGet(pOperator, i);

    switch (*op) {
      case OP_TagScan: {
        pRuntimeEnv->proot = createTagScanOperatorInfo(pRuntimeEnv, pQueryAttr->pExpr1, pQueryAttr->numOfOutput);
        break;
      }
      case OP_MultiTableTimeInterval: {
        pRuntimeEnv->proot =
            createMultiTableTimeIntervalOperatorInfo(pRuntimeEnv, pRuntimeEnv->proot, pQueryAttr->pExpr1, pQueryAttr->numOfOutput);
        setTableScanFilterOperatorInfo(pRuntimeEnv->proot->upstream[0]->info, pRuntimeEnv->proot);
        break;
      }
      case OP_TimeWindow: {
        pRuntimeEnv->proot =
            createTimeIntervalOperatorInfo(pRuntimeEnv, pRuntimeEnv->proot, pQueryAttr->pExpr1, pQueryAttr->numOfOutput);
        int32_t opType = pRuntimeEnv->proot->upstream[0]->operatorType;
        if (opType != OP_DummyInput && opType != OP_Join) {
          setTableScanFilterOperatorInfo(pRuntimeEnv->proot->upstream[0]->info, pRuntimeEnv->proot);
        }
        break;
      }
      case OP_Groupby: {
        pRuntimeEnv->proot =
            createGroupbyOperatorInfo(pRuntimeEnv, pRuntimeEnv->proot, pQueryAttr->pExpr1, pQueryAttr->numOfOutput);

        int32_t opType = pRuntimeEnv->proot->upstream[0]->operatorType;
        if (opType != OP_DummyInput) {
          setTableScanFilterOperatorInfo(pRuntimeEnv->proot->upstream[0]->info, pRuntimeEnv->proot);
        }
        break;
      }
      case OP_SessionWindow: {
        pRuntimeEnv->proot =
            createSWindowOperatorInfo(pRuntimeEnv, pRuntimeEnv->proot, pQueryAttr->pExpr1, pQueryAttr->numOfOutput);
        int32_t opType = pRuntimeEnv->proot->upstream[0]->operatorType;
        if (opType != OP_DummyInput) {
          setTableScanFilterOperatorInfo(pRuntimeEnv->proot->upstream[0]->info, pRuntimeEnv->proot);
        }
        break;
      }
      case OP_MultiTableAggregate: {
        pRuntimeEnv->proot =
            createMultiTableAggOperatorInfo(pRuntimeEnv, pRuntimeEnv->proot, pQueryAttr->pExpr1, pQueryAttr->numOfOutput);
        setTableScanFilterOperatorInfo(pRuntimeEnv->proot->upstream[0]->info, pRuntimeEnv->proot);
        break;
      }
      case OP_Aggregate: {
        pRuntimeEnv->proot =
            createAggregateOperatorInfo(pRuntimeEnv, pRuntimeEnv->proot, pQueryAttr->pExpr1, pQueryAttr->numOfOutput);

        int32_t opType = pRuntimeEnv->proot->upstream[0]->operatorType;
        if (opType != OP_DummyInput && opType != OP_Join) {
          setTableScanFilterOperatorInfo(pRuntimeEnv->proot->upstream[0]->info, pRuntimeEnv->proot);
        }
        break;
      }

      case OP_Project: {  // TODO refactor to remove arith operator.
        SOperatorInfo* prev = pRuntimeEnv->proot;
        if (i == 0) {
          pRuntimeEnv->proot = createProjectOperatorInfo(pRuntimeEnv, prev, pQueryAttr->pExpr1, pQueryAttr->numOfOutput);
          if (pRuntimeEnv->proot != NULL && prev->operatorType != OP_DummyInput && prev->operatorType != OP_Join) {  // TODO refactor
            setTableScanFilterOperatorInfo(prev->info, pRuntimeEnv->proot);
          }
        } else {
          prev = pRuntimeEnv->proot;
          assert(pQueryAttr->pExpr2 != NULL);
          pRuntimeEnv->proot = createProjectOperatorInfo(pRuntimeEnv, prev, pQueryAttr->pExpr2, pQueryAttr->numOfExpr2);
        }
        break;
      }
      case OP_StateWindow: {
        pRuntimeEnv->proot = createStatewindowOperatorInfo(pRuntimeEnv, pRuntimeEnv->proot, pQueryAttr->pExpr1, pQueryAttr->numOfOutput); 
        int32_t opType = pRuntimeEnv->proot->upstream[0]->operatorType;
        if (opType != OP_DummyInput) {
          setTableScanFilterOperatorInfo(pRuntimeEnv->proot->upstream[0]->info, pRuntimeEnv->proot);
        }
        break;
      }

      case OP_Limit: {
        pRuntimeEnv->proot = createLimitOperatorInfo(pRuntimeEnv, pRuntimeEnv->proot);
        break;
      }

      case OP_Filter: {  // todo refactor
        int32_t numOfFilterCols = 0;
//        if (pQueryAttr->numOfFilterCols > 0) {
//          pRuntimeEnv->proot = createFilterOperatorInfo(pRuntimeEnv, pRuntimeEnv->proot, pQueryAttr->pExpr1,
//                                                        pQueryAttr->numOfOutput, pQueryAttr->tableCols, pQueryAttr->numOfFilterCols);
//        } else {
          if (pQueryAttr->stableQuery) {
            SColumnInfo* pColInfo =
                extractColumnFilterInfo(pQueryAttr->pExpr3, pQueryAttr->numOfExpr3, &numOfFilterCols);
            pRuntimeEnv->proot = createFilterOperatorInfo(pRuntimeEnv, pRuntimeEnv->proot, pQueryAttr->pExpr3,
                                                          pQueryAttr->numOfExpr3, pColInfo, numOfFilterCols);
            freeColumnInfo(pColInfo, pQueryAttr->numOfExpr3);
          } else {
            SColumnInfo* pColInfo =
                extractColumnFilterInfo(pQueryAttr->pExpr1, pQueryAttr->numOfOutput, &numOfFilterCols);
            pRuntimeEnv->proot = createFilterOperatorInfo(pRuntimeEnv, pRuntimeEnv->proot, pQueryAttr->pExpr1,
                                                          pQueryAttr->numOfOutput, pColInfo, numOfFilterCols);
            freeColumnInfo(pColInfo, pQueryAttr->numOfOutput);
          }
//        }
        break;
      }

      case OP_Fill: {
        SOperatorInfo* pInfo = pRuntimeEnv->proot;
        pRuntimeEnv->proot = createFillOperatorInfo(pRuntimeEnv, pInfo, pInfo->pExpr, pInfo->numOfOutput);
        break;
      }

      case OP_MultiwayMergeSort: {
        bool groupMix = true;
        if(pQueryAttr->slimit.offset != 0 || pQueryAttr->slimit.limit != -1) {
          groupMix = false;
        }
        pRuntimeEnv->proot = createMultiwaySortOperatorInfo(pRuntimeEnv, pQueryAttr->pExpr1, pQueryAttr->numOfOutput,
            4096, merger, groupMix); // TODO hack it
        break;
      }

      case OP_GlobalAggregate: {
        pRuntimeEnv->proot = createGlobalAggregateOperatorInfo(pRuntimeEnv, pRuntimeEnv->proot, pQueryAttr->pExpr3,
                                                               pQueryAttr->numOfExpr3, merger, pQueryAttr->pUdfInfo);
        break;
      }

      case OP_SLimit: {
        pRuntimeEnv->proot = createSLimitOperatorInfo(pRuntimeEnv, pRuntimeEnv->proot, pQueryAttr->pExpr3,
                                                      pQueryAttr->numOfExpr3, merger);
        break;
      }

      case OP_Distinct: {
        pRuntimeEnv->proot = createDistinctOperatorInfo(pRuntimeEnv, pRuntimeEnv->proot, pQueryAttr->pExpr1, pQueryAttr->numOfOutput);
        break;
      }

      default: {
        assert(0);
      }
    }
  }

  return TSDB_CODE_SUCCESS;

_clean:
  tfree(pRuntimeEnv->sasArray);
  tfree(pRuntimeEnv->pResultRowHashTable);
  tfree(pRuntimeEnv->keyBuf);
  tfree(pRuntimeEnv->prevRow);
  tfree(pRuntimeEnv->tagVal);

  return TSDB_CODE_QRY_OUT_OF_MEMORY;
}

static void doFreeQueryHandle(SQueryRuntimeEnv* pRuntimeEnv) {
  SQueryAttr* pQueryAttr = pRuntimeEnv->pQueryAttr;

  tsdbCleanupQueryHandle(pRuntimeEnv->pQueryHandle);
  pRuntimeEnv->pQueryHandle = NULL;

  SMemRef* pMemRef = &pQueryAttr->memRef;
  assert(pMemRef->ref == 0 && pMemRef->snapshot.imem == NULL && pMemRef->snapshot.mem == NULL);
}

static void destroyTsComp(SQueryRuntimeEnv *pRuntimeEnv, SQueryAttr *pQueryAttr) {
  if (pQueryAttr->tsCompQuery && pRuntimeEnv->outputBuf && pRuntimeEnv->outputBuf->pDataBlock && taosArrayGetSize(pRuntimeEnv->outputBuf->pDataBlock) > 0) {
    SColumnInfoData* pColInfoData = taosArrayGet(pRuntimeEnv->outputBuf->pDataBlock, 0);
    if (pColInfoData) {
      FILE *f = *(FILE **)pColInfoData->pData;  // TODO refactor
      if (f) {
        fclose(f);
        *(FILE **)pColInfoData->pData = NULL;
      }
    }
  }
}

static void teardownQueryRuntimeEnv(SQueryRuntimeEnv *pRuntimeEnv) {
  SQueryAttr *pQueryAttr = pRuntimeEnv->pQueryAttr;
  SQInfo* pQInfo = (SQInfo*) pRuntimeEnv->qinfo;

  qDebug("QInfo:0x%"PRIx64" teardown runtime env", pQInfo->qId);

  if (pRuntimeEnv->sasArray != NULL) {
    for(int32_t i = 0; i < pQueryAttr->numOfOutput; ++i) {
      tfree(pRuntimeEnv->sasArray[i].data);
      tfree(pRuntimeEnv->sasArray[i].colList);
    }

    tfree(pRuntimeEnv->sasArray);
  }

  destroyUdfInfo(pRuntimeEnv->pUdfInfo);

  destroyResultBuf(pRuntimeEnv->pResultBuf);
  doFreeQueryHandle(pRuntimeEnv);

  destroyTsComp(pRuntimeEnv, pQueryAttr);

  pRuntimeEnv->pTsBuf = tsBufDestroy(pRuntimeEnv->pTsBuf);

  tfree(pRuntimeEnv->keyBuf);
  tfree(pRuntimeEnv->prevRow);
  tfree(pRuntimeEnv->tagVal);

  taosHashCleanup(pRuntimeEnv->pResultRowHashTable);
  pRuntimeEnv->pResultRowHashTable = NULL;

  taosHashCleanup(pRuntimeEnv->pTableRetrieveTsMap);
  pRuntimeEnv->pTableRetrieveTsMap = NULL;

  taosHashCleanup(pRuntimeEnv->pResultRowListSet);
  pRuntimeEnv->pResultRowListSet = NULL;

  destroyOperatorInfo(pRuntimeEnv->proot);

  pRuntimeEnv->pool = destroyResultRowPool(pRuntimeEnv->pool);
  taosArrayDestroyEx(pRuntimeEnv->prevResult, freeInterResult);
  pRuntimeEnv->prevResult = NULL;
}

static bool needBuildResAfterQueryComplete(SQInfo* pQInfo) {
  return pQInfo->rspContext != NULL;
}

bool isQueryKilled(SQInfo *pQInfo) {
  if (IS_QUERY_KILLED(pQInfo)) {
    return true;
  }

  // query has been executed more than tsShellActivityTimer, and the retrieve has not arrived
  // abort current query execution.
  if (pQInfo->owner != 0 && ((taosGetTimestampSec() - pQInfo->startExecTs) > getMaximumIdleDurationSec()) &&
      (!needBuildResAfterQueryComplete(pQInfo))) {

    assert(pQInfo->startExecTs != 0);
    qDebug("QInfo:%" PRIu64 " retrieve not arrive beyond %d sec, abort current query execution, start:%" PRId64
           ", current:%d", pQInfo->qId, 1, pQInfo->startExecTs, taosGetTimestampSec());
    return true;
  }

  return false;
}

void setQueryKilled(SQInfo *pQInfo) { pQInfo->code = TSDB_CODE_TSC_QUERY_CANCELLED;}

//static bool isFixedOutputQuery(SQueryAttr* pQueryAttr) {
//  if (QUERY_IS_INTERVAL_QUERY(pQueryAttr)) {
//    return false;
//  }
//
//  // Note:top/bottom query is fixed output query
//  if (pQueryAttr->topBotQuery || pQueryAttr->groupbyColumn || pQueryAttr->tsCompQuery) {
//    return true;
//  }
//
//  for (int32_t i = 0; i < pQueryAttr->numOfOutput; ++i) {
//    SSqlExpr *pExpr = &pQueryAttr->pExpr1[i].base;
//
//    if (pExpr->functionId == TSDB_FUNC_TS || pExpr->functionId == TSDB_FUNC_TS_DUMMY) {
//      continue;
//    }
//
//    if (!IS_MULTIOUTPUT(aAggs[pExpr->functionId].status)) {
//      return true;
//    }
//  }
//
//  return false;
//}

// todo refactor with isLastRowQuery
//bool isPointInterpoQuery(SQueryAttr *pQueryAttr) {
//  for (int32_t i = 0; i < pQueryAttr->numOfOutput; ++i) {
//    int32_t functionId = pQueryAttr->pExpr1[i].base.functionId;
//    if (functionId == TSDB_FUNC_INTERP) {
//      return true;
//    }
//  }
//
//  return false;
//}

static bool isFirstLastRowQuery(SQueryAttr *pQueryAttr) {
  for (int32_t i = 0; i < pQueryAttr->numOfOutput; ++i) {
    int32_t functionID = pQueryAttr->pExpr1[i].base.functionId;
    if (functionID == TSDB_FUNC_LAST_ROW) {
      return true;
    }
  }

  return false;
}

static bool isCachedLastQuery(SQueryAttr *pQueryAttr) {
  for (int32_t i = 0; i < pQueryAttr->numOfOutput; ++i) {
    int32_t functionID = pQueryAttr->pExpr1[i].base.functionId;
    if (functionID == TSDB_FUNC_LAST || functionID == TSDB_FUNC_LAST_DST) {
      continue;
    }

    return false;
  }

  if (pQueryAttr->order.order != TSDB_ORDER_DESC || !TSWINDOW_IS_EQUAL(pQueryAttr->window, TSWINDOW_DESC_INITIALIZER)) {
    return false;
  }

  if (pQueryAttr->groupbyColumn) {
    return false;
  }

  if (pQueryAttr->interval.interval > 0) {
    return false;
  }

  if (pQueryAttr->numOfFilterCols > 0 || pQueryAttr->havingNum > 0) {
    return false;
  }

  return true;
}



/**
 * The following 4 kinds of query are treated as the tags query
 * tagprj, tid_tag query, count(tbname), 'abc' (user defined constant value column) query
 */
bool onlyQueryTags(SQueryAttr* pQueryAttr) {
  for(int32_t i = 0; i < pQueryAttr->numOfOutput; ++i) {
    SExprInfo* pExprInfo = &pQueryAttr->pExpr1[i];

    int32_t functionId = pExprInfo->base.functionId;

    if (functionId != TSDB_FUNC_TAGPRJ &&
        functionId != TSDB_FUNC_TID_TAG &&
        (!(functionId == TSDB_FUNC_COUNT && pExprInfo->base.colInfo.colId == TSDB_TBNAME_COLUMN_INDEX)) &&
        (!(functionId == TSDB_FUNC_PRJ && TSDB_COL_IS_UD_COL(pExprInfo->base.colInfo.flag)))) {
      return false;
    }
  }

  return true;
}

/////////////////////////////////////////////////////////////////////////////////////////////

void getAlignQueryTimeWindow(SQueryAttr *pQueryAttr, int64_t key, int64_t keyFirst, int64_t keyLast, STimeWindow *win) {
  assert(key >= keyFirst && key <= keyLast && pQueryAttr->interval.sliding <= pQueryAttr->interval.interval);
  win->skey = taosTimeTruncate(key, &pQueryAttr->interval, pQueryAttr->precision);

  /*
   * if the realSkey > INT64_MAX - pQueryAttr->interval.interval, the query duration between
   * realSkey and realEkey must be less than one interval.Therefore, no need to adjust the query ranges.
   */
  if (keyFirst > (INT64_MAX - pQueryAttr->interval.interval)) {
    assert(keyLast - keyFirst < pQueryAttr->interval.interval);
    win->ekey = INT64_MAX;
  } else if (pQueryAttr->interval.intervalUnit == 'n' || pQueryAttr->interval.intervalUnit == 'y') {
    win->ekey = taosTimeAdd(win->skey, pQueryAttr->interval.interval, pQueryAttr->interval.intervalUnit, pQueryAttr->precision) - 1;
  } else {
    win->ekey = win->skey + pQueryAttr->interval.interval - 1;
  }
}

/*
 * todo add more parameters to check soon..
 */
bool colIdCheck(SQueryAttr *pQueryAttr, uint64_t qId) {
  // load data column information is incorrect
  for (int32_t i = 0; i < pQueryAttr->numOfCols - 1; ++i) {
    if (pQueryAttr->tableCols[i].colId == pQueryAttr->tableCols[i + 1].colId) {
      qError("QInfo:0x%"PRIx64" invalid data load column for query", qId);
      return false;
    }
  }

  return true;
}

// todo ignore the avg/sum/min/max/count/stddev/top/bottom functions, of which
// the scan order is not matter
static bool onlyOneQueryType(SQueryAttr *pQueryAttr, int32_t functId, int32_t functIdDst) {
  for (int32_t i = 0; i < pQueryAttr->numOfOutput; ++i) {
    int32_t functionId = pQueryAttr->pExpr1[i].base.functionId;

    if (functionId == TSDB_FUNC_TS || functionId == TSDB_FUNC_TS_DUMMY || functionId == TSDB_FUNC_TAG ||
        functionId == TSDB_FUNC_TAG_DUMMY) {
      continue;
    }

    if (functionId != functId && functionId != functIdDst) {
      return false;
    }
  }

  return true;
}

static bool onlyFirstQuery(SQueryAttr *pQueryAttr) { return onlyOneQueryType(pQueryAttr, TSDB_FUNC_FIRST, TSDB_FUNC_FIRST_DST); }

static bool onlyLastQuery(SQueryAttr *pQueryAttr) { return onlyOneQueryType(pQueryAttr, TSDB_FUNC_LAST, TSDB_FUNC_LAST_DST); }

static bool notContainSessionOrStateWindow(SQueryAttr *pQueryAttr) { return !(pQueryAttr->sw.gap > 0 || pQueryAttr->stateWindow); }

static int32_t updateBlockLoadStatus(SQueryAttr *pQuery, int32_t status) {
  bool hasFirstLastFunc = false;
  bool hasOtherFunc = false;

  if (status == BLK_DATA_ALL_NEEDED || status == BLK_DATA_DISCARD) {
    return status;
  }

  for (int32_t i = 0; i < pQuery->numOfOutput; ++i) {
    int32_t functionId = pQuery->pExpr1[i].base.functionId;

    if (functionId == TSDB_FUNC_TS || functionId == TSDB_FUNC_TS_DUMMY || functionId == TSDB_FUNC_TAG ||
        functionId == TSDB_FUNC_TAG_DUMMY) {
      continue;
    }

    if (functionId == TSDB_FUNC_FIRST_DST || functionId == TSDB_FUNC_LAST_DST) {
      hasFirstLastFunc = true;
    } else {
      hasOtherFunc = true;
    }
  }

  if (hasFirstLastFunc && status == BLK_DATA_NO_NEEDED) {
    if(!hasOtherFunc) {
      return BLK_DATA_DISCARD;
    } else {
      return BLK_DATA_ALL_NEEDED;
    }
  }

  return status;
}

static void doUpdateLastKey(SQueryAttr* pQueryAttr) {
  STimeWindow* win = &pQueryAttr->window;

  size_t num = taosArrayGetSize(pQueryAttr->tableGroupInfo.pGroupList);
  for(int32_t i = 0; i < num; ++i) {
    SArray* p1 = taosArrayGetP(pQueryAttr->tableGroupInfo.pGroupList, i);

    size_t len = taosArrayGetSize(p1);
    for(int32_t j = 0; j < len; ++j) {
      STableKeyInfo* pInfo = taosArrayGet(p1, j);

      // update the new lastkey if it is equalled to the value of the old skey
      if (pInfo->lastKey == win->ekey) {
        pInfo->lastKey = win->skey;
      }
    }
  }
}

static void updateDataCheckOrder(SQInfo *pQInfo, SQueryTableMsg* pQueryMsg, bool stableQuery) {
  SQueryAttr* pQueryAttr = pQInfo->runtimeEnv.pQueryAttr;

  // in case of point-interpolation query, use asc order scan
  char msg[] = "QInfo:0x%"PRIx64" scan order changed for %s query, old:%d, new:%d, qrange exchanged, old qrange:%" PRId64
               "-%" PRId64 ", new qrange:%" PRId64 "-%" PRId64;

  // todo handle the case the the order irrelevant query type mixed up with order critical query type
  // descending order query for last_row query
  if (isFirstLastRowQuery(pQueryAttr)) {
    qDebug("QInfo:0x%"PRIx64" scan order changed for last_row query, old:%d, new:%d", pQInfo->qId, pQueryAttr->order.order, TSDB_ORDER_ASC);

    pQueryAttr->order.order = TSDB_ORDER_ASC;
    if (pQueryAttr->window.skey > pQueryAttr->window.ekey) {
      SWAP(pQueryAttr->window.skey, pQueryAttr->window.ekey, TSKEY);
    }

    pQueryAttr->needReverseScan = false;
    return;
  }

  if (pQueryAttr->groupbyColumn && pQueryAttr->order.order == TSDB_ORDER_DESC) {
    pQueryAttr->order.order = TSDB_ORDER_ASC;
    if (pQueryAttr->window.skey > pQueryAttr->window.ekey) {
      SWAP(pQueryAttr->window.skey, pQueryAttr->window.ekey, TSKEY);
    }

    pQueryAttr->needReverseScan = false;
    doUpdateLastKey(pQueryAttr);
    return;
  }

  if (pQueryAttr->pointInterpQuery && pQueryAttr->interval.interval == 0) {
    if (!QUERY_IS_ASC_QUERY(pQueryAttr)) {
      qDebug(msg, pQInfo->qId, "interp", pQueryAttr->order.order, TSDB_ORDER_ASC, pQueryAttr->window.skey, pQueryAttr->window.ekey, pQueryAttr->window.ekey, pQueryAttr->window.skey);
      SWAP(pQueryAttr->window.skey, pQueryAttr->window.ekey, TSKEY);
    }

    pQueryAttr->order.order = TSDB_ORDER_ASC;
    return;
  }

  if (pQueryAttr->interval.interval == 0) {
    if (onlyFirstQuery(pQueryAttr)) {
      if (!QUERY_IS_ASC_QUERY(pQueryAttr)) {
        qDebug(msg, pQInfo->qId, "only-first", pQueryAttr->order.order, TSDB_ORDER_ASC, pQueryAttr->window.skey,
               pQueryAttr->window.ekey, pQueryAttr->window.ekey, pQueryAttr->window.skey);

        SWAP(pQueryAttr->window.skey, pQueryAttr->window.ekey, TSKEY);
        doUpdateLastKey(pQueryAttr);
      }

      pQueryAttr->order.order = TSDB_ORDER_ASC;
      pQueryAttr->needReverseScan = false;
    } else if (onlyLastQuery(pQueryAttr) && notContainSessionOrStateWindow(pQueryAttr)) {
      if (QUERY_IS_ASC_QUERY(pQueryAttr)) {
        qDebug(msg, pQInfo->qId, "only-last", pQueryAttr->order.order, TSDB_ORDER_DESC, pQueryAttr->window.skey,
               pQueryAttr->window.ekey, pQueryAttr->window.ekey, pQueryAttr->window.skey);

        SWAP(pQueryAttr->window.skey, pQueryAttr->window.ekey, TSKEY);
        doUpdateLastKey(pQueryAttr);
      }

      pQueryAttr->order.order = TSDB_ORDER_DESC;
      pQueryAttr->needReverseScan = false;
    }

  } else {  // interval query
    if (stableQuery) {
      if (onlyFirstQuery(pQueryAttr)) {
        if (!QUERY_IS_ASC_QUERY(pQueryAttr)) {
          qDebug(msg, pQInfo->qId, "only-first stable", pQueryAttr->order.order, TSDB_ORDER_ASC,
                 pQueryAttr->window.skey, pQueryAttr->window.ekey, pQueryAttr->window.ekey, pQueryAttr->window.skey);

          SWAP(pQueryAttr->window.skey, pQueryAttr->window.ekey, TSKEY);
          doUpdateLastKey(pQueryAttr);
        }

        pQueryAttr->order.order = TSDB_ORDER_ASC;
        pQueryAttr->needReverseScan = false;
      } else if (onlyLastQuery(pQueryAttr)) {
        if (QUERY_IS_ASC_QUERY(pQueryAttr)) {
          qDebug(msg, pQInfo->qId, "only-last stable", pQueryAttr->order.order, TSDB_ORDER_DESC,
                 pQueryAttr->window.skey, pQueryAttr->window.ekey, pQueryAttr->window.ekey, pQueryAttr->window.skey);

          SWAP(pQueryAttr->window.skey, pQueryAttr->window.ekey, TSKEY);
          doUpdateLastKey(pQueryAttr);
        }

        pQueryAttr->order.order = TSDB_ORDER_DESC;
        pQueryAttr->needReverseScan = false;
      }
    }
  }
}

static void getIntermediateBufInfo(SQueryRuntimeEnv* pRuntimeEnv, int32_t* ps, int32_t* rowsize) {
  SQueryAttr* pQueryAttr = pRuntimeEnv->pQueryAttr;
  int32_t MIN_ROWS_PER_PAGE = 4;

  *rowsize = (int32_t)(pQueryAttr->resultRowSize * GET_ROW_PARAM_FOR_MULTIOUTPUT(pQueryAttr, pQueryAttr->topBotQuery, pQueryAttr->stableQuery));
  int32_t overhead = sizeof(tFilePage);

  // one page contains at least two rows
  *ps = DEFAULT_INTERN_BUF_PAGE_SIZE;
  while(((*rowsize) * MIN_ROWS_PER_PAGE) > (*ps) - overhead) {
    *ps = ((*ps) << 1u);
  }
}

#define IS_PREFILTER_TYPE(_t) ((_t) != TSDB_DATA_TYPE_BINARY && (_t) != TSDB_DATA_TYPE_NCHAR)

static FORCE_INLINE bool doFilterByBlockStatistics(SQueryRuntimeEnv* pRuntimeEnv, SDataStatis *pDataStatis, SQLFunctionCtx *pCtx, int32_t numOfRows) {
  SQueryAttr* pQueryAttr = pRuntimeEnv->pQueryAttr;

  if (pDataStatis == NULL || pQueryAttr->pFilters == NULL) {
    return true;
  }

<<<<<<< HEAD
  return filterRangeExecute(pQueryAttr->pFilters, pDataStatis, pQueryAttr->numOfCols, numOfRows);
=======
    int32_t index = -1;
    for(int32_t i = 0; i < pQueryAttr->numOfCols; ++i) {
      if (pDataStatis[i].colId == pFilterInfo->info.colId) {
        index = i;
        break;
      }
    }

    // no statistics data, load the true data block
    if (index == -1) {
      return true;
    }

    // not support pre-filter operation on binary/nchar data type
    if (!IS_PREFILTER_TYPE(pFilterInfo->info.type)) {
      return true;
    }

    // all data in current column are NULL, no need to check its boundary value
    if (pDataStatis[index].numOfNull == numOfRows) {

      // if isNULL query exists, load the null data column
      for (int32_t j = 0; j < pFilterInfo->numOfFilters; ++j) {
        SColumnFilterElem *pFilterElem = &pFilterInfo->pFilters[j];
        if (pFilterElem->fp == isNullOperator) {
          return true;
        }
      }

      continue;
    }

    SDataStatis* pDataBlockst = &pDataStatis[index];

    if (pFilterInfo->info.type == TSDB_DATA_TYPE_FLOAT) {
      float minval = (float)(*(double *)(&pDataBlockst->min));
      float maxval = (float)(*(double *)(&pDataBlockst->max));

      for (int32_t i = 0; i < pFilterInfo->numOfFilters; ++i) {
        if (pFilterInfo->pFilters[i].filterInfo.lowerRelOptr == TSDB_RELATION_IN) {
           continue;
        }
        ret &= pFilterInfo->pFilters[i].fp(&pFilterInfo->pFilters[i], (char *)&minval, (char *)&maxval, TSDB_DATA_TYPE_FLOAT);
        if (ret == false) {
          return false;
        }
      }
    } else {
      for (int32_t i = 0; i < pFilterInfo->numOfFilters; ++i) {
        if (pFilterInfo->pFilters[i].filterInfo.lowerRelOptr == TSDB_RELATION_IN) {
           continue;
        }
        ret &= pFilterInfo->pFilters[i].fp(&pFilterInfo->pFilters[i], (char *)&pDataBlockst->min, (char *)&pDataBlockst->max, pFilterInfo->info.type);
        if (ret == false) {
          return false;
        }
      }
    }
  }

  return ret;
>>>>>>> b0b18b51
}

static bool overlapWithTimeWindow(SQueryAttr* pQueryAttr, SDataBlockInfo* pBlockInfo) {
  STimeWindow w = {0};

  TSKEY sk = MIN(pQueryAttr->window.skey, pQueryAttr->window.ekey);
  TSKEY ek = MAX(pQueryAttr->window.skey, pQueryAttr->window.ekey);

  if (QUERY_IS_ASC_QUERY(pQueryAttr)) {
    getAlignQueryTimeWindow(pQueryAttr, pBlockInfo->window.skey, sk, ek, &w);
    assert(w.ekey >= pBlockInfo->window.skey);

    if (w.ekey < pBlockInfo->window.ekey) {
      return true;
    }

    while(1) {
      getNextTimeWindow(pQueryAttr, &w);
      if (w.skey > pBlockInfo->window.ekey) {
        break;
      }

      assert(w.ekey > pBlockInfo->window.ekey);
      if (w.skey <= pBlockInfo->window.ekey && w.skey > pBlockInfo->window.skey) {
        return true;
      }
    }
  } else {
    getAlignQueryTimeWindow(pQueryAttr, pBlockInfo->window.ekey, sk, ek, &w);
    assert(w.skey <= pBlockInfo->window.ekey);

    if (w.skey > pBlockInfo->window.skey) {
      return true;
    }

    while(1) {
      getNextTimeWindow(pQueryAttr, &w);
      if (w.ekey < pBlockInfo->window.skey) {
        break;
      }

      assert(w.skey < pBlockInfo->window.skey);
      if (w.ekey < pBlockInfo->window.ekey && w.ekey >= pBlockInfo->window.skey) {
        return true;
      }
    }
  }

  return false;
}

static int32_t doTSJoinFilter(SQueryRuntimeEnv *pRuntimeEnv, TSKEY key, bool ascQuery) {
  STSElem elem = tsBufGetElem(pRuntimeEnv->pTsBuf);

#if defined(_DEBUG_VIEW)
  printf("elem in comp ts file:%" PRId64 ", key:%" PRId64 ", tag:%"PRIu64", query order:%d, ts order:%d, traverse:%d, index:%d\n",
         elem.ts, key, elem.tag.i64, pQueryAttr->order.order, pRuntimeEnv->pTsBuf->tsOrder,
         pRuntimeEnv->pTsBuf->cur.order, pRuntimeEnv->pTsBuf->cur.tsIndex);
#endif

  if (ascQuery) {
    if (key < elem.ts) {
      return TS_JOIN_TS_NOT_EQUALS;
    } else if (key > elem.ts) {
      longjmp(pRuntimeEnv->env, TSDB_CODE_QRY_INCONSISTAN);
    }
  } else {
    if (key > elem.ts) {
      return TS_JOIN_TS_NOT_EQUALS;
    } else if (key < elem.ts) {
      longjmp(pRuntimeEnv->env, TSDB_CODE_QRY_INCONSISTAN);
    }
  }

  return TS_JOIN_TS_EQUAL;
}

bool doFilterDataBlock(SSingleColumnFilterInfo* pFilterInfo, int32_t numOfFilterCols, int32_t numOfRows, int8_t* p) {
  bool all = true;

  for (int32_t i = 0; i < numOfRows; ++i) {
    bool qualified = false;

    for (int32_t k = 0; k < numOfFilterCols; ++k) {
      char* pElem = (char*)pFilterInfo[k].pData + pFilterInfo[k].info.bytes * i;

      qualified = false;
      for (int32_t j = 0; j < pFilterInfo[k].numOfFilters; ++j) {
        SColumnFilterElem* pFilterElem = &pFilterInfo[k].pFilters[j];

        bool isnull = isNull(pElem, pFilterInfo[k].info.type);
        if (isnull) {
          if (pFilterElem->fp == isNullOperator) {
            qualified = true;
            break;
          } else {
            continue;
          }
        } else {
          if (pFilterElem->fp == notNullOperator) {
            qualified = true;
            break;
          } else if (pFilterElem->fp == isNullOperator) {
            continue;
          }
        }

        if (pFilterElem->fp(pFilterElem, pElem, pElem, pFilterInfo[k].info.type)) {
          qualified = true;
          break;
        }
      }

      if (!qualified) {
        break;
      }
    }

    p[i] = qualified ? 1 : 0;
    if (!qualified) {
      all = false;
    }
  }

  return all;
}

void doCompactSDataBlock(SSDataBlock* pBlock, int32_t numOfRows, int8_t* p) {
  int32_t len = 0;
  int32_t start = 0;
  for (int32_t j = 0; j < numOfRows; ++j) {
    if (p[j] == 1) {
      len++;
    } else {
      if (len > 0) {
        int32_t cstart = j - len;
        for (int32_t i = 0; i < pBlock->info.numOfCols; ++i) {
          SColumnInfoData* pColumnInfoData = taosArrayGet(pBlock->pDataBlock, i);

          int16_t bytes = pColumnInfoData->info.bytes;
          memmove(((char*)pColumnInfoData->pData) + start * bytes, pColumnInfoData->pData + cstart * bytes,
                  len * bytes);
        }

        start += len;
        len = 0;
      }
    }
  }

  if (len > 0) {
    int32_t cstart = numOfRows - len;
    for (int32_t i = 0; i < pBlock->info.numOfCols; ++i) {
      SColumnInfoData* pColumnInfoData = taosArrayGet(pBlock->pDataBlock, i);

      int16_t bytes = pColumnInfoData->info.bytes;
      memmove(pColumnInfoData->pData + start * bytes, pColumnInfoData->pData + cstart * bytes, len * bytes);
    }

    start += len;
    len = 0;
  }

  pBlock->info.rows = start;
  pBlock->pBlockStatis = NULL;  // clean the block statistics info

  if (start > 0) {
    SColumnInfoData* pColumnInfoData = taosArrayGet(pBlock->pDataBlock, 0);
    if (pColumnInfoData->info.type == TSDB_DATA_TYPE_TIMESTAMP &&
        pColumnInfoData->info.colId == PRIMARYKEY_TIMESTAMP_COL_INDEX) {
      pBlock->info.window.skey = *(int64_t*)pColumnInfoData->pData;
      pBlock->info.window.ekey = *(int64_t*)(pColumnInfoData->pData + TSDB_KEYSIZE * (start - 1));
    }
  }
}

void filterRowsInDataBlock(SQueryRuntimeEnv* pRuntimeEnv, SSingleColumnFilterInfo* pFilterInfo, int32_t numOfFilterCols,
                           SSDataBlock* pBlock, bool ascQuery) {
  int32_t numOfRows = pBlock->info.rows;

  int8_t *p = calloc(numOfRows, sizeof(int8_t));
  bool    all = true;

  if (pRuntimeEnv->pTsBuf != NULL) {
    SColumnInfoData* pColInfoData = taosArrayGet(pBlock->pDataBlock, 0);

    TSKEY* k = (TSKEY*) pColInfoData->pData;
    for (int32_t i = 0; i < numOfRows; ++i) {
      int32_t offset = ascQuery? i:(numOfRows - i - 1);
      int32_t ret = doTSJoinFilter(pRuntimeEnv, k[offset], ascQuery);
      if (ret == TS_JOIN_TAG_NOT_EQUALS) {
        break;
      } else if (ret == TS_JOIN_TS_NOT_EQUALS) {
        all = false;
        continue;
      } else {
        assert(ret == TS_JOIN_TS_EQUAL);
        p[offset] = true;
      }

      if (!tsBufNextPos(pRuntimeEnv->pTsBuf)) {
        break;
      }
    }

    // save the cursor status
    pRuntimeEnv->current->cur = tsBufGetCursor(pRuntimeEnv->pTsBuf);
  } else {
    all = doFilterDataBlock(pFilterInfo, numOfFilterCols, numOfRows, p);
  }

  if (!all) {
    doCompactSDataBlock(pBlock, numOfRows, p);
  }

  tfree(p);
}

void filterColRowsInDataBlock(SQueryRuntimeEnv* pRuntimeEnv, SSDataBlock* pBlock, bool ascQuery) {
 int32_t numOfRows = pBlock->info.rows;

 int8_t *p = calloc(numOfRows, sizeof(int8_t));
 bool    all = true;

 if (pRuntimeEnv->pTsBuf != NULL) {
   SColumnInfoData* pColInfoData = taosArrayGet(pBlock->pDataBlock, 0);

   TSKEY* k = (TSKEY*) pColInfoData->pData;
   for (int32_t i = 0; i < numOfRows; ++i) {
     int32_t offset = ascQuery? i:(numOfRows - i - 1);
     int32_t ret = doTSJoinFilter(pRuntimeEnv, k[offset], ascQuery);
     if (ret == TS_JOIN_TAG_NOT_EQUALS) {
       break;
     } else if (ret == TS_JOIN_TS_NOT_EQUALS) {
       all = false;
       continue;
     } else {
       assert(ret == TS_JOIN_TS_EQUAL);
       p[offset] = true;
     }

     if (!tsBufNextPos(pRuntimeEnv->pTsBuf)) {
       break;
     }
   }

   // save the cursor status
   pRuntimeEnv->current->cur = tsBufGetCursor(pRuntimeEnv->pTsBuf);
 } else {
   all = filterExecute(pRuntimeEnv->pQueryAttr->pFilters, numOfRows, p);
 }

 if (!all) {
   doCompactSDataBlock(pBlock, numOfRows, p);
 }

 tfree(p);
}

                           

static SColumnInfo* doGetTagColumnInfoById(SColumnInfo* pTagColList, int32_t numOfTags, int16_t colId);
static void doSetTagValueInParam(void* pTable, int32_t tagColId, tVariant *tag, int16_t type, int16_t bytes);

static uint32_t doFilterByBlockTimeWindow(STableScanInfo* pTableScanInfo, SSDataBlock* pBlock) {
  SQLFunctionCtx* pCtx = pTableScanInfo->pCtx;
  uint32_t status = BLK_DATA_NO_NEEDED;

  int32_t numOfOutput = pTableScanInfo->numOfOutput;
  for (int32_t i = 0; i < numOfOutput; ++i) {
    int32_t functionId = pCtx[i].functionId;
    int32_t colId = pTableScanInfo->pExpr[i].base.colInfo.colId;

    // group by + first/last should not apply the first/last block filter
    if (functionId < 0) {
      status |= BLK_DATA_ALL_NEEDED;
      return status;
    } else {
      status |= aAggs[functionId].dataReqFunc(&pTableScanInfo->pCtx[i], &pBlock->info.window, colId);
      if ((status & BLK_DATA_ALL_NEEDED) == BLK_DATA_ALL_NEEDED) {
        return status;
      }
    }
  }

  return status;
}

void doSetFilterColumnInfo(SSingleColumnFilterInfo* pFilterInfo, int32_t numOfFilterCols, SSDataBlock* pBlock) {
  // set the initial static data value filter expression
  for (int32_t i = 0; i < numOfFilterCols; ++i) {
    for (int32_t j = 0; j < pBlock->info.numOfCols; ++j) {
      SColumnInfoData* pColInfo = taosArrayGet(pBlock->pDataBlock, j);

      if (pFilterInfo[i].info.colId == pColInfo->info.colId) {
        pFilterInfo[i].pData = pColInfo->pData;
        break;
      }
    }
  }
}


void doSetFilterColInfo(SFilterInfo     * pFilters, SSDataBlock* pBlock) {
  for (int32_t j = 0; j < pBlock->info.numOfCols; ++j) {
    SColumnInfoData* pColInfo = taosArrayGet(pBlock->pDataBlock, j);

    filterSetColFieldData(pFilters, pColInfo->info.colId, pColInfo->pData);
  }
}

int32_t loadDataBlockOnDemand(SQueryRuntimeEnv* pRuntimeEnv, STableScanInfo* pTableScanInfo, SSDataBlock* pBlock,
                              uint32_t* status) {
  *status = BLK_DATA_NO_NEEDED;
  pBlock->pDataBlock = NULL;
  pBlock->pBlockStatis = NULL;

  SQueryAttr* pQueryAttr = pRuntimeEnv->pQueryAttr;
  int64_t groupId = pRuntimeEnv->current->groupIndex;
  bool    ascQuery = QUERY_IS_ASC_QUERY(pQueryAttr);

  SQInfo*         pQInfo = pRuntimeEnv->qinfo;
  SQueryCostInfo* pCost = &pQInfo->summary;

  if (pRuntimeEnv->pTsBuf != NULL) {
    (*status) = BLK_DATA_ALL_NEEDED;

    if (pQueryAttr->stableQuery) {  // todo refactor
      SExprInfo*   pExprInfo = &pTableScanInfo->pExpr[0];
      int16_t      tagId = (int16_t)pExprInfo->base.param[0].i64;
      SColumnInfo* pColInfo = doGetTagColumnInfoById(pQueryAttr->tagColList, pQueryAttr->numOfTags, tagId);

      // compare tag first
      tVariant t = {0};
      doSetTagValueInParam(pRuntimeEnv->current->pTable, tagId, &t, pColInfo->type, pColInfo->bytes);
      setTimestampListJoinInfo(pRuntimeEnv, &t, pRuntimeEnv->current);

      STSElem elem = tsBufGetElem(pRuntimeEnv->pTsBuf);
      if (!tsBufIsValidElem(&elem) || (tsBufIsValidElem(&elem) && (tVariantCompare(&t, elem.tag) != 0))) {
        (*status) = BLK_DATA_DISCARD;
        return TSDB_CODE_SUCCESS;
      }
    }
  }

  // Calculate all time windows that are overlapping or contain current data block.
  // If current data block is contained by all possible time window, do not load current data block.
  if (pQueryAttr->pFilters || pQueryAttr->groupbyColumn || pQueryAttr->sw.gap > 0 ||
      (QUERY_IS_INTERVAL_QUERY(pQueryAttr) && overlapWithTimeWindow(pQueryAttr, &pBlock->info))) {
    (*status) = BLK_DATA_ALL_NEEDED;
  }

  // check if this data block is required to load
  if ((*status) != BLK_DATA_ALL_NEEDED) {
    // the pCtx[i] result is belonged to previous time window since the outputBuf has not been set yet,
    // the filter result may be incorrect. So in case of interval query, we need to set the correct time output buffer
    if (QUERY_IS_INTERVAL_QUERY(pQueryAttr)) {
      SResultRow* pResult = NULL;

      bool  masterScan = IS_MASTER_SCAN(pRuntimeEnv);
      TSKEY k = ascQuery? pBlock->info.window.skey : pBlock->info.window.ekey;

      STimeWindow win = getActiveTimeWindow(pTableScanInfo->pResultRowInfo, k, pQueryAttr);
      if (setResultOutputBufByKey(pRuntimeEnv, pTableScanInfo->pResultRowInfo, pBlock->info.tid, &win, masterScan, &pResult, groupId,
                                  pTableScanInfo->pCtx, pTableScanInfo->numOfOutput,
                                  pTableScanInfo->rowCellInfoOffset) != TSDB_CODE_SUCCESS) {
        longjmp(pRuntimeEnv->env, TSDB_CODE_QRY_OUT_OF_MEMORY);
      }
    } else if (pQueryAttr->stableQuery && (!pQueryAttr->tsCompQuery) && (!pQueryAttr->diffQuery)) { // stable aggregate, not interval aggregate or normal column aggregate
      doSetTableGroupOutputBuf(pRuntimeEnv, pTableScanInfo->pResultRowInfo, pTableScanInfo->pCtx,
                               pTableScanInfo->rowCellInfoOffset, pTableScanInfo->numOfOutput,
                               pRuntimeEnv->current->groupIndex);
    }

    (*status) = doFilterByBlockTimeWindow(pTableScanInfo, pBlock);
  }

  SDataBlockInfo* pBlockInfo = &pBlock->info;
  *status = updateBlockLoadStatus(pRuntimeEnv->pQueryAttr, *status);

  if ((*status) == BLK_DATA_NO_NEEDED || (*status) == BLK_DATA_DISCARD) {
    qDebug("QInfo:0x%"PRIx64" data block discard, brange:%" PRId64 "-%" PRId64 ", rows:%d", pQInfo->qId, pBlockInfo->window.skey,
           pBlockInfo->window.ekey, pBlockInfo->rows);
    pCost->discardBlocks += 1;
  } else if ((*status) == BLK_DATA_STATIS_NEEDED) {
    // this function never returns error?
    pCost->loadBlockStatis += 1;
    tsdbRetrieveDataBlockStatisInfo(pTableScanInfo->pQueryHandle, &pBlock->pBlockStatis);

    if (pBlock->pBlockStatis == NULL) {  // data block statistics does not exist, load data block
      pBlock->pDataBlock = tsdbRetrieveDataBlock(pTableScanInfo->pQueryHandle, NULL);
      pCost->totalCheckedRows += pBlock->info.rows;
    }
  } else {
    assert((*status) == BLK_DATA_ALL_NEEDED);

    // load the data block statistics to perform further filter
    pCost->loadBlockStatis += 1;
    tsdbRetrieveDataBlockStatisInfo(pTableScanInfo->pQueryHandle, &pBlock->pBlockStatis);

    if (pQueryAttr->topBotQuery && pBlock->pBlockStatis != NULL) {
      { // set previous window
        if (QUERY_IS_INTERVAL_QUERY(pQueryAttr)) {
          SResultRow* pResult = NULL;

          bool  masterScan = IS_MASTER_SCAN(pRuntimeEnv);
          TSKEY k = ascQuery? pBlock->info.window.skey : pBlock->info.window.ekey;

          STimeWindow win = getActiveTimeWindow(pTableScanInfo->pResultRowInfo, k, pQueryAttr);
          if (setResultOutputBufByKey(pRuntimeEnv, pTableScanInfo->pResultRowInfo, pBlock->info.tid, &win, masterScan, &pResult, groupId,
                                      pTableScanInfo->pCtx, pTableScanInfo->numOfOutput,
                                      pTableScanInfo->rowCellInfoOffset) != TSDB_CODE_SUCCESS) {
            longjmp(pRuntimeEnv->env, TSDB_CODE_QRY_OUT_OF_MEMORY);
          }
        }
      }
      bool load = false;
      for (int32_t i = 0; i < pQueryAttr->numOfOutput; ++i) {
        int32_t functionId = pTableScanInfo->pCtx[i].functionId;
        if (functionId == TSDB_FUNC_TOP || functionId == TSDB_FUNC_BOTTOM) {
          load = topbot_datablock_filter(&pTableScanInfo->pCtx[i], (char*)&(pBlock->pBlockStatis[i].min),
                                         (char*)&(pBlock->pBlockStatis[i].max));
          if (!load) { // current block has been discard due to filter applied
            pCost->discardBlocks += 1;
            qDebug("QInfo:0x%"PRIx64" data block discard, brange:%" PRId64 "-%" PRId64 ", rows:%d", pQInfo->qId,
                   pBlockInfo->window.skey, pBlockInfo->window.ekey, pBlockInfo->rows);
            (*status) = BLK_DATA_DISCARD;
            return TSDB_CODE_SUCCESS;
          }
        }
      }
    }

    // current block has been discard due to filter applied
    if (!doFilterByBlockStatistics(pRuntimeEnv, pBlock->pBlockStatis, pTableScanInfo->pCtx, pBlockInfo->rows)) {
      pCost->discardBlocks += 1;
      qDebug("QInfo:0x%"PRIx64" data block discard, brange:%" PRId64 "-%" PRId64 ", rows:%d", pQInfo->qId, pBlockInfo->window.skey,
             pBlockInfo->window.ekey, pBlockInfo->rows);
      (*status) = BLK_DATA_DISCARD;
      return TSDB_CODE_SUCCESS;
    }

    pCost->totalCheckedRows += pBlockInfo->rows;
    pCost->loadBlocks += 1;
    pBlock->pDataBlock = tsdbRetrieveDataBlock(pTableScanInfo->pQueryHandle, NULL);
    if (pBlock->pDataBlock == NULL) {
      return terrno;
    }

    if (pQueryAttr->pFilters != NULL) {
      doSetFilterColInfo(pQueryAttr->pFilters, pBlock);
    }
    
    if (pQueryAttr->pFilters != NULL || pRuntimeEnv->pTsBuf != NULL) {
      filterColRowsInDataBlock(pRuntimeEnv, pBlock, ascQuery);
    }
  }

  return TSDB_CODE_SUCCESS;
}

int32_t binarySearchForKey(char *pValue, int num, TSKEY key, int order) {
  int32_t midPos = -1;
  int32_t numOfRows;

  if (num <= 0) {
    return -1;
  }

  assert(order == TSDB_ORDER_ASC || order == TSDB_ORDER_DESC);

  TSKEY * keyList = (TSKEY *)pValue;
  int32_t firstPos = 0;
  int32_t lastPos = num - 1;

  if (order == TSDB_ORDER_DESC) {
    // find the first position which is smaller than the key
    while (1) {
      if (key >= keyList[lastPos]) return lastPos;
      if (key == keyList[firstPos]) return firstPos;
      if (key < keyList[firstPos]) return firstPos - 1;

      numOfRows = lastPos - firstPos + 1;
      midPos = (numOfRows >> 1) + firstPos;

      if (key < keyList[midPos]) {
        lastPos = midPos - 1;
      } else if (key > keyList[midPos]) {
        firstPos = midPos + 1;
      } else {
        break;
      }
    }

  } else {
    // find the first position which is bigger than the key
    while (1) {
      if (key <= keyList[firstPos]) return firstPos;
      if (key == keyList[lastPos]) return lastPos;

      if (key > keyList[lastPos]) {
        lastPos = lastPos + 1;
        if (lastPos >= num)
          return -1;
        else
          return lastPos;
      }

      numOfRows = lastPos - firstPos + 1;
      midPos = (numOfRows >> 1u) + firstPos;

      if (key < keyList[midPos]) {
        lastPos = midPos - 1;
      } else if (key > keyList[midPos]) {
        firstPos = midPos + 1;
      } else {
        break;
      }
    }
  }

  return midPos;
}

/*
 * set tag value in SQLFunctionCtx
 * e.g.,tag information into input buffer
 */
static void doSetTagValueInParam(void* pTable, int32_t tagColId, tVariant *tag, int16_t type, int16_t bytes) {
  tVariantDestroy(tag);

  char* val = NULL;
  if (tagColId == TSDB_TBNAME_COLUMN_INDEX) {
    val = tsdbGetTableName(pTable);
    assert(val != NULL);
  } else {
    val = tsdbGetTableTagVal(pTable, tagColId, type, bytes);
  }

  if (val == NULL || isNull(val, type)) {
    tag->nType = TSDB_DATA_TYPE_NULL;
    return;
  }

  if (type == TSDB_DATA_TYPE_BINARY || type == TSDB_DATA_TYPE_NCHAR) {
    int32_t maxLen = bytes - VARSTR_HEADER_SIZE;
    int32_t len = (varDataLen(val) > maxLen)? maxLen:varDataLen(val);
    tVariantCreateFromBinary(tag, varDataVal(val), len, type);
    //tVariantCreateFromBinary(tag, varDataVal(val), varDataLen(val), type);
  } else {
    tVariantCreateFromBinary(tag, val, bytes, type);
  }
}

static SColumnInfo* doGetTagColumnInfoById(SColumnInfo* pTagColList, int32_t numOfTags, int16_t colId) {
  assert(pTagColList != NULL && numOfTags > 0);

  for(int32_t i = 0; i < numOfTags; ++i) {
    if (pTagColList[i].colId == colId) {
      return &pTagColList[i];
    }
  }

  return NULL;
}

void setTagValue(SOperatorInfo* pOperatorInfo, void *pTable, SQLFunctionCtx* pCtx, int32_t numOfOutput) {
  SQueryRuntimeEnv* pRuntimeEnv = pOperatorInfo->pRuntimeEnv;

  SExprInfo  *pExpr      = pOperatorInfo->pExpr;
  SQueryAttr *pQueryAttr = pRuntimeEnv->pQueryAttr;

  SExprInfo* pExprInfo = &pExpr[0];
  if (pQueryAttr->numOfOutput == 1 && pExprInfo->base.functionId == TSDB_FUNC_TS_COMP && pQueryAttr->stableQuery) {
    assert(pExprInfo->base.numOfParams == 1);

    int16_t      tagColId = (int16_t)pExprInfo->base.param[0].i64;
    SColumnInfo* pColInfo = doGetTagColumnInfoById(pQueryAttr->tagColList, pQueryAttr->numOfTags, tagColId);

    doSetTagValueInParam(pTable, tagColId, &pCtx[0].tag, pColInfo->type, pColInfo->bytes);
    return;
  } else {
    // set tag value, by which the results are aggregated.
    int32_t offset = 0;
    memset(pRuntimeEnv->tagVal, 0, pQueryAttr->tagLen);

    for (int32_t idx = 0; idx < numOfOutput; ++idx) {
      SExprInfo* pLocalExprInfo = &pExpr[idx];

      // ts_comp column required the tag value for join filter
      if (!TSDB_COL_IS_TAG(pLocalExprInfo->base.colInfo.flag)) {
        continue;
      }

      // todo use tag column index to optimize performance
      doSetTagValueInParam(pTable, pLocalExprInfo->base.colInfo.colId, &pCtx[idx].tag, pLocalExprInfo->base.resType,
                           pLocalExprInfo->base.resBytes);

      if (IS_NUMERIC_TYPE(pLocalExprInfo->base.resType)
          || pLocalExprInfo->base.resType == TSDB_DATA_TYPE_BOOL
          || pLocalExprInfo->base.resType == TSDB_DATA_TYPE_TIMESTAMP) {
        memcpy(pRuntimeEnv->tagVal + offset, &pCtx[idx].tag.i64, pLocalExprInfo->base.resBytes);
      } else {
        memcpy(pRuntimeEnv->tagVal + offset, pCtx[idx].tag.pz, pCtx[idx].tag.nLen);
      }

      offset += pLocalExprInfo->base.resBytes;
    }

    //todo : use index to avoid iterator all possible output columns
    if (pQueryAttr->stableQuery && pQueryAttr->stabledev && (pRuntimeEnv->prevResult != NULL)) {
      setParamForStableStddev(pRuntimeEnv, pCtx, numOfOutput, pExprInfo);
    }
  }

  // set the tsBuf start position before check each data block
  if (pRuntimeEnv->pTsBuf != NULL) {
    setCtxTagForJoin(pRuntimeEnv, &pCtx[0], pExprInfo, pTable);
  }
}

static UNUSED_FUNC void printBinaryData(int32_t functionId, char *data, int32_t srcDataType) {
  if (functionId == TSDB_FUNC_FIRST_DST || functionId == TSDB_FUNC_LAST_DST) {
    switch (srcDataType) {
      case TSDB_DATA_TYPE_BINARY:
        printf("%" PRId64 ",%s\t", *(TSKEY *)data, (data + TSDB_KEYSIZE + 1));
        break;
      case TSDB_DATA_TYPE_TINYINT:
      case TSDB_DATA_TYPE_BOOL:
        printf("%" PRId64 ",%d\t", *(TSKEY *)data, *(int8_t *)(data + TSDB_KEYSIZE + 1));
        break;
      case TSDB_DATA_TYPE_SMALLINT:
        printf("%" PRId64 ",%d\t", *(TSKEY *)data, *(int16_t *)(data + TSDB_KEYSIZE + 1));
        break;
      case TSDB_DATA_TYPE_BIGINT:
      case TSDB_DATA_TYPE_TIMESTAMP:
        printf("%" PRId64 ",%" PRId64 "\t", *(TSKEY *)data, *(TSKEY *)(data + TSDB_KEYSIZE + 1));
        break;
      case TSDB_DATA_TYPE_INT:
        printf("%" PRId64 ",%d\t", *(TSKEY *)data, *(int32_t *)(data + TSDB_KEYSIZE + 1));
        break;
      case TSDB_DATA_TYPE_FLOAT:
        printf("%" PRId64 ",%f\t", *(TSKEY *)data, *(float *)(data + TSDB_KEYSIZE + 1));
        break;
      case TSDB_DATA_TYPE_DOUBLE:
        printf("%" PRId64 ",%lf\t", *(TSKEY *)data, *(double *)(data + TSDB_KEYSIZE + 1));
        break;
    }
  } else if (functionId == TSDB_FUNC_AVG) {
    printf("%lf,%d\t", *(double *)data, *(int32_t *)(data + sizeof(double)));
  } else if (functionId == TSDB_FUNC_SPREAD) {
    printf("%lf,%lf\t", *(double *)data, *(double *)(data + sizeof(double)));
  } else if (functionId == TSDB_FUNC_TWA) {
    data += 1;
    printf("%lf,%" PRId64 ",%" PRId64 ",%" PRId64 "\t", *(double *)data, *(int64_t *)(data + 8),
           *(int64_t *)(data + 16), *(int64_t *)(data + 24));
  } else if (functionId == TSDB_FUNC_MIN || functionId == TSDB_FUNC_MAX) {
    switch (srcDataType) {
      case TSDB_DATA_TYPE_TINYINT:
      case TSDB_DATA_TYPE_BOOL:
        printf("%d\t", *(int8_t *)data);
        break;
      case TSDB_DATA_TYPE_SMALLINT:
        printf("%d\t", *(int16_t *)data);
        break;
      case TSDB_DATA_TYPE_BIGINT:
      case TSDB_DATA_TYPE_TIMESTAMP:
        printf("%" PRId64 "\t", *(int64_t *)data);
        break;
      case TSDB_DATA_TYPE_INT:
        printf("%d\t", *(int *)data);
        break;
      case TSDB_DATA_TYPE_FLOAT:
        printf("%f\t", *(float *)data);
        break;
      case TSDB_DATA_TYPE_DOUBLE:
        printf("%f\t", *(float *)data);
        break;
    }
  } else if (functionId == TSDB_FUNC_SUM) {
    if (srcDataType == TSDB_DATA_TYPE_FLOAT || srcDataType == TSDB_DATA_TYPE_DOUBLE) {
      printf("%lf\t", *(float *)data);
    } else {
      printf("%" PRId64 "\t", *(int64_t *)data);
    }
  } else {
    printf("%s\t", data);
  }
}

void UNUSED_FUNC displayInterResult(tFilePage **pdata, SQueryRuntimeEnv* pRuntimeEnv, int32_t numOfRows) {
  SQueryAttr* pQueryAttr = pRuntimeEnv->pQueryAttr;
  int32_t numOfCols = pQueryAttr->numOfOutput;
  printf("super table query intermediate result, total:%d\n", numOfRows);

  for (int32_t j = 0; j < numOfRows; ++j) {
    for (int32_t i = 0; i < numOfCols; ++i) {

      switch (pQueryAttr->pExpr1[i].base.resType) {
        case TSDB_DATA_TYPE_BINARY: {
          int32_t type = pQueryAttr->pExpr1[i].base.resType;
          printBinaryData(pQueryAttr->pExpr1[i].base.functionId, pdata[i]->data + pQueryAttr->pExpr1[i].base.resBytes * j,
                          type);
          break;
        }
        case TSDB_DATA_TYPE_TIMESTAMP:
        case TSDB_DATA_TYPE_BIGINT:
          printf("%" PRId64 "\t", *(int64_t *)(pdata[i]->data + pQueryAttr->pExpr1[i].base.resBytes * j));
          break;
        case TSDB_DATA_TYPE_INT:
          printf("%d\t", *(int32_t *)(pdata[i]->data + pQueryAttr->pExpr1[i].base.resBytes * j));
          break;
        case TSDB_DATA_TYPE_FLOAT:
          printf("%f\t", *(float *)(pdata[i]->data + pQueryAttr->pExpr1[i].base.resBytes * j));
          break;
        case TSDB_DATA_TYPE_DOUBLE:
          printf("%lf\t", *(double *)(pdata[i]->data + pQueryAttr->pExpr1[i].base.resBytes * j));
          break;
      }
    }
    printf("\n");
  }
}

void copyToSDataBlock(SQueryRuntimeEnv* pRuntimeEnv, int32_t threshold, SSDataBlock* pBlock, int32_t* offset) {
  SGroupResInfo* pGroupResInfo = &pRuntimeEnv->groupResInfo;
  pBlock->info.rows = 0;

  int32_t code = TSDB_CODE_SUCCESS;
  while (pGroupResInfo->currentGroup < pGroupResInfo->totalGroup) {
    // all results in current group have been returned to client, try next group
    if ((pGroupResInfo->pRows == NULL) || taosArrayGetSize(pGroupResInfo->pRows) == 0) {
      assert(pGroupResInfo->index == 0);
      if ((code = mergeIntoGroupResult(&pRuntimeEnv->groupResInfo, pRuntimeEnv, offset)) != TSDB_CODE_SUCCESS) {
        return;
      }
    }

    doCopyToSDataBlock(pRuntimeEnv, pGroupResInfo, TSDB_ORDER_ASC, pBlock);

    // current data are all dumped to result buffer, clear it
    if (!hasRemainDataInCurrentGroup(pGroupResInfo)) {
      cleanupGroupResInfo(pGroupResInfo);
      if (!incNextGroup(pGroupResInfo)) {
        break;
      }
    }

      // enough results in data buffer, return
      if (pBlock->info.rows >= threshold) {
        break;
      }
    }

}

static void updateTableQueryInfoForReverseScan(STableQueryInfo *pTableQueryInfo) {
  if (pTableQueryInfo == NULL) {
    return;
  }

  SWAP(pTableQueryInfo->win.skey, pTableQueryInfo->win.ekey, TSKEY);
  pTableQueryInfo->lastKey = pTableQueryInfo->win.skey;

  SWITCH_ORDER(pTableQueryInfo->cur.order);
  pTableQueryInfo->cur.vgroupIndex = -1;

  // set the index to be the end slot of result rows array
  SResultRowInfo* pResultRowInfo = &pTableQueryInfo->resInfo;
  if (pResultRowInfo->size > 0) {
    pResultRowInfo->curPos = pResultRowInfo->size - 1;
  } else {
    pResultRowInfo->curPos = -1;
  }
}

static void setupQueryRangeForReverseScan(SQueryRuntimeEnv* pRuntimeEnv) {
  SQueryAttr* pQueryAttr = pRuntimeEnv->pQueryAttr;

  int32_t numOfGroups = (int32_t)(GET_NUM_OF_TABLEGROUP(pRuntimeEnv));
  for(int32_t i = 0; i < numOfGroups; ++i) {
    SArray *group = GET_TABLEGROUP(pRuntimeEnv, i);
    SArray *tableKeyGroup = taosArrayGetP(pQueryAttr->tableGroupInfo.pGroupList, i);

    size_t t = taosArrayGetSize(group);
    for (int32_t j = 0; j < t; ++j) {
      STableQueryInfo *pCheckInfo = taosArrayGetP(group, j);
      updateTableQueryInfoForReverseScan(pCheckInfo);

      // update the last key in tableKeyInfo list, the tableKeyInfo is used to build the tsdbQueryHandle and decide
      // the start check timestamp of tsdbQueryHandle
      STableKeyInfo *pTableKeyInfo = taosArrayGet(tableKeyGroup, j);
      pTableKeyInfo->lastKey = pCheckInfo->lastKey;

      assert(pCheckInfo->pTable == pTableKeyInfo->pTable);
    }
  }
}

void switchCtxOrder(SQLFunctionCtx* pCtx, int32_t numOfOutput) {
  for (int32_t i = 0; i < numOfOutput; ++i) {
    SWITCH_ORDER(pCtx[i].order);
  }
}

int32_t initResultRow(SResultRow *pResultRow) {
  pResultRow->pCellInfo = (SResultRowCellInfo*)((char*)pResultRow + sizeof(SResultRow));
  pResultRow->pageId    = -1;
  pResultRow->offset    = -1;
  return TSDB_CODE_SUCCESS;
}

/*
 * The start of each column SResultRowCellInfo is denote by RowCellInfoOffset.
 * Note that in case of top/bottom query, the whole multiple rows of result is treated as only one row of results.
 * +------------+-----------------result column 1-----------+-----------------result column 2-----------+
 * + SResultRow | SResultRowCellInfo | intermediate buffer1 | SResultRowCellInfo | intermediate buffer 2|
 * +------------+-------------------------------------------+-------------------------------------------+
 *           offset[0]                                  offset[1]                                   offset[2]
 */
void setDefaultOutputBuf(SQueryRuntimeEnv *pRuntimeEnv, SOptrBasicInfo *pInfo, int64_t uid, int32_t stage) {
  SQLFunctionCtx* pCtx           = pInfo->pCtx;
  SSDataBlock* pDataBlock        = pInfo->pRes;
  int32_t* rowCellInfoOffset     = pInfo->rowCellInfoOffset;
  SResultRowInfo* pResultRowInfo = &pInfo->resultRowInfo;

  int64_t tid = 0;
  SResultRow* pRow = doSetResultOutBufByKey(pRuntimeEnv, pResultRowInfo, tid, (char *)&tid, sizeof(tid), true, uid);

  for (int32_t i = 0; i < pDataBlock->info.numOfCols; ++i) {
    SColumnInfoData* pData = taosArrayGet(pDataBlock->pDataBlock, i);

    /*
     * set the output buffer information and intermediate buffer
     * not all queries require the interResultBuf, such as COUNT/TAGPRJ/PRJ/TAG etc.
     */
    SResultRowCellInfo* pCellInfo = getResultCell(pRow, i, rowCellInfoOffset);
    RESET_RESULT_INFO(pCellInfo);

    pCtx[i].resultInfo   = pCellInfo;
    pCtx[i].pOutput      = pData->pData;
    pCtx[i].currentStage = stage;
    assert(pCtx[i].pOutput != NULL);

    // set the timestamp output buffer for top/bottom/diff query
    int32_t fid = pCtx[i].functionId;
    if (fid == TSDB_FUNC_TOP || fid == TSDB_FUNC_BOTTOM || fid == TSDB_FUNC_DIFF || fid == TSDB_FUNC_DERIVATIVE) {
      pCtx[i].ptsOutputBuf = pCtx[0].pOutput;
    }
  }

  initCtxOutputBuffer(pCtx, pDataBlock->info.numOfCols);
}

void updateOutputBuf(SOptrBasicInfo* pBInfo, int32_t *bufCapacity, int32_t numOfInputRows) {
  SSDataBlock* pDataBlock = pBInfo->pRes;

  int32_t newSize = pDataBlock->info.rows + numOfInputRows + 5; // extra output buffer
  if ((*bufCapacity) < newSize) {
    for(int32_t i = 0; i < pDataBlock->info.numOfCols; ++i) {
      SColumnInfoData *pColInfo = taosArrayGet(pDataBlock->pDataBlock, i);

      char* p = realloc(pColInfo->pData, newSize * pColInfo->info.bytes);
      if (p != NULL) {
        pColInfo->pData = p;

        // it starts from the tail of the previously generated results.
        pBInfo->pCtx[i].pOutput = pColInfo->pData;
        (*bufCapacity) = newSize;
      } else {
        // longjmp
      }
    }
  }

  for (int32_t i = 0; i < pDataBlock->info.numOfCols; ++i) {
    SColumnInfoData *pColInfo = taosArrayGet(pDataBlock->pDataBlock, i);
    pBInfo->pCtx[i].pOutput = pColInfo->pData + pColInfo->info.bytes * pDataBlock->info.rows;

    // re-estabilish output buffer pointer.
    int32_t functionId = pBInfo->pCtx[i].functionId;
    if (functionId == TSDB_FUNC_TOP || functionId == TSDB_FUNC_BOTTOM || functionId == TSDB_FUNC_DIFF || functionId == TSDB_FUNC_DERIVATIVE) {
      pBInfo->pCtx[i].ptsOutputBuf = pBInfo->pCtx[0].pOutput;
    }
  }
}

void clearOutputBuf(SOptrBasicInfo* pBInfo, int32_t *bufCapacity) {
  SSDataBlock* pDataBlock = pBInfo->pRes;

  for (int32_t i = 0; i < pDataBlock->info.numOfCols; ++i) {
    SColumnInfoData *pColInfo = taosArrayGet(pDataBlock->pDataBlock, i);

    int32_t functionId = pBInfo->pCtx[i].functionId;
    if (functionId < 0) {
      memset(pBInfo->pCtx[i].pOutput, 0, pColInfo->info.bytes * (*bufCapacity));
    }
  }
}



void initCtxOutputBuffer(SQLFunctionCtx* pCtx, int32_t size) {
  for (int32_t j = 0; j < size; ++j) {
    SResultRowCellInfo* pResInfo = GET_RES_INFO(&pCtx[j]);
    if (pResInfo->initialized) {
      continue;
    }

    if (pCtx[j].functionId < 0) { // todo udf initialization
      continue;
    } else {
      aAggs[pCtx[j].functionId].init(&pCtx[j], pCtx[j].resultInfo);
    }
  }
}

void setQueryStatus(SQueryRuntimeEnv *pRuntimeEnv, int8_t status) {
  if (status == QUERY_NOT_COMPLETED) {
    pRuntimeEnv->status = status;
  } else {
    // QUERY_NOT_COMPLETED is not compatible with any other status, so clear its position first
    CLEAR_QUERY_STATUS(pRuntimeEnv, QUERY_NOT_COMPLETED);
    pRuntimeEnv->status |= status;
  }
}

static void setupEnvForReverseScan(SQueryRuntimeEnv *pRuntimeEnv, SResultRowInfo *pResultRowInfo, SQLFunctionCtx* pCtx, int32_t numOfOutput) {
  SQueryAttr *pQueryAttr = pRuntimeEnv->pQueryAttr;

  if (pRuntimeEnv->pTsBuf) {
    SWITCH_ORDER(pRuntimeEnv->pTsBuf->cur.order);
    bool ret = tsBufNextPos(pRuntimeEnv->pTsBuf);
    assert(ret);
  }

  // reverse order time range
  SWAP(pQueryAttr->window.skey, pQueryAttr->window.ekey, TSKEY);

  SET_REVERSE_SCAN_FLAG(pRuntimeEnv);
  setQueryStatus(pRuntimeEnv, QUERY_NOT_COMPLETED);

  switchCtxOrder(pCtx, numOfOutput);
  SWITCH_ORDER(pQueryAttr->order.order);

  setupQueryRangeForReverseScan(pRuntimeEnv);
}

void finalizeQueryResult(SOperatorInfo* pOperator, SQLFunctionCtx* pCtx, SResultRowInfo* pResultRowInfo, int32_t* rowCellInfoOffset) {
  SQueryRuntimeEnv *pRuntimeEnv = pOperator->pRuntimeEnv;
  SQueryAttr *pQueryAttr = pRuntimeEnv->pQueryAttr;

  int32_t numOfOutput = pOperator->numOfOutput;
  if (pQueryAttr->groupbyColumn || QUERY_IS_INTERVAL_QUERY(pQueryAttr) || pQueryAttr->sw.gap > 0 || pQueryAttr->stateWindow) {
    // for each group result, call the finalize function for each column
    if (pQueryAttr->groupbyColumn) {
      closeAllResultRows(pResultRowInfo);
    }

    for (int32_t i = 0; i < pResultRowInfo->size; ++i) {
      SResultRow *buf = pResultRowInfo->pResult[i];
      if (!isResultRowClosed(pResultRowInfo, i)) {
        continue;
      }

      setResultOutputBuf(pRuntimeEnv, buf, pCtx, numOfOutput, rowCellInfoOffset);

      for (int32_t j = 0; j < numOfOutput; ++j) {
        pCtx[j].startTs  = buf->win.skey;
        if (pCtx[j].functionId < 0) {
          doInvokeUdf(pRuntimeEnv->pUdfInfo, &pCtx[j], 0, TSDB_UDF_FUNC_FINALIZE);
        } else {
          aAggs[pCtx[j].functionId].xFinalize(&pCtx[j]);
        }
      }


      /*
       * set the number of output results for group by normal columns, the number of output rows usually is 1 except
       * the top and bottom query
       */
      buf->numOfRows = (uint16_t)getNumOfResult(pRuntimeEnv, pCtx, numOfOutput);
    }

  } else {
    for (int32_t j = 0; j < numOfOutput; ++j) {
      if (pCtx[j].functionId < 0) {
        doInvokeUdf(pRuntimeEnv->pUdfInfo, &pCtx[j], 0, TSDB_UDF_FUNC_FINALIZE);
      } else {
        aAggs[pCtx[j].functionId].xFinalize(&pCtx[j]);
      }
    }
  }
}

static bool hasMainOutput(SQueryAttr *pQueryAttr) {
  for (int32_t i = 0; i < pQueryAttr->numOfOutput; ++i) {
    int32_t functionId = pQueryAttr->pExpr1[i].base.functionId;

    if (functionId != TSDB_FUNC_TS && functionId != TSDB_FUNC_TAG && functionId != TSDB_FUNC_TAGPRJ) {
      return true;
    }
  }

  return false;
}

STableQueryInfo *createTableQueryInfo(SQueryAttr* pQueryAttr, void* pTable, bool groupbyColumn, STimeWindow win, void* buf) {
  STableQueryInfo *pTableQueryInfo = buf;

  pTableQueryInfo->win = win;
  pTableQueryInfo->lastKey = win.skey;

  pTableQueryInfo->pTable = pTable;
  pTableQueryInfo->cur.vgroupIndex = -1;

  // set more initial size of interval/groupby query
  if (QUERY_IS_INTERVAL_QUERY(pQueryAttr) || groupbyColumn) {
    int32_t initialSize = 128;
    int32_t code = initResultRowInfo(&pTableQueryInfo->resInfo, initialSize, TSDB_DATA_TYPE_INT);
    if (code != TSDB_CODE_SUCCESS) {
      return NULL;
    }
  } else { // in other aggregate query, do not initialize the windowResInfo
  }

  return pTableQueryInfo;
}

STableQueryInfo* createTmpTableQueryInfo(STimeWindow win) {
  STableQueryInfo* pTableQueryInfo = calloc(1, sizeof(STableQueryInfo));

  pTableQueryInfo->win = win;
  pTableQueryInfo->lastKey = win.skey;

  pTableQueryInfo->pTable = NULL;
  pTableQueryInfo->cur.vgroupIndex = -1;

  // set more initial size of interval/groupby query
  int32_t initialSize = 16;
  int32_t code = initResultRowInfo(&pTableQueryInfo->resInfo, initialSize, TSDB_DATA_TYPE_INT);
  if (code != TSDB_CODE_SUCCESS) {
    return NULL;
  }

  return pTableQueryInfo;
}

void destroyTableQueryInfoImpl(STableQueryInfo *pTableQueryInfo) {
  if (pTableQueryInfo == NULL) {
    return;
  }

  tVariantDestroy(&pTableQueryInfo->tag);
  cleanupResultRowInfo(&pTableQueryInfo->resInfo);
}

void setResultRowOutputBufInitCtx(SQueryRuntimeEnv *pRuntimeEnv, SResultRow *pResult, SQLFunctionCtx* pCtx,
    int32_t numOfOutput, int32_t* rowCellInfoOffset) {
  // Note: pResult->pos[i]->num == 0, there is only fixed number of results for each group
  tFilePage* bufPage = getResBufPage(pRuntimeEnv->pResultBuf, pResult->pageId);

  int32_t offset = 0;
  for (int32_t i = 0; i < numOfOutput; ++i) {
    pCtx[i].resultInfo = getResultCell(pResult, i, rowCellInfoOffset);

    SResultRowCellInfo* pResInfo = pCtx[i].resultInfo;
    if (pResInfo->initialized && pResInfo->complete) {
      offset += pCtx[i].outputBytes;
      continue;
    }

    pCtx[i].pOutput = getPosInResultPage(pRuntimeEnv->pQueryAttr, bufPage, pResult->offset, offset);
    offset += pCtx[i].outputBytes;

    int32_t functionId = pCtx[i].functionId;
    if (functionId < 0) {
      continue;
    }

    if (functionId == TSDB_FUNC_TOP || functionId == TSDB_FUNC_BOTTOM || functionId == TSDB_FUNC_DIFF) {
      pCtx[i].ptsOutputBuf = pCtx[0].pOutput;
    }

    if (!pResInfo->initialized) {
      aAggs[functionId].init(&pCtx[i], pResInfo);
    }
  }
}

void doSetTableGroupOutputBuf(SQueryRuntimeEnv* pRuntimeEnv, SResultRowInfo* pResultRowInfo, SQLFunctionCtx* pCtx,
                              int32_t* rowCellInfoOffset, int32_t numOfOutput, int32_t tableGroupId) {
  // for simple group by query without interval, all the tables belong to one group result.
  int64_t uid = 0;
  int64_t tid = 0;

  SResultRow* pResultRow =
      doSetResultOutBufByKey(pRuntimeEnv, pResultRowInfo, tid, (char*)&tableGroupId, sizeof(tableGroupId), true, uid);
  assert (pResultRow != NULL);

  /*
   * not assign result buffer yet, add new result buffer
   * all group belong to one result set, and each group result has different group id so set the id to be one
   */
  if (pResultRow->pageId == -1) {
    int32_t ret = addNewWindowResultBuf(pResultRow, pRuntimeEnv->pResultBuf, tableGroupId, pRuntimeEnv->pQueryAttr->resultRowSize);
    if (ret != TSDB_CODE_SUCCESS) {
      return;
    }
  }

  setResultRowOutputBufInitCtx(pRuntimeEnv, pResultRow, pCtx, numOfOutput, rowCellInfoOffset);
}

void setExecutionContext(SQueryRuntimeEnv* pRuntimeEnv, SOptrBasicInfo* pInfo, int32_t numOfOutput, int32_t tableGroupId,
                         TSKEY nextKey) {
  STableQueryInfo *pTableQueryInfo = pRuntimeEnv->current;

  // lastKey needs to be updated
  pTableQueryInfo->lastKey = nextKey;
  if (pRuntimeEnv->prevGroupId != INT32_MIN && pRuntimeEnv->prevGroupId == tableGroupId) {
    return;
  }

  doSetTableGroupOutputBuf(pRuntimeEnv, &pInfo->resultRowInfo, pInfo->pCtx, pInfo->rowCellInfoOffset, numOfOutput, tableGroupId);

  // record the current active group id
  pRuntimeEnv->prevGroupId = tableGroupId;
}

void setResultOutputBuf(SQueryRuntimeEnv *pRuntimeEnv, SResultRow *pResult, SQLFunctionCtx* pCtx,
    int32_t numOfCols, int32_t* rowCellInfoOffset) {
  // Note: pResult->pos[i]->num == 0, there is only fixed number of results for each group
  tFilePage *page = getResBufPage(pRuntimeEnv->pResultBuf, pResult->pageId);

  int16_t offset = 0;
  for (int32_t i = 0; i < numOfCols; ++i) {
    pCtx[i].pOutput = getPosInResultPage(pRuntimeEnv->pQueryAttr, page, pResult->offset, offset);
    offset += pCtx[i].outputBytes;

    int32_t functionId = pCtx[i].functionId;
    if (functionId == TSDB_FUNC_TOP || functionId == TSDB_FUNC_BOTTOM || functionId == TSDB_FUNC_DIFF || functionId == TSDB_FUNC_DERIVATIVE) {
      pCtx[i].ptsOutputBuf = pCtx[0].pOutput;
    }

    /*
     * set the output buffer information and intermediate buffer,
     * not all queries require the interResultBuf, such as COUNT
     */
    pCtx[i].resultInfo = getResultCell(pResult, i, rowCellInfoOffset);
  }
}

void setCtxTagForJoin(SQueryRuntimeEnv* pRuntimeEnv, SQLFunctionCtx* pCtx, SExprInfo* pExprInfo, void* pTable) {
  SQueryAttr* pQueryAttr = pRuntimeEnv->pQueryAttr;

  SSqlExpr* pExpr = &pExprInfo->base;
  if (pQueryAttr->stableQuery && (pRuntimeEnv->pTsBuf != NULL) &&
      (pExpr->functionId == TSDB_FUNC_TS || pExpr->functionId == TSDB_FUNC_PRJ) &&
      (pExpr->colInfo.colIndex == PRIMARYKEY_TIMESTAMP_COL_INDEX)) {
    assert(pExpr->numOfParams == 1);

    int16_t      tagColId = (int16_t)pExprInfo->base.param[0].i64;
    SColumnInfo* pColInfo = doGetTagColumnInfoById(pQueryAttr->tagColList, pQueryAttr->numOfTags, tagColId);

    doSetTagValueInParam(pTable, tagColId, &pCtx->tag, pColInfo->type, pColInfo->bytes);

    int16_t tagType = pCtx[0].tag.nType;
    if (tagType == TSDB_DATA_TYPE_BINARY || tagType == TSDB_DATA_TYPE_NCHAR) {
      qDebug("QInfo:0x%"PRIx64" set tag value for join comparison, colId:%" PRId64 ", val:%s", GET_QID(pRuntimeEnv),
             pExprInfo->base.param[0].i64, pCtx[0].tag.pz);
    } else {
      qDebug("QInfo:0x%"PRIx64" set tag value for join comparison, colId:%" PRId64 ", val:%" PRId64, GET_QID(pRuntimeEnv),
             pExprInfo->base.param[0].i64, pCtx[0].tag.i64);
    }
  }
}

int32_t setTimestampListJoinInfo(SQueryRuntimeEnv* pRuntimeEnv, tVariant* pTag, STableQueryInfo *pTableQueryInfo) {
  SQueryAttr* pQueryAttr = pRuntimeEnv->pQueryAttr;

  assert(pRuntimeEnv->pTsBuf != NULL);

  // both the master and supplement scan needs to set the correct ts comp start position
  if (pTableQueryInfo->cur.vgroupIndex == -1) {
    tVariantAssign(&pTableQueryInfo->tag, pTag);

    STSElem elem = tsBufGetElemStartPos(pRuntimeEnv->pTsBuf, pQueryAttr->vgId, &pTableQueryInfo->tag);

    // failed to find data with the specified tag value and vnodeId
    if (!tsBufIsValidElem(&elem)) {
      if (pTag->nType == TSDB_DATA_TYPE_BINARY || pTag->nType == TSDB_DATA_TYPE_NCHAR) {
        qError("QInfo:0x%"PRIx64" failed to find tag:%s in ts_comp", GET_QID(pRuntimeEnv), pTag->pz);
      } else {
        qError("QInfo:0x%"PRIx64" failed to find tag:%" PRId64 " in ts_comp", GET_QID(pRuntimeEnv), pTag->i64);
      }

      return -1;
    }

    // Keep the cursor info of current table
    pTableQueryInfo->cur = tsBufGetCursor(pRuntimeEnv->pTsBuf);
    if (pTag->nType == TSDB_DATA_TYPE_BINARY || pTag->nType == TSDB_DATA_TYPE_NCHAR) {
      qDebug("QInfo:0x%"PRIx64" find tag:%s start pos in ts_comp, blockIndex:%d, tsIndex:%d", GET_QID(pRuntimeEnv), pTag->pz, pTableQueryInfo->cur.blockIndex, pTableQueryInfo->cur.tsIndex);
    } else {
      qDebug("QInfo:0x%"PRIx64" find tag:%"PRId64" start pos in ts_comp, blockIndex:%d, tsIndex:%d", GET_QID(pRuntimeEnv), pTag->i64, pTableQueryInfo->cur.blockIndex, pTableQueryInfo->cur.tsIndex);
    }

  } else {
    tsBufSetCursor(pRuntimeEnv->pTsBuf, &pTableQueryInfo->cur);
    if (pTag->nType == TSDB_DATA_TYPE_BINARY || pTag->nType == TSDB_DATA_TYPE_NCHAR) {
      qDebug("QInfo:0x%"PRIx64" find tag:%s start pos in ts_comp, blockIndex:%d, tsIndex:%d", GET_QID(pRuntimeEnv), pTag->pz, pTableQueryInfo->cur.blockIndex, pTableQueryInfo->cur.tsIndex);
    } else {
      qDebug("QInfo:0x%"PRIx64" find tag:%"PRId64" start pos in ts_comp, blockIndex:%d, tsIndex:%d", GET_QID(pRuntimeEnv), pTag->i64, pTableQueryInfo->cur.blockIndex, pTableQueryInfo->cur.tsIndex);
    }
  }

  return 0;
}

// TODO refactor: this funciton should be merged with setparamForStableStddevColumnData function.
void setParamForStableStddev(SQueryRuntimeEnv* pRuntimeEnv, SQLFunctionCtx* pCtx, int32_t numOfOutput, SExprInfo* pExprInfo) {
  SQueryAttr* pQueryAttr = pRuntimeEnv->pQueryAttr;

  int32_t numOfExprs = pQueryAttr->numOfOutput;
  for(int32_t i = 0; i < numOfExprs; ++i) {
    SExprInfo* pExprInfo1 = &(pExprInfo[i]);
    if (pExprInfo1->base.functionId != TSDB_FUNC_STDDEV_DST) {
      continue;
    }

    SSqlExpr* pExpr = &pExprInfo1->base;

    pCtx[i].param[0].arr = NULL;
    pCtx[i].param[0].nType = TSDB_DATA_TYPE_INT;  // avoid freeing the memory by setting the type to be int

    // TODO use hash to speedup this loop
    int32_t numOfGroup = (int32_t)taosArrayGetSize(pRuntimeEnv->prevResult);
    for (int32_t j = 0; j < numOfGroup; ++j) {
      SInterResult* p = taosArrayGet(pRuntimeEnv->prevResult, j);
      if (pQueryAttr->tagLen == 0 || memcmp(p->tags, pRuntimeEnv->tagVal, pQueryAttr->tagLen) == 0) {
        int32_t numOfCols = (int32_t)taosArrayGetSize(p->pResult);
        for (int32_t k = 0; k < numOfCols; ++k) {
          SStddevInterResult* pres = taosArrayGet(p->pResult, k);
          if (pres->colId == pExpr->colInfo.colId) {
            pCtx[i].param[0].arr = pres->pResult;
            break;
          }
        }
      }
    }
  }

}

void setParamForStableStddevByColData(SQueryRuntimeEnv* pRuntimeEnv, SQLFunctionCtx* pCtx, int32_t numOfOutput, SExprInfo* pExpr, char* val, int16_t bytes) {
  SQueryAttr* pQueryAttr = pRuntimeEnv->pQueryAttr;

  int32_t numOfExprs = pQueryAttr->numOfOutput;
  for(int32_t i = 0; i < numOfExprs; ++i) {
    SSqlExpr* pExpr1 = &pExpr[i].base;
    if (pExpr1->functionId != TSDB_FUNC_STDDEV_DST) {
      continue;
    }

    pCtx[i].param[0].arr = NULL;
    pCtx[i].param[0].nType = TSDB_DATA_TYPE_INT;  // avoid freeing the memory by setting the type to be int

    // TODO use hash to speedup this loop
    int32_t numOfGroup = (int32_t)taosArrayGetSize(pRuntimeEnv->prevResult);
    for (int32_t j = 0; j < numOfGroup; ++j) {
      SInterResult* p = taosArrayGet(pRuntimeEnv->prevResult, j);
      if (bytes == 0 || memcmp(p->tags, val, bytes) == 0) {
        int32_t numOfCols = (int32_t)taosArrayGetSize(p->pResult);
        for (int32_t k = 0; k < numOfCols; ++k) {
          SStddevInterResult* pres = taosArrayGet(p->pResult, k);
          if (pres->colId == pExpr1->colInfo.colId) {
            pCtx[i].param[0].arr = pres->pResult;
            break;
          }
        }
      }
    }
  }
}

/*
 * There are two cases to handle:
 *
 * 1. Query range is not set yet (queryRangeSet = 0). we need to set the query range info, including pQueryAttr->lastKey,
 *    pQueryAttr->window.skey, and pQueryAttr->eKey.
 * 2. Query range is set and query is in progress. There may be another result with the same query ranges to be
 *    merged during merge stage. In this case, we need the pTableQueryInfo->lastResRows to decide if there
 *    is a previous result generated or not.
 */
void setIntervalQueryRange(SQueryRuntimeEnv *pRuntimeEnv, TSKEY key) {
  SQueryAttr           *pQueryAttr = pRuntimeEnv->pQueryAttr;
  STableQueryInfo  *pTableQueryInfo = pRuntimeEnv->current;
  SResultRowInfo   *pResultRowInfo = &pTableQueryInfo->resInfo;

  if (pResultRowInfo->curPos != -1) {
    return;
  }

  pTableQueryInfo->win.skey = key;
  STimeWindow win = {.skey = key, .ekey = pQueryAttr->window.ekey};

  /**
   * In handling the both ascending and descending order super table query, we need to find the first qualified
   * timestamp of this table, and then set the first qualified start timestamp.
   * In ascending query, the key is the first qualified timestamp. However, in the descending order query, additional
   * operations involve.
   */
  STimeWindow w = TSWINDOW_INITIALIZER;

  TSKEY sk = MIN(win.skey, win.ekey);
  TSKEY ek = MAX(win.skey, win.ekey);
  getAlignQueryTimeWindow(pQueryAttr, win.skey, sk, ek, &w);

//  if (pResultRowInfo->prevSKey == TSKEY_INITIAL_VAL) {
//    if (!QUERY_IS_ASC_QUERY(pQueryAttr)) {
//      assert(win.ekey == pQueryAttr->window.ekey);
//    }
//
//    pResultRowInfo->prevSKey = w.skey;
//  }

  pTableQueryInfo->lastKey = pTableQueryInfo->win.skey;
}

/**
 * copyToOutputBuf support copy data in ascending/descending order
 * For interval query of both super table and table, copy the data in ascending order, since the output results are
 * ordered in SWindowResutl already. While handling the group by query for both table and super table,
 * all group result are completed already.
 *
 * @param pQInfo
 * @param result
 */

static int32_t doCopyToSDataBlock(SQueryRuntimeEnv* pRuntimeEnv, SGroupResInfo* pGroupResInfo, int32_t orderType, SSDataBlock* pBlock) {
  SQueryAttr *pQueryAttr = pRuntimeEnv->pQueryAttr;

  int32_t numOfRows = getNumOfTotalRes(pGroupResInfo);
  int32_t numOfResult = pBlock->info.rows; // there are already exists result rows

  int32_t start = 0;
  int32_t step = -1;

  qDebug("QInfo:0x%"PRIx64" start to copy data from windowResInfo to output buf", GET_QID(pRuntimeEnv));
  assert(orderType == TSDB_ORDER_ASC || orderType == TSDB_ORDER_DESC);

  if (orderType == TSDB_ORDER_ASC) {
    start = pGroupResInfo->index;
    step = 1;
  } else {  // desc order copy all data
    start = numOfRows - pGroupResInfo->index - 1;
    step = -1;
  }

  for (int32_t i = start; (i < numOfRows) && (i >= 0); i += step) {
    SResultRow* pRow = taosArrayGetP(pGroupResInfo->pRows, i);
    if (pRow->numOfRows == 0) {
      pGroupResInfo->index += 1;
      continue;
    }

    int32_t numOfRowsToCopy = pRow->numOfRows;
    if (numOfResult + numOfRowsToCopy  >= pRuntimeEnv->resultInfo.capacity) {
      break;
    }

    pGroupResInfo->index += 1;

    tFilePage *page = getResBufPage(pRuntimeEnv->pResultBuf, pRow->pageId);

    int32_t offset = 0;
    for (int32_t j = 0; j < pBlock->info.numOfCols; ++j) {
      SColumnInfoData* pColInfoData = taosArrayGet(pBlock->pDataBlock, j);
      int32_t bytes = pColInfoData->info.bytes;

      char *out = pColInfoData->pData + numOfResult * bytes;
      char *in  = getPosInResultPage(pQueryAttr, page, pRow->offset, offset);
      memcpy(out, in, bytes * numOfRowsToCopy);

      offset += bytes;
    }

    numOfResult += numOfRowsToCopy;
    if (numOfResult == pRuntimeEnv->resultInfo.capacity) {  // output buffer is full
      break;
    }
  }

  qDebug("QInfo:0x%"PRIx64" copy data to query buf completed", GET_QID(pRuntimeEnv));
  pBlock->info.rows = numOfResult;
  return 0;
}

static void toSSDataBlock(SGroupResInfo *pGroupResInfo, SQueryRuntimeEnv* pRuntimeEnv, SSDataBlock* pBlock) {
  assert(pGroupResInfo->currentGroup <= pGroupResInfo->totalGroup);

  pBlock->info.rows = 0;
  if (!hasRemainDataInCurrentGroup(pGroupResInfo)) {
    return;
  }

  SQueryAttr* pQueryAttr = pRuntimeEnv->pQueryAttr;
  int32_t orderType = (pQueryAttr->pGroupbyExpr != NULL) ? pQueryAttr->pGroupbyExpr->orderType : TSDB_ORDER_ASC;
  doCopyToSDataBlock(pRuntimeEnv, pGroupResInfo, orderType, pBlock);

  // refactor : extract method
  SColumnInfoData* pInfoData = taosArrayGet(pBlock->pDataBlock, 0);

  if (pInfoData->info.type == TSDB_DATA_TYPE_TIMESTAMP) {
    STimeWindow* w = &pBlock->info.window;
    w->skey = *(int64_t*)pInfoData->pData;
    w->ekey = *(int64_t*)(((char*)pInfoData->pData) + TSDB_KEYSIZE * (pBlock->info.rows - 1));
  }
}

static void updateNumOfRowsInResultRows(SQueryRuntimeEnv* pRuntimeEnv, SQLFunctionCtx* pCtx, int32_t numOfOutput,
                                        SResultRowInfo* pResultRowInfo, int32_t* rowCellInfoOffset) {
  SQueryAttr* pQueryAttr = pRuntimeEnv->pQueryAttr;

  // update the number of result for each, only update the number of rows for the corresponding window result.
  if (QUERY_IS_INTERVAL_QUERY(pQueryAttr)) {
    return;
  }

  for (int32_t i = 0; i < pResultRowInfo->size; ++i) {
    SResultRow *pResult = pResultRowInfo->pResult[i];

    for (int32_t j = 0; j < numOfOutput; ++j) {
      int32_t functionId = pCtx[j].functionId;
      if (functionId == TSDB_FUNC_TS || functionId == TSDB_FUNC_TAG || functionId == TSDB_FUNC_TAGPRJ) {
        continue;
      }

      SResultRowCellInfo* pCell = getResultCell(pResult, j, rowCellInfoOffset);
      pResult->numOfRows = (uint16_t)(MAX(pResult->numOfRows, pCell->numOfRes));
    }
  }
}

static void doCopyQueryResultToMsg(SQInfo *pQInfo, int32_t numOfRows, char *data) {
  SQueryRuntimeEnv* pRuntimeEnv = &pQInfo->runtimeEnv;
  SQueryAttr *pQueryAttr = pRuntimeEnv->pQueryAttr;

  SSDataBlock* pRes = pRuntimeEnv->outputBuf;

  if (pQueryAttr->pExpr2 == NULL) {
    for (int32_t col = 0; col < pQueryAttr->numOfOutput; ++col) {
      SColumnInfoData* pColRes = taosArrayGet(pRes->pDataBlock, col);
      memmove(data, pColRes->pData, pColRes->info.bytes * pRes->info.rows);
      data += pColRes->info.bytes * pRes->info.rows;
    }
  } else {
    for (int32_t col = 0; col < pQueryAttr->numOfExpr2; ++col) {
      SColumnInfoData* pColRes = taosArrayGet(pRes->pDataBlock, col);
      memmove(data, pColRes->pData, pColRes->info.bytes * numOfRows);
      data += pColRes->info.bytes * numOfRows;
    }
  }

  int32_t numOfTables = (int32_t) taosHashGetSize(pRuntimeEnv->pTableRetrieveTsMap);
  *(int32_t*)data = htonl(numOfTables);
  data += sizeof(int32_t);

  int32_t total = 0;
  STableIdInfo* item = taosHashIterate(pRuntimeEnv->pTableRetrieveTsMap, NULL);

  while(item) {
    STableIdInfo* pDst = (STableIdInfo*)data;
    pDst->uid = htobe64(item->uid);
    pDst->tid = htonl(item->tid);
    pDst->key = htobe64(item->key);

    data += sizeof(STableIdInfo);
    total++;

    qDebug("QInfo:0x%"PRIx64" set subscribe info, tid:%d, uid:%"PRIu64", skey:%"PRId64, pQInfo->qId, item->tid, item->uid, item->key);
    item = taosHashIterate(pRuntimeEnv->pTableRetrieveTsMap, item);
  }

  qDebug("QInfo:0x%"PRIx64" set %d subscribe info", pQInfo->qId, total);
  // Check if query is completed or not for stable query or normal table query respectively.
  if (Q_STATUS_EQUAL(pRuntimeEnv->status, QUERY_COMPLETED) && pRuntimeEnv->proot->status == OP_EXEC_DONE) {
    setQueryStatus(pRuntimeEnv, QUERY_OVER);
  }
}

int32_t doFillTimeIntervalGapsInResults(SFillInfo* pFillInfo, SSDataBlock *pOutput, int32_t capacity) {
  void** p = calloc(pFillInfo->numOfCols, POINTER_BYTES);
  for(int32_t i = 0; i < pFillInfo->numOfCols; ++i) {
    SColumnInfoData* pColInfoData = taosArrayGet(pOutput->pDataBlock, i);
    p[i] = pColInfoData->pData;
  }

  pOutput->info.rows = (int32_t)taosFillResultDataBlock(pFillInfo, p, capacity);
  tfree(p);
  return pOutput->info.rows;
}

void publishOperatorProfEvent(SOperatorInfo* operatorInfo, EQueryProfEventType eventType) {
  SQueryProfEvent event = {0};

  event.eventType    = eventType;
  event.eventTime    = taosGetTimestampUs();
  event.operatorType = operatorInfo->operatorType;

  if (operatorInfo->pRuntimeEnv) {
    SQInfo* pQInfo = operatorInfo->pRuntimeEnv->qinfo;
    if (pQInfo->summary.queryProfEvents) {
      taosArrayPush(pQInfo->summary.queryProfEvents, &event);
    }
  }
}

void publishQueryAbortEvent(SQInfo* pQInfo, int32_t code) {
  SQueryProfEvent event;
  event.eventType = QUERY_PROF_QUERY_ABORT;
  event.eventTime = taosGetTimestampUs();
  event.abortCode = code;

  if (pQInfo->summary.queryProfEvents) {
    taosArrayPush(pQInfo->summary.queryProfEvents, &event);
  }
}

typedef struct  {
  uint8_t operatorType;
  int64_t beginTime;
  int64_t endTime;
  int64_t selfTime;
  int64_t descendantsTime;
} SOperatorStackItem;

static void doOperatorExecProfOnce(SOperatorStackItem* item, SQueryProfEvent* event, SArray* opStack, SHashObj* profResults) {
  item->endTime = event->eventTime;
  item->selfTime = (item->endTime - item->beginTime) - (item->descendantsTime);

  for (int32_t j = 0; j < taosArrayGetSize(opStack); ++j) {
    SOperatorStackItem* ancestor = taosArrayGet(opStack, j);
    ancestor->descendantsTime += item->selfTime;
  }

  uint8_t operatorType = item->operatorType;
  SOperatorProfResult* result = taosHashGet(profResults, &operatorType, sizeof(operatorType));
  if (result != NULL) {
    result->sumRunTimes++;
    result->sumSelfTime += item->selfTime;
  } else {
    SOperatorProfResult opResult;
    opResult.operatorType = operatorType;
    opResult.sumSelfTime = item->selfTime;
    opResult.sumRunTimes = 1;
    taosHashPut(profResults, &(operatorType), sizeof(operatorType),
                &opResult, sizeof(opResult));
  }
}

void calculateOperatorProfResults(SQInfo* pQInfo) {
  if (pQInfo->summary.queryProfEvents == NULL) {
    qDebug("QInfo:0x%"PRIx64" query prof events array is null", pQInfo->qId);
    return;
  }

  if (pQInfo->summary.operatorProfResults == NULL) {
    qDebug("QInfo:0x%"PRIx64" operator prof results hash is null", pQInfo->qId);
    return;
  }

  SArray* opStack = taosArrayInit(32, sizeof(SOperatorStackItem));
  if (opStack == NULL) {
    return;
  }

  size_t size = taosArrayGetSize(pQInfo->summary.queryProfEvents);
  SHashObj* profResults = pQInfo->summary.operatorProfResults;

  for (int i = 0; i < size; ++i) {
    SQueryProfEvent* event = taosArrayGet(pQInfo->summary.queryProfEvents, i);
    if (event->eventType == QUERY_PROF_BEFORE_OPERATOR_EXEC) {
      SOperatorStackItem opItem;
      opItem.operatorType = event->operatorType;
      opItem.beginTime = event->eventTime;
      opItem.descendantsTime = 0;
      taosArrayPush(opStack, &opItem);
    } else if (event->eventType == QUERY_PROF_AFTER_OPERATOR_EXEC) {
      SOperatorStackItem* item = taosArrayPop(opStack);
      assert(item->operatorType == event->operatorType);
      doOperatorExecProfOnce(item, event, opStack, profResults);
    } else if (event->eventType == QUERY_PROF_QUERY_ABORT) {
      SOperatorStackItem* item;
      while ((item = taosArrayPop(opStack)) != NULL) {
        doOperatorExecProfOnce(item, event, opStack, profResults);
      }
    }
  }

  taosArrayDestroy(opStack);
}

void queryCostStatis(SQInfo *pQInfo) {
  SQueryRuntimeEnv *pRuntimeEnv = &pQInfo->runtimeEnv;
  SQueryCostInfo *pSummary = &pQInfo->summary;

  uint64_t hashSize = taosHashGetMemSize(pQInfo->runtimeEnv.pResultRowHashTable);
  hashSize += taosHashGetMemSize(pRuntimeEnv->tableqinfoGroupInfo.map);
  pSummary->hashSize = hashSize;

  // add the merge time
  pSummary->elapsedTime += pSummary->firstStageMergeTime;

  SResultRowPool* p = pQInfo->runtimeEnv.pool;
  if (p != NULL) {
    pSummary->winInfoSize = getResultRowPoolMemSize(p);
    pSummary->numOfTimeWindows = getNumOfAllocatedResultRows(p);
  } else {
    pSummary->winInfoSize = 0;
    pSummary->numOfTimeWindows = 0;
  }

  calculateOperatorProfResults(pQInfo);

  qDebug("QInfo:0x%"PRIx64" :cost summary: elapsed time:%"PRId64" us, first merge:%"PRId64" us, total blocks:%d, "
         "load block statis:%d, load data block:%d, total rows:%"PRId64 ", check rows:%"PRId64,
         pQInfo->qId, pSummary->elapsedTime, pSummary->firstStageMergeTime, pSummary->totalBlocks, pSummary->loadBlockStatis,
         pSummary->loadBlocks, pSummary->totalRows, pSummary->totalCheckedRows);

  qDebug("QInfo:0x%"PRIx64" :cost summary: winResPool size:%.2f Kb, numOfWin:%"PRId64", tableInfoSize:%.2f Kb, hashTable:%.2f Kb", pQInfo->qId, pSummary->winInfoSize/1024.0,
      pSummary->numOfTimeWindows, pSummary->tableInfoSize/1024.0, pSummary->hashSize/1024.0);

  if (pSummary->operatorProfResults) {
    SOperatorProfResult* opRes = taosHashIterate(pSummary->operatorProfResults, NULL);
    while (opRes != NULL) {
      qDebug("QInfo:0x%" PRIx64 " :cost summary: operator : %d, exec times: %" PRId64 ", self time: %" PRId64,
             pQInfo->qId, opRes->operatorType, opRes->sumRunTimes, opRes->sumSelfTime);
      opRes = taosHashIterate(pSummary->operatorProfResults, opRes);
    }
  }
}

//static void updateOffsetVal(SQueryRuntimeEnv *pRuntimeEnv, SDataBlockInfo *pBlockInfo) {
//  SQueryAttr *pQueryAttr = pRuntimeEnv->pQueryAttr;
//  STableQueryInfo* pTableQueryInfo = pRuntimeEnv->current;
//
//  int32_t step = GET_FORWARD_DIRECTION_FACTOR(pQueryAttr->order.order);
//
//  if (pQueryAttr->limit.offset == pBlockInfo->rows) {  // current block will ignore completed
//    pTableQueryInfo->lastKey = QUERY_IS_ASC_QUERY(pQueryAttr) ? pBlockInfo->window.ekey + step : pBlockInfo->window.skey + step;
//    pQueryAttr->limit.offset = 0;
//    return;
//  }
//
//  if (QUERY_IS_ASC_QUERY(pQueryAttr)) {
//    pQueryAttr->pos = (int32_t)pQueryAttr->limit.offset;
//  } else {
//    pQueryAttr->pos = pBlockInfo->rows - (int32_t)pQueryAttr->limit.offset - 1;
//  }
//
//  assert(pQueryAttr->pos >= 0 && pQueryAttr->pos <= pBlockInfo->rows - 1);
//
//  SArray *         pDataBlock = tsdbRetrieveDataBlock(pRuntimeEnv->pQueryHandle, NULL);
//  SColumnInfoData *pColInfoData = taosArrayGet(pDataBlock, 0);
//
//  // update the pQueryAttr->limit.offset value, and pQueryAttr->pos value
//  TSKEY *keys = (TSKEY *) pColInfoData->pData;
//
//  // update the offset value
//  pTableQueryInfo->lastKey = keys[pQueryAttr->pos];
//  pQueryAttr->limit.offset = 0;
//
//  int32_t numOfRes = tableApplyFunctionsOnBlock(pRuntimeEnv, pBlockInfo, NULL, binarySearchForKey, pDataBlock);
//
//  qDebug("QInfo:0x%"PRIx64" check data block, brange:%" PRId64 "-%" PRId64 ", numBlocksOfStep:%d, numOfRes:%d, lastKey:%"PRId64, GET_QID(pRuntimeEnv),
//         pBlockInfo->window.skey, pBlockInfo->window.ekey, pBlockInfo->rows, numOfRes, pQuery->current->lastKey);
//}

//void skipBlocks(SQueryRuntimeEnv *pRuntimeEnv) {
//  SQueryAttr *pQueryAttr = pRuntimeEnv->pQueryAttr;
//
//  if (pQueryAttr->limit.offset <= 0 || pQueryAttr->numOfFilterCols > 0) {
//    return;
//  }
//
//  pQueryAttr->pos = 0;
//  int32_t step = GET_FORWARD_DIRECTION_FACTOR(pQueryAttr->order.order);
//
//  STableQueryInfo* pTableQueryInfo = pRuntimeEnv->current;
//  TsdbQueryHandleT pQueryHandle = pRuntimeEnv->pQueryHandle;
//
//  SDataBlockInfo blockInfo = SDATA_BLOCK_INITIALIZER;
//  while (tsdbNextDataBlock(pQueryHandle)) {
//    if (isQueryKilled(pRuntimeEnv->qinfo)) {
//      longjmp(pRuntimeEnv->env, TSDB_CODE_TSC_QUERY_CANCELLED);
//    }
//
//    tsdbRetrieveDataBlockInfo(pQueryHandle, &blockInfo);
//
//    if (pQueryAttr->limit.offset > blockInfo.rows) {
//      pQueryAttr->limit.offset -= blockInfo.rows;
//      pTableQueryInfo->lastKey = (QUERY_IS_ASC_QUERY(pQueryAttr)) ? blockInfo.window.ekey : blockInfo.window.skey;
//      pTableQueryInfo->lastKey += step;
//
//      qDebug("QInfo:0x%"PRIx64" skip rows:%d, offset:%" PRId64, GET_QID(pRuntimeEnv), blockInfo.rows,
//             pQuery->limit.offset);
//    } else {  // find the appropriated start position in current block
//      updateOffsetVal(pRuntimeEnv, &blockInfo);
//      break;
//    }
//  }
//
//  if (terrno != TSDB_CODE_SUCCESS) {
//    longjmp(pRuntimeEnv->env, terrno);
//  }
//}

//static TSKEY doSkipIntervalProcess(SQueryRuntimeEnv* pRuntimeEnv, STimeWindow* win, SDataBlockInfo* pBlockInfo, STableQueryInfo* pTableQueryInfo) {
//  SQueryAttr *pQueryAttr = pRuntimeEnv->pQueryAttr;
//  SResultRowInfo *pWindowResInfo = &pRuntimeEnv->resultRowInfo;
//
//  assert(pQueryAttr->limit.offset == 0);
//  STimeWindow tw = *win;
//  getNextTimeWindow(pQueryAttr, &tw);
//
//  if ((tw.skey <= pBlockInfo->window.ekey && QUERY_IS_ASC_QUERY(pQueryAttr)) ||
//      (tw.ekey >= pBlockInfo->window.skey && !QUERY_IS_ASC_QUERY(pQueryAttr))) {
//
//    // load the data block and check data remaining in current data block
//    // TODO optimize performance
//    SArray *         pDataBlock = tsdbRetrieveDataBlock(pRuntimeEnv->pQueryHandle, NULL);
//    SColumnInfoData *pColInfoData = taosArrayGet(pDataBlock, 0);
//
//    tw = *win;
//    int32_t startPos =
//        getNextQualifiedWindow(pQueryAttr, &tw, pBlockInfo, pColInfoData->pData, binarySearchForKey, -1);
//    assert(startPos >= 0);
//
//    // set the abort info
//    pQueryAttr->pos = startPos;
//
//    // reset the query start timestamp
//    pTableQueryInfo->win.skey = ((TSKEY *)pColInfoData->pData)[startPos];
//    pQueryAttr->window.skey = pTableQueryInfo->win.skey;
//    TSKEY key = pTableQueryInfo->win.skey;
//
//    pWindowResInfo->prevSKey = tw.skey;
//    int32_t index = pRuntimeEnv->resultRowInfo.curIndex;
//
//    int32_t numOfRes = tableApplyFunctionsOnBlock(pRuntimeEnv, pBlockInfo, NULL, binarySearchForKey, pDataBlock);
//    pRuntimeEnv->resultRowInfo.curIndex = index;  // restore the window index
//
//    qDebug("QInfo:0x%"PRIx64" check data block, brange:%" PRId64 "-%" PRId64 ", numOfRows:%d, numOfRes:%d, lastKey:%" PRId64,
//           GET_QID(pRuntimeEnv), pBlockInfo->window.skey, pBlockInfo->window.ekey, pBlockInfo->rows, numOfRes,
//           pQueryAttr->current->lastKey);
//
//    return key;
//  } else {  // do nothing
//    pQueryAttr->window.skey      = tw.skey;
//    pWindowResInfo->prevSKey = tw.skey;
//    pTableQueryInfo->lastKey = tw.skey;
//
//    return tw.skey;
//  }
//
//  return true;
//}

//static bool skipTimeInterval(SQueryRuntimeEnv *pRuntimeEnv, TSKEY* start) {
//  SQueryAttr *pQueryAttr = pRuntimeEnv->pQueryAttr;
//  if (QUERY_IS_ASC_QUERY(pQueryAttr)) {
//    assert(*start <= pRuntimeEnv->current->lastKey);
//  } else {
//    assert(*start >= pRuntimeEnv->current->lastKey);
//  }
//
//  // if queried with value filter, do NOT forward query start position
//  if (pQueryAttr->limit.offset <= 0 || pQueryAttr->numOfFilterCols > 0 || pRuntimeEnv->pTsBuf != NULL || pRuntimeEnv->pFillInfo != NULL) {
//    return true;
//  }
//
//  /*
//   * 1. for interval without interpolation query we forward pQueryAttr->interval.interval at a time for
//   *    pQueryAttr->limit.offset times. Since hole exists, pQueryAttr->interval.interval*pQueryAttr->limit.offset value is
//   *    not valid. otherwise, we only forward pQueryAttr->limit.offset number of points
//   */
//  assert(pRuntimeEnv->resultRowInfo.prevSKey == TSKEY_INITIAL_VAL);
//
//  STimeWindow w = TSWINDOW_INITIALIZER;
//  bool ascQuery = QUERY_IS_ASC_QUERY(pQueryAttr);
//
//  SResultRowInfo *pWindowResInfo = &pRuntimeEnv->resultRowInfo;
//  STableQueryInfo *pTableQueryInfo = pRuntimeEnv->current;
//
//  SDataBlockInfo blockInfo = SDATA_BLOCK_INITIALIZER;
//  while (tsdbNextDataBlock(pRuntimeEnv->pQueryHandle)) {
//    tsdbRetrieveDataBlockInfo(pRuntimeEnv->pQueryHandle, &blockInfo);
//
//    if (QUERY_IS_ASC_QUERY(pQueryAttr)) {
//      if (pWindowResInfo->prevSKey == TSKEY_INITIAL_VAL) {
//        getAlignQueryTimeWindow(pQueryAttr, blockInfo.window.skey, blockInfo.window.skey, pQueryAttr->window.ekey, &w);
//        pWindowResInfo->prevSKey = w.skey;
//      }
//    } else {
//      getAlignQueryTimeWindow(pQueryAttr, blockInfo.window.ekey, pQueryAttr->window.ekey, blockInfo.window.ekey, &w);
//      pWindowResInfo->prevSKey = w.skey;
//    }
//
//    // the first time window
//    STimeWindow win = getActiveTimeWindow(pWindowResInfo, pWindowResInfo->prevSKey, pQueryAttr);
//
//    while (pQueryAttr->limit.offset > 0) {
//      STimeWindow tw = win;
//
//      if ((win.ekey <= blockInfo.window.ekey && ascQuery) || (win.ekey >= blockInfo.window.skey && !ascQuery)) {
//        pQueryAttr->limit.offset -= 1;
//        pWindowResInfo->prevSKey = win.skey;
//
//        // current time window is aligned with blockInfo.window.ekey
//        // restart it from next data block by set prevSKey to be TSKEY_INITIAL_VAL;
//        if ((win.ekey == blockInfo.window.ekey && ascQuery) || (win.ekey == blockInfo.window.skey && !ascQuery)) {
//          pWindowResInfo->prevSKey = TSKEY_INITIAL_VAL;
//        }
//      }
//
//      if (pQueryAttr->limit.offset == 0) {
//        *start = doSkipIntervalProcess(pRuntimeEnv, &win, &blockInfo, pTableQueryInfo);
//        return true;
//      }
//
//      // current window does not ended in current data block, try next data block
//      getNextTimeWindow(pQueryAttr, &tw);
//
//      /*
//       * If the next time window still starts from current data block,
//       * load the primary timestamp column first, and then find the start position for the next queried time window.
//       * Note that only the primary timestamp column is required.
//       * TODO: Optimize for this cases. All data blocks are not needed to be loaded, only if the first actually required
//       * time window resides in current data block.
//       */
//      if ((tw.skey <= blockInfo.window.ekey && ascQuery) || (tw.ekey >= blockInfo.window.skey && !ascQuery)) {
//
//        SArray *pDataBlock = tsdbRetrieveDataBlock(pRuntimeEnv->pQueryHandle, NULL);
//        SColumnInfoData *pColInfoData = taosArrayGet(pDataBlock, 0);
//
//        if ((win.ekey > blockInfo.window.ekey && ascQuery) || (win.ekey < blockInfo.window.skey && !ascQuery)) {
//          pQueryAttr->limit.offset -= 1;
//        }
//
//        if (pQueryAttr->limit.offset == 0) {
//          *start = doSkipIntervalProcess(pRuntimeEnv, &win, &blockInfo, pTableQueryInfo);
//          return true;
//        } else {
//          tw = win;
//          int32_t startPos =
//              getNextQualifiedWindow(pQueryAttr, &tw, &blockInfo, pColInfoData->pData, binarySearchForKey, -1);
//          assert(startPos >= 0);
//
//          // set the abort info
//          pQueryAttr->pos = startPos;
//          pTableQueryInfo->lastKey = ((TSKEY *)pColInfoData->pData)[startPos];
//          pWindowResInfo->prevSKey = tw.skey;
//          win = tw;
//        }
//      } else {
//        break;  // offset is not 0, and next time window begins or ends in the next block.
//      }
//    }
//  }
//
//  // check for error
//  if (terrno != TSDB_CODE_SUCCESS) {
//    longjmp(pRuntimeEnv->env, terrno);
//  }
//
//  return true;
//}

void appendUpstream(SOperatorInfo* p, SOperatorInfo* pUpstream) {
  if (p->upstream == NULL) {
    assert(p->numOfUpstream == 0);
  }

  p->upstream = realloc(p->upstream, POINTER_BYTES * (p->numOfUpstream + 1));
  p->upstream[p->numOfUpstream++] = pUpstream;
}

static void doDestroyTableQueryInfo(STableGroupInfo* pTableqinfoGroupInfo);

static int32_t setupQueryHandle(void* tsdb, SQueryRuntimeEnv* pRuntimeEnv, int64_t qId, bool isSTableQuery) {
  SQueryAttr *pQueryAttr = pRuntimeEnv->pQueryAttr;

  // TODO set the tags scan handle
  if (onlyQueryTags(pQueryAttr)) {
    return TSDB_CODE_SUCCESS;
  }

  STsdbQueryCond cond = createTsdbQueryCond(pQueryAttr, &pQueryAttr->window);
  if (pQueryAttr->tsCompQuery || pQueryAttr->pointInterpQuery) {
    cond.type = BLOCK_LOAD_TABLE_SEQ_ORDER;
  }

  if (!isSTableQuery
    && (pRuntimeEnv->tableqinfoGroupInfo.numOfTables == 1)
    && (cond.order == TSDB_ORDER_ASC)
    && (!QUERY_IS_INTERVAL_QUERY(pQueryAttr))
    && (!pQueryAttr->groupbyColumn)
    && (!pQueryAttr->simpleAgg)
  ) {
    SArray* pa = GET_TABLEGROUP(pRuntimeEnv, 0);
    STableQueryInfo* pCheckInfo = taosArrayGetP(pa, 0);
    cond.twindow = pCheckInfo->win;
  }

  terrno = TSDB_CODE_SUCCESS;
  if (isFirstLastRowQuery(pQueryAttr)) {
    pRuntimeEnv->pQueryHandle = tsdbQueryLastRow(tsdb, &cond, &pQueryAttr->tableGroupInfo, qId, &pQueryAttr->memRef);

    // update the query time window
    pQueryAttr->window = cond.twindow;
    if (pQueryAttr->tableGroupInfo.numOfTables == 0) {
      pRuntimeEnv->tableqinfoGroupInfo.numOfTables = 0;
    } else {
      size_t numOfGroups = GET_NUM_OF_TABLEGROUP(pRuntimeEnv);
      for(int32_t i = 0; i < numOfGroups; ++i) {
        SArray *group = GET_TABLEGROUP(pRuntimeEnv, i);

        size_t t = taosArrayGetSize(group);
        for (int32_t j = 0; j < t; ++j) {
          STableQueryInfo *pCheckInfo = taosArrayGetP(group, j);

          pCheckInfo->win = pQueryAttr->window;
          pCheckInfo->lastKey = pCheckInfo->win.skey;
        }
      }
    }
  } else if (isCachedLastQuery(pQueryAttr)) {
    pRuntimeEnv->pQueryHandle = tsdbQueryCacheLast(tsdb, &cond, &pQueryAttr->tableGroupInfo, qId, &pQueryAttr->memRef);
  } else if (pQueryAttr->pointInterpQuery) {
    pRuntimeEnv->pQueryHandle = tsdbQueryRowsInExternalWindow(tsdb, &cond, &pQueryAttr->tableGroupInfo, qId, &pQueryAttr->memRef);
  } else {
    pRuntimeEnv->pQueryHandle = tsdbQueryTables(tsdb, &cond, &pQueryAttr->tableGroupInfo, qId, &pQueryAttr->memRef);
  }

  return terrno;
}

static SFillColInfo* createFillColInfo(SExprInfo* pExpr, int32_t numOfOutput, int64_t* fillVal) {
  int32_t offset = 0;

  SFillColInfo* pFillCol = calloc(numOfOutput, sizeof(SFillColInfo));
  if (pFillCol == NULL) {
    return NULL;
  }

  for(int32_t i = 0; i < numOfOutput; ++i) {
    SExprInfo* pExprInfo   = &pExpr[i];

    pFillCol[i].col.bytes  = pExprInfo->base.resBytes;
    pFillCol[i].col.type   = (int8_t)pExprInfo->base.resType;
    pFillCol[i].col.offset = offset;
    pFillCol[i].col.colId  = pExprInfo->base.resColId;
    pFillCol[i].tagIndex   = -2;
    pFillCol[i].flag       = pExprInfo->base.colInfo.flag;    // always be the normal column for table query
    pFillCol[i].functionId = pExprInfo->base.functionId;
    pFillCol[i].fillVal.i  = fillVal[i];

    offset += pExprInfo->base.resBytes;
  }

  return pFillCol;
}

int32_t doInitQInfo(SQInfo* pQInfo, STSBuf* pTsBuf, void* tsdb, void* sourceOptr, int32_t tbScanner, SArray* pOperator,
    void* param) {
  SQueryRuntimeEnv *pRuntimeEnv = &pQInfo->runtimeEnv;

  SQueryAttr *pQueryAttr = pQInfo->runtimeEnv.pQueryAttr;
  pQueryAttr->tsdb = tsdb;

  if (tsdb != NULL) {
    int32_t code = setupQueryHandle(tsdb, pRuntimeEnv, pQInfo->qId, pQueryAttr->stableQuery);
    if (code != TSDB_CODE_SUCCESS) {
      return code;
    }
  }

  pQueryAttr->interBufSize = getOutputInterResultBufSize(pQueryAttr);

  pRuntimeEnv->groupResInfo.totalGroup = (int32_t) (pQueryAttr->stableQuery? GET_NUM_OF_TABLEGROUP(pRuntimeEnv):0);
  pRuntimeEnv->enableGroupData = false;

  pRuntimeEnv->pQueryAttr = pQueryAttr;
  pRuntimeEnv->pTsBuf = pTsBuf;
  pRuntimeEnv->cur.vgroupIndex = -1;
  setResultBufSize(pQueryAttr, &pRuntimeEnv->resultInfo);

  switch(tbScanner) {
    case OP_TableBlockInfoScan: {
      pRuntimeEnv->proot = createTableBlockInfoScanOperator(pRuntimeEnv->pQueryHandle, pRuntimeEnv);
      break;
    }
    case OP_TableSeqScan: {
      pRuntimeEnv->proot = createTableSeqScanOperator(pRuntimeEnv->pQueryHandle, pRuntimeEnv);
      break;
    }
    case OP_DataBlocksOptScan: {
      pRuntimeEnv->proot = createDataBlocksOptScanInfo(pRuntimeEnv->pQueryHandle, pRuntimeEnv, getNumOfScanTimes(pQueryAttr), pQueryAttr->needReverseScan? 1:0);
      break;
    }
    case OP_TableScan: {
      pRuntimeEnv->proot = createTableScanOperator(pRuntimeEnv->pQueryHandle, pRuntimeEnv, getNumOfScanTimes(pQueryAttr));
      break;
    }
    default: { // do nothing
      break;
    }
  }

  if (sourceOptr != NULL) {
    assert(pRuntimeEnv->proot == NULL);
    pRuntimeEnv->proot = sourceOptr;
  }

  if (pTsBuf != NULL) {
    int16_t order = (pQueryAttr->order.order == pRuntimeEnv->pTsBuf->tsOrder) ? TSDB_ORDER_ASC : TSDB_ORDER_DESC;
    tsBufSetTraverseOrder(pRuntimeEnv->pTsBuf, order);
  }

  int32_t ps = DEFAULT_PAGE_SIZE;
  getIntermediateBufInfo(pRuntimeEnv, &ps, &pQueryAttr->intermediateResultRowSize);

  int32_t TENMB = 1024*1024*10;
  int32_t code = createDiskbasedResultBuffer(&pRuntimeEnv->pResultBuf, ps, TENMB, pQInfo->qId);
  if (code != TSDB_CODE_SUCCESS) {
    return code;
  }

  // create runtime environment
  int32_t numOfTables = (int32_t)pQueryAttr->tableGroupInfo.numOfTables;
  pQInfo->summary.tableInfoSize += (numOfTables * sizeof(STableQueryInfo));
  pQInfo->summary.queryProfEvents = taosArrayInit(512, sizeof(SQueryProfEvent));
  if (pQInfo->summary.queryProfEvents == NULL) {
    qDebug("QInfo:0x%"PRIx64" failed to allocate query prof events array", pQInfo->qId);
  }

  pQInfo->summary.operatorProfResults =
      taosHashInit(8, taosGetDefaultHashFunction(TSDB_DATA_TYPE_TINYINT), true, HASH_NO_LOCK);

  if (pQInfo->summary.operatorProfResults == NULL) {
    qDebug("QInfo:0x%"PRIx64" failed to allocate operator prof results hash", pQInfo->qId);
  }

  code = setupQueryRuntimeEnv(pRuntimeEnv, (int32_t) pQueryAttr->tableGroupInfo.numOfTables, pOperator, param);
  if (code != TSDB_CODE_SUCCESS) {
    return code;
  }

  setQueryStatus(pRuntimeEnv, QUERY_NOT_COMPLETED);
  return TSDB_CODE_SUCCESS;
}

static void doTableQueryInfoTimeWindowCheck(SQueryAttr* pQueryAttr, STableQueryInfo* pTableQueryInfo) {
  if (QUERY_IS_ASC_QUERY(pQueryAttr)) {
    assert(
        (pTableQueryInfo->win.skey <= pTableQueryInfo->win.ekey) &&
        (pTableQueryInfo->lastKey >= pTableQueryInfo->win.skey) &&
        (pTableQueryInfo->win.skey >= pQueryAttr->window.skey && pTableQueryInfo->win.ekey <= pQueryAttr->window.ekey));
  } else {
    assert(
        (pTableQueryInfo->win.skey >= pTableQueryInfo->win.ekey) &&
        (pTableQueryInfo->lastKey <= pTableQueryInfo->win.skey) &&
        (pTableQueryInfo->win.skey <= pQueryAttr->window.skey && pTableQueryInfo->win.ekey >= pQueryAttr->window.ekey));
  }
}

STsdbQueryCond createTsdbQueryCond(SQueryAttr* pQueryAttr, STimeWindow* win) {
  STsdbQueryCond cond = {
      .colList   = pQueryAttr->tableCols,
      .order     = pQueryAttr->order.order,
      .numOfCols = pQueryAttr->numOfCols,
      .type      = BLOCK_LOAD_OFFSET_SEQ_ORDER,
      .loadExternalRows = false,
  };

  TIME_WINDOW_COPY(cond.twindow, *win);
  return cond;
}

static STableIdInfo createTableIdInfo(STableQueryInfo* pTableQueryInfo) {
  STableIdInfo tidInfo;
  STableId* id = TSDB_TABLEID(pTableQueryInfo->pTable);

  tidInfo.uid = id->uid;
  tidInfo.tid = id->tid;
  tidInfo.key = pTableQueryInfo->lastKey;

  return tidInfo;
}

static void updateTableIdInfo(STableQueryInfo* pTableQueryInfo, SSDataBlock* pBlock, SHashObj* pTableIdInfo, int32_t order) {
  int32_t step = GET_FORWARD_DIRECTION_FACTOR(order);
  pTableQueryInfo->lastKey = ((order == TSDB_ORDER_ASC)? pBlock->info.window.ekey:pBlock->info.window.skey) + step;

  if (pTableQueryInfo->pTable == NULL) {
    return;
  }

  STableIdInfo tidInfo = createTableIdInfo(pTableQueryInfo);
  STableIdInfo *idinfo = taosHashGet(pTableIdInfo, &tidInfo.tid, sizeof(tidInfo.tid));
  if (idinfo != NULL) {
    assert(idinfo->tid == tidInfo.tid && idinfo->uid == tidInfo.uid);
    idinfo->key = tidInfo.key;
  } else {
    taosHashPut(pTableIdInfo, &tidInfo.tid, sizeof(tidInfo.tid), &tidInfo, sizeof(STableIdInfo));
  }
}

static void doCloseAllTimeWindow(SQueryRuntimeEnv* pRuntimeEnv) {
  size_t numOfGroup = GET_NUM_OF_TABLEGROUP(pRuntimeEnv);
  for (int32_t i = 0; i < numOfGroup; ++i) {
    SArray* group = GET_TABLEGROUP(pRuntimeEnv, i);

    size_t num = taosArrayGetSize(group);
    for (int32_t j = 0; j < num; ++j) {
      STableQueryInfo* item = taosArrayGetP(group, j);
      closeAllResultRows(&item->resInfo);
    }
  }
}

static SSDataBlock* doTableScanImpl(void* param, bool* newgroup) {
  SOperatorInfo    *pOperator = (SOperatorInfo*) param;

  STableScanInfo   *pTableScanInfo = pOperator->info;
  SSDataBlock      *pBlock = &pTableScanInfo->block;
  SQueryRuntimeEnv *pRuntimeEnv = pOperator->pRuntimeEnv;
  SQueryAttr       *pQueryAttr = pRuntimeEnv->pQueryAttr;
  STableGroupInfo  *pTableGroupInfo = &pOperator->pRuntimeEnv->tableqinfoGroupInfo;

  *newgroup = false;

  while (tsdbNextDataBlock(pTableScanInfo->pQueryHandle)) {
    if (isQueryKilled(pOperator->pRuntimeEnv->qinfo)) {
      longjmp(pOperator->pRuntimeEnv->env, TSDB_CODE_TSC_QUERY_CANCELLED);
    }

    pTableScanInfo->numOfBlocks += 1;
    tsdbRetrieveDataBlockInfo(pTableScanInfo->pQueryHandle, &pBlock->info);

    // todo opt
    if (pTableGroupInfo->numOfTables > 1 || (pRuntimeEnv->current == NULL && pTableGroupInfo->numOfTables == 1)) {
      STableQueryInfo** pTableQueryInfo =
          (STableQueryInfo**)taosHashGet(pTableGroupInfo->map, &pBlock->info.tid, sizeof(pBlock->info.tid));
      if (pTableQueryInfo == NULL) {
        break;
      }

      pRuntimeEnv->current = *pTableQueryInfo;
      doTableQueryInfoTimeWindowCheck(pQueryAttr, *pTableQueryInfo);

      if (pRuntimeEnv->enableGroupData) {
        if(pTableScanInfo->prevGroupId != -1 && pTableScanInfo->prevGroupId != (*pTableQueryInfo)->groupIndex) {
          *newgroup = true;
        }
      }

      pTableScanInfo->prevGroupId = (*pTableQueryInfo)->groupIndex;
    }

    // this function never returns error?
    uint32_t status;
    int32_t  code = loadDataBlockOnDemand(pOperator->pRuntimeEnv, pTableScanInfo, pBlock, &status);
    if (code != TSDB_CODE_SUCCESS) {
      longjmp(pOperator->pRuntimeEnv->env, code);
    }

    // current block is ignored according to filter result by block statistics data, continue load the next block
    if (status == BLK_DATA_DISCARD || pBlock->info.rows == 0) {
      continue;
    }

    return pBlock;
  }

  return NULL;
}

static SSDataBlock* doTableScan(void* param, bool *newgroup) {
  SOperatorInfo* pOperator = (SOperatorInfo*) param;

  STableScanInfo   *pTableScanInfo = pOperator->info;
  SQueryRuntimeEnv *pRuntimeEnv = pOperator->pRuntimeEnv;
  SQueryAttr       *pQueryAttr = pRuntimeEnv->pQueryAttr;

  SResultRowInfo* pResultRowInfo = pTableScanInfo->pResultRowInfo;
  *newgroup = false;

  while (pTableScanInfo->current < pTableScanInfo->times) {
    SSDataBlock* p = doTableScanImpl(pOperator, newgroup);
    if (p != NULL) {
      return p;
    }

    if (++pTableScanInfo->current >= pTableScanInfo->times) {
      if (pTableScanInfo->reverseTimes <= 0 || isTsdbCacheLastRow(pTableScanInfo->pQueryHandle)) {
        return NULL;
      } else {
        break;
      }
    }

    // do prepare for the next round table scan operation
    STsdbQueryCond cond = createTsdbQueryCond(pQueryAttr, &pQueryAttr->window);
    tsdbResetQueryHandle(pTableScanInfo->pQueryHandle, &cond);

    setQueryStatus(pRuntimeEnv, QUERY_NOT_COMPLETED);
    pRuntimeEnv->scanFlag = REPEAT_SCAN;

    if (pRuntimeEnv->pTsBuf) {
      bool ret = tsBufNextPos(pRuntimeEnv->pTsBuf);
      assert(ret);
    }

    if (pResultRowInfo->size > 0) {
      pResultRowInfo->curPos = 0;
    }

    qDebug("QInfo:0x%"PRIx64" start to repeat scan data blocks due to query func required, qrange:%" PRId64 "-%" PRId64,
           GET_QID(pRuntimeEnv), cond.twindow.skey, cond.twindow.ekey);
  }

  SSDataBlock *p = NULL;
  if (pTableScanInfo->reverseTimes > 0) {
    setupEnvForReverseScan(pRuntimeEnv, pTableScanInfo->pResultRowInfo, pTableScanInfo->pCtx, pTableScanInfo->numOfOutput);

    STsdbQueryCond cond = createTsdbQueryCond(pQueryAttr, &pQueryAttr->window);
    tsdbResetQueryHandle(pTableScanInfo->pQueryHandle, &cond);

    qDebug("QInfo:0x%"PRIx64" start to reverse scan data blocks due to query func required, qrange:%" PRId64 "-%" PRId64,
           GET_QID(pRuntimeEnv), cond.twindow.skey, cond.twindow.ekey);

    pRuntimeEnv->scanFlag = REVERSE_SCAN;

    pTableScanInfo->times = 1;
    pTableScanInfo->current = 0;
    pTableScanInfo->reverseTimes = 0;
    pTableScanInfo->order = cond.order;

    if (pResultRowInfo->size > 0) {
      pResultRowInfo->curPos = pResultRowInfo->size - 1;
    }

    p = doTableScanImpl(pOperator, newgroup);
  }

  return p;
}

static SSDataBlock* doBlockInfoScan(void* param, bool* newgroup) {
  SOperatorInfo *pOperator = (SOperatorInfo*)param;
  if (pOperator->status == OP_EXEC_DONE) {
    return NULL;
  }

  STableScanInfo *pTableScanInfo = pOperator->info;
  *newgroup = false;

  STableBlockDist tableBlockDist = {0};
  tableBlockDist.numOfTables     = (int32_t)pOperator->pRuntimeEnv->tableqinfoGroupInfo.numOfTables;

  int32_t numRowSteps = tsMaxRowsInFileBlock / TSDB_BLOCK_DIST_STEP_ROWS;
  tableBlockDist.dataBlockInfos  = taosArrayInit(numRowSteps, sizeof(SFileBlockInfo));
  taosArraySetSize(tableBlockDist.dataBlockInfos, numRowSteps);
  tableBlockDist.maxRows = INT_MIN;
  tableBlockDist.minRows = INT_MAX;

  tsdbGetFileBlocksDistInfo(pTableScanInfo->pQueryHandle, &tableBlockDist);
  tableBlockDist.numOfRowsInMemTable = (int32_t) tsdbGetNumOfRowsInMemTable(pTableScanInfo->pQueryHandle);

  SSDataBlock* pBlock = &pTableScanInfo->block;
  pBlock->info.rows   = 1;
  pBlock->info.numOfCols = 1;

  SBufferWriter bw = tbufInitWriter(NULL, false);
  blockDistInfoToBinary(&tableBlockDist, &bw);
  SColumnInfoData* pColInfo = taosArrayGet(pBlock->pDataBlock, 0);

  int32_t len = (int32_t) tbufTell(&bw);
  pColInfo->pData = malloc(len + sizeof(int32_t));

  *(int32_t*) pColInfo->pData = len;
  memcpy(pColInfo->pData + sizeof(int32_t), tbufGetData(&bw, false), len);

  tbufCloseWriter(&bw);

  SArray* g = GET_TABLEGROUP(pOperator->pRuntimeEnv, 0);
  pOperator->pRuntimeEnv->current = taosArrayGetP(g, 0);

  pOperator->status = OP_EXEC_DONE;
  return pBlock;
}

SOperatorInfo* createTableScanOperator(void* pTsdbQueryHandle, SQueryRuntimeEnv* pRuntimeEnv, int32_t repeatTime) {
  assert(repeatTime > 0);

  STableScanInfo* pInfo = calloc(1, sizeof(STableScanInfo));
  pInfo->pQueryHandle = pTsdbQueryHandle;
  pInfo->times        = repeatTime;
  pInfo->reverseTimes = 0;
  pInfo->order        = pRuntimeEnv->pQueryAttr->order.order;
  pInfo->current      = 0;
//  pInfo->prevGroupId  = -1;

  SOperatorInfo* pOperator = calloc(1, sizeof(SOperatorInfo));
  pOperator->name         = "TableScanOperator";
  pOperator->operatorType = OP_TableScan;
  pOperator->blockingOptr = false;
  pOperator->status       = OP_IN_EXECUTING;
  pOperator->info         = pInfo;
  pOperator->numOfOutput  = pRuntimeEnv->pQueryAttr->numOfCols;
  pOperator->pRuntimeEnv  = pRuntimeEnv;
  pOperator->exec         = doTableScan;

  return pOperator;
}

SOperatorInfo* createTableSeqScanOperator(void* pTsdbQueryHandle, SQueryRuntimeEnv* pRuntimeEnv) {
  STableScanInfo* pInfo = calloc(1, sizeof(STableScanInfo));

  pInfo->pQueryHandle     = pTsdbQueryHandle;
  pInfo->times            = 1;
  pInfo->reverseTimes     = 0;
  pInfo->order            = pRuntimeEnv->pQueryAttr->order.order;
  pInfo->current          = 0;
  pInfo->prevGroupId      = -1;
  pRuntimeEnv->enableGroupData = true;

  SOperatorInfo* pOperator = calloc(1, sizeof(SOperatorInfo));
  pOperator->name         = "TableSeqScanOperator";
  pOperator->operatorType = OP_TableSeqScan;
  pOperator->blockingOptr = false;
  pOperator->status       = OP_IN_EXECUTING;
  pOperator->info         = pInfo;
  pOperator->numOfOutput  = pRuntimeEnv->pQueryAttr->numOfCols;
  pOperator->pRuntimeEnv  = pRuntimeEnv;
  pOperator->exec         = doTableScanImpl;

  return pOperator;
}

SOperatorInfo* createTableBlockInfoScanOperator(void* pTsdbQueryHandle, SQueryRuntimeEnv* pRuntimeEnv) {
  STableScanInfo* pInfo = calloc(1, sizeof(STableScanInfo));

  pInfo->pQueryHandle     = pTsdbQueryHandle;
  pInfo->block.pDataBlock = taosArrayInit(1, sizeof(SColumnInfoData));

  SColumnInfoData infoData = {{0}};
  infoData.info.type = TSDB_DATA_TYPE_BINARY;
  infoData.info.bytes = 1024;
  infoData.info.colId = 0;
  taosArrayPush(pInfo->block.pDataBlock, &infoData);

  SOperatorInfo* pOperator = calloc(1, sizeof(SOperatorInfo));
  pOperator->name         = "TableBlockInfoScanOperator";
  pOperator->operatorType = OP_TableBlockInfoScan;
  pOperator->blockingOptr = false;
  pOperator->status       = OP_IN_EXECUTING;
  pOperator->info         = pInfo;
  pOperator->pRuntimeEnv  = pRuntimeEnv;
  pOperator->numOfOutput  = pRuntimeEnv->pQueryAttr->numOfCols;
  pOperator->exec         = doBlockInfoScan;

  return pOperator;
}

void setTableScanFilterOperatorInfo(STableScanInfo* pTableScanInfo, SOperatorInfo* pDownstream) {
  assert(pTableScanInfo != NULL && pDownstream != NULL);

  pTableScanInfo->pExpr = pDownstream->pExpr;   // TODO refactor to use colId instead of pExpr
  pTableScanInfo->numOfOutput = pDownstream->numOfOutput;

  if (pDownstream->operatorType == OP_Aggregate || pDownstream->operatorType == OP_MultiTableAggregate) {
    SAggOperatorInfo* pAggInfo = pDownstream->info;

    pTableScanInfo->pCtx = pAggInfo->binfo.pCtx;
    pTableScanInfo->pResultRowInfo = &pAggInfo->binfo.resultRowInfo;
    pTableScanInfo->rowCellInfoOffset = pAggInfo->binfo.rowCellInfoOffset;
  } else if (pDownstream->operatorType == OP_TimeWindow) {
    STableIntervalOperatorInfo *pIntervalInfo = pDownstream->info;

    pTableScanInfo->pCtx = pIntervalInfo->pCtx;
    pTableScanInfo->pResultRowInfo = &pIntervalInfo->resultRowInfo;
    pTableScanInfo->rowCellInfoOffset = pIntervalInfo->rowCellInfoOffset;

  } else if (pDownstream->operatorType == OP_Groupby) {
    SGroupbyOperatorInfo *pGroupbyInfo = pDownstream->info;

    pTableScanInfo->pCtx = pGroupbyInfo->binfo.pCtx;
    pTableScanInfo->pResultRowInfo = &pGroupbyInfo->binfo.resultRowInfo;
    pTableScanInfo->rowCellInfoOffset = pGroupbyInfo->binfo.rowCellInfoOffset;

  } else if (pDownstream->operatorType == OP_MultiTableTimeInterval) {
    STableIntervalOperatorInfo *pInfo = pDownstream->info;

    pTableScanInfo->pCtx = pInfo->pCtx;
    pTableScanInfo->pResultRowInfo = &pInfo->resultRowInfo;
    pTableScanInfo->rowCellInfoOffset = pInfo->rowCellInfoOffset;

  } else if (pDownstream->operatorType == OP_Project) {
    SProjectOperatorInfo *pInfo = pDownstream->info;

    pTableScanInfo->pCtx = pInfo->binfo.pCtx;
    pTableScanInfo->pResultRowInfo = &pInfo->binfo.resultRowInfo;
    pTableScanInfo->rowCellInfoOffset = pInfo->binfo.rowCellInfoOffset;
  } else if (pDownstream->operatorType == OP_SessionWindow) {
    SSWindowOperatorInfo* pInfo = pDownstream->info;

    pTableScanInfo->pCtx = pInfo->binfo.pCtx;
    pTableScanInfo->pResultRowInfo = &pInfo->binfo.resultRowInfo;
    pTableScanInfo->rowCellInfoOffset = pInfo->binfo.rowCellInfoOffset;
  } else if (pDownstream->operatorType == OP_StateWindow) {
    SStateWindowOperatorInfo* pInfo = pDownstream->info;

    pTableScanInfo->pCtx = pInfo->binfo.pCtx;
    pTableScanInfo->pResultRowInfo = &pInfo->binfo.resultRowInfo;
    pTableScanInfo->rowCellInfoOffset = pInfo->binfo.rowCellInfoOffset;
  } else {
    assert(0);
  }
}

SOperatorInfo* createDataBlocksOptScanInfo(void* pTsdbQueryHandle, SQueryRuntimeEnv* pRuntimeEnv, int32_t repeatTime, int32_t reverseTime) {
  assert(repeatTime > 0);

  STableScanInfo* pInfo = calloc(1, sizeof(STableScanInfo));
  pInfo->pQueryHandle = pTsdbQueryHandle;
  pInfo->times        = repeatTime;
  pInfo->reverseTimes = reverseTime;
  pInfo->current      = 0;
  pInfo->order        = pRuntimeEnv->pQueryAttr->order.order;

  SOperatorInfo* pOptr = calloc(1, sizeof(SOperatorInfo));
  pOptr->name          = "DataBlocksOptimizedScanOperator";
  pOptr->operatorType  = OP_DataBlocksOptScan;
  pOptr->pRuntimeEnv   = pRuntimeEnv;
  pOptr->blockingOptr  = false;
  pOptr->info          = pInfo;
  pOptr->exec          = doTableScan;

  return pOptr;
}

SArray* getOrderCheckColumns(SQueryAttr* pQuery) {
  int32_t numOfCols = pQuery->pGroupbyExpr == NULL? 0: pQuery->pGroupbyExpr->numOfGroupCols;

  SArray* pOrderColumns = NULL;
  if (numOfCols > 0) {
    pOrderColumns = taosArrayDup(pQuery->pGroupbyExpr->columnInfo);
  } else {
    pOrderColumns = taosArrayInit(4, sizeof(SColIndex));
  }

  if (pQuery->interval.interval > 0) {
    if (pOrderColumns == NULL) {
      pOrderColumns = taosArrayInit(1, sizeof(SColIndex));
    }

    SColIndex colIndex = {.colIndex = 0, .colId = 0, .flag = TSDB_COL_NORMAL};
    taosArrayPush(pOrderColumns, &colIndex);
  }

  {
    numOfCols = (int32_t) taosArrayGetSize(pOrderColumns);
    for(int32_t i = 0; i < numOfCols; ++i) {
      SColIndex* index = taosArrayGet(pOrderColumns, i);
      for(int32_t j = 0; j < pQuery->numOfOutput; ++j) {
        SSqlExpr* pExpr = &pQuery->pExpr1[j].base;
        int32_t functionId = pExpr->functionId;

        if (index->colId == pExpr->colInfo.colId &&
            (functionId == TSDB_FUNC_PRJ || functionId == TSDB_FUNC_TAG || functionId == TSDB_FUNC_TS)) {
          index->colIndex = j;
          index->colId = pExpr->resColId;
        }
      }
    }
  }

  return pOrderColumns;
}

SArray* getResultGroupCheckColumns(SQueryAttr* pQuery) {
  int32_t numOfCols = pQuery->pGroupbyExpr == NULL? 0 : pQuery->pGroupbyExpr->numOfGroupCols;

  SArray* pOrderColumns = NULL;
  if (numOfCols > 0) {
    pOrderColumns = taosArrayDup(pQuery->pGroupbyExpr->columnInfo);
  } else {
    pOrderColumns = taosArrayInit(4, sizeof(SColIndex));
  }

  for(int32_t i = 0; i < numOfCols; ++i) {
    SColIndex* index = taosArrayGet(pOrderColumns, i);

    bool found = false;
    for(int32_t j = 0; j < pQuery->numOfOutput; ++j) {
      SSqlExpr* pExpr = &pQuery->pExpr1[j].base;

      // TSDB_FUNC_TAG_DUMMY function needs to be ignored
      if (index->colId == pExpr->colInfo.colId &&
          ((TSDB_COL_IS_TAG(pExpr->colInfo.flag) && pExpr->functionId == TSDB_FUNC_TAG) ||
           (TSDB_COL_IS_NORMAL_COL(pExpr->colInfo.flag) && pExpr->functionId == TSDB_FUNC_PRJ))) {
        index->colIndex = j;
        index->colId = pExpr->resColId;
        found = true;
        break;
      }
    }

    assert(found && index->colIndex >= 0 && index->colIndex < pQuery->numOfOutput);
  }

  return pOrderColumns;
}

static void destroyGlobalAggOperatorInfo(void* param, int32_t numOfOutput) {
  SMultiwayMergeInfo *pInfo = (SMultiwayMergeInfo*) param;
  destroyBasicOperatorInfo(&pInfo->binfo, numOfOutput);

  taosArrayDestroy(pInfo->orderColumnList);
  taosArrayDestroy(pInfo->groupColumnList);
  tfree(pInfo->prevRow);
  tfree(pInfo->currentGroupColData);
}
static void destroySlimitOperatorInfo(void* param, int32_t numOfOutput) {
  SSLimitOperatorInfo *pInfo = (SSLimitOperatorInfo*) param;
  taosArrayDestroy(pInfo->orderColumnList);
  tfree(pInfo->prevRow);
}

SOperatorInfo* createGlobalAggregateOperatorInfo(SQueryRuntimeEnv* pRuntimeEnv, SOperatorInfo* upstream,
                                                 SExprInfo* pExpr, int32_t numOfOutput, void* param, SArray* pUdfInfo) {
  SMultiwayMergeInfo* pInfo = calloc(1, sizeof(SMultiwayMergeInfo));

  pInfo->resultRowFactor =
      (int32_t)(GET_ROW_PARAM_FOR_MULTIOUTPUT(pRuntimeEnv->pQueryAttr, pRuntimeEnv->pQueryAttr->topBotQuery, false));

  pRuntimeEnv->scanFlag = MERGE_STAGE;  // TODO init when creating pCtx

  pInfo->pMerge = param;
  pInfo->bufCapacity = 4096;
  pInfo->udfInfo   = pUdfInfo;

  pInfo->binfo.pRes = createOutputBuf(pExpr, numOfOutput, pInfo->bufCapacity * pInfo->resultRowFactor);
  pInfo->binfo.pCtx = createSQLFunctionCtx(pRuntimeEnv, pExpr, numOfOutput, &pInfo->binfo.rowCellInfoOffset);

  pInfo->orderColumnList = getOrderCheckColumns(pRuntimeEnv->pQueryAttr);
  pInfo->groupColumnList = getResultGroupCheckColumns(pRuntimeEnv->pQueryAttr);

  // TODO refactor
  int32_t len = 0;
  for(int32_t i = 0; i < numOfOutput; ++i) {
    len += pExpr[i].base.colBytes;
  }

  int32_t numOfCols = (pInfo->orderColumnList != NULL)? (int32_t) taosArrayGetSize(pInfo->orderColumnList):0;
  pInfo->prevRow = calloc(1, (POINTER_BYTES * numOfCols + len));
  int32_t offset = POINTER_BYTES * numOfCols;

  for(int32_t i = 0; i < numOfCols; ++i) {
    pInfo->prevRow[i] = (char*)pInfo->prevRow + offset;

    SColIndex* index = taosArrayGet(pInfo->orderColumnList, i);
    offset += pExpr[index->colIndex].base.resBytes;
  }

  numOfCols = (pInfo->groupColumnList != NULL)? (int32_t)taosArrayGetSize(pInfo->groupColumnList):0;
  pInfo->currentGroupColData = calloc(1, (POINTER_BYTES * numOfCols + len));
  offset = POINTER_BYTES * numOfCols;

  for(int32_t i = 0; i < numOfCols; ++i) {
    pInfo->currentGroupColData[i] = (char*)pInfo->currentGroupColData + offset;

    SColIndex* index = taosArrayGet(pInfo->groupColumnList, i);
    offset += pExpr[index->colIndex].base.resBytes;
  }

  initResultRowInfo(&pInfo->binfo.resultRowInfo, 8, TSDB_DATA_TYPE_INT);

  pInfo->seed = rand();
  setDefaultOutputBuf(pRuntimeEnv, &pInfo->binfo, pInfo->seed, MERGE_STAGE);

  SOperatorInfo* pOperator = calloc(1, sizeof(SOperatorInfo));
  pOperator->name         = "GlobalAggregate";
  pOperator->operatorType = OP_GlobalAggregate;
  pOperator->blockingOptr = true;
  pOperator->status       = OP_IN_EXECUTING;
  pOperator->info         = pInfo;
  pOperator->pExpr        = pExpr;
  pOperator->numOfOutput  = numOfOutput;
  pOperator->pRuntimeEnv  = pRuntimeEnv;

  pOperator->exec         = doGlobalAggregate;
  pOperator->cleanup      = destroyGlobalAggOperatorInfo;
  appendUpstream(pOperator, upstream);

  return pOperator;
}

SOperatorInfo *createMultiwaySortOperatorInfo(SQueryRuntimeEnv *pRuntimeEnv, SExprInfo *pExpr, int32_t numOfOutput,
                                              int32_t numOfRows, void *merger, bool groupMix) {
  SMultiwayMergeInfo* pInfo = calloc(1, sizeof(SMultiwayMergeInfo));

  pInfo->pMerge     = merger;
  pInfo->groupMix   = groupMix;
  pInfo->bufCapacity = numOfRows;

  pInfo->orderColumnList = getResultGroupCheckColumns(pRuntimeEnv->pQueryAttr);
  pInfo->binfo.pRes = createOutputBuf(pExpr, numOfOutput, numOfRows);

  {
    int32_t len = 0;
    for(int32_t i = 0; i < numOfOutput; ++i) {
      len += pExpr[i].base.colBytes;
    }

    int32_t numOfCols = (pInfo->orderColumnList != NULL)? (int32_t) taosArrayGetSize(pInfo->orderColumnList):0;
    pInfo->prevRow = calloc(1, (POINTER_BYTES * numOfCols + len));
    int32_t offset = POINTER_BYTES * numOfCols;

    for(int32_t i = 0; i < numOfCols; ++i) {
      pInfo->prevRow[i] = (char*)pInfo->prevRow + offset;

      SColIndex* index = taosArrayGet(pInfo->orderColumnList, i);
      offset += pExpr[index->colIndex].base.colBytes;
    }
  }

  SOperatorInfo* pOperator = calloc(1, sizeof(SOperatorInfo));
  pOperator->name         = "MultiwaySortOperator";
  pOperator->operatorType = OP_MultiwayMergeSort;
  pOperator->blockingOptr = false;
  pOperator->status       = OP_IN_EXECUTING;
  pOperator->info         = pInfo;
  pOperator->pRuntimeEnv  = pRuntimeEnv;
  pOperator->numOfOutput  = pRuntimeEnv->pQueryAttr->numOfCols;
  pOperator->exec         = doMultiwayMergeSort;
  pOperator->cleanup      = destroyGlobalAggOperatorInfo;
  return pOperator;
}

static int32_t getTableScanOrder(STableScanInfo* pTableScanInfo) {
  return pTableScanInfo->order;
}

// this is a blocking operator
static SSDataBlock* doAggregate(void* param, bool* newgroup) {
  SOperatorInfo* pOperator = (SOperatorInfo*) param;
  if (pOperator->status == OP_EXEC_DONE) {
    return NULL;
  }

  SAggOperatorInfo* pAggInfo = pOperator->info;
  SOptrBasicInfo* pInfo = &pAggInfo->binfo;

  SQueryRuntimeEnv* pRuntimeEnv = pOperator->pRuntimeEnv;

  SQueryAttr* pQueryAttr = pRuntimeEnv->pQueryAttr;
  int32_t order = pQueryAttr->order.order;

  SOperatorInfo* upstream = pOperator->upstream[0];

  while(1) {
    publishOperatorProfEvent(upstream, QUERY_PROF_BEFORE_OPERATOR_EXEC);
    SSDataBlock* pBlock = upstream->exec(upstream, newgroup);
    publishOperatorProfEvent(upstream, QUERY_PROF_AFTER_OPERATOR_EXEC);

    if (pBlock == NULL) {
      break;
    }

    if (pRuntimeEnv->current != NULL) {
      setTagValue(pOperator, pRuntimeEnv->current->pTable, pInfo->pCtx, pOperator->numOfOutput);
    }

    if (upstream->operatorType == OP_DataBlocksOptScan) {
      STableScanInfo* pScanInfo = upstream->info;
      order = getTableScanOrder(pScanInfo);
    }

    // the pDataBlock are always the same one, no need to call this again
    setInputDataBlock(pOperator, pInfo->pCtx, pBlock, order);
    doAggregateImpl(pOperator, pQueryAttr->window.skey, pInfo->pCtx, pBlock);
  }

  pOperator->status = OP_EXEC_DONE;
  setQueryStatus(pRuntimeEnv, QUERY_COMPLETED);

  finalizeQueryResult(pOperator, pInfo->pCtx, &pInfo->resultRowInfo, pInfo->rowCellInfoOffset);
  pInfo->pRes->info.rows = getNumOfResult(pRuntimeEnv, pInfo->pCtx, pOperator->numOfOutput);

  return pInfo->pRes;
}

static SSDataBlock* doSTableAggregate(void* param, bool* newgroup) {
  SOperatorInfo* pOperator = (SOperatorInfo*) param;
  if (pOperator->status == OP_EXEC_DONE) {
    return NULL;
  }

  SAggOperatorInfo* pAggInfo = pOperator->info;
  SOptrBasicInfo* pInfo = &pAggInfo->binfo;

  SQueryRuntimeEnv* pRuntimeEnv = pOperator->pRuntimeEnv;

  if (pOperator->status == OP_RES_TO_RETURN) {
    toSSDataBlock(&pRuntimeEnv->groupResInfo, pRuntimeEnv, pInfo->pRes);

    if (pInfo->pRes->info.rows == 0 || !hasRemainDataInCurrentGroup(&pRuntimeEnv->groupResInfo)) {
      pOperator->status = OP_EXEC_DONE;
    }

    return pInfo->pRes;
  }

  SQueryAttr* pQueryAttr = pRuntimeEnv->pQueryAttr;
  int32_t order = pQueryAttr->order.order;

  SOperatorInfo* upstream = pOperator->upstream[0];

  while(1) {
    publishOperatorProfEvent(upstream, QUERY_PROF_BEFORE_OPERATOR_EXEC);
    SSDataBlock* pBlock = upstream->exec(upstream, newgroup);
    publishOperatorProfEvent(upstream, QUERY_PROF_AFTER_OPERATOR_EXEC);

    if (pBlock == NULL) {
      break;
    }

    setTagValue(pOperator, pRuntimeEnv->current->pTable, pInfo->pCtx, pOperator->numOfOutput);

    if (upstream->operatorType == OP_DataBlocksOptScan) {
      STableScanInfo* pScanInfo = upstream->info;
      order = getTableScanOrder(pScanInfo);
    }

    // the pDataBlock are always the same one, no need to call this again
    setInputDataBlock(pOperator, pInfo->pCtx, pBlock, order);

    TSKEY key = QUERY_IS_ASC_QUERY(pQueryAttr)? pBlock->info.window.ekey + 1:pBlock->info.window.skey-1;
    setExecutionContext(pRuntimeEnv, pInfo, pOperator->numOfOutput, pRuntimeEnv->current->groupIndex, key);
    doAggregateImpl(pOperator, pQueryAttr->window.skey, pInfo->pCtx, pBlock);
  }

  pOperator->status = OP_RES_TO_RETURN;
  closeAllResultRows(&pInfo->resultRowInfo);

  updateNumOfRowsInResultRows(pRuntimeEnv, pInfo->pCtx, pOperator->numOfOutput, &pInfo->resultRowInfo,
                             pInfo->rowCellInfoOffset);

  initGroupResInfo(&pRuntimeEnv->groupResInfo, &pInfo->resultRowInfo);

  toSSDataBlock(&pRuntimeEnv->groupResInfo, pRuntimeEnv, pInfo->pRes);
  if (pInfo->pRes->info.rows == 0 || !hasRemainDataInCurrentGroup(&pRuntimeEnv->groupResInfo)) {
    pOperator->status = OP_EXEC_DONE;
  }

  return pInfo->pRes;
}

static SSDataBlock* doProjectOperation(void* param, bool* newgroup) {
  SOperatorInfo* pOperator = (SOperatorInfo*) param;

  SProjectOperatorInfo* pProjectInfo = pOperator->info;
  SQueryRuntimeEnv* pRuntimeEnv = pOperator->pRuntimeEnv;
  SOptrBasicInfo *pInfo = &pProjectInfo->binfo;

  SSDataBlock* pRes = pInfo->pRes;
  int32_t order = pRuntimeEnv->pQueryAttr->order.order;

  pRes->info.rows = 0;

  if (pProjectInfo->existDataBlock) {  // TODO refactor
    STableQueryInfo* pTableQueryInfo = pRuntimeEnv->current;

    SSDataBlock* pBlock = pProjectInfo->existDataBlock;
    pProjectInfo->existDataBlock = NULL;
    *newgroup = true;

    // todo dynamic set tags
    if (pTableQueryInfo != NULL) {
      setTagValue(pOperator, pTableQueryInfo->pTable, pInfo->pCtx, pOperator->numOfOutput);
    }

    // the pDataBlock are always the same one, no need to call this again
    setInputDataBlock(pOperator, pInfo->pCtx, pBlock, order);
    updateOutputBuf(&pProjectInfo->binfo, &pProjectInfo->bufCapacity, pBlock->info.rows);

    projectApplyFunctions(pRuntimeEnv, pInfo->pCtx, pOperator->numOfOutput);
    if (pTableQueryInfo != NULL) {
      updateTableIdInfo(pTableQueryInfo, pBlock, pRuntimeEnv->pTableRetrieveTsMap, order);
    }

    pRes->info.rows = getNumOfResult(pRuntimeEnv, pInfo->pCtx, pOperator->numOfOutput);
    if (pRes->info.rows >= pRuntimeEnv->resultInfo.threshold) {
      clearNumOfRes(pInfo->pCtx, pOperator->numOfOutput);
      return pRes;
    }
  }

  while(1) {
    bool prevVal = *newgroup;

    // The upstream exec may change the value of the newgroup, so use a local variable instead.
    publishOperatorProfEvent(pOperator->upstream[0], QUERY_PROF_BEFORE_OPERATOR_EXEC);
    SSDataBlock* pBlock = pOperator->upstream[0]->exec(pOperator->upstream[0], newgroup);
    publishOperatorProfEvent(pOperator->upstream[0], QUERY_PROF_AFTER_OPERATOR_EXEC);

    if (pBlock == NULL) {
      assert(*newgroup == false);

      *newgroup = prevVal;
      setQueryStatus(pRuntimeEnv, QUERY_COMPLETED);
      break;
    }

    // Return result of the previous group in the firstly.
    if (*newgroup) {
      if (pRes->info.rows > 0) {
        pProjectInfo->existDataBlock = pBlock;
        clearNumOfRes(pInfo->pCtx, pOperator->numOfOutput);
        return pInfo->pRes;
      } else { // init output buffer for a new group data
        for (int32_t j = 0; j < pOperator->numOfOutput; ++j) {
          aAggs[pInfo->pCtx[j].functionId].xFinalize(&pInfo->pCtx[j]);
        }
        initCtxOutputBuffer(pInfo->pCtx, pOperator->numOfOutput);
      }
    }

    STableQueryInfo* pTableQueryInfo = pRuntimeEnv->current;

    // todo dynamic set tags
    if (pTableQueryInfo != NULL) {
      setTagValue(pOperator, pTableQueryInfo->pTable, pInfo->pCtx, pOperator->numOfOutput);
    }

    // the pDataBlock are always the same one, no need to call this again
    setInputDataBlock(pOperator, pInfo->pCtx, pBlock, order);
    updateOutputBuf(&pProjectInfo->binfo, &pProjectInfo->bufCapacity, pBlock->info.rows);

    projectApplyFunctions(pRuntimeEnv, pInfo->pCtx, pOperator->numOfOutput);
    if (pTableQueryInfo != NULL) {
      updateTableIdInfo(pTableQueryInfo, pBlock, pRuntimeEnv->pTableRetrieveTsMap, order);
    }

    pRes->info.rows = getNumOfResult(pRuntimeEnv, pInfo->pCtx, pOperator->numOfOutput);
    if (pRes->info.rows >= 1000/*pRuntimeEnv->resultInfo.threshold*/) {
      break;
    }
  }

  clearNumOfRes(pInfo->pCtx, pOperator->numOfOutput);
  return (pInfo->pRes->info.rows > 0)? pInfo->pRes:NULL;
}

static SSDataBlock* doLimit(void* param, bool* newgroup) {
  SOperatorInfo* pOperator = (SOperatorInfo*)param;
  if (pOperator->status == OP_EXEC_DONE) {
    return NULL;
  }

  SLimitOperatorInfo* pInfo = pOperator->info;
  SQueryRuntimeEnv* pRuntimeEnv = pOperator->pRuntimeEnv;

  SSDataBlock* pBlock = NULL;
  while (1) {
    publishOperatorProfEvent(pOperator->upstream[0], QUERY_PROF_BEFORE_OPERATOR_EXEC);
    pBlock = pOperator->upstream[0]->exec(pOperator->upstream[0], newgroup);
    publishOperatorProfEvent(pOperator->upstream[0], QUERY_PROF_AFTER_OPERATOR_EXEC);

    if (pBlock == NULL) {
      setQueryStatus(pOperator->pRuntimeEnv, QUERY_COMPLETED);
      pOperator->status = OP_EXEC_DONE;
      return NULL;
    }

    if (pRuntimeEnv->currentOffset == 0) {
      break;
    } else if (pRuntimeEnv->currentOffset >= pBlock->info.rows) {
      pRuntimeEnv->currentOffset -= pBlock->info.rows;
    } else {
      int32_t remain = (int32_t)(pBlock->info.rows - pRuntimeEnv->currentOffset);
      pBlock->info.rows = remain;

      for (int32_t i = 0; i < pBlock->info.numOfCols; ++i) {
        SColumnInfoData* pColInfoData = taosArrayGet(pBlock->pDataBlock, i);

        int16_t bytes = pColInfoData->info.bytes;
        memmove(pColInfoData->pData, pColInfoData->pData + bytes * pRuntimeEnv->currentOffset, remain * bytes);
      }

      pRuntimeEnv->currentOffset = 0;
      break;
    }
  }

  if (pInfo->total + pBlock->info.rows >= pInfo->limit) {
    pBlock->info.rows = (int32_t)(pInfo->limit - pInfo->total);
    pInfo->total = pInfo->limit;

    setQueryStatus(pOperator->pRuntimeEnv, QUERY_COMPLETED);
    pOperator->status = OP_EXEC_DONE;
  } else {
    pInfo->total += pBlock->info.rows;
  }

  return pBlock;
}

static SSDataBlock* doFilter(void* param, bool* newgroup) {
  SOperatorInfo *pOperator = (SOperatorInfo *)param;
  if (pOperator->status == OP_EXEC_DONE) {
    return NULL;
  }

  SFilterOperatorInfo* pCondInfo = pOperator->info;
  SQueryRuntimeEnv* pRuntimeEnv = pOperator->pRuntimeEnv;

  while (1) {
    publishOperatorProfEvent(pOperator->upstream[0], QUERY_PROF_BEFORE_OPERATOR_EXEC);
    SSDataBlock *pBlock = pOperator->upstream[0]->exec(pOperator->upstream[0], newgroup);
    publishOperatorProfEvent(pOperator->upstream[0], QUERY_PROF_AFTER_OPERATOR_EXEC);

    if (pBlock == NULL) {
      break;
    }

    doSetFilterColumnInfo(pCondInfo->pFilterInfo, pCondInfo->numOfFilterCols, pBlock);
    assert(pRuntimeEnv->pTsBuf == NULL);
    filterRowsInDataBlock(pRuntimeEnv, pCondInfo->pFilterInfo, pCondInfo->numOfFilterCols, pBlock, true);

    if (pBlock->info.rows > 0) {
      return pBlock;
    }
  }

  setQueryStatus(pRuntimeEnv, QUERY_COMPLETED);
  pOperator->status = OP_EXEC_DONE;
  return NULL;
}

static SSDataBlock* doIntervalAgg(void* param, bool* newgroup) {
  SOperatorInfo* pOperator = (SOperatorInfo*) param;
  if (pOperator->status == OP_EXEC_DONE) {
    return NULL;
  }

  STableIntervalOperatorInfo* pIntervalInfo = pOperator->info;

  SQueryRuntimeEnv* pRuntimeEnv = pOperator->pRuntimeEnv;
  if (pOperator->status == OP_RES_TO_RETURN) {
    toSSDataBlock(&pRuntimeEnv->groupResInfo, pRuntimeEnv, pIntervalInfo->pRes);

    if (pIntervalInfo->pRes->info.rows == 0 || !hasRemainDataInCurrentGroup(&pRuntimeEnv->groupResInfo)) {
      pOperator->status = OP_EXEC_DONE;
    }

    return pIntervalInfo->pRes;
  }

  SQueryAttr* pQueryAttr = pRuntimeEnv->pQueryAttr;
  int32_t order = pQueryAttr->order.order;
  STimeWindow win = pQueryAttr->window;

  SOperatorInfo* upstream = pOperator->upstream[0];

  while(1) {
    publishOperatorProfEvent(upstream, QUERY_PROF_BEFORE_OPERATOR_EXEC);
    SSDataBlock* pBlock = upstream->exec(upstream, newgroup);
    publishOperatorProfEvent(upstream, QUERY_PROF_AFTER_OPERATOR_EXEC);

    if (pBlock == NULL) {
      break;
    }

    // the pDataBlock are always the same one, no need to call this again
    setInputDataBlock(pOperator, pIntervalInfo->pCtx, pBlock, pQueryAttr->order.order);
    hashIntervalAgg(pOperator, &pIntervalInfo->resultRowInfo, pBlock, 0);
  }

  // restore the value
  pQueryAttr->order.order = order;
  pQueryAttr->window = win;

  pOperator->status = OP_RES_TO_RETURN;
  closeAllResultRows(&pIntervalInfo->resultRowInfo);
  setQueryStatus(pRuntimeEnv, QUERY_COMPLETED);
  finalizeQueryResult(pOperator, pIntervalInfo->pCtx, &pIntervalInfo->resultRowInfo, pIntervalInfo->rowCellInfoOffset);

  initGroupResInfo(&pRuntimeEnv->groupResInfo, &pIntervalInfo->resultRowInfo);
  toSSDataBlock(&pRuntimeEnv->groupResInfo, pRuntimeEnv, pIntervalInfo->pRes);

  if (pIntervalInfo->pRes->info.rows == 0 || !hasRemainDataInCurrentGroup(&pRuntimeEnv->groupResInfo)) {
    pOperator->status = OP_EXEC_DONE;
  }

  return pIntervalInfo->pRes->info.rows == 0? NULL:pIntervalInfo->pRes;
}

static SSDataBlock* doSTableIntervalAgg(void* param, bool* newgroup) {
  SOperatorInfo* pOperator = (SOperatorInfo*) param;
  if (pOperator->status == OP_EXEC_DONE) {
    return NULL;
  }

  STableIntervalOperatorInfo* pIntervalInfo = pOperator->info;
  SQueryRuntimeEnv* pRuntimeEnv = pOperator->pRuntimeEnv;

  if (pOperator->status == OP_RES_TO_RETURN) {
    copyToSDataBlock(pRuntimeEnv, 3000, pIntervalInfo->pRes, pIntervalInfo->rowCellInfoOffset);
    if (pIntervalInfo->pRes->info.rows == 0 || !hasRemainData(&pRuntimeEnv->groupResInfo)) {
      pOperator->status = OP_EXEC_DONE;
    }

    return pIntervalInfo->pRes;
  }

  SQueryAttr* pQueryAttr = pRuntimeEnv->pQueryAttr;
  int32_t order = pQueryAttr->order.order;

  SOperatorInfo* upstream = pOperator->upstream[0];

  while(1) {
    publishOperatorProfEvent(upstream, QUERY_PROF_BEFORE_OPERATOR_EXEC);
    SSDataBlock* pBlock = upstream->exec(upstream, newgroup);
    publishOperatorProfEvent(upstream, QUERY_PROF_AFTER_OPERATOR_EXEC);

    if (pBlock == NULL) {
      break;
    }

    // the pDataBlock are always the same one, no need to call this again
    STableQueryInfo* pTableQueryInfo = pRuntimeEnv->current;

    setTagValue(pOperator, pTableQueryInfo->pTable, pIntervalInfo->pCtx, pOperator->numOfOutput);
    setInputDataBlock(pOperator, pIntervalInfo->pCtx, pBlock, pQueryAttr->order.order);
    setIntervalQueryRange(pRuntimeEnv, pBlock->info.window.skey);

    hashIntervalAgg(pOperator, &pTableQueryInfo->resInfo, pBlock, pTableQueryInfo->groupIndex);
  }

  pOperator->status = OP_RES_TO_RETURN;
  pQueryAttr->order.order = order;   // TODO : restore the order
  doCloseAllTimeWindow(pRuntimeEnv);
  setQueryStatus(pRuntimeEnv, QUERY_COMPLETED);

  copyToSDataBlock(pRuntimeEnv, 3000, pIntervalInfo->pRes, pIntervalInfo->rowCellInfoOffset);
  if (pIntervalInfo->pRes->info.rows == 0 || !hasRemainData(&pRuntimeEnv->groupResInfo)) {
    pOperator->status = OP_EXEC_DONE;
  }

  return pIntervalInfo->pRes;
}


static void doStateWindowAggImpl(SOperatorInfo* pOperator, SStateWindowOperatorInfo *pInfo, SSDataBlock *pSDataBlock) {
  SQueryRuntimeEnv* pRuntimeEnv = pOperator->pRuntimeEnv;
  STableQueryInfo*  item = pRuntimeEnv->current;
  SColumnInfoData* pColInfoData = taosArrayGet(pSDataBlock->pDataBlock, pInfo->colIndex);

  SOptrBasicInfo* pBInfo = &pInfo->binfo;

  bool    masterScan = IS_MASTER_SCAN(pRuntimeEnv);
  int16_t     bytes = pColInfoData->info.bytes;
  int16_t     type = pColInfoData->info.type;

  SColumnInfoData* pTsColInfoData = taosArrayGet(pSDataBlock->pDataBlock, 0);
  TSKEY* tsList = (TSKEY*)pTsColInfoData->pData;
  if (IS_REPEAT_SCAN(pRuntimeEnv) && !pInfo->reptScan) {
    pInfo->reptScan = true;
    tfree(pInfo->prevData);
  }

  pInfo->numOfRows = 0;
  for (int32_t j = 0; j < pSDataBlock->info.rows; ++j) {
    char* val = ((char*)pColInfoData->pData) + bytes * j;
    if (isNull(val, type)) {
      continue;
    }
    if (pInfo->prevData == NULL) {
      pInfo->prevData = malloc(bytes);
      memcpy(pInfo->prevData, val, bytes);
      pInfo->numOfRows = 1;
      pInfo->curWindow.skey = tsList[j];
      pInfo->curWindow.ekey = tsList[j];
      pInfo->start = j;

    } else if (memcmp(pInfo->prevData, val, bytes) == 0) {
      pInfo->curWindow.ekey = tsList[j];
      pInfo->numOfRows += 1;
      //pInfo->start = j;
      if (j == 0 && pInfo->start != 0) {
        pInfo->numOfRows = 1;
        pInfo->start = 0;
      }
    } else {
      SResultRow* pResult = NULL;
      pInfo->curWindow.ekey = pInfo->curWindow.skey;
      int32_t ret = setResultOutputBufByKey(pRuntimeEnv, &pBInfo->resultRowInfo, pSDataBlock->info.tid, &pInfo->curWindow, masterScan,
                                            &pResult, item->groupIndex, pBInfo->pCtx, pOperator->numOfOutput,
                                            pBInfo->rowCellInfoOffset);
      if (ret != TSDB_CODE_SUCCESS) {  // null data, too many state code
        longjmp(pRuntimeEnv->env, TSDB_CODE_QRY_APP_ERROR);
      }
      doApplyFunctions(pRuntimeEnv, pBInfo->pCtx, &pInfo->curWindow, pInfo->start, pInfo->numOfRows, tsList,
                       pSDataBlock->info.rows, pOperator->numOfOutput);

      pInfo->curWindow.skey = tsList[j];
      pInfo->curWindow.ekey = tsList[j];
      memcpy(pInfo->prevData, val, bytes);
      pInfo->numOfRows = 1;
      pInfo->start = j;

    }
  }

  SResultRow* pResult = NULL;

  pInfo->curWindow.ekey = pInfo->curWindow.skey;
  int32_t ret = setResultOutputBufByKey(pRuntimeEnv, &pBInfo->resultRowInfo, pSDataBlock->info.tid, &pInfo->curWindow, masterScan,
                                        &pResult, item->groupIndex, pBInfo->pCtx, pOperator->numOfOutput,
                                        pBInfo->rowCellInfoOffset);
  if (ret != TSDB_CODE_SUCCESS) {  // null data, too many state code
    longjmp(pRuntimeEnv->env, TSDB_CODE_QRY_APP_ERROR);
  }

  doApplyFunctions(pRuntimeEnv, pBInfo->pCtx, &pInfo->curWindow, pInfo->start, pInfo->numOfRows, tsList,
                   pSDataBlock->info.rows, pOperator->numOfOutput);
}

static SSDataBlock* doStateWindowAgg(void *param, bool* newgroup) {
  SOperatorInfo* pOperator = (SOperatorInfo*) param;
  if (pOperator->status == OP_EXEC_DONE) {
    return NULL;
  }

  SStateWindowOperatorInfo* pWindowInfo = pOperator->info;
  SOptrBasicInfo* pBInfo = &pWindowInfo->binfo;

  SQueryRuntimeEnv* pRuntimeEnv = pOperator->pRuntimeEnv;
  if (pOperator->status == OP_RES_TO_RETURN) {
    toSSDataBlock(&pRuntimeEnv->groupResInfo, pRuntimeEnv, pBInfo->pRes);

    if (pBInfo->pRes->info.rows == 0 || !hasRemainDataInCurrentGroup(&pRuntimeEnv->groupResInfo)) {
      pOperator->status = OP_EXEC_DONE;
    }

    return pBInfo->pRes;
  }

  SQueryAttr* pQueryAttr = pRuntimeEnv->pQueryAttr;
  int32_t order = pQueryAttr->order.order;
  STimeWindow win = pQueryAttr->window;
  SOperatorInfo* upstream = pOperator->upstream[0];
  while (1) {
    publishOperatorProfEvent(upstream, QUERY_PROF_BEFORE_OPERATOR_EXEC);
    SSDataBlock* pBlock = upstream->exec(upstream, newgroup);
    publishOperatorProfEvent(upstream, QUERY_PROF_AFTER_OPERATOR_EXEC);

    if (pBlock == NULL) {
      break;
    }
    setInputDataBlock(pOperator, pBInfo->pCtx, pBlock, pQueryAttr->order.order);
    if (pWindowInfo->colIndex == -1) {
      pWindowInfo->colIndex = getGroupbyColumnIndex(pRuntimeEnv->pQueryAttr->pGroupbyExpr, pBlock);
    }
    doStateWindowAggImpl(pOperator,  pWindowInfo, pBlock);
  }

  // restore the value
  pQueryAttr->order.order = order;
  pQueryAttr->window = win;

  pOperator->status = OP_RES_TO_RETURN;
  closeAllResultRows(&pBInfo->resultRowInfo);
  setQueryStatus(pRuntimeEnv, QUERY_COMPLETED);
  finalizeQueryResult(pOperator, pBInfo->pCtx, &pBInfo->resultRowInfo, pBInfo->rowCellInfoOffset);

  initGroupResInfo(&pRuntimeEnv->groupResInfo, &pBInfo->resultRowInfo);
  toSSDataBlock(&pRuntimeEnv->groupResInfo, pRuntimeEnv, pBInfo->pRes);

  if (pBInfo->pRes->info.rows == 0 || !hasRemainDataInCurrentGroup(&pRuntimeEnv->groupResInfo)) {
    pOperator->status = OP_EXEC_DONE;
  }

  return pBInfo->pRes->info.rows == 0? NULL:pBInfo->pRes;
}
static SSDataBlock* doSessionWindowAgg(void* param, bool* newgroup) {
  SOperatorInfo* pOperator = (SOperatorInfo*) param;
  if (pOperator->status == OP_EXEC_DONE) {
    return NULL;
  }

  SSWindowOperatorInfo* pWindowInfo = pOperator->info;
  SOptrBasicInfo* pBInfo = &pWindowInfo->binfo;


  SQueryRuntimeEnv* pRuntimeEnv = pOperator->pRuntimeEnv;
  if (pOperator->status == OP_RES_TO_RETURN) {
    toSSDataBlock(&pRuntimeEnv->groupResInfo, pRuntimeEnv, pBInfo->pRes);

    if (pBInfo->pRes->info.rows == 0 || !hasRemainDataInCurrentGroup(&pRuntimeEnv->groupResInfo)) {
      pOperator->status = OP_EXEC_DONE;
    }

    return pBInfo->pRes;
  }

  SQueryAttr* pQueryAttr = pRuntimeEnv->pQueryAttr;
  //pQueryAttr->order.order = TSDB_ORDER_ASC;
  int32_t order = pQueryAttr->order.order;
  STimeWindow win = pQueryAttr->window;

  SOperatorInfo* upstream = pOperator->upstream[0];

  while(1) {
    publishOperatorProfEvent(upstream, QUERY_PROF_BEFORE_OPERATOR_EXEC);
    SSDataBlock* pBlock = upstream->exec(upstream, newgroup);
    publishOperatorProfEvent(upstream, QUERY_PROF_AFTER_OPERATOR_EXEC);
    if (pBlock == NULL) {
      break;
    }

    // the pDataBlock are always the same one, no need to call this again
    setInputDataBlock(pOperator, pBInfo->pCtx, pBlock, pQueryAttr->order.order);
    doSessionWindowAggImpl(pOperator, pWindowInfo, pBlock);
  }

  // restore the value
  pQueryAttr->order.order = order;
  pQueryAttr->window = win;

  pOperator->status = OP_RES_TO_RETURN;
  closeAllResultRows(&pBInfo->resultRowInfo);
  setQueryStatus(pRuntimeEnv, QUERY_COMPLETED);
  finalizeQueryResult(pOperator, pBInfo->pCtx, &pBInfo->resultRowInfo, pBInfo->rowCellInfoOffset);

  initGroupResInfo(&pRuntimeEnv->groupResInfo, &pBInfo->resultRowInfo);
  toSSDataBlock(&pRuntimeEnv->groupResInfo, pRuntimeEnv, pBInfo->pRes);

  if (pBInfo->pRes->info.rows == 0 || !hasRemainDataInCurrentGroup(&pRuntimeEnv->groupResInfo)) {
    pOperator->status = OP_EXEC_DONE;
  }

  return pBInfo->pRes->info.rows == 0? NULL:pBInfo->pRes;
}

static SSDataBlock* hashGroupbyAggregate(void* param, bool* newgroup) {
  SOperatorInfo* pOperator = (SOperatorInfo*) param;
  if (pOperator->status == OP_EXEC_DONE) {
    return NULL;
  }

  SGroupbyOperatorInfo *pInfo = pOperator->info;

  SQueryRuntimeEnv* pRuntimeEnv = pOperator->pRuntimeEnv;
  if (pOperator->status == OP_RES_TO_RETURN) {
    toSSDataBlock(&pRuntimeEnv->groupResInfo, pRuntimeEnv, pInfo->binfo.pRes);

    if (pInfo->binfo.pRes->info.rows == 0 || !hasRemainDataInCurrentGroup(&pRuntimeEnv->groupResInfo)) {
      pOperator->status = OP_EXEC_DONE;
    }

    return pInfo->binfo.pRes;
  }

  SOperatorInfo* upstream = pOperator->upstream[0];

  while(1) {
    publishOperatorProfEvent(upstream, QUERY_PROF_BEFORE_OPERATOR_EXEC);
    SSDataBlock* pBlock = upstream->exec(upstream, newgroup);
    publishOperatorProfEvent(upstream, QUERY_PROF_AFTER_OPERATOR_EXEC);
    if (pBlock == NULL) {
      break;
    }

    // the pDataBlock are always the same one, no need to call this again
    setInputDataBlock(pOperator, pInfo->binfo.pCtx, pBlock, pRuntimeEnv->pQueryAttr->order.order);
    setTagValue(pOperator, pRuntimeEnv->current->pTable, pInfo->binfo.pCtx, pOperator->numOfOutput);
    if (pInfo->colIndex == -1) {
      pInfo->colIndex = getGroupbyColumnIndex(pRuntimeEnv->pQueryAttr->pGroupbyExpr, pBlock);
    }

    doHashGroupbyAgg(pOperator, pInfo, pBlock);
  }

  pOperator->status = OP_RES_TO_RETURN;
  closeAllResultRows(&pInfo->binfo.resultRowInfo);
  setQueryStatus(pRuntimeEnv, QUERY_COMPLETED);

  if (!pRuntimeEnv->pQueryAttr->stableQuery) { // finalize include the update of result rows
    finalizeQueryResult(pOperator, pInfo->binfo.pCtx, &pInfo->binfo.resultRowInfo, pInfo->binfo.rowCellInfoOffset);
  } else {
    updateNumOfRowsInResultRows(pRuntimeEnv, pInfo->binfo.pCtx, pOperator->numOfOutput, &pInfo->binfo.resultRowInfo, pInfo->binfo.rowCellInfoOffset);
  }

  initGroupResInfo(&pRuntimeEnv->groupResInfo, &pInfo->binfo.resultRowInfo);
  if (!pRuntimeEnv->pQueryAttr->stableQuery) {
    sortGroupResByOrderList(&pRuntimeEnv->groupResInfo, pRuntimeEnv, pInfo->binfo.pRes);
  }
  toSSDataBlock(&pRuntimeEnv->groupResInfo, pRuntimeEnv, pInfo->binfo.pRes);

  if (pInfo->binfo.pRes->info.rows == 0 || !hasRemainDataInCurrentGroup(&pRuntimeEnv->groupResInfo)) {
    pOperator->status = OP_EXEC_DONE;
  }

  return pInfo->binfo.pRes;
}

static SSDataBlock* doFill(void* param, bool* newgroup) {
  SOperatorInfo* pOperator = (SOperatorInfo*) param;
  if (pOperator->status == OP_EXEC_DONE) {
    return NULL;
  }

  SFillOperatorInfo *pInfo = pOperator->info;
  SQueryRuntimeEnv  *pRuntimeEnv = pOperator->pRuntimeEnv;

  if (taosFillHasMoreResults(pInfo->pFillInfo)) {
    *newgroup = false;
    doFillTimeIntervalGapsInResults(pInfo->pFillInfo, pInfo->pRes, (int32_t)pRuntimeEnv->resultInfo.capacity);
    return pInfo->pRes;
  }

  // handle the cached new group data block
  if (pInfo->existNewGroupBlock) {
    pInfo->totalInputRows = pInfo->existNewGroupBlock->info.rows;
    int64_t ekey = Q_STATUS_EQUAL(pRuntimeEnv->status, QUERY_COMPLETED)?pRuntimeEnv->pQueryAttr->window.ekey:pInfo->existNewGroupBlock->info.window.ekey;
    taosResetFillInfo(pInfo->pFillInfo, pInfo->pFillInfo->start);

    taosFillSetStartInfo(pInfo->pFillInfo, pInfo->existNewGroupBlock->info.rows, ekey);
    taosFillSetInputDataBlock(pInfo->pFillInfo, pInfo->existNewGroupBlock);

    doFillTimeIntervalGapsInResults(pInfo->pFillInfo, pInfo->pRes, pRuntimeEnv->resultInfo.capacity);
    pInfo->existNewGroupBlock = NULL;
    *newgroup = true;
    return (pInfo->pRes->info.rows > 0)? pInfo->pRes:NULL;
  }

  while(1) {
    publishOperatorProfEvent(pOperator->upstream[0], QUERY_PROF_BEFORE_OPERATOR_EXEC);
    SSDataBlock* pBlock = pOperator->upstream[0]->exec(pOperator->upstream[0], newgroup);
    publishOperatorProfEvent(pOperator->upstream[0], QUERY_PROF_AFTER_OPERATOR_EXEC);

    if (*newgroup) {
      assert(pBlock != NULL);
    }

    if (*newgroup && pInfo->totalInputRows > 0) {  // there are already processed current group data block
      pInfo->existNewGroupBlock = pBlock;
      *newgroup = false;

      // fill the previous group data block
      // before handle a new data block, close the fill operation for previous group data block
      taosFillSetStartInfo(pInfo->pFillInfo, 0, pRuntimeEnv->pQueryAttr->window.ekey);
    } else {
      if (pBlock == NULL) {
        if (pInfo->totalInputRows == 0) {
          pOperator->status = OP_EXEC_DONE;
          return NULL;
        }

        taosFillSetStartInfo(pInfo->pFillInfo, 0, pRuntimeEnv->pQueryAttr->window.ekey);
      } else {
        pInfo->totalInputRows += pBlock->info.rows;

        int64_t ekey = /*Q_STATUS_EQUAL(pRuntimeEnv->status, QUERY_COMPLETED) ? pRuntimeEnv->pQueryAttr->window.ekey
                                                                            : */pBlock->info.window.ekey;

        taosFillSetStartInfo(pInfo->pFillInfo, pBlock->info.rows, ekey);
        taosFillSetInputDataBlock(pInfo->pFillInfo, pBlock);
      }
    }

    doFillTimeIntervalGapsInResults(pInfo->pFillInfo, pInfo->pRes, pRuntimeEnv->resultInfo.capacity);
    if (pInfo->pRes->info.rows > 0) {  // current group has no more result to return
      return pInfo->pRes;
    } else if (pInfo->existNewGroupBlock) {  // try next group
      pInfo->totalInputRows = pInfo->existNewGroupBlock->info.rows;
      int64_t ekey = /*Q_STATUS_EQUAL(pRuntimeEnv->status, QUERY_COMPLETED) ? pRuntimeEnv->pQueryAttr->window.ekey
                                                                          :*/ pInfo->existNewGroupBlock->info.window.ekey;
      taosResetFillInfo(pInfo->pFillInfo, pInfo->pFillInfo->start);

      taosFillSetStartInfo(pInfo->pFillInfo, pInfo->existNewGroupBlock->info.rows, ekey);
      taosFillSetInputDataBlock(pInfo->pFillInfo, pInfo->existNewGroupBlock);

      doFillTimeIntervalGapsInResults(pInfo->pFillInfo, pInfo->pRes, pRuntimeEnv->resultInfo.capacity);
      pInfo->existNewGroupBlock = NULL;
      *newgroup = true;

      return (pInfo->pRes->info.rows > 0) ? pInfo->pRes : NULL;
    } else {
      return NULL;
    }
    //    return (pInfo->pRes->info.rows > 0)? pInfo->pRes:NULL;
  }
}

// todo set the attribute of query scan count
static int32_t getNumOfScanTimes(SQueryAttr* pQueryAttr) {
  for(int32_t i = 0; i < pQueryAttr->numOfOutput; ++i) {
    int32_t functionId = pQueryAttr->pExpr1[i].base.functionId;
    if (functionId == TSDB_FUNC_STDDEV || functionId == TSDB_FUNC_PERCT) {
      return 2;
    }
  }

  return 1;
}

static void destroyOperatorInfo(SOperatorInfo* pOperator) {
  if (pOperator == NULL) {
    return;
  }

  if (pOperator->cleanup != NULL) {
    pOperator->cleanup(pOperator->info, pOperator->numOfOutput);
  }

  if (pOperator->upstream != NULL) {
    for(int32_t i = 0; i < pOperator->numOfUpstream; ++i) {
      destroyOperatorInfo(pOperator->upstream[i]);
    }

    tfree(pOperator->upstream);
    pOperator->numOfUpstream = 0;
  }

  tfree(pOperator->info);
  tfree(pOperator);
}

SOperatorInfo* createAggregateOperatorInfo(SQueryRuntimeEnv* pRuntimeEnv, SOperatorInfo* upstream, SExprInfo* pExpr, int32_t numOfOutput) {
  SAggOperatorInfo* pInfo = calloc(1, sizeof(SAggOperatorInfo));

  SQueryAttr* pQueryAttr = pRuntimeEnv->pQueryAttr;
  int32_t numOfRows = (int32_t)(GET_ROW_PARAM_FOR_MULTIOUTPUT(pQueryAttr, pQueryAttr->topBotQuery, pQueryAttr->stableQuery));

  pInfo->binfo.pRes = createOutputBuf(pExpr, numOfOutput, numOfRows);
  pInfo->binfo.pCtx = createSQLFunctionCtx(pRuntimeEnv, pExpr, numOfOutput, &pInfo->binfo.rowCellInfoOffset);

  initResultRowInfo(&pInfo->binfo.resultRowInfo, 8, TSDB_DATA_TYPE_INT);

  pInfo->seed = rand();
  setDefaultOutputBuf(pRuntimeEnv, &pInfo->binfo, pInfo->seed, MASTER_SCAN);

  SOperatorInfo* pOperator = calloc(1, sizeof(SOperatorInfo));
  pOperator->name         = "TableAggregate";
  pOperator->operatorType = OP_Aggregate;
  pOperator->blockingOptr = true;
  pOperator->status       = OP_IN_EXECUTING;
  pOperator->info         = pInfo;
  pOperator->pExpr        = pExpr;
  pOperator->numOfOutput  = numOfOutput;
  pOperator->pRuntimeEnv  = pRuntimeEnv;

  pOperator->exec         = doAggregate;
  pOperator->cleanup      = destroyAggOperatorInfo;
  appendUpstream(pOperator, upstream);

  return pOperator;
}

static void doDestroyBasicInfo(SOptrBasicInfo* pInfo, int32_t numOfOutput) {
  assert(pInfo != NULL);

  destroySQLFunctionCtx(pInfo->pCtx, numOfOutput);
  tfree(pInfo->rowCellInfoOffset);

  cleanupResultRowInfo(&pInfo->resultRowInfo);
  pInfo->pRes = destroyOutputBuf(pInfo->pRes);
}

static void destroyBasicOperatorInfo(void* param, int32_t numOfOutput) {
  SOptrBasicInfo* pInfo = (SOptrBasicInfo*) param;
  doDestroyBasicInfo(pInfo, numOfOutput);
}
static void destroyStateWindowOperatorInfo(void* param, int32_t numOfOutput) {
  SStateWindowOperatorInfo* pInfo = (SStateWindowOperatorInfo*) param;
  doDestroyBasicInfo(&pInfo->binfo, numOfOutput);
  tfree(pInfo->prevData);
}
static void destroyAggOperatorInfo(void* param, int32_t numOfOutput) {
  SAggOperatorInfo* pInfo = (SAggOperatorInfo*) param;
  doDestroyBasicInfo(&pInfo->binfo, numOfOutput);
}
static void destroySWindowOperatorInfo(void* param, int32_t numOfOutput) {
  SSWindowOperatorInfo* pInfo = (SSWindowOperatorInfo*) param;
  doDestroyBasicInfo(&pInfo->binfo, numOfOutput);
}

static void destroySFillOperatorInfo(void* param, int32_t numOfOutput) {
  SFillOperatorInfo* pInfo = (SFillOperatorInfo*) param;
  pInfo->pFillInfo = taosDestroyFillInfo(pInfo->pFillInfo);
  pInfo->pRes = destroyOutputBuf(pInfo->pRes);
}

static void destroyGroupbyOperatorInfo(void* param, int32_t numOfOutput) {
  SGroupbyOperatorInfo* pInfo = (SGroupbyOperatorInfo*) param;
  doDestroyBasicInfo(&pInfo->binfo, numOfOutput);
  tfree(pInfo->prevData);
}

static void destroyProjectOperatorInfo(void* param, int32_t numOfOutput) {
  SProjectOperatorInfo* pInfo = (SProjectOperatorInfo*) param;
  doDestroyBasicInfo(&pInfo->binfo, numOfOutput);
}

static void destroyTagScanOperatorInfo(void* param, int32_t numOfOutput) {
  STagScanInfo* pInfo = (STagScanInfo*) param;
  pInfo->pRes = destroyOutputBuf(pInfo->pRes);
}

static void destroyConditionOperatorInfo(void* param, int32_t numOfOutput) {
  SFilterOperatorInfo* pInfo = (SFilterOperatorInfo*) param;
  doDestroyFilterInfo(pInfo->pFilterInfo, pInfo->numOfFilterCols);
}

static void destroyDistinctOperatorInfo(void* param, int32_t numOfOutput) {
  SDistinctOperatorInfo* pInfo = (SDistinctOperatorInfo*) param;
  taosHashCleanup(pInfo->pSet);
  pInfo->pRes = destroyOutputBuf(pInfo->pRes);
}

SOperatorInfo* createMultiTableAggOperatorInfo(SQueryRuntimeEnv* pRuntimeEnv, SOperatorInfo* upstream, SExprInfo* pExpr, int32_t numOfOutput) {
  SAggOperatorInfo* pInfo = calloc(1, sizeof(SAggOperatorInfo));

  size_t tableGroup = GET_NUM_OF_TABLEGROUP(pRuntimeEnv);

  pInfo->binfo.pRes = createOutputBuf(pExpr, numOfOutput, (int32_t) tableGroup);
  pInfo->binfo.pCtx = createSQLFunctionCtx(pRuntimeEnv, pExpr, numOfOutput, &pInfo->binfo.rowCellInfoOffset);
  initResultRowInfo(&pInfo->binfo.resultRowInfo, (int32_t)tableGroup, TSDB_DATA_TYPE_INT);

  SOperatorInfo* pOperator = calloc(1, sizeof(SOperatorInfo));
  pOperator->name         = "MultiTableAggregate";
  pOperator->operatorType = OP_MultiTableAggregate;
  pOperator->blockingOptr = true;
  pOperator->status       = OP_IN_EXECUTING;
  pOperator->info         = pInfo;
  pOperator->pExpr        = pExpr;
  pOperator->numOfOutput  = numOfOutput;
  pOperator->pRuntimeEnv  = pRuntimeEnv;

  pOperator->exec         = doSTableAggregate;
  pOperator->cleanup      = destroyAggOperatorInfo;
  appendUpstream(pOperator, upstream);

  return pOperator;
}

SOperatorInfo* createProjectOperatorInfo(SQueryRuntimeEnv* pRuntimeEnv, SOperatorInfo* upstream, SExprInfo* pExpr, int32_t numOfOutput) {
  SProjectOperatorInfo* pInfo = calloc(1, sizeof(SProjectOperatorInfo));

  pInfo->seed = rand();
  pInfo->bufCapacity = pRuntimeEnv->resultInfo.capacity;

  SOptrBasicInfo* pBInfo = &pInfo->binfo;
  pBInfo->pRes  = createOutputBuf(pExpr, numOfOutput, pInfo->bufCapacity);
  pBInfo->pCtx  = createSQLFunctionCtx(pRuntimeEnv, pExpr, numOfOutput, &pBInfo->rowCellInfoOffset);

  initResultRowInfo(&pBInfo->resultRowInfo, 8, TSDB_DATA_TYPE_INT);
  setDefaultOutputBuf(pRuntimeEnv, pBInfo, pInfo->seed, MASTER_SCAN);

  SOperatorInfo* pOperator = calloc(1, sizeof(SOperatorInfo));
  pOperator->name         = "ProjectOperator";
  pOperator->operatorType = OP_Project;
  pOperator->blockingOptr = false;
  pOperator->status       = OP_IN_EXECUTING;
  pOperator->info         = pInfo;
  pOperator->pExpr        = pExpr;
  pOperator->numOfOutput  = numOfOutput;
  pOperator->pRuntimeEnv  = pRuntimeEnv;

  pOperator->exec         = doProjectOperation;
  pOperator->cleanup      = destroyProjectOperatorInfo;
  appendUpstream(pOperator, upstream);

  return pOperator;
}

SColumnInfo* extractColumnFilterInfo(SExprInfo* pExpr, int32_t numOfOutput, int32_t* numOfFilterCols) {
  SColumnInfo* pCols = calloc(numOfOutput, sizeof(SColumnInfo));

  int32_t numOfFilter = 0;
  for(int32_t i = 0; i < numOfOutput; ++i) {
    if (pExpr[i].base.flist.numOfFilters > 0) {
      numOfFilter += 1;
    }

    pCols[i].type  = pExpr[i].base.resType;
    pCols[i].bytes = pExpr[i].base.resBytes;
    pCols[i].colId = pExpr[i].base.resColId;

    pCols[i].flist.numOfFilters = pExpr[i].base.flist.numOfFilters;
    if (pCols[i].flist.numOfFilters != 0) { 
      pCols[i].flist.filterInfo   = calloc(pCols[i].flist.numOfFilters, sizeof(SColumnFilterInfo));
      memcpy(pCols[i].flist.filterInfo, pExpr[i].base.flist.filterInfo, pCols[i].flist.numOfFilters * sizeof(SColumnFilterInfo));
    } else {
      // avoid runtime error
      pCols[i].flist.filterInfo   = NULL; 
    }
  }

  assert(numOfFilter > 0);

  *numOfFilterCols = numOfFilter;
  return pCols;
}

SOperatorInfo* createFilterOperatorInfo(SQueryRuntimeEnv* pRuntimeEnv, SOperatorInfo* upstream, SExprInfo* pExpr,
                                        int32_t numOfOutput, SColumnInfo* pCols, int32_t numOfFilter) {
  SFilterOperatorInfo* pInfo = calloc(1, sizeof(SFilterOperatorInfo));

  assert(numOfFilter > 0 && pCols != NULL);
  doCreateFilterInfo(pCols, numOfOutput, numOfFilter, &pInfo->pFilterInfo, 0);
  pInfo->numOfFilterCols = numOfFilter;

  SOperatorInfo* pOperator = calloc(1, sizeof(SOperatorInfo));

  pOperator->name         = "FilterOperator";
  pOperator->operatorType = OP_Filter;
  pOperator->blockingOptr = false;
  pOperator->status       = OP_IN_EXECUTING;
  pOperator->numOfOutput  = numOfOutput;
  pOperator->pExpr        = pExpr;
  pOperator->exec         = doFilter;
  pOperator->info         = pInfo;
  pOperator->pRuntimeEnv  = pRuntimeEnv;
  pOperator->cleanup      = destroyConditionOperatorInfo;
  appendUpstream(pOperator, upstream);

  return pOperator;
}

SOperatorInfo* createLimitOperatorInfo(SQueryRuntimeEnv* pRuntimeEnv, SOperatorInfo* upstream) {
  SLimitOperatorInfo* pInfo = calloc(1, sizeof(SLimitOperatorInfo));
  pInfo->limit = pRuntimeEnv->pQueryAttr->limit.limit;

  SOperatorInfo* pOperator = calloc(1, sizeof(SOperatorInfo));

  pOperator->name         = "LimitOperator";
  pOperator->operatorType = OP_Limit;
  pOperator->blockingOptr = false;
  pOperator->status       = OP_IN_EXECUTING;
  pOperator->exec         = doLimit;
  pOperator->info         = pInfo;
  pOperator->pRuntimeEnv  = pRuntimeEnv;
  appendUpstream(pOperator, upstream);

  return pOperator;
}

SOperatorInfo* createTimeIntervalOperatorInfo(SQueryRuntimeEnv* pRuntimeEnv, SOperatorInfo* upstream, SExprInfo* pExpr, int32_t numOfOutput) {
  STableIntervalOperatorInfo* pInfo = calloc(1, sizeof(STableIntervalOperatorInfo));

  pInfo->pCtx = createSQLFunctionCtx(pRuntimeEnv, pExpr, numOfOutput, &pInfo->rowCellInfoOffset);
  pInfo->pRes = createOutputBuf(pExpr, numOfOutput, pRuntimeEnv->resultInfo.capacity);
  initResultRowInfo(&pInfo->resultRowInfo, 8, TSDB_DATA_TYPE_INT);

  SOperatorInfo* pOperator = calloc(1, sizeof(SOperatorInfo));

  pOperator->name         = "TimeIntervalAggOperator";
  pOperator->operatorType = OP_TimeWindow;
  pOperator->blockingOptr = true;
  pOperator->status       = OP_IN_EXECUTING;
  pOperator->pExpr        = pExpr;
  pOperator->numOfOutput  = numOfOutput;
  pOperator->info         = pInfo;
  pOperator->pRuntimeEnv  = pRuntimeEnv;
  pOperator->exec         = doIntervalAgg;
  pOperator->cleanup      = destroyBasicOperatorInfo;

  appendUpstream(pOperator, upstream);
  return pOperator;
}
SOperatorInfo* createStatewindowOperatorInfo(SQueryRuntimeEnv* pRuntimeEnv, SOperatorInfo* upstream, SExprInfo* pExpr, int32_t numOfOutput) {
  SStateWindowOperatorInfo* pInfo = calloc(1, sizeof(SStateWindowOperatorInfo));
  pInfo->colIndex   = -1;
  pInfo->reptScan   = false;
  pInfo->binfo.pCtx = createSQLFunctionCtx(pRuntimeEnv, pExpr, numOfOutput, &pInfo->binfo.rowCellInfoOffset);
  pInfo->binfo.pRes = createOutputBuf(pExpr, numOfOutput, pRuntimeEnv->resultInfo.capacity);
  initResultRowInfo(&pInfo->binfo.resultRowInfo, 8, TSDB_DATA_TYPE_INT);

  SOperatorInfo* pOperator = calloc(1, sizeof(SOperatorInfo));
  pOperator->name         = "StateWindowOperator";
  pOperator->operatorType = OP_StateWindow;
  pOperator->blockingOptr = true;
  pOperator->status       = OP_IN_EXECUTING;
  pOperator->pExpr        = pExpr;
  pOperator->numOfOutput  = numOfOutput;
  pOperator->info         = pInfo;
  pOperator->pRuntimeEnv  = pRuntimeEnv;
  pOperator->exec         = doStateWindowAgg;
  pOperator->cleanup      = destroyStateWindowOperatorInfo;

  appendUpstream(pOperator, upstream);
  return pOperator;

}
SOperatorInfo* createSWindowOperatorInfo(SQueryRuntimeEnv* pRuntimeEnv, SOperatorInfo* upstream, SExprInfo* pExpr, int32_t numOfOutput) {
  SSWindowOperatorInfo* pInfo = calloc(1, sizeof(SSWindowOperatorInfo));

  pInfo->binfo.pCtx = createSQLFunctionCtx(pRuntimeEnv, pExpr, numOfOutput, &pInfo->binfo.rowCellInfoOffset);
  pInfo->binfo.pRes = createOutputBuf(pExpr, numOfOutput, pRuntimeEnv->resultInfo.capacity);
  initResultRowInfo(&pInfo->binfo.resultRowInfo, 8, TSDB_DATA_TYPE_INT);

  pInfo->prevTs   = INT64_MIN;
  pInfo->reptScan = false;
  SOperatorInfo* pOperator = calloc(1, sizeof(SOperatorInfo));

  pOperator->name         = "SessionWindowAggOperator";
  pOperator->operatorType = OP_SessionWindow;
  pOperator->blockingOptr = true;
  pOperator->status       = OP_IN_EXECUTING;
  pOperator->pExpr        = pExpr;
  pOperator->numOfOutput  = numOfOutput;
  pOperator->info         = pInfo;
  pOperator->pRuntimeEnv  = pRuntimeEnv;
  pOperator->exec         = doSessionWindowAgg;
  pOperator->cleanup      = destroySWindowOperatorInfo;

  appendUpstream(pOperator, upstream);
  return pOperator;
}

SOperatorInfo* createMultiTableTimeIntervalOperatorInfo(SQueryRuntimeEnv* pRuntimeEnv, SOperatorInfo* upstream, SExprInfo* pExpr, int32_t numOfOutput) {
  STableIntervalOperatorInfo* pInfo = calloc(1, sizeof(STableIntervalOperatorInfo));

  pInfo->pCtx = createSQLFunctionCtx(pRuntimeEnv, pExpr, numOfOutput, &pInfo->rowCellInfoOffset);
  pInfo->pRes = createOutputBuf(pExpr, numOfOutput, pRuntimeEnv->resultInfo.capacity);
  initResultRowInfo(&pInfo->resultRowInfo, 8, TSDB_DATA_TYPE_INT);

  SOperatorInfo* pOperator = calloc(1, sizeof(SOperatorInfo));
  pOperator->name         = "MultiTableTimeIntervalOperator";
  pOperator->operatorType = OP_MultiTableTimeInterval;
  pOperator->blockingOptr = true;
  pOperator->status       = OP_IN_EXECUTING;
  pOperator->pExpr        = pExpr;
  pOperator->numOfOutput  = numOfOutput;
  pOperator->info         = pInfo;
  pOperator->pRuntimeEnv  = pRuntimeEnv;

  pOperator->exec         = doSTableIntervalAgg;
  pOperator->cleanup      = destroyBasicOperatorInfo;

  appendUpstream(pOperator, upstream);
  return pOperator;
}

SOperatorInfo* createGroupbyOperatorInfo(SQueryRuntimeEnv* pRuntimeEnv, SOperatorInfo* upstream, SExprInfo* pExpr, int32_t numOfOutput) {
  SGroupbyOperatorInfo* pInfo = calloc(1, sizeof(SGroupbyOperatorInfo));
  pInfo->colIndex = -1;  // group by column index


  pInfo->binfo.pCtx = createSQLFunctionCtx(pRuntimeEnv, pExpr, numOfOutput, &pInfo->binfo.rowCellInfoOffset);

  SQueryAttr *pQueryAttr = pRuntimeEnv->pQueryAttr;

  pQueryAttr->resultRowSize = (pQueryAttr->resultRowSize *
      (int32_t)(GET_ROW_PARAM_FOR_MULTIOUTPUT(pQueryAttr, pQueryAttr->topBotQuery, pQueryAttr->stableQuery)));

  pInfo->binfo.pRes = createOutputBuf(pExpr, numOfOutput, pRuntimeEnv->resultInfo.capacity);
  initResultRowInfo(&pInfo->binfo.resultRowInfo, 8, TSDB_DATA_TYPE_INT);

  SOperatorInfo* pOperator = calloc(1, sizeof(SOperatorInfo));
  pOperator->name         = "GroupbyAggOperator";
  pOperator->blockingOptr = true;
  pOperator->status       = OP_IN_EXECUTING;
  pOperator->operatorType = OP_Groupby;
  pOperator->pExpr        = pExpr;
  pOperator->numOfOutput  = numOfOutput;
  pOperator->info         = pInfo;
  pOperator->pRuntimeEnv  = pRuntimeEnv;
  pOperator->exec         = hashGroupbyAggregate;
  pOperator->cleanup      = destroyGroupbyOperatorInfo;

  appendUpstream(pOperator, upstream);
  return pOperator;
}

SOperatorInfo* createFillOperatorInfo(SQueryRuntimeEnv* pRuntimeEnv, SOperatorInfo* upstream, SExprInfo* pExpr,
                                      int32_t numOfOutput) {
  SFillOperatorInfo* pInfo = calloc(1, sizeof(SFillOperatorInfo));
  pInfo->pRes = createOutputBuf(pExpr, numOfOutput, pRuntimeEnv->resultInfo.capacity);

  {
    SQueryAttr* pQueryAttr = pRuntimeEnv->pQueryAttr;
    SFillColInfo* pColInfo = createFillColInfo(pExpr, numOfOutput, pQueryAttr->fillVal);
    STimeWindow w = TSWINDOW_INITIALIZER;

    TSKEY sk = MIN(pQueryAttr->window.skey, pQueryAttr->window.ekey);
    TSKEY ek = MAX(pQueryAttr->window.skey, pQueryAttr->window.ekey);
    getAlignQueryTimeWindow(pQueryAttr, pQueryAttr->window.skey, sk, ek, &w);

    pInfo->pFillInfo =
        taosCreateFillInfo(pQueryAttr->order.order, w.skey, 0, (int32_t)pRuntimeEnv->resultInfo.capacity, numOfOutput,
                           pQueryAttr->interval.sliding, pQueryAttr->interval.slidingUnit,
                           (int8_t)pQueryAttr->precision, pQueryAttr->fillType, pColInfo, pRuntimeEnv->qinfo);
  }

  SOperatorInfo* pOperator = calloc(1, sizeof(SOperatorInfo));

  pOperator->name         = "FillOperator";
  pOperator->blockingOptr = false;
  pOperator->status       = OP_IN_EXECUTING;
  pOperator->operatorType = OP_Fill;
  pOperator->pExpr        = pExpr;
  pOperator->numOfOutput  = numOfOutput;
  pOperator->info         = pInfo;
  pOperator->pRuntimeEnv  = pRuntimeEnv;

  pOperator->exec         = doFill;
  pOperator->cleanup      = destroySFillOperatorInfo;

  appendUpstream(pOperator, upstream);
  return pOperator;
}

SOperatorInfo* createSLimitOperatorInfo(SQueryRuntimeEnv* pRuntimeEnv, SOperatorInfo* upstream, SExprInfo* pExpr, int32_t numOfOutput, void* pMerger) {
  SSLimitOperatorInfo* pInfo = calloc(1, sizeof(SSLimitOperatorInfo));

  SQueryAttr* pQueryAttr = pRuntimeEnv->pQueryAttr;

  pInfo->orderColumnList = getResultGroupCheckColumns(pQueryAttr);
  pInfo->slimit          = pQueryAttr->slimit;
  pInfo->limit           = pQueryAttr->limit;

  pInfo->currentGroupOffset = pQueryAttr->slimit.offset;
  pInfo->currentOffset = pQueryAttr->limit.offset;

  // TODO refactor
  int32_t len = 0;
  for(int32_t i = 0; i < numOfOutput; ++i) {
    len += pExpr[i].base.resBytes;
  }

  int32_t numOfCols = pInfo->orderColumnList != NULL? (int32_t) taosArrayGetSize(pInfo->orderColumnList):0;
  pInfo->prevRow = calloc(1, (POINTER_BYTES * numOfCols + len));
  int32_t offset = POINTER_BYTES * numOfCols;

  for(int32_t i = 0; i < numOfCols; ++i) {
    pInfo->prevRow[i] = (char*)pInfo->prevRow + offset;

    SColIndex* index = taosArrayGet(pInfo->orderColumnList, i);
    offset += pExpr[index->colIndex].base.resBytes;
  }

  SOperatorInfo* pOperator = calloc(1, sizeof(SOperatorInfo));

  pOperator->name         = "SLimitOperator";
  pOperator->operatorType = OP_SLimit;
  pOperator->blockingOptr = false;
  pOperator->status       = OP_IN_EXECUTING;
  pOperator->exec         = doSLimit;
  pOperator->info         = pInfo;
  pOperator->pRuntimeEnv  = pRuntimeEnv;
  pOperator->cleanup      = destroySlimitOperatorInfo;

  appendUpstream(pOperator, upstream);
  return pOperator;
}

static SSDataBlock* doTagScan(void* param, bool* newgroup) {
  SOperatorInfo* pOperator = (SOperatorInfo*) param;
  if (pOperator->status == OP_EXEC_DONE) {
    return NULL;
  }

  SQueryRuntimeEnv* pRuntimeEnv = pOperator->pRuntimeEnv;

  int32_t maxNumOfTables = (int32_t)pRuntimeEnv->resultInfo.capacity;

  STagScanInfo *pInfo = pOperator->info;
  SSDataBlock  *pRes = pInfo->pRes;
  *newgroup = false;

  int32_t count = 0;
  SArray* pa = GET_TABLEGROUP(pRuntimeEnv, 0);

  int32_t functionId = pOperator->pExpr[0].base.functionId;
  if (functionId == TSDB_FUNC_TID_TAG) { // return the tags & table Id
    SQueryAttr* pQueryAttr = pRuntimeEnv->pQueryAttr;
    assert(pQueryAttr->numOfOutput == 1);

    SExprInfo* pExprInfo = &pOperator->pExpr[0];
    int32_t rsize = pExprInfo->base.resBytes;

    count = 0;

    int16_t bytes = pExprInfo->base.resBytes;
    int16_t type  = pExprInfo->base.resType;

    for(int32_t i = 0; i < pQueryAttr->numOfTags; ++i) {
      if (pQueryAttr->tagColList[i].colId == pExprInfo->base.colInfo.colId) {
        bytes = pQueryAttr->tagColList[i].bytes;
        type = pQueryAttr->tagColList[i].type;
        break;
      }
    }

    SColumnInfoData* pColInfo = taosArrayGet(pRes->pDataBlock, 0);

    while(pInfo->curPos < pInfo->totalTables && count < maxNumOfTables) {
      int32_t i = pInfo->curPos++;
      STableQueryInfo *item = taosArrayGetP(pa, i);

      char *output = pColInfo->pData + count * rsize;
      varDataSetLen(output, rsize - VARSTR_HEADER_SIZE);

      output = varDataVal(output);
      STableId* id = TSDB_TABLEID(item->pTable);

      *(int16_t *)output = 0;
      output += sizeof(int16_t);

      *(int64_t *)output = id->uid;  // memory align problem, todo serialize
      output += sizeof(id->uid);

      *(int32_t *)output = id->tid;
      output += sizeof(id->tid);

      *(int32_t *)output = pQueryAttr->vgId;
      output += sizeof(pQueryAttr->vgId);

      char* data = NULL;
      if (pExprInfo->base.colInfo.colId == TSDB_TBNAME_COLUMN_INDEX) {
        data = tsdbGetTableName(item->pTable);
      } else {
        data = tsdbGetTableTagVal(item->pTable, pExprInfo->base.colInfo.colId, type, bytes);
      }

      doSetTagValueToResultBuf(output, data, type, bytes);
      count += 1;
    }

    qDebug("QInfo:0x%"PRIx64" create (tableId, tag) info completed, rows:%d", GET_QID(pRuntimeEnv), count);
  } else if (functionId == TSDB_FUNC_COUNT) {// handle the "count(tbname)" query
    SColumnInfoData* pColInfo = taosArrayGet(pRes->pDataBlock, 0);
    *(int64_t*)pColInfo->pData = pInfo->totalTables;
    count = 1;

    pOperator->status = OP_EXEC_DONE;
    qDebug("QInfo:0x%"PRIx64" create count(tbname) query, res:%d rows:1", GET_QID(pRuntimeEnv), count);
  } else {  // return only the tags|table name etc.
    SExprInfo* pExprInfo = pOperator->pExpr;  // todo use the column list instead of exprinfo

    count = 0;
    while(pInfo->curPos < pInfo->totalTables && count < maxNumOfTables) {
      int32_t i = pInfo->curPos++;

      STableQueryInfo* item = taosArrayGetP(pa, i);

      char *data = NULL, *dst = NULL;
      int16_t type = 0, bytes = 0;
      for(int32_t j = 0; j < pOperator->numOfOutput; ++j) {
        // not assign value in case of user defined constant output column
        if (TSDB_COL_IS_UD_COL(pExprInfo[j].base.colInfo.flag)) {
          continue;
        }

        SColumnInfoData* pColInfo = taosArrayGet(pRes->pDataBlock, j);
        type  = pExprInfo[j].base.resType;
        bytes = pExprInfo[j].base.resBytes;

        if (pExprInfo[j].base.colInfo.colId == TSDB_TBNAME_COLUMN_INDEX) {
          data = tsdbGetTableName(item->pTable);
        } else {
          data = tsdbGetTableTagVal(item->pTable, pExprInfo[j].base.colInfo.colId, type, bytes);
        }

        dst  = pColInfo->pData + count * pExprInfo[j].base.resBytes;
        doSetTagValueToResultBuf(dst, data, type, bytes);
      }

      count += 1;
    }

    if (pInfo->curPos >= pInfo->totalTables) {
      pOperator->status = OP_EXEC_DONE;
    }

    qDebug("QInfo:0x%"PRIx64" create tag values results completed, rows:%d", GET_QID(pRuntimeEnv), count);
  }

  pRes->info.rows = count;
  return (pRes->info.rows == 0)? NULL:pInfo->pRes;
}

SOperatorInfo* createTagScanOperatorInfo(SQueryRuntimeEnv* pRuntimeEnv, SExprInfo* pExpr, int32_t numOfOutput) {
  STagScanInfo* pInfo = calloc(1, sizeof(STagScanInfo));
  pInfo->pRes = createOutputBuf(pExpr, numOfOutput, pRuntimeEnv->resultInfo.capacity);

  size_t numOfGroup = GET_NUM_OF_TABLEGROUP(pRuntimeEnv);
  assert(numOfGroup == 0 || numOfGroup == 1);

  pInfo->totalTables = pRuntimeEnv->tableqinfoGroupInfo.numOfTables;
  pInfo->curPos = 0;

  SOperatorInfo* pOperator = calloc(1, sizeof(SOperatorInfo));
  pOperator->name         = "SeqTableTagScan";
  pOperator->operatorType = OP_TagScan;
  pOperator->blockingOptr = false;
  pOperator->status       = OP_IN_EXECUTING;
  pOperator->info         = pInfo;
  pOperator->exec         = doTagScan;
  pOperator->pExpr        = pExpr;
  pOperator->numOfOutput  = numOfOutput;
  pOperator->pRuntimeEnv  = pRuntimeEnv;
  pOperator->cleanup      = destroyTagScanOperatorInfo;

  return pOperator;
}

static SSDataBlock* hashDistinct(void* param, bool* newgroup) {
  SOperatorInfo* pOperator = (SOperatorInfo*) param;
  if (pOperator->status == OP_EXEC_DONE) {
    return NULL;
  }

  SDistinctOperatorInfo* pInfo = pOperator->info;
  SSDataBlock* pRes = pInfo->pRes;

  pRes->info.rows = 0;
  SSDataBlock* pBlock = NULL;
  while(1) {
    publishOperatorProfEvent(pOperator->upstream[0], QUERY_PROF_BEFORE_OPERATOR_EXEC);
    pBlock = pOperator->upstream[0]->exec(pOperator->upstream[0], newgroup);
    publishOperatorProfEvent(pOperator->upstream[0], QUERY_PROF_AFTER_OPERATOR_EXEC);

    if (pBlock == NULL) {
      setQueryStatus(pOperator->pRuntimeEnv, QUERY_COMPLETED);
      pOperator->status = OP_EXEC_DONE;
      return NULL;
    }

    assert(pBlock->info.numOfCols == 1);
    SColumnInfoData* pColInfoData = taosArrayGet(pBlock->pDataBlock, 0);

    int16_t bytes = pColInfoData->info.bytes;
    int16_t type = pColInfoData->info.type;

    // ensure the output buffer size
    SColumnInfoData* pResultColInfoData = taosArrayGet(pRes->pDataBlock, 0);
    if (pRes->info.rows + pBlock->info.rows > pInfo->outputCapacity) {
      int32_t newSize = pRes->info.rows + pBlock->info.rows;
      char* tmp = realloc(pResultColInfoData->pData, newSize * bytes);
      if (tmp == NULL) {
        return NULL;
      } else {
        pResultColInfoData->pData = tmp;
        pInfo->outputCapacity = newSize;
      }
    }

    for(int32_t i = 0; i < pBlock->info.rows; ++i) {
      char* val = ((char*)pColInfoData->pData) + bytes * i;
      if (isNull(val, type)) {
        continue;
      }

      size_t keyLen = 0;
      if (IS_VAR_DATA_TYPE(pOperator->pExpr->base.colType)) {
        tstr* var = (tstr*)(val);
        keyLen = varDataLen(var);
      } else {
        keyLen = bytes;
      }

      int dummy;
      void* res = taosHashGet(pInfo->pSet, val, keyLen);
      if (res == NULL) {
        taosHashPut(pInfo->pSet, val, keyLen, &dummy, sizeof(dummy));
        char* start = pResultColInfoData->pData + bytes * pInfo->pRes->info.rows;
        memcpy(start, val, bytes);
        pRes->info.rows += 1;
      }
    }

    if (pRes->info.rows >= pInfo->threshold) {
      break;
    }
  }

  return (pInfo->pRes->info.rows > 0)? pInfo->pRes:NULL;
}

SOperatorInfo* createDistinctOperatorInfo(SQueryRuntimeEnv* pRuntimeEnv, SOperatorInfo* upstream, SExprInfo* pExpr, int32_t numOfOutput) {
  SDistinctOperatorInfo* pInfo = calloc(1, sizeof(SDistinctOperatorInfo));

  pInfo->outputCapacity = 4096;
  pInfo->pSet = taosHashInit(64, taosGetDefaultHashFunction(pExpr->base.colType), false, HASH_NO_LOCK);
  pInfo->pRes = createOutputBuf(pExpr, numOfOutput, (int32_t) pInfo->outputCapacity);

  SOperatorInfo* pOperator = calloc(1, sizeof(SOperatorInfo));
  pOperator->name         = "DistinctOperator";
  pOperator->blockingOptr = false;
  pOperator->status       = OP_IN_EXECUTING;
  pOperator->operatorType = OP_Distinct;
  pOperator->pExpr        = pExpr;
  pOperator->numOfOutput  = numOfOutput;
  pOperator->info         = pInfo;
  pOperator->pRuntimeEnv  = pRuntimeEnv;
  pOperator->exec         = hashDistinct;
  pOperator->cleanup      = destroyDistinctOperatorInfo;

  appendUpstream(pOperator, upstream);
  return pOperator;
}

static int32_t getColumnIndexInSource(SQueriedTableInfo *pTableInfo, SSqlExpr *pExpr, SColumnInfo* pTagCols) {
  int32_t j = 0;

  if (TSDB_COL_IS_TAG(pExpr->colInfo.flag)) {
    if (pExpr->colInfo.colId == TSDB_TBNAME_COLUMN_INDEX) {
      return TSDB_TBNAME_COLUMN_INDEX;
    }

    while(j < pTableInfo->numOfTags) {
      if (pExpr->colInfo.colId == pTagCols[j].colId) {
        return j;
      }

      j += 1;
    }

  } else if (TSDB_COL_IS_UD_COL(pExpr->colInfo.flag)) {  // user specified column data
    return TSDB_UD_COLUMN_INDEX;
  } else {
    while (j < pTableInfo->numOfCols) {
      if (pExpr->colInfo.colId == pTableInfo->colList[j].colId) {
        return j;
      }

      j += 1;
    }
  }

  return INT32_MIN;  // return a less than TSDB_TBNAME_COLUMN_INDEX value
}

bool validateExprColumnInfo(SQueriedTableInfo *pTableInfo, SSqlExpr *pExpr, SColumnInfo* pTagCols) {
  int32_t j = getColumnIndexInSource(pTableInfo, pExpr, pTagCols);
  return j != INT32_MIN;
}

static bool validateQueryMsg(SQueryTableMsg *pQueryMsg) {
  if (pQueryMsg->interval.interval < 0) {
    qError("qmsg:%p illegal value of interval time %" PRId64, pQueryMsg, pQueryMsg->interval.interval);
    return false;
  }

  if (pQueryMsg->sw.gap < 0 || pQueryMsg->sw.primaryColId != PRIMARYKEY_TIMESTAMP_COL_INDEX) {
    qError("qmsg:%p illegal value of session window time %" PRId64, pQueryMsg, pQueryMsg->sw.gap);
    return false;
  }

  if (pQueryMsg->sw.gap > 0 && pQueryMsg->interval.interval > 0) {
    qError("qmsg:%p illegal value of session window time %" PRId64" and interval value %"PRId64, pQueryMsg,
        pQueryMsg->sw.gap, pQueryMsg->interval.interval);
    return false;
  }

  if (pQueryMsg->numOfTables <= 0) {
    qError("qmsg:%p illegal value of numOfTables %d", pQueryMsg, pQueryMsg->numOfTables);
    return false;
  }

  if (pQueryMsg->numOfGroupCols < 0) {
    qError("qmsg:%p illegal value of numOfGroupbyCols %d", pQueryMsg, pQueryMsg->numOfGroupCols);
    return false;
  }

  if (pQueryMsg->numOfOutput > TSDB_MAX_COLUMNS || pQueryMsg->numOfOutput <= 0) {
    qError("qmsg:%p illegal value of output columns %d", pQueryMsg, pQueryMsg->numOfOutput);
    return false;
  }

  return true;
}

static bool validateQueryTableCols(SQueriedTableInfo* pTableInfo, SSqlExpr** pExpr, int32_t numOfOutput,
                                   SColumnInfo* pTagCols, void* pMsg) {
  int32_t numOfTotal = pTableInfo->numOfCols + pTableInfo->numOfTags;
  if (pTableInfo->numOfCols < 0 || pTableInfo->numOfTags < 0 || numOfTotal > TSDB_MAX_COLUMNS) {
    qError("qmsg:%p illegal value of numOfCols %d numOfTags:%d", pMsg, pTableInfo->numOfCols, pTableInfo->numOfTags);
    return false;
  }

  if (numOfTotal == 0) {  // table total columns are not required.
    for(int32_t i = 0; i < numOfOutput; ++i) {
      SSqlExpr* p = pExpr[i];
      if ((p->functionId == TSDB_FUNC_TAGPRJ) ||
          (p->functionId == TSDB_FUNC_TID_TAG && p->colInfo.colId == TSDB_TBNAME_COLUMN_INDEX) ||
          (p->functionId == TSDB_FUNC_COUNT && p->colInfo.colId == TSDB_TBNAME_COLUMN_INDEX) ||
          (p->functionId == TSDB_FUNC_BLKINFO)) {
        continue;
      }

      return false;
    }
  }

  for(int32_t i = 0; i < numOfOutput; ++i) {
    if (!validateExprColumnInfo(pTableInfo, pExpr[i], pTagCols)) {
      return TSDB_CODE_QRY_INVALID_MSG;
    }
  }

  return true;
}

static char *createTableIdList(SQueryTableMsg *pQueryMsg, char *pMsg, SArray **pTableIdList) {
  assert(pQueryMsg->numOfTables > 0);

  *pTableIdList = taosArrayInit(pQueryMsg->numOfTables, sizeof(STableIdInfo));

  for (int32_t j = 0; j < pQueryMsg->numOfTables; ++j) {
    STableIdInfo* pTableIdInfo = (STableIdInfo *)pMsg;

    pTableIdInfo->tid = htonl(pTableIdInfo->tid);
    pTableIdInfo->uid = htobe64(pTableIdInfo->uid);
    pTableIdInfo->key = htobe64(pTableIdInfo->key);

    taosArrayPush(*pTableIdList, pTableIdInfo);
    pMsg += sizeof(STableIdInfo);
  }

  return pMsg;
}

static int32_t deserializeColFilterInfo(SColumnFilterInfo* pColFilters, int16_t numOfFilters, char** pMsg) {
  for (int32_t f = 0; f < numOfFilters; ++f) {
    SColumnFilterInfo *pFilterMsg = (SColumnFilterInfo *)(*pMsg);

    SColumnFilterInfo *pColFilter = &pColFilters[f];
    pColFilter->filterstr = htons(pFilterMsg->filterstr);

    (*pMsg) += sizeof(SColumnFilterInfo);

    if (pColFilter->filterstr) {
      pColFilter->len = htobe64(pFilterMsg->len);

      pColFilter->pz = (int64_t)calloc(1, (size_t)(pColFilter->len + 1 * TSDB_NCHAR_SIZE)); // note: null-terminator
      if (pColFilter->pz == 0) {
        return TSDB_CODE_QRY_OUT_OF_MEMORY;
      }

      memcpy((void *)pColFilter->pz, (*pMsg), (size_t)pColFilter->len);
      (*pMsg) += (pColFilter->len + 1);
    } else {
      pColFilter->lowerBndi = htobe64(pFilterMsg->lowerBndi);
      pColFilter->upperBndi = htobe64(pFilterMsg->upperBndi);
    }

    pColFilter->lowerRelOptr = htons(pFilterMsg->lowerRelOptr);
    pColFilter->upperRelOptr = htons(pFilterMsg->upperRelOptr);
  }

  return TSDB_CODE_SUCCESS;
}

/**
 * pQueryMsg->head has been converted before this function is called.
 *
 * @param pQueryMsg
 * @param pTableIdList
 * @param pExpr
 * @return
 */
int32_t convertQueryMsg(SQueryTableMsg *pQueryMsg, SQueryParam* param) {
  int32_t code = TSDB_CODE_SUCCESS;

  if (taosCheckVersion(pQueryMsg->version, version, 3) != 0) {
    return TSDB_CODE_QRY_INVALID_MSG;
  }

  pQueryMsg->numOfTables = htonl(pQueryMsg->numOfTables);
  pQueryMsg->window.skey = htobe64(pQueryMsg->window.skey);
  pQueryMsg->window.ekey = htobe64(pQueryMsg->window.ekey);
  pQueryMsg->interval.interval = htobe64(pQueryMsg->interval.interval);
  pQueryMsg->interval.sliding = htobe64(pQueryMsg->interval.sliding);
  pQueryMsg->interval.offset = htobe64(pQueryMsg->interval.offset);
  pQueryMsg->limit = htobe64(pQueryMsg->limit);
  pQueryMsg->offset = htobe64(pQueryMsg->offset);
  pQueryMsg->vgroupLimit = htobe64(pQueryMsg->vgroupLimit);

  pQueryMsg->order = htons(pQueryMsg->order);
  pQueryMsg->orderColId = htons(pQueryMsg->orderColId);
  pQueryMsg->queryType = htonl(pQueryMsg->queryType);
  pQueryMsg->tagNameRelType = htons(pQueryMsg->tagNameRelType);

  pQueryMsg->numOfCols = htons(pQueryMsg->numOfCols);
  pQueryMsg->numOfOutput = htons(pQueryMsg->numOfOutput);
  pQueryMsg->numOfGroupCols = htons(pQueryMsg->numOfGroupCols);
  pQueryMsg->tagCondLen = htons(pQueryMsg->tagCondLen);
  pQueryMsg->colCondLen = htons(pQueryMsg->colCondLen);  
  pQueryMsg->tsBuf.tsOffset = htonl(pQueryMsg->tsBuf.tsOffset);
  pQueryMsg->tsBuf.tsLen = htonl(pQueryMsg->tsBuf.tsLen);
  pQueryMsg->tsBuf.tsNumOfBlocks = htonl(pQueryMsg->tsBuf.tsNumOfBlocks);
  pQueryMsg->tsBuf.tsOrder = htonl(pQueryMsg->tsBuf.tsOrder);
  pQueryMsg->numOfTags = htonl(pQueryMsg->numOfTags);
  pQueryMsg->tbnameCondLen = htonl(pQueryMsg->tbnameCondLen);
  pQueryMsg->secondStageOutput = htonl(pQueryMsg->secondStageOutput);
  pQueryMsg->sqlstrLen = htonl(pQueryMsg->sqlstrLen);
  pQueryMsg->prevResultLen = htonl(pQueryMsg->prevResultLen);
  pQueryMsg->sw.gap = htobe64(pQueryMsg->sw.gap);
  pQueryMsg->sw.primaryColId = htonl(pQueryMsg->sw.primaryColId);
  pQueryMsg->tableScanOperator = htonl(pQueryMsg->tableScanOperator);
  pQueryMsg->numOfOperator = htonl(pQueryMsg->numOfOperator);
  pQueryMsg->udfContentOffset = htonl(pQueryMsg->udfContentOffset);
  pQueryMsg->udfContentLen    = htonl(pQueryMsg->udfContentLen);
  pQueryMsg->udfNum           = htonl(pQueryMsg->udfNum);

  // query msg safety check
  if (!validateQueryMsg(pQueryMsg)) {
    code = TSDB_CODE_QRY_INVALID_MSG;
    goto _cleanup;
  }

  char *pMsg = (char *)(pQueryMsg->tableCols) + sizeof(SColumnInfo) * pQueryMsg->numOfCols;
  for (int32_t col = 0; col < pQueryMsg->numOfCols; ++col) {
    SColumnInfo *pColInfo = &pQueryMsg->tableCols[col];

    pColInfo->colId = htons(pColInfo->colId);
    pColInfo->type = htons(pColInfo->type);
    pColInfo->bytes = htons(pColInfo->bytes);
    pColInfo->flist.numOfFilters = 0;

    if (!isValidDataType(pColInfo->type)) {
      qDebug("qmsg:%p, invalid data type in source column, index:%d, type:%d", pQueryMsg, col, pColInfo->type);
      code = TSDB_CODE_QRY_INVALID_MSG;
      goto _cleanup;
    }

/*
    int32_t numOfFilters = pColInfo->flist.numOfFilters;
    if (numOfFilters > 0) {
      pColInfo->flist.filterInfo = calloc(numOfFilters, sizeof(SColumnFilterInfo));
      if (pColInfo->flist.filterInfo == NULL) {
        code = TSDB_CODE_QRY_OUT_OF_MEMORY;
        goto _cleanup;
      }
    }

    code = deserializeColFilterInfo(pColInfo->flist.filterInfo, numOfFilters, &pMsg);
    if (code != TSDB_CODE_SUCCESS) {
      goto _cleanup;
    }
*/    
  }

  if (pQueryMsg->colCondLen > 0) {
    param->colCond = calloc(1, pQueryMsg->colCondLen);
    if (param->colCond == NULL) {
      code = TSDB_CODE_QRY_OUT_OF_MEMORY;
      goto _cleanup;
    }

    memcpy(param->colCond, pMsg, pQueryMsg->colCondLen);
    pMsg += pQueryMsg->colCondLen;
  }


  param->tableScanOperator = pQueryMsg->tableScanOperator;
  param->pExpr = calloc(pQueryMsg->numOfOutput, POINTER_BYTES);
  if (param->pExpr == NULL) {
    code = TSDB_CODE_QRY_OUT_OF_MEMORY;
    goto _cleanup;
  }

  SSqlExpr *pExprMsg = (SSqlExpr *)pMsg;

  for (int32_t i = 0; i < pQueryMsg->numOfOutput; ++i) {
    param->pExpr[i] = pExprMsg;

    pExprMsg->colInfo.colIndex = htons(pExprMsg->colInfo.colIndex);
    pExprMsg->colInfo.colId = htons(pExprMsg->colInfo.colId);
    pExprMsg->colInfo.flag  = htons(pExprMsg->colInfo.flag);
    pExprMsg->colBytes      = htons(pExprMsg->colBytes);
    pExprMsg->colType       = htons(pExprMsg->colType);

    pExprMsg->resType       = htons(pExprMsg->resType);
    pExprMsg->resBytes      = htons(pExprMsg->resBytes);
    pExprMsg->interBytes    = htonl(pExprMsg->interBytes);

    pExprMsg->functionId    = htons(pExprMsg->functionId);
    pExprMsg->numOfParams   = htons(pExprMsg->numOfParams);
    pExprMsg->resColId      = htons(pExprMsg->resColId);
    pExprMsg->flist.numOfFilters  = htons(pExprMsg->flist.numOfFilters);
    pMsg += sizeof(SSqlExpr);

    for (int32_t j = 0; j < pExprMsg->numOfParams; ++j) {
      pExprMsg->param[j].nType = htons(pExprMsg->param[j].nType);
      pExprMsg->param[j].nLen = htons(pExprMsg->param[j].nLen);

      if (pExprMsg->param[j].nType == TSDB_DATA_TYPE_BINARY) {
        pExprMsg->param[j].pz = pMsg;
        pMsg += pExprMsg->param[j].nLen;  // one more for the string terminated char.
      } else {
        pExprMsg->param[j].i64 = htobe64(pExprMsg->param[j].i64);
      }
    }

    int16_t functionId = pExprMsg->functionId;
    if (functionId == TSDB_FUNC_TAG || functionId == TSDB_FUNC_TAGPRJ || functionId == TSDB_FUNC_TAG_DUMMY) {
      if (!TSDB_COL_IS_TAG(pExprMsg->colInfo.flag)) {  // ignore the column  index check for arithmetic expression.
        code = TSDB_CODE_QRY_INVALID_MSG;
        goto _cleanup;
      }
    }

    if (pExprMsg->flist.numOfFilters > 0) {
      pExprMsg->flist.filterInfo = calloc(pExprMsg->flist.numOfFilters, sizeof(SColumnFilterInfo));
    }

    deserializeColFilterInfo(pExprMsg->flist.filterInfo, pExprMsg->flist.numOfFilters, &pMsg);
    pExprMsg = (SSqlExpr *)pMsg;
  }

  if (pQueryMsg->secondStageOutput) {
    pExprMsg = (SSqlExpr *)pMsg;
    param->pSecExpr = calloc(pQueryMsg->secondStageOutput, POINTER_BYTES);

    for (int32_t i = 0; i < pQueryMsg->secondStageOutput; ++i) {
      param->pSecExpr[i] = pExprMsg;

      pExprMsg->colInfo.colIndex = htons(pExprMsg->colInfo.colIndex);
      pExprMsg->colInfo.colId = htons(pExprMsg->colInfo.colId);
      pExprMsg->colInfo.flag  = htons(pExprMsg->colInfo.flag);
      pExprMsg->resType       = htons(pExprMsg->resType);
      pExprMsg->resBytes      = htons(pExprMsg->resBytes);
      pExprMsg->colBytes      = htons(pExprMsg->colBytes);
      pExprMsg->colType       = htons(pExprMsg->colType);

      pExprMsg->functionId = htons(pExprMsg->functionId);
      pExprMsg->numOfParams = htons(pExprMsg->numOfParams);

      pMsg += sizeof(SSqlExpr);

      for (int32_t j = 0; j < pExprMsg->numOfParams; ++j) {
        pExprMsg->param[j].nType = htons(pExprMsg->param[j].nType);
        pExprMsg->param[j].nLen = htons(pExprMsg->param[j].nLen);

        if (pExprMsg->param[j].nType == TSDB_DATA_TYPE_BINARY) {
          pExprMsg->param[j].pz = pMsg;
          pMsg += pExprMsg->param[j].nLen;  // one more for the string terminated char.
        } else {
          pExprMsg->param[j].i64 = htobe64(pExprMsg->param[j].i64);
        }
      }

      int16_t functionId = pExprMsg->functionId;
      if (functionId == TSDB_FUNC_TAG || functionId == TSDB_FUNC_TAGPRJ || functionId == TSDB_FUNC_TAG_DUMMY) {
        if (!TSDB_COL_IS_TAG(pExprMsg->colInfo.flag)) {  // ignore the column  index check for arithmetic expression.
          code = TSDB_CODE_QRY_INVALID_MSG;
          goto _cleanup;
        }
      }

      pExprMsg = (SSqlExpr *)pMsg;
    }
  }

  pMsg = createTableIdList(pQueryMsg, pMsg, &(param->pTableIdList));

  if (pQueryMsg->numOfGroupCols > 0) {  // group by tag columns
    param->pGroupColIndex = malloc(pQueryMsg->numOfGroupCols * sizeof(SColIndex));
    if (param->pGroupColIndex == NULL) {
      code = TSDB_CODE_QRY_OUT_OF_MEMORY;
      goto _cleanup;
    }

    for (int32_t i = 0; i < pQueryMsg->numOfGroupCols; ++i) {
      param->pGroupColIndex[i].colId = htons(*(int16_t *)pMsg);
      pMsg += sizeof(param->pGroupColIndex[i].colId);

      param->pGroupColIndex[i].colIndex = htons(*(int16_t *)pMsg);
      pMsg += sizeof(param->pGroupColIndex[i].colIndex);

      param->pGroupColIndex[i].flag = htons(*(int16_t *)pMsg);
      pMsg += sizeof(param->pGroupColIndex[i].flag);

      memcpy(param->pGroupColIndex[i].name, pMsg, tListLen(param->pGroupColIndex[i].name));
      pMsg += tListLen(param->pGroupColIndex[i].name);
    }

    pQueryMsg->orderByIdx = htons(pQueryMsg->orderByIdx);
    pQueryMsg->orderType = htons(pQueryMsg->orderType);
  }

  pQueryMsg->fillType = htons(pQueryMsg->fillType);
  if (pQueryMsg->fillType != TSDB_FILL_NONE) {
    pQueryMsg->fillVal = (uint64_t)(pMsg);

    int64_t *v = (int64_t *)pMsg;
    for (int32_t i = 0; i < pQueryMsg->numOfOutput; ++i) {
      v[i] = htobe64(v[i]);
    }

    pMsg += sizeof(int64_t) * pQueryMsg->numOfOutput;
  }

  if (pQueryMsg->numOfTags > 0) {
    param->pTagColumnInfo = calloc(1, sizeof(SColumnInfo) * pQueryMsg->numOfTags);
    if (param->pTagColumnInfo == NULL) {
      code = TSDB_CODE_QRY_OUT_OF_MEMORY;
      goto _cleanup;
    }

    for (int32_t i = 0; i < pQueryMsg->numOfTags; ++i) {
      SColumnInfo* pTagCol = (SColumnInfo*) pMsg;

      pTagCol->colId = htons(pTagCol->colId);
      pTagCol->bytes = htons(pTagCol->bytes);
      pTagCol->type  = htons(pTagCol->type);
      pTagCol->flist.numOfFilters = 0;

      param->pTagColumnInfo[i] = *pTagCol;
      pMsg += sizeof(SColumnInfo);
    }
  }

  // the tag query condition expression string is located at the end of query msg
  if (pQueryMsg->tagCondLen > 0) {
    param->tagCond = calloc(1, pQueryMsg->tagCondLen);
    if (param->tagCond == NULL) {
      code = TSDB_CODE_QRY_OUT_OF_MEMORY;
      goto _cleanup;
    }

    memcpy(param->tagCond, pMsg, pQueryMsg->tagCondLen);
    pMsg += pQueryMsg->tagCondLen;
  }

  if (pQueryMsg->prevResultLen > 0) {
    param->prevResult = calloc(1, pQueryMsg->prevResultLen);
    if (param->prevResult == NULL) {
      code = TSDB_CODE_QRY_OUT_OF_MEMORY;
      goto _cleanup;
    }

    memcpy(param->prevResult, pMsg, pQueryMsg->prevResultLen);
    pMsg += pQueryMsg->prevResultLen;
  }

  if (pQueryMsg->tbnameCondLen > 0) {
    param->tbnameCond = calloc(1, pQueryMsg->tbnameCondLen + 1);
    if (param->tbnameCond == NULL) {
      code = TSDB_CODE_QRY_OUT_OF_MEMORY;
      goto _cleanup;
    }

    strncpy(param->tbnameCond, pMsg, pQueryMsg->tbnameCondLen);
    pMsg += pQueryMsg->tbnameCondLen;
  }

  //skip ts buf
  if ((pQueryMsg->tsBuf.tsOffset + pQueryMsg->tsBuf.tsLen) > 0) {
    pMsg = (char *)pQueryMsg + pQueryMsg->tsBuf.tsOffset + pQueryMsg->tsBuf.tsLen;
  }

  param->pOperator = taosArrayInit(pQueryMsg->numOfOperator, sizeof(int32_t));
  for(int32_t i = 0; i < pQueryMsg->numOfOperator; ++i) {
    int32_t op = htonl(*(int32_t*)pMsg);
    taosArrayPush(param->pOperator, &op);

    pMsg += sizeof(int32_t);
  }

  if (pQueryMsg->udfContentLen > 0) {
    param->pUdfInfo = calloc(1, sizeof(SUdfInfo));
    param->pUdfInfo->contLen = pQueryMsg->udfContentLen;

    pMsg = (char*)pQueryMsg + pQueryMsg->udfContentOffset;
    param->pUdfInfo->resType = *(int8_t*) pMsg;
    pMsg += sizeof(int8_t);

    param->pUdfInfo->resBytes = htons(*(int16_t*)pMsg);
    pMsg += sizeof(int16_t);

    tstr* name = (tstr*)(pMsg);
    param->pUdfInfo->name = strndup(name->data, name->len);

    pMsg += varDataTLen(name);
    param->pUdfInfo->funcType = htonl(*(int32_t*)pMsg);
    pMsg += sizeof(int32_t);

    param->pUdfInfo->bufSize = htonl(*(int32_t*)pMsg);
    pMsg += sizeof(int32_t);

    param->pUdfInfo->content = malloc(pQueryMsg->udfContentLen);
    memcpy(param->pUdfInfo->content, pMsg, pQueryMsg->udfContentLen);

    pMsg += pQueryMsg->udfContentLen;
  }

  param->sql = strndup(pMsg, pQueryMsg->sqlstrLen);

  SQueriedTableInfo info = { .numOfTags = pQueryMsg->numOfTags, .numOfCols = pQueryMsg->numOfCols, .colList = pQueryMsg->tableCols};
  if (!validateQueryTableCols(&info, param->pExpr, pQueryMsg->numOfOutput, param->pTagColumnInfo, pQueryMsg)) {
    code = TSDB_CODE_QRY_INVALID_MSG;
    goto _cleanup;
  }

  qDebug("qmsg:%p query %d tables, type:%d, qrange:%" PRId64 "-%" PRId64 ", numOfGroupbyTagCols:%d, order:%d, "
         "outputCols:%d, numOfCols:%d, interval:%" PRId64 ", fillType:%d, comptsLen:%d, compNumOfBlocks:%d, limit:%" PRId64 ", offset:%" PRId64,
         pQueryMsg, pQueryMsg->numOfTables, pQueryMsg->queryType, pQueryMsg->window.skey, pQueryMsg->window.ekey, pQueryMsg->numOfGroupCols,
         pQueryMsg->order, pQueryMsg->numOfOutput, pQueryMsg->numOfCols, pQueryMsg->interval.interval,
         pQueryMsg->fillType, pQueryMsg->tsBuf.tsLen, pQueryMsg->tsBuf.tsNumOfBlocks, pQueryMsg->limit, pQueryMsg->offset);

  qDebug("qmsg:%p, sql:%s", pQueryMsg, param->sql);
  return TSDB_CODE_SUCCESS;

_cleanup:
  freeParam(param);
  return code;
}

int32_t cloneExprFilterInfo(SColumnFilterInfo **dst, SColumnFilterInfo* src, int32_t filterNum) {
  if (filterNum <= 0) {
    return TSDB_CODE_SUCCESS;
  }

  *dst = calloc(filterNum, sizeof(*src));
  if (*dst == NULL) {
    return TSDB_CODE_QRY_OUT_OF_MEMORY;
  }

  memcpy(*dst, src, sizeof(*src) * filterNum);

  for (int32_t i = 0; i < filterNum; i++) {
    if ((*dst)[i].filterstr && dst[i]->len > 0) {
      void *pz = calloc(1, (size_t)(*dst)[i].len + 1);

      if (pz == NULL) {
        if (i == 0) {
          free(*dst);
        } else {
          freeColumnFilterInfo(*dst, i);
        }

        return TSDB_CODE_QRY_OUT_OF_MEMORY;
      }

      memcpy(pz, (void *)src->pz, (size_t)src->len + 1);

      (*dst)[i].pz = (int64_t)pz;
    }
  }

  return TSDB_CODE_SUCCESS;
}

int32_t buildArithmeticExprFromMsg(SExprInfo *pExprInfo, void *pQueryMsg) {
  qDebug("qmsg:%p create arithmetic expr from binary", pQueryMsg);

  tExprNode* pExprNode = NULL;
  TRY(TSDB_MAX_TAG_CONDITIONS) {
    pExprNode = exprTreeFromBinary(pExprInfo->base.param[0].pz, pExprInfo->base.param[0].nLen);
  } CATCH( code ) {
    CLEANUP_EXECUTE();
    qError("qmsg:%p failed to create arithmetic expression string from:%s, reason: %s", pQueryMsg, pExprInfo->base.param[0].pz, tstrerror(code));
    return code;
  } END_TRY

  if (pExprNode == NULL) {
    qError("qmsg:%p failed to create arithmetic expression string from:%s", pQueryMsg, pExprInfo->base.param[0].pz);
    return TSDB_CODE_QRY_APP_ERROR;
  }

  pExprInfo->pExpr = pExprNode;
  return TSDB_CODE_SUCCESS;
}


static int32_t updateOutputBufForTopBotQuery(SQueriedTableInfo* pTableInfo, SColumnInfo* pTagCols, SExprInfo* pExprs, int32_t numOfOutput, int32_t tagLen, bool superTable) {
  for (int32_t i = 0; i < numOfOutput; ++i) {
    int16_t functId = pExprs[i].base.functionId;

    if (functId == TSDB_FUNC_TOP || functId == TSDB_FUNC_BOTTOM) {
      int32_t j = getColumnIndexInSource(pTableInfo, &pExprs[i].base, pTagCols);
      if (j < 0 || j >= pTableInfo->numOfCols) {
        return TSDB_CODE_QRY_INVALID_MSG;
      } else {
        SColumnInfo* pCol = &pTableInfo->colList[j];
        int32_t ret = getResultDataInfo(pCol->type, pCol->bytes, functId, (int32_t)pExprs[i].base.param[0].i64,
                                        &pExprs[i].base.resType, &pExprs[i].base.resBytes, &pExprs[i].base.interBytes, tagLen, superTable, NULL);
        assert(ret == TSDB_CODE_SUCCESS);
      }
    }
  }

  return TSDB_CODE_SUCCESS;
}

void destroyUdfInfo(SUdfInfo* pUdfInfo) {
  if (pUdfInfo == NULL) {
    return;
  }

  if (pUdfInfo->funcs[TSDB_UDF_FUNC_DESTROY]) {
    if (pUdfInfo->isScript) {
      (*(scriptDestroyFunc)pUdfInfo->funcs[TSDB_UDF_FUNC_DESTROY])(pUdfInfo->pScriptCtx);
      tfree(pUdfInfo->content);
    }else{
      (*(udfDestroyFunc)pUdfInfo->funcs[TSDB_UDF_FUNC_DESTROY])(&pUdfInfo->init);
    }
  }

  tfree(pUdfInfo->name);

  if (pUdfInfo->path) {
    unlink(pUdfInfo->path);
  }

  tfree(pUdfInfo->path);
  tfree(pUdfInfo->content);
  taosCloseDll(pUdfInfo->handle);
  tfree(pUdfInfo);
}

static char* getUdfFuncName(char* name, int type) {
  char* funcname = calloc(1, TSDB_FUNCTIONS_NAME_MAX_LENGTH + 10);

  switch (type) {
    case TSDB_UDF_FUNC_NORMAL:
      strcpy(funcname, name);
      break;
    case TSDB_UDF_FUNC_INIT:
      sprintf(funcname, "%s_init", name);
      break;
    case TSDB_UDF_FUNC_FINALIZE:
      sprintf(funcname, "%s_finalize", name);
      break;
    case TSDB_UDF_FUNC_MERGE:
      sprintf(funcname, "%s_merge", name);
      break;
    case TSDB_UDF_FUNC_DESTROY:
      sprintf(funcname, "%s_destroy", name);
      break;
    default:
      assert(0);
      break;
  }

  return funcname;
}

int32_t initUdfInfo(SUdfInfo* pUdfInfo) {
  if (pUdfInfo == NULL) {
    return TSDB_CODE_SUCCESS;
  }
  //qError("script len: %d", pUdfInfo->contLen);
  if (isValidScript(pUdfInfo->content, pUdfInfo->contLen)) {
    pUdfInfo->isScript   = 1;
    pUdfInfo->pScriptCtx = createScriptCtx(pUdfInfo->content, pUdfInfo->resType, pUdfInfo->resBytes);
    if (pUdfInfo->pScriptCtx == NULL) {
      return TSDB_CODE_QRY_SYS_ERROR;
    }
    tfree(pUdfInfo->content);

    pUdfInfo->funcs[TSDB_UDF_FUNC_INIT] = taosLoadScriptInit;
    if (pUdfInfo->funcs[TSDB_UDF_FUNC_INIT] == NULL
        || (*(scriptInitFunc)pUdfInfo->funcs[TSDB_UDF_FUNC_INIT])(pUdfInfo->pScriptCtx) != TSDB_CODE_SUCCESS) {
      return TSDB_CODE_QRY_SYS_ERROR;
    }

    pUdfInfo->funcs[TSDB_UDF_FUNC_NORMAL] = taosLoadScriptNormal;

    if (pUdfInfo->funcType == TSDB_UDF_TYPE_AGGREGATE) {
      pUdfInfo->funcs[TSDB_UDF_FUNC_FINALIZE] =  taosLoadScriptFinalize;
      pUdfInfo->funcs[TSDB_UDF_FUNC_MERGE]    =  taosLoadScriptMerge;
    }
    pUdfInfo->funcs[TSDB_UDF_FUNC_DESTROY] = taosLoadScriptDestroy;

  } else {
    char path[PATH_MAX] = {0};
    taosGetTmpfilePath("script", path);

    FILE* file = fopen(path, "w+");

    // TODO check for failure of flush to disk
    /*size_t t = */ fwrite(pUdfInfo->content, pUdfInfo->contLen, 1, file);
    fclose(file);
    tfree(pUdfInfo->content);

    pUdfInfo->path = strdup(path);

    pUdfInfo->handle = taosLoadDll(path);

    if (NULL == pUdfInfo->handle) {
      return TSDB_CODE_QRY_SYS_ERROR;
    }

    pUdfInfo->funcs[TSDB_UDF_FUNC_NORMAL] = taosLoadSym(pUdfInfo->handle, getUdfFuncName(pUdfInfo->name, TSDB_UDF_FUNC_NORMAL));
    if (NULL == pUdfInfo->funcs[TSDB_UDF_FUNC_NORMAL]) {
      return TSDB_CODE_QRY_SYS_ERROR;
    }

    pUdfInfo->funcs[TSDB_UDF_FUNC_INIT] = taosLoadSym(pUdfInfo->handle, getUdfFuncName(pUdfInfo->name, TSDB_UDF_FUNC_INIT));

    if (pUdfInfo->funcType == TSDB_UDF_TYPE_AGGREGATE) {
      pUdfInfo->funcs[TSDB_UDF_FUNC_FINALIZE] = taosLoadSym(pUdfInfo->handle, getUdfFuncName(pUdfInfo->name, TSDB_UDF_FUNC_FINALIZE));
      pUdfInfo->funcs[TSDB_UDF_FUNC_MERGE] = taosLoadSym(pUdfInfo->handle, getUdfFuncName(pUdfInfo->name, TSDB_UDF_FUNC_MERGE));
    }

    pUdfInfo->funcs[TSDB_UDF_FUNC_DESTROY] = taosLoadSym(pUdfInfo->handle, getUdfFuncName(pUdfInfo->name, TSDB_UDF_FUNC_DESTROY));

    if (pUdfInfo->funcs[TSDB_UDF_FUNC_INIT]) {
      return (*(udfInitFunc)pUdfInfo->funcs[TSDB_UDF_FUNC_INIT])(&pUdfInfo->init);
    }
  }

  return TSDB_CODE_SUCCESS;
}

// TODO tag length should be passed from client, refactor
int32_t createQueryFunc(SQueriedTableInfo* pTableInfo, int32_t numOfOutput, SExprInfo** pExprInfo,
                        SSqlExpr** pExprMsg, SColumnInfo* pTagCols, int32_t queryType, void* pMsg, SUdfInfo* pUdfInfo) {
  *pExprInfo = NULL;
  int32_t code = TSDB_CODE_SUCCESS;

  code = initUdfInfo(pUdfInfo);
  if (code) {
    return code;
  }

  SExprInfo *pExprs = (SExprInfo *)calloc(numOfOutput, sizeof(SExprInfo));
  if (pExprs == NULL) {
    return TSDB_CODE_QRY_OUT_OF_MEMORY;
  }

  bool    isSuperTable = QUERY_IS_STABLE_QUERY(queryType);
  int16_t tagLen = 0;

  for (int32_t i = 0; i < numOfOutput; ++i) {
    pExprs[i].base = *pExprMsg[i];

    memset(pExprs[i].base.param, 0, sizeof(tVariant) * tListLen(pExprs[i].base.param));
    for (int32_t j = 0; j < pExprMsg[i]->numOfParams; ++j) {
      tVariantAssign(&pExprs[i].base.param[j], &pExprMsg[i]->param[j]);
    }

    int16_t type = 0;
    int16_t bytes = 0;

    // parse the arithmetic expression
    if (pExprs[i].base.functionId == TSDB_FUNC_ARITHM) {
      code = buildArithmeticExprFromMsg(&pExprs[i], pMsg);

      if (code != TSDB_CODE_SUCCESS) {
        tfree(pExprs);
        return code;
      }

      type  = TSDB_DATA_TYPE_DOUBLE;
      bytes = tDataTypes[type].bytes;
    } else if (pExprs[i].base.functionId == TSDB_FUNC_BLKINFO) {
      SSchema s = {.type=TSDB_DATA_TYPE_BINARY, .bytes=TSDB_MAX_BINARY_LEN};
      type = s.type;
      bytes = s.bytes;
    } else if (pExprs[i].base.colInfo.colId == TSDB_TBNAME_COLUMN_INDEX && pExprs[i].base.functionId == TSDB_FUNC_TAGPRJ) {  // parse the normal column
      SSchema* s = tGetTbnameColumnSchema();
      type = s->type;
      bytes = s->bytes;
    } else if (pExprs[i].base.colInfo.colId <= TSDB_UD_COLUMN_INDEX && pExprs[i].base.colInfo.colId > TSDB_RES_COL_ID) {
      // it is a user-defined constant value column
      assert(pExprs[i].base.functionId == TSDB_FUNC_PRJ);

      type = pExprs[i].base.param[1].nType;
      bytes = pExprs[i].base.param[1].nLen;
      if (type == TSDB_DATA_TYPE_BINARY || type == TSDB_DATA_TYPE_NCHAR) {
        bytes += VARSTR_HEADER_SIZE;
      }
    } else {
      int32_t j = getColumnIndexInSource(pTableInfo, &pExprs[i].base, pTagCols);
      if (TSDB_COL_IS_TAG(pExprs[i].base.colInfo.flag)) {
        if (j < TSDB_TBNAME_COLUMN_INDEX || j >= pTableInfo->numOfTags) {
          return TSDB_CODE_QRY_INVALID_MSG;
        }
      } else {
        if (j < PRIMARYKEY_TIMESTAMP_COL_INDEX || j >= pTableInfo->numOfCols) {
          return TSDB_CODE_QRY_INVALID_MSG;
        }
      }

      if (pExprs[i].base.colInfo.colId != TSDB_TBNAME_COLUMN_INDEX && j >= 0) {
        SColumnInfo* pCol = (TSDB_COL_IS_TAG(pExprs[i].base.colInfo.flag))? &pTagCols[j]:&pTableInfo->colList[j];
        type = pCol->type;
        bytes = pCol->bytes;
      } else {
        SSchema* s = tGetTbnameColumnSchema();

        type  = s->type;
        bytes = s->bytes;
      }

      if (pExprs[i].base.flist.numOfFilters > 0) {
        int32_t ret = cloneExprFilterInfo(&pExprs[i].base.flist.filterInfo, pExprMsg[i]->flist.filterInfo,
            pExprMsg[i]->flist.numOfFilters);
        if (ret) {
          return ret;
        }
      }
    }

    int32_t param = (int32_t)pExprs[i].base.param[0].i64;
    if (pExprs[i].base.functionId != TSDB_FUNC_ARITHM &&
       (type != pExprs[i].base.colType || bytes != pExprs[i].base.colBytes)) {
      tfree(pExprs);
      return TSDB_CODE_QRY_INVALID_MSG;
    }

    // todo remove it
    if (getResultDataInfo(type, bytes, pExprs[i].base.functionId, param, &pExprs[i].base.resType, &pExprs[i].base.resBytes,
                          &pExprs[i].base.interBytes, 0, isSuperTable, pUdfInfo) != TSDB_CODE_SUCCESS) {
      tfree(pExprs);
      return TSDB_CODE_QRY_INVALID_MSG;
    }

    if (pExprs[i].base.functionId == TSDB_FUNC_TAG_DUMMY || pExprs[i].base.functionId == TSDB_FUNC_TS_DUMMY) {
      tagLen += pExprs[i].base.resBytes;
    }

    assert(isValidDataType(pExprs[i].base.resType));
  }

  // the tag length is affected by other tag columns, so this should be update.
  updateOutputBufForTopBotQuery(pTableInfo, pTagCols, pExprs, numOfOutput, tagLen, isSuperTable);

  *pExprInfo = pExprs;
  return TSDB_CODE_SUCCESS;
}

int32_t createQueryFilter(char *data, uint16_t len, SFilterInfo** pFilters) {
  tExprNode* expr = NULL;
  
  TRY(TSDB_MAX_TAG_CONDITIONS) {
    expr = exprTreeFromBinary(data, len);
  } CATCH( code ) {
    CLEANUP_EXECUTE();
    return code;
  } END_TRY

  if (expr == NULL) {
    qError("failed to create expr tree");
    return TSDB_CODE_QRY_APP_ERROR;
  }

  int32_t ret = filterInitFromTree(expr, pFilters, 0);
  tExprTreeDestroy(expr, NULL);

  return ret;
}


// todo refactor
int32_t createIndirectQueryFuncExprFromMsg(SQueryTableMsg* pQueryMsg, int32_t numOfOutput, SExprInfo** pExprInfo,
                                           SSqlExpr** pExpr, SExprInfo* prevExpr, SUdfInfo *pUdfInfo) {
  *pExprInfo = NULL;
  int32_t code = TSDB_CODE_SUCCESS;

  SExprInfo *pExprs = (SExprInfo *)calloc(numOfOutput, sizeof(SExprInfo));
  if (pExprs == NULL) {
    return TSDB_CODE_QRY_OUT_OF_MEMORY;
  }

  bool isSuperTable = QUERY_IS_STABLE_QUERY(pQueryMsg->queryType);

  for (int32_t i = 0; i < numOfOutput; ++i) {
    pExprs[i].base = *pExpr[i];
    memset(pExprs[i].base.param, 0, sizeof(tVariant) * tListLen(pExprs[i].base.param));

    for (int32_t j = 0; j < pExpr[i]->numOfParams; ++j) {
      tVariantAssign(&pExprs[i].base.param[j], &pExpr[i]->param[j]);
    }

    pExprs[i].base.resType = 0;

    int16_t type = 0;
    int16_t bytes = 0;

    // parse the arithmetic expression
    if (pExprs[i].base.functionId == TSDB_FUNC_ARITHM) {
      code = buildArithmeticExprFromMsg(&pExprs[i], pQueryMsg);

      if (code != TSDB_CODE_SUCCESS) {
        tfree(pExprs);
        return code;
      }

      type  = TSDB_DATA_TYPE_DOUBLE;
      bytes = tDataTypes[type].bytes;
    } else {
      int32_t index = pExprs[i].base.colInfo.colIndex;
      assert(prevExpr[index].base.resColId == pExprs[i].base.colInfo.colId);

      type  = prevExpr[index].base.resType;
      bytes = prevExpr[index].base.resBytes;
    }

    int32_t param = (int32_t)pExprs[i].base.param[0].i64;
    if (getResultDataInfo(type, bytes, pExprs[i].base.functionId, param, &pExprs[i].base.resType, &pExprs[i].base.resBytes,
                          &pExprs[i].base.interBytes, 0, isSuperTable, pUdfInfo) != TSDB_CODE_SUCCESS) {
      tfree(pExprs);
      return TSDB_CODE_QRY_INVALID_MSG;
    }

    assert(isValidDataType(pExprs[i].base.resType));
  }

  *pExprInfo = pExprs;
  return TSDB_CODE_SUCCESS;
}

SGroupbyExpr *createGroupbyExprFromMsg(SQueryTableMsg *pQueryMsg, SColIndex *pColIndex, int32_t *code) {
  if (pQueryMsg->numOfGroupCols == 0) {
    return NULL;
  }

  // using group by tag columns
  SGroupbyExpr *pGroupbyExpr = (SGroupbyExpr *)calloc(1, sizeof(SGroupbyExpr));
  if (pGroupbyExpr == NULL) {
    *code = TSDB_CODE_QRY_OUT_OF_MEMORY;
    return NULL;
  }

  pGroupbyExpr->numOfGroupCols = pQueryMsg->numOfGroupCols;
  pGroupbyExpr->orderType = pQueryMsg->orderType;
  pGroupbyExpr->orderIndex = pQueryMsg->orderByIdx;

  pGroupbyExpr->columnInfo = taosArrayInit(pQueryMsg->numOfGroupCols, sizeof(SColIndex));
  for(int32_t i = 0; i < pQueryMsg->numOfGroupCols; ++i) {
    taosArrayPush(pGroupbyExpr->columnInfo, &pColIndex[i]);
  }

  return pGroupbyExpr;
}

int32_t doCreateFilterInfo(SColumnInfo* pCols, int32_t numOfCols, int32_t numOfFilterCols, SSingleColumnFilterInfo** pFilterInfo, uint64_t qId) {
  *pFilterInfo = calloc(1, sizeof(SSingleColumnFilterInfo) * numOfFilterCols);
  if (pFilterInfo == NULL) {
    return TSDB_CODE_QRY_OUT_OF_MEMORY;
  }

  for (int32_t i = 0, j = 0; i < numOfCols; ++i) {
    if (pCols[i].flist.numOfFilters > 0) {
      SSingleColumnFilterInfo* pFilter = &((*pFilterInfo)[j]);

      memcpy(&pFilter->info, &pCols[i], sizeof(SColumnInfo));
      pFilter->info = pCols[i];

      pFilter->numOfFilters = pCols[i].flist.numOfFilters;
      pFilter->pFilters = calloc(pFilter->numOfFilters, sizeof(SColumnFilterElem));
      if (pFilter->pFilters == NULL) {
        return TSDB_CODE_QRY_OUT_OF_MEMORY;
      }

      for (int32_t f = 0; f < pFilter->numOfFilters; ++f) {
        SColumnFilterElem* pSingleColFilter = &pFilter->pFilters[f];
        pSingleColFilter->filterInfo = pCols[i].flist.filterInfo[f];

        int32_t lower = pSingleColFilter->filterInfo.lowerRelOptr;
        int32_t upper = pSingleColFilter->filterInfo.upperRelOptr;
        if (lower == TSDB_RELATION_INVALID && upper == TSDB_RELATION_INVALID) {
          qError("QInfo:0x%"PRIx64" invalid filter info", qId);
          return TSDB_CODE_QRY_INVALID_MSG;
        }

        pSingleColFilter->fp = getFilterOperator(lower, upper);
        if (pSingleColFilter->fp == NULL) {
          qError("QInfo:0x%"PRIx64" invalid filter info", qId);
          return TSDB_CODE_QRY_INVALID_MSG;
        }

        pSingleColFilter->bytes = pCols[i].bytes;

        if (lower == TSDB_RELATION_IN) {
          buildFilterSetFromBinary(&pSingleColFilter->q, (char *)(pSingleColFilter->filterInfo.pz), (int32_t)(pSingleColFilter->filterInfo.len));
        }
      }

      j++;
    }
  }

  return TSDB_CODE_SUCCESS;
}

void* doDestroyFilterInfo(SSingleColumnFilterInfo* pFilterInfo, int32_t numOfFilterCols) {
  for (int32_t i = 0; i < numOfFilterCols; ++i) {
    if (pFilterInfo[i].numOfFilters > 0) {
      if (pFilterInfo[i].pFilters->filterInfo.lowerRelOptr == TSDB_RELATION_IN) {
        taosHashCleanup((SHashObj *)(pFilterInfo[i].pFilters->q));
      }
      tfree(pFilterInfo[i].pFilters);
    }
  }

  tfree(pFilterInfo);
  return NULL;
}

int32_t createFilterInfo(SQueryAttr* pQueryAttr, uint64_t qId) {
  for (int32_t i = 0; i < pQueryAttr->numOfCols; ++i) {
    if (pQueryAttr->tableCols[i].flist.numOfFilters > 0 && pQueryAttr->tableCols[i].flist.filterInfo != NULL) {
      pQueryAttr->numOfFilterCols++;
    }
  }

  if (pQueryAttr->numOfFilterCols == 0) {
    return TSDB_CODE_SUCCESS;
  }

  doCreateFilterInfo(pQueryAttr->tableCols, pQueryAttr->numOfCols, pQueryAttr->numOfFilterCols,
                     &pQueryAttr->pFilterInfo, qId);

  pQueryAttr->createFilterOperator = true;

  return TSDB_CODE_SUCCESS;
}

static void doUpdateExprColumnIndex(SQueryAttr *pQueryAttr) {
  assert(pQueryAttr->pExpr1 != NULL && pQueryAttr != NULL);

  for (int32_t k = 0; k < pQueryAttr->numOfOutput; ++k) {
    SSqlExpr *pSqlExprMsg = &pQueryAttr->pExpr1[k].base;
    if (pSqlExprMsg->functionId == TSDB_FUNC_ARITHM) {
      continue;
    }

    // todo opt performance
    SColIndex *pColIndex = &pSqlExprMsg->colInfo;
    if (TSDB_COL_IS_NORMAL_COL(pColIndex->flag)) {
      int32_t f = 0;
      for (f = 0; f < pQueryAttr->numOfCols; ++f) {
        if (pColIndex->colId == pQueryAttr->tableCols[f].colId) {
          pColIndex->colIndex = f;
          break;
        }
      }

      assert(f < pQueryAttr->numOfCols);
    } else if (pColIndex->colId <= TSDB_UD_COLUMN_INDEX) {
      // do nothing for user-defined constant value result columns
    } else {
      int32_t f = 0;
      for (f = 0; f < pQueryAttr->numOfTags; ++f) {
        if (pColIndex->colId == pQueryAttr->tagColList[f].colId) {
          pColIndex->colIndex = f;
          break;
        }
      }

      assert(f < pQueryAttr->numOfTags || pColIndex->colId == TSDB_TBNAME_COLUMN_INDEX);
    }
  }
}

void setResultBufSize(SQueryAttr* pQueryAttr, SRspResultInfo* pResultInfo) {
  const int32_t DEFAULT_RESULT_MSG_SIZE = 1024 * (1024 + 512);

  // the minimum number of rows for projection query
  const int32_t MIN_ROWS_FOR_PRJ_QUERY = 8192;
  const int32_t DEFAULT_MIN_ROWS = 4096;

  const float THRESHOLD_RATIO = 0.85f;

  if (isProjQuery(pQueryAttr)) {
    int32_t numOfRes = DEFAULT_RESULT_MSG_SIZE / pQueryAttr->resultRowSize;
    if (numOfRes < MIN_ROWS_FOR_PRJ_QUERY) {
      numOfRes = MIN_ROWS_FOR_PRJ_QUERY;
    }

    pResultInfo->capacity  = numOfRes;
  } else {  // in case of non-prj query, a smaller output buffer will be used.
    pResultInfo->capacity = DEFAULT_MIN_ROWS;
  }

  pResultInfo->threshold = (int32_t)(pResultInfo->capacity * THRESHOLD_RATIO);
  pResultInfo->total = 0;
}

FORCE_INLINE bool checkQIdEqual(void *qHandle, uint64_t qId) {
  return ((SQInfo *)qHandle)->qId == qId;
}

SQInfo* createQInfoImpl(SQueryTableMsg* pQueryMsg, SGroupbyExpr* pGroupbyExpr, SExprInfo* pExprs,
<<<<<<< HEAD
                        SExprInfo* pSecExprs, STableGroupInfo* pTableGroupInfo, SColumnInfo* pTagCols, SFilterInfo* pFilters, int32_t vgId,
                        char* sql, uint64_t *qId) {
=======
                        SExprInfo* pSecExprs, STableGroupInfo* pTableGroupInfo, SColumnInfo* pTagCols, int32_t vgId,
                        char* sql, uint64_t qId, SUdfInfo* pUdfInfo) {
>>>>>>> b0b18b51
  int16_t numOfCols = pQueryMsg->numOfCols;
  int16_t numOfOutput = pQueryMsg->numOfOutput;

  SQInfo *pQInfo = (SQInfo *)calloc(1, sizeof(SQInfo));
  if (pQInfo == NULL) {
    goto _cleanup_qinfo;
  }

  pQInfo->qId = qId;

  pQInfo->runtimeEnv.pUdfInfo = pUdfInfo;

  // to make sure third party won't overwrite this structure
  pQInfo->signature = pQInfo;
  SQueryAttr* pQueryAttr = &pQInfo->query;
  pQInfo->runtimeEnv.pQueryAttr = pQueryAttr;

  pQueryAttr->tableGroupInfo  = *pTableGroupInfo;
  pQueryAttr->numOfCols       = numOfCols;
  pQueryAttr->numOfOutput     = numOfOutput;
  pQueryAttr->limit.limit     = pQueryMsg->limit;
  pQueryAttr->limit.offset    = pQueryMsg->offset;
  pQueryAttr->order.order     = pQueryMsg->order;
  pQueryAttr->order.orderColId = pQueryMsg->orderColId;
  pQueryAttr->pExpr1          = pExprs;
  pQueryAttr->pExpr2          = pSecExprs;
  pQueryAttr->numOfExpr2      = pQueryMsg->secondStageOutput;
  pQueryAttr->pGroupbyExpr    = pGroupbyExpr;
  memcpy(&pQueryAttr->interval, &pQueryMsg->interval, sizeof(pQueryAttr->interval));
  pQueryAttr->fillType        = pQueryMsg->fillType;
  pQueryAttr->numOfTags       = pQueryMsg->numOfTags;
  pQueryAttr->tagColList      = pTagCols;
  pQueryAttr->prjInfo.vgroupLimit = pQueryMsg->vgroupLimit;
  pQueryAttr->prjInfo.ts      = (pQueryMsg->order == TSDB_ORDER_ASC)? INT64_MIN:INT64_MAX;
  pQueryAttr->sw              = pQueryMsg->sw;
  pQueryAttr->vgId            = vgId;

  pQueryAttr->stableQuery     = pQueryMsg->stableQuery;
  pQueryAttr->topBotQuery     = pQueryMsg->topBotQuery;
  pQueryAttr->groupbyColumn   = pQueryMsg->groupbyColumn;
  pQueryAttr->hasTagResults   = pQueryMsg->hasTagResults;
  pQueryAttr->timeWindowInterpo = pQueryMsg->timeWindowInterpo;
  pQueryAttr->queryBlockDist  = pQueryMsg->queryBlockDist;
  pQueryAttr->stabledev       = pQueryMsg->stabledev;
  pQueryAttr->tsCompQuery     = pQueryMsg->tsCompQuery;
  pQueryAttr->simpleAgg       = pQueryMsg->simpleAgg;
  pQueryAttr->pointInterpQuery = pQueryMsg->pointInterpQuery;
  pQueryAttr->needReverseScan  = pQueryMsg->needReverseScan;
  pQueryAttr->stateWindow      = pQueryMsg->stateWindow;
  pQueryAttr->vgId            = vgId;
  pQueryAttr->pFilters        = pFilters;
  
  pQueryAttr->tableCols = calloc(numOfCols, sizeof(SSingleColumnFilterInfo));
  if (pQueryAttr->tableCols == NULL) {
    goto _cleanup;
  }

  pQueryAttr->srcRowSize = 0;
  pQueryAttr->maxTableColumnWidth = 0;
  for (int16_t i = 0; i < numOfCols; ++i) {
    pQueryAttr->tableCols[i] = pQueryMsg->tableCols[i];
    pQueryAttr->tableCols[i].flist.filterInfo = tFilterInfoDup(pQueryMsg->tableCols[i].flist.filterInfo, pQueryAttr->tableCols[i].flist.numOfFilters);

    pQueryAttr->srcRowSize += pQueryAttr->tableCols[i].bytes;
    if (pQueryAttr->maxTableColumnWidth < pQueryAttr->tableCols[i].bytes) {
      pQueryAttr->maxTableColumnWidth = pQueryAttr->tableCols[i].bytes;
    }
  }

  for (int16_t col = 0; col < numOfOutput; ++col) {
    assert(pExprs[col].base.resBytes > 0);
    pQueryAttr->resultRowSize += pExprs[col].base.resBytes;

    // keep the tag length
    if (TSDB_COL_IS_TAG(pExprs[col].base.colInfo.flag)) {
      pQueryAttr->tagLen += pExprs[col].base.resBytes;
    }

    if (pExprs[col].base.flist.filterInfo) {
      ++pQueryAttr->havingNum;
    }
  }

  doUpdateExprColumnIndex(pQueryAttr);

  if (pSecExprs != NULL) {
    int32_t resultRowSize = 0;

    // calculate the result row size
    for (int16_t col = 0; col < pQueryAttr->numOfExpr2; ++col) {
      assert(pSecExprs[col].base.resBytes > 0);
      resultRowSize += pSecExprs[col].base.resBytes;
    }

    if (resultRowSize > pQueryAttr->resultRowSize) {
      pQueryAttr->resultRowSize = resultRowSize;
    }
  }

  if (pQueryAttr->fillType != TSDB_FILL_NONE) {
    pQueryAttr->fillVal = malloc(sizeof(int64_t) * pQueryAttr->numOfOutput);
    if (pQueryAttr->fillVal == NULL) {
      goto _cleanup;
    }

    // the first column is the timestamp
    memcpy(pQueryAttr->fillVal, (char *)pQueryMsg->fillVal, pQueryAttr->numOfOutput * sizeof(int64_t));
  }

  size_t numOfGroups = 0;
  if (pTableGroupInfo->pGroupList != NULL) {
    numOfGroups = taosArrayGetSize(pTableGroupInfo->pGroupList);
    STableGroupInfo* pTableqinfo = &pQInfo->runtimeEnv.tableqinfoGroupInfo;

    pTableqinfo->pGroupList = taosArrayInit(numOfGroups, POINTER_BYTES);
    pTableqinfo->numOfTables = pTableGroupInfo->numOfTables;
    pTableqinfo->map = taosHashInit(pTableGroupInfo->numOfTables, taosGetDefaultHashFunction(TSDB_DATA_TYPE_INT), true, HASH_NO_LOCK);
  }

  pQInfo->pBuf = calloc(pTableGroupInfo->numOfTables, sizeof(STableQueryInfo));
  if (pQInfo->pBuf == NULL) {
    goto _cleanup;
  }

  pQInfo->dataReady = QUERY_RESULT_NOT_READY;
  pQInfo->rspContext = NULL;
  pQInfo->sql = sql;
  pthread_mutex_init(&pQInfo->lock, NULL);
  tsem_init(&pQInfo->ready, 0, 0);

  pQueryAttr->window = pQueryMsg->window;
  updateDataCheckOrder(pQInfo, pQueryMsg, pQueryAttr->stableQuery);

  SQueryRuntimeEnv* pRuntimeEnv = &pQInfo->runtimeEnv;
  STimeWindow window = pQueryAttr->window;

  int32_t index = 0;
  for(int32_t i = 0; i < numOfGroups; ++i) {
    SArray* pa = taosArrayGetP(pQueryAttr->tableGroupInfo.pGroupList, i);

    size_t s = taosArrayGetSize(pa);
    SArray* p1 = taosArrayInit(s, POINTER_BYTES);
    if (p1 == NULL) {
      goto _cleanup;
    }

    taosArrayPush(pRuntimeEnv->tableqinfoGroupInfo.pGroupList, &p1);

    for(int32_t j = 0; j < s; ++j) {
      STableKeyInfo* info = taosArrayGet(pa, j);
      window.skey = info->lastKey;

      void* buf = (char*) pQInfo->pBuf + index * sizeof(STableQueryInfo);
      STableQueryInfo* item = createTableQueryInfo(pQueryAttr, info->pTable, pQueryAttr->groupbyColumn, window, buf);
      if (item == NULL) {
        goto _cleanup;
      }

      item->groupIndex = i;
      taosArrayPush(p1, &item);

      STableId* id = TSDB_TABLEID(info->pTable);
      taosHashPut(pRuntimeEnv->tableqinfoGroupInfo.map, &id->tid, sizeof(id->tid), &item, POINTER_BYTES);
      index += 1;
    }
  }

  colIdCheck(pQueryAttr, pQInfo->qId);

  // todo refactor
  pQInfo->query.queryBlockDist = (numOfOutput == 1 && pExprs[0].base.functionId == TSDB_FUNC_BLKINFO);

  qDebug("qmsg:%p vgId:%d, QInfo:0x%" PRIx64 "-%p created", pQueryMsg, pQInfo->query.vgId, pQInfo->qId, pQInfo);
  return pQInfo;

_cleanup_qinfo:
  tsdbDestroyTableGroup(pTableGroupInfo);

  if (pGroupbyExpr != NULL) {
    taosArrayDestroy(pGroupbyExpr->columnInfo);
    free(pGroupbyExpr);
  }

  tfree(pTagCols);
  for (int32_t i = 0; i < numOfOutput; ++i) {
    SExprInfo* pExprInfo = &pExprs[i];
    if (pExprInfo->pExpr != NULL) {
      tExprTreeDestroy(pExprInfo->pExpr, NULL);
      pExprInfo->pExpr = NULL;
    }

    if (pExprInfo->base.flist.filterInfo) {
      freeColumnFilterInfo(pExprInfo->base.flist.filterInfo, pExprInfo->base.flist.numOfFilters);
    }
  }

  tfree(pExprs);

  filterFreeInfo(pFilters);

_cleanup:
  freeQInfo(pQInfo);
  return NULL;
}

bool isValidQInfo(void *param) {
  SQInfo *pQInfo = (SQInfo *)param;
  if (pQInfo == NULL) {
    return false;
  }

  /*
   * pQInfo->signature may be changed by another thread, so we assign value of signature
   * into local variable, then compare by using local variable
   */
  uint64_t sig = (uint64_t)pQInfo->signature;
  return (sig == (uint64_t)pQInfo);
}

int32_t initQInfo(STsBufInfo* pTsBufInfo, void* tsdb, void* sourceOptr, SQInfo* pQInfo, SQueryParam* param, char* start,
                  int32_t prevResultLen, void* merger) {
  int32_t code = TSDB_CODE_SUCCESS;

  SQueryRuntimeEnv* pRuntimeEnv = &pQInfo->runtimeEnv;
  pRuntimeEnv->qinfo = pQInfo;

  SQueryAttr *pQueryAttr = pRuntimeEnv->pQueryAttr;

  STSBuf *pTsBuf = NULL;

  if (pTsBufInfo->tsLen > 0) {  // open new file to save the result
    char* tsBlock = start + pTsBufInfo->tsOffset;
    pTsBuf = tsBufCreateFromCompBlocks(tsBlock, pTsBufInfo->tsNumOfBlocks, pTsBufInfo->tsLen, pTsBufInfo->tsOrder,
                                       pQueryAttr->vgId);

    if (pTsBuf == NULL) {
      code = TSDB_CODE_QRY_NO_DISKSPACE;
      goto _error;
    }
    tsBufResetPos(pTsBuf);
    bool ret = tsBufNextPos(pTsBuf);
    UNUSED(ret);
  }

  SArray* prevResult = NULL;
  if (prevResultLen > 0) {
    prevResult = interResFromBinary(param->prevResult, prevResultLen);

    pRuntimeEnv->prevResult = prevResult;
  }

  pRuntimeEnv->currentOffset = pQueryAttr->limit.offset;
  if (tsdb != NULL) {
    pQueryAttr->precision = tsdbGetCfg(tsdb)->precision;
  }

  if ((QUERY_IS_ASC_QUERY(pQueryAttr) && (pQueryAttr->window.skey > pQueryAttr->window.ekey)) ||
      (!QUERY_IS_ASC_QUERY(pQueryAttr) && (pQueryAttr->window.ekey > pQueryAttr->window.skey))) {
    qDebug("QInfo:0x%"PRIx64" no result in time range %" PRId64 "-%" PRId64 ", order %d", pQInfo->qId, pQueryAttr->window.skey,
           pQueryAttr->window.ekey, pQueryAttr->order.order);
    setQueryStatus(pRuntimeEnv, QUERY_COMPLETED);
    pRuntimeEnv->tableqinfoGroupInfo.numOfTables = 0;
    // todo free memory
    return TSDB_CODE_SUCCESS;
  }

  if (pRuntimeEnv->tableqinfoGroupInfo.numOfTables == 0) {
    qDebug("QInfo:0x%"PRIx64" no table qualified for tag filter, abort query", pQInfo->qId);
    setQueryStatus(pRuntimeEnv, QUERY_COMPLETED);
    return TSDB_CODE_SUCCESS;
  }

  // filter the qualified
  if ((code = doInitQInfo(pQInfo, pTsBuf, tsdb, sourceOptr, param->tableScanOperator, param->pOperator, merger)) != TSDB_CODE_SUCCESS) {
    goto _error;
  }

  return code;

_error:
  // table query ref will be decrease during error handling
  freeQInfo(pQInfo);
  return code;
}

//TODO refactor
void freeColumnFilterInfo(SColumnFilterInfo* pFilter, int32_t numOfFilters) {
    if (pFilter == NULL || numOfFilters == 0) {
      return;
    }

    for (int32_t i = 0; i < numOfFilters; i++) {
      if (pFilter[i].filterstr && pFilter[i].pz) {
        free((void*)(pFilter[i].pz));
      }
    }

    free(pFilter);
}

static void doDestroyTableQueryInfo(STableGroupInfo* pTableqinfoGroupInfo) {
  if (pTableqinfoGroupInfo->pGroupList != NULL) {
    int32_t numOfGroups = (int32_t) taosArrayGetSize(pTableqinfoGroupInfo->pGroupList);
    for (int32_t i = 0; i < numOfGroups; ++i) {
      SArray *p = taosArrayGetP(pTableqinfoGroupInfo->pGroupList, i);

      size_t num = taosArrayGetSize(p);
      for(int32_t j = 0; j < num; ++j) {
        STableQueryInfo* item = taosArrayGetP(p, j);
        destroyTableQueryInfoImpl(item);
      }

      taosArrayDestroy(p);
    }
  }

  taosArrayDestroy(pTableqinfoGroupInfo->pGroupList);
  taosHashCleanup(pTableqinfoGroupInfo->map);

  pTableqinfoGroupInfo->pGroupList = NULL;
  pTableqinfoGroupInfo->map = NULL;
  pTableqinfoGroupInfo->numOfTables = 0;
}

void* destroyQueryFuncExpr(SExprInfo* pExprInfo, int32_t numOfExpr) {
  if (pExprInfo == NULL) {
    assert(numOfExpr == 0);
    return NULL;
  }

  for (int32_t i = 0; i < numOfExpr; ++i) {
    if (pExprInfo[i].pExpr != NULL) {
      tExprTreeDestroy(pExprInfo[i].pExpr, NULL);
    }

    if (pExprInfo[i].base.flist.filterInfo) {
      freeColumnFilterInfo(pExprInfo[i].base.flist.filterInfo, pExprInfo[i].base.flist.numOfFilters);
    }

    for(int32_t j = 0; j < pExprInfo[i].base.numOfParams; ++j) {
      tVariantDestroy(&pExprInfo[i].base.param[j]);
    }
  }

  tfree(pExprInfo);
  return NULL;
}

void* freeColumnInfo(SColumnInfo* pColumnInfo, int32_t numOfCols) {
  if (pColumnInfo != NULL) {
    assert(numOfCols >= 0);

    for (int32_t i = 0; i < numOfCols; i++) {
      freeColumnFilterInfo(pColumnInfo[i].flist.filterInfo, pColumnInfo[i].flist.numOfFilters);
    }

    tfree(pColumnInfo);
  }

  return NULL;
}

void freeQInfo(SQInfo *pQInfo) {
  if (!isValidQInfo(pQInfo)) {
    return;
  }

  qDebug("QInfo:0x%"PRIx64" start to free QInfo", pQInfo->qId);

  SQueryRuntimeEnv* pRuntimeEnv = &pQInfo->runtimeEnv;
  releaseQueryBuf(pRuntimeEnv->tableqinfoGroupInfo.numOfTables);

  doDestroyTableQueryInfo(&pRuntimeEnv->tableqinfoGroupInfo);
  teardownQueryRuntimeEnv(&pQInfo->runtimeEnv);

  SQueryAttr *pQueryAttr = pQInfo->runtimeEnv.pQueryAttr;
  freeQueryAttr(pQueryAttr);

  tsdbDestroyTableGroup(&pQueryAttr->tableGroupInfo);

  tfree(pQInfo->pBuf);
  tfree(pQInfo->sql);

  taosArrayDestroy(pQInfo->summary.queryProfEvents);
  taosHashCleanup(pQInfo->summary.operatorProfResults);

  taosArrayDestroy(pRuntimeEnv->groupResInfo.pRows);
  pQInfo->signature = 0;

  qDebug("QInfo:0x%"PRIx64" QInfo is freed", pQInfo->qId);

  tfree(pQInfo);
}

int32_t doDumpQueryResult(SQInfo *pQInfo, char *data) {
  // the remained number of retrieved rows, not the interpolated result
  SQueryRuntimeEnv* pRuntimeEnv = &pQInfo->runtimeEnv;
  SQueryAttr *pQueryAttr = pQInfo->runtimeEnv.pQueryAttr;

  // load data from file to msg buffer
  if (pQueryAttr->tsCompQuery) {
    SColumnInfoData* pColInfoData = taosArrayGet(pRuntimeEnv->outputBuf->pDataBlock, 0);
    FILE *f = *(FILE **)pColInfoData->pData;  // TODO refactor

    // make sure file exist
    if (f) {
      off_t s = lseek(fileno(f), 0, SEEK_END);
      assert(s == pRuntimeEnv->outputBuf->info.rows);

      qDebug("QInfo:0x%"PRIx64" ts comp data return, file:%p, size:%"PRId64, pQInfo->qId, f, (uint64_t)s);
      if (fseek(f, 0, SEEK_SET) >= 0) {
        size_t sz = fread(data, 1, s, f);
        if(sz < s) {  // todo handle error
          qError("fread(f:%p,%d) failed, rsize:%" PRId64 ", expect size:%" PRId64, f, fileno(f), (uint64_t)sz, (uint64_t)s);
          assert(0);
        }
      } else {
        UNUSED(s);
        qError("fseek(f:%p,%d) failed, error:%s", f, fileno(f), strerror(errno));
        assert(0);
      }

      // dump error info
      if (s <= (sizeof(STSBufFileHeader) + sizeof(STSGroupBlockInfo) + 6 * sizeof(int32_t))) {
        qDump(data, s);
        assert(0);
      }

      fclose(f);
      *(FILE **)pColInfoData->pData = NULL;
    }

    // all data returned, set query over
    if (Q_STATUS_EQUAL(pRuntimeEnv->status, QUERY_COMPLETED)) {
      setQueryStatus(pRuntimeEnv, QUERY_OVER);
    }
  } else {
    doCopyQueryResultToMsg(pQInfo, (int32_t)pRuntimeEnv->outputBuf->info.rows, data);
  }

  qDebug("QInfo:0x%"PRIx64" current numOfRes rows:%d, total:%" PRId64, pQInfo->qId,
         pRuntimeEnv->outputBuf->info.rows, pRuntimeEnv->resultInfo.total);

  if (pQueryAttr->limit.limit > 0 && pQueryAttr->limit.limit == pRuntimeEnv->resultInfo.total) {
    qDebug("QInfo:0x%"PRIx64" results limitation reached, limitation:%"PRId64, pQInfo->qId, pQueryAttr->limit.limit);
    setQueryStatus(pRuntimeEnv, QUERY_OVER);
  }

  return TSDB_CODE_SUCCESS;
}

bool doBuildResCheck(SQInfo* pQInfo) {
  bool buildRes = false;

  pthread_mutex_lock(&pQInfo->lock);

  pQInfo->dataReady = QUERY_RESULT_READY;
  buildRes = needBuildResAfterQueryComplete(pQInfo);

  // clear qhandle owner, it must be in the secure area. other thread may run ahead before current, after it is
  // put into task to be executed.
  assert(pQInfo->owner == taosGetSelfPthreadId());
  pQInfo->owner = 0;

  pthread_mutex_unlock(&pQInfo->lock);

  // used in retrieve blocking model.
  tsem_post(&pQInfo->ready);
  return buildRes;
}

static void doSetTagValueToResultBuf(char* output, const char* val, int16_t type, int16_t bytes) {
  if (val == NULL) {
    setNull(output, type, bytes);
    return;
  }

  if (IS_VAR_DATA_TYPE(type)) {
    // Binary data overflows for sort of unknown reasons. Let trim the overflow data
    if (varDataTLen(val) > bytes) {
      int32_t maxLen = bytes - VARSTR_HEADER_SIZE;
      int32_t len = (varDataLen(val) > maxLen)? maxLen:varDataLen(val);
      memcpy(varDataVal(output), varDataVal(val), len);
      varDataSetLen(output, len);
    } else {
      varDataCopy(output, val);
    }
  } else {
    memcpy(output, val, bytes);
  }
}

static int64_t getQuerySupportBufSize(size_t numOfTables) {
  size_t s1 = sizeof(STableQueryInfo);
  size_t s2 = sizeof(SHashNode);

//  size_t s3 = sizeof(STableCheckInfo);  buffer consumption in tsdb
  return (int64_t)((s1 + s2) * 1.5 * numOfTables);
}

int32_t checkForQueryBuf(size_t numOfTables) {
  int64_t t = getQuerySupportBufSize(numOfTables);
  if (tsQueryBufferSizeBytes < 0) {
    return TSDB_CODE_SUCCESS;
  } else if (tsQueryBufferSizeBytes > 0) {

    while(1) {
      int64_t s = tsQueryBufferSizeBytes;
      int64_t remain = s - t;
      if (remain >= 0) {
        if (atomic_val_compare_exchange_64(&tsQueryBufferSizeBytes, s, remain) == s) {
          return TSDB_CODE_SUCCESS;
        }
      } else {
        return TSDB_CODE_QRY_NOT_ENOUGH_BUFFER;
      }
    }
  }

  // disable query processing if the value of tsQueryBufferSize is zero.
  return TSDB_CODE_QRY_NOT_ENOUGH_BUFFER;
}

void releaseQueryBuf(size_t numOfTables) {
  if (tsQueryBufferSizeBytes < 0) {
    return;
  }

  int64_t t = getQuerySupportBufSize(numOfTables);

  // restore value is not enough buffer available
  atomic_add_fetch_64(&tsQueryBufferSizeBytes, t);
}

void freeQueryAttr(SQueryAttr* pQueryAttr) {
  if (pQueryAttr != NULL) {
    if (pQueryAttr->fillVal != NULL) {
      tfree(pQueryAttr->fillVal);
    }

    pQueryAttr->pFilterInfo = doDestroyFilterInfo(pQueryAttr->pFilterInfo, pQueryAttr->numOfFilterCols);

    pQueryAttr->pExpr1 = destroyQueryFuncExpr(pQueryAttr->pExpr1, pQueryAttr->numOfOutput);
    pQueryAttr->pExpr2 = destroyQueryFuncExpr(pQueryAttr->pExpr2, pQueryAttr->numOfExpr2);
    pQueryAttr->pExpr3 = destroyQueryFuncExpr(pQueryAttr->pExpr3, pQueryAttr->numOfExpr3);

    tfree(pQueryAttr->tagColList);
    tfree(pQueryAttr->pFilterInfo);

    pQueryAttr->tableCols = freeColumnInfo(pQueryAttr->tableCols, pQueryAttr->numOfCols);

    if (pQueryAttr->pGroupbyExpr != NULL) {
      taosArrayDestroy(pQueryAttr->pGroupbyExpr->columnInfo);
      tfree(pQueryAttr->pGroupbyExpr);
    }

    filterFreeInfo(pQueryAttr->pFilters);
  }
}
<|MERGE_RESOLUTION|>--- conflicted
+++ resolved
@@ -2512,71 +2512,7 @@
     return true;
   }
 
-<<<<<<< HEAD
   return filterRangeExecute(pQueryAttr->pFilters, pDataStatis, pQueryAttr->numOfCols, numOfRows);
-=======
-    int32_t index = -1;
-    for(int32_t i = 0; i < pQueryAttr->numOfCols; ++i) {
-      if (pDataStatis[i].colId == pFilterInfo->info.colId) {
-        index = i;
-        break;
-      }
-    }
-
-    // no statistics data, load the true data block
-    if (index == -1) {
-      return true;
-    }
-
-    // not support pre-filter operation on binary/nchar data type
-    if (!IS_PREFILTER_TYPE(pFilterInfo->info.type)) {
-      return true;
-    }
-
-    // all data in current column are NULL, no need to check its boundary value
-    if (pDataStatis[index].numOfNull == numOfRows) {
-
-      // if isNULL query exists, load the null data column
-      for (int32_t j = 0; j < pFilterInfo->numOfFilters; ++j) {
-        SColumnFilterElem *pFilterElem = &pFilterInfo->pFilters[j];
-        if (pFilterElem->fp == isNullOperator) {
-          return true;
-        }
-      }
-
-      continue;
-    }
-
-    SDataStatis* pDataBlockst = &pDataStatis[index];
-
-    if (pFilterInfo->info.type == TSDB_DATA_TYPE_FLOAT) {
-      float minval = (float)(*(double *)(&pDataBlockst->min));
-      float maxval = (float)(*(double *)(&pDataBlockst->max));
-
-      for (int32_t i = 0; i < pFilterInfo->numOfFilters; ++i) {
-        if (pFilterInfo->pFilters[i].filterInfo.lowerRelOptr == TSDB_RELATION_IN) {
-           continue;
-        }
-        ret &= pFilterInfo->pFilters[i].fp(&pFilterInfo->pFilters[i], (char *)&minval, (char *)&maxval, TSDB_DATA_TYPE_FLOAT);
-        if (ret == false) {
-          return false;
-        }
-      }
-    } else {
-      for (int32_t i = 0; i < pFilterInfo->numOfFilters; ++i) {
-        if (pFilterInfo->pFilters[i].filterInfo.lowerRelOptr == TSDB_RELATION_IN) {
-           continue;
-        }
-        ret &= pFilterInfo->pFilters[i].fp(&pFilterInfo->pFilters[i], (char *)&pDataBlockst->min, (char *)&pDataBlockst->max, pFilterInfo->info.type);
-        if (ret == false) {
-          return false;
-        }
-      }
-    }
-  }
-
-  return ret;
->>>>>>> b0b18b51
 }
 
 static bool overlapWithTimeWindow(SQueryAttr* pQueryAttr, SDataBlockInfo* pBlockInfo) {
@@ -7779,13 +7715,8 @@
 }
 
 SQInfo* createQInfoImpl(SQueryTableMsg* pQueryMsg, SGroupbyExpr* pGroupbyExpr, SExprInfo* pExprs,
-<<<<<<< HEAD
                         SExprInfo* pSecExprs, STableGroupInfo* pTableGroupInfo, SColumnInfo* pTagCols, SFilterInfo* pFilters, int32_t vgId,
-                        char* sql, uint64_t *qId) {
-=======
-                        SExprInfo* pSecExprs, STableGroupInfo* pTableGroupInfo, SColumnInfo* pTagCols, int32_t vgId,
                         char* sql, uint64_t qId, SUdfInfo* pUdfInfo) {
->>>>>>> b0b18b51
   int16_t numOfCols = pQueryMsg->numOfCols;
   int16_t numOfOutput = pQueryMsg->numOfOutput;
 
