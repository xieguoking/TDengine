/*
 * Copyright (c) 2019 TAOS Data, Inc. <jhtao@taosdata.com>
 *
 * This program is free software: you can use, redistribute, and/or modify
 * it under the terms of the GNU Affero General Public License, version 3
 * or later ("AGPL"), as published by the Free Software Foundation.
 *
 * This program is distributed in the hope that it will be useful, but WITHOUT
 * ANY WARRANTY; without even the implied warranty of MERCHANTABILITY or
 * FITNESS FOR A PARTICULAR PURPOSE.
 *
 * You should have received a copy of the GNU Affero General Public License
 * along with this program. If not, see <http://www.gnu.org/licenses/>.
 */
#include "os.h"
#include "qFill.h"
#include "taosmsg.h"
#include "tglobal.h"

#include "exception.h"
#include "hash.h"
#include "texpr.h"
#include "qExecutor.h"
#include "qResultbuf.h"
#include "qUtil.h"
#include "queryLog.h"
#include "tlosertree.h"
#include "ttype.h"
#include "tscompression.h"

#define IS_MASTER_SCAN(runtime)        ((runtime)->scanFlag == MASTER_SCAN)
#define IS_REVERSE_SCAN(runtime)       ((runtime)->scanFlag == REVERSE_SCAN)
#define SET_MASTER_SCAN_FLAG(runtime)  ((runtime)->scanFlag = MASTER_SCAN)
#define SET_REVERSE_SCAN_FLAG(runtime) ((runtime)->scanFlag = REVERSE_SCAN)

#define SWITCH_ORDER(n) (((n) = ((n) == TSDB_ORDER_ASC) ? TSDB_ORDER_DESC : TSDB_ORDER_ASC))

#define SDATA_BLOCK_INITIALIZER (SDataBlockInfo) {{0}, 0}

#define TIME_WINDOW_COPY(_dst, _src)  do {\
   (_dst).skey = (_src).skey;\
   (_dst).ekey = (_src).ekey;\
} while (0)

enum {
  TS_JOIN_TS_EQUAL       = 0,
  TS_JOIN_TS_NOT_EQUALS  = 1,
  TS_JOIN_TAG_NOT_EQUALS = 2,
};

typedef enum SResultTsInterpType {
  RESULT_ROW_START_INTERP = 1,
  RESULT_ROW_END_INTERP   = 2,
} SResultTsInterpType;

#if 0
static UNUSED_FUNC void *u_malloc (size_t __size) {
  uint32_t v = rand();

  if (v % 1000 <= 0) {
    return NULL;
  } else {
    return malloc(__size);
  }
}

static UNUSED_FUNC void* u_calloc(size_t num, size_t __size) {
  uint32_t v = rand();
  if (v % 1000 <= 0) {
    return NULL;
  } else {
    return calloc(num, __size);
  }
}

static UNUSED_FUNC void* u_realloc(void* p, size_t __size) {
  uint32_t v = rand();
  if (v % 5 <= 1) {
    return NULL;
  } else {
    return realloc(p, __size);
  }
}

#define calloc  u_calloc
#define malloc  u_malloc
#define realloc u_realloc
#endif

#define CLEAR_QUERY_STATUS(q, st)   ((q)->status &= (~(st)))
#define GET_NUM_OF_TABLEGROUP(q)    taosArrayGetSize((q)->tableqinfoGroupInfo.pGroupList)
#define QUERY_IS_INTERVAL_QUERY(_q) ((_q)->interval.interval > 0)

uint64_t queryHandleId = 0;

int32_t getMaximumIdleDurationSec() {
  return tsShellActivityTimer * 2;
}

int64_t genQueryId(void) {
  int64_t uid = 0;
  int64_t did = tsDnodeId;

  uid = did << 54;

  int64_t pid = ((int64_t)taosGetPId()) & 0x3FF;

  uid |= pid << 44;

  int64_t ts = taosGetTimestampMs() & 0x1FFFFFFFF;

  uid |= ts << 11;

  int64_t sid = atomic_add_fetch_64(&queryHandleId, 1) & 0x7FF;

  uid |= sid;

  return uid;
}

static void getNextTimeWindow(SQueryAttr* pQueryAttr, STimeWindow* tw) {
  int32_t factor = GET_FORWARD_DIRECTION_FACTOR(pQueryAttr->order.order);
  if (pQueryAttr->interval.intervalUnit != 'n' && pQueryAttr->interval.intervalUnit != 'y') {
    tw->skey += pQueryAttr->interval.sliding * factor;
    tw->ekey = tw->skey + pQueryAttr->interval.interval - 1;
    return;
  }

  int64_t key = tw->skey / 1000, interval = pQueryAttr->interval.interval;
  if (pQueryAttr->precision == TSDB_TIME_PRECISION_MICRO) {
    key /= 1000;
  }
  if (pQueryAttr->interval.intervalUnit == 'y') {
    interval *= 12;
  }

  struct tm tm;
  time_t t = (time_t)key;
  localtime_r(&t, &tm);

  int mon = (int)(tm.tm_year * 12 + tm.tm_mon + interval * factor);
  tm.tm_year = mon / 12;
  tm.tm_mon = mon % 12;
  tw->skey = mktime(&tm) * 1000L;

  mon = (int)(mon + interval);
  tm.tm_year = mon / 12;
  tm.tm_mon = mon % 12;
  tw->ekey = mktime(&tm) * 1000L;

  if (pQueryAttr->precision == TSDB_TIME_PRECISION_MICRO) {
    tw->skey *= 1000L;
    tw->ekey *= 1000L;
  }
  tw->ekey -= 1;
}

static void doSetTagValueToResultBuf(char* output, const char* val, int16_t type, int16_t bytes);
static void setResultOutputBuf(SQueryRuntimeEnv* pRuntimeEnv, SResultRow* pResult, SQLFunctionCtx* pCtx,
                               int32_t numOfCols, int32_t* rowCellInfoOffset);

void setResultRowOutputBufInitCtx(SQueryRuntimeEnv *pRuntimeEnv, SResultRow *pResult, SQLFunctionCtx* pCtx, int32_t numOfOutput, int32_t* rowCellInfoOffset);
static bool functionNeedToExecute(SQueryRuntimeEnv *pRuntimeEnv, SQLFunctionCtx *pCtx, int32_t functionId);

static void setBlockStatisInfo(SQLFunctionCtx *pCtx, SSDataBlock* pSDataBlock, SColIndex* pColIndex);

static void destroyTableQueryInfoImpl(STableQueryInfo *pTableQueryInfo);
static bool hasMainOutput(SQueryAttr *pQueryAttr);

static int32_t setTimestampListJoinInfo(SQueryRuntimeEnv* pRuntimeEnv, tVariant* pTag, STableQueryInfo *pTableQueryInfo);
static void releaseQueryBuf(size_t numOfTables);
static int32_t binarySearchForKey(char *pValue, int num, TSKEY key, int order);
static STsdbQueryCond createTsdbQueryCond(SQueryAttr* pQueryAttr, STimeWindow* win);
static STableIdInfo createTableIdInfo(STableQueryInfo* pTableQueryInfo);

static void setTableScanFilterOperatorInfo(STableScanInfo* pTableScanInfo, SOperatorInfo* pDownstream);
static int32_t doCreateFilterInfo(SColumnInfo* pCols, int32_t numOfCols, int32_t numOfFilterCols,
                                  SSingleColumnFilterInfo** pFilterInfo, uint64_t qId);
static void* doDestroyFilterInfo(SSingleColumnFilterInfo* pFilterInfo, int32_t numOfFilterCols);

static int32_t getNumOfScanTimes(SQueryAttr* pQueryAttr);

static void destroyBasicOperatorInfo(void* param, int32_t numOfOutput);
static void destroySFillOperatorInfo(void* param, int32_t numOfOutput);
static void destroyGroupbyOperatorInfo(void* param, int32_t numOfOutput);
static void destroyArithOperatorInfo(void* param, int32_t numOfOutput);
static void destroyTagScanOperatorInfo(void* param, int32_t numOfOutput);
static void destroyOperatorInfo(SOperatorInfo* pOperator);

static int32_t doCopyToSDataBlock(SQueryRuntimeEnv* pRuntimeEnv, SGroupResInfo* pGroupResInfo, int32_t orderType, SSDataBlock* pBlock);

static int32_t getGroupbyColumnIndex(SSqlGroupbyExpr *pGroupbyExpr, SSDataBlock* pDataBlock);
static int32_t setGroupResultOutputBuf(SQueryRuntimeEnv *pRuntimeEnv, SGroupbyOperatorInfo *pInfo, int32_t numOfCols, char *pData, int16_t type, int16_t bytes, int32_t groupIndex);

static void initCtxOutputBuffer(SQLFunctionCtx* pCtx, int32_t size);
static void getAlignQueryTimeWindow(SQueryAttr *pQueryAttr, int64_t key, int64_t keyFirst, int64_t keyLast, STimeWindow *win);
static void setResultBufSize(SQueryAttr* pQueryAttr, SRspResultInfo* pResultInfo);
static void setCtxTagForJoin(SQueryRuntimeEnv* pRuntimeEnv, SQLFunctionCtx* pCtx, SExprInfo* pExprInfo, void* pTable);
static void setParamForStableStddev(SQueryRuntimeEnv* pRuntimeEnv, SQLFunctionCtx* pCtx, int32_t numOfOutput, SExprInfo* pExpr);
static void setParamForStableStddevByColData(SQueryRuntimeEnv* pRuntimeEnv, SQLFunctionCtx* pCtx, int32_t numOfOutput, SExprInfo* pExpr, char* val, int16_t bytes);
static void doSetTableGroupOutputBuf(SQueryRuntimeEnv* pRuntimeEnv, SResultRowInfo* pResultRowInfo,
                                     SQLFunctionCtx* pCtx, int32_t* rowCellInfoOffset, int32_t numOfOutput,
                                     int32_t groupIndex);

// setup the output buffer for each operator
SSDataBlock* createOutputBuf(SExprInfo* pExpr, int32_t numOfOutput, int32_t numOfRows) {
  const static int32_t minSize = 8;

  SSDataBlock *res = calloc(1, sizeof(SSDataBlock));
  res->info.numOfCols = numOfOutput;

  res->pDataBlock = taosArrayInit(numOfOutput, sizeof(SColumnInfoData));
  for (int32_t i = 0; i < numOfOutput; ++i) {
    SColumnInfoData idata = {{0}};
    idata.info.type  = pExpr[i].base.resType;
    idata.info.bytes = pExpr[i].base.resBytes;
    idata.info.colId = pExpr[i].base.resColId;

    int32_t size = MAX(idata.info.bytes * numOfRows, minSize);
    idata.pData = calloc(1, size);  // at least to hold a pointer on x64 platform
    taosArrayPush(res->pDataBlock, &idata);
  }

  return res;
}

void* destroyOutputBuf(SSDataBlock* pBlock) {
  if (pBlock == NULL) {
    return NULL;
  }

  int32_t numOfOutput = pBlock->info.numOfCols;
  for(int32_t i = 0; i < numOfOutput; ++i) {
    SColumnInfoData* pColInfoData = taosArrayGet(pBlock->pDataBlock, i);
    tfree(pColInfoData->pData);
  }

  taosArrayDestroy(pBlock->pDataBlock);
  tfree(pBlock->pBlockStatis);
  tfree(pBlock);
  return NULL;
}

int32_t getNumOfResult(SQueryRuntimeEnv *pRuntimeEnv, SQLFunctionCtx* pCtx, int32_t numOfOutput) {
  SQueryAttr *pQueryAttr = pRuntimeEnv->pQueryAttr;
  bool    hasMainFunction = hasMainOutput(pQueryAttr);

  int32_t maxOutput = 0;
  for (int32_t j = 0; j < numOfOutput; ++j) {
    int32_t id = pCtx[j].functionId;

    /*
     * ts, tag, tagprj function can not decide the output number of current query
     * the number of output result is decided by main output
     */
    if (hasMainFunction && (id == TSDB_FUNC_TS || id == TSDB_FUNC_TAG || id == TSDB_FUNC_TAGPRJ)) {
      continue;
    }

    SResultRowCellInfo *pResInfo = GET_RES_INFO(&pCtx[j]);
    if (pResInfo != NULL && maxOutput < pResInfo->numOfRes) {
      maxOutput = pResInfo->numOfRes;
    }
  }

  assert(maxOutput >= 0);
  return maxOutput;
}

static void clearNumOfRes(SQLFunctionCtx* pCtx, int32_t numOfOutput) {
  for (int32_t j = 0; j < numOfOutput; ++j) {
    SResultRowCellInfo *pResInfo = GET_RES_INFO(&pCtx[j]);
    pResInfo->numOfRes = 0;
  }
}

static bool isSelectivityWithTagsQuery(SQLFunctionCtx *pCtx, int32_t numOfOutput) {
  bool    hasTags = false;
  int32_t numOfSelectivity = 0;

  for (int32_t i = 0; i < numOfOutput; ++i) {
    int32_t functId = pCtx[i].functionId;
    if (functId == TSDB_FUNC_TAG_DUMMY || functId == TSDB_FUNC_TS_DUMMY) {
      hasTags = true;
      continue;
    }

    if ((aAggs[functId].status & TSDB_FUNCSTATE_SELECTIVITY) != 0) {
      numOfSelectivity++;
    }
  }

  return (numOfSelectivity > 0 && hasTags);
}

static bool isProjQuery(SQueryAttr *pQueryAttr) {
  for (int32_t i = 0; i < pQueryAttr->numOfOutput; ++i) {
    int32_t functId = pQueryAttr->pExpr1[i].base.functionId;
    if (functId != TSDB_FUNC_PRJ && functId != TSDB_FUNC_TAGPRJ) {
      return false;
    }
  }

  return true;
}

static bool hasNullRv(SColIndex* pColIndex, SDataStatis *pStatis) {
  if (TSDB_COL_IS_TAG(pColIndex->flag) || TSDB_COL_IS_UD_COL(pColIndex->flag) || pColIndex->colId == PRIMARYKEY_TIMESTAMP_COL_INDEX) {
    return false;
  }

  if (pStatis != NULL && pStatis->numOfNull == 0) {
    return false;
  }

  return true;
}

static void prepareResultListBuffer(SResultRowInfo* pResultRowInfo, SQueryRuntimeEnv* pRuntimeEnv) {
  // more than the capacity, reallocate the resources
  if (pResultRowInfo->size < pResultRowInfo->capacity) {
    return;
  }

  int64_t newCapacity = 0;
  if (pResultRowInfo->capacity > 10000) {
    newCapacity = (int64_t)(pResultRowInfo->capacity * 1.25);
  } else {
    newCapacity = (int64_t)(pResultRowInfo->capacity * 1.5);
  }

  char *t = realloc(pResultRowInfo->pResult, (size_t)(newCapacity * POINTER_BYTES));
  if (t == NULL) {
    longjmp(pRuntimeEnv->env, TSDB_CODE_QRY_OUT_OF_MEMORY);
  }

  pResultRowInfo->pResult = (SResultRow **)t;

  int32_t inc = (int32_t)newCapacity - pResultRowInfo->capacity;
  memset(&pResultRowInfo->pResult[pResultRowInfo->capacity], 0, POINTER_BYTES * inc);

  pResultRowInfo->capacity = (int32_t)newCapacity;
}

static SResultRow *doPrepareResultRowFromKey(SQueryRuntimeEnv *pRuntimeEnv, SResultRowInfo *pResultRowInfo, char *pData,
                                             int16_t bytes, bool masterscan, uint64_t uid) {
  bool existed = false;
  SET_RES_WINDOW_KEY(pRuntimeEnv->keyBuf, pData, bytes, uid);

  SResultRow **p1 =
      (SResultRow **)taosHashGet(pRuntimeEnv->pResultRowHashTable, pRuntimeEnv->keyBuf, GET_RES_WINDOW_KEY_LEN(bytes));

  // in case of repeat scan/reverse scan, no new time window added.
  if (QUERY_IS_INTERVAL_QUERY(pRuntimeEnv->pQueryAttr)) {
    if (!masterscan) {  // the *p1 may be NULL in case of sliding+offset exists.
      return (p1 != NULL)? *p1:NULL;
    }

    if (p1 != NULL) {
      for(int32_t i = pResultRowInfo->size - 1; i >= 0; --i) {
        if (pResultRowInfo->pResult[i] == (*p1)) {
          pResultRowInfo->curIndex = i;
          existed = true;
          break;
        }
      }
    }
  } else {
    if (p1 != NULL) {  // group by column query
      return *p1;
    }
  }

  if (!existed) {
    prepareResultListBuffer(pResultRowInfo, pRuntimeEnv);

    SResultRow *pResult = NULL;
    if (p1 == NULL) {
      pResult = getNewResultRow(pRuntimeEnv->pool);
      int32_t ret = initResultRow(pResult);
      if (ret != TSDB_CODE_SUCCESS) {
        longjmp(pRuntimeEnv->env, TSDB_CODE_QRY_OUT_OF_MEMORY);
      }

      // add a new result set for a new group
      taosHashPut(pRuntimeEnv->pResultRowHashTable, pRuntimeEnv->keyBuf, GET_RES_WINDOW_KEY_LEN(bytes), &pResult, POINTER_BYTES);
    } else {
      pResult = *p1;
    }

    pResultRowInfo->pResult[pResultRowInfo->size] = pResult;
    pResultRowInfo->curIndex = pResultRowInfo->size++;
  }

  // too many time window in query
  if (pResultRowInfo->size > MAX_INTERVAL_TIME_WINDOW) {
    longjmp(pRuntimeEnv->env, TSDB_CODE_QRY_TOO_MANY_TIMEWINDOW);
  }

  return getResultRow(pResultRowInfo, pResultRowInfo->curIndex);
}

static void getInitialStartTimeWindow(SQueryAttr* pQueryAttr, TSKEY ts, STimeWindow* w) {
  if (QUERY_IS_ASC_QUERY(pQueryAttr)) {
    getAlignQueryTimeWindow(pQueryAttr, ts, ts, pQueryAttr->window.ekey, w);
  } else {
    // the start position of the first time window in the endpoint that spreads beyond the queried last timestamp
    getAlignQueryTimeWindow(pQueryAttr, ts, pQueryAttr->window.ekey, ts, w);

    int64_t key = w->skey;
    while(key < ts) { // moving towards end
      if (pQueryAttr->interval.intervalUnit == 'n' || pQueryAttr->interval.intervalUnit == 'y') {
        key = taosTimeAdd(key, pQueryAttr->interval.sliding, pQueryAttr->interval.slidingUnit, pQueryAttr->precision);
      } else {
        key += pQueryAttr->interval.sliding;
      }

      if (key >= ts) {
        break;
      }

      w->skey = key;
    }
  }
}

// get the correct time window according to the handled timestamp
static STimeWindow getActiveTimeWindow(SResultRowInfo * pResultRowInfo, int64_t ts, SQueryAttr *pQueryAttr) {
  STimeWindow w = {0};

 if (pResultRowInfo->curIndex == -1) {  // the first window, from the previous stored value
    if (pResultRowInfo->prevSKey == TSKEY_INITIAL_VAL) {
      getInitialStartTimeWindow(pQueryAttr, ts, &w);
      pResultRowInfo->prevSKey = w.skey;
    } else {
      w.skey = pResultRowInfo->prevSKey;
    }

    if (pQueryAttr->interval.intervalUnit == 'n' || pQueryAttr->interval.intervalUnit == 'y') {
      w.ekey = taosTimeAdd(w.skey, pQueryAttr->interval.interval, pQueryAttr->interval.intervalUnit, pQueryAttr->precision) - 1;
    } else {
      w.ekey = w.skey + pQueryAttr->interval.interval - 1;
    }
  } else {
    int32_t slot = curTimeWindowIndex(pResultRowInfo);
    SResultRow* pWindowRes = getResultRow(pResultRowInfo, slot);
    w = pWindowRes->win;
  }

  if (w.skey > ts || w.ekey < ts) {
    if (pQueryAttr->interval.intervalUnit == 'n' || pQueryAttr->interval.intervalUnit == 'y') {
      w.skey = taosTimeTruncate(ts, &pQueryAttr->interval, pQueryAttr->precision);
      w.ekey = taosTimeAdd(w.skey, pQueryAttr->interval.interval, pQueryAttr->interval.intervalUnit, pQueryAttr->precision) - 1;
    } else {
      int64_t st = w.skey;

      if (st > ts) {
        st -= ((st - ts + pQueryAttr->interval.sliding - 1) / pQueryAttr->interval.sliding) * pQueryAttr->interval.sliding;
      }

      int64_t et = st + pQueryAttr->interval.interval - 1;
      if (et < ts) {
        st += ((ts - et + pQueryAttr->interval.sliding - 1) / pQueryAttr->interval.sliding) * pQueryAttr->interval.sliding;
      }

      w.skey = st;
      w.ekey = w.skey + pQueryAttr->interval.interval - 1;
    }
  }

  /*
   * query border check, skey should not be bounded by the query time range, since the value skey will
   * be used as the time window index value. So we only change ekey of time window accordingly.
   */
  if (w.ekey > pQueryAttr->window.ekey && QUERY_IS_ASC_QUERY(pQueryAttr)) {
    w.ekey = pQueryAttr->window.ekey;
  }

  return w;
}

// a new buffer page for each table. Needs to opt this design
static int32_t addNewWindowResultBuf(SResultRow *pWindowRes, SDiskbasedResultBuf *pResultBuf, int32_t tid, uint32_t size) {
  if (pWindowRes->pageId != -1) {
    return 0;
  }

  tFilePage *pData = NULL;

  // in the first scan, new space needed for results
  int32_t pageId = -1;
  SIDList list = getDataBufPagesIdList(pResultBuf, tid);

  if (taosArrayGetSize(list) == 0) {
    pData = getNewDataBuf(pResultBuf, tid, &pageId);
  } else {
    SPageInfo* pi = getLastPageInfo(list);
    pData = getResBufPage(pResultBuf, pi->pageId);
    pageId = pi->pageId;

    if (pData->num + size > pResultBuf->pageSize) {
      // release current page first, and prepare the next one
      releaseResBufPageInfo(pResultBuf, pi);
      pData = getNewDataBuf(pResultBuf, tid, &pageId);
      if (pData != NULL) {
        assert(pData->num == 0);  // number of elements must be 0 for new allocated buffer
      }
    }
  }

  if (pData == NULL) {
    return -1;
  }

  // set the number of rows in current disk page
  if (pWindowRes->pageId == -1) {  // not allocated yet, allocate new buffer
    pWindowRes->pageId = pageId;
    pWindowRes->offset = (int32_t)pData->num;

    pData->num += size;
    assert(pWindowRes->pageId >= 0);
  }

  return 0;
}

static int32_t setWindowOutputBufByKey(SQueryRuntimeEnv *pRuntimeEnv, SResultRowInfo *pResultRowInfo, STimeWindow *win,
                                       bool masterscan, SResultRow **pResult, int64_t groupId, SQLFunctionCtx* pCtx,
                                       int32_t numOfOutput, int32_t* rowCellInfoOffset) {
  assert(win->skey <= win->ekey);
  SDiskbasedResultBuf *pResultBuf = pRuntimeEnv->pResultBuf;

  SResultRow *pResultRow = doPrepareResultRowFromKey(pRuntimeEnv, pResultRowInfo, (char *)&win->skey, TSDB_KEYSIZE, masterscan, groupId);
  if (pResultRow == NULL) {
    *pResult = NULL;
    return TSDB_CODE_SUCCESS;
  }

  // not assign result buffer yet, add new result buffer
  if (pResultRow->pageId == -1) {
    int32_t ret = addNewWindowResultBuf(pResultRow, pResultBuf, (int32_t) groupId, pRuntimeEnv->pQueryAttr->intermediateResultRowSize);
    if (ret != TSDB_CODE_SUCCESS) {
      return -1;
    }
  }

  // set time window for current result
  pResultRow->win = (*win);
  *pResult = pResultRow;
  setResultRowOutputBufInitCtx(pRuntimeEnv, pResultRow, pCtx, numOfOutput, rowCellInfoOffset);

  return TSDB_CODE_SUCCESS;
}

static void setResultRowInterpo(SResultRow* pResult, SResultTsInterpType type) {
  assert(pResult != NULL && (type == RESULT_ROW_START_INTERP || type == RESULT_ROW_END_INTERP));
  if (type == RESULT_ROW_START_INTERP) {
    pResult->startInterp = true;
  } else {
    pResult->endInterp   = true;
  }
}

static bool resultRowInterpolated(SResultRow* pResult, SResultTsInterpType type) {
  assert(pResult != NULL && (type == RESULT_ROW_START_INTERP || type == RESULT_ROW_END_INTERP));
  if (type == RESULT_ROW_START_INTERP) {
    return pResult->startInterp == true;
  } else {
    return pResult->endInterp   == true;
  }
}

static FORCE_INLINE int32_t getForwardStepsInBlock(int32_t numOfRows, __block_search_fn_t searchFn, TSKEY ekey, int16_t pos,
                                      int16_t order, int64_t *pData) {
  int32_t forwardStep = 0;

  if (order == TSDB_ORDER_ASC) {
    int32_t end = searchFn((char*) &pData[pos], numOfRows - pos, ekey, order);
    if (end >= 0) {
      forwardStep = end;

      if (pData[end + pos] == ekey) {
        forwardStep += 1;
      }
    }
  } else {
    int32_t end = searchFn((char *)pData, pos + 1, ekey, order);
    if (end >= 0) {
      forwardStep = pos - end;

      if (pData[end] == ekey) {
        forwardStep += 1;
      }
    }
  }

  assert(forwardStep > 0);
  return forwardStep;
}

static void doUpdateResultRowIndex(SResultRowInfo*pResultRowInfo, TSKEY lastKey, bool ascQuery, bool timeWindowInterpo) {
  int64_t skey = TSKEY_INITIAL_VAL;
  int32_t i = 0;
  for (i = pResultRowInfo->size - 1; i >= 0; --i) {
    SResultRow *pResult = pResultRowInfo->pResult[i];
    if (pResult->closed) {
      break;
    }

    // new closed result rows
    if (timeWindowInterpo) {
      if (pResult->endInterp && ((pResult->win.skey <= lastKey && ascQuery) || (pResult->win.skey >= lastKey && !ascQuery))) {
        if (i > 0) { // the first time window, the startInterp is false.
          assert(pResult->startInterp);
        }

        closeResultRow(pResultRowInfo, i);
      } else {
        skey = pResult->win.skey;
      }
    } else {
      if ((pResult->win.ekey <= lastKey && ascQuery) || (pResult->win.skey >= lastKey && !ascQuery)) {
        closeResultRow(pResultRowInfo, i);
      } else {
        skey = pResult->win.skey;
      }
    }
  }

  // all result rows are closed, set the last one to be the skey
  if (skey == TSKEY_INITIAL_VAL) {
    pResultRowInfo->curIndex = pResultRowInfo->size - 1;
  } else {

    for (i = pResultRowInfo->size - 1; i >= 0; --i) {
      SResultRow *pResult = pResultRowInfo->pResult[i];
      if (pResult->closed) {
        break;
      }
    }

    if (i == pResultRowInfo->size - 1) {
      pResultRowInfo->curIndex = i;
    } else {
      pResultRowInfo->curIndex = i + 1;  // current not closed result object
    }

    pResultRowInfo->prevSKey = pResultRowInfo->pResult[pResultRowInfo->curIndex]->win.skey;
  }
}

static void updateResultRowInfoActiveIndex(SResultRowInfo* pResultRowInfo, SQueryAttr* pQueryAttr, TSKEY lastKey) {
  bool ascQuery = QUERY_IS_ASC_QUERY(pQueryAttr);
  if ((lastKey > pQueryAttr->window.ekey && ascQuery) || (lastKey < pQueryAttr->window.ekey && (!ascQuery))) {
    closeAllResultRows(pResultRowInfo);
    pResultRowInfo->curIndex = pResultRowInfo->size - 1;
  } else {
    int32_t step = ascQuery ? 1 : -1;
    doUpdateResultRowIndex(pResultRowInfo, lastKey - step, ascQuery, pQueryAttr->timeWindowInterpo);
  }
}

static int32_t getNumOfRowsInTimeWindow(SQueryRuntimeEnv* pRuntimeEnv, SDataBlockInfo *pDataBlockInfo, TSKEY *pPrimaryColumn,
                                        int32_t startPos, TSKEY ekey, __block_search_fn_t searchFn, bool updateLastKey) {
  assert(startPos >= 0 && startPos < pDataBlockInfo->rows);
  SQueryAttr* pQueryAttr = pRuntimeEnv->pQueryAttr;
  STableQueryInfo* item = pRuntimeEnv->current;

  int32_t num   = -1;
  int32_t order = pQueryAttr->order.order;
  int32_t step  = GET_FORWARD_DIRECTION_FACTOR(order);

  if (QUERY_IS_ASC_QUERY(pQueryAttr)) {
    if (ekey < pDataBlockInfo->window.ekey) {
      num = getForwardStepsInBlock(pDataBlockInfo->rows, searchFn, ekey, startPos, order, pPrimaryColumn);
      if (updateLastKey) { // update the last key
        item->lastKey = pPrimaryColumn[startPos + (num - 1)] + step;
      }
    } else {
      num = pDataBlockInfo->rows - startPos;
      if (updateLastKey) {
        item->lastKey = pDataBlockInfo->window.ekey + step;
      }
    }
  } else {  // desc
    if (ekey > pDataBlockInfo->window.skey) {
      num = getForwardStepsInBlock(pDataBlockInfo->rows, searchFn, ekey, startPos, order, pPrimaryColumn);
      if (updateLastKey) {  // update the last key
        item->lastKey = pPrimaryColumn[startPos - (num - 1)] + step;
      }
    } else {
      num = startPos + 1;
      if (updateLastKey) {
        item->lastKey = pDataBlockInfo->window.skey + step;
      }
    }
  }

  assert(num > 0);
  return num;
}

static void doApplyFunctions(SQueryRuntimeEnv* pRuntimeEnv, SQLFunctionCtx* pCtx, STimeWindow* pWin, int32_t offset,
                             int32_t forwardStep, TSKEY* tsCol, int32_t numOfTotal, int32_t numOfOutput) {
  SQueryAttr *pQueryAttr = pRuntimeEnv->pQueryAttr;
  bool hasPrev = pCtx[0].preAggVals.isSet;

  for (int32_t k = 0; k < numOfOutput; ++k) {
    pCtx[k].size = forwardStep;
    pCtx[k].startTs = pWin->skey;

    char* start = pCtx[k].pInput;

    int32_t pos = (QUERY_IS_ASC_QUERY(pQueryAttr)) ? offset : offset - (forwardStep - 1);
    if (pCtx[k].pInput != NULL) {
      pCtx[k].pInput = (char *)pCtx[k].pInput + pos * pCtx[k].inputBytes;
    }

    if (tsCol != NULL) {
      pCtx[k].ptsList = &tsCol[pos];
    }

    int32_t functionId = pCtx[k].functionId;

    // not a whole block involved in query processing, statistics data can not be used
    // NOTE: the original value of isSet have been changed here
    if (pCtx[k].preAggVals.isSet && forwardStep < numOfTotal) {
      pCtx[k].preAggVals.isSet = false;
    }

    if (functionNeedToExecute(pRuntimeEnv, &pCtx[k], functionId)) {
      aAggs[functionId].xFunction(&pCtx[k]);
    }

    // restore it
    pCtx[k].preAggVals.isSet = hasPrev;
    pCtx[k].pInput = start;
  }
}


static int32_t getNextQualifiedWindow(SQueryAttr* pQueryAttr, STimeWindow *pNext, SDataBlockInfo *pDataBlockInfo,
    TSKEY *primaryKeys, __block_search_fn_t searchFn, int32_t prevPosition) {
  getNextTimeWindow(pQueryAttr, pNext);

  // next time window is not in current block
  if ((pNext->skey > pDataBlockInfo->window.ekey && QUERY_IS_ASC_QUERY(pQueryAttr)) ||
      (pNext->ekey < pDataBlockInfo->window.skey && !QUERY_IS_ASC_QUERY(pQueryAttr))) {
    return -1;
  }

  TSKEY startKey = -1;
  if (QUERY_IS_ASC_QUERY(pQueryAttr)) {
    startKey = pNext->skey;
    if (startKey < pQueryAttr->window.skey) {
      startKey = pQueryAttr->window.skey;
    }
  } else {
    startKey = pNext->ekey;
    if (startKey > pQueryAttr->window.skey) {
      startKey = pQueryAttr->window.skey;
    }
  }

  int32_t startPos = 0;

  // tumbling time window query, a special case of sliding time window query
  if (pQueryAttr->interval.sliding == pQueryAttr->interval.interval && prevPosition != -1) {
    int32_t factor = GET_FORWARD_DIRECTION_FACTOR(pQueryAttr->order.order);
    startPos = prevPosition + factor;
  } else {
    if (startKey <= pDataBlockInfo->window.skey && QUERY_IS_ASC_QUERY(pQueryAttr)) {
      startPos = 0;
    } else if (startKey >= pDataBlockInfo->window.ekey && !QUERY_IS_ASC_QUERY(pQueryAttr)) {
      startPos = pDataBlockInfo->rows - 1;
    } else {
      startPos = searchFn((char *)primaryKeys, pDataBlockInfo->rows, startKey, pQueryAttr->order.order);
    }
  }

  /*
   * This time window does not cover any data, try next time window,
   * this case may happen when the time window is too small
   */
  if (primaryKeys == NULL) {
    if (QUERY_IS_ASC_QUERY(pQueryAttr)) {
      assert(pDataBlockInfo->window.skey <= pNext->ekey);
    } else {
      assert(pDataBlockInfo->window.ekey >= pNext->skey);
    }
  } else {
    if (QUERY_IS_ASC_QUERY(pQueryAttr) && primaryKeys[startPos] > pNext->ekey) {
      TSKEY next = primaryKeys[startPos];
      if (pQueryAttr->interval.intervalUnit == 'n' || pQueryAttr->interval.intervalUnit == 'y') {
        pNext->skey = taosTimeTruncate(next, &pQueryAttr->interval, pQueryAttr->precision);
        pNext->ekey = taosTimeAdd(pNext->skey, pQueryAttr->interval.interval, pQueryAttr->interval.intervalUnit, pQueryAttr->precision) - 1;
      } else {
        pNext->ekey += ((next - pNext->ekey + pQueryAttr->interval.sliding - 1)/pQueryAttr->interval.sliding) * pQueryAttr->interval.sliding;
        pNext->skey = pNext->ekey - pQueryAttr->interval.interval + 1;
      }
    } else if ((!QUERY_IS_ASC_QUERY(pQueryAttr)) && primaryKeys[startPos] < pNext->skey) {
      TSKEY next = primaryKeys[startPos];
      if (pQueryAttr->interval.intervalUnit == 'n' || pQueryAttr->interval.intervalUnit == 'y') {
        pNext->skey = taosTimeTruncate(next, &pQueryAttr->interval, pQueryAttr->precision);
        pNext->ekey = taosTimeAdd(pNext->skey, pQueryAttr->interval.interval, pQueryAttr->interval.intervalUnit, pQueryAttr->precision) - 1;
      } else {
        pNext->skey -= ((pNext->skey - next + pQueryAttr->interval.sliding - 1) / pQueryAttr->interval.sliding) * pQueryAttr->interval.sliding;
        pNext->ekey = pNext->skey + pQueryAttr->interval.interval - 1;
      }
    }
  }

  return startPos;
}

static FORCE_INLINE TSKEY reviseWindowEkey(SQueryAttr *pQueryAttr, STimeWindow *pWindow) {
  TSKEY ekey = -1;
  if (QUERY_IS_ASC_QUERY(pQueryAttr)) {
    ekey = pWindow->ekey;
    if (ekey > pQueryAttr->window.ekey) {
      ekey = pQueryAttr->window.ekey;
    }
  } else {
    ekey = pWindow->skey;
    if (ekey < pQueryAttr->window.ekey) {
      ekey = pQueryAttr->window.ekey;
    }
  }

  return ekey;
}

static void setNotInterpoWindowKey(SQLFunctionCtx* pCtx, int32_t numOfOutput, int32_t type) {
  if (type == RESULT_ROW_START_INTERP) {
    for (int32_t k = 0; k < numOfOutput; ++k) {
      pCtx[k].start.key = INT64_MIN;
    }
  } else {
    for (int32_t k = 0; k < numOfOutput; ++k) {
      pCtx[k].end.key = INT64_MIN;
    }
  }
}

// window start key interpolation


static void saveDataBlockLastRow(SQueryRuntimeEnv* pRuntimeEnv, SDataBlockInfo* pDataBlockInfo, SArray* pDataBlock,
    int32_t rowIndex) {
  if (pDataBlock == NULL) {
    return;
  }

  SQueryAttr* pQueryAttr = pRuntimeEnv->pQueryAttr;
  for (int32_t k = 0; k < pQueryAttr->numOfCols; ++k) {
    SColumnInfoData *pColInfo = taosArrayGet(pDataBlock, k);
    memcpy(pRuntimeEnv->prevRow[k], ((char*)pColInfo->pData) + (pColInfo->info.bytes * rowIndex), pColInfo->info.bytes);
  }
}

static TSKEY getStartTsKey(SQueryAttr* pQueryAttr, STimeWindow* win, const TSKEY* tsCols, int32_t rows) {
  TSKEY ts = TSKEY_INITIAL_VAL;

  bool ascQuery = QUERY_IS_ASC_QUERY(pQueryAttr);
  if (tsCols == NULL) {
    ts = ascQuery? win->skey : win->ekey;
  } else {
    int32_t offset = ascQuery? 0:rows-1;
    ts = tsCols[offset];
  }

  return ts;
}

static void setArithParams(SArithmeticSupport* sas, SExprInfo *pExprInfo, SSDataBlock* pSDataBlock) {
  sas->numOfCols = (int32_t) pSDataBlock->info.numOfCols;
  sas->pExprInfo = pExprInfo;

  sas->colList = calloc(1, pSDataBlock->info.numOfCols*sizeof(SColumnInfo));
  for(int32_t i = 0; i < sas->numOfCols; ++i) {
    SColumnInfoData* pColData = taosArrayGet(pSDataBlock->pDataBlock, i);
    sas->colList[i] = pColData->info;
  }

  sas->data = calloc(sas->numOfCols, POINTER_BYTES);

  // set the input column data
  for (int32_t f = 0; f < pSDataBlock->info.numOfCols; ++f) {
    SColumnInfoData *pColumnInfoData = taosArrayGet(pSDataBlock->pDataBlock, f);
    sas->data[f] = pColumnInfoData->pData;
  }
}

static void doSetInputDataBlock(SOperatorInfo* pOperator, SQLFunctionCtx* pCtx, SSDataBlock* pBlock, int32_t order);
static void doSetInputDataBlockInfo(SOperatorInfo* pOperator, SQLFunctionCtx* pCtx, SSDataBlock* pBlock, int32_t order) {
  for (int32_t i = 0; i < pOperator->numOfOutput; ++i) {
    pCtx[i].order = order;
    pCtx[i].size  = pBlock->info.rows;
    pCtx[i].currentStage = (uint8_t)pOperator->pRuntimeEnv->scanFlag;

    setBlockStatisInfo(&pCtx[i], pBlock, &pOperator->pExpr[i].base.colInfo);
  }
}

void setInputDataBlock(SOperatorInfo* pOperator, SQLFunctionCtx* pCtx, SSDataBlock* pBlock, int32_t order) {
  if (pCtx[0].functionId == TSDB_FUNC_ARITHM) {
    SArithmeticSupport* pSupport = (SArithmeticSupport*) pCtx[0].param[1].pz;
    if (pSupport->colList == NULL) {
      doSetInputDataBlock(pOperator, pCtx, pBlock, order);
    } else {
      doSetInputDataBlockInfo(pOperator, pCtx, pBlock, order);
    }
  } else {
    if (pCtx[0].pInput == NULL && pBlock->pDataBlock != NULL) {
      doSetInputDataBlock(pOperator, pCtx, pBlock, order);
    } else {
      doSetInputDataBlockInfo(pOperator, pCtx, pBlock, order);
    }
  }
}

static void doSetInputDataBlock(SOperatorInfo* pOperator, SQLFunctionCtx* pCtx, SSDataBlock* pBlock, int32_t order) {
  for (int32_t i = 0; i < pOperator->numOfOutput; ++i) {
    pCtx[i].order = order;
    pCtx[i].size  = pBlock->info.rows;
    pCtx[i].currentStage = (uint8_t)pOperator->pRuntimeEnv->scanFlag;

    setBlockStatisInfo(&pCtx[i], pBlock, &pOperator->pExpr[i].base.colInfo);

    if (pCtx[i].functionId == TSDB_FUNC_ARITHM) {
      setArithParams((SArithmeticSupport*)pCtx[i].param[1].pz, &pOperator->pExpr[i], pBlock);
    } else {
      SColIndex* pCol = &pOperator->pExpr[i].base.colInfo;
      if (TSDB_COL_IS_NORMAL_COL(pCol->flag) || (pCol->colId == TSDB_BLOCK_DIST_COLUMN_INDEX) ||
          (TSDB_COL_IS_TAG(pCol->flag) && pOperator->pRuntimeEnv->scanFlag == MERGE_STAGE)) {
        SColIndex*       pColIndex = &pOperator->pExpr[i].base.colInfo;
        SColumnInfoData* p = taosArrayGet(pBlock->pDataBlock, pColIndex->colIndex);

        // in case of the block distribution query, the inputBytes is not a constant value.
        pCtx[i].pInput = p->pData;
        assert(p->info.colId == pColIndex->colId && pCtx[i].inputType == p->info.type);

        uint32_t status = aAggs[pCtx[i].functionId].status;
        if ((status & (TSDB_FUNCSTATE_SELECTIVITY | TSDB_FUNCSTATE_NEED_TS)) != 0) {
          SColumnInfoData* tsInfo = taosArrayGet(pBlock->pDataBlock, 0);
          pCtx[i].ptsList = (int64_t*) tsInfo->pData;
        }
      } else if (TSDB_COL_IS_UD_COL(pCol->flag) && (pOperator->pRuntimeEnv->scanFlag == MERGE_STAGE)) {
        SColIndex*       pColIndex = &pOperator->pExpr[i].base.colInfo;
        SColumnInfoData* p = taosArrayGet(pBlock->pDataBlock, pColIndex->colIndex);

        pCtx[i].pInput = p->pData;
        assert(p->info.colId == pColIndex->colId && pCtx[i].inputType == p->info.type);
        for(int32_t j = 0; j < pBlock->info.rows; ++j) {
          char* dst = p->pData + j * p->info.bytes;
          tVariantDump(&pOperator->pExpr[i].base.param[1], dst, p->info.type, true);
        }
      }
    }
  }
}

static void doAggregateImpl(SOperatorInfo* pOperator, TSKEY startTs, SQLFunctionCtx* pCtx, SSDataBlock* pSDataBlock) {
  SQueryRuntimeEnv* pRuntimeEnv = pOperator->pRuntimeEnv;

  for (int32_t k = 0; k < pOperator->numOfOutput; ++k) {
    int32_t functionId = pCtx[k].functionId;
    if (functionNeedToExecute(pRuntimeEnv, &pCtx[k], functionId)) {
      pCtx[k].startTs = startTs;// this can be set during create the struct
      aAggs[functionId].xFunction(&pCtx[k]);
    }
  }
}

static void arithmeticApplyFunctions(SQueryRuntimeEnv *pRuntimeEnv, SQLFunctionCtx *pCtx, int32_t numOfOutput) {
  SQueryAttr *pQueryAttr = pRuntimeEnv->pQueryAttr;

  for (int32_t k = 0; k < numOfOutput; ++k) {
    pCtx[k].startTs = pQueryAttr->window.skey;

    // Always set the asc order for merge stage process
    if (pCtx[k].currentStage == MERGE_STAGE) {
      pCtx[k].order = TSDB_ORDER_ASC;
    }

    aAggs[pCtx[k].functionId].xFunction(&pCtx[k]);
  }
}

void doTimeWindowInterpolation(SOperatorInfo* pOperator, SOptrBasicInfo* pInfo, SArray* pDataBlock, TSKEY prevTs,
                               int32_t prevRowIndex, TSKEY curTs, int32_t curRowIndex, TSKEY windowKey, int32_t type) {
  SQueryRuntimeEnv *pRuntimeEnv = pOperator->pRuntimeEnv;
  SExprInfo* pExpr = pOperator->pExpr;

  SQLFunctionCtx* pCtx = pInfo->pCtx;

  for (int32_t k = 0; k < pOperator->numOfOutput; ++k) {
    int32_t functionId = pCtx[k].functionId;
    if (functionId != TSDB_FUNC_TWA && functionId != TSDB_FUNC_INTERP) {
      pCtx[k].start.key = INT64_MIN;
      continue;
    }

    SColIndex *      pColIndex = &pExpr[k].base.colInfo;
    int16_t          index = pColIndex->colIndex;
    SColumnInfoData *pColInfo = taosArrayGet(pDataBlock, index);

    assert(pColInfo->info.colId == pColIndex->colId && curTs != windowKey);
    double v1 = 0, v2 = 0, v = 0;

    if (prevRowIndex == -1) {
      GET_TYPED_DATA(v1, double, pColInfo->info.type, (char *)pRuntimeEnv->prevRow[index]);
    } else {
      GET_TYPED_DATA(v1, double, pColInfo->info.type, (char *)pColInfo->pData + prevRowIndex * pColInfo->info.bytes);
    }

    GET_TYPED_DATA(v2, double, pColInfo->info.type, (char *)pColInfo->pData + curRowIndex * pColInfo->info.bytes);

    if (functionId == TSDB_FUNC_INTERP) {
      if (type == RESULT_ROW_START_INTERP) {
        pCtx[k].start.key = prevTs;
        pCtx[k].start.val = v1;

        pCtx[k].end.key = curTs;
        pCtx[k].end.val = v2;
      }
    } else if (functionId == TSDB_FUNC_TWA) {
      SPoint point1 = (SPoint){.key = prevTs,    .val = &v1};
      SPoint point2 = (SPoint){.key = curTs,     .val = &v2};
      SPoint point  = (SPoint){.key = windowKey, .val = &v };

      taosGetLinearInterpolationVal(&point, TSDB_DATA_TYPE_DOUBLE, &point1, &point2, TSDB_DATA_TYPE_DOUBLE);

      if (type == RESULT_ROW_START_INTERP) {
        pCtx[k].start.key = point.key;
        pCtx[k].start.val = v;
      } else {
        pCtx[k].end.key = point.key;
        pCtx[k].end.val = v;
      }
    }
  }
}

static bool setTimeWindowInterpolationStartTs(SOperatorInfo* pOperatorInfo, SQLFunctionCtx* pCtx, int32_t pos,
                                              int32_t numOfRows, SArray* pDataBlock, const TSKEY* tsCols, STimeWindow* win) {
  SQueryRuntimeEnv* pRuntimeEnv = pOperatorInfo->pRuntimeEnv;
  SQueryAttr* pQueryAttr = pRuntimeEnv->pQueryAttr;

  bool ascQuery = QUERY_IS_ASC_QUERY(pQueryAttr);

  TSKEY curTs  = tsCols[pos];
  TSKEY lastTs = *(TSKEY *) pRuntimeEnv->prevRow[0];

  // lastTs == INT64_MIN and pos == 0 means this is the first time window, interpolation is not needed.
  // start exactly from this point, no need to do interpolation
  TSKEY key = ascQuery? win->skey:win->ekey;
  if (key == curTs) {
    setNotInterpoWindowKey(pCtx, pOperatorInfo->numOfOutput, RESULT_ROW_START_INTERP);
    return true;
  }

  if (lastTs == INT64_MIN && ((pos == 0 && ascQuery) || (pos == (numOfRows - 1) && !ascQuery))) {
    setNotInterpoWindowKey(pCtx, pOperatorInfo->numOfOutput, RESULT_ROW_START_INTERP);
    return true;
  }

  int32_t step = GET_FORWARD_DIRECTION_FACTOR(pQueryAttr->order.order);
  TSKEY   prevTs = ((pos == 0 && ascQuery) || (pos == (numOfRows - 1) && !ascQuery))? lastTs:tsCols[pos - step];

  doTimeWindowInterpolation(pOperatorInfo, pOperatorInfo->info, pDataBlock, prevTs, pos - step, curTs, pos,
      key, RESULT_ROW_START_INTERP);
  return true;
}

static bool setTimeWindowInterpolationEndTs(SOperatorInfo* pOperatorInfo, SQLFunctionCtx* pCtx,
    int32_t endRowIndex, SArray* pDataBlock, const TSKEY* tsCols, TSKEY blockEkey, STimeWindow* win) {
  SQueryRuntimeEnv *pRuntimeEnv = pOperatorInfo->pRuntimeEnv;
  SQueryAttr* pQueryAttr = pRuntimeEnv->pQueryAttr;
  int32_t numOfOutput = pOperatorInfo->numOfOutput;

  TSKEY   actualEndKey = tsCols[endRowIndex];

  TSKEY key = QUERY_IS_ASC_QUERY(pQueryAttr)? win->ekey:win->skey;

  // not ended in current data block, do not invoke interpolation
  if ((key > blockEkey && QUERY_IS_ASC_QUERY(pQueryAttr)) || (key < blockEkey && !QUERY_IS_ASC_QUERY(pQueryAttr))) {
    setNotInterpoWindowKey(pCtx, numOfOutput, RESULT_ROW_END_INTERP);
    return false;
  }

  // there is actual end point of current time window, no interpolation need
  if (key == actualEndKey) {
    setNotInterpoWindowKey(pCtx, numOfOutput, RESULT_ROW_END_INTERP);
    return true;
  }

  int32_t step = GET_FORWARD_DIRECTION_FACTOR(pQueryAttr->order.order);
  int32_t nextRowIndex = endRowIndex + step;
  assert(nextRowIndex >= 0);

  TSKEY nextKey = tsCols[nextRowIndex];
  doTimeWindowInterpolation(pOperatorInfo, pOperatorInfo->info, pDataBlock, actualEndKey, endRowIndex, nextKey,
      nextRowIndex, key, RESULT_ROW_END_INTERP);
  return true;
}

static void doWindowBorderInterpolation(SOperatorInfo* pOperatorInfo, SSDataBlock* pBlock, SQLFunctionCtx* pCtx,
    SResultRow* pResult, STimeWindow* win, int32_t startPos, int32_t forwardStep) {
  SQueryRuntimeEnv* pRuntimeEnv = pOperatorInfo->pRuntimeEnv;
  SQueryAttr* pQueryAttr = pRuntimeEnv->pQueryAttr;
  if (!pQueryAttr->timeWindowInterpo) {
    return;
  }

  assert(pBlock != NULL);
  int32_t step = GET_FORWARD_DIRECTION_FACTOR(pQueryAttr->order.order);

  SColumnInfoData *pColInfo = taosArrayGet(pBlock->pDataBlock, 0);

  TSKEY  *tsCols = (TSKEY *)(pColInfo->pData);
  bool done = resultRowInterpolated(pResult, RESULT_ROW_START_INTERP);
  if (!done) { // it is not interpolated, now start to generated the interpolated value
    int32_t startRowIndex = startPos;
    bool interp = setTimeWindowInterpolationStartTs(pOperatorInfo, pCtx, startRowIndex, pBlock->info.rows, pBlock->pDataBlock,
        tsCols, win);
    if (interp) {
      setResultRowInterpo(pResult, RESULT_ROW_START_INTERP);
    }
  } else {
    setNotInterpoWindowKey(pCtx, pQueryAttr->numOfOutput, RESULT_ROW_START_INTERP);
  }

  // point interpolation does not require the end key time window interpolation.
  if (pQueryAttr->pointInterpQuery) {
    return;
  }

  // interpolation query does not generate the time window end interpolation
  done = resultRowInterpolated(pResult, RESULT_ROW_END_INTERP);
  if (!done) {
    int32_t endRowIndex = startPos + (forwardStep - 1) * step;

    TSKEY endKey = QUERY_IS_ASC_QUERY(pQueryAttr)? pBlock->info.window.ekey:pBlock->info.window.skey;
    bool  interp = setTimeWindowInterpolationEndTs(pOperatorInfo, pCtx, endRowIndex, pBlock->pDataBlock, tsCols, endKey, win);
    if (interp) {
      setResultRowInterpo(pResult, RESULT_ROW_END_INTERP);
    }
  } else {
    setNotInterpoWindowKey(pCtx, pQueryAttr->numOfOutput, RESULT_ROW_END_INTERP);
  }
}

static void hashIntervalAgg(SOperatorInfo* pOperatorInfo, SResultRowInfo* pResultRowInfo, SSDataBlock* pSDataBlock, int32_t groupId) {
  STableIntervalOperatorInfo* pInfo = (STableIntervalOperatorInfo*) pOperatorInfo->info;

  SQueryRuntimeEnv* pRuntimeEnv = pOperatorInfo->pRuntimeEnv;
  int32_t           numOfOutput = pOperatorInfo->numOfOutput;
  SQueryAttr*           pQueryAttr = pRuntimeEnv->pQueryAttr;

  int32_t step = GET_FORWARD_DIRECTION_FACTOR(pQueryAttr->order.order);
  bool ascQuery = QUERY_IS_ASC_QUERY(pQueryAttr);

  int32_t prevIndex = curTimeWindowIndex(pResultRowInfo);

  TSKEY* tsCols = NULL;
  if (pSDataBlock->pDataBlock != NULL) {
    SColumnInfoData* pColDataInfo = taosArrayGet(pSDataBlock->pDataBlock, 0);
    tsCols = (int64_t*) pColDataInfo->pData;
    assert(tsCols[0] == pSDataBlock->info.window.skey &&
           tsCols[pSDataBlock->info.rows - 1] == pSDataBlock->info.window.ekey);
  }

  int32_t startPos = ascQuery? 0 : (pSDataBlock->info.rows - 1);
  TSKEY ts = getStartTsKey(pQueryAttr, &pSDataBlock->info.window, tsCols, pSDataBlock->info.rows);

  STimeWindow win = getActiveTimeWindow(pResultRowInfo, ts, pQueryAttr);
  bool masterScan = IS_MASTER_SCAN(pRuntimeEnv);

  SResultRow* pResult = NULL;
  int32_t ret = setWindowOutputBufByKey(pRuntimeEnv, pResultRowInfo, &win, masterScan, &pResult, groupId, pInfo->pCtx,
                                        numOfOutput, pInfo->rowCellInfoOffset);
  if (ret != TSDB_CODE_SUCCESS || pResult == NULL) {
    longjmp(pRuntimeEnv->env, TSDB_CODE_QRY_OUT_OF_MEMORY);
  }

  int32_t forwardStep = 0;
  TSKEY   ekey = reviseWindowEkey(pQueryAttr, &win);
  forwardStep =
      getNumOfRowsInTimeWindow(pRuntimeEnv, &pSDataBlock->info, tsCols, startPos, ekey, binarySearchForKey, true);

  // prev time window not interpolation yet.
  int32_t curIndex = curTimeWindowIndex(pResultRowInfo);
  if (prevIndex != -1 && prevIndex < curIndex && pQueryAttr->timeWindowInterpo) {
    for (int32_t j = prevIndex; j < curIndex; ++j) {  // previous time window may be all closed already.
      SResultRow* pRes = pResultRowInfo->pResult[j];
      if (pRes->closed) {
        assert(resultRowInterpolated(pRes, RESULT_ROW_START_INTERP) &&
               resultRowInterpolated(pRes, RESULT_ROW_END_INTERP));
        continue;
      }

      STimeWindow w = pRes->win;
      ret = setWindowOutputBufByKey(pRuntimeEnv, pResultRowInfo, &w, masterScan, &pResult, groupId, pInfo->pCtx,
                                    numOfOutput, pInfo->rowCellInfoOffset);
      if (ret != TSDB_CODE_SUCCESS) {
        longjmp(pRuntimeEnv->env, TSDB_CODE_QRY_OUT_OF_MEMORY);
      }

      assert(!resultRowInterpolated(pResult, RESULT_ROW_END_INTERP));

      doTimeWindowInterpolation(pOperatorInfo, pInfo, pSDataBlock->pDataBlock, *(TSKEY *)pRuntimeEnv->prevRow[0],
            -1, tsCols[startPos], startPos, w.ekey, RESULT_ROW_END_INTERP);

      setResultRowInterpo(pResult, RESULT_ROW_END_INTERP);
      setNotInterpoWindowKey(pInfo->pCtx, pQueryAttr->numOfOutput, RESULT_ROW_START_INTERP);

      doApplyFunctions(pRuntimeEnv, pInfo->pCtx, &w, startPos, 0, tsCols, pSDataBlock->info.rows, numOfOutput);
    }

    // restore current time window
    ret = setWindowOutputBufByKey(pRuntimeEnv, pResultRowInfo, &win, masterScan, &pResult, groupId, pInfo->pCtx,
                                  numOfOutput, pInfo->rowCellInfoOffset);
    if (ret != TSDB_CODE_SUCCESS) {
      longjmp(pRuntimeEnv->env, TSDB_CODE_QRY_OUT_OF_MEMORY);
    }
  }

  // window start key interpolation
  doWindowBorderInterpolation(pOperatorInfo, pSDataBlock, pInfo->pCtx, pResult, &win, startPos, forwardStep);
  doApplyFunctions(pRuntimeEnv, pInfo->pCtx, &win, startPos, forwardStep, tsCols, pSDataBlock->info.rows, numOfOutput);

  STimeWindow nextWin = win;
  while (1) {
    int32_t prevEndPos = (forwardStep - 1) * step + startPos;
    startPos = getNextQualifiedWindow(pQueryAttr, &nextWin, &pSDataBlock->info, tsCols, binarySearchForKey, prevEndPos);
    if (startPos < 0) {
      break;
    }

    // null data, failed to allocate more memory buffer
    int32_t code = setWindowOutputBufByKey(pRuntimeEnv, pResultRowInfo, &nextWin, masterScan, &pResult, groupId,
                                           pInfo->pCtx, numOfOutput, pInfo->rowCellInfoOffset);
    if (code != TSDB_CODE_SUCCESS || pResult == NULL) {
      longjmp(pRuntimeEnv->env, TSDB_CODE_QRY_OUT_OF_MEMORY);
    }

    ekey = reviseWindowEkey(pQueryAttr, &nextWin);
    forwardStep = getNumOfRowsInTimeWindow(pRuntimeEnv, &pSDataBlock->info, tsCols, startPos, ekey, binarySearchForKey, true);

    // window start(end) key interpolation
    doWindowBorderInterpolation(pOperatorInfo, pSDataBlock, pInfo->pCtx, pResult, &nextWin, startPos, forwardStep);
    doApplyFunctions(pRuntimeEnv, pInfo->pCtx, &nextWin, startPos, forwardStep, tsCols, pSDataBlock->info.rows, numOfOutput);
  }

  if (pQueryAttr->timeWindowInterpo) {
    int32_t rowIndex = ascQuery? (pSDataBlock->info.rows-1):0;
    saveDataBlockLastRow(pRuntimeEnv, &pSDataBlock->info, pSDataBlock->pDataBlock, rowIndex);
  }

  updateResultRowInfoActiveIndex(pResultRowInfo, pQueryAttr, pRuntimeEnv->current->lastKey);
}

static void doHashGroupbyAgg(SOperatorInfo* pOperator, SGroupbyOperatorInfo *pInfo, SSDataBlock *pSDataBlock) {
  SQueryRuntimeEnv* pRuntimeEnv = pOperator->pRuntimeEnv;
  STableQueryInfo*  item = pRuntimeEnv->current;

  SColumnInfoData* pColInfoData = taosArrayGet(pSDataBlock->pDataBlock, pInfo->colIndex);

  SQueryAttr* pQueryAttr = pRuntimeEnv->pQueryAttr;
  int16_t     bytes = pColInfoData->info.bytes;
  int16_t     type = pColInfoData->info.type;

  if (type == TSDB_DATA_TYPE_FLOAT || type == TSDB_DATA_TYPE_DOUBLE) {
    qError("QInfo:0x%"PRIx64" group by not supported on double/float columns, abort", GET_QID(pRuntimeEnv));
    return;
  }

  for (int32_t j = 0; j < pSDataBlock->info.rows; ++j) {
    char* val = ((char*)pColInfoData->pData) + bytes * j;
    if (isNull(val, type)) {
      continue;
    }

    // Compare with the previous row of this column, and do not set the output buffer again if they are identical.
    if (pInfo->prevData == NULL || (memcmp(pInfo->prevData, val, bytes) != 0)) {
      if (pInfo->prevData == NULL) {
        pInfo->prevData = malloc(bytes);
      }

      memcpy(pInfo->prevData, val, bytes);

      if (pQueryAttr->stableQuery && pQueryAttr->stabledev && (pRuntimeEnv->prevResult != NULL)) {
        setParamForStableStddevByColData(pRuntimeEnv, pInfo->binfo.pCtx, pOperator->numOfOutput, pOperator->pExpr, val, bytes);
      }

      int32_t ret =
          setGroupResultOutputBuf(pRuntimeEnv, pInfo, pOperator->numOfOutput, val, type, bytes, item->groupIndex);
      if (ret != TSDB_CODE_SUCCESS) {  // null data, too many state code
        longjmp(pRuntimeEnv->env, TSDB_CODE_QRY_APP_ERROR);
      }
    }

    for (int32_t k = 0; k < pOperator->numOfOutput; ++k) {
      pInfo->binfo.pCtx[k].size = 1;
      int32_t functionId = pInfo->binfo.pCtx[k].functionId;
      if (functionNeedToExecute(pRuntimeEnv, &pInfo->binfo.pCtx[k], functionId)) {
        aAggs[functionId].xFunctionF(&pInfo->binfo.pCtx[k], j);
      }
    }
  }
}

static void doSessionWindowAggImpl(SOperatorInfo* pOperator, SSWindowOperatorInfo *pInfo, SSDataBlock *pSDataBlock) {
  SQueryRuntimeEnv* pRuntimeEnv = pOperator->pRuntimeEnv;
  STableQueryInfo*  item = pRuntimeEnv->current;

  // primary timestamp column
  SColumnInfoData* pColInfoData = taosArrayGet(pSDataBlock->pDataBlock, 0);

  bool    masterScan = IS_MASTER_SCAN(pRuntimeEnv);
  SOptrBasicInfo* pBInfo = &pInfo->binfo;

  int64_t gap = pOperator->pRuntimeEnv->pQueryAttr->sw.gap;
  pInfo->numOfRows = 0;

  TSKEY* tsList = (TSKEY*)pColInfoData->pData;
  for (int32_t j = 0; j < pSDataBlock->info.rows; ++j) {
    if (pInfo->prevTs == INT64_MIN) {
      pInfo->curWindow.skey = tsList[j];
      pInfo->curWindow.ekey = tsList[j];
      pInfo->prevTs = tsList[j];
      pInfo->numOfRows = 1;
      pInfo->start = j;
    } else if (tsList[j] - pInfo->prevTs <= gap) {
      pInfo->curWindow.ekey = tsList[j];
      pInfo->prevTs = tsList[j];
      pInfo->numOfRows += 1;
      pInfo->start = j;
    } else {  // start a new session window
      SResultRow* pResult = NULL;

      int32_t ret = setWindowOutputBufByKey(pRuntimeEnv, &pBInfo->resultRowInfo, &pInfo->curWindow, masterScan,
                                            &pResult, item->groupIndex, pBInfo->pCtx, pOperator->numOfOutput,
                                            pBInfo->rowCellInfoOffset);
      if (ret != TSDB_CODE_SUCCESS) {  // null data, too many state code
        longjmp(pRuntimeEnv->env, TSDB_CODE_QRY_APP_ERROR);
      }

      doApplyFunctions(pRuntimeEnv, pBInfo->pCtx, &pInfo->curWindow, pInfo->start, pInfo->numOfRows, tsList,
                       pSDataBlock->info.rows, pOperator->numOfOutput);

      pInfo->curWindow.skey = tsList[j];
      pInfo->curWindow.ekey = tsList[j];
      pInfo->prevTs = tsList[j];
      pInfo->numOfRows = 1;
      pInfo->start = j;
    }
  }

  SResultRow* pResult = NULL;

  int32_t ret = setWindowOutputBufByKey(pRuntimeEnv, &pBInfo->resultRowInfo, &pInfo->curWindow, masterScan,
                                        &pResult, item->groupIndex, pBInfo->pCtx, pOperator->numOfOutput,
                                        pBInfo->rowCellInfoOffset);
  if (ret != TSDB_CODE_SUCCESS) {  // null data, too many state code
    longjmp(pRuntimeEnv->env, TSDB_CODE_QRY_APP_ERROR);
  }

  doApplyFunctions(pRuntimeEnv, pBInfo->pCtx, &pInfo->curWindow, pInfo->start, pInfo->numOfRows, tsList,
                   pSDataBlock->info.rows, pOperator->numOfOutput);
}

static void setResultRowKey(SResultRow* pResultRow, char* pData, int16_t type) {
  int64_t v = -1;
  GET_TYPED_DATA(v, int64_t, type, pData);
  if (type == TSDB_DATA_TYPE_BINARY || type == TSDB_DATA_TYPE_NCHAR) {
    if (pResultRow->key == NULL) {
      pResultRow->key = malloc(varDataTLen(pData));
      varDataCopy(pResultRow->key, pData);
    } else {
      assert(memcmp(pResultRow->key, pData, varDataTLen(pData)) == 0);
    }
  } else {
    pResultRow->win.skey = v;
    pResultRow->win.ekey = v;
  }
}

static int32_t setGroupResultOutputBuf(SQueryRuntimeEnv *pRuntimeEnv, SGroupbyOperatorInfo *pInfo, int32_t numOfCols, char *pData, int16_t type, int16_t bytes, int32_t groupIndex) {
  SDiskbasedResultBuf *pResultBuf = pRuntimeEnv->pResultBuf;

  int32_t        *rowCellInfoOffset = pInfo->binfo.rowCellInfoOffset;
  SResultRowInfo *pResultRowInfo    = &pInfo->binfo.resultRowInfo;
  SQLFunctionCtx *pCtx              = pInfo->binfo.pCtx;

  // not assign result buffer yet, add new result buffer, TODO remove it
  char* d = pData;
  int16_t len = bytes;
  if (type == TSDB_DATA_TYPE_BINARY || type == TSDB_DATA_TYPE_NCHAR) {
    d = varDataVal(pData);
    len = varDataLen(pData);
  }

  SResultRow *pResultRow = doPrepareResultRowFromKey(pRuntimeEnv, pResultRowInfo, d, len, true, groupIndex);
  assert (pResultRow != NULL);

  setResultRowKey(pResultRow, pData, type);
  if (pResultRow->pageId == -1) {
    int32_t ret = addNewWindowResultBuf(pResultRow, pResultBuf, groupIndex, pRuntimeEnv->pQueryAttr->resultRowSize);
    if (ret != 0) {
      return -1;
    }
  }

  setResultOutputBuf(pRuntimeEnv, pResultRow, pCtx, numOfCols, rowCellInfoOffset);
  initCtxOutputBuffer(pCtx, numOfCols);
  return TSDB_CODE_SUCCESS;
}

static int32_t getGroupbyColumnIndex(SSqlGroupbyExpr *pGroupbyExpr, SSDataBlock* pDataBlock) {
  for (int32_t k = 0; k < pGroupbyExpr->numOfGroupCols; ++k) {
    SColIndex* pColIndex = taosArrayGet(pGroupbyExpr->columnInfo, k);
    if (TSDB_COL_IS_TAG(pColIndex->flag)) {
      continue;
    }

    int32_t colId = pColIndex->colId;

    for (int32_t i = 0; i < pDataBlock->info.numOfCols; ++i) {
      SColumnInfoData* pColInfo = taosArrayGet(pDataBlock->pDataBlock, i);
      if (pColInfo->info.colId == colId) {
        return i;
      }
    }
  }

  assert(0);
  return -1;
}

static bool functionNeedToExecute(SQueryRuntimeEnv *pRuntimeEnv, SQLFunctionCtx *pCtx, int32_t functionId) {
  SResultRowCellInfo *pResInfo = GET_RES_INFO(pCtx);
  SQueryAttr* pQueryAttr = pRuntimeEnv->pQueryAttr;

  // in case of timestamp column, always generated results.
  if (functionId == TSDB_FUNC_TS) {
    return true;
  }

  if (pResInfo->complete || functionId == TSDB_FUNC_TAG_DUMMY || functionId == TSDB_FUNC_TS_DUMMY) {
    return false;
  }

  if (functionId == TSDB_FUNC_FIRST_DST || functionId == TSDB_FUNC_FIRST) {
    return QUERY_IS_ASC_QUERY(pQueryAttr);
  }

  // denote the order type
  if ((functionId == TSDB_FUNC_LAST_DST || functionId == TSDB_FUNC_LAST)) {
    return pCtx->param[0].i64 == pQueryAttr->order.order;
  }

  // in the reverse table scan, only the following functions need to be executed
  if (IS_REVERSE_SCAN(pRuntimeEnv) ||
      (pRuntimeEnv->scanFlag == REPEAT_SCAN && functionId != TSDB_FUNC_STDDEV && functionId != TSDB_FUNC_PERCT)) {
    return false;
  }

  return true;
}

void setBlockStatisInfo(SQLFunctionCtx *pCtx, SSDataBlock* pSDataBlock, SColIndex* pColIndex) {
  SDataStatis *pStatis = NULL;

  if (pSDataBlock->pBlockStatis != NULL && TSDB_COL_IS_NORMAL_COL(pColIndex->flag)) {
    pStatis = &pSDataBlock->pBlockStatis[pColIndex->colIndex];

    pCtx->preAggVals.statis = *pStatis;
    pCtx->preAggVals.isSet  = true;
    assert(pCtx->preAggVals.statis.numOfNull <= pSDataBlock->info.rows);
  } else {
    pCtx->preAggVals.isSet = false;
  }

  pCtx->hasNull = hasNullRv(pColIndex, pStatis);

  // set the statistics data for primary time stamp column
  if (pCtx->functionId == TSDB_FUNC_SPREAD && pColIndex->colId == PRIMARYKEY_TIMESTAMP_COL_INDEX) {
    pCtx->preAggVals.isSet  = true;
    pCtx->preAggVals.statis.min = pSDataBlock->info.window.skey;
    pCtx->preAggVals.statis.max = pSDataBlock->info.window.ekey;
  }
}

// set the output buffer for the selectivity + tag query
static int32_t setCtxTagColumnInfo(SQLFunctionCtx *pCtx, int32_t numOfOutput) {
  if (!isSelectivityWithTagsQuery(pCtx, numOfOutput)) {
    return TSDB_CODE_SUCCESS;
  }

  int32_t num = 0;
  int16_t tagLen = 0;

  SQLFunctionCtx*  p = NULL;
  SQLFunctionCtx** pTagCtx = calloc(numOfOutput, POINTER_BYTES);
  if (pTagCtx == NULL) {
    return TSDB_CODE_QRY_OUT_OF_MEMORY;
  }

  for (int32_t i = 0; i < numOfOutput; ++i) {
    int32_t functionId = pCtx[i].functionId;

    if (functionId == TSDB_FUNC_TAG_DUMMY || functionId == TSDB_FUNC_TS_DUMMY) {
      tagLen += pCtx[i].outputBytes;
      pTagCtx[num++] = &pCtx[i];
    } else if ((aAggs[functionId].status & TSDB_FUNCSTATE_SELECTIVITY) != 0) {
      p = &pCtx[i];
    } else if (functionId == TSDB_FUNC_TS || functionId == TSDB_FUNC_TAG) {
      // tag function may be the group by tag column
      // ts may be the required primary timestamp column
      continue;
    } else {
      // the column may be the normal column, group by normal_column, the functionId is TSDB_FUNC_PRJ
    }
  }
  if (p != NULL) {
    p->tagInfo.pTagCtxList = pTagCtx;
    p->tagInfo.numOfTagCols = num;
    p->tagInfo.tagsLen = tagLen;
  } else {
    tfree(pTagCtx);
  }

  return TSDB_CODE_SUCCESS;
}

static SQLFunctionCtx* createSQLFunctionCtx(SQueryRuntimeEnv* pRuntimeEnv, SExprInfo* pExpr, int32_t numOfOutput,
                                            int32_t** rowCellInfoOffset) {
  SQueryAttr* pQueryAttr = pRuntimeEnv->pQueryAttr;

  SQLFunctionCtx * pFuncCtx = (SQLFunctionCtx *)calloc(numOfOutput, sizeof(SQLFunctionCtx));
  if (pFuncCtx == NULL) {
    return NULL;
  }

  *rowCellInfoOffset = calloc(numOfOutput, sizeof(int32_t));
  if (*rowCellInfoOffset == 0) {
    tfree(pFuncCtx);
    return NULL;
  }

  for (int32_t i = 0; i < numOfOutput; ++i) {
    SSqlExpr *pSqlExpr = &pExpr[i].base;
    SQLFunctionCtx* pCtx = &pFuncCtx[i];

    SColIndex *pIndex = &pSqlExpr->colInfo;

    if (TSDB_COL_REQ_NULL(pIndex->flag)) {
      pCtx->requireNull = true;
      pIndex->flag &= ~(TSDB_COL_NULL);
    } else {
      pCtx->requireNull = false;
    }

    pCtx->inputBytes = pSqlExpr->colBytes;
    pCtx->inputType  = pSqlExpr->colType;

    pCtx->ptsOutputBuf = NULL;

    pCtx->outputBytes  = pSqlExpr->resBytes;
    pCtx->outputType   = pSqlExpr->resType;

    pCtx->order        = pQueryAttr->order.order;
    pCtx->functionId   = pSqlExpr->functionId;
    pCtx->stableQuery  = pQueryAttr->stableQuery;
    pCtx->interBufBytes = pSqlExpr->interBytes;
    pCtx->start.key    = INT64_MIN;
    pCtx->end.key      = INT64_MIN;

    pCtx->numOfParams  = pSqlExpr->numOfParams;
    for (int32_t j = 0; j < pCtx->numOfParams; ++j) {
      int16_t type = pSqlExpr->param[j].nType;
      int16_t bytes = pSqlExpr->param[j].nLen;
      if (pSqlExpr->functionId == TSDB_FUNC_STDDEV_DST) {
        continue;
      }

      if (type == TSDB_DATA_TYPE_BINARY || type == TSDB_DATA_TYPE_NCHAR) {
        tVariantCreateFromBinary(&pCtx->param[j], pSqlExpr->param[j].pz, bytes, type);
      } else {
        tVariantCreateFromBinary(&pCtx->param[j], (char *)&pSqlExpr->param[j].i64, bytes, type);
      }
    }

    // set the order information for top/bottom query
    int32_t functionId = pCtx->functionId;

    if (functionId == TSDB_FUNC_TOP || functionId == TSDB_FUNC_BOTTOM || functionId == TSDB_FUNC_DIFF) {
      int32_t f = pExpr[0].base.functionId;
      assert(f == TSDB_FUNC_TS || f == TSDB_FUNC_TS_DUMMY);

      pCtx->param[2].i64 = pQueryAttr->order.order;
      pCtx->param[2].nType = TSDB_DATA_TYPE_BIGINT;
      pCtx->param[3].i64 = functionId;
      pCtx->param[3].nType = TSDB_DATA_TYPE_BIGINT;

      pCtx->param[1].i64 = pQueryAttr->order.orderColId;
    } else if (functionId == TSDB_FUNC_INTERP) {
      pCtx->param[2].i64 = (int8_t)pQueryAttr->fillType;
      if (pQueryAttr->fillVal != NULL) {
        if (isNull((const char *)&pQueryAttr->fillVal[i], pCtx->inputType)) {
          pCtx->param[1].nType = TSDB_DATA_TYPE_NULL;
        } else {  // todo refactor, tVariantCreateFromBinary should handle the NULL value
          if (pCtx->inputType != TSDB_DATA_TYPE_BINARY && pCtx->inputType != TSDB_DATA_TYPE_NCHAR) {
            tVariantCreateFromBinary(&pCtx->param[1], (char *)&pQueryAttr->fillVal[i], pCtx->inputBytes, pCtx->inputType);
          }
        }
      }
    } else if (functionId == TSDB_FUNC_TS_COMP) {
      pCtx->param[0].i64 = pQueryAttr->vgId;  //TODO this should be the parameter from client
      pCtx->param[0].nType = TSDB_DATA_TYPE_BIGINT;
    } else if (functionId == TSDB_FUNC_TWA) {
      pCtx->param[1].i64 = pQueryAttr->window.skey;
      pCtx->param[1].nType = TSDB_DATA_TYPE_BIGINT;
      pCtx->param[2].i64 = pQueryAttr->window.ekey;
      pCtx->param[2].nType = TSDB_DATA_TYPE_BIGINT;
    } else if (functionId == TSDB_FUNC_ARITHM) {
      pCtx->param[1].pz = (char*) &pRuntimeEnv->sasArray[i];
    }
  }

  for(int32_t i = 1; i < numOfOutput; ++i) {
    (*rowCellInfoOffset)[i] = (int32_t)((*rowCellInfoOffset)[i - 1] + sizeof(SResultRowCellInfo) +
        pExpr[i - 1].base.interBytes * GET_ROW_PARAM_FOR_MULTIOUTPUT(pQueryAttr, pQueryAttr->topBotQuery, pQueryAttr->stableQuery));
  }

  setCtxTagColumnInfo(pFuncCtx, numOfOutput);

  return pFuncCtx;
}

static void* destroySQLFunctionCtx(SQLFunctionCtx* pCtx, int32_t numOfOutput) {
  if (pCtx == NULL) {
    return NULL;
  }

  for (int32_t i = 0; i < numOfOutput; ++i) {
    for (int32_t j = 0; j < pCtx[i].numOfParams; ++j) {
      tVariantDestroy(&pCtx[i].param[j]);
    }

    tVariantDestroy(&pCtx[i].tag);
    tfree(pCtx[i].tagInfo.pTagCtxList);
  }

  tfree(pCtx);
  return NULL;
}

<<<<<<< HEAD
static int32_t setupQueryRuntimeEnv(SQueryRuntimeEnv *pRuntimeEnv, int32_t numOfTables, SArray* pOperator, void* merger) {
  qDebug("QInfo:%"PRIu64" setup runtime env", GET_QID(pRuntimeEnv));
  SQueryAttr *pQueryAttr = pRuntimeEnv->pQueryAttr;
=======
static int32_t setupQueryRuntimeEnv(SQueryRuntimeEnv *pRuntimeEnv, int32_t numOfTables) {
  qDebug("QInfo:0x%"PRIx64" setup runtime env", GET_QID(pRuntimeEnv));
  SQuery *pQuery = pRuntimeEnv->pQuery;
>>>>>>> 272b524b

  pRuntimeEnv->prevGroupId = INT32_MIN;
  pRuntimeEnv->pQueryAttr = pQueryAttr;

  pRuntimeEnv->pResultRowHashTable = taosHashInit(numOfTables, taosGetDefaultHashFunction(TSDB_DATA_TYPE_BINARY), true, HASH_NO_LOCK);
  pRuntimeEnv->keyBuf  = malloc(pQueryAttr->maxTableColumnWidth + sizeof(int64_t));
  pRuntimeEnv->pool    = initResultRowPool(getResultRowSize(pRuntimeEnv));
  pRuntimeEnv->prevRow = malloc(POINTER_BYTES * pQueryAttr->numOfCols + pQueryAttr->srcRowSize);
  pRuntimeEnv->tagVal  = malloc(pQueryAttr->tagLen);
  pRuntimeEnv->currentOffset = pQueryAttr->limit.offset;

  // NOTE: pTableCheckInfo need to update the query time range and the lastKey info
  pRuntimeEnv->pTableRetrieveTsMap = taosHashInit(numOfTables, taosGetDefaultHashFunction(TSDB_DATA_TYPE_INT), false, HASH_NO_LOCK);

  pRuntimeEnv->sasArray = calloc(pQueryAttr->numOfOutput, sizeof(SArithmeticSupport));

  if (pRuntimeEnv->sasArray == NULL || pRuntimeEnv->pResultRowHashTable == NULL || pRuntimeEnv->keyBuf == NULL ||
      pRuntimeEnv->prevRow == NULL  || pRuntimeEnv->tagVal == NULL) {
    goto _clean;
  }

  if (pQueryAttr->numOfCols) {
    char* start = POINTER_BYTES * pQueryAttr->numOfCols + (char*) pRuntimeEnv->prevRow;
    pRuntimeEnv->prevRow[0] = start;
    for(int32_t i = 1; i < pQueryAttr->numOfCols; ++i) {
      pRuntimeEnv->prevRow[i] = pRuntimeEnv->prevRow[i - 1] + pQueryAttr->tableCols[i-1].bytes;
    }

    *(int64_t*) pRuntimeEnv->prevRow[0] = INT64_MIN;
  }

  qDebug("QInfo:0x%"PRIx64" init runtime environment completed", GET_QID(pRuntimeEnv));

  // group by normal column, sliding window query, interval query are handled by interval query processor
  // interval (down sampling operation)
  int32_t numOfOperator = (int32_t) taosArrayGetSize(pOperator);
  for(int32_t i = 0; i < numOfOperator; ++i) {
    int32_t* op = taosArrayGet(pOperator, i);

    switch (*op) {
      case OP_TagScan: {
        pRuntimeEnv->proot = createTagScanOperatorInfo(pRuntimeEnv, pQueryAttr->pExpr1, pQueryAttr->numOfOutput);
        break;
      }
      case OP_MultiTableTimeInterval: {
        pRuntimeEnv->proot =
            createMultiTableTimeIntervalOperatorInfo(pRuntimeEnv, pRuntimeEnv->pTableScanner, pQueryAttr->pExpr1, pQueryAttr->numOfOutput);
        setTableScanFilterOperatorInfo(pRuntimeEnv->pTableScanner->info, pRuntimeEnv->proot);
        break;
      }
      case OP_TimeWindow: {
        pRuntimeEnv->proot =
            createTimeIntervalOperatorInfo(pRuntimeEnv, pRuntimeEnv->pTableScanner, pQueryAttr->pExpr1, pQueryAttr->numOfOutput);
        setTableScanFilterOperatorInfo(pRuntimeEnv->pTableScanner->info, pRuntimeEnv->proot);
        break;
      }
      case OP_Groupby: {
        pRuntimeEnv->proot =
            createGroupbyOperatorInfo(pRuntimeEnv, pRuntimeEnv->pTableScanner, pQueryAttr->pExpr1, pQueryAttr->numOfOutput);
        setTableScanFilterOperatorInfo(pRuntimeEnv->pTableScanner->info, pRuntimeEnv->proot);
        break;
      }
      case OP_SessionWindow: {
        pRuntimeEnv->proot =
            createSWindowOperatorInfo(pRuntimeEnv, pRuntimeEnv->pTableScanner, pQueryAttr->pExpr1, pQueryAttr->numOfOutput);
        setTableScanFilterOperatorInfo(pRuntimeEnv->pTableScanner->info, pRuntimeEnv->proot);
        break;
      }
      case OP_MultiTableAggregate: {
        pRuntimeEnv->proot =
            createMultiTableAggOperatorInfo(pRuntimeEnv, pRuntimeEnv->pTableScanner, pQueryAttr->pExpr1, pQueryAttr->numOfOutput);
        setTableScanFilterOperatorInfo(pRuntimeEnv->pTableScanner->info, pRuntimeEnv->proot);
        break;
      }
      case OP_Aggregate: {
        pRuntimeEnv->proot =
            createAggregateOperatorInfo(pRuntimeEnv, pRuntimeEnv->pTableScanner, pQueryAttr->pExpr1, pQueryAttr->numOfOutput);
        if (pRuntimeEnv->pTableScanner->operatorType != OP_DummyInput) {
          setTableScanFilterOperatorInfo(pRuntimeEnv->pTableScanner->info, pRuntimeEnv->proot);
        }
        break;
      }

      case OP_Arithmetic: {  // TODO refactor to remove arith operator.
        SOperatorInfo* prev = pRuntimeEnv->pTableScanner;
        if (i == 0) {
          pRuntimeEnv->proot = createArithOperatorInfo(pRuntimeEnv, prev, pQueryAttr->pExpr1, pQueryAttr->numOfOutput);
          if (pRuntimeEnv->pTableScanner != NULL && pRuntimeEnv->pTableScanner->operatorType != OP_DummyInput) {  // TODO refactor
            setTableScanFilterOperatorInfo(pRuntimeEnv->pTableScanner->info, pRuntimeEnv->proot);
          }
        } else {
          prev = pRuntimeEnv->proot;
          assert(pQueryAttr->pExpr2 != NULL);
          pRuntimeEnv->proot = createArithOperatorInfo(pRuntimeEnv, prev, pQueryAttr->pExpr2, pQueryAttr->numOfExpr2);
        }
        break;
      }

      case OP_Limit: {
        pRuntimeEnv->proot = createLimitOperatorInfo(pRuntimeEnv, pRuntimeEnv->proot);
        break;
      }

      case OP_Condition: {  // todo refactor
        assert(pQueryAttr->havingNum > 0);
        if (pQueryAttr->stableQuery) {
          pRuntimeEnv->proot = createConditionOperatorInfo(pRuntimeEnv, pRuntimeEnv->proot, pQueryAttr->pExpr3, pQueryAttr->numOfExpr3);
        } else {
          pRuntimeEnv->proot = createConditionOperatorInfo(pRuntimeEnv, pRuntimeEnv->proot, pQueryAttr->pExpr1, pQueryAttr->numOfOutput);
        }
        break;
      }

      case OP_Fill: {
        SOperatorInfo* pInfo = pRuntimeEnv->proot;
        pRuntimeEnv->proot = createFillOperatorInfo(pRuntimeEnv, pInfo, pInfo->pExpr, pInfo->numOfOutput);
        break;
      }

      case OP_MultiwaySort: {
        bool groupMix = true;
        if(pQueryAttr->slimit.offset != 0 || pQueryAttr->slimit.limit != -1) {
          groupMix = false;
        }
        pRuntimeEnv->proot = createMultiwaySortOperatorInfo(pRuntimeEnv, pQueryAttr->pExpr1, pQueryAttr->numOfOutput,
            4096, merger, groupMix); // TODO hack it
        break;
      }

      case OP_GlobalAggregate: {
        pRuntimeEnv->proot =
            createGlobalAggregateOperatorInfo(pRuntimeEnv, pRuntimeEnv->proot, pQueryAttr->pExpr3,
                                              pQueryAttr->numOfExpr3, merger);
        break;
      }

      case OP_SLimit: {
        pRuntimeEnv->proot = createSLimitOperatorInfo(pRuntimeEnv, pRuntimeEnv->proot, pQueryAttr->pExpr3,
            pQueryAttr->numOfExpr3, merger);
        break;
      }

      default: {
        assert(0);
      }
    }
  }

  return TSDB_CODE_SUCCESS;

_clean:
  tfree(pRuntimeEnv->sasArray);
  tfree(pRuntimeEnv->pResultRowHashTable);
  tfree(pRuntimeEnv->keyBuf);
  tfree(pRuntimeEnv->prevRow);
  tfree(pRuntimeEnv->tagVal);

  return TSDB_CODE_QRY_OUT_OF_MEMORY;
}

static void doFreeQueryHandle(SQueryRuntimeEnv* pRuntimeEnv) {
  SQueryAttr* pQueryAttr = pRuntimeEnv->pQueryAttr;

  tsdbCleanupQueryHandle(pRuntimeEnv->pQueryHandle);
  pRuntimeEnv->pQueryHandle = NULL;

  SMemRef* pMemRef = &pQueryAttr->memRef;
  assert(pMemRef->ref == 0 && pMemRef->snapshot.imem == NULL && pMemRef->snapshot.mem == NULL);
}

<<<<<<< HEAD
static void destroyTsComp(SQueryRuntimeEnv *pRuntimeEnv, SQueryAttr *pQueryAttr) {
  if (pQueryAttr->tsCompQuery) {
=======
static void destroyTsComp(SQueryRuntimeEnv *pRuntimeEnv, SQuery *pQuery) {

  if (isTsCompQuery(pQuery) && pRuntimeEnv->outputBuf && pRuntimeEnv->outputBuf->pDataBlock && taosArrayGetSize(pRuntimeEnv->outputBuf->pDataBlock) > 0) {
>>>>>>> 272b524b
    SColumnInfoData* pColInfoData = taosArrayGet(pRuntimeEnv->outputBuf->pDataBlock, 0);
    if (pColInfoData) {
      FILE *f = *(FILE **)pColInfoData->pData;  // TODO refactor
      if (f) {
        fclose(f);
        *(FILE **)pColInfoData->pData = NULL;
      }
    }
  }
}

static void teardownQueryRuntimeEnv(SQueryRuntimeEnv *pRuntimeEnv) {
  SQueryAttr *pQueryAttr = pRuntimeEnv->pQueryAttr;
  SQInfo* pQInfo = (SQInfo*) pRuntimeEnv->qinfo;

  qDebug("QInfo:0x%"PRIx64" teardown runtime env", pQInfo->qId);

  if (pRuntimeEnv->sasArray != NULL) {
    for(int32_t i = 0; i < pQueryAttr->numOfOutput; ++i) {
      tfree(pRuntimeEnv->sasArray[i].data);
      tfree(pRuntimeEnv->sasArray[i].colList);
    }

    tfree(pRuntimeEnv->sasArray);
  }

  destroyResultBuf(pRuntimeEnv->pResultBuf);
  doFreeQueryHandle(pRuntimeEnv);

  destroyTsComp(pRuntimeEnv, pQueryAttr);

  pRuntimeEnv->pTsBuf = tsBufDestroy(pRuntimeEnv->pTsBuf);

  tfree(pRuntimeEnv->keyBuf);
  tfree(pRuntimeEnv->prevRow);
  tfree(pRuntimeEnv->tagVal);

  taosHashCleanup(pRuntimeEnv->pResultRowHashTable);
  pRuntimeEnv->pResultRowHashTable = NULL;

  taosHashCleanup(pRuntimeEnv->pTableRetrieveTsMap);
  pRuntimeEnv->pTableRetrieveTsMap = NULL;

  destroyOperatorInfo(pRuntimeEnv->proot);

  pRuntimeEnv->pool = destroyResultRowPool(pRuntimeEnv->pool);
  taosArrayDestroyEx(pRuntimeEnv->prevResult, freeInterResult);
  pRuntimeEnv->prevResult = NULL;
}

static bool needBuildResAfterQueryComplete(SQInfo* pQInfo) {
  return pQInfo->rspContext != NULL;
}

bool isQueryKilled(SQInfo *pQInfo) {
  if (IS_QUERY_KILLED(pQInfo)) {
    return true;
  }

  // query has been executed more than tsShellActivityTimer, and the retrieve has not arrived
  // abort current query execution.
  if (pQInfo->owner != 0 && ((taosGetTimestampSec() - pQInfo->startExecTs) > getMaximumIdleDurationSec()) &&
      (!needBuildResAfterQueryComplete(pQInfo))) {

    assert(pQInfo->startExecTs != 0);
    qDebug("QInfo:%" PRIu64 " retrieve not arrive beyond %d sec, abort current query execution, start:%" PRId64
           ", current:%d", pQInfo->qId, 1, pQInfo->startExecTs, taosGetTimestampSec());
    return true;
  }

  return false;
}

void setQueryKilled(SQInfo *pQInfo) { pQInfo->code = TSDB_CODE_TSC_QUERY_CANCELLED;}

//static bool isFixedOutputQuery(SQueryAttr* pQueryAttr) {
//  if (QUERY_IS_INTERVAL_QUERY(pQueryAttr)) {
//    return false;
//  }
//
//  // Note:top/bottom query is fixed output query
//  if (pQueryAttr->topBotQuery || pQueryAttr->groupbyColumn || pQueryAttr->tsCompQuery) {
//    return true;
//  }
//
//  for (int32_t i = 0; i < pQueryAttr->numOfOutput; ++i) {
//    SSqlExpr *pExpr = &pQueryAttr->pExpr1[i].base;
//
//    if (pExpr->functionId == TSDB_FUNC_TS || pExpr->functionId == TSDB_FUNC_TS_DUMMY) {
//      continue;
//    }
//
//    if (!IS_MULTIOUTPUT(aAggs[pExpr->functionId].status)) {
//      return true;
//    }
//  }
//
//  return false;
//}

// todo refactor with isLastRowQuery
//bool isPointInterpoQuery(SQueryAttr *pQueryAttr) {
//  for (int32_t i = 0; i < pQueryAttr->numOfOutput; ++i) {
//    int32_t functionId = pQueryAttr->pExpr1[i].base.functionId;
//    if (functionId == TSDB_FUNC_INTERP) {
//      return true;
//    }
//  }
//
//  return false;
//}

// TODO REFACTOR:MERGE WITH CLIENT-SIDE FUNCTION
static UNUSED_FUNC bool isSumAvgRateQuery(SQueryAttr *pQueryAttr) {
  for (int32_t i = 0; i < pQueryAttr->numOfOutput; ++i) {
    int32_t functionId = pQueryAttr->pExpr1[i].base.functionId;
    if (functionId == TSDB_FUNC_TS) {
      continue;
    }

    if (functionId == TSDB_FUNC_SUM_RATE || functionId == TSDB_FUNC_SUM_IRATE || functionId == TSDB_FUNC_AVG_RATE ||
        functionId == TSDB_FUNC_AVG_IRATE) {
      return true;
    }
  }

  return false;
}

static bool isFirstLastRowQuery(SQueryAttr *pQueryAttr) {
  for (int32_t i = 0; i < pQueryAttr->numOfOutput; ++i) {
    int32_t functionID = pQueryAttr->pExpr1[i].base.functionId;
    if (functionID == TSDB_FUNC_LAST_ROW) {
      return true;
    }
  }

  return false;
}

/**
 * The following 4 kinds of query are treated as the tags query
 * tagprj, tid_tag query, count(tbname), 'abc' (user defined constant value column) query
 */
bool onlyQueryTags(SQueryAttr* pQueryAttr) {
  for(int32_t i = 0; i < pQueryAttr->numOfOutput; ++i) {
    SExprInfo* pExprInfo = &pQueryAttr->pExpr1[i];

    int32_t functionId = pExprInfo->base.functionId;

    if (functionId != TSDB_FUNC_TAGPRJ &&
        functionId != TSDB_FUNC_TID_TAG &&
        (!(functionId == TSDB_FUNC_COUNT && pExprInfo->base.colInfo.colId == TSDB_TBNAME_COLUMN_INDEX)) &&
        (!(functionId == TSDB_FUNC_PRJ && TSDB_COL_IS_UD_COL(pExprInfo->base.colInfo.flag)))) {
      return false;
    }
  }

  return true;
}

/////////////////////////////////////////////////////////////////////////////////////////////

void getAlignQueryTimeWindow(SQueryAttr *pQueryAttr, int64_t key, int64_t keyFirst, int64_t keyLast, STimeWindow *win) {
  assert(key >= keyFirst && key <= keyLast && pQueryAttr->interval.sliding <= pQueryAttr->interval.interval);
  win->skey = taosTimeTruncate(key, &pQueryAttr->interval, pQueryAttr->precision);

  /*
   * if the realSkey > INT64_MAX - pQueryAttr->interval.interval, the query duration between
   * realSkey and realEkey must be less than one interval.Therefore, no need to adjust the query ranges.
   */
  if (keyFirst > (INT64_MAX - pQueryAttr->interval.interval)) {
    assert(keyLast - keyFirst < pQueryAttr->interval.interval);
    win->ekey = INT64_MAX;
  } else if (pQueryAttr->interval.intervalUnit == 'n' || pQueryAttr->interval.intervalUnit == 'y') {
    win->ekey = taosTimeAdd(win->skey, pQueryAttr->interval.interval, pQueryAttr->interval.intervalUnit, pQueryAttr->precision) - 1;
  } else {
    win->ekey = win->skey + pQueryAttr->interval.interval - 1;
  }
}

/*
 * todo add more parameters to check soon..
 */
bool colIdCheck(SQueryAttr *pQueryAttr, uint64_t qId) {
  // load data column information is incorrect
<<<<<<< HEAD
  for (int32_t i = 0; i < pQueryAttr->numOfCols - 1; ++i) {
    if (pQueryAttr->tableCols[i].colId == pQueryAttr->tableCols[i + 1].colId) {
      qError("QInfo:%"PRIu64" invalid data load column for query", qId);
=======
  for (int32_t i = 0; i < pQuery->numOfCols - 1; ++i) {
    if (pQuery->colList[i].colId == pQuery->colList[i + 1].colId) {
      qError("QInfo:0x%"PRIx64" invalid data load column for query", qId);
>>>>>>> 272b524b
      return false;
    }
  }

  return true;
}

// todo ignore the avg/sum/min/max/count/stddev/top/bottom functions, of which
// the scan order is not matter
static bool onlyOneQueryType(SQueryAttr *pQueryAttr, int32_t functId, int32_t functIdDst) {
  for (int32_t i = 0; i < pQueryAttr->numOfOutput; ++i) {
    int32_t functionId = pQueryAttr->pExpr1[i].base.functionId;

    if (functionId == TSDB_FUNC_TS || functionId == TSDB_FUNC_TS_DUMMY || functionId == TSDB_FUNC_TAG ||
        functionId == TSDB_FUNC_TAG_DUMMY) {
      continue;
    }

    if (functionId != functId && functionId != functIdDst) {
      return false;
    }
  }

  return true;
}

static bool onlyFirstQuery(SQueryAttr *pQueryAttr) { return onlyOneQueryType(pQueryAttr, TSDB_FUNC_FIRST, TSDB_FUNC_FIRST_DST); }

static bool onlyLastQuery(SQueryAttr *pQueryAttr) { return onlyOneQueryType(pQueryAttr, TSDB_FUNC_LAST, TSDB_FUNC_LAST_DST); }

static int32_t updateBlockLoadStatus(SQueryAttr *pQuery, int32_t status) {
  bool hasFirstLastFunc = false;
  bool hasOtherFunc = false;

  if (status == BLK_DATA_ALL_NEEDED || status == BLK_DATA_DISCARD) {
    return status;
  }

  for (int32_t i = 0; i < pQuery->numOfOutput; ++i) {
    int32_t functionId = pQuery->pExpr1[i].base.functionId;

    if (functionId == TSDB_FUNC_TS || functionId == TSDB_FUNC_TS_DUMMY || functionId == TSDB_FUNC_TAG ||
        functionId == TSDB_FUNC_TAG_DUMMY) {
      continue;
    }

    if (functionId == TSDB_FUNC_FIRST_DST || functionId == TSDB_FUNC_LAST_DST) {
      hasFirstLastFunc = true;
    } else {
      hasOtherFunc = true;
    }
  }

  if (hasFirstLastFunc && status == BLK_DATA_NO_NEEDED) {
    if(!hasOtherFunc) {
      return BLK_DATA_DISCARD;
    } else{
      return BLK_DATA_ALL_NEEDED;
    }
  }

  return status;
}

static void doExchangeTimeWindow(SQInfo* pQInfo, STimeWindow* win) {
  SQueryAttr* pQueryAttr = &pQInfo->query;
  size_t t = taosArrayGetSize(pQueryAttr->tableGroupInfo.pGroupList);
  for(int32_t i = 0; i < t; ++i) {
    SArray* p1 = taosArrayGetP(pQueryAttr->tableGroupInfo.pGroupList, i);

    size_t len = taosArrayGetSize(p1);
    for(int32_t j = 0; j < len; ++j) {
      STableKeyInfo* pInfo = taosArrayGet(p1, j);

      // update the new lastkey if it is equalled to the value of the old skey
      if (pInfo->lastKey == win->ekey) {
        pInfo->lastKey = win->skey;
      }
    }
  }
}

static void changeExecuteScanOrder(SQInfo *pQInfo, SQueryTableMsg* pQueryMsg, bool stableQuery) {
  SQueryAttr* pQueryAttr = pQInfo->runtimeEnv.pQueryAttr;

  // in case of point-interpolation query, use asc order scan
  char msg[] = "QInfo:0x%"PRIx64" scan order changed for %s query, old:%d, new:%d, qrange exchanged, old qrange:%" PRId64
               "-%" PRId64 ", new qrange:%" PRId64 "-%" PRId64;

  // todo handle the case the the order irrelevant query type mixed up with order critical query type
  // descending order query for last_row query
<<<<<<< HEAD
  if (isFirstLastRowQuery(pQueryAttr)) {
    qDebug("QInfo:%"PRIu64" scan order changed for last_row query, old:%d, new:%d", pQInfo->qId,
        pQueryAttr->order.order, TSDB_ORDER_ASC);
=======
  if (isFirstLastRowQuery(pQuery)) {
    qDebug("QInfo:0x%"PRIx64" scan order changed for last_row query, old:%d, new:%d", pQInfo->qId, pQuery->order.order, TSDB_ORDER_ASC);
>>>>>>> 272b524b

    pQueryAttr->order.order = TSDB_ORDER_ASC;
    if (pQueryAttr->window.skey > pQueryAttr->window.ekey) {
      SWAP(pQueryAttr->window.skey, pQueryAttr->window.ekey, TSKEY);
    }

    return;
  }

  if (pQueryAttr->groupbyColumn && pQueryAttr->order.order == TSDB_ORDER_DESC) {
    pQueryAttr->order.order = TSDB_ORDER_ASC;
    if (pQueryAttr->window.skey > pQueryAttr->window.ekey) {
      SWAP(pQueryAttr->window.skey, pQueryAttr->window.ekey, TSKEY);
    }

    doExchangeTimeWindow(pQInfo, &pQueryAttr->window);
    return;
  }

  if (pQueryAttr->pointInterpQuery && pQueryAttr->interval.interval == 0) {
    if (!QUERY_IS_ASC_QUERY(pQueryAttr)) {
      qDebug(msg, pQInfo, "interp", pQueryAttr->order.order, TSDB_ORDER_ASC, pQueryAttr->window.skey, pQueryAttr->window.ekey, pQueryAttr->window.ekey, pQueryAttr->window.skey);
      SWAP(pQueryAttr->window.skey, pQueryAttr->window.ekey, TSKEY);
    }

    pQueryAttr->order.order = TSDB_ORDER_ASC;
    return;
  }

  if (pQueryAttr->interval.interval == 0) {
    if (onlyFirstQuery(pQueryAttr)) {
      if (!QUERY_IS_ASC_QUERY(pQueryAttr)) {
        qDebug(msg, pQInfo, "only-first", pQueryAttr->order.order, TSDB_ORDER_ASC, pQueryAttr->window.skey,
               pQueryAttr->window.ekey, pQueryAttr->window.ekey, pQueryAttr->window.skey);

        SWAP(pQueryAttr->window.skey, pQueryAttr->window.ekey, TSKEY);
        doExchangeTimeWindow(pQInfo, &pQueryAttr->window);
      }

      pQueryAttr->order.order = TSDB_ORDER_ASC;
    } else if (onlyLastQuery(pQueryAttr)) {
      if (QUERY_IS_ASC_QUERY(pQueryAttr)) {
        qDebug(msg, pQInfo, "only-last", pQueryAttr->order.order, TSDB_ORDER_DESC, pQueryAttr->window.skey,
               pQueryAttr->window.ekey, pQueryAttr->window.ekey, pQueryAttr->window.skey);

        SWAP(pQueryAttr->window.skey, pQueryAttr->window.ekey, TSKEY);
        doExchangeTimeWindow(pQInfo, &pQueryAttr->window);
      }

      pQueryAttr->order.order = TSDB_ORDER_DESC;
    }

  } else {  // interval query
    if (stableQuery) {
      if (onlyFirstQuery(pQueryAttr)) {
        if (!QUERY_IS_ASC_QUERY(pQueryAttr)) {
          qDebug(msg, pQInfo, "only-first stable", pQueryAttr->order.order, TSDB_ORDER_ASC,
                 pQueryAttr->window.skey, pQueryAttr->window.ekey, pQueryAttr->window.ekey, pQueryAttr->window.skey);

          SWAP(pQueryAttr->window.skey, pQueryAttr->window.ekey, TSKEY);
          doExchangeTimeWindow(pQInfo, &pQueryAttr->window);
        }

        pQueryAttr->order.order = TSDB_ORDER_ASC;
      } else if (onlyLastQuery(pQueryAttr)) {
        if (QUERY_IS_ASC_QUERY(pQueryAttr)) {
          qDebug(msg, pQInfo, "only-last stable", pQueryAttr->order.order, TSDB_ORDER_DESC,
                 pQueryAttr->window.skey, pQueryAttr->window.ekey, pQueryAttr->window.ekey, pQueryAttr->window.skey);

          SWAP(pQueryAttr->window.skey, pQueryAttr->window.ekey, TSKEY);
          doExchangeTimeWindow(pQInfo, &pQueryAttr->window);
        }

        pQueryAttr->order.order = TSDB_ORDER_DESC;
      }
    }
  }
}

static void getIntermediateBufInfo(SQueryRuntimeEnv* pRuntimeEnv, int32_t* ps, int32_t* rowsize) {
  SQueryAttr* pQueryAttr = pRuntimeEnv->pQueryAttr;
  int32_t MIN_ROWS_PER_PAGE = 4;

  *rowsize = (int32_t)(pQueryAttr->resultRowSize * GET_ROW_PARAM_FOR_MULTIOUTPUT(pQueryAttr, pQueryAttr->topBotQuery, pQueryAttr->stableQuery));
  int32_t overhead = sizeof(tFilePage);

  // one page contains at least two rows
  *ps = DEFAULT_INTERN_BUF_PAGE_SIZE;
  while(((*rowsize) * MIN_ROWS_PER_PAGE) > (*ps) - overhead) {
    *ps = ((*ps) << 1u);
  }

//  pRuntimeEnv->numOfRowsPerPage = ((*ps) - sizeof(tFilePage)) / (*rowsize);
//  assert(pRuntimeEnv->numOfRowsPerPage <= MAX_ROWS_PER_RESBUF_PAGE);
}

#define IS_PREFILTER_TYPE(_t) ((_t) != TSDB_DATA_TYPE_BINARY && (_t) != TSDB_DATA_TYPE_NCHAR)

static bool doFilterByBlockStatistics(SQueryRuntimeEnv* pRuntimeEnv, SDataStatis *pDataStatis, SQLFunctionCtx *pCtx, int32_t numOfRows) {
  SQueryAttr* pQueryAttr = pRuntimeEnv->pQueryAttr;

  if (pDataStatis == NULL || pQueryAttr->numOfFilterCols == 0) {
    return true;
  }

  for (int32_t k = 0; k < pQueryAttr->numOfFilterCols; ++k) {
    SSingleColumnFilterInfo *pFilterInfo = &pQueryAttr->pFilterInfo[k];

    int32_t index = -1;
    for(int32_t i = 0; i < pQueryAttr->numOfCols; ++i) {
      if (pDataStatis[i].colId == pFilterInfo->info.colId) {
        index = i;
        break;
      }
    }

    // no statistics data, load the true data block
    if (index == -1) {
      return true;
    }

    // not support pre-filter operation on binary/nchar data type
    if (!IS_PREFILTER_TYPE(pFilterInfo->info.type)) {
      return true;
    }

    // all data in current column are NULL, no need to check its boundary value
    if (pDataStatis[index].numOfNull == numOfRows) {

      // if isNULL query exists, load the null data column
      for (int32_t j = 0; j < pFilterInfo->numOfFilters; ++j) {
        SColumnFilterElem *pFilterElem = &pFilterInfo->pFilters[j];
        if (pFilterElem->fp == isNullOperator) {
          return true;
        }
      }

      continue;
    }

    SDataStatis* pDataBlockst = &pDataStatis[index];

    if (pFilterInfo->info.type == TSDB_DATA_TYPE_FLOAT) {
      float minval = (float)(*(double *)(&pDataBlockst->min));
      float maxval = (float)(*(double *)(&pDataBlockst->max));

      for (int32_t i = 0; i < pFilterInfo->numOfFilters; ++i) {
        if (pFilterInfo->pFilters[i].fp(&pFilterInfo->pFilters[i], (char *)&minval, (char *)&maxval, TSDB_DATA_TYPE_FLOAT)) {
          return true;
        }
      }
    } else {
      for (int32_t i = 0; i < pFilterInfo->numOfFilters; ++i) {
        if (pFilterInfo->pFilters[i].fp(&pFilterInfo->pFilters[i], (char *)&pDataBlockst->min, (char *)&pDataBlockst->max, pFilterInfo->info.type)) {
          return true;
        }
      }
    }
  }

  return false;
}

static bool overlapWithTimeWindow(SQueryAttr* pQueryAttr, SDataBlockInfo* pBlockInfo) {
  STimeWindow w = {0};

  TSKEY sk = MIN(pQueryAttr->window.skey, pQueryAttr->window.ekey);
  TSKEY ek = MAX(pQueryAttr->window.skey, pQueryAttr->window.ekey);

  if (QUERY_IS_ASC_QUERY(pQueryAttr)) {
    getAlignQueryTimeWindow(pQueryAttr, pBlockInfo->window.skey, sk, ek, &w);
    assert(w.ekey >= pBlockInfo->window.skey);

    if (w.ekey < pBlockInfo->window.ekey) {
      return true;
    }

    while(1) {
      getNextTimeWindow(pQueryAttr, &w);
      if (w.skey > pBlockInfo->window.ekey) {
        break;
      }

      assert(w.ekey > pBlockInfo->window.ekey);
      if (w.skey <= pBlockInfo->window.ekey && w.skey > pBlockInfo->window.skey) {
        return true;
      }
    }
  } else {
    getAlignQueryTimeWindow(pQueryAttr, pBlockInfo->window.ekey, sk, ek, &w);
    assert(w.skey <= pBlockInfo->window.ekey);

    if (w.skey > pBlockInfo->window.skey) {
      return true;
    }

    while(1) {
      getNextTimeWindow(pQueryAttr, &w);
      if (w.ekey < pBlockInfo->window.skey) {
        break;
      }

      assert(w.skey < pBlockInfo->window.skey);
      if (w.ekey < pBlockInfo->window.ekey && w.ekey >= pBlockInfo->window.skey) {
        return true;
      }
    }
  }

  return false;
}

static int32_t doTSJoinFilter(SQueryRuntimeEnv *pRuntimeEnv, TSKEY key, bool ascQuery) {
  STSElem elem = tsBufGetElem(pRuntimeEnv->pTsBuf);

#if defined(_DEBUG_VIEW)
  printf("elem in comp ts file:%" PRId64 ", key:%" PRId64 ", tag:%"PRIu64", query order:%d, ts order:%d, traverse:%d, index:%d\n",
         elem.ts, key, elem.tag.i64, pQueryAttr->order.order, pRuntimeEnv->pTsBuf->tsOrder,
         pRuntimeEnv->pTsBuf->cur.order, pRuntimeEnv->pTsBuf->cur.tsIndex);
#endif

  if (ascQuery) {
    if (key < elem.ts) {
      return TS_JOIN_TS_NOT_EQUALS;
    } else if (key > elem.ts) {
      longjmp(pRuntimeEnv->env, TSDB_CODE_QRY_INCONSISTAN);
    }
  } else {
    if (key > elem.ts) {
      return TS_JOIN_TS_NOT_EQUALS;
    } else if (key < elem.ts) {
      longjmp(pRuntimeEnv->env, TSDB_CODE_QRY_INCONSISTAN);
    }
  }

  return TS_JOIN_TS_EQUAL;
}

void filterRowsInDataBlock(SQueryRuntimeEnv* pRuntimeEnv, SSingleColumnFilterInfo* pFilterInfo, int32_t numOfFilterCols,
                           SSDataBlock* pBlock, bool ascQuery) {
  int32_t numOfRows = pBlock->info.rows;

  int8_t *p = calloc(numOfRows, sizeof(int8_t));
  bool    all = true;

  if (pRuntimeEnv->pTsBuf != NULL) {
    SColumnInfoData* pColInfoData = taosArrayGet(pBlock->pDataBlock, 0);

    TSKEY* k = (TSKEY*) pColInfoData->pData;
    for (int32_t i = 0; i < numOfRows; ++i) {
      int32_t offset = ascQuery? i:(numOfRows - i - 1);
      int32_t ret = doTSJoinFilter(pRuntimeEnv, k[offset], ascQuery);
      if (ret == TS_JOIN_TAG_NOT_EQUALS) {
        break;
      } else if (ret == TS_JOIN_TS_NOT_EQUALS) {
        all = false;
        continue;
      } else {
        assert(ret == TS_JOIN_TS_EQUAL);
        p[offset] = true;
      }

      if (!tsBufNextPos(pRuntimeEnv->pTsBuf)) {
        break;
      }
    }

    // save the cursor status
    pRuntimeEnv->current->cur = tsBufGetCursor(pRuntimeEnv->pTsBuf);
  } else {
    for (int32_t i = 0; i < numOfRows; ++i) {
      bool qualified = false;

      for (int32_t k = 0; k < numOfFilterCols; ++k) {
        char* pElem = (char*)pFilterInfo[k].pData + pFilterInfo[k].info.bytes * i;

        qualified = false;
        for (int32_t j = 0; j < pFilterInfo[k].numOfFilters; ++j) {
          SColumnFilterElem* pFilterElem = &pFilterInfo[k].pFilters[j];

          bool isnull = isNull(pElem, pFilterInfo[k].info.type);
          if (isnull) {
            if (pFilterElem->fp == isNullOperator) {
              qualified = true;
              break;
            } else {
              continue;
            }
          } else {
            if (pFilterElem->fp == notNullOperator) {
              qualified = true;
              break;
            } else if (pFilterElem->fp == isNullOperator) {
              continue;
            }
          }

          if (pFilterElem->fp(pFilterElem, pElem, pElem, pFilterInfo[k].info.type)) {
            qualified = true;
            break;
          }
        }

        if (!qualified) {
          break;
        }
      }

      p[i] = qualified ? 1 : 0;
      if (!qualified) {
        all = false;
      }
    }
  }

  if (!all) {
    int32_t start = 0;
    int32_t len = 0;
    for (int32_t j = 0; j < numOfRows; ++j) {
      if (p[j] == 1) {
        len++;
      } else {
        if (len > 0) {
          int32_t cstart = j - len;
          for (int32_t i = 0; i < pBlock->info.numOfCols; ++i) {
            SColumnInfoData *pColumnInfoData = taosArrayGet(pBlock->pDataBlock, i);

            int16_t bytes = pColumnInfoData->info.bytes;
            memmove(((char*)pColumnInfoData->pData) + start * bytes, pColumnInfoData->pData + cstart * bytes, len * bytes);
          }

          start += len;
          len = 0;
        }
      }
    }

    if (len > 0) {
      int32_t cstart = numOfRows - len;
      for (int32_t i = 0; i < pBlock->info.numOfCols; ++i) {
        SColumnInfoData *pColumnInfoData = taosArrayGet(pBlock->pDataBlock, i);

        int16_t bytes = pColumnInfoData->info.bytes;
        memmove(pColumnInfoData->pData + start * bytes, pColumnInfoData->pData + cstart * bytes, len * bytes);
      }

      start += len;
      len = 0;
    }

    pBlock->info.rows = start;
    pBlock->pBlockStatis = NULL;  // clean the block statistics info

    if (start > 0) {
      SColumnInfoData* pColumnInfoData = taosArrayGet(pBlock->pDataBlock, 0);
      if (pColumnInfoData->info.type == TSDB_DATA_TYPE_TIMESTAMP &&
             pColumnInfoData->info.colId == PRIMARYKEY_TIMESTAMP_COL_INDEX) {
        pBlock->info.window.skey = *(int64_t*)pColumnInfoData->pData;
        pBlock->info.window.ekey = *(int64_t*)(pColumnInfoData->pData + TSDB_KEYSIZE * (start - 1));
      }
    }
  }

  tfree(p);
}

static SColumnInfo* doGetTagColumnInfoById(SColumnInfo* pTagColList, int32_t numOfTags, int16_t colId);
static void doSetTagValueInParam(void* pTable, int32_t tagColId, tVariant *tag, int16_t type, int16_t bytes);

static uint32_t doFilterByBlockTimeWindow(STableScanInfo* pTableScanInfo, SSDataBlock* pBlock) {
  SQLFunctionCtx* pCtx = pTableScanInfo->pCtx;
  uint32_t status = BLK_DATA_NO_NEEDED;

  int32_t numOfOutput = pTableScanInfo->numOfOutput;
  for (int32_t i = 0; i < numOfOutput; ++i) {
    int32_t functionId = pCtx[i].functionId;
    int32_t colId = pTableScanInfo->pExpr[i].base.colInfo.colId;

    // group by + first/last should not apply the first/last block filter
    status |= aAggs[functionId].dataReqFunc(&pTableScanInfo->pCtx[i], &pBlock->info.window, colId);
    if ((status & BLK_DATA_ALL_NEEDED) == BLK_DATA_ALL_NEEDED) {
      return status;
    }
  }

  return status;
}

static void doSetFilterColumnInfo(SSingleColumnFilterInfo* pFilterInfo, int32_t numOfFilterCols, SSDataBlock* pBlock) {
  if (numOfFilterCols > 0 && pFilterInfo[0].pData != NULL) {
    return;
  }

  // set the initial static data value filter expression
  for (int32_t i = 0; i < numOfFilterCols; ++i) {
    for (int32_t j = 0; j < pBlock->info.numOfCols; ++j) {
      SColumnInfoData* pColInfo = taosArrayGet(pBlock->pDataBlock, j);

      if (pFilterInfo[i].info.colId == pColInfo->info.colId) {
        pFilterInfo[i].pData = pColInfo->pData;
        break;
      }
    }
  }
}

int32_t loadDataBlockOnDemand(SQueryRuntimeEnv* pRuntimeEnv, STableScanInfo* pTableScanInfo, SSDataBlock* pBlock,
                              uint32_t* status) {
  *status = BLK_DATA_NO_NEEDED;
  pBlock->pDataBlock = NULL;
  pBlock->pBlockStatis = NULL;

  SQueryAttr* pQueryAttr = pRuntimeEnv->pQueryAttr;
  int64_t groupId = pRuntimeEnv->current->groupIndex;
  bool    ascQuery = QUERY_IS_ASC_QUERY(pQueryAttr);

  SQInfo*         pQInfo = pRuntimeEnv->qinfo;
  SQueryCostInfo* pCost = &pQInfo->summary;

  if (pRuntimeEnv->pTsBuf != NULL) {
    (*status) = BLK_DATA_ALL_NEEDED;

    if (pQueryAttr->stableQuery) {  // todo refactor
      SExprInfo*   pExprInfo = &pTableScanInfo->pExpr[0];
      int16_t      tagId = (int16_t)pExprInfo->base.param[0].i64;
      SColumnInfo* pColInfo = doGetTagColumnInfoById(pQueryAttr->tagColList, pQueryAttr->numOfTags, tagId);

      // compare tag first
      tVariant t = {0};
      doSetTagValueInParam(pRuntimeEnv->current->pTable, tagId, &t, pColInfo->type, pColInfo->bytes);
      setTimestampListJoinInfo(pRuntimeEnv, &t, pRuntimeEnv->current);

      STSElem elem = tsBufGetElem(pRuntimeEnv->pTsBuf);
      if (!tsBufIsValidElem(&elem) || (tsBufIsValidElem(&elem) && (tVariantCompare(&t, elem.tag) != 0))) {
        (*status) = BLK_DATA_DISCARD;
        return TSDB_CODE_SUCCESS;
      }
    }
  }

  // Calculate all time windows that are overlapping or contain current data block.
  // If current data block is contained by all possible time window, do not load current data block.
  if (pQueryAttr->numOfFilterCols > 0 || pQueryAttr->groupbyColumn || pQueryAttr->sw.gap > 0 ||
      (QUERY_IS_INTERVAL_QUERY(pQueryAttr) && overlapWithTimeWindow(pQueryAttr, &pBlock->info))) {
    (*status) = BLK_DATA_ALL_NEEDED;
  }

  // check if this data block is required to load
  if ((*status) != BLK_DATA_ALL_NEEDED) {
    // the pCtx[i] result is belonged to previous time window since the outputBuf has not been set yet,
    // the filter result may be incorrect. So in case of interval query, we need to set the correct time output buffer
    if (QUERY_IS_INTERVAL_QUERY(pQueryAttr)) {
      SResultRow* pResult = NULL;

      bool  masterScan = IS_MASTER_SCAN(pRuntimeEnv);
      TSKEY k = ascQuery? pBlock->info.window.skey : pBlock->info.window.ekey;

      STimeWindow win = getActiveTimeWindow(pTableScanInfo->pResultRowInfo, k, pQueryAttr);
      if (setWindowOutputBufByKey(pRuntimeEnv, pTableScanInfo->pResultRowInfo, &win, masterScan, &pResult, groupId,
                                  pTableScanInfo->pCtx, pTableScanInfo->numOfOutput,
                                  pTableScanInfo->rowCellInfoOffset) != TSDB_CODE_SUCCESS) {
        longjmp(pRuntimeEnv->env, TSDB_CODE_QRY_OUT_OF_MEMORY);
      }
    } else if (pQueryAttr->stableQuery && (!pQueryAttr->tsCompQuery)) { // stable aggregate, not interval aggregate or normal column aggregate
      doSetTableGroupOutputBuf(pRuntimeEnv, pTableScanInfo->pResultRowInfo, pTableScanInfo->pCtx,
                               pTableScanInfo->rowCellInfoOffset, pTableScanInfo->numOfOutput,
                               pRuntimeEnv->current->groupIndex);
    }

    (*status) = doFilterByBlockTimeWindow(pTableScanInfo, pBlock);
  }

  SDataBlockInfo* pBlockInfo = &pBlock->info;
  *status = updateBlockLoadStatus(pRuntimeEnv->pQueryAttr, *status);

  if ((*status) == BLK_DATA_NO_NEEDED || (*status) == BLK_DATA_DISCARD) {
    qDebug("QInfo:0x%"PRIx64" data block discard, brange:%" PRId64 "-%" PRId64 ", rows:%d", pQInfo->qId, pBlockInfo->window.skey,
           pBlockInfo->window.ekey, pBlockInfo->rows);
    pCost->discardBlocks += 1;
  } else if ((*status) == BLK_DATA_STATIS_NEEDED) {
    // this function never returns error?
    pCost->loadBlockStatis += 1;
    tsdbRetrieveDataBlockStatisInfo(pTableScanInfo->pQueryHandle, &pBlock->pBlockStatis);

    if (pBlock->pBlockStatis == NULL) {  // data block statistics does not exist, load data block
      pBlock->pDataBlock = tsdbRetrieveDataBlock(pTableScanInfo->pQueryHandle, NULL);
      pCost->totalCheckedRows += pBlock->info.rows;
    }
  } else {
    assert((*status) == BLK_DATA_ALL_NEEDED);

    // load the data block statistics to perform further filter
    pCost->loadBlockStatis += 1;
    tsdbRetrieveDataBlockStatisInfo(pTableScanInfo->pQueryHandle, &pBlock->pBlockStatis);

    if (pQueryAttr->topBotQuery && pBlock->pBlockStatis != NULL) {
      { // set previous window
        if (QUERY_IS_INTERVAL_QUERY(pQueryAttr)) {
          SResultRow* pResult = NULL;

          bool  masterScan = IS_MASTER_SCAN(pRuntimeEnv);
          TSKEY k = ascQuery? pBlock->info.window.skey : pBlock->info.window.ekey;

          STimeWindow win = getActiveTimeWindow(pTableScanInfo->pResultRowInfo, k, pQueryAttr);
          if (setWindowOutputBufByKey(pRuntimeEnv, pTableScanInfo->pResultRowInfo, &win, masterScan, &pResult, groupId,
                                      pTableScanInfo->pCtx, pTableScanInfo->numOfOutput,
                                      pTableScanInfo->rowCellInfoOffset) != TSDB_CODE_SUCCESS) {
            longjmp(pRuntimeEnv->env, TSDB_CODE_QRY_OUT_OF_MEMORY);
          }
        }
      }
      bool load = false;
      for (int32_t i = 0; i < pQueryAttr->numOfOutput; ++i) {
        int32_t functionId = pTableScanInfo->pCtx[i].functionId;
        if (functionId == TSDB_FUNC_TOP || functionId == TSDB_FUNC_BOTTOM) {
          load = topbot_datablock_filter(&pTableScanInfo->pCtx[i], (char*)&(pBlock->pBlockStatis[i].min),
                                         (char*)&(pBlock->pBlockStatis[i].max));
          if (!load) { // current block has been discard due to filter applied
            pCost->discardBlocks += 1;
            qDebug("QInfo:0x%"PRIx64" data block discard, brange:%" PRId64 "-%" PRId64 ", rows:%d", pQInfo->qId,
                   pBlockInfo->window.skey, pBlockInfo->window.ekey, pBlockInfo->rows);
            (*status) = BLK_DATA_DISCARD;
            return TSDB_CODE_SUCCESS;
          }
        }
      }
    }

    // current block has been discard due to filter applied
    if (!doFilterByBlockStatistics(pRuntimeEnv, pBlock->pBlockStatis, pTableScanInfo->pCtx, pBlockInfo->rows)) {
      pCost->discardBlocks += 1;
      qDebug("QInfo:0x%"PRIx64" data block discard, brange:%" PRId64 "-%" PRId64 ", rows:%d", pQInfo->qId, pBlockInfo->window.skey,
             pBlockInfo->window.ekey, pBlockInfo->rows);
      (*status) = BLK_DATA_DISCARD;
      return TSDB_CODE_SUCCESS;
    }

    pCost->totalCheckedRows += pBlockInfo->rows;
    pCost->loadBlocks += 1;
    pBlock->pDataBlock = tsdbRetrieveDataBlock(pTableScanInfo->pQueryHandle, NULL);
    if (pBlock->pDataBlock == NULL) {
      return terrno;
    }

    doSetFilterColumnInfo(pQueryAttr->pFilterInfo, pQueryAttr->numOfFilterCols, pBlock);
    if (pQueryAttr->numOfFilterCols > 0 || pRuntimeEnv->pTsBuf != NULL) {
      filterRowsInDataBlock(pRuntimeEnv, pQueryAttr->pFilterInfo, pQueryAttr->numOfFilterCols, pBlock, ascQuery);
    }
  }

  return TSDB_CODE_SUCCESS;
}

int32_t binarySearchForKey(char *pValue, int num, TSKEY key, int order) {
  int32_t midPos = -1;
  int32_t numOfRows;

  if (num <= 0) {
    return -1;
  }

  assert(order == TSDB_ORDER_ASC || order == TSDB_ORDER_DESC);

  TSKEY * keyList = (TSKEY *)pValue;
  int32_t firstPos = 0;
  int32_t lastPos = num - 1;

  if (order == TSDB_ORDER_DESC) {
    // find the first position which is smaller than the key
    while (1) {
      if (key >= keyList[lastPos]) return lastPos;
      if (key == keyList[firstPos]) return firstPos;
      if (key < keyList[firstPos]) return firstPos - 1;

      numOfRows = lastPos - firstPos + 1;
      midPos = (numOfRows >> 1) + firstPos;

      if (key < keyList[midPos]) {
        lastPos = midPos - 1;
      } else if (key > keyList[midPos]) {
        firstPos = midPos + 1;
      } else {
        break;
      }
    }

  } else {
    // find the first position which is bigger than the key
    while (1) {
      if (key <= keyList[firstPos]) return firstPos;
      if (key == keyList[lastPos]) return lastPos;

      if (key > keyList[lastPos]) {
        lastPos = lastPos + 1;
        if (lastPos >= num)
          return -1;
        else
          return lastPos;
      }

      numOfRows = lastPos - firstPos + 1;
      midPos = (numOfRows >> 1u) + firstPos;

      if (key < keyList[midPos]) {
        lastPos = midPos - 1;
      } else if (key > keyList[midPos]) {
        firstPos = midPos + 1;
      } else {
        break;
      }
    }
  }

  return midPos;
}

/*
 * set tag value in SQLFunctionCtx
 * e.g.,tag information into input buffer
 */
static void doSetTagValueInParam(void* pTable, int32_t tagColId, tVariant *tag, int16_t type, int16_t bytes) {
  tVariantDestroy(tag);

  char* val = NULL;
  if (tagColId == TSDB_TBNAME_COLUMN_INDEX) {
    val = tsdbGetTableName(pTable);
    assert(val != NULL);
  } else {
    val = tsdbGetTableTagVal(pTable, tagColId, type, bytes);
  }

  if (val == NULL || isNull(val, type)) {
    tag->nType = TSDB_DATA_TYPE_NULL;
    return;
  }

  if (type == TSDB_DATA_TYPE_BINARY || type == TSDB_DATA_TYPE_NCHAR) {
    int32_t maxLen = bytes - VARSTR_HEADER_SIZE;
    int32_t len = (varDataLen(val) > maxLen)? maxLen:varDataLen(val);
    tVariantCreateFromBinary(tag, varDataVal(val), len, type);
    //tVariantCreateFromBinary(tag, varDataVal(val), varDataLen(val), type);
  } else {
    tVariantCreateFromBinary(tag, val, bytes, type);
  }
}

static SColumnInfo* doGetTagColumnInfoById(SColumnInfo* pTagColList, int32_t numOfTags, int16_t colId) {
  assert(pTagColList != NULL && numOfTags > 0);

  for(int32_t i = 0; i < numOfTags; ++i) {
    if (pTagColList[i].colId == colId) {
      return &pTagColList[i];
    }
  }

  return NULL;
}

void setTagValue(SOperatorInfo* pOperatorInfo, void *pTable, SQLFunctionCtx* pCtx, int32_t numOfOutput) {
  SQueryRuntimeEnv* pRuntimeEnv = pOperatorInfo->pRuntimeEnv;

  SExprInfo  *pExpr      = pOperatorInfo->pExpr;
  SQueryAttr *pQueryAttr = pRuntimeEnv->pQueryAttr;

  SExprInfo* pExprInfo = &pExpr[0];
  if (pQueryAttr->numOfOutput == 1 && pExprInfo->base.functionId == TSDB_FUNC_TS_COMP && pQueryAttr->stableQuery) {
    assert(pExprInfo->base.numOfParams == 1);

    int16_t      tagColId = (int16_t)pExprInfo->base.param[0].i64;
    SColumnInfo* pColInfo = doGetTagColumnInfoById(pQueryAttr->tagColList, pQueryAttr->numOfTags, tagColId);

    doSetTagValueInParam(pTable, tagColId, &pCtx[0].tag, pColInfo->type, pColInfo->bytes);
    return;
  } else {
    // set tag value, by which the results are aggregated.
    int32_t offset = 0;
    memset(pRuntimeEnv->tagVal, 0, pQueryAttr->tagLen);

    for (int32_t idx = 0; idx < numOfOutput; ++idx) {
      SExprInfo* pLocalExprInfo = &pExpr[idx];

      // ts_comp column required the tag value for join filter
      if (!TSDB_COL_IS_TAG(pLocalExprInfo->base.colInfo.flag)) {
        continue;
      }

      // todo use tag column index to optimize performance
      doSetTagValueInParam(pTable, pLocalExprInfo->base.colInfo.colId, &pCtx[idx].tag, pLocalExprInfo->base.resType,
                           pLocalExprInfo->base.resBytes);

      if (IS_NUMERIC_TYPE(pLocalExprInfo->base.resType) || pLocalExprInfo->base.resType == TSDB_DATA_TYPE_BOOL) {
        memcpy(pRuntimeEnv->tagVal + offset, &pCtx[idx].tag.i64, pLocalExprInfo->base.resBytes);
      } else {
        memcpy(pRuntimeEnv->tagVal + offset, pCtx[idx].tag.pz, pCtx[idx].tag.nLen);
      }

      offset += pLocalExprInfo->base.resBytes;
    }

    //todo : use index to avoid iterator all possible output columns
    if (pQueryAttr->stableQuery && pQueryAttr->stabledev && (pRuntimeEnv->prevResult != NULL)) {
      setParamForStableStddev(pRuntimeEnv, pCtx, numOfOutput, pExprInfo);
    }
  }

  // set the tsBuf start position before check each data block
  if (pRuntimeEnv->pTsBuf != NULL) {
    setCtxTagForJoin(pRuntimeEnv, &pCtx[0], pExprInfo, pTable);
  }
}

static UNUSED_FUNC void printBinaryData(int32_t functionId, char *data, int32_t srcDataType) {
  if (functionId == TSDB_FUNC_FIRST_DST || functionId == TSDB_FUNC_LAST_DST) {
    switch (srcDataType) {
      case TSDB_DATA_TYPE_BINARY:
        printf("%" PRId64 ",%s\t", *(TSKEY *)data, (data + TSDB_KEYSIZE + 1));
        break;
      case TSDB_DATA_TYPE_TINYINT:
      case TSDB_DATA_TYPE_BOOL:
        printf("%" PRId64 ",%d\t", *(TSKEY *)data, *(int8_t *)(data + TSDB_KEYSIZE + 1));
        break;
      case TSDB_DATA_TYPE_SMALLINT:
        printf("%" PRId64 ",%d\t", *(TSKEY *)data, *(int16_t *)(data + TSDB_KEYSIZE + 1));
        break;
      case TSDB_DATA_TYPE_BIGINT:
      case TSDB_DATA_TYPE_TIMESTAMP:
        printf("%" PRId64 ",%" PRId64 "\t", *(TSKEY *)data, *(TSKEY *)(data + TSDB_KEYSIZE + 1));
        break;
      case TSDB_DATA_TYPE_INT:
        printf("%" PRId64 ",%d\t", *(TSKEY *)data, *(int32_t *)(data + TSDB_KEYSIZE + 1));
        break;
      case TSDB_DATA_TYPE_FLOAT:
        printf("%" PRId64 ",%f\t", *(TSKEY *)data, *(float *)(data + TSDB_KEYSIZE + 1));
        break;
      case TSDB_DATA_TYPE_DOUBLE:
        printf("%" PRId64 ",%lf\t", *(TSKEY *)data, *(double *)(data + TSDB_KEYSIZE + 1));
        break;
    }
  } else if (functionId == TSDB_FUNC_AVG) {
    printf("%lf,%d\t", *(double *)data, *(int32_t *)(data + sizeof(double)));
  } else if (functionId == TSDB_FUNC_SPREAD) {
    printf("%lf,%lf\t", *(double *)data, *(double *)(data + sizeof(double)));
  } else if (functionId == TSDB_FUNC_TWA) {
    data += 1;
    printf("%lf,%" PRId64 ",%" PRId64 ",%" PRId64 "\t", *(double *)data, *(int64_t *)(data + 8),
           *(int64_t *)(data + 16), *(int64_t *)(data + 24));
  } else if (functionId == TSDB_FUNC_MIN || functionId == TSDB_FUNC_MAX) {
    switch (srcDataType) {
      case TSDB_DATA_TYPE_TINYINT:
      case TSDB_DATA_TYPE_BOOL:
        printf("%d\t", *(int8_t *)data);
        break;
      case TSDB_DATA_TYPE_SMALLINT:
        printf("%d\t", *(int16_t *)data);
        break;
      case TSDB_DATA_TYPE_BIGINT:
      case TSDB_DATA_TYPE_TIMESTAMP:
        printf("%" PRId64 "\t", *(int64_t *)data);
        break;
      case TSDB_DATA_TYPE_INT:
        printf("%d\t", *(int *)data);
        break;
      case TSDB_DATA_TYPE_FLOAT:
        printf("%f\t", *(float *)data);
        break;
      case TSDB_DATA_TYPE_DOUBLE:
        printf("%f\t", *(float *)data);
        break;
    }
  } else if (functionId == TSDB_FUNC_SUM) {
    if (srcDataType == TSDB_DATA_TYPE_FLOAT || srcDataType == TSDB_DATA_TYPE_DOUBLE) {
      printf("%lf\t", *(float *)data);
    } else {
      printf("%" PRId64 "\t", *(int64_t *)data);
    }
  } else {
    printf("%s\t", data);
  }
}

void UNUSED_FUNC displayInterResult(tFilePage **pdata, SQueryRuntimeEnv* pRuntimeEnv, int32_t numOfRows) {
  SQueryAttr* pQueryAttr = pRuntimeEnv->pQueryAttr;
  int32_t numOfCols = pQueryAttr->numOfOutput;
  printf("super table query intermediate result, total:%d\n", numOfRows);

  for (int32_t j = 0; j < numOfRows; ++j) {
    for (int32_t i = 0; i < numOfCols; ++i) {

      switch (pQueryAttr->pExpr1[i].base.resType) {
        case TSDB_DATA_TYPE_BINARY: {
          int32_t type = pQueryAttr->pExpr1[i].base.resType;
          printBinaryData(pQueryAttr->pExpr1[i].base.functionId, pdata[i]->data + pQueryAttr->pExpr1[i].base.resBytes * j,
                          type);
          break;
        }
        case TSDB_DATA_TYPE_TIMESTAMP:
        case TSDB_DATA_TYPE_BIGINT:
          printf("%" PRId64 "\t", *(int64_t *)(pdata[i]->data + pQueryAttr->pExpr1[i].base.resBytes * j));
          break;
        case TSDB_DATA_TYPE_INT:
          printf("%d\t", *(int32_t *)(pdata[i]->data + pQueryAttr->pExpr1[i].base.resBytes * j));
          break;
        case TSDB_DATA_TYPE_FLOAT:
          printf("%f\t", *(float *)(pdata[i]->data + pQueryAttr->pExpr1[i].base.resBytes * j));
          break;
        case TSDB_DATA_TYPE_DOUBLE:
          printf("%lf\t", *(double *)(pdata[i]->data + pQueryAttr->pExpr1[i].base.resBytes * j));
          break;
      }
    }
    printf("\n");
  }
}

void copyToSDataBlock(SQueryRuntimeEnv* pRuntimeEnv, int32_t threshold, SSDataBlock* pBlock, int32_t* offset) {
  SGroupResInfo* pGroupResInfo = &pRuntimeEnv->groupResInfo;
  pBlock->info.rows = 0;

  int32_t code = TSDB_CODE_SUCCESS;
  while (pGroupResInfo->currentGroup < pGroupResInfo->totalGroup) {
    // all results in current group have been returned to client, try next group
    if ((pGroupResInfo->pRows == NULL) || taosArrayGetSize(pGroupResInfo->pRows) == 0) {
      assert(pGroupResInfo->index == 0);
      if ((code = mergeIntoGroupResult(&pRuntimeEnv->groupResInfo, pRuntimeEnv, offset)) != TSDB_CODE_SUCCESS) {
        return;
      }
    }

    doCopyToSDataBlock(pRuntimeEnv, pGroupResInfo, TSDB_ORDER_ASC, pBlock);

    // current data are all dumped to result buffer, clear it
    if (!hasRemainDataInCurrentGroup(pGroupResInfo)) {
      cleanupGroupResInfo(pGroupResInfo);
      if (!incNextGroup(pGroupResInfo)) {
        break;
      }
    }

      // enough results in data buffer, return
      if (pBlock->info.rows >= threshold) {
        break;
      }
    }

}

static void updateTableQueryInfoForReverseScan(SQueryAttr *pQueryAttr, STableQueryInfo *pTableQueryInfo) {
  if (pTableQueryInfo == NULL) {
    return;
  }

  SWAP(pTableQueryInfo->win.skey, pTableQueryInfo->win.ekey, TSKEY);
  pTableQueryInfo->lastKey = pTableQueryInfo->win.skey;

  SWITCH_ORDER(pTableQueryInfo->cur.order);
  pTableQueryInfo->cur.vgroupIndex = -1;

  // set the index to be the end slot of result rows array
  pTableQueryInfo->resInfo.curIndex = pTableQueryInfo->resInfo.size - 1;
}

static void setupQueryRangeForReverseScan(SQueryRuntimeEnv* pRuntimeEnv) {
  SQueryAttr* pQueryAttr = pRuntimeEnv->pQueryAttr;

  int32_t numOfGroups = (int32_t)(GET_NUM_OF_TABLEGROUP(pRuntimeEnv));
  for(int32_t i = 0; i < numOfGroups; ++i) {
    SArray *group = GET_TABLEGROUP(pRuntimeEnv, i);
    SArray *tableKeyGroup = taosArrayGetP(pQueryAttr->tableGroupInfo.pGroupList, i);

    size_t t = taosArrayGetSize(group);
    for (int32_t j = 0; j < t; ++j) {
      STableQueryInfo *pCheckInfo = taosArrayGetP(group, j);
      updateTableQueryInfoForReverseScan(pQueryAttr, pCheckInfo);

      // update the last key in tableKeyInfo list, the tableKeyInfo is used to build the tsdbQueryHandle and decide
      // the start check timestamp of tsdbQueryHandle
      STableKeyInfo *pTableKeyInfo = taosArrayGet(tableKeyGroup, j);
      pTableKeyInfo->lastKey = pCheckInfo->lastKey;

      assert(pCheckInfo->pTable == pTableKeyInfo->pTable);
    }
  }
}

void switchCtxOrder(SQLFunctionCtx* pCtx, int32_t numOfOutput) {
  for (int32_t i = 0; i < numOfOutput; ++i) {
    SWITCH_ORDER(pCtx[i].order);
  }
}

int32_t initResultRow(SResultRow *pResultRow) {
  pResultRow->pCellInfo = (SResultRowCellInfo*)((char*)pResultRow + sizeof(SResultRow));
  pResultRow->pageId    = -1;
  pResultRow->offset    = -1;
  return TSDB_CODE_SUCCESS;
}

/*
 * The start of each column SResultRowCellInfo is denote by RowCellInfoOffset.
 * Note that in case of top/bottom query, the whole multiple rows of result is treated as only one row of results.
 * +------------+-----------------result column 1-----------+-----------------result column 2-----------+
 * + SResultRow | SResultRowCellInfo | intermediate buffer1 | SResultRowCellInfo | intermediate buffer 2|
 * +------------+-------------------------------------------+-------------------------------------------+
 *           offset[0]                                  offset[1]
 */
void setDefaultOutputBuf(SQueryRuntimeEnv *pRuntimeEnv, SOptrBasicInfo *pInfo, int64_t uid, int32_t stage) {
  SQLFunctionCtx* pCtx           = pInfo->pCtx;
  SSDataBlock* pDataBlock        = pInfo->pRes;
  int32_t* rowCellInfoOffset     = pInfo->rowCellInfoOffset;
  SResultRowInfo* pResultRowInfo = &pInfo->resultRowInfo;

  int32_t tid = 0;
  SResultRow* pRow = doPrepareResultRowFromKey(pRuntimeEnv, pResultRowInfo, (char *)&tid, sizeof(tid), true, uid);

  for (int32_t i = 0; i < pDataBlock->info.numOfCols; ++i) {
    SColumnInfoData* pData = taosArrayGet(pDataBlock->pDataBlock, i);

    /*
     * set the output buffer information and intermediate buffer
     * not all queries require the interResultBuf, such as COUNT/TAGPRJ/PRJ/TAG etc.
     */
    SResultRowCellInfo* pCellInfo = getResultCell(pRow, i, rowCellInfoOffset);
    RESET_RESULT_INFO(pCellInfo);

    pCtx[i].resultInfo   = pCellInfo;
    pCtx[i].pOutput      = pData->pData;
    pCtx[i].currentStage = stage;
    assert(pCtx[i].pOutput != NULL);

    // set the timestamp output buffer for top/bottom/diff query
    int32_t functionId = pCtx[i].functionId;
    if (functionId == TSDB_FUNC_TOP || functionId == TSDB_FUNC_BOTTOM || functionId == TSDB_FUNC_DIFF) {
      pCtx[i].ptsOutputBuf = pCtx[0].pOutput;
    }
  }

  initCtxOutputBuffer(pCtx, pDataBlock->info.numOfCols);
}

void updateOutputBuf(SOptrBasicInfo* pBInfo, int32_t *bufCapacity, int32_t numOfInputRows) {
  SSDataBlock* pDataBlock = pBInfo->pRes;

  int32_t newSize = pDataBlock->info.rows + numOfInputRows + 5; // extra output buffer
  if ((*bufCapacity) < newSize) {
    for(int32_t i = 0; i < pDataBlock->info.numOfCols; ++i) {
      SColumnInfoData *pColInfo = taosArrayGet(pDataBlock->pDataBlock, i);

      char* p = realloc(pColInfo->pData, newSize * pColInfo->info.bytes);
      if (p != NULL) {
        pColInfo->pData = p;

        // it starts from the tail of the previously generated results.
        pBInfo->pCtx[i].pOutput = pColInfo->pData;
        (*bufCapacity) = newSize;
      } else {
        // longjmp
      }
    }
  }

  for (int32_t i = 0; i < pDataBlock->info.numOfCols; ++i) {
    SColumnInfoData *pColInfo = taosArrayGet(pDataBlock->pDataBlock, i);
    pBInfo->pCtx[i].pOutput = pColInfo->pData + pColInfo->info.bytes * pDataBlock->info.rows;

    // re-estabilish output buffer pointer.
    int32_t functionId = pBInfo->pCtx[i].functionId;
    if (functionId == TSDB_FUNC_TOP || functionId == TSDB_FUNC_BOTTOM || functionId == TSDB_FUNC_DIFF) {
      pBInfo->pCtx[i].ptsOutputBuf = pBInfo->pCtx[0].pOutput;
    }
  }
}

void initCtxOutputBuffer(SQLFunctionCtx* pCtx, int32_t size) {
  for (int32_t j = 0; j < size; ++j) {
    SResultRowCellInfo* pResInfo = GET_RES_INFO(&pCtx[j]);
    if (pResInfo->initialized) {
      continue;
    }

    aAggs[pCtx[j].functionId].init(&pCtx[j]);
  }
}

void setQueryStatus(SQueryRuntimeEnv *pRuntimeEnv, int8_t status) {
  if (status == QUERY_NOT_COMPLETED) {
    pRuntimeEnv->status = status;
  } else {
    // QUERY_NOT_COMPLETED is not compatible with any other status, so clear its position first
    CLEAR_QUERY_STATUS(pRuntimeEnv, QUERY_NOT_COMPLETED);
    pRuntimeEnv->status |= status;
  }
}

static void setupEnvForReverseScan(SQueryRuntimeEnv *pRuntimeEnv, SResultRowInfo *pResultRowInfo, SQLFunctionCtx* pCtx, int32_t numOfOutput) {
  SQueryAttr *pQueryAttr = pRuntimeEnv->pQueryAttr;

  if (pRuntimeEnv->pTsBuf) {
    SWITCH_ORDER(pRuntimeEnv->pTsBuf->cur.order);
    bool ret = tsBufNextPos(pRuntimeEnv->pTsBuf);
    assert(ret);
  }

  // reverse order time range
  SWAP(pQueryAttr->window.skey, pQueryAttr->window.ekey, TSKEY);

  SET_REVERSE_SCAN_FLAG(pRuntimeEnv);
  setQueryStatus(pRuntimeEnv, QUERY_NOT_COMPLETED);

  switchCtxOrder(pCtx, numOfOutput);
  SWITCH_ORDER(pQueryAttr->order.order);

  setupQueryRangeForReverseScan(pRuntimeEnv);
}

void finalizeQueryResult(SOperatorInfo* pOperator, SQLFunctionCtx* pCtx, SResultRowInfo* pResultRowInfo, int32_t* rowCellInfoOffset) {
  SQueryRuntimeEnv *pRuntimeEnv = pOperator->pRuntimeEnv;
  SQueryAttr *pQueryAttr = pRuntimeEnv->pQueryAttr;

  int32_t numOfOutput = pOperator->numOfOutput;
  if (pQueryAttr->groupbyColumn || QUERY_IS_INTERVAL_QUERY(pQueryAttr) || pQueryAttr->sw.gap > 0) {
    // for each group result, call the finalize function for each column
    if (pQueryAttr->groupbyColumn) {
      closeAllResultRows(pResultRowInfo);
    }

    for (int32_t i = 0; i < pResultRowInfo->size; ++i) {
      SResultRow *buf = pResultRowInfo->pResult[i];
      if (!isResultRowClosed(pResultRowInfo, i)) {
        continue;
      }

      setResultOutputBuf(pRuntimeEnv, buf, pCtx, numOfOutput, rowCellInfoOffset);

      for (int32_t j = 0; j < numOfOutput; ++j) {
        aAggs[pCtx[j].functionId].xFinalize(&pCtx[j]);
      }

      /*
       * set the number of output results for group by normal columns, the number of output rows usually is 1 except
       * the top and bottom query
       */
      buf->numOfRows = (uint16_t)getNumOfResult(pRuntimeEnv, pCtx, numOfOutput);
    }

  } else {
    for (int32_t j = 0; j < numOfOutput; ++j) {
      aAggs[pCtx[j].functionId].xFinalize(&pCtx[j]);
    }
  }
}

static bool hasMainOutput(SQueryAttr *pQueryAttr) {
  for (int32_t i = 0; i < pQueryAttr->numOfOutput; ++i) {
    int32_t functionId = pQueryAttr->pExpr1[i].base.functionId;

    if (functionId != TSDB_FUNC_TS && functionId != TSDB_FUNC_TAG && functionId != TSDB_FUNC_TAGPRJ) {
      return true;
    }
  }

  return false;
}

STableQueryInfo *createTableQueryInfo(SQueryAttr* pQueryAttr, void* pTable, bool groupbyColumn, STimeWindow win, void* buf) {
  STableQueryInfo *pTableQueryInfo = buf;

  pTableQueryInfo->win = win;
  pTableQueryInfo->lastKey = win.skey;

  pTableQueryInfo->pTable = pTable;
  pTableQueryInfo->cur.vgroupIndex = -1;

  // set more initial size of interval/groupby query
  if (QUERY_IS_INTERVAL_QUERY(pQueryAttr) || groupbyColumn) {
    int32_t initialSize = 128;
    int32_t code = initResultRowInfo(&pTableQueryInfo->resInfo, initialSize, TSDB_DATA_TYPE_INT);
    if (code != TSDB_CODE_SUCCESS) {
      return NULL;
    }
  } else { // in other aggregate query, do not initialize the windowResInfo
  }

  return pTableQueryInfo;
}

void destroyTableQueryInfoImpl(STableQueryInfo *pTableQueryInfo) {
  if (pTableQueryInfo == NULL) {
    return;
  }

  tVariantDestroy(&pTableQueryInfo->tag);
  cleanupResultRowInfo(&pTableQueryInfo->resInfo);
}

void setResultRowOutputBufInitCtx(SQueryRuntimeEnv *pRuntimeEnv, SResultRow *pResult, SQLFunctionCtx* pCtx,
    int32_t numOfOutput, int32_t* rowCellInfoOffset) {
  // Note: pResult->pos[i]->num == 0, there is only fixed number of results for each group
  tFilePage* bufPage = getResBufPage(pRuntimeEnv->pResultBuf, pResult->pageId);

  int16_t offset = 0;
  for (int32_t i = 0; i < numOfOutput; ++i) {
    pCtx[i].resultInfo = getResultCell(pResult, i, rowCellInfoOffset);

    SResultRowCellInfo* pResInfo = pCtx[i].resultInfo;
    if (pResInfo->initialized && pResInfo->complete) {
      offset += pCtx[i].outputBytes;
      continue;
    }

    pCtx[i].pOutput = getPosInResultPage(pRuntimeEnv->pQueryAttr, bufPage, pResult->offset, offset);
    offset += pCtx[i].outputBytes;

    int32_t functionId = pCtx[i].functionId;
    if (functionId == TSDB_FUNC_TOP || functionId == TSDB_FUNC_BOTTOM || functionId == TSDB_FUNC_DIFF) {
      pCtx[i].ptsOutputBuf = pCtx[0].pOutput;
    }

    if (!pResInfo->initialized) {
      aAggs[functionId].init(&pCtx[i]);
    }
  }
}

void doSetTableGroupOutputBuf(SQueryRuntimeEnv* pRuntimeEnv, SResultRowInfo* pResultRowInfo, SQLFunctionCtx* pCtx,
                              int32_t* rowCellInfoOffset, int32_t numOfOutput, int32_t groupIndex) {
  int64_t uid = 0;
  SResultRow* pResultRow =
      doPrepareResultRowFromKey(pRuntimeEnv, pResultRowInfo, (char*)&groupIndex, sizeof(groupIndex), true, uid);
  assert (pResultRow != NULL);

  /*
   * not assign result buffer yet, add new result buffer
   * all group belong to one result set, and each group result has different group id so set the id to be one
   */
  if (pResultRow->pageId == -1) {
    int32_t ret = addNewWindowResultBuf(pResultRow, pRuntimeEnv->pResultBuf, groupIndex, pRuntimeEnv->pQueryAttr->resultRowSize);
    if (ret != TSDB_CODE_SUCCESS) {
      return;
    }
  }

  setResultRowOutputBufInitCtx(pRuntimeEnv, pResultRow, pCtx, numOfOutput, rowCellInfoOffset);
}

void setExecutionContext(SQueryRuntimeEnv* pRuntimeEnv, SOptrBasicInfo* pInfo, int32_t numOfOutput, int32_t groupIndex,
                         TSKEY nextKey) {
  STableQueryInfo *pTableQueryInfo = pRuntimeEnv->current;

  // lastKey needs to be updated
  pTableQueryInfo->lastKey = nextKey;
  if (pRuntimeEnv->prevGroupId != INT32_MIN && pRuntimeEnv->prevGroupId == groupIndex) {
    return;
  }

  doSetTableGroupOutputBuf(pRuntimeEnv, &pInfo->resultRowInfo, pInfo->pCtx, pInfo->rowCellInfoOffset, numOfOutput, groupIndex);

  // record the current active group id
  pRuntimeEnv->prevGroupId = groupIndex;
}

void setResultOutputBuf(SQueryRuntimeEnv *pRuntimeEnv, SResultRow *pResult, SQLFunctionCtx* pCtx,
    int32_t numOfCols, int32_t* rowCellInfoOffset) {
  // Note: pResult->pos[i]->num == 0, there is only fixed number of results for each group
  tFilePage *page = getResBufPage(pRuntimeEnv->pResultBuf, pResult->pageId);

  int16_t offset = 0;
  for (int32_t i = 0; i < numOfCols; ++i) {
    pCtx[i].pOutput = getPosInResultPage(pRuntimeEnv->pQueryAttr, page, pResult->offset, offset);
    offset += pCtx[i].outputBytes;

    int32_t functionId = pCtx[i].functionId;
    if (functionId == TSDB_FUNC_TOP || functionId == TSDB_FUNC_BOTTOM || functionId == TSDB_FUNC_DIFF) {
      pCtx[i].ptsOutputBuf = pCtx[0].pOutput;
    }

    /*
     * set the output buffer information and intermediate buffer,
     * not all queries require the interResultBuf, such as COUNT
     */
    pCtx[i].resultInfo = getResultCell(pResult, i, rowCellInfoOffset);
  }
}

void setCtxTagForJoin(SQueryRuntimeEnv* pRuntimeEnv, SQLFunctionCtx* pCtx, SExprInfo* pExprInfo, void* pTable) {
  SQueryAttr* pQueryAttr = pRuntimeEnv->pQueryAttr;

  SSqlExpr* pExpr = &pExprInfo->base;
  if (pQueryAttr->stableQuery && (pRuntimeEnv->pTsBuf != NULL) &&
      (pExpr->functionId == TSDB_FUNC_TS || pExpr->functionId == TSDB_FUNC_PRJ) &&
      (pExpr->colInfo.colIndex == PRIMARYKEY_TIMESTAMP_COL_INDEX)) {
    assert(pExpr->numOfParams == 1);

    int16_t      tagColId = (int16_t)pExprInfo->base.param[0].i64;
    SColumnInfo* pColInfo = doGetTagColumnInfoById(pQueryAttr->tagColList, pQueryAttr->numOfTags, tagColId);

    doSetTagValueInParam(pTable, tagColId, &pCtx->tag, pColInfo->type, pColInfo->bytes);

    int16_t tagType = pCtx[0].tag.nType;
    if (tagType == TSDB_DATA_TYPE_BINARY || tagType == TSDB_DATA_TYPE_NCHAR) {
<<<<<<< HEAD
      qDebug("QInfo:%p set tag value for join comparison, colId:%" PRId64 ", val:%s", pRuntimeEnv->qinfo,
             pExprInfo->base.param[0].i64, pCtx[0].tag.pz);
    } else {
      qDebug("QInfo:%p set tag value for join comparison, colId:%" PRId64 ", val:%" PRId64, pRuntimeEnv->qinfo,
             pExprInfo->base.param[0].i64, pCtx[0].tag.i64);
=======
      qDebug("QInfo:0x%"PRIx64" set tag value for join comparison, colId:%" PRId64 ", val:%s", GET_QID(pRuntimeEnv),
             pExprInfo->base.arg->argValue.i64, pCtx[0].tag.pz);
    } else {
      qDebug("QInfo:0x%"PRIx64" set tag value for join comparison, colId:%" PRId64 ", val:%" PRId64, GET_QID(pRuntimeEnv),
             pExprInfo->base.arg->argValue.i64, pCtx[0].tag.i64);
>>>>>>> 272b524b
    }
  }
}

int32_t setTimestampListJoinInfo(SQueryRuntimeEnv* pRuntimeEnv, tVariant* pTag, STableQueryInfo *pTableQueryInfo) {
  SQueryAttr* pQueryAttr = pRuntimeEnv->pQueryAttr;

  assert(pRuntimeEnv->pTsBuf != NULL);

  // both the master and supplement scan needs to set the correct ts comp start position
  if (pTableQueryInfo->cur.vgroupIndex == -1) {
    tVariantAssign(&pTableQueryInfo->tag, pTag);

    STSElem elem = tsBufGetElemStartPos(pRuntimeEnv->pTsBuf, pQueryAttr->vgId, &pTableQueryInfo->tag);

    // failed to find data with the specified tag value and vnodeId
    if (!tsBufIsValidElem(&elem)) {
      if (pTag->nType == TSDB_DATA_TYPE_BINARY || pTag->nType == TSDB_DATA_TYPE_NCHAR) {
        qError("QInfo:0x%"PRIx64" failed to find tag:%s in ts_comp", GET_QID(pRuntimeEnv), pTag->pz);
      } else {
        qError("QInfo:0x%"PRIx64" failed to find tag:%" PRId64 " in ts_comp", GET_QID(pRuntimeEnv), pTag->i64);
      }

      return -1;
    }

    // Keep the cursor info of current table
    pTableQueryInfo->cur = tsBufGetCursor(pRuntimeEnv->pTsBuf);
    if (pTag->nType == TSDB_DATA_TYPE_BINARY || pTag->nType == TSDB_DATA_TYPE_NCHAR) {
      qDebug("QInfo:0x%"PRIx64" find tag:%s start pos in ts_comp, blockIndex:%d, tsIndex:%d", GET_QID(pRuntimeEnv), pTag->pz, pTableQueryInfo->cur.blockIndex, pTableQueryInfo->cur.tsIndex);
    } else {
      qDebug("QInfo:0x%"PRIx64" find tag:%"PRId64" start pos in ts_comp, blockIndex:%d, tsIndex:%d", GET_QID(pRuntimeEnv), pTag->i64, pTableQueryInfo->cur.blockIndex, pTableQueryInfo->cur.tsIndex);
    }

  } else {
    tsBufSetCursor(pRuntimeEnv->pTsBuf, &pTableQueryInfo->cur);
    if (pTag->nType == TSDB_DATA_TYPE_BINARY || pTag->nType == TSDB_DATA_TYPE_NCHAR) {
      qDebug("QInfo:0x%"PRIx64" find tag:%s start pos in ts_comp, blockIndex:%d, tsIndex:%d", GET_QID(pRuntimeEnv), pTag->pz, pTableQueryInfo->cur.blockIndex, pTableQueryInfo->cur.tsIndex);
    } else {
      qDebug("QInfo:0x%"PRIx64" find tag:%"PRId64" start pos in ts_comp, blockIndex:%d, tsIndex:%d", GET_QID(pRuntimeEnv), pTag->i64, pTableQueryInfo->cur.blockIndex, pTableQueryInfo->cur.tsIndex);
    }
  }

  return 0;
}

void setParamForStableStddev(SQueryRuntimeEnv* pRuntimeEnv, SQLFunctionCtx* pCtx, int32_t numOfOutput, SExprInfo* pExprInfo) {
  SQueryAttr* pQueryAttr = pRuntimeEnv->pQueryAttr;

  int32_t numOfExprs = pQueryAttr->numOfOutput;
  for(int32_t i = 0; i < numOfExprs; ++i) {
    SExprInfo* pExprInfo1 = &(pExprInfo[i]);
    if (pExprInfo1->base.functionId != TSDB_FUNC_STDDEV_DST) {
      continue;
    }

    SSqlExpr* pExpr = &pExprInfo1->base;

    pCtx[i].param[0].arr = NULL;
    pCtx[i].param[0].nType = TSDB_DATA_TYPE_INT;  // avoid freeing the memory by setting the type to be int

    // TODO use hash to speedup this loop
    int32_t numOfGroup = (int32_t)taosArrayGetSize(pRuntimeEnv->prevResult);
    for (int32_t j = 0; j < numOfGroup; ++j) {
      SInterResult* p = taosArrayGet(pRuntimeEnv->prevResult, j);
      if (pQueryAttr->tagLen == 0 || memcmp(p->tags, pRuntimeEnv->tagVal, pQueryAttr->tagLen) == 0) {
        int32_t numOfCols = (int32_t)taosArrayGetSize(p->pResult);
        for (int32_t k = 0; k < numOfCols; ++k) {
          SStddevInterResult* pres = taosArrayGet(p->pResult, k);
          if (pres->colId == pExpr->colInfo.colId) {
            pCtx[i].param[0].arr = pres->pResult;
            break;
          }
        }
      }
    }
  }

}

void setParamForStableStddevByColData(SQueryRuntimeEnv* pRuntimeEnv, SQLFunctionCtx* pCtx, int32_t numOfOutput, SExprInfo* pExpr, char* val, int16_t bytes) {
  SQueryAttr* pQueryAttr = pRuntimeEnv->pQueryAttr;

  int32_t numOfExprs = pQueryAttr->numOfOutput;
  for(int32_t i = 0; i < numOfExprs; ++i) {
    SSqlExpr* pExpr1 = &pExpr[i].base;
    if (pExpr1->functionId != TSDB_FUNC_STDDEV_DST) {
      continue;
    }

    pCtx[i].param[0].arr = NULL;
    pCtx[i].param[0].nType = TSDB_DATA_TYPE_INT;  // avoid freeing the memory by setting the type to be int

    // TODO use hash to speedup this loop
    int32_t numOfGroup = (int32_t)taosArrayGetSize(pRuntimeEnv->prevResult);
    for (int32_t j = 0; j < numOfGroup; ++j) {
      SInterResult* p = taosArrayGet(pRuntimeEnv->prevResult, j);
      if (bytes == 0 || memcmp(p->tags, val, bytes) == 0) {
        int32_t numOfCols = (int32_t)taosArrayGetSize(p->pResult);
        for (int32_t k = 0; k < numOfCols; ++k) {
          SStddevInterResult* pres = taosArrayGet(p->pResult, k);
          if (pres->colId == pExpr1->colInfo.colId) {
            pCtx[i].param[0].arr = pres->pResult;
            break;
          }
        }
      }
    }
  }
}

/*
 * There are two cases to handle:
 *
 * 1. Query range is not set yet (queryRangeSet = 0). we need to set the query range info, including pQueryAttr->lastKey,
 *    pQueryAttr->window.skey, and pQueryAttr->eKey.
 * 2. Query range is set and query is in progress. There may be another result with the same query ranges to be
 *    merged during merge stage. In this case, we need the pTableQueryInfo->lastResRows to decide if there
 *    is a previous result generated or not.
 */
void setIntervalQueryRange(SQueryRuntimeEnv *pRuntimeEnv, TSKEY key) {
  SQueryAttr           *pQueryAttr = pRuntimeEnv->pQueryAttr;
  STableQueryInfo  *pTableQueryInfo = pRuntimeEnv->current;
  SResultRowInfo   *pWindowResInfo = &pTableQueryInfo->resInfo;

  if (pWindowResInfo->prevSKey != TSKEY_INITIAL_VAL) {
    return;
  }

  pTableQueryInfo->win.skey = key;
  STimeWindow win = {.skey = key, .ekey = pQueryAttr->window.ekey};

  /**
   * In handling the both ascending and descending order super table query, we need to find the first qualified
   * timestamp of this table, and then set the first qualified start timestamp.
   * In ascending query, the key is the first qualified timestamp. However, in the descending order query, additional
   * operations involve.
   */
  STimeWindow w = TSWINDOW_INITIALIZER;

  TSKEY sk = MIN(win.skey, win.ekey);
  TSKEY ek = MAX(win.skey, win.ekey);
  getAlignQueryTimeWindow(pQueryAttr, win.skey, sk, ek, &w);

  if (pWindowResInfo->prevSKey == TSKEY_INITIAL_VAL) {
    if (!QUERY_IS_ASC_QUERY(pQueryAttr)) {
      assert(win.ekey == pQueryAttr->window.ekey);
    }

    pWindowResInfo->prevSKey = w.skey;
  }

  pTableQueryInfo->lastKey = pTableQueryInfo->win.skey;
}

/**
 * copyToOutputBuf support copy data in ascending/descending order
 * For interval query of both super table and table, copy the data in ascending order, since the output results are
 * ordered in SWindowResutl already. While handling the group by query for both table and super table,
 * all group result are completed already.
 *
 * @param pQInfo
 * @param result
 */

static int32_t doCopyToSDataBlock(SQueryRuntimeEnv* pRuntimeEnv, SGroupResInfo* pGroupResInfo, int32_t orderType, SSDataBlock* pBlock) {
  SQueryAttr *pQueryAttr = pRuntimeEnv->pQueryAttr;

  int32_t numOfRows = getNumOfTotalRes(pGroupResInfo);
  int32_t numOfResult = pBlock->info.rows; // there are already exists result rows

  int32_t start = 0;
  int32_t step = -1;

  qDebug("QInfo:0x%"PRIx64" start to copy data from windowResInfo to output buf", GET_QID(pRuntimeEnv));
  if (orderType == TSDB_ORDER_ASC) {
    start = pGroupResInfo->index;
    step = 1;
  } else {  // desc order copy all data
    start = numOfRows - pGroupResInfo->index - 1;
    step = -1;
  }

  for (int32_t i = start; (i < numOfRows) && (i >= 0); i += step) {
    SResultRow* pRow = taosArrayGetP(pGroupResInfo->pRows, i);
    if (pRow->numOfRows == 0) {
      pGroupResInfo->index += 1;
      continue;
    }

    int32_t numOfRowsToCopy = pRow->numOfRows;

    pGroupResInfo->index += 1;

    tFilePage *page = getResBufPage(pRuntimeEnv->pResultBuf, pRow->pageId);

    int16_t offset = 0;
    for (int32_t j = 0; j < pBlock->info.numOfCols; ++j) {
      SColumnInfoData* pColInfoData = taosArrayGet(pBlock->pDataBlock, j);
      int32_t bytes = pColInfoData->info.bytes;

      char *out = pColInfoData->pData + numOfResult * bytes;
      char *in  = getPosInResultPage(pQueryAttr, page, pRow->offset, offset);
      memcpy(out, in, bytes * numOfRowsToCopy);

      offset += bytes;
    }

    numOfResult += numOfRowsToCopy;
    if (numOfResult == pRuntimeEnv->resultInfo.capacity) {  // output buffer is full
      break;
    }
  }

  qDebug("QInfo:0x%"PRIx64" copy data to query buf completed", GET_QID(pRuntimeEnv));
  pBlock->info.rows = numOfResult;
  return 0;
}

static void toSSDataBlock(SGroupResInfo *pGroupResInfo, SQueryRuntimeEnv* pRuntimeEnv, SSDataBlock* pBlock) {
  assert(pGroupResInfo->currentGroup <= pGroupResInfo->totalGroup);

  pBlock->info.rows = 0;
  if (!hasRemainDataInCurrentGroup(pGroupResInfo)) {
    return;
  }

  SQueryAttr* pQueryAttr = pRuntimeEnv->pQueryAttr;
  int32_t orderType = (pQueryAttr->pGroupbyExpr != NULL) ? pQueryAttr->pGroupbyExpr->orderType : TSDB_ORDER_ASC;
  doCopyToSDataBlock(pRuntimeEnv, pGroupResInfo, orderType, pBlock);

  // refactor : extract method
  SColumnInfoData* pInfoData = taosArrayGet(pBlock->pDataBlock, 0);

  if (pInfoData->info.type == TSDB_DATA_TYPE_TIMESTAMP) {
    STimeWindow* w = &pBlock->info.window;
    w->skey = *(int64_t*)pInfoData->pData;
    w->ekey = *(int64_t*)(((char*)pInfoData->pData) + TSDB_KEYSIZE * (pBlock->info.rows - 1));
  }
}

static void updateNumOfRowsInResultRows(SQueryRuntimeEnv* pRuntimeEnv, SQLFunctionCtx* pCtx, int32_t numOfOutput,
                                        SResultRowInfo* pResultRowInfo, int32_t* rowCellInfoOffset) {
  SQueryAttr* pQueryAttr = pRuntimeEnv->pQueryAttr;

  // update the number of result for each, only update the number of rows for the corresponding window result.
  if (QUERY_IS_INTERVAL_QUERY(pQueryAttr)) {
    return;
  }

  for (int32_t i = 0; i < pResultRowInfo->size; ++i) {
    SResultRow *pResult = pResultRowInfo->pResult[i];

    for (int32_t j = 0; j < numOfOutput; ++j) {
      int32_t functionId = pCtx[j].functionId;
      if (functionId == TSDB_FUNC_TS || functionId == TSDB_FUNC_TAG || functionId == TSDB_FUNC_TAGPRJ) {
        continue;
      }

      SResultRowCellInfo* pCell = getResultCell(pResult, j, rowCellInfoOffset);
      pResult->numOfRows = (uint16_t)(MAX(pResult->numOfRows, pCell->numOfRes));
    }
  }
}

static void doCopyQueryResultToMsg(SQInfo *pQInfo, int32_t numOfRows, char *data) {
  SQueryRuntimeEnv* pRuntimeEnv = &pQInfo->runtimeEnv;
  SQueryAttr *pQueryAttr = pRuntimeEnv->pQueryAttr;

  SSDataBlock* pRes = pRuntimeEnv->outputBuf;

  if (pQueryAttr->pExpr2 == NULL) {
    for (int32_t col = 0; col < pQueryAttr->numOfOutput; ++col) {
      SColumnInfoData* pColRes = taosArrayGet(pRes->pDataBlock, col);
      memmove(data, pColRes->pData, pColRes->info.bytes * pRes->info.rows);
      data += pColRes->info.bytes * pRes->info.rows;
    }
  } else {
    for (int32_t col = 0; col < pQueryAttr->numOfExpr2; ++col) {
      SColumnInfoData* pColRes = taosArrayGet(pRes->pDataBlock, col);
      memmove(data, pColRes->pData, pColRes->info.bytes * numOfRows);
      data += pColRes->info.bytes * numOfRows;
    }
  }

  int32_t numOfTables = (int32_t) taosHashGetSize(pRuntimeEnv->pTableRetrieveTsMap);
  *(int32_t*)data = htonl(numOfTables);
  data += sizeof(int32_t);

  int32_t total = 0;
  STableIdInfo* item = taosHashIterate(pRuntimeEnv->pTableRetrieveTsMap, NULL);

  while(item) {
    STableIdInfo* pDst = (STableIdInfo*)data;
    pDst->uid = htobe64(item->uid);
    pDst->tid = htonl(item->tid);
    pDst->key = htobe64(item->key);

    data += sizeof(STableIdInfo);
    total++;

    qDebug("QInfo:0x%"PRIx64" set subscribe info, tid:%d, uid:%"PRIu64", skey:%"PRId64, pQInfo->qId, item->tid, item->uid, item->key);
    item = taosHashIterate(pRuntimeEnv->pTableRetrieveTsMap, item);
  }

  qDebug("QInfo:0x%"PRIx64" set %d subscribe info", pQInfo->qId, total);
  // Check if query is completed or not for stable query or normal table query respectively.
  if (Q_STATUS_EQUAL(pRuntimeEnv->status, QUERY_COMPLETED) && pRuntimeEnv->proot->status == OP_EXEC_DONE) {
    setQueryStatus(pRuntimeEnv, QUERY_OVER);
  }
}

int32_t doFillTimeIntervalGapsInResults(SFillInfo* pFillInfo, SSDataBlock *pOutput, int32_t capacity) {
  void** p = calloc(pFillInfo->numOfCols, POINTER_BYTES);
  for(int32_t i = 0; i < pFillInfo->numOfCols; ++i) {
    SColumnInfoData* pColInfoData = taosArrayGet(pOutput->pDataBlock, i);
    p[i] = pColInfoData->pData;
  }

  pOutput->info.rows = (int32_t)taosFillResultDataBlock(pFillInfo, p, capacity);
  tfree(p);
  return pOutput->info.rows;
}

void queryCostStatis(SQInfo *pQInfo) {
  SQueryRuntimeEnv *pRuntimeEnv = &pQInfo->runtimeEnv;
  SQueryCostInfo *pSummary = &pQInfo->summary;

  uint64_t hashSize = taosHashGetMemSize(pQInfo->runtimeEnv.pResultRowHashTable);
  hashSize += taosHashGetMemSize(pRuntimeEnv->tableqinfoGroupInfo.map);
  pSummary->hashSize = hashSize;

  // add the merge time
  pSummary->elapsedTime += pSummary->firstStageMergeTime;

  SResultRowPool* p = pQInfo->runtimeEnv.pool;
  if (p != NULL) {
    pSummary->winInfoSize = getResultRowPoolMemSize(p);
    pSummary->numOfTimeWindows = getNumOfAllocatedResultRows(p);
  } else {
    pSummary->winInfoSize = 0;
    pSummary->numOfTimeWindows = 0;
  }

  qDebug("QInfo:0x%"PRIx64" :cost summary: elapsed time:%"PRId64" us, first merge:%"PRId64" us, total blocks:%d, "
         "load block statis:%d, load data block:%d, total rows:%"PRId64 ", check rows:%"PRId64,
         pQInfo->qId, pSummary->elapsedTime, pSummary->firstStageMergeTime, pSummary->totalBlocks, pSummary->loadBlockStatis,
         pSummary->loadBlocks, pSummary->totalRows, pSummary->totalCheckedRows);

  qDebug("QInfo:0x%"PRIx64" :cost summary: winResPool size:%.2f Kb, numOfWin:%"PRId64", tableInfoSize:%.2f Kb, hashTable:%.2f Kb", pQInfo->qId, pSummary->winInfoSize/1024.0,
      pSummary->numOfTimeWindows, pSummary->tableInfoSize/1024.0, pSummary->hashSize/1024.0);
}

//static void updateOffsetVal(SQueryRuntimeEnv *pRuntimeEnv, SDataBlockInfo *pBlockInfo) {
//  SQueryAttr *pQueryAttr = pRuntimeEnv->pQueryAttr;
//  STableQueryInfo* pTableQueryInfo = pRuntimeEnv->current;
//
//  int32_t step = GET_FORWARD_DIRECTION_FACTOR(pQueryAttr->order.order);
//
//  if (pQueryAttr->limit.offset == pBlockInfo->rows) {  // current block will ignore completed
//    pTableQueryInfo->lastKey = QUERY_IS_ASC_QUERY(pQueryAttr) ? pBlockInfo->window.ekey + step : pBlockInfo->window.skey + step;
//    pQueryAttr->limit.offset = 0;
//    return;
//  }
//
//  if (QUERY_IS_ASC_QUERY(pQueryAttr)) {
//    pQueryAttr->pos = (int32_t)pQueryAttr->limit.offset;
//  } else {
//    pQueryAttr->pos = pBlockInfo->rows - (int32_t)pQueryAttr->limit.offset - 1;
//  }
//
//  assert(pQueryAttr->pos >= 0 && pQueryAttr->pos <= pBlockInfo->rows - 1);
//
//  SArray *         pDataBlock = tsdbRetrieveDataBlock(pRuntimeEnv->pQueryHandle, NULL);
//  SColumnInfoData *pColInfoData = taosArrayGet(pDataBlock, 0);
//
//  // update the pQueryAttr->limit.offset value, and pQueryAttr->pos value
//  TSKEY *keys = (TSKEY *) pColInfoData->pData;
//
//  // update the offset value
//  pTableQueryInfo->lastKey = keys[pQueryAttr->pos];
//  pQueryAttr->limit.offset = 0;
//
//  int32_t numOfRes = tableApplyFunctionsOnBlock(pRuntimeEnv, pBlockInfo, NULL, binarySearchForKey, pDataBlock);
//
<<<<<<< HEAD
//  qDebug("QInfo:%"PRIu64" check data block, brange:%" PRId64 "-%" PRId64 ", numOfRows:%d, numOfRes:%d, lastKey:%"PRId64, GET_QID(pRuntimeEnv),
//         pBlockInfo->window.skey, pBlockInfo->window.ekey, pBlockInfo->rows, numOfRes, pQueryAttr->current->lastKey);
=======
//  qDebug("QInfo:0x%"PRIx64" check data block, brange:%" PRId64 "-%" PRId64 ", numOfRows:%d, numOfRes:%d, lastKey:%"PRId64, GET_QID(pRuntimeEnv),
//         pBlockInfo->window.skey, pBlockInfo->window.ekey, pBlockInfo->rows, numOfRes, pQuery->current->lastKey);
>>>>>>> 272b524b
//}

//void skipBlocks(SQueryRuntimeEnv *pRuntimeEnv) {
//  SQueryAttr *pQueryAttr = pRuntimeEnv->pQueryAttr;
//
//  if (pQueryAttr->limit.offset <= 0 || pQueryAttr->numOfFilterCols > 0) {
//    return;
//  }
//
//  pQueryAttr->pos = 0;
//  int32_t step = GET_FORWARD_DIRECTION_FACTOR(pQueryAttr->order.order);
//
//  STableQueryInfo* pTableQueryInfo = pRuntimeEnv->current;
//  TsdbQueryHandleT pQueryHandle = pRuntimeEnv->pQueryHandle;
//
//  SDataBlockInfo blockInfo = SDATA_BLOCK_INITIALIZER;
//  while (tsdbNextDataBlock(pQueryHandle)) {
//    if (isQueryKilled(pRuntimeEnv->qinfo)) {
//      longjmp(pRuntimeEnv->env, TSDB_CODE_TSC_QUERY_CANCELLED);
//    }
//
//    tsdbRetrieveDataBlockInfo(pQueryHandle, &blockInfo);
//
//    if (pQueryAttr->limit.offset > blockInfo.rows) {
//      pQueryAttr->limit.offset -= blockInfo.rows;
//      pTableQueryInfo->lastKey = (QUERY_IS_ASC_QUERY(pQueryAttr)) ? blockInfo.window.ekey : blockInfo.window.skey;
//      pTableQueryInfo->lastKey += step;
//
<<<<<<< HEAD
//      qDebug("QInfo:%"PRIu64" skip rows:%d, offset:%" PRId64, GET_QID(pRuntimeEnv), blockInfo.rows,
//             pQueryAttr->limit.offset);
=======
//      qDebug("QInfo:0x%"PRIx64" skip rows:%d, offset:%" PRId64, GET_QID(pRuntimeEnv), blockInfo.rows,
//             pQuery->limit.offset);
>>>>>>> 272b524b
//    } else {  // find the appropriated start position in current block
//      updateOffsetVal(pRuntimeEnv, &blockInfo);
//      break;
//    }
//  }
//
//  if (terrno != TSDB_CODE_SUCCESS) {
//    longjmp(pRuntimeEnv->env, terrno);
//  }
//}

//static TSKEY doSkipIntervalProcess(SQueryRuntimeEnv* pRuntimeEnv, STimeWindow* win, SDataBlockInfo* pBlockInfo, STableQueryInfo* pTableQueryInfo) {
//  SQueryAttr *pQueryAttr = pRuntimeEnv->pQueryAttr;
//  SResultRowInfo *pWindowResInfo = &pRuntimeEnv->resultRowInfo;
//
//  assert(pQueryAttr->limit.offset == 0);
//  STimeWindow tw = *win;
//  getNextTimeWindow(pQueryAttr, &tw);
//
//  if ((tw.skey <= pBlockInfo->window.ekey && QUERY_IS_ASC_QUERY(pQueryAttr)) ||
//      (tw.ekey >= pBlockInfo->window.skey && !QUERY_IS_ASC_QUERY(pQueryAttr))) {
//
//    // load the data block and check data remaining in current data block
//    // TODO optimize performance
//    SArray *         pDataBlock = tsdbRetrieveDataBlock(pRuntimeEnv->pQueryHandle, NULL);
//    SColumnInfoData *pColInfoData = taosArrayGet(pDataBlock, 0);
//
//    tw = *win;
//    int32_t startPos =
//        getNextQualifiedWindow(pQueryAttr, &tw, pBlockInfo, pColInfoData->pData, binarySearchForKey, -1);
//    assert(startPos >= 0);
//
//    // set the abort info
//    pQueryAttr->pos = startPos;
//
//    // reset the query start timestamp
//    pTableQueryInfo->win.skey = ((TSKEY *)pColInfoData->pData)[startPos];
//    pQueryAttr->window.skey = pTableQueryInfo->win.skey;
//    TSKEY key = pTableQueryInfo->win.skey;
//
//    pWindowResInfo->prevSKey = tw.skey;
//    int32_t index = pRuntimeEnv->resultRowInfo.curIndex;
//
//    int32_t numOfRes = tableApplyFunctionsOnBlock(pRuntimeEnv, pBlockInfo, NULL, binarySearchForKey, pDataBlock);
//    pRuntimeEnv->resultRowInfo.curIndex = index;  // restore the window index
//
//    qDebug("QInfo:0x%"PRIx64" check data block, brange:%" PRId64 "-%" PRId64 ", numOfRows:%d, numOfRes:%d, lastKey:%" PRId64,
//           GET_QID(pRuntimeEnv), pBlockInfo->window.skey, pBlockInfo->window.ekey, pBlockInfo->rows, numOfRes,
//           pQueryAttr->current->lastKey);
//
//    return key;
//  } else {  // do nothing
//    pQueryAttr->window.skey      = tw.skey;
//    pWindowResInfo->prevSKey = tw.skey;
//    pTableQueryInfo->lastKey = tw.skey;
//
//    return tw.skey;
//  }
//
//  return true;
//}

//static bool skipTimeInterval(SQueryRuntimeEnv *pRuntimeEnv, TSKEY* start) {
//  SQueryAttr *pQueryAttr = pRuntimeEnv->pQueryAttr;
//  if (QUERY_IS_ASC_QUERY(pQueryAttr)) {
//    assert(*start <= pRuntimeEnv->current->lastKey);
//  } else {
//    assert(*start >= pRuntimeEnv->current->lastKey);
//  }
//
//  // if queried with value filter, do NOT forward query start position
//  if (pQueryAttr->limit.offset <= 0 || pQueryAttr->numOfFilterCols > 0 || pRuntimeEnv->pTsBuf != NULL || pRuntimeEnv->pFillInfo != NULL) {
//    return true;
//  }
//
//  /*
//   * 1. for interval without interpolation query we forward pQueryAttr->interval.interval at a time for
//   *    pQueryAttr->limit.offset times. Since hole exists, pQueryAttr->interval.interval*pQueryAttr->limit.offset value is
//   *    not valid. otherwise, we only forward pQueryAttr->limit.offset number of points
//   */
//  assert(pRuntimeEnv->resultRowInfo.prevSKey == TSKEY_INITIAL_VAL);
//
//  STimeWindow w = TSWINDOW_INITIALIZER;
//  bool ascQuery = QUERY_IS_ASC_QUERY(pQueryAttr);
//
//  SResultRowInfo *pWindowResInfo = &pRuntimeEnv->resultRowInfo;
//  STableQueryInfo *pTableQueryInfo = pRuntimeEnv->current;
//
//  SDataBlockInfo blockInfo = SDATA_BLOCK_INITIALIZER;
//  while (tsdbNextDataBlock(pRuntimeEnv->pQueryHandle)) {
//    tsdbRetrieveDataBlockInfo(pRuntimeEnv->pQueryHandle, &blockInfo);
//
//    if (QUERY_IS_ASC_QUERY(pQueryAttr)) {
//      if (pWindowResInfo->prevSKey == TSKEY_INITIAL_VAL) {
//        getAlignQueryTimeWindow(pQueryAttr, blockInfo.window.skey, blockInfo.window.skey, pQueryAttr->window.ekey, &w);
//        pWindowResInfo->prevSKey = w.skey;
//      }
//    } else {
//      getAlignQueryTimeWindow(pQueryAttr, blockInfo.window.ekey, pQueryAttr->window.ekey, blockInfo.window.ekey, &w);
//      pWindowResInfo->prevSKey = w.skey;
//    }
//
//    // the first time window
//    STimeWindow win = getActiveTimeWindow(pWindowResInfo, pWindowResInfo->prevSKey, pQueryAttr);
//
//    while (pQueryAttr->limit.offset > 0) {
//      STimeWindow tw = win;
//
//      if ((win.ekey <= blockInfo.window.ekey && ascQuery) || (win.ekey >= blockInfo.window.skey && !ascQuery)) {
//        pQueryAttr->limit.offset -= 1;
//        pWindowResInfo->prevSKey = win.skey;
//
//        // current time window is aligned with blockInfo.window.ekey
//        // restart it from next data block by set prevSKey to be TSKEY_INITIAL_VAL;
//        if ((win.ekey == blockInfo.window.ekey && ascQuery) || (win.ekey == blockInfo.window.skey && !ascQuery)) {
//          pWindowResInfo->prevSKey = TSKEY_INITIAL_VAL;
//        }
//      }
//
//      if (pQueryAttr->limit.offset == 0) {
//        *start = doSkipIntervalProcess(pRuntimeEnv, &win, &blockInfo, pTableQueryInfo);
//        return true;
//      }
//
//      // current window does not ended in current data block, try next data block
//      getNextTimeWindow(pQueryAttr, &tw);
//
//      /*
//       * If the next time window still starts from current data block,
//       * load the primary timestamp column first, and then find the start position for the next queried time window.
//       * Note that only the primary timestamp column is required.
//       * TODO: Optimize for this cases. All data blocks are not needed to be loaded, only if the first actually required
//       * time window resides in current data block.
//       */
//      if ((tw.skey <= blockInfo.window.ekey && ascQuery) || (tw.ekey >= blockInfo.window.skey && !ascQuery)) {
//
//        SArray *pDataBlock = tsdbRetrieveDataBlock(pRuntimeEnv->pQueryHandle, NULL);
//        SColumnInfoData *pColInfoData = taosArrayGet(pDataBlock, 0);
//
//        if ((win.ekey > blockInfo.window.ekey && ascQuery) || (win.ekey < blockInfo.window.skey && !ascQuery)) {
//          pQueryAttr->limit.offset -= 1;
//        }
//
//        if (pQueryAttr->limit.offset == 0) {
//          *start = doSkipIntervalProcess(pRuntimeEnv, &win, &blockInfo, pTableQueryInfo);
//          return true;
//        } else {
//          tw = win;
//          int32_t startPos =
//              getNextQualifiedWindow(pQueryAttr, &tw, &blockInfo, pColInfoData->pData, binarySearchForKey, -1);
//          assert(startPos >= 0);
//
//          // set the abort info
//          pQueryAttr->pos = startPos;
//          pTableQueryInfo->lastKey = ((TSKEY *)pColInfoData->pData)[startPos];
//          pWindowResInfo->prevSKey = tw.skey;
//          win = tw;
//        }
//      } else {
//        break;  // offset is not 0, and next time window begins or ends in the next block.
//      }
//    }
//  }
//
//  // check for error
//  if (terrno != TSDB_CODE_SUCCESS) {
//    longjmp(pRuntimeEnv->env, terrno);
//  }
//
//  return true;
//}

static void doDestroyTableQueryInfo(STableGroupInfo* pTableqinfoGroupInfo);

static int32_t setupQueryHandle(void* tsdb, SQueryRuntimeEnv* pRuntimeEnv, int64_t qId, bool isSTableQuery) {
  SQueryAttr *pQueryAttr = pRuntimeEnv->pQueryAttr;

  // TODO set the tags scan handle
  if (onlyQueryTags(pQueryAttr)) {
    return TSDB_CODE_SUCCESS;
  }

  STsdbQueryCond cond = createTsdbQueryCond(pQueryAttr, &pQueryAttr->window);
  if (pQueryAttr->tsCompQuery || pQueryAttr->pointInterpQuery) {
    cond.type = BLOCK_LOAD_TABLE_SEQ_ORDER;
  }

  if (!isSTableQuery
    && (pRuntimeEnv->tableqinfoGroupInfo.numOfTables == 1)
    && (cond.order == TSDB_ORDER_ASC)
    && (!QUERY_IS_INTERVAL_QUERY(pQueryAttr))
    && (!pQueryAttr->groupbyColumn)
    && (!pQueryAttr->simpleAgg)
  ) {
    SArray* pa = GET_TABLEGROUP(pRuntimeEnv, 0);
    STableQueryInfo* pCheckInfo = taosArrayGetP(pa, 0);
    cond.twindow = pCheckInfo->win;
  }

  terrno = TSDB_CODE_SUCCESS;
  if (isFirstLastRowQuery(pQueryAttr)) {
    pRuntimeEnv->pQueryHandle = tsdbQueryLastRow(tsdb, &cond, &pQueryAttr->tableGroupInfo, qId, &pQueryAttr->memRef);

    // update the query time window
    pQueryAttr->window = cond.twindow;
    if (pQueryAttr->tableGroupInfo.numOfTables == 0) {
      pRuntimeEnv->tableqinfoGroupInfo.numOfTables = 0;
    } else {
      size_t numOfGroups = GET_NUM_OF_TABLEGROUP(pRuntimeEnv);
      for(int32_t i = 0; i < numOfGroups; ++i) {
        SArray *group = GET_TABLEGROUP(pRuntimeEnv, i);

        size_t t = taosArrayGetSize(group);
        for (int32_t j = 0; j < t; ++j) {
          STableQueryInfo *pCheckInfo = taosArrayGetP(group, j);

          pCheckInfo->win = pQueryAttr->window;
          pCheckInfo->lastKey = pCheckInfo->win.skey;
        }
      }
    }
  } else if (pQueryAttr->pointInterpQuery) {
    pRuntimeEnv->pQueryHandle = tsdbQueryRowsInExternalWindow(tsdb, &cond, &pQueryAttr->tableGroupInfo, qId, &pQueryAttr->memRef);
  } else {
    pRuntimeEnv->pQueryHandle = tsdbQueryTables(tsdb, &cond, &pQueryAttr->tableGroupInfo, qId, &pQueryAttr->memRef);
  }

  return terrno;
}

static SFillColInfo* createFillColInfo(SExprInfo* pExpr, int32_t numOfOutput, int64_t* fillVal) {
  int32_t offset = 0;

  SFillColInfo* pFillCol = calloc(numOfOutput, sizeof(SFillColInfo));
  if (pFillCol == NULL) {
    return NULL;
  }

  for(int32_t i = 0; i < numOfOutput; ++i) {
    SExprInfo* pExprInfo   = &pExpr[i];

    pFillCol[i].col.bytes  = pExprInfo->base.resBytes;
    pFillCol[i].col.type   = (int8_t)pExprInfo->base.resType;
    pFillCol[i].col.offset = offset;
    pFillCol[i].col.colId  = pExprInfo->base.resColId;
    pFillCol[i].tagIndex   = -2;
    pFillCol[i].flag       = pExprInfo->base.colInfo.flag;    // always be the normal column for table query
    pFillCol[i].functionId = pExprInfo->base.functionId;
    pFillCol[i].fillVal.i  = fillVal[i];

    offset += pExprInfo->base.resBytes;
  }

  return pFillCol;
}

int32_t doInitQInfo(SQInfo* pQInfo, STSBuf* pTsBuf, SArray* prevResult, void* tsdb, void* sourceOptr, int32_t tbScanner,
                    SArray* pOperator, void* param) {
  SQueryRuntimeEnv *pRuntimeEnv = &pQInfo->runtimeEnv;

  SQueryAttr *pQueryAttr = pQInfo->runtimeEnv.pQueryAttr;
  pQueryAttr->tsdb = tsdb;

  pRuntimeEnv->prevResult = prevResult;

  if (tsdb != NULL) {
    int32_t code = setupQueryHandle(tsdb, pRuntimeEnv, pQInfo->qId, pQueryAttr->stableQuery);
    if (code != TSDB_CODE_SUCCESS) {
      return code;
    }
  }

  pQueryAttr->interBufSize = getOutputInterResultBufSize(pQueryAttr);

  pRuntimeEnv->groupResInfo.totalGroup = (int32_t) (pQueryAttr->stableQuery? GET_NUM_OF_TABLEGROUP(pRuntimeEnv):0);

  pRuntimeEnv->pQueryAttr = pQueryAttr;
  pRuntimeEnv->pTsBuf = pTsBuf;
  pRuntimeEnv->cur.vgroupIndex = -1;
  setResultBufSize(pQueryAttr, &pRuntimeEnv->resultInfo);

  switch(tbScanner) {
    case OP_TableBlockInfoScan: {
      pRuntimeEnv->pTableScanner = createTableBlockInfoScanOperator(pRuntimeEnv->pQueryHandle, pRuntimeEnv);
      break;
    }
    case OP_TableSeqScan: {
      pRuntimeEnv->pTableScanner = createTableSeqScanOperator(pRuntimeEnv->pQueryHandle, pRuntimeEnv);
      break;
    }
    case OP_DataBlocksOptScan: {
      pRuntimeEnv->pTableScanner = createDataBlocksOptScanInfo(pRuntimeEnv->pQueryHandle, pRuntimeEnv, getNumOfScanTimes(pQueryAttr), 1);
      break;
    }
    case OP_TableScan: {
      pRuntimeEnv->pTableScanner = createTableScanOperator(pRuntimeEnv->pQueryHandle, pRuntimeEnv, getNumOfScanTimes(pQueryAttr));
      break;
    }
    default: { // do nothing
      break;
    }
  }

  if (sourceOptr != NULL) {
    assert(pRuntimeEnv->pTableScanner == NULL);
    pRuntimeEnv->pTableScanner = sourceOptr;
  }

  if (pTsBuf != NULL) {
    int16_t order = (pQueryAttr->order.order == pRuntimeEnv->pTsBuf->tsOrder) ? TSDB_ORDER_ASC : TSDB_ORDER_DESC;
    tsBufSetTraverseOrder(pRuntimeEnv->pTsBuf, order);
  }

  int32_t ps = DEFAULT_PAGE_SIZE;
  getIntermediateBufInfo(pRuntimeEnv, &ps, &pQueryAttr->intermediateResultRowSize);

  int32_t TENMB = 1024*1024*10;
  int32_t code = createDiskbasedResultBuffer(&pRuntimeEnv->pResultBuf, ps, TENMB, pQInfo->qId);
  if (code != TSDB_CODE_SUCCESS) {
    return code;
  }

  // create runtime environment
  int32_t numOfTables = (int32_t)pQueryAttr->tableGroupInfo.numOfTables;
  pQInfo->summary.tableInfoSize += (numOfTables * sizeof(STableQueryInfo));

  code = setupQueryRuntimeEnv(pRuntimeEnv, (int32_t) pQueryAttr->tableGroupInfo.numOfTables, pOperator, param);
  if (code != TSDB_CODE_SUCCESS) {
    return code;
  }

  setQueryStatus(pRuntimeEnv, QUERY_NOT_COMPLETED);
  return TSDB_CODE_SUCCESS;
}

static void doTableQueryInfoTimeWindowCheck(SQueryAttr* pQueryAttr, STableQueryInfo* pTableQueryInfo) {
  if (QUERY_IS_ASC_QUERY(pQueryAttr)) {
    assert(
        (pTableQueryInfo->win.skey <= pTableQueryInfo->win.ekey) &&
        (pTableQueryInfo->lastKey >= pTableQueryInfo->win.skey) &&
        (pTableQueryInfo->win.skey >= pQueryAttr->window.skey && pTableQueryInfo->win.ekey <= pQueryAttr->window.ekey));
  } else {
    assert(
        (pTableQueryInfo->win.skey >= pTableQueryInfo->win.ekey) &&
        (pTableQueryInfo->lastKey <= pTableQueryInfo->win.skey) &&
        (pTableQueryInfo->win.skey <= pQueryAttr->window.skey && pTableQueryInfo->win.ekey >= pQueryAttr->window.ekey));
  }
}

STsdbQueryCond createTsdbQueryCond(SQueryAttr* pQueryAttr, STimeWindow* win) {
  STsdbQueryCond cond = {
      .colList   = pQueryAttr->tableCols,
      .order     = pQueryAttr->order.order,
      .numOfCols = pQueryAttr->numOfCols,
      .type      = BLOCK_LOAD_OFFSET_SEQ_ORDER,
      .loadExternalRows = false,
  };

  TIME_WINDOW_COPY(cond.twindow, *win);
  return cond;
}

static STableIdInfo createTableIdInfo(STableQueryInfo* pTableQueryInfo) {
  STableIdInfo tidInfo;
  STableId* id = TSDB_TABLEID(pTableQueryInfo->pTable);

  tidInfo.uid = id->uid;
  tidInfo.tid = id->tid;
  tidInfo.key = pTableQueryInfo->lastKey;

  return tidInfo;
}

static void updateTableIdInfo(STableQueryInfo* pTableQueryInfo, SSDataBlock* pBlock, SHashObj* pTableIdInfo, int32_t order) {
  int32_t step = GET_FORWARD_DIRECTION_FACTOR(order);
  pTableQueryInfo->lastKey = ((order == TSDB_ORDER_ASC)? pBlock->info.window.ekey:pBlock->info.window.skey) + step;

  STableIdInfo tidInfo = createTableIdInfo(pTableQueryInfo);
  STableIdInfo *idinfo = taosHashGet(pTableIdInfo, &tidInfo.tid, sizeof(tidInfo.tid));
  if (idinfo != NULL) {
    assert(idinfo->tid == tidInfo.tid && idinfo->uid == tidInfo.uid);
    idinfo->key = tidInfo.key;
  } else {
    taosHashPut(pTableIdInfo, &tidInfo.tid, sizeof(tidInfo.tid), &tidInfo, sizeof(STableIdInfo));
  }
}

static void doCloseAllTimeWindow(SQueryRuntimeEnv* pRuntimeEnv) {
  size_t numOfGroup = GET_NUM_OF_TABLEGROUP(pRuntimeEnv);
  for (int32_t i = 0; i < numOfGroup; ++i) {
    SArray* group = GET_TABLEGROUP(pRuntimeEnv, i);

    size_t num = taosArrayGetSize(group);
    for (int32_t j = 0; j < num; ++j) {
      STableQueryInfo* item = taosArrayGetP(group, j);
      closeAllResultRows(&item->resInfo);
    }
  }
}

static SSDataBlock* doTableScanImpl(void* param, bool* newgroup) {
  SOperatorInfo*   pOperator = (SOperatorInfo*) param;

  STableScanInfo*  pTableScanInfo = pOperator->info;
  SSDataBlock*      pBlock = &pTableScanInfo->block;
  SQueryRuntimeEnv *pRuntimeEnv = pOperator->pRuntimeEnv;
  SQueryAttr*       pQueryAttr = pRuntimeEnv->pQueryAttr;
  STableGroupInfo  *pTableGroupInfo = &pOperator->pRuntimeEnv->tableqinfoGroupInfo;

  *newgroup = false;

  while (tsdbNextDataBlock(pTableScanInfo->pQueryHandle)) {
    if (isQueryKilled(pOperator->pRuntimeEnv->qinfo)) {
      longjmp(pOperator->pRuntimeEnv->env, TSDB_CODE_TSC_QUERY_CANCELLED);
    }

    pTableScanInfo->numOfBlocks += 1;
    tsdbRetrieveDataBlockInfo(pTableScanInfo->pQueryHandle, &pBlock->info);

    // todo opt
    if (pTableGroupInfo->numOfTables > 1 || (pRuntimeEnv->current == NULL && pTableGroupInfo->numOfTables == 1)) {
      STableQueryInfo** pTableQueryInfo =
          (STableQueryInfo**)taosHashGet(pTableGroupInfo->map, &pBlock->info.tid, sizeof(pBlock->info.tid));
      if (pTableQueryInfo == NULL) {
        break;
      }

      pRuntimeEnv->current = *pTableQueryInfo;
      doTableQueryInfoTimeWindowCheck(pQueryAttr, *pTableQueryInfo);
    }

    // this function never returns error?
    uint32_t status;
    int32_t  code = loadDataBlockOnDemand(pOperator->pRuntimeEnv, pTableScanInfo, pBlock, &status);
    if (code != TSDB_CODE_SUCCESS) {
      longjmp(pOperator->pRuntimeEnv->env, code);
    }

    // current block is ignored according to filter result by block statistics data, continue load the next block
    if (status == BLK_DATA_DISCARD || pBlock->info.rows == 0) {
      continue;
    }

    return pBlock;
  }

  return NULL;
}

static SSDataBlock* doTableScan(void* param, bool *newgroup) {
  SOperatorInfo* pOperator = (SOperatorInfo*) param;

  STableScanInfo   *pTableScanInfo = pOperator->info;
  SQueryRuntimeEnv *pRuntimeEnv = pOperator->pRuntimeEnv;
  SQueryAttr       *pQueryAttr = pRuntimeEnv->pQueryAttr;

  SResultRowInfo* pResultRowInfo = pTableScanInfo->pResultRowInfo;
  *newgroup = false;

  while (pTableScanInfo->current < pTableScanInfo->times) {
    SSDataBlock* p = doTableScanImpl(pOperator, newgroup);
    if (p != NULL) {
      return p;
    }

    if (++pTableScanInfo->current >= pTableScanInfo->times) {
      if (pTableScanInfo->reverseTimes <= 0) {
        return NULL;
      } else {
        break;
      }
    }

    // do prepare for the next round table scan operation
    STsdbQueryCond cond = createTsdbQueryCond(pQueryAttr, &pQueryAttr->window);
    tsdbResetQueryHandle(pTableScanInfo->pQueryHandle, &cond);

    setQueryStatus(pRuntimeEnv, QUERY_NOT_COMPLETED);
    pRuntimeEnv->scanFlag = REPEAT_SCAN;

    if (pRuntimeEnv->pTsBuf) {
      bool ret = tsBufNextPos(pRuntimeEnv->pTsBuf);
      assert(ret);
    }

    if (pResultRowInfo->size > 0) {
      pResultRowInfo->curIndex = 0;
      pResultRowInfo->prevSKey = pResultRowInfo->pResult[0]->win.skey;
    }

    qDebug("QInfo:0x%"PRIx64" start to repeat scan data blocks due to query func required, qrange:%" PRId64 "-%" PRId64,
           GET_QID(pRuntimeEnv), cond.twindow.skey, cond.twindow.ekey);
  }

  SSDataBlock *p = NULL;
  if (pTableScanInfo->reverseTimes > 0) {
    setupEnvForReverseScan(pRuntimeEnv, pTableScanInfo->pResultRowInfo, pTableScanInfo->pCtx, pTableScanInfo->numOfOutput);

    STsdbQueryCond cond = createTsdbQueryCond(pQueryAttr, &pQueryAttr->window);
    tsdbResetQueryHandle(pTableScanInfo->pQueryHandle, &cond);

    qDebug("QInfo:0x%"PRIx64" start to reverse scan data blocks due to query func required, qrange:%" PRId64 "-%" PRId64,
           GET_QID(pRuntimeEnv), cond.twindow.skey, cond.twindow.ekey);

    pRuntimeEnv->scanFlag = REVERSE_SCAN;

    pTableScanInfo->times = 1;
    pTableScanInfo->current = 0;
    pTableScanInfo->reverseTimes = 0;
    pTableScanInfo->order = cond.order;

    if (pResultRowInfo->size > 0) {
      pResultRowInfo->curIndex = pResultRowInfo->size-1;
      pResultRowInfo->prevSKey = pResultRowInfo->pResult[pResultRowInfo->size-1]->win.skey;
    }

    p = doTableScanImpl(pOperator, newgroup);
  }

  return p;
}

static SSDataBlock* doBlockInfoScan(void* param, bool* newgroup) {
  SOperatorInfo *pOperator = (SOperatorInfo*)param;
  if (pOperator->status == OP_EXEC_DONE) {
    return NULL;
  }

  STableScanInfo *pTableScanInfo = pOperator->info;
  *newgroup = false;

  STableBlockDist tableBlockDist = {0};
  tableBlockDist.numOfTables     = (int32_t)pOperator->pRuntimeEnv->tableqinfoGroupInfo.numOfTables;
  tableBlockDist.dataBlockInfos  = taosArrayInit(512, sizeof(SFileBlockInfo));

  tsdbGetFileBlocksDistInfo(pTableScanInfo->pQueryHandle, &tableBlockDist);
  tableBlockDist.numOfRowsInMemTable = (int32_t) tsdbGetNumOfRowsInMemTable(pTableScanInfo->pQueryHandle);

  SSDataBlock* pBlock = &pTableScanInfo->block;
  pBlock->info.rows   = 1;
  pBlock->info.numOfCols = 1;

  SBufferWriter bw = tbufInitWriter(NULL, false);
  blockDistInfoToBinary(&tableBlockDist, &bw);
  SColumnInfoData* pColInfo = taosArrayGet(pBlock->pDataBlock, 0);

  int32_t len = (int32_t) tbufTell(&bw);
  pColInfo->pData = malloc(len + sizeof(int32_t));

  *(int32_t*) pColInfo->pData = len;
  memcpy(pColInfo->pData + sizeof(int32_t), tbufGetData(&bw, false), len);

  tbufCloseWriter(&bw);

  SArray* g = GET_TABLEGROUP(pOperator->pRuntimeEnv, 0);
  pOperator->pRuntimeEnv->current = taosArrayGetP(g, 0);

  pOperator->status = OP_EXEC_DONE;
  return pBlock;
}

SOperatorInfo* createTableScanOperator(void* pTsdbQueryHandle, SQueryRuntimeEnv* pRuntimeEnv, int32_t repeatTime) {
  assert(repeatTime > 0);

  STableScanInfo* pInfo = calloc(1, sizeof(STableScanInfo));
  pInfo->pQueryHandle = pTsdbQueryHandle;
  pInfo->times        = repeatTime;
  pInfo->reverseTimes = 0;
  pInfo->order        = pRuntimeEnv->pQueryAttr->order.order;
  pInfo->current      = 0;

  SOperatorInfo* pOperator = calloc(1, sizeof(SOperatorInfo));
  pOperator->name         = "TableScanOperator";
  pOperator->operatorType = OP_TableScan;
  pOperator->blockingOptr = false;
  pOperator->status       = OP_IN_EXECUTING;
  pOperator->info         = pInfo;
  pOperator->numOfOutput  = pRuntimeEnv->pQueryAttr->numOfCols;
  pOperator->pRuntimeEnv  = pRuntimeEnv;
  pOperator->exec         = doTableScan;

  return pOperator;
}

SOperatorInfo* createTableSeqScanOperator(void* pTsdbQueryHandle, SQueryRuntimeEnv* pRuntimeEnv) {
  STableScanInfo* pInfo = calloc(1, sizeof(STableScanInfo));

  pInfo->pQueryHandle     = pTsdbQueryHandle;
  pInfo->times            = 1;
  pInfo->reverseTimes     = 0;
  pInfo->order            = pRuntimeEnv->pQueryAttr->order.order;
  pInfo->current          = 0;

  SOperatorInfo* pOperator = calloc(1, sizeof(SOperatorInfo));
  pOperator->name         = "TableSeqScanOperator";
  pOperator->operatorType = OP_TableSeqScan;
  pOperator->blockingOptr = false;
  pOperator->status       = OP_IN_EXECUTING;
  pOperator->info         = pInfo;
  pOperator->numOfOutput  = pRuntimeEnv->pQueryAttr->numOfCols;
  pOperator->pRuntimeEnv  = pRuntimeEnv;
  pOperator->exec         = doTableScanImpl;

  return pOperator;
}

SOperatorInfo* createTableBlockInfoScanOperator(void* pTsdbQueryHandle, SQueryRuntimeEnv* pRuntimeEnv) {
  STableScanInfo* pInfo = calloc(1, sizeof(STableScanInfo));

  pInfo->pQueryHandle     = pTsdbQueryHandle;
  pInfo->block.pDataBlock = taosArrayInit(1, sizeof(SColumnInfoData));

  SColumnInfoData infoData = {{0}};
  infoData.info.type = TSDB_DATA_TYPE_BINARY;
  infoData.info.bytes = 1024;
  infoData.info.colId = TSDB_BLOCK_DIST_COLUMN_INDEX;
  taosArrayPush(pInfo->block.pDataBlock, &infoData);

  SOperatorInfo* pOperator = calloc(1, sizeof(SOperatorInfo));
  pOperator->name         = "TableBlockInfoScanOperator";
  pOperator->operatorType = OP_TableBlockInfoScan;
  pOperator->blockingOptr = false;
  pOperator->status       = OP_IN_EXECUTING;
  pOperator->info         = pInfo;
  pOperator->pRuntimeEnv  = pRuntimeEnv;
  pOperator->numOfOutput  = pRuntimeEnv->pQueryAttr->numOfCols;
  pOperator->exec         = doBlockInfoScan;

  return pOperator;
}

void setTableScanFilterOperatorInfo(STableScanInfo* pTableScanInfo, SOperatorInfo* pDownstream) {
  assert(pTableScanInfo != NULL && pDownstream != NULL);

  pTableScanInfo->pExpr = pDownstream->pExpr;   // TODO refactor to use colId instead of pExpr
  pTableScanInfo->numOfOutput = pDownstream->numOfOutput;

  if (pDownstream->operatorType == OP_Aggregate || pDownstream->operatorType == OP_MultiTableAggregate) {
    SAggOperatorInfo* pAggInfo = pDownstream->info;

    pTableScanInfo->pCtx = pAggInfo->binfo.pCtx;
    pTableScanInfo->pResultRowInfo = &pAggInfo->binfo.resultRowInfo;
    pTableScanInfo->rowCellInfoOffset = pAggInfo->binfo.rowCellInfoOffset;
  } else if (pDownstream->operatorType == OP_TimeWindow) {
    STableIntervalOperatorInfo *pIntervalInfo = pDownstream->info;

    pTableScanInfo->pCtx = pIntervalInfo->pCtx;
    pTableScanInfo->pResultRowInfo = &pIntervalInfo->resultRowInfo;
    pTableScanInfo->rowCellInfoOffset = pIntervalInfo->rowCellInfoOffset;

  } else if (pDownstream->operatorType == OP_Groupby) {
    SGroupbyOperatorInfo *pGroupbyInfo = pDownstream->info;

    pTableScanInfo->pCtx = pGroupbyInfo->binfo.pCtx;
    pTableScanInfo->pResultRowInfo = &pGroupbyInfo->binfo.resultRowInfo;
    pTableScanInfo->rowCellInfoOffset = pGroupbyInfo->binfo.rowCellInfoOffset;

  } else if (pDownstream->operatorType == OP_MultiTableTimeInterval) {
    STableIntervalOperatorInfo *pInfo = pDownstream->info;

    pTableScanInfo->pCtx = pInfo->pCtx;
    pTableScanInfo->pResultRowInfo = &pInfo->resultRowInfo;
    pTableScanInfo->rowCellInfoOffset = pInfo->rowCellInfoOffset;

  } else if (pDownstream->operatorType == OP_Arithmetic) {
    SArithOperatorInfo *pInfo = pDownstream->info;

    pTableScanInfo->pCtx = pInfo->binfo.pCtx;
    pTableScanInfo->pResultRowInfo = &pInfo->binfo.resultRowInfo;
    pTableScanInfo->rowCellInfoOffset = pInfo->binfo.rowCellInfoOffset;
  } else if (pDownstream->operatorType == OP_SessionWindow) {
    SSWindowOperatorInfo* pInfo = pDownstream->info;

    pTableScanInfo->pCtx = pInfo->binfo.pCtx;
    pTableScanInfo->pResultRowInfo = &pInfo->binfo.resultRowInfo;
    pTableScanInfo->rowCellInfoOffset = pInfo->binfo.rowCellInfoOffset;
  } else {
    assert(0);
  }
}

SOperatorInfo* createDataBlocksOptScanInfo(void* pTsdbQueryHandle, SQueryRuntimeEnv* pRuntimeEnv, int32_t repeatTime, int32_t reverseTime) {
  assert(repeatTime > 0);

  STableScanInfo* pInfo = calloc(1, sizeof(STableScanInfo));
  pInfo->pQueryHandle = pTsdbQueryHandle;
  pInfo->times        = repeatTime;
  pInfo->reverseTimes = reverseTime;
  pInfo->current      = 0;
  pInfo->order        = pRuntimeEnv->pQueryAttr->order.order;

  SOperatorInfo* pOptr = calloc(1, sizeof(SOperatorInfo));
  pOptr->name          = "DataBlocksOptimizedScanOperator";
  pOptr->operatorType  = OP_DataBlocksOptScan;
  pOptr->pRuntimeEnv   = pRuntimeEnv;
  pOptr->blockingOptr  = false;
  pOptr->info          = pInfo;
  pOptr->exec          = doTableScan;

  return pOptr;
}

SArray* getOrderCheckColumns(SQueryAttr* pQuery) {
  int32_t numOfCols = pQuery->pGroupbyExpr->numOfGroupCols;

  SArray* pOrderColumns = NULL;
  if (numOfCols > 0) {
    pOrderColumns = taosArrayDup(pQuery->pGroupbyExpr->columnInfo);
  } else {
    pOrderColumns = taosArrayInit(4, sizeof(SColIndex));
  }

  if (pQuery->interval.interval > 0) {
    if (pOrderColumns == NULL) {
      pOrderColumns = taosArrayInit(1, sizeof(SColIndex));
    }

    SColIndex colIndex = {.colIndex = 0, .colId = 0, .flag = TSDB_COL_NORMAL};
    taosArrayPush(pOrderColumns, &colIndex);
  }

  {
    numOfCols = (int32_t) taosArrayGetSize(pOrderColumns);
    for(int32_t i = 0; i < numOfCols; ++i) {
      SColIndex* index = taosArrayGet(pOrderColumns, i);
      for(int32_t j = 0; j < pQuery->numOfOutput; ++j) {
        if (index->colId == pQuery->pExpr1[j].base.colInfo.colId) {
          index->colIndex = j;
          index->colId = pQuery->pExpr1[j].base.resColId;
        }
      }
    }
  }
  return pOrderColumns;
}

SArray* getResultGroupCheckColumns(SQueryAttr* pQuery) {
  int32_t numOfCols = pQuery->pGroupbyExpr->numOfGroupCols;

  SArray* pOrderColumns = NULL;
  if (numOfCols > 0) {
    pOrderColumns = taosArrayDup(pQuery->pGroupbyExpr->columnInfo);
  } else {
    pOrderColumns = taosArrayInit(4, sizeof(SColIndex));
  }

  for(int32_t i = 0; i < numOfCols; ++i) {
    SColIndex* index = taosArrayGet(pOrderColumns, i);

    bool found = false;
    for(int32_t j = 0; j < pQuery->numOfOutput; ++j) {
      SSqlExpr* pExpr = &pQuery->pExpr1[j].base;

      // TSDB_FUNC_TAG_DUMMY function needs to be ignored
      if (index->colId == pExpr->colInfo.colId &&
          ((TSDB_COL_IS_TAG(pExpr->colInfo.flag) && pExpr->functionId == TSDB_FUNC_TAG) ||
           (TSDB_COL_IS_NORMAL_COL(pExpr->colInfo.flag) && pExpr->functionId == TSDB_FUNC_PRJ))) {
        index->colIndex = j;
        index->colId = pExpr->resColId;
        found = true;
        break;
      }
    }

    assert(found && index->colIndex >= 0 && index->colIndex < pQuery->numOfOutput);
  }

  return pOrderColumns;
}

static void destroyGlobalAggOperatorInfo(void* param, int32_t numOfOutput) {
  SMultiwayMergeInfo *pInfo = (SMultiwayMergeInfo*) param;
  destroyBasicOperatorInfo(&pInfo->binfo, numOfOutput);

  taosArrayDestroy(pInfo->orderColumnList);
  taosArrayDestroy(pInfo->groupColumnList);
  tfree(pInfo->prevRow);
  tfree(pInfo->currentGroupColData);
}

static void destroySlimitOperatorInfo(void* param, int32_t numOfOutput) {
  SSLimitOperatorInfo *pInfo = (SSLimitOperatorInfo*) param;
  taosArrayDestroy(pInfo->orderColumnList);
  tfree(pInfo->prevRow);
}

SOperatorInfo* createGlobalAggregateOperatorInfo(SQueryRuntimeEnv* pRuntimeEnv, SOperatorInfo* upstream,
                                                 SExprInfo* pExpr, int32_t numOfOutput, void* param) {
  SMultiwayMergeInfo* pInfo = calloc(1, sizeof(SMultiwayMergeInfo));

  pInfo->resultRowFactor =
      (int32_t)(GET_ROW_PARAM_FOR_MULTIOUTPUT(pRuntimeEnv->pQueryAttr, pRuntimeEnv->pQueryAttr->topBotQuery,
                                              false));

  pRuntimeEnv->scanFlag = MERGE_STAGE;  // TODO init when creating pCtx

  pInfo->pMerge = param;
  pInfo->bufCapacity = 4096;

  pInfo->binfo.pRes = createOutputBuf(pExpr, numOfOutput, pInfo->bufCapacity * pInfo->resultRowFactor);
  pInfo->binfo.pCtx = createSQLFunctionCtx(pRuntimeEnv, pExpr, numOfOutput, &pInfo->binfo.rowCellInfoOffset);

  pInfo->orderColumnList = getOrderCheckColumns(pRuntimeEnv->pQueryAttr);
  pInfo->groupColumnList = getResultGroupCheckColumns(pRuntimeEnv->pQueryAttr);

  // TODO refactor
  int32_t len = 0;
  for(int32_t i = 0; i < numOfOutput; ++i) {
    len += pExpr[i].base.colBytes;
  }

  int32_t numOfCols = (pInfo->orderColumnList != NULL)? taosArrayGetSize(pInfo->orderColumnList):0;
  pInfo->prevRow = calloc(1, (POINTER_BYTES * numOfCols + len));
  int32_t offset = POINTER_BYTES * numOfCols;

  for(int32_t i = 0; i < numOfCols; ++i) {
    pInfo->prevRow[i] = (char*)pInfo->prevRow + offset;

    SColIndex* index = taosArrayGet(pInfo->orderColumnList, i);
    offset += pExpr[index->colIndex].base.resBytes;
  }

  numOfCols = (pInfo->groupColumnList != NULL)? taosArrayGetSize(pInfo->groupColumnList):0;
  pInfo->currentGroupColData = calloc(1, (POINTER_BYTES * numOfCols + len));
  offset = POINTER_BYTES * numOfCols;

  for(int32_t i = 0; i < numOfCols; ++i) {
    pInfo->currentGroupColData[i] = (char*)pInfo->currentGroupColData + offset;

    SColIndex* index = taosArrayGet(pInfo->groupColumnList, i);
    offset += pExpr[index->colIndex].base.resBytes;
  }

  initResultRowInfo(&pInfo->binfo.resultRowInfo, 8, TSDB_DATA_TYPE_INT);

  pInfo->seed = rand();
  setDefaultOutputBuf(pRuntimeEnv, &pInfo->binfo, pInfo->seed, MERGE_STAGE);

  SOperatorInfo* pOperator = calloc(1, sizeof(SOperatorInfo));
  pOperator->name         = "GlobalAggregate";
  pOperator->operatorType = OP_GlobalAggregate;
  pOperator->blockingOptr = true;
  pOperator->status       = OP_IN_EXECUTING;
  pOperator->info         = pInfo;
  pOperator->upstream     = upstream;
  pOperator->pExpr        = pExpr;
  pOperator->numOfOutput  = numOfOutput;
  pOperator->pRuntimeEnv  = pRuntimeEnv;

  pOperator->exec         = doGlobalAggregate;
  pOperator->cleanup      = destroyGlobalAggOperatorInfo;
  return pOperator;
}

SOperatorInfo *createMultiwaySortOperatorInfo(SQueryRuntimeEnv *pRuntimeEnv, SExprInfo *pExpr, int32_t numOfOutput,
                                              int32_t numOfRows, void *merger, bool groupMix) {
  SMultiwayMergeInfo* pInfo = calloc(1, sizeof(SMultiwayMergeInfo));

  pInfo->pMerge     = merger;
  pInfo->groupMix   = groupMix;
  pInfo->bufCapacity = numOfRows;

  pInfo->orderColumnList = getResultGroupCheckColumns(pRuntimeEnv->pQueryAttr);
  pInfo->binfo.pRes = createOutputBuf(pExpr, numOfOutput, numOfRows);

  {
    int32_t len = 0;
    for(int32_t i = 0; i < numOfOutput; ++i) {
      len += pExpr[i].base.colBytes;
    }

    int32_t numOfCols = (pInfo->orderColumnList != NULL)? taosArrayGetSize(pInfo->orderColumnList):0;
    pInfo->prevRow = calloc(1, (POINTER_BYTES * numOfCols + len));
    int32_t offset = POINTER_BYTES * numOfCols;

    for(int32_t i = 0; i < numOfCols; ++i) {
      pInfo->prevRow[i] = (char*)pInfo->prevRow + offset;

      SColIndex* index = taosArrayGet(pInfo->orderColumnList, i);
      offset += pExpr[index->colIndex].base.colBytes;
    }
  }

  SOperatorInfo* pOperator = calloc(1, sizeof(SOperatorInfo));
  pOperator->name         = "MultiwaySortOperator";
  pOperator->operatorType = OP_MultiwaySort;
  pOperator->blockingOptr = false;
  pOperator->status       = OP_IN_EXECUTING;
  pOperator->info         = pInfo;
  pOperator->pRuntimeEnv  = pRuntimeEnv;
  pOperator->numOfOutput  = pRuntimeEnv->pQueryAttr->numOfCols;
  pOperator->exec         = doMultiwayMergeSort;
  pOperator->cleanup      = destroyGlobalAggOperatorInfo;
  return pOperator;
}

static int32_t getTableScanOrder(STableScanInfo* pTableScanInfo) {
  return pTableScanInfo->order;
}

// this is a blocking operator
static SSDataBlock* doAggregate(void* param, bool* newgroup) {
  SOperatorInfo* pOperator = (SOperatorInfo*) param;
  if (pOperator->status == OP_EXEC_DONE) {
    return NULL;
  }

  SAggOperatorInfo* pAggInfo = pOperator->info;
  SOptrBasicInfo* pInfo = &pAggInfo->binfo;

  SQueryRuntimeEnv* pRuntimeEnv = pOperator->pRuntimeEnv;

  SQueryAttr* pQueryAttr = pRuntimeEnv->pQueryAttr;
  int32_t order = pQueryAttr->order.order;

  SOperatorInfo* upstream = pOperator->upstream;

  while(1) {
    SSDataBlock* pBlock = upstream->exec(upstream, newgroup);
    if (pBlock == NULL) {
      break;
    }

    if (pRuntimeEnv->current != NULL) {
      setTagValue(pOperator, pRuntimeEnv->current->pTable, pInfo->pCtx, pOperator->numOfOutput);
    }

    if (upstream->operatorType == OP_DataBlocksOptScan) {
      STableScanInfo* pScanInfo = upstream->info;
      order = getTableScanOrder(pScanInfo);
    }

    // the pDataBlock are always the same one, no need to call this again
    setInputDataBlock(pOperator, pInfo->pCtx, pBlock, order);
    doAggregateImpl(pOperator, pQueryAttr->window.skey, pInfo->pCtx, pBlock);
  }

  pOperator->status = OP_EXEC_DONE;
  setQueryStatus(pRuntimeEnv, QUERY_COMPLETED);

  finalizeQueryResult(pOperator, pInfo->pCtx, &pInfo->resultRowInfo, pInfo->rowCellInfoOffset);
  pInfo->pRes->info.rows = getNumOfResult(pRuntimeEnv, pInfo->pCtx, pOperator->numOfOutput);

  return pInfo->pRes;
}

static SSDataBlock* doSTableAggregate(void* param, bool* newgroup) {
  SOperatorInfo* pOperator = (SOperatorInfo*) param;
  if (pOperator->status == OP_EXEC_DONE) {
    return NULL;
  }

  SAggOperatorInfo* pAggInfo = pOperator->info;
  SOptrBasicInfo* pInfo = &pAggInfo->binfo;

  SQueryRuntimeEnv* pRuntimeEnv = pOperator->pRuntimeEnv;

  if (pOperator->status == OP_RES_TO_RETURN) {
    toSSDataBlock(&pRuntimeEnv->groupResInfo, pRuntimeEnv, pInfo->pRes);

    if (pInfo->pRes->info.rows == 0 || !hasRemainDataInCurrentGroup(&pRuntimeEnv->groupResInfo)) {
      pOperator->status = OP_EXEC_DONE;
    }

    return pInfo->pRes;
  }

  SQueryAttr* pQueryAttr = pRuntimeEnv->pQueryAttr;
  int32_t order = pQueryAttr->order.order;

  SOperatorInfo* upstream = pOperator->upstream;

  while(1) {
    SSDataBlock* pBlock = upstream->exec(upstream, newgroup);
    if (pBlock == NULL) {
      break;
    }

    setTagValue(pOperator, pRuntimeEnv->current->pTable, pInfo->pCtx, pOperator->numOfOutput);

    if (upstream->operatorType == OP_DataBlocksOptScan) {
      STableScanInfo* pScanInfo = upstream->info;
      order = getTableScanOrder(pScanInfo);
    }

    // the pDataBlock are always the same one, no need to call this again
    setInputDataBlock(pOperator, pInfo->pCtx, pBlock, order);

    TSKEY key = QUERY_IS_ASC_QUERY(pQueryAttr)? pBlock->info.window.ekey + 1:pBlock->info.window.skey-1;
    setExecutionContext(pRuntimeEnv, pInfo, pOperator->numOfOutput, pRuntimeEnv->current->groupIndex, key);
    doAggregateImpl(pOperator, pQueryAttr->window.skey, pInfo->pCtx, pBlock);
  }

  pOperator->status = OP_RES_TO_RETURN;
  closeAllResultRows(&pInfo->resultRowInfo);

  updateNumOfRowsInResultRows(pRuntimeEnv, pInfo->pCtx, pOperator->numOfOutput, &pInfo->resultRowInfo,
                             pInfo->rowCellInfoOffset);

  initGroupResInfo(&pRuntimeEnv->groupResInfo, &pInfo->resultRowInfo);

  toSSDataBlock(&pRuntimeEnv->groupResInfo, pRuntimeEnv, pInfo->pRes);
  if (pInfo->pRes->info.rows == 0 || !hasRemainDataInCurrentGroup(&pRuntimeEnv->groupResInfo)) {
    pOperator->status = OP_EXEC_DONE;
  }

  return pInfo->pRes;
}

static SSDataBlock* doArithmeticOperation(void* param, bool* newgroup) {
  SOperatorInfo* pOperator = (SOperatorInfo*) param;

  SArithOperatorInfo* pArithInfo = pOperator->info;
  SQueryRuntimeEnv* pRuntimeEnv = pOperator->pRuntimeEnv;
  SOptrBasicInfo *pInfo = &pArithInfo->binfo;

  SSDataBlock* pRes = pInfo->pRes;
  int32_t order = pRuntimeEnv->pQueryAttr->order.order;

  pRes->info.rows = 0;

  if (pArithInfo->existDataBlock) {  // TODO refactor
    STableQueryInfo* pTableQueryInfo = pRuntimeEnv->current;

    SSDataBlock* pBlock = pArithInfo->existDataBlock;
    pArithInfo->existDataBlock = NULL;
    *newgroup = true;

    // todo dynamic set tags
    if (pTableQueryInfo != NULL) {
      setTagValue(pOperator, pTableQueryInfo->pTable, pInfo->pCtx, pOperator->numOfOutput);
    }

    // the pDataBlock are always the same one, no need to call this again
    setInputDataBlock(pOperator, pInfo->pCtx, pBlock, order);
    updateOutputBuf(&pArithInfo->binfo, &pArithInfo->bufCapacity, pBlock->info.rows);

    arithmeticApplyFunctions(pRuntimeEnv, pInfo->pCtx, pOperator->numOfOutput);

    if (pTableQueryInfo != NULL) { // TODO refactor
      updateTableIdInfo(pTableQueryInfo, pBlock, pRuntimeEnv->pTableRetrieveTsMap, order);
    }

    pRes->info.rows = getNumOfResult(pRuntimeEnv, pInfo->pCtx, pOperator->numOfOutput);
    if (pRes->info.rows >= pRuntimeEnv->resultInfo.threshold) {
      clearNumOfRes(pInfo->pCtx, pOperator->numOfOutput);
      return pRes;
    }
  }

  while(1) {
    bool prevVal = *newgroup;

    // The upstream exec may change the value of the newgroup, so use a local variable instead.
    SSDataBlock* pBlock = pOperator->upstream->exec(pOperator->upstream, newgroup);
    if (pBlock == NULL) {
      assert(*newgroup == false);

      *newgroup = prevVal;
      setQueryStatus(pRuntimeEnv, QUERY_COMPLETED);
      break;
    }

    // Return result of the previous group in the firstly.
    if (newgroup && pRes->info.rows > 0) {
      pArithInfo->existDataBlock = pBlock;
      clearNumOfRes(pInfo->pCtx, pOperator->numOfOutput);
      return pInfo->pRes;
    }

    STableQueryInfo* pTableQueryInfo = pRuntimeEnv->current;

    // todo dynamic set tags
    if (pTableQueryInfo != NULL) {
      setTagValue(pOperator, pTableQueryInfo->pTable, pInfo->pCtx, pOperator->numOfOutput);
    }

    // the pDataBlock are always the same one, no need to call this again
    setInputDataBlock(pOperator, pInfo->pCtx, pBlock, order);
    updateOutputBuf(&pArithInfo->binfo, &pArithInfo->bufCapacity, pBlock->info.rows);

    arithmeticApplyFunctions(pRuntimeEnv, pInfo->pCtx, pOperator->numOfOutput);

    if (pTableQueryInfo != NULL) { // TODO refactor
      updateTableIdInfo(pTableQueryInfo, pBlock, pRuntimeEnv->pTableRetrieveTsMap, order);
    }

    pRes->info.rows = getNumOfResult(pRuntimeEnv, pInfo->pCtx, pOperator->numOfOutput);
    if (pRes->info.rows >= pRuntimeEnv->resultInfo.threshold) {
      break;
    }
  }

  clearNumOfRes(pInfo->pCtx, pOperator->numOfOutput);
  return (pInfo->pRes->info.rows > 0)? pInfo->pRes:NULL;
}

static SSDataBlock* doLimit(void* param, bool* newgroup) {
  SOperatorInfo* pOperator = (SOperatorInfo*)param;
  if (pOperator->status == OP_EXEC_DONE) {
    return NULL;
  }

  SLimitOperatorInfo* pInfo = pOperator->info;
  SQueryRuntimeEnv* pRuntimeEnv = pOperator->pRuntimeEnv;

  SSDataBlock* pBlock = NULL;
  while (1) {
    pBlock = pOperator->upstream->exec(pOperator->upstream, newgroup);
    if (pBlock == NULL) {
      setQueryStatus(pOperator->pRuntimeEnv, QUERY_COMPLETED);
      pOperator->status = OP_EXEC_DONE;
      return NULL;
    }

    if (pRuntimeEnv->currentOffset == 0) {
      break;
    } else if (pRuntimeEnv->currentOffset >= pBlock->info.rows) {
      pRuntimeEnv->currentOffset -= pBlock->info.rows;
    } else {
      int32_t remain = (int32_t)(pBlock->info.rows - pRuntimeEnv->currentOffset);
      pBlock->info.rows = remain;

      for (int32_t i = 0; i < pBlock->info.numOfCols; ++i) {
        SColumnInfoData* pColInfoData = taosArrayGet(pBlock->pDataBlock, i);

        int16_t bytes = pColInfoData->info.bytes;
        memmove(pColInfoData->pData, pColInfoData->pData + bytes * pRuntimeEnv->currentOffset, remain * bytes);
      }

      pRuntimeEnv->currentOffset = 0;
      break;
    }
  }

  if (pInfo->total + pBlock->info.rows >= pInfo->limit) {
    pBlock->info.rows = (int32_t)(pInfo->limit - pInfo->total);
    pInfo->total = pInfo->limit;

    setQueryStatus(pOperator->pRuntimeEnv, QUERY_COMPLETED);
    pOperator->status = OP_EXEC_DONE;
  } else {
    pInfo->total += pBlock->info.rows;
  }

  return pBlock;
}


bool doFilterData(SColumnInfoData* p, int32_t rid, SColumnFilterElem *filterElem, __filter_func_t fp) {
  char* input = p->pData + p->info.bytes * rid;
  bool isnull = isNull(input, p->info.type);
  if (isnull) {
    return (fp == isNullOperator) ? true : false;
  } else {
    if (fp == notNullOperator) {
      return true;
    } else if (fp == isNullOperator) {
      return false;
    }
  }

  if (fp(filterElem, input, input, p->info.type)) {
    return true;
  }

  return false;
}

static SSDataBlock* doFilter(void* param, bool* newgroup) {
  SOperatorInfo *pOperator = (SOperatorInfo *)param;
  if (pOperator->status == OP_EXEC_DONE) {
    return NULL;
  }

  SConditionOperatorInfo* pCondInfo = pOperator->info;
  SQueryRuntimeEnv* pRuntimeEnv = pOperator->pRuntimeEnv;

  while (1) {
    SSDataBlock *pBlock = pOperator->upstream->exec(pOperator->upstream, newgroup);
    if (pBlock == NULL) {
      break;
    }

    doSetFilterColumnInfo(pCondInfo->pFilterInfo, pCondInfo->numOfFilterCols, pBlock);
    assert(pRuntimeEnv->pTsBuf == NULL);
    filterRowsInDataBlock(pRuntimeEnv, pCondInfo->pFilterInfo, pCondInfo->numOfFilterCols, pBlock, true);

    if (pBlock->info.rows > 0) {
      return pBlock;
    }
  }

  setQueryStatus(pRuntimeEnv, QUERY_COMPLETED);
  pOperator->status = OP_EXEC_DONE;
  return NULL;
}

static SSDataBlock* doIntervalAgg(void* param, bool* newgroup) {
  SOperatorInfo* pOperator = (SOperatorInfo*) param;
  if (pOperator->status == OP_EXEC_DONE) {
    return NULL;
  }

  STableIntervalOperatorInfo* pIntervalInfo = pOperator->info;

  SQueryRuntimeEnv* pRuntimeEnv = pOperator->pRuntimeEnv;
  if (pOperator->status == OP_RES_TO_RETURN) {
    toSSDataBlock(&pRuntimeEnv->groupResInfo, pRuntimeEnv, pIntervalInfo->pRes);

    if (pIntervalInfo->pRes->info.rows == 0 || !hasRemainDataInCurrentGroup(&pRuntimeEnv->groupResInfo)) {
      pOperator->status = OP_EXEC_DONE;
    }

    return pIntervalInfo->pRes;
  }

  SQueryAttr* pQueryAttr = pRuntimeEnv->pQueryAttr;
  int32_t order = pQueryAttr->order.order;
  STimeWindow win = pQueryAttr->window;

  SOperatorInfo* upstream = pOperator->upstream;

  while(1) {
    SSDataBlock* pBlock = upstream->exec(upstream, newgroup);
    if (pBlock == NULL) {
      break;
    }

    // the pDataBlock are always the same one, no need to call this again
    setInputDataBlock(pOperator, pIntervalInfo->pCtx, pBlock, pQueryAttr->order.order);
    hashIntervalAgg(pOperator, &pIntervalInfo->resultRowInfo, pBlock, 0);
  }

  // restore the value
  pQueryAttr->order.order = order;
  pQueryAttr->window = win;

  pOperator->status = OP_RES_TO_RETURN;
  closeAllResultRows(&pIntervalInfo->resultRowInfo);
  setQueryStatus(pRuntimeEnv, QUERY_COMPLETED);
  finalizeQueryResult(pOperator, pIntervalInfo->pCtx, &pIntervalInfo->resultRowInfo, pIntervalInfo->rowCellInfoOffset);

  initGroupResInfo(&pRuntimeEnv->groupResInfo, &pIntervalInfo->resultRowInfo);
  toSSDataBlock(&pRuntimeEnv->groupResInfo, pRuntimeEnv, pIntervalInfo->pRes);

  if (pIntervalInfo->pRes->info.rows == 0 || !hasRemainDataInCurrentGroup(&pRuntimeEnv->groupResInfo)) {
    pOperator->status = OP_EXEC_DONE;
  }

  return pIntervalInfo->pRes->info.rows == 0? NULL:pIntervalInfo->pRes;
}

static SSDataBlock* doSTableIntervalAgg(void* param, bool* newgroup) {
  SOperatorInfo* pOperator = (SOperatorInfo*) param;
  if (pOperator->status == OP_EXEC_DONE) {
    return NULL;
  }

  STableIntervalOperatorInfo* pIntervalInfo = pOperator->info;
  SQueryRuntimeEnv* pRuntimeEnv = pOperator->pRuntimeEnv;

  if (pOperator->status == OP_RES_TO_RETURN) {
    copyToSDataBlock(pRuntimeEnv, 3000, pIntervalInfo->pRes, pIntervalInfo->rowCellInfoOffset);
    if (pIntervalInfo->pRes->info.rows == 0 || !hasRemainData(&pRuntimeEnv->groupResInfo)) {
      pOperator->status = OP_EXEC_DONE;
    }

    return pIntervalInfo->pRes;
  }

  SQueryAttr* pQueryAttr = pRuntimeEnv->pQueryAttr;
  int32_t order = pQueryAttr->order.order;

  SOperatorInfo* upstream = pOperator->upstream;

  while(1) {
    SSDataBlock* pBlock = upstream->exec(upstream, newgroup);
    if (pBlock == NULL) {
      break;
    }

    // the pDataBlock are always the same one, no need to call this again
    STableQueryInfo* pTableQueryInfo = pRuntimeEnv->current;

    setTagValue(pOperator, pTableQueryInfo->pTable, pIntervalInfo->pCtx, pOperator->numOfOutput);
    setInputDataBlock(pOperator, pIntervalInfo->pCtx, pBlock, pQueryAttr->order.order);
    setIntervalQueryRange(pRuntimeEnv, pBlock->info.window.skey);

    hashIntervalAgg(pOperator, &pTableQueryInfo->resInfo, pBlock, pTableQueryInfo->groupIndex);
  }

  pOperator->status = OP_RES_TO_RETURN;
  pQueryAttr->order.order = order;   // TODO : restore the order
  doCloseAllTimeWindow(pRuntimeEnv);
  setQueryStatus(pRuntimeEnv, QUERY_COMPLETED);

  copyToSDataBlock(pRuntimeEnv, 3000, pIntervalInfo->pRes, pIntervalInfo->rowCellInfoOffset);
  if (pIntervalInfo->pRes->info.rows == 0 || !hasRemainData(&pRuntimeEnv->groupResInfo)) {
    pOperator->status = OP_EXEC_DONE;
  }

  return pIntervalInfo->pRes;
}

static SSDataBlock* doSessionWindowAgg(void* param, bool* newgroup) {
  SOperatorInfo* pOperator = (SOperatorInfo*) param;
  if (pOperator->status == OP_EXEC_DONE) {
    return NULL;
  }

  SSWindowOperatorInfo* pWindowInfo = pOperator->info;
  SOptrBasicInfo* pBInfo = &pWindowInfo->binfo;

  SQueryRuntimeEnv* pRuntimeEnv = pOperator->pRuntimeEnv;
  if (pOperator->status == OP_RES_TO_RETURN) {
    toSSDataBlock(&pRuntimeEnv->groupResInfo, pRuntimeEnv, pBInfo->pRes);

    if (pBInfo->pRes->info.rows == 0 || !hasRemainDataInCurrentGroup(&pRuntimeEnv->groupResInfo)) {
      pOperator->status = OP_EXEC_DONE;
    }

    return pBInfo->pRes;
  }

  SQueryAttr* pQueryAttr = pRuntimeEnv->pQueryAttr;
  int32_t order = pQueryAttr->order.order;
  STimeWindow win = pQueryAttr->window;

  SOperatorInfo* upstream = pOperator->upstream;

  while(1) {
    SSDataBlock* pBlock = upstream->exec(upstream, newgroup);
    if (pBlock == NULL) {
      break;
    }

    // the pDataBlock are always the same one, no need to call this again
    setInputDataBlock(pOperator, pBInfo->pCtx, pBlock, pQueryAttr->order.order);
    doSessionWindowAggImpl(pOperator, pWindowInfo, pBlock);
  }

  // restore the value
  pQueryAttr->order.order = order;
  pQueryAttr->window = win;

  pOperator->status = OP_RES_TO_RETURN;
  closeAllResultRows(&pBInfo->resultRowInfo);
  setQueryStatus(pRuntimeEnv, QUERY_COMPLETED);
  finalizeQueryResult(pOperator, pBInfo->pCtx, &pBInfo->resultRowInfo, pBInfo->rowCellInfoOffset);

  initGroupResInfo(&pRuntimeEnv->groupResInfo, &pBInfo->resultRowInfo);
  toSSDataBlock(&pRuntimeEnv->groupResInfo, pRuntimeEnv, pBInfo->pRes);

  if (pBInfo->pRes->info.rows == 0 || !hasRemainDataInCurrentGroup(&pRuntimeEnv->groupResInfo)) {
    pOperator->status = OP_EXEC_DONE;
  }

  return pBInfo->pRes->info.rows == 0? NULL:pBInfo->pRes;
}

static SSDataBlock* hashGroupbyAggregate(void* param, bool* newgroup) {
  SOperatorInfo* pOperator = (SOperatorInfo*) param;
  if (pOperator->status == OP_EXEC_DONE) {
    return NULL;
  }

  SGroupbyOperatorInfo *pInfo = pOperator->info;

  SQueryRuntimeEnv* pRuntimeEnv = pOperator->pRuntimeEnv;
  if (pOperator->status == OP_RES_TO_RETURN) {
    toSSDataBlock(&pRuntimeEnv->groupResInfo, pRuntimeEnv, pInfo->binfo.pRes);

    if (pInfo->binfo.pRes->info.rows == 0 || !hasRemainDataInCurrentGroup(&pRuntimeEnv->groupResInfo)) {
      pOperator->status = OP_EXEC_DONE;
    }

    return pInfo->binfo.pRes;
  }

  SOperatorInfo* upstream = pOperator->upstream;

  while(1) {
    SSDataBlock* pBlock = upstream->exec(upstream, newgroup);
    if (pBlock == NULL) {
      break;
    }

    // the pDataBlock are always the same one, no need to call this again
    setInputDataBlock(pOperator, pInfo->binfo.pCtx, pBlock, pRuntimeEnv->pQueryAttr->order.order);
    setTagValue(pOperator, pRuntimeEnv->current->pTable, pInfo->binfo.pCtx, pOperator->numOfOutput);
    if (pInfo->colIndex == -1) {
      pInfo->colIndex = getGroupbyColumnIndex(pRuntimeEnv->pQueryAttr->pGroupbyExpr, pBlock);
    }

    doHashGroupbyAgg(pOperator, pInfo, pBlock);
  }

  pOperator->status = OP_RES_TO_RETURN;
  closeAllResultRows(&pInfo->binfo.resultRowInfo);
  setQueryStatus(pRuntimeEnv, QUERY_COMPLETED);

  if (!pRuntimeEnv->pQueryAttr->stableQuery) { // finalize include the update of result rows
    finalizeQueryResult(pOperator, pInfo->binfo.pCtx, &pInfo->binfo.resultRowInfo, pInfo->binfo.rowCellInfoOffset);
  } else {
    updateNumOfRowsInResultRows(pRuntimeEnv, pInfo->binfo.pCtx, pOperator->numOfOutput, &pInfo->binfo.resultRowInfo, pInfo->binfo.rowCellInfoOffset);
  }

  initGroupResInfo(&pRuntimeEnv->groupResInfo, &pInfo->binfo.resultRowInfo);
  toSSDataBlock(&pRuntimeEnv->groupResInfo, pRuntimeEnv, pInfo->binfo.pRes);

  if (pInfo->binfo.pRes->info.rows == 0 || !hasRemainDataInCurrentGroup(&pRuntimeEnv->groupResInfo)) {
    pOperator->status = OP_EXEC_DONE;
  }

  return pInfo->binfo.pRes;
}

static SSDataBlock* doFill(void* param, bool* newgroup) {
  SOperatorInfo* pOperator = (SOperatorInfo*) param;
  if (pOperator->status == OP_EXEC_DONE) {
    return NULL;
  }

  SFillOperatorInfo *pInfo = pOperator->info;
  SQueryRuntimeEnv  *pRuntimeEnv = pOperator->pRuntimeEnv;

  if (taosFillHasMoreResults(pInfo->pFillInfo)) {
    *newgroup = false;
    doFillTimeIntervalGapsInResults(pInfo->pFillInfo, pInfo->pRes, (int32_t)pRuntimeEnv->resultInfo.capacity);
    return pInfo->pRes;
  }

  // handle the cached new group data block
  if (pInfo->existNewGroupBlock) {
    pInfo->totalInputRows = pInfo->existNewGroupBlock->info.rows;
    int64_t ekey = Q_STATUS_EQUAL(pRuntimeEnv->status, QUERY_COMPLETED)?pRuntimeEnv->pQueryAttr->window.ekey:pInfo->existNewGroupBlock->info.window.ekey;
    taosResetFillInfo(pInfo->pFillInfo, pInfo->pFillInfo->start);

    taosFillSetStartInfo(pInfo->pFillInfo, pInfo->existNewGroupBlock->info.rows, ekey);
    taosFillSetInputDataBlock(pInfo->pFillInfo, pInfo->existNewGroupBlock);

    doFillTimeIntervalGapsInResults(pInfo->pFillInfo, pInfo->pRes, pRuntimeEnv->resultInfo.capacity);
    pInfo->existNewGroupBlock = NULL;
    *newgroup = true;
    return (pInfo->pRes->info.rows > 0)? pInfo->pRes:NULL;
  }

  while(1) {
    SSDataBlock* pBlock = pOperator->upstream->exec(pOperator->upstream, newgroup);
    if (*newgroup) {
      assert(pBlock != NULL);
    }

    if (*newgroup && pInfo->totalInputRows > 0) {  // there are already processed current group data block
      pInfo->existNewGroupBlock = pBlock;
      *newgroup = false;

      // fill the previous group data block
      // before handle a new data block, close the fill operation for previous group data block
      taosFillSetStartInfo(pInfo->pFillInfo, 0, pRuntimeEnv->pQueryAttr->window.ekey);
    } else {
      if (pBlock == NULL) {
        if (pInfo->totalInputRows == 0) {
          pOperator->status = OP_EXEC_DONE;
          return NULL;
        }

        taosFillSetStartInfo(pInfo->pFillInfo, 0, pRuntimeEnv->pQueryAttr->window.ekey);
      } else {
        pInfo->totalInputRows += pBlock->info.rows;

        int64_t ekey = /*Q_STATUS_EQUAL(pRuntimeEnv->status, QUERY_COMPLETED) ? pRuntimeEnv->pQueryAttr->window.ekey
                                                                            : */pBlock->info.window.ekey;

        taosFillSetStartInfo(pInfo->pFillInfo, pBlock->info.rows, ekey);
        taosFillSetInputDataBlock(pInfo->pFillInfo, pBlock);
      }
    }

    doFillTimeIntervalGapsInResults(pInfo->pFillInfo, pInfo->pRes, pRuntimeEnv->resultInfo.capacity);
    if (pInfo->pRes->info.rows > 0) {  // current group has no more result to return
      return pInfo->pRes;
    } else if (pInfo->existNewGroupBlock) {  // try next group
      pInfo->totalInputRows = pInfo->existNewGroupBlock->info.rows;
      int64_t ekey = /*Q_STATUS_EQUAL(pRuntimeEnv->status, QUERY_COMPLETED) ? pRuntimeEnv->pQueryAttr->window.ekey
                                                                          :*/ pInfo->existNewGroupBlock->info.window.ekey;
      taosResetFillInfo(pInfo->pFillInfo, pInfo->pFillInfo->start);

      taosFillSetStartInfo(pInfo->pFillInfo, pInfo->existNewGroupBlock->info.rows, ekey);
      taosFillSetInputDataBlock(pInfo->pFillInfo, pInfo->existNewGroupBlock);

      doFillTimeIntervalGapsInResults(pInfo->pFillInfo, pInfo->pRes, pRuntimeEnv->resultInfo.capacity);
      pInfo->existNewGroupBlock = NULL;
      *newgroup = true;

      return (pInfo->pRes->info.rows > 0) ? pInfo->pRes : NULL;
    } else {
      return NULL;
    }
    //    return (pInfo->pRes->info.rows > 0)? pInfo->pRes:NULL;
  }
}

// todo set the attribute of query scan count
static int32_t getNumOfScanTimes(SQueryAttr* pQueryAttr) {
  for(int32_t i = 0; i < pQueryAttr->numOfOutput; ++i) {
    int32_t functionId = pQueryAttr->pExpr1[i].base.functionId;
    if (functionId == TSDB_FUNC_STDDEV || functionId == TSDB_FUNC_PERCT) {
      return 2;
    }
  }

  return 1;
}

static void destroyOperatorInfo(SOperatorInfo* pOperator) {
  if (pOperator == NULL) {
    return;
  }

  if (pOperator->cleanup != NULL) {
    pOperator->cleanup(pOperator->info, pOperator->numOfOutput);
  }

  destroyOperatorInfo(pOperator->upstream);
  tfree(pOperator->info);
  tfree(pOperator);
}

SOperatorInfo* createAggregateOperatorInfo(SQueryRuntimeEnv* pRuntimeEnv, SOperatorInfo* upstream, SExprInfo* pExpr, int32_t numOfOutput) {
  SAggOperatorInfo* pInfo = calloc(1, sizeof(SAggOperatorInfo));

  SQueryAttr* pQueryAttr = pRuntimeEnv->pQueryAttr;
  int32_t numOfRows = (int32_t)(GET_ROW_PARAM_FOR_MULTIOUTPUT(pQueryAttr, pQueryAttr->topBotQuery, pQueryAttr->stableQuery));

  pInfo->binfo.pRes = createOutputBuf(pExpr, numOfOutput, numOfRows);
  pInfo->binfo.pCtx = createSQLFunctionCtx(pRuntimeEnv, pExpr, numOfOutput, &pInfo->binfo.rowCellInfoOffset);

  initResultRowInfo(&pInfo->binfo.resultRowInfo, 8, TSDB_DATA_TYPE_INT);

  pInfo->seed = rand();
  setDefaultOutputBuf(pRuntimeEnv, &pInfo->binfo, pInfo->seed, MASTER_SCAN);

  SOperatorInfo* pOperator = calloc(1, sizeof(SOperatorInfo));
  pOperator->name         = "TableAggregate";
  pOperator->operatorType = OP_Aggregate;
  pOperator->blockingOptr = true;
  pOperator->status       = OP_IN_EXECUTING;
  pOperator->info         = pInfo;
  pOperator->upstream     = upstream;
  pOperator->pExpr        = pExpr;
  pOperator->numOfOutput  = numOfOutput;
  pOperator->pRuntimeEnv  = pRuntimeEnv;

  pOperator->exec         = doAggregate;
  pOperator->cleanup      = destroyBasicOperatorInfo;
  return pOperator;
}

static void doDestroyBasicInfo(SOptrBasicInfo* pInfo, int32_t numOfOutput) {
  assert(pInfo != NULL);

  destroySQLFunctionCtx(pInfo->pCtx, numOfOutput);
  tfree(pInfo->rowCellInfoOffset);

  cleanupResultRowInfo(&pInfo->resultRowInfo);
  pInfo->pRes = destroyOutputBuf(pInfo->pRes);
}

static void destroyBasicOperatorInfo(void* param, int32_t numOfOutput) {
  SOptrBasicInfo* pInfo = (SOptrBasicInfo*) param;
  doDestroyBasicInfo(pInfo, numOfOutput);
}

static void destroySFillOperatorInfo(void* param, int32_t numOfOutput) {
  SFillOperatorInfo* pInfo = (SFillOperatorInfo*) param;
  pInfo->pFillInfo = taosDestroyFillInfo(pInfo->pFillInfo);
  pInfo->pRes = destroyOutputBuf(pInfo->pRes);
}

static void destroyGroupbyOperatorInfo(void* param, int32_t numOfOutput) {
  SGroupbyOperatorInfo* pInfo = (SGroupbyOperatorInfo*) param;
  doDestroyBasicInfo(&pInfo->binfo, numOfOutput);
  tfree(pInfo->prevData);
}

static void destroyArithOperatorInfo(void* param, int32_t numOfOutput) {
  SArithOperatorInfo* pInfo = (SArithOperatorInfo*) param;
  doDestroyBasicInfo(&pInfo->binfo, numOfOutput);
}

static void destroyTagScanOperatorInfo(void* param, int32_t numOfOutput) {
  STagScanInfo* pInfo = (STagScanInfo*) param;
  pInfo->pRes = destroyOutputBuf(pInfo->pRes);
}

static void destroyConditionOperatorInfo(void* param, int32_t numOfOutput) {
  SConditionOperatorInfo* pInfo = (SConditionOperatorInfo*) param;
  doDestroyFilterInfo(pInfo->pFilterInfo, pInfo->numOfFilterCols);
}

SOperatorInfo* createMultiTableAggOperatorInfo(SQueryRuntimeEnv* pRuntimeEnv, SOperatorInfo* upstream, SExprInfo* pExpr, int32_t numOfOutput) {
  SAggOperatorInfo* pInfo = calloc(1, sizeof(SAggOperatorInfo));

  size_t tableGroup = GET_NUM_OF_TABLEGROUP(pRuntimeEnv);

  pInfo->binfo.pRes = createOutputBuf(pExpr, numOfOutput, (int32_t) tableGroup);
  pInfo->binfo.pCtx = createSQLFunctionCtx(pRuntimeEnv, pExpr, numOfOutput, &pInfo->binfo.rowCellInfoOffset);
  initResultRowInfo(&pInfo->binfo.resultRowInfo, (int32_t)tableGroup, TSDB_DATA_TYPE_INT);

  SOperatorInfo* pOperator = calloc(1, sizeof(SOperatorInfo));
  pOperator->name         = "MultiTableAggregate";
  pOperator->operatorType = OP_MultiTableAggregate;
  pOperator->blockingOptr = true;
  pOperator->status       = OP_IN_EXECUTING;
  pOperator->info         = pInfo;
  pOperator->upstream     = upstream;
  pOperator->pExpr        = pExpr;
  pOperator->numOfOutput  = numOfOutput;
  pOperator->pRuntimeEnv  = pRuntimeEnv;

  pOperator->exec         = doSTableAggregate;
  pOperator->cleanup      = destroyBasicOperatorInfo;

  return pOperator;
}

SOperatorInfo* createArithOperatorInfo(SQueryRuntimeEnv* pRuntimeEnv, SOperatorInfo* upstream, SExprInfo* pExpr, int32_t numOfOutput) {
  SArithOperatorInfo* pInfo = calloc(1, sizeof(SArithOperatorInfo));

  pInfo->seed = rand();
  pInfo->bufCapacity = pRuntimeEnv->resultInfo.capacity;

  SOptrBasicInfo* pBInfo = &pInfo->binfo;
  pBInfo->pRes  = createOutputBuf(pExpr, numOfOutput, pInfo->bufCapacity);
  pBInfo->pCtx  = createSQLFunctionCtx(pRuntimeEnv, pExpr, numOfOutput, &pBInfo->rowCellInfoOffset);

  initResultRowInfo(&pBInfo->resultRowInfo, 8, TSDB_DATA_TYPE_INT);
  setDefaultOutputBuf(pRuntimeEnv, pBInfo, pInfo->seed, MASTER_SCAN);

  SOperatorInfo* pOperator = calloc(1, sizeof(SOperatorInfo));
  pOperator->name         = "ArithmeticOperator";
  pOperator->operatorType = OP_Arithmetic;
  pOperator->blockingOptr = false;
  pOperator->status       = OP_IN_EXECUTING;
  pOperator->info         = pInfo;
  pOperator->upstream     = upstream;
  pOperator->pExpr        = pExpr;
  pOperator->numOfOutput  = numOfOutput;
  pOperator->pRuntimeEnv  = pRuntimeEnv;

  pOperator->exec         = doArithmeticOperation;
  pOperator->cleanup      = destroyArithOperatorInfo;

  return pOperator;
}

SOperatorInfo* createConditionOperatorInfo(SQueryRuntimeEnv* pRuntimeEnv, SOperatorInfo* upstream, SExprInfo* pExpr,
                                           int32_t numOfOutput) {
  SConditionOperatorInfo* pInfo = calloc(1, sizeof(SConditionOperatorInfo));

  {
    SColumnInfo* pCols = calloc(numOfOutput, sizeof(SColumnInfo));

    int32_t numOfFilter = 0;
    for(int32_t i = 0; i < numOfOutput; ++i) {
      if (pExpr[i].base.flist.numOfFilters > 0) {
        numOfFilter += 1;
      }

      pCols[i].type = pExpr[i].base.resType;
      pCols[i].bytes = pExpr[i].base.resBytes;
      pCols[i].colId = pExpr[i].base.resColId;

      pCols[i].flist.numOfFilters = pExpr[i].base.flist.numOfFilters;
      pCols[i].flist.filterInfo = calloc(pCols[i].flist.numOfFilters, sizeof(SColumnFilterInfo));
      memcpy(pCols[i].flist.filterInfo, pExpr[i].base.flist.filterInfo, pCols[i].flist.numOfFilters * sizeof(SColumnFilterInfo));
    }

    assert(numOfFilter > 0);
    doCreateFilterInfo(pCols, numOfOutput, numOfFilter, &pInfo->pFilterInfo, 0);
    pInfo->numOfFilterCols = numOfFilter;

    for(int32_t i = 0; i < numOfOutput; ++i) {
      tfree(pCols[i].flist.filterInfo);
    }

    tfree(pCols);
  }

  SOperatorInfo* pOperator = calloc(1, sizeof(SOperatorInfo));

  pOperator->name         = "ConditionOperator";
  pOperator->operatorType = OP_Condition;
  pOperator->blockingOptr = false;
  pOperator->status       = OP_IN_EXECUTING;
  pOperator->numOfOutput  = numOfOutput;
  pOperator->pExpr        = pExpr;
  pOperator->upstream     = upstream;
  pOperator->exec         = doFilter;
  pOperator->info         = pInfo;
  pOperator->pRuntimeEnv  = pRuntimeEnv;
  pOperator->cleanup      = destroyConditionOperatorInfo;

  return pOperator;
}

SOperatorInfo* createLimitOperatorInfo(SQueryRuntimeEnv* pRuntimeEnv, SOperatorInfo* upstream) {
  SLimitOperatorInfo* pInfo = calloc(1, sizeof(SLimitOperatorInfo));
  pInfo->limit = pRuntimeEnv->pQueryAttr->limit.limit;

  SOperatorInfo* pOperator = calloc(1, sizeof(SOperatorInfo));

  pOperator->name         = "LimitOperator";
  pOperator->operatorType = OP_Limit;
  pOperator->blockingOptr = false;
  pOperator->status       = OP_IN_EXECUTING;
  pOperator->upstream     = upstream;
  pOperator->exec         = doLimit;
  pOperator->info         = pInfo;
  pOperator->pRuntimeEnv  = pRuntimeEnv;

  return pOperator;
}

SOperatorInfo* createTimeIntervalOperatorInfo(SQueryRuntimeEnv* pRuntimeEnv, SOperatorInfo* upstream, SExprInfo* pExpr, int32_t numOfOutput) {
  STableIntervalOperatorInfo* pInfo = calloc(1, sizeof(STableIntervalOperatorInfo));

  pInfo->pCtx = createSQLFunctionCtx(pRuntimeEnv, pExpr, numOfOutput, &pInfo->rowCellInfoOffset);
  pInfo->pRes = createOutputBuf(pExpr, numOfOutput, pRuntimeEnv->resultInfo.capacity);
  initResultRowInfo(&pInfo->resultRowInfo, 8, TSDB_DATA_TYPE_INT);

  SOperatorInfo* pOperator = calloc(1, sizeof(SOperatorInfo));

  pOperator->name         = "TimeIntervalAggOperator";
  pOperator->operatorType = OP_TimeWindow;
  pOperator->blockingOptr = true;
  pOperator->status       = OP_IN_EXECUTING;
  pOperator->upstream     = upstream;
  pOperator->pExpr        = pExpr;
  pOperator->numOfOutput  = numOfOutput;
  pOperator->info         = pInfo;
  pOperator->pRuntimeEnv  = pRuntimeEnv;
  pOperator->exec         = doIntervalAgg;
  pOperator->cleanup      = destroyBasicOperatorInfo;

  return pOperator;
}

SOperatorInfo* createSWindowOperatorInfo(SQueryRuntimeEnv* pRuntimeEnv, SOperatorInfo* upstream, SExprInfo* pExpr, int32_t numOfOutput) {
  SSWindowOperatorInfo* pInfo = calloc(1, sizeof(SSWindowOperatorInfo));

  pInfo->binfo.pCtx = createSQLFunctionCtx(pRuntimeEnv, pExpr, numOfOutput, &pInfo->binfo.rowCellInfoOffset);
  pInfo->binfo.pRes = createOutputBuf(pExpr, numOfOutput, pRuntimeEnv->resultInfo.capacity);
  initResultRowInfo(&pInfo->binfo.resultRowInfo, 8, TSDB_DATA_TYPE_INT);

  pInfo->prevTs = INT64_MIN;
  SOperatorInfo* pOperator = calloc(1, sizeof(SOperatorInfo));

  pOperator->name         = "SessionWindowAggOperator";
  pOperator->operatorType = OP_SessionWindow;
  pOperator->blockingOptr = true;
  pOperator->status       = OP_IN_EXECUTING;
  pOperator->upstream     = upstream;
  pOperator->pExpr        = pExpr;
  pOperator->numOfOutput  = numOfOutput;
  pOperator->info         = pInfo;
  pOperator->pRuntimeEnv  = pRuntimeEnv;
  pOperator->exec         = doSessionWindowAgg;
  pOperator->cleanup      = destroyBasicOperatorInfo;

  return pOperator;
}

SOperatorInfo* createMultiTableTimeIntervalOperatorInfo(SQueryRuntimeEnv* pRuntimeEnv, SOperatorInfo* upstream, SExprInfo* pExpr, int32_t numOfOutput) {
  STableIntervalOperatorInfo* pInfo = calloc(1, sizeof(STableIntervalOperatorInfo));

  pInfo->pCtx = createSQLFunctionCtx(pRuntimeEnv, pExpr, numOfOutput, &pInfo->rowCellInfoOffset);
  pInfo->pRes = createOutputBuf(pExpr, numOfOutput, pRuntimeEnv->resultInfo.capacity);
  initResultRowInfo(&pInfo->resultRowInfo, 8, TSDB_DATA_TYPE_INT);

  SOperatorInfo* pOperator = calloc(1, sizeof(SOperatorInfo));
  pOperator->name         = "MultiTableTimeIntervalOperator";
  pOperator->operatorType = OP_MultiTableTimeInterval;
  pOperator->blockingOptr = true;
  pOperator->status       = OP_IN_EXECUTING;
  pOperator->upstream     = upstream;
  pOperator->pExpr        = pExpr;
  pOperator->numOfOutput  = numOfOutput;
  pOperator->info         = pInfo;
  pOperator->pRuntimeEnv  = pRuntimeEnv;

  pOperator->exec         = doSTableIntervalAgg;
  pOperator->cleanup      = destroyBasicOperatorInfo;

  return pOperator;
}

SOperatorInfo* createGroupbyOperatorInfo(SQueryRuntimeEnv* pRuntimeEnv, SOperatorInfo* upstream, SExprInfo* pExpr, int32_t numOfOutput) {
  SGroupbyOperatorInfo* pInfo = calloc(1, sizeof(SGroupbyOperatorInfo));
  pInfo->colIndex = -1;  // group by column index

  pInfo->binfo.pCtx = createSQLFunctionCtx(pRuntimeEnv, pExpr, numOfOutput, &pInfo->binfo.rowCellInfoOffset);
  pInfo->binfo.pRes = createOutputBuf(pExpr, numOfOutput, pRuntimeEnv->resultInfo.capacity);
  initResultRowInfo(&pInfo->binfo.resultRowInfo, 8, TSDB_DATA_TYPE_INT);

  SOperatorInfo* pOperator = calloc(1, sizeof(SOperatorInfo));
  pOperator->name         = "GroupbyAggOperator";
  pOperator->blockingOptr = true;
  pOperator->status       = OP_IN_EXECUTING;
  pOperator->operatorType = OP_Groupby;
  pOperator->upstream     = upstream;
  pOperator->pExpr        = pExpr;
  pOperator->numOfOutput  = numOfOutput;
  pOperator->info         = pInfo;
  pOperator->pRuntimeEnv  = pRuntimeEnv;
  pOperator->exec         = hashGroupbyAggregate;
  pOperator->cleanup      = destroyGroupbyOperatorInfo;

  return pOperator;
}

SOperatorInfo* createFillOperatorInfo(SQueryRuntimeEnv* pRuntimeEnv, SOperatorInfo* upstream, SExprInfo* pExpr,
                                      int32_t numOfOutput) {
  SFillOperatorInfo* pInfo = calloc(1, sizeof(SFillOperatorInfo));
  pInfo->pRes = createOutputBuf(pExpr, numOfOutput, pRuntimeEnv->resultInfo.capacity);

  {
    SQueryAttr* pQueryAttr = pRuntimeEnv->pQueryAttr;
    SFillColInfo* pColInfo = createFillColInfo(pExpr, numOfOutput, pQueryAttr->fillVal);
    STimeWindow w = TSWINDOW_INITIALIZER;

    TSKEY sk = MIN(pQueryAttr->window.skey, pQueryAttr->window.ekey);
    TSKEY ek = MAX(pQueryAttr->window.skey, pQueryAttr->window.ekey);
    getAlignQueryTimeWindow(pQueryAttr, pQueryAttr->window.skey, sk, ek, &w);

    pInfo->pFillInfo =
        taosCreateFillInfo(pQueryAttr->order.order, w.skey, 0, (int32_t)pRuntimeEnv->resultInfo.capacity, numOfOutput,
                           pQueryAttr->interval.sliding, pQueryAttr->interval.slidingUnit,
                           (int8_t)pQueryAttr->precision, pQueryAttr->fillType, pColInfo, pRuntimeEnv->qinfo);
  }

  SOperatorInfo* pOperator = calloc(1, sizeof(SOperatorInfo));

  pOperator->name         = "FillOperator";
  pOperator->blockingOptr = false;
  pOperator->status       = OP_IN_EXECUTING;
  pOperator->operatorType = OP_Fill;

  pOperator->upstream     = upstream;
  pOperator->pExpr        = pExpr;
  pOperator->numOfOutput  = numOfOutput;
  pOperator->info         = pInfo;
  pOperator->pRuntimeEnv  = pRuntimeEnv;

  pOperator->exec         = doFill;
  pOperator->cleanup      = destroySFillOperatorInfo;

  return pOperator;
}

SOperatorInfo* createSLimitOperatorInfo(SQueryRuntimeEnv* pRuntimeEnv, SOperatorInfo* upstream, SExprInfo* pExpr, int32_t numOfOutput, void* pMerger) {
  SSLimitOperatorInfo* pInfo = calloc(1, sizeof(SSLimitOperatorInfo));

  SQueryAttr* pQueryAttr = pRuntimeEnv->pQueryAttr;

  pInfo->orderColumnList = getResultGroupCheckColumns(pQueryAttr);
  pInfo->slimit          = pQueryAttr->slimit;
  pInfo->limit           = pQueryAttr->limit;

  pInfo->currentGroupOffset = pQueryAttr->slimit.offset;
  pInfo->currentOffset = pQueryAttr->limit.offset;

  // TODO refactor
  int32_t len = 0;
  for(int32_t i = 0; i < numOfOutput; ++i) {
    len += pExpr[i].base.resBytes;
  }

  int32_t numOfCols = pInfo->orderColumnList != NULL? taosArrayGetSize(pInfo->orderColumnList):0;
  pInfo->prevRow = calloc(1, (POINTER_BYTES * numOfCols + len));
  int32_t offset = POINTER_BYTES * numOfCols;

  for(int32_t i = 0; i < numOfCols; ++i) {
    pInfo->prevRow[i] = (char*)pInfo->prevRow + offset;

    SColIndex* index = taosArrayGet(pInfo->orderColumnList, i);
    offset += pExpr[index->colIndex].base.resBytes;
  }

  SOperatorInfo* pOperator = calloc(1, sizeof(SOperatorInfo));

  pOperator->name         = "SLimitOperator";
  pOperator->operatorType = OP_SLimit;
  pOperator->blockingOptr = false;
  pOperator->status       = OP_IN_EXECUTING;
  pOperator->upstream     = upstream;
  pOperator->exec         = doSLimit;
  pOperator->info         = pInfo;
  pOperator->pRuntimeEnv  = pRuntimeEnv;
  pOperator->cleanup      = destroySlimitOperatorInfo;
  return pOperator;
}


static SSDataBlock* doTagScan(void* param, bool* newgroup) {
  SOperatorInfo* pOperator = (SOperatorInfo*) param;
  if (pOperator->status == OP_EXEC_DONE) {
    return NULL;
  }

  SQueryRuntimeEnv* pRuntimeEnv = pOperator->pRuntimeEnv;

  int32_t maxNumOfTables = (int32_t)pRuntimeEnv->resultInfo.capacity;

  STagScanInfo *pInfo = pOperator->info;
  SSDataBlock  *pRes = pInfo->pRes;
  *newgroup = false;

  int32_t count = 0;
  SArray* pa = GET_TABLEGROUP(pRuntimeEnv, 0);

  int32_t functionId = pOperator->pExpr[0].base.functionId;
  if (functionId == TSDB_FUNC_TID_TAG) { // return the tags & table Id
    SQueryAttr* pQueryAttr = pRuntimeEnv->pQueryAttr;
    assert(pQueryAttr->numOfOutput == 1);

    SExprInfo* pExprInfo = &pOperator->pExpr[0];
    int32_t rsize = pExprInfo->base.resBytes;

    count = 0;

    int16_t bytes = pExprInfo->base.resBytes;
    int16_t type  = pExprInfo->base.resType;

    for(int32_t i = 0; i < pQueryAttr->numOfTags; ++i) {
      if (pQueryAttr->tagColList[i].colId == pExprInfo->base.colInfo.colId) {
        bytes = pQueryAttr->tagColList[i].bytes;
        type = pQueryAttr->tagColList[i].type;
        break;
      }
    }

    SColumnInfoData* pColInfo = taosArrayGet(pRes->pDataBlock, 0);

    while(pInfo->currentIndex < pInfo->totalTables && count < maxNumOfTables) {
      int32_t i = pInfo->currentIndex++;
      STableQueryInfo *item = taosArrayGetP(pa, i);

      char *output = pColInfo->pData + count * rsize;
      varDataSetLen(output, rsize - VARSTR_HEADER_SIZE);

      output = varDataVal(output);
      STableId* id = TSDB_TABLEID(item->pTable);

      *(int16_t *)output = 0;
      output += sizeof(int16_t);

      *(int64_t *)output = id->uid;  // memory align problem, todo serialize
      output += sizeof(id->uid);

      *(int32_t *)output = id->tid;
      output += sizeof(id->tid);

      *(int32_t *)output = pQueryAttr->vgId;
      output += sizeof(pQueryAttr->vgId);

      char* data = NULL;
      if (pExprInfo->base.colInfo.colId == TSDB_TBNAME_COLUMN_INDEX) {
        data = tsdbGetTableName(item->pTable);
      } else {
        data = tsdbGetTableTagVal(item->pTable, pExprInfo->base.colInfo.colId, type, bytes);
      }

      doSetTagValueToResultBuf(output, data, type, bytes);
      count += 1;
    }

    qDebug("QInfo:0x%"PRIx64" create (tableId, tag) info completed, rows:%d", GET_QID(pRuntimeEnv), count);
  } else if (functionId == TSDB_FUNC_COUNT) {// handle the "count(tbname)" query
    SColumnInfoData* pColInfo = taosArrayGet(pRes->pDataBlock, 0);
    *(int64_t*)pColInfo->pData = pInfo->totalTables;
    count = 1;

    pOperator->status = OP_EXEC_DONE;
    qDebug("QInfo:0x%"PRIx64" create count(tbname) query, res:%d rows:1", GET_QID(pRuntimeEnv), count);
  } else {  // return only the tags|table name etc.
    SExprInfo* pExprInfo = pOperator->pExpr;  // todo use the column list instead of exprinfo

    count = 0;
    while(pInfo->currentIndex < pInfo->totalTables && count < maxNumOfTables) {
      int32_t i = pInfo->currentIndex++;

      STableQueryInfo* item = taosArrayGetP(pa, i);

      char *data = NULL, *dst = NULL;
      int16_t type = 0, bytes = 0;
      for(int32_t j = 0; j < pOperator->numOfOutput; ++j) {
        // not assign value in case of user defined constant output column
        if (TSDB_COL_IS_UD_COL(pExprInfo[j].base.colInfo.flag)) {
          continue;
        }

        SColumnInfoData* pColInfo = taosArrayGet(pRes->pDataBlock, j);
        type  = pExprInfo[j].base.resType;
        bytes = pExprInfo[j].base.resBytes;

        if (pExprInfo[j].base.colInfo.colId == TSDB_TBNAME_COLUMN_INDEX) {
          data = tsdbGetTableName(item->pTable);
        } else {
          data = tsdbGetTableTagVal(item->pTable, pExprInfo[j].base.colInfo.colId, type, bytes);
        }

        dst  = pColInfo->pData + count * pExprInfo[j].base.resBytes;
        doSetTagValueToResultBuf(dst, data, type, bytes);
      }

      count += 1;
    }

    if (pInfo->currentIndex >= pInfo->totalTables) {
      pOperator->status = OP_EXEC_DONE;
    }

    qDebug("QInfo:0x%"PRIx64" create tag values results completed, rows:%d", GET_QID(pRuntimeEnv), count);
  }

  pRes->info.rows = count;
  return (pRes->info.rows == 0)? NULL:pInfo->pRes;
}

SOperatorInfo* createTagScanOperatorInfo(SQueryRuntimeEnv* pRuntimeEnv, SExprInfo* pExpr, int32_t numOfOutput) {
  STagScanInfo* pInfo = calloc(1, sizeof(STagScanInfo));
  pInfo->pRes = createOutputBuf(pExpr, numOfOutput, pRuntimeEnv->resultInfo.capacity);

  size_t numOfGroup = GET_NUM_OF_TABLEGROUP(pRuntimeEnv);
  assert(numOfGroup == 0 || numOfGroup == 1);

  pInfo->totalTables = pRuntimeEnv->tableqinfoGroupInfo.numOfTables;
  pInfo->currentIndex = 0;

  SOperatorInfo* pOperator = calloc(1, sizeof(SOperatorInfo));
  pOperator->name         = "SeqTableTagScan";
  pOperator->operatorType = OP_TagScan;
  pOperator->blockingOptr = false;
  pOperator->status       = OP_IN_EXECUTING;
  pOperator->info         = pInfo;
  pOperator->exec         = doTagScan;
  pOperator->pExpr        = pExpr;
  pOperator->numOfOutput  = numOfOutput;
  pOperator->pRuntimeEnv  = pRuntimeEnv;
  pOperator->cleanup      = destroyTagScanOperatorInfo;

  return pOperator;
}

static int32_t getColumnIndexInSource(SQueriedTableInfo *pTableInfo, SSqlExpr *pExpr, SColumnInfo* pTagCols) {
  int32_t j = 0;

  if (TSDB_COL_IS_TAG(pExpr->colInfo.flag)) {
    if (pExpr->colInfo.colId == TSDB_TBNAME_COLUMN_INDEX) {
      return TSDB_TBNAME_COLUMN_INDEX;
    } else if (pExpr->colInfo.colId == TSDB_BLOCK_DIST_COLUMN_INDEX) {
      return TSDB_BLOCK_DIST_COLUMN_INDEX;     
    }
    

    while(j < pTableInfo->numOfTags) {
      if (pExpr->colInfo.colId == pTagCols[j].colId) {
        return j;
      }

      j += 1;
    }

  } else if (TSDB_COL_IS_UD_COL(pExpr->colInfo.flag)) {  // user specified column data
    return TSDB_UD_COLUMN_INDEX;
  } else {
    while (j < pTableInfo->numOfCols) {
      if (pExpr->colInfo.colId == pTableInfo->colList[j].colId) {
        return j;
      }

      j += 1;
    }
  }

  return INT32_MIN;  // return a less than TSDB_TBNAME_COLUMN_INDEX value
}

bool validateExprColumnInfo(SQueriedTableInfo *pTableInfo, SSqlExpr *pExpr, SColumnInfo* pTagCols) {
  int32_t j = getColumnIndexInSource(pTableInfo, pExpr, pTagCols);
  return j != INT32_MIN;
}

static bool validateQueryMsg(SQueryTableMsg *pQueryMsg) {
  if (pQueryMsg->interval.interval < 0) {
    qError("qmsg:%p illegal value of interval time %" PRId64, pQueryMsg, pQueryMsg->interval.interval);
    return false;
  }

  if (pQueryMsg->sw.gap < 0 || pQueryMsg->sw.primaryColId != PRIMARYKEY_TIMESTAMP_COL_INDEX) {
    qError("qmsg:%p illegal value of session window time %" PRId64, pQueryMsg, pQueryMsg->sw.gap);
    return false;
  }

  if (pQueryMsg->sw.gap > 0 && pQueryMsg->interval.interval > 0) {
    qError("qmsg:%p illegal value of session window time %" PRId64" and interval value %"PRId64, pQueryMsg,
        pQueryMsg->sw.gap, pQueryMsg->interval.interval);
    return false;
  }

  if (pQueryMsg->numOfTables <= 0) {
    qError("qmsg:%p illegal value of numOfTables %d", pQueryMsg, pQueryMsg->numOfTables);
    return false;
  }

  if (pQueryMsg->numOfGroupCols < 0) {
    qError("qmsg:%p illegal value of numOfGroupbyCols %d", pQueryMsg, pQueryMsg->numOfGroupCols);
    return false;
  }

  if (pQueryMsg->numOfOutput > TSDB_MAX_COLUMNS || pQueryMsg->numOfOutput <= 0) {
    qError("qmsg:%p illegal value of output columns %d", pQueryMsg, pQueryMsg->numOfOutput);
    return false;
  }

  return true;
}

static UNUSED_FUNC bool validateQueryTableCols(SQueriedTableInfo* pTableInfo, SSqlExpr** pExpr, int32_t numOfOutput,
                                   SColumnInfo* pTagCols, void* pMsg) {
  int32_t numOfTotal = pTableInfo->numOfCols + pTableInfo->numOfTags;
  if (pTableInfo->numOfCols < 0 || pTableInfo->numOfTags < 0 || numOfTotal > TSDB_MAX_COLUMNS) {
    qError("qmsg:%p illegal value of numOfCols %d numOfTags:%d", pMsg, pTableInfo->numOfCols, pTableInfo->numOfTags);
    return false;
  }

  if (numOfTotal == 0) {  // table total columns are not required.
    for(int32_t i = 0; i < numOfOutput; ++i) {
      SSqlExpr* p = pExpr[i];
      if ((p->functionId == TSDB_FUNC_TAGPRJ) ||
          (p->functionId == TSDB_FUNC_TID_TAG && p->colInfo.colId == TSDB_TBNAME_COLUMN_INDEX) ||
          (p->functionId == TSDB_FUNC_COUNT && p->colInfo.colId == TSDB_TBNAME_COLUMN_INDEX) ||
          (p->functionId == TSDB_FUNC_BLKINFO)) {
        continue;
      }

      return false;
    }
  }

  for(int32_t i = 0; i < numOfOutput; ++i) {
    if (!validateExprColumnInfo(pTableInfo, pExpr[i], pTagCols)) {
      return TSDB_CODE_QRY_INVALID_MSG;
    }
  }

  return true;
}

static char *createTableIdList(SQueryTableMsg *pQueryMsg, char *pMsg, SArray **pTableIdList) {
  assert(pQueryMsg->numOfTables > 0);

  *pTableIdList = taosArrayInit(pQueryMsg->numOfTables, sizeof(STableIdInfo));

  for (int32_t j = 0; j < pQueryMsg->numOfTables; ++j) {
    STableIdInfo* pTableIdInfo = (STableIdInfo *)pMsg;

    pTableIdInfo->tid = htonl(pTableIdInfo->tid);
    pTableIdInfo->uid = htobe64(pTableIdInfo->uid);
    pTableIdInfo->key = htobe64(pTableIdInfo->key);

    taosArrayPush(*pTableIdList, pTableIdInfo);
    pMsg += sizeof(STableIdInfo);
  }

  return pMsg;
}

static int32_t deserializeColFilterInfo(SColumnFilterInfo* pColFilters, int16_t numOfFilters, char** pMsg) {
  for (int32_t f = 0; f < numOfFilters; ++f) {
    SColumnFilterInfo *pFilterMsg = (SColumnFilterInfo *)(*pMsg);

    SColumnFilterInfo *pColFilter = &pColFilters[f];
    pColFilter->filterstr = htons(pFilterMsg->filterstr);

    (*pMsg) += sizeof(SColumnFilterInfo);

    if (pColFilter->filterstr) {
      pColFilter->len = htobe64(pFilterMsg->len);

      pColFilter->pz = (int64_t)calloc(1, (size_t)(pColFilter->len + 1 * TSDB_NCHAR_SIZE)); // note: null-terminator
      if (pColFilter->pz == 0) {
        return TSDB_CODE_QRY_OUT_OF_MEMORY;
      }

      memcpy((void *)pColFilter->pz, (*pMsg), (size_t)pColFilter->len);
      (*pMsg) += (pColFilter->len + 1);
    } else {
      pColFilter->lowerBndi = htobe64(pFilterMsg->lowerBndi);
      pColFilter->upperBndi = htobe64(pFilterMsg->upperBndi);
    }

    pColFilter->lowerRelOptr = htons(pFilterMsg->lowerRelOptr);
    pColFilter->upperRelOptr = htons(pFilterMsg->upperRelOptr);
  }

  return TSDB_CODE_SUCCESS;
}

/**
 * pQueryMsg->head has been converted before this function is called.
 *
 * @param pQueryMsg
 * @param pTableIdList
 * @param pExpr
 * @return
 */
int32_t convertQueryMsg(SQueryTableMsg *pQueryMsg, SQueryParam* param) {
  int32_t code = TSDB_CODE_SUCCESS;

  if (taosCheckVersion(pQueryMsg->version, version, 3) != 0) {
    return TSDB_CODE_QRY_INVALID_MSG;
  }

  pQueryMsg->numOfTables = htonl(pQueryMsg->numOfTables);
  pQueryMsg->window.skey = htobe64(pQueryMsg->window.skey);
  pQueryMsg->window.ekey = htobe64(pQueryMsg->window.ekey);
  pQueryMsg->interval.interval = htobe64(pQueryMsg->interval.interval);
  pQueryMsg->interval.sliding = htobe64(pQueryMsg->interval.sliding);
  pQueryMsg->interval.offset = htobe64(pQueryMsg->interval.offset);
  pQueryMsg->limit = htobe64(pQueryMsg->limit);
  pQueryMsg->offset = htobe64(pQueryMsg->offset);
  pQueryMsg->vgroupLimit = htobe64(pQueryMsg->vgroupLimit);

  pQueryMsg->order = htons(pQueryMsg->order);
  pQueryMsg->orderColId = htons(pQueryMsg->orderColId);
  pQueryMsg->queryType = htonl(pQueryMsg->queryType);
  pQueryMsg->tagNameRelType = htons(pQueryMsg->tagNameRelType);

  pQueryMsg->numOfCols = htons(pQueryMsg->numOfCols);
  pQueryMsg->numOfOutput = htons(pQueryMsg->numOfOutput);
  pQueryMsg->numOfGroupCols = htons(pQueryMsg->numOfGroupCols);
  pQueryMsg->tagCondLen = htons(pQueryMsg->tagCondLen);
  pQueryMsg->tsBuf.tsOffset = htonl(pQueryMsg->tsBuf.tsOffset);
  pQueryMsg->tsBuf.tsLen = htonl(pQueryMsg->tsBuf.tsLen);
  pQueryMsg->tsBuf.tsNumOfBlocks = htonl(pQueryMsg->tsBuf.tsNumOfBlocks);
  pQueryMsg->tsBuf.tsOrder = htonl(pQueryMsg->tsBuf.tsOrder);
  pQueryMsg->numOfTags = htonl(pQueryMsg->numOfTags);
  pQueryMsg->tbnameCondLen = htonl(pQueryMsg->tbnameCondLen);
  pQueryMsg->secondStageOutput = htonl(pQueryMsg->secondStageOutput);
  pQueryMsg->sqlstrLen = htonl(pQueryMsg->sqlstrLen);
  pQueryMsg->prevResultLen = htonl(pQueryMsg->prevResultLen);
  pQueryMsg->sw.gap = htobe64(pQueryMsg->sw.gap);
  pQueryMsg->sw.primaryColId = htonl(pQueryMsg->sw.primaryColId);
  pQueryMsg->tableScanOperator = htonl(pQueryMsg->tableScanOperator);
  pQueryMsg->numOfOperator = htonl(pQueryMsg->numOfOperator);

  // query msg safety check
  if (!validateQueryMsg(pQueryMsg)) {
    code = TSDB_CODE_QRY_INVALID_MSG;
    goto _cleanup;
  }

  char *pMsg = (char *)(pQueryMsg->tableCols) + sizeof(SColumnInfo) * pQueryMsg->numOfCols;
  for (int32_t col = 0; col < pQueryMsg->numOfCols; ++col) {
    SColumnInfo *pColInfo = &pQueryMsg->tableCols[col];

    pColInfo->colId = htons(pColInfo->colId);
    pColInfo->type = htons(pColInfo->type);
    pColInfo->bytes = htons(pColInfo->bytes);
    pColInfo->flist.numOfFilters = htons(pColInfo->flist.numOfFilters);

    if (!isValidDataType(pColInfo->type)) {
      qDebug("qmsg:%p, invalid data type in source column, index:%d, type:%d", pQueryMsg, col, pColInfo->type);
      code = TSDB_CODE_QRY_INVALID_MSG;
      goto _cleanup;
    }

    int32_t numOfFilters = pColInfo->flist.numOfFilters;
    if (numOfFilters > 0) {
      pColInfo->flist.filterInfo = calloc(numOfFilters, sizeof(SColumnFilterInfo));
      if (pColInfo->flist.filterInfo == NULL) {
        code = TSDB_CODE_QRY_OUT_OF_MEMORY;
        goto _cleanup;
      }
    }

    code = deserializeColFilterInfo(pColInfo->flist.filterInfo, numOfFilters, &pMsg);
    if (code != TSDB_CODE_SUCCESS) {
      goto _cleanup;
    }
  }

  param->tableScanOperator = pQueryMsg->tableScanOperator;
  param->pExpr = calloc(pQueryMsg->numOfOutput, POINTER_BYTES);
  if (param->pExpr == NULL) {
    code = TSDB_CODE_QRY_OUT_OF_MEMORY;
    goto _cleanup;
  }

  SSqlExpr *pExprMsg = (SSqlExpr *)pMsg;

  for (int32_t i = 0; i < pQueryMsg->numOfOutput; ++i) {
    param->pExpr[i] = pExprMsg;

    pExprMsg->colInfo.colIndex = htons(pExprMsg->colInfo.colIndex);
    pExprMsg->colInfo.colId = htons(pExprMsg->colInfo.colId);
    pExprMsg->colInfo.flag  = htons(pExprMsg->colInfo.flag);
    pExprMsg->colBytes      = htons(pExprMsg->colBytes);
    pExprMsg->colType       = htons(pExprMsg->colType);

    pExprMsg->resType       = htons(pExprMsg->resType);
    pExprMsg->resBytes      = htons(pExprMsg->resBytes);

    pExprMsg->functionId    = htons(pExprMsg->functionId);
    pExprMsg->numOfParams   = htons(pExprMsg->numOfParams);
    pExprMsg->resColId      = htons(pExprMsg->resColId);
    pExprMsg->flist.numOfFilters  = htons(pExprMsg->flist.numOfFilters);
    pMsg += sizeof(SSqlExpr);

    for (int32_t j = 0; j < pExprMsg->numOfParams; ++j) {
      pExprMsg->param[j].nType = htons(pExprMsg->param[j].nType);
      pExprMsg->param[j].nLen = htons(pExprMsg->param[j].nLen);

      if (pExprMsg->param[j].nType == TSDB_DATA_TYPE_BINARY) {
        pExprMsg->param[j].pz = pMsg;
        pMsg += pExprMsg->param[j].nLen;  // one more for the string terminated char.
      } else {
        pExprMsg->param[j].i64 = htobe64(pExprMsg->param[j].i64);
      }
    }

    int16_t functionId = pExprMsg->functionId;
    if (functionId == TSDB_FUNC_TAG || functionId == TSDB_FUNC_TAGPRJ || functionId == TSDB_FUNC_TAG_DUMMY) {
      if (!TSDB_COL_IS_TAG(pExprMsg->colInfo.flag)) {  // ignore the column  index check for arithmetic expression.
        code = TSDB_CODE_QRY_INVALID_MSG;
        goto _cleanup;
      }
    }

    if (pExprMsg->flist.numOfFilters > 0) {
      pExprMsg->flist.filterInfo = calloc(pExprMsg->flist.numOfFilters, sizeof(SColumnFilterInfo));
    }

    deserializeColFilterInfo(pExprMsg->flist.filterInfo, pExprMsg->flist.numOfFilters, &pMsg);
    pExprMsg = (SSqlExpr *)pMsg;
  }

  if (pQueryMsg->secondStageOutput) {
    pExprMsg = (SSqlExpr *)pMsg;
    param->pSecExpr = calloc(pQueryMsg->secondStageOutput, POINTER_BYTES);

    for (int32_t i = 0; i < pQueryMsg->secondStageOutput; ++i) {
      param->pSecExpr[i] = pExprMsg;

      pExprMsg->colInfo.colIndex = htons(pExprMsg->colInfo.colIndex);
      pExprMsg->colInfo.colId = htons(pExprMsg->colInfo.colId);
      pExprMsg->colInfo.flag  = htons(pExprMsg->colInfo.flag);
      pExprMsg->resType       = htons(pExprMsg->resType);
      pExprMsg->resBytes      = htons(pExprMsg->resBytes);
      pExprMsg->colBytes      = htons(pExprMsg->colBytes);
      pExprMsg->colType       = htons(pExprMsg->colType);

      pExprMsg->functionId = htons(pExprMsg->functionId);
      pExprMsg->numOfParams = htons(pExprMsg->numOfParams);

      pMsg += sizeof(SSqlExpr);

      for (int32_t j = 0; j < pExprMsg->numOfParams; ++j) {
        pExprMsg->param[j].nType = htons(pExprMsg->param[j].nType);
        pExprMsg->param[j].nLen = htons(pExprMsg->param[j].nLen);

        if (pExprMsg->param[j].nType == TSDB_DATA_TYPE_BINARY) {
          pExprMsg->param[j].pz = pMsg;
          pMsg += pExprMsg->param[j].nLen;  // one more for the string terminated char.
        } else {
          pExprMsg->param[j].i64 = htobe64(pExprMsg->param[j].i64);
        }
      }

      int16_t functionId = pExprMsg->functionId;
      if (functionId == TSDB_FUNC_TAG || functionId == TSDB_FUNC_TAGPRJ || functionId == TSDB_FUNC_TAG_DUMMY) {
        if (!TSDB_COL_IS_TAG(pExprMsg->colInfo.flag)) {  // ignore the column  index check for arithmetic expression.
          code = TSDB_CODE_QRY_INVALID_MSG;
          goto _cleanup;
        }
      }

      pExprMsg = (SSqlExpr *)pMsg;
    }
  }

  pMsg = createTableIdList(pQueryMsg, pMsg, &(param->pTableIdList));

  if (pQueryMsg->numOfGroupCols > 0) {  // group by tag columns
    param->pGroupColIndex = malloc(pQueryMsg->numOfGroupCols * sizeof(SColIndex));
    if (param->pGroupColIndex == NULL) {
      code = TSDB_CODE_QRY_OUT_OF_MEMORY;
      goto _cleanup;
    }

    for (int32_t i = 0; i < pQueryMsg->numOfGroupCols; ++i) {
      param->pGroupColIndex[i].colId = htons(*(int16_t *)pMsg);
      pMsg += sizeof(param->pGroupColIndex[i].colId);

      param->pGroupColIndex[i].colIndex = htons(*(int16_t *)pMsg);
      pMsg += sizeof(param->pGroupColIndex[i].colIndex);

      param->pGroupColIndex[i].flag = htons(*(int16_t *)pMsg);
      pMsg += sizeof(param->pGroupColIndex[i].flag);

      memcpy(param->pGroupColIndex[i].name, pMsg, tListLen(param->pGroupColIndex[i].name));
      pMsg += tListLen(param->pGroupColIndex[i].name);
    }

    pQueryMsg->orderByIdx = htons(pQueryMsg->orderByIdx);
    pQueryMsg->orderType = htons(pQueryMsg->orderType);
  }

  pQueryMsg->fillType = htons(pQueryMsg->fillType);
  if (pQueryMsg->fillType != TSDB_FILL_NONE) {
    pQueryMsg->fillVal = (uint64_t)(pMsg);

    int64_t *v = (int64_t *)pMsg;
    for (int32_t i = 0; i < pQueryMsg->numOfOutput; ++i) {
      v[i] = htobe64(v[i]);
    }

    pMsg += sizeof(int64_t) * pQueryMsg->numOfOutput;
  }

  if (pQueryMsg->numOfTags > 0) {
    param->pTagColumnInfo = calloc(1, sizeof(SColumnInfo) * pQueryMsg->numOfTags);
    if (param->pTagColumnInfo == NULL) {
      code = TSDB_CODE_QRY_OUT_OF_MEMORY;
      goto _cleanup;
    }

    for (int32_t i = 0; i < pQueryMsg->numOfTags; ++i) {
      SColumnInfo* pTagCol = (SColumnInfo*) pMsg;

      pTagCol->colId = htons(pTagCol->colId);
      pTagCol->bytes = htons(pTagCol->bytes);
      pTagCol->type  = htons(pTagCol->type);
      pTagCol->flist.numOfFilters = 0;

      param->pTagColumnInfo[i] = *pTagCol;
      pMsg += sizeof(SColumnInfo);
    }
  }

  // the tag query condition expression string is located at the end of query msg
  if (pQueryMsg->tagCondLen > 0) {
    param->tagCond = calloc(1, pQueryMsg->tagCondLen);
    if (param->tagCond == NULL) {
      code = TSDB_CODE_QRY_OUT_OF_MEMORY;
      goto _cleanup;
    }

    memcpy(param->tagCond, pMsg, pQueryMsg->tagCondLen);
    pMsg += pQueryMsg->tagCondLen;
  }

  if (pQueryMsg->prevResultLen > 0) {
    param->prevResult = calloc(1, pQueryMsg->prevResultLen);
    if (param->prevResult == NULL) {
      code = TSDB_CODE_QRY_OUT_OF_MEMORY;
      goto _cleanup;
    }

    memcpy(param->prevResult, pMsg, pQueryMsg->prevResultLen);
    pMsg += pQueryMsg->prevResultLen;
  }

  if (pQueryMsg->tbnameCondLen > 0) {
    param->tbnameCond = calloc(1, pQueryMsg->tbnameCondLen + 1);
    if (param->tbnameCond == NULL) {
      code = TSDB_CODE_QRY_OUT_OF_MEMORY;
      goto _cleanup;
    }

    strncpy(param->tbnameCond, pMsg, pQueryMsg->tbnameCondLen);
    pMsg += pQueryMsg->tbnameCondLen;
  }

  //skip ts buf
  if ((pQueryMsg->tsBuf.tsOffset + pQueryMsg->tsBuf.tsLen) > 0) {
    pMsg = (char *)pQueryMsg + pQueryMsg->tsBuf.tsOffset + pQueryMsg->tsBuf.tsLen;
  }

  param->pOperator = taosArrayInit(pQueryMsg->numOfOperator, sizeof(int32_t));
  for(int32_t i = 0; i < pQueryMsg->numOfOperator; ++i) {
    int32_t op = htonl(*(int32_t*)pMsg);
    taosArrayPush(param->pOperator, &op);

    pMsg += sizeof(int32_t);
  }

  param->sql = strndup(pMsg, pQueryMsg->sqlstrLen);

  SQueriedTableInfo info = { .numOfTags = pQueryMsg->numOfTags, .numOfCols = pQueryMsg->numOfCols, .colList = pQueryMsg->tableCols};
  if (!validateQueryTableCols(&info, param->pExpr, pQueryMsg->numOfOutput, param->pTagColumnInfo, pQueryMsg)) {
    code = TSDB_CODE_QRY_INVALID_MSG;
    goto _cleanup;
  }

  qDebug("qmsg:%p query %d tables, type:%d, qrange:%" PRId64 "-%" PRId64 ", numOfGroupbyTagCols:%d, order:%d, "
         "outputCols:%d, numOfCols:%d, interval:%" PRId64 ", fillType:%d, comptsLen:%d, compNumOfBlocks:%d, limit:%" PRId64 ", offset:%" PRId64,
         pQueryMsg, pQueryMsg->numOfTables, pQueryMsg->queryType, pQueryMsg->window.skey, pQueryMsg->window.ekey, pQueryMsg->numOfGroupCols,
         pQueryMsg->order, pQueryMsg->numOfOutput, pQueryMsg->numOfCols, pQueryMsg->interval.interval,
         pQueryMsg->fillType, pQueryMsg->tsBuf.tsLen, pQueryMsg->tsBuf.tsNumOfBlocks, pQueryMsg->limit, pQueryMsg->offset);

  qDebug("qmsg:%p, sql:%s", pQueryMsg, param->sql);
  return TSDB_CODE_SUCCESS;

_cleanup:
  freeParam(param);
  return code;
}

  int32_t cloneExprFilterInfo(SColumnFilterInfo **dst, SColumnFilterInfo* src, int32_t filterNum) {
    if (filterNum <= 0) {
      return TSDB_CODE_SUCCESS;
    }

    *dst = calloc(filterNum, sizeof(*src));
    if (*dst == NULL) {
      return TSDB_CODE_QRY_OUT_OF_MEMORY;
    }

    memcpy(*dst, src, sizeof(*src) * filterNum);

    for (int32_t i = 0; i < filterNum; i++) {
      if ((*dst)[i].filterstr && dst[i]->len > 0) {
        void *pz = calloc(1, (size_t)(*dst)[i].len + 1);

        if (pz == NULL) {
          if (i == 0) {
            free(*dst);
          } else {
            freeColumnFilterInfo(*dst, i);
          }

          return TSDB_CODE_QRY_OUT_OF_MEMORY;
        }

        memcpy(pz, (void *)src->pz, (size_t)src->len + 1);

        (*dst)[i].pz = (int64_t)pz;
      }
    }

    return TSDB_CODE_SUCCESS;
  }

int32_t buildArithmeticExprFromMsg(SExprInfo *pExprInfo, void *pQueryMsg) {
  qDebug("qmsg:%p create arithmetic expr from binary", pQueryMsg);

  tExprNode* pExprNode = NULL;
  TRY(TSDB_MAX_TAG_CONDITIONS) {
    pExprNode = exprTreeFromBinary(pExprInfo->base.param[0].pz, pExprInfo->base.param[0].nLen);
  } CATCH( code ) {
    CLEANUP_EXECUTE();
    qError("qmsg:%p failed to create arithmetic expression string from:%s, reason: %s", pQueryMsg, pExprInfo->base.param[0].pz, tstrerror(code));
    return code;
  } END_TRY

  if (pExprNode == NULL) {
    qError("qmsg:%p failed to create arithmetic expression string from:%s", pQueryMsg, pExprInfo->base.param[0].pz);
    return TSDB_CODE_QRY_APP_ERROR;
  }

  pExprInfo->pExpr = pExprNode;
  return TSDB_CODE_SUCCESS;
}


static int32_t updateOutputBufForTopBotQuery(SQueriedTableInfo* pTableInfo, SColumnInfo* pTagCols, SExprInfo* pExprs, int32_t numOfOutput, int32_t tagLen, bool superTable) {
  for (int32_t i = 0; i < numOfOutput; ++i) {
    int16_t functId = pExprs[i].base.functionId;

    if (functId == TSDB_FUNC_TOP || functId == TSDB_FUNC_BOTTOM) {
      int32_t j = getColumnIndexInSource(pTableInfo, &pExprs[i].base, pTagCols);
      if (j < 0 || j >= pTableInfo->numOfCols) {
        return TSDB_CODE_QRY_INVALID_MSG;
      } else {
        SColumnInfo* pCol = &pTableInfo->colList[j];
        int32_t ret = getResultDataInfo(pCol->type, pCol->bytes, functId, (int32_t)pExprs[i].base.param[0].i64,
                                        &pExprs[i].base.resType, &pExprs[i].base.resBytes, &pExprs[i].base.interBytes, tagLen, superTable);
        assert(ret == TSDB_CODE_SUCCESS);
      }
    }
  }

  return TSDB_CODE_SUCCESS;
}

// TODO tag length should be passed from client
int32_t createQueryFunc(SQueriedTableInfo* pTableInfo, int32_t numOfOutput, SExprInfo** pExprInfo,
                        SSqlExpr** pExprMsg, SColumnInfo* pTagCols, int32_t queryType, void* pMsg) {
  *pExprInfo = NULL;
  int32_t code = TSDB_CODE_SUCCESS;

  SExprInfo *pExprs = (SExprInfo *)calloc(numOfOutput, sizeof(SExprInfo));
  if (pExprs == NULL) {
    return TSDB_CODE_QRY_OUT_OF_MEMORY;
  }

  bool    isSuperTable = QUERY_IS_STABLE_QUERY(queryType);
  int16_t tagLen = 0;

  for (int32_t i = 0; i < numOfOutput; ++i) {
    pExprs[i].base = *pExprMsg[i];
    memset(pExprs[i].base.param, 0, sizeof(tVariant) * tListLen(pExprs[i].base.param));

    for (int32_t j = 0; j < pExprMsg[i]->numOfParams; ++j) {
      tVariantAssign(&pExprs[i].base.param[j], &pExprMsg[i]->param[j]);
    }

    int16_t type = 0;
    int16_t bytes = 0;

    // parse the arithmetic expression
    if (pExprs[i].base.functionId == TSDB_FUNC_ARITHM) {
      code = buildArithmeticExprFromMsg(&pExprs[i], pMsg);

      if (code != TSDB_CODE_SUCCESS) {
        tfree(pExprs);
        return code;
      }

      type  = TSDB_DATA_TYPE_DOUBLE;
      bytes = tDataTypes[type].bytes;
    } else if (pExprs[i].base.colInfo.colId == TSDB_TBNAME_COLUMN_INDEX && pExprs[i].base.functionId == TSDB_FUNC_TAGPRJ) {  // parse the normal column
      SSchema* s = tGetTbnameColumnSchema();
      type = s->type;
      bytes = s->bytes;
    } else if (pExprs[i].base.colInfo.colId == TSDB_BLOCK_DIST_COLUMN_INDEX) {
      SSchema s = tGetBlockDistColumnSchema(); 
      type = s.type;
      bytes = s.bytes;
    } else if (pExprs[i].base.colInfo.colId <= TSDB_UD_COLUMN_INDEX && pExprs[i].base.colInfo.colId > TSDB_RES_COL_ID) {
      // it is a user-defined constant value column
      assert(pExprs[i].base.functionId == TSDB_FUNC_PRJ);

      type = pExprs[i].base.param[1].nType;
      bytes = pExprs[i].base.param[1].nLen;
      if (type == TSDB_DATA_TYPE_BINARY || type == TSDB_DATA_TYPE_NCHAR) {
        bytes += VARSTR_HEADER_SIZE;
      }
    } else {
      int32_t j = getColumnIndexInSource(pTableInfo, &pExprs[i].base, pTagCols);
      if (TSDB_COL_IS_TAG(pExprs[i].base.colInfo.flag)) {
        if (j < TSDB_BLOCK_DIST_COLUMN_INDEX || j >= pTableInfo->numOfTags) {
          return TSDB_CODE_QRY_INVALID_MSG;
        }
      } else {
        if (j < PRIMARYKEY_TIMESTAMP_COL_INDEX || j >= pTableInfo->numOfCols) {
          return TSDB_CODE_QRY_INVALID_MSG;
        }
      }

      if (pExprs[i].base.colInfo.colId != TSDB_TBNAME_COLUMN_INDEX && j >= 0) {
        SColumnInfo* pCol = (TSDB_COL_IS_TAG(pExprs[i].base.colInfo.flag))? &pTagCols[j]:&pTableInfo->colList[j];
        type = pCol->type;
        bytes = pCol->bytes;
      } else {
        SSchema* s = tGetTbnameColumnSchema();

        type  = s->type;
        bytes = s->bytes;
      }

      if (pExprs[i].base.flist.numOfFilters > 0) {
        int32_t ret = cloneExprFilterInfo(&pExprs[i].base.flist.filterInfo, pExprMsg[i]->flist.filterInfo,
            pExprMsg[i]->flist.numOfFilters);
        if (ret) {
          return ret;
        }
      }
    }

    int32_t param = (int32_t)pExprs[i].base.param[0].i64;
    if (pExprs[i].base.functionId != TSDB_FUNC_ARITHM &&
       (type != pExprs[i].base.colType || bytes != pExprs[i].base.colBytes)) {
      tfree(pExprs);
      return TSDB_CODE_QRY_INVALID_MSG;
    }

    if (getResultDataInfo(type, bytes, pExprs[i].base.functionId, param, &pExprs[i].base.resType, &pExprs[i].base.resBytes,
                          &pExprs[i].base.interBytes, 0, isSuperTable) != TSDB_CODE_SUCCESS) {
      tfree(pExprs);
      return TSDB_CODE_QRY_INVALID_MSG;
    }

    if (pExprs[i].base.functionId == TSDB_FUNC_TAG_DUMMY || pExprs[i].base.functionId == TSDB_FUNC_TS_DUMMY) {
      tagLen += pExprs[i].base.resBytes;
    }

    assert(isValidDataType(pExprs[i].base.resType));
  }

  // the tag length is affected by other tag columns, so this should be update.
  updateOutputBufForTopBotQuery(pTableInfo, pTagCols, pExprs, numOfOutput, tagLen, isSuperTable);

  *pExprInfo = pExprs;
  return TSDB_CODE_SUCCESS;
}

// todo refactor
int32_t createIndirectQueryFuncExprFromMsg(SQueryTableMsg* pQueryMsg, int32_t numOfOutput, SExprInfo** pExprInfo,
                                           SSqlExpr** pExpr, SExprInfo* prevExpr) {
  *pExprInfo = NULL;
  int32_t code = TSDB_CODE_SUCCESS;

  SExprInfo *pExprs = (SExprInfo *)calloc(numOfOutput, sizeof(SExprInfo));
  if (pExprs == NULL) {
    return TSDB_CODE_QRY_OUT_OF_MEMORY;
  }

  bool isSuperTable = QUERY_IS_STABLE_QUERY(pQueryMsg->queryType);

  for (int32_t i = 0; i < numOfOutput; ++i) {
    pExprs[i].base = *pExpr[i];
    memset(pExprs[i].base.param, 0, sizeof(tVariant) * tListLen(pExprs[i].base.param));

    for (int32_t j = 0; j < pExpr[i]->numOfParams; ++j) {
      tVariantAssign(&pExprs[i].base.param[j], &pExpr[i]->param[j]);
    }

    pExprs[i].base.resType = 0;

    int16_t type = 0;
    int16_t bytes = 0;

    // parse the arithmetic expression
    if (pExprs[i].base.functionId == TSDB_FUNC_ARITHM) {
      code = buildArithmeticExprFromMsg(&pExprs[i], pQueryMsg);

      if (code != TSDB_CODE_SUCCESS) {
        tfree(pExprs);
        return code;
      }

      type  = TSDB_DATA_TYPE_DOUBLE;
      bytes = tDataTypes[type].bytes;
    } else {
      int32_t index = pExprs[i].base.colInfo.colIndex;
      assert(prevExpr[index].base.resColId == pExprs[i].base.colInfo.colId);

      type  = prevExpr[index].base.resType;
      bytes = prevExpr[index].base.resBytes;
    }

    int32_t param = (int32_t)pExprs[i].base.param[0].i64;
    if (getResultDataInfo(type, bytes, pExprs[i].base.functionId, param, &pExprs[i].base.resType, &pExprs[i].base.resBytes,
                          &pExprs[i].base.interBytes, 0, isSuperTable) != TSDB_CODE_SUCCESS) {
      tfree(pExprs);
      return TSDB_CODE_QRY_INVALID_MSG;
    }

    assert(isValidDataType(pExprs[i].base.resType));
  }

  *pExprInfo = pExprs;
  return TSDB_CODE_SUCCESS;
}

SSqlGroupbyExpr *createGroupbyExprFromMsg(SQueryTableMsg *pQueryMsg, SColIndex *pColIndex, int32_t *code) {
  if (pQueryMsg->numOfGroupCols == 0) {
    return NULL;
  }

  // using group by tag columns
  SSqlGroupbyExpr *pGroupbyExpr = (SSqlGroupbyExpr *)calloc(1, sizeof(SSqlGroupbyExpr));
  if (pGroupbyExpr == NULL) {
    *code = TSDB_CODE_QRY_OUT_OF_MEMORY;
    return NULL;
  }

  pGroupbyExpr->numOfGroupCols = pQueryMsg->numOfGroupCols;
  pGroupbyExpr->orderType = pQueryMsg->orderType;
  pGroupbyExpr->orderIndex = pQueryMsg->orderByIdx;

  pGroupbyExpr->columnInfo = taosArrayInit(pQueryMsg->numOfGroupCols, sizeof(SColIndex));
  for(int32_t i = 0; i < pQueryMsg->numOfGroupCols; ++i) {
    taosArrayPush(pGroupbyExpr->columnInfo, &pColIndex[i]);
  }

  return pGroupbyExpr;
}

static int32_t doCreateFilterInfo(SColumnInfo* pCols, int32_t numOfCols, int32_t numOfFilterCols,
                                  SSingleColumnFilterInfo** pFilterInfo, uint64_t qId) {
  *pFilterInfo = calloc(1, sizeof(SSingleColumnFilterInfo) * numOfFilterCols);
  if (pFilterInfo == NULL) {
    return TSDB_CODE_QRY_OUT_OF_MEMORY;
  }

  for (int32_t i = 0, j = 0; i < numOfCols; ++i) {
    if (pCols[i].flist.numOfFilters > 0) {
      SSingleColumnFilterInfo* pFilter = &((*pFilterInfo)[j]);

      memcpy(&pFilter->info, &pCols[i], sizeof(SColumnInfo));
      pFilter->info = pCols[i];

      pFilter->numOfFilters = pCols[i].flist.numOfFilters;
      pFilter->pFilters = calloc(pFilter->numOfFilters, sizeof(SColumnFilterElem));
      if (pFilter->pFilters == NULL) {
        return TSDB_CODE_QRY_OUT_OF_MEMORY;
      }

      for (int32_t f = 0; f < pFilter->numOfFilters; ++f) {
        SColumnFilterElem* pSingleColFilter = &pFilter->pFilters[f];
        pSingleColFilter->filterInfo = pCols[i].flist.filterInfo[f];

        int32_t lower = pSingleColFilter->filterInfo.lowerRelOptr;
        int32_t upper = pSingleColFilter->filterInfo.upperRelOptr;
        if (lower == TSDB_RELATION_INVALID && upper == TSDB_RELATION_INVALID) {
<<<<<<< HEAD
          qError("QInfo:%" PRIu64 " invalid filter info", qId);
=======
          qError("QInfo:0x%"PRIx64" invalid filter info", qId);
>>>>>>> 272b524b
          return TSDB_CODE_QRY_INVALID_MSG;
        }

        pSingleColFilter->fp = getFilterOperator(lower, upper);
        if (pSingleColFilter->fp == NULL) {
<<<<<<< HEAD
          qError("QInfo:%" PRIu64 " invalid filter info", qId);
=======
          qError("QInfo:0x%"PRIx64" invalid filter info", qId);
>>>>>>> 272b524b
          return TSDB_CODE_QRY_INVALID_MSG;
        }

        pSingleColFilter->bytes = pCols[i].bytes;
      }

      j++;
    }
  }

  return TSDB_CODE_SUCCESS;
}

void* doDestroyFilterInfo(SSingleColumnFilterInfo* pFilterInfo, int32_t numOfFilterCols) {
  for (int32_t i = 0; i < numOfFilterCols; ++i) {
    if (pFilterInfo[i].numOfFilters > 0) {
      tfree(pFilterInfo[i].pFilters);
    }
  }

  tfree(pFilterInfo);
  return NULL;
}

static int32_t createFilterInfo(SQueryAttr* pQueryAttr, uint64_t qId) {
  for (int32_t i = 0; i < pQueryAttr->numOfCols; ++i) {
    if (pQueryAttr->tableCols[i].flist.numOfFilters > 0) {
      pQueryAttr->numOfFilterCols++;
    }
  }

  if (pQueryAttr->numOfFilterCols == 0) {
    return TSDB_CODE_SUCCESS;
  }

  doCreateFilterInfo(pQueryAttr->tableCols, pQueryAttr->numOfCols, pQueryAttr->numOfFilterCols,
                     &pQueryAttr->pFilterInfo, qId);

  return TSDB_CODE_SUCCESS;
}

static void doUpdateExprColumnIndex(SQueryAttr *pQueryAttr) {
  assert(pQueryAttr->pExpr1 != NULL && pQueryAttr != NULL);

  for (int32_t k = 0; k < pQueryAttr->numOfOutput; ++k) {
    SSqlExpr *pSqlExprMsg = &pQueryAttr->pExpr1[k].base;
    if (pSqlExprMsg->functionId == TSDB_FUNC_ARITHM) {
      continue;
    }

    // todo opt performance
    SColIndex *pColIndex = &pSqlExprMsg->colInfo;
    if (TSDB_COL_IS_NORMAL_COL(pColIndex->flag)) {
      int32_t f = 0;
      for (f = 0; f < pQueryAttr->numOfCols; ++f) {
        if (pColIndex->colId == pQueryAttr->tableCols[f].colId) {
          pColIndex->colIndex = f;
          break;
        }
      }

      assert(f < pQueryAttr->numOfCols);
    } else if (pColIndex->colId <= TSDB_UD_COLUMN_INDEX) {
      // do nothing for user-defined constant value result columns
    } else if (pColIndex->colId == TSDB_BLOCK_DIST_COLUMN_INDEX) {
      pColIndex->colIndex = 0;// only one source column, so it must be 0;
      assert(pQueryAttr->numOfOutput == 1);
    } else {
      int32_t f = 0;
      for (f = 0; f < pQueryAttr->numOfTags; ++f) {
        if (pColIndex->colId == pQueryAttr->tagColList[f].colId) {
          pColIndex->colIndex = f;
          break;
        }
      }

      assert(f < pQueryAttr->numOfTags || pColIndex->colId == TSDB_TBNAME_COLUMN_INDEX || pColIndex->colId == TSDB_BLOCK_DIST_COLUMN_INDEX);
    }
  }
}

void setResultBufSize(SQueryAttr* pQueryAttr, SRspResultInfo* pResultInfo) {
  const int32_t DEFAULT_RESULT_MSG_SIZE = 1024 * (1024 + 512);

  // the minimum number of rows for projection query
  const int32_t MIN_ROWS_FOR_PRJ_QUERY = 8192;
  const int32_t DEFAULT_MIN_ROWS = 4096;

  const float THRESHOLD_RATIO = 0.85f;

  if (isProjQuery(pQueryAttr)) {
    int32_t numOfRes = DEFAULT_RESULT_MSG_SIZE / pQueryAttr->resultRowSize;
    if (numOfRes < MIN_ROWS_FOR_PRJ_QUERY) {
      numOfRes = MIN_ROWS_FOR_PRJ_QUERY;
    }

    pResultInfo->capacity  = numOfRes;
  } else {  // in case of non-prj query, a smaller output buffer will be used.
    pResultInfo->capacity = DEFAULT_MIN_ROWS;
  }

  pResultInfo->threshold = (int32_t)(pResultInfo->capacity * THRESHOLD_RATIO);
  pResultInfo->total = 0;
}

FORCE_INLINE bool checkQIdEqual(void *qHandle, uint64_t qId) {
  return ((SQInfo *)qHandle)->qId == qId;
}

SQInfo* createQInfoImpl(SQueryTableMsg* pQueryMsg, SSqlGroupbyExpr* pGroupbyExpr, SExprInfo* pExprs,
                        SExprInfo* pSecExprs, STableGroupInfo* pTableGroupInfo, SColumnInfo* pTagCols, int32_t vgId,
                        char* sql, uint64_t *qId) {
  int16_t numOfCols = pQueryMsg->numOfCols;
  int16_t numOfOutput = pQueryMsg->numOfOutput;

  SQInfo *pQInfo = (SQInfo *)calloc(1, sizeof(SQInfo));
  if (pQInfo == NULL) {
    goto _cleanup_qinfo;
  }

  pQInfo->qId = *qId;

  // to make sure third party won't overwrite this structure
  pQInfo->signature = pQInfo;
  SQueryAttr* pQueryAttr = &pQInfo->query;
  pQInfo->runtimeEnv.pQueryAttr = pQueryAttr;

  pQueryAttr->tableGroupInfo  = *pTableGroupInfo;
  pQueryAttr->numOfCols       = numOfCols;
  pQueryAttr->numOfOutput     = numOfOutput;
  pQueryAttr->limit.limit     = pQueryMsg->limit;
  pQueryAttr->limit.offset    = pQueryMsg->offset;
  pQueryAttr->order.order     = pQueryMsg->order;
  pQueryAttr->order.orderColId = pQueryMsg->orderColId;
  pQueryAttr->pExpr1          = pExprs;
  pQueryAttr->pExpr2          = pSecExprs;
  pQueryAttr->numOfExpr2      = pQueryMsg->secondStageOutput;
  pQueryAttr->pGroupbyExpr    = pGroupbyExpr;
  memcpy(&pQueryAttr->interval, &pQueryMsg->interval, sizeof(pQueryAttr->interval));
  pQueryAttr->fillType        = pQueryMsg->fillType;
  pQueryAttr->numOfTags       = pQueryMsg->numOfTags;
  pQueryAttr->tagColList      = pTagCols;
  pQueryAttr->prjInfo.vgroupLimit = pQueryMsg->vgroupLimit;
  pQueryAttr->prjInfo.ts      = (pQueryMsg->order == TSDB_ORDER_ASC)? INT64_MIN:INT64_MAX;
  pQueryAttr->sw              = pQueryMsg->sw;

  pQueryAttr->stableQuery     = pQueryMsg->stableQuery;
  pQueryAttr->topBotQuery     = pQueryMsg->topBotQuery;
  pQueryAttr->groupbyColumn   = pQueryMsg->groupbyColumn;
  pQueryAttr->hasTagResults   = pQueryMsg->hasTagResults;
  pQueryAttr->timeWindowInterpo = pQueryMsg->timeWindowInterpo;
  pQueryAttr->queryBlockDist  = pQueryMsg->queryBlockDist;
  pQueryAttr->stabledev       = pQueryMsg->stabledev;
  pQueryAttr->tsCompQuery     = pQueryMsg->tsCompQuery;
  pQueryAttr->simpleAgg       = pQueryMsg->simpleAgg;
  pQueryAttr->pointInterpQuery = pQueryMsg->pointInterpQuery;
  pQueryAttr->needReverseScan  = pQueryMsg->needReverseScan;
  pQueryAttr->vgId            = vgId;

  pQueryAttr->tableCols = calloc(numOfCols, sizeof(SSingleColumnFilterInfo));
  if (pQueryAttr->tableCols == NULL) {
    goto _cleanup;
  }

  pQueryAttr->srcRowSize = 0;
  pQueryAttr->maxTableColumnWidth = 0;
  for (int16_t i = 0; i < numOfCols; ++i) {
    pQueryAttr->tableCols[i] = pQueryMsg->tableCols[i];
    pQueryAttr->tableCols[i].flist.filterInfo = tFilterInfoDup(pQueryMsg->tableCols[i].flist.filterInfo, pQueryAttr->tableCols[i].flist.numOfFilters);

    pQueryAttr->srcRowSize += pQueryAttr->tableCols[i].bytes;
    if (pQueryAttr->maxTableColumnWidth < pQueryAttr->tableCols[i].bytes) {
      pQueryAttr->maxTableColumnWidth = pQueryAttr->tableCols[i].bytes;
    }
  }

  // calculate the result row size
  for (int16_t col = 0; col < numOfOutput; ++col) {
    assert(pExprs[col].base.resBytes > 0);
    pQueryAttr->resultRowSize += pExprs[col].base.resBytes;

    // keep the tag length
    if (TSDB_COL_IS_TAG(pExprs[col].base.colInfo.flag)) {
      pQueryAttr->tagLen += pExprs[col].base.resBytes;
    }

    if (pExprs[col].base.flist.filterInfo) {
      ++pQueryAttr->havingNum;
    }
  }

  doUpdateExprColumnIndex(pQueryAttr);
  int32_t ret = createFilterInfo(pQueryAttr, pQInfo->qId);
  if (ret != TSDB_CODE_SUCCESS) {
    goto _cleanup;
  }

  if (pQueryAttr->fillType != TSDB_FILL_NONE) {
    pQueryAttr->fillVal = malloc(sizeof(int64_t) * pQueryAttr->numOfOutput);
    if (pQueryAttr->fillVal == NULL) {
      goto _cleanup;
    }

    // the first column is the timestamp
    memcpy(pQueryAttr->fillVal, (char *)pQueryMsg->fillVal, pQueryAttr->numOfOutput * sizeof(int64_t));
  }

  size_t numOfGroups = 0;
  if (pTableGroupInfo->pGroupList != NULL) {
    numOfGroups = taosArrayGetSize(pTableGroupInfo->pGroupList);
    STableGroupInfo* pTableqinfo = &pQInfo->runtimeEnv.tableqinfoGroupInfo;

    pTableqinfo->pGroupList = taosArrayInit(numOfGroups, POINTER_BYTES);
    pTableqinfo->numOfTables = pTableGroupInfo->numOfTables;
    pTableqinfo->map = taosHashInit(pTableGroupInfo->numOfTables, taosGetDefaultHashFunction(TSDB_DATA_TYPE_INT), true, HASH_NO_LOCK);
  }

  pQInfo->pBuf = calloc(pTableGroupInfo->numOfTables, sizeof(STableQueryInfo));
  if (pQInfo->pBuf == NULL) {
    goto _cleanup;
  }

  pQInfo->dataReady = QUERY_RESULT_NOT_READY;
  pQInfo->rspContext = NULL;
  pQInfo->sql = sql;
  pthread_mutex_init(&pQInfo->lock, NULL);
  tsem_init(&pQInfo->ready, 0, 0);

  pQueryAttr->window = pQueryMsg->window;
  changeExecuteScanOrder(pQInfo, pQueryMsg, pQueryAttr->stableQuery);

  SQueryRuntimeEnv* pRuntimeEnv = &pQInfo->runtimeEnv;
  STimeWindow window = pQueryAttr->window;

  int32_t index = 0;
  for(int32_t i = 0; i < numOfGroups; ++i) {
    SArray* pa = taosArrayGetP(pQueryAttr->tableGroupInfo.pGroupList, i);

    size_t s = taosArrayGetSize(pa);
    SArray* p1 = taosArrayInit(s, POINTER_BYTES);
    if (p1 == NULL) {
      goto _cleanup;
    }

    taosArrayPush(pRuntimeEnv->tableqinfoGroupInfo.pGroupList, &p1);

    for(int32_t j = 0; j < s; ++j) {
      STableKeyInfo* info = taosArrayGet(pa, j);
      window.skey = info->lastKey;

      void* buf = (char*) pQInfo->pBuf + index * sizeof(STableQueryInfo);
      STableQueryInfo* item = createTableQueryInfo(pQueryAttr, info->pTable, pQueryAttr->groupbyColumn, window, buf);
      if (item == NULL) {
        goto _cleanup;
      }

      item->groupIndex = i;
      taosArrayPush(p1, &item);

      STableId* id = TSDB_TABLEID(info->pTable);
      taosHashPut(pRuntimeEnv->tableqinfoGroupInfo.map, &id->tid, sizeof(id->tid), &item, POINTER_BYTES);
      index += 1;
    }
  }

  colIdCheck(pQueryAttr, pQInfo->qId);

  // todo refactor
  pQInfo->query.queryBlockDist = (numOfOutput == 1 && pExprs[0].base.colInfo.colId == TSDB_BLOCK_DIST_COLUMN_INDEX);

  qDebug("qmsg:%p QInfo:0x%" PRIx64 "-%p created", pQueryMsg, pQInfo->qId, pQInfo);
  return pQInfo;

_cleanup_qinfo:
  tsdbDestroyTableGroup(pTableGroupInfo);

  if (pGroupbyExpr != NULL) {
    taosArrayDestroy(pGroupbyExpr->columnInfo);
    free(pGroupbyExpr);
  }

  tfree(pTagCols);
  for (int32_t i = 0; i < numOfOutput; ++i) {
    SExprInfo* pExprInfo = &pExprs[i];
    if (pExprInfo->pExpr != NULL) {
      tExprTreeDestroy(pExprInfo->pExpr, NULL);
      pExprInfo->pExpr = NULL;
    }

    if (pExprInfo->base.flist.filterInfo) {
      freeColumnFilterInfo(pExprInfo->base.flist.filterInfo, pExprInfo->base.flist.numOfFilters);
    }
  }

  tfree(pExprs);

_cleanup:
  freeQInfo(pQInfo);
  return NULL;
}

bool isValidQInfo(void *param) {
  SQInfo *pQInfo = (SQInfo *)param;
  if (pQInfo == NULL) {
    return false;
  }

  /*
   * pQInfo->signature may be changed by another thread, so we assign value of signature
   * into local variable, then compare by using local variable
   */
  uint64_t sig = (uint64_t)pQInfo->signature;
  return (sig == (uint64_t)pQInfo);
}

int32_t initQInfo(STsBufInfo* pTsBufInfo, void* tsdb, void* sourceOptr, SQInfo* pQInfo, SQueryParam* param, char* start,
                  int32_t prevResultLen, void* merger) {
  int32_t code = TSDB_CODE_SUCCESS;

  SQueryRuntimeEnv* pRuntimeEnv = &pQInfo->runtimeEnv;
  pRuntimeEnv->qinfo = pQInfo;

  SQueryAttr *pQueryAttr = pRuntimeEnv->pQueryAttr;

  STSBuf *pTsBuf = NULL;
  if (pTsBufInfo->tsLen > 0) { // open new file to save the result
    char *tsBlock = start + pTsBufInfo->tsOffset;
    pTsBuf = tsBufCreateFromCompBlocks(tsBlock, pTsBufInfo->tsNumOfBlocks, pTsBufInfo->tsLen, pTsBufInfo->tsOrder,
        pQueryAttr->vgId);

    tsBufResetPos(pTsBuf);
    bool ret = tsBufNextPos(pTsBuf);
    UNUSED(ret);
  }

  SArray* prevResult = NULL;
  if (prevResultLen > 0) {
    prevResult = interResFromBinary(param->prevResult, prevResultLen);
  }

  if (tsdb != NULL) {
    pQueryAttr->precision = tsdbGetCfg(tsdb)->precision;
  }

<<<<<<< HEAD
  if ((QUERY_IS_ASC_QUERY(pQueryAttr) && (pQueryAttr->window.skey > pQueryAttr->window.ekey)) ||
      (!QUERY_IS_ASC_QUERY(pQueryAttr) && (pQueryAttr->window.ekey > pQueryAttr->window.skey))) {
    qDebug("QInfo:%"PRIu64" no result in time range %" PRId64 "-%" PRId64 ", order %d", pQInfo->qId, pQueryAttr->window.skey,
           pQueryAttr->window.ekey, pQueryAttr->order.order);
=======
  if ((QUERY_IS_ASC_QUERY(pQuery) && (pQuery->window.skey > pQuery->window.ekey)) ||
      (!QUERY_IS_ASC_QUERY(pQuery) && (pQuery->window.ekey > pQuery->window.skey))) {
    qDebug("QInfo:0x%"PRIx64" no result in time range %" PRId64 "-%" PRId64 ", order %d", pQInfo->qId, pQuery->window.skey,
           pQuery->window.ekey, pQuery->order.order);
>>>>>>> 272b524b
    setQueryStatus(pRuntimeEnv, QUERY_COMPLETED);
    pRuntimeEnv->tableqinfoGroupInfo.numOfTables = 0;
    // todo free memory
    return TSDB_CODE_SUCCESS;
  }

  if (pRuntimeEnv->tableqinfoGroupInfo.numOfTables == 0) {
    qDebug("QInfo:0x%"PRIx64" no table qualified for tag filter, abort query", pQInfo->qId);
    setQueryStatus(pRuntimeEnv, QUERY_COMPLETED);
    return TSDB_CODE_SUCCESS;
  }

  // filter the qualified
  if ((code = doInitQInfo(pQInfo, pTsBuf, prevResult, tsdb, sourceOptr, param->tableScanOperator, param->pOperator, merger)) != TSDB_CODE_SUCCESS) {
    goto _error;
  }

  return code;

_error:
  // table query ref will be decrease during error handling
  freeQInfo(pQInfo);
  return code;
}

//TODO refactor
void freeColumnFilterInfo(SColumnFilterInfo* pFilter, int32_t numOfFilters) {
    if (pFilter == NULL || numOfFilters == 0) {
      return;
    }

    for (int32_t i = 0; i < numOfFilters; i++) {
      if (pFilter[i].filterstr && pFilter[i].pz) {
        free((void*)(pFilter[i].pz));
      }
    }

    free(pFilter);
}

static void doDestroyTableQueryInfo(STableGroupInfo* pTableqinfoGroupInfo) {
  if (pTableqinfoGroupInfo->pGroupList != NULL) {
    int32_t numOfGroups = (int32_t) taosArrayGetSize(pTableqinfoGroupInfo->pGroupList);
    for (int32_t i = 0; i < numOfGroups; ++i) {
      SArray *p = taosArrayGetP(pTableqinfoGroupInfo->pGroupList, i);

      size_t num = taosArrayGetSize(p);
      for(int32_t j = 0; j < num; ++j) {
        STableQueryInfo* item = taosArrayGetP(p, j);
        destroyTableQueryInfoImpl(item);
      }

      taosArrayDestroy(p);
    }
  }

  taosArrayDestroy(pTableqinfoGroupInfo->pGroupList);
  taosHashCleanup(pTableqinfoGroupInfo->map);

  pTableqinfoGroupInfo->pGroupList = NULL;
  pTableqinfoGroupInfo->map = NULL;
  pTableqinfoGroupInfo->numOfTables = 0;
}

static void* destroyQueryFuncExpr(SExprInfo* pExprInfo, int32_t numOfExpr) {
  if (pExprInfo == NULL) {
    assert(numOfExpr == 0);
    return NULL;
  }

  for (int32_t i = 0; i < numOfExpr; ++i) {
    if (pExprInfo[i].pExpr != NULL) {
      tExprTreeDestroy(pExprInfo[i].pExpr, NULL);
    }

    if (pExprInfo[i].base.flist.filterInfo) {
      freeColumnFilterInfo(pExprInfo[i].base.flist.filterInfo, pExprInfo[i].base.flist.numOfFilters);
    }

    for(int32_t j = 0; j < pExprInfo[i].base.numOfParams; ++j) {
      tVariantDestroy(&pExprInfo[i].base.param[j]);
    }
  }

  tfree(pExprInfo);
  return NULL;
}

void freeQInfo(SQInfo *pQInfo) {
  if (!isValidQInfo(pQInfo)) {
    return;
  }

  qDebug("QInfo:0x%"PRIx64" start to free QInfo", pQInfo->qId);

  SQueryRuntimeEnv* pRuntimeEnv = &pQInfo->runtimeEnv;
  releaseQueryBuf(pRuntimeEnv->tableqinfoGroupInfo.numOfTables);

  doDestroyTableQueryInfo(&pRuntimeEnv->tableqinfoGroupInfo);
  teardownQueryRuntimeEnv(&pQInfo->runtimeEnv);

  SQueryAttr *pQueryAttr = pQInfo->runtimeEnv.pQueryAttr;
  freeQueryAttr(pQueryAttr);

  tsdbDestroyTableGroup(&pQueryAttr->tableGroupInfo);

  tfree(pQInfo->pBuf);
  tfree(pQInfo->sql);

  taosArrayDestroy(pRuntimeEnv->groupResInfo.pRows);
  pQInfo->signature = 0;

  qDebug("QInfo:0x%"PRIx64" QInfo is freed", pQInfo->qId);

  tfree(pQInfo);
}

int32_t doDumpQueryResult(SQInfo *pQInfo, char *data) {
  // the remained number of retrieved rows, not the interpolated result
  SQueryRuntimeEnv* pRuntimeEnv = &pQInfo->runtimeEnv;
  SQueryAttr *pQueryAttr = pQInfo->runtimeEnv.pQueryAttr;

  // load data from file to msg buffer
  if (pQueryAttr->tsCompQuery) {
    SColumnInfoData* pColInfoData = taosArrayGet(pRuntimeEnv->outputBuf->pDataBlock, 0);
    FILE *f = *(FILE **)pColInfoData->pData;  // TODO refactor

    // make sure file exist
    if (f) {
      off_t s = lseek(fileno(f), 0, SEEK_END);
      assert(s == pRuntimeEnv->outputBuf->info.rows);

      qDebug("QInfo:0x%"PRIx64" ts comp data return, file:%p, size:%"PRId64, pQInfo->qId, f, (uint64_t)s);
      if (fseek(f, 0, SEEK_SET) >= 0) {
        size_t sz = fread(data, 1, s, f);
        if(sz < s) {  // todo handle error
          qError("fread(f:%p,%d) failed, rsize:%" PRId64 ", expect size:%" PRId64, f, fileno(f), (uint64_t)sz, (uint64_t)s);
          assert(0);
        }
      } else {
        UNUSED(s);
        qError("fseek(f:%p,%d) failed, error:%s", f, fileno(f), strerror(errno));
        assert(0);
      }

      // dump error info
      if (s <= (sizeof(STSBufFileHeader) + sizeof(STSGroupBlockInfo) + 6 * sizeof(int32_t))) {
        qDump(data, s);
        assert(0);
      }

      fclose(f);
      *(FILE **)pColInfoData->pData = NULL;
    }

    // all data returned, set query over
    if (Q_STATUS_EQUAL(pRuntimeEnv->status, QUERY_COMPLETED)) {
      setQueryStatus(pRuntimeEnv, QUERY_OVER);
    }
  } else {
    doCopyQueryResultToMsg(pQInfo, (int32_t)pRuntimeEnv->outputBuf->info.rows, data);
  }

  pRuntimeEnv->resultInfo.total += pRuntimeEnv->outputBuf->info.rows;
  qDebug("QInfo:0x%"PRIx64" current numOfRes rows:%d, total:%" PRId64, pQInfo->qId,
         pRuntimeEnv->outputBuf->info.rows, pRuntimeEnv->resultInfo.total);

<<<<<<< HEAD
  if (pQueryAttr->limit.limit > 0 && pQueryAttr->limit.limit == pRuntimeEnv->resultInfo.total) {
    qDebug("QInfo:%"PRIu64" results limitation reached, limitation:%"PRId64, pQInfo->qId, pQueryAttr->limit.limit);
=======
  if (pQuery->limit.limit > 0 && pQuery->limit.limit == pRuntimeEnv->resultInfo.total) {
    qDebug("QInfo:0x%"PRIx64" results limitation reached, limitation:%"PRId64, pQInfo->qId, pQuery->limit.limit);
>>>>>>> 272b524b
    setQueryStatus(pRuntimeEnv, QUERY_OVER);
  }

  return TSDB_CODE_SUCCESS;
}

bool doBuildResCheck(SQInfo* pQInfo) {
  bool buildRes = false;

  pthread_mutex_lock(&pQInfo->lock);

  pQInfo->dataReady = QUERY_RESULT_READY;
  buildRes = needBuildResAfterQueryComplete(pQInfo);

  // clear qhandle owner, it must be in the secure area. other thread may run ahead before current, after it is
  // put into task to be executed.
  assert(pQInfo->owner == taosGetSelfPthreadId());
  pQInfo->owner = 0;

  pthread_mutex_unlock(&pQInfo->lock);

  // used in retrieve blocking model.
  tsem_post(&pQInfo->ready);
  return buildRes;
}

static void doSetTagValueToResultBuf(char* output, const char* val, int16_t type, int16_t bytes) {
  if (val == NULL) {
    setNull(output, type, bytes);
    return;
  }

  if (IS_VAR_DATA_TYPE(type)) {
    // Binary data overflows for sort of unknown reasons. Let trim the overflow data
    if (varDataTLen(val) > bytes) {
      int32_t len = bytes - VARSTR_HEADER_SIZE;   // remain available space
      memcpy(varDataVal(output), varDataVal(val), len);
      varDataSetLen(output, len);
    } else {
      varDataCopy(output, val);
    }
  } else {
    memcpy(output, val, bytes);
  }
}

static int64_t getQuerySupportBufSize(size_t numOfTables) {
  size_t s1 = sizeof(STableQueryInfo);
  size_t s2 = sizeof(SHashNode);

//  size_t s3 = sizeof(STableCheckInfo);  buffer consumption in tsdb
  return (int64_t)((s1 + s2) * 1.5 * numOfTables);
}

int32_t checkForQueryBuf(size_t numOfTables) {
  int64_t t = getQuerySupportBufSize(numOfTables);
  if (tsQueryBufferSizeBytes < 0) {
    return TSDB_CODE_SUCCESS;
  } else if (tsQueryBufferSizeBytes > 0) {

    while(1) {
      int64_t s = tsQueryBufferSizeBytes;
      int64_t remain = s - t;
      if (remain >= 0) {
        if (atomic_val_compare_exchange_64(&tsQueryBufferSizeBytes, s, remain) == s) {
          return TSDB_CODE_SUCCESS;
        }
      } else {
        return TSDB_CODE_QRY_NOT_ENOUGH_BUFFER;
      }
    }
  }

  // disable query processing if the value of tsQueryBufferSize is zero.
  return TSDB_CODE_QRY_NOT_ENOUGH_BUFFER;
}

void releaseQueryBuf(size_t numOfTables) {
  if (tsQueryBufferSizeBytes < 0) {
    return;
  }

  int64_t t = getQuerySupportBufSize(numOfTables);

  // restore value is not enough buffer available
  atomic_add_fetch_64(&tsQueryBufferSizeBytes, t);
}

void freeQueryAttr(SQueryAttr* pQueryAttr) {
  if (pQueryAttr != NULL) {
    if (pQueryAttr->fillVal != NULL) {
      tfree(pQueryAttr->fillVal);
    }

    pQueryAttr->pFilterInfo = doDestroyFilterInfo(pQueryAttr->pFilterInfo, pQueryAttr->numOfFilterCols);

    pQueryAttr->pExpr1 = destroyQueryFuncExpr(pQueryAttr->pExpr1, pQueryAttr->numOfOutput);
    pQueryAttr->pExpr2 = destroyQueryFuncExpr(pQueryAttr->pExpr2, pQueryAttr->numOfExpr2);
    pQueryAttr->pExpr3 = destroyQueryFuncExpr(pQueryAttr->pExpr3, pQueryAttr->numOfExpr3);

    tfree(pQueryAttr->tagColList);
    tfree(pQueryAttr->pFilterInfo);

    if (pQueryAttr->tableCols != NULL) {
      for (int32_t i = 0; i < pQueryAttr->numOfCols; i++) {
        SColumnInfo* column = pQueryAttr->tableCols + i;
        freeColumnFilterInfo(column->flist.filterInfo, column->flist.numOfFilters);
      }
      tfree(pQueryAttr->tableCols);
    }

    if (pQueryAttr->pGroupbyExpr != NULL) {
      taosArrayDestroy(pQueryAttr->pGroupbyExpr->columnInfo);
      tfree(pQueryAttr->pGroupbyExpr);
    }
  }
}
<|MERGE_RESOLUTION|>--- conflicted
+++ resolved
@@ -1658,15 +1658,9 @@
   return NULL;
 }
 
-<<<<<<< HEAD
 static int32_t setupQueryRuntimeEnv(SQueryRuntimeEnv *pRuntimeEnv, int32_t numOfTables, SArray* pOperator, void* merger) {
-  qDebug("QInfo:%"PRIu64" setup runtime env", GET_QID(pRuntimeEnv));
+  qDebug("QInfo:0x%"PRIx64" setup runtime env", GET_QID(pRuntimeEnv));
   SQueryAttr *pQueryAttr = pRuntimeEnv->pQueryAttr;
-=======
-static int32_t setupQueryRuntimeEnv(SQueryRuntimeEnv *pRuntimeEnv, int32_t numOfTables) {
-  qDebug("QInfo:0x%"PRIx64" setup runtime env", GET_QID(pRuntimeEnv));
-  SQuery *pQuery = pRuntimeEnv->pQuery;
->>>>>>> 272b524b
 
   pRuntimeEnv->prevGroupId = INT32_MIN;
   pRuntimeEnv->pQueryAttr = pQueryAttr;
@@ -1837,14 +1831,8 @@
   assert(pMemRef->ref == 0 && pMemRef->snapshot.imem == NULL && pMemRef->snapshot.mem == NULL);
 }
 
-<<<<<<< HEAD
 static void destroyTsComp(SQueryRuntimeEnv *pRuntimeEnv, SQueryAttr *pQueryAttr) {
-  if (pQueryAttr->tsCompQuery) {
-=======
-static void destroyTsComp(SQueryRuntimeEnv *pRuntimeEnv, SQuery *pQuery) {
-
-  if (isTsCompQuery(pQuery) && pRuntimeEnv->outputBuf && pRuntimeEnv->outputBuf->pDataBlock && taosArrayGetSize(pRuntimeEnv->outputBuf->pDataBlock) > 0) {
->>>>>>> 272b524b
+  if (pQueryAttr->tsCompQuery && pRuntimeEnv->outputBuf && pRuntimeEnv->outputBuf->pDataBlock && taosArrayGetSize(pRuntimeEnv->outputBuf->pDataBlock) > 0) {
     SColumnInfoData* pColInfoData = taosArrayGet(pRuntimeEnv->outputBuf->pDataBlock, 0);
     if (pColInfoData) {
       FILE *f = *(FILE **)pColInfoData->pData;  // TODO refactor
@@ -2031,15 +2019,9 @@
  */
 bool colIdCheck(SQueryAttr *pQueryAttr, uint64_t qId) {
   // load data column information is incorrect
-<<<<<<< HEAD
   for (int32_t i = 0; i < pQueryAttr->numOfCols - 1; ++i) {
     if (pQueryAttr->tableCols[i].colId == pQueryAttr->tableCols[i + 1].colId) {
-      qError("QInfo:%"PRIu64" invalid data load column for query", qId);
-=======
-  for (int32_t i = 0; i < pQuery->numOfCols - 1; ++i) {
-    if (pQuery->colList[i].colId == pQuery->colList[i + 1].colId) {
       qError("QInfo:0x%"PRIx64" invalid data load column for query", qId);
->>>>>>> 272b524b
       return false;
     }
   }
@@ -2131,14 +2113,8 @@
 
   // todo handle the case the the order irrelevant query type mixed up with order critical query type
   // descending order query for last_row query
-<<<<<<< HEAD
   if (isFirstLastRowQuery(pQueryAttr)) {
-    qDebug("QInfo:%"PRIu64" scan order changed for last_row query, old:%d, new:%d", pQInfo->qId,
-        pQueryAttr->order.order, TSDB_ORDER_ASC);
-=======
-  if (isFirstLastRowQuery(pQuery)) {
-    qDebug("QInfo:0x%"PRIx64" scan order changed for last_row query, old:%d, new:%d", pQInfo->qId, pQuery->order.order, TSDB_ORDER_ASC);
->>>>>>> 272b524b
+    qDebug("QInfo:0x%"PRIx64" scan order changed for last_row query, old:%d, new:%d", pQInfo->qId, pQueryAttr->order.order, TSDB_ORDER_ASC);
 
     pQueryAttr->order.order = TSDB_ORDER_ASC;
     if (pQueryAttr->window.skey > pQueryAttr->window.ekey) {
@@ -3338,19 +3314,11 @@
 
     int16_t tagType = pCtx[0].tag.nType;
     if (tagType == TSDB_DATA_TYPE_BINARY || tagType == TSDB_DATA_TYPE_NCHAR) {
-<<<<<<< HEAD
-      qDebug("QInfo:%p set tag value for join comparison, colId:%" PRId64 ", val:%s", pRuntimeEnv->qinfo,
+      qDebug("QInfo:0x%"PRIx64" set tag value for join comparison, colId:%" PRId64 ", val:%s", GET_QID(pRuntimeEnv),
              pExprInfo->base.param[0].i64, pCtx[0].tag.pz);
     } else {
-      qDebug("QInfo:%p set tag value for join comparison, colId:%" PRId64 ", val:%" PRId64, pRuntimeEnv->qinfo,
+      qDebug("QInfo:0x%"PRIx64" set tag value for join comparison, colId:%" PRId64 ", val:%" PRId64, GET_QID(pRuntimeEnv),
              pExprInfo->base.param[0].i64, pCtx[0].tag.i64);
-=======
-      qDebug("QInfo:0x%"PRIx64" set tag value for join comparison, colId:%" PRId64 ", val:%s", GET_QID(pRuntimeEnv),
-             pExprInfo->base.arg->argValue.i64, pCtx[0].tag.pz);
-    } else {
-      qDebug("QInfo:0x%"PRIx64" set tag value for join comparison, colId:%" PRId64 ", val:%" PRId64, GET_QID(pRuntimeEnv),
-             pExprInfo->base.arg->argValue.i64, pCtx[0].tag.i64);
->>>>>>> 272b524b
     }
   }
 }
@@ -3736,13 +3704,8 @@
 //
 //  int32_t numOfRes = tableApplyFunctionsOnBlock(pRuntimeEnv, pBlockInfo, NULL, binarySearchForKey, pDataBlock);
 //
-<<<<<<< HEAD
-//  qDebug("QInfo:%"PRIu64" check data block, brange:%" PRId64 "-%" PRId64 ", numOfRows:%d, numOfRes:%d, lastKey:%"PRId64, GET_QID(pRuntimeEnv),
-//         pBlockInfo->window.skey, pBlockInfo->window.ekey, pBlockInfo->rows, numOfRes, pQueryAttr->current->lastKey);
-=======
 //  qDebug("QInfo:0x%"PRIx64" check data block, brange:%" PRId64 "-%" PRId64 ", numOfRows:%d, numOfRes:%d, lastKey:%"PRId64, GET_QID(pRuntimeEnv),
 //         pBlockInfo->window.skey, pBlockInfo->window.ekey, pBlockInfo->rows, numOfRes, pQuery->current->lastKey);
->>>>>>> 272b524b
 //}
 
 //void skipBlocks(SQueryRuntimeEnv *pRuntimeEnv) {
@@ -3771,13 +3734,8 @@
 //      pTableQueryInfo->lastKey = (QUERY_IS_ASC_QUERY(pQueryAttr)) ? blockInfo.window.ekey : blockInfo.window.skey;
 //      pTableQueryInfo->lastKey += step;
 //
-<<<<<<< HEAD
-//      qDebug("QInfo:%"PRIu64" skip rows:%d, offset:%" PRId64, GET_QID(pRuntimeEnv), blockInfo.rows,
-//             pQueryAttr->limit.offset);
-=======
 //      qDebug("QInfo:0x%"PRIx64" skip rows:%d, offset:%" PRId64, GET_QID(pRuntimeEnv), blockInfo.rows,
 //             pQuery->limit.offset);
->>>>>>> 272b524b
 //    } else {  // find the appropriated start position in current block
 //      updateOffsetVal(pRuntimeEnv, &blockInfo);
 //      break;
@@ -6600,21 +6558,13 @@
         int32_t lower = pSingleColFilter->filterInfo.lowerRelOptr;
         int32_t upper = pSingleColFilter->filterInfo.upperRelOptr;
         if (lower == TSDB_RELATION_INVALID && upper == TSDB_RELATION_INVALID) {
-<<<<<<< HEAD
-          qError("QInfo:%" PRIu64 " invalid filter info", qId);
-=======
           qError("QInfo:0x%"PRIx64" invalid filter info", qId);
->>>>>>> 272b524b
           return TSDB_CODE_QRY_INVALID_MSG;
         }
 
         pSingleColFilter->fp = getFilterOperator(lower, upper);
         if (pSingleColFilter->fp == NULL) {
-<<<<<<< HEAD
-          qError("QInfo:%" PRIu64 " invalid filter info", qId);
-=======
           qError("QInfo:0x%"PRIx64" invalid filter info", qId);
->>>>>>> 272b524b
           return TSDB_CODE_QRY_INVALID_MSG;
         }
 
@@ -6959,17 +6909,10 @@
     pQueryAttr->precision = tsdbGetCfg(tsdb)->precision;
   }
 
-<<<<<<< HEAD
   if ((QUERY_IS_ASC_QUERY(pQueryAttr) && (pQueryAttr->window.skey > pQueryAttr->window.ekey)) ||
       (!QUERY_IS_ASC_QUERY(pQueryAttr) && (pQueryAttr->window.ekey > pQueryAttr->window.skey))) {
-    qDebug("QInfo:%"PRIu64" no result in time range %" PRId64 "-%" PRId64 ", order %d", pQInfo->qId, pQueryAttr->window.skey,
+    qDebug("QInfo:0x%"PRIx64" no result in time range %" PRId64 "-%" PRId64 ", order %d", pQInfo->qId, pQueryAttr->window.skey,
            pQueryAttr->window.ekey, pQueryAttr->order.order);
-=======
-  if ((QUERY_IS_ASC_QUERY(pQuery) && (pQuery->window.skey > pQuery->window.ekey)) ||
-      (!QUERY_IS_ASC_QUERY(pQuery) && (pQuery->window.ekey > pQuery->window.skey))) {
-    qDebug("QInfo:0x%"PRIx64" no result in time range %" PRId64 "-%" PRId64 ", order %d", pQInfo->qId, pQuery->window.skey,
-           pQuery->window.ekey, pQuery->order.order);
->>>>>>> 272b524b
     setQueryStatus(pRuntimeEnv, QUERY_COMPLETED);
     pRuntimeEnv->tableqinfoGroupInfo.numOfTables = 0;
     // todo free memory
@@ -7137,13 +7080,8 @@
   qDebug("QInfo:0x%"PRIx64" current numOfRes rows:%d, total:%" PRId64, pQInfo->qId,
          pRuntimeEnv->outputBuf->info.rows, pRuntimeEnv->resultInfo.total);
 
-<<<<<<< HEAD
   if (pQueryAttr->limit.limit > 0 && pQueryAttr->limit.limit == pRuntimeEnv->resultInfo.total) {
-    qDebug("QInfo:%"PRIu64" results limitation reached, limitation:%"PRId64, pQInfo->qId, pQueryAttr->limit.limit);
-=======
-  if (pQuery->limit.limit > 0 && pQuery->limit.limit == pRuntimeEnv->resultInfo.total) {
-    qDebug("QInfo:0x%"PRIx64" results limitation reached, limitation:%"PRId64, pQInfo->qId, pQuery->limit.limit);
->>>>>>> 272b524b
+    qDebug("QInfo:0x%"PRIx64" results limitation reached, limitation:%"PRId64, pQInfo->qId, pQueryAttr->limit.limit);
     setQueryStatus(pRuntimeEnv, QUERY_OVER);
   }
 
