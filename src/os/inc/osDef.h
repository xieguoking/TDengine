/*
 * Copyright (c) 2019 TAOS Data, Inc. <jhtao@taosdata.com>
 *
 * This program is free software: you can use, redistribute, and/or modify
 * it under the terms of the GNU Affero General Public License, version 3
 * or later ("AGPL"), as published by the Free Software Foundation.
 *
 * This program is distributed in the hope that it will be useful, but WITHOUT
 * ANY WARRANTY; without even the implied warranty of MERCHANTABILITY or
 * FITNESS FOR A PARTICULAR PURPOSE.
 *
 * You should have received a copy of the GNU Affero General Public License
 * along with this program. If not, see <http://www.gnu.org/licenses/>.
 */

#ifndef TDENGINE_OS_DEF_H
#define TDENGINE_OS_DEF_H

#ifdef __cplusplus
extern "C" {
#endif

#ifndef WINDOWS
  #ifndef O_BINARY
    #define O_BINARY 0
  #endif
#endif

#ifndef STDERR_FILENO
#define STDERR_FILENO (2)
#endif

#define FD_VALID(x) ((x) > STDERR_FILENO)
#define FD_INITIALIZER  ((int32_t)-1)

// #define WCHAR wchar_t

#define POINTER_SHIFT(p, b) ((void *)((char *)(p) + (b)))
#define POINTER_DISTANCE(p1, p2) ((char *)(p1) - (char *)(p2)) 

#ifndef NDEBUG
#define ASSERT(x) assert(x)
#else
#define ASSERT(x)
#endif

#ifdef UNUSED
#undefine UNUSED
#endif
#define UNUSED(x) ((void)(x))

#ifdef UNUSED_FUNC
#undefine UNUSED_FUNC
#endif

#ifdef UNUSED_PARAM
#undef UNUSED_PARAM
#endif

#if defined(__GNUC__)
#define UNUSED_PARAM(x) _UNUSED##x __attribute__((unused))
#define UNUSED_FUNC __attribute__((unused))
#else
#define UNUSED_PARAM(x) x
#define UNUSED_FUNC
#endif

#ifdef tListLen
#undefine tListLen
#endif
#define tListLen(x) (sizeof(x) / sizeof((x)[0]))

#if defined(__GNUC__)
#define FORCE_INLINE inline __attribute__((always_inline))
#else
#define FORCE_INLINE
#endif

#define DEFAULT_UNICODE_ENCODEC "UCS-4LE"

#define DEFAULT_COMP(x, y)       \
  do {                           \
    if ((x) == (y)) {            \
      return 0;                  \
    } else {                     \
      return (x) < (y) ? -1 : 1; \
    }                            \
  } while (0)

#define ALIGN_NUM(n, align) (((n) + ((align)-1)) & (~((align)-1)))

// align to 8bytes
#define ALIGN8(n) ALIGN_NUM(n, 8)

#undef threadlocal
#ifdef _ISOC11_SOURCE
  #define threadlocal _Thread_local
#elif defined(__APPLE__)
  #define threadlocal __thread
#elif defined(__GNUC__) && !defined(threadlocal)
  #define threadlocal __thread
#else
<<<<<<< HEAD
  // #define threadlocal
  #error please follow with the thread-local implementation on the target platform 
=======
  #define threadlocal __declspec( thread )
>>>>>>> 39bd9091
#endif

#ifdef __cplusplus
}
#endif

#endif<|MERGE_RESOLUTION|>--- conflicted
+++ resolved
@@ -100,12 +100,7 @@
 #elif defined(__GNUC__) && !defined(threadlocal)
   #define threadlocal __thread
 #else
-<<<<<<< HEAD
-  // #define threadlocal
-  #error please follow with the thread-local implementation on the target platform 
-=======
   #define threadlocal __declspec( thread )
->>>>>>> 39bd9091
 #endif
 
 #ifdef __cplusplus
