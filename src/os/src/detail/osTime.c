/*
 * Copyright (c) 2019 TAOS Data, Inc. <jhtao@taosdata.com>
 *
 * This program is free software: you can use, redistribute, and/or modify
 * it under the terms of the GNU Affero General Public License, version 3
 * or later ("AGPL"), as published by the Free Software Foundation.
 *
 * This program is distributed in the hope that it will be useful, but WITHOUT
 * ANY WARRANTY; without even the implied warranty of MERCHANTABILITY or
 * FITNESS FOR A PARTICULAR PURPOSE.
 *
 * You should have received a copy of the GNU Affero General Public License
 * along with this program. If not, see <http://www.gnu.org/licenses/>.
 */

#define _BSD_SOURCE

#ifdef DARWIN
#define _XOPEN_SOURCE
#else
#define _XOPEN_SOURCE 500
#endif

#define _DEFAULT_SOURCE

#include "os.h"
#include "taosdef.h"
#include "tutil.h"

/*
 * mktime64 - Converts date to seconds.
 * Converts Gregorian date to seconds since 1970-01-01 00:00:00.
 * Assumes input in normal date format, i.e. 1980-12-31 23:59:59
 * => year=1980, mon=12, day=31, hour=23, min=59, sec=59.
 *
 * [For the Julian calendar (which was used in Russia before 1917,
 * Britain & colonies before 1752, anywhere else before 1582,
 * and is still in use by some communities) leave out the
 * -year/100+year/400 terms, and add 10.]
 *
 * This algorithm was first published by Gauss (I think).
 *
 * A leap second can be indicated by calling this function with sec as
 * 60 (allowable under ISO 8601).  The leap second is treated the same
 * as the following second since they don't exist in UNIX time.
 *
 * An encoding of midnight at the end of the day as 24:00:00 - ie. midnight
 * tomorrow - (allowable under ISO 8601) is supported.
 */
int64_t user_mktime64(const unsigned int year0, const unsigned int mon0,
		const unsigned int day, const unsigned int hour,
		const unsigned int min, const unsigned int sec, int64_t time_zone)
{
  unsigned int mon = mon0, year = year0;

  /* 1..12 -> 11,12,1..10 */
  if (0 >= (int) (mon -= 2)) {
    mon += 12;	/* Puts Feb last since it has leap day */
    year -= 1;
  }

  //int64_t res = (((((int64_t) (year/4 - year/100 + year/400 + 367*mon/12 + day) +
  //               year*365 - 719499)*24 + hour)*60 + min)*60 + sec);
  int64_t res;
  res  = 367*((int64_t)mon)/12;
  res += year/4 - year/100 + year/400 + day + ((int64_t)year)*365 - 719499;
  res  = res*24;
  res  = ((res + hour) * 60 + min) * 60 + sec;

  return (res + time_zone);
}

// ==== mktime() kernel code =================//
static int64_t m_deltaUtc = 0;
void deltaToUtcInitOnce() {
  struct tm tm = {0};

  (void)strptime("1970-01-01 00:00:00", (const char *)("%Y-%m-%d %H:%M:%S"), &tm);
  m_deltaUtc = (int64_t)mktime(&tm);
  //printf("====delta:%lld\n\n", seconds);
  return;
}

static int64_t parseFraction(char* str, char** end, int32_t timePrec);
static int32_t parseTimeWithTz(char* timestr, int64_t* time, int32_t timePrec, char delim);
static int32_t parseLocaltime(char* timestr, int64_t* time, int32_t timePrec);
static int32_t parseLocaltimeWithDst(char* timestr, int64_t* time, int32_t timePrec);
static char* forwardToTimeStringEnd(char* str);
static bool checkTzPresent(char *str, int32_t len);

static int32_t (*parseLocaltimeFp[]) (char* timestr, int64_t* time, int32_t timePrec) = {
  parseLocaltime,
  parseLocaltimeWithDst
};

int32_t taosGetTimestampSec() { return (int32_t)time(NULL); }

int32_t taosParseTime(char* timestr, int64_t* time, int32_t len, int32_t timePrec, int8_t day_light) {
  /* parse datatime string in with tz */
  if (strnchr(timestr, 'T', len, false) != NULL) {
    return parseTimeWithTz(timestr, time, timePrec, 'T');
  } else if (checkTzPresent(timestr, len)) {
    return parseTimeWithTz(timestr, time, timePrec, 0);
  } else {
    return (*parseLocaltimeFp[day_light])(timestr, time, timePrec);
  }
}

bool checkTzPresent(char *str, int32_t len) {
  char *seg = forwardToTimeStringEnd(str);
  int32_t seg_len = len - (int32_t)(seg - str);

  char *c = &seg[seg_len - 1];
  for (int i = 0; i < seg_len; ++i) {
    if (*c == 'Z' || *c  == 'z' || *c == '+' || *c == '-') {
      return true;
    }
    c--;
  }
  return false;

}

char* forwardToTimeStringEnd(char* str) {
  int32_t i = 0;
  int32_t numOfSep = 0;

  while (str[i] != 0 && numOfSep < 2) {
    if (str[i++] == ':') {
      numOfSep++;
    }
  }

  while (str[i] >= '0' && str[i] <= '9') {
    i++;
  }

  return &str[i];
}

int64_t parseFraction(char* str, char** end, int32_t timePrec) {
  int32_t i = 0;
  int64_t fraction = 0;

  const int32_t MILLI_SEC_FRACTION_LEN = 3;
  const int32_t MICRO_SEC_FRACTION_LEN = 6;
  const int32_t NANO_SEC_FRACTION_LEN = 9;

  int32_t factor[9] = {1, 10, 100, 1000, 10000, 100000, 1000000, 10000000, 100000000};
  int32_t times = 1;

  while (str[i] >= '0' && str[i] <= '9') {
    i++;
  }

  int32_t totalLen = i;
  if (totalLen <= 0) {
    return -1;
  }

  /* parse the fraction */
  if (timePrec == TSDB_TIME_PRECISION_MILLI) {
    /* only use the initial 3 bits */
    if (i >= MILLI_SEC_FRACTION_LEN) {
      i = MILLI_SEC_FRACTION_LEN;
    }

    times = MILLI_SEC_FRACTION_LEN - i;
  } else if (timePrec == TSDB_TIME_PRECISION_MICRO) {
    if (i >= MICRO_SEC_FRACTION_LEN) {
      i = MICRO_SEC_FRACTION_LEN;
    }
    times = MICRO_SEC_FRACTION_LEN - i;
  } else {
    assert(timePrec == TSDB_TIME_PRECISION_NANO);
    if (i >= NANO_SEC_FRACTION_LEN) {
      i = NANO_SEC_FRACTION_LEN;
    }
    times = NANO_SEC_FRACTION_LEN - i;
  }

  fraction = strnatoi(str, i) * factor[times];
  *end = str + totalLen;

  return fraction;
}

int32_t parseTimezone(char* str, int64_t* tzOffset) {
  int64_t hour = 0;

  int32_t i = 0;
  if (str[i] != '+' && str[i] != '-') {
    return -1;
  }

  i++;

  char* sep = strchr(&str[i], ':');
  if (sep != NULL) {
    int32_t len = (int32_t)(sep - &str[i]);

    hour = strnatoi(&str[i], len);
    i += len + 1;
  } else {
    hour = strnatoi(&str[i], 2);
    i += 2;
  }

  //return error if there're illegal charaters after min(2 Digits)
  char *minStr = &str[i];
  if (minStr[1] != '\0' && minStr[2] != '\0') {
      return -1;
  }


  int64_t minute = strnatoi(&str[i], 2);
  if (minute > 59) {
    return -1;
  }

  if (str[0] == '+') {
    *tzOffset = -(hour * 3600 + minute * 60);
  } else {
    *tzOffset = hour * 3600 + minute * 60;
  }

  return 0;
}

/*
 * rfc3339 format:
 * 2013-04-12T15:52:01+08:00
 * 2013-04-12T15:52:01.123+08:00
 *
 * 2013-04-12T15:52:01Z
 * 2013-04-12T15:52:01.123Z
 *
 * iso-8601 format:
 * 2013-04-12T15:52:01+0800
 * 2013-04-12T15:52:01.123+0800
 */
int32_t parseTimeWithTz(char* timestr, int64_t* time, int32_t timePrec, char delim) {

  int64_t factor = (timePrec == TSDB_TIME_PRECISION_MILLI) ? 1000 :
                             (timePrec == TSDB_TIME_PRECISION_MICRO ? 1000000 : 1000000000);
  int64_t tzOffset = 0;

  struct tm tm = {0};

  char* str;
  if (delim == 'T') {
    str = strptime(timestr, "%Y-%m-%dT%H:%M:%S", &tm);
  } else if (delim == 0) {
    str = strptime(timestr, "%Y-%m-%d %H:%M:%S", &tm);
  } else {
    str = NULL;
  }

  if (str == NULL) {
    return -1;
  }

/* mktime will be affected by TZ, set by using taos_options */
#ifdef WINDOWS
  int64_t seconds = user_mktime64(tm.tm_year+1900, tm.tm_mon+1, tm.tm_mday, tm.tm_hour, tm.tm_min, tm.tm_sec, 0);
  //int64_t seconds = gmtime(&tm); 
#else
  int64_t seconds = timegm(&tm);
#endif

  int64_t fraction = 0;
  str = forwardToTimeStringEnd(timestr);

  if ((str[0] == 'Z' || str[0] == 'z') && str[1] == '\0') {
    /* utc time, no millisecond, return directly*/
    *time = seconds * factor;
  } else if (str[0] == '.') {
    str += 1;
    if ((fraction = parseFraction(str, &str, timePrec)) < 0) {
      return -1;
    }

    *time = seconds * factor + fraction;

    char seg = str[0];
    if (seg != 'Z' && seg != 'z' && seg != '+' && seg != '-') {
      return -1;
    } else if ((seg == 'Z' || seg == 'z') && str[1] != '\0') {
      return -1;
    } else if (seg == '+' || seg == '-') {
      // parse the timezone
      if (parseTimezone(str, &tzOffset) == -1) {
        return -1;
      }

      *time += tzOffset * factor;
    }

  } else if (str[0] == '+' || str[0] == '-') {
    *time = seconds * factor + fraction;

    // parse the timezone
    if (parseTimezone(str, &tzOffset) == -1) {
      return -1;
    }

    *time += tzOffset * factor;
  } else {
    return -1;
  }

  return 0;
}

int32_t parseLocaltime(char* timestr, int64_t* time, int32_t timePrec) {
  *time = 0;
  struct tm tm = {0};

  char* str = strptime(timestr, "%Y-%m-%d %H:%M:%S", &tm);
  if (str == NULL) {
    return -1;
  }

#ifdef _MSC_VER
#if _MSC_VER >= 1900
  int64_t timezone = _timezone;
#endif
#endif

  int64_t seconds = user_mktime64(tm.tm_year+1900, tm.tm_mon+1, tm.tm_mday, tm.tm_hour, tm.tm_min, tm.tm_sec, timezone);
  
  int64_t fraction = 0;

  if (*str == '.') {
    /* parse the second fraction part */
    if ((fraction = parseFraction(str + 1, &str, timePrec)) < 0) {
      return -1;
    }
  }

  int64_t factor = (timePrec == TSDB_TIME_PRECISION_MILLI) ? 1000 :
                   (timePrec == TSDB_TIME_PRECISION_MICRO ? 1000000 : 1000000000);
  *time = factor * seconds + fraction;

  return 0;
}

int32_t parseLocaltimeWithDst(char* timestr, int64_t* time, int32_t timePrec) {
  *time = 0;
  struct tm tm = {0};
  tm.tm_isdst = -1;

  char* str = strptime(timestr, "%Y-%m-%d %H:%M:%S", &tm);
  if (str == NULL) {
    return -1;
  }

  /* mktime will be affected by TZ, set by using taos_options */
  int64_t seconds = mktime(&tm);
  
  int64_t fraction = 0;

  if (*str == '.') {
    /* parse the second fraction part */
    if ((fraction = parseFraction(str + 1, &str, timePrec)) < 0) {
      return -1;
    }
  }

  int64_t factor = (timePrec == TSDB_TIME_PRECISION_MILLI) ? 1000 :
                   (timePrec == TSDB_TIME_PRECISION_MICRO ? 1000000 : 1000000000);
  *time = factor * seconds + fraction;
  return 0;
}

int64_t convertTimePrecision(int64_t time, int32_t fromPrecision, int32_t toPrecision) {
  assert(fromPrecision == TSDB_TIME_PRECISION_MILLI ||
         fromPrecision == TSDB_TIME_PRECISION_MICRO ||
         fromPrecision == TSDB_TIME_PRECISION_NANO);
  assert(toPrecision == TSDB_TIME_PRECISION_MILLI ||
         toPrecision == TSDB_TIME_PRECISION_MICRO ||
         toPrecision == TSDB_TIME_PRECISION_NANO);
  double tempResult = (double)time;
  switch(fromPrecision) {
    case TSDB_TIME_PRECISION_MILLI: {
      switch (toPrecision) {
        case TSDB_TIME_PRECISION_MILLI:
          return time;
        case TSDB_TIME_PRECISION_MICRO:
          tempResult *= 1000;
          time *= 1000;
          goto end_;
        case TSDB_TIME_PRECISION_NANO:
          tempResult *= 1000000;
          time *= 1000000;
          goto end_;
      }
    } // end from milli
    case TSDB_TIME_PRECISION_MICRO: {
      switch (toPrecision) {
        case TSDB_TIME_PRECISION_MILLI:
          return time / 1000;
        case TSDB_TIME_PRECISION_MICRO:
          return time;
        case TSDB_TIME_PRECISION_NANO:
          tempResult *= 1000;
          time *= 1000;
          goto end_;
      }
    } //end from micro
    case TSDB_TIME_PRECISION_NANO: {
      switch (toPrecision) {
        case TSDB_TIME_PRECISION_MILLI:
          return time / 1000000;
        case TSDB_TIME_PRECISION_MICRO:
          return time / 1000;
        case TSDB_TIME_PRECISION_NANO:
          return time;
      }
    } //end from nano
    default: {
      assert(0);
      return time;  // only to pass windows compilation
    }
  } //end switch fromPrecision
end_:
<<<<<<< HEAD
  if (tempResult > (double)INT64_MAX) return INT64_MAX;
  if (tempResult < (double)INT64_MIN) return INT64_MIN + 1;  // INT64_MIN means NULL
=======
  if (tempResult >= (double)INT64_MAX) return INT64_MAX;
  if (tempResult <= (double)INT64_MIN) return INT64_MIN + 1;  // INT64_MIN means NULL
>>>>>>> f6c0f746
  return time;
}

static int32_t getDuration(int64_t val, char unit, int64_t* result, int32_t timePrecision) {

  switch (unit) {
    case 's':{
      double temp = ((double)val) * MILLISECOND_PER_SECOND;
      if (temp >= (double)INT64_MAX || temp <= (double)INT64_MIN) return -1;
      (*result) = convertTimePrecision(val * MILLISECOND_PER_SECOND, TSDB_TIME_PRECISION_MILLI, timePrecision);
      break;
    }
    case 'm':{
      double temp = ((double)val) * MILLISECOND_PER_MINUTE;
      if (temp >= (double)INT64_MAX || temp <= (double)INT64_MIN) return -1;
      (*result) = convertTimePrecision(val * MILLISECOND_PER_MINUTE, TSDB_TIME_PRECISION_MILLI, timePrecision);
      break;
    }
    case 'h':{
      double temp = ((double)val) * MILLISECOND_PER_HOUR;
      if (temp >= (double)INT64_MAX || temp <= (double)INT64_MIN) return -1;
      (*result) = convertTimePrecision(val * MILLISECOND_PER_HOUR, TSDB_TIME_PRECISION_MILLI, timePrecision);
      break;
    }
    case 'd': {
      double temp = ((double)val) * MILLISECOND_PER_DAY;
      if (temp >= (double)INT64_MAX || temp <= (double)INT64_MIN) return -1;
      (*result) = convertTimePrecision(val * MILLISECOND_PER_DAY, TSDB_TIME_PRECISION_MILLI, timePrecision);
      break;
    }
    case 'w': {
      double temp = ((double)val) * MILLISECOND_PER_WEEK;
      if (temp >= (double)INT64_MAX || temp <= (double)INT64_MIN) return -1;
      (*result) = convertTimePrecision(val * MILLISECOND_PER_WEEK, TSDB_TIME_PRECISION_MILLI, timePrecision);
      break;
    }
    case 'a':
      (*result) = convertTimePrecision(val, TSDB_TIME_PRECISION_MILLI, timePrecision);
      break;
    case 'u':
      (*result) = convertTimePrecision(val, TSDB_TIME_PRECISION_MICRO, timePrecision);
      break;
    case 'b':
      (*result) = convertTimePrecision(val, TSDB_TIME_PRECISION_NANO, timePrecision);
      break;
    default: {
      return -1;
    }
  }

  /* get the value in microsecond */
  return 0;
}

/*
 * b - nanoseconds;
 * u - microseconds;
 * a - Millionseconds
 * s - Seconds
 * m - Minutes
 * h - Hours
 * d - Days (24 hours)
 * w - Weeks (7 days)
 * n - Months (30 days)
 * y - Years (365 days)
 */
int32_t parseAbsoluteDuration(char* token, int32_t tokenlen, int64_t* duration, char* unit, int32_t timePrecision) {
  errno = 0;
  char* endPtr = NULL;

  /* get the basic numeric value */
  int64_t timestamp = strtoll(token, &endPtr, 10);
  if (errno != 0) {
    return -1;
  }

  /* natual month/year are not allowed in absolute duration */
  *unit = token[tokenlen - 1];
  if (*unit == 'n' || *unit == 'y') {
    return -1;
  }

  return getDuration(timestamp, *unit, duration, timePrecision);
}

int32_t parseNatualDuration(const char* token, int32_t tokenLen, int64_t* duration, char* unit, int32_t timePrecision) {
  errno = 0;

  /* get the basic numeric value */
  *duration = strtoll(token, NULL, 10);
  if (errno != 0) {
    return -1;
  }

  *unit = token[tokenLen - 1];
  if (*unit == 'n' || *unit == 'y') {
    return 0;
  }

  return getDuration(*duration, *unit, duration, timePrecision);
}

int64_t taosTimeAdd(int64_t t, int64_t duration, char unit, int32_t precision) {
  if (duration == 0) {
    return t;
  }
  if (unit == 'y') {
    duration *= 12;
  } else if (unit != 'n') {
    return t + duration;
  }

  struct tm tm;
  time_t tt = (time_t)(t / TSDB_TICK_PER_SECOND(precision));
  localtime_r(&tt, &tm);
  int mon = tm.tm_year * 12 + tm.tm_mon + (int)duration;
  tm.tm_year = mon / 12;
  tm.tm_mon = mon % 12;

  return (int64_t)(mktime(&tm) * TSDB_TICK_PER_SECOND(precision));
}

int32_t taosTimeCountInterval(int64_t skey, int64_t ekey, int64_t interval, char unit, int32_t precision) {
  if (ekey < skey) {
    int64_t tmp = ekey;
    ekey = skey;
    skey = tmp;
  }
  if (unit != 'n' && unit != 'y') {
    return (int32_t)((ekey - skey) / interval);
  }

  skey /= (int64_t)(TSDB_TICK_PER_SECOND(precision));
  ekey /= (int64_t)(TSDB_TICK_PER_SECOND(precision));

  struct tm tm;
  time_t t = (time_t)skey;
  localtime_r(&t, &tm);
  int smon = tm.tm_year * 12 + tm.tm_mon;

  t = (time_t)ekey;
  localtime_r(&t, &tm);
  int emon = tm.tm_year * 12 + tm.tm_mon;

  if (unit == 'y') {
    interval *= 12;
  }

  return (emon - smon) / (int32_t)interval;
}

int64_t taosTimeTruncate(int64_t t, const SInterval* pInterval, int32_t precision) {
  if (pInterval->sliding == 0) {
    assert(pInterval->interval == 0);
    return t;
  }

  int64_t start = t;
  if (pInterval->slidingUnit == 'n' || pInterval->slidingUnit == 'y') {
    start /= (int64_t)(TSDB_TICK_PER_SECOND(precision));
    struct tm tm;
    time_t tt = (time_t)start;
    localtime_r(&tt, &tm);
    tm.tm_sec = 0;
    tm.tm_min = 0;
    tm.tm_hour = 0;
    tm.tm_mday = 1;

    if (pInterval->slidingUnit == 'y') {
      tm.tm_mon = 0;
      tm.tm_year = (int)(tm.tm_year / pInterval->sliding * pInterval->sliding);
    } else {
      int mon = tm.tm_year * 12 + tm.tm_mon;
      mon = (int)(mon / pInterval->sliding * pInterval->sliding);
      tm.tm_year = mon / 12;
      tm.tm_mon = mon % 12;
    }

    start = (int64_t)(mktime(&tm) * TSDB_TICK_PER_SECOND(precision));
  } else {
    int64_t delta = t - pInterval->interval;
    int32_t factor = (delta >= 0) ? 1 : -1;

    start = (delta / pInterval->sliding + factor) * pInterval->sliding;

    if (pInterval->intervalUnit == 'd' || pInterval->intervalUnit == 'w') {
     /*
      * here we revised the start time of day according to the local time zone,
      * but in case of DST, the start time of one day need to be dynamically decided.
      */
      // todo refactor to extract function that is available for Linux/Windows/Mac platform
  #if defined(WINDOWS) && _MSC_VER >= 1900
      // see https://docs.microsoft.com/en-us/cpp/c-runtime-library/daylight-dstbias-timezone-and-tzname?view=vs-2019
      int64_t timezone = _timezone;
      int32_t daylight = _daylight;
      char**  tzname = _tzname;
  #endif

      start += (int64_t)(timezone * TSDB_TICK_PER_SECOND(precision));
    }

    int64_t end = 0;

    // not enough time range
    if (start < 0 || INT64_MAX - start > pInterval->interval - 1) {
      end = start + pInterval->interval - 1;

      while(end < t && ((start + pInterval->sliding) <= INT64_MAX)) { // move forward to the correct time window
        start += pInterval->sliding;

        if (start < 0 || INT64_MAX - start > pInterval->interval - 1) {
          end = start + pInterval->interval - 1;
        } else {
          end = INT64_MAX;
          break;
        }
      }
    } else {
      end = INT64_MAX;
    }
  }

  if (pInterval->offset > 0) {
    start = taosTimeAdd(start, pInterval->offset, pInterval->offsetUnit, precision);
    if (start > t) {
      start = taosTimeAdd(start, -pInterval->interval, pInterval->intervalUnit, precision);
    }
  }
  return start;
}

// internal function, when program is paused in debugger,
// one can call this function from debugger to print a
// timestamp as human readable string, for example (gdb):
//     p fmtts(1593769722)
// outputs:
//     2020-07-03 17:48:42
// and the parameter can also be a variable.
const char* fmtts(int64_t ts) {
  static char buf[96];
  size_t pos = 0;
  struct tm tm;

  if (ts > -62135625943 && ts < 32503651200) {
    time_t t = (time_t)ts;
    localtime_r(&t, &tm);
    pos += strftime(buf + pos, sizeof(buf), "s=%Y-%m-%d %H:%M:%S", &tm);
  }

  if (ts > -62135625943000 && ts < 32503651200000) {
    time_t t = (time_t)(ts / 1000);
    localtime_r(&t, &tm);
    if (pos > 0) {
      buf[pos++] = ' ';
      buf[pos++] = '|';
      buf[pos++] = ' ';
    }
    pos += strftime(buf + pos, sizeof(buf), "ms=%Y-%m-%d %H:%M:%S", &tm);
    pos += sprintf(buf + pos, ".%03d", (int)(ts % 1000));
  }

  {
    time_t t = (time_t)(ts / 1000000);
    localtime_r(&t, &tm);
    if (pos > 0) {
      buf[pos++] = ' ';
      buf[pos++] = '|';
      buf[pos++] = ' ';
    }
    pos += strftime(buf + pos, sizeof(buf), "us=%Y-%m-%d %H:%M:%S", &tm);
    pos += sprintf(buf + pos, ".%06d", (int)(ts % 1000000));
  }

  return buf;
}<|MERGE_RESOLUTION|>--- conflicted
+++ resolved
@@ -424,13 +424,8 @@
     }
   } //end switch fromPrecision
 end_:
-<<<<<<< HEAD
-  if (tempResult > (double)INT64_MAX) return INT64_MAX;
-  if (tempResult < (double)INT64_MIN) return INT64_MIN + 1;  // INT64_MIN means NULL
-=======
   if (tempResult >= (double)INT64_MAX) return INT64_MAX;
   if (tempResult <= (double)INT64_MIN) return INT64_MIN + 1;  // INT64_MIN means NULL
->>>>>>> f6c0f746
   return time;
 }
 
