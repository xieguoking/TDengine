--- conflicted
+++ resolved
@@ -71,11 +71,6 @@
   taosGetSystemLocale();
 }
 
-<<<<<<< HEAD
-void taosGetDisk() {}
-
-=======
->>>>>>> fc429e12
 bool taosGetProcIO(float *readKB, float *writeKB) {
   *readKB = 0;
   *writeKB = 0;
