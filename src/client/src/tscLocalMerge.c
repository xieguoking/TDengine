/*
 * Copyright (c) 2019 TAOS Data, Inc. <jhtao@taosdata.com>
 *
 * This program is free software: you can use, redistribute, and/or modify
 * it under the terms of the GNU Affero General Public License, version 3
 * or later ("AGPL"), as published by the Free Software Foundation.
 *
 * This program is distributed in the hope that it will be useful, but WITHOUT
 * ANY WARRANTY; without even the implied warranty of MERCHANTABILITY or
 * FITNESS FOR A PARTICULAR PURPOSE.
 *
 * You should have received a copy of the GNU Affero General Public License
 * along with this program. If not, see <http://www.gnu.org/licenses/>.
 */

#include "tscLocalMerge.h"
#include "tscSubquery.h"
#include "os.h"
#include "texpr.h"
#include "tlosertree.h"
#include "tscLog.h"
#include "tscUtil.h"
#include "tschemautil.h"
#include "tsclient.h"

typedef struct SCompareParam {
  SLocalDataSource **pLocalData;
  tOrderDescriptor * pDesc;
  int32_t            num;
  int32_t            groupOrderType;
} SCompareParam;

int32_t treeComparator(const void *pLeft, const void *pRight, void *param) {
  int32_t pLeftIdx = *(int32_t *)pLeft;
  int32_t pRightIdx = *(int32_t *)pRight;

  SCompareParam *    pParam = (SCompareParam *)param;
  tOrderDescriptor * pDesc = pParam->pDesc;
  SLocalDataSource **pLocalData = pParam->pLocalData;

  /* this input is exhausted, set the special value to denote this */
  if (pLocalData[pLeftIdx]->rowIdx == -1) {
    return 1;
  }

  if (pLocalData[pRightIdx]->rowIdx == -1) {
    return -1;
  }

  if (pParam->groupOrderType == TSDB_ORDER_DESC) {  // desc
    return compare_d(pDesc, pParam->num, pLocalData[pLeftIdx]->rowIdx, pLocalData[pLeftIdx]->filePage.data,
                     pParam->num, pLocalData[pRightIdx]->rowIdx, pLocalData[pRightIdx]->filePage.data);
  } else {
    return compare_a(pDesc, pParam->num, pLocalData[pLeftIdx]->rowIdx, pLocalData[pLeftIdx]->filePage.data,
                     pParam->num, pLocalData[pRightIdx]->rowIdx, pLocalData[pRightIdx]->filePage.data);
  }
}

// todo merge with vnode side function
void tsCreateSQLFunctionCtx(SQueryInfo* pQueryInfo, SQLFunctionCtx* pCtx, SSchema* pSchema) {
  size_t size = tscSqlExprNumOfExprs(pQueryInfo);
  
  for (int32_t i = 0; i < size; ++i) {
    SExprInfo *pExpr = tscSqlExprGet(pQueryInfo, i);

    pCtx[i].order = pQueryInfo->order.order;
    pCtx[i].functionId = pExpr->base.functionId;

    pCtx[i].order = pQueryInfo->order.order;
    pCtx[i].functionId = pExpr->base.functionId;

    // input data format comes from pModel
    pCtx[i].inputType = pSchema[i].type;
    pCtx[i].inputBytes = pSchema[i].bytes;

    pCtx[i].outputBytes = pExpr->base.resBytes;
    pCtx[i].outputType  = pExpr->base.resType;

    // input buffer hold only one point data
    pCtx[i].size = 1;
    pCtx[i].hasNull = true;
    pCtx[i].currentStage = MERGE_STAGE;

    // for top/bottom function, the output of timestamp is the first column
    int32_t functionId = pExpr->base.functionId;
    if (functionId == TSDB_FUNC_TOP || functionId == TSDB_FUNC_BOTTOM || functionId == TSDB_FUNC_DIFF) {
      pCtx[i].ptsOutputBuf = pCtx[0].pOutput;
      pCtx[i].param[2].i64 = pQueryInfo->order.order;
      pCtx[i].param[2].nType  = TSDB_DATA_TYPE_BIGINT;
      pCtx[i].param[1].i64 = pQueryInfo->order.orderColId;
    } else if (functionId == TSDB_FUNC_APERCT) {
      pCtx[i].param[0].i64 = pExpr->base.param[0].i64;
      pCtx[i].param[0].nType  = pExpr->base.param[0].nType;
    } else if (functionId == TSDB_FUNC_BLKINFO) {
      pCtx[i].param[0].i64 = pExpr->base.param[0].i64;
      pCtx[i].param[0].nType = pExpr->base.param[0].nType;
      pCtx[i].numOfParams = 1;
    }

    pCtx[i].interBufBytes = pExpr->base.interBytes;
    pCtx[i].resultInfo = calloc(1, pCtx[i].interBufBytes + sizeof(SResultRowCellInfo));
    pCtx[i].stableQuery = true;
  }

  int16_t          n = 0;
  int16_t          tagLen = 0;
  SQLFunctionCtx **pTagCtx = calloc(pQueryInfo->fieldsInfo.numOfOutput, POINTER_BYTES);

  SQLFunctionCtx *pCtx1 = NULL;
  for (int32_t i = 0; i < pQueryInfo->fieldsInfo.numOfOutput; ++i) {
    SExprInfo *pExpr = tscSqlExprGet(pQueryInfo, i);
    if (pExpr->base.functionId == TSDB_FUNC_TAG_DUMMY || pExpr->base.functionId == TSDB_FUNC_TS_DUMMY) {
      tagLen += pExpr->base.resBytes;
      pTagCtx[n++] = &pCtx[i];
    } else if ((aAggs[pExpr->base.functionId].status & TSDB_FUNCSTATE_SELECTIVITY) != 0) {
      pCtx1 = &pCtx[i];
    }
  }

  if (n == 0 || pCtx == NULL) {
    free(pTagCtx);
  } else {
    pCtx1->tagInfo.pTagCtxList = pTagCtx;
    pCtx1->tagInfo.numOfTagCols = n;
    pCtx1->tagInfo.tagsLen = tagLen;
  }
}

static void setCtxInputOutputBuffer(SQueryInfo* pQueryInfo, SQLFunctionCtx *pCtx, SLocalMerger *pReducer,
                                 tOrderDescriptor *pDesc) {
  size_t size = tscSqlExprNumOfExprs(pQueryInfo);

  for (int32_t i = 0; i < size; ++i) {
    SExprInfo *pExpr = tscSqlExprGet(pQueryInfo, i);
    pCtx[i].pOutput = pReducer->pResultBuf->data + pExpr->base.offset * pReducer->resColModel->capacity;

    // input buffer hold only one point data
    int16_t offset = getColumnModelOffset(pDesc->pColumnModel, i);
    pCtx[i].pInput = pReducer->pTempBuffer->data + offset;

    int32_t functionId = pCtx[i].functionId;
    if (functionId == TSDB_FUNC_TOP || functionId == TSDB_FUNC_BOTTOM || functionId == TSDB_FUNC_DIFF) {
      pCtx[i].ptsOutputBuf = pCtx[0].pOutput;
    }
  }
}

static SFillColInfo* createFillColInfo(SQueryInfo* pQueryInfo) {
  int32_t numOfCols = (int32_t)tscNumOfFields(pQueryInfo);
  int32_t offset = 0;
  
  SFillColInfo* pFillCol = calloc(numOfCols, sizeof(SFillColInfo));
  for(int32_t i = 0; i < numOfCols; ++i) {
    SInternalField* pIField = taosArrayGet(pQueryInfo->fieldsInfo.internalField, i);

    if (pIField->pExpr->pExpr == NULL) {
      SExprInfo* pExpr = pIField->pExpr;

      pFillCol[i].col.bytes  = pExpr->base.resBytes;
      pFillCol[i].col.type   = (int8_t)pExpr->base.resType;
      pFillCol[i].col.colId  = pExpr->base.colInfo.colId;
      pFillCol[i].flag       = pExpr->base.colInfo.flag;
      pFillCol[i].col.offset = offset;
      pFillCol[i].functionId = pExpr->base.functionId;
      pFillCol[i].fillVal.i  = pQueryInfo->fillVal[i];
    } else {
      pFillCol[i].col.bytes  = pIField->field.bytes;
      pFillCol[i].col.type   = (int8_t)pIField->field.type;
      pFillCol[i].col.colId  = -100;
      pFillCol[i].flag       = TSDB_COL_NORMAL;
      pFillCol[i].col.offset = offset;
      pFillCol[i].functionId = -1;
      pFillCol[i].fillVal.i  = pQueryInfo->fillVal[i];
    }

    offset += pFillCol[i].col.bytes;
  }
  
  return pFillCol;
}

void tscCreateLocalMerger(tExtMemBuffer **pMemBuffer, int32_t numOfBuffer, tOrderDescriptor *pDesc,
                          SColumnModel *finalmodel, SColumnModel *pFFModel, SSqlObj *pSql) {
  SSqlCmd* pCmd = &pSql->cmd;
  SSqlRes* pRes = &pSql->res;
  
  if (pMemBuffer == NULL) {
    tscLocalReducerEnvDestroy(pMemBuffer, pDesc, finalmodel, pFFModel, numOfBuffer);
    tscError("%p pMemBuffer is NULL", pMemBuffer);
    pRes->code = TSDB_CODE_TSC_APP_ERROR;
    return;
  }
 
  if (pDesc->pColumnModel == NULL) {
    tscLocalReducerEnvDestroy(pMemBuffer, pDesc, finalmodel, pFFModel, numOfBuffer);
    tscError("%p no local buffer or intermediate result format model", pSql);
    pRes->code = TSDB_CODE_TSC_APP_ERROR;
    return;
  }

  int32_t numOfFlush = 0;
  for (int32_t i = 0; i < numOfBuffer; ++i) {
    int32_t len = pMemBuffer[i]->fileMeta.flushoutData.nLength;
    if (len == 0) {
      tscDebug("%p no data retrieved from orderOfVnode:%d", pSql, i + 1);
      continue;
    }

    numOfFlush += len;
  }

  if (numOfFlush == 0 || numOfBuffer == 0) {
    tscLocalReducerEnvDestroy(pMemBuffer, pDesc, finalmodel, pFFModel, numOfBuffer);
    pCmd->command = TSDB_SQL_RETRIEVE_EMPTY_RESULT; // no result, set the result empty
    tscDebug("%p retrieved no data", pSql);
    return;
  }

  if (pDesc->pColumnModel->capacity >= pMemBuffer[0]->pageSize) {
    tscError("%p Invalid value of buffer capacity %d and page size %d ", pSql, pDesc->pColumnModel->capacity,
             pMemBuffer[0]->pageSize);

    tscLocalReducerEnvDestroy(pMemBuffer, pDesc, finalmodel, pFFModel, numOfBuffer);
    pRes->code = TSDB_CODE_TSC_APP_ERROR;
    return;
  }

  size_t size = sizeof(SLocalMerger) + POINTER_BYTES * numOfFlush;
  
  SLocalMerger *pReducer = (SLocalMerger *) calloc(1, size);
  if (pReducer == NULL) {
    tscError("%p failed to create local merge structure, out of memory", pSql);

    tscLocalReducerEnvDestroy(pMemBuffer, pDesc, finalmodel, pFFModel, numOfBuffer);
    pRes->code = TSDB_CODE_TSC_OUT_OF_MEMORY;
    return;
  }

  pReducer->pExtMemBuffer = pMemBuffer;
  pReducer->pLocalDataSrc = (SLocalDataSource **)&pReducer[1];
  assert(pReducer->pLocalDataSrc != NULL);

  pReducer->numOfBuffer = numOfFlush;
  pReducer->numOfVnode = numOfBuffer;

  pReducer->pDesc = pDesc;
  tscDebug("%p the number of merged leaves is: %d", pSql, pReducer->numOfBuffer);

  int32_t idx = 0;
  for (int32_t i = 0; i < numOfBuffer; ++i) {
    int32_t numOfFlushoutInFile = pMemBuffer[i]->fileMeta.flushoutData.nLength;

    for (int32_t j = 0; j < numOfFlushoutInFile; ++j) {
      SLocalDataSource *ds = (SLocalDataSource *)malloc(sizeof(SLocalDataSource) + pMemBuffer[0]->pageSize);
      if (ds == NULL) {
        tscError("%p failed to create merge structure", pSql);
        pRes->code = TSDB_CODE_TSC_OUT_OF_MEMORY;
        tfree(pReducer);
        return;
      }
      
      pReducer->pLocalDataSrc[idx] = ds;

      ds->pMemBuffer = pMemBuffer[i];
      ds->flushoutIdx = j;
      ds->filePage.num = 0;
      ds->pageId = 0;
      ds->rowIdx = 0;

      tscDebug("%p load data from disk into memory, orderOfVnode:%d, total:%d", pSql, i + 1, idx + 1);
      tExtMemBufferLoadData(pMemBuffer[i], &(ds->filePage), j, 0);
#ifdef _DEBUG_VIEW
      printf("load data page into mem for build loser tree: %" PRIu64 " rows\n", ds->filePage.num);
      SSrcColumnInfo colInfo[256] = {0};
      SQueryInfo *   pQueryInfo = tscGetQueryInfo(pCmd, pCmd->clauseIndex);

      tscGetSrcColumnInfo(colInfo, pQueryInfo);

      tColModelDisplayEx(pDesc->pColumnModel, ds->filePage.data, ds->filePage.num,
                         pMemBuffer[0]->numOfElemsPerPage, colInfo);
#endif
      
      if (ds->filePage.num == 0) {  // no data in this flush, the index does not increase
        tscDebug("%p flush data is empty, ignore %d flush record", pSql, idx);
        tfree(ds);
        continue;
      }
      
      idx += 1;
    }
  }
  
  // no data actually, no need to merge result.
  if (idx == 0) {
    tfree(pReducer);
    return;
  }

  pReducer->numOfBuffer = idx;

  SCompareParam *param = malloc(sizeof(SCompareParam));
  if (param == NULL) {
    tfree(pReducer);
    return;
  }

  param->pLocalData = pReducer->pLocalDataSrc;
  param->pDesc = pReducer->pDesc;
  param->num = pReducer->pLocalDataSrc[0]->pMemBuffer->numOfElemsPerPage;
  SQueryInfo *pQueryInfo = tscGetQueryInfo(pCmd, pCmd->clauseIndex);

  param->groupOrderType = pQueryInfo->groupbyExpr.orderType;
  pReducer->orderPrjOnSTable = tscOrderedProjectionQueryOnSTable(pQueryInfo, 0);

  pRes->code = tLoserTreeCreate(&pReducer->pLoserTree, pReducer->numOfBuffer, param, treeComparator);
  if (pReducer->pLoserTree == NULL || pRes->code != 0) {
    tfree(param);
    tfree(pReducer);
    return;
  }

  // the input data format follows the old format, but output in a new format.
  // so, all the input must be parsed as old format
  pReducer->pCtx = (SQLFunctionCtx *)calloc(tscSqlExprNumOfExprs(pQueryInfo), sizeof(SQLFunctionCtx));
  pReducer->rowSize = pMemBuffer[0]->nElemSize;

  tscRestoreFuncForSTableQuery(pQueryInfo);
  tscFieldInfoUpdateOffset(pQueryInfo);

  if (pReducer->rowSize > pMemBuffer[0]->pageSize) {
    assert(false);  // todo fixed row size is larger than the minimum page size;
  }

  pReducer->hasPrevRow = false;
  pReducer->hasUnprocessedRow = false;

  pReducer->prevRowOfInput = (char *)calloc(1, pReducer->rowSize);

  // used to keep the latest input row
  pReducer->pTempBuffer = (tFilePage *)calloc(1, pReducer->rowSize + sizeof(tFilePage));
  pReducer->discardData = (tFilePage *)calloc(1, pReducer->rowSize + sizeof(tFilePage));
  pReducer->discard = false;

  pReducer->nResultBufSize = pMemBuffer[0]->pageSize * 16;
  pReducer->pResultBuf = (tFilePage *)calloc(1, pReducer->nResultBufSize + sizeof(tFilePage));

  pReducer->resColModel = finalmodel;
  pReducer->resColModel->capacity = pReducer->nResultBufSize;
  pReducer->finalModel = pFFModel;

  if (finalmodel->rowSize > 0) {
    pReducer->resColModel->capacity /= finalmodel->rowSize;
  }

  assert(finalmodel->rowSize > 0 && finalmodel->rowSize <= pReducer->rowSize);
  pReducer->pFinalRes = calloc(1, pReducer->rowSize * pReducer->resColModel->capacity);

  if (pReducer->pTempBuffer == NULL || pReducer->discardData == NULL || pReducer->pResultBuf == NULL ||
      pReducer->pFinalRes == NULL || pReducer->prevRowOfInput == NULL) {
    tfree(pReducer->pTempBuffer);
    tfree(pReducer->discardData);
    tfree(pReducer->pResultBuf);
    tfree(pReducer->pFinalRes);
    tfree(pReducer->prevRowOfInput);
    tfree(pReducer->pLoserTree);
    tfree(param);
    tfree(pReducer);
    pRes->code = TSDB_CODE_TSC_OUT_OF_MEMORY;
    return;
  }
  
  pReducer->pTempBuffer->num = 0;

  tscCreateResPointerInfo(pRes, pQueryInfo);

  SSchema* pschema = calloc(pDesc->pColumnModel->numOfCols, sizeof(SSchema));
  for(int32_t i = 0; i < pDesc->pColumnModel->numOfCols; ++i) {
    pschema[i] = pDesc->pColumnModel->pFields[i].field;
  }

  tsCreateSQLFunctionCtx(pQueryInfo, pReducer->pCtx, pschema);
  setCtxInputOutputBuffer(pQueryInfo, pReducer->pCtx, pReducer, pDesc);

  // we change the capacity of schema to denote that there is only one row in temp buffer
  pReducer->pDesc->pColumnModel->capacity = 1;

  // restore the limitation value at the last stage
  if (tscOrderedProjectionQueryOnSTable(pQueryInfo, 0)) {
    pQueryInfo->limit.limit = pQueryInfo->clauseLimit;
    pQueryInfo->limit.offset = pQueryInfo->prjOffset;
  }

  pReducer->offset = (int32_t)pQueryInfo->limit.offset;

  pRes->pLocalMerger = pReducer;
  pRes->numOfGroups = 0;

  STableMetaInfo *pTableMetaInfo = tscGetTableMetaInfoFromCmd(pCmd, pCmd->clauseIndex, 0);
  STableComInfo tinfo = tscGetTableInfo(pTableMetaInfo->pTableMeta);
  
  TSKEY stime = (pQueryInfo->order.order == TSDB_ORDER_ASC)? pQueryInfo->window.skey : pQueryInfo->window.ekey;
  int64_t revisedSTime = taosTimeTruncate(stime, &pQueryInfo->interval, tinfo.precision);
  
  if (pQueryInfo->fillType != TSDB_FILL_NONE) {
    SFillColInfo* pFillCol = createFillColInfo(pQueryInfo);
    pReducer->pFillInfo = taosCreateFillInfo(pQueryInfo->order.order, revisedSTime, pQueryInfo->groupbyExpr.numOfGroupCols,
                                           4096, (int32_t)pQueryInfo->fieldsInfo.numOfOutput, pQueryInfo->interval.sliding, pQueryInfo->interval.slidingUnit,
                                           tinfo.precision, pQueryInfo->fillType, pFillCol, pSql);
  }
}

static int32_t tscFlushTmpBufferImpl(tExtMemBuffer *pMemoryBuf, tOrderDescriptor *pDesc, tFilePage *pPage,
                                     int32_t orderType) {
  if (pPage->num == 0) {
    return 0;
  }

  assert(pPage->num <= pDesc->pColumnModel->capacity);

  // sort before flush to disk, the data must be consecutively put on tFilePage.
  if (pDesc->orderInfo.numOfCols > 0) {
    tColDataQSort(pDesc, (int32_t)pPage->num, 0, (int32_t)pPage->num - 1, pPage->data, orderType);
  }

#ifdef _DEBUG_VIEW
  printf("%" PRIu64 " rows data flushed to disk after been sorted:\n", pPage->num);
  tColModelDisplay(pDesc->pColumnModel, pPage->data, pPage->num, pPage->num);
#endif

  // write to cache after being sorted
  if (tExtMemBufferPut(pMemoryBuf, pPage->data, (int32_t)pPage->num) < 0) {
    tscError("failed to save data in temporary buffer");
    return -1;
  }

  pPage->num = 0;
  return 0;
}

int32_t tscFlushTmpBuffer(tExtMemBuffer *pMemoryBuf, tOrderDescriptor *pDesc, tFilePage *pPage, int32_t orderType) {
  int32_t ret = 0;
  if ((ret = tscFlushTmpBufferImpl(pMemoryBuf, pDesc, pPage, orderType)) != 0) {
    return ret;
  }

  if ((ret = tExtMemBufferFlush(pMemoryBuf)) != 0) {
    return ret;
  }

  return 0;
}

int32_t saveToBuffer(tExtMemBuffer *pMemoryBuf, tOrderDescriptor *pDesc, tFilePage *pPage, void *data,
                     int32_t numOfRows, int32_t orderType) {
  SColumnModel *pModel = pDesc->pColumnModel;

  if (pPage->num + numOfRows <= pModel->capacity) {
    tColModelAppend(pModel, pPage, data, 0, numOfRows, numOfRows);
    return 0;
  }

  // current buffer is overflow, flush data to extensive buffer
  int32_t numOfRemainEntries = pModel->capacity - (int32_t)pPage->num;
  tColModelAppend(pModel, pPage, data, 0, numOfRemainEntries, numOfRows);

  // current buffer is full, need to flushed to disk
  assert(pPage->num == pModel->capacity);
  int32_t code = tscFlushTmpBuffer(pMemoryBuf, pDesc, pPage, orderType);
  if (code != 0) {
    return code;
  }

  int32_t remain = numOfRows - numOfRemainEntries;

  while (remain > 0) {
    int32_t numOfWriteElems = 0;
    if (remain > pModel->capacity) {
      numOfWriteElems = pModel->capacity;
    } else {
      numOfWriteElems = remain;
    }

    tColModelAppend(pModel, pPage, data, numOfRows - remain, numOfWriteElems, numOfRows);

    if (pPage->num == pModel->capacity) {
      if ((code = tscFlushTmpBuffer(pMemoryBuf, pDesc, pPage, orderType)) != TSDB_CODE_SUCCESS) {
        return code;
      }
    } else {
      pPage->num = numOfWriteElems;
    }

    remain -= numOfWriteElems;
    numOfRemainEntries += numOfWriteElems;
  }

  return 0;
}

void tscDestroyLocalMerger(SSqlObj *pSql) {
  if (pSql == NULL) {
    return;
  }

  SSqlRes *pRes = &(pSql->res);
  if (pRes->pLocalMerger == NULL) {
    return;
  }

  SSqlCmd *   pCmd = &pSql->cmd;
  SQueryInfo *pQueryInfo = tscGetQueryInfo(pCmd, pCmd->clauseIndex);

  // there is no more result, so we release all allocated resource
  SLocalMerger *pLocalMerge = (SLocalMerger *)atomic_exchange_ptr(&pRes->pLocalMerger, NULL);
  if (pLocalMerge != NULL) {
    pLocalMerge->pFillInfo = taosDestroyFillInfo(pLocalMerge->pFillInfo);

    if (pLocalMerge->pCtx != NULL) {
      int32_t numOfExprs = (int32_t) tscSqlExprNumOfExprs(pQueryInfo);
      for (int32_t i = 0; i < numOfExprs; ++i) {
        SQLFunctionCtx *pCtx = &pLocalMerge->pCtx[i];

        tVariantDestroy(&pCtx->tag);
        tfree(pCtx->resultInfo);

        if (pCtx->tagInfo.pTagCtxList != NULL) {
          tfree(pCtx->tagInfo.pTagCtxList);
        }
      }

      tfree(pLocalMerge->pCtx);
    }

    tfree(pLocalMerge->prevRowOfInput);

    tfree(pLocalMerge->pTempBuffer);
    tfree(pLocalMerge->pResultBuf);

    if (pLocalMerge->pLoserTree) {
      tfree(pLocalMerge->pLoserTree->param);
      tfree(pLocalMerge->pLoserTree);
    }

    tfree(pLocalMerge->pFinalRes);
    tfree(pLocalMerge->discardData);

    tscLocalReducerEnvDestroy(pLocalMerge->pExtMemBuffer, pLocalMerge->pDesc, pLocalMerge->resColModel, pLocalMerge->finalModel,
                              pLocalMerge->numOfVnode);
    for (int32_t i = 0; i < pLocalMerge->numOfBuffer; ++i) {
      tfree(pLocalMerge->pLocalDataSrc[i]);
    }

    pLocalMerge->numOfBuffer = 0;
    pLocalMerge->numOfCompleted = 0;
    free(pLocalMerge);
  } else {
    tscDebug("%p already freed or another free function is invoked", pSql);
  }

  tscDebug("%p free local reducer finished", pSql);
}

static int32_t createOrderDescriptor(tOrderDescriptor **pOrderDesc, SSqlCmd *pCmd, SColumnModel *pModel) {
  int32_t     numOfGroupByCols = 0;
  SQueryInfo *pQueryInfo = tscGetQueryInfo(pCmd, pCmd->clauseIndex);

  if (pQueryInfo->groupbyExpr.numOfGroupCols > 0) {
    numOfGroupByCols = pQueryInfo->groupbyExpr.numOfGroupCols;
  }

  // primary timestamp column is involved in final result
  if (pQueryInfo->interval.interval != 0 || tscOrderedProjectionQueryOnSTable(pQueryInfo, 0)) {
    numOfGroupByCols++;
  }

  int32_t *orderColIndexList = (int32_t *)calloc(numOfGroupByCols, sizeof(int32_t));
  if (orderColIndexList == NULL) {
    return TSDB_CODE_TSC_OUT_OF_MEMORY;
  }

  if (numOfGroupByCols > 0) {

    if (pQueryInfo->groupbyExpr.numOfGroupCols > 0) {
      int32_t numOfInternalOutput = (int32_t) tscSqlExprNumOfExprs(pQueryInfo);
      int32_t startCols = numOfInternalOutput - pQueryInfo->groupbyExpr.numOfGroupCols;

      // the last "pQueryInfo->groupbyExpr.numOfGroupCols" columns are order-by columns
      for (int32_t i = 0; i < pQueryInfo->groupbyExpr.numOfGroupCols; ++i) {
        orderColIndexList[i] = startCols++;
      }

      if (pQueryInfo->interval.interval != 0) {
        // the first column is the timestamp, handles queries like "interval(10m) group by tags"
        orderColIndexList[numOfGroupByCols - 1] = PRIMARYKEY_TIMESTAMP_COL_INDEX; //TODO ???
      }
    } else {
      /*
       * 1. the orderby ts asc/desc projection query for the super table
       * 2. interval query without groupby clause
       */
      if (pQueryInfo->interval.interval != 0) {
        orderColIndexList[0] = PRIMARYKEY_TIMESTAMP_COL_INDEX;
      } else {
        size_t size = tscSqlExprNumOfExprs(pQueryInfo);
        for (int32_t i = 0; i < size; ++i) {
          SExprInfo *pExpr = tscSqlExprGet(pQueryInfo, i);
          if (pExpr->base.functionId == TSDB_FUNC_PRJ && pExpr->base.colInfo.colId == PRIMARYKEY_TIMESTAMP_COL_INDEX) {
            orderColIndexList[0] = i;
          }
        }
      }

      assert(pQueryInfo->order.orderColId == PRIMARYKEY_TIMESTAMP_COL_INDEX);
    }
  }

  *pOrderDesc = tOrderDesCreate(orderColIndexList, numOfGroupByCols, pModel, pQueryInfo->order.order);
  tfree(orderColIndexList);

  if (*pOrderDesc == NULL) {
    return TSDB_CODE_TSC_OUT_OF_MEMORY;
  } else {
    return TSDB_CODE_SUCCESS;
  }
}

bool isSameGroup(SSqlCmd *pCmd, SLocalMerger *pReducer, char *pPrev, tFilePage *tmpBuffer) {
  SQueryInfo *pQueryInfo = tscGetQueryInfo(pCmd, pCmd->clauseIndex);

  // disable merge procedure for column projection query
  int16_t functionId = pReducer->pCtx[0].functionId;
  if (pReducer->orderPrjOnSTable) {
    return true;
  }

  if (functionId == TSDB_FUNC_PRJ || functionId == TSDB_FUNC_ARITHM) {
    return false;
  }

  tOrderDescriptor *pOrderDesc = pReducer->pDesc;
  SColumnOrderInfo* orderInfo = &pOrderDesc->orderInfo;

  // no group by columns, all data belongs to one group
  int32_t numOfCols = orderInfo->numOfCols;
  if (numOfCols <= 0) {
    return true;
  }

  if (orderInfo->colIndex[numOfCols - 1] == PRIMARYKEY_TIMESTAMP_COL_INDEX) {
    /*
     * super table interval query
     * if the order columns is the primary timestamp, all result data belongs to one group
     */
    assert(pQueryInfo->interval.interval > 0);
    if (numOfCols == 1) {
      return true;
    }
  } else {  // simple group by query
    assert(pQueryInfo->interval.interval == 0);
  }

  // only one row exists
  int32_t index = orderInfo->colIndex[0];
  int32_t offset = (pOrderDesc->pColumnModel)->pFields[index].offset;

  int32_t ret = memcmp(pPrev + offset, tmpBuffer->data + offset, pOrderDesc->pColumnModel->rowSize - offset);
  return ret == 0;
}

int32_t tscLocalReducerEnvCreate(SSqlObj *pSql, tExtMemBuffer ***pMemBuffer, tOrderDescriptor **pOrderDesc,
                                 SColumnModel **pFinalModel, SColumnModel** pFFModel, uint32_t nBufferSizes) {
  SSqlCmd *pCmd = &pSql->cmd;
  SSqlRes *pRes = &pSql->res;

  SSchema *     pSchema = NULL;
  SColumnModel *pModel = NULL;
  *pFinalModel = NULL;

  SQueryInfo *    pQueryInfo = tscGetQueryInfo(pCmd, pCmd->clauseIndex);
  STableMetaInfo *pTableMetaInfo = tscGetMetaInfo(pQueryInfo, 0);

  (*pMemBuffer) = (tExtMemBuffer **)malloc(POINTER_BYTES * pSql->subState.numOfSub);
  if (*pMemBuffer == NULL) {
    tscError("%p failed to allocate memory", pSql);
    pRes->code = TSDB_CODE_TSC_OUT_OF_MEMORY;
    return pRes->code;
  }
  
  size_t size = tscSqlExprNumOfExprs(pQueryInfo);
  
  pSchema = (SSchema *)calloc(1, sizeof(SSchema) * size);
  if (pSchema == NULL) {
    tscError("%p failed to allocate memory", pSql);
    pRes->code = TSDB_CODE_TSC_OUT_OF_MEMORY;
    return pRes->code;
  }

  int32_t rlen = 0;
  for (int32_t i = 0; i < size; ++i) {
    SExprInfo *pExpr = tscSqlExprGet(pQueryInfo, i);

    pSchema[i].bytes = pExpr->base.resBytes;
    pSchema[i].type = (int8_t)pExpr->base.resType;
    tstrncpy(pSchema[i].name, pExpr->base.aliasName, tListLen(pSchema[i].name));

    rlen += pExpr->base.resBytes;
  }

  int32_t capacity = 0;
  if (rlen != 0) {
    capacity = nBufferSizes / rlen;
  }
  
  pModel = createColumnModel(pSchema, (int32_t)size, capacity);

  int32_t pg = DEFAULT_PAGE_SIZE;
  int32_t overhead = sizeof(tFilePage);
  while((pg - overhead) < pModel->rowSize * 2) {
    pg *= 2;
  }

  size_t numOfSubs = pSql->subState.numOfSub;
  assert(numOfSubs <= pTableMetaInfo->vgroupList->numOfVgroups);
  for (int32_t i = 0; i < numOfSubs; ++i) {
    (*pMemBuffer)[i] = createExtMemBuffer(nBufferSizes, rlen, pg, pModel);
    (*pMemBuffer)[i]->flushModel = MULTIPLE_APPEND_MODEL;
  }

  if (createOrderDescriptor(pOrderDesc, pCmd, pModel) != TSDB_CODE_SUCCESS) {
    pRes->code = TSDB_CODE_TSC_OUT_OF_MEMORY;
    tfree(pSchema);
    return pRes->code;
  }

  // final result depends on the fields number
  memset(pSchema, 0, sizeof(SSchema) * size);

  for (int32_t i = 0; i < size; ++i) {
    SExprInfo *pExpr = tscSqlExprGet(pQueryInfo, i);

    SSchema p1 = {0};
    if (pExpr->base.colInfo.colIndex == TSDB_TBNAME_COLUMN_INDEX) {
      p1 = *tGetTbnameColumnSchema();
    } else if (TSDB_COL_IS_UD_COL(pExpr->base.colInfo.flag)) {
      p1.bytes = pExpr->base.resBytes;
      p1.type  = (uint8_t) pExpr->base.resType;
      tstrncpy(p1.name, pExpr->base.aliasName, tListLen(p1.name));
    } else {
      p1 = *tscGetTableColumnSchema(pTableMetaInfo->pTableMeta, pExpr->base.colInfo.colIndex);
    }

    int32_t inter = 0;
    int16_t type = -1;
    int16_t bytes = 0;

    // the final result size and type in the same as query on single table.
    // so here, set the flag to be false;
    int32_t functionId = pExpr->base.functionId;
    if (functionId >= TSDB_FUNC_TS && functionId <= TSDB_FUNC_DIFF) {
      type = pModel->pFields[i].field.type;
      bytes = pModel->pFields[i].field.bytes;
    } else {
      if (functionId == TSDB_FUNC_FIRST_DST) {
        functionId = TSDB_FUNC_FIRST;
      } else if (functionId == TSDB_FUNC_LAST_DST) {
        functionId = TSDB_FUNC_LAST;
      } else if (functionId == TSDB_FUNC_STDDEV_DST) {
        functionId = TSDB_FUNC_STDDEV;
      }

      int32_t ret = getResultDataInfo(p1.type, p1.bytes, functionId, 0, &type, &bytes, &inter, 0, false);
      assert(ret == TSDB_CODE_SUCCESS);
    }

    pSchema[i].type = (uint8_t)type;
    pSchema[i].bytes = bytes;
    strcpy(pSchema[i].name, pModel->pFields[i].field.name);
  }
  
  *pFinalModel = createColumnModel(pSchema, (int32_t)size, capacity);

  memset(pSchema, 0, sizeof(SSchema) * size);
  size = tscNumOfFields(pQueryInfo);

  for(int32_t i = 0; i < size; ++i) {
    SInternalField* pField = tscFieldInfoGetInternalField(&pQueryInfo->fieldsInfo, i);
    pSchema[i].bytes = pField->field.bytes;
    pSchema[i].type = pField->field.type;
    tstrncpy(pSchema[i].name, pField->field.name, tListLen(pSchema[i].name));
  }

  *pFFModel = createColumnModel(pSchema, (int32_t) size, capacity);

   tfree(pSchema);
  return TSDB_CODE_SUCCESS;
}

/**
 * @param pMemBuffer
 * @param pDesc
 * @param pFinalModel
 * @param numOfVnodes
 */
void tscLocalReducerEnvDestroy(tExtMemBuffer **pMemBuffer, tOrderDescriptor *pDesc, SColumnModel *pFinalModel, SColumnModel *pFFModel,
                               int32_t numOfVnodes) {
  destroyColumnModel(pFinalModel);
  destroyColumnModel(pFFModel);

  tOrderDescDestroy(pDesc);

  for (int32_t i = 0; i < numOfVnodes; ++i) {
    pMemBuffer[i] = destoryExtMemBuffer(pMemBuffer[i]);
  }

  tfree(pMemBuffer);
}

/**
 *
 * @param pLocalMerge
 * @param pOneInterDataSrc
 * @param treeList
 * @return the number of remain input source. if ret == 0, all data has been handled
 */
int32_t loadNewDataFromDiskFor(SLocalMerger *pLocalMerge, SLocalDataSource *pOneInterDataSrc,
                               bool *needAdjustLoserTree) {
  pOneInterDataSrc->rowIdx = 0;
  pOneInterDataSrc->pageId += 1;

  if ((uint32_t)pOneInterDataSrc->pageId <
      pOneInterDataSrc->pMemBuffer->fileMeta.flushoutData.pFlushoutInfo[pOneInterDataSrc->flushoutIdx].numOfPages) {
    tExtMemBufferLoadData(pOneInterDataSrc->pMemBuffer, &(pOneInterDataSrc->filePage), pOneInterDataSrc->flushoutIdx,
                          pOneInterDataSrc->pageId);

#if defined(_DEBUG_VIEW)
    printf("new page load to buffer\n");
    tColModelDisplay(pOneInterDataSrc->pMemBuffer->pColumnModel, pOneInterDataSrc->filePage.data,
                     pOneInterDataSrc->filePage.num, pOneInterDataSrc->pMemBuffer->pColumnModel->capacity);
#endif
    *needAdjustLoserTree = true;
  } else {
    pLocalMerge->numOfCompleted += 1;

    pOneInterDataSrc->rowIdx = -1;
    pOneInterDataSrc->pageId = -1;
    *needAdjustLoserTree = true;
  }

  return pLocalMerge->numOfBuffer;
}

void adjustLoserTreeFromNewData(SLocalMerger *pLocalMerge, SLocalDataSource *pOneInterDataSrc,
                                SLoserTreeInfo *pTree) {
  /*
   * load a new data page into memory for intermediate dataset source,
   * since it's last record in buffer has been chosen to be processed, as the winner of loser-tree
   */
  bool needToAdjust = true;
  if (pOneInterDataSrc->filePage.num <= pOneInterDataSrc->rowIdx) {
    loadNewDataFromDiskFor(pLocalMerge, pOneInterDataSrc, &needToAdjust);
  }

  /*
   * adjust loser tree otherwise, according to new candidate data
   * if the loser tree is rebuild completed, we do not need to adjust
   */
  if (needToAdjust) {
    int32_t leafNodeIdx = pTree->pNode[0].index + pLocalMerge->numOfBuffer;

#ifdef _DEBUG_VIEW
    printf("before adjust:\t");
    tLoserTreeDisplay(pTree);
#endif

    tLoserTreeAdjust(pTree, leafNodeIdx);

#ifdef _DEBUG_VIEW
    printf("\nafter adjust:\t");
    tLoserTreeDisplay(pTree);
    printf("\n");
#endif
  }
}

void savePrevRecordAndSetupFillInfo(SLocalMerger *pLocalMerge, SQueryInfo *pQueryInfo, SFillInfo *pFillInfo) {
  // discard following dataset in the same group and reset the interpolation information
  STableMetaInfo *pTableMetaInfo = tscGetMetaInfo(pQueryInfo, 0);

  STableComInfo tinfo = tscGetTableInfo(pTableMetaInfo->pTableMeta);

  if (pFillInfo != NULL) {
    int64_t stime = (pQueryInfo->window.skey < pQueryInfo->window.ekey) ? pQueryInfo->window.skey : pQueryInfo->window.ekey;
    int64_t revisedSTime = taosTimeTruncate(stime, &pQueryInfo->interval, tinfo.precision);
  
    taosResetFillInfo(pFillInfo, revisedSTime);
  }

  pLocalMerge->discard = true;
  pLocalMerge->discardData->num = 0;

  SColumnModel *pModel = pLocalMerge->pDesc->pColumnModel;
  tColModelAppend(pModel, pLocalMerge->discardData, pLocalMerge->prevRowOfInput, 0, 1, 1);
}

static void genFinalResWithoutFill(SSqlRes* pRes, SLocalMerger *pLocalMerge, SQueryInfo* pQueryInfo) {
  assert(pQueryInfo->interval.interval == 0 || pQueryInfo->fillType == TSDB_FILL_NONE);

  tFilePage * pBeforeFillData = pLocalMerge->pResultBuf;

  pRes->data = pLocalMerge->pFinalRes;
  pRes->numOfRows = (int32_t) pBeforeFillData->num;

  if (pQueryInfo->limit.offset > 0) {
    if (pQueryInfo->limit.offset < pRes->numOfRows) {
      int32_t prevSize = (int32_t) pBeforeFillData->num;
      tColModelErase(pLocalMerge->finalModel, pBeforeFillData, prevSize, 0, (int32_t)pQueryInfo->limit.offset - 1);

      /* remove the hole in column model */
      tColModelCompact(pLocalMerge->finalModel, pBeforeFillData, prevSize);

      pRes->numOfRows -= (int32_t) pQueryInfo->limit.offset;
      pQueryInfo->limit.offset = 0;
    } else {
      pQueryInfo->limit.offset -= pRes->numOfRows;
      pRes->numOfRows = 0;
    }
  }

  if (pRes->numOfRowsGroup >= pQueryInfo->limit.limit && pQueryInfo->limit.limit > 0) {
    pRes->numOfRows = 0;
    pBeforeFillData->num = 0;
    pLocalMerge->discard = true;
    return;
  }

  pRes->numOfRowsGroup += pRes->numOfRows;

  // impose the limitation of output rows on the final result
  if (pQueryInfo->limit.limit >= 0 && pRes->numOfRowsGroup > pQueryInfo->limit.limit) {
    int32_t prevSize = (int32_t)pBeforeFillData->num;
    int32_t overflow = (int32_t)(pRes->numOfRowsGroup - pQueryInfo->limit.limit);
    assert(overflow < pRes->numOfRows);

    pRes->numOfRowsGroup = pQueryInfo->limit.limit;
    pRes->numOfRows -= overflow;
    pBeforeFillData->num -= overflow;

    tColModelCompact(pLocalMerge->finalModel, pBeforeFillData, prevSize);

    // set remain data to be discarded, and reset the interpolation information
    savePrevRecordAndSetupFillInfo(pLocalMerge, pQueryInfo, pLocalMerge->pFillInfo);
  }

  memcpy(pRes->data, pBeforeFillData->data, (size_t)(pRes->numOfRows * pLocalMerge->finalModel->rowSize));

  pRes->numOfClauseTotal += pRes->numOfRows;
  pBeforeFillData->num = 0;
}

/*
 * Note: pRes->pLocalMerge may be null, due to the fact that "tscDestroyLocalMerger" is called
 * by "interuptHandler" function in shell
 */
static void doFillResult(SSqlObj *pSql, SLocalMerger *pLocalMerge, bool doneOutput) {
  SSqlCmd *pCmd = &pSql->cmd;
  SSqlRes *pRes = &pSql->res;
  
  tFilePage  *pBeforeFillData = pLocalMerge->pResultBuf;
  SQueryInfo *pQueryInfo = tscGetQueryInfo(pCmd, pCmd->clauseIndex);
  SFillInfo  *pFillInfo = pLocalMerge->pFillInfo;

  // todo extract function
  int64_t actualETime = (pQueryInfo->order.order == TSDB_ORDER_ASC)? pQueryInfo->window.ekey: pQueryInfo->window.skey;

  void** pResPages = malloc(POINTER_BYTES * pQueryInfo->fieldsInfo.numOfOutput);
  for (int32_t i = 0; i < pQueryInfo->fieldsInfo.numOfOutput; ++i) {
    TAOS_FIELD *pField = tscFieldInfoGetField(&pQueryInfo->fieldsInfo, i);
    pResPages[i] = calloc(1, pField->bytes * pLocalMerge->resColModel->capacity);
  }

  while (1) {
    int64_t newRows = taosFillResultDataBlock(pFillInfo, pResPages, pLocalMerge->resColModel->capacity);

    if (pQueryInfo->limit.offset < newRows) {
      newRows -= pQueryInfo->limit.offset;

      if (pQueryInfo->limit.offset > 0) {
        for (int32_t i = 0; i < pQueryInfo->fieldsInfo.numOfOutput; ++i) {
          TAOS_FIELD *pField = tscFieldInfoGetField(&pQueryInfo->fieldsInfo, i);
          memmove(pResPages[i], ((char*)pResPages[i]) + pField->bytes * pQueryInfo->limit.offset,
                  (size_t)(newRows * pField->bytes));
        }
      }

      pRes->data = pLocalMerge->pFinalRes;
      pRes->numOfRows = (int32_t) newRows;

      pQueryInfo->limit.offset = 0;
      break;
    } else {
      pQueryInfo->limit.offset -= newRows;
      pRes->numOfRows = 0;

      if (!taosFillHasMoreResults(pFillInfo)) {
        if (!doneOutput) { // reduce procedure has not completed yet, but current results for fill are exhausted
          break;
        }

        // all output in current group are completed
        int32_t totalRemainRows = (int32_t)getNumOfResultsAfterFillGap(pFillInfo, actualETime, pLocalMerge->resColModel->capacity);
        if (totalRemainRows <= 0) {
          break;
        }
      }
    }
  }

  if (pRes->numOfRows > 0) {
    int32_t currentTotal = (int32_t)(pRes->numOfRowsGroup + pRes->numOfRows);

    if (pQueryInfo->limit.limit >= 0 && currentTotal > pQueryInfo->limit.limit) {
      int32_t overflow = (int32_t)(currentTotal - pQueryInfo->limit.limit);

      pRes->numOfRows -= overflow;
      assert(pRes->numOfRows >= 0);

      /* set remain data to be discarded, and reset the interpolation information */
      savePrevRecordAndSetupFillInfo(pLocalMerge, pQueryInfo, pFillInfo);
    }

    int32_t offset = 0;
    for (int32_t i = 0; i < pQueryInfo->fieldsInfo.numOfOutput; ++i) {
      TAOS_FIELD *pField = tscFieldInfoGetField(&pQueryInfo->fieldsInfo, i);
      memcpy(pRes->data + offset * pRes->numOfRows, pResPages[i], (size_t)(pField->bytes * pRes->numOfRows));
      offset += pField->bytes;
    }

    pRes->numOfRowsGroup += pRes->numOfRows;
    pRes->numOfClauseTotal += pRes->numOfRows;
  }

  pBeforeFillData->num = 0;
  for (int32_t i = 0; i < pQueryInfo->fieldsInfo.numOfOutput; ++i) {
    tfree(pResPages[i]);
  }
  
  tfree(pResPages);
}

static void savePreviousRow(SLocalMerger *pLocalMerge, tFilePage *tmpBuffer) {
  SColumnModel *pColumnModel = pLocalMerge->pDesc->pColumnModel;
  assert(pColumnModel->capacity == 1 && tmpBuffer->num == 1);

  // copy to previous temp buffer
  for (int32_t i = 0; i < pColumnModel->numOfCols; ++i) {
    SSchema *pSchema = getColumnModelSchema(pColumnModel, i);
    int16_t  offset = getColumnModelOffset(pColumnModel, i);

    memcpy(pLocalMerge->prevRowOfInput + offset, tmpBuffer->data + offset, pSchema->bytes);
  }

  tmpBuffer->num = 0;
  pLocalMerge->hasPrevRow = true;
}

static void doExecuteFinalMerge(SSqlCmd *pCmd, SLocalMerger *pLocalMerge, bool needInit) {
  // the tag columns need to be set before all functions execution
  SQueryInfo *pQueryInfo = tscGetQueryInfo(pCmd, pCmd->clauseIndex);

  size_t size = tscSqlExprNumOfExprs(pQueryInfo);
  for (int32_t j = 0; j < size; ++j) {
    SQLFunctionCtx *pCtx = &pLocalMerge->pCtx[j];

    // tags/tags_dummy function, the tag field of SQLFunctionCtx is from the input buffer
    int32_t functionId = pCtx->functionId;
    if (functionId == TSDB_FUNC_TAG_DUMMY || functionId == TSDB_FUNC_TAG || functionId == TSDB_FUNC_TS_DUMMY) {
      tVariantDestroy(&pCtx->tag);
      char* input = pCtx->pInput;
      
      if (pCtx->inputType == TSDB_DATA_TYPE_BINARY || pCtx->inputType == TSDB_DATA_TYPE_NCHAR) {
        assert(varDataLen(input) <= pCtx->inputBytes);
        tVariantCreateFromBinary(&pCtx->tag, varDataVal(input), varDataLen(input), pCtx->inputType);
      } else {
        tVariantCreateFromBinary(&pCtx->tag, input, pCtx->inputBytes, pCtx->inputType);
      }

    } else if (functionId == TSDB_FUNC_TOP || functionId == TSDB_FUNC_BOTTOM) {
      SExprInfo *pExpr = tscSqlExprGet(pQueryInfo, j);
      pCtx->param[0].i64 = pExpr->base.param[0].i64;
    }

    pCtx->currentStage = MERGE_STAGE;

    if (needInit) {
      aAggs[pCtx->functionId].init(pCtx);
    }
  }

  for (int32_t j = 0; j < size; ++j) {
    int32_t functionId = pLocalMerge->pCtx[j].functionId;
    if (functionId == TSDB_FUNC_TAG_DUMMY || functionId == TSDB_FUNC_TS_DUMMY) {
      continue;
    }

    aAggs[functionId].mergeFunc(&pLocalMerge->pCtx[j]);
  }
}

static void handleUnprocessedRow(SSqlCmd *pCmd, SLocalMerger *pLocalMerge, tFilePage *tmpBuffer) {
  if (pLocalMerge->hasUnprocessedRow) {
    pLocalMerge->hasUnprocessedRow = false;
    doExecuteFinalMerge(pCmd, pLocalMerge, true);
    savePreviousRow(pLocalMerge, tmpBuffer);
  }
}

static int64_t getNumOfResultLocal(SQueryInfo *pQueryInfo, SQLFunctionCtx *pCtx) {
  int64_t maxOutput = 0;
  
  size_t size = tscSqlExprNumOfExprs(pQueryInfo);
  for (int32_t j = 0; j < size; ++j) {
    /*
     * ts, tag, tagprj function can not decide the output number of current query
     * the number of output result is decided by main output
     */
    int32_t functionId = pCtx[j].functionId;
    if (functionId == TSDB_FUNC_TS || functionId == TSDB_FUNC_TAG) {
      continue;
    }

    SResultRowCellInfo* pResInfo = GET_RES_INFO(&pCtx[j]);
    if (maxOutput < pResInfo->numOfRes) {
      maxOutput = pResInfo->numOfRes;
    }
  }

  return maxOutput;
}

/*
 * in handling the top/bottom query, which produce more than one rows result,
 * the tsdb_func_tags only fill the first row of results, the remain rows need to
 * filled with the same result, which is the tags, specified in group by clause
 *
 */
static void fillMultiRowsOfTagsVal(SQueryInfo *pQueryInfo, int32_t numOfRes, SLocalMerger *pLocalMerge) {
  int32_t maxBufSize = 0;  // find the max tags column length to prepare the buffer
  size_t size = tscSqlExprNumOfExprs(pQueryInfo);
  
  for (int32_t k = 0; k < size; ++k) {
    SExprInfo *pExpr = tscSqlExprGet(pQueryInfo, k);
    if (maxBufSize < pExpr->base.resBytes && pExpr->base.functionId == TSDB_FUNC_TAG) {
      maxBufSize = pExpr->base.resBytes;
    }
  }

  assert(maxBufSize >= 0);

  char *buf = malloc((size_t)maxBufSize);
  for (int32_t k = 0; k < size; ++k) {
    SQLFunctionCtx *pCtx = &pLocalMerge->pCtx[k];
    if (pCtx->functionId != TSDB_FUNC_TAG) {
      continue;
    }

    int32_t inc = numOfRes - 1;  // tsdb_func_tag function only produce one row of result
    memset(buf, 0, (size_t)maxBufSize);
    memcpy(buf, pCtx->pOutput, (size_t)pCtx->outputBytes);

    for (int32_t i = 0; i < inc; ++i) {
      pCtx->pOutput += pCtx->outputBytes;
      memcpy(pCtx->pOutput, buf, (size_t)pCtx->outputBytes);
    }
  }

  free(buf);
}

int32_t finalizeRes(SQueryInfo *pQueryInfo, SLocalMerger *pLocalMerge) {
  size_t size = tscSqlExprNumOfExprs(pQueryInfo);
  
  for (int32_t k = 0; k < size; ++k) {
    SQLFunctionCtx* pCtx = &pLocalMerge->pCtx[k];
    aAggs[pCtx->functionId].xFinalize(pCtx);
  }

  pLocalMerge->hasPrevRow = false;

  int32_t numOfRes = (int32_t)getNumOfResultLocal(pQueryInfo, pLocalMerge->pCtx);
  pLocalMerge->pResultBuf->num += numOfRes;

  fillMultiRowsOfTagsVal(pQueryInfo, numOfRes, pLocalMerge);
  return numOfRes;
}

/*
 * points merge:
 * points are merged according to the sort info, which is tags columns and timestamp column.
 * In case of points without either tags columns or timestamp, such as
 * results generated by simple aggregation function, we merge them all into one points
 * *Exception*: column projection query, required no merge procedure
 */
bool needToMerge(SQueryInfo *pQueryInfo, SLocalMerger *pLocalMerge, tFilePage *tmpBuffer) {
  int32_t ret = 0;  // merge all result by default

  int16_t functionId = pLocalMerge->pCtx[0].functionId;

  // todo opt performance
  if ((/*functionId == TSDB_FUNC_PRJ || */functionId == TSDB_FUNC_ARITHM) || (tscIsProjectionQueryOnSTable(pQueryInfo, 0) && pQueryInfo->distinctTag == false)) {  // column projection query
    ret = 1;                                                            // disable merge procedure
  } else {
    tOrderDescriptor *pDesc = pLocalMerge->pDesc;
    if (pDesc->orderInfo.numOfCols > 0) {
      if (pDesc->tsOrder == TSDB_ORDER_ASC) {  // asc
        // todo refactor comparator
        ret = compare_a(pLocalMerge->pDesc, 1, 0, pLocalMerge->prevRowOfInput, 1, 0, tmpBuffer->data);
      } else {  // desc
        ret = compare_d(pLocalMerge->pDesc, 1, 0, pLocalMerge->prevRowOfInput, 1, 0, tmpBuffer->data);
      }
    }
  }

  /* if ret == 0, means the result belongs to the same group */
  return (ret == 0);
}

static bool reachGroupResultLimit(SQueryInfo *pQueryInfo, SSqlRes *pRes) {
  return (pRes->numOfGroups >= pQueryInfo->slimit.limit && pQueryInfo->slimit.limit >= 0);
}

static bool saveGroupResultInfo(SSqlObj *pSql) {
  SSqlCmd *pCmd = &pSql->cmd;
  SSqlRes *pRes = &pSql->res;

  SQueryInfo *pQueryInfo = tscGetQueryInfo(pCmd, pCmd->clauseIndex);

  if (pRes->numOfRowsGroup > 0) {
    pRes->numOfGroups += 1;
  }

  // the output group is limited by the slimit clause
  if (reachGroupResultLimit(pQueryInfo, pRes)) {
    return true;
  }

  //    pRes->pGroupRec = realloc(pRes->pGroupRec, pRes->numOfGroups*sizeof(SResRec));
  //    pRes->pGroupRec[pRes->numOfGroups-1].numOfRows = pRes->numOfRows;
  //    pRes->pGroupRec[pRes->numOfGroups-1].numOfClauseTotal = pRes->numOfClauseTotal;

  return false;
}

/**
 *
 * @param pSql
 * @param pLocalMerge
 * @param noMoreCurrentGroupRes
 * @return if current group is skipped, return false, and do NOT record it into pRes->numOfGroups
 */
bool genFinalResults(SSqlObj *pSql, SLocalMerger *pLocalMerge, bool noMoreCurrentGroupRes) {
  SSqlCmd *pCmd = &pSql->cmd;
  SSqlRes *pRes = &pSql->res;

  SQueryInfo *  pQueryInfo = tscGetQueryInfo(pCmd, pCmd->clauseIndex);
  tFilePage *   pResBuf = pLocalMerge->pResultBuf;
  SColumnModel *pModel = pLocalMerge->resColModel;

  pRes->code = TSDB_CODE_SUCCESS;

  /*
   * Ignore the output of the current group since this group is skipped by user
   * We set the numOfRows to be 0 and discard the possible remain results.
   */
  if (pQueryInfo->slimit.offset > 0) {
    pRes->numOfRows = 0;
    pQueryInfo->slimit.offset -= 1;
    pLocalMerge->discard = !noMoreCurrentGroupRes;

    if (pLocalMerge->discard) {
      SColumnModel *pInternModel = pLocalMerge->pDesc->pColumnModel;
      tColModelAppend(pInternModel, pLocalMerge->discardData, pLocalMerge->pTempBuffer->data, 0, 1, 1);
    }

    return false;
  }

  tColModelCompact(pModel, pResBuf, pModel->capacity);

  if (tscIsSecondStageQuery(pQueryInfo)) {
    doArithmeticCalculate(pQueryInfo, pResBuf, pModel->rowSize, pLocalMerge->finalModel->rowSize);
  }

  // no interval query, no fill operation
  if (pQueryInfo->interval.interval == 0 || pQueryInfo->fillType == TSDB_FILL_NONE) {
    genFinalResWithoutFill(pRes, pLocalMerge, pQueryInfo);
  } else {
    SFillInfo* pFillInfo = pLocalMerge->pFillInfo;
    if (pFillInfo != NULL) {
      TSKEY ekey = (pQueryInfo->order.order == TSDB_ORDER_ASC)? pQueryInfo->window.ekey: pQueryInfo->window.skey;

      taosFillSetStartInfo(pFillInfo, (int32_t)pResBuf->num, ekey);
      taosFillCopyInputDataFromOneFilePage(pFillInfo, pResBuf);
    }
    
    doFillResult(pSql, pLocalMerge, noMoreCurrentGroupRes);
  }

  return true;
}

void resetOutputBuf(SQueryInfo *pQueryInfo, SLocalMerger *pLocalMerge) {// reset output buffer to the beginning
  size_t t = tscSqlExprNumOfExprs(pQueryInfo);
  for (int32_t i = 0; i < t; ++i) {
    SExprInfo* pExpr = tscSqlExprGet(pQueryInfo, i);
    pLocalMerge->pCtx[i].pOutput = pLocalMerge->pResultBuf->data + pExpr->base.offset * pLocalMerge->resColModel->capacity;

    if (pExpr->base.functionId == TSDB_FUNC_TOP || pExpr->base.functionId == TSDB_FUNC_BOTTOM || pExpr->base.functionId == TSDB_FUNC_DIFF) {
      pLocalMerge->pCtx[i].ptsOutputBuf = pLocalMerge->pCtx[0].pOutput;
    }
  }

  memset(pLocalMerge->pResultBuf, 0, pLocalMerge->nResultBufSize + sizeof(tFilePage));
}

static void resetEnvForNewResultset(SSqlRes *pRes, SSqlCmd *pCmd, SLocalMerger *pLocalMerge) {
  // In handling data in other groups, we need to reset the interpolation information for a new group data
  pRes->numOfRows = 0;
  pRes->numOfRowsGroup = 0;

  SQueryInfo *pQueryInfo = tscGetQueryInfo(pCmd, pCmd->clauseIndex);

  pQueryInfo->limit.offset = pLocalMerge->offset;

  STableMetaInfo *pTableMetaInfo = tscGetTableMetaInfoFromCmd(pCmd, pCmd->clauseIndex, 0);
  STableComInfo tinfo = tscGetTableInfo(pTableMetaInfo->pTableMeta);
  
  // for group result interpolation, do not return if not data is generated
  if (pQueryInfo->fillType != TSDB_FILL_NONE) {
    TSKEY skey = (pQueryInfo->order.order == TSDB_ORDER_ASC)? pQueryInfo->window.skey:pQueryInfo->window.ekey;//MIN(pQueryInfo->window.skey, pQueryInfo->window.ekey);
    int64_t newTime = taosTimeTruncate(skey, &pQueryInfo->interval, tinfo.precision);
    taosResetFillInfo(pLocalMerge->pFillInfo, newTime);
  }
}

static bool isAllSourcesCompleted(SLocalMerger *pLocalMerge) {
  return (pLocalMerge->numOfBuffer == pLocalMerge->numOfCompleted);
}

static bool doBuildFilledResultForGroup(SSqlObj *pSql) {
  SSqlCmd *pCmd = &pSql->cmd;
  SSqlRes *pRes = &pSql->res;

  SQueryInfo *pQueryInfo = tscGetQueryInfo(pCmd, pCmd->clauseIndex);
  SLocalMerger *pLocalMerge = pRes->pLocalMerger;
  SFillInfo *pFillInfo = pLocalMerge->pFillInfo;

  if (pFillInfo != NULL && taosFillHasMoreResults(pFillInfo)) {
    assert(pQueryInfo->fillType != TSDB_FILL_NONE);

    tFilePage *pFinalDataBuf = pLocalMerge->pResultBuf;
    int64_t etime = *(int64_t *)(pFinalDataBuf->data + TSDB_KEYSIZE * (pFillInfo->numOfRows - 1));

    // the first column must be the timestamp column
    int32_t rows = (int32_t) getNumOfResultsAfterFillGap(pFillInfo, etime, pLocalMerge->resColModel->capacity);
    if (rows > 0) {  // do fill gap
      doFillResult(pSql, pLocalMerge, false);
    }

    return true;
  } else {
    return false;
  }
}

static bool doHandleLastRemainData(SSqlObj *pSql) {
  SSqlCmd *pCmd = &pSql->cmd;
  SSqlRes *pRes = &pSql->res;

  SLocalMerger *pLocalMerge = pRes->pLocalMerger;
  SFillInfo     *pFillInfo = pLocalMerge->pFillInfo;

  bool prevGroupCompleted = (!pLocalMerge->discard) && pLocalMerge->hasUnprocessedRow;

  SQueryInfo *pQueryInfo = tscGetQueryInfo(pCmd, pCmd->clauseIndex);

  if ((isAllSourcesCompleted(pLocalMerge) && !pLocalMerge->hasPrevRow) || pLocalMerge->pLocalDataSrc[0] == NULL ||
      prevGroupCompleted) {
    // if fillType == TSDB_FILL_NONE, return directly
    if (pQueryInfo->fillType != TSDB_FILL_NONE &&
      ((pRes->numOfRowsGroup < pQueryInfo->limit.limit && pQueryInfo->limit.limit > 0) || (pQueryInfo->limit.limit < 0))) {
      int64_t etime = (pQueryInfo->order.order == TSDB_ORDER_ASC)? pQueryInfo->window.ekey : pQueryInfo->window.skey;

      int32_t rows = (int32_t)getNumOfResultsAfterFillGap(pFillInfo, etime, pLocalMerge->resColModel->capacity);
      if (rows > 0) {
        doFillResult(pSql, pLocalMerge, true);
      }
    }

    /*
     * 1. numOfRows == 0, means no interpolation results are generated.
     * 2. if all local data sources are consumed, and no un-processed rows exist.
     *
     * No results will be generated and query completed.
     */
    if (pRes->numOfRows > 0 || (isAllSourcesCompleted(pLocalMerge) && (!pLocalMerge->hasUnprocessedRow))) {
      return true;
    }

    // start to process result for a new group and save the result info of previous group
    if (saveGroupResultInfo(pSql)) {
      return true;
    }

    resetEnvForNewResultset(pRes, pCmd, pLocalMerge);
  }

  return false;
}

static void doProcessResultInNextWindow(SSqlObj *pSql, int32_t numOfRes) {
  SSqlCmd *pCmd = &pSql->cmd;
  SSqlRes *pRes = &pSql->res;

  SLocalMerger *pLocalMerge = pRes->pLocalMerger;
  SQueryInfo *   pQueryInfo = tscGetQueryInfo(pCmd, pCmd->clauseIndex);
  size_t size = tscSqlExprNumOfExprs(pQueryInfo);

  for (int32_t k = 0; k < size; ++k) {
    SQLFunctionCtx *pCtx = &pLocalMerge->pCtx[k];
    pCtx->pOutput += pCtx->outputBytes * numOfRes;

    // set the correct output timestamp column position
    if (pCtx->functionId == TSDB_FUNC_TOP || pCtx->functionId == TSDB_FUNC_BOTTOM) {
      pCtx->ptsOutputBuf = ((char *)pCtx->ptsOutputBuf + TSDB_KEYSIZE * numOfRes);
    }
  }

  doExecuteFinalMerge(pCmd, pLocalMerge, true);
}

int32_t tscDoLocalMerge(SSqlObj *pSql) {
  SSqlCmd *pCmd = &pSql->cmd;
  SSqlRes *pRes = &pSql->res;

  tscResetForNextRetrieve(pRes);

  if (pSql->signature != pSql || pRes == NULL || pRes->pLocalMerger == NULL) {  // all data has been processed
    if (pRes->code == TSDB_CODE_SUCCESS) {
      return pRes->code;
    }

    tscError("%p local merge abort due to error occurs, code:%s", pSql, tstrerror(pRes->code));
    return pRes->code;
  }

  SLocalMerger  *pLocalMerge = pRes->pLocalMerger;
  SQueryInfo    *pQueryInfo = tscGetQueryInfo(pCmd, pCmd->clauseIndex);
  tFilePage     *tmpBuffer = pLocalMerge->pTempBuffer;

  if (doHandleLastRemainData(pSql)) {
    return TSDB_CODE_SUCCESS;
  }

  if (doBuildFilledResultForGroup(pSql)) {
    return TSDB_CODE_SUCCESS;
  }

  SLoserTreeInfo *pTree = pLocalMerge->pLoserTree;

  // clear buffer
  handleUnprocessedRow(pCmd, pLocalMerge, tmpBuffer);
  SColumnModel *pModel = pLocalMerge->pDesc->pColumnModel;

  while (1) {
    if (isAllSourcesCompleted(pLocalMerge)) {
      break;
    }

#ifdef _DEBUG_VIEW
    printf("chosen data in pTree[0] = %d\n", pTree->pNode[0].index);
#endif
    assert((pTree->pNode[0].index < pLocalMerge->numOfBuffer) && (pTree->pNode[0].index >= 0) && tmpBuffer->num == 0);

    // chosen from loser tree
    SLocalDataSource *pOneDataSrc = pLocalMerge->pLocalDataSrc[pTree->pNode[0].index];

    tColModelAppend(pModel, tmpBuffer, pOneDataSrc->filePage.data, pOneDataSrc->rowIdx, 1,
                    pOneDataSrc->pMemBuffer->pColumnModel->capacity);

#if defined(_DEBUG_VIEW)
    printf("chosen row:\t");
    SSrcColumnInfo colInfo[256] = {0};
    tscGetSrcColumnInfo(colInfo, pQueryInfo);

    tColModelDisplayEx(pModel, tmpBuffer->data, tmpBuffer->num, pModel->capacity, colInfo);
#endif

    if (pLocalMerge->discard) {
      assert(pLocalMerge->hasUnprocessedRow == false);

      /* current record belongs to the same group of previous record, need to discard it */
      if (isSameGroup(pCmd, pLocalMerge, pLocalMerge->discardData->data, tmpBuffer)) {
        tmpBuffer->num = 0;
        pOneDataSrc->rowIdx += 1;

        adjustLoserTreeFromNewData(pLocalMerge, pOneDataSrc, pTree);

        // all inputs are exhausted, abort current process
        if (isAllSourcesCompleted(pLocalMerge)) {
          break;
        }

        // data belongs to the same group needs to be discarded
        continue;
      } else {
        pLocalMerge->discard = false;
        pLocalMerge->discardData->num = 0;

        if (saveGroupResultInfo(pSql)) {
          return TSDB_CODE_SUCCESS;
        }

        resetEnvForNewResultset(pRes, pCmd, pLocalMerge);
      }
    }

    if (pLocalMerge->hasPrevRow) {
      if (needToMerge(pQueryInfo, pLocalMerge, tmpBuffer)) {
        // belong to the group of the previous row, continue process it
        doExecuteFinalMerge(pCmd, pLocalMerge, false);

        // copy to buffer
        savePreviousRow(pLocalMerge, tmpBuffer);
      } else {
        /*
         * current row does not belong to the group of previous row.
         * so the processing of previous group is completed.
         */
        int32_t numOfRes = finalizeRes(pQueryInfo, pLocalMerge);
        bool   sameGroup = isSameGroup(pCmd, pLocalMerge, pLocalMerge->prevRowOfInput, tmpBuffer);

        tFilePage *pResBuf = pLocalMerge->pResultBuf;

        /*
         * if the previous group does NOT generate any result (pResBuf->num == 0),
         * continue to process results instead of return results.
         */
        if ((!sameGroup && pResBuf->num > 0) || (pResBuf->num == pLocalMerge->resColModel->capacity)) {
          // does not belong to the same group
          bool notSkipped = genFinalResults(pSql, pLocalMerge, !sameGroup);

          // this row needs to discard, since it belongs to the group of previous
          if (pLocalMerge->discard && sameGroup) {
            pLocalMerge->hasUnprocessedRow = false;
            tmpBuffer->num = 0;
          } else { // current row does not belongs to the previous group, so it is not be handled yet.
            pLocalMerge->hasUnprocessedRow = true;
          }

          resetOutputBuf(pQueryInfo, pLocalMerge);
          pOneDataSrc->rowIdx += 1;

          // here we do not check the return value
          adjustLoserTreeFromNewData(pLocalMerge, pOneDataSrc, pTree);

          if (pRes->numOfRows == 0) {
            handleUnprocessedRow(pCmd, pLocalMerge, tmpBuffer);

            if (!sameGroup) {
              /*
               * previous group is done, prepare for the next group
               * If previous group is not skipped, keep it in pRes->numOfGroups
               */
              if (notSkipped && saveGroupResultInfo(pSql)) {
                return TSDB_CODE_SUCCESS;
              }

              resetEnvForNewResultset(pRes, pCmd, pLocalMerge);
            }
          } else {
            /*
             * if next record belongs to a new group, we do not handle this record here.
             * We start the process in a new round.
             */
            if (sameGroup) {
              handleUnprocessedRow(pCmd, pLocalMerge, tmpBuffer);
            }
          }

          // current group has no result,
          if (pRes->numOfRows == 0) {
            continue;
          } else {
            return TSDB_CODE_SUCCESS;
          }
        } else {  // result buffer is not full
          doProcessResultInNextWindow(pSql, numOfRes);
          savePreviousRow(pLocalMerge, tmpBuffer);
        }
      }
    } else {
      doExecuteFinalMerge(pCmd, pLocalMerge, true);
      savePreviousRow(pLocalMerge, tmpBuffer);  // copy the processed row to buffer
    }

    pOneDataSrc->rowIdx += 1;
    adjustLoserTreeFromNewData(pLocalMerge, pOneDataSrc, pTree);
  }

  if (pLocalMerge->hasPrevRow) {
    finalizeRes(pQueryInfo, pLocalMerge);
  }

  if (pLocalMerge->pResultBuf->num) {
    genFinalResults(pSql, pLocalMerge, true);
  }

  return TSDB_CODE_SUCCESS;
}

void tscInitResObjForLocalQuery(SSqlObj *pObj, int32_t numOfRes, int32_t rowLen) {
  SSqlRes *pRes = &pObj->res;
  if (pRes->pLocalMerger != NULL) {
    tscDestroyLocalMerger(pObj);
  }

<<<<<<< HEAD
  pRes->qid = 1;  // hack to pass the safety check in fetch_row function
=======
  pRes->qId = 1;  // hack to pass the safety check in fetch_row function
>>>>>>> 3d2706fe
  pRes->numOfRows = 0;
  pRes->row = 0;

  pRes->rspType = 0;  // used as a flag to denote if taos_retrieved() has been called yet
  pRes->pLocalMerger = (SLocalMerger *)calloc(1, sizeof(SLocalMerger));

  /*
   * we need one additional byte space
   * the sprintf function needs one additional space to put '\0' at the end of string
   */
  size_t allocSize = numOfRes * rowLen + sizeof(tFilePage) + 1;
  pRes->pLocalMerger->pResultBuf = (tFilePage *)calloc(1, allocSize);

  pRes->pLocalMerger->pResultBuf->num = numOfRes;
  pRes->data = pRes->pLocalMerger->pResultBuf->data;
}

int32_t doArithmeticCalculate(SQueryInfo* pQueryInfo, tFilePage* pOutput, int32_t rowSize, int32_t finalRowSize) {
  int32_t maxRowSize = MAX(rowSize, finalRowSize);
  char* pbuf = calloc(1, (size_t)(pOutput->num * maxRowSize));

  size_t size = tscNumOfFields(pQueryInfo);
  SArithmeticSupport arithSup = {0};

  // todo refactor
  arithSup.offset     = 0;
  arithSup.numOfCols  = (int32_t) tscSqlExprNumOfExprs(pQueryInfo);
  arithSup.exprList   = pQueryInfo->exprList;
  arithSup.data       = calloc(arithSup.numOfCols, POINTER_BYTES);

  for(int32_t k = 0; k < arithSup.numOfCols; ++k) {
    SExprInfo* pExpr = tscSqlExprGet(pQueryInfo, k);
    arithSup.data[k] = (pOutput->data + pOutput->num* pExpr->base.offset);
  }

  int32_t offset = 0;

  for (int i = 0; i < size; ++i) {
    SInternalField* pSup = TARRAY_GET_ELEM(pQueryInfo->fieldsInfo.internalField, i);
    
    // calculate the result from several other columns
    if (pSup->pExpr->pExpr != NULL) {
      arithSup.pArithExpr = pSup->pExpr;
      arithmeticTreeTraverse(arithSup.pArithExpr->pExpr, (int32_t) pOutput->num, pbuf + pOutput->num*offset, &arithSup, TSDB_ORDER_ASC, getArithmeticInputSrc);
    } else {
      SExprInfo* pExpr = pSup->pExpr;
      memcpy(pbuf + pOutput->num * offset, pExpr->base.offset * pOutput->num + pOutput->data, (size_t)(pExpr->base.resBytes * pOutput->num));
    }

    offset += pSup->field.bytes;
  }

  memcpy(pOutput->data, pbuf, (size_t)(pOutput->num * offset));

  tfree(pbuf);
  tfree(arithSup.data);

  return offset;
}<|MERGE_RESOLUTION|>--- conflicted
+++ resolved
@@ -380,6 +380,8 @@
 
   tsCreateSQLFunctionCtx(pQueryInfo, pReducer->pCtx, pschema);
   setCtxInputOutputBuffer(pQueryInfo, pReducer->pCtx, pReducer, pDesc);
+
+  tfree(pschema);
 
   // we change the capacity of schema to denote that there is only one row in temp buffer
   pReducer->pDesc->pColumnModel->capacity = 1;
@@ -1624,11 +1626,7 @@
     tscDestroyLocalMerger(pObj);
   }
 
-<<<<<<< HEAD
-  pRes->qid = 1;  // hack to pass the safety check in fetch_row function
-=======
   pRes->qId = 1;  // hack to pass the safety check in fetch_row function
->>>>>>> 3d2706fe
   pRes->numOfRows = 0;
   pRes->row = 0;
 
