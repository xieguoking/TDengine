/*
 * Copyright (c) 2019 TAOS Data, Inc. <jhtao@taosdata.com>
 *
 * This program is free software: you can use, redistribute, and/or modify
 * it under the terms of the GNU Affero General Public License, version 3
 * or later ("AGPL"), as published by the Free Software Foundation.
 *
 * This program is distributed in the hope that it will be useful, but WITHOUT
 * ANY WARRANTY; without even the implied warranty of MERCHANTABILITY or
 * FITNESS FOR A PARTICULAR PURPOSE.
 *
 * You should have received a copy of the GNU Affero General Public License
 * along with this program. If not, see <http://www.gnu.org/licenses/>.
 */

#include "os.h"
#include "tcache.h"
#include "trpc.h"
#include "tscProfile.h"
#include "tscSecondaryMerge.h"
#include "tscSubquery.h"
#include "tscUtil.h"
#include "tschemautil.h"
#include "tsclient.h"
#include "tsocket.h"
#include "ttime.h"
#include "ttimer.h"
#include "tutil.h"
#include "tscLog.h"

#define TSC_MGMT_VNODE 999

SRpcIpSet  tscMgmtIpSet;
SRpcIpSet  tscDnodeIpSet;

int (*tscBuildMsg[TSDB_SQL_MAX])(SSqlObj *pSql, SSqlInfo *pInfo) = {0};

int (*tscProcessMsgRsp[TSDB_SQL_MAX])(SSqlObj *pSql);
void tscProcessActivityTimer(void *handle, void *tmrId);
int tscKeepConn[TSDB_SQL_MAX] = {0};

TSKEY tscGetSubscriptionProgress(void* sub, int64_t uid, TSKEY dflt);
void tscUpdateSubscriptionProgress(void* sub, int64_t uid, TSKEY ts);
void tscSaveSubscriptionProgress(void* sub);

static int32_t minMsgSize() { return tsRpcHeadSize + 100; }

static void tscSetDnodeIpList(SSqlObj* pSql, SCMVgroupInfo* pVgroupInfo) {
  SRpcIpSet* pIpList = &pSql->ipList;
  
  pIpList->numOfIps = pVgroupInfo->numOfIps;
  pIpList->inUse    = 0;
  
  for(int32_t i = 0; i < pVgroupInfo->numOfIps; ++i) {
    strcpy(pIpList->fqdn[i], pVgroupInfo->ipAddr[i].fqdn);
    pIpList->port[i] = pVgroupInfo->ipAddr[i].port;
  }
}

void tscPrintMgmtIp() {
  if (tscMgmtIpSet.numOfIps <= 0) {
    tscError("invalid mgmt IP list:%d", tscMgmtIpSet.numOfIps);
  } else {
    for (int i = 0; i < tscMgmtIpSet.numOfIps; ++i) {
      tscTrace("mgmt index:%d %s:%d", i, tscMgmtIpSet.fqdn[i], tscMgmtIpSet.port[i]);
    }
  }
}

void tscSetMgmtIpListFromCluster(SRpcIpSet *pIpList) {
  tscMgmtIpSet.numOfIps = pIpList->numOfIps;
  tscMgmtIpSet.inUse = pIpList->inUse;
  for (int32_t i = 0; i < tscMgmtIpSet.numOfIps; ++i) {
    tscMgmtIpSet.port[i] = htons(pIpList->port[i]);
  }
}

void tscSetMgmtIpListFromEdge() {
  if (tscMgmtIpSet.numOfIps != 1) {
    tscMgmtIpSet.numOfIps = 1;
    tscMgmtIpSet.inUse = 0;
    taosGetFqdnPortFromEp(tsFirst, tscMgmtIpSet.fqdn[0], &tscMgmtIpSet.port[0]);
    tscTrace("edge mgmt IP list:");
    tscPrintMgmtIp();
  }
}

void tscUpdateIpSet(void *ahandle, SRpcIpSet *pIpSet) {
  tscMgmtIpSet = *pIpSet;
  tscTrace("mgmt IP list is changed for ufp is called, numOfIps:%d inUse:%d", tscMgmtIpSet.numOfIps, tscMgmtIpSet.inUse);
  for (int32_t i = 0; i < tscMgmtIpSet.numOfIps; ++i) {
    tscTrace("index:%d fqdn:%s port:%d", i, tscMgmtIpSet.fqdn[i], tscMgmtIpSet.port[i]);
  }
}

void tscSetMgmtIpList(SRpcIpSet *pIpList) {
  /*
    * The iplist returned by the cluster edition is the current management nodes
    * and the iplist returned by the edge edition is empty
    */
  if (pIpList->numOfIps != 0) {
    tscSetMgmtIpListFromCluster(pIpList);
  } else {
    tscSetMgmtIpListFromEdge();
  }
}

/*
 * For each management node, try twice at least in case of poor network situation.
 * If the client start to connect to a non-management node from the client, and the first retry may fail due to
 * the poor network quality. And then, the second retry get the response with redirection command.
 * The retry will not be executed since only *two* retry is allowed in case of single management node in the cluster.
 * Therefore, we need to multiply the retry times by factor of 2 to fix this problem.
 */
UNUSED_FUNC
static int32_t tscGetMgmtConnMaxRetryTimes() {
  int32_t factor = 2;
  return tscMgmtIpSet.numOfIps * factor;
}

void tscProcessHeartBeatRsp(void *param, TAOS_RES *tres, int code) {
  STscObj *pObj = (STscObj *)param;
  if (pObj == NULL) return;
  if (pObj != pObj->signature) {
    tscError("heart beat msg, pObj:%p, signature:%p invalid", pObj, pObj->signature);
    return;
  }

  SSqlObj *pSql = pObj->pHb;
  SSqlRes *pRes = &pSql->res;

  if (code == 0) {
    SCMHeartBeatRsp *pRsp = (SCMHeartBeatRsp *)pRes->pRsp;
    SRpcIpSet *      pIpList = &pRsp->ipList;
    tscSetMgmtIpList(pIpList);

    if (pRsp->killConnection) {
      tscKillConnection(pObj);
    } else {
      if (pRsp->queryId) tscKillQuery(pObj, htonl(pRsp->queryId));
      if (pRsp->streamId) tscKillStream(pObj, htonl(pRsp->streamId));
    }
  } else {
    tscTrace("heart beat failed, code:%s", tstrerror(code));
  }

  taosTmrReset(tscProcessActivityTimer, tsShellActivityTimer * 500, pObj, tscTmr, &pObj->pTimer);
}

void tscProcessActivityTimer(void *handle, void *tmrId) {
  STscObj *pObj = (STscObj *)handle;

  if (pObj == NULL) return;
  if (pObj->signature != pObj) return;
  if (pObj->pTimer != tmrId) return;

  if (pObj->pHb == NULL) {
    SSqlObj *pSql = (SSqlObj *)calloc(1, sizeof(SSqlObj));
    if (NULL == pSql) return;

    pSql->fp = tscProcessHeartBeatRsp;
    
    SQueryInfo *pQueryInfo = NULL;
    tscGetQueryInfoDetailSafely(&pSql->cmd, 0, &pQueryInfo);
    pQueryInfo->command = TSDB_SQL_HB;
    
    pSql->cmd.command = TSDB_SQL_HB;
    if (TSDB_CODE_SUCCESS != tscAllocPayload(&(pSql->cmd), TSDB_DEFAULT_PAYLOAD_SIZE)) {
      tfree(pSql);
      return;
    }

    pSql->cmd.command = TSDB_SQL_HB;
    pSql->param = pObj;
    pSql->pTscObj = pObj;
    pSql->signature = pSql;
    pObj->pHb = pSql;
    tscAddSubqueryInfo(&pObj->pHb->cmd);

    tscTrace("%p pHb is allocated, pObj:%p", pObj->pHb, pObj);
  }

  if (tscShouldFreeHeatBeat(pObj->pHb)) {
    tscTrace("%p free HB object and release connection", pObj);
    tscFreeSqlObj(pObj->pHb);
    tscCloseTscObj(pObj);
    return;
  }

  tscProcessSql(pObj->pHb);
}

int tscSendMsgToServer(SSqlObj *pSql) {
  STscObj* pObj = pSql->pTscObj;
  SSqlCmd* pCmd = &pSql->cmd;
  
  char *pMsg = rpcMallocCont(pCmd->payloadLen);
  if (NULL == pMsg) {
    tscError("%p msg:%s malloc fail", pSql, taosMsg[pSql->cmd.msgType]);
    return TSDB_CODE_CLI_OUT_OF_MEMORY;
  }

  if (pSql->cmd.command < TSDB_SQL_MGMT) {
    memcpy(pMsg, pSql->cmd.payload + tsRpcHeadSize, pSql->cmd.payloadLen);
  } else {
    pSql->ipList = tscMgmtIpSet;
    memcpy(pMsg, pSql->cmd.payload, pSql->cmd.payloadLen);
  }

  tscTrace("%p msg:%s is sent to server", pSql, taosMsg[pSql->cmd.msgType]);

  SRpcMsg rpcMsg = {
      .msgType = pSql->cmd.msgType,
      .pCont   = pMsg,
      .contLen = pSql->cmd.payloadLen,
      .handle  = pSql,
      .code    = 0
  };
  rpcSendRequest(pObj->pDnodeConn, &pSql->ipList, &rpcMsg);

  return TSDB_CODE_SUCCESS;
}

void tscProcessMsgFromServer(SRpcMsg *rpcMsg, SRpcIpSet *pIpSet) {
  SSqlObj *pSql = (SSqlObj *)rpcMsg->handle;
  if (pSql == NULL) {
    tscError("%p sql is already released", pSql->signature);
    return;
  }
  if (pSql->signature != pSql) {
    tscError("%p sql is already released, signature:%p", pSql, pSql->signature);
    return;
  }

  SSqlRes *pRes = &pSql->res;
  SSqlCmd *pCmd = &pSql->cmd;
  STscObj *pObj = pSql->pTscObj;
  tscTrace("%p msg:%p is received from server", pSql, rpcMsg->pCont);

  if (pSql->freed || pObj->signature != pObj) {
    tscTrace("%p sql is already released or DB connection is closed, freed:%d pObj:%p signature:%p", pSql, pSql->freed,
             pObj, pObj->signature);
    tscFreeSqlObj(pSql);
    rpcFreeCont(rpcMsg->pCont);
    return;
  }

  if (pCmd->command < TSDB_SQL_MGMT) {
    if (pIpSet) pSql->ipList = *pIpSet;
  } else {
    if (pIpSet) tscMgmtIpSet = *pIpSet;
  }

  if (rpcMsg->pCont == NULL) {
    rpcMsg->code = TSDB_CODE_NETWORK_UNAVAIL;
  } else {
    STableMetaInfo *pTableMetaInfo = tscGetTableMetaInfoFromCmd(pCmd, pCmd->clauseIndex, 0);
    if (rpcMsg->code == TSDB_CODE_NOT_ACTIVE_TABLE || rpcMsg->code == TSDB_CODE_INVALID_TABLE_ID ||
        rpcMsg->code == TSDB_CODE_INVALID_VNODE_ID || rpcMsg->code == TSDB_CODE_NOT_ACTIVE_VNODE ||
        rpcMsg->code == TSDB_CODE_NETWORK_UNAVAIL || rpcMsg->code == TSDB_CODE_NOT_ACTIVE_TABLE ||
        rpcMsg->code == TSDB_CODE_TABLE_ID_MISMATCH) {
      /*
       * not_active_table: 1. the virtual node may fail to create table, since the procedure of create table is asynchronized,
       *                   the virtual node may have not create table till now, so try again by using the new metermeta.
       *                   2. this requested table may have been removed by other client, so we need to renew the
       *                   metermeta here.
       *
       * not_active_vnode: current vnode is move to other node due to node balance procedure or virtual node have been
       *                   removed. So, renew metermeta and try again.
       * not_active_session: db has been move to other node, the vnode does not exist on this dnode anymore.
       */
      if (pCmd->command == TSDB_SQL_CONNECT) {
        rpcMsg->code = TSDB_CODE_NETWORK_UNAVAIL;
        rpcFreeCont(rpcMsg->pCont);
        return;
      } else if (pCmd->command == TSDB_SQL_HB) {
        rpcMsg->code = TSDB_CODE_NOT_READY;
        rpcFreeCont(rpcMsg->pCont);
        return;
      } else {
        tscWarn("%p it shall renew table meta, code:%s, retry:%d", pSql, tstrerror(rpcMsg->code), ++pSql->retry);
        
        pSql->res.code = rpcMsg->code;  // keep the previous error code
        if (pSql->retry > pSql->maxRetry) {
          tscError("%p max retry %d reached, give up", pSql, pSql->maxRetry);
        } else {
          rpcMsg->code = tscRenewMeterMeta(pSql, pTableMetaInfo->name);
          if (pTableMetaInfo->pTableMeta) {
            tscSendMsgToServer(pSql);
          }
  
          rpcFreeCont(rpcMsg->pCont);
          return;
        }
      }
    }
  }
  
  pRes->rspLen = 0;
  
  if (pRes->code != TSDB_CODE_QUERY_CANCELLED) {
    pRes->code = (rpcMsg->code != TSDB_CODE_SUCCESS) ? rpcMsg->code : TSDB_CODE_NETWORK_UNAVAIL;
  } else {
    tscTrace("%p query is cancelled, code:%d", pSql, tstrerror(pRes->code));
  }

  if (pRes->code == TSDB_CODE_SUCCESS) {
    tscTrace("%p reset retry counter to be 0 due to success rsp, old:%d", pSql, pSql->retry);
    pSql->retry = 0;
  }

  if (pRes->code != TSDB_CODE_QUERY_CANCELLED) {
    assert(rpcMsg->msgType == pCmd->msgType + 1);
    pRes->code    = rpcMsg->code;
    pRes->rspType = rpcMsg->msgType;
    pRes->rspLen  = rpcMsg->contLen;

    if (pRes->rspLen > 0 && rpcMsg->pCont) {
      char *tmp = (char *)realloc(pRes->pRsp, pRes->rspLen);
      if (tmp == NULL) {
        pRes->code = TSDB_CODE_CLI_OUT_OF_MEMORY;
      } else {
        pRes->pRsp = tmp;
        memcpy(pRes->pRsp, rpcMsg->pCont, pRes->rspLen);
      }
    } else {
      pRes->pRsp = NULL;
    }

    /*
     * There is not response callback function for submit response.
     * The actual inserted number of points is the first number.
     */
    if (rpcMsg->msgType == TSDB_MSG_TYPE_SUBMIT_RSP && pRes->pRsp != NULL) {
      SShellSubmitRspMsg *pMsg = (SShellSubmitRspMsg*)pRes->pRsp;
      pMsg->code = htonl(pMsg->code);
      pMsg->numOfRows = htonl(pMsg->numOfRows);
      pMsg->affectedRows = htonl(pMsg->affectedRows);
      pMsg->failedRows = htonl(pMsg->failedRows);
      pMsg->numOfFailedBlocks = htonl(pMsg->numOfFailedBlocks);

      pRes->numOfRows += pMsg->affectedRows;
      tscTrace("%p cmd:%d code:%s, inserted rows:%d, rsp len:%d", pSql, pCmd->command, tstrerror(pRes->code),
          pMsg->affectedRows, pRes->rspLen);
    } else {
      tscTrace("%p cmd:%d code:%s rsp len:%d", pSql, pCmd->command, tstrerror(pRes->code), pRes->rspLen);
    }
  }
  
  if (pRes->code == TSDB_CODE_SUCCESS && tscProcessMsgRsp[pCmd->command])
    rpcMsg->code = (*tscProcessMsgRsp[pCmd->command])(pSql);
  
  if (rpcMsg->code != TSDB_CODE_ACTION_IN_PROGRESS) {
    void *taosres = tscKeepConn[pCmd->command] ? pSql : NULL;
    rpcMsg->code = pRes->code ? pRes->code : pRes->numOfRows;
    
    tscTrace("%p SQL result:%s res:%p", pSql, tstrerror(pRes->code), pSql);

    /*
     * Whether to free sqlObj or not should be decided before call the user defined function, since this SqlObj
     * may be freed in UDF, and reused by other threads before tscShouldBeFreed called, in which case
     * tscShouldBeFreed checks an object which is actually allocated by other threads.
     *
     * If this block of memory is re-allocated for an insert thread, in which tscKeepConn[command] equals to 0,
     * the tscShouldBeFreed will success and tscFreeSqlObj free it immediately.
     */
    bool shouldFree = tscShouldBeFreed(pSql);
    (*pSql->fp)(pSql->param, taosres, rpcMsg->code);

    if (shouldFree) {
      tscTrace("%p sqlObj is automatically freed", pSql);
      tscFreeSqlObj(pSql);
    }
  }

  rpcFreeCont(rpcMsg->pCont);
}

int doProcessSql(SSqlObj *pSql) {
  SSqlCmd *pCmd = &pSql->cmd;
  SSqlRes *pRes = &pSql->res;
  int32_t code = TSDB_CODE_SUCCESS;
  
  if (pCmd->command == TSDB_SQL_SELECT ||
      pCmd->command == TSDB_SQL_FETCH ||
      pCmd->command == TSDB_SQL_RETRIEVE ||
      pCmd->command == TSDB_SQL_INSERT ||
      pCmd->command == TSDB_SQL_CONNECT ||
      pCmd->command == TSDB_SQL_HB ||
      pCmd->command == TSDB_SQL_META ||
      pCmd->command == TSDB_SQL_STABLEVGROUP) {
    pRes->code = tscBuildMsg[pCmd->command](pSql, NULL);
  }
  
  if (pRes->code != TSDB_CODE_SUCCESS) {
    tscQueueAsyncRes(pSql);
    return pRes->code;
  }

  code = tscSendMsgToServer(pSql);
  if (code != TSDB_CODE_SUCCESS) {
    pRes->code = code;
    tscQueueAsyncRes(pSql);
  }
  
  return TSDB_CODE_SUCCESS;
}

int tscProcessSql(SSqlObj *pSql) {
  char *   name = NULL;
  SSqlCmd *pCmd = &pSql->cmd;
  
  SQueryInfo *    pQueryInfo = tscGetQueryInfoDetail(pCmd, pCmd->clauseIndex);
  STableMetaInfo *pTableMetaInfo = NULL;
  uint16_t        type = 0;

  if (pQueryInfo != NULL) {
    pTableMetaInfo = tscGetMetaInfo(pQueryInfo, 0);
    if (pTableMetaInfo != NULL) {
      name = pTableMetaInfo->name;
    }

    type = pQueryInfo->type;
  
    // while numOfTables equals to 0, it must be Heartbeat
    assert((pQueryInfo->numOfTables == 0 && pQueryInfo->command == TSDB_SQL_HB) || pQueryInfo->numOfTables > 0);
  }

  tscTrace("%p SQL cmd:%d will be processed, name:%s, type:%d", pSql, pCmd->command, name, type);
  if (pCmd->command < TSDB_SQL_MGMT) { // the pTableMetaInfo cannot be NULL
    if (pTableMetaInfo == NULL) {
      pSql->res.code = TSDB_CODE_OTHERS;
      return pSql->res.code;
    }
  } else if (pCmd->command < TSDB_SQL_LOCAL) {
    pSql->ipList = tscMgmtIpSet; //?
  } else {  // local handler
    return (*tscProcessMsgRsp[pCmd->command])(pSql);
  }
  
  return doProcessSql(pSql);
}

void tscKillSTableQuery(SSqlObj *pSql) {
  SSqlCmd* pCmd = &pSql->cmd;
  
  SQueryInfo* pQueryInfo = tscGetQueryInfoDetail(pCmd, pCmd->clauseIndex);
  if (!tscIsTwoStageSTableQuery(pQueryInfo, 0)) {
    return;
  }

  for (int i = 0; i < pSql->numOfSubs; ++i) {
    SSqlObj *pSub = pSql->pSubs[i];

    if (pSub == NULL) {
      continue;
    }

    /*
     * here, we cannot set the command = TSDB_SQL_KILL_QUERY. Otherwise, it may cause
     * sub-queries not correctly released and master sql object of metric query reaches an abnormal state.
     */
    pSql->pSubs[i]->res.code = TSDB_CODE_QUERY_CANCELLED;
    //taosStopRpcConn(pSql->pSubs[i]->thandle);
  }

  /*
   * 1. if the subqueries are not launched or partially launched, we need to waiting the launched
   * query return to successfully free allocated resources.
   * 2. if no any subqueries are launched yet, which means the metric query only in parse sql stage,
   * set the res.code, and return.
   */
  const int64_t MAX_WAITING_TIME = 10000;  // 10 Sec.
  int64_t       stime = taosGetTimestampMs();

  while (pCmd->command != TSDB_SQL_RETRIEVE_LOCALMERGE && pCmd->command != TSDB_SQL_RETRIEVE_EMPTY_RESULT) {
    taosMsleep(100);
    if (taosGetTimestampMs() - stime > MAX_WAITING_TIME) {
      break;
    }
  }

  tscTrace("%p super table query cancelled", pSql);
}

int tscBuildFetchMsg(SSqlObj *pSql, SSqlInfo *pInfo) {
  char *pMsg, *pStart;

  pStart = pSql->cmd.payload + tsRpcHeadSize;
  pMsg = pStart;

  SRetrieveTableMsg *pRetrieveMsg = (SRetrieveTableMsg *)pMsg;
  pRetrieveMsg->qhandle = htobe64(pSql->res.qhandle);
  pMsg += sizeof(pSql->res.qhandle);

  SQueryInfo *pQueryInfo = tscGetQueryInfoDetail(&pSql->cmd, 0);
  pRetrieveMsg->free = htons(pQueryInfo->type);
  pMsg += sizeof(pQueryInfo->type);

  // todo valid the vgroupId at the client side
  STableMetaInfo* pTableMetaInfo = tscGetMetaInfo(pQueryInfo, 0);
  
  if (UTIL_TABLE_IS_SUPER_TABLE(pTableMetaInfo)) {
    int32_t vgIndex = pTableMetaInfo->vgroupIndex;
    
    SVgroupsInfo* pVgroupInfo = pTableMetaInfo->vgroupList;
    pRetrieveMsg->header.vgId = htonl(pVgroupInfo->vgroups[vgIndex].vgId);
  } else {
    STableMeta* pTableMeta = pTableMetaInfo->pTableMeta;
    pRetrieveMsg->header.vgId = htonl(pTableMeta->vgroupInfo.vgId);
  }
  
  pMsg += sizeof(SRetrieveTableMsg);
  
  pRetrieveMsg->header.contLen = htonl(pSql->cmd.payloadLen);
  
  pSql->cmd.msgType = TSDB_MSG_TYPE_FETCH;
  return TSDB_CODE_SUCCESS;
}

int tscBuildSubmitMsg(SSqlObj *pSql, SSqlInfo *pInfo) {
  SQueryInfo *pQueryInfo = tscGetQueryInfoDetail(&pSql->cmd, 0);
  STableMeta* pTableMeta = tscGetMetaInfo(pQueryInfo, 0)->pTableMeta;
  
  char* pMsg = pSql->cmd.payload + tsRpcHeadSize;
  
  // NOTE: shell message size should not include SMsgDesc
  int32_t size = pSql->cmd.payloadLen - sizeof(SMsgDesc);
  
  SMsgDesc* pMsgDesc = (SMsgDesc*) pMsg;
  
  pMsgDesc->numOfVnodes = htonl(1);       //todo set the right number of vnodes
  pMsg += sizeof(SMsgDesc);
  
  SSubmitMsg *pShellMsg = (SSubmitMsg *)pMsg;
  int32_t vgId = pTableMeta->vgroupInfo.vgId;
  
  pShellMsg->header.vgId = htonl(vgId);
  pShellMsg->header.contLen = htonl(size);
  pShellMsg->length = pShellMsg->header.contLen;
  
  pShellMsg->numOfBlocks = htonl(pSql->cmd.numOfTablesInSubmit);  // number of meters to be inserted

  // pSql->cmd.payloadLen is set during copying data into payload
  pSql->cmd.msgType = TSDB_MSG_TYPE_SUBMIT;
  tscSetDnodeIpList(pSql, &pTableMeta->vgroupInfo);
  
  tscTrace("%p build submit msg, vgId:%d numOfVgroup:%d numberOfIP:%d", pSql, vgId, htonl(pMsgDesc->numOfVnodes), pSql->ipList.numOfIps);
  return TSDB_CODE_SUCCESS;
}

/*
 * for table query, simply return the size <= 1k
 */
static int32_t tscEstimateQueryMsgSize(SSqlCmd *pCmd, int32_t clauseIndex) {
  const static int32_t MIN_QUERY_MSG_PKT_SIZE = TSDB_MAX_BYTES_PER_ROW * 5;
  SQueryInfo *         pQueryInfo = tscGetQueryInfoDetail(pCmd, clauseIndex);

  int32_t srcColListSize = taosArrayGetSize(pQueryInfo->colList) * sizeof(SColumnInfo);
  
  size_t numOfExprs = tscSqlExprNumOfExprs(pQueryInfo);
  int32_t exprSize = sizeof(SSqlFuncMsg) * numOfExprs;
  
<<<<<<< HEAD
  //STableMetaInfo *pTableMetaInfo = tscGetMetaInfo(pQueryInfo, 0);

  // table query without tags values
  //if (!UTIL_TABLE_IS_SUPER_TABLE(pTableMetaInfo)) {
    return MIN_QUERY_MSG_PKT_SIZE + minMsgSize() + sizeof(SQueryTableMsg) + srcColListSize + exprSize + 4096;
  //}
  
  //int32_t size = 4096;
  //return size;
=======
  return MIN_QUERY_MSG_PKT_SIZE + minMsgSize() + sizeof(SQueryTableMsg) + srcColListSize + exprSize + 4096;
>>>>>>> c67e0b62
}

static char *doSerializeTableInfo(SQueryTableMsg* pQueryMsg, SSqlObj *pSql, char *pMsg) {
  STableMetaInfo *pTableMetaInfo = tscGetTableMetaInfoFromCmd(&pSql->cmd, pSql->cmd.clauseIndex, 0);
  TSKEY dfltKey = htobe64(pQueryMsg->window.skey);

  STableMeta * pTableMeta = pTableMetaInfo->pTableMeta;
  if (UTIL_TABLE_IS_NORMAL_TABLE(pTableMetaInfo) || pTableMetaInfo->pVgroupTables == NULL) {
    
    SCMVgroupInfo* pVgroupInfo = NULL;
    if (UTIL_TABLE_IS_SUPER_TABLE(pTableMetaInfo)) {
      int32_t index = pTableMetaInfo->vgroupIndex;
      assert(index >= 0);
  
      pVgroupInfo = &pTableMetaInfo->vgroupList->vgroups[index];
      tscTrace("%p query on stable, vgIndex:%d, numOfVgroups:%d", pSql, index, pTableMetaInfo->vgroupList->numOfVgroups);
    } else {
      pVgroupInfo = &pTableMeta->vgroupInfo;
    }

    tscSetDnodeIpList(pSql, pVgroupInfo);
    pQueryMsg->head.vgId = htonl(pVgroupInfo->vgId);

    STableIdInfo *pTableIdInfo = (STableIdInfo *)pMsg;
    pTableIdInfo->tid = htonl(pTableMeta->sid);
    pTableIdInfo->uid = htobe64(pTableMeta->uid);
    pTableIdInfo->key = htobe64(tscGetSubscriptionProgress(pSql->pSubscription, pTableMeta->uid, dfltKey));

    pQueryMsg->numOfTables = htonl(1);  // set the number of tables

    pMsg += sizeof(STableIdInfo);
  } else {
    int32_t index = pTableMetaInfo->vgroupIndex;
    int32_t numOfVgroups = taosArrayGetSize(pTableMetaInfo->pVgroupTables);
    assert(index >= 0 && index < numOfVgroups);

    tscTrace("%p query on stable, vgIndex:%d, numOfVgroups:%d", pSql, index, numOfVgroups);

    SVgroupTableInfo* pTableIdList = taosArrayGet(pTableMetaInfo->pVgroupTables, index);
    
    // set the vgroup info
    tscSetDnodeIpList(pSql, &pTableIdList->vgInfo);
    pQueryMsg->head.vgId = htonl(pTableIdList->vgInfo.vgId);
    
    int32_t numOfTables = taosArrayGetSize(pTableIdList->itemList);
    pQueryMsg->numOfTables = htonl(numOfTables);  // set the number of tables
  
    // serialize each table id info
    for(int32_t i = 0; i < numOfTables; ++i) {
      STableIdInfo* pItem = taosArrayGet(pTableIdList->itemList, i);
      
      STableIdInfo *pTableIdInfo = (STableIdInfo *)pMsg;
      pTableIdInfo->tid = htonl(pItem->tid);
      pTableIdInfo->uid = htobe64(pItem->uid);
      pTableIdInfo->key = htobe64(tscGetSubscriptionProgress(pSql->pSubscription, pItem->uid, dfltKey));
      pMsg += sizeof(STableIdInfo);
    }
  }
  
  tscTrace("%p vgId:%d, query on table:%s, uid:%" PRIu64, pSql, htonl(pQueryMsg->head.vgId), pTableMetaInfo->name,
      pTableMeta->uid);
  
  return pMsg;
}

int tscBuildQueryMsg(SSqlObj *pSql, SSqlInfo *pInfo) {
  SSqlCmd *pCmd = &pSql->cmd;

  int32_t size = tscEstimateQueryMsgSize(pCmd, pCmd->clauseIndex);

  if (TSDB_CODE_SUCCESS != tscAllocPayload(pCmd, size)) {
    tscError("%p failed to malloc for query msg", pSql);
    return -1;
  }
  
  SQueryInfo *pQueryInfo = tscGetQueryInfoDetail(pCmd, pCmd->clauseIndex);
  STableMetaInfo *pTableMetaInfo = tscGetMetaInfo(pQueryInfo, 0);
  STableMeta * pTableMeta = pTableMetaInfo->pTableMeta;
  
  if (taosArrayGetSize(pQueryInfo->colList) <= 0 && !tscQueryTags(pQueryInfo)) {
    tscError("%p illegal value of numOfCols in query msg: %d", pSql, tscGetNumOfColumns(pTableMeta));
    return -1;
  }
  
  if (pQueryInfo->intervalTime < 0) {
    tscError("%p illegal value of aggregation time interval in query msg: %ld", pSql, pQueryInfo->intervalTime);
    return -1;
  }
  
  if (pQueryInfo->groupbyExpr.numOfGroupCols < 0) {
    tscError("%p illegal value of numOfGroupCols in query msg: %d", pSql, pQueryInfo->groupbyExpr.numOfGroupCols);
    return -1;
  }

  char *pStart = pCmd->payload + tsRpcHeadSize;

  SQueryTableMsg *pQueryMsg = (SQueryTableMsg *)pStart;

  int32_t numOfTags = taosArrayGetSize(pTableMetaInfo->tagColList);
  
  if (pQueryInfo->order.order == TSDB_ORDER_ASC) {
    pQueryMsg->window.skey = htobe64(pQueryInfo->window.skey);
    pQueryMsg->window.ekey = htobe64(pQueryInfo->window.ekey);
  } else {
    pQueryMsg->window.skey = htobe64(pQueryInfo->window.ekey);
    pQueryMsg->window.ekey = htobe64(pQueryInfo->window.skey);
  }

  pQueryMsg->order          = htons(pQueryInfo->order.order);
  pQueryMsg->orderColId     = htons(pQueryInfo->order.orderColId);
  pQueryMsg->interpoType    = htons(pQueryInfo->interpoType);
  pQueryMsg->limit          = htobe64(pQueryInfo->limit.limit);
  pQueryMsg->offset         = htobe64(pQueryInfo->limit.offset);
  pQueryMsg->numOfCols      = htons(taosArrayGetSize(pQueryInfo->colList));
  pQueryMsg->intervalTime   = htobe64(pQueryInfo->intervalTime);
  pQueryMsg->slidingTime    = htobe64(pQueryInfo->slidingTime);
  pQueryMsg->slidingTimeUnit = pQueryInfo->slidingTimeUnit;
  pQueryMsg->numOfGroupCols = htons(pQueryInfo->groupbyExpr.numOfGroupCols);
  pQueryMsg->numOfTags      = htonl(numOfTags);
  pQueryMsg->tagNameRelType = htons(pQueryInfo->tagCond.relType);
  pQueryMsg->queryType      = htons(pQueryInfo->type);
  
  size_t numOfOutput = tscSqlExprNumOfExprs(pQueryInfo);
  pQueryMsg->numOfOutput = htons(numOfOutput);
  if (numOfOutput < 0) {
    tscError("%p illegal value of number of output columns in query msg: %d", pSql, numOfOutput);
    return -1;
  }

  // set column list ids
  size_t numOfCols = taosArrayGetSize(pQueryInfo->colList);
  char *pMsg = (char *)(pQueryMsg->colList) + numOfCols * sizeof(SColumnInfo);
  SSchema *pSchema = tscGetTableSchema(pTableMeta);
  
  for (int32_t i = 0; i < numOfCols; ++i) {
    SColumn *pCol = taosArrayGetP(pQueryInfo->colList, i);
    SSchema *pColSchema = &pSchema[pCol->colIndex.columnIndex];

    if (pCol->colIndex.columnIndex >= tscGetNumOfColumns(pTableMeta) || pColSchema->type < TSDB_DATA_TYPE_BOOL ||
        pColSchema->type > TSDB_DATA_TYPE_NCHAR) {
      tscError("%p sid:%d uid:%" PRIu64" id:%s, column index out of range, numOfColumns:%d, index:%d, column name:%s",
          pSql, pTableMeta->sid, pTableMeta->uid, pTableMetaInfo->name, tscGetNumOfColumns(pTableMeta), pCol->colIndex,
               pColSchema->name);

      return TSDB_CODE_INVALID_SQL;
    }

    pQueryMsg->colList[i].colId = htons(pColSchema->colId);
    pQueryMsg->colList[i].bytes = htons(pColSchema->bytes);
    pQueryMsg->colList[i].type  = htons(pColSchema->type);
    pQueryMsg->colList[i].numOfFilters = htons(pCol->numOfFilters);

    // append the filter information after the basic column information
    for (int32_t f = 0; f < pCol->numOfFilters; ++f) {
      SColumnFilterInfo *pColFilter = &pCol->filterInfo[f];

      SColumnFilterInfo *pFilterMsg = (SColumnFilterInfo *)pMsg;
      pFilterMsg->filterstr = htons(pColFilter->filterstr);

      pMsg += sizeof(SColumnFilterInfo);

      if (pColFilter->filterstr) {
        pFilterMsg->len = htobe64(pColFilter->len);
        memcpy(pMsg, (void *)pColFilter->pz, pColFilter->len + 1);
        pMsg += (pColFilter->len + 1);  // append the additional filter binary info
      } else {
        pFilterMsg->lowerBndi = htobe64(pColFilter->lowerBndi);
        pFilterMsg->upperBndi = htobe64(pColFilter->upperBndi);
      }

      pFilterMsg->lowerRelOptr = htons(pColFilter->lowerRelOptr);
      pFilterMsg->upperRelOptr = htons(pColFilter->upperRelOptr);

      if (pColFilter->lowerRelOptr == TSDB_RELATION_INVALID && pColFilter->upperRelOptr == TSDB_RELATION_INVALID) {
        tscError("invalid filter info");
        return -1;
      }
    }
  }

  SSqlFuncMsg *pSqlFuncExpr = (SSqlFuncMsg *)pMsg;
  for (int32_t i = 0; i < tscSqlExprNumOfExprs(pQueryInfo); ++i) {
    SSqlExpr *pExpr = tscSqlExprGet(pQueryInfo, i);

    if (!tscValidateColumnId(pTableMetaInfo, pExpr->colInfo.colId)) {
      /* column id is not valid according to the cached table meta, the table meta is expired */
      tscError("%p table schema is not matched with parsed sql", pSql);
      return -1;
    }

    pSqlFuncExpr->colInfo.colId    = htons(pExpr->colInfo.colId);
    pSqlFuncExpr->colInfo.colIndex = htons(pExpr->colInfo.colIndex);
    pSqlFuncExpr->colInfo.flag     = htons(pExpr->colInfo.flag);

    pSqlFuncExpr->functionId  = htons(pExpr->functionId);
    pSqlFuncExpr->numOfParams = htons(pExpr->numOfParams);
    pMsg += sizeof(SSqlFuncMsg);

    for (int32_t j = 0; j < pExpr->numOfParams; ++j) {
      pSqlFuncExpr->arg[j].argType = htons((uint16_t)pExpr->param[j].nType);
      pSqlFuncExpr->arg[j].argBytes = htons(pExpr->param[j].nLen);

      if (pExpr->param[j].nType == TSDB_DATA_TYPE_BINARY) {
        memcpy(pMsg, pExpr->param[j].pz, pExpr->param[j].nLen);
        pMsg += pExpr->param[j].nLen;
      } else {
        pSqlFuncExpr->arg[j].argValue.i64 = htobe64(pExpr->param[j].i64Key);
      }
    }

    pSqlFuncExpr = (SSqlFuncMsg *)pMsg;
  }
  
  // serialize the table info (sid, uid, tags)
  pMsg = doSerializeTableInfo(pQueryMsg, pSql, pMsg);
  
  SSqlGroupbyExpr *pGroupbyExpr = &pQueryInfo->groupbyExpr;
  if (pGroupbyExpr->numOfGroupCols > 0) {
    pQueryMsg->orderByIdx = htons(pGroupbyExpr->orderIndex);
    pQueryMsg->orderType = htons(pGroupbyExpr->orderType);

    for (int32_t j = 0; j < pGroupbyExpr->numOfGroupCols; ++j) {
      SColIndex* pCol = taosArrayGet(pGroupbyExpr->columnInfo, j);
  
      *((int16_t *)pMsg) = pCol->colId;
      pMsg += sizeof(pCol->colId);

      *((int16_t *)pMsg) += pCol->colIndex;
      pMsg += sizeof(pCol->colIndex);

      *((int16_t *)pMsg) += pCol->flag;
      pMsg += sizeof(pCol->flag);
      
      memcpy(pMsg, pCol->name, tListLen(pCol->name));
      pMsg += tListLen(pCol->name);
    }
  }

  if (pQueryInfo->interpoType != TSDB_INTERPO_NONE) {
    for (int32_t i = 0; i < pQueryInfo->fieldsInfo.numOfOutput; ++i) {
      *((int64_t *)pMsg) = htobe64(pQueryInfo->defaultVal[i]);
      pMsg += sizeof(pQueryInfo->defaultVal[0]);
    }
  }
  
  if (numOfTags != 0) {
    int32_t numOfColumns = tscGetNumOfColumns(pTableMeta);
    int32_t numOfTagColumns = tscGetNumOfTags(pTableMeta);
    int32_t total = numOfTagColumns + numOfColumns;
    
    pSchema = tscGetTableTagSchema(pTableMeta);
    
    for (int32_t i = 0; i < numOfTags; ++i) {
      SColumn *pCol = taosArrayGetP(pTableMetaInfo->tagColList, i);
      SSchema *pColSchema = &pSchema[pCol->colIndex.columnIndex];

      if ((pCol->colIndex.columnIndex >= numOfTagColumns || pCol->colIndex.columnIndex < -1) ||
          (pColSchema->type < TSDB_DATA_TYPE_BOOL || pColSchema->type > TSDB_DATA_TYPE_NCHAR)) {
        tscError("%p sid:%d uid:%" PRIu64 " id:%s, tag index out of range, totalCols:%d, numOfTags:%d, index:%d, column name:%s",
                 pSql, pTableMeta->sid, pTableMeta->uid, pTableMetaInfo->name, total, numOfTagColumns,
                 pCol->colIndex, pColSchema->name);

        return TSDB_CODE_INVALID_SQL;
      }
  
      SColumnInfo* pTagCol = (SColumnInfo*) pMsg;
  
      pTagCol->colId = htons(pColSchema->colId);
      pTagCol->bytes = htons(pColSchema->bytes);
      pTagCol->type  = htons(pColSchema->type);
      pTagCol->numOfFilters = 0;
      
      pMsg += sizeof(SColumnInfo);
    }
  }

  // compressed ts block
  pQueryMsg->tsOffset = htonl(pMsg - pStart);
  int32_t tsLen = 0;
  int32_t numOfBlocks = 0;

  if (pQueryInfo->tsBuf != NULL) {
    STSVnodeBlockInfo *pBlockInfo = tsBufGetVnodeBlockInfo(pQueryInfo->tsBuf, pTableMetaInfo->vgroupIndex);
    assert(QUERY_IS_JOIN_QUERY(pQueryInfo->type) && pBlockInfo != NULL);  // this query should not be sent

    // todo refactor
    fseek(pQueryInfo->tsBuf->f, pBlockInfo->offset, SEEK_SET);
    fread(pMsg, pBlockInfo->compLen, 1, pQueryInfo->tsBuf->f);

    pMsg += pBlockInfo->compLen;
    tsLen = pBlockInfo->compLen;
    numOfBlocks = pBlockInfo->numOfBlocks;
  }

  pQueryMsg->tsLen = htonl(tsLen);
  pQueryMsg->tsNumOfBlocks = htonl(numOfBlocks);
  if (pQueryInfo->tsBuf != NULL) {
    pQueryMsg->tsOrder = htonl(pQueryInfo->tsBuf->tsOrder);
  }

  // serialize tag column query condition
  if (pQueryInfo->tagCond.pCond != NULL && taosArrayGetSize(pQueryInfo->tagCond.pCond) > 0) {
    STagCond* pTagCond = &pQueryInfo->tagCond;
    
    SCond *pCond = tsGetSTableQueryCond(pTagCond, pTableMeta->uid);
    if (pCond != NULL && pCond->cond != NULL) {
      pQueryMsg->tagCondLen = htons(pCond->len);
      memcpy(pMsg, pCond->cond, pCond->len);
      
      pMsg += pCond->len;
    }
  }
  
  if (pQueryInfo->tagCond.tbnameCond.cond == NULL) {
    *pMsg = 0;
    pMsg++;
  } else {
    strcpy(pMsg, pQueryInfo->tagCond.tbnameCond.cond);
    pMsg += strlen(pQueryInfo->tagCond.tbnameCond.cond) + 1;
  }

  int32_t msgLen = pMsg - pStart;

  tscTrace("%p msg built success,len:%d bytes", pSql, msgLen);
  pCmd->payloadLen = msgLen;
  pSql->cmd.msgType = TSDB_MSG_TYPE_QUERY;
  
  pQueryMsg->head.contLen = htonl(msgLen);
  assert(msgLen + minMsgSize() <= size);

  return TSDB_CODE_SUCCESS;
}

int32_t tscBuildCreateDbMsg(SSqlObj *pSql, SSqlInfo *pInfo) {
  SSqlCmd *pCmd = &pSql->cmd;
  pCmd->payloadLen = sizeof(SCMCreateDbMsg);
  pCmd->msgType = TSDB_MSG_TYPE_CM_CREATE_DB;

  SCMCreateDbMsg *pCreateDbMsg = (SCMCreateDbMsg*)pCmd->payload;

  assert(pCmd->numOfClause == 1);
  STableMetaInfo *pTableMetaInfo = tscGetTableMetaInfoFromCmd(pCmd, pCmd->clauseIndex, 0);
  strncpy(pCreateDbMsg->db, pTableMetaInfo->name, tListLen(pCreateDbMsg->db));

  return TSDB_CODE_SUCCESS;
}

int32_t tscBuildCreateDnodeMsg(SSqlObj *pSql, SSqlInfo *pInfo) {
  SSqlCmd *pCmd = &pSql->cmd;
  pCmd->payloadLen = sizeof(SCMCreateDnodeMsg);
  if (TSDB_CODE_SUCCESS != tscAllocPayload(pCmd, pCmd->payloadLen)) {
    tscError("%p failed to malloc for query msg", pSql);
    return TSDB_CODE_CLI_OUT_OF_MEMORY;
  }

  SCMCreateDnodeMsg *pCreate = (SCMCreateDnodeMsg *)pCmd->payload;
  strncpy(pCreate->ep, pInfo->pDCLInfo->a[0].z, pInfo->pDCLInfo->a[0].n);
  
  pCmd->msgType = TSDB_MSG_TYPE_CM_CREATE_DNODE;

  return TSDB_CODE_SUCCESS;
}

int32_t tscBuildAcctMsg(SSqlObj *pSql, SSqlInfo *pInfo) {
  SSqlCmd *pCmd = &pSql->cmd;
  pCmd->payloadLen = sizeof(SCMCreateAcctMsg);
  if (TSDB_CODE_SUCCESS != tscAllocPayload(pCmd, pCmd->payloadLen)) {
    tscError("%p failed to malloc for query msg", pSql);
    return TSDB_CODE_CLI_OUT_OF_MEMORY;
  }

  SCMCreateAcctMsg *pAlterMsg = (SCMCreateAcctMsg *)pCmd->payload;

  SSQLToken *pName = &pInfo->pDCLInfo->user.user;
  SSQLToken *pPwd = &pInfo->pDCLInfo->user.passwd;

  strncpy(pAlterMsg->user, pName->z, pName->n);
  strncpy(pAlterMsg->pass, pPwd->z, pPwd->n);

  SCreateAcctSQL *pAcctOpt = &pInfo->pDCLInfo->acctOpt;

  pAlterMsg->cfg.maxUsers = htonl(pAcctOpt->maxUsers);
  pAlterMsg->cfg.maxDbs = htonl(pAcctOpt->maxDbs);
  pAlterMsg->cfg.maxTimeSeries = htonl(pAcctOpt->maxTimeSeries);
  pAlterMsg->cfg.maxStreams = htonl(pAcctOpt->maxStreams);
  pAlterMsg->cfg.maxPointsPerSecond = htonl(pAcctOpt->maxPointsPerSecond);
  pAlterMsg->cfg.maxStorage = htobe64(pAcctOpt->maxStorage);
  pAlterMsg->cfg.maxQueryTime = htobe64(pAcctOpt->maxQueryTime);
  pAlterMsg->cfg.maxConnections = htonl(pAcctOpt->maxConnections);

  if (pAcctOpt->stat.n == 0) {
    pAlterMsg->cfg.accessState = -1;
  } else {
    if (pAcctOpt->stat.z[0] == 'r' && pAcctOpt->stat.n == 1) {
      pAlterMsg->cfg.accessState = TSDB_VN_READ_ACCCESS;
    } else if (pAcctOpt->stat.z[0] == 'w' && pAcctOpt->stat.n == 1) {
      pAlterMsg->cfg.accessState = TSDB_VN_WRITE_ACCCESS;
    } else if (strncmp(pAcctOpt->stat.z, "all", 3) == 0 && pAcctOpt->stat.n == 3) {
      pAlterMsg->cfg.accessState = TSDB_VN_ALL_ACCCESS;
    } else if (strncmp(pAcctOpt->stat.z, "no", 2) == 0 && pAcctOpt->stat.n == 2) {
      pAlterMsg->cfg.accessState = 0;
    }
  }

  pCmd->msgType = TSDB_MSG_TYPE_CM_CREATE_ACCT;
  return TSDB_CODE_SUCCESS;
}

int32_t tscBuildUserMsg(SSqlObj *pSql, SSqlInfo *pInfo) {
  SSqlCmd *pCmd = &pSql->cmd;
  pCmd->payloadLen = sizeof(SCMCreateUserMsg);

  if (TSDB_CODE_SUCCESS != tscAllocPayload(pCmd, pCmd->payloadLen)) {
    tscError("%p failed to malloc for query msg", pSql);
    return TSDB_CODE_CLI_OUT_OF_MEMORY;
  }

  SCMCreateUserMsg *pAlterMsg = (SCMCreateUserMsg*)pCmd->payload;

  SUserInfo *pUser = &pInfo->pDCLInfo->user;
  strncpy(pAlterMsg->user, pUser->user.z, pUser->user.n);
  pAlterMsg->flag = pUser->type;

  if (pUser->type == TSDB_ALTER_USER_PRIVILEGES) {
    pAlterMsg->privilege = (char)pCmd->count;
  } else if (pUser->type == TSDB_ALTER_USER_PASSWD) {
    strncpy(pAlterMsg->pass, pUser->passwd.z, pUser->passwd.n);
  } else { // create user password info
    strncpy(pAlterMsg->pass, pUser->passwd.z, pUser->passwd.n);
  }

  if (pUser->type == TSDB_ALTER_USER_PASSWD || pUser->type == TSDB_ALTER_USER_PRIVILEGES) {
    pCmd->msgType = TSDB_MSG_TYPE_CM_ALTER_USER;
  } else {
    pCmd->msgType = TSDB_MSG_TYPE_CM_CREATE_USER;
  }

  return TSDB_CODE_SUCCESS;
}

int32_t tscBuildCfgDnodeMsg(SSqlObj *pSql, SSqlInfo *pInfo) {
  SSqlCmd *pCmd = &pSql->cmd;
  pCmd->payloadLen = sizeof(SCMCfgDnodeMsg);
  pCmd->msgType = TSDB_MSG_TYPE_CM_CONFIG_DNODE;
  return TSDB_CODE_SUCCESS;
}

int32_t tscBuildDropDbMsg(SSqlObj *pSql, SSqlInfo *pInfo) {
  SSqlCmd *pCmd = &pSql->cmd;
  pCmd->payloadLen = sizeof(SCMDropDbMsg);

  if (TSDB_CODE_SUCCESS != tscAllocPayload(pCmd, pCmd->payloadLen)) {
    tscError("%p failed to malloc for query msg", pSql);
    return TSDB_CODE_CLI_OUT_OF_MEMORY;
  }

  SCMDropDbMsg *pDropDbMsg = (SCMDropDbMsg*)pCmd->payload;

  STableMetaInfo *pTableMetaInfo = tscGetTableMetaInfoFromCmd(pCmd, pCmd->clauseIndex, 0);
  strncpy(pDropDbMsg->db, pTableMetaInfo->name, tListLen(pDropDbMsg->db));
  pDropDbMsg->ignoreNotExists = pInfo->pDCLInfo->existsCheck ? 1 : 0;

  pCmd->msgType = TSDB_MSG_TYPE_CM_DROP_DB;
  return TSDB_CODE_SUCCESS;
}

int32_t tscBuildDropTableMsg(SSqlObj *pSql, SSqlInfo *pInfo) {
  SSqlCmd *pCmd = &pSql->cmd;
  pCmd->payloadLen = sizeof(SCMDropTableMsg);

  if (TSDB_CODE_SUCCESS != tscAllocPayload(pCmd, pCmd->payloadLen)) {
    tscError("%p failed to malloc for query msg", pSql);
    return TSDB_CODE_CLI_OUT_OF_MEMORY;
  }

  SCMDropTableMsg *pDropTableMsg = (SCMDropTableMsg*)pCmd->payload;
  STableMetaInfo *pTableMetaInfo = tscGetTableMetaInfoFromCmd(pCmd, pCmd->clauseIndex, 0);
  strcpy(pDropTableMsg->tableId, pTableMetaInfo->name);
  pDropTableMsg->igNotExists = pInfo->pDCLInfo->existsCheck ? 1 : 0;

  pCmd->msgType = TSDB_MSG_TYPE_CM_DROP_TABLE;
  return TSDB_CODE_SUCCESS;
}

int32_t tscBuildDropDnodeMsg(SSqlObj *pSql, SSqlInfo *pInfo) {
  SSqlCmd *pCmd = &pSql->cmd;
  pCmd->payloadLen = sizeof(SCMDropDnodeMsg);
  if (TSDB_CODE_SUCCESS != tscAllocPayload(pCmd, pCmd->payloadLen)) {
    tscError("%p failed to malloc for query msg", pSql);
    return TSDB_CODE_CLI_OUT_OF_MEMORY;
  }

  SCMDropDnodeMsg *pDrop = (SCMDropDnodeMsg *)pCmd->payload;
  STableMetaInfo *pTableMetaInfo = tscGetTableMetaInfoFromCmd(pCmd, pCmd->clauseIndex, 0);
  strcpy(pDrop->ep, pTableMetaInfo->name);
  pCmd->msgType = TSDB_MSG_TYPE_CM_DROP_DNODE;

  return TSDB_CODE_SUCCESS;
}

int32_t tscBuildDropUserMsg(SSqlObj *pSql, SSqlInfo *pInfo) {
  SSqlCmd *pCmd = &pSql->cmd;
  pCmd->payloadLen = sizeof(SCMDropUserMsg);
  pCmd->msgType = TSDB_MSG_TYPE_CM_DROP_USER;

  if (TSDB_CODE_SUCCESS != tscAllocPayload(pCmd, pCmd->payloadLen)) {
    tscError("%p failed to malloc for query msg", pSql);
    return TSDB_CODE_CLI_OUT_OF_MEMORY;
  }

  SCMDropUserMsg *pDropMsg = (SCMDropUserMsg*)pCmd->payload;
  STableMetaInfo *pTableMetaInfo = tscGetTableMetaInfoFromCmd(pCmd, pCmd->clauseIndex, 0);
  strcpy(pDropMsg->user, pTableMetaInfo->name);

  return TSDB_CODE_SUCCESS;
}

int32_t tscBuildDropAcctMsg(SSqlObj *pSql, SSqlInfo *pInfo) {
  SSqlCmd *pCmd = &pSql->cmd;
  pCmd->payloadLen = sizeof(SCMDropUserMsg);
  pCmd->msgType = TSDB_MSG_TYPE_CM_DROP_ACCT;

  if (TSDB_CODE_SUCCESS != tscAllocPayload(pCmd, pCmd->payloadLen)) {
    tscError("%p failed to malloc for query msg", pSql);
    return TSDB_CODE_CLI_OUT_OF_MEMORY;
  }

  SCMDropUserMsg *pDropMsg = (SCMDropUserMsg*)pCmd->payload;
  STableMetaInfo *pTableMetaInfo = tscGetTableMetaInfoFromCmd(pCmd, pCmd->clauseIndex, 0);
  strcpy(pDropMsg->user, pTableMetaInfo->name);

  return TSDB_CODE_SUCCESS;
}

int32_t tscBuildUseDbMsg(SSqlObj *pSql, SSqlInfo *pInfo) {
  SSqlCmd *pCmd = &pSql->cmd;
  pCmd->payloadLen = sizeof(SCMUseDbMsg);

  if (TSDB_CODE_SUCCESS != tscAllocPayload(pCmd, pCmd->payloadLen)) {
    tscError("%p failed to malloc for query msg", pSql);
    return TSDB_CODE_CLI_OUT_OF_MEMORY;
  }

  SCMUseDbMsg *pUseDbMsg = (SCMUseDbMsg*)pCmd->payload;
  STableMetaInfo *pTableMetaInfo = tscGetTableMetaInfoFromCmd(pCmd, pCmd->clauseIndex, 0);
  strcpy(pUseDbMsg->db, pTableMetaInfo->name);
  pCmd->msgType = TSDB_MSG_TYPE_CM_USE_DB;

  return TSDB_CODE_SUCCESS;
}

int32_t tscBuildShowMsg(SSqlObj *pSql, SSqlInfo *pInfo) {
  STscObj *pObj = pSql->pTscObj;
  SSqlCmd *pCmd = &pSql->cmd;
  pCmd->msgType = TSDB_MSG_TYPE_CM_SHOW;
  pCmd->payloadLen = sizeof(SCMShowMsg) + 100;

  if (TSDB_CODE_SUCCESS != tscAllocPayload(pCmd, pCmd->payloadLen)) {
    tscError("%p failed to malloc for query msg", pSql);
    return TSDB_CODE_CLI_OUT_OF_MEMORY;
  }

  SCMShowMsg *pShowMsg = (SCMShowMsg*)pCmd->payload;

  STableMetaInfo *pTableMetaInfo = tscGetTableMetaInfoFromCmd(pCmd, pCmd->clauseIndex, 0);
  size_t nameLen = strlen(pTableMetaInfo->name);
  if (nameLen > 0) {
    strcpy(pShowMsg->db, pTableMetaInfo->name);  // prefix is set here
  } else {
    strcpy(pShowMsg->db, pObj->db);
  }

  SShowInfo *pShowInfo = &pInfo->pDCLInfo->showOpt;
  pShowMsg->type = pShowInfo->showType;

  if (pShowInfo->showType != TSDB_MGMT_TABLE_VNODES) {
    SSQLToken *pPattern = &pShowInfo->pattern;
    if (pPattern->type > 0) {  // only show tables support wildcard query
      strncpy(pShowMsg->payload, pPattern->z, pPattern->n);
      pShowMsg->payloadLen = htons(pPattern->n);
    }
  } else {
    SSQLToken *pIpAddr = &pShowInfo->prefix;
    assert(pIpAddr->n > 0 && pIpAddr->type > 0);

    strncpy(pShowMsg->payload, pIpAddr->z, pIpAddr->n);
    pShowMsg->payloadLen = htons(pIpAddr->n);
  }

  pCmd->payloadLen = sizeof(SCMShowMsg) + pShowMsg->payloadLen;
  return TSDB_CODE_SUCCESS;
}

int32_t tscBuildKillMsg(SSqlObj *pSql, SSqlInfo *pInfo) {
  SSqlCmd *pCmd = &pSql->cmd;
  pCmd->payloadLen = sizeof(SCMKillQueryMsg);

  if (TSDB_CODE_SUCCESS != tscAllocPayload(pCmd, pCmd->payloadLen)) {
    tscError("%p failed to malloc for query msg", pSql);
    return TSDB_CODE_CLI_OUT_OF_MEMORY;
  }

  SCMKillQueryMsg *pKill = (SCMKillQueryMsg*)pCmd->payload;
  strncpy(pKill->queryId, pInfo->pDCLInfo->ip.z, pInfo->pDCLInfo->ip.n);
  switch (pCmd->command) {
    case TSDB_SQL_KILL_QUERY:
      pCmd->msgType = TSDB_MSG_TYPE_CM_KILL_QUERY;
      break;
    case TSDB_SQL_KILL_CONNECTION:
      pCmd->msgType = TSDB_MSG_TYPE_CM_KILL_CONN;
      break;
    case TSDB_SQL_KILL_STREAM:
      pCmd->msgType = TSDB_MSG_TYPE_CM_KILL_STREAM;
      break;
  }
  return TSDB_CODE_SUCCESS;
}

int tscEstimateCreateTableMsgLength(SSqlObj *pSql, SSqlInfo *pInfo) {
  SSqlCmd *pCmd = &(pSql->cmd);

  int32_t size = minMsgSize() + sizeof(SCMCreateTableMsg);

  SCreateTableSQL *pCreateTableInfo = pInfo->pCreateTableInfo;
  if (pCreateTableInfo->type == TSQL_CREATE_TABLE_FROM_STABLE) {
    size += sizeof(STagData);
  } else {
    size += sizeof(SSchema) * (pCmd->numOfCols + pCmd->count);
  }

  if (pCreateTableInfo->pSelect != NULL) {
    size += (pCreateTableInfo->pSelect->selectToken.n + 1);
  }

  return size + TSDB_EXTRA_PAYLOAD_SIZE;
}

int tscBuildCreateTableMsg(SSqlObj *pSql, SSqlInfo *pInfo) {
  int              msgLen = 0;
  SSchema *        pSchema;
  int              size = 0;
  SSqlCmd *pCmd = &pSql->cmd;

  SQueryInfo *    pQueryInfo = tscGetQueryInfoDetail(pCmd, 0);
  STableMetaInfo *pTableMetaInfo = tscGetMetaInfo(pQueryInfo, 0);

  // Reallocate the payload size
  size = tscEstimateCreateTableMsgLength(pSql, pInfo);
  if (TSDB_CODE_SUCCESS != tscAllocPayload(pCmd, size)) {
    tscError("%p failed to malloc for create table msg", pSql);
    return TSDB_CODE_CLI_OUT_OF_MEMORY;
  }


  SCMCreateTableMsg *pCreateTableMsg = (SCMCreateTableMsg *)pCmd->payload;
  strcpy(pCreateTableMsg->tableId, pTableMetaInfo->name);

  // use dbinfo from table id without modifying current db info
  tscGetDBInfoFromMeterId(pTableMetaInfo->name, pCreateTableMsg->db);

  SCreateTableSQL *pCreateTable = pInfo->pCreateTableInfo;

  pCreateTableMsg->igExists = pCreateTable->existCheck ? 1 : 0;
  pCreateTableMsg->numOfColumns = htons(pCmd->numOfCols);
  pCreateTableMsg->numOfTags = htons(pCmd->count);

  pCreateTableMsg->sqlLen = 0;
  char *pMsg = (char *)pCreateTableMsg->schema;

  int8_t type = pInfo->pCreateTableInfo->type;
  if (type == TSQL_CREATE_TABLE_FROM_STABLE) {  // create by using super table, tags value
    memcpy(pMsg, &pInfo->pCreateTableInfo->usingInfo.tagdata, sizeof(STagData));
    pMsg += sizeof(STagData);
  } else {  // create (super) table
    pSchema = (SSchema *)pCreateTableMsg->schema;

    for (int i = 0; i < pCmd->numOfCols + pCmd->count; ++i) {
      TAOS_FIELD *pField = tscFieldInfoGetField(&pQueryInfo->fieldsInfo, i);

      pSchema->type = pField->type;
      strcpy(pSchema->name, pField->name);
      pSchema->bytes = htons(pField->bytes);

      pSchema++;
    }

    pMsg = (char *)pSchema;
    if (type == TSQL_CREATE_STREAM) {  // check if it is a stream sql
      SQuerySQL *pQuerySql = pInfo->pCreateTableInfo->pSelect;

      strncpy(pMsg, pQuerySql->selectToken.z, pQuerySql->selectToken.n + 1);
      pCreateTableMsg->sqlLen = htons(pQuerySql->selectToken.n + 1);
      pMsg += pQuerySql->selectToken.n + 1;
    }
  }

  tscFieldInfoClear(&pQueryInfo->fieldsInfo);

  msgLen = pMsg - (char*)pCreateTableMsg;
  pCreateTableMsg->contLen = htonl(msgLen);
  pCmd->payloadLen = msgLen;
  pCmd->msgType = TSDB_MSG_TYPE_CM_CREATE_TABLE;

  assert(msgLen + minMsgSize() <= size);
  return TSDB_CODE_SUCCESS;
}

int tscEstimateAlterTableMsgLength(SSqlCmd *pCmd) {
  SQueryInfo *pQueryInfo = tscGetQueryInfoDetail(pCmd, 0);
  return minMsgSize() + sizeof(SCMAlterTableMsg) + sizeof(SSchema) * tscNumOfFields(pQueryInfo) +
         TSDB_EXTRA_PAYLOAD_SIZE;
}

int tscBuildAlterTableMsg(SSqlObj *pSql, SSqlInfo *pInfo) {
  SCMAlterTableMsg *pAlterTableMsg;
  char *          pMsg;
  int             msgLen = 0;
  int             size = 0;

  SSqlCmd *   pCmd = &pSql->cmd;
  SQueryInfo *pQueryInfo = tscGetQueryInfoDetail(pCmd, 0);

  STableMetaInfo *pTableMetaInfo = tscGetMetaInfo(pQueryInfo, 0);

  size = tscEstimateAlterTableMsgLength(pCmd);
  if (TSDB_CODE_SUCCESS != tscAllocPayload(pCmd, size)) {
    tscError("%p failed to malloc for alter table msg", pSql);
    return -1;
  }

  pAlterTableMsg = (SCMAlterTableMsg *)pCmd->payload;

  tscGetDBInfoFromMeterId(pTableMetaInfo->name, pAlterTableMsg->db);

  SAlterTableSQL *pAlterInfo = pInfo->pAlterInfo;

  strcpy(pAlterTableMsg->tableId, pTableMetaInfo->name);
  pAlterTableMsg->type = htons(pAlterInfo->type);

  pAlterTableMsg->numOfCols = tscNumOfFields(pQueryInfo);
  memcpy(pAlterTableMsg->tagVal, pAlterInfo->tagData.data, TSDB_MAX_TAGS_LEN);

  SSchema *pSchema = pAlterTableMsg->schema;
  for (int i = 0; i < pAlterTableMsg->numOfCols; ++i) {
    TAOS_FIELD *pField = tscFieldInfoGetField(&pQueryInfo->fieldsInfo, i);

    pSchema->type = pField->type;
    strcpy(pSchema->name, pField->name);
    pSchema->bytes = htons(pField->bytes);
    pSchema++;
  }

  pMsg = (char *)pSchema;

  msgLen = pMsg - (char*)pAlterTableMsg;
  pCmd->payloadLen = msgLen;
  pCmd->msgType = TSDB_MSG_TYPE_CM_ALTER_TABLE;

  assert(msgLen + minMsgSize() <= size);

  return TSDB_CODE_SUCCESS;
}

int tscAlterDbMsg(SSqlObj *pSql, SSqlInfo *pInfo) {
  SSqlCmd *pCmd = &pSql->cmd;
  pCmd->payloadLen = sizeof(SCMAlterDbMsg);
  pCmd->msgType = TSDB_MSG_TYPE_CM_ALTER_DB;

  SCMAlterDbMsg *pAlterDbMsg = (SCMAlterDbMsg*)pCmd->payload;
  STableMetaInfo *pTableMetaInfo = tscGetTableMetaInfoFromCmd(pCmd, pCmd->clauseIndex, 0);
  strcpy(pAlterDbMsg->db, pTableMetaInfo->name);

  return TSDB_CODE_SUCCESS;
}

int tscBuildRetrieveFromMgmtMsg(SSqlObj *pSql, SSqlInfo *pInfo) {
  SSqlCmd *pCmd = &pSql->cmd;
  pCmd->msgType = TSDB_MSG_TYPE_CM_RETRIEVE;
  pCmd->payloadLen = sizeof(SRetrieveTableMsg);

  if (TSDB_CODE_SUCCESS != tscAllocPayload(pCmd, pCmd->payloadLen)) {
    tscError("%p failed to malloc for query msg", pSql);
    return TSDB_CODE_CLI_OUT_OF_MEMORY;
  }

  SQueryInfo *pQueryInfo = tscGetQueryInfoDetail(pCmd, 0);
  SRetrieveTableMsg *pRetrieveMsg = (SRetrieveTableMsg*)pCmd->payload;
  pRetrieveMsg->qhandle = htobe64(pSql->res.qhandle);
  pRetrieveMsg->free = htons(pQueryInfo->type);

  return TSDB_CODE_SUCCESS;
}

static int tscSetResultPointer(SQueryInfo *pQueryInfo, SSqlRes *pRes) {
  if (tscCreateResPointerInfo(pRes, pQueryInfo) != TSDB_CODE_SUCCESS) {
    return pRes->code;
  }

  for (int i = 0; i < pQueryInfo->fieldsInfo.numOfOutput; ++i) {
    int16_t offset = tscFieldInfoGetOffset(pQueryInfo, i);
    pRes->tsrow[i] = ((char*) pRes->data + offset * pRes->numOfRows);
  }

  return 0;
}

/*
 * this function can only be called once.
 * by using pRes->rspType to denote its status
 *
 * if pRes->rspType is 1, no more result
 */
static int tscLocalResultCommonBuilder(SSqlObj *pSql, int32_t numOfRes) {
  SSqlRes *pRes = &pSql->res;
  SSqlCmd *pCmd = &pSql->cmd;

  SQueryInfo *pQueryInfo = tscGetQueryInfoDetail(pCmd, pCmd->clauseIndex);

  pRes->code = TSDB_CODE_SUCCESS;

  if (pRes->rspType == 0) {
    pRes->numOfRows = numOfRes;
    pRes->row = 0;
    pRes->rspType = 1;

    tscSetResultPointer(pQueryInfo, pRes);
  } else {
    tscResetForNextRetrieve(pRes);
  }

  uint8_t code = pSql->res.code;
  if (pSql->fp) {
    if (code == TSDB_CODE_SUCCESS) {
      (*pSql->fp)(pSql->param, pSql, pSql->res.numOfRows);
    } else {
      tscQueueAsyncRes(pSql);
    }
  }

  return code;
}

int tscProcessDescribeTableRsp(SSqlObj *pSql) {
  SSqlCmd *       pCmd = &pSql->cmd;
  STableMetaInfo *pTableMetaInfo = tscGetTableMetaInfoFromCmd(pCmd, pCmd->clauseIndex, 0);

  STableComInfo tinfo = tscGetTableInfo(pTableMetaInfo->pTableMeta);
  
  int32_t numOfRes = tinfo.numOfColumns + tinfo.numOfTags;
  return tscLocalResultCommonBuilder(pSql, numOfRes);
}

int tscProcessTagRetrieveRsp(SSqlObj *pSql) {
//  SSqlCmd *pCmd = &pSql->cmd;

//  SQueryInfo *    pQueryInfo = tscGetQueryInfoDetail(pCmd, pCmd->clauseIndex);
//  STableMetaInfo *pTableMetaInfo = tscGetMetaInfo(pQueryInfo, 0);

  int32_t numOfRes = 0;
#if 0
  if (tscSqlExprGet(pQueryInfo, 0)->functionId == TSDB_FUNC_TAGPRJ) {
    numOfRes = pTableMetaInfo->pMetricMeta->numOfTables;
  } else {
    numOfRes = 1;  // for count function, there is only one output.
  }
  
#endif

  return tscLocalResultCommonBuilder(pSql, numOfRes);
}

int tscProcessRetrieveLocalMergeRsp(SSqlObj *pSql) {
  SSqlRes *pRes = &pSql->res;
  SSqlCmd *pCmd = &pSql->cmd;

  pRes->code = tscDoLocalMerge(pSql);
  SQueryInfo *pQueryInfo = tscGetQueryInfoDetail(pCmd, pCmd->clauseIndex);

  if (pRes->code == TSDB_CODE_SUCCESS && pRes->numOfRows > 0) {
    tscSetResultPointer(pQueryInfo, pRes);
  }

  pRes->row = 0;

  uint8_t code = pRes->code;
  if (pRes->code == TSDB_CODE_SUCCESS) {
    (*pSql->fp)(pSql->param, pSql, pRes->numOfRows);
  } else {
    tscQueueAsyncRes(pSql);
  }

  return code;
}

int tscProcessEmptyResultRsp(SSqlObj *pSql) { return tscLocalResultCommonBuilder(pSql, 0); }

int tscBuildConnectMsg(SSqlObj *pSql, SSqlInfo *pInfo) {
  STscObj *pObj = pSql->pTscObj;
  SSqlCmd *pCmd = &pSql->cmd;
  pCmd->msgType = TSDB_MSG_TYPE_CM_CONNECT;
  pCmd->payloadLen = sizeof(SCMConnectMsg);

  if (TSDB_CODE_SUCCESS != tscAllocPayload(pCmd, pCmd->payloadLen)) {
    tscError("%p failed to malloc for query msg", pSql);
    return TSDB_CODE_CLI_OUT_OF_MEMORY;
  }

  SCMConnectMsg *pConnect = (SCMConnectMsg*)pCmd->payload;

  char *db;  // ugly code to move the space
  db = strstr(pObj->db, TS_PATH_DELIMITER);
  db = (db == NULL) ? pObj->db : db + 1;
  strcpy(pConnect->db, db);
  strcpy(pConnect->clientVersion, version);
  strcpy(pConnect->msgVersion, "");

  return TSDB_CODE_SUCCESS;
}

int tscBuildTableMetaMsg(SSqlObj *pSql, SSqlInfo *pInfo) {
  SCMTableInfoMsg *pInfoMsg;
  char *         pMsg;
  int            msgLen = 0;

  char *tmpData = 0;
  if (pSql->cmd.allocSize > 0) {
    tmpData = calloc(1, pSql->cmd.allocSize);
    if (NULL == tmpData) {
      return TSDB_CODE_CLI_OUT_OF_MEMORY;
    }

    // STagData is in binary format, strncpy is not available
    memcpy(tmpData, pSql->cmd.payload, pSql->cmd.allocSize);
  }

  SSqlCmd *   pCmd = &pSql->cmd;
  SQueryInfo *pQueryInfo = tscGetQueryInfoDetail(&pSql->cmd, 0);

  STableMetaInfo *pTableMetaInfo = tscGetMetaInfo(pQueryInfo, 0);

  pInfoMsg = (SCMTableInfoMsg *)pCmd->payload;
  strcpy(pInfoMsg->tableId, pTableMetaInfo->name);
  pInfoMsg->createFlag = htons(pSql->cmd.autoCreated ? 1 : 0);

  pMsg = (char*)pInfoMsg + sizeof(SCMTableInfoMsg);

  if (pSql->cmd.autoCreated) {
    memcpy(pInfoMsg->tags, tmpData, sizeof(STagData));
    pMsg += sizeof(STagData);
  }

  pCmd->payloadLen = pMsg - (char*)pInfoMsg;;
  pCmd->msgType = TSDB_MSG_TYPE_CM_TABLE_META;

  tfree(tmpData);

  assert(msgLen + minMsgSize() <= pCmd->allocSize);
  return TSDB_CODE_SUCCESS;
}

/**
 *  multi table meta req pkg format:
 *  | SMgmtHead | SCMMultiTableInfoMsg | tableId0 | tableId1 | tableId2 | ......
 *      no used         4B
 **/
int tscBuildMultiMeterMetaMsg(SSqlObj *pSql, SSqlInfo *pInfo) {
#if 0
  SSqlCmd *pCmd = &pSql->cmd;

  // copy payload content to temp buff
  char *tmpData = 0;
  if (pCmd->payloadLen > 0) {
    tmpData = calloc(1, pCmd->payloadLen + 1);
    if (NULL == tmpData) return -1;
    memcpy(tmpData, pCmd->payload, pCmd->payloadLen);
  }

  // fill head info
  SMgmtHead *pMgmt = (SMgmtHead *)(pCmd->payload + tsRpcHeadSize);
  memset(pMgmt->db, 0, TSDB_TABLE_ID_LEN);  // server don't need the db

  SCMMultiTableInfoMsg *pInfoMsg = (SCMMultiTableInfoMsg *)(pCmd->payload + tsRpcHeadSize + sizeof(SMgmtHead));
  pInfoMsg->numOfTables = htonl((int32_t)pCmd->count);

  if (pCmd->payloadLen > 0) {
    memcpy(pInfoMsg->tableIds, tmpData, pCmd->payloadLen);
  }

  tfree(tmpData);

  pCmd->payloadLen += sizeof(SMgmtHead) + sizeof(SCMMultiTableInfoMsg);
  pCmd->msgType = TSDB_MSG_TYPE_CM_TABLES_META;

  assert(pCmd->payloadLen + minMsgSize() <= pCmd->allocSize);

  tscTrace("%p build load multi-metermeta msg completed, numOfTables:%d, msg size:%d", pSql, pCmd->count,
           pCmd->payloadLen);

  return pCmd->payloadLen;
#endif
  return 0;  
}

//static UNUSED_FUNC int32_t tscEstimateMetricMetaMsgSize(SSqlCmd *pCmd) {
////  const int32_t defaultSize =
////      minMsgSize() + sizeof(SSuperTableMetaMsg) + sizeof(SMgmtHead) + sizeof(int16_t) * TSDB_MAX_TAGS;
////  SQueryInfo *pQueryInfo = tscGetQueryInfoDetail(pCmd, 0);
////
////  int32_t n = 0;
////  size_t size = taosArrayGetSize(pQueryInfo->tagCond.pCond);
////  for (int32_t i = 0; i < size; ++i) {
////    assert(0);
//////    n += strlen(pQueryInfo->tagCond.cond[i].cond);
////  }
////
////  int32_t tagLen = n * TSDB_NCHAR_SIZE;
////  if (pQueryInfo->tagCond.tbnameCond.cond != NULL) {
////    tagLen += strlen(pQueryInfo->tagCond.tbnameCond.cond) * TSDB_NCHAR_SIZE;
////  }
////
////  int32_t joinCondLen = (TSDB_TABLE_ID_LEN + sizeof(int16_t)) * 2;
////  int32_t elemSize = sizeof(SSuperTableMetaElemMsg) * pQueryInfo->numOfTables;
////
////  int32_t colSize = pQueryInfo->groupbyExpr.numOfGroupCols*sizeof(SColIndex);
////
////  int32_t len = tagLen + joinCondLen + elemSize + colSize + defaultSize;
////
////  return MAX(len, TSDB_DEFAULT_PAYLOAD_SIZE);
//}

int tscBuildSTableVgroupMsg(SSqlObj *pSql, SSqlInfo *pInfo) {

#if 0
  SSuperTableMetaMsg *pMetaMsg;
  char *          pMsg, *pStart;
  int             msgLen = 0;
  int             tableIndex = 0;

  SSqlCmd *   pCmd = &pSql->cmd;
  SQueryInfo *pQueryInfo = tscGetQueryInfoDetail(&pSql->cmd, 0);

  STagCond *pTagCond = &pQueryInfo->tagCond;

  STableMetaInfo *pTableMetaInfo = tscGetMetaInfo(pQueryInfo, tableIndex);

  int32_t size = tscEstimateMetricMetaMsgSize(pCmd);
  if (TSDB_CODE_SUCCESS != tscAllocPayload(pCmd, size)) {
    tscError("%p failed to malloc for metric meter msg", pSql);
    return -1;
  }

  pStart = pCmd->payload + tsRpcHeadSize;
  pMsg = pStart;

  SMgmtHead *pMgmt = (SMgmtHead *)pMsg;
  tscGetDBInfoFromMeterId(pTableMetaInfo->name, pMgmt->db);

  pMsg += sizeof(SMgmtHead);

  pMetaMsg = (SSuperTableMetaMsg *)pMsg;
  pMetaMsg->numOfTables = htonl(pQueryInfo->numOfTables);

  pMsg += sizeof(SSuperTableMetaMsg);

  int32_t offset = pMsg - (char *)pMetaMsg;
  pMetaMsg->join = htonl(offset);

  // todo refactor
  pMetaMsg->joinCondLen = htonl((TSDB_TABLE_ID_LEN + sizeof(int16_t)) * 2);

  memcpy(pMsg, pTagCond->joinInfo.left.tableId, TSDB_TABLE_ID_LEN);
  pMsg += TSDB_TABLE_ID_LEN;

  *(int16_t *)pMsg = pTagCond->joinInfo.left.tagCol;
  pMsg += sizeof(int16_t);

  memcpy(pMsg, pTagCond->joinInfo.right.tableId, TSDB_TABLE_ID_LEN);
  pMsg += TSDB_TABLE_ID_LEN;

  *(int16_t *)pMsg = pTagCond->joinInfo.right.tagCol;
  pMsg += sizeof(int16_t);

  for (int32_t i = 0; i < pQueryInfo->numOfTables; ++i) {
    pTableMetaInfo = tscGetTableMetaInfoFromCmd(pCmd, pCmd->clauseIndex, i);
    uint64_t uid = pTableMetaInfo->pTableMeta->uid;

    offset = pMsg - (char *)pMetaMsg;
    pMetaMsg->metaElem[i] = htonl(offset);

    SSuperTableMetaElemMsg *pElem = (SSuperTableMetaElemMsg *)pMsg;
    pMsg += sizeof(SSuperTableMetaElemMsg);

    // convert to unicode before sending to mnode for metric query
    int32_t condLen = 0;
    if (pTagCond->numOfTagCond > 0) {
      SCond *pCond = tsGetSTableQueryCond(pTagCond, uid);
      if (pCond != NULL && pCond->cond != NULL) {
        condLen = strlen(pCond->cond) + 1;

        bool ret = taosMbsToUcs4(pCond->cond, condLen, pMsg, condLen * TSDB_NCHAR_SIZE);
        if (!ret) {
          tscError("%p mbs to ucs4 failed:%s", pSql, tsGetSTableQueryCond(pTagCond, uid));
          return 0;
        }
      }
    }

    pElem->condLen = htonl(condLen);

    offset = pMsg - (char *)pMetaMsg;
    pElem->cond = htonl(offset);
    pMsg += condLen * TSDB_NCHAR_SIZE;

    pElem->rel = htons(pTagCond->relType);
    if (pTagCond->tbnameCond.uid == uid) {
      offset = pMsg - (char *)pMetaMsg;

      pElem->tableCond = htonl(offset);
      
      uint32_t len = 0;
      if (pTagCond->tbnameCond.cond != NULL) {
        len = strlen(pTagCond->tbnameCond.cond);
        memcpy(pMsg, pTagCond->tbnameCond.cond, len);
      }
      
      pElem->tableCondLen = htonl(len);
      pMsg += len;
    }

    SSqlGroupbyExpr *pGroupby = &pQueryInfo->groupbyExpr;

    if (pGroupby->tableIndex != i && pGroupby->numOfGroupCols > 0) {
      pElem->orderType = 0;
      pElem->orderIndex = 0;
      pElem->numOfGroupCols = 0;
    } else {
      pElem->numOfGroupCols = htons(pGroupby->numOfGroupCols);
      for (int32_t j = 0; j < pTableMetaInfo->numOfTags; ++j) {
        pElem->tagCols[j] = htons(pTableMetaInfo->tagColumnIndex[j]);
      }

      if (pGroupby->numOfGroupCols != 0) {
        pElem->orderIndex = htons(pGroupby->orderIndex);
        pElem->orderType = htons(pGroupby->orderType);
        offset = pMsg - (char *)pMetaMsg;

        pElem->groupbyTagColumnList = htonl(offset);
        for (int32_t j = 0; j < pQueryInfo->groupbyExpr.numOfGroupCols; ++j) {
          SColIndex *pCol = &pQueryInfo->groupbyExpr.columnInfo[j];
          SColIndex *pDestCol = (SColIndex *)pMsg;

          pDestCol->colIdxInBuf = 0;
          pDestCol->colIndex = htons(pCol->colIndex);
          pDestCol->colId = htons(pDestCol->colId);
          pDestCol->flag = htons(pDestCol->flag);
          strncpy(pDestCol->name, pCol->name, tListLen(pCol->name));

          pMsg += sizeof(SColIndex);
        }
      }
    }

    strcpy(pElem->tableId, pTableMetaInfo->name);
    pElem->numOfTags = htons(pTableMetaInfo->numOfTags);

    int16_t len = pMsg - (char *)pElem;
    pElem->elemLen = htons(len);  // redundant data for integrate check
  }

  msgLen = pMsg - pStart;
  pCmd->payloadLen = msgLen;
  pCmd->msgType = TSDB_MSG_TYPE_CM_STABLE_VGROUP;
  assert(msgLen + minMsgSize() <= size);
#endif
  
  SSqlCmd *pCmd = &pSql->cmd;
  
  char* pMsg = pCmd->payload;
  SQueryInfo* pQueryInfo = tscGetQueryInfoDetail(pCmd, 0);
  
  SCMSTableVgroupMsg *pStableVgroupMsg = (SCMSTableVgroupMsg *) pMsg;
  pStableVgroupMsg->numOfTables = htonl(pQueryInfo->numOfTables);
  pMsg += sizeof(SCMSTableVgroupMsg);
  
  for(int32_t i = 0; i < pQueryInfo->numOfTables; ++i) {
    STableMetaInfo *pTableMetaInfo = tscGetTableMetaInfoFromCmd(pCmd, pCmd->clauseIndex, i);
    strncpy(pMsg, pTableMetaInfo->name, TSDB_TABLE_ID_LEN);
    pMsg += TSDB_TABLE_ID_LEN;
  }

  pCmd->msgType = TSDB_MSG_TYPE_CM_STABLE_VGROUP;
  pCmd->payloadLen = (pMsg - pCmd->payload);

  return TSDB_CODE_SUCCESS;
}

int tscEstimateHeartBeatMsgLength(SSqlObj *pSql) {
  int      size = 0;
  STscObj *pObj = pSql->pTscObj;

  size += tsRpcHeadSize;
  size += sizeof(SQqueryList);

  SSqlObj *tpSql = pObj->sqlList;
  while (tpSql) {
    size += sizeof(SQueryDesc);
    tpSql = tpSql->next;
  }

  size += sizeof(SStreamList);
  SSqlStream *pStream = pObj->streamList;
  while (pStream) {
    size += sizeof(SStreamDesc);
    pStream = pStream->next;
  }

  return size + TSDB_EXTRA_PAYLOAD_SIZE;
}

int tscBuildHeartBeatMsg(SSqlObj *pSql, SSqlInfo *pInfo) {
  char *pMsg, *pStart;
  int   msgLen = 0;
  int   size = 0;

  SSqlCmd *pCmd = &pSql->cmd;
  STscObj *pObj = pSql->pTscObj;

  pthread_mutex_lock(&pObj->mutex);

  size = tscEstimateHeartBeatMsgLength(pSql);
  if (TSDB_CODE_SUCCESS != tscAllocPayload(pCmd, size)) {
    pthread_mutex_unlock(&pObj->mutex);
    tscError("%p failed to malloc for heartbeat msg", pSql);
    return -1;
  }

  pMsg = pCmd->payload;
  pStart = pMsg;

  pMsg = tscBuildQueryStreamDesc(pMsg, pObj);
  pthread_mutex_unlock(&pObj->mutex);

  msgLen = pMsg - pStart;
  pCmd->payloadLen = msgLen;
  pCmd->msgType = TSDB_MSG_TYPE_CM_HEARTBEAT;

  assert(msgLen + minMsgSize() <= size);
  return TSDB_CODE_SUCCESS;
}

int tscProcessTableMetaRsp(SSqlObj *pSql) {
  STableMetaMsg *pMetaMsg = (STableMetaMsg *)pSql->res.pRsp;

  pMetaMsg->sid = htonl(pMetaMsg->sid);
  pMetaMsg->sversion = htons(pMetaMsg->sversion);
  
  pMetaMsg->vgroup.vgId = htonl(pMetaMsg->vgroup.vgId);
  
  pMetaMsg->uid = htobe64(pMetaMsg->uid);
  pMetaMsg->contLen = htons(pMetaMsg->contLen);
  pMetaMsg->numOfColumns = htons(pMetaMsg->numOfColumns);

  if (pMetaMsg->sid < 0 || pMetaMsg->vgroup.numOfIps < 0) {
    tscError("invalid meter vgId:%d, sid%d", pMetaMsg->vgroup.numOfIps, pMetaMsg->sid);
    return TSDB_CODE_INVALID_VALUE;
  }

  if (pMetaMsg->numOfTags > TSDB_MAX_TAGS || pMetaMsg->numOfTags < 0) {
    tscError("invalid numOfTags:%d", pMetaMsg->numOfTags);
    return TSDB_CODE_INVALID_VALUE;
  }

  if (pMetaMsg->numOfColumns > TSDB_MAX_COLUMNS || pMetaMsg->numOfColumns <= 0) {
    tscError("invalid numOfColumns:%d", pMetaMsg->numOfColumns);
    return TSDB_CODE_INVALID_VALUE;
  }

  for (int i = 0; i < pMetaMsg->vgroup.numOfIps; ++i) {
    pMetaMsg->vgroup.ipAddr[i].port = htons(pMetaMsg->vgroup.ipAddr[i].port);
  }

  SSchema* pSchema = pMetaMsg->schema;

  int32_t numOfTotalCols = pMetaMsg->numOfColumns + pMetaMsg->numOfTags;
  for (int i = 0; i < numOfTotalCols; ++i) {
    pSchema->bytes = htons(pSchema->bytes);
    pSchema->colId = htons(pSchema->colId);
    
    assert(pSchema->type >= TSDB_DATA_TYPE_BOOL && pSchema->type <= TSDB_DATA_TYPE_NCHAR);
    pSchema++;
  }

  size_t size = 0;
  STableMeta* pTableMeta = tscCreateTableMetaFromMsg(pMetaMsg, &size);

#if 0
  // if current table is created according to super table, get the table meta of super table
  if (pTableMeta->tableType == TSDB_CHILD_TABLE) {
    char id[TSDB_TABLE_ID_LEN + 1] = {0};
    strncpy(id, pMetaMsg->stableId, TSDB_TABLE_ID_LEN);
  
    // NOTE: if the table meta of super table is not cached at client side yet, the pSTable is NULL
    pTableMeta->pSTable = taosCacheAcquireByName(tscCacheHandle, id);
  }
#endif
  
  // todo add one more function: taosAddDataIfNotExists();
  STableMetaInfo *pTableMetaInfo = tscGetTableMetaInfoFromCmd(&pSql->cmd, 0, 0);
  assert(pTableMetaInfo->pTableMeta == NULL);

  pTableMetaInfo->pTableMeta =
      (STableMeta *) taosCachePut(tscCacheHandle, pTableMetaInfo->name, pTableMeta, size, tsTableMetaKeepTimer);
  
  // todo handle out of memory case
  if (pTableMetaInfo->pTableMeta == NULL) {
    return TSDB_CODE_CLI_OUT_OF_MEMORY;
  }

  free(pTableMeta);
  
  return TSDB_CODE_SUCCESS;
}

/**
 *  multi table meta rsp pkg format:
 *  | STaosRsp | ieType | SCMMultiTableInfoMsg | SMeterMeta0 | SSchema0 | SMeterMeta1 | SSchema1 | SMeterMeta2 | SSchema2
 *  |...... 1B        1B            4B
 **/
int tscProcessMultiMeterMetaRsp(SSqlObj *pSql) {
#if 0
  char *rsp = pSql->res.pRsp;

  ieType = *rsp;
  if (ieType != TSDB_IE_TYPE_META) {
    tscError("invalid ie type:%d", ieType);
    pSql->res.code = TSDB_CODE_INVALID_IE;
    pSql->res.numOfTotal = 0;
    return TSDB_CODE_OTHERS;
  }

  rsp++;

  SCMMultiTableInfoMsg *pInfo = (SCMMultiTableInfoMsg *)rsp;
  totalNum = htonl(pInfo->numOfTables);
  rsp += sizeof(SCMMultiTableInfoMsg);

  for (i = 0; i < totalNum; i++) {
    SMultiTableMeta *pMultiMeta = (SMultiTableMeta *)rsp;
    STableMeta *     pMeta = pMultiMeta->metas;

    pMeta->sid = htonl(pMeta->sid);
    pMeta->sversion = htons(pMeta->sversion);
    pMeta->vgId = htonl(pMeta->vgId);
    pMeta->uid = htobe64(pMeta->uid);

    if (pMeta->sid <= 0 || pMeta->vgId < 0) {
      tscError("invalid meter vgId:%d, sid%d", pMeta->vgId, pMeta->sid);
      pSql->res.code = TSDB_CODE_INVALID_VALUE;
      pSql->res.numOfTotal = i;
      return TSDB_CODE_OTHERS;
    }

    //    pMeta->numOfColumns = htons(pMeta->numOfColumns);
    //
    //    if (pMeta->numOfTags > TSDB_MAX_TAGS || pMeta->numOfTags < 0) {
    //      tscError("invalid tag value count:%d", pMeta->numOfTags);
    //      pSql->res.code = TSDB_CODE_INVALID_VALUE;
    //      pSql->res.numOfTotal = i;
    //      return TSDB_CODE_OTHERS;
    //    }
    //
    //    if (pMeta->numOfTags > TSDB_MAX_TAGS || pMeta->numOfTags < 0) {
    //      tscError("invalid numOfTags:%d", pMeta->numOfTags);
    //      pSql->res.code = TSDB_CODE_INVALID_VALUE;
    //      pSql->res.numOfTotal = i;
    //      return TSDB_CODE_OTHERS;
    //    }
    //
    //    if (pMeta->numOfColumns > TSDB_MAX_COLUMNS || pMeta->numOfColumns < 0) {
    //      tscError("invalid numOfColumns:%d", pMeta->numOfColumns);
    //      pSql->res.code = TSDB_CODE_INVALID_VALUE;
    //      pSql->res.numOfTotal = i;
    //      return TSDB_CODE_OTHERS;
    //    }
    //
    //    for (int j = 0; j < TSDB_REPLICA_MAX_NUM; ++j) {
    //      pMeta->vpeerDesc[j].vnode = htonl(pMeta->vpeerDesc[j].vnode);
    //    }
    //
    //    pMeta->rowSize = 0;
    //    rsp += sizeof(SMultiTableMeta);
    //    pSchema = (SSchema *)rsp;
    //
    //    int32_t numOfTotalCols = pMeta->numOfColumns + pMeta->numOfTags;
    //    for (int j = 0; j < numOfTotalCols; ++j) {
    //      pSchema->bytes = htons(pSchema->bytes);
    //      pSchema->colId = htons(pSchema->colId);
    //
    //      // ignore the tags length
    //      if (j < pMeta->numOfColumns) {
    //        pMeta->rowSize += pSchema->bytes;
    //      }
    //      pSchema++;
    //    }
    //
    //    rsp += numOfTotalCols * sizeof(SSchema);
    //
    //    int32_t  tagLen = 0;
    //    SSchema *pTagsSchema = tscGetTableTagSchema(pMeta);
    //
    //    if (pMeta->tableType == TSDB_CHILD_TABLE) {
    //      for (int32_t j = 0; j < pMeta->numOfTags; ++j) {
    //        tagLen += pTagsSchema[j].bytes;
    //      }
    //    }
    //
    //    rsp += tagLen;
    //    int32_t size = (int32_t)(rsp - ((char *)pMeta));  // Consistent with STableMeta in cache
    //
    //    pMeta->index = 0;
    //    (void)taosCachePut(tscCacheHandle, pMeta->tableId, (char *)pMeta, size, tsTableMetaKeepTimer);
    //  }
  }
  
  pSql->res.code = TSDB_CODE_SUCCESS;
  pSql->res.numOfTotal = i;
  tscTrace("%p load multi-metermeta resp complete num:%d", pSql, pSql->res.numOfTotal);
#endif
  
  return TSDB_CODE_SUCCESS;
}

int tscProcessSTableVgroupRsp(SSqlObj *pSql) {
#if 0
  void **      metricMetaList = NULL;
  int32_t *    sizes = NULL;
  
  int32_t num = htons(*(int16_t *)rsp);
  rsp += sizeof(int16_t);

  metricMetaList = calloc(1, POINTER_BYTES * num);
  sizes = calloc(1, sizeof(int32_t) * num);

  // return with error code
  if (metricMetaList == NULL || sizes == NULL) {
    tfree(metricMetaList);
    tfree(sizes);
    pSql->res.code = TSDB_CODE_CLI_OUT_OF_MEMORY;

    return pSql->res.code;
  }

  for (int32_t k = 0; k < num; ++k) {
    pMeta = (SSuperTableMeta *)rsp;

    size_t size = (size_t)pSql->res.rspLen - 1;
    rsp = rsp + sizeof(SSuperTableMeta);

    pMeta->numOfTables = htonl(pMeta->numOfTables);
    pMeta->numOfVnodes = htonl(pMeta->numOfVnodes);
    pMeta->tagLen = htons(pMeta->tagLen);

    size += pMeta->numOfVnodes * sizeof(SVnodeSidList *) + pMeta->numOfTables * sizeof(STableIdInfo *);

    char *pBuf = calloc(1, size);
    if (pBuf == NULL) {
      pSql->res.code = TSDB_CODE_CLI_OUT_OF_MEMORY;
      goto _error_clean;
    }

    SSuperTableMeta *pNewMetricMeta = (SSuperTableMeta *)pBuf;
    metricMetaList[k] = pNewMetricMeta;

    pNewMetricMeta->numOfTables = pMeta->numOfTables;
    pNewMetricMeta->numOfVnodes = pMeta->numOfVnodes;
    pNewMetricMeta->tagLen = pMeta->tagLen;

    pBuf = pBuf + sizeof(SSuperTableMeta) + pNewMetricMeta->numOfVnodes * sizeof(SVnodeSidList *);

    for (int32_t i = 0; i < pMeta->numOfVnodes; ++i) {
      SVnodeSidList *pSidLists = (SVnodeSidList *)rsp;
      memcpy(pBuf, pSidLists, sizeof(SVnodeSidList));

      pNewMetricMeta->list[i] = pBuf - (char *)pNewMetricMeta;  // offset value
      SVnodeSidList *pLists = (SVnodeSidList *)pBuf;

      tscTrace("%p metricmeta:vid:%d,numOfTables:%d", pSql, i, pLists->numOfSids);

      pBuf += sizeof(SVnodeSidList) + sizeof(STableIdInfo *) * pSidLists->numOfSids;
      rsp += sizeof(SVnodeSidList);

      size_t elemSize = sizeof(STableIdInfo) + pNewMetricMeta->tagLen;
      for (int32_t j = 0; j < pSidLists->numOfSids; ++j) {
        pLists->pSidExtInfoList[j] = pBuf - (char *)pLists;
        memcpy(pBuf, rsp, elemSize);

        ((STableIdInfo *)pBuf)->uid = htobe64(((STableIdInfo *)pBuf)->uid);
        ((STableIdInfo *)pBuf)->sid = htonl(((STableIdInfo *)pBuf)->sid);

        rsp += elemSize;
        pBuf += elemSize;
      }
    }

    sizes[k] = pBuf - (char *)pNewMetricMeta;
  }

  SQueryInfo *pQueryInfo = tscGetQueryInfoDetail(&pSql->cmd, 0);
  for (int32_t i = 0; i < num; ++i) {
    char name[TSDB_MAX_TAGS_LEN + 1] = {0};

    STableMetaInfo *pTableMetaInfo = tscGetMetaInfo(pQueryInfo, i);
    tscGetMetricMetaCacheKey(pQueryInfo, name, pTableMetaInfo->pTableMeta->uid);

#ifdef _DEBUG_VIEW
    printf("generate the metric key:%s, index:%d\n", name, i);
#endif

    // release the used metricmeta
    taosCacheRelease(tscCacheHandle, (void **)&(pTableMetaInfo->pMetricMeta), false);
    pTableMetaInfo->pMetricMeta = (SSuperTableMeta *)taosCachePut(tscCacheHandle, name, (char *)metricMetaList[i],
                                                                      sizes[i], tsMetricMetaKeepTimer);
    tfree(metricMetaList[i]);

    // failed to put into cache
    if (pTableMetaInfo->pMetricMeta == NULL) {
      pSql->res.code = TSDB_CODE_CLI_OUT_OF_MEMORY;
      goto _error_clean;
    }
  }

_error_clean:
  // free allocated resource
  for (int32_t i = 0; i < num; ++i) {
    tfree(metricMetaList[i]);
  }

  free(sizes);
  free(metricMetaList);
#endif
  SSqlRes* pRes = &pSql->res;
  
  // NOTE: the order of several table must be preserved.
  SCMSTableVgroupRspMsg *pStableVgroup = (SCMSTableVgroupRspMsg *)pRes->pRsp;
  pStableVgroup->numOfTables = htonl(pStableVgroup->numOfTables);
  char* pMsg = pRes->pRsp + sizeof(SCMSTableVgroupRspMsg);
  
  // master sqlObj locates in param
  SSqlObj* parent = pSql->param;
  assert(parent != NULL);
  
  SSqlCmd* pCmd = &parent->cmd;
  for(int32_t i = 0; i < pStableVgroup->numOfTables; ++i) {
    STableMetaInfo *pInfo = tscGetTableMetaInfoFromCmd(pCmd, pCmd->clauseIndex, i);
    SVgroupsInfo *  pVgroupInfo = (SVgroupsInfo *)pMsg;
    pVgroupInfo->numOfVgroups = htonl(pVgroupInfo->numOfVgroups);

    size_t size = sizeof(SCMVgroupInfo) * pVgroupInfo->numOfVgroups + sizeof(SVgroupsInfo);
    pInfo->vgroupList = calloc(1, size);
    assert(pInfo->vgroupList != NULL);

    memcpy(pInfo->vgroupList, pVgroupInfo, size);
    for (int32_t j = 0; j < pInfo->vgroupList->numOfVgroups; ++j) {
      SCMVgroupInfo *pVgroups = &pInfo->vgroupList->vgroups[j];

      pVgroups->vgId = htonl(pVgroups->vgId);
      assert(pVgroups->numOfIps >= 1);

      for (int32_t k = 0; k < pVgroups->numOfIps; ++k) {
        pVgroups->ipAddr[k].port = htons(pVgroups->ipAddr[k].port);
      }

      pMsg += size;
    }
  }
  
  return pSql->res.code;
}

/*
 * current process do not use the cache at all
 */
int tscProcessShowRsp(SSqlObj *pSql) {
  STableMetaMsg * pMetaMsg;
  SCMShowRsp *pShow;
  SSchema *    pSchema;
  char         key[20];

  SSqlRes *pRes = &pSql->res;
  SSqlCmd *pCmd = &pSql->cmd;

  SQueryInfo *pQueryInfo = tscGetQueryInfoDetail(pCmd, 0);

  STableMetaInfo *pTableMetaInfo = tscGetMetaInfo(pQueryInfo, 0);

  pShow = (SCMShowRsp *)pRes->pRsp;
  pShow->qhandle = htobe64(pShow->qhandle);
  pRes->qhandle = pShow->qhandle;

  tscResetForNextRetrieve(pRes);
  pMetaMsg = &(pShow->tableMeta);

  pMetaMsg->numOfColumns = ntohs(pMetaMsg->numOfColumns);

  pSchema = pMetaMsg->schema;
  pMetaMsg->sid = ntohs(pMetaMsg->sid);
  for (int i = 0; i < pMetaMsg->numOfColumns; ++i) {
    pSchema->bytes = htons(pSchema->bytes);
    pSchema++;
  }

  key[0] = pCmd->msgType + 'a';
  strcpy(key + 1, "showlist");

  taosCacheRelease(tscCacheHandle, (void *)&(pTableMetaInfo->pTableMeta), false);
  
  size_t size = 0;
  STableMeta* pTableMeta = tscCreateTableMetaFromMsg(pMetaMsg, &size);
  
  pTableMetaInfo->pTableMeta = taosCachePut(tscCacheHandle, key, (char *)pTableMeta, size, tsTableMetaKeepTimer);
  SSchema *pTableSchema = tscGetTableSchema(pTableMetaInfo->pTableMeta);

  if (pQueryInfo->colList == NULL) {
    pQueryInfo->colList = taosArrayInit(4, POINTER_BYTES);
  }
  
  SFieldInfo* pFieldInfo = &pQueryInfo->fieldsInfo;
  
  SColumnIndex index = {0};
  pSchema = pMetaMsg->schema;
  
  for (int16_t i = 0; i < pMetaMsg->numOfColumns; ++i, ++pSchema) {
    index.columnIndex = i;
    tscColumnListInsert(pQueryInfo->colList, &index);
    
    TAOS_FIELD f = tscCreateField(pSchema->type, pSchema->name, pSchema->bytes);
    SFieldSupInfo* pInfo = tscFieldInfoAppend(pFieldInfo, &f);
    
    pInfo->pSqlExpr = tscSqlExprAppend(pQueryInfo, TSDB_FUNC_TS_DUMMY, &index,
                     pTableSchema[i].type, pTableSchema[i].bytes, pTableSchema[i].bytes, false);
  }
  
  pCmd->numOfCols = pQueryInfo->fieldsInfo.numOfOutput;
  tscFieldInfoUpdateOffset(pQueryInfo);
  
  tfree(pTableMeta);
  return 0;
}

int tscProcessConnectRsp(SSqlObj *pSql) {
  char temp[TSDB_TABLE_ID_LEN * 2];
  STscObj *pObj = pSql->pTscObj;
  SSqlRes *pRes = &pSql->res;

  SCMConnectRsp *pConnect = (SCMConnectRsp *)pRes->pRsp;
  strcpy(pObj->acctId, pConnect->acctId);  // copy acctId from response
  int32_t len = sprintf(temp, "%s%s%s", pObj->acctId, TS_PATH_DELIMITER, pObj->db);

  assert(len <= tListLen(pObj->db));
  strncpy(pObj->db, temp, tListLen(pObj->db));
  
  tscSetMgmtIpList(&pConnect->ipList);

  strcpy(pObj->sversion, pConnect->serverVersion);
  pObj->writeAuth = pConnect->writeAuth;
  pObj->superAuth = pConnect->superAuth;
  taosTmrReset(tscProcessActivityTimer, tsShellActivityTimer * 500, pObj, tscTmr, &pObj->pTimer);

  return 0;
}

int tscProcessUseDbRsp(SSqlObj *pSql) {
  STscObj *       pObj = pSql->pTscObj;
  STableMetaInfo *pTableMetaInfo = tscGetTableMetaInfoFromCmd(&pSql->cmd, 0, 0);

  strcpy(pObj->db, pTableMetaInfo->name);
  return 0;
}

int tscProcessDropDbRsp(SSqlObj *UNUSED_PARAM(pSql)) {
  taosCacheEmpty(tscCacheHandle);
  return 0;
}

int tscProcessDropTableRsp(SSqlObj *pSql) {
  STableMetaInfo *pTableMetaInfo = tscGetTableMetaInfoFromCmd(&pSql->cmd, 0, 0);

  STableMeta *pTableMeta = taosCacheAcquireByName(tscCacheHandle, pTableMetaInfo->name);
  if (pTableMeta == NULL) {
    /* not in cache, abort */
    return 0;
  }

  /*
   * 1. if a user drops one table, which is the only table in a vnode, remove operation will incur vnode to be removed.
   * 2. Then, a user creates a new metric followed by a table with identical name of removed table but different schema,
   * here the table will reside in a new vnode.
   * The cached information is expired, however, we may have lost the ref of original meter. So, clear whole cache
   * instead.
   */
  tscTrace("%p force release metermeta after drop table:%s", pSql, pTableMetaInfo->name);
  taosCacheRelease(tscCacheHandle, (void **)&pTableMeta, true);

  if (pTableMetaInfo->pTableMeta) {
    taosCacheRelease(tscCacheHandle, (void **)&(pTableMetaInfo->pTableMeta), true);
  }

  return 0;
}

int tscProcessAlterTableMsgRsp(SSqlObj *pSql) {
  STableMetaInfo *pTableMetaInfo = tscGetTableMetaInfoFromCmd(&pSql->cmd, 0, 0);

  STableMeta *pTableMeta = taosCacheAcquireByName(tscCacheHandle, pTableMetaInfo->name);
  if (pTableMeta == NULL) { /* not in cache, abort */
    return 0;
  }

  tscTrace("%p force release metermeta in cache after alter-table: %s", pSql, pTableMetaInfo->name);
  taosCacheRelease(tscCacheHandle, (void **)&pTableMeta, true);

  if (pTableMetaInfo->pTableMeta) {
    bool isSuperTable = UTIL_TABLE_IS_SUPER_TABLE(pTableMetaInfo);

    taosCacheRelease(tscCacheHandle, (void **)&(pTableMetaInfo->pTableMeta), true);
//    taosCacheRelease(tscCacheHandle, (void **)&(pTableMetaInfo->pMetricMeta), true);

    if (isSuperTable) {  // if it is a super table, reset whole query cache
      tscTrace("%p reset query cache since table:%s is stable", pSql, pTableMetaInfo->name);
      taosCacheEmpty(tscCacheHandle);
    }
  }

  return 0;
}

int tscProcessAlterDbMsgRsp(SSqlObj *pSql) {
  UNUSED(pSql);
  return 0;
}

int tscProcessQueryRsp(SSqlObj *pSql) {
  SSqlRes *pRes = &pSql->res;

  SQueryTableRsp *pQuery = (SQueryTableRsp *)pRes->pRsp;
  pQuery->qhandle = htobe64(pQuery->qhandle);
  pRes->qhandle = pQuery->qhandle;

  pRes->data = NULL;
  tscResetForNextRetrieve(pRes);
  return 0;
}

int tscProcessRetrieveRspFromNode(SSqlObj *pSql) {
  SSqlRes *pRes = &pSql->res;
  SSqlCmd *pCmd = &pSql->cmd;

  SRetrieveTableRsp *pRetrieve = (SRetrieveTableRsp *)pRes->pRsp;

  pRes->numOfRows = htonl(pRetrieve->numOfRows);
  pRes->precision = htons(pRetrieve->precision);
  pRes->offset    = htobe64(pRetrieve->offset);
  pRes->useconds  = htobe64(pRetrieve->useconds);
  pRes->completed = (pRetrieve->completed == 1);
  pRes->data      = pRetrieve->data;
  
  SQueryInfo* pQueryInfo = tscGetQueryInfoDetail(pCmd, pCmd->clauseIndex);
  if (tscCreateResPointerInfo(pRes, pQueryInfo) != TSDB_CODE_SUCCESS) {
    return pRes->code;
  }
  
  if (pSql->pSubscription != NULL) {
    int32_t numOfCols = pQueryInfo->fieldsInfo.numOfOutput;
    
    TAOS_FIELD *pField = tscFieldInfoGetField(&pQueryInfo->fieldsInfo, numOfCols - 1);
    int16_t     offset = tscFieldInfoGetOffset(pQueryInfo, numOfCols - 1);
    
    char* p = pRes->data + (pField->bytes + offset) * pRes->numOfRows;

    int32_t numOfTables = htonl(*(int32_t*)p);
    p += sizeof(int32_t);
    for (int i = 0; i < numOfTables; i++) {
      int64_t uid = htobe64(*(int64_t*)p);
      p += sizeof(int64_t);
      p += sizeof(int32_t); // skip tid
      TSKEY key = htobe64(*(TSKEY*)p);
      p += sizeof(TSKEY);
      tscUpdateSubscriptionProgress(pSql->pSubscription, uid, key);
    }
  }

  pRes->row = 0;
  tscTrace("%p numOfRows:%d, offset:%d", pSql, pRes->numOfRows, pRes->offset);

  return 0;
}

int tscProcessRetrieveRspFromLocal(SSqlObj *pSql) {
  SSqlRes *   pRes = &pSql->res;
  SSqlCmd *   pCmd = &pSql->cmd;
  SQueryInfo *pQueryInfo = tscGetQueryInfoDetail(pCmd, 0);

  SRetrieveTableRsp *pRetrieve = (SRetrieveTableRsp *)pRes->pRsp;

  pRes->numOfRows = htonl(pRetrieve->numOfRows);
  pRes->data = pRetrieve->data;

  tscSetResultPointer(pQueryInfo, pRes);
  pRes->row = 0;
  return 0;
}

void tscTableMetaCallBack(void *param, TAOS_RES *res, int code);

static int32_t getTableMetaFromMgmt(SSqlObj *pSql, STableMetaInfo *pTableMetaInfo) {
  SSqlObj *pNew = calloc(1, sizeof(SSqlObj));
  if (NULL == pNew) {
    tscError("%p malloc failed for new sqlobj to get table meta", pSql);
    return TSDB_CODE_CLI_OUT_OF_MEMORY;
  }

  pNew->pTscObj = pSql->pTscObj;
  pNew->signature = pNew;
  pNew->cmd.command = TSDB_SQL_META;

  tscAddSubqueryInfo(&pNew->cmd);

  SQueryInfo *pNewQueryInfo = NULL;
  tscGetQueryInfoDetailSafely(&pNew->cmd, 0, &pNewQueryInfo);

  pNew->cmd.autoCreated = pSql->cmd.autoCreated;  // create table if not exists
  if (TSDB_CODE_SUCCESS != tscAllocPayload(&pNew->cmd, TSDB_DEFAULT_PAYLOAD_SIZE)) {
    tscError("%p malloc failed for payload to get table meta", pSql);
    free(pNew);

    return TSDB_CODE_CLI_OUT_OF_MEMORY;
  }

  STableMetaInfo *pNewMeterMetaInfo = tscAddEmptyMetaInfo(pNewQueryInfo);
  assert(pNew->cmd.numOfClause == 1 && pNewQueryInfo->numOfTables == 1);

  strncpy(pNewMeterMetaInfo->name, pTableMetaInfo->name, tListLen(pNewMeterMetaInfo->name));
  memcpy(pNew->cmd.payload, pSql->cmd.payload, TSDB_DEFAULT_PAYLOAD_SIZE);  // tag information if table does not exists.
  tscTrace("%p new pSqlObj:%p to get tableMeta, auto create:%d", pSql, pNew, pNew->cmd.autoCreated);

  pNew->fp = tscTableMetaCallBack;
  pNew->param = pSql;

  int32_t code = tscProcessSql(pNew);
  if (code == TSDB_CODE_SUCCESS) {
    code = TSDB_CODE_ACTION_IN_PROGRESS;
  }

  return code;
}

int32_t tscGetTableMeta(SSqlObj *pSql, STableMetaInfo *pTableMetaInfo) {
  assert(strlen(pTableMetaInfo->name) != 0);

  // If this STableMetaInfo owns a table meta, release it first
  if (pTableMetaInfo->pTableMeta != NULL) {
    taosCacheRelease(tscCacheHandle, (void **)&(pTableMetaInfo->pTableMeta), false);
  }
  
  pTableMetaInfo->pTableMeta = (STableMeta *)taosCacheAcquireByName(tscCacheHandle, pTableMetaInfo->name);
  if (pTableMetaInfo->pTableMeta != NULL) {
    STableComInfo tinfo = tscGetTableInfo(pTableMetaInfo->pTableMeta);
    tscTrace("%p retrieve table Meta from cache, the number of columns:%d, numOfTags:%d, %p", pSql, tinfo.numOfColumns,
             tinfo.numOfTags, pTableMetaInfo->pTableMeta);

    return TSDB_CODE_SUCCESS;
  }
  
  return getTableMetaFromMgmt(pSql, pTableMetaInfo);
}

int tscGetMeterMetaEx(SSqlObj *pSql, STableMetaInfo *pTableMetaInfo, bool createIfNotExists) {
  pSql->cmd.autoCreated = createIfNotExists;
  return tscGetTableMeta(pSql, pTableMetaInfo);
}

/*
 * in handling the renew metermeta problem during insertion,
 *
 * If the meter is created on demand during insertion, the routine usually waits for a short
 * period to re-issue the getMeterMeta msg, in which makes a greater change that vnode has
 * successfully created the corresponding table.
 */
static void tscWaitingForCreateTable(SSqlCmd *pCmd) {
  if (pCmd->command == TSDB_SQL_INSERT) {
    taosMsleep(50);  // todo: global config
  }
}

/**
 * in renew metermeta, do not retrieve metadata in cache.
 * @param pSql          sql object
 * @param tableId       meter id
 * @return              status code
 */
int tscRenewMeterMeta(SSqlObj *pSql, char *tableId) {
  int code = 0;

  // handle table meta renew process
  SSqlCmd *pCmd = &pSql->cmd;

  SQueryInfo *    pQueryInfo = tscGetQueryInfoDetail(pCmd, 0);
  STableMetaInfo *pTableMetaInfo = tscGetMetaInfo(pQueryInfo, 0);

  /*
   * 1. only update the metermeta in force model metricmeta is not updated
   * 2. if get metermeta failed, still get the metermeta
   */
  if (pTableMetaInfo->pTableMeta == NULL || !tscQueryOnSTable(pCmd)) {
    STableMeta* pTableMeta = pTableMetaInfo->pTableMeta;
    if (pTableMetaInfo->pTableMeta) {
      tscTrace("%p update table meta, old: numOfTags:%d, numOfCols:%d, uid:%" PRId64 ", addr:%p", pSql,
               tscGetNumOfTags(pTableMeta), tscGetNumOfColumns(pTableMeta), pTableMeta->uid, pTableMeta);
    }

    tscWaitingForCreateTable(pCmd);
    taosCacheRelease(tscCacheHandle, (void **)&(pTableMetaInfo->pTableMeta), true);

    code = getTableMetaFromMgmt(pSql, pTableMetaInfo);  // todo ??
  } else {
    tscTrace("%p metric query not update metric meta, numOfTags:%d, numOfCols:%d, uid:%" PRId64 ", addr:%p", pSql,
             tscGetNumOfTags(pTableMetaInfo->pTableMeta), pCmd->numOfCols, pTableMetaInfo->pTableMeta->uid,
             pTableMetaInfo->pTableMeta);
  }

  return code;
}

static bool allVgroupInfoRetrieved(SSqlCmd* pCmd, int32_t clauseIndex) {
  SQueryInfo *pQueryInfo = tscGetQueryInfoDetail(pCmd, clauseIndex);
  for (int32_t i = 0; i < pQueryInfo->numOfTables; ++i) {
    STableMetaInfo *pTableMetaInfo = tscGetMetaInfo(pQueryInfo, i);
    if (pTableMetaInfo->vgroupList == NULL) {
      return false;
    }
  }
  
  // all super tables vgroupinfo are retrieved, no need to retrieve vgroup info anymore
  return true;
}

int tscGetSTableVgroupInfo(SSqlObj *pSql, int32_t clauseIndex) {
  int      code = TSDB_CODE_NETWORK_UNAVAIL;
  SSqlCmd *pCmd = &pSql->cmd;
  
  if (allVgroupInfoRetrieved(pCmd, clauseIndex)) {
    return TSDB_CODE_SUCCESS;
  }

  SSqlObj *pNew = calloc(1, sizeof(SSqlObj));
  pNew->pTscObj = pSql->pTscObj;
  pNew->signature = pNew;

  pNew->cmd.command = TSDB_SQL_STABLEVGROUP;
  
  SQueryInfo *pNewQueryInfo = NULL;
  if ((code = tscGetQueryInfoDetailSafely(&pNew->cmd, 0, &pNewQueryInfo)) != TSDB_CODE_SUCCESS) {
    return code;
  }
  
  SQueryInfo *pQueryInfo = tscGetQueryInfoDetail(pCmd, clauseIndex);
  for (int32_t i = 0; i < pQueryInfo->numOfTables; ++i) {
    STableMetaInfo *pMInfo = tscGetMetaInfo(pQueryInfo, i);
    STableMeta *pTableMeta = taosCacheAcquireByData(tscCacheHandle, pMInfo->pTableMeta);
    tscAddTableMetaInfo(pNewQueryInfo, pMInfo->name, pTableMeta, NULL, pMInfo->tagColList);
  }

  if ((code = tscAllocPayload(&pNew->cmd, TSDB_DEFAULT_PAYLOAD_SIZE)) != TSDB_CODE_SUCCESS) {
    tscFreeSqlObj(pNew);
    return code;
  }

  pNewQueryInfo->numOfTables = pQueryInfo->numOfTables;
  tscTrace("%p new sqlObj:%p to get vgroupInfo, numOfTables:%d", pSql, pNew, pNewQueryInfo->numOfTables);

  pNew->fp = tscTableMetaCallBack;
  pNew->param = pSql;
  code = tscProcessSql(pNew);
  if (code == TSDB_CODE_SUCCESS) {
    code = TSDB_CODE_ACTION_IN_PROGRESS;
  }

  return code;
}

void tscInitMsgsFp() {
  tscBuildMsg[TSDB_SQL_SELECT] = tscBuildQueryMsg;
  tscBuildMsg[TSDB_SQL_INSERT] = tscBuildSubmitMsg;
  tscBuildMsg[TSDB_SQL_FETCH] = tscBuildFetchMsg;

  tscBuildMsg[TSDB_SQL_CREATE_DB] = tscBuildCreateDbMsg;
  tscBuildMsg[TSDB_SQL_CREATE_USER] = tscBuildUserMsg;

  tscBuildMsg[TSDB_SQL_CREATE_ACCT] = tscBuildAcctMsg;
  tscBuildMsg[TSDB_SQL_ALTER_ACCT] = tscBuildAcctMsg;

  tscBuildMsg[TSDB_SQL_CREATE_TABLE] = tscBuildCreateTableMsg;
  tscBuildMsg[TSDB_SQL_DROP_USER] = tscBuildDropUserMsg;
  tscBuildMsg[TSDB_SQL_DROP_ACCT] = tscBuildDropAcctMsg;
  tscBuildMsg[TSDB_SQL_DROP_DB] = tscBuildDropDbMsg;
  tscBuildMsg[TSDB_SQL_DROP_TABLE] = tscBuildDropTableMsg;
  tscBuildMsg[TSDB_SQL_ALTER_USER] = tscBuildUserMsg;
  tscBuildMsg[TSDB_SQL_CREATE_DNODE] = tscBuildCreateDnodeMsg;
  tscBuildMsg[TSDB_SQL_DROP_DNODE] = tscBuildDropDnodeMsg;
  tscBuildMsg[TSDB_SQL_CFG_DNODE] = tscBuildCfgDnodeMsg;
  tscBuildMsg[TSDB_SQL_ALTER_TABLE] = tscBuildAlterTableMsg;
  tscBuildMsg[TSDB_SQL_ALTER_DB] = tscAlterDbMsg;

  tscBuildMsg[TSDB_SQL_CONNECT] = tscBuildConnectMsg;
  tscBuildMsg[TSDB_SQL_USE_DB] = tscBuildUseDbMsg;
  tscBuildMsg[TSDB_SQL_META] = tscBuildTableMetaMsg;
  tscBuildMsg[TSDB_SQL_STABLEVGROUP] = tscBuildSTableVgroupMsg;
  tscBuildMsg[TSDB_SQL_MULTI_META] = tscBuildMultiMeterMetaMsg;

  tscBuildMsg[TSDB_SQL_HB] = tscBuildHeartBeatMsg;
  tscBuildMsg[TSDB_SQL_SHOW] = tscBuildShowMsg;
  tscBuildMsg[TSDB_SQL_RETRIEVE] = tscBuildRetrieveFromMgmtMsg;
  tscBuildMsg[TSDB_SQL_KILL_QUERY] = tscBuildKillMsg;
  tscBuildMsg[TSDB_SQL_KILL_STREAM] = tscBuildKillMsg;
  tscBuildMsg[TSDB_SQL_KILL_CONNECTION] = tscBuildKillMsg;

  tscProcessMsgRsp[TSDB_SQL_SELECT] = tscProcessQueryRsp;
  tscProcessMsgRsp[TSDB_SQL_FETCH] = tscProcessRetrieveRspFromNode;

  tscProcessMsgRsp[TSDB_SQL_DROP_DB] = tscProcessDropDbRsp;
  tscProcessMsgRsp[TSDB_SQL_DROP_TABLE] = tscProcessDropTableRsp;
  tscProcessMsgRsp[TSDB_SQL_CONNECT] = tscProcessConnectRsp;
  tscProcessMsgRsp[TSDB_SQL_USE_DB] = tscProcessUseDbRsp;
  tscProcessMsgRsp[TSDB_SQL_META] = tscProcessTableMetaRsp;
  tscProcessMsgRsp[TSDB_SQL_STABLEVGROUP] = tscProcessSTableVgroupRsp;
  tscProcessMsgRsp[TSDB_SQL_MULTI_META] = tscProcessMultiMeterMetaRsp;

  tscProcessMsgRsp[TSDB_SQL_SHOW] = tscProcessShowRsp;
  tscProcessMsgRsp[TSDB_SQL_RETRIEVE] = tscProcessRetrieveRspFromNode;  // rsp handled by same function.
  tscProcessMsgRsp[TSDB_SQL_DESCRIBE_TABLE] = tscProcessDescribeTableRsp;

  tscProcessMsgRsp[TSDB_SQL_CURRENT_DB] = tscProcessTagRetrieveRsp;
  tscProcessMsgRsp[TSDB_SQL_CURRENT_USER] = tscProcessTagRetrieveRsp;
  tscProcessMsgRsp[TSDB_SQL_SERV_VERSION] = tscProcessTagRetrieveRsp;
  tscProcessMsgRsp[TSDB_SQL_CLI_VERSION] = tscProcessTagRetrieveRsp;
  tscProcessMsgRsp[TSDB_SQL_SERV_STATUS] = tscProcessTagRetrieveRsp;

  tscProcessMsgRsp[TSDB_SQL_RETRIEVE_EMPTY_RESULT] = tscProcessEmptyResultRsp;

  tscProcessMsgRsp[TSDB_SQL_RETRIEVE_LOCALMERGE] = tscProcessRetrieveLocalMergeRsp;

  tscProcessMsgRsp[TSDB_SQL_ALTER_TABLE] = tscProcessAlterTableMsgRsp;
  tscProcessMsgRsp[TSDB_SQL_ALTER_DB] = tscProcessAlterDbMsgRsp;

  tscKeepConn[TSDB_SQL_SHOW] = 1;
  tscKeepConn[TSDB_SQL_RETRIEVE] = 1;
  tscKeepConn[TSDB_SQL_SELECT] = 1;
  tscKeepConn[TSDB_SQL_FETCH] = 1;
  tscKeepConn[TSDB_SQL_HB] = 1;
}<|MERGE_RESOLUTION|>--- conflicted
+++ resolved
@@ -561,19 +561,7 @@
   size_t numOfExprs = tscSqlExprNumOfExprs(pQueryInfo);
   int32_t exprSize = sizeof(SSqlFuncMsg) * numOfExprs;
   
-<<<<<<< HEAD
-  //STableMetaInfo *pTableMetaInfo = tscGetMetaInfo(pQueryInfo, 0);
-
-  // table query without tags values
-  //if (!UTIL_TABLE_IS_SUPER_TABLE(pTableMetaInfo)) {
-    return MIN_QUERY_MSG_PKT_SIZE + minMsgSize() + sizeof(SQueryTableMsg) + srcColListSize + exprSize + 4096;
-  //}
-  
-  //int32_t size = 4096;
-  //return size;
-=======
   return MIN_QUERY_MSG_PKT_SIZE + minMsgSize() + sizeof(SQueryTableMsg) + srcColListSize + exprSize + 4096;
->>>>>>> c67e0b62
 }
 
 static char *doSerializeTableInfo(SQueryTableMsg* pQueryMsg, SSqlObj *pSql, char *pMsg) {
