--- conflicted
+++ resolved
@@ -2469,14 +2469,8 @@
   pNew->fp = fp;
   pNew->param = (void *)pSql->self;
 
-<<<<<<< HEAD
-  tscDebug("0x%"PRIx64" metaRid from %" PRId64 " to %" PRId64 , pSql->self, pSql->metaRid, pNew->self);
-=======
-  tscDebug("0x%"PRIx64" metaRid from %" PRId64 " to 0x%" PRIx64 , pSql->self, pSql->metaRid, pNew->self);
-  
-  pSql->metaRid = pNew->self;
->>>>>>> 30aee223
-
+  tscDebug("0x%"PRIx64" metaRid from 0x%" PRIx64 " to 0x%" PRIx64 , pSql->self, pSql->metaRid, pNew->self);
+  
   pSql->metaRid = pNew->self;
   int32_t code = tscBuildAndSendRequest(pNew, NULL);
   if (code == TSDB_CODE_SUCCESS) {
