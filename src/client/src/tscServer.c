/*
 * Copyright (c) 2019 TAOS Data, Inc. <jhtao@taosdata.com>
 *
 * This program is free software: you can use, redistribute, and/or modify
 * it under the terms of the GNU Affero General Public License, version 3
 * or later ("AGPL"), as published by the Free Software Foundation.
 *
 * This program is distributed in the hope that it will be useful, but WITHOUT
 * ANY WARRANTY; without even the implied warranty of MERCHANTABILITY or
 * FITNESS FOR A PARTICULAR PURPOSE.
 *
 * You should have received a copy of the GNU Affero General Public License
 * along with this program. If not, see <http://www.gnu.org/licenses/>.
 */

#include <tscompression.h>
#include "os.h"
#include "qPlan.h"
#include "qTableMeta.h"
#include "tcmdtype.h"
#include "tlockfree.h"
#include "trpc.h"
#include "tscGlobalmerge.h"
#include "tscLog.h"
#include "tscProfile.h"
#include "tscUtil.h"
#include "tsclient.h"
#include "ttimer.h"

int (*tscBuildMsg[TSDB_SQL_MAX])(SSqlObj *pSql, SSqlInfo *pInfo) = {0};

int (*tscProcessMsgRsp[TSDB_SQL_MAX])(SSqlObj *pSql);
void tscProcessActivityTimer(void *handle, void *tmrId);
int tscKeepConn[TSDB_SQL_MAX] = {0};

TSKEY tscGetSubscriptionProgress(void* sub, int64_t uid, TSKEY dflt);
void tscUpdateSubscriptionProgress(void* sub, int64_t uid, TSKEY ts);
void tscSaveSubscriptionProgress(void* sub);
static int32_t extractSTableQueryVgroupId(STableMetaInfo* pTableMetaInfo);

static int32_t minMsgSize() { return tsRpcHeadSize + 100; }
static int32_t getWaitingTimeInterval(int32_t count) {
  int32_t initial = 100; // 100 ms by default
  if (count <= 1) {
    return 0;
  }

  return initial * ((2u)<<(count - 2));
}

static int32_t vgIdCompare(const void *lhs, const void *rhs) {
  int32_t left = *(int32_t *)lhs;
  int32_t right = *(int32_t *)rhs;

  if (left == right) {
    return 0;
  } else {
    return left > right ? 1 : -1;
  }
}
static int32_t removeDupVgid(int32_t *src, int32_t sz) {
  if (src == NULL || sz <= 0) {
    return 0;
  } 
  qsort(src, sz, sizeof(src[0]), vgIdCompare);

  int32_t ret = 1;
  for (int i = 1; i < sz; i++) {
    if (src[i] != src[i - 1]) {
      src[ret++] = src[i];
    }
  }
  return ret;
}

static void tscSetDnodeEpSet(SRpcEpSet* pEpSet, SVgroupInfo* pVgroupInfo) {
  assert(pEpSet != NULL && pVgroupInfo != NULL && pVgroupInfo->numOfEps > 0);

  // Issue the query to one of the vnode among a vgroup randomly.
  // change the inUse property would not affect the isUse attribute of STableMeta
  pEpSet->inUse = rand() % pVgroupInfo->numOfEps;

  // apply the FQDN string length check here
  bool existed = false;

  pEpSet->numOfEps = pVgroupInfo->numOfEps;
  for(int32_t i = 0; i < pVgroupInfo->numOfEps; ++i) {
    pEpSet->port[i] = pVgroupInfo->epAddr[i].port;

    int32_t len = (int32_t) strnlen(pVgroupInfo->epAddr[i].fqdn, TSDB_FQDN_LEN);
    if (len > 0) {
      tstrncpy(pEpSet->fqdn[i], pVgroupInfo->epAddr[i].fqdn, tListLen(pEpSet->fqdn[i]));
      existed = true;
    }
  }
  assert(existed);
}

static void tscDumpMgmtEpSet(SSqlObj *pSql) {
  SRpcCorEpSet *pCorEpSet = pSql->pTscObj->tscCorMgmtEpSet;
  taosCorBeginRead(&pCorEpSet->version);
  pSql->epSet = pCorEpSet->epSet;
  taosCorEndRead(&pCorEpSet->version);
}  
static void tscEpSetHtons(SRpcEpSet *s) {
   for (int32_t i = 0; i < s->numOfEps; i++) {
      s->port[i] = htons(s->port[i]);    
   }
}

bool tscEpSetIsEqual(SRpcEpSet *s1, SRpcEpSet *s2) {
   if (s1->numOfEps != s2->numOfEps || s1->inUse != s2->inUse) {
     return false;
   }

   for (int32_t i = 0; i < s1->numOfEps; i++) {
     if (s1->port[i] != s2->port[i] 
        || strncmp(s1->fqdn[i], s2->fqdn[i], TSDB_FQDN_LEN) != 0)
        return false;
   }
   return true;
}

void tscUpdateMgmtEpSet(SSqlObj *pSql, SRpcEpSet *pEpSet) {
  // no need to update if equal
  SRpcCorEpSet *pCorEpSet = pSql->pTscObj->tscCorMgmtEpSet;
  taosCorBeginWrite(&pCorEpSet->version);
  pCorEpSet->epSet = *pEpSet;
  taosCorEndWrite(&pCorEpSet->version);
}

static void tscDumpEpSetFromVgroupInfo(SRpcEpSet *pEpSet, SNewVgroupInfo *pVgroupInfo) {
  if (pVgroupInfo == NULL) { return;}
  int8_t inUse = pVgroupInfo->inUse;
  pEpSet->inUse = (inUse >= 0 && inUse < TSDB_MAX_REPLICA) ? inUse: 0; 
  pEpSet->numOfEps = pVgroupInfo->numOfEps;  
  for (int32_t i = 0; i < pVgroupInfo->numOfEps; ++i) {
    tstrncpy(pEpSet->fqdn[i], pVgroupInfo->ep[i].fqdn, sizeof(pEpSet->fqdn[i]));
    pEpSet->port[i] = pVgroupInfo->ep[i].port;
  }
}

static void tscUpdateVgroupInfo(SSqlObj *pSql, SRpcEpSet *pEpSet) {
  SSqlCmd *pCmd = &pSql->cmd;
  STableMetaInfo *pTableMetaInfo = tscGetTableMetaInfoFromCmd(pCmd,  0);
  if (pTableMetaInfo == NULL || pTableMetaInfo->pTableMeta == NULL) {
    return;
  }

  int32_t vgId = -1;
  if (pTableMetaInfo->pTableMeta->tableType == TSDB_SUPER_TABLE) {
    vgId = extractSTableQueryVgroupId(pTableMetaInfo);
  } else {
    vgId = pTableMetaInfo->pTableMeta->vgId;
  }

  assert(vgId > 0);

  SNewVgroupInfo vgroupInfo = {.vgId = -1};
  taosHashGetClone(tscVgroupMap, &vgId, sizeof(vgId), NULL, &vgroupInfo);
  assert(vgroupInfo.numOfEps > 0 && vgroupInfo.vgId > 0);

  tscDebug("before: Endpoint in use:%d, numOfEps:%d", vgroupInfo.inUse, vgroupInfo.numOfEps);
  vgroupInfo.inUse    = pEpSet->inUse;
  vgroupInfo.numOfEps = pEpSet->numOfEps;
  for (int32_t i = 0; i < vgroupInfo.numOfEps; i++) {
    tstrncpy(vgroupInfo.ep[i].fqdn, pEpSet->fqdn[i], TSDB_FQDN_LEN);
    vgroupInfo.ep[i].port = pEpSet->port[i];
  }

  tscDebug("after: EndPoint in use:%d, numOfEps:%d", vgroupInfo.inUse, vgroupInfo.numOfEps);
  taosHashPut(tscVgroupMap, &vgId, sizeof(vgId), &vgroupInfo, sizeof(SNewVgroupInfo));

  // Update the local cached epSet info cached by SqlObj
  int32_t inUse = pSql->epSet.inUse;
  tscDumpEpSetFromVgroupInfo(&pSql->epSet, &vgroupInfo);
  tscDebug("0x%"PRIx64" update the epSet in SqlObj, in use before:%d, after:%d", pSql->self, inUse, pSql->epSet.inUse);

}

int32_t extractSTableQueryVgroupId(STableMetaInfo* pTableMetaInfo) {
  assert(pTableMetaInfo != NULL);

  int32_t vgIndex = pTableMetaInfo->vgroupIndex;
  int32_t vgId = -1;

  if (pTableMetaInfo->pVgroupTables == NULL) {
    SVgroupsInfo *pVgroupInfo = pTableMetaInfo->vgroupList;
    assert(pVgroupInfo->vgroups[vgIndex].vgId > 0 && vgIndex < pTableMetaInfo->vgroupList->numOfVgroups);
    vgId = pVgroupInfo->vgroups[vgIndex].vgId;
  } else {
    int32_t numOfVgroups = (int32_t)taosArrayGetSize(pTableMetaInfo->pVgroupTables);
    assert(vgIndex >= 0 && vgIndex < numOfVgroups);

    SVgroupTableInfo *pTableIdList = taosArrayGet(pTableMetaInfo->pVgroupTables, vgIndex);
    vgId = pTableIdList->vgInfo.vgId;
  }

  return vgId;
}

void tscProcessHeartBeatRsp(void *param, TAOS_RES *tres, int code) {
  STscObj *pObj = (STscObj *)param;
  if (pObj == NULL) return;

  if (pObj != pObj->signature) {
    tscError("heartbeat msg, pObj:%p, signature:%p invalid", pObj, pObj->signature);
    return;
  }

  SSqlObj *pSql = tres;
  SSqlRes *pRes = &pSql->res;

  if (code == TSDB_CODE_SUCCESS) {
    SHeartBeatRsp *pRsp = (SHeartBeatRsp *)pRes->pRsp;
    SRpcEpSet     *epSet = &pRsp->epSet;
    if (epSet->numOfEps > 0) {
      tscEpSetHtons(epSet);

      //SRpcCorEpSet *pCorEpSet = pSql->pTscObj->tscCorMgmtEpSet;
      //if (!tscEpSetIsEqual(&pCorEpSet->epSet, epSet)) {
      //  tscTrace("%p updating epset: numOfEps: %d, inUse: %d", pSql, epSet->numOfEps, epSet->inUse);
      //  for (int8_t i = 0; i < epSet->numOfEps; i++) {
      //    tscTrace("endpoint %d: fqdn=%s, port=%d", i, epSet->fqdn[i], epSet->port[i]);
      //  }
      //}
      //concurrency problem, update mgmt epset anyway 
      tscUpdateMgmtEpSet(pSql, epSet);
    }

    pSql->pTscObj->connId = htonl(pRsp->connId);

    if (pRsp->killConnection) {
      tscKillConnection(pObj);
      return;
    } else {
      if (pRsp->queryId) {
        tscKillQuery(pObj, htonl(pRsp->queryId));
      }

      if (pRsp->streamId) {
        tscKillStream(pObj, htonl(pRsp->streamId));
      }
    }

    int32_t total  = htonl(pRsp->totalDnodes);
    int32_t online = htonl(pRsp->onlineDnodes);
    assert(online <= total);

    if (online < total) {
      tscError("0x%"PRIx64", HB, total dnode:%d, online dnode:%d", pSql->self, total, online);
      pSql->res.code = TSDB_CODE_RPC_NETWORK_UNAVAIL;
    }

    if (pRes->length == NULL) {
      pRes->length = calloc(2,  sizeof(int32_t));
    }

    pRes->length[0] = total;
    pRes->length[1] = online;
  } else {
    tscDebug("%" PRId64 " heartbeat failed, code:%s", pObj->hbrid, tstrerror(code));
    if (pRes->length == NULL) {
      pRes->length = calloc(2, sizeof(int32_t));
    }

    pRes->length[1] = 0;
    if (pRes->length[0] == 0) {
      pRes->length[0] = 1; // make sure that the value of the total node is greater than the online node
    }
  }

  if (pObj->hbrid != 0) {
    int32_t waitingDuring = tsShellActivityTimer * 500;
    tscDebug("0x%"PRIx64" send heartbeat in %dms", pSql->self, waitingDuring);

    taosTmrReset(tscProcessActivityTimer, waitingDuring, (void *)pObj->rid, tscTmr, &pObj->pTimer);
  } else {
    tscDebug("0x%"PRIx64" start to close tscObj:%p, not send heartbeat again", pSql->self, pObj);
  }
}

void tscProcessActivityTimer(void *handle, void *tmrId) {
  int64_t rid = (int64_t) handle;
  STscObj *pObj = taosAcquireRef(tscRefId, rid);
  if (pObj == NULL) {
    return;
  }

  SSqlObj* pHB = taosAcquireRef(tscObjRef, pObj->hbrid);
  if (pHB == NULL) {
    taosReleaseRef(tscRefId, rid);
    return;
  }

  assert(pHB->self == pObj->hbrid);

  pHB->retry = 0;
  int32_t code = tscBuildAndSendRequest(pHB, NULL);
  taosReleaseRef(tscObjRef, pObj->hbrid);

  if (code != TSDB_CODE_SUCCESS) {
    tscError("0x%"PRIx64" failed to sent HB to server, reason:%s", pHB->self, tstrerror(code));
  }

  taosReleaseRef(tscRefId, rid);
}

int tscSendMsgToServer(SSqlObj *pSql) {
  STscObj* pObj = pSql->pTscObj;
  SSqlCmd* pCmd = &pSql->cmd;
  
  char *pMsg = rpcMallocCont(pCmd->payloadLen);
  if (NULL == pMsg) {
    tscError("0x%"PRIx64" msg:%s malloc failed", pSql->self, taosMsg[pSql->cmd.msgType]);
    return TSDB_CODE_TSC_OUT_OF_MEMORY;
  }

  // set the mgmt ip list
  if (pSql->cmd.command >= TSDB_SQL_MGMT) {
    tscDumpMgmtEpSet(pSql);
  }

  memcpy(pMsg, pSql->cmd.payload, pSql->cmd.payloadLen);

  SRpcMsg rpcMsg = {
      .msgType = pSql->cmd.msgType,
      .pCont   = pMsg,
      .contLen = pSql->cmd.payloadLen,
      .ahandle = (void*)pSql->self,
      .handle  = NULL,
      .code    = 0
  };

  
  rpcSendRequest(pObj->pRpcObj->pDnodeConn, &pSql->epSet, &rpcMsg, &pSql->rpcRid);
  return TSDB_CODE_SUCCESS;
}

//static void doProcessMsgFromServer(SSchedMsg* pSchedMsg) {
//  SRpcMsg* rpcMsg = pSchedMsg->ahandle;
//  SRpcEpSet* pEpSet = pSchedMsg->thandle;
//
//  TSDB_CACHE_PTR_TYPE handle = (TSDB_CACHE_PTR_TYPE) rpcMsg->ahandle;
//  SSqlObj* pSql = (SSqlObj*)taosAcquireRef(tscObjRef, handle);
//  if (pSql == NULL) {
//    rpcFreeCont(rpcMsg->pCont);
//    free(rpcMsg);
//    free(pEpSet);
//    return;
//  }
//
//  assert(pSql->self == handle);
//
//  STscObj *pObj = pSql->pTscObj;
//  SSqlRes *pRes = &pSql->res;
//  SSqlCmd *pCmd = &pSql->cmd;
//
//  pSql->rpcRid = -1;
//
//  if (pObj->signature != pObj) {
//    tscDebug("0x%"PRIx64" DB connection is closed, cmd:%d pObj:%p signature:%p", pSql->self, pCmd->command, pObj, pObj->signature);
//
//    taosRemoveRef(tscObjRef, handle);
//    taosReleaseRef(tscObjRef, handle);
//    rpcFreeCont(rpcMsg->pCont);
//    free(rpcMsg);
//    free(pEpSet);
//    return;
//  }
//
//  SQueryInfo* pQueryInfo = tscGetQueryInfo(pCmd);
//  if (pQueryInfo != NULL && pQueryInfo->type == TSDB_QUERY_TYPE_FREE_RESOURCE) {
//    tscDebug("0x%"PRIx64" sqlObj needs to be released or DB connection is closed, cmd:%d type:%d, pObj:%p signature:%p",
//        pSql->self, pCmd->command, pQueryInfo->type, pObj, pObj->signature);
//
//    taosRemoveRef(tscObjRef, handle);
//    taosReleaseRef(tscObjRef, handle);
//    rpcFreeCont(rpcMsg->pCont);
//    free(rpcMsg);
//    free(pEpSet);
//    return;
//  }
//
//  if (pEpSet) {
//    if (!tscEpSetIsEqual(&pSql->epSet, pEpSet)) {
//      if (pCmd->command < TSDB_SQL_MGMT) {
//        tscUpdateVgroupInfo(pSql, pEpSet);
//      } else {
//        tscUpdateMgmtEpSet(pSql, pEpSet);
//      }
//    }
//  }
//
//  int32_t cmd = pCmd->command;
//
//  // set the flag to denote that sql string needs to be re-parsed and build submit block with table schema
//  if (cmd == TSDB_SQL_INSERT && rpcMsg->code == TSDB_CODE_TDB_TABLE_RECONFIGURE) {
//    pSql->cmd.insertParam.schemaAttached = 1;
//  }
//
//  // single table query error need to be handled here.
//  if ((cmd == TSDB_SQL_SELECT || cmd == TSDB_SQL_UPDATE_TAGS_VAL) &&
//      (((rpcMsg->code == TSDB_CODE_TDB_INVALID_TABLE_ID || rpcMsg->code == TSDB_CODE_VND_INVALID_VGROUP_ID)) ||
//       rpcMsg->code == TSDB_CODE_RPC_NETWORK_UNAVAIL || rpcMsg->code == TSDB_CODE_APP_NOT_READY)) {
//
//    // 1. super table subquery
//    // 2. nest queries are all not updated the tablemeta and retry parse the sql after cleanup local tablemeta/vgroup id buffer
//    if ((TSDB_QUERY_HAS_TYPE(pQueryInfo->type, (TSDB_QUERY_TYPE_STABLE_SUBQUERY | TSDB_QUERY_TYPE_SUBQUERY |
//                                               TSDB_QUERY_TYPE_TAG_FILTER_QUERY)) &&
//                                               !TSDB_QUERY_HAS_TYPE(pQueryInfo->type, TSDB_QUERY_TYPE_PROJECTION_QUERY)) ||
//                                               (TSDB_QUERY_HAS_TYPE(pQueryInfo->type, TSDB_QUERY_TYPE_NEST_SUBQUERY)) || (TSDB_QUERY_HAS_TYPE(pQueryInfo->type, TSDB_QUERY_TYPE_STABLE_SUBQUERY) &&  pQueryInfo->distinct)) {
//      // do nothing in case of super table subquery
//    }  else {
//      pSql->retry += 1;
//      tscWarn("0x%" PRIx64 " it shall renew table meta, code:%s, retry:%d", pSql->self, tstrerror(rpcMsg->code), pSql->retry);
//
//      pSql->res.code = rpcMsg->code;  // keep the previous error code
//      if (pSql->retry > pSql->maxRetry) {
//        tscError("0x%" PRIx64 " max retry %d reached, give up", pSql->self, pSql->maxRetry);
//      } else {
//        // wait for a little bit moment and then retry
//        // todo do not sleep in rpc callback thread, add this process into queue to process
//        if (rpcMsg->code == TSDB_CODE_APP_NOT_READY || rpcMsg->code == TSDB_CODE_VND_INVALID_VGROUP_ID) {
//          int32_t duration = getWaitingTimeInterval(pSql->retry);
//          taosMsleep(duration);
//        }
//
//        pSql->retryReason = rpcMsg->code;
//        rpcMsg->code = tscRenewTableMeta(pSql, 0);
//        // if there is an error occurring, proceed to the following error handling procedure.
//        if (rpcMsg->code == TSDB_CODE_TSC_ACTION_IN_PROGRESS) {
//          taosReleaseRef(tscObjRef, handle);
//          rpcFreeCont(rpcMsg->pCont);
//          free(rpcMsg);
//          free(pEpSet);
//          return;
//        }
//      }
//    }
//  }
//
//  pRes->rspLen = 0;
//
//  if (pRes->code == TSDB_CODE_TSC_QUERY_CANCELLED) {
//    tscDebug("0x%"PRIx64" query is cancelled, code:%s", pSql->self, tstrerror(pRes->code));
//  } else {
//    pRes->code = rpcMsg->code;
//  }
//
//  if (pRes->code == TSDB_CODE_SUCCESS) {
//    tscDebug("0x%"PRIx64" reset retry counter to be 0 due to success rsp, old:%d", pSql->self, pSql->retry);
//    pSql->retry = 0;
//  }
//
//  if (pRes->code != TSDB_CODE_TSC_QUERY_CANCELLED) {
//    assert(rpcMsg->msgType == pCmd->msgType + 1);
//    pRes->code    = rpcMsg->code;
//    pRes->rspType = rpcMsg->msgType;
//    pRes->rspLen  = rpcMsg->contLen;
//
//    if (pRes->rspLen > 0 && rpcMsg->pCont) {
//      char *tmp = (char *)realloc(pRes->pRsp, pRes->rspLen);
//      if (tmp == NULL) {
//        pRes->code = TSDB_CODE_TSC_OUT_OF_MEMORY;
//      } else {
//        pRes->pRsp = tmp;
//        memcpy(pRes->pRsp, rpcMsg->pCont, pRes->rspLen);
//      }
//    } else {
//      tfree(pRes->pRsp);
//    }
//
//    /*
//     * There is not response callback function for submit response.
//     * The actual inserted number of points is the first number.
//     */
//    if (rpcMsg->msgType == TSDB_MSG_TYPE_SUBMIT_RSP && pRes->pRsp != NULL) {
//      SShellSubmitRspMsg *pMsg = (SShellSubmitRspMsg*)pRes->pRsp;
//      pMsg->code = htonl(pMsg->code);
//      pMsg->numOfRows = htonl(pMsg->numOfRows);
//      pMsg->affectedRows = htonl(pMsg->affectedRows);
//      pMsg->failedRows = htonl(pMsg->failedRows);
//      pMsg->numOfFailedBlocks = htonl(pMsg->numOfFailedBlocks);
//
//      pRes->numOfRows += pMsg->affectedRows;
//      tscDebug("0x%"PRIx64" SQL cmd:%s, code:%s inserted rows:%d rspLen:%d", pSql->self, sqlCmd[pCmd->command],
//          tstrerror(pRes->code), pMsg->affectedRows, pRes->rspLen);
//    } else {
//      tscDebug("0x%"PRIx64" SQL cmd:%s, code:%s rspLen:%d", pSql->self, sqlCmd[pCmd->command], tstrerror(pRes->code), pRes->rspLen);
//    }
//  }
//
//  if (pRes->code == TSDB_CODE_SUCCESS && tscProcessMsgRsp[pCmd->command]) {
//    rpcMsg->code = (*tscProcessMsgRsp[pCmd->command])(pSql);
//  }
//
//  bool shouldFree = tscShouldBeFreed(pSql);
//  if (rpcMsg->code != TSDB_CODE_TSC_ACTION_IN_PROGRESS) {
//    if (rpcMsg->code != TSDB_CODE_SUCCESS) {
//      pRes->code = rpcMsg->code;
//    }
//    rpcMsg->code = (pRes->code == TSDB_CODE_SUCCESS) ? (int32_t)pRes->numOfRows : pRes->code;
//    (*pSql->fp)(pSql->param, pSql, rpcMsg->code);
//  }
//
//  if (shouldFree) { // in case of table-meta/vgrouplist query, automatically free it
//    tscDebug("0x%"PRIx64" sqlObj is automatically freed", pSql->self);
//    taosRemoveRef(tscObjRef, handle);
//  }
//
//  taosReleaseRef(tscObjRef, handle);
//  rpcFreeCont(rpcMsg->pCont);
//  free(rpcMsg);
//  free(pEpSet);
//}

void tscProcessMsgFromServer(SRpcMsg *rpcMsg, SRpcEpSet *pEpSet) {
  TSDB_CACHE_PTR_TYPE handle = (TSDB_CACHE_PTR_TYPE) rpcMsg->ahandle;
  SSqlObj* pSql = (SSqlObj*)taosAcquireRef(tscObjRef, handle);
  if (pSql == NULL) {
    rpcFreeCont(rpcMsg->pCont);
    return;
  }

  assert(pSql->self == handle);

  STscObj *pObj = pSql->pTscObj;
  SSqlRes *pRes = &pSql->res;
  SSqlCmd *pCmd = &pSql->cmd;

  pSql->rpcRid = -1;
  if (pObj->signature != pObj) {
    tscDebug("0x%"PRIx64" DB connection is closed, cmd:%d pObj:%p signature:%p", pSql->self, pCmd->command, pObj, pObj->signature);

    taosRemoveRef(tscObjRef, handle);
    taosReleaseRef(tscObjRef, handle);
    rpcFreeCont(rpcMsg->pCont);
    return;
  }

  SQueryInfo* pQueryInfo = tscGetQueryInfo(pCmd);
  if (pQueryInfo != NULL && pQueryInfo->type == TSDB_QUERY_TYPE_FREE_RESOURCE) {
    tscDebug("0x%"PRIx64" sqlObj needs to be released or DB connection is closed, cmd:%d type:%d, pObj:%p signature:%p",
        pSql->self, pCmd->command, pQueryInfo->type, pObj, pObj->signature);

    taosRemoveRef(tscObjRef, handle);
    taosReleaseRef(tscObjRef, handle);
    rpcFreeCont(rpcMsg->pCont);
    return;
  }

  if (pEpSet) {
    if (!tscEpSetIsEqual(&pSql->epSet, pEpSet)) {
      if (pCmd->command < TSDB_SQL_MGMT) {
        tscUpdateVgroupInfo(pSql, pEpSet);
      } else {
        tscUpdateMgmtEpSet(pSql, pEpSet);
      }
    }
  }

  int32_t cmd = pCmd->command;

  // set the flag to denote that sql string needs to be re-parsed and build submit block with table schema
  if (cmd == TSDB_SQL_INSERT && rpcMsg->code == TSDB_CODE_TDB_TABLE_RECONFIGURE) {
    pSql->cmd.insertParam.schemaAttached = 1;
  }

  // single table query error need to be handled here.
  if ((cmd == TSDB_SQL_SELECT || cmd == TSDB_SQL_UPDATE_TAGS_VAL) &&
      (((rpcMsg->code == TSDB_CODE_TDB_INVALID_TABLE_ID || rpcMsg->code == TSDB_CODE_VND_INVALID_VGROUP_ID)) ||
       rpcMsg->code == TSDB_CODE_RPC_NETWORK_UNAVAIL || rpcMsg->code == TSDB_CODE_APP_NOT_READY)) {

    // 1. super table subquery
    // 2. nest queries are all not updated the tablemeta and retry parse the sql after cleanup local tablemeta/vgroup id buffer
    if ((TSDB_QUERY_HAS_TYPE(pQueryInfo->type, (TSDB_QUERY_TYPE_STABLE_SUBQUERY | TSDB_QUERY_TYPE_SUBQUERY |
                                               TSDB_QUERY_TYPE_TAG_FILTER_QUERY)) &&
                                               !TSDB_QUERY_HAS_TYPE(pQueryInfo->type, TSDB_QUERY_TYPE_PROJECTION_QUERY)) ||
                                               (TSDB_QUERY_HAS_TYPE(pQueryInfo->type, TSDB_QUERY_TYPE_NEST_SUBQUERY)) || (TSDB_QUERY_HAS_TYPE(pQueryInfo->type, TSDB_QUERY_TYPE_STABLE_SUBQUERY) &&  pQueryInfo->distinct)) {
      // do nothing in case of super table subquery
    }  else {
      pSql->retry += 1;
      tscWarn("0x%" PRIx64 " it shall renew table meta, code:%s, retry:%d", pSql->self, tstrerror(rpcMsg->code), pSql->retry);

      pSql->res.code = rpcMsg->code;  // keep the previous error code
      if (pSql->retry > pSql->maxRetry) {
        tscError("0x%" PRIx64 " max retry %d reached, give up", pSql->self, pSql->maxRetry);
      } else {
        // wait for a little bit moment and then retry
        // todo do not sleep in rpc callback thread, add this process into queue to process
        if (rpcMsg->code == TSDB_CODE_APP_NOT_READY || rpcMsg->code == TSDB_CODE_VND_INVALID_VGROUP_ID) {
          int32_t duration = getWaitingTimeInterval(pSql->retry);
          taosMsleep(duration);
        }

        pSql->retryReason = rpcMsg->code;
        rpcMsg->code = tscRenewTableMeta(pSql, 0);
        // if there is an error occurring, proceed to the following error handling procedure.
        if (rpcMsg->code == TSDB_CODE_TSC_ACTION_IN_PROGRESS) {
          taosReleaseRef(tscObjRef, handle);
          rpcFreeCont(rpcMsg->pCont);
          return;
        }
      }
    }
  }

  pRes->rspLen = 0;

  if (pRes->code == TSDB_CODE_TSC_QUERY_CANCELLED) {
    tscDebug("0x%"PRIx64" query is cancelled, code:%s", pSql->self, tstrerror(pRes->code));
  } else {
    pRes->code = rpcMsg->code;
  }

  if (pRes->code == TSDB_CODE_SUCCESS) {
    tscDebug("0x%"PRIx64" reset retry counter to be 0 due to success rsp, old:%d", pSql->self, pSql->retry);
    pSql->retry = 0;
  }

  if (pRes->code != TSDB_CODE_TSC_QUERY_CANCELLED) {
    assert(rpcMsg->msgType == pCmd->msgType + 1);
    pRes->code    = rpcMsg->code;
    pRes->rspType = rpcMsg->msgType;
    pRes->rspLen  = rpcMsg->contLen;

    if (pRes->rspLen > 0 && rpcMsg->pCont) {
      char *tmp = (char *)realloc(pRes->pRsp, pRes->rspLen);
      if (tmp == NULL) {
        pRes->code = TSDB_CODE_TSC_OUT_OF_MEMORY;
      } else {
        pRes->pRsp = tmp;
        memcpy(pRes->pRsp, rpcMsg->pCont, pRes->rspLen);
      }
    } else {
      tfree(pRes->pRsp);
    }

    /*
     * There is not response callback function for submit response.
     * The actual inserted number of points is the first number.
     */
    if (rpcMsg->msgType == TSDB_MSG_TYPE_SUBMIT_RSP && pRes->pRsp != NULL) {
      SShellSubmitRspMsg *pMsg = (SShellSubmitRspMsg*)pRes->pRsp;
      pMsg->code = htonl(pMsg->code);
      pMsg->numOfRows = htonl(pMsg->numOfRows);
      pMsg->affectedRows = htonl(pMsg->affectedRows);
      pMsg->failedRows = htonl(pMsg->failedRows);
      pMsg->numOfFailedBlocks = htonl(pMsg->numOfFailedBlocks);

      pRes->numOfRows += pMsg->affectedRows;
      tscDebug("0x%"PRIx64" SQL cmd:%s, code:%s inserted rows:%d rspLen:%d", pSql->self, sqlCmd[pCmd->command],
          tstrerror(pRes->code), pMsg->affectedRows, pRes->rspLen);
    } else {
      tscDebug("0x%"PRIx64" SQL cmd:%s, code:%s rspLen:%d", pSql->self, sqlCmd[pCmd->command], tstrerror(pRes->code), pRes->rspLen);
    }
  }

  if (pRes->code == TSDB_CODE_SUCCESS && tscProcessMsgRsp[pCmd->command]) {
    rpcMsg->code = (*tscProcessMsgRsp[pCmd->command])(pSql);
  }

  bool shouldFree = tscShouldBeFreed(pSql);
  if (rpcMsg->code != TSDB_CODE_TSC_ACTION_IN_PROGRESS) {
    if (rpcMsg->code != TSDB_CODE_SUCCESS) {
      pRes->code = rpcMsg->code;
    }
    rpcMsg->code = (pRes->code == TSDB_CODE_SUCCESS) ? (int32_t)pRes->numOfRows : pRes->code;
    (*pSql->fp)(pSql->param, pSql, rpcMsg->code);
  }

  if (shouldFree) { // in case of table-meta/vgrouplist query, automatically free it
    tscDebug("0x%"PRIx64" sqlObj is automatically freed", pSql->self);
    taosRemoveRef(tscObjRef, handle);
  }

  taosReleaseRef(tscObjRef, handle);
  rpcFreeCont(rpcMsg->pCont);
}

int doBuildAndSendMsg(SSqlObj *pSql) {
  SSqlCmd *pCmd = &pSql->cmd;
  SSqlRes *pRes = &pSql->res;

  if (pCmd->command == TSDB_SQL_SELECT ||
      pCmd->command == TSDB_SQL_FETCH ||
      pCmd->command == TSDB_SQL_RETRIEVE ||
      pCmd->command == TSDB_SQL_INSERT ||
      pCmd->command == TSDB_SQL_CONNECT ||
      pCmd->command == TSDB_SQL_HB ||
      pCmd->command == TSDB_SQL_RETRIEVE_FUNC ||
      pCmd->command == TSDB_SQL_STABLEVGROUP) {
    pRes->code = tscBuildMsg[pCmd->command](pSql, NULL);
  }
  
  if (pRes->code != TSDB_CODE_SUCCESS) {
    tscAsyncResultOnError(pSql);
    return TSDB_CODE_SUCCESS;
  }

  int32_t code = tscSendMsgToServer(pSql);

  // NOTE: if code is TSDB_CODE_SUCCESS, pSql may have been released here already by other threads.
  if (code != TSDB_CODE_SUCCESS) {
    pRes->code = code;
    tscAsyncResultOnError(pSql);
    return  TSDB_CODE_SUCCESS;
  }
  
  return TSDB_CODE_SUCCESS;
}

int tscBuildAndSendRequest(SSqlObj *pSql, SQueryInfo* pQueryInfo) {
  char name[TSDB_TABLE_FNAME_LEN] = {0};

  SSqlCmd *pCmd = &pSql->cmd;
  uint32_t type = 0;

  if (pQueryInfo == NULL) {
     pQueryInfo = tscGetQueryInfo(pCmd);
  }

  STableMetaInfo *pTableMetaInfo = NULL;

  if (pQueryInfo != NULL) {
    pTableMetaInfo = tscGetMetaInfo(pQueryInfo, 0);
    if (pTableMetaInfo != NULL) {
      tNameExtractFullName(&pTableMetaInfo->name, name);
    }

    type = pQueryInfo->type;

    // while numOfTables equals to 0, it must be Heartbeat
    assert((pQueryInfo->numOfTables == 0 && (pQueryInfo->command == TSDB_SQL_HB || pSql->cmd.command == TSDB_SQL_RETRIEVE_FUNC)) || pQueryInfo->numOfTables > 0);
  }

  tscDebug("0x%"PRIx64" SQL cmd:%s will be processed, name:%s, type:%d", pSql->self, sqlCmd[pCmd->command], name, type);
  if (pCmd->command < TSDB_SQL_MGMT) { // the pTableMetaInfo cannot be NULL
    if (pTableMetaInfo == NULL) {
      pSql->res.code = TSDB_CODE_TSC_APP_ERROR;
      return pSql->res.code;
    }
  } else if (pCmd->command >= TSDB_SQL_LOCAL) {
    return (*tscProcessMsgRsp[pCmd->command])(pSql);
  }
  
  return doBuildAndSendMsg(pSql);
}

int tscBuildFetchMsg(SSqlObj *pSql, SSqlInfo *pInfo) {
  SRetrieveTableMsg *pRetrieveMsg = (SRetrieveTableMsg *) pSql->cmd.payload;

  SQueryInfo *pQueryInfo = tscGetQueryInfo(&pSql->cmd);

  pRetrieveMsg->free = htons(pQueryInfo->type);
  pRetrieveMsg->qId  = htobe64(pSql->res.qId);

  // todo valid the vgroupId at the client side
  STableMetaInfo* pTableMetaInfo = tscGetMetaInfo(pQueryInfo, 0);
  
  if (UTIL_TABLE_IS_SUPER_TABLE(pTableMetaInfo)) {
    int32_t vgIndex = pTableMetaInfo->vgroupIndex;
    int32_t vgId = -1;

    if (pTableMetaInfo->pVgroupTables == NULL) {
      SVgroupsInfo *pVgroupInfo = pTableMetaInfo->vgroupList;
      assert(pVgroupInfo->vgroups[vgIndex].vgId > 0 && vgIndex < pTableMetaInfo->vgroupList->numOfVgroups);
      vgId = pVgroupInfo->vgroups[vgIndex].vgId;
    } else {
      int32_t numOfVgroups = (int32_t)taosArrayGetSize(pTableMetaInfo->pVgroupTables);
      assert(vgIndex >= 0 && vgIndex < numOfVgroups);

      SVgroupTableInfo* pTableIdList = taosArrayGet(pTableMetaInfo->pVgroupTables, vgIndex);
      vgId = pTableIdList->vgInfo.vgId;
    }

    pRetrieveMsg->header.vgId = htonl(vgId);
    tscDebug("0x%"PRIx64" build fetch msg from vgId:%d, vgIndex:%d, qId:0x%" PRIx64, pSql->self, vgId, vgIndex, pSql->res.qId);
  } else {
    STableMeta* pTableMeta = pTableMetaInfo->pTableMeta;
    pRetrieveMsg->header.vgId = htonl(pTableMeta->vgId);
    tscDebug("0x%"PRIx64" build fetch msg from only one vgroup, vgId:%d, qId:0x%" PRIx64, pSql->self, pTableMeta->vgId,
        pSql->res.qId);
  }

  pSql->cmd.payloadLen = sizeof(SRetrieveTableMsg);
  pSql->cmd.msgType = TSDB_MSG_TYPE_FETCH;

  pRetrieveMsg->header.contLen = htonl(sizeof(SRetrieveTableMsg));

  return TSDB_CODE_SUCCESS;
}

int tscBuildSubmitMsg(SSqlObj *pSql, SSqlInfo *pInfo) {
  SQueryInfo *pQueryInfo = tscGetQueryInfo(&pSql->cmd);
  STableMeta* pTableMeta = tscGetMetaInfo(pQueryInfo, 0)->pTableMeta;

  // pSql->cmd.payloadLen is set during copying data into payload
  pSql->cmd.msgType = TSDB_MSG_TYPE_SUBMIT;

  SNewVgroupInfo vgroupInfo = {0};
  taosHashGetClone(tscVgroupMap, &pTableMeta->vgId, sizeof(pTableMeta->vgId), NULL, &vgroupInfo);
  tscDumpEpSetFromVgroupInfo(&pSql->epSet, &vgroupInfo);

  tscDebug("0x%"PRIx64" submit msg built, numberOfEP:%d", pSql->self, pSql->epSet.numOfEps);

  return TSDB_CODE_SUCCESS;
}

/*
 * for table query, simply return the size <= 1k
 */
static int32_t tscEstimateQueryMsgSize(SSqlObj *pSql) {
  const static int32_t MIN_QUERY_MSG_PKT_SIZE = TSDB_MAX_BYTES_PER_ROW * 5;

  SSqlCmd* pCmd = &pSql->cmd;
  SQueryInfo *pQueryInfo = tscGetQueryInfo(pCmd);

  int32_t srcColListSize = (int32_t)(taosArrayGetSize(pQueryInfo->colList) * sizeof(SColumnInfo));
  int32_t srcColFilterSize = tscGetColFilterSerializeLen(pQueryInfo);
<<<<<<< HEAD
  int32_t srcTagFilterSize = tscGetTagFilterSerializeLen(pQueryInfo);

  size_t  numOfExprs = tscNumOfExprs(pQueryInfo);
  int32_t exprSize = (int32_t)(sizeof(SSqlExpr) * numOfExprs * 2);
=======
  size_t  numOfExprs = tscSqlExprNumOfExprs(pQueryInfo);
  int32_t exprSize = (int32_t)(sizeof(SSqlFuncMsg) * numOfExprs * 2);
>>>>>>> f39a1290

  int32_t tsBufSize = (pQueryInfo->tsBuf != NULL) ? pQueryInfo->tsBuf->fileSize : 0;
  int32_t sqlLen = (int32_t) strlen(pSql->sqlstr) + 1;

  int32_t tableSerialize = 0;
  STableMetaInfo *pTableMetaInfo = tscGetMetaInfo(pQueryInfo, 0);
  if (pTableMetaInfo->pVgroupTables != NULL) {
    size_t numOfGroups = taosArrayGetSize(pTableMetaInfo->pVgroupTables);

    int32_t totalTables = 0;
    for (int32_t i = 0; i < numOfGroups; ++i) {
      SVgroupTableInfo *pTableInfo = taosArrayGet(pTableMetaInfo->pVgroupTables, i);
      totalTables += (int32_t) taosArrayGetSize(pTableInfo->itemList);
    }

    tableSerialize = totalTables * sizeof(STableIdInfo);
  }

<<<<<<< HEAD
  return MIN_QUERY_MSG_PKT_SIZE + minMsgSize() + sizeof(SQueryTableMsg) + srcColListSize + srcColFilterSize + srcTagFilterSize +
=======

  SCond* pCond = &pQueryInfo->tagCond.tbnameCond;
  if (pCond->len > 0) {
    srcColListSize += pCond->len;
  }

  return MIN_QUERY_MSG_PKT_SIZE + minMsgSize() + sizeof(SQueryTableMsg) + srcColListSize + srcColFilterSize +
>>>>>>> f39a1290
         exprSize + tsBufSize + tableSerialize + sqlLen + 4096 + pQueryInfo->bufLen;
}

static char *doSerializeTableInfo(SQueryTableMsg *pQueryMsg, SSqlObj *pSql, STableMetaInfo *pTableMetaInfo, char *pMsg,
                                  int32_t *succeed) {
  TSKEY dfltKey = htobe64(pQueryMsg->window.skey);

  STableMeta * pTableMeta = pTableMetaInfo->pTableMeta;
  if (UTIL_TABLE_IS_NORMAL_TABLE(pTableMetaInfo) || pTableMetaInfo->pVgroupTables == NULL) {
    
    int32_t vgId = -1;
    if (UTIL_TABLE_IS_SUPER_TABLE(pTableMetaInfo)) {
      int32_t index = pTableMetaInfo->vgroupIndex;
      assert(index >= 0);

      SVgroupInfo* pVgroupInfo = NULL;
      if (pTableMetaInfo->vgroupList && pTableMetaInfo->vgroupList->numOfVgroups > 0) {
        assert(index < pTableMetaInfo->vgroupList->numOfVgroups);
        pVgroupInfo = &pTableMetaInfo->vgroupList->vgroups[index];
      } else {
        tscError("0x%"PRIx64" No vgroup info found", pSql->self);
        
        *succeed = 0;
        return pMsg;
      }

      vgId = pVgroupInfo->vgId;
      tscSetDnodeEpSet(&pSql->epSet, pVgroupInfo);
      tscDebug("0x%"PRIx64" query on stable, vgIndex:%d, numOfVgroups:%d", pSql->self, index, pTableMetaInfo->vgroupList->numOfVgroups);
    } else {
      vgId = pTableMeta->vgId;

      SNewVgroupInfo vgroupInfo = {0};
      taosHashGetClone(tscVgroupMap, &pTableMeta->vgId, sizeof(pTableMeta->vgId), NULL, &vgroupInfo);
      tscDumpEpSetFromVgroupInfo(&pSql->epSet, &vgroupInfo);
    }

    if (pSql->epSet.numOfEps > 0){
      pSql->epSet.inUse = rand()%pSql->epSet.numOfEps;
    }
    pQueryMsg->head.vgId = htonl(vgId);

    STableIdInfo *pTableIdInfo = (STableIdInfo *)pMsg;
    pTableIdInfo->tid = htonl(pTableMeta->id.tid);
    pTableIdInfo->uid = htobe64(pTableMeta->id.uid);
    pTableIdInfo->key = htobe64(tscGetSubscriptionProgress(pSql->pSubscription, pTableMeta->id.uid, dfltKey));

    pQueryMsg->numOfTables = htonl(1);  // set the number of tables
    pMsg += sizeof(STableIdInfo);
  } else { // it is a subquery of the super table query, this EP info is acquired from vgroupInfo
    int32_t index = pTableMetaInfo->vgroupIndex;
    int32_t numOfVgroups = (int32_t)taosArrayGetSize(pTableMetaInfo->pVgroupTables);
    assert(index >= 0 && index < numOfVgroups);

    SVgroupTableInfo* pTableIdList = taosArrayGet(pTableMetaInfo->pVgroupTables, index);

    // set the vgroup info 
    tscSetDnodeEpSet(&pSql->epSet, &pTableIdList->vgInfo);
    pQueryMsg->head.vgId = htonl(pTableIdList->vgInfo.vgId);
    
    int32_t numOfTables = (int32_t)taosArrayGetSize(pTableIdList->itemList);
    pQueryMsg->numOfTables = htonl(numOfTables);  // set the number of tables

    tscDebug("0x%"PRIx64" query on stable, vgId:%d, numOfTables:%d, vgIndex:%d, numOfVgroups:%d", pSql->self,
             pTableIdList->vgInfo.vgId, numOfTables, index, numOfVgroups);

    // serialize each table id info
    for(int32_t i = 0; i < numOfTables; ++i) {
      STableIdInfo* pItem = taosArrayGet(pTableIdList->itemList, i);
      
      STableIdInfo *pTableIdInfo = (STableIdInfo *)pMsg;
      pTableIdInfo->tid = htonl(pItem->tid);
      pTableIdInfo->uid = htobe64(pItem->uid);
      pTableIdInfo->key = htobe64(tscGetSubscriptionProgress(pSql->pSubscription, pItem->uid, dfltKey));
      pMsg += sizeof(STableIdInfo);
    }
  }

  char n[TSDB_TABLE_FNAME_LEN] = {0};
  tNameExtractFullName(&pTableMetaInfo->name, n);

  tscDebug("0x%"PRIx64" vgId:%d, query on table:%s, tid:%d, uid:%" PRIu64, pSql->self, htonl(pQueryMsg->head.vgId), n, pTableMeta->id.tid, pTableMeta->id.uid);
  return pMsg;
}

// TODO refactor
static int32_t serializeColFilterInfo(SColumnFilterInfo* pColFilters, int16_t numOfFilters, char** pMsg) {
  // append the filter information after the basic column information
  for (int32_t f = 0; f < numOfFilters; ++f) {
    SColumnFilterInfo *pColFilter = &pColFilters[f];

    SColumnFilterInfo *pFilterMsg = (SColumnFilterInfo *)(*pMsg);
    pFilterMsg->filterstr = htons(pColFilter->filterstr);

    (*pMsg) += sizeof(SColumnFilterInfo);

    if (pColFilter->filterstr) {
      pFilterMsg->len = htobe64(pColFilter->len);
      memcpy(*pMsg, (void *)pColFilter->pz, (size_t)(pColFilter->len + 1));
      (*pMsg) += (pColFilter->len + 1);  // append the additional filter binary info
    } else {
      pFilterMsg->lowerBndi = htobe64(pColFilter->lowerBndi);
      pFilterMsg->upperBndi = htobe64(pColFilter->upperBndi);
    }

    pFilterMsg->lowerRelOptr = htons(pColFilter->lowerRelOptr);
    pFilterMsg->upperRelOptr = htons(pColFilter->upperRelOptr);

    if (pColFilter->lowerRelOptr == TSDB_RELATION_INVALID && pColFilter->upperRelOptr == TSDB_RELATION_INVALID) {
      tscError("invalid filter info");
      return TSDB_CODE_TSC_INVALID_OPERATION;
    }
  }

  return TSDB_CODE_SUCCESS;
}

static int32_t serializeSqlExpr(SSqlExpr* pExpr, STableMetaInfo* pTableMetaInfo, char** pMsg, int64_t id, bool validateColumn) {
  STableMeta* pTableMeta = pTableMetaInfo->pTableMeta;

  // the queried table has been removed and a new table with the same name has already been created already
  // return error msg
  if (pExpr->uid != pTableMeta->id.uid) {
    tscError("0x%"PRIx64" table has already been destroyed", id);
    return TSDB_CODE_TSC_INVALID_TABLE_NAME;
  }

  if (validateColumn && !tscValidateColumnId(pTableMetaInfo, pExpr->colInfo.colId, pExpr->numOfParams)) {
    tscError("0x%"PRIx64" table schema is not matched with parsed sql", id);
    return TSDB_CODE_TSC_INVALID_OPERATION;
  }

  assert(pExpr->resColId < 0);
  SSqlExpr* pSqlExpr = (SSqlExpr *)(*pMsg);

  SColIndex* pIndex = &pSqlExpr->colInfo;

  pIndex->colId         = htons(pExpr->colInfo.colId);
  pIndex->colIndex      = htons(pExpr->colInfo.colIndex);
  pIndex->flag          = htons(pExpr->colInfo.flag);
  pSqlExpr->uid         = htobe64(pExpr->uid);
  pSqlExpr->colType     = htons(pExpr->colType);
  pSqlExpr->colBytes    = htons(pExpr->colBytes);
  pSqlExpr->resType     = htons(pExpr->resType);
  pSqlExpr->resBytes    = htons(pExpr->resBytes);
  pSqlExpr->interBytes  = htonl(pExpr->interBytes);
  pSqlExpr->functionId  = htons(pExpr->functionId);
  pSqlExpr->numOfParams = htons(pExpr->numOfParams);
  pSqlExpr->resColId    = htons(pExpr->resColId);
  pSqlExpr->flist.numOfFilters = htons(pExpr->flist.numOfFilters);

  (*pMsg) += sizeof(SSqlExpr);
  for (int32_t j = 0; j < pExpr->numOfParams; ++j) { // todo add log
    pSqlExpr->param[j].nType = htons((uint16_t)pExpr->param[j].nType);
    pSqlExpr->param[j].nLen = htons(pExpr->param[j].nLen);

    if (pExpr->param[j].nType == TSDB_DATA_TYPE_BINARY) {
      memcpy((*pMsg), pExpr->param[j].pz, pExpr->param[j].nLen);
      (*pMsg) += pExpr->param[j].nLen;
    } else {
      pSqlExpr->param[j].i64 = htobe64(pExpr->param[j].i64);
    }
  }

  serializeColFilterInfo(pExpr->flist.filterInfo, pExpr->flist.numOfFilters, pMsg);

  return TSDB_CODE_SUCCESS;
}

int tscBuildQueryMsg(SSqlObj *pSql, SSqlInfo *pInfo) {
  SSqlCmd *pCmd = &pSql->cmd;

  int32_t code = TSDB_CODE_SUCCESS;
  int32_t size = tscEstimateQueryMsgSize(pSql);

  if (TSDB_CODE_SUCCESS != tscAllocPayload(pCmd, size)) {
    tscError("%p failed to malloc for query msg", pSql);
    return TSDB_CODE_TSC_INVALID_OPERATION;  // todo add test for this
  }

  SQueryInfo *pQueryInfo = tscGetQueryInfo(pCmd);
  STableMetaInfo *pTableMetaInfo = tscGetMetaInfo(pQueryInfo, 0);
  STableMeta * pTableMeta = pTableMetaInfo->pTableMeta;

  SQueryAttr query = {{0}};
  tscCreateQueryFromQueryInfo(pQueryInfo, &query, pSql);
  query.vgId = pTableMeta->vgId;

  SArray* tableScanOperator = createTableScanPlan(&query);
  SArray* queryOperator = createExecOperatorPlan(&query);

  SQueryTableMsg *pQueryMsg = (SQueryTableMsg *)pCmd->payload;
  tstrncpy(pQueryMsg->version, version, tListLen(pQueryMsg->version));

  int32_t numOfTags = query.numOfTags;
  int32_t sqlLen = (int32_t) strlen(pSql->sqlstr);

  if (taosArrayGetSize(tableScanOperator) == 0) {
    pQueryMsg->tableScanOperator = htonl(-1);
  } else {
    int32_t* tablescanOp = taosArrayGet(tableScanOperator, 0);
    pQueryMsg->tableScanOperator = htonl(*tablescanOp);
  }

  pQueryMsg->window.skey = htobe64(query.window.skey);
  pQueryMsg->window.ekey = htobe64(query.window.ekey);

  pQueryMsg->order          = htons(query.order.order);
  pQueryMsg->orderColId     = htons(query.order.orderColId);
  pQueryMsg->fillType       = htons(query.fillType);
  pQueryMsg->limit          = htobe64(query.limit.limit);
  pQueryMsg->offset         = htobe64(query.limit.offset);
  pQueryMsg->numOfCols      = htons(query.numOfCols);

  pQueryMsg->interval.interval     = htobe64(query.interval.interval);
  pQueryMsg->interval.sliding      = htobe64(query.interval.sliding);
  pQueryMsg->interval.offset       = htobe64(query.interval.offset);
  pQueryMsg->interval.intervalUnit = query.interval.intervalUnit;
  pQueryMsg->interval.slidingUnit  = query.interval.slidingUnit;
  pQueryMsg->interval.offsetUnit   = query.interval.offsetUnit;

  pQueryMsg->stableQuery      = query.stableQuery;
  pQueryMsg->topBotQuery      = query.topBotQuery;
  pQueryMsg->groupbyColumn    = query.groupbyColumn;
  pQueryMsg->hasTagResults    = query.hasTagResults;
  pQueryMsg->timeWindowInterpo = query.timeWindowInterpo;
  pQueryMsg->queryBlockDist   = query.queryBlockDist;
  pQueryMsg->stabledev        = query.stabledev;
  pQueryMsg->tsCompQuery      = query.tsCompQuery;
  pQueryMsg->simpleAgg        = query.simpleAgg;
  pQueryMsg->pointInterpQuery = query.pointInterpQuery;
  pQueryMsg->needReverseScan  = query.needReverseScan;
  pQueryMsg->stateWindow      = query.stateWindow;

  pQueryMsg->numOfTags        = htonl(numOfTags);
  pQueryMsg->sqlstrLen        = htonl(sqlLen);
  pQueryMsg->sw.gap           = htobe64(query.sw.gap);
  pQueryMsg->sw.primaryColId  = htonl(PRIMARYKEY_TIMESTAMP_COL_INDEX);

  pQueryMsg->secondStageOutput = htonl(query.numOfExpr2);
  pQueryMsg->numOfOutput = htons((int16_t)query.numOfOutput);  // this is the stage one output column number

  pQueryMsg->numOfGroupCols = htons(pQueryInfo->groupbyExpr.numOfGroupCols);
  pQueryMsg->tagNameRelType = htons(pQueryInfo->tagCond.relType);
  pQueryMsg->tbnameCondLen  = htonl(pQueryInfo->tagCond.tbnameCond.len);
  pQueryMsg->queryType      = htonl(pQueryInfo->type);
  pQueryMsg->prevResultLen  = htonl(pQueryInfo->bufLen);

  // set column list ids
  size_t numOfCols = taosArrayGetSize(pQueryInfo->colList);
  char *pMsg = (char *)(pQueryMsg->tableCols) + numOfCols * sizeof(SColumnInfo);

  for (int32_t i = 0; i < numOfCols; ++i) {
    SColumnInfo *pCol = &query.tableCols[i];

    pQueryMsg->tableCols[i].colId = htons(pCol->colId);
    pQueryMsg->tableCols[i].bytes = htons(pCol->bytes);
    pQueryMsg->tableCols[i].type  = htons(pCol->type);
    pQueryMsg->tableCols[i].flist.numOfFilters = htons(pCol->flist.numOfFilters);

    // append the filter information after the basic column information
    serializeColFilterInfo(pCol->flist.filterInfo, pCol->flist.numOfFilters, &pMsg);
  }

  for (int32_t i = 0; i < query.numOfOutput; ++i) {
    code = serializeSqlExpr(&query.pExpr1[i].base, pTableMetaInfo, &pMsg, pSql->self, true);
    if (code != TSDB_CODE_SUCCESS) {
      goto _end;
    }
  }

  for (int32_t i = 0; i < query.numOfExpr2; ++i) {
    code = serializeSqlExpr(&query.pExpr2[i].base, pTableMetaInfo, &pMsg, pSql->self, false);
    if (code != TSDB_CODE_SUCCESS) {
      goto _end;
    }
  }

  int32_t succeed = 1;

  // serialize the table info (sid, uid, tags)
  pMsg = doSerializeTableInfo(pQueryMsg, pSql, pTableMetaInfo, pMsg, &succeed);
  if (succeed == 0) {
    code = TSDB_CODE_TSC_APP_ERROR;
    goto _end;
  }
  
  SGroupbyExpr *pGroupbyExpr = query.pGroupbyExpr;
  if (pGroupbyExpr != NULL && pGroupbyExpr->numOfGroupCols > 0) {
    pQueryMsg->orderByIdx = htons(pGroupbyExpr->orderIndex);
    pQueryMsg->orderType = htons(pGroupbyExpr->orderType);

    for (int32_t j = 0; j < pGroupbyExpr->numOfGroupCols; ++j) {
      SColIndex* pCol = taosArrayGet(pGroupbyExpr->columnInfo, j);

      *((int16_t *)pMsg) = htons(pCol->colId);
      pMsg += sizeof(pCol->colId);

      *((int16_t *)pMsg) += htons(pCol->colIndex);
      pMsg += sizeof(pCol->colIndex);

      *((int16_t *)pMsg) += htons(pCol->flag);
      pMsg += sizeof(pCol->flag);

      memcpy(pMsg, pCol->name, tListLen(pCol->name));
      pMsg += tListLen(pCol->name);
    }
  }

  if (query.fillType != TSDB_FILL_NONE) {
    for (int32_t i = 0; i < query.numOfOutput; ++i) {
      *((int64_t *)pMsg) = htobe64(query.fillVal[i]);
      pMsg += sizeof(query.fillVal[0]);
    }
  }

  if (query.numOfTags > 0 && query.tagColList != NULL) {
    for (int32_t i = 0; i < query.numOfTags; ++i) {
      SColumnInfo* pTag = &query.tagColList[i];

      SColumnInfo* pTagCol = (SColumnInfo*) pMsg;
      pTagCol->colId = htons(pTag->colId);
      pTagCol->bytes = htons(pTag->bytes);
      pTagCol->type  = htons(pTag->type);
      pTagCol->flist.numOfFilters = 0;

      pMsg += sizeof(SColumnInfo);
    }
  }

  // serialize tag column query condition
  if (pQueryInfo->tagCond.pCond != NULL && taosArrayGetSize(pQueryInfo->tagCond.pCond) > 0) {
    STagCond* pTagCond = &pQueryInfo->tagCond;

    SCond *pCond = tsGetSTableQueryCond(pTagCond, pTableMeta->id.uid);
    if (pCond != NULL && pCond->cond != NULL) {
      pQueryMsg->tagCondLen = htonl(pCond->len);
      memcpy(pMsg, pCond->cond, pCond->len);

      pMsg += pCond->len;
    }
  }

  if (pQueryInfo->bufLen > 0) {
    memcpy(pMsg, pQueryInfo->buf, pQueryInfo->bufLen);
    pMsg += pQueryInfo->bufLen;
  }

  SCond* pCond = &pQueryInfo->tagCond.tbnameCond;
  if (pCond->len > 0) {
    strncpy(pMsg, pCond->cond, pCond->len);
    pMsg += pCond->len;
  }

  // compressed ts block
  pQueryMsg->tsBuf.tsOffset = htonl((int32_t)(pMsg - pCmd->payload));

  if (pQueryInfo->tsBuf != NULL) {
    // note: here used the index instead of actual vnode id.
    int32_t vnodeIndex = pTableMetaInfo->vgroupIndex;
    code = dumpFileBlockByGroupId(pQueryInfo->tsBuf, vnodeIndex, pMsg, &pQueryMsg->tsBuf.tsLen, &pQueryMsg->tsBuf.tsNumOfBlocks);
    if (code != TSDB_CODE_SUCCESS) {
      goto _end;
    }

    pMsg += pQueryMsg->tsBuf.tsLen;

    pQueryMsg->tsBuf.tsOrder = htonl(pQueryInfo->tsBuf->tsOrder);
    pQueryMsg->tsBuf.tsLen   = htonl(pQueryMsg->tsBuf.tsLen);
    pQueryMsg->tsBuf.tsNumOfBlocks = htonl(pQueryMsg->tsBuf.tsNumOfBlocks);
  }

  int32_t numOfOperator = (int32_t) taosArrayGetSize(queryOperator);
  pQueryMsg->numOfOperator = htonl(numOfOperator);
  for(int32_t i = 0; i < numOfOperator; ++i) {
    int32_t *operator = taosArrayGet(queryOperator, i);
    *(int32_t*)pMsg = htonl(*operator);

    pMsg += sizeof(int32_t);
  }

  // support only one udf
  if (pQueryInfo->pUdfInfo != NULL && taosArrayGetSize(pQueryInfo->pUdfInfo) > 0) {
    pQueryMsg->udfContentOffset = htonl((int32_t) (pMsg - pCmd->payload));
    for(int32_t i = 0; i < taosArrayGetSize(pQueryInfo->pUdfInfo); ++i) {
      SUdfInfo* pUdfInfo = taosArrayGet(pQueryInfo->pUdfInfo, i);
      *(int8_t*) pMsg = pUdfInfo->resType;
      pMsg += sizeof(pUdfInfo->resType);

      *(int16_t*) pMsg = htons(pUdfInfo->resBytes);
      pMsg += sizeof(pUdfInfo->resBytes);

      STR_TO_VARSTR(pMsg, pUdfInfo->name);

      pMsg += varDataTLen(pMsg);

      *(int32_t*) pMsg = htonl(pUdfInfo->funcType);
      pMsg += sizeof(pUdfInfo->funcType);

      *(int32_t*) pMsg = htonl(pUdfInfo->bufSize);
      pMsg += sizeof(pUdfInfo->bufSize);

      pQueryMsg->udfContentLen = htonl(pUdfInfo->contLen);
      memcpy(pMsg, pUdfInfo->content, pUdfInfo->contLen);

      pMsg += pUdfInfo->contLen;
    }
  }

  memcpy(pMsg, pSql->sqlstr, sqlLen);
  pMsg += sqlLen;

  int32_t msgLen = (int32_t)(pMsg - pCmd->payload);

  tscDebug("0x%"PRIx64" msg built success, len:%d bytes", pSql->self, msgLen);
  pCmd->payloadLen = msgLen;
  pSql->cmd.msgType = TSDB_MSG_TYPE_QUERY;

  pQueryMsg->head.contLen = htonl(msgLen);
  assert(msgLen + minMsgSize() <= (int32_t)pCmd->allocSize);

  _end:
  freeQueryAttr(&query);
  taosArrayDestroy(tableScanOperator);
  taosArrayDestroy(queryOperator);
  return code;
}

int32_t tscBuildCreateDbMsg(SSqlObj *pSql, SSqlInfo *pInfo) {
  SSqlCmd *pCmd = &pSql->cmd;
  pCmd->payloadLen = sizeof(SCreateDbMsg);
  
  pCmd->msgType = (pInfo->pMiscInfo->dbOpt.dbType == TSDB_DB_TYPE_DEFAULT) ? TSDB_MSG_TYPE_CM_CREATE_DB : TSDB_MSG_TYPE_CM_CREATE_TP;

  SCreateDbMsg *pCreateDbMsg = (SCreateDbMsg *)pCmd->payload;

//  assert(pCmd->numOfClause == 1);
  STableMetaInfo *pTableMetaInfo = tscGetTableMetaInfoFromCmd(pCmd,  0);
  int32_t code = tNameExtractFullName(&pTableMetaInfo->name, pCreateDbMsg->db);
  assert(code == TSDB_CODE_SUCCESS);

  return TSDB_CODE_SUCCESS;
}

int32_t tscBuildCreateFuncMsg(SSqlObj *pSql, SSqlInfo *pInfo) {
  SSqlCmd *pCmd = &pSql->cmd;
  SCreateFuncMsg *pCreateFuncMsg = (SCreateFuncMsg *)pCmd->payload;

  pCmd->msgType = TSDB_MSG_TYPE_CM_CREATE_FUNCTION;

  pCmd->payloadLen = sizeof(SCreateFuncMsg) + htonl(pCreateFuncMsg->codeLen);

  return TSDB_CODE_SUCCESS;
}


int32_t tscBuildCreateDnodeMsg(SSqlObj *pSql, SSqlInfo *pInfo) {
  SSqlCmd *pCmd = &pSql->cmd;
  pCmd->payloadLen = sizeof(SCreateDnodeMsg);
  if (TSDB_CODE_SUCCESS != tscAllocPayload(pCmd, pCmd->payloadLen)) {
    tscError("0x%"PRIx64" failed to malloc for query msg", pSql->self);
    return TSDB_CODE_TSC_OUT_OF_MEMORY;
  }

  SCreateDnodeMsg *pCreate = (SCreateDnodeMsg *)pCmd->payload;

  SStrToken* t0 = taosArrayGet(pInfo->pMiscInfo->a, 0);
  strncpy(pCreate->ep, t0->z, t0->n);
  
  pCmd->msgType = TSDB_MSG_TYPE_CM_CREATE_DNODE;

  return TSDB_CODE_SUCCESS;
}

int32_t tscBuildAcctMsg(SSqlObj *pSql, SSqlInfo *pInfo) {
  SSqlCmd *pCmd = &pSql->cmd;
  pCmd->payloadLen = sizeof(SCreateAcctMsg);
  if (TSDB_CODE_SUCCESS != tscAllocPayload(pCmd, pCmd->payloadLen)) {
    tscError("0x%"PRIx64" failed to malloc for query msg", pSql->self);
    return TSDB_CODE_TSC_OUT_OF_MEMORY;
  }

  SCreateAcctMsg *pAlterMsg = (SCreateAcctMsg *)pCmd->payload;

  SStrToken *pName = &pInfo->pMiscInfo->user.user;
  SStrToken *pPwd = &pInfo->pMiscInfo->user.passwd;

  strncpy(pAlterMsg->user, pName->z, pName->n);
  strncpy(pAlterMsg->pass, pPwd->z, pPwd->n);

  SCreateAcctInfo *pAcctOpt = &pInfo->pMiscInfo->acctOpt;

  pAlterMsg->cfg.maxUsers = htonl(pAcctOpt->maxUsers);
  pAlterMsg->cfg.maxDbs = htonl(pAcctOpt->maxDbs);
  pAlterMsg->cfg.maxTimeSeries = htonl(pAcctOpt->maxTimeSeries);
  pAlterMsg->cfg.maxStreams = htonl(pAcctOpt->maxStreams);
  pAlterMsg->cfg.maxPointsPerSecond = htonl(pAcctOpt->maxPointsPerSecond);
  pAlterMsg->cfg.maxStorage = htobe64(pAcctOpt->maxStorage);
  pAlterMsg->cfg.maxQueryTime = htobe64(pAcctOpt->maxQueryTime);
  pAlterMsg->cfg.maxConnections = htonl(pAcctOpt->maxConnections);

  if (pAcctOpt->stat.n == 0) {
    pAlterMsg->cfg.accessState = -1;
  } else {
    if (pAcctOpt->stat.z[0] == 'r' && pAcctOpt->stat.n == 1) {
      pAlterMsg->cfg.accessState = TSDB_VN_READ_ACCCESS;
    } else if (pAcctOpt->stat.z[0] == 'w' && pAcctOpt->stat.n == 1) {
      pAlterMsg->cfg.accessState = TSDB_VN_WRITE_ACCCESS;
    } else if (strncmp(pAcctOpt->stat.z, "all", 3) == 0 && pAcctOpt->stat.n == 3) {
      pAlterMsg->cfg.accessState = TSDB_VN_ALL_ACCCESS;
    } else if (strncmp(pAcctOpt->stat.z, "no", 2) == 0 && pAcctOpt->stat.n == 2) {
      pAlterMsg->cfg.accessState = 0;
    }
  }

  pCmd->msgType = TSDB_MSG_TYPE_CM_CREATE_ACCT;
  return TSDB_CODE_SUCCESS;
}

int32_t tscBuildUserMsg(SSqlObj *pSql, SSqlInfo *pInfo) {
  SSqlCmd *pCmd = &pSql->cmd;
  pCmd->payloadLen = sizeof(SCreateUserMsg);

  if (TSDB_CODE_SUCCESS != tscAllocPayload(pCmd, pCmd->payloadLen)) {
    tscError("0x%"PRIx64" failed to malloc for query msg", pSql->self);
    return TSDB_CODE_TSC_OUT_OF_MEMORY;
  }

  SCreateUserMsg *pAlterMsg = (SCreateUserMsg *)pCmd->payload;

  SUserInfo *pUser = &pInfo->pMiscInfo->user;
  strncpy(pAlterMsg->user, pUser->user.z, pUser->user.n);
  pAlterMsg->flag = (int8_t)pUser->type;

  if (pUser->type == TSDB_ALTER_USER_PRIVILEGES) {
    pAlterMsg->privilege = (char)pCmd->count;
  } else if (pUser->type == TSDB_ALTER_USER_PASSWD) {
    strncpy(pAlterMsg->pass, pUser->passwd.z, pUser->passwd.n);
  } else { // create user password info
    strncpy(pAlterMsg->pass, pUser->passwd.z, pUser->passwd.n);
  }

  if (pUser->type == TSDB_ALTER_USER_PASSWD || pUser->type == TSDB_ALTER_USER_PRIVILEGES) {
    pCmd->msgType = TSDB_MSG_TYPE_CM_ALTER_USER;
  } else {
    pCmd->msgType = TSDB_MSG_TYPE_CM_CREATE_USER;
  }

  return TSDB_CODE_SUCCESS;
}

int32_t tscBuildCfgDnodeMsg(SSqlObj *pSql, SSqlInfo *pInfo) {
  SSqlCmd *pCmd = &pSql->cmd;
  pCmd->payloadLen = sizeof(SCfgDnodeMsg);
  pCmd->msgType = TSDB_MSG_TYPE_CM_CONFIG_DNODE;
  return TSDB_CODE_SUCCESS;
}

int32_t tscBuildDropDbMsg(SSqlObj *pSql, SSqlInfo *pInfo) {
  SSqlCmd *pCmd = &pSql->cmd;
  pCmd->payloadLen = sizeof(SDropDbMsg);

  if (TSDB_CODE_SUCCESS != tscAllocPayload(pCmd, pCmd->payloadLen)) {
    tscError("0x%"PRIx64" failed to malloc for query msg", pSql->self);
    return TSDB_CODE_TSC_OUT_OF_MEMORY;
  }

  SDropDbMsg *pDropDbMsg = (SDropDbMsg*)pCmd->payload;

  STableMetaInfo *pTableMetaInfo = tscGetTableMetaInfoFromCmd(pCmd,  0);

  int32_t code = tNameExtractFullName(&pTableMetaInfo->name, pDropDbMsg->db);
  assert(code == TSDB_CODE_SUCCESS && pTableMetaInfo->name.type == TSDB_DB_NAME_T);

  pDropDbMsg->ignoreNotExists = pInfo->pMiscInfo->existsCheck ? 1 : 0;

  pCmd->msgType = (pInfo->pMiscInfo->dbType == TSDB_DB_TYPE_DEFAULT) ? TSDB_MSG_TYPE_CM_DROP_DB : TSDB_MSG_TYPE_CM_DROP_TP;
  return TSDB_CODE_SUCCESS;
}

int32_t tscBuildDropFuncMsg(SSqlObj *pSql, SSqlInfo *pInfo) {
  SSqlCmd *pCmd = &pSql->cmd;

  pCmd->msgType = TSDB_MSG_TYPE_CM_DROP_FUNCTION;

  pCmd->payloadLen = sizeof(SDropFuncMsg);

  return TSDB_CODE_SUCCESS;
}


int32_t tscBuildDropTableMsg(SSqlObj *pSql, SSqlInfo *pInfo) {
  SSqlCmd *pCmd = &pSql->cmd;
  pCmd->payloadLen = sizeof(SCMDropTableMsg);

  if (TSDB_CODE_SUCCESS != tscAllocPayload(pCmd, pCmd->payloadLen)) {
    tscError("0x%"PRIx64" failed to malloc for query msg", pSql->self);
    return TSDB_CODE_TSC_OUT_OF_MEMORY;
  }

  SCMDropTableMsg *pDropTableMsg = (SCMDropTableMsg*)pCmd->payload;
  STableMetaInfo *pTableMetaInfo = tscGetTableMetaInfoFromCmd(pCmd,  0);
  tNameExtractFullName(&pTableMetaInfo->name, pDropTableMsg->name);

  pDropTableMsg->supertable = (pInfo->pMiscInfo->tableType == TSDB_SUPER_TABLE)? 1:0;
  pDropTableMsg->igNotExists = pInfo->pMiscInfo->existsCheck ? 1 : 0;
  pCmd->msgType = TSDB_MSG_TYPE_CM_DROP_TABLE;
  return TSDB_CODE_SUCCESS;
}

int32_t tscBuildDropDnodeMsg(SSqlObj *pSql, SSqlInfo *pInfo) {
  SSqlCmd *pCmd = &pSql->cmd;

  char dnodeEp[TSDB_EP_LEN] = {0};
  tstrncpy(dnodeEp, pCmd->payload, TSDB_EP_LEN);

  pCmd->payloadLen = sizeof(SDropDnodeMsg);
  if (TSDB_CODE_SUCCESS != tscAllocPayload(pCmd, pCmd->payloadLen)) {
    tscError("0x%"PRIx64" failed to malloc for query msg", pSql->self);
    return TSDB_CODE_TSC_OUT_OF_MEMORY;
  }

  SDropDnodeMsg * pDrop = (SDropDnodeMsg *)pCmd->payload;
  tstrncpy(pDrop->ep, dnodeEp, tListLen(pDrop->ep));
  pCmd->msgType = TSDB_MSG_TYPE_CM_DROP_DNODE;

  return TSDB_CODE_SUCCESS;
}

int32_t tscBuildDropUserAcctMsg(SSqlObj *pSql, SSqlInfo *pInfo) {
  SSqlCmd *pCmd = &pSql->cmd;

  char user[TSDB_USER_LEN] = {0};
  tstrncpy(user, pCmd->payload, TSDB_USER_LEN);

  pCmd->payloadLen = sizeof(SDropUserMsg);
  pCmd->msgType = (pInfo->type == TSDB_SQL_DROP_USER)? TSDB_MSG_TYPE_CM_DROP_USER:TSDB_MSG_TYPE_CM_DROP_ACCT;

  if (TSDB_CODE_SUCCESS != tscAllocPayload(pCmd, pCmd->payloadLen)) {
    tscError("0x%"PRIx64" failed to malloc for query msg", pSql->self);
    return TSDB_CODE_TSC_OUT_OF_MEMORY;
  }

  SDropUserMsg *pDropMsg = (SDropUserMsg *)pCmd->payload;
  tstrncpy(pDropMsg->user, user, tListLen(user));

  return TSDB_CODE_SUCCESS;
}

int32_t tscBuildUseDbMsg(SSqlObj *pSql, SSqlInfo *pInfo) {
  SSqlCmd *pCmd = &pSql->cmd;
  pCmd->payloadLen = sizeof(SUseDbMsg);

  if (TSDB_CODE_SUCCESS != tscAllocPayload(pCmd, pCmd->payloadLen)) {
    tscError("0x%"PRIx64" failed to malloc for query msg", pSql->self);
    return TSDB_CODE_TSC_OUT_OF_MEMORY;
  }

  SUseDbMsg *pUseDbMsg = (SUseDbMsg *)pCmd->payload;
  STableMetaInfo *pTableMetaInfo = tscGetTableMetaInfoFromCmd(pCmd,  0);
  tNameExtractFullName(&pTableMetaInfo->name, pUseDbMsg->db);
  pCmd->msgType = TSDB_MSG_TYPE_CM_USE_DB;

  return TSDB_CODE_SUCCESS;
}

int32_t tscBuildSyncDbReplicaMsg(SSqlObj* pSql, SSqlInfo *pInfo) {
  SSqlCmd *pCmd = &pSql->cmd;
  pCmd->payloadLen = sizeof(SSyncDbMsg);

  if (TSDB_CODE_SUCCESS != tscAllocPayload(pCmd, pCmd->payloadLen)) {
    tscError("0x%"PRIx64" failed to malloc for query msg", pSql->self);
    return TSDB_CODE_TSC_OUT_OF_MEMORY;
  }

  SSyncDbMsg *pSyncMsg = (SSyncDbMsg *)pCmd->payload;
  STableMetaInfo *pTableMetaInfo = tscGetTableMetaInfoFromCmd(pCmd,  0);
  tNameExtractFullName(&pTableMetaInfo->name, pSyncMsg->db);
  pCmd->msgType = TSDB_MSG_TYPE_CM_SYNC_DB;

  return TSDB_CODE_SUCCESS;
}

int32_t tscBuildShowMsg(SSqlObj *pSql, SSqlInfo *pInfo) {
  STscObj *pObj = pSql->pTscObj;
  SSqlCmd *pCmd = &pSql->cmd;
  pCmd->msgType = TSDB_MSG_TYPE_CM_SHOW;
  pCmd->payloadLen = sizeof(SShowMsg) + 100;

  if (TSDB_CODE_SUCCESS != tscAllocPayload(pCmd, pCmd->payloadLen)) {
    tscError("0x%"PRIx64" failed to malloc for query msg", pSql->self);
    return TSDB_CODE_TSC_OUT_OF_MEMORY;
  }

  SShowInfo *pShowInfo = &pInfo->pMiscInfo->showOpt;
  SShowMsg  *pShowMsg = (SShowMsg *)pCmd->payload;

  STableMetaInfo *pTableMetaInfo = tscGetTableMetaInfoFromCmd(pCmd,  0);
  if (pShowInfo->showType == TSDB_MGMT_TABLE_FUNCTION) {
    pShowMsg->type = pShowInfo->showType;
    pShowMsg->payloadLen = 0;
    pCmd->payloadLen = sizeof(SShowMsg);

    return TSDB_CODE_SUCCESS;
  }

  if (tNameIsEmpty(&pTableMetaInfo->name)) {
    pthread_mutex_lock(&pObj->mutex);
    tstrncpy(pShowMsg->db, pObj->db, sizeof(pShowMsg->db));  
    pthread_mutex_unlock(&pObj->mutex);
  } else {
    tNameGetFullDbName(&pTableMetaInfo->name, pShowMsg->db);
  }

  pShowMsg->type = pShowInfo->showType;

  if (pShowInfo->showType != TSDB_MGMT_TABLE_VNODES) {
    SStrToken *pPattern = &pShowInfo->pattern;
    if (pPattern->type > 0) {  // only show tables support wildcard query
      strncpy(pShowMsg->payload, pPattern->z, pPattern->n);
      pShowMsg->payloadLen = htons(pPattern->n);
    }
  } else {
    SStrToken *pEpAddr = &pShowInfo->prefix;
    assert(pEpAddr->n > 0 && pEpAddr->type > 0);

    strncpy(pShowMsg->payload, pEpAddr->z, pEpAddr->n);
    pShowMsg->payloadLen = htons(pEpAddr->n);
  }

  pCmd->payloadLen = sizeof(SShowMsg) + htons(pShowMsg->payloadLen);
  return TSDB_CODE_SUCCESS;
}

int32_t tscBuildKillMsg(SSqlObj *pSql, SSqlInfo *pInfo) {
  SSqlCmd *pCmd = &pSql->cmd;
  pCmd->payloadLen = sizeof(SKillQueryMsg);

  switch (pCmd->command) {
    case TSDB_SQL_KILL_QUERY:
      pCmd->msgType = TSDB_MSG_TYPE_CM_KILL_QUERY;
      break;
    case TSDB_SQL_KILL_CONNECTION:
      pCmd->msgType = TSDB_MSG_TYPE_CM_KILL_CONN;
      break;
    case TSDB_SQL_KILL_STREAM:
      pCmd->msgType = TSDB_MSG_TYPE_CM_KILL_STREAM;
      break;
  }
  return TSDB_CODE_SUCCESS;
}

int tscEstimateCreateTableMsgLength(SSqlObj *pSql, SSqlInfo *pInfo) {
  SSqlCmd *pCmd = &(pSql->cmd);
  int32_t size = minMsgSize() + sizeof(SCMCreateTableMsg) + sizeof(SCreateTableMsg);

  SCreateTableSql *pCreateTableInfo = pInfo->pCreateTableInfo;
  if (pCreateTableInfo->type == TSQL_CREATE_TABLE_FROM_STABLE) {
    int32_t numOfTables = (int32_t)taosArrayGetSize(pInfo->pCreateTableInfo->childTableInfo);
    size += numOfTables * (sizeof(SCreateTableMsg) + TSDB_MAX_TAGS_LEN);
  } else {
    size += sizeof(SSchema) * (pCmd->numOfCols + pCmd->count);
  }

  if (pCreateTableInfo->pSelect != NULL) {
    size += (pCreateTableInfo->pSelect->sqlstr.n + 1);
  }

  return size + TSDB_EXTRA_PAYLOAD_SIZE;
}

int tscBuildCreateTableMsg(SSqlObj *pSql, SSqlInfo *pInfo) {
  int      msgLen = 0;
  int      size = 0;
  SSchema *pSchema;
  SSqlCmd *pCmd = &pSql->cmd;

  SQueryInfo     *pQueryInfo = tscGetQueryInfo(pCmd);
  STableMetaInfo *pTableMetaInfo = tscGetMetaInfo(pQueryInfo, 0);

  // Reallocate the payload size
  size = tscEstimateCreateTableMsgLength(pSql, pInfo);
  if (TSDB_CODE_SUCCESS != tscAllocPayload(pCmd, size)) {
    tscError("0x%"PRIx64" failed to malloc for create table msg", pSql->self);
    return TSDB_CODE_TSC_OUT_OF_MEMORY;
  }

  SCMCreateTableMsg *pCreateTableMsg = (SCMCreateTableMsg *)pCmd->payload;

  SCreateTableMsg* pCreateMsg = (SCreateTableMsg*)((char*) pCreateTableMsg + sizeof(SCMCreateTableMsg));
  char* pMsg = NULL;

  int8_t type = pInfo->pCreateTableInfo->type;
  if (type == TSQL_CREATE_TABLE_FROM_STABLE) {  // create by using super table, tags value
    SArray* list = pInfo->pCreateTableInfo->childTableInfo;

    int32_t numOfTables = (int32_t) taosArrayGetSize(list);
    pCreateTableMsg->numOfTables = htonl(numOfTables);

    pMsg = (char*) pCreateMsg;
    for(int32_t i = 0; i < numOfTables; ++i) {
      SCreateTableMsg* pCreate = (SCreateTableMsg*) pMsg;

      pCreate->numOfColumns = htons(pCmd->numOfCols);
      pCreate->numOfTags = htons(pCmd->count);
      pMsg += sizeof(SCreateTableMsg);

      SCreatedTableInfo* p = taosArrayGet(list, i);
      strcpy(pCreate->tableName, p->fullname);
      pCreate->igExists = (p->igExist)? 1 : 0;

      // use dbinfo from table id without modifying current db info
      pMsg = serializeTagData(&p->tagdata, pMsg);

      int32_t len = (int32_t)(pMsg - (char*) pCreate);
      pCreate->len = htonl(len);
    }
  } else {  // create (super) table
    pCreateTableMsg->numOfTables = htonl(1); // only one table will be created

    int32_t code = tNameExtractFullName(&pTableMetaInfo->name, pCreateMsg->tableName);
    assert(code == 0);

    SCreateTableSql *pCreateTable = pInfo->pCreateTableInfo;

    pCreateMsg->igExists = pCreateTable->existCheck ? 1 : 0;
    pCreateMsg->numOfColumns = htons(pCmd->numOfCols);
    pCreateMsg->numOfTags = htons(pCmd->count);

    pCreateMsg->sqlLen = 0;
    pMsg = (char *)pCreateMsg->schema;

    pSchema = (SSchema *)pCreateMsg->schema;

    for (int i = 0; i < pCmd->numOfCols + pCmd->count; ++i) {
      TAOS_FIELD *pField = tscFieldInfoGetField(&pQueryInfo->fieldsInfo, i);

      pSchema->type = pField->type;
      strcpy(pSchema->name, pField->name);
      pSchema->bytes = htons(pField->bytes);

      pSchema++;
    }

    pMsg = (char *)pSchema;
    if (type == TSQL_CREATE_STREAM) {  // check if it is a stream sql
      SSqlNode *pQuerySql = pInfo->pCreateTableInfo->pSelect;

      strncpy(pMsg, pQuerySql->sqlstr.z, pQuerySql->sqlstr.n + 1);
      pCreateMsg->sqlLen = htons(pQuerySql->sqlstr.n + 1);
      pMsg += pQuerySql->sqlstr.n + 1;
    }
  }

  tscFieldInfoClear(&pQueryInfo->fieldsInfo);

  msgLen = (int32_t)(pMsg - (char*)pCreateTableMsg);
  pCreateTableMsg->contLen = htonl(msgLen);
  pCmd->payloadLen = msgLen;
  pCmd->msgType = TSDB_MSG_TYPE_CM_CREATE_TABLE;

  assert(msgLen + minMsgSize() <= size);
  return TSDB_CODE_SUCCESS;
}

int tscEstimateAlterTableMsgLength(SSqlCmd *pCmd) {
  SQueryInfo *pQueryInfo = tscGetQueryInfo(pCmd);
  return minMsgSize() + sizeof(SAlterTableMsg) + sizeof(SSchema) * tscNumOfFields(pQueryInfo) + TSDB_EXTRA_PAYLOAD_SIZE;
}

int tscBuildAlterTableMsg(SSqlObj *pSql, SSqlInfo *pInfo) {
  char *pMsg;
  int   msgLen = 0;

  SSqlCmd    *pCmd = &pSql->cmd;
  SQueryInfo *pQueryInfo = tscGetQueryInfo(pCmd);

  STableMetaInfo *pTableMetaInfo = tscGetMetaInfo(pQueryInfo, 0);
  
  SAlterTableInfo *pAlterInfo = pInfo->pAlterInfo;
  int size = tscEstimateAlterTableMsgLength(pCmd);
  if (TSDB_CODE_SUCCESS != tscAllocPayload(pCmd, size)) {
    tscError("0x%"PRIx64" failed to malloc for alter table msg", pSql->self);
    return TSDB_CODE_TSC_OUT_OF_MEMORY;
  }
  
  SAlterTableMsg *pAlterTableMsg = (SAlterTableMsg *)pCmd->payload;

  tNameExtractFullName(&pTableMetaInfo->name, pAlterTableMsg->tableFname);
  pAlterTableMsg->type = htons(pAlterInfo->type);

  pAlterTableMsg->numOfCols = htons(tscNumOfFields(pQueryInfo));
  SSchema *pSchema = pAlterTableMsg->schema;
  for (int i = 0; i < tscNumOfFields(pQueryInfo); ++i) {
    TAOS_FIELD *pField = tscFieldInfoGetField(&pQueryInfo->fieldsInfo, i);
  
    pSchema->type = pField->type;
    strcpy(pSchema->name, pField->name);
    pSchema->bytes = htons(pField->bytes);
    pSchema++;
  }

  pMsg = (char *)pSchema;
  pAlterTableMsg->tagValLen = htonl(pAlterInfo->tagData.dataLen);
  if (pAlterInfo->tagData.dataLen > 0) {
 	 memcpy(pMsg, pAlterInfo->tagData.data, pAlterInfo->tagData.dataLen);
  }
  pMsg += pAlterInfo->tagData.dataLen;

  msgLen = (int32_t)(pMsg - (char*)pAlterTableMsg);

  pCmd->payloadLen = msgLen;
  pCmd->msgType = TSDB_MSG_TYPE_CM_ALTER_TABLE;

  assert(msgLen + minMsgSize() <= size);

  return TSDB_CODE_SUCCESS;
}

int tscBuildUpdateTagMsg(SSqlObj* pSql, SSqlInfo *pInfo) {
  SSqlCmd* pCmd = &pSql->cmd;
  pCmd->msgType = TSDB_MSG_TYPE_UPDATE_TAG_VAL;
  
  SUpdateTableTagValMsg* pUpdateMsg = (SUpdateTableTagValMsg*) pCmd->payload;
  pCmd->payloadLen = htonl(pUpdateMsg->head.contLen);

  SQueryInfo *pQueryInfo = tscGetQueryInfo(pCmd);
  STableMeta *pTableMeta = tscGetMetaInfo(pQueryInfo, 0)->pTableMeta;

  SNewVgroupInfo vgroupInfo = {.vgId = -1};
  taosHashGetClone(tscVgroupMap, &pTableMeta->vgId, sizeof(pTableMeta->vgId), NULL, &vgroupInfo);
  assert(vgroupInfo.vgId > 0);

  tscDumpEpSetFromVgroupInfo(&pSql->epSet, &vgroupInfo);

  return TSDB_CODE_SUCCESS;
}

int tscAlterDbMsg(SSqlObj *pSql, SSqlInfo *pInfo) {
  SSqlCmd *pCmd = &pSql->cmd;
  pCmd->payloadLen = sizeof(SAlterDbMsg);
  pCmd->msgType = (pInfo->pMiscInfo->dbOpt.dbType == TSDB_DB_TYPE_DEFAULT) ? TSDB_MSG_TYPE_CM_ALTER_DB : TSDB_MSG_TYPE_CM_ALTER_TP;

  SAlterDbMsg *pAlterDbMsg = (SAlterDbMsg* )pCmd->payload;
  pAlterDbMsg->dbType = -1;
  
  STableMetaInfo *pTableMetaInfo = tscGetTableMetaInfoFromCmd(pCmd,  0);
  tNameExtractFullName(&pTableMetaInfo->name, pAlterDbMsg->db);

  return TSDB_CODE_SUCCESS;
}
int tscBuildCompactMsg(SSqlObj *pSql, SSqlInfo *pInfo) {
  if (pInfo->list == NULL || taosArrayGetSize(pInfo->list) <= 0) {
    return TSDB_CODE_TSC_INVALID_OPERATION;
  }
  STscObj *pObj = pSql->pTscObj;
  SSqlCmd *pCmd = &pSql->cmd;
  SArray *pList = pInfo->list;
  int32_t size  = (int32_t)taosArrayGetSize(pList);

  int32_t *result = malloc(sizeof(int32_t) * size);
  if (result == NULL) {
    return TSDB_CODE_TSC_OUT_OF_MEMORY;
  }
  
  for (int32_t i = 0; i < size; i++) {
    tSqlExprItem* pSub = taosArrayGet(pList, i);
    tVariant* pVar = &pSub->pNode->value;
    if (pVar->nType >= TSDB_DATA_TYPE_TINYINT && pVar->nType <= TSDB_DATA_TYPE_BIGINT) {
      result[i] = (int32_t)(pVar->i64); 
    } else { 
      free(result);
      return TSDB_CODE_TSC_INVALID_OPERATION;
    }
  }

  int count = removeDupVgid(result, size);
  pCmd->payloadLen = sizeof(SCompactMsg) + count * sizeof(int32_t);
  pCmd->msgType = TSDB_MSG_TYPE_CM_COMPACT_VNODE;  

  if (TSDB_CODE_SUCCESS != tscAllocPayload(pCmd, pCmd->payloadLen)) {
    tscError("0x%"PRIx64" failed to malloc for query msg", pSql->self);
    free(result);
    return TSDB_CODE_TSC_OUT_OF_MEMORY;
  }
  SCompactMsg *pCompactMsg = (SCompactMsg *)pCmd->payload;

  STableMetaInfo *pTableMetaInfo = tscGetTableMetaInfoFromCmd(pCmd, 0);
  
  if (tNameIsEmpty(&pTableMetaInfo->name)) {    
    pthread_mutex_lock(&pObj->mutex);
    tstrncpy(pCompactMsg->db, pObj->db, sizeof(pCompactMsg->db));  
    pthread_mutex_unlock(&pObj->mutex);
  } else {
    tNameGetFullDbName(&pTableMetaInfo->name, pCompactMsg->db);
  } 
 
  pCompactMsg->numOfVgroup = htons(count);
  for (int32_t i = 0; i < count; i++) {
    pCompactMsg->vgid[i] = htons(result[i]);   
  } 
  free(result);

  return TSDB_CODE_SUCCESS;
}

int tscBuildRetrieveFromMgmtMsg(SSqlObj *pSql, SSqlInfo *pInfo) {
  SSqlCmd *pCmd = &pSql->cmd;
  pCmd->msgType = TSDB_MSG_TYPE_CM_RETRIEVE;
  pCmd->payloadLen = sizeof(SRetrieveTableMsg);

  if (TSDB_CODE_SUCCESS != tscAllocPayload(pCmd, pCmd->payloadLen)) {
    tscError("0x%"PRIx64" failed to malloc for query msg", pSql->self);
    return TSDB_CODE_TSC_OUT_OF_MEMORY;
  }

  SQueryInfo *pQueryInfo = tscGetQueryInfo(pCmd);
  SRetrieveTableMsg *pRetrieveMsg = (SRetrieveTableMsg*)pCmd->payload;
  pRetrieveMsg->qId  = htobe64(pSql->res.qId);
  pRetrieveMsg->free = htons(pQueryInfo->type);

  return TSDB_CODE_SUCCESS;
}

/*
 * this function can only be called once.
 * by using pRes->rspType to denote its status
 *
 * if pRes->rspType is 1, no more result
 */
static int tscLocalResultCommonBuilder(SSqlObj *pSql, int32_t numOfRes) {
  SSqlRes *pRes = &pSql->res;
  SSqlCmd *pCmd = &pSql->cmd;

  pRes->code = TSDB_CODE_SUCCESS;
  if (pRes->rspType == 0) {
    pRes->numOfRows = numOfRes;
    pRes->row = 0;
    pRes->rspType = 1;

    SQueryInfo *pQueryInfo = tscGetQueryInfo(pCmd);
    if (tscCreateResPointerInfo(pRes, pQueryInfo) != TSDB_CODE_SUCCESS) {
      return pRes->code;
    }

    tscSetResRawPtr(pRes, pQueryInfo);
  } else {
    tscResetForNextRetrieve(pRes);
  }

  uint8_t code = pSql->res.code;
  if (pSql->fp) {
    if (code == TSDB_CODE_SUCCESS) {
      (*pSql->fp)(pSql->param, pSql, pSql->res.numOfRows);
    } else {
      tscAsyncResultOnError(pSql);
    }
  }

  return code;
}

int tscProcessDescribeTableRsp(SSqlObj *pSql) {
  SSqlCmd *       pCmd = &pSql->cmd;
  STableMetaInfo *pTableMetaInfo = tscGetTableMetaInfoFromCmd(pCmd,  0);

  STableComInfo tinfo = tscGetTableInfo(pTableMetaInfo->pTableMeta);
  
  int32_t numOfRes = tinfo.numOfColumns + tinfo.numOfTags;
  return tscLocalResultCommonBuilder(pSql, numOfRes);
}

int tscProcessLocalRetrieveRsp(SSqlObj *pSql) {
  int32_t numOfRes = 1;
  pSql->res.completed = true;
  return tscLocalResultCommonBuilder(pSql, numOfRes);
}

int tscProcessRetrieveGlobalMergeRsp(SSqlObj *pSql) {
  SSqlRes *pRes = &pSql->res;
  SSqlCmd* pCmd = &pSql->cmd;

  int32_t code = pRes->code;
  if (pRes->code != TSDB_CODE_SUCCESS) {
    tscAsyncResultOnError(pSql);
    return code;
  }

  if (pRes->pMerger == NULL) { // no result from subquery, so abort here directly.
    (*pSql->fp)(pSql->param, pSql, pRes->numOfRows);
    return code;
  }

  // global aggregation may be the upstream for parent query
  SQueryInfo *pQueryInfo = tscGetQueryInfo(pCmd);
  if (pQueryInfo->pQInfo == NULL) {
    STableGroupInfo tableGroupInfo = {.numOfTables = 1, .pGroupList = taosArrayInit(1, POINTER_BYTES),};
    tableGroupInfo.map = taosHashInit(1, taosGetDefaultHashFunction(TSDB_DATA_TYPE_INT), true, HASH_NO_LOCK);

    STableKeyInfo tableKeyInfo = {.pTable = NULL, .lastKey = INT64_MIN};

    SArray* group = taosArrayInit(1, sizeof(STableKeyInfo));
    taosArrayPush(group, &tableKeyInfo);
    taosArrayPush(tableGroupInfo.pGroupList, &group);

    tscDebug("0x%"PRIx64" create QInfo 0x%"PRIx64" to execute query processing", pSql->self, pSql->self);
    pQueryInfo->pQInfo = createQInfoFromQueryNode(pQueryInfo, &tableGroupInfo, NULL, NULL, pRes->pMerger, MERGE_STAGE, pSql->self);
  }

  uint64_t localQueryId = pSql->self;
  qTableQuery(pQueryInfo->pQInfo, &localQueryId);
  convertQueryResult(pRes, pQueryInfo, pSql->self, true);

  code = pRes->code;
  if (pRes->code == TSDB_CODE_SUCCESS) {
    (*pSql->fp)(pSql->param, pSql, pRes->numOfRows);
  } else {
    tscAsyncResultOnError(pSql);
  }

  return code;
}

int tscProcessEmptyResultRsp(SSqlObj *pSql) { return tscLocalResultCommonBuilder(pSql, 0); }

int tscBuildConnectMsg(SSqlObj *pSql, SSqlInfo *pInfo) {
  STscObj *pObj = pSql->pTscObj;
  SSqlCmd *pCmd = &pSql->cmd;
  pCmd->msgType = TSDB_MSG_TYPE_CM_CONNECT;
  pCmd->payloadLen = sizeof(SConnectMsg);

  if (TSDB_CODE_SUCCESS != tscAllocPayload(pCmd, pCmd->payloadLen)) {
    tscError("0x%"PRIx64" failed to malloc for query msg", pSql->self);
    return TSDB_CODE_TSC_OUT_OF_MEMORY;
  }

  SConnectMsg *pConnect = (SConnectMsg*)pCmd->payload;

  // TODO refactor full_name
  char *db;  // ugly code to move the space
  
  pthread_mutex_lock(&pObj->mutex);
  db = strstr(pObj->db, TS_PATH_DELIMITER);

  db = (db == NULL) ? pObj->db : db + 1;
  tstrncpy(pConnect->db, db, sizeof(pConnect->db));
  pthread_mutex_unlock(&pObj->mutex);

  tstrncpy(pConnect->clientVersion, version, sizeof(pConnect->clientVersion));
  tstrncpy(pConnect->msgVersion, "", sizeof(pConnect->msgVersion));

  pConnect->pid = htonl(taosGetPId());
  taosGetCurrentAPPName(pConnect->appName, NULL);

  return TSDB_CODE_SUCCESS;
}

/**
 *  multi table meta req pkg format:
 *  |SMultiTableInfoMsg | tableId0 | tableId1 | tableId2 | ......
 *      4B
 **/
int tscBuildMultiTableMetaMsg(SSqlObj *pSql, SSqlInfo *pInfo) {
  SSqlCmd *pCmd = &pSql->cmd;

  pCmd->msgType = TSDB_MSG_TYPE_CM_TABLES_META;
  assert(pCmd->payloadLen + minMsgSize() <= pCmd->allocSize);

  tscDebug("0x%"PRIx64" build load multi-tablemeta msg completed, numOfTables:%d, msg size:%d", pSql->self, pCmd->count,
           pCmd->payloadLen);

  return pCmd->payloadLen;
}

int tscBuildSTableVgroupMsg(SSqlObj *pSql, SSqlInfo *pInfo) {
  SSqlCmd *pCmd = &pSql->cmd;
  
  char* pMsg = pCmd->payload;
  SQueryInfo* pQueryInfo = tscGetQueryInfo(pCmd);

  SSTableVgroupMsg *pStableVgroupMsg = (SSTableVgroupMsg *)pMsg;
  pStableVgroupMsg->numOfTables = htonl(pQueryInfo->numOfTables);
  pMsg += sizeof(SSTableVgroupMsg);

  for (int32_t i = 0; i < pQueryInfo->numOfTables; ++i) {
    STableMetaInfo *pTableMetaInfo = tscGetTableMetaInfoFromCmd(pCmd, i);
    int32_t code = tNameExtractFullName(&pTableMetaInfo->name, pMsg);
    assert(code == TSDB_CODE_SUCCESS);

    pMsg += TSDB_TABLE_FNAME_LEN;
  }

  pCmd->msgType = TSDB_MSG_TYPE_CM_STABLE_VGROUP;
  pCmd->payloadLen = (int32_t)(pMsg - pCmd->payload);

  return TSDB_CODE_SUCCESS;
}

int tscBuildRetrieveFuncMsg(SSqlObj *pSql, SSqlInfo *pInfo) {
  SSqlCmd *pCmd = &pSql->cmd;

  char *pMsg = pCmd->payload;
  SQueryInfo* pQueryInfo = tscGetQueryInfo(pCmd);
  int32_t numOfFuncs = (int32_t)taosArrayGetSize(pQueryInfo->pUdfInfo);

  SRetrieveFuncMsg *pRetrieveFuncMsg = (SRetrieveFuncMsg *)pMsg;
  pRetrieveFuncMsg->num = htonl(numOfFuncs);

  pMsg += sizeof(SRetrieveFuncMsg);
  for(int32_t i = 0; i < numOfFuncs; ++i) {
    SUdfInfo* pUdf = taosArrayGet(pQueryInfo->pUdfInfo, i);
    STR_TO_NET_VARSTR(pMsg, pUdf->name);
    pMsg += varDataNetTLen(pMsg);
  }

  pCmd->msgType = TSDB_MSG_TYPE_CM_RETRIEVE_FUNC;
  pCmd->payloadLen = (int32_t)(pMsg - pCmd->payload);

  return TSDB_CODE_SUCCESS;
}

int tscBuildHeartBeatMsg(SSqlObj *pSql, SSqlInfo *pInfo) {
  SSqlCmd *pCmd = &pSql->cmd;
  STscObj *pObj = pSql->pTscObj;

  pthread_mutex_lock(&pObj->mutex);

  int32_t numOfQueries = 2;
  SSqlObj *tpSql = pObj->sqlList;
  while (tpSql) {
    tpSql = tpSql->next;
    numOfQueries++;
  }

  int32_t numOfStreams = 2;
  SSqlStream *pStream = pObj->streamList;
  while (pStream) {
    pStream = pStream->next;
    numOfStreams++;
  }

  int size = numOfQueries * sizeof(SQueryDesc) + numOfStreams * sizeof(SStreamDesc) + sizeof(SHeartBeatMsg) + 100;
  if (TSDB_CODE_SUCCESS != tscAllocPayload(pCmd, size)) {
    pthread_mutex_unlock(&pObj->mutex);
    tscError("0x%"PRIx64" failed to create heartbeat msg", pSql->self);
    return TSDB_CODE_TSC_OUT_OF_MEMORY;
  }

  // TODO the expired hb and client can not be identified by server till now.
  SHeartBeatMsg *pHeartbeat = (SHeartBeatMsg *)pCmd->payload;
  tstrncpy(pHeartbeat->clientVer, version, tListLen(pHeartbeat->clientVer));

  pHeartbeat->numOfQueries = numOfQueries;
  pHeartbeat->numOfStreams = numOfStreams;

  pHeartbeat->pid = htonl(taosGetPId());
  taosGetCurrentAPPName(pHeartbeat->appName, NULL);

  int msgLen = tscBuildQueryStreamDesc(pHeartbeat, pObj);

  pthread_mutex_unlock(&pObj->mutex);

  pCmd->payloadLen = msgLen;
  pCmd->msgType = TSDB_MSG_TYPE_CM_HEARTBEAT;

  return TSDB_CODE_SUCCESS;
}

static int32_t tableMetaMsgConvert(STableMetaMsg* pMetaMsg) {
  pMetaMsg->tid = htonl(pMetaMsg->tid);
  pMetaMsg->sversion = htons(pMetaMsg->sversion);
  pMetaMsg->tversion = htons(pMetaMsg->tversion);
  pMetaMsg->vgroup.vgId = htonl(pMetaMsg->vgroup.vgId);

  pMetaMsg->uid = htobe64(pMetaMsg->uid);
  pMetaMsg->numOfColumns = htons(pMetaMsg->numOfColumns);

  if ((pMetaMsg->tableType != TSDB_SUPER_TABLE) &&
      (pMetaMsg->tid <= 0 || pMetaMsg->vgroup.vgId < 2 || pMetaMsg->vgroup.numOfEps <= 0)) {
    tscError("invalid value in table numOfEps:%d, vgId:%d tid:%d, name:%s", pMetaMsg->vgroup.numOfEps, pMetaMsg->vgroup.vgId,
             pMetaMsg->tid, pMetaMsg->tableFname);
    return TSDB_CODE_TSC_INVALID_VALUE;
  }

  if (pMetaMsg->numOfTags > TSDB_MAX_TAGS) {
    tscError("invalid numOfTags:%d", pMetaMsg->numOfTags);
    return TSDB_CODE_TSC_INVALID_VALUE;
  }

  if (pMetaMsg->numOfColumns > TSDB_MAX_COLUMNS || pMetaMsg->numOfColumns <= 0) {
    tscError("invalid numOfColumns:%d", pMetaMsg->numOfColumns);
    return TSDB_CODE_TSC_INVALID_VALUE;
  }

  for (int i = 0; i < pMetaMsg->vgroup.numOfEps; ++i) {
    pMetaMsg->vgroup.epAddr[i].port = htons(pMetaMsg->vgroup.epAddr[i].port);
  }

  SSchema* pSchema = pMetaMsg->schema;

  int32_t numOfTotalCols = pMetaMsg->numOfColumns + pMetaMsg->numOfTags;
  for (int i = 0; i < numOfTotalCols; ++i) {
    pSchema->bytes = htons(pSchema->bytes);
    pSchema->colId = htons(pSchema->colId);

    if (pSchema->colId == PRIMARYKEY_TIMESTAMP_COL_INDEX) {
      assert(i == 0);
    }

    pSchema++;
  }

  return TSDB_CODE_SUCCESS;
}

// update the vgroupInfo if needed
static void doUpdateVgroupInfo(int32_t vgId, SVgroupMsg *pVgroupMsg) {
  assert(vgId > 0);

  SNewVgroupInfo vgroupInfo = {.inUse = -1};
  taosHashGetClone(tscVgroupMap, &vgId, sizeof(vgId), NULL, &vgroupInfo);

  // vgroup info exists, compare with it
  if (((vgroupInfo.inUse >= 0) && !vgroupInfoIdentical(&vgroupInfo, pVgroupMsg)) || (vgroupInfo.inUse < 0)) {
    vgroupInfo = createNewVgroupInfo(pVgroupMsg);
    taosHashPut(tscVgroupMap, &vgId, sizeof(vgId), &vgroupInfo, sizeof(vgroupInfo));
    tscDebug("add/update new VgroupInfo, vgId:%d, total cached:%d", vgId, (int32_t) taosHashGetSize(tscVgroupMap));
  }
}

static void doAddTableMetaToLocalBuf(STableMeta* pTableMeta, STableMetaMsg* pMetaMsg, bool updateSTable) {
  if (pTableMeta->tableType == TSDB_CHILD_TABLE) {
    // add or update the corresponding super table meta data info
    int32_t len = (int32_t) strnlen(pTableMeta->sTableName, TSDB_TABLE_FNAME_LEN);

    // The super tableMeta already exists, create it according to tableMeta and add it to hash map
    if (updateSTable) {
      STableMeta* pSupTableMeta = createSuperTableMeta(pMetaMsg);
      uint32_t size = tscGetTableMetaSize(pSupTableMeta);
      int32_t code = taosHashPut(tscTableMetaMap, pTableMeta->sTableName, len, pSupTableMeta, size);
      assert(code == TSDB_CODE_SUCCESS);

      tfree(pSupTableMeta);
    }

    CChildTableMeta* cMeta = tscCreateChildMeta(pTableMeta);
    taosHashPut(tscTableMetaMap, pMetaMsg->tableFname, strlen(pMetaMsg->tableFname), cMeta, sizeof(CChildTableMeta));
    tfree(cMeta);
  } else {
    uint32_t s = tscGetTableMetaSize(pTableMeta);
    taosHashPut(tscTableMetaMap, pMetaMsg->tableFname, strlen(pMetaMsg->tableFname), pTableMeta, s);
  }
}

int tscProcessTableMetaRsp(SSqlObj *pSql) {
  STableMetaMsg *pMetaMsg = (STableMetaMsg *)pSql->res.pRsp;
  int32_t code = tableMetaMsgConvert(pMetaMsg);
  if (code != TSDB_CODE_SUCCESS) {
    return code;
  }

  STableMetaInfo *pTableMetaInfo = tscGetTableMetaInfoFromCmd(&pSql->cmd, 0);
  assert(pTableMetaInfo->pTableMeta == NULL);

  STableMeta* pTableMeta = tscCreateTableMetaFromMsg(pMetaMsg);
  if (pTableMeta == NULL){
    return TSDB_CODE_TSC_OUT_OF_MEMORY;
  }
  if (!tIsValidSchema(pTableMeta->schema, pTableMeta->tableInfo.numOfColumns, pTableMeta->tableInfo.numOfTags)) {
    tscError("0x%"PRIx64" invalid table meta from mnode, name:%s", pSql->self, tNameGetTableName(&pTableMetaInfo->name));
    tfree(pTableMeta);
    return TSDB_CODE_TSC_INVALID_VALUE;
  }

  char name[TSDB_TABLE_FNAME_LEN] = {0};
  tNameExtractFullName(&pTableMetaInfo->name, name);
  assert(strncmp(pMetaMsg->tableFname, name, tListLen(pMetaMsg->tableFname)) == 0);

  doAddTableMetaToLocalBuf(pTableMeta, pMetaMsg, true);
  if (pTableMeta->tableType != TSDB_SUPER_TABLE) {
    doUpdateVgroupInfo(pTableMeta->vgId, &pMetaMsg->vgroup);
  }

  tscDebug("0x%"PRIx64" recv table meta, uid:%" PRIu64 ", tid:%d, name:%s, numOfCols:%d, numOfTags:%d", pSql->self,
      pTableMeta->id.uid, pTableMeta->id.tid, tNameGetTableName(&pTableMetaInfo->name), pTableMeta->tableInfo.numOfColumns,
      pTableMeta->tableInfo.numOfTags);

  free(pTableMeta);
  return TSDB_CODE_SUCCESS;
}

static SArray* createVgroupIdListFromMsg(char* pMsg, SHashObj* pSet, char* name, int32_t* size, uint64_t id) {
  SVgroupsMsg *pVgroupMsg = (SVgroupsMsg *)pMsg;

  pVgroupMsg->numOfVgroups = htonl(pVgroupMsg->numOfVgroups);
  *size = (int32_t)(sizeof(SVgroupMsg) * pVgroupMsg->numOfVgroups + sizeof(SVgroupsMsg));

  SArray* vgroupIdList = taosArrayInit(pVgroupMsg->numOfVgroups, sizeof(int32_t));

  if (pVgroupMsg->numOfVgroups <= 0) {
    tscDebug("0x%" PRIx64 " empty vgroup id list, no corresponding tables for stable:%s", id, name);
  } else {
    // just init, no need to lock
    for (int32_t j = 0; j < pVgroupMsg->numOfVgroups; ++j) {
      SVgroupMsg *vmsg = &pVgroupMsg->vgroups[j];
      vmsg->vgId = htonl(vmsg->vgId);
      for (int32_t k = 0; k < vmsg->numOfEps; ++k) {
        vmsg->epAddr[k].port = htons(vmsg->epAddr[k].port);
      }

      taosArrayPush(vgroupIdList, &vmsg->vgId);

      if (taosHashGet(pSet, &vmsg->vgId, sizeof(vmsg->vgId)) == NULL) {
        taosHashPut(pSet, &vmsg->vgId, sizeof(vmsg->vgId), "", 0);
        doUpdateVgroupInfo(vmsg->vgId, vmsg);
      }
    }
  }

  return vgroupIdList;
}

static SVgroupsInfo* createVgroupInfoFromMsg(char* pMsg, int32_t* size, uint64_t id) {
  SVgroupsMsg *pVgroupMsg = (SVgroupsMsg *)pMsg;
  pVgroupMsg->numOfVgroups = htonl(pVgroupMsg->numOfVgroups);

  *size = (int32_t)(sizeof(SVgroupMsg) * pVgroupMsg->numOfVgroups + sizeof(SVgroupsMsg));

  size_t        vgroupsz = sizeof(SVgroupInfo) * pVgroupMsg->numOfVgroups + sizeof(SVgroupsInfo);
  SVgroupsInfo *pVgroupInfo = calloc(1, vgroupsz);
  assert(pVgroupInfo != NULL);

  pVgroupInfo->numOfVgroups = pVgroupMsg->numOfVgroups;
  if (pVgroupInfo->numOfVgroups <= 0) {
    tscDebug("0x%" PRIx64 " empty vgroup info, no corresponding tables for stable", id);
  } else {
    for (int32_t j = 0; j < pVgroupInfo->numOfVgroups; ++j) {
      // just init, no need to lock
      SVgroupInfo *pVgroup = &pVgroupInfo->vgroups[j];

      SVgroupMsg *vmsg = &pVgroupMsg->vgroups[j];
      vmsg->vgId = htonl(vmsg->vgId);
      for (int32_t k = 0; k < vmsg->numOfEps; ++k) {
        vmsg->epAddr[k].port = htons(vmsg->epAddr[k].port);
      }

      pVgroup->numOfEps = vmsg->numOfEps;
      pVgroup->vgId = vmsg->vgId;
      for (int32_t k = 0; k < vmsg->numOfEps; ++k) {
        pVgroup->epAddr[k].port = vmsg->epAddr[k].port;
        pVgroup->epAddr[k].fqdn = strndup(vmsg->epAddr[k].fqdn, TSDB_FQDN_LEN);
      }

      doUpdateVgroupInfo(pVgroup->vgId, vmsg);
    }
  }

  return pVgroupInfo;
}

int tscProcessRetrieveFuncRsp(SSqlObj* pSql) {
  SSqlCmd* pCmd = &pSql->cmd;
  SUdfFuncMsg* pFuncMsg = (SUdfFuncMsg *)pSql->res.pRsp;
  SQueryInfo* pQueryInfo = tscGetQueryInfo(pCmd);

  pFuncMsg->num = htonl(pFuncMsg->num);
  assert(pFuncMsg->num == taosArrayGetSize(pQueryInfo->pUdfInfo));

  char* pMsg = pFuncMsg->content;
  for(int32_t i = 0; i < pFuncMsg->num; ++i) {
    SFunctionInfoMsg* pFunc = (SFunctionInfoMsg*) pMsg;

    for(int32_t j = 0; j < pFuncMsg->num; ++j) {
      SUdfInfo* pUdfInfo = taosArrayGet(pQueryInfo->pUdfInfo, j);
      if (strcmp(pUdfInfo->name, pFunc->name) != 0) {
        continue;
      }

      if (pUdfInfo->content) {
        continue;
      }

      pUdfInfo->resBytes = htons(pFunc->resBytes);
      pUdfInfo->resType  = pFunc->resType;
      pUdfInfo->funcType = htonl(pFunc->funcType);
      pUdfInfo->contLen  = htonl(pFunc->len);
      pUdfInfo->bufSize  = htonl(pFunc->bufSize);

      pUdfInfo->content = malloc(pUdfInfo->contLen);
      memcpy(pUdfInfo->content, pFunc->content, pUdfInfo->contLen);

      pMsg += sizeof(SFunctionInfoMsg) + pUdfInfo->contLen;
    }
  }

  // master sqlObj locates in param
  SSqlObj* parent = (SSqlObj*)taosAcquireRef(tscObjRef, (int64_t)pSql->param);
  if(parent == NULL) {
    return pSql->res.code;
  }

  SQueryInfo* parQueryInfo = tscGetQueryInfo(&parent->cmd);

  assert(parent->signature == parent && (int64_t)pSql->param == parent->self);
  taosArrayDestroy(parQueryInfo->pUdfInfo);

  parQueryInfo->pUdfInfo = pQueryInfo->pUdfInfo;   // assigned to parent sql obj.
  pQueryInfo->pUdfInfo = NULL;
  return TSDB_CODE_SUCCESS;
}

int tscProcessMultiTableMetaRsp(SSqlObj *pSql) {
  char *rsp = pSql->res.pRsp;

  SMultiTableMeta *pMultiMeta = (SMultiTableMeta *)rsp;
  pMultiMeta->numOfTables = htonl(pMultiMeta->numOfTables);
  pMultiMeta->numOfVgroup = htonl(pMultiMeta->numOfVgroup);
  pMultiMeta->numOfUdf = htonl(pMultiMeta->numOfUdf);

  rsp += sizeof(SMultiTableMeta);

  SSqlObj* pParentSql = (SSqlObj*)taosAcquireRef(tscObjRef, (int64_t)pSql->param);
  if(pParentSql == NULL) {
    return pSql->res.code;
  }

  SSqlCmd *pParentCmd = &pParentSql->cmd;
  SHashObj *pSet = taosHashInit(pMultiMeta->numOfVgroup, taosGetDefaultHashFunction(TSDB_DATA_TYPE_BIGINT), false, HASH_NO_LOCK);

  char* buf = NULL;
  char* pMsg = pMultiMeta->meta;

  // decompresss the message payload
  if (pMultiMeta->compressed) {
    buf = malloc(pMultiMeta->rawLen - sizeof(SMultiTableMeta));
    int32_t len = tsDecompressString(pMultiMeta->meta, pMultiMeta->contLen - sizeof(SMultiTableMeta), 1,
        buf, pMultiMeta->rawLen - sizeof(SMultiTableMeta), ONE_STAGE_COMP, NULL, 0);
    assert(len == pMultiMeta->rawLen - sizeof(SMultiTableMeta));

    pMsg = buf;
  }

  for (int32_t i = 0; i < pMultiMeta->numOfTables; i++) {
    STableMetaMsg *pMetaMsg = (STableMetaMsg *)pMsg;
    int32_t code = tableMetaMsgConvert(pMetaMsg);
    if (code != TSDB_CODE_SUCCESS) {
      taosHashCleanup(pSet);
      taosReleaseRef(tscObjRef, pParentSql->self);

      tfree(buf);
      return code;
    }

    bool freeMeta = false;
    STableMeta* pTableMeta = tscCreateTableMetaFromMsg(pMetaMsg);
    if (!tIsValidSchema(pTableMeta->schema, pTableMeta->tableInfo.numOfColumns, pTableMeta->tableInfo.numOfTags)) {
      tscError("0x%"PRIx64" invalid table meta from mnode, name:%s", pSql->self, pMetaMsg->tableFname);
      tfree(pTableMeta);
      taosHashCleanup(pSet);
      taosReleaseRef(tscObjRef, pParentSql->self);

      tfree(buf);
      return TSDB_CODE_TSC_INVALID_VALUE;
    }

    if (pMultiMeta->metaClone == 1 || pTableMeta->tableType == TSDB_SUPER_TABLE) {
      STableMetaVgroupInfo p = {.pTableMeta = pTableMeta,};
      size_t keyLen = strnlen(pMetaMsg->tableFname, TSDB_TABLE_FNAME_LEN);
      void* t = taosHashGet(pParentCmd->pTableMetaMap, pMetaMsg->tableFname, keyLen);
      assert(t == NULL);

      taosHashPut(pParentCmd->pTableMetaMap, pMetaMsg->tableFname, keyLen, &p, sizeof(STableMetaVgroupInfo));
    } else {
      freeMeta = true;
    }

    // for each super table, only update meta information once
    bool updateStableMeta = false;
    if (pTableMeta->tableType == TSDB_CHILD_TABLE && taosHashGet(pSet, &pMetaMsg->suid, sizeof(pMetaMsg->suid)) == NULL) {
      updateStableMeta = true;
      taosHashPut(pSet, &pTableMeta->suid, sizeof(pMetaMsg->suid), "", 0);
    }

    // create the tableMeta and add it into the TableMeta map
    doAddTableMetaToLocalBuf(pTableMeta, pMetaMsg, updateStableMeta);

    // for each vgroup, only update the information once.
    int64_t vgId = pMetaMsg->vgroup.vgId;
    if (pTableMeta->tableType != TSDB_SUPER_TABLE && taosHashGet(pSet, &vgId, sizeof(vgId)) == NULL) {
      doUpdateVgroupInfo((int32_t) vgId, &pMetaMsg->vgroup);
      taosHashPut(pSet, &vgId, sizeof(vgId), "", 0);
    }

    pMsg += pMetaMsg->contLen;
    if (freeMeta) {
      tfree(pTableMeta);
    }
  }

  for(int32_t i = 0; i < pMultiMeta->numOfVgroup; ++i) {
    char fname[TSDB_TABLE_FNAME_LEN] = {0};
    tstrncpy(fname, pMsg, TSDB_TABLE_FNAME_LEN);
    size_t len = strnlen(fname, TSDB_TABLE_FNAME_LEN);

    pMsg += TSDB_TABLE_FNAME_LEN;

    STableMetaVgroupInfo* p = taosHashGet(pParentCmd->pTableMetaMap, fname, len);
    assert(p != NULL);

    int32_t size = 0;
    if (p->vgroupIdList!= NULL) {
      taosArrayDestroy(p->vgroupIdList);
    }

    p->vgroupIdList = createVgroupIdListFromMsg(pMsg, pSet, fname, &size, pSql->self);

    int32_t numOfVgId = (int32_t) taosArrayGetSize(p->vgroupIdList);
    int32_t s = sizeof(tFilePage) + numOfVgId * sizeof(int32_t);

    tFilePage* idList = calloc(1, s);
    idList->num = numOfVgId;
    memcpy(idList->data, TARRAY_GET_START(p->vgroupIdList), numOfVgId * sizeof(int32_t));

    void* idListInst = taosCachePut(tscVgroupListBuf, fname, len, idList, s, 5000);
    taosCacheRelease(tscVgroupListBuf, (void*) &idListInst, false);

    tfree(idList);
    pMsg += size;
  }

  SQueryInfo* pQueryInfo = tscGetQueryInfo(pParentCmd);
  if (pMultiMeta->numOfUdf > 0) {
    assert(pQueryInfo->pUdfInfo != NULL);
  }

  for(int32_t i = 0; i < pMultiMeta->numOfUdf; ++i) {
    SFunctionInfoMsg* pFunc = (SFunctionInfoMsg*) pMsg;

    for(int32_t j = 0; j < pMultiMeta->numOfUdf; ++j) {
      SUdfInfo* pUdfInfo = taosArrayGet(pQueryInfo->pUdfInfo, j);
      if (strcmp(pUdfInfo->name, pFunc->name) != 0) {
        continue;
      }

      if (pUdfInfo->content) {
        continue;
      }

      pUdfInfo->resBytes = htons(pFunc->resBytes);
      pUdfInfo->resType  = pFunc->resType;
      pUdfInfo->funcType = htonl(pFunc->funcType);
      pUdfInfo->contLen  = htonl(pFunc->len);
      pUdfInfo->bufSize  = htonl(pFunc->bufSize);

      pUdfInfo->content = malloc(pUdfInfo->contLen);
      memcpy(pUdfInfo->content, pFunc->content, pUdfInfo->contLen);

      pMsg += sizeof(SFunctionInfoMsg) + pUdfInfo->contLen;
    }
  }

  pSql->res.code = TSDB_CODE_SUCCESS;
  pSql->res.numOfTotal = pMultiMeta->numOfTables;
  tscDebug("0x%"PRIx64" load multi-tableMeta from mnode, numOfTables:%d", pSql->self, pMultiMeta->numOfTables);

  taosHashCleanup(pSet);
  taosReleaseRef(tscObjRef, pParentSql->self);

  tfree(buf);
  return TSDB_CODE_SUCCESS;
}

int tscProcessSTableVgroupRsp(SSqlObj *pSql) {
  // master sqlObj locates in param
  SSqlObj* parent = (SSqlObj*)taosAcquireRef(tscObjRef, (int64_t)pSql->param);
  if(parent == NULL) {
    return pSql->res.code;
  }

  assert(parent->signature == parent && (int64_t)pSql->param == parent->self);

  SSqlRes* pRes = &pSql->res;

  // NOTE: the order of several table must be preserved.
  SSTableVgroupRspMsg *pStableVgroup = (SSTableVgroupRspMsg *)pRes->pRsp;
  pStableVgroup->numOfTables = htonl(pStableVgroup->numOfTables);
  char *pMsg = pRes->pRsp + sizeof(SSTableVgroupRspMsg);

  SSqlCmd* pCmd = &parent->cmd;
  SQueryInfo* pQueryInfo = tscGetQueryInfo(pCmd);

  char fName[TSDB_TABLE_FNAME_LEN] = {0};
  for(int32_t i = 0; i < pStableVgroup->numOfTables; ++i) {
    char* name = pMsg;
    pMsg += TSDB_TABLE_FNAME_LEN;

    STableMetaInfo *pInfo = NULL;
    for(int32_t j = 0; j < pQueryInfo->numOfTables; ++j) {
      STableMetaInfo *pInfo1 = tscGetTableMetaInfoFromCmd(pCmd, j);
      memset(fName, 0, tListLen(fName));

      tNameExtractFullName(&pInfo1->name, fName);
      if (strcmp(name, fName) != 0) {
        continue;
      }

      pInfo = pInfo1;
      break;
    }

    if (!pInfo){
      continue;
    }
    int32_t size = 0;
    pInfo->vgroupList = createVgroupInfoFromMsg(pMsg, &size, pSql->self);
    pMsg += size;
  }

  taosReleaseRef(tscObjRef, parent->self);
  return pSql->res.code;
}

int tscProcessShowRsp(SSqlObj *pSql) {
  STableMetaMsg *pMetaMsg;
  SShowRsp *     pShow;
  SSchema *      pSchema;

  SSqlRes *pRes = &pSql->res;
  SSqlCmd *pCmd = &pSql->cmd;

  SQueryInfo *pQueryInfo = tscGetQueryInfo(pCmd);

  STableMetaInfo *pTableMetaInfo = tscGetMetaInfo(pQueryInfo, 0);

  pShow = (SShowRsp *)pRes->pRsp;
  pShow->qhandle = htobe64(pShow->qhandle);
  pRes->qId = pShow->qhandle;

  tscResetForNextRetrieve(pRes);
  pMetaMsg = &(pShow->tableMeta);

  pMetaMsg->numOfColumns = ntohs(pMetaMsg->numOfColumns);

  pSchema = pMetaMsg->schema;
  pMetaMsg->tid = ntohs(pMetaMsg->tid);
  for (int i = 0; i < pMetaMsg->numOfColumns; ++i) {
    pSchema->bytes = htons(pSchema->bytes);
    pSchema++;
  }

  tfree(pTableMetaInfo->pTableMeta);
  pTableMetaInfo->pTableMeta = tscCreateTableMetaFromMsg(pMetaMsg);

  SSchema *pTableSchema = tscGetTableSchema(pTableMetaInfo->pTableMeta);
  if (pQueryInfo->colList == NULL) {
    pQueryInfo->colList = taosArrayInit(4, POINTER_BYTES);
  }
  
  SFieldInfo* pFieldInfo = &pQueryInfo->fieldsInfo;
  
  SColumnIndex index = {0};
  pSchema = pMetaMsg->schema;

  uint64_t uid = pTableMetaInfo->pTableMeta->id.uid;
  for (int16_t i = 0; i < pMetaMsg->numOfColumns; ++i, ++pSchema) {
    index.columnIndex = i;
    tscColumnListInsert(pQueryInfo->colList, i, uid, pSchema);
    
    TAOS_FIELD f = tscCreateField(pSchema->type, pSchema->name, pSchema->bytes);
    SInternalField* pInfo = tscFieldInfoAppend(pFieldInfo, &f);
    
    pInfo->pExpr = tscExprAppend(pQueryInfo, TSDB_FUNC_TS_DUMMY, &index,
                     pTableSchema[i].type, pTableSchema[i].bytes, getNewResColId(pCmd), pTableSchema[i].bytes, false);
  }
  
  pCmd->numOfCols = pQueryInfo->fieldsInfo.numOfOutput;
  tscFieldInfoUpdateOffset(pQueryInfo);
  return 0;
}

static void createHbObj(STscObj* pObj) {
  if (pObj->hbrid != 0) {
    return;
  }

  SSqlObj *pSql = (SSqlObj *)calloc(1, sizeof(SSqlObj));
  if (NULL == pSql) return;

  pSql->fp = tscProcessHeartBeatRsp;

  SQueryInfo *pQueryInfo = tscGetQueryInfoS(&pSql->cmd);
  if (pQueryInfo == NULL) {
    terrno = TSDB_CODE_TSC_OUT_OF_MEMORY;
    tfree(pSql);
    return;
  }

  pQueryInfo->command = TSDB_SQL_HB;

  pSql->cmd.command = pQueryInfo->command;
  if (TSDB_CODE_SUCCESS != tscAllocPayload(&(pSql->cmd), TSDB_DEFAULT_PAYLOAD_SIZE)) {
    terrno = TSDB_CODE_TSC_OUT_OF_MEMORY;
    tfree(pSql);
    return;
  }

  pSql->param = pObj;
  pSql->pTscObj = pObj;
  pSql->signature = pSql;

  registerSqlObj(pSql);
  tscDebug("0x%"PRIx64" HB is allocated, pObj:%p", pSql->self, pObj);

  pObj->hbrid = pSql->self;
}

int tscProcessConnectRsp(SSqlObj *pSql) {
  STscObj *pObj = pSql->pTscObj;
  SSqlRes *pRes = &pSql->res;

  char temp[TSDB_TABLE_FNAME_LEN * 2] = {0};

  SConnectRsp *pConnect = (SConnectRsp *)pRes->pRsp;
  tstrncpy(pObj->acctId, pConnect->acctId, sizeof(pObj->acctId));  // copy acctId from response
  
  pthread_mutex_lock(&pObj->mutex);
  int32_t len = sprintf(temp, "%s%s%s", pObj->acctId, TS_PATH_DELIMITER, pObj->db);

  assert(len <= sizeof(pObj->db));
  tstrncpy(pObj->db, temp, sizeof(pObj->db));
  pthread_mutex_unlock(&pObj->mutex);
  
  if (pConnect->epSet.numOfEps > 0) {
    tscEpSetHtons(&pConnect->epSet);
    tscUpdateMgmtEpSet(pSql, &pConnect->epSet);

    for (int i = 0; i < pConnect->epSet.numOfEps; ++i) {
      tscDebug("0x%"PRIx64" epSet.fqdn[%d]: %s, pObj:%p", pSql->self, i, pConnect->epSet.fqdn[i], pObj);
    }
  } 

  strcpy(pObj->sversion, pConnect->serverVersion);
  pObj->writeAuth = pConnect->writeAuth;
  pObj->superAuth = pConnect->superAuth;
  pObj->connId = htonl(pConnect->connId);

  createHbObj(pObj);

  //launch a timer to send heartbeat to maintain the connection and send status to mnode
  taosTmrReset(tscProcessActivityTimer, tsShellActivityTimer * 500, (void *)pObj->rid, tscTmr, &pObj->pTimer);

  return 0;
}

int tscProcessUseDbRsp(SSqlObj *pSql) {
  STscObj *       pObj = pSql->pTscObj;
  STableMetaInfo *pTableMetaInfo = tscGetTableMetaInfoFromCmd(&pSql->cmd, 0);
  
  pthread_mutex_lock(&pObj->mutex);
  int ret = tNameExtractFullName(&pTableMetaInfo->name, pObj->db);
  pthread_mutex_unlock(&pObj->mutex);
  
  return ret;
}

//todo only invalid the buffered data that belongs to dropped databases
int tscProcessDropDbRsp(SSqlObj *pSql) {
  //TODO LOCK DB WHEN MODIFY IT
  //pSql->pTscObj->db[0] = 0;
  
  taosHashClear(tscTableMetaMap);
  taosHashClear(tscVgroupMap);
  taosCacheEmpty(tscVgroupListBuf);
  return 0;
}

int tscProcessDropTableRsp(SSqlObj *pSql) {
  STableMetaInfo *pTableMetaInfo = tscGetTableMetaInfoFromCmd(&pSql->cmd, 0);
  tscRemoveTableMetaBuf(pTableMetaInfo, pSql->self);
  tfree(pTableMetaInfo->pTableMeta);
  return 0;
}

int tscProcessAlterTableMsgRsp(SSqlObj *pSql) {
  STableMetaInfo *pTableMetaInfo = tscGetTableMetaInfoFromCmd(&pSql->cmd, 0);

  char name[TSDB_TABLE_FNAME_LEN] = {0};
  tNameExtractFullName(&pTableMetaInfo->name, name);

  tscDebug("0x%"PRIx64" remove tableMeta in hashMap after alter-table: %s", pSql->self, name);

  bool isSuperTable = UTIL_TABLE_IS_SUPER_TABLE(pTableMetaInfo);
  taosHashRemove(tscTableMetaMap, name, strnlen(name, TSDB_TABLE_FNAME_LEN));
  tfree(pTableMetaInfo->pTableMeta);

  if (isSuperTable) {  // if it is a super table, iterate the hashTable and remove all the childTableMeta
    taosHashClear(tscTableMetaMap);
  }

  return 0;
}

int tscProcessAlterDbMsgRsp(SSqlObj *pSql) {
  UNUSED(pSql);
  return 0;
}
int tscProcessCompactRsp(SSqlObj *pSql) {
  UNUSED(pSql);
  return TSDB_CODE_SUCCESS; 
}

int tscProcessShowCreateRsp(SSqlObj *pSql) {
  return tscLocalResultCommonBuilder(pSql, 1);
}

int tscProcessQueryRsp(SSqlObj *pSql) {
  SSqlRes *pRes = &pSql->res;

  SQueryTableRsp *pQueryAttr = (SQueryTableRsp *)pRes->pRsp;
  pQueryAttr->qId = htobe64(pQueryAttr->qId);

  pRes->qId  = pQueryAttr->qId;
  pRes->data = NULL;

  tscResetForNextRetrieve(pRes);
  tscDebug("0x%"PRIx64" query rsp received, qId:0x%"PRIx64, pSql->self, pRes->qId);
  return 0;
}

int tscProcessRetrieveRspFromNode(SSqlObj *pSql) {
  SSqlRes *pRes = &pSql->res;
  SSqlCmd *pCmd = &pSql->cmd;

  assert(pRes->rspLen >= sizeof(SRetrieveTableRsp));

  SRetrieveTableRsp *pRetrieve = (SRetrieveTableRsp *)pRes->pRsp;
  if (pRetrieve == NULL) {
    pRes->code = TSDB_CODE_TSC_OUT_OF_MEMORY;
    return pRes->code;
  }

  pRes->numOfRows = htonl(pRetrieve->numOfRows);
  pRes->precision = htons(pRetrieve->precision);
  pRes->offset    = htobe64(pRetrieve->offset);
  pRes->useconds  = htobe64(pRetrieve->useconds);
  pRes->completed = (pRetrieve->completed == 1);
  pRes->data      = pRetrieve->data;
  
  SQueryInfo* pQueryInfo = tscGetQueryInfo(pCmd);
  if (tscCreateResPointerInfo(pRes, pQueryInfo) != TSDB_CODE_SUCCESS) {
    return pRes->code;
  }

  STableMetaInfo *pTableMetaInfo = tscGetMetaInfo(pQueryInfo, 0);
  if ((pCmd->command == TSDB_SQL_RETRIEVE) ||
      ((UTIL_TABLE_IS_CHILD_TABLE(pTableMetaInfo) || UTIL_TABLE_IS_NORMAL_TABLE(pTableMetaInfo)) &&
       !TSDB_QUERY_HAS_TYPE(pQueryInfo->type, TSDB_QUERY_TYPE_SUBQUERY)) ||
      (tscNonOrderedProjectionQueryOnSTable(pQueryInfo, 0) &&
       !TSDB_QUERY_HAS_TYPE(pQueryInfo->type, TSDB_QUERY_TYPE_JOIN_QUERY) &&
       !TSDB_QUERY_HAS_TYPE(pQueryInfo->type, TSDB_QUERY_TYPE_JOIN_SEC_STAGE))) {
    tscSetResRawPtr(pRes, pQueryInfo);
  }

  if (pSql->pSubscription != NULL) {
    int32_t numOfCols = pQueryInfo->fieldsInfo.numOfOutput;
    
    TAOS_FIELD *pField = tscFieldInfoGetField(&pQueryInfo->fieldsInfo, numOfCols - 1);
    int16_t     offset = tscFieldInfoGetOffset(pQueryInfo, numOfCols - 1);
    
    char* p = pRes->data + (pField->bytes + offset) * pRes->numOfRows;

    int32_t numOfTables = htonl(*(int32_t*)p);
    p += sizeof(int32_t);
    for (int i = 0; i < numOfTables; i++) {
      int64_t uid = htobe64(*(int64_t*)p);
      p += sizeof(int64_t);
      p += sizeof(int32_t); // skip tid
      TSKEY key = htobe64(*(TSKEY*)p);
      p += sizeof(TSKEY);
      tscUpdateSubscriptionProgress(pSql->pSubscription, uid, key);
    }
  }

  pRes->row = 0;
  tscDebug("0x%"PRIx64" numOfRows:%d, offset:%" PRId64 ", complete:%d, qId:0x%"PRIx64, pSql->self, pRes->numOfRows, pRes->offset,
      pRes->completed, pRes->qId);

  return 0;
}

void tscTableMetaCallBack(void *param, TAOS_RES *res, int code);

static int32_t getTableMetaFromMnode(SSqlObj *pSql, STableMetaInfo *pTableMetaInfo, bool autocreate) {
  SSqlObj *pNew = calloc(1, sizeof(SSqlObj));
  if (NULL == pNew) {
    tscError("0x%"PRIx64" malloc failed for new sqlobj to get table meta", pSql->self);
    return TSDB_CODE_TSC_OUT_OF_MEMORY;
  }

  pNew->pTscObj     = pSql->pTscObj;
  pNew->signature   = pNew;
  pNew->cmd.command = TSDB_SQL_META;

  tscAddQueryInfo(&pNew->cmd);

  SQueryInfo *pNewQueryInfo = tscGetQueryInfoS(&pNew->cmd);
  if (TSDB_CODE_SUCCESS != tscAllocPayload(&pNew->cmd, TSDB_DEFAULT_PAYLOAD_SIZE + pSql->cmd.payloadLen)) {
    tscError("0x%"PRIx64" malloc failed for payload to get table meta", pSql->self);

    tscFreeSqlObj(pNew);
    return TSDB_CODE_TSC_OUT_OF_MEMORY;
  }

  STableMetaInfo *pNewTableMetaInfo = tscAddEmptyMetaInfo(pNewQueryInfo);
  assert(pNewQueryInfo->numOfTables == 1);

  tNameAssign(&pNewTableMetaInfo->name, &pTableMetaInfo->name);

  registerSqlObj(pNew);

  pNew->fp    = tscTableMetaCallBack;
  pNew->param = (void *)pSql->self;

  tscDebug("0x%"PRIx64" new pSqlObj:0x%"PRIx64" to get tableMeta, auto create:%d, metaRid from %"PRId64" to %"PRId64,
      pSql->self, pNew->self, autocreate, pSql->metaRid, pNew->self);
  pSql->metaRid = pNew->self;

  {
    STableInfoMsg  *pInfoMsg = (STableInfoMsg *)pNew->cmd.payload;
    int32_t code = tNameExtractFullName(&pNewTableMetaInfo->name, pInfoMsg->tableFname);
    if (code != TSDB_CODE_SUCCESS) {
      return TSDB_CODE_TSC_INVALID_OPERATION;
    }

    pInfoMsg->createFlag = htons(autocreate? 1 : 0);
    char *pMsg = (char *)pInfoMsg + sizeof(STableInfoMsg);

    // tag data exists
    if (autocreate && pSql->cmd.insertParam.tagData.dataLen != 0) {
      pMsg = serializeTagData(&pSql->cmd.insertParam.tagData, pMsg);
    }

    pNew->cmd.payloadLen = (int32_t)(pMsg - (char*)pInfoMsg);
    pNew->cmd.msgType = TSDB_MSG_TYPE_CM_TABLE_META;
  }

  int32_t code = tscBuildAndSendRequest(pNew, NULL);
  if (code == TSDB_CODE_SUCCESS) {
    code = TSDB_CODE_TSC_ACTION_IN_PROGRESS;  // notify application that current process needs to be terminated
  }

  return code;
}

int32_t getMultiTableMetaFromMnode(SSqlObj *pSql, SArray* pNameList, SArray* pVgroupNameList, SArray* pUdfList, __async_cb_func_t fp, bool metaClone) {
  SSqlObj *pNew = calloc(1, sizeof(SSqlObj));
  if (NULL == pNew) {
    tscError("0x%"PRIx64" failed to allocate sqlobj to get multiple table meta", pSql->self);
    return TSDB_CODE_TSC_OUT_OF_MEMORY;
  }

  pNew->pTscObj     = pSql->pTscObj;
  pNew->signature   = pNew;
  pNew->cmd.command = TSDB_SQL_MULTI_META;

  int32_t numOfTable      = (int32_t) taosArrayGetSize(pNameList);
  int32_t numOfVgroupList = (int32_t) taosArrayGetSize(pVgroupNameList);
  int32_t numOfUdf        = pUdfList ? (int32_t)taosArrayGetSize(pUdfList) : 0;

  int32_t size = (numOfTable + numOfVgroupList) * TSDB_TABLE_FNAME_LEN + TSDB_FUNC_NAME_LEN * numOfUdf + sizeof(SMultiTableInfoMsg);
  if (TSDB_CODE_SUCCESS != tscAllocPayload(&pNew->cmd, size)) {
    tscError("0x%"PRIx64" malloc failed for payload to get table meta", pSql->self);
    tscFreeSqlObj(pNew);
    return TSDB_CODE_TSC_OUT_OF_MEMORY;
  }

  SMultiTableInfoMsg* pInfo = (SMultiTableInfoMsg*) pNew->cmd.payload;
  pInfo->metaClone    = metaClone? 1:0;
  pInfo->numOfTables  = htonl((uint32_t) taosArrayGetSize(pNameList));
  pInfo->numOfVgroups = htonl((uint32_t) taosArrayGetSize(pVgroupNameList));
  pInfo->numOfUdfs    = htonl(numOfUdf);

  char* start = pInfo->tableNames;
  int32_t len = 0;
  for(int32_t i = 0; i < numOfTable; ++i) {
    char* name = taosArrayGetP(pNameList, i);
    if (i < numOfTable - 1 || numOfVgroupList > 0 || numOfUdf > 0) {
      len = sprintf(start, "%s,", name);
    } else {
      len = sprintf(start, "%s", name);
    }

    start += len;
  }

  for(int32_t i = 0; i < numOfVgroupList; ++i) {
    char* name = taosArrayGetP(pVgroupNameList, i);
    if (i < numOfVgroupList - 1 || numOfUdf > 0) {
      len = sprintf(start, "%s,", name);
    } else {
      len = sprintf(start, "%s", name);
    }

    start += len;
  }

  for(int32_t i = 0; i < numOfUdf; ++i) {
    SUdfInfo * u = taosArrayGet(pUdfList, i);
    if (i < numOfUdf - 1) {
      len = sprintf(start, "%s,", u->name);
    } else {
      len = sprintf(start, "%s", u->name);
    }

    start += len;
  }

  pNew->cmd.payloadLen = (int32_t) ((start - pInfo->tableNames) + sizeof(SMultiTableInfoMsg));
  pNew->cmd.msgType = TSDB_MSG_TYPE_CM_TABLES_META;

  registerSqlObj(pNew);
  tscDebug("0x%"PRIx64" new pSqlObj:0x%"PRIx64" to get %d tableMeta, vgroupInfo:%d, udf:%d, msg size:%d", pSql->self,
      pNew->self, numOfTable, numOfVgroupList, numOfUdf, pNew->cmd.payloadLen);

  pNew->fp = fp;
  pNew->param = (void *)pSql->self;

  tscDebug("0x%"PRIx64" metaRid from 0x%" PRIx64 " to 0x%" PRIx64 , pSql->self, pSql->metaRid, pNew->self);
  
  pSql->metaRid = pNew->self;
  int32_t code = tscBuildAndSendRequest(pNew, NULL);
  if (code == TSDB_CODE_SUCCESS) {
    code = TSDB_CODE_TSC_ACTION_IN_PROGRESS;  // notify application that current process needs to be terminated
  }

  return code;
}

int32_t tscGetTableMetaImpl(SSqlObj* pSql, STableMetaInfo *pTableMetaInfo, bool autocreate, bool onlyLocal) {
  assert(tIsValidName(&pTableMetaInfo->name));

  char name[TSDB_TABLE_FNAME_LEN] = {0};
  tNameExtractFullName(&pTableMetaInfo->name, name);

  size_t len = strlen(name);
  if (pTableMetaInfo->tableMetaCapacity != 0) {
    if (pTableMetaInfo->pTableMeta != NULL) {
      memset(pTableMetaInfo->pTableMeta, 0, pTableMetaInfo->tableMetaCapacity);
    } 
  } 
  taosHashGetCloneExt(tscTableMetaMap, name, len, NULL, (void **)&(pTableMetaInfo->pTableMeta), &pTableMetaInfo->tableMetaCapacity);

  STableMeta* pMeta = pTableMetaInfo->pTableMeta;
  if (pMeta && pMeta->id.uid > 0) {
    // in case of child table, here only get the
    if (pMeta->tableType == TSDB_CHILD_TABLE) {
      int32_t code = tscCreateTableMetaFromSTableMeta(&pTableMetaInfo->pTableMeta, name, &pTableMetaInfo->tableMetaCapacity);
      if (code != TSDB_CODE_SUCCESS) {
        return getTableMetaFromMnode(pSql, pTableMetaInfo, autocreate);
      }
    }
    return TSDB_CODE_SUCCESS;
  }

  if (onlyLocal) {
    return TSDB_CODE_TSC_NO_META_CACHED;
  }
  
  return getTableMetaFromMnode(pSql, pTableMetaInfo, autocreate);
}

int32_t tscGetTableMeta(SSqlObj *pSql, STableMetaInfo *pTableMetaInfo) {
  return tscGetTableMetaImpl(pSql, pTableMetaInfo, false, false);
}

int tscGetTableMetaEx(SSqlObj *pSql, STableMetaInfo *pTableMetaInfo, bool createIfNotExists, bool onlyLocal) {
  return tscGetTableMetaImpl(pSql, pTableMetaInfo, createIfNotExists, onlyLocal);
}

int32_t tscGetUdfFromNode(SSqlObj *pSql, SQueryInfo* pQueryInfo) {
  SSqlObj *pNew = calloc(1, sizeof(SSqlObj));
  if (NULL == pNew) {
    tscError("%p malloc failed for new sqlobj to get user-defined functions", pSql);
    return TSDB_CODE_TSC_OUT_OF_MEMORY;
  }

  pNew->pTscObj = pSql->pTscObj;
  pNew->signature = pNew;
  pNew->cmd.command = TSDB_SQL_RETRIEVE_FUNC;

  if (tscAddQueryInfo(&pNew->cmd) != TSDB_CODE_SUCCESS) {
    tscError("%p malloc failed for new queryinfo", pSql);
    tscFreeSqlObj(pNew);
    return TSDB_CODE_TSC_OUT_OF_MEMORY;
  }

  SQueryInfo *pNewQueryInfo = tscGetQueryInfo(&pNew->cmd);

  pNewQueryInfo->pUdfInfo = taosArrayInit(4, sizeof(SUdfInfo));
  for(int32_t i = 0; i < taosArrayGetSize(pQueryInfo->pUdfInfo); ++i) {
    SUdfInfo info = {0};
    SUdfInfo* p1 = taosArrayGet(pQueryInfo->pUdfInfo, i);
    info = *p1;
    info.name = strdup(p1->name);
    taosArrayPush(pNewQueryInfo->pUdfInfo, &info);
  }

  pNew->cmd.active = pNewQueryInfo;

  if (TSDB_CODE_SUCCESS != tscAllocPayload(&pNew->cmd, TSDB_DEFAULT_PAYLOAD_SIZE + pSql->cmd.payloadLen)) {
    tscError("%p malloc failed for payload to get table meta", pSql);
    tscFreeSqlObj(pNew);
    return TSDB_CODE_TSC_OUT_OF_MEMORY;
  }

  tscDebug("%p new pSqlObj:%p to retrieve udf", pSql, pNew);
  registerSqlObj(pNew);

  pNew->fp = tscTableMetaCallBack;
  pNew->param = (void *)pSql->self;

  tscDebug("%p metaRid from %" PRId64 " to %" PRId64 , pSql, pSql->metaRid, pNew->self);

  pSql->metaRid = pNew->self;

  int32_t code = tscBuildAndSendRequest(pNew, NULL);
  if (code == TSDB_CODE_SUCCESS) {
    code = TSDB_CODE_TSC_ACTION_IN_PROGRESS;  // notify application that current process needs to be terminated
  }

  return code;
}

static void freeElem(void* p) {
  tfree(*(char**)p);
}

/**
 * retrieve table meta from mnode, and then update the local table meta hashmap.
 * @param pSql          sql object
 * @param tableIndex    table index
 * @return              status code
 */
int tscRenewTableMeta(SSqlObj *pSql, int32_t tableIndex) {
  SSqlCmd* pCmd = &pSql->cmd;

  SQueryInfo     *pQueryInfo = tscGetQueryInfo(pCmd);
  STableMetaInfo *pTableMetaInfo = tscGetMetaInfo(pQueryInfo, tableIndex);

  char name[TSDB_TABLE_FNAME_LEN] = {0};
  int32_t code = tNameExtractFullName(&pTableMetaInfo->name, name);
  if (code != TSDB_CODE_SUCCESS) {
    tscError("0x%"PRIx64" failed to generate the table full name", pSql->self);
    return TSDB_CODE_TSC_INVALID_OPERATION;
  }

  STableMeta* pTableMeta = pTableMetaInfo->pTableMeta;
  if (pTableMeta) {
    tscDebug("0x%"PRIx64" update table meta:%s, old meta numOfTags:%d, numOfCols:%d, uid:%" PRIu64, pSql->self, name,
             tscGetNumOfTags(pTableMeta), tscGetNumOfColumns(pTableMeta), pTableMeta->id.uid);
  }

  // remove stored tableMeta info in hash table
  tscRemoveTableMetaBuf(pTableMetaInfo, pSql->self);

  pCmd->pTableMetaMap = tscCleanupTableMetaMap(pCmd->pTableMetaMap);
  pCmd->pTableMetaMap = taosHashInit(4, taosGetDefaultHashFunction(TSDB_DATA_TYPE_BINARY), false, HASH_NO_LOCK);

  SArray* pNameList = taosArrayInit(1, POINTER_BYTES);
  SArray* vgroupList = taosArrayInit(1, POINTER_BYTES);

  char* n = strdup(name);
  taosArrayPush(pNameList, &n);
  code = getMultiTableMetaFromMnode(pSql, pNameList, vgroupList, NULL, tscTableMetaCallBack, true);
  taosArrayDestroyEx(pNameList, freeElem);
  taosArrayDestroyEx(vgroupList, freeElem);

  return code;
}

static bool allVgroupInfoRetrieved(SQueryInfo* pQueryInfo) {
  for (int32_t i = 0; i < pQueryInfo->numOfTables; ++i) {
    STableMetaInfo *pTableMetaInfo = tscGetMetaInfo(pQueryInfo, i);
    if (pTableMetaInfo->vgroupList == NULL) {
      return false;
    }
  }
  
  // all super tables vgroupinfo are retrieved, no need to retrieve vgroup info anymore
  return true;
}

int tscGetSTableVgroupInfo(SSqlObj *pSql, SQueryInfo* pQueryInfo) {
  int32_t code = TSDB_CODE_RPC_NETWORK_UNAVAIL;
  if (allVgroupInfoRetrieved(pQueryInfo)) {
    return TSDB_CODE_SUCCESS;
  }
  SSqlObj *pNew = calloc(1, sizeof(SSqlObj));
  pNew->pTscObj = pSql->pTscObj;
  pNew->signature = pNew;

  pNew->cmd.command = TSDB_SQL_STABLEVGROUP;

  // TODO TEST IT
  SQueryInfo *pNewQueryInfo = tscGetQueryInfoS(&pNew->cmd);
  if (pNewQueryInfo == NULL) {
    tscFreeSqlObj(pNew);
    return code;
  }

  for (int32_t i = 0; i < pQueryInfo->numOfTables; ++i) {
    STableMetaInfo *pMInfo = tscGetMetaInfo(pQueryInfo, i);
    STableMeta* pTableMeta = tscTableMetaDup(pMInfo->pTableMeta);
    tscAddTableMetaInfo(pNewQueryInfo, &pMInfo->name, pTableMeta, NULL, pMInfo->tagColList, pMInfo->pVgroupTables);
  }

  if ((code = tscAllocPayload(&pNew->cmd, TSDB_DEFAULT_PAYLOAD_SIZE)) != TSDB_CODE_SUCCESS) {
    tscFreeSqlObj(pNew);
    return code;
  }

  pNewQueryInfo->numOfTables = pQueryInfo->numOfTables;
  registerSqlObj(pNew);

  tscDebug("0x%"PRIx64" svgroupRid from %" PRId64 " to %" PRId64 , pSql->self, pSql->svgroupRid, pNew->self);
  
  pSql->svgroupRid = pNew->self;
  tscDebug("0x%"PRIx64" new sqlObj:%p to get vgroupInfo, numOfTables:%d", pSql->self, pNew, pNewQueryInfo->numOfTables);

  pNew->fp = tscTableMetaCallBack;
  pNew->param = (void *)pSql->self;
  code = tscBuildAndSendRequest(pNew, NULL);
  if (code == TSDB_CODE_SUCCESS) {
    code = TSDB_CODE_TSC_ACTION_IN_PROGRESS;
  }

  return code;
}

void tscInitMsgsFp() {
  tscBuildMsg[TSDB_SQL_SELECT] = tscBuildQueryMsg;
  tscBuildMsg[TSDB_SQL_INSERT] = tscBuildSubmitMsg;
  tscBuildMsg[TSDB_SQL_FETCH] = tscBuildFetchMsg;

  tscBuildMsg[TSDB_SQL_CREATE_DB] = tscBuildCreateDbMsg;
  tscBuildMsg[TSDB_SQL_CREATE_USER] = tscBuildUserMsg;
  tscBuildMsg[TSDB_SQL_CREATE_FUNCTION] = tscBuildCreateFuncMsg;

  tscBuildMsg[TSDB_SQL_CREATE_ACCT] = tscBuildAcctMsg;
  tscBuildMsg[TSDB_SQL_ALTER_ACCT] = tscBuildAcctMsg;

  tscBuildMsg[TSDB_SQL_CREATE_TABLE] = tscBuildCreateTableMsg;
  tscBuildMsg[TSDB_SQL_DROP_USER] = tscBuildDropUserAcctMsg;
  tscBuildMsg[TSDB_SQL_DROP_ACCT] = tscBuildDropUserAcctMsg;
  tscBuildMsg[TSDB_SQL_DROP_DB] = tscBuildDropDbMsg;
  tscBuildMsg[TSDB_SQL_DROP_FUNCTION] = tscBuildDropFuncMsg;
  tscBuildMsg[TSDB_SQL_SYNC_DB_REPLICA] = tscBuildSyncDbReplicaMsg;
  tscBuildMsg[TSDB_SQL_DROP_TABLE] = tscBuildDropTableMsg;
  tscBuildMsg[TSDB_SQL_ALTER_USER] = tscBuildUserMsg;
  tscBuildMsg[TSDB_SQL_CREATE_DNODE] = tscBuildCreateDnodeMsg;
  tscBuildMsg[TSDB_SQL_DROP_DNODE] = tscBuildDropDnodeMsg;
  tscBuildMsg[TSDB_SQL_CFG_DNODE] = tscBuildCfgDnodeMsg;
  tscBuildMsg[TSDB_SQL_ALTER_TABLE] = tscBuildAlterTableMsg;
  tscBuildMsg[TSDB_SQL_UPDATE_TAGS_VAL] = tscBuildUpdateTagMsg;
  tscBuildMsg[TSDB_SQL_ALTER_DB] = tscAlterDbMsg;
  tscBuildMsg[TSDB_SQL_COMPACT_VNODE] = tscBuildCompactMsg;  

  tscBuildMsg[TSDB_SQL_CONNECT] = tscBuildConnectMsg;
  tscBuildMsg[TSDB_SQL_USE_DB] = tscBuildUseDbMsg;
  tscBuildMsg[TSDB_SQL_STABLEVGROUP] = tscBuildSTableVgroupMsg;
  tscBuildMsg[TSDB_SQL_RETRIEVE_FUNC] = tscBuildRetrieveFuncMsg;

  tscBuildMsg[TSDB_SQL_HB] = tscBuildHeartBeatMsg;
  tscBuildMsg[TSDB_SQL_SHOW] = tscBuildShowMsg;
  tscBuildMsg[TSDB_SQL_RETRIEVE] = tscBuildRetrieveFromMgmtMsg;
  tscBuildMsg[TSDB_SQL_KILL_QUERY] = tscBuildKillMsg;
  tscBuildMsg[TSDB_SQL_KILL_STREAM] = tscBuildKillMsg;
  tscBuildMsg[TSDB_SQL_KILL_CONNECTION] = tscBuildKillMsg;

  tscProcessMsgRsp[TSDB_SQL_SELECT] = tscProcessQueryRsp;
  tscProcessMsgRsp[TSDB_SQL_FETCH] = tscProcessRetrieveRspFromNode;

  tscProcessMsgRsp[TSDB_SQL_DROP_DB] = tscProcessDropDbRsp;
  tscProcessMsgRsp[TSDB_SQL_DROP_TABLE] = tscProcessDropTableRsp;
  tscProcessMsgRsp[TSDB_SQL_CONNECT] = tscProcessConnectRsp;
  tscProcessMsgRsp[TSDB_SQL_USE_DB] = tscProcessUseDbRsp;
  tscProcessMsgRsp[TSDB_SQL_META] = tscProcessTableMetaRsp;
  tscProcessMsgRsp[TSDB_SQL_STABLEVGROUP] = tscProcessSTableVgroupRsp;
  tscProcessMsgRsp[TSDB_SQL_MULTI_META] = tscProcessMultiTableMetaRsp;
  tscProcessMsgRsp[TSDB_SQL_RETRIEVE_FUNC] = tscProcessRetrieveFuncRsp;

  tscProcessMsgRsp[TSDB_SQL_SHOW] = tscProcessShowRsp;
  tscProcessMsgRsp[TSDB_SQL_RETRIEVE] = tscProcessRetrieveRspFromNode;  // rsp handled by same function.
  tscProcessMsgRsp[TSDB_SQL_DESCRIBE_TABLE] = tscProcessDescribeTableRsp;

  tscProcessMsgRsp[TSDB_SQL_CURRENT_DB]   = tscProcessLocalRetrieveRsp;
  tscProcessMsgRsp[TSDB_SQL_CURRENT_USER] = tscProcessLocalRetrieveRsp;
  tscProcessMsgRsp[TSDB_SQL_SERV_VERSION] = tscProcessLocalRetrieveRsp;
  tscProcessMsgRsp[TSDB_SQL_CLI_VERSION]  = tscProcessLocalRetrieveRsp;
  tscProcessMsgRsp[TSDB_SQL_SERV_STATUS]  = tscProcessLocalRetrieveRsp;

  tscProcessMsgRsp[TSDB_SQL_RETRIEVE_EMPTY_RESULT] = tscProcessEmptyResultRsp;

  tscProcessMsgRsp[TSDB_SQL_RETRIEVE_GLOBALMERGE] = tscProcessRetrieveGlobalMergeRsp;

  tscProcessMsgRsp[TSDB_SQL_ALTER_TABLE] = tscProcessAlterTableMsgRsp;
  tscProcessMsgRsp[TSDB_SQL_ALTER_DB] = tscProcessAlterDbMsgRsp;
  tscProcessMsgRsp[TSDB_SQL_COMPACT_VNODE] = tscProcessCompactRsp; 

  tscProcessMsgRsp[TSDB_SQL_SHOW_CREATE_TABLE] = tscProcessShowCreateRsp;
  tscProcessMsgRsp[TSDB_SQL_SHOW_CREATE_STABLE] = tscProcessShowCreateRsp;
  tscProcessMsgRsp[TSDB_SQL_SHOW_CREATE_DATABASE] = tscProcessShowCreateRsp;

  tscKeepConn[TSDB_SQL_SHOW] = 1;
  tscKeepConn[TSDB_SQL_RETRIEVE] = 1;
  tscKeepConn[TSDB_SQL_SELECT] = 1;
  tscKeepConn[TSDB_SQL_FETCH] = 1;
  tscKeepConn[TSDB_SQL_HB] = 1;
}
<|MERGE_RESOLUTION|>--- conflicted
+++ resolved
@@ -819,15 +819,10 @@
 
   int32_t srcColListSize = (int32_t)(taosArrayGetSize(pQueryInfo->colList) * sizeof(SColumnInfo));
   int32_t srcColFilterSize = tscGetColFilterSerializeLen(pQueryInfo);
-<<<<<<< HEAD
   int32_t srcTagFilterSize = tscGetTagFilterSerializeLen(pQueryInfo);
 
   size_t  numOfExprs = tscNumOfExprs(pQueryInfo);
   int32_t exprSize = (int32_t)(sizeof(SSqlExpr) * numOfExprs * 2);
-=======
-  size_t  numOfExprs = tscSqlExprNumOfExprs(pQueryInfo);
-  int32_t exprSize = (int32_t)(sizeof(SSqlFuncMsg) * numOfExprs * 2);
->>>>>>> f39a1290
 
   int32_t tsBufSize = (pQueryInfo->tsBuf != NULL) ? pQueryInfo->tsBuf->fileSize : 0;
   int32_t sqlLen = (int32_t) strlen(pSql->sqlstr) + 1;
@@ -846,17 +841,12 @@
     tableSerialize = totalTables * sizeof(STableIdInfo);
   }
 
-<<<<<<< HEAD
-  return MIN_QUERY_MSG_PKT_SIZE + minMsgSize() + sizeof(SQueryTableMsg) + srcColListSize + srcColFilterSize + srcTagFilterSize +
-=======
-
   SCond* pCond = &pQueryInfo->tagCond.tbnameCond;
   if (pCond->len > 0) {
     srcColListSize += pCond->len;
   }
 
-  return MIN_QUERY_MSG_PKT_SIZE + minMsgSize() + sizeof(SQueryTableMsg) + srcColListSize + srcColFilterSize +
->>>>>>> f39a1290
+  return MIN_QUERY_MSG_PKT_SIZE + minMsgSize() + sizeof(SQueryTableMsg) + srcColListSize + srcColFilterSize + srcTagFilterSize +
          exprSize + tsBufSize + tableSerialize + sqlLen + 4096 + pQueryInfo->bufLen;
 }
 
