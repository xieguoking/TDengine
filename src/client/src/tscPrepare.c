--- conflicted
+++ resolved
@@ -1365,11 +1365,7 @@
     
     taosHashPut(pStmt->mtb.pTableHash, name, strlen(name), (char*) &pTableMeta->id.uid, sizeof(pTableMeta->id.uid));
 
-<<<<<<< HEAD
     tscDebug("0x%"PRIx64" table:%s is prepared, uid:%" PRIx64, pSql->self, name, pStmt->mtb.currentUid);
-=======
-    tscDebug("0x%"PRIx64" table:%s is prepared, uid:%" PRIu64, pSql->self, name, pStmt->mtb.currentUid);
->>>>>>> b7cec307
   }
   
   return code;
@@ -1380,7 +1376,7 @@
   if (!pStmt->isInsert) {
     taosHashCleanup(pStmt->mtb.pTableHash);
     taosHashCleanup(pStmt->mtb.pTableBlockHashList);
-    
+
     SNormalStmt* normal = &pStmt->normal;
     if (normal->params != NULL) {
       for (uint16_t i = 0; i < normal->numParams; i++) {
@@ -1438,7 +1434,7 @@
     tscError("0x%"PRIx64" invalid parameter", pStmt->pSql->self);
     return TSDB_CODE_TSC_APP_ERROR;
   }
-    
+
   if (!pStmt->isInsert) {
     tscError("0x%"PRIx64" not or invalid batch insert", pStmt->pSql->self);
     return TSDB_CODE_TSC_APP_ERROR;
@@ -1449,7 +1445,7 @@
     return TSDB_CODE_TSC_APP_ERROR;
   }
 
-  
+
   return insertStmtBindParamBatch(pStmt, bind, colIdx);
 }
 
