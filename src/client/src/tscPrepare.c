--- conflicted
+++ resolved
@@ -1478,28 +1478,7 @@
       return ret;
     }
 
-<<<<<<< HEAD
-    int32_t index = 0;
-    SStrToken sToken = tStrGetToken(pCmd->insertParam.sql, &index, false);
-
-    if (sToken.n == 0) {
-      return TSDB_CODE_TSC_INVALID_OPERATION;
-    }
-
-    if (sToken.n == 1 && sToken.type == TK_QUESTION) {
-      pStmt->multiTbInsert = true;
-      pStmt->mtb.tbname = sToken;
-      pStmt->mtb.nameSet = false;
-      if (pStmt->mtb.pTableHash == NULL) {
-        pStmt->mtb.pTableHash = taosHashInit(16, taosGetDefaultHashFunction(TSDB_DATA_TYPE_BINARY), true, false);
-      }
-      if (pStmt->mtb.pTableBlockHashList == NULL) {
-        pStmt->mtb.pTableBlockHashList = taosHashInit(16, taosGetDefaultHashFunction(TSDB_DATA_TYPE_BIGINT), true, false);
-      }
-
-=======
     if (pStmt->multiTbInsert) {
->>>>>>> 184f3976
       return TSDB_CODE_SUCCESS;
     }
 
