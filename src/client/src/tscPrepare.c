/*
 * Copyright (c) 2019 TAOS Data, Inc. <jhtao@taosdata.com>
 *
 * This program is free software: you can use, redistribute, and/or modify
 * it under the terms of the GNU Affero General Public License, version 3
 * or later ("AGPL"), as published by the Free Software Foundation.
 *
 * This program is distributed in the hope that it will be useful, but WITHOUT
 * ANY WARRANTY; without even the implied warranty of MERCHANTABILITY or
 * FITNESS FOR A PARTICULAR PURPOSE.
 *
 * You should have received a copy of the GNU Affero General Public License
 * along with this program. If not, see <http://www.gnu.org/licenses/>.
 */
#include "os.h"

#include "taos.h"
#include "tsclient.h"
#include "tscUtil.h"
#include "ttimer.h"
#include "taosmsg.h"
#include "tstrbuild.h"
#include "tscLog.h"
#include "tscSubquery.h"

int tsParseInsertSql(SSqlObj *pSql);
int32_t tsCheckTimestamp(STableDataBlocks *pDataBlocks, const char *start);

////////////////////////////////////////////////////////////////////////////////
// functions for normal statement preparation

typedef struct SNormalStmtPart {
  bool  isParam;
  uint32_t len;
  char* str;
} SNormalStmtPart;

typedef struct SNormalStmt {
  uint16_t         sizeParts;
  uint16_t         numParts;
  uint16_t         numParams;
  char* sql;
  SNormalStmtPart* parts;
  tVariant*        params;
} SNormalStmt;

typedef struct SMultiTbStmt {
  bool      nameSet;
  bool      tagSet;
  bool      subSet;
  uint64_t  currentUid;
  char     *sqlstr;
  uint32_t  tbNum;
  SStrToken tbname;
  SStrToken stbname;
  SStrToken values;
  SArray   *tags;
  STableDataBlocks *lastBlock;
  SHashObj *pTableHash;
  SHashObj *pTableBlockHashList;     // data block for each table
} SMultiTbStmt;

typedef enum {
  STMT_INIT = 1,
  STMT_PREPARE,
  STMT_SETTBNAME,
  STMT_BIND,
  STMT_BIND_COL,
  STMT_ADD_BATCH,
  STMT_EXECUTE
} STMT_ST;

typedef struct STscStmt {
  bool isInsert;
  bool multiTbInsert;
  int16_t  last;
  STscObj* taos;
  SSqlObj* pSql;
  SMultiTbStmt mtb;
  SNormalStmt normal;
} STscStmt;

#define STMT_RET(c) do {          \
  int32_t _code = c;               \
  if (pStmt && pStmt->pSql) { pStmt->pSql->res.code = _code; } else {terrno = _code;}   \
  return _code;             \
} while (0)

#define STMT_CHECK if (pStmt == NULL || pStmt->pSql == NULL || pStmt->taos == NULL) { \
                      STMT_RET(TSDB_CODE_TSC_DISCONNECTED);  \
                    }

static int32_t invalidOperationMsg(char* dstBuffer, const char* errMsg) {
  return tscInvalidOperationMsg(dstBuffer, errMsg, NULL);
}

static int normalStmtAddPart(SNormalStmt* stmt, bool isParam, char* str, uint32_t len) {
  uint16_t size = stmt->numParts + 1;
  if (size > stmt->sizeParts) {
    size *= 2;
    void* tmp = realloc(stmt->parts, sizeof(SNormalStmtPart) * size);
    if (tmp == NULL) {
      return TSDB_CODE_TSC_OUT_OF_MEMORY;
    }
    stmt->sizeParts = size;
    stmt->parts = (SNormalStmtPart*)tmp;
  }

  stmt->parts[stmt->numParts].isParam = isParam;
  stmt->parts[stmt->numParts].str = str;
  stmt->parts[stmt->numParts].len = len;

  ++stmt->numParts;
  if (isParam) {
    ++stmt->numParams;
  }
  return TSDB_CODE_SUCCESS;
}

static int normalStmtBindParam(STscStmt* stmt, TAOS_BIND* bind) {
  SNormalStmt* normal = &stmt->normal;

  for (uint16_t i = 0; i < normal->numParams; ++i) {
    TAOS_BIND* tb = bind + i;
    tVariant* var = normal->params + i;
    tVariantDestroy(var);

    var->nLen = 0;
    if (tb->is_null != NULL && *(tb->is_null)) {
      var->nType = TSDB_DATA_TYPE_NULL;
      var->i64 = 0;
      continue;
    }

    var->nType = tb->buffer_type;
    switch (tb->buffer_type) {
      case TSDB_DATA_TYPE_NULL:
        var->i64 = 0;
        break;

      case TSDB_DATA_TYPE_BOOL:
        var->i64 = (*(int8_t*)tb->buffer) ? 1 : 0;
        break;

      case TSDB_DATA_TYPE_TINYINT:
        var->i64 = *(int8_t*)tb->buffer;
        break;

      case TSDB_DATA_TYPE_SMALLINT:
        var->i64 = *(int16_t*)tb->buffer;
        break;

      case TSDB_DATA_TYPE_INT:
        var->i64 = *(int32_t*)tb->buffer;
        break;

      case TSDB_DATA_TYPE_BIGINT:
      case TSDB_DATA_TYPE_TIMESTAMP:
        var->i64 = *(int64_t*)tb->buffer;
        break;

      case  TSDB_DATA_TYPE_UTINYINT:
        var->u64 = *(uint8_t*)tb->buffer;
        break;

      case  TSDB_DATA_TYPE_USMALLINT:
        var->u64 = *(uint16_t*)tb->buffer;
        break;

      case  TSDB_DATA_TYPE_UINT:
        var->u64 = *(uint32_t*)tb->buffer;
        break;

      case  TSDB_DATA_TYPE_UBIGINT:
        var->u64 = *(uint64_t*)tb->buffer;
        break;

      case TSDB_DATA_TYPE_FLOAT:
        var->dKey = GET_FLOAT_VAL(tb->buffer);
        break;

      case TSDB_DATA_TYPE_DOUBLE:
        var->dKey = GET_DOUBLE_VAL(tb->buffer);
        break;

      case TSDB_DATA_TYPE_BINARY:
      case TSDB_DATA_TYPE_NCHAR:
        var->pz = (char*)malloc((*tb->length) + 1);
        if (var->pz == NULL) {
          return TSDB_CODE_TSC_OUT_OF_MEMORY;
        }
        memcpy(var->pz, tb->buffer, (*tb->length));
        var->pz[*tb->length] = 0;
        var->nLen = (int32_t)(*tb->length);
        break;

      default:
        tscError("0x%"PRIx64" bind column%d: type mismatch or invalid", stmt->pSql->self, i);
        return invalidOperationMsg(tscGetErrorMsgPayload(&stmt->pSql->cmd), "bind type mismatch or invalid");
    }
  }

  return TSDB_CODE_SUCCESS;
}


static int normalStmtPrepare(STscStmt* stmt) {
  SNormalStmt* normal = &stmt->normal;
  char* sql = stmt->pSql->sqlstr;
  uint32_t i = 0, start = 0;

  while (sql[i] != 0) {
    SStrToken token = {0};
    token.n = tGetToken(sql + i, &token.type);

    if (token.type == TK_QUESTION) {
      sql[i] = 0;
      if (i > start) {
        int code = normalStmtAddPart(normal, false, sql + start, i - start);
        if (code != TSDB_CODE_SUCCESS) {
          return code;
        }
      }
      int code = normalStmtAddPart(normal, true, NULL, 0);
      if (code != TSDB_CODE_SUCCESS) {
        return code;
      }
      start = i + token.n;
    } else if (token.type == TK_ILLEGAL) {
      return invalidOperationMsg(tscGetErrorMsgPayload(&stmt->pSql->cmd), "invalid sql");
    }

    i += token.n;
  }

  if (i > start) {
    int code = normalStmtAddPart(normal, false, sql + start, i - start);
    if (code != TSDB_CODE_SUCCESS) {
      return code;
    }
  }

  if (normal->numParams > 0) {
    normal->params = calloc(normal->numParams, sizeof(tVariant));
    if (normal->params == NULL) {
      return TSDB_CODE_TSC_OUT_OF_MEMORY;
    }
  }

  return TSDB_CODE_SUCCESS;
}

static char* normalStmtBuildSql(STscStmt* stmt) {
  SNormalStmt* normal = &stmt->normal;
  SStringBuilder sb; memset(&sb, 0, sizeof(sb));

  if (taosStringBuilderSetJmp(&sb) != 0) {
    taosStringBuilderDestroy(&sb);
    return NULL;
  }

  taosStringBuilderEnsureCapacity(&sb, 4096);
  uint32_t idxParam = 0;

  for(uint16_t i = 0; i < normal->numParts; i++) {
    SNormalStmtPart* part = normal->parts + i;
    if (!part->isParam) {
      taosStringBuilderAppendStringLen(&sb, part->str, part->len);
      continue;
    }

    tVariant* var = normal->params + idxParam++;
    switch (var->nType)
    {
    case TSDB_DATA_TYPE_NULL:
      taosStringBuilderAppendNull(&sb);
      break;

    case TSDB_DATA_TYPE_BOOL:
    case TSDB_DATA_TYPE_TINYINT:
    case TSDB_DATA_TYPE_SMALLINT:
    case TSDB_DATA_TYPE_INT:
    case TSDB_DATA_TYPE_BIGINT:
    case TSDB_DATA_TYPE_TIMESTAMP:
      taosStringBuilderAppendInteger(&sb, var->i64);
      break;

    case TSDB_DATA_TYPE_UTINYINT:
    case TSDB_DATA_TYPE_USMALLINT:
    case TSDB_DATA_TYPE_UINT:
    case TSDB_DATA_TYPE_UBIGINT:
      taosStringBuilderAppendUnsignedInteger(&sb, var->u64);
      break;

    case TSDB_DATA_TYPE_FLOAT:
    case TSDB_DATA_TYPE_DOUBLE:
      taosStringBuilderAppendDouble(&sb, var->dKey);
      break;

    case TSDB_DATA_TYPE_BINARY:
      taosStringBuilderAppendChar(&sb, '\'');
      for (char* p = var->pz; *p != 0; ++p) {
        if (*p == '\'' || *p == '"') {
          taosStringBuilderAppendChar(&sb, '\\');
        }
        taosStringBuilderAppendChar(&sb, *p);
      }
      taosStringBuilderAppendChar(&sb, '\'');
      break;

    case TSDB_DATA_TYPE_NCHAR:
      taosStringBuilderAppendChar(&sb, '\'');
      taosStringBuilderAppend(&sb, var->wpz, var->nLen);
      taosStringBuilderAppendChar(&sb, '\'');
      break;

    default:
      assert(false);
      break;
    }
  }

  return taosStringBuilderGetResult(&sb, NULL);
}

static int fillColumnsNull(STableDataBlocks* pBlock, int32_t rowNum) {
  SParsedDataColInfo* spd = &pBlock->boundColumnInfo;
  int32_t offset = 0;
  SSchema *schema = (SSchema*)pBlock->pTableMeta->schema;

  for (int32_t i = 0; i < spd->numOfCols; ++i) {
    if (spd->cols[i].valStat == VAL_STAT_NONE) {  // current column do not have any value to insert, set it to null
      for (int32_t n = 0; n < rowNum; ++n) {
        char *ptr = pBlock->pData + sizeof(SSubmitBlk) + pBlock->rowSize * n + offset;

        if (schema[i].type == TSDB_DATA_TYPE_BINARY) {
          varDataSetLen(ptr, sizeof(int8_t));
          *(uint8_t*) varDataVal(ptr) = TSDB_DATA_BINARY_NULL;
        } else if (schema[i].type == TSDB_DATA_TYPE_NCHAR) {
          varDataSetLen(ptr, sizeof(int32_t));
          *(uint32_t*) varDataVal(ptr) = TSDB_DATA_NCHAR_NULL;
        } else {
          setNull(ptr, schema[i].type, schema[i].bytes);
        }
      }
    }

    offset += schema[i].bytes;
  }

  return TSDB_CODE_SUCCESS;
}


int32_t fillTablesColumnsNull(SSqlObj* pSql) {
  SSqlCmd* pCmd = &pSql->cmd;

  STableDataBlocks** p = taosHashIterate(pCmd->insertParam.pTableBlockHashList, NULL);

  STableDataBlocks* pOneTableBlock = *p;
  while(pOneTableBlock) {
    SSubmitBlk* pBlocks = (SSubmitBlk*) pOneTableBlock->pData;
    if (pBlocks->numOfRows > 0 && pOneTableBlock->boundColumnInfo.numOfBound < pOneTableBlock->boundColumnInfo.numOfCols) {
      fillColumnsNull(pOneTableBlock, pBlocks->numOfRows);
    }

    p = taosHashIterate(pCmd->insertParam.pTableBlockHashList, p);
    if (p == NULL) {
      break;
    }

    pOneTableBlock = *p;
  }

  return TSDB_CODE_SUCCESS;
}



////////////////////////////////////////////////////////////////////////////////
// functions for insertion statement preparation
static FORCE_INLINE int doBindParam(STableDataBlocks* pBlock, char* data, SParamInfo* param, TAOS_BIND* bind, int32_t colNum) {
    if (bind->is_null != NULL && *(bind->is_null)) {
      setNull(data + param->offset, param->type, param->bytes);
      return TSDB_CODE_SUCCESS;
    }

#if 0
  if (0) {
    // allow user bind param data with different type
    union {
      int8_t          v1;
      int16_t         v2;
      int32_t         v4;
      int64_t         v8;
      float           f4;
      double          f8;
      unsigned char   buf[32*1024];
    } u;
    switch (param->type) {
      case TSDB_DATA_TYPE_BOOL: {
        switch (bind->buffer_type) {
          case TSDB_DATA_TYPE_BOOL: {
            u.v1 = *(int8_t*)bind->buffer;
            if (u.v1==0 || u.v1==1) break;
          } break;
          case TSDB_DATA_TYPE_TINYINT: {
            u.v1 = *(int8_t*)bind->buffer;
            if (u.v1==0 || u.v1==1) break;
          } break;
          case TSDB_DATA_TYPE_SMALLINT: {
            u.v1 = (int8_t)*(int16_t*)bind->buffer;
            if (u.v1==0 || u.v1==1) break;
          } break;
          case TSDB_DATA_TYPE_INT: {
            u.v1 = (int8_t)*(int32_t*)bind->buffer;
            if (u.v1==0 || u.v1==1) break;
          } break;
          case TSDB_DATA_TYPE_BIGINT: {
            u.v1 = (int8_t)*(int64_t*)bind->buffer;
            if (u.v1==0 || u.v1==1) break;
          } break;
          case TSDB_DATA_TYPE_BINARY:
          case TSDB_DATA_TYPE_NCHAR: {
            // "0", "1" convertible
            if (strncmp((const char*)bind->buffer, "0", *bind->length)==0) {
              u.v1 = 0;
              break;
            }
            if (strncmp((const char*)bind->buffer, "1", *bind->length)==0) {
              u.v1 = 1;
              break;
            }
            return TSDB_CODE_TSC_INVALID_VALUE;
          }
          case TSDB_DATA_TYPE_FLOAT:
          case TSDB_DATA_TYPE_DOUBLE:
          case TSDB_DATA_TYPE_TIMESTAMP:
          default: {
            return TSDB_CODE_TSC_INVALID_VALUE;
          }
        }
        memcpy(data + param->offset, &u.v1, sizeof(u.v1));
        return TSDB_CODE_SUCCESS;
      } break;
      case TSDB_DATA_TYPE_TINYINT: {
        switch (bind->buffer_type) {
          case TSDB_DATA_TYPE_BOOL:
          case TSDB_DATA_TYPE_TINYINT: {
            int8_t v = *(int8_t*)bind->buffer;
            u.v1 = v;
            if (v >= SCHAR_MIN && v <= SCHAR_MAX) break;
          } break;
          case TSDB_DATA_TYPE_SMALLINT: {
            int16_t v = *(int16_t*)bind->buffer;
            u.v1 = (int8_t)v;
            if (v >= SCHAR_MIN && v <= SCHAR_MAX) break;
            return TSDB_CODE_TSC_INVALID_VALUE;
          }
          case TSDB_DATA_TYPE_INT: {
            int32_t v = *(int32_t*)bind->buffer;
            u.v1 = (int8_t)v;
            if (v >= SCHAR_MIN && v <= SCHAR_MAX) break;
            return TSDB_CODE_TSC_INVALID_VALUE;
          }
          case TSDB_DATA_TYPE_BIGINT: {
            int64_t v = *(int64_t*)bind->buffer;
            u.v1 = (int8_t)v;
            if (v >= SCHAR_MIN && v <= SCHAR_MAX) break;
            return TSDB_CODE_TSC_INVALID_VALUE;
          }
          case TSDB_DATA_TYPE_BINARY:
          case TSDB_DATA_TYPE_NCHAR: {
            int64_t v;
            int     n, r;
            r = sscanf((const char*)bind->buffer, "%" PRId64 "%n", &v, &n);
            if (r == 1 && n == strlen((const char*)bind->buffer)) {
              u.v1 = (int8_t)v;
              if (v >= SCHAR_MIN && v <= SCHAR_MAX) break;
            }
            return TSDB_CODE_TSC_INVALID_VALUE;
          }
          case TSDB_DATA_TYPE_FLOAT:
          case TSDB_DATA_TYPE_DOUBLE:
          case TSDB_DATA_TYPE_TIMESTAMP:
          default: {
            return TSDB_CODE_TSC_INVALID_VALUE;
          }
        }
        memcpy(data + param->offset, &u.v1, sizeof(u.v1));
        return TSDB_CODE_SUCCESS;
      }
      case TSDB_DATA_TYPE_SMALLINT: {
        switch (bind->buffer_type) {
          case TSDB_DATA_TYPE_BOOL:
          case TSDB_DATA_TYPE_TINYINT:
          case TSDB_DATA_TYPE_SMALLINT: {
            int v = *(int16_t*)bind->buffer;
            u.v2 = (int16_t)v;
          } break;
          case TSDB_DATA_TYPE_INT: {
            int32_t v = *(int32_t*)bind->buffer;
            u.v2 = (int16_t)v;
            if (v >= SHRT_MIN && v <= SHRT_MAX) break;
            return TSDB_CODE_TSC_INVALID_VALUE;
          }
          case TSDB_DATA_TYPE_BIGINT: {
            int64_t v = *(int64_t*)bind->buffer;
            u.v2 = (int16_t)v;
            if (v >= SHRT_MIN && v <= SHRT_MAX) break;
            return TSDB_CODE_TSC_INVALID_VALUE;
          }
          case TSDB_DATA_TYPE_BINARY:
          case TSDB_DATA_TYPE_NCHAR: {
            int64_t v;
            int     n, r;
            r = sscanf((const char*)bind->buffer, "%" PRId64 "%n", &v, &n);
            if (r == 1 && n == strlen((const char*)bind->buffer)) {
              u.v2 = (int16_t)v;
              if (v >= SHRT_MIN && v <= SHRT_MAX) break;
            }
            return TSDB_CODE_TSC_INVALID_VALUE;
          }
          case TSDB_DATA_TYPE_FLOAT:
          case TSDB_DATA_TYPE_DOUBLE:
          case TSDB_DATA_TYPE_TIMESTAMP:
          default: {
            return TSDB_CODE_TSC_INVALID_VALUE;
          }
        }
        memcpy(data + param->offset, &u.v2, sizeof(u.v2));
        return TSDB_CODE_SUCCESS;
      }
      case TSDB_DATA_TYPE_INT: {
        switch (bind->buffer_type) {
          case TSDB_DATA_TYPE_BOOL:
          case TSDB_DATA_TYPE_TINYINT:
          case TSDB_DATA_TYPE_SMALLINT:
          case TSDB_DATA_TYPE_INT: {
            u.v4 = *(int32_t*)bind->buffer;
          } break;
          case TSDB_DATA_TYPE_BIGINT: {
            int64_t v = *(int64_t*)bind->buffer;
            u.v4 = (int32_t)v;
            if (v >= INT_MIN && v <= INT_MAX) break;
            return TSDB_CODE_TSC_INVALID_VALUE;
          } break;
          case TSDB_DATA_TYPE_BINARY:
          case TSDB_DATA_TYPE_NCHAR: {
            int64_t v;
            int n,r;
            r = sscanf((const char*)bind->buffer, "%" PRId64 "%n", &v, &n);
            if (r==1 && n==strlen((const char*)bind->buffer)) {
              u.v4 = (int32_t)v;
              if (v >= INT_MIN && v <= INT_MAX) break;
            }
            return TSDB_CODE_TSC_INVALID_VALUE;
          } break;
          case TSDB_DATA_TYPE_FLOAT:
          case TSDB_DATA_TYPE_DOUBLE:
          case TSDB_DATA_TYPE_TIMESTAMP:
          default: {
            return TSDB_CODE_TSC_INVALID_VALUE;
          } break;
        }
        memcpy(data + param->offset, &u.v2, sizeof(u.v2));
        return TSDB_CODE_SUCCESS;
			} break;
      case TSDB_DATA_TYPE_FLOAT: {
        switch (bind->buffer_type) {
          case TSDB_DATA_TYPE_BOOL:
          case TSDB_DATA_TYPE_TINYINT: {
            u.f4 = *(int8_t*)bind->buffer;
          } break;
          case TSDB_DATA_TYPE_SMALLINT: {
            u.f4 = *(int16_t*)bind->buffer;
          } break;
          case TSDB_DATA_TYPE_INT: {
            u.f4 = (float)*(int32_t*)bind->buffer;
            // shall we check equality?
          } break;
          case TSDB_DATA_TYPE_BIGINT: {
            u.f4 = (float)*(int64_t*)bind->buffer;
            // shall we check equality?
          } break;
          case TSDB_DATA_TYPE_FLOAT: {
            u.f4 = *(float*)bind->buffer;
          } break;
          case TSDB_DATA_TYPE_DOUBLE: {
            u.f4 = *(float*)bind->buffer;
            // shall we check equality?
          } break;
          case TSDB_DATA_TYPE_BINARY:
          case TSDB_DATA_TYPE_NCHAR: {
            float v;
            int n,r;
            r = sscanf((const char*)bind->buffer, "%f%n", &v, &n);
            if (r==1 && n==strlen((const char*)bind->buffer)) {
              u.f4 = v;
              break;
            }
            return TSDB_CODE_TSC_INVALID_VALUE;
          } break;
          case TSDB_DATA_TYPE_TIMESTAMP:
          default: {
            return TSDB_CODE_TSC_INVALID_VALUE;
          } break;
        }
        memcpy(data + param->offset, &u.f4, sizeof(u.f4));
        return TSDB_CODE_SUCCESS;
			} break;
      case TSDB_DATA_TYPE_BIGINT: {
        switch (bind->buffer_type) {
          case TSDB_DATA_TYPE_BOOL:
          case TSDB_DATA_TYPE_TINYINT: {
            u.v8 = *(int8_t*)bind->buffer;
          } break;
          case TSDB_DATA_TYPE_SMALLINT: {
            u.v8 = *(int16_t*)bind->buffer;
          } break;
          case TSDB_DATA_TYPE_INT: {
            u.v8 = *(int32_t*)bind->buffer;
          } break;
          case TSDB_DATA_TYPE_BIGINT: {
            u.v8 = *(int64_t*)bind->buffer;
          } break;
          case TSDB_DATA_TYPE_BINARY:
          case TSDB_DATA_TYPE_NCHAR: {
            int64_t v;
            int n,r;
            r = sscanf((const char*)bind->buffer, "%" PRId64 "%n", &v, &n);
            if (r==1 && n==strlen((const char*)bind->buffer)) {
              u.v8 = v;
              break;
            }
            return TSDB_CODE_TSC_INVALID_VALUE;
          }
          case TSDB_DATA_TYPE_FLOAT:
          case TSDB_DATA_TYPE_DOUBLE:
          case TSDB_DATA_TYPE_TIMESTAMP:
          default: {
            return TSDB_CODE_TSC_INVALID_VALUE;
          }
        }
        memcpy(data + param->offset, &u.v8, sizeof(u.v8));
        return TSDB_CODE_SUCCESS;
      }
      case TSDB_DATA_TYPE_DOUBLE: {
        switch (bind->buffer_type) {
          case TSDB_DATA_TYPE_BOOL:
          case TSDB_DATA_TYPE_TINYINT: {
            u.f8 = *(int8_t*)bind->buffer;
          } break;
          case TSDB_DATA_TYPE_SMALLINT: {
            u.f8 = *(int16_t*)bind->buffer;
          } break;
          case TSDB_DATA_TYPE_INT: {
            u.f8 = *(int32_t*)bind->buffer;
          } break;
          case TSDB_DATA_TYPE_BIGINT: {
            u.f8 = (double)*(int64_t*)bind->buffer;
          } break;
          case TSDB_DATA_TYPE_FLOAT: {
            u.f8 = *(float*)bind->buffer;
          } break;
          case TSDB_DATA_TYPE_DOUBLE: {
            u.f8 = *(double*)bind->buffer;
          } break;
          case TSDB_DATA_TYPE_BINARY:
          case TSDB_DATA_TYPE_NCHAR: {
            double v;
            int n,r;
            r = sscanf((const char*)bind->buffer, "%lf%n", &v, &n);
            if (r==1 && n==strlen((const char*)bind->buffer)) {
              u.f8 = v;
              break;
            }
            return TSDB_CODE_TSC_INVALID_VALUE;
          }
          case TSDB_DATA_TYPE_TIMESTAMP:
          default: {
            return TSDB_CODE_TSC_INVALID_VALUE;
          }
        }
        memcpy(data + param->offset, &u.f8, sizeof(u.f8));
        return TSDB_CODE_SUCCESS;
      }
      case TSDB_DATA_TYPE_TIMESTAMP: {
        switch (bind->buffer_type) {
          case TSDB_DATA_TYPE_TIMESTAMP: {
            u.v8 = *(int64_t*)bind->buffer;
          } break;
          case TSDB_DATA_TYPE_BINARY:
          case TSDB_DATA_TYPE_NCHAR: {
            // is this the correct way to call taosParseTime?
            int32_t len = (int32_t)*bind->length;
            if (taosParseTime(bind->buffer, &u.v8, len, 3, tsDaylight) == TSDB_CODE_SUCCESS) {
              break;
            }
            return TSDB_CODE_TSC_INVALID_VALUE;
          } break;
          case TSDB_DATA_TYPE_BOOL:
          case TSDB_DATA_TYPE_TINYINT:
          case TSDB_DATA_TYPE_SMALLINT:
          case TSDB_DATA_TYPE_INT:
          case TSDB_DATA_TYPE_FLOAT:
          case TSDB_DATA_TYPE_BIGINT:
          case TSDB_DATA_TYPE_DOUBLE:
          default: {
            return TSDB_CODE_TSC_INVALID_VALUE;
          } break;
        };
        memcpy(data + param->offset, &u.v8, sizeof(u.v8));
        return TSDB_CODE_SUCCESS;
			}
      case TSDB_DATA_TYPE_BINARY: {
        switch (bind->buffer_type) {
          case TSDB_DATA_TYPE_BINARY: {
            if ((*bind->length) > (uintptr_t)param->bytes) {
              return TSDB_CODE_TSC_INVALID_VALUE;
            }
            short size = (short)*bind->length;
            STR_WITH_SIZE_TO_VARSTR(data + param->offset, bind->buffer, size);
            return TSDB_CODE_SUCCESS;
          }
          case TSDB_DATA_TYPE_BOOL:
          case TSDB_DATA_TYPE_TINYINT:
          case TSDB_DATA_TYPE_SMALLINT:
          case TSDB_DATA_TYPE_INT:
          case TSDB_DATA_TYPE_FLOAT:
          case TSDB_DATA_TYPE_BIGINT:
          case TSDB_DATA_TYPE_DOUBLE:
          case TSDB_DATA_TYPE_TIMESTAMP:
          case TSDB_DATA_TYPE_NCHAR:
          default: {
            return TSDB_CODE_TSC_INVALID_VALUE;
          }
        }
      }
      case TSDB_DATA_TYPE_NCHAR: {
        switch (bind->buffer_type) {
          case TSDB_DATA_TYPE_NCHAR: {
            int32_t output = 0;
            if (!taosMbsToUcs4(bind->buffer, *bind->length, varDataVal(data + param->offset), param->bytes - VARSTR_HEADER_SIZE, &output)) {
              return TSDB_CODE_TSC_INVALID_VALUE;
            }
            varDataSetLen(data + param->offset, output);
            return TSDB_CODE_SUCCESS;
          }
          case TSDB_DATA_TYPE_BOOL:
          case TSDB_DATA_TYPE_TINYINT:
          case TSDB_DATA_TYPE_SMALLINT:
          case TSDB_DATA_TYPE_INT:
          case TSDB_DATA_TYPE_FLOAT:
          case TSDB_DATA_TYPE_BIGINT:
          case TSDB_DATA_TYPE_DOUBLE:
          case TSDB_DATA_TYPE_TIMESTAMP:
          case TSDB_DATA_TYPE_BINARY:
          default: {
            return TSDB_CODE_TSC_INVALID_VALUE;
          }
        }
      }
      default: {
        return TSDB_CODE_TSC_INVALID_VALUE;
      }
    }
  }
#endif

  if (bind->buffer_type != param->type) {
    tscError("column type mismatch");
    return TSDB_CODE_TSC_INVALID_VALUE;
  }

  short size = 0;
  switch(param->type) {
    case TSDB_DATA_TYPE_BOOL:
    case TSDB_DATA_TYPE_TINYINT:
    case TSDB_DATA_TYPE_UTINYINT:
      *(uint8_t *)(data + param->offset) = *(uint8_t *)bind->buffer;
      break;

    case TSDB_DATA_TYPE_SMALLINT:
    case TSDB_DATA_TYPE_USMALLINT:
      *(uint16_t *)(data + param->offset) = *(uint16_t *)bind->buffer;
      break;

    case TSDB_DATA_TYPE_INT:
    case TSDB_DATA_TYPE_UINT:
    case TSDB_DATA_TYPE_FLOAT:
      *(uint32_t *)(data + param->offset) = *(uint32_t *)bind->buffer;
      break;

    case TSDB_DATA_TYPE_BIGINT:
    case TSDB_DATA_TYPE_UBIGINT:
    case TSDB_DATA_TYPE_DOUBLE:
    case TSDB_DATA_TYPE_TIMESTAMP:
      *(uint64_t *)(data + param->offset) = *(uint64_t *)bind->buffer;
      break;

    case TSDB_DATA_TYPE_BINARY:
      if ((*bind->length) > (uintptr_t)param->bytes) {
        tscError("column length is too big");
        return TSDB_CODE_TSC_INVALID_VALUE;
      }
      size = (short)*bind->length;
      STR_WITH_SIZE_TO_VARSTR(data + param->offset, bind->buffer, size);
      return TSDB_CODE_SUCCESS;

    case TSDB_DATA_TYPE_NCHAR: {
      int32_t output = 0;
      if (!taosMbsToUcs4(bind->buffer, *bind->length, varDataVal(data + param->offset), param->bytes - VARSTR_HEADER_SIZE, &output)) {
        tscError("convert nchar failed");
        return TSDB_CODE_TSC_INVALID_VALUE;
      }
      varDataSetLen(data + param->offset, output);
      return TSDB_CODE_SUCCESS;
    }
    default:
      assert(false);
      return TSDB_CODE_TSC_INVALID_VALUE;
  }

  if (param->offset == 0) {
    if (tsCheckTimestamp(pBlock, data + param->offset) != TSDB_CODE_SUCCESS) {
      tscError("invalid timestamp");
      return TSDB_CODE_TSC_INVALID_VALUE;
    }
  }

  return TSDB_CODE_SUCCESS;
}

static int32_t insertStmtGenLastBlock(STableDataBlocks** lastBlock, STableDataBlocks* pBlock) {
  *lastBlock = (STableDataBlocks*)malloc(sizeof(STableDataBlocks));
  memcpy(*lastBlock, pBlock, sizeof(STableDataBlocks));
  (*lastBlock)->cloned = true;
  
  (*lastBlock)->pData    = NULL;
  (*lastBlock)->ordered  = true;
  (*lastBlock)->prevTS   = INT64_MIN;
  (*lastBlock)->size     = sizeof(SSubmitBlk);
  (*lastBlock)->tsSource = -1;

  return TSDB_CODE_SUCCESS;
}


static int32_t insertStmtGenBlock(STscStmt* pStmt, STableDataBlocks** pBlock, STableMeta* pTableMeta, SName* name) {
  int32_t code = 0;
  
  if (pStmt->mtb.lastBlock == NULL) {
    tscError("no previous data block");
    return TSDB_CODE_TSC_APP_ERROR;
  }

  int32_t msize = tscGetTableMetaSize(pTableMeta);
  int32_t tsize = sizeof(STableDataBlocks) + msize;

  void *t = malloc(tsize);
  *pBlock = t;

  memcpy(*pBlock, pStmt->mtb.lastBlock, sizeof(STableDataBlocks));

  t = (char *)t + sizeof(STableDataBlocks);
  (*pBlock)->pTableMeta = t;
  memcpy((*pBlock)->pTableMeta, pTableMeta, msize);

  (*pBlock)->pData = malloc((*pBlock)->nAllocSize);

  (*pBlock)->vgId     = (*pBlock)->pTableMeta->vgId;

  tNameAssign(&(*pBlock)->tableName, name);
  
  SSubmitBlk* blk = (SSubmitBlk*)(*pBlock)->pData;
  memset(blk, 0, sizeof(*blk));
  
  code = tsSetBlockInfo(blk, pTableMeta, 0);
  if (code != TSDB_CODE_SUCCESS) {
    STMT_RET(code);
  }

  return TSDB_CODE_SUCCESS;
}


static int doBindBatchParam(STableDataBlocks* pBlock, SParamInfo* param, TAOS_MULTI_BIND* bind, int32_t rowNum) {
  if (bind->buffer_type != param->type || !isValidDataType(param->type)) {
    tscError("column mismatch or invalid");
    return TSDB_CODE_TSC_INVALID_VALUE;
  }

  if (IS_VAR_DATA_TYPE(param->type) && bind->length == NULL) {
    tscError("BINARY/NCHAR no length");
    return TSDB_CODE_TSC_INVALID_VALUE;
  }

  for (int i = 0; i < bind->num; ++i) {
    char* data = pBlock->pData + sizeof(SSubmitBlk) + pBlock->rowSize * (rowNum + i);

    if (bind->is_null != NULL && bind->is_null[i]) {
      setNull(data + param->offset, param->type, param->bytes);
      continue;
    }

    if (!IS_VAR_DATA_TYPE(param->type)) {
      memcpy(data + param->offset, (char *)bind->buffer + bind->buffer_length * i, tDataTypes[param->type].bytes);

      if (param->offset == 0) {
        if (tsCheckTimestamp(pBlock, data + param->offset) != TSDB_CODE_SUCCESS) {
          tscError("invalid timestamp");
          return TSDB_CODE_TSC_INVALID_VALUE;
        }
      }
    } else if (param->type == TSDB_DATA_TYPE_BINARY) {
      if (bind->length[i] > (uintptr_t)param->bytes) {
        tscError("binary length too long, ignore it, max:%d, actual:%d", param->bytes, (int32_t)bind->length[i]);
        return TSDB_CODE_TSC_INVALID_VALUE;
      }
      int16_t bsize = (short)bind->length[i];
      STR_WITH_SIZE_TO_VARSTR(data + param->offset, (char *)bind->buffer + bind->buffer_length * i, bsize);
    } else if (param->type == TSDB_DATA_TYPE_NCHAR) {
      if (bind->length[i] > (uintptr_t)param->bytes) {
        tscError("nchar string length too long, ignore it, max:%d, actual:%d", param->bytes, (int32_t)bind->length[i]);
        return TSDB_CODE_TSC_INVALID_VALUE;
      }

      int32_t output = 0;
      if (!taosMbsToUcs4((char *)bind->buffer + bind->buffer_length * i, bind->length[i], varDataVal(data + param->offset), param->bytes - VARSTR_HEADER_SIZE, &output)) {
        tscError("convert nchar string to UCS4_LE failed:%s", (char*)((char *)bind->buffer + bind->buffer_length * i));
        return TSDB_CODE_TSC_INVALID_VALUE;
      }

      varDataSetLen(data + param->offset, output);
    }
  }

  return TSDB_CODE_SUCCESS;
}

static int insertStmtBindParam(STscStmt* stmt, TAOS_BIND* bind) {
  SSqlCmd* pCmd = &stmt->pSql->cmd;
  STscStmt* pStmt = (STscStmt*)stmt;

  STableDataBlocks* pBlock = NULL;

  if (pStmt->multiTbInsert) {
    if (pCmd->insertParam.pTableBlockHashList == NULL) {
      tscError("0x%"PRIx64" Table block hash list is empty", pStmt->pSql->self);
      return TSDB_CODE_TSC_APP_ERROR;
    }

    STableDataBlocks** t1 = (STableDataBlocks**)taosHashGet(pCmd->insertParam.pTableBlockHashList, (const char*)&pStmt->mtb.currentUid, sizeof(pStmt->mtb.currentUid));
    if (t1 == NULL) {
      tscError("0x%"PRIx64" no table data block in hash list, uid:%" PRId64 , pStmt->pSql->self, pStmt->mtb.currentUid);
      return TSDB_CODE_TSC_APP_ERROR;
    }

    pBlock = *t1;
  } else {
    STableMetaInfo* pTableMetaInfo = tscGetTableMetaInfoFromCmd(pCmd, 0);

    STableMeta* pTableMeta = pTableMetaInfo->pTableMeta;
    if (pCmd->insertParam.pTableBlockHashList == NULL) {
      pCmd->insertParam.pTableBlockHashList = taosHashInit(16, taosGetDefaultHashFunction(TSDB_DATA_TYPE_BIGINT), true, false);
    }

    int32_t ret =
        tscGetDataBlockFromList(pCmd->insertParam.pTableBlockHashList, pTableMeta->id.uid, TSDB_PAYLOAD_SIZE, sizeof(SSubmitBlk),
                                pTableMeta->tableInfo.rowSize, &pTableMetaInfo->name, pTableMeta, &pBlock, NULL);
    if (ret != 0) {
      return ret;
    }
  }

  uint32_t totalDataSize = sizeof(SSubmitBlk) + (pCmd->batchSize + 1) * pBlock->rowSize;
  if (totalDataSize > pBlock->nAllocSize) {
    const double factor = 1.5;

    void* tmp = realloc(pBlock->pData, (uint32_t)(totalDataSize * factor));
    if (tmp == NULL) {
      return TSDB_CODE_TSC_OUT_OF_MEMORY;
    }

    pBlock->pData = (char*)tmp;
    pBlock->nAllocSize = (uint32_t)(totalDataSize * factor);
  }

  char* data = pBlock->pData + sizeof(SSubmitBlk) + pBlock->rowSize * pCmd->batchSize;
  for (uint32_t j = 0; j < pBlock->numOfParams; ++j) {
    SParamInfo* param = &pBlock->params[j];

    int code = doBindParam(pBlock, data, param, &bind[param->idx], 1);
    if (code != TSDB_CODE_SUCCESS) {
      tscDebug("0x%"PRIx64" bind column %d: type mismatch or invalid", pStmt->pSql->self, param->idx);
      return invalidOperationMsg(tscGetErrorMsgPayload(&stmt->pSql->cmd), "bind column type mismatch or invalid");
    }
  }

  return TSDB_CODE_SUCCESS;
}


static int insertStmtBindParamBatch(STscStmt* stmt, TAOS_MULTI_BIND* bind, int colIdx) {
  SSqlCmd* pCmd = &stmt->pSql->cmd;
  STscStmt* pStmt = (STscStmt*)stmt;
  int rowNum = bind->num;

  STableDataBlocks* pBlock = NULL;

  if (pStmt->multiTbInsert) {
    if (pCmd->insertParam.pTableBlockHashList == NULL) {
      tscError("0x%"PRIx64" Table block hash list is empty", pStmt->pSql->self);
      return TSDB_CODE_TSC_APP_ERROR;
    }

    STableDataBlocks** t1 = (STableDataBlocks**)taosHashGet(pCmd->insertParam.pTableBlockHashList, (const char*)&pStmt->mtb.currentUid, sizeof(pStmt->mtb.currentUid));
    if (t1 == NULL) {
      tscError("0x%"PRIx64" no table data block in hash list, uid:%" PRId64 , pStmt->pSql->self, pStmt->mtb.currentUid);
      return TSDB_CODE_TSC_APP_ERROR;
    }

    pBlock = *t1;
  } else {
    STableMetaInfo* pTableMetaInfo = tscGetTableMetaInfoFromCmd(pCmd, 0);

    STableMeta* pTableMeta = pTableMetaInfo->pTableMeta;
    if (pCmd->insertParam.pTableBlockHashList == NULL) {
      pCmd->insertParam.pTableBlockHashList = taosHashInit(16, taosGetDefaultHashFunction(TSDB_DATA_TYPE_BIGINT), true, false);
    }

    int32_t ret =
        tscGetDataBlockFromList(pCmd->insertParam.pTableBlockHashList, pTableMeta->id.uid, TSDB_PAYLOAD_SIZE, sizeof(SSubmitBlk),
                                pTableMeta->tableInfo.rowSize, &pTableMetaInfo->name, pTableMeta, &pBlock, NULL);
    if (ret != 0) {
      return ret;
    }
  }

  if (!(colIdx == -1 || (colIdx >= 0 && colIdx < pBlock->numOfParams))) {
    tscError("0x%"PRIx64" invalid colIdx:%d", pStmt->pSql->self, colIdx);
    return invalidOperationMsg(tscGetErrorMsgPayload(&stmt->pSql->cmd), "invalid param colIdx");
  }

  uint32_t totalDataSize = sizeof(SSubmitBlk) + (pCmd->batchSize + rowNum) * pBlock->rowSize;
  if (totalDataSize > pBlock->nAllocSize) {
    const double factor = 1.5;

    void* tmp = realloc(pBlock->pData, (uint32_t)(totalDataSize * factor));
    if (tmp == NULL) {
      return TSDB_CODE_TSC_OUT_OF_MEMORY;
    }

    pBlock->pData = (char*)tmp;
    pBlock->nAllocSize = (uint32_t)(totalDataSize * factor);
  }

  if (colIdx == -1) {
    for (uint32_t j = 0; j < pBlock->numOfParams; ++j) {
      SParamInfo* param = &pBlock->params[j];
      if (bind[param->idx].num != rowNum) {
        tscError("0x%"PRIx64" param %d: num[%d:%d] not match", pStmt->pSql->self, param->idx, rowNum, bind[param->idx].num);
        return invalidOperationMsg(tscGetErrorMsgPayload(&stmt->pSql->cmd), "bind row num mismatch");
      }

      int code = doBindBatchParam(pBlock, param, &bind[param->idx], pCmd->batchSize);
      if (code != TSDB_CODE_SUCCESS) {
        tscError("0x%"PRIx64" bind column %d: type mismatch or invalid", pStmt->pSql->self, param->idx);
        return invalidOperationMsg(tscGetErrorMsgPayload(&stmt->pSql->cmd), "bind column type mismatch or invalid");
      }
    }

    pCmd->batchSize += rowNum - 1;
  } else {
    SParamInfo* param = &pBlock->params[colIdx];

    int code = doBindBatchParam(pBlock, param, bind, pCmd->batchSize);
    if (code != TSDB_CODE_SUCCESS) {
      tscError("0x%"PRIx64" bind column %d: type mismatch or invalid", pStmt->pSql->self, param->idx);
      return invalidOperationMsg(tscGetErrorMsgPayload(&stmt->pSql->cmd), "bind column type mismatch or invalid");
    }

    if (colIdx == (pBlock->numOfParams - 1)) {
      pCmd->batchSize += rowNum - 1;
    }
  }

  return TSDB_CODE_SUCCESS;
}


static int insertStmtUpdateBatch(STscStmt* stmt) {
  SSqlObj* pSql = stmt->pSql;
  SSqlCmd* pCmd = &pSql->cmd;
  STableDataBlocks* pBlock = NULL;

  if (pCmd->batchSize > INT16_MAX) {
    tscError("too many record:%d", pCmd->batchSize);
    return invalidOperationMsg(tscGetErrorMsgPayload(&stmt->pSql->cmd), "too many records");
  }

  if (taosHashGetSize(pCmd->insertParam.pTableBlockHashList) == 0) {
    return TSDB_CODE_SUCCESS;
  }

  STableDataBlocks** t1 = (STableDataBlocks**)taosHashGet(pCmd->insertParam.pTableBlockHashList, (const char*)&stmt->mtb.currentUid, sizeof(stmt->mtb.currentUid));
  if (t1 == NULL) {
    tscError("0x%"PRIx64" no table data block in hash list, uid:%" PRId64 , pSql->self, stmt->mtb.currentUid);
    return TSDB_CODE_TSC_APP_ERROR;
  }

  pBlock = *t1;

  STableMeta* pTableMeta = pBlock->pTableMeta;

  pBlock->size = sizeof(SSubmitBlk) + pCmd->batchSize * pBlock->rowSize;
  SSubmitBlk* pBlk = (SSubmitBlk*) pBlock->pData;
  pBlk->numOfRows = pCmd->batchSize;
  pBlk->dataLen = 0;
  pBlk->uid = pTableMeta->id.uid;
  pBlk->tid = pTableMeta->id.tid;

  return TSDB_CODE_SUCCESS;
}

static int insertStmtAddBatch(STscStmt* stmt) {
  SSqlCmd* pCmd = &stmt->pSql->cmd;
  ++pCmd->batchSize;

  if (stmt->multiTbInsert) {
    return insertStmtUpdateBatch(stmt);
  }

  return TSDB_CODE_SUCCESS;
}

static int insertStmtReset(STscStmt* pStmt) {
  SSqlCmd* pCmd = &pStmt->pSql->cmd;
  if (pCmd->batchSize > 2) {
    int32_t alloced = (pCmd->batchSize + 1) / 2;

    size_t size = taosArrayGetSize(pCmd->insertParam.pDataBlocks);
    for (int32_t i = 0; i < size; ++i) {
      STableDataBlocks* pBlock = taosArrayGetP(pCmd->insertParam.pDataBlocks, i);

      uint32_t totalDataSize = pBlock->size - sizeof(SSubmitBlk);
      pBlock->size = sizeof(SSubmitBlk) + totalDataSize / alloced;

      SSubmitBlk* pSubmit = (SSubmitBlk*)pBlock->pData;
      pSubmit->numOfRows = pSubmit->numOfRows / alloced;
    }
  }
  pCmd->batchSize = 0;

  STableMetaInfo* pTableMetaInfo = tscGetTableMetaInfoFromCmd(pCmd, 0);
  pTableMetaInfo->vgroupIndex = 0;
  return TSDB_CODE_SUCCESS;
}

static int insertStmtExecute(STscStmt* stmt) {
  SSqlCmd* pCmd = &stmt->pSql->cmd;
  if (pCmd->batchSize == 0) {
    tscError("no records bind");
    return invalidOperationMsg(tscGetErrorMsgPayload(&stmt->pSql->cmd), "no records bind");
  }

  if (taosHashGetSize(pCmd->insertParam.pTableBlockHashList) == 0) {
    return TSDB_CODE_SUCCESS;
  }

  STableMetaInfo* pTableMetaInfo = tscGetTableMetaInfoFromCmd(pCmd, 0);

  STableMeta* pTableMeta = pTableMetaInfo->pTableMeta;
  if (pCmd->insertParam.pTableBlockHashList == NULL) {
    pCmd->insertParam.pTableBlockHashList = taosHashInit(16, taosGetDefaultHashFunction(TSDB_DATA_TYPE_BIGINT), true, false);
  }

  STableDataBlocks* pBlock = NULL;

  int32_t ret =
      tscGetDataBlockFromList(pCmd->insertParam.pTableBlockHashList, pTableMeta->id.uid, TSDB_PAYLOAD_SIZE, sizeof(SSubmitBlk),
                              pTableMeta->tableInfo.rowSize, &pTableMetaInfo->name, pTableMeta, &pBlock, NULL);
  assert(ret == 0);
  pBlock->size = sizeof(SSubmitBlk) + pCmd->batchSize * pBlock->rowSize;
  SSubmitBlk* pBlk = (SSubmitBlk*) pBlock->pData;
  pBlk->numOfRows = pCmd->batchSize;
  pBlk->dataLen = 0;
  pBlk->uid = pTableMeta->id.uid;
  pBlk->tid = pTableMeta->id.tid;

  fillTablesColumnsNull(stmt->pSql);

  int code = tscMergeTableDataBlocks(&stmt->pSql->cmd.insertParam, false);
  if (code != TSDB_CODE_SUCCESS) {
    return code;
  }

  STableDataBlocks* pDataBlock = taosArrayGetP(pCmd->insertParam.pDataBlocks, 0);
  code = tscCopyDataBlockToPayload(stmt->pSql, pDataBlock);
  if (code != TSDB_CODE_SUCCESS) {
    return code;
  }

  SSqlObj* pSql = stmt->pSql;
  SSqlRes* pRes = &pSql->res;
  pRes->numOfRows  = 0;
  pRes->numOfTotal = 0;

  tscBuildAndSendRequest(pSql, NULL);

  // wait for the callback function to post the semaphore
  tsem_wait(&pSql->rspSem);

  // data block reset
  pCmd->batchSize = 0;
  for(int32_t i = 0; i < pCmd->insertParam.numOfTables; ++i) {
    if (pCmd->insertParam.pTableNameList && pCmd->insertParam.pTableNameList[i]) {
      tfree(pCmd->insertParam.pTableNameList[i]);
    }
  }

  pCmd->insertParam.numOfTables = 0;
  tfree(pCmd->insertParam.pTableNameList);
  pCmd->insertParam.pDataBlocks = tscDestroyBlockArrayList(pCmd->insertParam.pDataBlocks);

  return pSql->res.code;
}

static void insertBatchClean(STscStmt* pStmt) {
  SSqlCmd *pCmd = &pStmt->pSql->cmd;
  SSqlObj *pSql = pStmt->pSql;
  int32_t size = taosHashGetSize(pCmd->insertParam.pTableBlockHashList);

  // data block reset
  pCmd->batchSize = 0;

  for(int32_t i = 0; i < size; ++i) {
    if (pCmd->insertParam.pTableNameList && pCmd->insertParam.pTableNameList[i]) {
      tfree(pCmd->insertParam.pTableNameList[i]);
    }
  }

  tfree(pCmd->insertParam.pTableNameList);

  pCmd->insertParam.pDataBlocks = tscDestroyBlockArrayList(pCmd->insertParam.pDataBlocks);
  pCmd->insertParam.numOfTables = 0;

  taosHashClear(pCmd->insertParam.pTableBlockHashList);
  tscFreeSqlResult(pSql);
  tscFreeSubobj(pSql);
  tfree(pSql->pSubs);
  pSql->subState.numOfSub = 0;
}

static int insertBatchStmtExecute(STscStmt* pStmt) {
  int32_t code = 0;
  
  if(pStmt->mtb.nameSet == false) {
    tscError("0x%"PRIx64" no table name set", pStmt->pSql->self);
    return invalidOperationMsg(tscGetErrorMsgPayload(&pStmt->pSql->cmd), "no table name set");
  }

  pStmt->pSql->retry = pStmt->pSql->maxRetry + 1;  //no retry

  if (taosHashGetSize(pStmt->pSql->cmd.insertParam.pTableBlockHashList) <= 0) { // merge according to vgId
    tscError("0x%"PRIx64" no data block to insert", pStmt->pSql->self);
    return TSDB_CODE_TSC_APP_ERROR;
  }

  fillTablesColumnsNull(pStmt->pSql);

  if ((code = tscMergeTableDataBlocks(&pStmt->pSql->cmd.insertParam, false)) != TSDB_CODE_SUCCESS) {
    return code;
  }

  code = tscHandleMultivnodeInsert(pStmt->pSql);

  if (code != TSDB_CODE_SUCCESS) {
    return code;
  }

  // wait for the callback function to post the semaphore
  tsem_wait(&pStmt->pSql->rspSem);

  code = pStmt->pSql->res.code;
  
  insertBatchClean(pStmt);

  return code;
}

int stmtParseInsertTbTags(SSqlObj* pSql, STscStmt* pStmt) {
  SSqlCmd *pCmd    = &pSql->cmd;
  int32_t ret = TSDB_CODE_SUCCESS;

  if ((ret = tsInsertInitialCheck(pSql)) != TSDB_CODE_SUCCESS) {
    return ret;
  }

  int32_t index = 0;
  SStrToken sToken = tStrGetToken(pCmd->insertParam.sql, &index, false);
  if (sToken.n == 0) {
    tscError("table is is expected, sql:%s", pCmd->insertParam.sql);
    return tscSQLSyntaxErrMsg(pCmd->payload, "table name is expected", pCmd->insertParam.sql);
  }

  if (sToken.n == 1 && sToken.type == TK_QUESTION) {
    pStmt->multiTbInsert = true;
    pStmt->mtb.tbname = sToken;
    pStmt->mtb.nameSet = false;
    if (pStmt->mtb.pTableHash == NULL) {
      pStmt->mtb.pTableHash = taosHashInit(128, taosGetDefaultHashFunction(TSDB_DATA_TYPE_BINARY), true, false);
    }

    if (pStmt->mtb.pTableBlockHashList == NULL) {
      pStmt->mtb.pTableBlockHashList = taosHashInit(128, taosGetDefaultHashFunction(TSDB_DATA_TYPE_BIGINT), true, false);
    }

    pStmt->mtb.tagSet = true;

    sToken = tStrGetToken(pCmd->insertParam.sql, &index, false);
    if (sToken.n > 0 && (sToken.type == TK_VALUES || sToken.type == TK_LP)) {
      return TSDB_CODE_SUCCESS;
    }

    if (sToken.n <= 0 || sToken.type != TK_USING) {
      tscError("keywords USING is expected, sql:%s", pCmd->insertParam.sql);
      return tscSQLSyntaxErrMsg(pCmd->payload, "keywords USING is expected", sToken.z ? sToken.z : pCmd->insertParam.sql);
    }

    sToken = tStrGetToken(pCmd->insertParam.sql, &index, false);
    if (sToken.n <= 0 || ((sToken.type != TK_ID) && (sToken.type != TK_STRING))) {
      tscError("invalid token, sql:%s", pCmd->insertParam.sql);
      return tscSQLSyntaxErrMsg(pCmd->payload, "invalid token", sToken.z ? sToken.z : pCmd->insertParam.sql);
    }
    pStmt->mtb.stbname = sToken;

    sToken = tStrGetToken(pCmd->insertParam.sql, &index, false);
    if (sToken.n <= 0 || sToken.type != TK_TAGS) {
      tscError("keyword TAGS expected, sql:%s", pCmd->insertParam.sql);
      return tscSQLSyntaxErrMsg(pCmd->payload, "keyword TAGS expected", sToken.z ? sToken.z : pCmd->insertParam.sql);
    }

    sToken = tStrGetToken(pCmd->insertParam.sql, &index, false);
    if (sToken.n <= 0 || sToken.type != TK_LP) {
      tscError("( expected, sql:%s", pCmd->insertParam.sql);
      return tscSQLSyntaxErrMsg(pCmd->payload, "( expected", sToken.z ? sToken.z : pCmd->insertParam.sql);
    }

    pStmt->mtb.tags = taosArrayInit(4, sizeof(SStrToken));

    int32_t loopCont = 1;

    while (loopCont) {
      sToken = tStrGetToken(pCmd->insertParam.sql, &index, false);
      if (sToken.n <= 0) {
        tscError("unexpected sql end, sql:%s", pCmd->insertParam.sql);
        return tscSQLSyntaxErrMsg(pCmd->payload, "unexpected sql end", pCmd->insertParam.sql);
      }

      switch (sToken.type) {
        case TK_RP:
          loopCont = 0;
          break;
        case TK_VALUES:
          tscError("unexpected token values, sql:%s", pCmd->insertParam.sql);
          return tscSQLSyntaxErrMsg(pCmd->payload, "unexpected token", sToken.z);
        case TK_QUESTION:
          pStmt->mtb.tagSet = false; //continue
        default:
          taosArrayPush(pStmt->mtb.tags, &sToken);
          break;
      }
    }

    if (taosArrayGetSize(pStmt->mtb.tags) <= 0) {
      tscError("no tags, sql:%s", pCmd->insertParam.sql);
      return tscSQLSyntaxErrMsg(pCmd->payload, "no tags", pCmd->insertParam.sql);
    }

    sToken = tStrGetToken(pCmd->insertParam.sql, &index, false);
    if (sToken.n <= 0 || (sToken.type != TK_VALUES && sToken.type != TK_LP)) {
      tscError("sql error, sql:%s", pCmd->insertParam.sql);
      return tscSQLSyntaxErrMsg(pCmd->payload, "sql error", sToken.z ? sToken.z : pCmd->insertParam.sql);
    }

    pStmt->mtb.values = sToken;

  }

  return TSDB_CODE_SUCCESS;
}

int stmtGenInsertStatement(SSqlObj* pSql, STscStmt* pStmt, const char* name, TAOS_BIND* tags) {
  size_t tagNum = taosArrayGetSize(pStmt->mtb.tags);
  size_t size = 1048576;
  char *str = calloc(1, size);
  size_t len = 0;
  int32_t ret = 0;
  int32_t j = 0;

  while (1) {
    len = (size_t)snprintf(str, size - 1, "insert into %s using %.*s tags(", name, pStmt->mtb.stbname.n, pStmt->mtb.stbname.z);
    if (len >= (size -1)) {
      size *= 2;
      free(str);
      str = calloc(1, size);
      continue;
    }

    j = 0;

    for (size_t i = 0; i < tagNum && len < (size - 1); ++i) {
      SStrToken *t = taosArrayGet(pStmt->mtb.tags, i);
      if (t->type == TK_QUESTION) {
        int32_t l = 0;
        if (i > 0) {
          str[len++] = ',';
        }

        if (tags[j].is_null && (*tags[j].is_null)) {
          ret = converToStr(str + len, TSDB_DATA_TYPE_NULL, NULL, -1, &l);
        } else {
          if (tags[j].buffer == NULL) {
            free(str);
            tscError("empty tag value in params");
            return invalidOperationMsg(tscGetErrorMsgPayload(&pStmt->pSql->cmd), "empty tag value in params");
          }

          ret = converToStr(str + len, tags[j].buffer_type, tags[j].buffer, tags[j].length ? (int32_t)*tags[j].length : -1, &l);
        }

        ++j;

        if (ret) {
          free(str);
          return ret;
        }

        len += l;
      } else {
        len += (size_t)snprintf(str + len, size - len - 1, i > 0 ? ",%.*s" : "%.*s", t->n, t->z);
      }
    }

    if (len >= (size - 1)) {
      size *= 2;
      free(str);
      str = calloc(1, size);
      continue;
    }

    strcat(str, ") ");
    len += 2;

    if ((len + strlen(pStmt->mtb.values.z)) >= (size - 1)) {
      size *= 2;
      free(str);
      str = calloc(1, size);
      continue;
    }

    strcat(str, pStmt->mtb.values.z);

    break;
  }

  if (pStmt->mtb.sqlstr == NULL) {
    pStmt->mtb.sqlstr = pSql->sqlstr;
  } else {
    tfree(pSql->sqlstr);
  }

  pSql->sqlstr = str;

  return TSDB_CODE_SUCCESS;
}

////////////////////////////////////////////////////////////////////////////////
// interface functions

TAOS_STMT* taos_stmt_init(TAOS* taos) {
  STscObj* pObj = (STscObj*)taos;
  STscStmt* pStmt = NULL;

  if (pObj == NULL || pObj->signature != pObj) {
    terrno = TSDB_CODE_TSC_DISCONNECTED;
    tscError("connection disconnected");
    return NULL;
  }

  pStmt = calloc(1, sizeof(STscStmt));
  if (pStmt == NULL) {
    terrno = TSDB_CODE_TSC_OUT_OF_MEMORY;
    tscError("failed to allocate memory for statement");
    return NULL;
  }
  pStmt->taos = pObj;

  SSqlObj* pSql = calloc(1, sizeof(SSqlObj));

  if (pSql == NULL) {
    free(pStmt);
    terrno = TSDB_CODE_TSC_OUT_OF_MEMORY;
    tscError("failed to allocate memory for statement");
    return NULL;
  }

  if (TSDB_CODE_SUCCESS != tscAllocPayload(&pSql->cmd, TSDB_DEFAULT_PAYLOAD_SIZE)) {
    free(pSql);
    free(pStmt);
    terrno = TSDB_CODE_TSC_OUT_OF_MEMORY;
    tscError("failed to malloc payload buffer");
    return NULL;
  }

  tsem_init(&pSql->rspSem, 0, 0);
  pSql->signature = pSql;
  pSql->pTscObj   = pObj;
  pSql->maxRetry  = TSDB_MAX_REPLICA;
  pSql->isBind    = true;
  pStmt->pSql     = pSql;
  pStmt->last     = STMT_INIT;
  registerSqlObj(pSql);

  return pStmt;
}

int taos_stmt_prepare(TAOS_STMT* stmt, const char* sql, unsigned long length) {
  STscStmt* pStmt = (STscStmt*)stmt;

  STMT_CHECK

  if (sql == NULL) {
    tscError("sql is NULL");
    STMT_RET(invalidOperationMsg(tscGetErrorMsgPayload(&pStmt->pSql->cmd), "sql is NULL"));
  }

  if (pStmt->last != STMT_INIT) {
    tscError("prepare status error, last:%d", pStmt->last);
    STMT_RET(invalidOperationMsg(tscGetErrorMsgPayload(&pStmt->pSql->cmd), "prepare status error"));
  }

  pStmt->last = STMT_PREPARE;

  SSqlObj* pSql = pStmt->pSql;
  size_t   sqlLen = strlen(sql);

  SSqlCmd *pCmd    = &pSql->cmd;
  SSqlRes *pRes    = &pSql->res;
  pSql->param      = (void*) pSql;
  pSql->fp         = waitForQueryRsp;
  pSql->fetchFp    = waitForQueryRsp;
  
  pCmd->insertParam.insertType = TSDB_QUERY_TYPE_STMT_INSERT;
  pCmd->insertParam.objectId = pSql->self;

  char* sqlstr = realloc(pSql->sqlstr, sqlLen + 1);
  if(sqlstr == NULL && pSql->sqlstr) free(pSql->sqlstr);  
  pSql->sqlstr = sqlstr;
  if (pSql->sqlstr == NULL) {
    tscError("%p failed to malloc sql string buffer", pSql);
    STMT_RET(TSDB_CODE_TSC_OUT_OF_MEMORY);
  }

  pRes->qId = 0;
  pRes->numOfRows = 1;

  registerSqlObj(pSql);

  strtolower(pSql->sqlstr, sql);
  tscDebugL("0x%"PRIx64" SQL: %s", pSql->self, pSql->sqlstr);

  if (tscIsInsertData(pSql->sqlstr)) {
    pStmt->isInsert = true;

    pSql->cmd.insertParam.numOfParams = 0;
    pSql->cmd.batchSize   = 0;

    int32_t ret = stmtParseInsertTbTags(pSql, pStmt);
    if (ret != TSDB_CODE_SUCCESS) {
      STMT_RET(ret);
    }

    if (pStmt->multiTbInsert) {
      STMT_RET(TSDB_CODE_SUCCESS);
    }

    memset(&pStmt->mtb, 0, sizeof(pStmt->mtb));

    int32_t code = tsParseSql(pSql, true);
    if (code == TSDB_CODE_TSC_ACTION_IN_PROGRESS) {
      // wait for the callback function to post the semaphore
      tsem_wait(&pSql->rspSem);
      STMT_RET(pSql->res.code);
    }

    STMT_RET(code);
  }

  pStmt->isInsert = false;
  STMT_RET(normalStmtPrepare(pStmt));
}

int taos_stmt_set_tbname_tags(TAOS_STMT* stmt, const char* name, TAOS_BIND* tags) {
  STscStmt* pStmt = (STscStmt*)stmt;
  int32_t code = 0;

  STMT_CHECK

  SSqlObj* pSql = pStmt->pSql;
  SSqlCmd* pCmd = &pSql->cmd;

  if (name == NULL) {
    tscError("0x%"PRIx64" name is NULL", pSql->self);
    STMT_RET(invalidOperationMsg(tscGetErrorMsgPayload(&pStmt->pSql->cmd), "name is NULL"));
  }

  if (pStmt->multiTbInsert == false || !tscIsInsertData(pSql->sqlstr)) {
    tscError("0x%"PRIx64" not multiple table insert", pSql->self);
    STMT_RET(invalidOperationMsg(tscGetErrorMsgPayload(&pStmt->pSql->cmd), "not multiple table insert"));
  }

  if (pStmt->last == STMT_INIT || pStmt->last == STMT_BIND || pStmt->last == STMT_BIND_COL) {
    tscError("0x%"PRIx64" set_tbname_tags status error, last:%d", pSql->self, pStmt->last);
    STMT_RET(invalidOperationMsg(tscGetErrorMsgPayload(&pStmt->pSql->cmd), "set_tbname_tags status error"));
  }

  pStmt->last = STMT_SETTBNAME;

  uint64_t* uid = (uint64_t*)taosHashGet(pStmt->mtb.pTableHash, name, strlen(name));
  if (uid != NULL) {
    pStmt->mtb.currentUid = *uid;

    STableDataBlocks** t1 = (STableDataBlocks**)taosHashGet(pStmt->mtb.pTableBlockHashList, (const char*)&pStmt->mtb.currentUid, sizeof(pStmt->mtb.currentUid));
    if (t1 == NULL) {
      tscError("0x%"PRIx64" no table data block in hash list, uid:%" PRId64 , pSql->self, pStmt->mtb.currentUid);
      STMT_RET(TSDB_CODE_TSC_APP_ERROR);
    }

    SSubmitBlk* pBlk = (SSubmitBlk*) (*t1)->pData;
    pCmd->batchSize = pBlk->numOfRows;
    if (pBlk->numOfRows == 0) {
      (*t1)->prevTS = INT64_MIN;
    }

    tsSetBlockInfo(pBlk, (*t1)->pTableMeta, pBlk->numOfRows);

    taosHashPut(pCmd->insertParam.pTableBlockHashList, (void *)&pStmt->mtb.currentUid, sizeof(pStmt->mtb.currentUid), (void*)t1, POINTER_BYTES);

    tscDebug("0x%"PRIx64" table:%s is already prepared, uid:%" PRIu64, pSql->self, name, pStmt->mtb.currentUid);
    STMT_RET(TSDB_CODE_SUCCESS);
  }

  if (pStmt->mtb.subSet && taosHashGetSize(pStmt->mtb.pTableHash) > 0) {
    STableMetaInfo* pTableMetaInfo = tscGetTableMetaInfoFromCmd(pCmd, 0);
    STableMeta* pTableMeta = pTableMetaInfo->pTableMeta;
    char sTableName[TSDB_TABLE_FNAME_LEN] = {0};
    tstrncpy(sTableName, pTableMeta->sTableName, sizeof(sTableName));

    SStrToken tname = {0};
    tname.type = TK_STRING;
    tname.z = (char *)name;
    tname.n = (uint32_t)strlen(name);
    SName fullname = {0};
    tscSetTableFullName(&fullname, &tname, pSql);

    memcpy(&pTableMetaInfo->name, &fullname, sizeof(fullname));

    code = tscGetTableMetaEx(pSql, pTableMetaInfo, false, true);
    if (code != TSDB_CODE_SUCCESS) {
      STMT_RET(code);
    }

    pTableMeta = pTableMetaInfo->pTableMeta;

    if (strcmp(sTableName, pTableMeta->sTableName)) {
      tscError("0x%"PRIx64" only tables belongs to one stable is allowed", pSql->self);
      STMT_RET(TSDB_CODE_TSC_APP_ERROR);
    }

    STableDataBlocks* pBlock = NULL;

    insertStmtGenBlock(pStmt, &pBlock, pTableMeta, &pTableMetaInfo->name);

    pCmd->batchSize = 0;
    
    pStmt->mtb.currentUid = pTableMeta->id.uid;
    pStmt->mtb.tbNum++;
    
    taosHashPut(pCmd->insertParam.pTableBlockHashList, (void *)&pStmt->mtb.currentUid, sizeof(pStmt->mtb.currentUid), (void*)&pBlock, POINTER_BYTES);
    taosHashPut(pStmt->mtb.pTableBlockHashList, (void *)&pStmt->mtb.currentUid, sizeof(pStmt->mtb.currentUid), (void*)&pBlock, POINTER_BYTES);
    taosHashPut(pStmt->mtb.pTableHash, name, strlen(name), (char*) &pTableMeta->id.uid, sizeof(pTableMeta->id.uid));

    tscDebug("0x%"PRIx64" table:%s is prepared, uid:%" PRIx64, pSql->self, name, pStmt->mtb.currentUid);
    
    STMT_RET(TSDB_CODE_SUCCESS);
  }

  if (pStmt->mtb.tagSet) {
    pStmt->mtb.tbname = tscReplaceStrToken(&pSql->sqlstr, &pStmt->mtb.tbname, name);
  } else {
    if (tags == NULL) {
      tscError("No tags set");
      STMT_RET(invalidOperationMsg(tscGetErrorMsgPayload(&pStmt->pSql->cmd), "no tags set"));
    }

    int32_t ret = stmtGenInsertStatement(pSql, pStmt, name, tags);
    if (ret != TSDB_CODE_SUCCESS) {
      STMT_RET(ret);
    }
  }

  pStmt->mtb.nameSet = true;

  tscDebug("0x%"PRIx64" SQL: %s", pSql->self, pSql->sqlstr);

  pSql->cmd.insertParam.numOfParams = 0;
  pSql->cmd.batchSize   = 0;

  if (taosHashGetSize(pCmd->insertParam.pTableBlockHashList) > 0) {
    SHashObj* hashList = pCmd->insertParam.pTableBlockHashList;
    pCmd->insertParam.pTableBlockHashList = NULL;
    tscResetSqlCmd(pCmd, false);
    pCmd->insertParam.pTableBlockHashList = hashList;
  }

  code = tsParseSql(pStmt->pSql, true);
  if (code == TSDB_CODE_TSC_ACTION_IN_PROGRESS) {
    // wait for the callback function to post the semaphore
    tsem_wait(&pStmt->pSql->rspSem);

    code = pStmt->pSql->res.code;
  }

  if (code == TSDB_CODE_SUCCESS) {
    STableMetaInfo* pTableMetaInfo = tscGetTableMetaInfoFromCmd(pCmd, 0);

    STableMeta* pTableMeta = pTableMetaInfo->pTableMeta;
    STableDataBlocks* pBlock = NULL;
    code = tscGetDataBlockFromList(pCmd->insertParam.pTableBlockHashList, pTableMeta->id.uid, TSDB_PAYLOAD_SIZE, sizeof(SSubmitBlk),
                              pTableMeta->tableInfo.rowSize, &pTableMetaInfo->name, pTableMeta, &pBlock, NULL);
    if (code != TSDB_CODE_SUCCESS) {
      STMT_RET(code);
    }

    SSubmitBlk* blk = (SSubmitBlk*)pBlock->pData;
    blk->numOfRows = 0;

    pStmt->mtb.currentUid = pTableMeta->id.uid;
    pStmt->mtb.tbNum++;

    taosHashPut(pStmt->mtb.pTableBlockHashList, (void *)&pStmt->mtb.currentUid, sizeof(pStmt->mtb.currentUid), (void*)&pBlock, POINTER_BYTES);
    taosHashPut(pStmt->mtb.pTableHash, name, strlen(name), (char*) &pTableMeta->id.uid, sizeof(pTableMeta->id.uid));

    if (pStmt->mtb.lastBlock == NULL) {
      insertStmtGenLastBlock(&pStmt->mtb.lastBlock, pBlock);
    }

    tscDebug("0x%"PRIx64" table:%s is prepared, uid:%" PRIx64, pSql->self, name, pStmt->mtb.currentUid);
  }

  STMT_RET(code);
}


int taos_stmt_set_sub_tbname(TAOS_STMT* stmt, const char* name) {
  STscStmt* pStmt = (STscStmt*)stmt;
  STMT_CHECK
  pStmt->mtb.subSet = true;
  return taos_stmt_set_tbname_tags(stmt, name, NULL);
}



int taos_stmt_set_tbname(TAOS_STMT* stmt, const char* name) {
  STscStmt* pStmt = (STscStmt*)stmt;
  STMT_CHECK
  pStmt->mtb.subSet = false;
  return taos_stmt_set_tbname_tags(stmt, name, NULL);
}


int taos_stmt_close(TAOS_STMT* stmt) {
  STscStmt* pStmt = (STscStmt*)stmt;
  if (pStmt == NULL || pStmt->taos == NULL) {
    STMT_RET(TSDB_CODE_TSC_DISCONNECTED);
  }
  if (!pStmt->isInsert) {
    SNormalStmt* normal = &pStmt->normal;
    if (normal->params != NULL) {
      for (uint16_t i = 0; i < normal->numParams; i++) {
        tVariantDestroy(normal->params + i);
      }
      free(normal->params);
    }
    free(normal->parts);
    free(normal->sql);
  } else {
    if (pStmt->multiTbInsert) {
      taosHashCleanup(pStmt->mtb.pTableHash);
      bool rmMeta = false;
      if (pStmt->pSql && pStmt->pSql->res.code != 0) {
        rmMeta = true;
      }
      tscDestroyDataBlock(pStmt->mtb.lastBlock, rmMeta);
      pStmt->mtb.pTableBlockHashList = tscDestroyBlockHashTable(pStmt->mtb.pTableBlockHashList, rmMeta);
      if (pStmt->pSql){
        taosHashCleanup(pStmt->pSql->cmd.insertParam.pTableBlockHashList);
        pStmt->pSql->cmd.insertParam.pTableBlockHashList = NULL;
      }

      taosArrayDestroy(pStmt->mtb.tags);
      tfree(pStmt->mtb.sqlstr);
    }
  }

<<<<<<< HEAD
  if (RID_VALID(pStmt->pSql->self)) {
    taosReleaseRef(tscObjRef, pStmt->pSql->self);
  } else {
    tscFreeSqlObj(pStmt->pSql);
  }
=======
  taos_free_result(pStmt->pSql);
>>>>>>> 8d53eae1
  tfree(pStmt);
  STMT_RET(TSDB_CODE_SUCCESS);
}

int taos_stmt_bind_param(TAOS_STMT* stmt, TAOS_BIND* bind) {
  STscStmt* pStmt = (STscStmt*)stmt;
  STMT_CHECK

  if (pStmt->isInsert) {
    if (pStmt->multiTbInsert) {
      if (pStmt->last != STMT_SETTBNAME && pStmt->last != STMT_ADD_BATCH) {
        tscError("0x%"PRIx64" bind param status error, last:%d", pStmt->pSql->self, pStmt->last);
        STMT_RET(invalidOperationMsg(tscGetErrorMsgPayload(&pStmt->pSql->cmd), "bind param status error"));
      }
    } else {
      if (pStmt->last != STMT_PREPARE && pStmt->last != STMT_ADD_BATCH && pStmt->last != STMT_EXECUTE) {
        tscError("0x%"PRIx64" bind param status error, last:%d", pStmt->pSql->self, pStmt->last);
        STMT_RET(invalidOperationMsg(tscGetErrorMsgPayload(&pStmt->pSql->cmd), "bind param status error"));
      }
    }

    pStmt->last = STMT_BIND;

    tscDebug("tableId:%" PRIu64 ", try to bind one row", pStmt->mtb.currentUid);

    STMT_RET(insertStmtBindParam(pStmt, bind));
  } else {
    STMT_RET(normalStmtBindParam(pStmt, bind));
  }
}


int taos_stmt_bind_param_batch(TAOS_STMT* stmt, TAOS_MULTI_BIND* bind) {
  STscStmt* pStmt = (STscStmt*)stmt;

  STMT_CHECK

  if (bind == NULL || bind->num <= 0 || bind->num > INT16_MAX) {
    tscError("0x%"PRIx64" invalid parameter", pStmt->pSql->self);
    STMT_RET(invalidOperationMsg(tscGetErrorMsgPayload(&pStmt->pSql->cmd), "invalid bind param"));
  }

  if (!pStmt->isInsert) {
    tscError("0x%"PRIx64" not or invalid batch insert", pStmt->pSql->self);
    STMT_RET(invalidOperationMsg(tscGetErrorMsgPayload(&pStmt->pSql->cmd), "not or invalid batch insert"));
  }

  if (pStmt->multiTbInsert) {
    if (pStmt->last != STMT_SETTBNAME && pStmt->last != STMT_ADD_BATCH) {
      tscError("0x%"PRIx64" bind param status error, last:%d", pStmt->pSql->self, pStmt->last);
      STMT_RET(invalidOperationMsg(tscGetErrorMsgPayload(&pStmt->pSql->cmd), "bind param status error"));
    }
  } else {
    if (pStmt->last != STMT_PREPARE && pStmt->last != STMT_ADD_BATCH && pStmt->last != STMT_EXECUTE) {
      tscError("0x%"PRIx64" bind param status error, last:%d", pStmt->pSql->self, pStmt->last);
      STMT_RET(invalidOperationMsg(tscGetErrorMsgPayload(&pStmt->pSql->cmd), "bind param status error"));
    }
  }

  pStmt->last = STMT_BIND;

  STMT_RET(insertStmtBindParamBatch(pStmt, bind, -1));
}

int taos_stmt_bind_single_param_batch(TAOS_STMT* stmt, TAOS_MULTI_BIND* bind, int colIdx) {
  STscStmt* pStmt = (STscStmt*)stmt;
  STMT_CHECK

  if (bind == NULL || bind->num <= 0 || bind->num > INT16_MAX || colIdx < 0) {
    tscError("0x%"PRIx64" invalid parameter", pStmt->pSql->self);
    STMT_RET(invalidOperationMsg(tscGetErrorMsgPayload(&pStmt->pSql->cmd), "invalid bind param"));
  }

  if (!pStmt->isInsert) {
    tscError("0x%"PRIx64" not or invalid batch insert", pStmt->pSql->self);
    STMT_RET(invalidOperationMsg(tscGetErrorMsgPayload(&pStmt->pSql->cmd), "not or invalid batch insert"));
  }

  if (pStmt->multiTbInsert) {
    if (pStmt->last != STMT_SETTBNAME && pStmt->last != STMT_ADD_BATCH && pStmt->last != STMT_BIND_COL) {
      tscError("0x%"PRIx64" bind param status error, last:%d", pStmt->pSql->self, pStmt->last);
      STMT_RET(invalidOperationMsg(tscGetErrorMsgPayload(&pStmt->pSql->cmd), "bind param status error"));
    }
  } else {
    if (pStmt->last != STMT_PREPARE && pStmt->last != STMT_ADD_BATCH && pStmt->last != STMT_BIND_COL && pStmt->last != STMT_EXECUTE) {
      tscError("0x%"PRIx64" bind param status error, last:%d", pStmt->pSql->self, pStmt->last);
      STMT_RET(invalidOperationMsg(tscGetErrorMsgPayload(&pStmt->pSql->cmd), "bind param status error"));
    }
  }

  pStmt->last = STMT_BIND_COL;

  STMT_RET(insertStmtBindParamBatch(pStmt, bind, colIdx));
}



int taos_stmt_add_batch(TAOS_STMT* stmt) {
  STscStmt* pStmt = (STscStmt*)stmt;
  STMT_CHECK

  if (pStmt->isInsert) {
    if (pStmt->last != STMT_BIND && pStmt->last != STMT_BIND_COL) {
      tscError("0x%"PRIx64" add batch status error, last:%d", pStmt->pSql->self, pStmt->last);
      STMT_RET(invalidOperationMsg(tscGetErrorMsgPayload(&pStmt->pSql->cmd), "add batch status error"));
    }

    pStmt->last = STMT_ADD_BATCH;

    STMT_RET(insertStmtAddBatch(pStmt));
  }

  STMT_RET(TSDB_CODE_COM_OPS_NOT_SUPPORT);
}

int taos_stmt_reset(TAOS_STMT* stmt) {
  STscStmt* pStmt = (STscStmt*)stmt;
  if (pStmt->isInsert) {
    STMT_RET(insertStmtReset(pStmt));
  }
  STMT_RET(TSDB_CODE_SUCCESS);
}

int taos_stmt_execute(TAOS_STMT* stmt) {
  int ret = 0;
  STscStmt* pStmt = (STscStmt*)stmt;
  STMT_CHECK

  if (pStmt->isInsert) {
    if (pStmt->last != STMT_ADD_BATCH) {
      tscError("0x%"PRIx64" exec status error, last:%d", pStmt->pSql->self, pStmt->last);
      STMT_RET(invalidOperationMsg(tscGetErrorMsgPayload(&pStmt->pSql->cmd), "exec status error"));
    }

    pStmt->last = STMT_EXECUTE;

    pStmt->pSql->cmd.insertParam.payloadType = PAYLOAD_TYPE_RAW;
    if (pStmt->multiTbInsert) {
      ret = insertBatchStmtExecute(pStmt);
    } else {
      ret = insertStmtExecute(pStmt);
    }
  } else { // normal stmt query
    char* sql = normalStmtBuildSql(pStmt);
    if (sql == NULL) {
      ret = TSDB_CODE_TSC_OUT_OF_MEMORY;
    } else {
<<<<<<< HEAD
      if (pStmt->pSql != NULL) {
        if (RID_VALID(pStmt->pSql->self)) {
          taosReleaseRef(tscObjRef, pStmt->pSql->self);
        } else {
          tscFreeSqlObj(pStmt->pSql);
        }
        pStmt->pSql = NULL;
      }

=======
      taosReleaseRef(tscObjRef, pStmt->pSql->self);
>>>>>>> 8d53eae1
      pStmt->pSql = taos_query((TAOS*)pStmt->taos, sql);
      ret = taos_errno(pStmt->pSql);
      free(sql);
    }
  }

  STMT_RET(ret);
}

TAOS_RES *taos_stmt_use_result(TAOS_STMT* stmt) {
  if (stmt == NULL) {
    tscError("statement is invalid.");
    return NULL;
  }

  STscStmt* pStmt = (STscStmt*)stmt;
  if (pStmt->pSql == NULL) {
    tscError("result has been used already.");
    return NULL;
  }
  TAOS_RES* result = pStmt->pSql;
  pStmt->pSql = NULL;
  return result;
}

int taos_stmt_is_insert(TAOS_STMT *stmt, int *insert) {
  STscStmt* pStmt = (STscStmt*)stmt;

  STMT_CHECK

  if (insert) *insert = pStmt->isInsert;

  STMT_RET(TSDB_CODE_SUCCESS);
}

int taos_stmt_num_params(TAOS_STMT *stmt, int *nums) {
  STscStmt* pStmt = (STscStmt*)stmt;

  STMT_CHECK

  if (pStmt->isInsert) {
    SSqlObj* pSql = pStmt->pSql;
    SSqlCmd *pCmd = &pSql->cmd;
    *nums = pCmd->insertParam.numOfParams;
    STMT_RET(TSDB_CODE_SUCCESS);
  } else {
    SNormalStmt* normal = &pStmt->normal;
    *nums = normal->numParams;
    STMT_RET(TSDB_CODE_SUCCESS);
  }
}

int taos_stmt_get_param(TAOS_STMT *stmt, int idx, int *type, int *bytes) {
  STscStmt* pStmt = (STscStmt*)stmt;

  STMT_CHECK

  if (pStmt->isInsert) {
    SSqlCmd* pCmd = &pStmt->pSql->cmd;
    STableMetaInfo* pTableMetaInfo = tscGetTableMetaInfoFromCmd(pCmd, 0);
    STableMeta* pTableMeta = pTableMetaInfo->pTableMeta;
    if (pCmd->insertParam.pTableBlockHashList == NULL) {
      pCmd->insertParam.pTableBlockHashList = taosHashInit(16, taosGetDefaultHashFunction(TSDB_DATA_TYPE_BIGINT), true, false);
    }

    STableDataBlocks* pBlock = NULL;

    int32_t ret =
      tscGetDataBlockFromList(pCmd->insertParam.pTableBlockHashList, pTableMeta->id.uid, TSDB_PAYLOAD_SIZE, sizeof(SSubmitBlk),
          pTableMeta->tableInfo.rowSize, &pTableMetaInfo->name, pTableMeta, &pBlock, NULL);
    if (ret != 0) {
      STMT_RET(ret);
    }

    if (idx<0 || idx>=pBlock->numOfParams) {
      tscError("0x%"PRIx64" param %d: out of range", pStmt->pSql->self, idx);
      STMT_RET(invalidOperationMsg(tscGetErrorMsgPayload(&pStmt->pSql->cmd), "idx out of range"));
    }

    SParamInfo* param = &pBlock->params[idx];
    if (type) *type = param->type;
    if (bytes) *bytes = param->bytes;

    STMT_RET(TSDB_CODE_SUCCESS);
  } else {
    STMT_RET(TSDB_CODE_COM_OPS_NOT_SUPPORT);
  }
}


char *taos_stmt_errstr(TAOS_STMT *stmt) {
  STscStmt* pStmt = (STscStmt*)stmt;

  if (stmt == NULL) {
    return (char*) tstrerror(terrno);
  }

  return taos_errstr(pStmt->pSql);
}



const char *taos_data_type(int type) {
  switch (type) {
    case TSDB_DATA_TYPE_NULL:            return "TSDB_DATA_TYPE_NULL";
    case TSDB_DATA_TYPE_BOOL:            return "TSDB_DATA_TYPE_BOOL";
    case TSDB_DATA_TYPE_TINYINT:         return "TSDB_DATA_TYPE_TINYINT";
    case TSDB_DATA_TYPE_SMALLINT:        return "TSDB_DATA_TYPE_SMALLINT";
    case TSDB_DATA_TYPE_INT:             return "TSDB_DATA_TYPE_INT";
    case TSDB_DATA_TYPE_BIGINT:          return "TSDB_DATA_TYPE_BIGINT";
    case TSDB_DATA_TYPE_FLOAT:           return "TSDB_DATA_TYPE_FLOAT";
    case TSDB_DATA_TYPE_DOUBLE:          return "TSDB_DATA_TYPE_DOUBLE";
    case TSDB_DATA_TYPE_BINARY:          return "TSDB_DATA_TYPE_BINARY";
    case TSDB_DATA_TYPE_TIMESTAMP:       return "TSDB_DATA_TYPE_TIMESTAMP";
    case TSDB_DATA_TYPE_NCHAR:           return "TSDB_DATA_TYPE_NCHAR";
    default: return "UNKNOWN";
  }
}
<|MERGE_RESOLUTION|>--- conflicted
+++ resolved
@@ -1816,15 +1816,12 @@
     }
   }
 
-<<<<<<< HEAD
   if (RID_VALID(pStmt->pSql->self)) {
     taosReleaseRef(tscObjRef, pStmt->pSql->self);
   } else {
     tscFreeSqlObj(pStmt->pSql);
   }
-=======
-  taos_free_result(pStmt->pSql);
->>>>>>> 8d53eae1
+
   tfree(pStmt);
   STMT_RET(TSDB_CODE_SUCCESS);
 }
@@ -1972,7 +1969,6 @@
     if (sql == NULL) {
       ret = TSDB_CODE_TSC_OUT_OF_MEMORY;
     } else {
-<<<<<<< HEAD
       if (pStmt->pSql != NULL) {
         if (RID_VALID(pStmt->pSql->self)) {
           taosReleaseRef(tscObjRef, pStmt->pSql->self);
@@ -1982,9 +1978,6 @@
         pStmt->pSql = NULL;
       }
 
-=======
-      taosReleaseRef(tscObjRef, pStmt->pSql->self);
->>>>>>> 8d53eae1
       pStmt->pSql = taos_query((TAOS*)pStmt->taos, sql);
       ret = taos_errno(pStmt->pSql);
       free(sql);
