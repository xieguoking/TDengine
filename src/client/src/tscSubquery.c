/*
 * Copyright (c) 2019 TAOS Data, Inc. <jhtao@taosdata.com>
 *
 * This program is free software: you can use, redistribute, and/or modify
 * it under the terms of the GNU Affero General Public License, version 3
 * or later ("AGPL"), as published by the Free Software Foundation.
 *
 * This program is distributed in the hope that it will be useful, but WITHOUT
 * ANY WARRANTY; without even the implied warranty of MERCHANTABILITY or
 * FITNESS FOR A PARTICULAR PURPOSE.
 *
 * You should have received a copy of the GNU Affero General Public License
 * along with this program. If not, see <http://www.gnu.org/licenses/>.
 */
#define _GNU_SOURCE

#include "os.h"
#include "texpr.h"

#include "tsched.h"
#include "qTsbuf.h"
#include "tcompare.h"
#include "tscLog.h"
#include "tscSubquery.h"
#include "qTableMeta.h"
#include "tsclient.h"
#include "qUdf.h"
#include "qUtil.h"
#include "qPlan.h"

typedef struct SInsertSupporter {
  SSqlObj*  pSql;
  int32_t   idx;
} SInsertSupporter;

static void freeJoinSubqueryObj(SSqlObj* pSql);
//static bool tscHasRemainDataInSubqueryResultSet(SSqlObj *pSql);

static int32_t tsCompare(int32_t order, int64_t left, int64_t right) {
  if (left == right) {
    return 0;
  }

  if (order == TSDB_ORDER_ASC) {
    return left < right? -1:1;
  } else {
    return left > right? -1:1;
  }
}

static void skipRemainValue(STSBuf* pTSBuf, tVariant* tag1) {
  STSElem el1 = tsBufGetElem(pTSBuf);

  int32_t res = tVariantCompare(el1.tag, tag1);
  if (res != 0) { // it is a record with new tag
    return;
  }

  while (tsBufNextPos(pTSBuf)) {
    el1 = tsBufGetElem(pTSBuf);

    res = tVariantCompare(el1.tag, tag1);
    if (res != 0) { // it is a record with new tag
      return;
    }
  }
}

static void subquerySetState(SSqlObj *pSql, SSubqueryState *subState, int idx, int8_t state) {
  assert(idx < subState->numOfSub && subState->states != NULL);
  tscDebug("subquery:0x%"PRIx64",%d state set to %d", pSql->self, idx, state);

  pthread_mutex_lock(&subState->mutex);
  subState->states[idx] = state;
  pthread_mutex_unlock(&subState->mutex);
}

static bool allSubqueryDoneWithoutLock(SSqlObj *pParentSql) {
  bool done = true;
  SSubqueryState *subState = &pParentSql->subState;

  //lock in caller
  tscDebug("0x%"PRIx64" total subqueries: %d", pParentSql->self, subState->numOfSub);
  for (int i = 0; i < subState->numOfSub; i++) {
    SSqlObj* pSub = pParentSql->pSubs[i];
    if (0 == subState->states[i]) {
      tscDebug("0x%"PRIx64" subquery:0x%"PRIx64", idx: %d NOT finished yet", pParentSql->self, pSub->self, i);
      done = false;
      break;
    } else {
      if (pSub != NULL) {
        tscDebug("0x%"PRIx64" subquery:0x%"PRIx64", idx: %d finished", pParentSql->self, pSub->self, i);
      } else {
        tscDebug("0x%"PRIx64" subquery:%p, idx: %d finished", pParentSql->self, pSub, i);
      }
    }
  }

  return done;
}

bool subAndCheckDone(SSqlObj *pSql, SSqlObj *pParentSql, int idx) {
  SSubqueryState *subState = &pParentSql->subState;

  pthread_mutex_lock(&subState->mutex);
  if (idx < subState->numOfSub) {
    tscDebug("0x%"PRIx64" subquery:0x%"PRIx64", index:%d state set to 1", pParentSql->self, pSql->self, idx);
    subState->states[idx] = 1;
  }
  bool done = allSubqueryDoneWithoutLock(pParentSql);
  if (!done) {
    tscDebug("0x%"PRIx64" sub:%p,%d completed, total:%d", pParentSql->self, pSql, idx, pParentSql->subState.numOfSub);
  }
  pthread_mutex_unlock(&subState->mutex);
  return done;
}

static int64_t doTSBlockIntersect(SSqlObj* pSql, STimeWindow * win) {
  SQueryInfo* pQueryInfo = tscGetQueryInfo(&pSql->cmd);

  win->skey = INT64_MAX;
  win->ekey = INT64_MIN;

  SLimitVal* pLimit = &pQueryInfo->limit;
  int32_t    order = pQueryInfo->order.order;
  int32_t    joinNum = pSql->subState.numOfSub;
  SMergeTsCtx ctxlist[TSDB_MAX_JOIN_TABLE_NUM] = {{0}};
  SMergeTsCtx* ctxStack[TSDB_MAX_JOIN_TABLE_NUM] = {0};
  int32_t slot = 0;
  size_t tableNum = 0;
  int16_t* tableMIdx = 0;
  int32_t equalNum = 0;
  int32_t stackidx = 0;
  SMergeTsCtx* ctx = NULL;
  SMergeTsCtx* pctx = NULL;
  SMergeTsCtx* mainCtx = NULL;
  STSElem cur;
  STSElem prev;
  SArray*   tsCond = NULL;
  int32_t mergeDone = 0;

  for (int32_t i = 0; i < joinNum; ++i) {
    STSBuf* output = tsBufCreate(true, pQueryInfo->order.order);
    SQueryInfo* pSubQueryInfo = tscGetQueryInfo(&pSql->pSubs[i]->cmd);

    pSubQueryInfo->tsBuf = output;

    SJoinSupporter* pSupporter = pSql->pSubs[i]->param;

    if (pSupporter->pTSBuf == NULL) {
      tscDebug("0x%"PRIx64" at least one ts-comp is empty, 0 for secondary query after ts blocks intersecting", pSql->self);
      return 0;
    }

    tsBufResetPos(pSupporter->pTSBuf);

    if (!tsBufNextPos(pSupporter->pTSBuf)) {
      tscDebug("0x%"PRIx64" input1 is empty, 0 for secondary query after ts blocks intersecting", pSql->self);
      return 0;
    }

    tscDebug("0x%"PRIx64" sub:0x%"PRIx64" table idx:%d, input group number:%d", pSql->self,
        pSql->pSubs[i]->self, i, pSupporter->pTSBuf->numOfGroups);

    ctxlist[i].p = pSupporter;
    ctxlist[i].res = output;
  }

  TSKEY st = taosGetTimestampUs();

  for (int16_t tidx = 0; tidx < joinNum; tidx++) {
    pctx = &ctxlist[tidx];
    if (pctx->compared) {
      continue;
    }

    assert(pctx->numOfInput == 0);

    tsCond = pQueryInfo->tagCond.joinInfo.joinTables[tidx]->tsJoin;

    tableNum = taosArrayGetSize(tsCond);
    assert(tableNum >= 2);

    for (int32_t i = 0; i < tableNum; ++i) {
      tableMIdx = taosArrayGet(tsCond, i);
      SMergeTsCtx* tctx = &ctxlist[*tableMIdx];
      tctx->compared = 1;
    }

    tableMIdx = taosArrayGet(tsCond, 0);
    pctx = &ctxlist[*tableMIdx];

    mainCtx = pctx;

    while (1) {
      pctx = mainCtx;

      prev = tsBufGetElem(pctx->p->pTSBuf);

      ctxStack[stackidx++] = pctx;

      if (!tsBufIsValidElem(&prev)) {
        break;
      }

      tVariant tag = {0};
      tVariantAssign(&tag, prev.tag);

      int32_t skipped = 0;

      for (int32_t i = 1; i < tableNum; ++i) {
        SMergeTsCtx* tctx = &ctxlist[i];

        // find the data in supporter2 with the same tag value
        STSElem e2 = tsBufFindElemStartPosByTag(tctx->p->pTSBuf, &tag);

        if (!tsBufIsValidElem(&e2)) {
          skipRemainValue(pctx->p->pTSBuf, &tag);
          skipped = 1;
          break;
        }
      }

      if (skipped) {
        slot = 0;
        stackidx = 0;
        tVariantDestroy(&tag);
        continue;
      }

      tableMIdx = taosArrayGet(tsCond, ++slot);
      equalNum = 1;

      while (1) {
        ctx = &ctxlist[*tableMIdx];

        prev = tsBufGetElem(pctx->p->pTSBuf);
        cur = tsBufGetElem(ctx->p->pTSBuf);

        // data with current are exhausted
        if (!tsBufIsValidElem(&prev) || tVariantCompare(prev.tag, &tag) != 0) {
          break;
        }

        if (!tsBufIsValidElem(&cur) || tVariantCompare(cur.tag, &tag) != 0) { // ignore all records with the same tag
          break;
        }

        ctxStack[stackidx++] = ctx;

        int32_t ret = tsCompare(order, prev.ts, cur.ts);
        if (ret == 0) {
          if (++equalNum < tableNum) {
            pctx = ctx;

            if (++slot >= tableNum) {
              slot = 0;
            }

            tableMIdx = taosArrayGet(tsCond, slot);
            continue;
          }

          assert(stackidx == tableNum);

          if (pLimit->offset == 0 || pQueryInfo->interval.interval > 0 || QUERY_IS_STABLE_QUERY(pQueryInfo->type)) {
            if (win->skey > prev.ts) {
              win->skey = prev.ts;
            }

            if (win->ekey < prev.ts) {
              win->ekey = prev.ts;
            }

            for (int32_t i = 0; i < stackidx; ++i) {
              SMergeTsCtx* tctx = ctxStack[i];
              prev = tsBufGetElem(tctx->p->pTSBuf);

              tsBufAppend(tctx->res, prev.id, prev.tag, (const char*)&prev.ts, sizeof(prev.ts));
            }
          } else {
            pLimit->offset -= 1;//offset apply to projection?
          }

          for (int32_t i = 0; i < stackidx; ++i) {
            SMergeTsCtx* tctx = ctxStack[i];

            if (!tsBufNextPos(tctx->p->pTSBuf) && tctx == mainCtx) {
              mergeDone = 1;
            }
            tctx->numOfInput++;
          }

          if (mergeDone) {
            break;
          }

          stackidx = 0;
          equalNum = 1;

          ctxStack[stackidx++] = pctx;
        } else if (ret > 0) {
          if (!tsBufNextPos(ctx->p->pTSBuf) && ctx == mainCtx) {
            mergeDone = 1;
            break;
          }

          ctx->numOfInput++;
          stackidx--;
        } else {
          stackidx--;

          for (int32_t i = 0; i < stackidx; ++i) {
            SMergeTsCtx* tctx = ctxStack[i];

            if (!tsBufNextPos(tctx->p->pTSBuf) && tctx == mainCtx) {
              mergeDone = 1;
            }
            tctx->numOfInput++;
          }

          if (mergeDone) {
            break;
          }

          stackidx = 0;
          equalNum = 1;

          ctxStack[stackidx++] = pctx;
        }

      }

      if (mergeDone) {
        tVariantDestroy(&tag);
        break;
      }

      slot = 0;
      stackidx = 0;

      skipRemainValue(mainCtx->p->pTSBuf, &tag);
      tVariantDestroy(&tag);
    }

    stackidx = 0;
    slot = 0;
    mergeDone = 0;
  }

  /*
   * failed to set the correct ts order yet in two cases:
   * 1. only one element
   * 2. only one element for each tag.
   */
  if (ctxlist[0].res->tsOrder == -1) {
    for (int32_t i = 0; i < joinNum; ++i) {
      ctxlist[i].res->tsOrder = TSDB_ORDER_ASC;
    }
  }

  for (int32_t i = 0; i < joinNum; ++i) {
    tsBufFlush(ctxlist[i].res);

    tsBufDestroy(ctxlist[i].p->pTSBuf);
    ctxlist[i].p->pTSBuf = NULL;
  }
    
  TSKEY et = taosGetTimestampUs();

  for (int32_t i = 0; i < joinNum; ++i) {
    tscDebug("0x%"PRIx64" sub:0x%"PRIx64" tblidx:%d, input:%" PRId64 ", final:%" PRId64 " in %d vnodes for secondary query after ts blocks "
             "intersecting, skey:%" PRId64 ", ekey:%" PRId64 ", numOfVnode:%d, elapsed time:%" PRId64 " us",
             pSql->self, pSql->pSubs[i]->self, i, ctxlist[i].numOfInput, ctxlist[i].res->numOfTotal, ctxlist[i].res->numOfGroups, win->skey, win->ekey,
             tsBufGetNumOfGroup(ctxlist[i].res), et - st);
  }

  return ctxlist[0].res->numOfTotal;
}


// todo handle failed to create sub query
SJoinSupporter* tscCreateJoinSupporter(SSqlObj* pSql, int32_t idx) {
  SJoinSupporter* pSupporter = calloc(1, sizeof(SJoinSupporter));
  if (pSupporter == NULL) {
    return NULL;
  }

  pSupporter->pObj = pSql->self;

  pSupporter->subqueryIndex = idx;
  SQueryInfo* pQueryInfo = tscGetQueryInfo(&pSql->cmd);
  
  memcpy(&pSupporter->interval, &pQueryInfo->interval, sizeof(pSupporter->interval));
  pSupporter->limit = pQueryInfo->limit;

  if (tscIsPointInterpQuery(pQueryInfo)) {
    pSupporter->fillType = pQueryInfo->fillType;
    pSupporter->fillVal = pQueryInfo->fillVal;
    pSupporter->numOfFillVal = pQueryInfo->numOfFillVal;
  }

  STableMetaInfo* pTableMetaInfo = tscGetTableMetaInfoFromCmd(&pSql->cmd, idx);
  pSupporter->uid = pTableMetaInfo->pTableMeta->id.uid;
  assert (pSupporter->uid != 0);

  taosGetTmpfilePath("join-", pSupporter->path);

  // do NOT create file here to reduce crash generated file left issue
  pSupporter->f = NULL;

  return pSupporter;
}

static void tscDestroyJoinSupporter(SJoinSupporter* pSupporter) {
  if (pSupporter == NULL) {
    return;
  }

  if (pSupporter->exprList != NULL) {
    tscExprDestroy(pSupporter->exprList);
    pSupporter->exprList = NULL;
  }
  
  if (pSupporter->colList != NULL) {
    tscColumnListDestroy(pSupporter->colList);
  }

//  tscFieldInfoClear(&pSupporter->fieldsInfo);
  if (pSupporter->fieldsInfo.internalField != NULL) {
    taosArrayDestroy(&pSupporter->fieldsInfo.internalField);
  }
  if (pSupporter->pTSBuf != NULL) {
    tsBufDestroy(pSupporter->pTSBuf);
    pSupporter->pTSBuf = NULL;
  }

  unlink(pSupporter->path);
  
  if (pSupporter->f != NULL) {
    fclose(pSupporter->f);
    pSupporter->f = NULL;
  }

  if (pSupporter->pVgroupTables != NULL) {
    //taosArrayDestroy(&pSupporter->pVgroupTables);
    tscFreeVgroupTableInfo(pSupporter->pVgroupTables); 
    pSupporter->pVgroupTables = NULL;
  }

  tfree(pSupporter->pIdTagList);
  tscTagCondRelease(&pSupporter->tagCond);
  free(pSupporter);
}

static void filterVgroupTables(SQueryInfo* pQueryInfo, SArray* pVgroupTables) {
  int32_t  num = 0;
  int32_t* list = NULL;
  tsBufGetGroupIdList(pQueryInfo->tsBuf, &num, &list);

  // The virtual node, of which all tables are disqualified after the timestamp intersection,
  // is removed to avoid next stage query.
  // TODO: If tables from some vnodes are not qualified for next stage query, discard them.
  for (int32_t k = 0; k < taosArrayGetSize(pVgroupTables);) {
    SVgroupTableInfo* p = taosArrayGet(pVgroupTables, k);

    bool found = false;
    for (int32_t f = 0; f < num; ++f) {
      if (p->vgInfo.vgId == list[f]) {
        found = true;
        break;
      }
    }

    if (!found) {
      tscRemoveVgroupTableGroup(pVgroupTables, k);
    } else {
      k++;
    }
  }

  assert(taosArrayGetSize(pVgroupTables) > 0);
  TSDB_QUERY_SET_TYPE(pQueryInfo->type, TSDB_QUERY_TYPE_MULTITABLE_QUERY);

  tfree(list);
}

static SArray* buildVgroupTableByResult(SQueryInfo* pQueryInfo, SArray* pVgroupTables) {
  int32_t  num = 0;
  int32_t* list = NULL;
  tsBufGetGroupIdList(pQueryInfo->tsBuf, &num, &list);

  size_t numOfGroups = taosArrayGetSize(pVgroupTables);

  SArray* pNew = taosArrayInit(num, sizeof(SVgroupTableInfo));

  SVgroupTableInfo info;
  for (int32_t i = 0; i < num; ++i) {
    int32_t vnodeId = list[i];

    for (int32_t j = 0; j < numOfGroups; ++j) {
      SVgroupTableInfo* p1 = taosArrayGet(pVgroupTables, j);
      if (p1->vgInfo.vgId == vnodeId) {
        tscVgroupTableCopy(&info, p1);
        break;
      }
    }

    taosArrayPush(pNew, &info);
  }

  tfree(list);
  TSDB_QUERY_SET_TYPE(pQueryInfo->type, TSDB_QUERY_TYPE_MULTITABLE_QUERY);

  return pNew;
}

/*
 * launch secondary stage query to fetch the result that contains timestamp in set
 */
static int32_t tscLaunchRealSubqueries(SSqlObj* pSql) {
  int32_t         numOfSub = 0;
  SJoinSupporter* pSupporter = NULL;
  
  //If the columns are not involved in the final select clause, the corresponding query will not be issued.
  for (int32_t i = 0; i < pSql->subState.numOfSub; ++i) {
    pSupporter = pSql->pSubs[i]->param;
    if (taosArrayGetSize(pSupporter->exprList) > 0) {
      ++numOfSub;
    }
  }
  
  assert(numOfSub > 0);
  
  // scan all subquery, if one sub query has only ts, ignore it
  tscDebug("0x%"PRIx64" start to launch secondary subqueries, %d out of %d needs to query", pSql->self, numOfSub, pSql->subState.numOfSub);

  bool success = true;
  
  for (int32_t i = 0; i < pSql->subState.numOfSub; ++i) {
    SSqlObj *pPrevSub = pSql->pSubs[i];
    pSql->pSubs[i] = NULL;
    
    pSupporter = pPrevSub->param;
  
    if (taosArrayGetSize(pSupporter->exprList) == 0) {
      tscDebug("0x%"PRIx64" subIndex: %d, no need to launch query, ignore it", pSql->self, i);
    
      tscDestroyJoinSupporter(pSupporter);
      taos_free_result(pPrevSub);
    
      pSql->pSubs[i] = NULL;
      continue;
    }
  
    SQueryInfo *pSubQueryInfo = tscGetQueryInfo(&pPrevSub->cmd);
    STSBuf     *pTsBuf = pSubQueryInfo->tsBuf;
    pSubQueryInfo->tsBuf = NULL;
  
    // free result for async object will also free sqlObj
    assert(tscNumOfExprs(pSubQueryInfo) == 1); // ts_comp query only requires one result columns
    taos_free_result(pPrevSub);
  
    SSqlObj *pNew = createSubqueryObj(pSql, (int16_t) i, tscJoinQueryCallback, pSupporter, TSDB_SQL_SELECT, NULL);
    if (pNew == NULL) {
      tscDestroyJoinSupporter(pSupporter);
      success = false;
      break;
    }

    tscClearSubqueryInfo(&pNew->cmd);
    pSql->pSubs[i] = pNew;
  
    SQueryInfo *pQueryInfo = tscGetQueryInfo(&pNew->cmd);
    pQueryInfo->tsBuf = pTsBuf;  // transfer the ownership of timestamp comp-z data to the new created object

    // set the second stage sub query for join process
    TSDB_QUERY_SET_TYPE(pQueryInfo->type, TSDB_QUERY_TYPE_JOIN_SEC_STAGE);
    memcpy(&pQueryInfo->interval, &pSupporter->interval, sizeof(pQueryInfo->interval));

    tscTagCondCopy(&pQueryInfo->tagCond, &pSupporter->tagCond);

    pQueryInfo->colList     = pSupporter->colList;
    pQueryInfo->exprList    = pSupporter->exprList;
    pQueryInfo->fieldsInfo  = pSupporter->fieldsInfo;
    pQueryInfo->groupbyExpr = pSupporter->groupInfo;
    pQueryInfo->pUpstream   = taosArrayInit(4, sizeof(POINTER_BYTES));
    
    if (tscIsPointInterpQuery(pQueryInfo)) {
      pQueryInfo->fillType = pSupporter->fillType;
      pQueryInfo->numOfFillVal = pSupporter->numOfFillVal;
      pQueryInfo->fillVal = malloc(pQueryInfo->numOfFillVal * sizeof(*pSupporter->fillVal));
      memcpy(pQueryInfo->fillVal, pSupporter->fillVal, sizeof(*pSupporter->fillVal) * pQueryInfo->numOfFillVal);
    }

    assert(pNew->subState.numOfSub == 0 && pQueryInfo->numOfTables == 1);
  
    tscFieldInfoUpdateOffset(pQueryInfo);
  
    STableMetaInfo *pTableMetaInfo = tscGetMetaInfo(pQueryInfo, 0);
    pTableMetaInfo->pVgroupTables = pSupporter->pVgroupTables;

    pSupporter->exprList = NULL;
    pSupporter->colList  = NULL;
    pSupporter->pVgroupTables = NULL;
    memset(&pSupporter->fieldsInfo, 0, sizeof(SFieldInfo));
    memset(&pSupporter->groupInfo, 0, sizeof(SGroupbyExpr));

    /*
     * When handling the projection query, the offset value will be modified for table-table join, which is changed
     * during the timestamp intersection.
     */
    pSupporter->limit = pQueryInfo->limit;
    SColumnIndex idx = {.tableIndex = 0, .columnIndex = PRIMARYKEY_TIMESTAMP_COL_INDEX};
    SSchema* s = tscGetTableColumnSchema(pTableMetaInfo->pTableMeta, 0);

    SExprInfo* pExpr = tscExprGet(pQueryInfo, 0);
    int16_t funcId = pExpr->base.functionId;

    // add the invisible timestamp column
    if ((pExpr->base.colInfo.colId != PRIMARYKEY_TIMESTAMP_COL_INDEX) ||
        (funcId != TSDB_FUNC_TS && funcId != TSDB_FUNC_TS_DUMMY && funcId != TSDB_FUNC_PRJ)) {

      int16_t functionId = tscIsProjectionQuery(pQueryInfo)? TSDB_FUNC_PRJ : TSDB_FUNC_TS;

      tscAddFuncInSelectClause(pQueryInfo, 0, functionId, &idx, s, TSDB_COL_NORMAL, getNewResColId(&pNew->cmd));
      tscPrintSelNodeList(pNew, 0);
      tscFieldInfoUpdateOffset(pQueryInfo);

      pExpr = tscExprGet(pQueryInfo, 0);
    }

    // set the join condition tag column info, todo extract method
    if (UTIL_TABLE_IS_SUPER_TABLE(pTableMetaInfo)) {
      assert(pQueryInfo->tagCond.joinInfo.hasJoin);
      pExpr->base.numOfParams = 0;    // the value is 0 by default. just make sure.
      // add json tag key, if there is no json tag key, just hold place.
      tVariantCreateFromBinary(&(pExpr->base.param[pExpr->base.numOfParams]), pQueryInfo->tagCond.joinInfo.joinTables[0]->tagJsonKeyName,
                               strlen(pQueryInfo->tagCond.joinInfo.joinTables[0]->tagJsonKeyName), TSDB_DATA_TYPE_BINARY);
      pExpr->base.numOfParams++;
      int16_t colId = tscGetJoinTagColIdByUid(&pQueryInfo->tagCond, pTableMetaInfo->pTableMeta->id.uid);

      // set the tag column id for executor to extract correct tag value
      tVariant* pVariant = &pExpr->base.param[pExpr->base.numOfParams];

      pVariant->i64   = colId;
      pVariant->nType = TSDB_DATA_TYPE_BIGINT;
      pVariant->nLen  = sizeof(int64_t);

      pExpr->base.numOfParams++;
    }

    if (UTIL_TABLE_IS_SUPER_TABLE(pTableMetaInfo)) {
      assert(pTableMetaInfo->pVgroupTables != NULL);
      if (tscNonOrderedProjectionQueryOnSTable(pQueryInfo, 0)) {
        SArray* p = buildVgroupTableByResult(pQueryInfo, pTableMetaInfo->pVgroupTables);
        tscFreeVgroupTableInfo(pTableMetaInfo->pVgroupTables);
        pTableMetaInfo->pVgroupTables = p;
      } else {
        filterVgroupTables(pQueryInfo, pTableMetaInfo->pVgroupTables);
      }
      pQueryInfo->stableQuery = true;
    }

    subquerySetState(pNew, &pSql->subState, i, 0);
    
    size_t numOfCols = taosArrayGetSize(pQueryInfo->colList);
    tscDebug("0x%"PRIx64" subquery:0x%"PRIx64" tableIndex:%d, vgroupIndex:%d, type:%d, exprInfo:%" PRIzu ", colList:%" PRIzu ", fieldsInfo:%d, name:%s",
             pSql->self, pNew->self, 0, pTableMetaInfo->vgroupIndex, pQueryInfo->type, taosArrayGetSize(pQueryInfo->exprList),
             numOfCols, pQueryInfo->fieldsInfo.numOfOutput, tNameGetTableName(&pTableMetaInfo->name));
  }
  
  //prepare the subqueries object failed, abort
  if (!success) {
    pSql->res.code = TSDB_CODE_TSC_OUT_OF_MEMORY;
    tscError("0x%"PRIx64" failed to prepare subqueries objs for secondary phase query, numOfSub:%d, code:%d", pSql->self,
        pSql->subState.numOfSub, pSql->res.code);
    freeJoinSubqueryObj(pSql);
    
    return pSql->res.code;
  }
  
  for(int32_t i = 0; i < pSql->subState.numOfSub; ++i) {
    if (pSql->pSubs[i] == NULL) {
      continue;
    }

    SQueryInfo* pQueryInfo = tscGetQueryInfo(&pSql->pSubs[i]->cmd);
    executeQuery(pSql->pSubs[i], pQueryInfo);
  }

  return TSDB_CODE_SUCCESS;
}

void freeJoinSubqueryObj(SSqlObj* pSql) {
<<<<<<< HEAD
  pthread_mutex_lock(&pSql->subState.mutex);
=======
  if (pSql->subState.numOfSub == 0) {
    return;
  }  

  pthread_mutex_lock(&pSql->subState.mutex);

>>>>>>> 380285aa
  for (int32_t i = 0; i < pSql->subState.numOfSub; ++i) {
    SSqlObj* pSub = pSql->pSubs[i];
    if (pSub == NULL) {
      continue;
    }
    
    SJoinSupporter* p = pSub->param;
    tscDestroyJoinSupporter(p);

    taos_free_result(pSub);
    pSql->pSubs[i] = NULL;
  }
<<<<<<< HEAD
  tfree(pSql->pSubs);
  tfree(pSql->subState.states);
  pSql->subState.numOfSub = 0;
  pthread_mutex_unlock(&pSql->subState.mutex);
=======
  
  tfree(pSql->subState.states);
  pSql->subState.numOfSub = 0;

  pthread_mutex_unlock(&pSql->subState.mutex);

  pthread_mutex_destroy(&pSql->subState.mutex);  
>>>>>>> 380285aa
}

static int32_t quitAllSubquery(SSqlObj* pSqlSub, SSqlObj* pSqlObj, SJoinSupporter* pSupporter) {
  if (subAndCheckDone(pSqlSub, pSqlObj, pSupporter->subqueryIndex)) {
    tscError("0x%"PRIx64" all subquery return and query failed, global code:%s", pSqlObj->self, tstrerror(pSqlObj->res.code));
    freeJoinSubqueryObj(pSqlObj);
    return 0;
  }

  return 1;
  //tscDestroyJoinSupporter(pSupporter);
}

// update the query time range according to the join results on timestamp
static void updateQueryTimeRange(SQueryInfo* pQueryInfo, STimeWindow* win) {
  assert(pQueryInfo->window.skey <= win->skey && pQueryInfo->window.ekey >= win->ekey);
  pQueryInfo->window = *win;
}

int32_t tagValCompar(const void* p1, const void* p2) {
  const STidTags* t1 = (const STidTags*) varDataVal(p1);
  const STidTags* t2 = (const STidTags*) varDataVal(p2);

  if (t1->padding == TSDB_DATA_TYPE_JSON){
    bool canReturn = true;
    int32_t result = jsonCompareUnit(t1->tag, t2->tag, &canReturn);
    if(canReturn) return result;

    __compar_fn_t func = getComparFunc(t1->tag[0], 0);
    return func(t1->tag + CHAR_BYTES, t2->tag + CHAR_BYTES);
  }
  __compar_fn_t func = getComparFunc(t1->padding, 0);
  return func(t1->tag, t2->tag);
}

int32_t tidTagsCompar(const void* p1, const void* p2) {
  const STidTags* t1 = (const STidTags*) (p1);
  const STidTags* t2 = (const STidTags*) (p2);
  
  if (t1->vgId != t2->vgId) {
    return (t1->vgId > t2->vgId) ? 1 : -1;
  }

  return tagValCompar(p1, p2);
}

void tscBuildVgroupTableInfo(SSqlObj* pSql, STableMetaInfo* pTableMetaInfo, SArray* tables) {
  SArray*   result = taosArrayInit(4, sizeof(SVgroupTableInfo));
  SArray*   vgTables = NULL;
  STidTags* prev = NULL;

  size_t numOfTables = taosArrayGetSize(tables);
  for (size_t i = 0; i < numOfTables; i++) {
    STidTags* tt = taosArrayGet(tables, i);

    if (prev == NULL || tt->vgId != prev->vgId) {
      SVgroupsInfo* pvg = pTableMetaInfo->vgroupList;

      SVgroupTableInfo info = {{0}};
      for (int32_t m = 0; m < pvg->numOfVgroups; ++m) {
        if (tt->vgId == pvg->vgroups[m].vgId) {
          memcpy(&info.vgInfo, &pvg->vgroups[m], sizeof(info.vgInfo));
          break;
        }
      }

      assert(info.vgInfo.numOfEps != 0);

      vgTables = taosArrayInit(4, sizeof(STableIdInfo));
      info.itemList = vgTables;

      if (taosArrayGetSize(result) > 0) {
        SVgroupTableInfo* prevGroup = taosArrayGet(result, taosArrayGetSize(result) - 1);
        tscDebug("0x%"PRIx64" vgId:%d, tables:%"PRIzu, pSql->self, prevGroup->vgInfo.vgId, taosArrayGetSize(prevGroup->itemList));
      }

      taosArrayPush(result, &info);
    }

    STableIdInfo item = {.uid = tt->uid, .tid = tt->tid, .key = INT64_MIN};
    taosArrayPush(vgTables, &item);

    tscTrace("0x%"PRIx64" tid:%d, uid:%"PRIu64",vgId:%d added", pSql->self, tt->tid, tt->uid, tt->vgId);
    prev = tt;
  }

  pTableMetaInfo->vgroupIndex = 0;
  
  if (taosArrayGetSize(result) <= 0) {
    pTableMetaInfo->pVgroupTables = NULL;
    taosArrayDestroy(&result);
  } else {
    pTableMetaInfo->pVgroupTables = result;

    SVgroupTableInfo* g = taosArrayGet(result, taosArrayGetSize(result) - 1);
    tscDebug("0x%"PRIx64" vgId:%d, tables:%"PRIzu, pSql->self, g->vgInfo.vgId, taosArrayGetSize(g->itemList));
  }
}

static void issueTsCompQuery(SSqlObj* pSql, SJoinSupporter* pSupporter, SSqlObj* pParent) {
  SSqlCmd* pCmd = &pSql->cmd;
  tscClearSubqueryInfo(pCmd);
  tscFreeSqlResult(pSql);

  SQueryInfo* pQueryInfo = tscGetQueryInfo(pCmd);
  assert(pQueryInfo->numOfTables == 1);

  STableMetaInfo* pTableMetaInfo = tscGetMetaInfo(pQueryInfo, 0);
  STimeWindow window = pQueryInfo->window;
  tscInitQueryInfo(pQueryInfo);

  pQueryInfo->colCond = pSupporter->colCond;
  pQueryInfo->window = window;
  TSDB_QUERY_CLEAR_TYPE(pQueryInfo->type, TSDB_QUERY_TYPE_TAG_FILTER_QUERY);
  TSDB_QUERY_SET_TYPE(pQueryInfo->type, TSDB_QUERY_TYPE_MULTITABLE_QUERY);
  
  pCmd->command = TSDB_SQL_SELECT;
  pSql->fp = tscJoinQueryCallback;
  
  SSchema colSchema = {.type = TSDB_DATA_TYPE_BINARY, .bytes = 1};
  
  SColumnIndex idx = {0, PRIMARYKEY_TIMESTAMP_COL_INDEX};
  SExprInfo *pExpr = tscAddFuncInSelectClause(pQueryInfo, 0, TSDB_FUNC_TS_COMP, &idx, &colSchema, TSDB_COL_NORMAL, getNewResColId(pCmd));
  
  // set the tags value for ts_comp function
  if (UTIL_TABLE_IS_SUPER_TABLE(pTableMetaInfo)) {
      pExpr->base.numOfParams = 0;    // the value is 0 by default. just make sure.
      // add json tag key, if there is no json tag key, just hold place.
      tVariantCreateFromBinary(&(pExpr->base.param[pExpr->base.numOfParams]), pSupporter->tagCond.joinInfo.joinTables[0]->tagJsonKeyName,
                               strlen(pSupporter->tagCond.joinInfo.joinTables[0]->tagJsonKeyName), TSDB_DATA_TYPE_BINARY);
      pExpr->base.numOfParams++;

      int16_t tagColId = tscGetJoinTagColIdByUid(&pSupporter->tagCond, pTableMetaInfo->pTableMeta->id.uid);
      pExpr->base.param[pExpr->base.numOfParams].i64 = tagColId;
      pExpr->base.param[pExpr->base.numOfParams].nLen = sizeof(int64_t);
      pExpr->base.param[pExpr->base.numOfParams].nType = TSDB_DATA_TYPE_BIGINT;
      pExpr->base.numOfParams++;
  }

  // add the filter tag column
  if (pSupporter->colList != NULL) {
    size_t s = taosArrayGetSize(pSupporter->colList);
    
    for (int32_t i = 0; i < s; ++i) {
      SColumn *pCol = taosArrayGetP(pSupporter->colList, i);
      
      if (pCol->info.flist.numOfFilters > 0) {  // copy to the pNew->cmd.colList if it is filtered.
        SColumn *p = tscColumnClone(pCol);
        taosArrayPush(pQueryInfo->colList, &p);
      }
    }
  }
  
  size_t numOfCols = taosArrayGetSize(pQueryInfo->colList);
  
  tscDebug(
      "0x%"PRIx64" subquery:0x%"PRIx64" tableIndex:%d, vgroupIndex:%d, numOfVgroups:%d, type:%d, ts_comp query to retrieve timestamps, "
      "numOfExpr:%" PRIzu ", colList:%" PRIzu ", numOfOutputFields:%d, name:%s",
      pParent->self, pSql->self, 0, pTableMetaInfo->vgroupIndex, pTableMetaInfo->vgroupList->numOfVgroups, pQueryInfo->type,
      tscNumOfExprs(pQueryInfo), numOfCols, pQueryInfo->fieldsInfo.numOfOutput, tNameGetTableName(&pTableMetaInfo->name));
  
  tscBuildAndSendRequest(pSql, NULL);
}

static bool checkForDuplicateTagVal(SSchema* pColSchema, SJoinSupporter* p1, SSqlObj* pPSqlObj) {
  for(int32_t i = 1; i < p1->num; ++i) {
    STidTags* prev = (STidTags*) varDataVal(p1->pIdTagList + (i - 1) * p1->tagSize);
    STidTags* p = (STidTags*) varDataVal(p1->pIdTagList + i * p1->tagSize);
    assert(prev->vgId >= 1 && p->vgId >= 1);

    if (doCompare(prev->tag, p->tag, pColSchema->type, pColSchema->bytes) == 0) {
      tscError("0x%"PRIx64" join tags have same value for different table, free all sub SqlObj and quit", pPSqlObj->self);
      pPSqlObj->res.code = TSDB_CODE_QRY_DUP_JOIN_KEY;
      return false;
    }
  }

  return true;
}


bool tscReparseSql(SSqlObj *sql, int32_t code){
  if (!((code == TSDB_CODE_TDB_INVALID_TABLE_ID || code == TSDB_CODE_VND_INVALID_VGROUP_ID) && sql->retry < sql->maxRetry)) {
    return true;
  }

  tscFreeSubobj(sql);      

  sql->res.code = TSDB_CODE_SUCCESS;
  sql->retry++;
  
  tscDebug("0x%"PRIx64" retry parse sql and send query, prev error: %s, retry:%d", sql->self,
      tstrerror(code), sql->retry);
  
  tscResetSqlCmd(&sql->cmd, true, sql->self);
  code = tsParseSql(sql, true);
  if (code == TSDB_CODE_TSC_ACTION_IN_PROGRESS) {
    return false;
  }
  
  if (code != TSDB_CODE_SUCCESS) {
    sql->res.code = code;
    tscAsyncResultOnError(sql);
    return false;
  }
  
  SQueryInfo* pQueryInfo = tscGetQueryInfo(&sql->cmd);
  executeQuery(sql, pQueryInfo);

  return false;
}


static void setTidTagType(SJoinSupporter* p, uint8_t type) {
  for (int32_t i = 0; i < p->num; ++i) {
    STidTags * tag = (STidTags*) varDataVal(p->pIdTagList + i * p->tagSize);
    tag->padding = type;
  }
}

static int32_t tidTagsMerge(SArray *arr, int32_t start, int32_t mid, int32_t end, const int32_t tagSize)
{
  char     *pTmp, *pRes = NULL;
  char     *result = NULL;
  STidTags *pi, *pj, *p;

  int32_t k = 0;
  int32_t i = start;
  int32_t j = mid + 1;

  if (end - start > 0) {
    result = calloc(1, (end - start + 1) * tagSize);
    if (result == NULL) {
      tscError("failed to allocate memory for tidTagsMerge");
      return TSDB_CODE_TSC_OUT_OF_MEMORY;
    }
  }

  pRes = result;

  while (i <= mid && j <= end) {
    pi = taosArrayGet(arr, i);
    pj = taosArrayGet(arr, j);

    if (pi->vgId <= pj->vgId) {
      p = taosArrayGet(arr, i++);
      memcpy(pRes, p, tagSize);
    } else {
      p = taosArrayGet(arr, j++);
      memcpy(pRes, p, tagSize);
    }

    k++;
    pRes += tagSize;
  }

  if (i == mid + 1) {
    while(j <= end) {
      p = taosArrayGet(arr, j++);
      memcpy(pRes, p, tagSize);
      k++;
      pRes += tagSize;
    }
  }

  if (j == end + 1) {
    while (i <= mid) {
      p = taosArrayGet(arr, i++);
      memcpy(pRes, p, tagSize);
      k++;
      pRes += tagSize;
    }
  }

  for (i = start, j = 0, pTmp = result; j < k; i++, j++, pTmp += tagSize) {
    p = (STidTags *) taosArrayGet(arr, i);
    memcpy(p, pTmp, tagSize);
  }

  if (result) {
    tfree(result);
  }

  return TSDB_CODE_SUCCESS;
}

static int32_t tidTagsMergeSort(SArray *arr, int32_t start, int32_t end, const int32_t tagSize)
{
  int32_t ret;
  int32_t mid;

  if (start >= end) {
    return TSDB_CODE_SUCCESS;
  }

  mid = (start + end) / 2;

  ret = tidTagsMergeSort(arr, start, mid, tagSize);
  if (ret != TSDB_CODE_SUCCESS) {
    return ret;
  }

  ret = tidTagsMergeSort(arr, mid + 1, end, tagSize);
  if (ret != TSDB_CODE_SUCCESS) {
    return ret;
  }

  return tidTagsMerge(arr, start, mid, end, tagSize);
}

static int32_t getIntersectionOfTableTuple(SQueryInfo* pQueryInfo, SSqlObj* pParentSql, SArray* resList) {
  int16_t joinNum = pParentSql->subState.numOfSub;
  STableMetaInfo* pTableMetaInfo = tscGetMetaInfo(pQueryInfo, 0);
  int16_t tagColId = tscGetJoinTagColIdByUid(&pQueryInfo->tagCond, pTableMetaInfo->pTableMeta->id.uid);
  SJoinSupporter* p0 = pParentSql->pSubs[0]->param;
  SMergeCtx ctxlist[TSDB_MAX_JOIN_TABLE_NUM] = {{0}};
  SMergeCtx* ctxStack[TSDB_MAX_JOIN_TABLE_NUM] = {0};

  // int16_t for padding
  int32_t size = p0->tagSize - sizeof(int16_t);

  SSchema* pColSchema = tscGetColumnSchemaById(pTableMetaInfo->pTableMeta, tagColId);
  
  tscDebug("0x%"PRIx64" all subquery retrieve <tid, tags> complete, do tags match", pParentSql->self);

  for (int32_t i = 0; i < joinNum; i++) {
    SJoinSupporter* p = pParentSql->pSubs[i]->param;

    setTidTagType(p, pColSchema->type);

    ctxlist[i].p = p;
    ctxlist[i].res = taosArrayInit(p->num, size);

    tscDebug("Join %d - num:%d", i, p->num);

    // sort according to the tag valu
    if (p->pIdTagList != NULL) {
      qsort(p->pIdTagList, p->num, p->tagSize, tagValCompar);
    }

    if (!checkForDuplicateTagVal(pColSchema, p, pParentSql)) {
      for (int32_t j = 0; j <= i; j++) {
        taosArrayDestroy(&ctxlist[j].res);
      }
      return TSDB_CODE_QRY_DUP_JOIN_KEY;
    }
  }

  int32_t slot = 0;
  size_t tableNum = 0;
  int16_t* tableMIdx = 0;
  int32_t equalNum = 0;
  int32_t stackidx = 0;
  int32_t mergeDone = 0;
  SMergeCtx* ctx = NULL;
  SMergeCtx* pctx = NULL;
  STidTags* cur = NULL;
  STidTags* prev = NULL;
  SArray*   tagCond = NULL;

  for (int16_t tidx = 0; tidx < joinNum; tidx++) {
    pctx = &ctxlist[tidx];
    if (pctx->compared) {
      continue;
    }

    assert(pctx->idx == 0 && taosArrayGetSize(pctx->res) == 0);

    tagCond = pQueryInfo->tagCond.joinInfo.joinTables[tidx]->tagJoin;

    tableNum = taosArrayGetSize(tagCond);
    assert(tableNum >= 2);

    for (int32_t i = 0; i < tableNum; ++i) {
      tableMIdx = taosArrayGet(tagCond, i);
      SMergeCtx* tctx = &ctxlist[*tableMIdx];
      tctx->compared = 1;
    }

    for (int32_t i = 0; i < tableNum; ++i) {
      tableMIdx = taosArrayGet(tagCond, i);
      SMergeCtx* tctx = &ctxlist[*tableMIdx];
      if (tctx->p->num <= 0 || tctx->p->pIdTagList == NULL) {
        mergeDone = 1;
        break;
      }
    }

    if (mergeDone) {
      mergeDone = 0;
      continue;
    }

    tableMIdx = taosArrayGet(tagCond, slot);

    pctx = &ctxlist[*tableMIdx];

    prev = (STidTags*) varDataVal(pctx->p->pIdTagList + pctx->idx * pctx->p->tagSize);

    ctxStack[stackidx++] = pctx;

    tableMIdx = taosArrayGet(tagCond, ++slot);

    equalNum = 1;

    while (1) {
      ctx = &ctxlist[*tableMIdx];

      cur = (STidTags*) varDataVal(ctx->p->pIdTagList + ctx->idx * ctx->p->tagSize);

      assert(cur->tid != 0 && prev->tid != 0);

      ctxStack[stackidx++] = ctx;

      int32_t ret = doCompare(prev->tag, cur->tag, pColSchema->type, pColSchema->bytes);
      if (ret == 0) {
        if (++equalNum < tableNum) {
          prev = cur;
          pctx = ctx;

          if (++slot >= tableNum) {
            slot = 0;
          }

          tableMIdx = taosArrayGet(tagCond, slot);
          continue;
        }
        
        tscDebug("0x%"PRIx64" tag matched, vgId:%d, val:%d, tid:%d, uid:%"PRIu64", tid:%d, uid:%"PRIu64, pParentSql->self, prev->vgId,
                 *(int*) prev->tag, prev->tid, prev->uid, cur->tid, cur->uid);

        assert(stackidx == tableNum);

        for (int32_t i = 0; i < stackidx; ++i) {
          SMergeCtx* tctx = ctxStack[i];
          prev = (STidTags*) varDataVal(tctx->p->pIdTagList + tctx->idx * tctx->p->tagSize);

          taosArrayPush(tctx->res, prev);
        }

        for (int32_t i = 0; i < stackidx; ++i) {
          SMergeCtx* tctx = ctxStack[i];

          if (++tctx->idx >= tctx->p->num) {
            mergeDone = 1;
            break;
          }
        }

        if (mergeDone) {
          break;
        }

        stackidx = 0;
        equalNum = 1;

        prev = (STidTags*) varDataVal(pctx->p->pIdTagList + pctx->idx * pctx->p->tagSize);

        ctxStack[stackidx++] = pctx;
      } else if (ret > 0) {
        stackidx--;

        if (++ctx->idx >= ctx->p->num) {
          break;
        }
      } else {
        stackidx--;

        for (int32_t i = 0; i < stackidx; ++i) {
          SMergeCtx* tctx = ctxStack[i];
          if (++tctx->idx >= tctx->p->num) {
            mergeDone = 1;
            break;
          }
        }

        if (mergeDone) {
          break;
        }

        stackidx = 0;
        equalNum = 1;

        prev = (STidTags*) varDataVal(pctx->p->pIdTagList + pctx->idx * pctx->p->tagSize);
        ctxStack[stackidx++] = pctx;
      }

    }

    slot = 0;
    mergeDone = 0;
    stackidx = 0;
  }

  for (int32_t i = 0; i < joinNum; ++i) {
    // reorganize the tid-tag value according to both the vgroup id and tag values
    // sort according to the tag value
    int32_t num = (int32_t) taosArrayGetSize(ctxlist[i].res);

    int32_t ret = tidTagsMergeSort(ctxlist[i].res, 0, num - 1, size);
    if (ret != TSDB_CODE_SUCCESS) {
      return TSDB_CODE_TSC_OUT_OF_MEMORY;
    }

    taosArrayPush(resList, &ctxlist[i].res);

    tscDebug("0x%"PRIx64" tags match complete, result num: %d", pParentSql->self, num);
  }

  return TSDB_CODE_SUCCESS;
}

bool emptyTagList(SArray* resList, int32_t size) {
  size_t rsize = taosArrayGetSize(resList);
  if (rsize != size) {
    return true;
  }

  for (int32_t i = 0; i < size; ++i) {
    SArray** s = taosArrayGet(resList, i);
    if (taosArrayGetSize(*s) <= 0) {
      return true;
    }
  }

  return false;
}

static void tidTagRetrieveCallback(void* param, TAOS_RES* tres, int32_t numOfRows) {
  SJoinSupporter* pSupporter = (SJoinSupporter*)param;

  int64_t handle = pSupporter->pObj;

  SSqlObj* pParentSql = (SSqlObj*)taosAcquireRef(tscObjRef, handle);
  if (pParentSql == NULL) return;

  SSqlObj* pSql = (SSqlObj*)tres;
  SSqlCmd* pCmd = &pSql->cmd;
  SSqlRes* pRes = &pSql->res;

  SQueryInfo* pQueryInfo = tscGetQueryInfo(pCmd);

  // todo, the type may not include TSDB_QUERY_TYPE_TAG_FILTER_QUERY
  assert(TSDB_QUERY_HAS_TYPE(pQueryInfo->type, TSDB_QUERY_TYPE_TAG_FILTER_QUERY));

  if (pParentSql->res.code != TSDB_CODE_SUCCESS) {
    tscError("0x%"PRIx64" abort query due to other subquery failure. code:%d, global code:%d", pSql->self, numOfRows, pParentSql->res.code);
    if (quitAllSubquery(pSql, pParentSql, pSupporter)) {
      goto _return;
    }

    if (!tscReparseSql(pParentSql->rootObj, pParentSql->res.code)) {
      goto _return;
    }

    tscAsyncResultOnError(pParentSql);
    goto _return;
  }

  // check for the error code firstly
  if (taos_errno(pSql) != TSDB_CODE_SUCCESS) {
    // todo retry if other subqueries are not failed

    assert(numOfRows < 0 && numOfRows == taos_errno(pSql));
    tscError("0x%"PRIx64" sub query failed, code:%s, idx:%d", pSql->self, tstrerror(numOfRows), pSupporter->subqueryIndex);

    pParentSql->res.code = numOfRows;
    if (quitAllSubquery(pSql, pParentSql, pSupporter)) {
      goto _return;
    }

    if (!tscReparseSql(pParentSql->rootObj, pParentSql->res.code)) {
      goto _return;
    }

    tscAsyncResultOnError(pParentSql);
    goto _return;
  }

  // keep the results in memory
  if (numOfRows > 0) {
    size_t validLen = (size_t)(pSupporter->tagSize * pRes->numOfRows);
    size_t length = pSupporter->totalLen + validLen;

    // todo handle memory error
    char* tmp = realloc(pSupporter->pIdTagList, length);
    if (tmp == NULL) {
      tscError("0x%"PRIx64" failed to malloc memory", pSql->self);

      pParentSql->res.code = TAOS_SYSTEM_ERROR(errno);
      if (quitAllSubquery(pSql, pParentSql, pSupporter)) {
        goto _return;
      }

      tscAsyncResultOnError(pParentSql);
      goto _return;
    }

    pSupporter->pIdTagList = tmp;

    memcpy(pSupporter->pIdTagList + pSupporter->totalLen, pRes->data, validLen);
    pSupporter->totalLen += (int32_t)validLen;
    pSupporter->num += (int32_t)pRes->numOfRows;

    // query not completed, continue to retrieve tid + tag tuples
    if (!pRes->completed) {
      taos_fetch_rows_a(tres, tidTagRetrieveCallback, param);
      goto _return;
    }
  }

  // data in current vnode has all returned to client, try next vnode if exits
  // <tid + tag> tuples have been retrieved to client, try <tid + tag> tuples from the next vnode
  if (hasMoreVnodesToTry(pSql)) {
    STableMetaInfo* pTableMetaInfo = tscGetMetaInfo(pQueryInfo, 0);

    int32_t totalVgroups = pTableMetaInfo->vgroupList->numOfVgroups;
    pTableMetaInfo->vgroupIndex += 1;
    assert(pTableMetaInfo->vgroupIndex < totalVgroups);

    tscDebug("0x%"PRIx64" tid_tag from vgroup idx:%d completed, try next vgroup:%d. total vgroups:%d. current numOfRes:%d",
             pSql->self, pTableMetaInfo->vgroupIndex - 1, pTableMetaInfo->vgroupIndex, totalVgroups, pSupporter->num);

    pCmd->command = TSDB_SQL_SELECT;
    tscResetForNextRetrieve(&pSql->res);

    // set the callback function
    pSql->fp = tscJoinQueryCallback;
    tscBuildAndSendRequest(pSql, NULL);
    goto _return;
  }

  // no data exists in next vnode, mark the <tid, tags> query completed
  // only when there is no subquery exits any more, proceeds to get the intersect of the <tid, tags> tuple sets.
  if (!subAndCheckDone(pSql, pParentSql, pSupporter->subqueryIndex)) {
    //tscDebug("0x%"PRIx64" tagRetrieve:%p,%d completed, total:%d", pParentSql->self, tres, pSupporter->subqueryIndex, pParentSql->subState.numOfSub);
    goto _return;
  }  

  SArray* resList = taosArrayInit(pParentSql->subState.numOfSub, sizeof(SArray *));

  int32_t code = getIntersectionOfTableTuple(pQueryInfo, pParentSql, resList);
  if (code != TSDB_CODE_SUCCESS) {
    freeJoinSubqueryObj(pParentSql);
    pParentSql->res.code = code;
    tscAsyncResultOnError(pParentSql);

    taosArrayDestroy(&resList);
    goto _return;
  }

  if (emptyTagList(resList, pParentSql->subState.numOfSub)) {  // no results,return.
    assert(pParentSql->fp != tscJoinQueryCallback);

    tscDebug("0x%"PRIx64" tag intersect does not generated qualified tables for join, free all sub SqlObj and quit",
        pParentSql->self);
    freeJoinSubqueryObj(pParentSql);

    // set no result command
    pParentSql->cmd.command = TSDB_SQL_RETRIEVE_EMPTY_RESULT;
    assert(pParentSql->fp != tscJoinQueryCallback);

    (*pParentSql->fp)(pParentSql->param, pParentSql, 0);
  } else {
    for (int32_t m = 0; m < pParentSql->subState.numOfSub; ++m) {
      // proceed to for ts_comp query
      SSqlCmd* pSubCmd = &pParentSql->pSubs[m]->cmd;
      SArray** s = taosArrayGet(resList, m);

      SQueryInfo*     pQueryInfo1 = tscGetQueryInfo(pSubCmd);
      STableMetaInfo* pTableMetaInfo = tscGetMetaInfo(pQueryInfo1, 0);
      tscBuildVgroupTableInfo(pParentSql, pTableMetaInfo, *s);

      SSqlObj* psub = pParentSql->pSubs[m];
      ((SJoinSupporter*)psub->param)->pVgroupTables =  tscVgroupTableInfoDup(pTableMetaInfo->pVgroupTables);

      memset(pParentSql->subState.states, 0, sizeof(pParentSql->subState.states[0]) * pParentSql->subState.numOfSub);
      tscDebug("0x%"PRIx64" reset all sub states to 0", pParentSql->self);
      
      issueTsCompQuery(psub, psub->param, pParentSql);
    }
  }

  size_t rsize = taosArrayGetSize(resList);
  for (int32_t i = 0; i < rsize; ++i) {
    SArray** s = taosArrayGet(resList, i);
    if (*s) {
      taosArrayDestroy(s);
    }
  }

  taosArrayDestroy(&resList);

_return:
  taosReleaseRef(tscObjRef, handle);
}

static void tsCompRetrieveCallback(void* param, TAOS_RES* tres, int32_t numOfRows) {
  SJoinSupporter* pSupporter = (SJoinSupporter*)param;

  int64_t handle = pSupporter->pObj;

  SSqlObj* pParentSql = (SSqlObj*)taosAcquireRef(tscObjRef, handle);
  if (pParentSql == NULL) return;

  SSqlObj* pSql = (SSqlObj*)tres;
  SSqlCmd* pCmd = &pSql->cmd;
  SSqlRes* pRes = &pSql->res;

  SQueryInfo* pQueryInfo = tscGetQueryInfo(pCmd);
  assert(!TSDB_QUERY_HAS_TYPE(pQueryInfo->type, TSDB_QUERY_TYPE_JOIN_SEC_STAGE));

  if (pParentSql->res.code != TSDB_CODE_SUCCESS) {
    tscError("0x%"PRIx64" abort query due to other subquery failure. code:%d, global code:%d", pSql->self, numOfRows, pParentSql->res.code);
    if (quitAllSubquery(pSql, pParentSql, pSupporter)){
      goto _return;
    }

    if (!tscReparseSql(pParentSql->rootObj, pParentSql->res.code)) {
      goto _return;
    }

    tscAsyncResultOnError(pParentSql);

    goto _return;
  }

  // check for the error code firstly
  if (taos_errno(pSql) != TSDB_CODE_SUCCESS) {
    // todo retry if other subqueries are not failed yet 
    assert(numOfRows < 0 && numOfRows == taos_errno(pSql));
    tscError("0x%"PRIx64" sub query failed, code:%s, idx:%d", pSql->self, tstrerror(numOfRows), pSupporter->subqueryIndex);

    pParentSql->res.code = numOfRows;
    if (quitAllSubquery(pSql, pParentSql, pSupporter)){
      goto _return;
    }

    if (!tscReparseSql(pParentSql->rootObj, pParentSql->res.code)) {
      goto _return;
    }

    tscAsyncResultOnError(pParentSql);
    goto _return;
  }

  if (numOfRows > 0) {  // write the compressed timestamp to disk file
    if(pSupporter->f == NULL) {
      pSupporter->f = fopen(pSupporter->path, "wb");

      if (pSupporter->f == NULL) {
        tscError("0x%"PRIx64" failed to create tmp file:%s, reason:%s", pSql->self, pSupporter->path, strerror(errno));
        pParentSql->res.code = TAOS_SYSTEM_ERROR(errno);

        if (quitAllSubquery(pSql, pParentSql, pSupporter)) {
          goto _return;
        }
        
        tscAsyncResultOnError(pParentSql);

        goto _return;
      }
    }
      
    fwrite(pRes->data, (size_t)pRes->numOfRows, 1, pSupporter->f);
    fclose(pSupporter->f);
    pSupporter->f = NULL;

    STSBuf* pBuf = tsBufCreateFromFile(pSupporter->path, true);
    if (pBuf == NULL) {  // in error process, close the fd
      tscError("0x%"PRIx64" invalid ts comp file from vnode, abort subquery, file size:%d", pSql->self, numOfRows);

      pParentSql->res.code = TAOS_SYSTEM_ERROR(errno);
      if (quitAllSubquery(pSql, pParentSql, pSupporter)){
        goto _return;
      }
      
      tscAsyncResultOnError(pParentSql);

      goto _return;
    }

    if (pSupporter->pTSBuf == NULL) {
      tscDebug("0x%"PRIx64" create tmp file for ts block:%s, size:%d bytes", pSql->self, pBuf->path, numOfRows);
      pSupporter->pTSBuf = pBuf;
    } else {
      assert(pQueryInfo->numOfTables == 1);  // for subquery, only one
      tsBufMerge(pSupporter->pTSBuf, pBuf);
      tsBufDestroy(pBuf);
    }

    // continue to retrieve ts-comp data from vnode
    if (!pRes->completed) {
      taosGetTmpfilePath("ts-join", pSupporter->path);
      pSupporter->f = fopen(pSupporter->path, "wb");
      pRes->row = pRes->numOfRows;

      taos_fetch_rows_a(tres, tsCompRetrieveCallback, param);
      goto _return;
    }
  }

  if (hasMoreVnodesToTry(pSql)) {
    STableMetaInfo* pTableMetaInfo = tscGetMetaInfo(pQueryInfo, 0);

    int32_t totalVgroups = pTableMetaInfo->vgroupList->numOfVgroups;
    pTableMetaInfo->vgroupIndex += 1;
    assert(pTableMetaInfo->vgroupIndex < totalVgroups);

    tscDebug("0x%"PRIx64" results from vgroup idx:%d completed, try next vgroup:%d. total vgroups:%d. current numOfRes:%" PRId64,
             pSql->self, pTableMetaInfo->vgroupIndex - 1, pTableMetaInfo->vgroupIndex, totalVgroups,
             pRes->numOfClauseTotal);

    pCmd->command = TSDB_SQL_SELECT;
    tscResetForNextRetrieve(&pSql->res);

    if (pSupporter->f != NULL) {
      fclose(pSupporter->f);
      pSupporter->f = NULL;
    }
    
    taosGetTmpfilePath("ts-join", pSupporter->path);
    
    // TODO check for failure
    pSupporter->f = fopen(pSupporter->path, "wb");
    pRes->row = pRes->numOfRows;

    // set the callback function
    pSql->fp = tscJoinQueryCallback;
    tscBuildAndSendRequest(pSql, NULL);
    goto _return;
  }

  if (!subAndCheckDone(pSql, pParentSql, pSupporter->subqueryIndex)) {
    goto _return;
  }  

  tscDebug("0x%"PRIx64" all subquery retrieve ts complete, do ts block intersect", pParentSql->self);

  STimeWindow win = TSWINDOW_INITIALIZER;
  int64_t num = doTSBlockIntersect(pParentSql, &win);
  if (num <= 0) {  // no result during ts intersect
    tscDebug("0x%"PRIx64" no results generated in ts intersection, free all sub SqlObj and quit", pParentSql->self);
    freeJoinSubqueryObj(pParentSql);

    // set no result command
    pParentSql->cmd.command = TSDB_SQL_RETRIEVE_EMPTY_RESULT;
    (*pParentSql->fp)(pParentSql->param, pParentSql, 0);
    goto _return;
  }

  // launch the query the retrieve actual results from vnode along with the filtered timestamp
  SQueryInfo* pPQueryInfo = tscGetQueryInfo(&pParentSql->cmd);
  updateQueryTimeRange(pPQueryInfo, &win);

  //update the vgroup that involved in real data query
  tscLaunchRealSubqueries(pParentSql);

_return:
  taosReleaseRef(tscObjRef, handle);  
}

static void joinRetrieveFinalResCallback(void* param, TAOS_RES* tres, int numOfRows) {
  SJoinSupporter* pSupporter = (SJoinSupporter*)param;
  int64_t handle = pSupporter->pObj;

  SSqlObj* pParentSql = (SSqlObj*)taosAcquireRef(tscObjRef, handle);
  if (pParentSql == NULL) return;

  SSqlObj* pSql = (SSqlObj*)tres;
  SSqlCmd* pCmd = &pSql->cmd;
  SSqlRes* pRes = &pSql->res;

  SQueryInfo* pQueryInfo = tscGetQueryInfo(pCmd);

  if (pParentSql->res.code != TSDB_CODE_SUCCESS) {
    tscError("0x%"PRIx64" abort query due to other subquery failure. code:%d, global code:%d", pSql->self, numOfRows, pParentSql->res.code);
    if (quitAllSubquery(pSql, pParentSql, pSupporter)) {
      goto _return;
    }

    if (!tscReparseSql(pParentSql->rootObj, pParentSql->res.code)) {
      goto _return;
    }
    
    tscAsyncResultOnError(pParentSql);
    goto _return;
  }

  
  if (taos_errno(pSql) != TSDB_CODE_SUCCESS) {
    assert(numOfRows == taos_errno(pSql));

    pParentSql->res.code = numOfRows;
    tscError("0x%"PRIx64" retrieve failed, idx:%d, code:%s", pSql->self, pSupporter->subqueryIndex, tstrerror(numOfRows));

    tscAsyncResultOnError(pParentSql);
    goto _return;
  }

  if (numOfRows >= 0) {
    pRes->numOfTotal += pRes->numOfRows;
  }

  SSubqueryState* pState = &pParentSql->subState;
  if (tscNonOrderedProjectionQueryOnSTable(pQueryInfo, 0) && numOfRows == 0) {
    STableMetaInfo* pTableMetaInfo = tscGetMetaInfo(pQueryInfo, 0);
    assert(pQueryInfo->numOfTables == 1);

    // for projection query, need to try next vnode if current vnode is exhausted
    int32_t numOfVgroups = 0;  // TODO refactor
    if (pTableMetaInfo->pVgroupTables != NULL) {
      numOfVgroups = (int32_t)taosArrayGetSize(pTableMetaInfo->pVgroupTables);
    } else {
      numOfVgroups = pTableMetaInfo->vgroupList->numOfVgroups;
    }

    if ((++pTableMetaInfo->vgroupIndex) < numOfVgroups) {
      tscDebug("0x%"PRIx64" no result in current vnode anymore, try next vnode, vgIndex:%d", pSql->self, pTableMetaInfo->vgroupIndex);
      pSql->cmd.command = TSDB_SQL_SELECT;
      pSql->fp = tscJoinQueryCallback;

      tscBuildAndSendRequest(pSql, NULL);
      goto _return;
    } else {
      tscDebug("0x%"PRIx64" no result in current subquery anymore", pSql->self);
    }
  }

  if (!subAndCheckDone(pSql, pParentSql, pSupporter->subqueryIndex)) {
    //tscDebug("0x%"PRIx64" sub:0x%"PRIx64",%d completed, total:%d", pParentSql->self, pSql->self, pSupporter->subqueryIndex, pState->numOfSub);
    goto _return;
  }

  tscDebug("0x%"PRIx64" all %d secondary subqueries retrieval completed, code:%d", pSql->self, pState->numOfSub, pParentSql->res.code);

  if (pParentSql->res.code != TSDB_CODE_SUCCESS) {
    freeJoinSubqueryObj(pParentSql);
    pParentSql->res.completed = true;
  }

  // update the records for each subquery in parent sql object.
  bool stableQuery = tscIsTwoStageSTableQuery(pQueryInfo, 0);
  for (int32_t i = 0; i < pState->numOfSub; ++i) {
    if (pParentSql->pSubs[i] == NULL) {
      tscDebug("0x%"PRIx64" %p sub:%d not retrieve data", pParentSql->self, NULL, i);
      continue;
    }

    SSqlRes* pRes1 = &pParentSql->pSubs[i]->res;

    pParentSql->res.precision = pRes1->precision;

    if (pRes1->row > 0 && pRes1->numOfRows > 0) {
      tscDebug("0x%"PRIx64" sub:0x%"PRIx64" idx:%d numOfRows:%d total:%"PRId64 " (not retrieve)", pParentSql->self,
          pParentSql->pSubs[i]->self, i, pRes1->numOfRows, pRes1->numOfTotal);
      assert(pRes1->row < pRes1->numOfRows || (pRes1->row == pRes1->numOfRows && pRes1->completed));
    } else {
      if (!stableQuery) {
        pRes1->numOfClauseTotal += pRes1->numOfRows;
      }

      tscDebug("0x%"PRIx64" sub:0x%"PRIx64" idx:%d numOfRows:%d total:%"PRId64, pParentSql->self,
          pParentSql->pSubs[i]->self, i, pRes1->numOfRows, pRes1->numOfTotal);
    }
  }

  // data has retrieved to client, build the join results
  tscBuildResFromSubqueries(pParentSql);

_return:  
  taosReleaseRef(tscObjRef, handle);
}

void tscFetchDatablockForSubquery(SSqlObj* pSql) {
  assert(pSql->subState.numOfSub >= 1);
  
  int32_t numOfFetch = 0;
  bool    hasData = true;
  bool    reachLimit = false;

  // if the subquery is NULL, it does not involved in the final result generation
  for (int32_t i = 0; i < pSql->subState.numOfSub; ++i) {
    SSqlObj* pSub = pSql->pSubs[i];
    if (pSub == NULL) {
      continue;
    }

    SSqlRes *pRes = &pSub->res;

    SQueryInfo* pQueryInfo = tscGetQueryInfo(&pSub->cmd);
    if (!tscHasReachLimitation(pQueryInfo, pRes)) {
      if (pRes->row >= pRes->numOfRows) {
        // no data left in current result buffer
        hasData = false;

        // The current query is completed for the active vnode, try next vnode if exists
        // If it is completed, no need to fetch anymore.
        if (!pRes->completed) {
          numOfFetch++;
        }
      }
    } else {  // has reach the limitation, no data anymore
      if (pRes->row >= pRes->numOfRows) {
        reachLimit = true;
        hasData    = false;
        break;
      }
    }
  }

  // has data remains in client side, and continue to return data to app
  if (hasData) {
    tscBuildResFromSubqueries(pSql);
    return;
  }

  // If at least one subquery is completed in current vnode, try the next vnode in case of multi-vnode
  // super table projection query.
  if (reachLimit) {
    pSql->res.completed = true;
    freeJoinSubqueryObj(pSql);

    if (pSql->res.code == TSDB_CODE_SUCCESS) {
      (*pSql->fp)(pSql->param, pSql, 0);
    } else {
      tscAsyncResultOnError(pSql);
    }

    return;
  }

  if (numOfFetch <= 0) {
    bool tryNextVnode = false;

    bool orderedPrjQuery = false;
    for(int32_t i = 0; i < pSql->subState.numOfSub; ++i) {
      SSqlObj* pSub = pSql->pSubs[i];
      if (pSub == NULL) {
        continue;
      }

      SQueryInfo* p = tscGetQueryInfo(&pSub->cmd);
      orderedPrjQuery = tscNonOrderedProjectionQueryOnSTable(p, 0);
      if (orderedPrjQuery) {
        break;
      }
    }


    if (orderedPrjQuery) {
      for (int32_t i = 0; i < pSql->subState.numOfSub; ++i) {
        SSqlObj* pSub = pSql->pSubs[i];
        if (pSub != NULL && pSub->res.row >= pSub->res.numOfRows && pSub->res.completed) {
          subquerySetState(pSub, &pSql->subState, i, 0);
        }
      }
    }
    

    for (int32_t i = 0; i < pSql->subState.numOfSub; ++i) {
      SSqlObj* pSub = pSql->pSubs[i];
      if (pSub == NULL) {
        continue;
      }

      SQueryInfo* pQueryInfo = tscGetQueryInfo(&pSub->cmd);

      if (tscNonOrderedProjectionQueryOnSTable(pQueryInfo, 0) && pSub->res.row >= pSub->res.numOfRows &&
          pSub->res.completed) {
        STableMetaInfo* pTableMetaInfo = tscGetMetaInfo(pQueryInfo, 0);
        assert(pQueryInfo->numOfTables == 1);

        // for projection query, need to try next vnode if current vnode is exhausted
        int32_t numOfVgroups = 0;  // TODO refactor
        if (pTableMetaInfo->pVgroupTables != NULL) {
          numOfVgroups = (int32_t)taosArrayGetSize(pTableMetaInfo->pVgroupTables);
        } else {
          numOfVgroups = pTableMetaInfo->vgroupList->numOfVgroups;
        }

        if ((++pTableMetaInfo->vgroupIndex) < numOfVgroups) {
          tscDebug("0x%"PRIx64" no result in current vnode anymore, try next vnode, vgIndex:%d", pSub->self,
                   pTableMetaInfo->vgroupIndex);
          pSub->cmd.command = TSDB_SQL_SELECT;
          pSub->fp = tscJoinQueryCallback;

          tscBuildAndSendRequest(pSub, NULL);
          tryNextVnode = true;
        } else {
          tscDebug("0x%"PRIx64" no result in current subquery anymore", pSub->self);
        }
      }
    }

    if (tryNextVnode) {
      return;
    }

    pSql->res.completed = true;
    freeJoinSubqueryObj(pSql);

    if (pSql->res.code == TSDB_CODE_SUCCESS) {
      (*pSql->fp)(pSql->param, pSql, 0);
    } else {
      tscAsyncResultOnError(pSql);
    }

    return;
  }

  // TODO multi-vnode retrieve for projection query with limitation has bugs, since the global limiation is not handled
  // retrieve data from current vnode.
  tscDebug("0x%"PRIx64" retrieve data from %d subqueries", pSql->self, numOfFetch);
  SJoinSupporter* pSupporter = NULL;

  for (int32_t i = 0; i < pSql->subState.numOfSub; ++i) {
    SSqlObj* pSql1 = pSql->pSubs[i];
    if (pSql1 == NULL) {
      continue;
    }

    SSqlRes* pRes1 = &pSql1->res;
    if (pRes1->row >= pRes1->numOfRows && !pRes1->completed) {
      subquerySetState(pSql1, &pSql->subState, i, 0);
    }
  }

  for (int32_t i = 0; i < pSql->subState.numOfSub; ++i) {
    SSqlObj* pSql1 = pSql->pSubs[i];
    if (pSql1 == NULL) {
      continue;
    }

    SSqlRes* pRes1 = &pSql1->res;
    SSqlCmd* pCmd1 = &pSql1->cmd;

    pSupporter = (SJoinSupporter*)pSql1->param;

    // wait for all subqueries completed
    SQueryInfo* pQueryInfo = tscGetQueryInfo(pCmd1);
    assert(pRes1->numOfRows >= 0 && pQueryInfo->numOfTables == 1);

    STableMetaInfo* pTableMetaInfo = tscGetMetaInfo(pQueryInfo, 0);
    
    if (pRes1->row >= pRes1->numOfRows && !pRes1->completed) {
      tscDebug("0x%"PRIx64" subquery:0x%"PRIx64" retrieve data from vnode, subquery:%d, vgroupIndex:%d", pSql->self, pSql1->self,
               pSupporter->subqueryIndex, pTableMetaInfo->vgroupIndex);

      tscResetForNextRetrieve(pRes1);
      pSql1->fp = joinRetrieveFinalResCallback;

      if (pCmd1->command < TSDB_SQL_LOCAL) {
        pCmd1->command = (pCmd1->command > TSDB_SQL_MGMT) ? TSDB_SQL_RETRIEVE : TSDB_SQL_FETCH;
      }

      tscBuildAndSendRequest(pSql1, NULL);
    }
  }
}

// all subqueries return, set the result output idx
void tscSetupOutputColumnIndex(SSqlObj* pSql) {
  SSqlCmd* pCmd = &pSql->cmd;
  SSqlRes* pRes = &pSql->res;

  // the column transfer support struct has been built
  if (pRes->pColumnIndex != NULL) {
    return;
  }

  SQueryInfo* pQueryInfo = tscGetQueryInfo(pCmd);

  int32_t numOfExprs = (int32_t)tscNumOfExprs(pQueryInfo);
  pRes->pColumnIndex = calloc(1, sizeof(SColumnIndex) * numOfExprs);
  if (pRes->pColumnIndex == NULL) {
    pRes->code = TSDB_CODE_TSC_OUT_OF_MEMORY;
    return;
  }

  for (int32_t i = 0; i < numOfExprs; ++i) {
    SExprInfo* pExpr = tscExprGet(pQueryInfo, i);

    int32_t tableIndexOfSub = -1;
    for (int32_t j = 0; j < pQueryInfo->numOfTables; ++j) {
      STableMetaInfo* pTableMetaInfo = tscGetMetaInfo(pQueryInfo, j);
      if (pTableMetaInfo->pTableMeta->id.uid == pExpr->base.uid) {
        tableIndexOfSub = j;
        break;
      }
    }

    assert(tableIndexOfSub >= 0 && tableIndexOfSub < pQueryInfo->numOfTables);
    
    SSqlCmd* pSubCmd = &pSql->pSubs[tableIndexOfSub]->cmd;
    SQueryInfo* pSubQueryInfo = tscGetQueryInfo(pSubCmd);
    
    size_t numOfSubExpr = taosArrayGetSize(pSubQueryInfo->exprList);
    for (int32_t k = 0; k < numOfSubExpr; ++k) {
      SExprInfo* pSubExpr = tscExprGet(pSubQueryInfo, k);
      if (pExpr->base.functionId == pSubExpr->base.functionId && pExpr->base.colInfo.colId == pSubExpr->base.colInfo.colId) {
        pRes->pColumnIndex[i] = (SColumnIndex){.tableIndex = tableIndexOfSub, .columnIndex = k};
        break;
      }
    }
  }

  // restore the offset value for super table query in case of final result.
//  tscRestoreFuncForSTableQuery(pQueryInfo);
//  tscFieldInfoUpdateOffset(pQueryInfo);
}


void tscJoinQueryCallback(void* param, TAOS_RES* tres, int code) {
  SSqlObj* pSql = (SSqlObj*)tres;

  SJoinSupporter* pSupporter = (SJoinSupporter*)param;
  int64_t handle = pSupporter->pObj;

  SSqlObj* pParentSql = (SSqlObj*)taosAcquireRef(tscObjRef, handle);
  if (pParentSql == NULL) return;
  
  // There is only one subquery and table for each subquery.
  SQueryInfo* pQueryInfo = tscGetQueryInfo(&pSql->cmd);
  STableMetaInfo* pTableMetaInfo = tscGetMetaInfo(pQueryInfo, 0);

  assert(pQueryInfo->numOfTables == 1);

  // retrieve actual query results from vnode during the second stage join subquery
  if (pParentSql->res.code != TSDB_CODE_SUCCESS) {
    tscError("0x%"PRIx64" abort query due to other subquery failure. code:%d, global code:%d", pSql->self, code, pParentSql->res.code);
    if (quitAllSubquery(pSql, pParentSql, pSupporter)) {
      goto _return;
    }

    if (!tscReparseSql(pParentSql->rootObj, pParentSql->res.code)) {
      goto _return;
    }
    
    tscAsyncResultOnError(pParentSql);

    goto _return;
  }

  // TODO here retry is required, not directly returns to client
  if (taos_errno(pSql) != TSDB_CODE_SUCCESS) {
    assert(taos_errno(pSql) == code);

    tscError("0x%"PRIx64" abort query, code:%s, global code:%s", pSql->self, tstrerror(code), tstrerror(pParentSql->res.code));
    pParentSql->res.code = code;

    if (quitAllSubquery(pSql, pParentSql, pSupporter)) {
      goto _return;
    }

    if (!tscReparseSql(pParentSql->rootObj, pParentSql->res.code)) {
      goto _return;
    }
    
    tscAsyncResultOnError(pParentSql);

    goto _return;
  }

  // retrieve <tid, tag> tuples from vnode
  if (TSDB_QUERY_HAS_TYPE(pQueryInfo->type, TSDB_QUERY_TYPE_TAG_FILTER_QUERY)) {
    pSql->fp = tidTagRetrieveCallback;
    pSql->cmd.command = TSDB_SQL_FETCH;
    tscBuildAndSendRequest(pSql, NULL);
    goto _return;
  }

  // retrieve ts_comp info from vnode
  if (!TSDB_QUERY_HAS_TYPE(pQueryInfo->type, TSDB_QUERY_TYPE_JOIN_SEC_STAGE)) {
    pSql->fp = tsCompRetrieveCallback;
    pSql->cmd.command = TSDB_SQL_FETCH;
    tscBuildAndSendRequest(pSql, NULL);
    goto _return;
  }

  // In case of consequence query from other vnode, do not wait for other query response here.
  if (!(pTableMetaInfo->vgroupIndex > 0 && tscNonOrderedProjectionQueryOnSTable(pQueryInfo, 0))) {
    if (!subAndCheckDone(pSql, pParentSql, pSupporter->subqueryIndex)) {
      goto _return;
    }      
  }

  tscSetupOutputColumnIndex(pParentSql);

  /**
   * if the query is a continue query (vgroupIndex > 0 for projection query) for next vnode, do the retrieval of
   * data instead of returning to its invoker
   */
  if (pTableMetaInfo->vgroupIndex > 0 && tscNonOrderedProjectionQueryOnSTable(pQueryInfo, 0)) {
    pSql->fp = joinRetrieveFinalResCallback;  // continue retrieve data
    pSql->cmd.command = TSDB_SQL_FETCH;
    
    tscBuildAndSendRequest(pSql, NULL);
  } else {  // first retrieve from vnode during the secondary stage sub-query
    // set the command flag must be after the semaphore been correctly set.
    if (pParentSql->res.code == TSDB_CODE_SUCCESS) {
      (*pParentSql->fp)(pParentSql->param, pParentSql, 0);
    } else {
      tscAsyncResultOnError(pParentSql);
    }
  }


_return:  
  taosReleaseRef(tscObjRef, handle);
  
}

/////////////////////////////////////////////////////////////////////////////////////////
static void tscRetrieveDataRes(void *param, TAOS_RES *tres, int code);

int32_t tscCreateJoinSubquery(SSqlObj *pSql, int16_t tableIndex, SJoinSupporter *pSupporter) {
  SSqlCmd *   pCmd = &pSql->cmd;
  SQueryInfo *pQueryInfo = tscGetQueryInfo(pCmd);

  pSql->res.qId = 0x1;
  assert(pSql->res.numOfRows == 0);

  SSqlObj *pNew = createSubqueryObj(pSql, tableIndex, tscJoinQueryCallback, pSupporter, TSDB_SQL_SELECT, NULL);
  if (pNew == NULL) {
    return TSDB_CODE_TSC_OUT_OF_MEMORY;
  }

  pSql->pSubs[tableIndex] = pNew;

  if (QUERY_IS_JOIN_QUERY(pQueryInfo->type)) {
    addGroupInfoForSubquery(pSql, pNew, 0, tableIndex);

    // refactor as one method
    SQueryInfo *pNewQueryInfo = tscGetQueryInfo(&pNew->cmd);
    assert(pNewQueryInfo != NULL);

    pSupporter->colList = pNewQueryInfo->colList;
    pNewQueryInfo->colList = NULL;

    pSupporter->exprList = pNewQueryInfo->exprList;
    pNewQueryInfo->exprList = NULL;

    pSupporter->fieldsInfo = pNewQueryInfo->fieldsInfo;

    // this data needs to be transfer to support struct
    memset(&pNewQueryInfo->fieldsInfo, 0, sizeof(SFieldInfo));
    if (tscTagCondCopy(&pSupporter->tagCond, &pNewQueryInfo->tagCond) != 0) {
      return TSDB_CODE_TSC_OUT_OF_MEMORY;
    }

    pSupporter->groupInfo = pNewQueryInfo->groupbyExpr;
    memset(&pNewQueryInfo->groupbyExpr, 0, sizeof(SGroupbyExpr));

    pNew->cmd.numOfCols = 0;
    pNewQueryInfo->interval.interval = 0;
    pSupporter->limit = pNewQueryInfo->limit;

    pNewQueryInfo->limit.limit = -1;
    pNewQueryInfo->limit.offset = 0;
    taosArrayDestroy(&pNewQueryInfo->pUpstream);

    pNewQueryInfo->order.orderColId = INT32_MIN;

    // backup the data and clear it in the sqlcmd object
    memset(&pNewQueryInfo->groupbyExpr, 0, sizeof(SGroupbyExpr));

    STimeWindow range = pNewQueryInfo->window;
    tscInitQueryInfo(pNewQueryInfo);

    pNewQueryInfo->window = range;
    STableMetaInfo *pTableMetaInfo = tscGetMetaInfo(pNewQueryInfo, 0);
    
    if (UTIL_TABLE_IS_SUPER_TABLE(pTableMetaInfo)) { // return the tableId & tag
      SColumnIndex colIndex = {0};

      pSupporter->colCond = pNewQueryInfo->colCond;
      pNewQueryInfo->colCond = NULL;

      STagCond* pTagCond = &pSupporter->tagCond;
      assert(pTagCond->joinInfo.hasJoin);

      int32_t tagColId = tscGetJoinTagColIdByUid(pTagCond, pTableMetaInfo->pTableMeta->id.uid);
      SSchema* s = tscGetColumnSchemaById(pTableMetaInfo->pTableMeta, tagColId);

      colIndex.columnIndex = tscGetTagColIndexById(pTableMetaInfo->pTableMeta, tagColId);

      int32_t bytes = 0;
      int16_t type  = 0;
      int32_t inter = 0;

      getResultDataInfo(s->type, s->bytes, TSDB_FUNC_TID_TAG, 0, &type, &bytes, &inter, 0, 0, NULL);

      SSchema s1 = {.colId = s->colId, .type = (uint8_t)type, .bytes = bytes};
      pSupporter->tagSize = s1.bytes;
      assert(isValidDataType(s1.type) && s1.bytes > 0);

      // set get tags query type
      TSDB_QUERY_SET_TYPE(pNewQueryInfo->type, TSDB_QUERY_TYPE_TAG_FILTER_QUERY);
      SExprInfo* pExpr = tscAddFuncInSelectClause(pNewQueryInfo, 0, TSDB_FUNC_TID_TAG, &colIndex, &s1, TSDB_COL_TAG, getNewResColId(pCmd));
      if(strlen(pTagCond->joinInfo.joinTables[0]->tagJsonKeyName) > 0){
        tVariantCreateFromBinary(&(pExpr->base.param[pExpr->base.numOfParams]), pTagCond->joinInfo.joinTables[0]->tagJsonKeyName,
           strlen(pTagCond->joinInfo.joinTables[0]->tagJsonKeyName), TSDB_DATA_TYPE_BINARY);
        pExpr->base.numOfParams++;
      }
      size_t numOfCols = taosArrayGetSize(pNewQueryInfo->colList);
  
      tscDebug(
          "0x%"PRIX64" subquery:0x%"PRIx64" tableIndex:%d, vgroupIndex:%d, type:%d, transfer to tid_tag query to retrieve (tableId, tags), "
          "exprInfo:%" PRIzu ", colList:%" PRIzu ", fieldsInfo:%d, tagIndex:%d, name:%s",
          pSql->self, pNew->self, tableIndex, pTableMetaInfo->vgroupIndex, pNewQueryInfo->type, tscNumOfExprs(pNewQueryInfo),
          numOfCols, pNewQueryInfo->fieldsInfo.numOfOutput, colIndex.columnIndex, tNameGetTableName(&pNewQueryInfo->pTableMetaInfo[0]->name));
    } else {
      SSchema      colSchema = {.type = TSDB_DATA_TYPE_BINARY, .bytes = 1};
      SColumnIndex colIndex = {0, PRIMARYKEY_TIMESTAMP_COL_INDEX};
      tscAddFuncInSelectClause(pNewQueryInfo, 0, TSDB_FUNC_TS_COMP, &colIndex, &colSchema, TSDB_COL_NORMAL, getNewResColId(pCmd));

      // add the filter tag column
      if (pSupporter->colList != NULL) {
        size_t s = taosArrayGetSize(pSupporter->colList);

        for (int32_t i = 0; i < s; ++i) {
          SColumn *pCol = taosArrayGetP(pSupporter->colList, i);

          if (pCol->info.flist.numOfFilters > 0) {  // copy to the pNew->cmd.colList if it is filtered.
            SColumn *p = tscColumnClone(pCol);
            taosArrayPush(pNewQueryInfo->colList, &p);
          }
        }
      }

      size_t numOfCols = taosArrayGetSize(pNewQueryInfo->colList);

      tscDebug(
          "0x%"PRIX64" subquery:0x%"PRIx64" tableIndex:%d, vgroupIndex:%d, type:%u, transfer to ts_comp query to retrieve timestamps, "
          "exprInfo:%" PRIzu ", colList:%" PRIzu ", fieldsInfo:%d, name:%s",
          pSql->self, pNew->self, tableIndex, pTableMetaInfo->vgroupIndex, pNewQueryInfo->type, tscNumOfExprs(pNewQueryInfo),
          numOfCols, pNewQueryInfo->fieldsInfo.numOfOutput, tNameGetTableName(&pNewQueryInfo->pTableMetaInfo[0]->name));
    }
  } else {
    assert(0);
    SQueryInfo *pNewQueryInfo = tscGetQueryInfo(&pNew->cmd);
    pNewQueryInfo->type |= TSDB_QUERY_TYPE_SUBQUERY;
  }

  return TSDB_CODE_SUCCESS;
}

void tscHandleMasterJoinQuery(SSqlObj* pSql) {
  SSqlCmd* pCmd = &pSql->cmd;
  SSqlRes* pRes = &pSql->res;

  SQueryInfo *pQueryInfo = tscGetQueryInfo(pCmd);
  assert((pQueryInfo->type & TSDB_QUERY_TYPE_SUBQUERY) == 0);

  int32_t code = TSDB_CODE_SUCCESS;
<<<<<<< HEAD

  code = doReInitSubState(pSql, pQueryInfo->numOfTables);
  assert (code == TSDB_CODE_SUCCESS && "Out of memory");
=======

  if (pSql->subState.states == NULL) {
    pSql->subState.states = calloc(pSql->subState.numOfSub, sizeof(*pSql->subState.states));
    if (pSql->subState.states == NULL) {
      code = TSDB_CODE_TSC_OUT_OF_MEMORY;
      goto _error;
    }
    
    pthread_mutex_init(&pSql->subState.mutex, NULL);
  }

  pSql->subState.numOfSub = pQueryInfo->numOfTables;

  memset(pSql->subState.states, 0, sizeof(*pSql->subState.states) * pSql->subState.numOfSub);
  tscDebug("0x%"PRIx64" reset all sub states to 0, start subquery, total:%d", pSql->self, pQueryInfo->numOfTables);
>>>>>>> 380285aa

  for (int32_t i = 0; i < pSql->subState.numOfSub; ++i) {
    SJoinSupporter *pSupporter = tscCreateJoinSupporter(pSql, i);
    if (pSupporter == NULL) {  // failed to create support struct, abort current query
      tscError("0x%"PRIx64" tableIndex:%d, failed to allocate join support object, abort further query", pSql->self, i);
      code = TSDB_CODE_TSC_OUT_OF_MEMORY;
      goto _error;
    }

    code = tscCreateJoinSubquery(pSql, i, pSupporter);
    if (code != TSDB_CODE_SUCCESS) {  // failed to create subquery object, quit query
      tscDestroyJoinSupporter(pSupporter);
      goto _error;
    }

    SSqlObj* pSub = pSql->pSubs[i];
    STableMetaInfo* pTableMetaInfo = tscGetTableMetaInfoFromCmd(&pSub->cmd, 0);
    if (UTIL_TABLE_IS_SUPER_TABLE(pTableMetaInfo) && (pTableMetaInfo->vgroupList->numOfVgroups == 0)) {
      pSql->cmd.command = TSDB_SQL_RETRIEVE_EMPTY_RESULT;
      break;
    }
  }

  if (pSql->cmd.command == TSDB_SQL_RETRIEVE_EMPTY_RESULT) {  // at least one subquery is empty, do nothing and return
    freeJoinSubqueryObj(pSql);
    (*pSql->fp)(pSql->param, pSql, 0);
  } else {
    int fail = 0;
    for (int32_t i = 0; i < pSql->subState.numOfSub; ++i) {
      SSqlObj* pSub = pSql->pSubs[i];
      if (fail) {
        (*pSub->fp)(pSub->param, pSub, 0);
        continue;
      }
      
      if ((code = tscBuildAndSendRequest(pSub, NULL)) != TSDB_CODE_SUCCESS) {
        pRes->code = code;
        (*pSub->fp)(pSub->param, pSub, 0);
        fail = 1;
      }
    }

    if(fail) {
      return;
    }

    pSql->cmd.command = TSDB_SQL_TABLE_JOIN_RETRIEVE;
  }

  return;

  _error:
  pRes->code = code;
  tscAsyncResultOnError(pSql);
}

void doCleanupSubqueries(SSqlObj *pSql, int32_t numOfSubs) {
  pthread_mutex_lock(&pSql->subState.mutex);
  if (numOfSubs > pSql->subState.numOfSub || numOfSubs <= 0 || pSql->subState.numOfSub <= 0) {
    pthread_mutex_unlock(&pSql->subState.mutex);
    return;
  }

  
  for(int32_t i = 0; i < numOfSubs; ++i) {
    SSqlObj* pSub = pSql->pSubs[i];
    assert(pSub != NULL);

    tscFreeRetrieveSup(&pSub->param);
    
    taos_free_result(pSub);
  }
  pthread_mutex_unlock(&pSql->subState.mutex);
}

void tscLockByThread(int64_t *lockedBy) {
  int64_t tid = taosGetSelfPthreadId();
  int     i = 0;
  while (atomic_val_compare_exchange_64(lockedBy, 0, tid) != 0) {
    if (++i % 100 == 0) {
      sched_yield();
    }
  }
}

void tscUnlockByThread(int64_t *lockedBy) {
  int64_t tid = taosGetSelfPthreadId();
  if (atomic_val_compare_exchange_64(lockedBy, tid, 0) != tid) {
    assert(false);
  }
}

typedef struct SFirstRoundQuerySup {
  SSqlObj  *pParent;
  int32_t   numOfRows;
  SArray   *pColsInfo;
  int32_t   tagLen;
  STColumn *pTagCols;
  SArray   *pResult;   // SArray<SInterResult>
  int64_t   interval;
  char*     buf;
  int32_t   bufLen;
} SFirstRoundQuerySup;

void doAppendData(SInterResult* pInterResult, TAOS_ROW row, int32_t numOfCols, SQueryInfo* pQueryInfo) {
  TSKEY key = INT64_MIN;
  for(int32_t i = 0; i < numOfCols; ++i) {
    SExprInfo* pExpr = tscExprGet(pQueryInfo, i);
    if (TSDB_COL_IS_TAG(pExpr->base.colInfo.flag) || pExpr->base.functionId == TSDB_FUNC_PRJ) {
      continue;
    }

    if (pExpr->base.colInfo.colId == PRIMARYKEY_TIMESTAMP_COL_INDEX) {
      key = *(TSKEY*) row[i];
      continue;
    }

    double v = 0;
    if (row[i] != NULL) {
      v = *(double*) row[i];
    } else {
      SET_DOUBLE_NULL(&v);
    }

    int32_t id = pExpr->base.colInfo.colId;
    int32_t numOfQueriedCols = (int32_t) taosArrayGetSize(pInterResult->pResult);

    SArray* p = NULL;
    for(int32_t j = 0; j < numOfQueriedCols; ++j) {
      SStddevInterResult* pColRes = taosArrayGet(pInterResult->pResult, j);
      if (pColRes->colId == id) {
        p = pColRes->pResult;
        break;
      }
    }

    if (p && taosArrayGetSize(p) > 0) {
      SResPair *l = taosArrayGetLast(p);
      if (l->key == key && key == INT64_MIN) {
        continue;
      }
    }

    //append a new column
    if (p == NULL) {
      SStddevInterResult t = {.colId = id, .pResult = taosArrayInit(10, sizeof(SResPair)),};
      taosArrayPush(pInterResult->pResult, &t);
      p = t.pResult;
    }

    SResPair pair = {.avg = v, .key = key};
    taosArrayPush(p, &pair);
  }
}

static void tscFreeFirstRoundSup(void **param) {
  if (*param) {
    SFirstRoundQuerySup* pSup = (SFirstRoundQuerySup*)*param;
    taosArrayDestroyEx(&pSup->pResult, freeInterResult);
    taosArrayDestroy(&pSup->pColsInfo);
    tfree(*param);
  }
}

void tscFirstRoundRetrieveCallback(void* param, TAOS_RES* tres, int numOfRows) {
  SSqlObj* pSql = (SSqlObj*)tres;
  SSqlRes* pRes = &pSql->res;

  SFirstRoundQuerySup* pSup = param;

  SSqlObj*     pParent = pSup->pParent;
  SQueryInfo*  pQueryInfo = tscGetQueryInfo(&pSql->cmd);

  int32_t code = taos_errno(pSql);
  if (code != TSDB_CODE_SUCCESS) {
    tscFreeFirstRoundSup(&param);
    taos_free_result(pSql);
<<<<<<< HEAD
    tscFreeSubobj(pParent);
=======
    pthread_mutex_lock(&pParent->subState.mutex);
    pParent->subState.numOfSub = 0;
    tfree(pParent->pSubs);    
    pthread_mutex_unlock(&pParent->subState.mutex);
>>>>>>> 380285aa
    pParent->res.code = code;
    tscAsyncResultOnError(pParent);
    return;
  }

  if (numOfRows > 0) {  // the number is not correct for group by column in super table query
    TAOS_ROW row = NULL;
    int32_t  numOfCols = taos_field_count(tres);

    if (pSup->tagLen == 0) {  // no tags, all rows belong to one group
      SInterResult interResult = {.tags = NULL, .pResult = taosArrayInit(4, sizeof(SStddevInterResult))};
      taosArrayPush(pSup->pResult, &interResult);

      while ((row = taos_fetch_row(tres)) != NULL) {
        doAppendData(&interResult, row, numOfCols, pQueryInfo);
        pSup->numOfRows += 1;
      }
    } else {  // tagLen > 0
      char* p = calloc(1, pSup->tagLen);

      while ((row = taos_fetch_row(tres)) != NULL) {
        int32_t* length = taos_fetch_lengths(tres);
        memset(p, 0, pSup->tagLen);

        int32_t offset = 0;
        for (int32_t i = 0; i < numOfCols && offset < pSup->tagLen; ++i) {
          SExprInfo* pExpr = tscExprGet(pQueryInfo, i);

          // tag or group by column
          if (TSDB_COL_IS_TAG(pExpr->base.colInfo.flag) || pExpr->base.functionId == TSDB_FUNC_PRJ) {
            if (row[i] == NULL) {
              setNull(p + offset, pExpr->base.resType, pExpr->base.resBytes);
            } else {
              if(pExpr->base.resType == TSDB_DATA_TYPE_NCHAR){
                int32_t output = 0;
                bool ret = taosMbsToUcs4(row[i], length[i], p + offset, pExpr->base.resBytes, &output);
                if (!ret) {
                  tscError("stddev convert tag error:%d", ret);
                }
              }else{
                memcpy(p + offset, row[i], length[i]);
              }
            }
            offset += pExpr->base.resBytes;
          }
        }

        assert(offset == pSup->tagLen);
        size_t size = taosArrayGetSize(pSup->pResult);

        if (size > 0) {
          SInterResult* pInterResult = taosArrayGetLast(pSup->pResult);
          if (memcmp(pInterResult->tags, p, pSup->tagLen) == 0) {  // belongs to the same group
            doAppendData(pInterResult, row, numOfCols, pQueryInfo);
          } else {
            char* tags = malloc( pSup->tagLen);
            memcpy(tags, p, pSup->tagLen);

            SInterResult interResult = {.tags = tags, .pResult = taosArrayInit(4, sizeof(SStddevInterResult))};
            taosArrayPush(pSup->pResult, &interResult);
            doAppendData(&interResult, row, numOfCols, pQueryInfo);
          }
        } else {
          char* tags = malloc(pSup->tagLen);
          memcpy(tags, p, pSup->tagLen);

          SInterResult interResult = {.tags = tags, .pResult = taosArrayInit(4, sizeof(SStddevInterResult))};
          taosArrayPush(pSup->pResult, &interResult);
          doAppendData(&interResult, row, numOfCols, pQueryInfo);
        }

        pSup->numOfRows += 1;
      }

      tfree(p);
    }
  }

  if (!pRes->completed && numOfRows > 0) {
    taos_fetch_rows_a(tres, tscFirstRoundRetrieveCallback, param);
    return;
  }

  // set the parameters for the second round query process
  SSqlCmd    *pPCmd   = &pParent->cmd;
  SQueryInfo *pQueryInfo1 = tscGetQueryInfo(pPCmd);
  int32_t resRows = pSup->numOfRows;
  
  if (pSup->numOfRows > 0) {
    SBufferWriter bw = tbufInitWriter(NULL, false);
    interResToBinary(&bw, pSup->pResult, pSup->tagLen);

    pQueryInfo1->bufLen = (int32_t) tbufTell(&bw);
    pQueryInfo1->buf = tbufGetData(&bw, true);

    // set the serialized binary string as the parameter of arithmetic expression
    tbufCloseWriter(&bw);
  }

  tscFreeFirstRoundSup(&param);

  taos_free_result(pSql);
<<<<<<< HEAD
  tscFreeSubobj(pParent);

=======
  pthread_mutex_lock(&pParent->subState.mutex);
  pParent->subState.numOfSub = 0;
  tfree(pParent->pSubs);    
  pthread_mutex_unlock(&pParent->subState.mutex);
  
>>>>>>> 380285aa
  if (resRows == 0) {
    pParent->cmd.command = TSDB_SQL_RETRIEVE_EMPTY_RESULT;
    (*pParent->fp)(pParent->param, pParent, 0);
    return;
  }

  pQueryInfo1->round = 1;
  executeQuery(pParent, pQueryInfo1);
}

void tscFirstRoundCallback(void* param, TAOS_RES* tres, int code) {
  SFirstRoundQuerySup* pSup = (SFirstRoundQuerySup*) param;

  SSqlObj* pSql = (SSqlObj*) tres;
  int32_t c = taos_errno(pSql);

  if (c != TSDB_CODE_SUCCESS) {
    SSqlObj* parent = pSup->pParent;

    tscFreeFirstRoundSup(&param);
    taos_free_result(pSql);
<<<<<<< HEAD
    tscFreeSubobj(parent);
=======
    pthread_mutex_lock(&parent->subState.mutex);
    parent->subState.numOfSub = 0;
    tfree(parent->pSubs);
    pthread_mutex_unlock(&parent->subState.mutex);
>>>>>>> 380285aa
    parent->res.code = c;
    tscAsyncResultOnError(parent);
    return;
  }

  taos_fetch_rows_a(tres, tscFirstRoundRetrieveCallback, param);
}

int32_t tscHandleFirstRoundStableQuery(SSqlObj *pSql) {
  SQueryInfo* pQueryInfo = tscGetQueryInfo(&pSql->cmd);
  STableMetaInfo* pTableMetaInfo1 = tscGetTableMetaInfoFromCmd(&pSql->cmd, 0);

  SFirstRoundQuerySup *pSup = calloc(1, sizeof(SFirstRoundQuerySup));

  pSup->pParent  = pSql;
  pSup->interval = pQueryInfo->interval.interval;
  pSup->pResult  = taosArrayInit(6, sizeof(SStddevInterResult));
  pSup->pColsInfo = taosArrayInit(6, sizeof(int16_t)); // result column id

  SSqlObj *pNew = createSubqueryObj(pSql, 0, tscFirstRoundCallback, pSup, TSDB_SQL_SELECT, NULL);
  SSqlCmd *pCmd = &pNew->cmd;

  pNew->freeParam = tscFreeFirstRoundSup;

  tscDebug("%"PRIx64 " add first round supporter:%p", pNew->self, pSup);

  SQueryInfo* pNewQueryInfo = tscGetQueryInfo(pCmd);
  assert(pQueryInfo->numOfTables == 1);

  SArray* pColList = pNewQueryInfo->colList;
  pNewQueryInfo->colList = NULL;
  pNewQueryInfo->fillType = TSDB_FILL_NONE;

  tscClearSubqueryInfo(pCmd);
  tscFreeSqlResult(pSql);

  STableMetaInfo* pTableMetaInfo = tscGetMetaInfo(pNewQueryInfo, 0);

  tscInitQueryInfo(pNewQueryInfo);
  pNewQueryInfo->isStddev = true;     // for json tag

  // add the group cond
  pNewQueryInfo->groupbyExpr = pQueryInfo->groupbyExpr;
  if (pQueryInfo->groupbyExpr.columnInfo != NULL) {
    pNewQueryInfo->groupbyExpr.columnInfo = taosArrayDup(pQueryInfo->groupbyExpr.columnInfo);
    if (pNewQueryInfo->groupbyExpr.columnInfo == NULL) {
      terrno = TSDB_CODE_TSC_OUT_OF_MEMORY;
      goto _error;
    }
  }

  // add the tag filter cond
  if (tscTagCondCopy(&pNewQueryInfo->tagCond, &pQueryInfo->tagCond) != 0) {
    terrno = TSDB_CODE_TSC_OUT_OF_MEMORY;
    goto _error;
  }

  if (tscColCondCopy(&pNewQueryInfo->colCond, pQueryInfo->colCond, pTableMetaInfo->pTableMeta->id.uid, 0) != 0) {
    terrno = TSDB_CODE_TSC_OUT_OF_MEMORY;
    goto _error;
  }

  pNewQueryInfo->window   = pQueryInfo->window;
  pNewQueryInfo->interval = pQueryInfo->interval;
  pNewQueryInfo->sessionWindow = pQueryInfo->sessionWindow;

  pCmd->command = TSDB_SQL_SELECT;
  pNew->fp = tscFirstRoundCallback;

  int32_t numOfExprs = (int32_t) tscNumOfExprs(pQueryInfo);

  int32_t idx = 0;
  for(int32_t i = 0; i < numOfExprs; ++i) {
    SExprInfo* pExpr = tscExprGet(pQueryInfo, i);
    if (pExpr->base.functionId == TSDB_FUNC_TS && pQueryInfo->interval.interval > 0) {
      taosArrayPush(pSup->pColsInfo, &pExpr->base.resColId);

      SColumnIndex colIndex = {.tableIndex = 0, .columnIndex = PRIMARYKEY_TIMESTAMP_COL_INDEX};
      SSchema* schema = tscGetColumnSchemaById(pTableMetaInfo1->pTableMeta, pExpr->base.colInfo.colId);

      SExprInfo* p = tscAddFuncInSelectClause(pNewQueryInfo, idx++, TSDB_FUNC_TS, &colIndex, schema, TSDB_COL_NORMAL, getNewResColId(pCmd));
      p->base.resColId = pExpr->base.resColId;  // update the result column id
    } else if (pExpr->base.functionId == TSDB_FUNC_STDDEV_DST) {
      taosArrayPush(pSup->pColsInfo, &pExpr->base.resColId);

      SColumnIndex colIndex = {.tableIndex = 0, .columnIndex = pExpr->base.colInfo.colIndex};
      SSchema schema = {.type = TSDB_DATA_TYPE_DOUBLE, .bytes = sizeof(double)};
      tstrncpy(schema.name, pExpr->base.aliasName, tListLen(schema.name));

      SExprInfo* p = tscAddFuncInSelectClause(pNewQueryInfo, idx++, TSDB_FUNC_AVG, &colIndex, &schema, TSDB_COL_NORMAL, getNewResColId(pCmd));
      p->base.resColId = pExpr->base.resColId;  // update the result column id
    } else if (pExpr->base.functionId == TSDB_FUNC_TAG) {
      pSup->tagLen += pExpr->base.resBytes;
      SColumnIndex colIndex = {.tableIndex = 0, .columnIndex = pExpr->base.colInfo.colIndex};

      SSchema* schema = NULL;
      if (pExpr->base.colInfo.colId != TSDB_TBNAME_COLUMN_INDEX) {
        schema = tscGetColumnSchemaById(pTableMetaInfo1->pTableMeta, pExpr->base.colInfo.colId);
      } else {
        schema = tGetTbnameColumnSchema();
      }

      SExprInfo* p = tscAddFuncInSelectClause(pNewQueryInfo, idx++, TSDB_FUNC_TAG, &colIndex, schema, TSDB_COL_TAG, getNewResColId(pCmd));
      if (schema->type == TSDB_DATA_TYPE_JSON){
        p->base.numOfParams = pExpr->base.numOfParams;
        tVariantAssign(&p->base.param[0], &pExpr->base.param[0]);
      }
      p->base.resColId = pExpr->base.resColId;
    } else if (pExpr->base.functionId == TSDB_FUNC_PRJ) {
      int32_t num = (int32_t) taosArrayGetSize(pNewQueryInfo->groupbyExpr.columnInfo);
      for(int32_t k = 0; k < num; ++k) {
        SColIndex* pIndex = taosArrayGet(pNewQueryInfo->groupbyExpr.columnInfo, k);
        if (pExpr->base.colInfo.colId == pIndex->colId) {
          pSup->tagLen += pExpr->base.resBytes;
          taosArrayPush(pSup->pColsInfo, &pExpr->base.resColId);

          SColumnIndex colIndex = {.tableIndex = 0, .columnIndex = pIndex->colIndex};
          SSchema* schema = tscGetColumnSchemaById(pTableMetaInfo1->pTableMeta, pExpr->base.colInfo.colId);

          //doLimitOutputNormalColOfGroupby
          SExprInfo* p = tscAddFuncInSelectClause(pNewQueryInfo, idx++, TSDB_FUNC_PRJ, &colIndex, schema, TSDB_COL_NORMAL, getNewResColId(pCmd));
          p->base.numOfParams = 1;
          p->base.param[0].i64 = 1;
          p->base.param[0].nType = TSDB_DATA_TYPE_INT;
          p->base.resColId = pExpr->base.resColId;  // update the result column id
        }
      }
    }
  }

  // add the normal column filter cond
  if (pColList != NULL) {
    size_t s = taosArrayGetSize(pColList);
    for (int32_t i = 0; i < s; ++i) {
      SColumn *pCol = taosArrayGetP(pColList, i);

      if (pCol->info.flist.numOfFilters > 0) {  // copy to the pNew->cmd.colList if it is filtered.
        int32_t index1 = tscColumnExists(pNewQueryInfo->colList, pCol->columnIndex, pCol->tableUid);
        if (index1 >= 0) {
          SColumn* x = taosArrayGetP(pNewQueryInfo->colList, index1);
          tscColumnCopy(x, pCol);
        } else {
          SSchema ss = {.type = (uint8_t)pCol->info.type, .bytes = pCol->info.bytes, .colId = (int16_t)pCol->columnIndex};
          tscColumnListInsert(pNewQueryInfo->colList, pCol->columnIndex, pCol->tableUid, &ss);
          int32_t ti = tscColumnExists(pNewQueryInfo->colList, pCol->columnIndex, pCol->tableUid);
          assert(ti >= 0);
          SColumn* x = taosArrayGetP(pNewQueryInfo->colList, ti);
          tscColumnCopy(x, pCol);
        }
      }
    }

    tscColumnListDestroy(pColList);
  }

  tscInsertPrimaryTsSourceColumn(pNewQueryInfo, pTableMetaInfo->pTableMeta->id.uid);
  tscTansformFuncForSTableQuery(pNewQueryInfo);

  tscDebug(
      "0x%"PRIx64" first round subquery:0x%"PRIx64" tableIndex:%d, vgroupIndex:%d, numOfVgroups:%d, type:%d, query to retrieve timestamps, "
      "numOfExpr:%" PRIzu ", colList:%d, numOfOutputFields:%d, name:%s",
      pSql->self, pNew->self, 0, pTableMetaInfo->vgroupIndex, pTableMetaInfo->vgroupList->numOfVgroups, pNewQueryInfo->type,
      tscNumOfExprs(pNewQueryInfo), idx+1, pNewQueryInfo->fieldsInfo.numOfOutput, tNameGetTableName(&pTableMetaInfo->name));

  int32_t code = doReInitSubState(pSql, 1);
  if (code != TSDB_CODE_SUCCESS) {
    goto _error;
  }

  pSql->pSubs[0] = pNew;

  tscHandleMasterSTableQuery(pNew);
  return TSDB_CODE_SUCCESS;

  _error:
  tscFreeFirstRoundSup((void**)&pSup);
  taos_free_result(pNew);
  pSql->res.code = terrno;
  tscAsyncResultOnError(pSql);
  return terrno;
}

typedef struct SPair {
  int32_t first;
  int32_t second;
} SPair;

static void doSendQueryReqs(SSchedMsg* pSchedMsg) {
  SSqlObj* pSql = pSchedMsg->ahandle;
  SPair* p = pSchedMsg->msg;

  for (int32_t i = p->first; i < p->second; ++i) {
   if (i >= pSql->subState.numOfSub) {
      tfree(p);
      return;
    }
    SSqlObj* pSub = pSql->pSubs[i];
    SRetrieveSupport* pSupport = pSub->param;

    tscDebug("0x%"PRIx64" sub:0x%"PRIx64" launch subquery, orderOfSub:%d.", pSql->self, pSub->self, pSupport->subqueryIndex);
    tscBuildAndSendRequest(pSub, NULL);
  }

  tfree(p);
}

void doConcurrentlySendSubQueries(SSqlObj* pSql) {
  SSubqueryState *pState = &pSql->subState;

  // concurrently sent the query requests.
  const int32_t MAX_REQUEST_PER_TASK = 4;

  int32_t numOfTasks = (pState->numOfSub + MAX_REQUEST_PER_TASK - 1)/MAX_REQUEST_PER_TASK;
  assert(numOfTasks >= 1);

  int32_t num;
  if (pState->numOfSub / numOfTasks == MAX_REQUEST_PER_TASK) {
    num = MAX_REQUEST_PER_TASK;
  } else {
    num = pState->numOfSub / numOfTasks + 1;
  }
  tscDebug("0x%"PRIx64 " query will be sent by %d threads", pSql->self, numOfTasks);

  for(int32_t j = 0; j < numOfTasks; ++j) {
    SSchedMsg schedMsg = {0};
    schedMsg.fp      = doSendQueryReqs;
    schedMsg.ahandle = (void*)pSql;

    schedMsg.thandle = NULL;
    SPair* p = calloc(1, sizeof(SPair));
    p->first  = j * num;

    if (j == numOfTasks - 1) {
      p->second = pState->numOfSub;
    } else {
      p->second = (j + 1) * num;
    }

    schedMsg.msg = p;
    taosScheduleTask(tscQhandle, &schedMsg);
  }
}

int32_t tscHandleMasterSTableQuery(SSqlObj *pSql) {
  SSqlRes *pRes = &pSql->res;
  SSqlCmd *pCmd = &pSql->cmd;
  
  // pRes->code check only serves in launching super table sub-queries
  if (pRes->code == TSDB_CODE_TSC_QUERY_CANCELLED) {
    pCmd->command = TSDB_SQL_RETRIEVE_GLOBALMERGE;  // enable the abort of kill super table function.
    return pRes->code;
  }
  
  tExtMemBuffer   **pMemoryBuf = NULL;
  tOrderDescriptor *pDesc  = NULL;

  pRes->qId = 0x1;  // hack the qhandle check

  uint32_t nBufferSize = (1u << 18u);  // 256KB, default buffer size

  SQueryInfo     *pQueryInfo = tscGetQueryInfo(pCmd);
  STableMetaInfo *pTableMetaInfo = tscGetMetaInfo(pQueryInfo, 0);

  SSubqueryState *pState = &pSql->subState;

  int32_t numOfSub = (pTableMetaInfo->pVgroupTables == NULL) ? pTableMetaInfo->vgroupList->numOfVgroups
                                                             : (int32_t)taosArrayGetSize(pTableMetaInfo->pVgroupTables);
  int32_t ret = doReInitSubState(pSql, numOfSub);
  if (ret != 0) {
    tscAsyncResultOnError(pSql);
    return ret;
  }

  ret = tscCreateGlobalMergerEnv(pQueryInfo, &pMemoryBuf, pSql->subState.numOfSub, &pDesc, &nBufferSize, pSql->self);
  if (ret != 0) {
    pRes->code = ret;
    tscAsyncResultOnError(pSql);
    tfree(pDesc);
    tfree(pMemoryBuf);
    return ret;
  }

  tscDebug("0x%"PRIx64" retrieved query data from %d vnode(s)", pSql->self, pState->numOfSub);
  pRes->code = TSDB_CODE_SUCCESS;
  
  int32_t i = 0;
  for (; i < pState->numOfSub; ++i) {
    SRetrieveSupport *trs = (SRetrieveSupport *)calloc(1, sizeof(SRetrieveSupport));
    if (trs == NULL) {
      tscError("0x%"PRIx64" failed to malloc buffer for SRetrieveSupport, orderOfSub:%d, reason:%s", pSql->self, i, strerror(errno));
      break;
    }
    
    trs->pExtMemBuffer = pMemoryBuf;
    trs->pOrderDescriptor = pDesc;

    trs->localBuffer = (tFilePage *)calloc(1, nBufferSize + sizeof(tFilePage));
    trs->localBufferSize = nBufferSize + sizeof(tFilePage);
    if (trs->localBuffer == NULL) {
      tscError("0x%"PRIx64" failed to malloc buffer for local buffer, orderOfSub:%d, reason:%s", pSql->self, i, strerror(errno));
      tfree(trs);
      break;
    }

    trs->localBuffer->num = 0;
    trs->subqueryIndex = i;
    trs->pParentSql    = pSql;

    SSqlObj *pNew = tscCreateSTableSubquery(pSql, trs, NULL, tscRetrieveDataRes, TSDB_SQL_SELECT);
    if (pNew == NULL) {
      tscError("0x%"PRIx64" failed to malloc buffer for subObj, orderOfSub:%d, reason:%s", pSql->self, i, strerror(errno));
      tfree(trs->localBuffer);
      tfree(trs);
      break;
    }
    
    // todo handle multi-vnode situation
    if (pQueryInfo->tsBuf) {
      SQueryInfo *pNewQueryInfo = tscGetQueryInfo(&pNew->cmd);
      pNewQueryInfo->tsBuf = tsBufClone(pQueryInfo->tsBuf);
      assert(pNewQueryInfo->tsBuf != NULL);
    }
    
    tscDebug("0x%"PRIx64" sub:0x%"PRIx64" create subquery success. orderOfSub:%d", pSql->self, pNew->self,
        trs->subqueryIndex);
  }
  
  if (i < pState->numOfSub) {
    tscError("0x%"PRIx64" failed to prepare subquery structure and launch subqueries", pSql->self);
    pRes->code = TSDB_CODE_TSC_OUT_OF_MEMORY;
    
    tscDestroyGlobalMergerEnv(pMemoryBuf, pDesc, pState->numOfSub);
    doCleanupSubqueries(pSql, i);
    return pRes->code;   // free all allocated resource
  }
  
  if (pRes->code == TSDB_CODE_TSC_QUERY_CANCELLED) {
    tscDestroyGlobalMergerEnv(pMemoryBuf, pDesc, pState->numOfSub);
    doCleanupSubqueries(pSql, i);
    return pRes->code;
  }

  doConcurrentlySendSubQueries(pSql);

  return TSDB_CODE_SUCCESS;
}

void tscFreeRetrieveSup(void **param) {
  SRetrieveSupport *trsupport = *param;

  void* p = atomic_val_compare_exchange_ptr(param, trsupport, 0);
  if (p == NULL) {
    tscDebug("retrieve supp already released");
    return;
  }

  tscDebug("start to free subquery restrieve supp obj:%p", trsupport);
  tfree(trsupport->localBuffer);
  tfree(trsupport);
}

static void tscRetrieveFromDnodeCallBack(void *param, TAOS_RES *tres, int numOfRows);
static void tscHandleSubqueryError(SRetrieveSupport *trsupport, SSqlObj *pSql, int numOfRows);

static void tscAbortFurtherRetryRetrieval(SRetrieveSupport *trsupport, TAOS_RES *tres, int32_t code) {
// set no disk space error info
  tscError("sub:0x%"PRIx64" failed to flush data to disk, reason:%s", ((SSqlObj *)tres)->self, tstrerror(code));
  SSqlObj* pParentSql = trsupport->pParentSql;

  pParentSql->res.code = code;
  trsupport->numOfRetry = MAX_NUM_OF_SUBQUERY_RETRY;
  tscHandleSubqueryError(trsupport, tres, pParentSql->res.code);
}

/*
 * current query failed, and the retry count is less than the available
 * count, retry query clear previous retrieved data, then launch a new sub query
 */
static int32_t tscReissueSubquery(SRetrieveSupport *oriTrs, SSqlObj *pSql, int32_t code, int32_t *sent) {
  *sent = 0;
  
  SRetrieveSupport *trsupport = malloc(sizeof(SRetrieveSupport));
  if (trsupport == NULL) {
    return TSDB_CODE_TSC_OUT_OF_MEMORY;
  }

  memcpy(trsupport, oriTrs, sizeof(*trsupport));

  // the buffer size should be the same as tscHandleMasterSTableQuery, which was used to initialize the SColumnModel
  // the capacity member of SColumnModel will be used to save the trsupport->localBuffer in tscRetrieveFromDnodeCallBack
  trsupport->localBuffer = (tFilePage *)calloc(1, oriTrs->localBufferSize);
  
  if (trsupport->localBuffer == NULL) {
    tscError("0x%"PRIx64" failed to malloc buffer for local buffer, reason:%s", pSql->self, strerror(errno));
    tfree(trsupport);
    return TSDB_CODE_TSC_OUT_OF_MEMORY;
  }
  
  SSqlObj *pParentSql = trsupport->pParentSql;
  int32_t  subqueryIndex = trsupport->subqueryIndex;

  STableMetaInfo* pTableMetaInfo = tscGetTableMetaInfoFromCmd(&pSql->cmd, 0);
  SVgroupMsg* pVgroup = &pTableMetaInfo->vgroupList->vgroups[0];

  tExtMemBufferClear(trsupport->pExtMemBuffer[subqueryIndex]);

  // clear local saved number of results
  trsupport->localBuffer->num = 0;
  tscError("0x%"PRIx64" sub:0x%"PRIx64" retrieve/query failed, code:%s, orderOfSub:%d, retry:%d", trsupport->pParentSql->self, pSql->self,
           tstrerror(code), subqueryIndex, trsupport->numOfRetry);

  SSqlObj *pNew = tscCreateSTableSubquery(trsupport->pParentSql, trsupport, pSql,tscRetrieveDataRes, TSDB_SQL_SELECT);
  if (pNew == NULL) {
    tscError("0x%"PRIx64" sub:0x%"PRIx64" failed to create new subquery due to error:%s, abort retry, vgId:%d, orderOfSub:%d",
             oriTrs->pParentSql->self, pSql->self, tstrerror(terrno), pVgroup->vgId, oriTrs->subqueryIndex);

    pParentSql->res.code = terrno;
    oriTrs->numOfRetry = MAX_NUM_OF_SUBQUERY_RETRY;

    tfree(trsupport);
    return pParentSql->res.code;
  }

  int32_t ret = tscBuildAndSendRequest(pNew, NULL);

  *sent = 1;
  
  // if failed to process sql, let following code handle the pSql
  if (ret == TSDB_CODE_SUCCESS) {
    tscFreeRetrieveSup(&pSql->param);
    taos_free_result(pSql);
    return ret;
  } else {    
    pParentSql->pSubs[trsupport->subqueryIndex] = pSql;
    tscFreeRetrieveSup(&pNew->param);
    taos_free_result(pNew);
    return ret;
  }
}

void tscHandleSubqueryError(SRetrieveSupport *trsupport, SSqlObj *pSql, int numOfRows) {
  // it has been freed already
  if (pSql->param != trsupport || pSql->param == NULL) {
    return;
  }

  SSqlObj *pParentSql = trsupport->pParentSql;
  int32_t  subqueryIndex = trsupport->subqueryIndex;
  
  assert(pSql != NULL);

  SSubqueryState* pState = &pParentSql->subState;

  // retrieved in subquery failed. OR query cancelled in retrieve phase.
  if (taos_errno(pSql) == TSDB_CODE_SUCCESS && pParentSql->res.code != TSDB_CODE_SUCCESS) {

    /*
     * kill current sub-query connection, which may retrieve data from vnodes;
     * Here we get: pPObj->res.code == TSDB_CODE_TSC_QUERY_CANCELLED
     */
    pSql->res.numOfRows = 0;
    trsupport->numOfRetry = MAX_NUM_OF_SUBQUERY_RETRY;  // disable retry efforts
    tscDebug("0x%"PRIx64" query is cancelled, sub:%p, orderOfSub:%d abort retrieve, code:%s", pParentSql->self, pSql,
             subqueryIndex, tstrerror(pParentSql->res.code));
  }

  if (numOfRows >= 0) {  // current query is successful, but other sub query failed, still abort current query.
    tscDebug("0x%"PRIx64" sub:0x%"PRIx64" retrieve numOfRows:%d,orderOfSub:%d", pParentSql->self, pSql->self, numOfRows, subqueryIndex);
    tscError("0x%"PRIx64" sub:0x%"PRIx64" abort further retrieval due to other queries failure,orderOfSub:%d,code:%s", pParentSql->self, pSql->self,
             subqueryIndex, tstrerror(pParentSql->res.code));
  } else {
    if (trsupport->numOfRetry++ < MAX_NUM_OF_SUBQUERY_RETRY && pParentSql->res.code == TSDB_CODE_SUCCESS) {
      int32_t sent = 0;
      
      tscReissueSubquery(trsupport, pSql, numOfRows, &sent);
      if (sent) {
        return;
      }
    } else {  // reach the maximum retry count, abort
      atomic_val_compare_exchange_32(&pParentSql->res.code, TSDB_CODE_SUCCESS, numOfRows);
      tscError("0x%"PRIx64" sub:0x%"PRIx64" retrieve failed, code:%s, orderOfSub:%d FAILED. no more retry, set global code:%s", pParentSql->self, pSql->self,
               tstrerror(numOfRows), subqueryIndex, tstrerror(pParentSql->res.code));
    }
  }

  if (!subAndCheckDone(pSql, pParentSql, subqueryIndex)) {
    tscDebug("0x%"PRIx64" sub:0x%"PRIx64",%d freed, not finished, total:%d", pParentSql->self,
        pSql->self, trsupport->subqueryIndex, pState->numOfSub);

    tscFreeRetrieveSup(&pSql->param);
    return;
  }  
  
  // all subqueries are failed
  tscError("0x%"PRIx64" retrieve from %d vnode(s) completed,code:%s.FAILED.", pParentSql->self, pState->numOfSub,
      tstrerror(pParentSql->res.code));

  // release allocated resource
  tscDestroyGlobalMergerEnv(trsupport->pExtMemBuffer, trsupport->pOrderDescriptor, pState->numOfSub);
  tscFreeRetrieveSup(&pSql->param);

  // in case of second stage join subquery, invoke its callback function instead of regular QueueAsyncRes
  SQueryInfo *pQueryInfo = tscGetQueryInfo(&pParentSql->cmd);

  if (!TSDB_QUERY_HAS_TYPE(pQueryInfo->type, TSDB_QUERY_TYPE_JOIN_SEC_STAGE)) {

    int32_t code = pParentSql->res.code;
    SSqlObj *userSql = pParentSql->rootObj;

    if ((code == TSDB_CODE_TDB_INVALID_TABLE_ID || code == TSDB_CODE_VND_INVALID_VGROUP_ID) && userSql->retry < userSql->maxRetry) {
      if (userSql != pParentSql && pParentSql->freeParam != NULL) {
        (*pParentSql->freeParam)(&pParentSql->param);
      }

      tscFreeSubobj(userSql);      

      userSql->res.code = TSDB_CODE_SUCCESS;
      userSql->retry++;

      tscDebug("0x%"PRIx64" retry parse sql and send query, prev error: %s, retry:%d", userSql->self,
          tstrerror(code), userSql->retry);

      tscResetSqlCmd(&userSql->cmd, true, userSql->self);
      code = tsParseSql(userSql, true);
      if (code == TSDB_CODE_TSC_ACTION_IN_PROGRESS) {
        return;
      }

      if (code != TSDB_CODE_SUCCESS) {
        userSql->res.code = code;
        tscAsyncResultOnError(userSql);
        return;
      }

      pQueryInfo = tscGetQueryInfo(&userSql->cmd);
      executeQuery(userSql, pQueryInfo);
    } else {
      (*pParentSql->fp)(pParentSql->param, pParentSql, pParentSql->res.code);
    }
  } else {  // regular super table query
    if (pParentSql->res.code != TSDB_CODE_SUCCESS) {
      tscAsyncResultOnError(pParentSql);
    }
  }
}

static void tscAllDataRetrievedFromDnode(SRetrieveSupport *trsupport, SSqlObj* pSql) {
  if (trsupport->pExtMemBuffer == NULL){
    return;
  }
  int32_t           idx = trsupport->subqueryIndex;
  SSqlObj *         pParentSql = trsupport->pParentSql;
  tOrderDescriptor *pDesc = trsupport->pOrderDescriptor;
  
  SSubqueryState* pState = &pParentSql->subState;
  SQueryInfo *pQueryInfo = tscGetQueryInfo(&pSql->cmd);
  
  STableMetaInfo* pTableMetaInfo = pQueryInfo->pTableMetaInfo[0];
  
  // data in from current vnode is stored in cache and disk
  uint32_t numOfRowsFromSubquery = (uint32_t)(trsupport->pExtMemBuffer[idx]->numOfTotalElems + trsupport->localBuffer->num);
  SVgroupsInfo* vgroupsInfo = pTableMetaInfo->vgroupList;
  tscDebug("0x%"PRIx64" sub:0x%"PRIx64" all data retrieved from ep:%s, vgId:%d, numOfRows:%d, orderOfSub:%d", pParentSql->self,
      pSql->self, vgroupsInfo->vgroups[0].epAddr[0].fqdn, vgroupsInfo->vgroups[0].vgId, numOfRowsFromSubquery, idx);
  
  tColModelCompact(pDesc->pColumnModel, trsupport->localBuffer, pDesc->pColumnModel->capacity);

#ifdef _DEBUG_VIEW
  printf("%" PRIu64 " rows data flushed to disk:\n", trsupport->localBuffer->num);
    SSrcColumnInfo colInfo[256] = {0};
    tscGetSrcColumnInfo(colInfo, pQueryInfo);
    tColModelDisplayEx(pDesc->pColumnModel, trsupport->localBuffer->data, trsupport->localBuffer->num,
                       trsupport->localBuffer->num, colInfo);
#endif
  
  if (tsTotalTmpDirGB != 0 && tsAvailTmpDirectorySpace < tsReservedTmpDirectorySpace) {
    tscError("0x%"PRIx64" sub:0x%"PRIx64" client disk space remain %.3f GB, need at least %.3f GB, stop query", pParentSql->self, pSql->self,
             tsAvailTmpDirectorySpace, tsReservedTmpDirectorySpace);
    tscAbortFurtherRetryRetrieval(trsupport, pSql, TSDB_CODE_TSC_NO_DISKSPACE);
    return;
  }
  
  // each result for a vnode is ordered as an independant list,
  // then used as an input of loser tree for disk-based merge
  int32_t code = tscFlushTmpBuffer(trsupport->pExtMemBuffer[idx], pDesc, trsupport->localBuffer, pQueryInfo->groupbyExpr.orderType);
  if (code != 0) { // set no disk space error info, and abort retry
    tscAbortFurtherRetryRetrieval(trsupport, pSql, code);
    return;
  }
  
  if (!subAndCheckDone(pSql, pParentSql, idx)) {
    tscDebug("0x%"PRIx64" sub:0x%"PRIx64" orderOfSub:%d freed, not finished", pParentSql->self, pSql->self,
        trsupport->subqueryIndex);

    tscFreeRetrieveSup(&pSql->param);
    return;
  }  
  
  // all sub-queries are returned, start to local merge process
  pDesc->pColumnModel->capacity = trsupport->pExtMemBuffer[idx]->numOfElemsPerPage;
  
  tscDebug("0x%"PRIx64" retrieve from %d vnodes completed.final NumOfRows:%" PRId64 ",start to build loser tree",
      pParentSql->self, pState->numOfSub, pState->numOfRetrievedRows);
  
  SQueryInfo *pPQueryInfo = tscGetQueryInfo(&pParentSql->cmd);
  
  code = tscCreateGlobalMerger(trsupport->pExtMemBuffer, pState->numOfSub, pDesc, pPQueryInfo, &pParentSql->res.pMerger, pParentSql->self);
  pParentSql->res.code = code;

  if (code == TSDB_CODE_SUCCESS && trsupport->pExtMemBuffer == NULL) {
    pParentSql->cmd.command = TSDB_SQL_RETRIEVE_EMPTY_RESULT; // no result, set the result empty
  } else {
    pParentSql->cmd.command = TSDB_SQL_RETRIEVE_GLOBALMERGE;
  }

  tscCreateResPointerInfo(&pParentSql->res, pPQueryInfo);

  tscDebug("0x%"PRIx64" build loser tree completed", pParentSql->self);
  
  pParentSql->res.precision = pSql->res.precision;
  pParentSql->res.numOfRows = 0;
  pParentSql->res.row = 0;

  tscFreeRetrieveSup(&pSql->param);

  // set the command flag must be after the semaphore been correctly set.
  if (pParentSql->cmd.command != TSDB_SQL_RETRIEVE_EMPTY_RESULT) {
    pParentSql->cmd.command = TSDB_SQL_RETRIEVE_GLOBALMERGE;

    SQueryInfo *pQueryInfo2 = tscGetQueryInfo(&pParentSql->cmd);

    size_t size = tscNumOfExprs(pQueryInfo);
    for (int32_t j = 0; j < size; ++j) {
      SExprInfo* pExprInfo = tscExprGet(pQueryInfo2, j);

      int32_t functionId = pExprInfo->base.functionId;
      if (functionId < 0) {
        SUdfInfo* pUdfInfo = taosArrayGet(pQueryInfo2->pUdfInfo, -1 * functionId - 1);
        code = initUdfInfo(pUdfInfo);
        if (code != TSDB_CODE_SUCCESS) {
          pParentSql->res.code = code;
          tscAsyncResultOnError(pParentSql);
        }
      }
    }
  }

  if (pParentSql->res.code == TSDB_CODE_SUCCESS) {
    (*pParentSql->fp)(pParentSql->param, pParentSql, 0);
  } else {
    tscAsyncResultOnError(pParentSql);
  }
}

static void tscRetrieveFromDnodeCallBack(void *param, TAOS_RES *tres, int numOfRows) {
  SSqlObj *pSql = (SSqlObj *)tres;
  assert(pSql != NULL);

  // this query has been freed already
  SRetrieveSupport *trsupport = (SRetrieveSupport *)param;
  if (pSql->param == NULL || param == NULL) {
    tscDebug("0x%"PRIx64" already freed in dnodecallback", pSql->self);
    return;
  }

  tOrderDescriptor *pDesc = trsupport->pOrderDescriptor;
  int32_t           idx   = trsupport->subqueryIndex;
  SSqlObj *         pParentSql = trsupport->pParentSql;

  SSubqueryState* pState = &pParentSql->subState;
  
  STableMetaInfo *pTableMetaInfo = tscGetTableMetaInfoFromCmd(&pSql->cmd, 0);
  SVgroupMsg  *pVgroup = &pTableMetaInfo->vgroupList->vgroups[0];

  if (pParentSql->res.code != TSDB_CODE_SUCCESS) {
    trsupport->numOfRetry = MAX_NUM_OF_SUBQUERY_RETRY;
    tscDebug("0x%"PRIx64" query cancelled/failed, sub:%p, vgId:%d, orderOfSub:%d, code:%s, global code:%s",
             pParentSql->self, pSql, pVgroup->vgId, trsupport->subqueryIndex, tstrerror(numOfRows), tstrerror(pParentSql->res.code));

    tscHandleSubqueryError(param, tres, numOfRows);
    return;
  }

  if (taos_errno(pSql) != TSDB_CODE_SUCCESS) {
    assert(numOfRows == taos_errno(pSql));

    if (numOfRows == TSDB_CODE_TSC_QUERY_CANCELLED) {
      trsupport->numOfRetry = MAX_NUM_OF_SUBQUERY_RETRY;
    }

    if (trsupport->numOfRetry++ < MAX_NUM_OF_SUBQUERY_RETRY) {
      tscError("0x%"PRIx64" sub:0x%"PRIx64" failed code:%s, retry:%d", pParentSql->self, pSql->self, tstrerror(numOfRows), trsupport->numOfRetry);

      int32_t sent = 0;
      
      tscReissueSubquery(trsupport, pSql, numOfRows, &sent);
      if (sent) {
        return;
      }
    } else {
      tscDebug("0x%"PRIx64" sub:%p reach the max retry times, set global code:%s", pParentSql->self, pSql, tstrerror(numOfRows));
      atomic_val_compare_exchange_32(&pParentSql->res.code, TSDB_CODE_SUCCESS, numOfRows);  // set global code and abort
    }

    tscHandleSubqueryError(param, tres, numOfRows);
    return;
  }
  
  SSqlRes *   pRes = &pSql->res;
  SQueryInfo *pQueryInfo = tscGetQueryInfo(&pSql->cmd);
  
  if (numOfRows > 0) {
    assert(pRes->numOfRows == numOfRows);
    int64_t num = atomic_add_fetch_64(&pState->numOfRetrievedRows, numOfRows);
    
    tscDebug("0x%"PRIx64" sub:0x%"PRIx64" retrieve numOfRows:%d totalNumOfRows:%" PRIu64 " from ep:%s, orderOfSub:%d",
        pParentSql->self, pSql->self, pRes->numOfRows, pState->numOfRetrievedRows, pSql->epSet.fqdn[pSql->epSet.inUse], idx);

    if (num > tsMaxNumOfOrderedResults && tscIsProjectionQueryOnSTable(pQueryInfo, 0) && !(tscGetQueryInfo(&pParentSql->cmd)->distinct)) {
      tscError("0x%"PRIx64" sub:0x%"PRIx64" num of OrderedRes is too many, max allowed:%" PRId32 " , current:%" PRId64,
               pParentSql->self, pSql->self, tsMaxNumOfOrderedResults, num);
      tscAbortFurtherRetryRetrieval(trsupport, tres, TSDB_CODE_TSC_SORTED_RES_TOO_MANY);
      return;
    }

#ifdef _DEBUG_VIEW
    printf("received data from vnode: %"PRIu64" rows\n", pRes->numOfRows);
    SSrcColumnInfo colInfo[256] = {0};

    tscGetSrcColumnInfo(colInfo, pQueryInfo);
    tColModelDisplayEx(pDesc->pColumnModel, pRes->data, pRes->numOfRows, pRes->numOfRows, colInfo);
#endif
    
    // no disk space for tmp directory
    if (tsTotalTmpDirGB != 0 && tsAvailTmpDirectorySpace < tsReservedTmpDirectorySpace) {
      tscError("0x%"PRIx64" sub:0x%"PRIx64" client disk space remain %.3f GB, need at least %.3f GB, stop query", pParentSql->self, pSql->self,
               tsAvailTmpDirectorySpace, tsReservedTmpDirectorySpace);
      tscAbortFurtherRetryRetrieval(trsupport, tres, TSDB_CODE_TSC_NO_DISKSPACE);
      return;
    }
    
    int32_t ret = saveToBuffer(trsupport->pExtMemBuffer[idx], pDesc, trsupport->localBuffer, pRes->data,
                               pRes->numOfRows, pQueryInfo->groupbyExpr.orderType);
    if (ret != 0) { // set no disk space error info, and abort retry
      tscAbortFurtherRetryRetrieval(trsupport, tres, TSDB_CODE_TSC_NO_DISKSPACE);
    } else if (pRes->completed) {
      tscAllDataRetrievedFromDnode(trsupport, pSql);
    } else { // continue fetch data from dnode
      taos_fetch_rows_a(tres, tscRetrieveFromDnodeCallBack, param);
    }
    
  } else { // all data has been retrieved to client
    tscAllDataRetrievedFromDnode(trsupport, pSql);
  }
}

SSqlObj *tscCreateSTableSubquery(SSqlObj *pSql, SRetrieveSupport *trsupport, SSqlObj *prevSqlObj, __async_cb_func_t fp, int32_t cmd) {
  const int32_t table_index = 0;
  SSqlCmd *   pCmd = &pSql->cmd;
  SQueryInfo *pPQueryInfo = tscGetQueryInfo(pCmd); // Parent SQueryInfo
  
  SSqlObj *pNew = createSubqueryObj(pSql, table_index, fp, trsupport, cmd, prevSqlObj);
  if (pNew != NULL) {  // the sub query of two-stage super table query
    SQueryInfo *pQueryInfo = tscGetQueryInfo(&pNew->cmd);

    pNew->cmd.active = pQueryInfo;
    pQueryInfo->type |= TSDB_QUERY_TYPE_STABLE_SUBQUERY;

    // clear the limit/offset info, since it should not be sent to vnode to be executed.
    if (pQueryInfo->limit.offset > 0 && pQueryInfo->limit.limit > 0) {
      pQueryInfo->limit.limit += pQueryInfo->limit.offset;
    }
    pQueryInfo->limit.offset = 0;
    // if groupby must retrieve all subquery data
    if(pPQueryInfo->groupbyColumn || pPQueryInfo->groupbyTag) {
      pQueryInfo->limit.limit = -1;
    }

    assert(trsupport->subqueryIndex < pSql->subState.numOfSub);
    
    // launch subquery for each vnode, so the subquery idx equals to the vgroupIndex.
    STableMetaInfo *pTableMetaInfo = tscGetMetaInfo(pQueryInfo, table_index);
    pTableMetaInfo->vgroupIndex = trsupport->subqueryIndex;

    pSql->pSubs[trsupport->subqueryIndex] = pNew;
  }
  
  return pNew;
}

// todo there is are race condition in this function, while cancel is called by user.
void tscRetrieveDataRes(void *param, TAOS_RES *tres, int code) {
  // the param may be null, since it may be done by other query threads. and the asyncOnError may enter in this
  // function while kill query by a user.
  if (param == NULL) {
    if(code != TSDB_CODE_SUCCESS)
      tscError("tscRetrieveDataRes param is NULL, error code=%d", code);
    return;
  }

  SRetrieveSupport *trsupport = (SRetrieveSupport *) param;
  
  SSqlObj*  pParentSql = trsupport->pParentSql;
  SSqlObj*  pSql = (SSqlObj *) tres;

  SQueryInfo* pQueryInfo = tscGetQueryInfo(&pSql->cmd);
  assert(pQueryInfo->numOfTables == 1);
  
  STableMetaInfo *pTableMetaInfo = tscGetTableMetaInfoFromCmd(&pSql->cmd, 0);
  SVgroupMsg* pVgroup = &pTableMetaInfo->vgroupList->vgroups[trsupport->subqueryIndex];

  // stable query killed or other subquery failed, all query stopped
  if (pParentSql->res.code != TSDB_CODE_SUCCESS) {
    trsupport->numOfRetry = MAX_NUM_OF_SUBQUERY_RETRY;
    tscError("0x%"PRIx64" query cancelled or failed, sub:0x%"PRIx64", vgId:%d, orderOfSub:%d, code:%s, global code:%s",
        pParentSql->self, pSql->self, pVgroup->vgId, trsupport->subqueryIndex, tstrerror(code), tstrerror(pParentSql->res.code));

    tscHandleSubqueryError(param, tres, code);
    return;
  }
  
  /*
   * if a subquery on a vnode failed, all retrieve operations from vnode that occurs later
   * than this one are actually not necessary, we simply call the tscRetrieveFromDnodeCallBack
   * function to abort current and remain retrieve process.
   *
   * NOTE: thread safe is required.
   */
  if (taos_errno(pSql) != TSDB_CODE_SUCCESS) {
    assert(code == taos_errno(pSql));

    if (trsupport->numOfRetry++ < MAX_NUM_OF_SUBQUERY_RETRY && (code != TSDB_CODE_TDB_INVALID_TABLE_ID && code != TSDB_CODE_VND_INVALID_VGROUP_ID)) {
      tscError("0x%"PRIx64" sub:0x%"PRIx64" failed code:%s, retry:%d", pParentSql->self, pSql->self, tstrerror(code), trsupport->numOfRetry);
      
      int32_t sent = 0;
      tscReissueSubquery(trsupport, pSql, code, &sent);
      if (sent) {
        return;
      }
    } else {
      tscError("0x%"PRIx64" sub:0x%"PRIx64" reach the max retry times or no need to retry, set global code:%s", pParentSql->self, pSql->self, tstrerror(code));
      atomic_val_compare_exchange_32(&pParentSql->res.code, TSDB_CODE_SUCCESS, code);  // set global code and abort
    }

    tscHandleSubqueryError(param, tres, pParentSql->res.code);
    return;
  }

  tscDebug("0x%"PRIx64" sub:0x%"PRIx64" query complete, ep:%s, vgId:%d, orderOfSub:%d, retrieve data", trsupport->pParentSql->self,
      pSql->self, pVgroup->epAddr[pSql->epSet.inUse].fqdn, pVgroup->vgId, trsupport->subqueryIndex);

  if (pSql->res.qId == 0) { // qhandle is NULL, code is TSDB_CODE_SUCCESS means no results generated from this vnode
    tscRetrieveFromDnodeCallBack(param, pSql, 0);
  } else {
    taos_fetch_rows_a(tres, tscRetrieveFromDnodeCallBack, param);
  }
}

static bool needRetryInsert(SSqlObj* pParentObj, int32_t numOfSub) {
  if (pParentObj->retry > pParentObj->maxRetry) {
    tscError("0x%"PRIx64" max retry reached, abort the retry effort", pParentObj->self);
    return false;
  }

  for (int32_t i = 0; i < numOfSub; ++i) {
    int32_t code = pParentObj->pSubs[i]->res.code;
    if (code == TSDB_CODE_SUCCESS) {
      continue;
    }

    if (code != TSDB_CODE_TDB_TABLE_RECONFIGURE && code != TSDB_CODE_TDB_INVALID_TABLE_ID &&
        code != TSDB_CODE_VND_INVALID_VGROUP_ID && code != TSDB_CODE_RPC_NETWORK_UNAVAIL &&
        code != TSDB_CODE_APP_NOT_READY) {
      pParentObj->res.code = code;
      return false;
    }
  }

  return true;
}

static void doFreeInsertSupporter(SSqlObj* pSqlObj) {
  if (pSqlObj == NULL || pSqlObj->subState.numOfSub <= 0) {
    return;
  }

  for(int32_t i = 0; i < pSqlObj->subState.numOfSub; ++i) {
    SSqlObj* pSql = pSqlObj->pSubs[i];
    tfree(pSql->param);
  }
}

static void multiVnodeInsertFinalize(void* param, TAOS_RES* tres, int numOfRows) {
  if(param == NULL) {
    tscError("callback multiVnodeInsertFinalize param is NULL. tres=%p numOfRows=%d", tres, numOfRows);
    return ;
  }
  SInsertSupporter *pSupporter = (SInsertSupporter *)param;
  SSqlObj* pParentObj = pSupporter->pSql;

  // record the total inserted rows
  if (numOfRows > 0) {
    atomic_add_fetch_32(&pParentObj->res.numOfRows, numOfRows);
  }

  if (taos_errno(tres) != TSDB_CODE_SUCCESS) {
    SSqlObj* pSql = (SSqlObj*) tres;
    assert(pSql != NULL && pSql->res.code == numOfRows);
    
    pParentObj->res.code = pSql->res.code;

    // set the flag in the parent sqlObj
    if (pSql->cmd.insertParam.schemaAttached) {
      pParentObj->cmd.insertParam.schemaAttached = 1;
    }
  }
  
  if (!subAndCheckDone(tres, pParentObj, pSupporter->idx)) {
    // concurrency problem, other thread already release pParentObj 
    //tscDebug("0x%"PRIx64" insert:%p,%d completed, total:%d", pParentObj->self, tres, suppIdx, pParentObj->subState.numOfSub);
    return;
  }

  // restore user defined fp
  pParentObj->fp = pParentObj->fetchFp;
  int32_t numOfSub = pParentObj->subState.numOfSub;
  doFreeInsertSupporter(pParentObj);

  if (pParentObj->res.code == TSDB_CODE_SUCCESS) {
    tscDebug("0x%"PRIx64" Async insertion completed, total inserted:%d", pParentObj->self, pParentObj->res.numOfRows);

    // todo remove this parameter in async callback function definition.
    // all data has been sent to vnode, call user function
    int32_t v = (pParentObj->res.code != TSDB_CODE_SUCCESS) ? pParentObj->res.code : (int32_t)pParentObj->res.numOfRows;
    (*pParentObj->fp)(pParentObj->param, pParentObj, v);
  } else {
    if (!needRetryInsert(pParentObj, numOfSub)) {
      tscAsyncResultOnError(pParentObj);
      return;
    }

    int32_t numOfFailed = 0;
    for(int32_t i = 0; i < numOfSub; ++i) {
      SSqlObj* pSql = pParentObj->pSubs[i];
      if (pSql->res.code != TSDB_CODE_SUCCESS) {
        numOfFailed += 1;

        // clean up tableMeta in cache
        tscFreeQueryInfo(&pSql->cmd, false, pSql->self);
        SQueryInfo* pQueryInfo = tscGetQueryInfoS(&pSql->cmd);
        STableMetaInfo* pMasterTableMetaInfo = tscGetTableMetaInfoFromCmd(&pParentObj->cmd, 0);
        tscAddTableMetaInfo(pQueryInfo, &pMasterTableMetaInfo->name, NULL, NULL, NULL, NULL);

        subquerySetState(pSql, &pParentObj->subState, i, 0);

        tscDebug("0x%"PRIx64", failed sub:%d, %p", pParentObj->self, i, pSql);
      }
    }

    tscWarn("0x%"PRIx64" Async insertion completed, total inserted:%d rows, numOfFailed:%d, numOfTotal:%d", pParentObj->self,
             pParentObj->res.numOfRows, numOfFailed, numOfSub);

    tscDebug("0x%"PRIx64" cleanup %d tableMeta in hashTable before reparse sql", pParentObj->self, pParentObj->cmd.insertParam.numOfTables);
    for(int32_t i = 0; i < pParentObj->cmd.insertParam.numOfTables; ++i) {
      char name[TSDB_TABLE_FNAME_LEN] = {0};
      tNameExtractFullName(pParentObj->cmd.insertParam.pTableNameList[i], name);
      taosHashRemove(UTIL_GET_TABLEMETA(pParentObj), name, strnlen(name, TSDB_TABLE_FNAME_LEN));
    }

    pParentObj->res.code = TSDB_CODE_SUCCESS;
    tscResetSqlCmd(&pParentObj->cmd, false, pParentObj->self);

    // in case of insert, redo parsing the sql string and build new submit data block for two reasons:
    // 1. the table Id(tid & uid) may have been update, the submit block needs to be updated accordingly.
    // 2. vnode may need the schema information along with submit block to update its local table schema.
    tscDebug("0x%"PRIx64" re-parse sql to generate submit data, retry:%d", pParentObj->self, pParentObj->retry);
    pParentObj->retry++;

    int32_t code = tsParseSql(pParentObj, true);
    if (code == TSDB_CODE_TSC_ACTION_IN_PROGRESS) return;

    if (code != TSDB_CODE_SUCCESS) {
      pParentObj->res.code = code;
      tscAsyncResultOnError(pParentObj);
      return;
    }

    tscHandleMultivnodeInsert(pParentObj);
  }
}

/**
 * it is a subquery, so after parse the sql string, copy the submit block to payload of itself
 * @param pSql
 * @return
 */
int32_t tscHandleInsertRetry(SSqlObj* pParent, SSqlObj* pSql) {
  assert(pSql != NULL && pSql->param != NULL);
  SSqlRes* pRes = &pSql->res;

  SInsertSupporter* pSupporter = (SInsertSupporter*) pSql->param;
  assert(pSupporter->idx < pSupporter->pSql->subState.numOfSub);

  STableDataBlocks* pTableDataBlock = taosArrayGetP(pParent->cmd.insertParam.pDataBlocks, pSupporter->idx);
  int32_t code = tscCopyDataBlockToPayload(pSql, pTableDataBlock);

  if ((pRes->code = code)!= TSDB_CODE_SUCCESS) {
    tscAsyncResultOnError(pSql);
    return code;  // here the pSql may have been released already.
  }

  return tscBuildAndSendRequest(pSql, NULL);
}

int32_t tscHandleMultivnodeInsert(SSqlObj *pSql) {
  SSqlCmd *pCmd = &pSql->cmd;
  SSqlRes *pRes = &pSql->res;

  // it is the failure retry insert
  if (pSql->pSubs != NULL) {
    int32_t blockNum = (int32_t)taosArrayGetSize(pCmd->insertParam.pDataBlocks);
    if (pSql->subState.numOfSub != blockNum) {
      tscError("0x%"PRIx64" sub num:%d is not same with data block num:%d", pSql->self, pSql->subState.numOfSub, blockNum);
      pRes->code = TSDB_CODE_TSC_APP_ERROR;
      return pRes->code;
    }

    for(int32_t i = 0; i < pSql->subState.numOfSub; ++i) {
      SSqlObj* pSub = pSql->pSubs[i];
      SInsertSupporter* pSup = calloc(1, sizeof(SInsertSupporter));
      pSup->idx = i;
      pSup->pSql = pSql;

      pSub->param = pSup;
      tscDebug("0x%"PRIx64" sub:0x%"PRIx64" launch sub insert, orderOfSub:%d", pSql->self, pSub->self, i);
      if (pSub->res.code != TSDB_CODE_SUCCESS) {
        tscHandleInsertRetry(pSql, pSub);
      }
    }

    return TSDB_CODE_SUCCESS;
  }

  pRes->code = TSDB_CODE_SUCCESS;

  int32_t code = doReInitSubState(pSql, (int32_t)taosArrayGetSize(pCmd->insertParam.pDataBlocks));
  if (code != TSDB_CODE_SUCCESS) {
    goto _error;
  }

  assert(pSql->subState.numOfSub > 0);
  tscDebug("0x%"PRIx64" submit data to %d vnode(s)", pSql->self, pSql->subState.numOfSub);

  int32_t numOfSub = 0;
  while(numOfSub < pSql->subState.numOfSub) {
    SInsertSupporter* pSupporter = calloc(1, sizeof(SInsertSupporter));
    if (pSupporter == NULL) {
      goto _error;
    }

    pSupporter->pSql   = pSql;
    pSupporter->idx  = numOfSub;

    SSqlObj *pNew = createSimpleSubObj(pSql, multiVnodeInsertFinalize, pSupporter, TSDB_SQL_INSERT);
    if (pNew == NULL) {
      tscError("0x%"PRIx64" failed to malloc buffer for subObj, orderOfSub:%d, reason:%s", pSql->self, numOfSub, strerror(errno));
      goto _error;
    }
  
    /*
     * assign the callback function to fetchFp to make sure that the error process function can restore
     * the callback function (multiVnodeInsertFinalize) correctly.
     */
    pNew->fetchFp = pNew->fp;
    pSql->pSubs[numOfSub] = pNew;

    STableDataBlocks* pTableDataBlock = taosArrayGetP(pCmd->insertParam.pDataBlocks, numOfSub);
    pRes->code = tscCopyDataBlockToPayload(pNew, pTableDataBlock);
    if (pRes->code == TSDB_CODE_SUCCESS) {
      tscDebug("0x%"PRIx64" sub:%p create subObj success. orderOfSub:%d", pSql->self, pNew, numOfSub);
      numOfSub++;
    } else {
      tscDebug("0x%"PRIx64" prepare submit data block failed in async insertion, vnodeIdx:%d, total:%d, code:%s", pSql->self, numOfSub,
               pSql->subState.numOfSub, tstrerror(pRes->code));
      goto _error;
    }
  }
  
  if (numOfSub < pSql->subState.numOfSub) {
    tscError("0x%"PRIx64" failed to prepare subObj structure and launch sub-insertion", pSql->self);
    pRes->code = TSDB_CODE_TSC_OUT_OF_MEMORY;
    goto _error;
  }

  pCmd->insertParam.pDataBlocks = tscDestroyBlockArrayList(pSql, pCmd->insertParam.pDataBlocks);

  // use the local variable
  for (int32_t j = 0; j < numOfSub; ++j) {
    SSqlObj *pSub = pSql->pSubs[j];
    tscDebug("0x%"PRIx64" sub:%p launch sub insert, orderOfSub:%d", pSql->self, pSub, j);
    tscBuildAndSendRequest(pSub, NULL);
  }
  return TSDB_CODE_SUCCESS;

_error:
  return TSDB_CODE_TSC_OUT_OF_MEMORY;
}

static char* getResultBlockPosition(SSqlCmd* pCmd, SSqlRes* pRes, int32_t columnIndex, int16_t* bytes) {
  SQueryInfo* pQueryInfo = tscGetQueryInfo(pCmd);

  SInternalField* pInfo = (SInternalField*) TARRAY_GET_ELEM(pQueryInfo->fieldsInfo.internalField, columnIndex);
  assert(pInfo->pExpr->pExpr == NULL);

  *bytes = pInfo->pExpr->base.resBytes;
  if (pRes->data != NULL) {
    return pRes->data + pInfo->pExpr->base.offset * pRes->numOfRows + pRes->row * (*bytes);
  } else {
    return ((char*)pRes->urow[columnIndex]) + pRes->row * (*bytes);
  }
}

static void doBuildResFromSubqueries(SSqlObj* pSql) {
  SSqlRes* pRes = &pSql->res;

  SQueryInfo *pQueryInfo = tscGetQueryInfo(&pSql->cmd);

  int32_t numOfRes = INT32_MAX;
  for (int32_t i = 0; i < pSql->subState.numOfSub; ++i) {
    SSqlObj* pSub = pSql->pSubs[i];
    if (pSub == NULL) {
      continue;
    }

    int32_t remain = (int32_t)(pSub->res.numOfRows - pSub->res.row);
    numOfRes = (int32_t)(MIN(numOfRes, remain));
  }

  if (numOfRes == 0) {  // no result any more, free all subquery objects
    pSql->res.completed = true;
    freeJoinSubqueryObj(pSql);
    return;
  }

  int32_t rowSize = tscGetResRowLength(pQueryInfo->exprList);

  assert(numOfRes * rowSize > 0);
  char* tmp = realloc(pRes->pRsp, numOfRes * rowSize + sizeof(tFilePage));
  if (tmp == NULL) {
    pRes->code = TSDB_CODE_TSC_OUT_OF_MEMORY;
    return;
  } else {
    pRes->pRsp = tmp;
  }

  tFilePage* pFilePage = (tFilePage*) pRes->pRsp;
  pFilePage->num = numOfRes;

  pRes->data = pFilePage->data;
  char* data = pRes->data;

  int16_t bytes = 0;

  tscRestoreFuncForSTableQuery(pQueryInfo);
  tscFieldInfoUpdateOffset(pQueryInfo);
  for (int32_t i = 0; i < pSql->subState.numOfSub; ++i) {
    SSqlObj* pSub = pSql->pSubs[i];
    if (pSub == NULL) {
      continue;
    }

    SQueryInfo* pSubQueryInfo = pSub->cmd.pQueryInfo;
    tscRestoreFuncForSTableQuery(pSubQueryInfo);
    tscFieldInfoUpdateOffset(pSubQueryInfo);
  }

  size_t numOfExprs = tscNumOfExprs(pQueryInfo);
  for(int32_t i = 0; i < numOfExprs; ++i) {
    SColumnIndex* pIndex = &pRes->pColumnIndex[i];
    SSqlRes*      pRes1 = &pSql->pSubs[pIndex->tableIndex]->res;
    SSqlCmd*      pCmd1 = &pSql->pSubs[pIndex->tableIndex]->cmd;

    char* pData = getResultBlockPosition(pCmd1, pRes1, pIndex->columnIndex, &bytes);
    memcpy(data, pData, bytes * numOfRes);

    pRes->dataConverted = pRes1->dataConverted;

    data += bytes * numOfRes;
  }

  for(int32_t i = 0; i < pSql->subState.numOfSub; ++i) {
    SSqlObj* pSub = pSql->pSubs[i];
    if (pSub == NULL) {
      continue;
    }

    pSub->res.row += numOfRes;
    assert(pSub->res.row <= pSub->res.numOfRows);
  }

  pRes->numOfRows = numOfRes;
  pRes->numOfClauseTotal += numOfRes;

  int32_t finalRowSize = 0;
  for(int32_t i = 0; i < tscNumOfFields(pQueryInfo); ++i) {
    TAOS_FIELD* pField = tscFieldInfoGetField(&pQueryInfo->fieldsInfo, i);
    finalRowSize += pField->bytes;
  }

  doScalarExprCalculate(pQueryInfo, pFilePage, rowSize, finalRowSize);

  pRes->data = pFilePage->data;
  tscSetResRawPtr(pRes, pQueryInfo, pRes->dataConverted);
}

void tscBuildResFromSubqueries(SSqlObj *pSql) {
  SSqlRes* pRes = &pSql->res;

  if (pRes->code != TSDB_CODE_SUCCESS) {
    tscAsyncResultOnError(pSql);
    return;
  }

  if (pRes->tsrow == NULL) {
    SQueryInfo* pQueryInfo = tscGetQueryInfo(&pSql->cmd);
    pRes->numOfCols = (int16_t) tscNumOfExprs(pQueryInfo);

    pRes->tsrow  = calloc(pRes->numOfCols, POINTER_BYTES);
    pRes->urow   = calloc(pRes->numOfCols, POINTER_BYTES);
    pRes->buffer = calloc(pRes->numOfCols, POINTER_BYTES);
    pRes->length = calloc(pRes->numOfCols, sizeof(int32_t));

    if (pRes->tsrow == NULL || pRes->buffer == NULL || pRes->length == NULL) {
      pRes->code = TSDB_CODE_TSC_OUT_OF_MEMORY;
      tscAsyncResultOnError(pSql);
      return;
    }
  }

  assert (pRes->row >= pRes->numOfRows);
  doBuildResFromSubqueries(pSql);
  if (pRes->code == TSDB_CODE_SUCCESS) {
    (*pSql->fp)(pSql->param, pSql, pRes->numOfRows);
  } else {
    tscAsyncResultOnError(pSql);
  }
}

char * getScalarExprInputSrc(void *param, const char *name, int32_t colId) {
  SScalarExprSupport*pSupport = (SScalarExprSupport*) param;

  int32_t idx = -1;
  SExprInfo* pExpr = NULL;
  
  for (int32_t i = 0; i < pSupport->numOfCols; ++i) {
    pExpr = taosArrayGetP(pSupport->exprList, i);
    if (strncmp(name, pExpr->base.aliasName, sizeof(pExpr->base.aliasName) - 1) == 0) {
      idx = i;
      break;
    }
  }

  assert(idx >= 0 && idx < pSupport->numOfCols);
  return pSupport->data[idx] + pSupport->offset * pExpr->base.resBytes;
}

TAOS_ROW doSetResultRowData(SSqlObj *pSql) {
  SSqlCmd *pCmd = &pSql->cmd;
  SSqlRes *pRes = &pSql->res;

  assert(pRes->row >= 0 && pRes->row <= pRes->numOfRows);
  if (pRes->row >= pRes->numOfRows) {  // all the results has returned to invoker
    tfree(pRes->tsrow);
    return pRes->tsrow;
  }

  SQueryInfo *pQueryInfo = tscGetQueryInfo(pCmd);

  size_t size = tscNumOfFields(pQueryInfo);

  int32_t j = 0;
  for (int i = 0; i < size; ++i) {
    SInternalField* pInfo = (SInternalField*)TARRAY_GET_ELEM(pQueryInfo->fieldsInfo.internalField, i);
    if (!pInfo->visible) {
      continue;
    }

    int32_t type  = pInfo->field.type;
    int32_t bytes = pInfo->field.bytes;

    if (pQueryInfo->isStddev && type == TSDB_DATA_TYPE_JSON){  // for json tag compare in the second round of stddev
      pRes->tsrow[j] = pRes->urow[i];
    }else if (!IS_VAR_DATA_TYPE(type) && type != TSDB_DATA_TYPE_JSON) {
      pRes->tsrow[j] = isNull(pRes->urow[i], type) ? NULL : pRes->urow[i];
    } else {
      pRes->tsrow[j] = isNull(pRes->urow[i], type) ? NULL : varDataVal(pRes->urow[i]);
      pRes->length[j] = varDataLen(pRes->urow[i]);
    }

    ((char**) pRes->urow)[i] += bytes;
    j += 1;
  }

  pRes->row++;  // idx increase one-step
  return pRes->tsrow;
}

static UNUSED_FUNC bool tscHasRemainDataInSubqueryResultSet(SSqlObj *pSql) {
  bool     hasData = true;
  SSqlCmd *pCmd = &pSql->cmd;
  
  SQueryInfo *pQueryInfo = tscGetQueryInfo(pCmd);
  if (tscNonOrderedProjectionQueryOnSTable(pQueryInfo, 0)) {
    bool allSubqueryExhausted = true;

    for (int32_t i = 0; i < pSql->subState.numOfSub; ++i) {
      if (pSql->pSubs[i] == NULL) {
        continue;
      }

      SSqlRes *pRes1 = &pSql->pSubs[i]->res;
      SSqlCmd *pCmd1 = &pSql->pSubs[i]->cmd;

      SQueryInfo *pQueryInfo1 = tscGetQueryInfo(pCmd1);
      assert(pQueryInfo1->numOfTables == 1);

      STableMetaInfo *pTableMetaInfo = tscGetMetaInfo(pQueryInfo1, 0);

      /*
       * if the global limitation is not reached, and current result has not exhausted, or next more vnodes are
       * available, goes on
       */
      if (pTableMetaInfo->vgroupIndex < pTableMetaInfo->vgroupList->numOfVgroups && pRes1->row < pRes1->numOfRows &&
          (!tscHasReachLimitation(pQueryInfo1, pRes1))) {
        allSubqueryExhausted = false;
        break;
      }
    }

    hasData = !allSubqueryExhausted;
  } else {  // otherwise, in case inner join, if any subquery exhausted, query completed.
    for (int32_t i = 0; i < pSql->subState.numOfSub; ++i) {
      if (pSql->pSubs[i] == 0) {
        continue;
      }

      SSqlRes *   pRes1 = &pSql->pSubs[i]->res;
      SQueryInfo *pQueryInfo1 = tscGetQueryInfo(&pSql->pSubs[i]->cmd);
      
      if ((pRes1->row >= pRes1->numOfRows && tscHasReachLimitation(pQueryInfo1, pRes1) &&
           tscIsProjectionQuery(pQueryInfo1)) ||
          (pRes1->numOfRows == 0)) {
        hasData = false;
        break;
      }
    }
  }
  
  return hasData;
}


void tscSetQuerySort(SQueryInfo* pQueryInfo, SQueryAttr* pQueryAttr) {
  if (pQueryInfo->interval.interval <= 0) {
    return;
  }
  
  if (pQueryInfo->pUpstream != NULL && taosArrayGetSize(pQueryInfo->pUpstream) > 0) {
    size_t size = taosArrayGetSize(pQueryInfo->pUpstream);
    for(int32_t i = 0; i < size; ++i) {
      SQueryInfo* pq = taosArrayGetP(pQueryInfo->pUpstream, i);
      if (pq->groupbyTag) {
        pQueryAttr->needSort = true;
        return;
      }
    }
  }
}


void* createQInfoFromQueryNode(SQueryInfo* pQueryInfo, STableGroupInfo* pTableGroupInfo, SOperatorInfo* pSourceOperator,
                               char* sql, void* merger, int32_t stage, uint64_t qId) {
  assert(pQueryInfo != NULL);
  SQInfo *pQInfo = (SQInfo *)calloc(1, sizeof(SQInfo));
  if (pQInfo == NULL) {
    tsdbDestroyTableGroup(pTableGroupInfo);
    goto _cleanup;
  }

  // to make sure third party won't overwrite this structure
  pQInfo->signature = pQInfo;
  pQInfo->qId       = qId;
  SQueryRuntimeEnv *pRuntimeEnv = &pQInfo->runtimeEnv;
  SQueryAttr       *pQueryAttr  = &pQInfo->query;

  pRuntimeEnv->pQueryAttr = pQueryAttr;
  tscCreateQueryFromQueryInfo(pQueryInfo, pQueryAttr, NULL);

  pQueryAttr->tableGroupInfo = *pTableGroupInfo;

  // calculate the result row size
  SExprInfo* pEx = NULL;
  int32_t num = 0;
  if (pQueryAttr->pExpr3 != NULL) {
    pEx = pQueryAttr->pExpr3;
    num = pQueryAttr->numOfExpr3;
  } else if (pQueryAttr->pExpr2 != NULL) {
    pEx = pQueryAttr->pExpr2;
    num = pQueryAttr->numOfExpr2;
  }

  if ( num < pQueryAttr->numOfOutput) {
    pEx = pQueryAttr->pExpr1;
    num = pQueryAttr->numOfOutput;
  }

  for (int16_t col = 0; col < num; ++col) {
    pQueryAttr->resultRowSize += pEx[col].base.resBytes;

    // keep the tag length
    if (TSDB_COL_IS_TAG(pEx[col].base.colInfo.flag)) {
      pQueryAttr->tagLen += pEx[col].base.resBytes;
    }
  }

  size_t numOfGroups = 0;
  if (pTableGroupInfo->pGroupList != NULL) {
    numOfGroups = taosArrayGetSize(pTableGroupInfo->pGroupList);
    STableGroupInfo* pTableqinfo = &pQInfo->runtimeEnv.tableqinfoGroupInfo;

    pTableqinfo->pGroupList = taosArrayInit(numOfGroups, POINTER_BYTES);
    pTableqinfo->numOfTables = pTableGroupInfo->numOfTables;
    pTableqinfo->map = taosHashInit(pTableGroupInfo->numOfTables, taosGetDefaultHashFunction(TSDB_DATA_TYPE_INT), true, HASH_NO_LOCK);
  }

  pQInfo->pBuf = calloc(pTableGroupInfo->numOfTables, sizeof(STableQueryInfo));
  if (pQInfo->pBuf == NULL) {
    goto _cleanup;
  }

  pQInfo->dataReady = QUERY_RESULT_NOT_READY;
  pQInfo->rspContext = NULL;
  pQInfo->sql = sql;

  pthread_mutex_init(&pQInfo->lock, NULL);
  tsem_init(&pQInfo->ready, 0, 0);

  int32_t idx = 0;
  for(int32_t i = 0; i < numOfGroups; ++i) {
    SArray* pa = taosArrayGetP(pQueryAttr->tableGroupInfo.pGroupList, i);

    size_t s = taosArrayGetSize(pa);
    SArray* p1 = taosArrayInit(s, POINTER_BYTES);
    if (p1 == NULL) {
      goto _cleanup;
    }

    taosArrayPush(pRuntimeEnv->tableqinfoGroupInfo.pGroupList, &p1);

    STimeWindow window = pQueryAttr->window;
    for(int32_t j = 0; j < s; ++j) {
      STableKeyInfo* info = taosArrayGet(pa, j);
      window.skey = info->lastKey;

      void* buf = (char*) pQInfo->pBuf + idx * sizeof(STableQueryInfo);
      STableQueryInfo* item = createTableQueryInfo(pQueryAttr, info->pTable, pQueryAttr->groupbyColumn, window, buf);
      if (item == NULL) {
        goto _cleanup;
      }

      item->groupIndex = i;
      taosArrayPush(p1, &item);

      STableId id = {.tid = 0, .uid = 0};
      taosHashPut(pRuntimeEnv->tableqinfoGroupInfo.map, &id.tid, sizeof(id.tid), &item, POINTER_BYTES);
      idx += 1;
    }
  }

  // todo refactor: filter should not be applied here.
  createFilterInfo(pQueryAttr, 0);

  SArray* pa = NULL;
  if (stage == MASTER_SCAN) {
    pQueryAttr->createFilterOperator = false;  // no need for parent query
    tscSetQuerySort(pQueryInfo, pQueryAttr);
    pa = createExecOperatorPlan(pQueryAttr);
  } else {
    pa = createGlobalMergePlan(pQueryAttr);
  }

  STsBufInfo bufInfo = {0};
  SQueryParam param = {.pOperator = pa};
  int32_t code = initQInfo(&bufInfo, NULL, pSourceOperator, pQInfo, &param, NULL, 0, merger);
  taosArrayDestroy(&pa);
  if (code != TSDB_CODE_SUCCESS) {
    pQInfo = NULL;
    goto _cleanup;
  }

  return pQInfo;

  _cleanup:
  freeQInfo(pQInfo);
  return NULL;
}<|MERGE_RESOLUTION|>--- conflicted
+++ resolved
@@ -693,16 +693,7 @@
 }
 
 void freeJoinSubqueryObj(SSqlObj* pSql) {
-<<<<<<< HEAD
   pthread_mutex_lock(&pSql->subState.mutex);
-=======
-  if (pSql->subState.numOfSub == 0) {
-    return;
-  }  
-
-  pthread_mutex_lock(&pSql->subState.mutex);
-
->>>>>>> 380285aa
   for (int32_t i = 0; i < pSql->subState.numOfSub; ++i) {
     SSqlObj* pSub = pSql->pSubs[i];
     if (pSub == NULL) {
@@ -715,20 +706,10 @@
     taos_free_result(pSub);
     pSql->pSubs[i] = NULL;
   }
-<<<<<<< HEAD
   tfree(pSql->pSubs);
   tfree(pSql->subState.states);
   pSql->subState.numOfSub = 0;
   pthread_mutex_unlock(&pSql->subState.mutex);
-=======
-  
-  tfree(pSql->subState.states);
-  pSql->subState.numOfSub = 0;
-
-  pthread_mutex_unlock(&pSql->subState.mutex);
-
-  pthread_mutex_destroy(&pSql->subState.mutex);  
->>>>>>> 380285aa
 }
 
 static int32_t quitAllSubquery(SSqlObj* pSqlSub, SSqlObj* pSqlObj, SJoinSupporter* pSupporter) {
@@ -2185,27 +2166,11 @@
   assert((pQueryInfo->type & TSDB_QUERY_TYPE_SUBQUERY) == 0);
 
   int32_t code = TSDB_CODE_SUCCESS;
-<<<<<<< HEAD
 
   code = doReInitSubState(pSql, pQueryInfo->numOfTables);
-  assert (code == TSDB_CODE_SUCCESS && "Out of memory");
-=======
-
-  if (pSql->subState.states == NULL) {
-    pSql->subState.states = calloc(pSql->subState.numOfSub, sizeof(*pSql->subState.states));
-    if (pSql->subState.states == NULL) {
-      code = TSDB_CODE_TSC_OUT_OF_MEMORY;
-      goto _error;
-    }
-    
-    pthread_mutex_init(&pSql->subState.mutex, NULL);
-  }
-
-  pSql->subState.numOfSub = pQueryInfo->numOfTables;
-
-  memset(pSql->subState.states, 0, sizeof(*pSql->subState.states) * pSql->subState.numOfSub);
-  tscDebug("0x%"PRIx64" reset all sub states to 0, start subquery, total:%d", pSql->self, pQueryInfo->numOfTables);
->>>>>>> 380285aa
+  if (code != TSDB_CODE_SUCCESS) {
+    goto _error;
+  }
 
   for (int32_t i = 0; i < pSql->subState.numOfSub; ++i) {
     SJoinSupporter *pSupporter = tscCreateJoinSupporter(pSql, i);
@@ -2265,19 +2230,20 @@
 void doCleanupSubqueries(SSqlObj *pSql, int32_t numOfSubs) {
   pthread_mutex_lock(&pSql->subState.mutex);
   if (numOfSubs > pSql->subState.numOfSub || numOfSubs <= 0 || pSql->subState.numOfSub <= 0) {
-    pthread_mutex_unlock(&pSql->subState.mutex);
-    return;
-  }
-
-  
+      goto _out;
+  }
+
   for(int32_t i = 0; i < numOfSubs; ++i) {
     SSqlObj* pSub = pSql->pSubs[i];
-    assert(pSub != NULL);
+    pSql->pSubs[i] = NULL;
+    if (!pSub) continue;
 
     tscFreeRetrieveSup(&pSub->param);
     
     taos_free_result(pSub);
   }
+
+_out:
   pthread_mutex_unlock(&pSql->subState.mutex);
 }
 
@@ -2383,14 +2349,7 @@
   if (code != TSDB_CODE_SUCCESS) {
     tscFreeFirstRoundSup(&param);
     taos_free_result(pSql);
-<<<<<<< HEAD
     tscFreeSubobj(pParent);
-=======
-    pthread_mutex_lock(&pParent->subState.mutex);
-    pParent->subState.numOfSub = 0;
-    tfree(pParent->pSubs);    
-    pthread_mutex_unlock(&pParent->subState.mutex);
->>>>>>> 380285aa
     pParent->res.code = code;
     tscAsyncResultOnError(pParent);
     return;
@@ -2493,16 +2452,8 @@
   tscFreeFirstRoundSup(&param);
 
   taos_free_result(pSql);
-<<<<<<< HEAD
   tscFreeSubobj(pParent);
 
-=======
-  pthread_mutex_lock(&pParent->subState.mutex);
-  pParent->subState.numOfSub = 0;
-  tfree(pParent->pSubs);    
-  pthread_mutex_unlock(&pParent->subState.mutex);
-  
->>>>>>> 380285aa
   if (resRows == 0) {
     pParent->cmd.command = TSDB_SQL_RETRIEVE_EMPTY_RESULT;
     (*pParent->fp)(pParent->param, pParent, 0);
@@ -2524,14 +2475,7 @@
 
     tscFreeFirstRoundSup(&param);
     taos_free_result(pSql);
-<<<<<<< HEAD
     tscFreeSubobj(parent);
-=======
-    pthread_mutex_lock(&parent->subState.mutex);
-    parent->subState.numOfSub = 0;
-    tfree(parent->pSubs);
-    pthread_mutex_unlock(&parent->subState.mutex);
->>>>>>> 380285aa
     parent->res.code = c;
     tscAsyncResultOnError(parent);
     return;
@@ -3414,14 +3358,12 @@
 }
 
 static void doFreeInsertSupporter(SSqlObj* pSqlObj) {
-  if (pSqlObj == NULL || pSqlObj->subState.numOfSub <= 0) {
-    return;
-  }
-
+  pthread_mutex_lock(&pSqlObj->subState.mutex);
   for(int32_t i = 0; i < pSqlObj->subState.numOfSub; ++i) {
     SSqlObj* pSql = pSqlObj->pSubs[i];
     tfree(pSql->param);
   }
+  pthread_mutex_unlock(&pSqlObj->subState.mutex);
 }
 
 static void multiVnodeInsertFinalize(void* param, TAOS_RES* tres, int numOfRows) {
