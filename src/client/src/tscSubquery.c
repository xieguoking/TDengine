/*
 * Copyright (c) 2019 TAOS Data, Inc. <jhtao@taosdata.com>
 *
 * This program is free software: you can use, redistribute, and/or modify
 * it under the terms of the GNU Affero General Public License, version 3
 * or later ("AGPL"), as published by the Free Software Foundation.
 *
 * This program is distributed in the hope that it will be useful, but WITHOUT
 * ANY WARRANTY; without even the implied warranty of MERCHANTABILITY or
 * FITNESS FOR A PARTICULAR PURPOSE.
 *
 * You should have received a copy of the GNU Affero General Public License
 * along with this program. If not, see <http://www.gnu.org/licenses/>.
 */
#define _GNU_SOURCE

#include "os.h"

#include "texpr.h"
#include "qTsbuf.h"
#include "tcompare.h"
#include "tscLog.h"
#include "tscSubquery.h"
#include "tschemautil.h"
#include "tsclient.h"
#include "qUtil.h"
#include "qPlan.h"

typedef struct SInsertSupporter {
  SSqlObj*  pSql;
  int32_t   index;
} SInsertSupporter;

static void freeJoinSubqueryObj(SSqlObj* pSql);
static bool tscHasRemainDataInSubqueryResultSet(SSqlObj *pSql);

static int32_t tsCompare(int32_t order, int64_t left, int64_t right) {
  if (left == right) {
    return 0;
  }

  if (order == TSDB_ORDER_ASC) {
    return left < right? -1:1;
  } else {
    return left > right? -1:1;
  }
}

static void skipRemainValue(STSBuf* pTSBuf, tVariant* tag1) {
  STSElem el1 = tsBufGetElem(pTSBuf);

  int32_t res = tVariantCompare(el1.tag, tag1);
  if (res != 0) { // it is a record with new tag
    return;
  }

  while (tsBufNextPos(pTSBuf)) {
    STSElem el1 = tsBufGetElem(pTSBuf);

    int32_t res = tVariantCompare(el1.tag, tag1);
    if (res != 0) { // it is a record with new tag
      return;
    }
  }
}

static void subquerySetState(SSqlObj *pSql, SSubqueryState *subState, int idx, int8_t state) {
  assert(idx < subState->numOfSub);
  assert(subState->states);

  pthread_mutex_lock(&subState->mutex);
  
  tscDebug("subquery:%p,%d state set to %d", pSql, idx, state);
  
  subState->states[idx] = state;

  pthread_mutex_unlock(&subState->mutex);
}

static bool allSubqueryDone(SSqlObj *pParentSql) {
  bool done = true;
  SSubqueryState *subState = &pParentSql->subState;

  //lock in caller
  tscDebug("0x%"PRIx64" total subqueries: %d", pParentSql->self, subState->numOfSub);
  for (int i = 0; i < subState->numOfSub; i++) {
    if (0 == subState->states[i]) {
      tscDebug("0x%"PRIx64" subquery:%p, index: %d NOT finished, abort query completion check", pParentSql->self, pParentSql->pSubs[i], i);
      done = false;
      break;
    } else {
      tscDebug("0x%"PRIx64" subquery:%p, index: %d finished", pParentSql->self, pParentSql->pSubs[i], i);
    }
  }

  return done;
}

static bool subAndCheckDone(SSqlObj *pSql, SSqlObj *pParentSql, int idx) {
  SSubqueryState *subState = &pParentSql->subState;

  assert(idx < subState->numOfSub);

  pthread_mutex_lock(&subState->mutex);

  bool done = allSubqueryDone(pParentSql);

  if (done) {
    tscDebug("0x%"PRIx64" subquery:%p,%d all subs already done", pParentSql->self, pSql, idx);
    
    pthread_mutex_unlock(&subState->mutex);
    
    return false;
  }
  
  tscDebug("0x%"PRIx64" subquery:%p,%d state set to 1", pParentSql->self, pSql, idx);
  
  subState->states[idx] = 1;

  done = allSubqueryDone(pParentSql);

  pthread_mutex_unlock(&subState->mutex);

  return done;
}



static int64_t doTSBlockIntersect(SSqlObj* pSql, STimeWindow * win) {
  SQueryInfo* pQueryInfo = tscGetQueryInfo(&pSql->cmd, pSql->cmd.clauseIndex);

  win->skey = INT64_MAX;
  win->ekey = INT64_MIN;

  SLimitVal* pLimit = &pQueryInfo->limit;
  int32_t    order = pQueryInfo->order.order;
  int32_t    joinNum = pSql->subState.numOfSub;
  SMergeTsCtx ctxlist[TSDB_MAX_JOIN_TABLE_NUM] = {{0}};
  SMergeTsCtx* ctxStack[TSDB_MAX_JOIN_TABLE_NUM] = {0};
  int32_t slot = 0;
  size_t tableNum = 0;
  int16_t* tableMIdx = 0;
  int32_t equalNum = 0;
  int32_t stackidx = 0;
  SMergeTsCtx* ctx = NULL;
  SMergeTsCtx* pctx = NULL;
  SMergeTsCtx* mainCtx = NULL;
  STSElem cur;
  STSElem prev;
  SArray*   tsCond = NULL;
  int32_t mergeDone = 0;

  for (int32_t i = 0; i < joinNum; ++i) {
    STSBuf* output = tsBufCreate(true, pQueryInfo->order.order);
    SQueryInfo* pSubQueryInfo = tscGetQueryInfo(&pSql->pSubs[i]->cmd, 0);

    pSubQueryInfo->tsBuf = output;

    SJoinSupporter* pSupporter = pSql->pSubs[i]->param;

    if (pSupporter->pTSBuf == NULL) {
      tscDebug("0x%"PRIx64" at least one ts-comp is empty, 0 for secondary query after ts blocks intersecting", pSql->self);
      return 0;
    }

    tsBufResetPos(pSupporter->pTSBuf);

    if (!tsBufNextPos(pSupporter->pTSBuf)) {
      tscDebug("0x%"PRIx64" input1 is empty, 0 for secondary query after ts blocks intersecting", pSql->self);
      return 0;
    }

    tscDebug("0x%"PRIx64" sub:%p table idx:%d, input group number:%d", pSql->self, pSql->pSubs[i], i, pSupporter->pTSBuf->numOfGroups);

    ctxlist[i].p = pSupporter;
    ctxlist[i].res = output;
  }

  TSKEY st = taosGetTimestampUs();

  for (int16_t tidx = 0; tidx < joinNum; tidx++) {
    pctx = &ctxlist[tidx];
    if (pctx->compared) {
      continue;
    }

    assert(pctx->numOfInput == 0);

    tsCond = pQueryInfo->tagCond.joinInfo.joinTables[tidx]->tsJoin;

    tableNum = taosArrayGetSize(tsCond);
    assert(tableNum >= 2);

    for (int32_t i = 0; i < tableNum; ++i) {
      tableMIdx = taosArrayGet(tsCond, i);
      SMergeTsCtx* tctx = &ctxlist[*tableMIdx];
      tctx->compared = 1;
    }

    tableMIdx = taosArrayGet(tsCond, 0);
    pctx = &ctxlist[*tableMIdx];

    mainCtx = pctx;

    while (1) {
      pctx = mainCtx;

      prev = tsBufGetElem(pctx->p->pTSBuf);

      ctxStack[stackidx++] = pctx;

      if (!tsBufIsValidElem(&prev)) {
        break;
      }

      tVariant tag = {0};
      tVariantAssign(&tag, prev.tag);

      int32_t skipped = 0;

      for (int32_t i = 1; i < tableNum; ++i) {
        SMergeTsCtx* tctx = &ctxlist[i];

        // find the data in supporter2 with the same tag value
        STSElem e2 = tsBufFindElemStartPosByTag(tctx->p->pTSBuf, &tag);

        if (!tsBufIsValidElem(&e2)) {
          skipRemainValue(pctx->p->pTSBuf, &tag);
          skipped = 1;
          break;
        }
      }

      if (skipped) {
        slot = 0;
        stackidx = 0;
        continue;
      }

      tableMIdx = taosArrayGet(tsCond, ++slot);
      equalNum = 1;

      while (1) {
        ctx = &ctxlist[*tableMIdx];

        prev = tsBufGetElem(pctx->p->pTSBuf);
        cur = tsBufGetElem(ctx->p->pTSBuf);

        // data with current are exhausted
        if (!tsBufIsValidElem(&prev) || tVariantCompare(prev.tag, &tag) != 0) {
          break;
        }

        if (!tsBufIsValidElem(&cur) || tVariantCompare(cur.tag, &tag) != 0) { // ignore all records with the same tag
          break;
        }

        ctxStack[stackidx++] = ctx;

        int32_t ret = tsCompare(order, prev.ts, cur.ts);
        if (ret == 0) {
          if (++equalNum < tableNum) {
            pctx = ctx;

            if (++slot >= tableNum) {
              slot = 0;
            }

            tableMIdx = taosArrayGet(tsCond, slot);
            continue;
          }

          assert(stackidx == tableNum);

          if (pLimit->offset == 0 || pQueryInfo->interval.interval > 0 || QUERY_IS_STABLE_QUERY(pQueryInfo->type)) {
            if (win->skey > prev.ts) {
              win->skey = prev.ts;
            }

            if (win->ekey < prev.ts) {
              win->ekey = prev.ts;
            }

            for (int32_t i = 0; i < stackidx; ++i) {
              SMergeTsCtx* tctx = ctxStack[i];
              prev = tsBufGetElem(tctx->p->pTSBuf);

              tsBufAppend(tctx->res, prev.id, prev.tag, (const char*)&prev.ts, sizeof(prev.ts));
            }
          } else {
            pLimit->offset -= 1;//offset apply to projection?
          }

          for (int32_t i = 0; i < stackidx; ++i) {
            SMergeTsCtx* tctx = ctxStack[i];

            if (!tsBufNextPos(tctx->p->pTSBuf) && tctx == mainCtx) {
              mergeDone = 1;
            }
            tctx->numOfInput++;
          }

          if (mergeDone) {
            break;
          }

          stackidx = 0;
          equalNum = 1;

          ctxStack[stackidx++] = pctx;
        } else if (ret > 0) {
          if (!tsBufNextPos(ctx->p->pTSBuf) && ctx == mainCtx) {
            mergeDone = 1;
            break;
          }

          ctx->numOfInput++;
          stackidx--;
        } else {
          stackidx--;

          for (int32_t i = 0; i < stackidx; ++i) {
            SMergeTsCtx* tctx = ctxStack[i];

            if (!tsBufNextPos(tctx->p->pTSBuf) && tctx == mainCtx) {
              mergeDone = 1;
            }
            tctx->numOfInput++;
          }

          if (mergeDone) {
            break;
          }

          stackidx = 0;
          equalNum = 1;

          ctxStack[stackidx++] = pctx;
        }

      }

      if (mergeDone) {
        break;
      }

      slot = 0;
      stackidx = 0;

      skipRemainValue(mainCtx->p->pTSBuf, &tag);
    }

    stackidx = 0;
    slot = 0;
    mergeDone = 0;
  }

  /*
   * failed to set the correct ts order yet in two cases:
   * 1. only one element
   * 2. only one element for each tag.
   */
  if (ctxlist[0].res->tsOrder == -1) {
    for (int32_t i = 0; i < joinNum; ++i) {
      ctxlist[i].res->tsOrder = TSDB_ORDER_ASC;
    }
  }

  for (int32_t i = 0; i < joinNum; ++i) {
    tsBufFlush(ctxlist[i].res);

    tsBufDestroy(ctxlist[i].p->pTSBuf);
    ctxlist[i].p->pTSBuf = NULL;
  }
    
  TSKEY et = taosGetTimestampUs();

  for (int32_t i = 0; i < joinNum; ++i) {
    tscDebug("0x%"PRIx64" sub:%p tblidx:%d, input:%" PRId64 ", final:%" PRId64 " in %d vnodes for secondary query after ts blocks "
             "intersecting, skey:%" PRId64 ", ekey:%" PRId64 ", numOfVnode:%d, elapsed time:%" PRId64 " us",
             pSql->self, pSql->pSubs[i], i, ctxlist[i].numOfInput, ctxlist[i].res->numOfTotal, ctxlist[i].res->numOfGroups, win->skey, win->ekey,
             tsBufGetNumOfGroup(ctxlist[i].res), et - st);
  }

  return ctxlist[0].res->numOfTotal;
}


// todo handle failed to create sub query
SJoinSupporter* tscCreateJoinSupporter(SSqlObj* pSql, int32_t index) {
  SJoinSupporter* pSupporter = calloc(1, sizeof(SJoinSupporter));
  if (pSupporter == NULL) {
    return NULL;
  }

  pSupporter->pObj = pSql;

  pSupporter->subqueryIndex = index;
  SQueryInfo* pQueryInfo = tscGetQueryInfo(&pSql->cmd, pSql->cmd.clauseIndex);
  
  memcpy(&pSupporter->interval, &pQueryInfo->interval, sizeof(pSupporter->interval));
  pSupporter->limit = pQueryInfo->limit;

  STableMetaInfo* pTableMetaInfo = tscGetTableMetaInfoFromCmd(&pSql->cmd, pSql->cmd.clauseIndex, index);
  pSupporter->uid = pTableMetaInfo->pTableMeta->id.uid;
  assert (pSupporter->uid != 0);

  taosGetTmpfilePath("join-", pSupporter->path);

  // do NOT create file here to reduce crash generated file left issue
  pSupporter->f = NULL;

  return pSupporter;
}

static void tscDestroyJoinSupporter(SJoinSupporter* pSupporter) {
  if (pSupporter == NULL) {
    return;
  }

  if (pSupporter->exprList != NULL) {
    tscSqlExprInfoDestroy(pSupporter->exprList);
  }
  
  if (pSupporter->colList != NULL) {
    tscColumnListDestroy(pSupporter->colList);
  }

  tscFieldInfoClear(&pSupporter->fieldsInfo);

  if (pSupporter->pTSBuf != NULL) {
    tsBufDestroy(pSupporter->pTSBuf);
    pSupporter->pTSBuf = NULL;
  }

  unlink(pSupporter->path);
  
  if (pSupporter->f != NULL) {
    fclose(pSupporter->f);
    pSupporter->f = NULL;
  }


  if (pSupporter->pVgroupTables != NULL) {
    taosArrayDestroy(pSupporter->pVgroupTables);
    pSupporter->pVgroupTables = NULL;
  }

  tfree(pSupporter->pIdTagList);
  tscTagCondRelease(&pSupporter->tagCond);
  free(pSupporter);
}

static void filterVgroupTables(SQueryInfo* pQueryInfo, SArray* pVgroupTables) {
  int32_t  num = 0;
  int32_t* list = NULL;
  tsBufGetGroupIdList(pQueryInfo->tsBuf, &num, &list);

  // The virtual node, of which all tables are disqualified after the timestamp intersection,
  // is removed to avoid next stage query.
  // TODO: If tables from some vnodes are not qualified for next stage query, discard them.
  for (int32_t k = 0; k < taosArrayGetSize(pVgroupTables);) {
    SVgroupTableInfo* p = taosArrayGet(pVgroupTables, k);

    bool found = false;
    for (int32_t f = 0; f < num; ++f) {
      if (p->vgInfo.vgId == list[f]) {
        found = true;
        break;
      }
    }

    if (!found) {
      tscRemoveVgroupTableGroup(pVgroupTables, k);
    } else {
      k++;
    }
  }

  assert(taosArrayGetSize(pVgroupTables) > 0);
  TSDB_QUERY_SET_TYPE(pQueryInfo->type, TSDB_QUERY_TYPE_MULTITABLE_QUERY);

  tfree(list);
}

static SArray* buildVgroupTableByResult(SQueryInfo* pQueryInfo, SArray* pVgroupTables) {
  int32_t  num = 0;
  int32_t* list = NULL;
  tsBufGetGroupIdList(pQueryInfo->tsBuf, &num, &list);

  size_t numOfGroups = taosArrayGetSize(pVgroupTables);

  SArray* pNew = taosArrayInit(num, sizeof(SVgroupTableInfo));

  SVgroupTableInfo info;
  for (int32_t i = 0; i < num; ++i) {
    int32_t vnodeId = list[i];

    for (int32_t j = 0; j < numOfGroups; ++j) {
      SVgroupTableInfo* p1 = taosArrayGet(pVgroupTables, j);
      if (p1->vgInfo.vgId == vnodeId) {
        tscVgroupTableCopy(&info, p1);
        break;
      }
    }

    taosArrayPush(pNew, &info);
  }

  tfree(list);
  TSDB_QUERY_SET_TYPE(pQueryInfo->type, TSDB_QUERY_TYPE_MULTITABLE_QUERY);

  return pNew;
}

/*
 * launch secondary stage query to fetch the result that contains timestamp in set
 */
static int32_t tscLaunchRealSubqueries(SSqlObj* pSql) {
  int32_t         numOfSub = 0;
  SJoinSupporter* pSupporter = NULL;
  
  //If the columns are not involved in the final select clause, the corresponding query will not be issued.
  for (int32_t i = 0; i < pSql->subState.numOfSub; ++i) {
    pSupporter = pSql->pSubs[i]->param;
    if (taosArrayGetSize(pSupporter->exprList) > 0) {
      ++numOfSub;
    }
  }
  
  assert(numOfSub > 0);
  
  // scan all subquery, if one sub query has only ts, ignore it
  tscDebug("0x%"PRIx64" start to launch secondary subqueries, %d out of %d needs to query", pSql->self, numOfSub, pSql->subState.numOfSub);

  bool success = true;
  
  for (int32_t i = 0; i < pSql->subState.numOfSub; ++i) {
    SSqlObj *pPrevSub = pSql->pSubs[i];
    pSql->pSubs[i] = NULL;
    
    pSupporter = pPrevSub->param;
  
    if (taosArrayGetSize(pSupporter->exprList) == 0) {
      tscDebug("0x%"PRIx64" subIndex: %d, no need to launch query, ignore it", pSql->self, i);
    
      tscDestroyJoinSupporter(pSupporter);
      taos_free_result(pPrevSub);
    
      pSql->pSubs[i] = NULL;
      continue;
    }
  
    SQueryInfo *pSubQueryInfo = tscGetQueryInfo(&pPrevSub->cmd, 0);
    STSBuf     *pTsBuf = pSubQueryInfo->tsBuf;
    pSubQueryInfo->tsBuf = NULL;
  
    // free result for async object will also free sqlObj
    assert(tscSqlExprNumOfExprs(pSubQueryInfo) == 1); // ts_comp query only requires one result columns
    taos_free_result(pPrevSub);
  
    SSqlObj *pNew = createSubqueryObj(pSql, (int16_t) i, tscJoinQueryCallback, pSupporter, TSDB_SQL_SELECT, NULL);
    if (pNew == NULL) {
      tscDestroyJoinSupporter(pSupporter);
      success = false;
      break;
    }

    tscClearSubqueryInfo(&pNew->cmd);
    pSql->pSubs[i] = pNew;
  
    SQueryInfo *pQueryInfo = tscGetQueryInfo(&pNew->cmd, 0);
    pQueryInfo->tsBuf = pTsBuf;  // transfer the ownership of timestamp comp-z data to the new created object

    // set the second stage sub query for join process
    TSDB_QUERY_SET_TYPE(pQueryInfo->type, TSDB_QUERY_TYPE_JOIN_SEC_STAGE);
    memcpy(&pQueryInfo->interval, &pSupporter->interval, sizeof(pQueryInfo->interval));

    tscTagCondCopy(&pQueryInfo->tagCond, &pSupporter->tagCond);

    pQueryInfo->colList     = pSupporter->colList;
    pQueryInfo->exprList    = pSupporter->exprList;
    pQueryInfo->fieldsInfo  = pSupporter->fieldsInfo;
    pQueryInfo->groupbyExpr = pSupporter->groupInfo;
    pQueryInfo->pUpstream   = taosArrayInit(4, sizeof(POINTER_BYTES));

    assert(pNew->subState.numOfSub == 0 && pNew->cmd.numOfClause == 1 && pQueryInfo->numOfTables == 1);
  
    tscFieldInfoUpdateOffset(pQueryInfo);
  
    STableMetaInfo *pTableMetaInfo = tscGetMetaInfo(pQueryInfo, 0);
    pTableMetaInfo->pVgroupTables = pSupporter->pVgroupTables;

    pSupporter->exprList = NULL;
    pSupporter->colList = NULL;
    pSupporter->pVgroupTables = NULL;
    memset(&pSupporter->fieldsInfo, 0, sizeof(SFieldInfo));
    memset(&pSupporter->groupInfo, 0, sizeof(SSqlGroupbyExpr));

    /*
     * When handling the projection query, the offset value will be modified for table-table join, which is changed
     * during the timestamp intersection.
     */
    pSupporter->limit = pQueryInfo->limit;
//    pQueryInfo->limit = pSupporter->limit;

    SColumnIndex index = {.tableIndex = 0, .columnIndex = PRIMARYKEY_TIMESTAMP_COL_INDEX};
    SSchema* s = tscGetTableColumnSchema(pTableMetaInfo->pTableMeta, 0);

    SExprInfo* pExpr = tscSqlExprGet(pQueryInfo, 0);
    int16_t funcId = pExpr->base.functionId;

    // add the invisible timestamp column
    if ((pExpr->base.colInfo.colId != PRIMARYKEY_TIMESTAMP_COL_INDEX) ||
        (funcId != TSDB_FUNC_TS && funcId != TSDB_FUNC_TS_DUMMY && funcId != TSDB_FUNC_PRJ)) {

      int16_t functionId = tscIsProjectionQuery(pQueryInfo)? TSDB_FUNC_PRJ : TSDB_FUNC_TS;

      tscAddFuncInSelectClause(pQueryInfo, 0, functionId, &index, s, TSDB_COL_NORMAL);
      tscPrintSelNodeList(pNew, 0);
      tscFieldInfoUpdateOffset(pQueryInfo);

      pExpr = tscSqlExprGet(pQueryInfo, 0);
    }

    // set the join condition tag column info, todo extract method
    if (UTIL_TABLE_IS_SUPER_TABLE(pTableMetaInfo)) {
      assert(pQueryInfo->tagCond.joinInfo.hasJoin);
      int16_t colId = tscGetJoinTagColIdByUid(&pQueryInfo->tagCond, pTableMetaInfo->pTableMeta->id.uid);

      // set the tag column id for executor to extract correct tag value
      pExpr->base.param[0] = (tVariant) {.i64 = colId, .nType = TSDB_DATA_TYPE_BIGINT, .nLen = sizeof(int64_t)};
      pExpr->base.numOfParams = 1;
    }

    if (UTIL_TABLE_IS_SUPER_TABLE(pTableMetaInfo)) {
      assert(pTableMetaInfo->pVgroupTables != NULL);
      if (tscNonOrderedProjectionQueryOnSTable(pQueryInfo, 0)) {
        SArray* p = buildVgroupTableByResult(pQueryInfo, pTableMetaInfo->pVgroupTables);
        tscFreeVgroupTableInfo(pTableMetaInfo->pVgroupTables);
        pTableMetaInfo->pVgroupTables = p;
      } else {
        filterVgroupTables(pQueryInfo, pTableMetaInfo->pVgroupTables);
      }
    }

    subquerySetState(pPrevSub, &pSql->subState, i, 0);
    
    size_t numOfCols = taosArrayGetSize(pQueryInfo->colList);
    tscDebug("0x%"PRIx64" subquery:%p tableIndex:%d, vgroupIndex:%d, type:%d, exprInfo:%" PRIzu ", colList:%" PRIzu ", fieldsInfo:%d, name:%s",
             pSql->self, pNew, 0, pTableMetaInfo->vgroupIndex, pQueryInfo->type, taosArrayGetSize(pQueryInfo->exprList),
             numOfCols, pQueryInfo->fieldsInfo.numOfOutput, tNameGetTableName(&pTableMetaInfo->name));
  }
  
  //prepare the subqueries object failed, abort
  if (!success) {
    pSql->res.code = TSDB_CODE_TSC_OUT_OF_MEMORY;
    tscError("0x%"PRIx64" failed to prepare subqueries objs for secondary phase query, numOfSub:%d, code:%d", pSql->self,
        pSql->subState.numOfSub, pSql->res.code);
    freeJoinSubqueryObj(pSql);
    
    return pSql->res.code;
  }
  
  for(int32_t i = 0; i < pSql->subState.numOfSub; ++i) {
    if (pSql->pSubs[i] == NULL) {
      continue;
    }

    SQueryInfo* pQueryInfo = tscGetQueryInfo(&pSql->pSubs[i]->cmd, 0);
    executeQuery(pSql->pSubs[i], pQueryInfo);
  }

  return TSDB_CODE_SUCCESS;
}

void freeJoinSubqueryObj(SSqlObj* pSql) {
  for (int32_t i = 0; i < pSql->subState.numOfSub; ++i) {
    SSqlObj* pSub = pSql->pSubs[i];
    if (pSub == NULL) {
      continue;
    }
    
    SJoinSupporter* p = pSub->param;
    tscDestroyJoinSupporter(p);

    taos_free_result(pSub);
    pSql->pSubs[i] = NULL;
  }

  if (pSql->subState.states) {
    pthread_mutex_destroy(&pSql->subState.mutex);
  }
  
  tfree(pSql->subState.states);
  
  
  pSql->subState.numOfSub = 0;
}

static int32_t quitAllSubquery(SSqlObj* pSqlSub, SSqlObj* pSqlObj, SJoinSupporter* pSupporter) {
  if (subAndCheckDone(pSqlSub, pSqlObj, pSupporter->subqueryIndex)) {
    tscError("0x%"PRIx64" all subquery return and query failed, global code:%s", pSqlObj->self, tstrerror(pSqlObj->res.code));  
    freeJoinSubqueryObj(pSqlObj);
    return 0;
  }

  return 1;
  //tscDestroyJoinSupporter(pSupporter);
}

// update the query time range according to the join results on timestamp
static void updateQueryTimeRange(SQueryInfo* pQueryInfo, STimeWindow* win) {
  assert(pQueryInfo->window.skey <= win->skey && pQueryInfo->window.ekey >= win->ekey);
  pQueryInfo->window = *win;


}

int32_t tidTagsCompar(const void* p1, const void* p2) {
  const STidTags* t1 = (const STidTags*) (p1);
  const STidTags* t2 = (const STidTags*) (p2);
  
  if (t1->vgId != t2->vgId) {
    return (t1->vgId > t2->vgId) ? 1 : -1;
  }

  tstr* tag1 = (tstr*) t1->tag;
  tstr* tag2 = (tstr*) t2->tag;

  if (tag1->len != tag2->len) {
    return (tag1->len > tag2->len)? 1: -1;
  }

  return strncmp(tag1->data, tag2->data, tag1->len);
}

int32_t tagValCompar(const void* p1, const void* p2) {
  const STidTags* t1 = (const STidTags*) varDataVal(p1);
  const STidTags* t2 = (const STidTags*) varDataVal(p2);

  tstr* tag1 = (tstr*) t1->tag;
  tstr* tag2 = (tstr*) t2->tag;

  if (tag1->len != tag2->len) {
    return (tag1->len > tag2->len)? 1: -1;
  }

  return memcmp(tag1->data, tag2->data, tag1->len);
}

void tscBuildVgroupTableInfo(SSqlObj* pSql, STableMetaInfo* pTableMetaInfo, SArray* tables) {
  SArray*   result = taosArrayInit(4, sizeof(SVgroupTableInfo));
  SArray*   vgTables = NULL;
  STidTags* prev = NULL;

  size_t numOfTables = taosArrayGetSize(tables);
  for (size_t i = 0; i < numOfTables; i++) {
    STidTags* tt = taosArrayGet(tables, i);

    if (prev == NULL || tt->vgId != prev->vgId) {
      SVgroupsInfo* pvg = pTableMetaInfo->vgroupList;

      SVgroupTableInfo info = {{0}};
      for (int32_t m = 0; m < pvg->numOfVgroups; ++m) {
        if (tt->vgId == pvg->vgroups[m].vgId) {
          tscSVgroupInfoCopy(&info.vgInfo, &pvg->vgroups[m]);
          break;
        }
      }
      assert(info.vgInfo.numOfEps != 0);

      vgTables = taosArrayInit(4, sizeof(STableIdInfo));
      info.itemList = vgTables;

      if (taosArrayGetSize(result) > 0) {
        SVgroupTableInfo* prevGroup = taosArrayGet(result, taosArrayGetSize(result) - 1);
        tscDebug("0x%"PRIx64" vgId:%d, tables:%"PRIzu, pSql->self, prevGroup->vgInfo.vgId, taosArrayGetSize(prevGroup->itemList));
      }

      taosArrayPush(result, &info);
    }

    STableIdInfo item = {.uid = tt->uid, .tid = tt->tid, .key = INT64_MIN};
    taosArrayPush(vgTables, &item);

    tscTrace("0x%"PRIx64" tid:%d, uid:%"PRIu64",vgId:%d added", pSql->self, tt->tid, tt->uid, tt->vgId);
    prev = tt;
  }

  pTableMetaInfo->vgroupIndex = 0;
  
  if (taosArrayGetSize(result) <= 0) {
    pTableMetaInfo->pVgroupTables = NULL;
    taosArrayDestroy(result);
  } else {
    pTableMetaInfo->pVgroupTables = result;

    SVgroupTableInfo* g = taosArrayGet(result, taosArrayGetSize(result) - 1);
    tscDebug("0x%"PRIx64" vgId:%d, tables:%"PRIzu, pSql->self, g->vgInfo.vgId, taosArrayGetSize(g->itemList));
  }
}

static void issueTsCompQuery(SSqlObj* pSql, SJoinSupporter* pSupporter, SSqlObj* pParent) {
  SSqlCmd* pCmd = &pSql->cmd;
  tscClearSubqueryInfo(pCmd);
  tscFreeSqlResult(pSql);

  SQueryInfo* pQueryInfo = tscGetQueryInfo(pCmd, 0);
  assert(pQueryInfo->numOfTables == 1);

  STableMetaInfo* pTableMetaInfo = tscGetMetaInfo(pQueryInfo, 0);
  tscInitQueryInfo(pQueryInfo);

  TSDB_QUERY_CLEAR_TYPE(pQueryInfo->type, TSDB_QUERY_TYPE_TAG_FILTER_QUERY);
  TSDB_QUERY_SET_TYPE(pQueryInfo->type, TSDB_QUERY_TYPE_MULTITABLE_QUERY);
  
  pCmd->command = TSDB_SQL_SELECT;
  pSql->fp = tscJoinQueryCallback;
  
  SSchema colSchema = {.type = TSDB_DATA_TYPE_BINARY, .bytes = 1};
  
  SColumnIndex index = {0, PRIMARYKEY_TIMESTAMP_COL_INDEX};
  tscAddFuncInSelectClause(pQueryInfo, 0, TSDB_FUNC_TS_COMP, &index, &colSchema, TSDB_COL_NORMAL);
  
  // set the tags value for ts_comp function
  if (UTIL_TABLE_IS_SUPER_TABLE(pTableMetaInfo)) {
    SExprInfo *pExpr = tscSqlExprGet(pQueryInfo, 0);
    int16_t tagColId = tscGetJoinTagColIdByUid(&pSupporter->tagCond, pTableMetaInfo->pTableMeta->id.uid);
    pExpr->base.param[0].i64 = tagColId;
    pExpr->base.param[0].nLen = sizeof(int64_t);
    pExpr->base.param[0].nType = TSDB_DATA_TYPE_BIGINT;
    pExpr->base.numOfParams = 1;
  }

  // add the filter tag column
  if (pSupporter->colList != NULL) {
    size_t s = taosArrayGetSize(pSupporter->colList);
    
    for (int32_t i = 0; i < s; ++i) {
      SColumn *pCol = taosArrayGetP(pSupporter->colList, i);
      
      if (pCol->info.flist.numOfFilters > 0) {  // copy to the pNew->cmd.colList if it is filtered.
        SColumn *p = tscColumnClone(pCol);
        taosArrayPush(pQueryInfo->colList, &p);
      }
    }
  }
  
  size_t numOfCols = taosArrayGetSize(pQueryInfo->colList);
  
  tscDebug(
      "%p subquery:%p tableIndex:%d, vgroupIndex:%d, numOfVgroups:%d, type:%d, ts_comp query to retrieve timestamps, "
      "numOfExpr:%" PRIzu ", colList:%" PRIzu ", numOfOutputFields:%d, name:%s",
      pParent, pSql, 0, pTableMetaInfo->vgroupIndex, pTableMetaInfo->vgroupList->numOfVgroups, pQueryInfo->type,
      tscSqlExprNumOfExprs(pQueryInfo), numOfCols, pQueryInfo->fieldsInfo.numOfOutput, tNameGetTableName(&pTableMetaInfo->name));
  
  tscBuildAndSendRequest(pSql, NULL);
}

static bool checkForDuplicateTagVal(SSchema* pColSchema, SJoinSupporter* p1, SSqlObj* pPSqlObj) {
  for(int32_t i = 1; i < p1->num; ++i) {
    STidTags* prev = (STidTags*) varDataVal(p1->pIdTagList + (i - 1) * p1->tagSize);
    STidTags* p = (STidTags*) varDataVal(p1->pIdTagList + i * p1->tagSize);
    assert(prev->vgId >= 1 && p->vgId >= 1);

    if (doCompare(prev->tag, p->tag, pColSchema->type, pColSchema->bytes) == 0) {
      tscError("0x%"PRIx64" join tags have same value for different table, free all sub SqlObj and quit", pPSqlObj->self);
      pPSqlObj->res.code = TSDB_CODE_QRY_DUP_JOIN_KEY;
      return false;
    }
  }

  return true;
}


static int32_t getIntersectionOfTableTuple(SQueryInfo* pQueryInfo, SSqlObj* pParentSql, SArray* resList) {
  int16_t joinNum = pParentSql->subState.numOfSub;
  STableMetaInfo* pTableMetaInfo = tscGetMetaInfo(pQueryInfo, 0);
  int16_t tagColId = tscGetJoinTagColIdByUid(&pQueryInfo->tagCond, pTableMetaInfo->pTableMeta->id.uid);
  SJoinSupporter* p0 = pParentSql->pSubs[0]->param;
  SMergeCtx ctxlist[TSDB_MAX_JOIN_TABLE_NUM] = {{0}};
  SMergeCtx* ctxStack[TSDB_MAX_JOIN_TABLE_NUM] = {0};

  // int16_t for padding
  int32_t size = p0->tagSize - sizeof(int16_t);

  SSchema* pColSchema = tscGetColumnSchemaById(pTableMetaInfo->pTableMeta, tagColId);
  
  tscDebug("0x%"PRIx64" all subquery retrieve <tid, tags> complete, do tags match", pParentSql->self);

  for (int32_t i = 0; i < joinNum; i++) {
    SJoinSupporter* p = pParentSql->pSubs[i]->param;

    ctxlist[i].p = p;
    ctxlist[i].res = taosArrayInit(p->num, size);

    tscDebug("Join %d - num:%d", i, p->num);

    // sort according to the tag valu
    qsort(p->pIdTagList, p->num, p->tagSize, tagValCompar);

    if (!checkForDuplicateTagVal(pColSchema, p, pParentSql)) {
      for (int32_t j = 0; j <= i; j++) {
        taosArrayDestroy(ctxlist[j].res);
      }
      return TSDB_CODE_QRY_DUP_JOIN_KEY;
    }
  }

  int32_t slot = 0;
  size_t tableNum = 0;
  int16_t* tableMIdx = 0;
  int32_t equalNum = 0;
  int32_t stackidx = 0;
  int32_t mergeDone = 0;
  SMergeCtx* ctx = NULL;
  SMergeCtx* pctx = NULL;
  STidTags* cur = NULL;
  STidTags* prev = NULL;
  SArray*   tagCond = NULL;

  for (int16_t tidx = 0; tidx < joinNum; tidx++) {
    pctx = &ctxlist[tidx];
    if (pctx->compared) {
      continue;
    }

    assert(pctx->idx == 0 && taosArrayGetSize(pctx->res) == 0);

    tagCond = pQueryInfo->tagCond.joinInfo.joinTables[tidx]->tagJoin;

    tableNum = taosArrayGetSize(tagCond);
    assert(tableNum >= 2);

    for (int32_t i = 0; i < tableNum; ++i) {
      tableMIdx = taosArrayGet(tagCond, i);
      SMergeCtx* tctx = &ctxlist[*tableMIdx];
      tctx->compared = 1;
    }

    for (int32_t i = 0; i < tableNum; ++i) {
      tableMIdx = taosArrayGet(tagCond, i);
      SMergeCtx* tctx = &ctxlist[*tableMIdx];
      if (tctx->p->num <= 0 || tctx->p->pIdTagList == NULL) {
        mergeDone = 1;
        break;
      }
    }

    if (mergeDone) {
      mergeDone = 0;
      continue;
    }

    tableMIdx = taosArrayGet(tagCond, slot);

    pctx = &ctxlist[*tableMIdx];

    prev = (STidTags*) varDataVal(pctx->p->pIdTagList + pctx->idx * pctx->p->tagSize);

    ctxStack[stackidx++] = pctx;

    tableMIdx = taosArrayGet(tagCond, ++slot);

    equalNum = 1;

    while (1) {
      ctx = &ctxlist[*tableMIdx];

      cur = (STidTags*) varDataVal(ctx->p->pIdTagList + ctx->idx * ctx->p->tagSize);

      assert(cur->tid != 0 && prev->tid != 0);

      ctxStack[stackidx++] = ctx;

      int32_t ret = doCompare(prev->tag, cur->tag, pColSchema->type, pColSchema->bytes);
      if (ret == 0) {
        if (++equalNum < tableNum) {
          prev = cur;
          pctx = ctx;

          if (++slot >= tableNum) {
            slot = 0;
          }

          tableMIdx = taosArrayGet(tagCond, slot);
          continue;
        }
        
        tscDebug("0x%"PRIx64" tag matched, vgId:%d, val:%d, tid:%d, uid:%"PRIu64", tid:%d, uid:%"PRIu64, pParentSql->self, prev->vgId,
                 *(int*) prev->tag, prev->tid, prev->uid, cur->tid, cur->uid);

        assert(stackidx == tableNum);

        for (int32_t i = 0; i < stackidx; ++i) {
          SMergeCtx* tctx = ctxStack[i];
          prev = (STidTags*) varDataVal(tctx->p->pIdTagList + tctx->idx * tctx->p->tagSize);

          taosArrayPush(tctx->res, prev);
        }

        for (int32_t i = 0; i < stackidx; ++i) {
          SMergeCtx* tctx = ctxStack[i];

          if (++tctx->idx >= tctx->p->num) {
            mergeDone = 1;
            break;
          }
        }

        if (mergeDone) {
          break;
        }

        stackidx = 0;
        equalNum = 1;

        prev = (STidTags*) varDataVal(pctx->p->pIdTagList + pctx->idx * pctx->p->tagSize);

        ctxStack[stackidx++] = pctx;
      } else if (ret > 0) {
        stackidx--;

        if (++ctx->idx >= ctx->p->num) {
          break;
        }
      } else {
        stackidx--;

        for (int32_t i = 0; i < stackidx; ++i) {
          SMergeCtx* tctx = ctxStack[i];
          if (++tctx->idx >= tctx->p->num) {
            mergeDone = 1;
            break;
          }
        }

        if (mergeDone) {
          break;
        }

        stackidx = 0;
        equalNum = 1;

        prev = (STidTags*) varDataVal(pctx->p->pIdTagList + pctx->idx * pctx->p->tagSize);
        ctxStack[stackidx++] = pctx;
      }

    }

    slot = 0;
    mergeDone = 0;
    stackidx = 0;
  }

  for (int32_t i = 0; i < joinNum; ++i) {
    // reorganize the tid-tag value according to both the vgroup id and tag values
    // sort according to the tag value
    size_t num = taosArrayGetSize(ctxlist[i].res);

    qsort((ctxlist[i].res)->pData, num, size, tidTagsCompar);

    taosArrayPush(resList, &ctxlist[i].res);

    tscDebug("0x%"PRIx64" tags match complete, result num: %"PRIzu, pParentSql->self, num);
  }

  return TSDB_CODE_SUCCESS;
}

bool emptyTagList(SArray* resList, int32_t size) {
  size_t rsize = taosArrayGetSize(resList);
  if (rsize != size) {
    return true;
  }

  for (int32_t i = 0; i < size; ++i) {
    SArray** s = taosArrayGet(resList, i);
    if (taosArrayGetSize(*s) <= 0) {
      return true;
    }
  }

  return false;
}

static void tidTagRetrieveCallback(void* param, TAOS_RES* tres, int32_t numOfRows) {
  SJoinSupporter* pSupporter = (SJoinSupporter*)param;

  SSqlObj* pParentSql = pSupporter->pObj;

  SSqlObj* pSql = (SSqlObj*)tres;
  SSqlCmd* pCmd = &pSql->cmd;
  SSqlRes* pRes = &pSql->res;

  SQueryInfo* pQueryInfo = tscGetQueryInfo(pCmd, pCmd->clauseIndex);

  // todo, the type may not include TSDB_QUERY_TYPE_TAG_FILTER_QUERY
  assert(TSDB_QUERY_HAS_TYPE(pQueryInfo->type, TSDB_QUERY_TYPE_TAG_FILTER_QUERY));

  if (pParentSql->res.code != TSDB_CODE_SUCCESS) {
    tscError("0x%"PRIx64" abort query due to other subquery failure. code:%d, global code:%d", pSql->self, numOfRows, pParentSql->res.code);
    if (quitAllSubquery(pSql, pParentSql, pSupporter)) {
      return;
    }

    tscAsyncResultOnError(pParentSql);

    return;
  }

  // check for the error code firstly
  if (taos_errno(pSql) != TSDB_CODE_SUCCESS) {
    // todo retry if other subqueries are not failed

    assert(numOfRows < 0 && numOfRows == taos_errno(pSql));
    tscError("0x%"PRIx64" sub query failed, code:%s, index:%d", pSql->self, tstrerror(numOfRows), pSupporter->subqueryIndex);

    pParentSql->res.code = numOfRows;
    if (quitAllSubquery(pSql, pParentSql, pSupporter)) {
      return;
    }

    tscAsyncResultOnError(pParentSql);
    return;
  }

  // keep the results in memory
  if (numOfRows > 0) {
    size_t validLen = (size_t)(pSupporter->tagSize * pRes->numOfRows);
    size_t length = pSupporter->totalLen + validLen;

    // todo handle memory error
    char* tmp = realloc(pSupporter->pIdTagList, length);
    if (tmp == NULL) {
      tscError("0x%"PRIx64" failed to malloc memory", pSql->self);

      pParentSql->res.code = TAOS_SYSTEM_ERROR(errno);
      if (quitAllSubquery(pSql, pParentSql, pSupporter)) {
        return;
      }

      tscAsyncResultOnError(pParentSql);
      return;
    }

    pSupporter->pIdTagList = tmp;

    memcpy(pSupporter->pIdTagList + pSupporter->totalLen, pRes->data, validLen);
    pSupporter->totalLen += (int32_t)validLen;
    pSupporter->num += (int32_t)pRes->numOfRows;

    // query not completed, continue to retrieve tid + tag tuples
    if (!pRes->completed) {
      taos_fetch_rows_a(tres, tidTagRetrieveCallback, param);
      return;
    }
  }

  // data in current vnode has all returned to client, try next vnode if exits
  // <tid + tag> tuples have been retrieved to client, try <tid + tag> tuples from the next vnode
  if (hasMoreVnodesToTry(pSql)) {
    STableMetaInfo* pTableMetaInfo = tscGetMetaInfo(pQueryInfo, 0);

    int32_t totalVgroups = pTableMetaInfo->vgroupList->numOfVgroups;
    pTableMetaInfo->vgroupIndex += 1;
    assert(pTableMetaInfo->vgroupIndex < totalVgroups);

    tscDebug("0x%"PRIx64" tid_tag from vgroup index:%d completed, try next vgroup:%d. total vgroups:%d. current numOfRes:%d",
             pSql->self, pTableMetaInfo->vgroupIndex - 1, pTableMetaInfo->vgroupIndex, totalVgroups, pSupporter->num);

    pCmd->command = TSDB_SQL_SELECT;
    tscResetForNextRetrieve(&pSql->res);

    // set the callback function
    pSql->fp = tscJoinQueryCallback;
    tscBuildAndSendRequest(pSql, NULL);
    return;
  }

  // no data exists in next vnode, mark the <tid, tags> query completed
  // only when there is no subquery exits any more, proceeds to get the intersect of the <tid, tags> tuple sets.
  if (!subAndCheckDone(pSql, pParentSql, pSupporter->subqueryIndex)) {
    tscDebug("0x%"PRIx64" tagRetrieve:%p,%d completed, total:%d", pParentSql->self, tres, pSupporter->subqueryIndex, pParentSql->subState.numOfSub);
    return;
  }  

  SArray* resList = taosArrayInit(pParentSql->subState.numOfSub, sizeof(SArray *));

  int32_t code = getIntersectionOfTableTuple(pQueryInfo, pParentSql, resList);
  if (code != TSDB_CODE_SUCCESS) {
    freeJoinSubqueryObj(pParentSql);
    pParentSql->res.code = code;
    tscAsyncResultOnError(pParentSql);

    taosArrayDestroy(resList);
    return;
  }

  if (emptyTagList(resList, pParentSql->subState.numOfSub)) {  // no results,return.
    assert(pParentSql->fp != tscJoinQueryCallback);

    tscDebug("0x%"PRIx64" tag intersect does not generated qualified tables for join, free all sub SqlObj and quit",
        pParentSql->self);
    freeJoinSubqueryObj(pParentSql);

    // set no result command
    pParentSql->cmd.command = TSDB_SQL_RETRIEVE_EMPTY_RESULT;
    assert(pParentSql->fp != tscJoinQueryCallback);

    (*pParentSql->fp)(pParentSql->param, pParentSql, 0);
  } else {
    for (int32_t m = 0; m < pParentSql->subState.numOfSub; ++m) {
      // proceed to for ts_comp query
      SSqlCmd* pSubCmd = &pParentSql->pSubs[m]->cmd;
      SArray** s = taosArrayGet(resList, m);

      SQueryInfo*     pQueryInfo1 = tscGetQueryInfo(pSubCmd, 0);
      STableMetaInfo* pTableMetaInfo = tscGetMetaInfo(pQueryInfo1, 0);
      tscBuildVgroupTableInfo(pParentSql, pTableMetaInfo, *s);

      SSqlObj* psub = pParentSql->pSubs[m];
      ((SJoinSupporter*)psub->param)->pVgroupTables =  tscVgroupTableInfoDup(pTableMetaInfo->pVgroupTables);

      memset(pParentSql->subState.states, 0, sizeof(pParentSql->subState.states[0]) * pParentSql->subState.numOfSub);
      tscDebug("0x%"PRIx64" reset all sub states to 0", pParentSql->self);
      
      issueTsCompQuery(psub, psub->param, pParentSql);
    }
  }

  size_t rsize = taosArrayGetSize(resList);
  for (int32_t i = 0; i < rsize; ++i) {
    SArray** s = taosArrayGet(resList, i);
    if (*s) {
      taosArrayDestroy(*s);
    }
  }

  taosArrayDestroy(resList);
}

static void tsCompRetrieveCallback(void* param, TAOS_RES* tres, int32_t numOfRows) {
  SJoinSupporter* pSupporter = (SJoinSupporter*)param;

  SSqlObj* pParentSql = pSupporter->pObj;

  SSqlObj* pSql = (SSqlObj*)tres;
  SSqlCmd* pCmd = &pSql->cmd;
  SSqlRes* pRes = &pSql->res;

  SQueryInfo* pQueryInfo = tscGetQueryInfo(pCmd, pCmd->clauseIndex);
  assert(!TSDB_QUERY_HAS_TYPE(pQueryInfo->type, TSDB_QUERY_TYPE_JOIN_SEC_STAGE));

  if (pParentSql->res.code != TSDB_CODE_SUCCESS) {
    tscError("0x%"PRIx64" abort query due to other subquery failure. code:%d, global code:%d", pSql->self, numOfRows, pParentSql->res.code);
    if (quitAllSubquery(pSql, pParentSql, pSupporter)){
      return;
    }

    tscAsyncResultOnError(pParentSql);

    return;
  }

  // check for the error code firstly
  if (taos_errno(pSql) != TSDB_CODE_SUCCESS) {
    // todo retry if other subqueries are not failed yet 
    assert(numOfRows < 0 && numOfRows == taos_errno(pSql));
    tscError("0x%"PRIx64" sub query failed, code:%s, index:%d", pSql->self, tstrerror(numOfRows), pSupporter->subqueryIndex);

    pParentSql->res.code = numOfRows;
    if (quitAllSubquery(pSql, pParentSql, pSupporter)){
      return;
    }

    tscAsyncResultOnError(pParentSql);
    return;
  }

  if (numOfRows > 0) {  // write the compressed timestamp to disk file
    if(pSupporter->f == NULL) {
      pSupporter->f = fopen(pSupporter->path, "wb");

      if (pSupporter->f == NULL) {
        tscError("0x%"PRIx64" failed to create tmp file:%s, reason:%s", pSql->self, pSupporter->path, strerror(errno));
        
        pParentSql->res.code = TAOS_SYSTEM_ERROR(errno);

        if (quitAllSubquery(pSql, pParentSql, pSupporter)) {
          return;
        }
        
        tscAsyncResultOnError(pParentSql);

        return;
      }
    }
      
    fwrite(pRes->data, (size_t)pRes->numOfRows, 1, pSupporter->f);
    fclose(pSupporter->f);
    pSupporter->f = NULL;

    STSBuf* pBuf = tsBufCreateFromFile(pSupporter->path, true);
    if (pBuf == NULL) {  // in error process, close the fd
      tscError("0x%"PRIx64" invalid ts comp file from vnode, abort subquery, file size:%d", pSql->self, numOfRows);

      pParentSql->res.code = TAOS_SYSTEM_ERROR(errno);
      if (quitAllSubquery(pSql, pParentSql, pSupporter)){
        return;
      }
      
      tscAsyncResultOnError(pParentSql);

      return;
    }

    if (pSupporter->pTSBuf == NULL) {
      tscDebug("0x%"PRIx64" create tmp file for ts block:%s, size:%d bytes", pSql->self, pBuf->path, numOfRows);
      pSupporter->pTSBuf = pBuf;
    } else {
      assert(pQueryInfo->numOfTables == 1);  // for subquery, only one
      tsBufMerge(pSupporter->pTSBuf, pBuf);
      tsBufDestroy(pBuf);
    }

    // continue to retrieve ts-comp data from vnode
    if (!pRes->completed) {
      taosGetTmpfilePath("ts-join", pSupporter->path);
      pSupporter->f = fopen(pSupporter->path, "wb");
      pRes->row = pRes->numOfRows;

      taos_fetch_rows_a(tres, tsCompRetrieveCallback, param);
      return;
    }
  }

  if (hasMoreVnodesToTry(pSql)) {
    STableMetaInfo* pTableMetaInfo = tscGetMetaInfo(pQueryInfo, 0);

    int32_t totalVgroups = pTableMetaInfo->vgroupList->numOfVgroups;
    pTableMetaInfo->vgroupIndex += 1;
    assert(pTableMetaInfo->vgroupIndex < totalVgroups);

    tscDebug("0x%"PRIx64" results from vgroup index:%d completed, try next vgroup:%d. total vgroups:%d. current numOfRes:%" PRId64,
             pSql->self, pTableMetaInfo->vgroupIndex - 1, pTableMetaInfo->vgroupIndex, totalVgroups,
             pRes->numOfClauseTotal);

    pCmd->command = TSDB_SQL_SELECT;
    tscResetForNextRetrieve(&pSql->res);

    assert(pSupporter->f == NULL);
    taosGetTmpfilePath("ts-join", pSupporter->path);
    
    // TODO check for failure
    pSupporter->f = fopen(pSupporter->path, "wb");
    pRes->row = pRes->numOfRows;

    // set the callback function
    pSql->fp = tscJoinQueryCallback;
    tscBuildAndSendRequest(pSql, NULL);
    return;
  }

  if (!subAndCheckDone(pSql, pParentSql, pSupporter->subqueryIndex)) {
    return;
  }  

  tscDebug("0x%"PRIx64" all subquery retrieve ts complete, do ts block intersect", pParentSql->self);

  STimeWindow win = TSWINDOW_INITIALIZER;
  int64_t num = doTSBlockIntersect(pParentSql, &win);
  if (num <= 0) {  // no result during ts intersect
    tscDebug("0x%"PRIx64" no results generated in ts intersection, free all sub SqlObj and quit", pParentSql->self);
    freeJoinSubqueryObj(pParentSql);

    // set no result command
    pParentSql->cmd.command = TSDB_SQL_RETRIEVE_EMPTY_RESULT;
    (*pParentSql->fp)(pParentSql->param, pParentSql, 0);
    return;
  }

  // launch the query the retrieve actual results from vnode along with the filtered timestamp
  SQueryInfo* pPQueryInfo = tscGetQueryInfo(&pParentSql->cmd, pParentSql->cmd.clauseIndex);
  updateQueryTimeRange(pPQueryInfo, &win);

  //update the vgroup that involved in real data query
  tscLaunchRealSubqueries(pParentSql);
}

static void joinRetrieveFinalResCallback(void* param, TAOS_RES* tres, int numOfRows) {
  SJoinSupporter* pSupporter = (SJoinSupporter*)param;

  SSqlObj* pParentSql = pSupporter->pObj;

  SSqlObj* pSql = (SSqlObj*)tres;
  SSqlCmd* pCmd = &pSql->cmd;
  SSqlRes* pRes = &pSql->res;

  SQueryInfo* pQueryInfo = tscGetQueryInfo(pCmd, pCmd->clauseIndex);

  if (pParentSql->res.code != TSDB_CODE_SUCCESS) {
    tscError("0x%"PRIx64" abort query due to other subquery failure. code:%d, global code:%d", pSql->self, numOfRows, pParentSql->res.code);
    if (quitAllSubquery(pSql, pParentSql, pSupporter)) {
      return;
    }
    
    tscAsyncResultOnError(pParentSql);

    return;
  }

  
  if (taos_errno(pSql) != TSDB_CODE_SUCCESS) {
    assert(numOfRows == taos_errno(pSql));

    pParentSql->res.code = numOfRows;
    tscError("0x%"PRIx64" retrieve failed, index:%d, code:%s", pSql->self, pSupporter->subqueryIndex, tstrerror(numOfRows));

    tscAsyncResultOnError(pParentSql);
    return;
  }

  if (numOfRows >= 0) {
    pRes->numOfTotal += pRes->numOfRows;
  }

  SSubqueryState* pState = &pParentSql->subState;
  if (tscNonOrderedProjectionQueryOnSTable(pQueryInfo, 0) && numOfRows == 0) {
    STableMetaInfo* pTableMetaInfo = tscGetMetaInfo(pQueryInfo, 0);
    assert(pQueryInfo->numOfTables == 1);

    // for projection query, need to try next vnode if current vnode is exhausted
    int32_t numOfVgroups = 0;  // TODO refactor
    if (pTableMetaInfo->pVgroupTables != NULL) {
      numOfVgroups = (int32_t)taosArrayGetSize(pTableMetaInfo->pVgroupTables);
    } else {
      numOfVgroups = pTableMetaInfo->vgroupList->numOfVgroups;
    }

    if ((++pTableMetaInfo->vgroupIndex) < numOfVgroups) {
      tscDebug("0x%"PRIx64" no result in current vnode anymore, try next vnode, vgIndex:%d", pSql->self, pTableMetaInfo->vgroupIndex);
      pSql->cmd.command = TSDB_SQL_SELECT;
      pSql->fp = tscJoinQueryCallback;

      tscBuildAndSendRequest(pSql, NULL);
      return;
    } else {
      tscDebug("0x%"PRIx64" no result in current subquery anymore", pSql->self);
    }
  }

  if (!subAndCheckDone(pSql, pParentSql, pSupporter->subqueryIndex)) {
    tscDebug("0x%"PRIx64" sub:%p,%d completed, total:%d", pParentSql->self, tres, pSupporter->subqueryIndex, pState->numOfSub);
    return;
  }

  tscDebug("0x%"PRIx64" all %d secondary subqueries retrieval completed, code:%d", pSql->self, pState->numOfSub, pParentSql->res.code);

  if (pParentSql->res.code != TSDB_CODE_SUCCESS) {
    freeJoinSubqueryObj(pParentSql);
    pParentSql->res.completed = true;
  }

  // update the records for each subquery in parent sql object.
  bool stableQuery = tscIsTwoStageSTableQuery(pQueryInfo, 0);
  for (int32_t i = 0; i < pState->numOfSub; ++i) {
    if (pParentSql->pSubs[i] == NULL) {
      tscDebug("0x%"PRIx64" %p sub:%d not retrieve data", pParentSql->self, NULL, i);
      continue;
    }

    SSqlRes* pRes1 = &pParentSql->pSubs[i]->res;

    if (pRes1->row > 0 && pRes1->numOfRows > 0) {
      tscDebug("0x%"PRIx64" sub:%p index:%d numOfRows:%d total:%"PRId64 " (not retrieve)", pParentSql->self, pParentSql->pSubs[i], i,
               pRes1->numOfRows, pRes1->numOfTotal);
      assert(pRes1->row < pRes1->numOfRows);
    } else {
      if (!stableQuery) {
        pRes1->numOfClauseTotal += pRes1->numOfRows;
      }

      tscDebug("0x%"PRIx64" sub:%p index:%d numOfRows:%d total:%"PRId64, pParentSql->self, pParentSql->pSubs[i], i,
               pRes1->numOfRows, pRes1->numOfTotal);
    }
  }

  // data has retrieved to client, build the join results
  tscBuildResFromSubqueries(pParentSql);
}

void tscFetchDatablockForSubquery(SSqlObj* pSql) {
  assert(pSql->subState.numOfSub >= 1);
  
  int32_t numOfFetch = 0;
  bool    hasData = true;
  bool    reachLimit = false;

  // if the subquery is NULL, it does not involved in the final result generation
  for (int32_t i = 0; i < pSql->subState.numOfSub; ++i) {
    SSqlObj* pSub = pSql->pSubs[i];
    if (pSub == NULL) {
      continue;
    }

    SSqlRes *pRes = &pSub->res;

    SQueryInfo* pQueryInfo = tscGetQueryInfo(&pSub->cmd, 0);
    if (!tscHasReachLimitation(pQueryInfo, pRes)) {
      if (pRes->row >= pRes->numOfRows) {
        // no data left in current result buffer
        hasData = false;

        // The current query is completed for the active vnode, try next vnode if exists
        // If it is completed, no need to fetch anymore.
        if (!pRes->completed) {
          numOfFetch++;
        }
      }
    } else {  // has reach the limitation, no data anymore
      if (pRes->row >= pRes->numOfRows) {
        reachLimit = true;
        hasData    = false;
        break;
      }
    }
  }

  // has data remains in client side, and continue to return data to app
  if (hasData) {
    tscBuildResFromSubqueries(pSql);
    return;
  }

  // If at least one subquery is completed in current vnode, try the next vnode in case of multi-vnode
  // super table projection query.
  if (reachLimit) {
    pSql->res.completed = true;
    freeJoinSubqueryObj(pSql);

    if (pSql->res.code == TSDB_CODE_SUCCESS) {
      (*pSql->fp)(pSql->param, pSql, 0);
    } else {
      tscAsyncResultOnError(pSql);
    }

    return;
  }

  if (numOfFetch <= 0) {
    bool tryNextVnode = false;

    bool orderedPrjQuery = false;
    for(int32_t i = 0; i < pSql->subState.numOfSub; ++i) {
      SSqlObj* pSub = pSql->pSubs[i];
      if (pSub == NULL) {
        continue;
      }

      SQueryInfo* p = tscGetQueryInfo(&pSub->cmd, 0);
      orderedPrjQuery = tscNonOrderedProjectionQueryOnSTable(p, 0);
      if (orderedPrjQuery) {
        break;
      }
    }


    if (orderedPrjQuery) {
      for (int32_t i = 0; i < pSql->subState.numOfSub; ++i) {
        SSqlObj* pSub = pSql->pSubs[i];
        if (pSub != NULL && pSub->res.row >= pSub->res.numOfRows && pSub->res.completed) {
          subquerySetState(pSub, &pSql->subState, i, 0);
        }
      }
    }
    

    for (int32_t i = 0; i < pSql->subState.numOfSub; ++i) {
      SSqlObj* pSub = pSql->pSubs[i];
      if (pSub == NULL) {
        continue;
      }

      SQueryInfo* pQueryInfo = tscGetQueryInfo(&pSub->cmd, 0);

      if (tscNonOrderedProjectionQueryOnSTable(pQueryInfo, 0) && pSub->res.row >= pSub->res.numOfRows &&
          pSub->res.completed) {
        STableMetaInfo* pTableMetaInfo = tscGetMetaInfo(pQueryInfo, 0);
        assert(pQueryInfo->numOfTables == 1);

        // for projection query, need to try next vnode if current vnode is exhausted
        int32_t numOfVgroups = 0;  // TODO refactor
        if (pTableMetaInfo->pVgroupTables != NULL) {
          numOfVgroups = (int32_t)taosArrayGetSize(pTableMetaInfo->pVgroupTables);
        } else {
          numOfVgroups = pTableMetaInfo->vgroupList->numOfVgroups;
        }

        if ((++pTableMetaInfo->vgroupIndex) < numOfVgroups) {
          tscDebug("0x%"PRIx64" no result in current vnode anymore, try next vnode, vgIndex:%d", pSub->self,
                   pTableMetaInfo->vgroupIndex);
          pSub->cmd.command = TSDB_SQL_SELECT;
          pSub->fp = tscJoinQueryCallback;

          tscBuildAndSendRequest(pSub, NULL);
          tryNextVnode = true;
        } else {
          tscDebug("0x%"PRIx64" no result in current subquery anymore", pSub->self);
        }
      }
    }

    if (tryNextVnode) {
      return;
    }

    pSql->res.completed = true;
    freeJoinSubqueryObj(pSql);

    if (pSql->res.code == TSDB_CODE_SUCCESS) {
      (*pSql->fp)(pSql->param, pSql, 0);
    } else {
      tscAsyncResultOnError(pSql);
    }

    return;
  }

  // TODO multi-vnode retrieve for projection query with limitation has bugs, since the global limiation is not handled
  // retrieve data from current vnode.
  tscDebug("0x%"PRIx64" retrieve data from %d subqueries", pSql->self, numOfFetch);
  SJoinSupporter* pSupporter = NULL;

  for (int32_t i = 0; i < pSql->subState.numOfSub; ++i) {
    SSqlObj* pSql1 = pSql->pSubs[i];
    if (pSql1 == NULL) {
      continue;
    }

    SSqlRes* pRes1 = &pSql1->res;

    if (pRes1->row >= pRes1->numOfRows) {
      subquerySetState(pSql1, &pSql->subState, i, 0);
    }
  }

  for (int32_t i = 0; i < pSql->subState.numOfSub; ++i) {
    SSqlObj* pSql1 = pSql->pSubs[i];
    if (pSql1 == NULL) {
      continue;
    }

    SSqlRes* pRes1 = &pSql1->res;
    SSqlCmd* pCmd1 = &pSql1->cmd;

    pSupporter = (SJoinSupporter*)pSql1->param;

    // wait for all subqueries completed
    SQueryInfo* pQueryInfo = tscGetQueryInfo(pCmd1, 0);
    assert(pRes1->numOfRows >= 0 && pQueryInfo->numOfTables == 1);

    STableMetaInfo* pTableMetaInfo = tscGetMetaInfo(pQueryInfo, 0);
    
    if (pRes1->row >= pRes1->numOfRows) {
      tscDebug("0x%"PRIx64" subquery:%p retrieve data from vnode, subquery:%d, vgroupIndex:%d", pSql->self, pSql1,
               pSupporter->subqueryIndex, pTableMetaInfo->vgroupIndex);

      tscResetForNextRetrieve(pRes1);
      pSql1->fp = joinRetrieveFinalResCallback;

      if (pCmd1->command < TSDB_SQL_LOCAL) {
        pCmd1->command = (pCmd1->command > TSDB_SQL_MGMT) ? TSDB_SQL_RETRIEVE : TSDB_SQL_FETCH;
      }

      tscBuildAndSendRequest(pSql1, NULL);
    }
  }
}

// all subqueries return, set the result output index
void tscSetupOutputColumnIndex(SSqlObj* pSql) {
  SSqlCmd* pCmd = &pSql->cmd;
  SSqlRes* pRes = &pSql->res;

  // the column transfer support struct has been built
  if (pRes->pColumnIndex != NULL) {
    return;
  }

  SQueryInfo* pQueryInfo = tscGetQueryInfo(pCmd, pCmd->clauseIndex);

  int32_t numOfExprs = (int32_t)tscSqlExprNumOfExprs(pQueryInfo);
  pRes->pColumnIndex = calloc(1, sizeof(SColumnIndex) * numOfExprs);
  if (pRes->pColumnIndex == NULL) {
    pRes->code = TSDB_CODE_TSC_OUT_OF_MEMORY;
    return;
  }

  for (int32_t i = 0; i < numOfExprs; ++i) {
    SExprInfo* pExpr = tscSqlExprGet(pQueryInfo, i);

    int32_t tableIndexOfSub = -1;
    for (int32_t j = 0; j < pQueryInfo->numOfTables; ++j) {
      STableMetaInfo* pTableMetaInfo = tscGetMetaInfo(pQueryInfo, j);
      if (pTableMetaInfo->pTableMeta->id.uid == pExpr->base.uid) {
        tableIndexOfSub = j;
        break;
      }
    }

    assert(tableIndexOfSub >= 0 && tableIndexOfSub < pQueryInfo->numOfTables);
    
    SSqlCmd* pSubCmd = &pSql->pSubs[tableIndexOfSub]->cmd;
    SQueryInfo* pSubQueryInfo = tscGetQueryInfo(pSubCmd, 0);
    
    size_t numOfSubExpr = taosArrayGetSize(pSubQueryInfo->exprList);
    for (int32_t k = 0; k < numOfSubExpr; ++k) {
      SExprInfo* pSubExpr = tscSqlExprGet(pSubQueryInfo, k);
      if (pExpr->base.functionId == pSubExpr->base.functionId && pExpr->base.colInfo.colId == pSubExpr->base.colInfo.colId) {
        pRes->pColumnIndex[i] = (SColumnIndex){.tableIndex = tableIndexOfSub, .columnIndex = k};
        break;
      }
    }
  }

  // restore the offset value for super table query in case of final result.
  tscRestoreFuncForSTableQuery(pQueryInfo);
  tscFieldInfoUpdateOffset(pQueryInfo);
}

void tscJoinQueryCallback(void* param, TAOS_RES* tres, int code) {
  SSqlObj* pSql = (SSqlObj*)tres;

  SJoinSupporter* pSupporter = (SJoinSupporter*)param;
  SSqlObj* pParentSql = pSupporter->pObj;
  
  // There is only one subquery and table for each subquery.
  SQueryInfo* pQueryInfo = tscGetQueryInfo(&pSql->cmd, 0);
  STableMetaInfo* pTableMetaInfo = tscGetMetaInfo(pQueryInfo, 0);

  assert(pQueryInfo->numOfTables == 1 && pSql->cmd.numOfClause == 1);

  // retrieve actual query results from vnode during the second stage join subquery
  if (pParentSql->res.code != TSDB_CODE_SUCCESS) {
    tscError("0x%"PRIx64" abort query due to other subquery failure. code:%d, global code:%d", pSql->self, code, pParentSql->res.code);
    if (quitAllSubquery(pSql, pParentSql, pSupporter)) {
      return;
    }

    tscAsyncResultOnError(pParentSql);

    return;
  }

  // TODO here retry is required, not directly returns to client
  if (taos_errno(pSql) != TSDB_CODE_SUCCESS) {
    assert(taos_errno(pSql) == code);

    tscError("0x%"PRIx64" abort query, code:%s, global code:%s", pSql->self, tstrerror(code), tstrerror(pParentSql->res.code));
    pParentSql->res.code = code;

    if (quitAllSubquery(pSql, pParentSql, pSupporter)) {
      return;
    }
    
    tscAsyncResultOnError(pParentSql);

    return;
  }

  // retrieve <tid, tag> tuples from vnode
  if (TSDB_QUERY_HAS_TYPE(pQueryInfo->type, TSDB_QUERY_TYPE_TAG_FILTER_QUERY)) {
    pSql->fp = tidTagRetrieveCallback;
    pSql->cmd.command = TSDB_SQL_FETCH;
    tscBuildAndSendRequest(pSql, NULL);
    return;
  }

  // retrieve ts_comp info from vnode
  if (!TSDB_QUERY_HAS_TYPE(pQueryInfo->type, TSDB_QUERY_TYPE_JOIN_SEC_STAGE)) {
    pSql->fp = tsCompRetrieveCallback;
    pSql->cmd.command = TSDB_SQL_FETCH;
    tscBuildAndSendRequest(pSql, NULL);
    return;
  }

  // In case of consequence query from other vnode, do not wait for other query response here.
  if (!(pTableMetaInfo->vgroupIndex > 0 && tscNonOrderedProjectionQueryOnSTable(pQueryInfo, 0))) {
    if (!subAndCheckDone(pSql, pParentSql, pSupporter->subqueryIndex)) {
      return;
    }      
  }

  tscSetupOutputColumnIndex(pParentSql);

  /**
   * if the query is a continue query (vgroupIndex > 0 for projection query) for next vnode, do the retrieval of
   * data instead of returning to its invoker
   */
  if (pTableMetaInfo->vgroupIndex > 0 && tscNonOrderedProjectionQueryOnSTable(pQueryInfo, 0)) {
    pSql->fp = joinRetrieveFinalResCallback;  // continue retrieve data
    pSql->cmd.command = TSDB_SQL_FETCH;
    
    tscBuildAndSendRequest(pSql, NULL);
  } else {  // first retrieve from vnode during the secondary stage sub-query
    // set the command flag must be after the semaphore been correctly set.
    if (pParentSql->res.code == TSDB_CODE_SUCCESS) {
      (*pParentSql->fp)(pParentSql->param, pParentSql, 0);
    } else {
      tscAsyncResultOnError(pParentSql);
    }
  }
}

/////////////////////////////////////////////////////////////////////////////////////////
static void tscRetrieveDataRes(void *param, TAOS_RES *tres, int code);

static SSqlObj *tscCreateSTableSubquery(SSqlObj *pSql, SRetrieveSupport *trsupport, SSqlObj *prevSqlObj);

int32_t tscCreateJoinSubquery(SSqlObj *pSql, int16_t tableIndex, SJoinSupporter *pSupporter) {
  SSqlCmd *   pCmd = &pSql->cmd;
  SQueryInfo *pQueryInfo = tscGetQueryInfo(pCmd, pCmd->clauseIndex);
  
  pSql->res.qId = 0x1;
  assert(pSql->res.numOfRows == 0);

  if (pSql->pSubs == NULL) {
    pSql->pSubs = calloc(pSql->subState.numOfSub, POINTER_BYTES);
    if (pSql->pSubs == NULL) {
      return TSDB_CODE_TSC_OUT_OF_MEMORY;
    }
  }
  
  SSqlObj *pNew = createSubqueryObj(pSql, tableIndex, tscJoinQueryCallback, pSupporter, TSDB_SQL_SELECT, NULL);
  if (pNew == NULL) {
    return TSDB_CODE_TSC_OUT_OF_MEMORY;
  }
  
  pSql->pSubs[tableIndex] = pNew;
  
  if (QUERY_IS_JOIN_QUERY(pQueryInfo->type)) {
    addGroupInfoForSubquery(pSql, pNew, 0, tableIndex);
    
    // refactor as one method
    SQueryInfo *pNewQueryInfo = tscGetQueryInfo(&pNew->cmd, 0);
    assert(pNewQueryInfo != NULL);
    
    // update the table index
//    size_t num = taosArrayGetSize(pNewQueryInfo->colList);
//    for (int32_t i = 0; i < num; ++i) {
//      SColumn* pCol = taosArrayGetP(pNewQueryInfo->colList, i);
//    }
    
    pSupporter->colList = pNewQueryInfo->colList;
    pNewQueryInfo->colList = NULL;
    
    pSupporter->exprList = pNewQueryInfo->exprList;
    pNewQueryInfo->exprList = NULL;
    
    pSupporter->fieldsInfo = pNewQueryInfo->fieldsInfo;
  
    // this data needs to be transfer to support struct
    memset(&pNewQueryInfo->fieldsInfo, 0, sizeof(SFieldInfo));
    if (tscTagCondCopy(&pSupporter->tagCond, &pNewQueryInfo->tagCond) != 0) {
      return TSDB_CODE_TSC_OUT_OF_MEMORY;
    }

    pSupporter->groupInfo = pNewQueryInfo->groupbyExpr;
    memset(&pNewQueryInfo->groupbyExpr, 0, sizeof(SSqlGroupbyExpr));

    pNew->cmd.numOfCols = 0;
    pNewQueryInfo->interval.interval = 0;
    pSupporter->limit = pNewQueryInfo->limit;

    pNewQueryInfo->limit.limit = -1;
    pNewQueryInfo->limit.offset = 0;
    taosArrayDestroy(pNewQueryInfo->pUpstream);

    pNewQueryInfo->order.orderColId = INT32_MIN;

    // backup the data and clear it in the sqlcmd object
    memset(&pNewQueryInfo->groupbyExpr, 0, sizeof(SSqlGroupbyExpr));
    
    tscInitQueryInfo(pNewQueryInfo);
    STableMetaInfo *pTableMetaInfo = tscGetMetaInfo(pNewQueryInfo, 0);
    
    if (UTIL_TABLE_IS_SUPER_TABLE(pTableMetaInfo)) { // return the tableId & tag
      SColumnIndex colIndex = {0};

      STagCond* pTagCond = &pSupporter->tagCond;
      assert(pTagCond->joinInfo.hasJoin);

      int32_t tagColId = tscGetJoinTagColIdByUid(pTagCond, pTableMetaInfo->pTableMeta->id.uid);
      SSchema* s = tscGetColumnSchemaById(pTableMetaInfo->pTableMeta, tagColId);

      colIndex.columnIndex = tscGetTagColIndexById(pTableMetaInfo->pTableMeta, tagColId);

      int16_t bytes = 0;
      int16_t type  = 0;
      int32_t inter = 0;

      getResultDataInfo(s->type, s->bytes, TSDB_FUNC_TID_TAG, 0, &type, &bytes, &inter, 0, 0);

      SSchema s1 = {.colId = s->colId, .type = (uint8_t)type, .bytes = bytes};
      pSupporter->tagSize = s1.bytes;
      assert(isValidDataType(s1.type) && s1.bytes > 0);

      // set get tags query type
      TSDB_QUERY_SET_TYPE(pNewQueryInfo->type, TSDB_QUERY_TYPE_TAG_FILTER_QUERY);
      tscAddFuncInSelectClause(pNewQueryInfo, 0, TSDB_FUNC_TID_TAG, &colIndex, &s1, TSDB_COL_TAG);
      size_t numOfCols = taosArrayGetSize(pNewQueryInfo->colList);
  
      tscDebug(
          "%p subquery:%p tableIndex:%d, vgroupIndex:%d, type:%d, transfer to tid_tag query to retrieve (tableId, tags), "
          "exprInfo:%" PRIzu ", colList:%" PRIzu ", fieldsInfo:%d, tagIndex:%d, name:%s",
          pSql, pNew, tableIndex, pTableMetaInfo->vgroupIndex, pNewQueryInfo->type, tscSqlExprNumOfExprs(pNewQueryInfo),
          numOfCols, pNewQueryInfo->fieldsInfo.numOfOutput, colIndex.columnIndex, tNameGetTableName(&pNewQueryInfo->pTableMetaInfo[0]->name));
    } else {
      SSchema      colSchema = {.type = TSDB_DATA_TYPE_BINARY, .bytes = 1};
      SColumnIndex colIndex = {0, PRIMARYKEY_TIMESTAMP_COL_INDEX};
      tscAddFuncInSelectClause(pNewQueryInfo, 0, TSDB_FUNC_TS_COMP, &colIndex, &colSchema, TSDB_COL_NORMAL);

      // set the tags value for ts_comp function
      SExprInfo *pExpr = tscSqlExprGet(pNewQueryInfo, 0);

      if (UTIL_TABLE_IS_SUPER_TABLE(pTableMetaInfo)) {
        int16_t tagColId = tscGetJoinTagColIdByUid(&pSupporter->tagCond, pTableMetaInfo->pTableMeta->id.uid);
        pExpr->base.param->i64 = tagColId;
        pExpr->base.numOfParams = 1;
      }

      // add the filter tag column
      if (pSupporter->colList != NULL) {
        size_t s = taosArrayGetSize(pSupporter->colList);

        for (int32_t i = 0; i < s; ++i) {
          SColumn *pCol = taosArrayGetP(pSupporter->colList, i);

          if (pCol->info.flist.numOfFilters > 0) {  // copy to the pNew->cmd.colList if it is filtered.
            SColumn *p = tscColumnClone(pCol);
            taosArrayPush(pNewQueryInfo->colList, &p);
          }
        }
      }

      size_t numOfCols = taosArrayGetSize(pNewQueryInfo->colList);

      tscDebug(
          "%p subquery:%p tableIndex:%d, vgroupIndex:%d, type:%u, transfer to ts_comp query to retrieve timestamps, "
          "exprInfo:%" PRIzu ", colList:%" PRIzu ", fieldsInfo:%d, name:%s",
          pSql, pNew, tableIndex, pTableMetaInfo->vgroupIndex, pNewQueryInfo->type, tscSqlExprNumOfExprs(pNewQueryInfo),
          numOfCols, pNewQueryInfo->fieldsInfo.numOfOutput, tNameGetTableName(&pNewQueryInfo->pTableMetaInfo[0]->name));
    }
  } else {
    assert(0);
    SQueryInfo *pNewQueryInfo = tscGetQueryInfo(&pNew->cmd, 0);
    pNewQueryInfo->type |= TSDB_QUERY_TYPE_SUBQUERY;
  }

  return TSDB_CODE_SUCCESS;
}

void tscHandleMasterJoinQuery(SSqlObj* pSql) {
  SSqlCmd* pCmd = &pSql->cmd;
  SSqlRes* pRes = &pSql->res;

  SQueryInfo *pQueryInfo = tscGetQueryInfo(pCmd, pCmd->clauseIndex);
  assert((pQueryInfo->type & TSDB_QUERY_TYPE_SUBQUERY) == 0);

  int32_t code = TSDB_CODE_SUCCESS;
  pSql->subState.numOfSub = pQueryInfo->numOfTables;

  if (pSql->subState.states == NULL) {
    pSql->subState.states = calloc(pSql->subState.numOfSub, sizeof(*pSql->subState.states));
    if (pSql->subState.states == NULL) {
      code = TSDB_CODE_TSC_OUT_OF_MEMORY;
      goto _error;
    }
    
    pthread_mutex_init(&pSql->subState.mutex, NULL);
  }

  memset(pSql->subState.states, 0, sizeof(*pSql->subState.states) * pSql->subState.numOfSub);
  tscDebug("0x%"PRIx64" reset all sub states to 0", pSql->self);
  
  tscDebug("0x%"PRIx64" start subquery, total:%d", pSql->self, pQueryInfo->numOfTables);
  for (int32_t i = 0; i < pQueryInfo->numOfTables; ++i) {
    SJoinSupporter *pSupporter = tscCreateJoinSupporter(pSql, i);
    if (pSupporter == NULL) {  // failed to create support struct, abort current query
      tscError("0x%"PRIx64" tableIndex:%d, failed to allocate join support object, abort further query", pSql->self, i);
      code = TSDB_CODE_TSC_OUT_OF_MEMORY;
      goto _error;
    }
    
    code = tscCreateJoinSubquery(pSql, i, pSupporter);
    if (code != TSDB_CODE_SUCCESS) {  // failed to create subquery object, quit query
      tscDestroyJoinSupporter(pSupporter);
      goto _error;
    }

    SSqlObj* pSub = pSql->pSubs[i];
    STableMetaInfo* pTableMetaInfo = tscGetTableMetaInfoFromCmd(&pSub->cmd, 0, 0);
    if (UTIL_TABLE_IS_SUPER_TABLE(pTableMetaInfo) && (pTableMetaInfo->vgroupList->numOfVgroups == 0)) {
      pSql->cmd.command = TSDB_SQL_RETRIEVE_EMPTY_RESULT;
      break;
    }
  }

  if (pSql->cmd.command == TSDB_SQL_RETRIEVE_EMPTY_RESULT) {  // at least one subquery is empty, do nothing and return
    freeJoinSubqueryObj(pSql);
    (*pSql->fp)(pSql->param, pSql, 0);
  } else {
    int fail = 0;
    for (int32_t i = 0; i < pSql->subState.numOfSub; ++i) {
      SSqlObj* pSub = pSql->pSubs[i];
      if (fail) {
        (*pSub->fp)(pSub->param, pSub, 0);
        continue;
      }
      
      if ((code = tscBuildAndSendRequest(pSub, NULL)) != TSDB_CODE_SUCCESS) {
        pRes->code = code;
        (*pSub->fp)(pSub->param, pSub, 0);
        fail = 1;
      }
    }

    if(fail) {
      return;
    }

    pSql->cmd.command = TSDB_SQL_TABLE_JOIN_RETRIEVE;
  }

  return;

  _error:
  pRes->code = code;
  tscAsyncResultOnError(pSql);
}

static void doCleanupSubqueries(SSqlObj *pSql, int32_t numOfSubs) {
  assert(numOfSubs <= pSql->subState.numOfSub && numOfSubs >= 0);
  
  for(int32_t i = 0; i < numOfSubs; ++i) {
    SSqlObj* pSub = pSql->pSubs[i];
    assert(pSub != NULL);
    
    SRetrieveSupport* pSupport = pSub->param;
    
    tfree(pSupport->localBuffer);
    tfree(pSupport);
    
    taos_free_result(pSub);
  }
}

void tscLockByThread(int64_t *lockedBy) {
  int64_t tid = taosGetSelfPthreadId();
  int     i = 0;
  while (atomic_val_compare_exchange_64(lockedBy, 0, tid) != 0) {
    if (++i % 100 == 0) {
      sched_yield();
    }
  }
}

void tscUnlockByThread(int64_t *lockedBy) {
  int64_t tid = taosGetSelfPthreadId();
  if (atomic_val_compare_exchange_64(lockedBy, tid, 0) != tid) {
    assert(false);
  }
}

typedef struct SFirstRoundQuerySup {
  SSqlObj  *pParent;
  int32_t   numOfRows;
  SArray   *pColsInfo;
  int32_t   tagLen;
  STColumn *pTagCols;
  SArray   *pResult;   // SArray<SInterResult>
  int64_t   interval;
  char*     buf;
  int32_t   bufLen;
} SFirstRoundQuerySup;

void doAppendData(SInterResult* pInterResult, TAOS_ROW row, int32_t numOfCols, SQueryInfo* pQueryInfo) {
  TSKEY key = INT64_MIN;
  for(int32_t i = 0; i < numOfCols; ++i) {
    SExprInfo* pExpr = tscSqlExprGet(pQueryInfo, i);
    if (TSDB_COL_IS_TAG(pExpr->base.colInfo.flag) || pExpr->base.functionId == TSDB_FUNC_PRJ) {
      continue;
    }

    if (pExpr->base.colInfo.colId == PRIMARYKEY_TIMESTAMP_COL_INDEX) {
      key = *(TSKEY*) row[i];
      continue;
    }

    double v = 0;
    if (row[i] != NULL) {
      v = *(double*) row[i];
    } else {
      SET_DOUBLE_NULL(&v);
    }

    int32_t id = pExpr->base.colInfo.colId;
    int32_t numOfQueriedCols = (int32_t) taosArrayGetSize(pInterResult->pResult);

    SArray* p = NULL;
    for(int32_t j = 0; j < numOfQueriedCols; ++j) {
      SStddevInterResult* pColRes = taosArrayGet(pInterResult->pResult, j);
      if (pColRes->colId == id) {
        p = pColRes->pResult;
        break;
      }
    }

    if (p && taosArrayGetSize(p) > 0) {
      SResPair *l = taosArrayGetLast(p);
      if (l->key == key && key == INT64_MIN) {
        continue;
      }
    }

    //append a new column
    if (p == NULL) {
      SStddevInterResult t = {.colId = id, .pResult = taosArrayInit(10, sizeof(SResPair)),};
      taosArrayPush(pInterResult->pResult, &t);
      p = t.pResult;
    }

    SResPair pair = {.avg = v, .key = key};
    taosArrayPush(p, &pair);
  }
}

static void destroySup(SFirstRoundQuerySup* pSup) {
  taosArrayDestroyEx(pSup->pResult, freeInterResult);
  taosArrayDestroy(pSup->pColsInfo);
  tfree(pSup);
}

void tscFirstRoundRetrieveCallback(void* param, TAOS_RES* tres, int numOfRows) {
  SSqlObj* pSql = (SSqlObj*)tres;
  SSqlRes* pRes = &pSql->res;

  SFirstRoundQuerySup* pSup = param;

  SSqlObj*     pParent = pSup->pParent;
  SQueryInfo*  pQueryInfo = tscGetQueryInfo(&pSql->cmd, 0);

  int32_t code = taos_errno(pSql);
  if (code != TSDB_CODE_SUCCESS) {
    destroySup(pSup);
    taos_free_result(pSql);
    pParent->res.code = code;
    tscAsyncResultOnError(pParent);
    return;
  }

  if (numOfRows > 0) {  // the number is not correct for group by column in super table query
    TAOS_ROW row = NULL;
    int32_t  numOfCols = taos_field_count(tres);

    if (pSup->tagLen == 0) {  // no tags, all rows belong to one group
      SInterResult interResult = {.tags = NULL, .pResult = taosArrayInit(4, sizeof(SStddevInterResult))};
      taosArrayPush(pSup->pResult, &interResult);

      while ((row = taos_fetch_row(tres)) != NULL) {
        doAppendData(&interResult, row, numOfCols, pQueryInfo);
        pSup->numOfRows += 1;
      }
    } else {  // tagLen > 0
      char* p = calloc(1, pSup->tagLen);

      while ((row = taos_fetch_row(tres)) != NULL) {
        int32_t* length = taos_fetch_lengths(tres);
        memset(p, 0, pSup->tagLen);

        int32_t offset = 0;
        for (int32_t i = 0; i < numOfCols && offset < pSup->tagLen; ++i) {
          SExprInfo* pExpr = tscSqlExprGet(pQueryInfo, i);

          // tag or group by column
          if (TSDB_COL_IS_TAG(pExpr->base.colInfo.flag) || pExpr->base.functionId == TSDB_FUNC_PRJ) {
            if (row[i] == NULL) {
              setNull(p + offset, pExpr->base.resType, pExpr->base.resBytes);
            } else {
              memcpy(p + offset, row[i], length[i]);
            }
            offset += pExpr->base.resBytes;
          }
        }

        assert(offset == pSup->tagLen);
        size_t size = taosArrayGetSize(pSup->pResult);

        if (size > 0) {
          SInterResult* pInterResult = taosArrayGetLast(pSup->pResult);
          if (memcmp(pInterResult->tags, p, pSup->tagLen) == 0) {  // belongs to the same group
            doAppendData(pInterResult, row, numOfCols, pQueryInfo);
          } else {
            char* tags = malloc( pSup->tagLen);
            memcpy(tags, p, pSup->tagLen);

            SInterResult interResult = {.tags = tags, .pResult = taosArrayInit(4, sizeof(SStddevInterResult))};
            taosArrayPush(pSup->pResult, &interResult);
            doAppendData(&interResult, row, numOfCols, pQueryInfo);
          }
        } else {
          char* tags = malloc(pSup->tagLen);
          memcpy(tags, p, pSup->tagLen);

          SInterResult interResult = {.tags = tags, .pResult = taosArrayInit(4, sizeof(SStddevInterResult))};
          taosArrayPush(pSup->pResult, &interResult);
          doAppendData(&interResult, row, numOfCols, pQueryInfo);
        }

        pSup->numOfRows += 1;
      }

      tfree(p);
    }
  }

  if (!pRes->completed && numOfRows > 0) {
    taos_fetch_rows_a(tres, tscFirstRoundRetrieveCallback, param);
    return;
  }

  // set the parameters for the second round query process
  SSqlCmd    *pPCmd   = &pParent->cmd;
  SQueryInfo *pQueryInfo1 = tscGetQueryInfo(pPCmd, 0);
  int32_t resRows = pSup->numOfRows;
  
  if (pSup->numOfRows > 0) {
    SBufferWriter bw = tbufInitWriter(NULL, false);
    interResToBinary(&bw, pSup->pResult, pSup->tagLen);

    pQueryInfo1->bufLen = (int32_t) tbufTell(&bw);
    pQueryInfo1->buf = tbufGetData(&bw, true);

    // set the serialized binary string as the parameter of arithmetic expression
    tbufCloseWriter(&bw);
  }

  taosArrayDestroyEx(pSup->pResult, freeInterResult);
  taosArrayDestroy(pSup->pColsInfo);
  tfree(pSup);

  taos_free_result(pSql);

  if (resRows == 0) {
    pParent->cmd.command = TSDB_SQL_RETRIEVE_EMPTY_RESULT;
    (*pParent->fp)(pParent->param, pParent, 0);
    return;
  }

  pQueryInfo1->round = 1;
  executeQuery(pParent, pQueryInfo1);
}

void tscFirstRoundCallback(void* param, TAOS_RES* tres, int code) {
  SFirstRoundQuerySup* pSup = (SFirstRoundQuerySup*) param;

  SSqlObj* pSql = (SSqlObj*) tres;
  int32_t c = taos_errno(pSql);

  if (c != TSDB_CODE_SUCCESS) {
    SSqlObj* parent = pSup->pParent;

    destroySup(pSup);
    taos_free_result(pSql);
    parent->res.code = code;
    tscAsyncResultOnError(parent);
    return;
  }

  taos_fetch_rows_a(tres, tscFirstRoundRetrieveCallback, param);
}

int32_t tscHandleFirstRoundStableQuery(SSqlObj *pSql) {
  SQueryInfo* pQueryInfo = tscGetQueryInfo(&pSql->cmd, 0);
  STableMetaInfo* pTableMetaInfo1 = tscGetTableMetaInfoFromCmd(&pSql->cmd, 0, 0);

  SFirstRoundQuerySup *pSup = calloc(1, sizeof(SFirstRoundQuerySup));

  pSup->pParent  = pSql;
  pSup->interval = pQueryInfo->interval.interval;
  pSup->pResult  = taosArrayInit(6, sizeof(SStddevInterResult));
  pSup->pColsInfo = taosArrayInit(6, sizeof(int16_t)); // result column id

  SSqlObj *pNew = createSubqueryObj(pSql, 0, tscFirstRoundCallback, pSup, TSDB_SQL_SELECT, NULL);
  SSqlCmd *pCmd = &pNew->cmd;

  tscClearSubqueryInfo(pCmd);
  tscFreeSqlResult(pSql);

  SQueryInfo* pNewQueryInfo = tscGetQueryInfo(pCmd, 0);
  assert(pQueryInfo->numOfTables == 1);

  STableMetaInfo* pTableMetaInfo = tscGetMetaInfo(pNewQueryInfo, 0);

  tscInitQueryInfo(pNewQueryInfo);
  pNewQueryInfo->groupbyExpr = pQueryInfo->groupbyExpr;
  if (pQueryInfo->groupbyExpr.columnInfo != NULL) {
    pNewQueryInfo->groupbyExpr.columnInfo = taosArrayDup(pQueryInfo->groupbyExpr.columnInfo);
    if (pNewQueryInfo->groupbyExpr.columnInfo == NULL) {
      terrno = TSDB_CODE_TSC_OUT_OF_MEMORY;
      goto _error;
    }
  }

  if (tscTagCondCopy(&pNewQueryInfo->tagCond, &pQueryInfo->tagCond) != 0) {
    terrno = TSDB_CODE_TSC_OUT_OF_MEMORY;
    goto _error;
  }

  pNewQueryInfo->interval = pQueryInfo->interval;

  pCmd->command = TSDB_SQL_SELECT;
  pNew->fp = tscFirstRoundCallback;

  int32_t numOfExprs = (int32_t) tscSqlExprNumOfExprs(pQueryInfo);

  int32_t index = 0;
  for(int32_t i = 0; i < numOfExprs; ++i) {
    SExprInfo* pExpr = tscSqlExprGet(pQueryInfo, i);
    if (pExpr->base.functionId == TSDB_FUNC_TS && pQueryInfo->interval.interval > 0) {
      taosArrayPush(pSup->pColsInfo, &pExpr->base.resColId);

      SColumnIndex colIndex = {.tableIndex = 0, .columnIndex = PRIMARYKEY_TIMESTAMP_COL_INDEX};
      SSchema* schema = tscGetColumnSchemaById(pTableMetaInfo1->pTableMeta, pExpr->base.colInfo.colId);

      SExprInfo* p = tscAddFuncInSelectClause(pNewQueryInfo, index++, TSDB_FUNC_TS, &colIndex, schema, TSDB_COL_NORMAL);
      p->base.resColId = pExpr->base.resColId;  // update the result column id
    } else if (pExpr->base.functionId == TSDB_FUNC_STDDEV_DST) {
      taosArrayPush(pSup->pColsInfo, &pExpr->base.resColId);

      SColumnIndex colIndex = {.tableIndex = 0, .columnIndex = pExpr->base.colInfo.colIndex};
      SSchema schema = {.type = TSDB_DATA_TYPE_DOUBLE, .bytes = sizeof(double)};
      tstrncpy(schema.name, pExpr->base.aliasName, tListLen(schema.name));

      SExprInfo* p = tscAddFuncInSelectClause(pNewQueryInfo, index++, TSDB_FUNC_AVG, &colIndex, &schema, TSDB_COL_NORMAL);
      p->base.resColId = pExpr->base.resColId;  // update the result column id
    } else if (pExpr->base.functionId == TSDB_FUNC_TAG) {
      pSup->tagLen += pExpr->base.resBytes;
      SColumnIndex colIndex = {.tableIndex = 0, .columnIndex = pExpr->base.colInfo.colIndex};

      SSchema* schema = NULL;
      if (pExpr->base.colInfo.colId != TSDB_TBNAME_COLUMN_INDEX) {
        schema = tscGetColumnSchemaById(pTableMetaInfo1->pTableMeta, pExpr->base.colInfo.colId);
      } else {
        schema = tGetTbnameColumnSchema();
      }

      SExprInfo* p = tscAddFuncInSelectClause(pNewQueryInfo, index++, TSDB_FUNC_TAG, &colIndex, schema, TSDB_COL_TAG);
      p->base.resColId = pExpr->base.resColId;
    } else if (pExpr->base.functionId == TSDB_FUNC_PRJ) {
      int32_t num = (int32_t) taosArrayGetSize(pNewQueryInfo->groupbyExpr.columnInfo);
      for(int32_t k = 0; k < num; ++k) {
        SColIndex* pIndex = taosArrayGet(pNewQueryInfo->groupbyExpr.columnInfo, k);
        if (pExpr->base.colInfo.colId == pIndex->colId) {
          pSup->tagLen += pExpr->base.resBytes;
          taosArrayPush(pSup->pColsInfo, &pExpr->base.resColId);

          SColumnIndex colIndex = {.tableIndex = 0, .columnIndex = pIndex->colIndex};
          SSchema* schema = tscGetColumnSchemaById(pTableMetaInfo1->pTableMeta, pExpr->base.colInfo.colId);

          //doLimitOutputNormalColOfGroupby
          SExprInfo* p = tscAddFuncInSelectClause(pNewQueryInfo, index++, TSDB_FUNC_PRJ, &colIndex, schema, TSDB_COL_NORMAL);
          p->base.numOfParams = 1;
          p->base.param[0].i64 = 1;
          p->base.param[0].nType = TSDB_DATA_TYPE_INT;
          p->base.resColId = pExpr->base.resColId;  // update the result column id
        }
      }
    }
  }

  tscInsertPrimaryTsSourceColumn(pNewQueryInfo, pTableMetaInfo->pTableMeta->id.uid);
  tscTansformFuncForSTableQuery(pNewQueryInfo);

  tscDebug(
      "%p first round subquery:%p tableIndex:%d, vgroupIndex:%d, numOfVgroups:%d, type:%d, query to retrieve timestamps, "
      "numOfExpr:%" PRIzu ", colList:%d, numOfOutputFields:%d, name:%s",
      pSql, pNew, 0, pTableMetaInfo->vgroupIndex, pTableMetaInfo->vgroupList->numOfVgroups, pNewQueryInfo->type,
      tscSqlExprNumOfExprs(pNewQueryInfo), index+1, pNewQueryInfo->fieldsInfo.numOfOutput, tNameGetTableName(&pTableMetaInfo->name));

  tscHandleMasterSTableQuery(pNew);
  return TSDB_CODE_SUCCESS;

  _error:
  destroySup(pSup);
  taos_free_result(pNew);
  pSql->res.code = terrno;
  tscAsyncResultOnError(pSql);
  return terrno;
}

int32_t tscHandleMasterSTableQuery(SSqlObj *pSql) {
  SSqlRes *pRes = &pSql->res;
  SSqlCmd *pCmd = &pSql->cmd;
  
  // pRes->code check only serves in launching metric sub-queries
  if (pRes->code == TSDB_CODE_TSC_QUERY_CANCELLED) {
    pCmd->command = TSDB_SQL_RETRIEVE_LOCALMERGE;  // enable the abort of kill super table function.
    return pRes->code;
  }
  
  tExtMemBuffer   **pMemoryBuf = NULL;
  tOrderDescriptor *pDesc  = NULL;
  SColumnModel     *pModel = NULL;
  SColumnModel     *pFinalModel = NULL; 

  pRes->qId = 0x1;  // hack the qhandle check
  
  const uint32_t nBufferSize = (1u << 16u);  // 64KB
  
  SQueryInfo     *pQueryInfo = tscGetActiveQueryInfo(pCmd);
  STableMetaInfo *pTableMetaInfo = tscGetMetaInfo(pQueryInfo, 0);
  SSubqueryState *pState = &pSql->subState;

  pState->numOfSub = 0;
  if (pTableMetaInfo->pVgroupTables == NULL) {
    pState->numOfSub = pTableMetaInfo->vgroupList->numOfVgroups;
  } else {
    pState->numOfSub = (int32_t)taosArrayGetSize(pTableMetaInfo->pVgroupTables);
  }

  assert(pState->numOfSub > 0);
  
  int32_t ret = tscLocalReducerEnvCreate(pSql, &pMemoryBuf, &pDesc, &pModel, &pFinalModel, nBufferSize);
  if (ret != 0) {
    pRes->code = TSDB_CODE_TSC_OUT_OF_MEMORY;
    tscAsyncResultOnError(pSql);
    tfree(pMemoryBuf);
    return ret;
  }

  tscDebug("0x%"PRIx64" retrieved query data from %d vnode(s)", pSql->self, pState->numOfSub);
  pSql->pSubs = calloc(pState->numOfSub, POINTER_BYTES);
  if (pSql->pSubs == NULL) {
    tfree(pSql->pSubs);
    pRes->code = TSDB_CODE_TSC_OUT_OF_MEMORY;
    tscLocalReducerEnvDestroy(pMemoryBuf, pDesc, pModel, pFinalModel,pState->numOfSub);

    tscAsyncResultOnError(pSql);
    return ret;
  }

  if (pState->states == NULL) {
    pState->states = calloc(pState->numOfSub, sizeof(*pState->states));
    if (pState->states == NULL) {
      pRes->code = TSDB_CODE_TSC_OUT_OF_MEMORY;
      tscAsyncResultOnError(pSql);
      tfree(pMemoryBuf);
      return ret;
    }

    pthread_mutex_init(&pState->mutex, NULL);
  }

  memset(pState->states, 0, sizeof(*pState->states) * pState->numOfSub);
  tscDebug("0x%"PRIx64" reset all sub states to 0", pSql->self);
  
  pRes->code = TSDB_CODE_SUCCESS;
  
  int32_t i = 0;
  for (; i < pState->numOfSub; ++i) {
    SRetrieveSupport *trs = (SRetrieveSupport *)calloc(1, sizeof(SRetrieveSupport));
    if (trs == NULL) {
      tscError("0x%"PRIx64" failed to malloc buffer for SRetrieveSupport, orderOfSub:%d, reason:%s", pSql->self, i, strerror(errno));
      break;
    }
    
    trs->pExtMemBuffer = pMemoryBuf;
    trs->pOrderDescriptor = pDesc;

    trs->localBuffer = (tFilePage *)calloc(1, nBufferSize + sizeof(tFilePage));
    if (trs->localBuffer == NULL) {
      tscError("0x%"PRIx64" failed to malloc buffer for local buffer, orderOfSub:%d, reason:%s", pSql->self, i, strerror(errno));
      tfree(trs);
      break;
    }
    
    trs->subqueryIndex  = i;
    trs->pParentSql     = pSql;
    trs->pFinalColModel = pModel;
    trs->pFFColModel    = pFinalModel;

    SSqlObj *pNew = tscCreateSTableSubquery(pSql, trs, NULL);
    if (pNew == NULL) {
      tscError("0x%"PRIx64" failed to malloc buffer for subObj, orderOfSub:%d, reason:%s", pSql->self, i, strerror(errno));
      tfree(trs->localBuffer);
      tfree(trs);
      break;
    }
    
    // todo handle multi-vnode situation
    if (pQueryInfo->tsBuf) {
      SQueryInfo *pNewQueryInfo = tscGetQueryInfo(&pNew->cmd, 0);
      pNewQueryInfo->tsBuf = tsBufClone(pQueryInfo->tsBuf);
      assert(pNewQueryInfo->tsBuf != NULL);
    }
    
    tscDebug("0x%"PRIx64" sub:0x%"PRIx64" create subquery success. orderOfSub:%d", pSql->self, pNew->self,
        trs->subqueryIndex);
  }
  
  if (i < pState->numOfSub) {
    tscError("0x%"PRIx64" failed to prepare subquery structure and launch subqueries", pSql->self);
    pRes->code = TSDB_CODE_TSC_OUT_OF_MEMORY;
    
    tscLocalReducerEnvDestroy(pMemoryBuf, pDesc, pModel, pFinalModel, pState->numOfSub);
    doCleanupSubqueries(pSql, i);
    return pRes->code;   // free all allocated resource
  }
  
  if (pRes->code == TSDB_CODE_TSC_QUERY_CANCELLED) {
    tscLocalReducerEnvDestroy(pMemoryBuf, pDesc, pModel, pFinalModel, pState->numOfSub);
    doCleanupSubqueries(pSql, i);
    return pRes->code;
  }
  
  for(int32_t j = 0; j < pState->numOfSub; ++j) {
    SSqlObj* pSub = pSql->pSubs[j];
    SRetrieveSupport* pSupport = pSub->param;
    
    tscDebug("0x%"PRIx64" sub:%p launch subquery, orderOfSub:%d.", pSql->self, pSub, pSupport->subqueryIndex);
    tscBuildAndSendRequest(pSub, NULL);
  }

  return TSDB_CODE_SUCCESS;
}

static void tscFreeRetrieveSup(SSqlObj *pSql) {
  SRetrieveSupport *trsupport = pSql->param;

  void* p = atomic_val_compare_exchange_ptr(&pSql->param, trsupport, 0);
  if (p == NULL) {
    tscDebug("0x%"PRIx64" retrieve supp already released", pSql->self);
    return;
  }

  tscDebug("0x%"PRIx64" start to free subquery supp obj:%p", pSql->self, trsupport);
  tfree(trsupport->localBuffer);
  tfree(trsupport);
}

static void tscRetrieveFromDnodeCallBack(void *param, TAOS_RES *tres, int numOfRows);
static void tscHandleSubqueryError(SRetrieveSupport *trsupport, SSqlObj *pSql, int numOfRows);

static void tscAbortFurtherRetryRetrieval(SRetrieveSupport *trsupport, TAOS_RES *tres, int32_t code) {
// set no disk space error info
  tscError("sub:0x%"PRIx64" failed to flush data to disk, reason:%s", ((SSqlObj *)tres)->self, tstrerror(code));
  SSqlObj* pParentSql = trsupport->pParentSql;

  pParentSql->res.code = code;
  trsupport->numOfRetry = MAX_NUM_OF_SUBQUERY_RETRY;
  tscHandleSubqueryError(trsupport, tres, pParentSql->res.code);
}

/*
 * current query failed, and the retry count is less than the available
 * count, retry query clear previous retrieved data, then launch a new sub query
 */
static int32_t tscReissueSubquery(SRetrieveSupport *oriTrs, SSqlObj *pSql, int32_t code, int32_t *sent) {
  *sent = 0;
  
  SRetrieveSupport *trsupport = malloc(sizeof(SRetrieveSupport));
  if (trsupport == NULL) {
    return TSDB_CODE_TSC_OUT_OF_MEMORY;
  }

  memcpy(trsupport, oriTrs, sizeof(*trsupport));

  const uint32_t nBufferSize = (1u << 16u);  // 64KB
  trsupport->localBuffer = (tFilePage *)calloc(1, nBufferSize + sizeof(tFilePage));
  if (trsupport->localBuffer == NULL) {
    tscError("0x%"PRIx64" failed to malloc buffer for local buffer, reason:%s", pSql->self, strerror(errno));
    tfree(trsupport);
    return TSDB_CODE_TSC_OUT_OF_MEMORY;
  }
  
  SSqlObj *pParentSql = trsupport->pParentSql;
  int32_t  subqueryIndex = trsupport->subqueryIndex;

  STableMetaInfo* pTableMetaInfo = tscGetTableMetaInfoFromCmd(&pSql->cmd, 0, 0);
  SVgroupInfo* pVgroup = &pTableMetaInfo->vgroupList->vgroups[0];

  tExtMemBufferClear(trsupport->pExtMemBuffer[subqueryIndex]);

  // clear local saved number of results
  trsupport->localBuffer->num = 0;
  tscError("0x%"PRIx64" sub:0x%"PRIx64" retrieve/query failed, code:%s, orderOfSub:%d, retry:%d", trsupport->pParentSql->self, pSql->self,
           tstrerror(code), subqueryIndex, trsupport->numOfRetry);

  SSqlObj *pNew = tscCreateSTableSubquery(trsupport->pParentSql, trsupport, pSql);
  if (pNew == NULL) {
    tscError("0x%"PRIx64" sub:0x%"PRIx64" failed to create new subquery due to error:%s, abort retry, vgId:%d, orderOfSub:%d",
             oriTrs->pParentSql->self, pSql->self, tstrerror(terrno), pVgroup->vgId, oriTrs->subqueryIndex);

    pParentSql->res.code = terrno;
    oriTrs->numOfRetry = MAX_NUM_OF_SUBQUERY_RETRY;

    tfree(trsupport);
    return pParentSql->res.code;
  }

  int32_t ret = tscBuildAndSendRequest(pNew, NULL);

  *sent = 1;
  
  // if failed to process sql, let following code handle the pSql
  if (ret == TSDB_CODE_SUCCESS) {
    tscFreeRetrieveSup(pSql);
    taos_free_result(pSql);
    return ret;
  } else {    
    pParentSql->pSubs[trsupport->subqueryIndex] = pSql;
    tscFreeRetrieveSup(pNew);
    taos_free_result(pNew);
    return ret;
  }
}

void tscHandleSubqueryError(SRetrieveSupport *trsupport, SSqlObj *pSql, int numOfRows) {
  // it has been freed already
  if (pSql->param != trsupport || pSql->param == NULL) {
    return;
  }

  SSqlObj *pParentSql = trsupport->pParentSql;
  int32_t  subqueryIndex = trsupport->subqueryIndex;
  
  assert(pSql != NULL);

  SSubqueryState* pState = &pParentSql->subState;

  // retrieved in subquery failed. OR query cancelled in retrieve phase.
  if (taos_errno(pSql) == TSDB_CODE_SUCCESS && pParentSql->res.code != TSDB_CODE_SUCCESS) {

    /*
     * kill current sub-query connection, which may retrieve data from vnodes;
     * Here we get: pPObj->res.code == TSDB_CODE_TSC_QUERY_CANCELLED
     */
    pSql->res.numOfRows = 0;
    trsupport->numOfRetry = MAX_NUM_OF_SUBQUERY_RETRY;  // disable retry efforts
    tscDebug("0x%"PRIx64" query is cancelled, sub:%p, orderOfSub:%d abort retrieve, code:%s", pParentSql->self, pSql,
             subqueryIndex, tstrerror(pParentSql->res.code));
  }

  if (numOfRows >= 0) {  // current query is successful, but other sub query failed, still abort current query.
    tscDebug("0x%"PRIx64" sub:0x%"PRIx64" retrieve numOfRows:%d,orderOfSub:%d", pParentSql->self, pSql->self, numOfRows, subqueryIndex);
    tscError("0x%"PRIx64" sub:0x%"PRIx64" abort further retrieval due to other queries failure,orderOfSub:%d,code:%s", pParentSql->self, pSql->self,
             subqueryIndex, tstrerror(pParentSql->res.code));
  } else {
    if (trsupport->numOfRetry++ < MAX_NUM_OF_SUBQUERY_RETRY && pParentSql->res.code == TSDB_CODE_SUCCESS) {
      int32_t sent = 0;
      
      tscReissueSubquery(trsupport, pSql, numOfRows, &sent);
      if (sent) {
        return;
      }
    } else {  // reach the maximum retry count, abort
      atomic_val_compare_exchange_32(&pParentSql->res.code, TSDB_CODE_SUCCESS, numOfRows);
      tscError("0x%"PRIx64" sub:0x%"PRIx64" retrieve failed,code:%s,orderOfSub:%d failed.no more retry,set global code:%s", pParentSql->self, pSql->self,
               tstrerror(numOfRows), subqueryIndex, tstrerror(pParentSql->res.code));
    }
  }

  if (!subAndCheckDone(pSql, pParentSql, subqueryIndex)) {
    tscDebug("0x%"PRIx64" sub:%p,%d freed, not finished, total:%d", pParentSql->self, pSql, trsupport->subqueryIndex, pState->numOfSub);

    tscFreeRetrieveSup(pSql);
    return;
  }  
  
  // all subqueries are failed
  tscError("0x%"PRIx64" retrieve from %d vnode(s) completed,code:%s.FAILED.", pParentSql->self, pState->numOfSub,
      tstrerror(pParentSql->res.code));

  // release allocated resource
  tscLocalReducerEnvDestroy(trsupport->pExtMemBuffer, trsupport->pOrderDescriptor, trsupport->pFinalColModel, trsupport->pFFColModel,
                            pState->numOfSub);
  
  tscFreeRetrieveSup(pSql);

  // in case of second stage join subquery, invoke its callback function instead of regular QueueAsyncRes
  SQueryInfo *pQueryInfo = tscGetQueryInfo(&pParentSql->cmd, 0);

  if (!TSDB_QUERY_HAS_TYPE(pQueryInfo->type, TSDB_QUERY_TYPE_JOIN_SEC_STAGE)) {
    (*pParentSql->fp)(pParentSql->param, pParentSql, pParentSql->res.code);
  } else {  // regular super table query
    if (pParentSql->res.code != TSDB_CODE_SUCCESS) {
      tscAsyncResultOnError(pParentSql);
    }
  }
}

static void tscAllDataRetrievedFromDnode(SRetrieveSupport *trsupport, SSqlObj* pSql) {
  int32_t           idx = trsupport->subqueryIndex;
  SSqlObj *         pParentSql = trsupport->pParentSql;
  tOrderDescriptor *pDesc = trsupport->pOrderDescriptor;
  
  SSubqueryState* pState = &pParentSql->subState;
  SQueryInfo *pQueryInfo = tscGetQueryInfo(&pSql->cmd, 0);
  
  STableMetaInfo* pTableMetaInfo = pQueryInfo->pTableMetaInfo[0];
  
  // data in from current vnode is stored in cache and disk
  uint32_t numOfRowsFromSubquery = (uint32_t)(trsupport->pExtMemBuffer[idx]->numOfTotalElems + trsupport->localBuffer->num);
  SVgroupsInfo* vgroupsInfo = pTableMetaInfo->vgroupList;
  tscDebug("0x%"PRIx64" sub:0x%"PRIx64" all data retrieved from ep:%s, vgId:%d, numOfRows:%d, orderOfSub:%d", pParentSql->self,
      pSql->self, vgroupsInfo->vgroups[0].epAddr[0].fqdn, vgroupsInfo->vgroups[0].vgId, numOfRowsFromSubquery, idx);
  
  tColModelCompact(pDesc->pColumnModel, trsupport->localBuffer, pDesc->pColumnModel->capacity);

#ifdef _DEBUG_VIEW
  printf("%" PRIu64 " rows data flushed to disk:\n", trsupport->localBuffer->num);
    SSrcColumnInfo colInfo[256] = {0};
    tscGetSrcColumnInfo(colInfo, pQueryInfo);
    tColModelDisplayEx(pDesc->pColumnModel, trsupport->localBuffer->data, trsupport->localBuffer->num,
                       trsupport->localBuffer->num, colInfo);
#endif
  
  if (tsTotalTmpDirGB != 0 && tsAvailTmpDirectorySpace < tsReservedTmpDirectorySpace) {
<<<<<<< HEAD
    tscError("0x%"PRIx64" sub:0x%"PRIx64" client disk space remain %.3f GB, need at least %.3f GB, stop query",
        pParentSql->self, pSql->self, tsAvailTmpDirectorySpace, tsReservedTmpDirectorySpace);
=======
    tscError("0x%"PRIx64" sub:0x%"PRIx64" client disk space remain %.3f GB, need at least %.3f GB, stop query", pParentSql->self, pSql->self,
             tsAvailTmpDirectorySpace, tsReservedTmpDirectorySpace);
>>>>>>> 4df6967d
    tscAbortFurtherRetryRetrieval(trsupport, pSql, TSDB_CODE_TSC_NO_DISKSPACE);
    return;
  }
  
  // each result for a vnode is ordered as an independant list,
  // then used as an input of loser tree for disk-based merge
  int32_t code = tscFlushTmpBuffer(trsupport->pExtMemBuffer[idx], pDesc, trsupport->localBuffer, pQueryInfo->groupbyExpr.orderType);
  if (code != 0) { // set no disk space error info, and abort retry
    tscAbortFurtherRetryRetrieval(trsupport, pSql, code);
    return;
  }
  
  if (!subAndCheckDone(pSql, pParentSql, idx)) {
    tscDebug("0x%"PRIx64" sub:0x%"PRIx64" orderOfSub:%d freed, not finished", pParentSql->self, pSql->self,
        trsupport->subqueryIndex);

    tscFreeRetrieveSup(pSql);
    return;
  }  
  
  // all sub-queries are returned, start to local merge process
  pDesc->pColumnModel->capacity = trsupport->pExtMemBuffer[idx]->numOfElemsPerPage;
  
  tscDebug("0x%"PRIx64" retrieve from %d vnodes completed.final NumOfRows:%" PRId64 ",start to build loser tree",
      pParentSql->self, pState->numOfSub, pState->numOfRetrievedRows);
  
  SQueryInfo *pPQueryInfo = tscGetQueryInfo(&pParentSql->cmd, 0);
  tscClearInterpInfo(pPQueryInfo);
  
  tscCreateLocalMerger(trsupport->pExtMemBuffer, pState->numOfSub, pDesc, trsupport->pFinalColModel, trsupport->pFFColModel, pParentSql);
  tscDebug("0x%"PRIx64" build loser tree completed", pParentSql->self);
  
  pParentSql->res.precision = pSql->res.precision;
  pParentSql->res.numOfRows = 0;
  pParentSql->res.row = 0;
  
  tscFreeRetrieveSup(pSql);

  // set the command flag must be after the semaphore been correctly set.
  if (pParentSql->cmd.command != TSDB_SQL_RETRIEVE_EMPTY_RESULT) {
    pParentSql->cmd.command = TSDB_SQL_RETRIEVE_LOCALMERGE;
  }

  if (pParentSql->res.code == TSDB_CODE_SUCCESS) {
    (*pParentSql->fp)(pParentSql->param, pParentSql, 0);
  } else {
    tscAsyncResultOnError(pParentSql);
  }
}

static void tscRetrieveFromDnodeCallBack(void *param, TAOS_RES *tres, int numOfRows) {
  SSqlObj *pSql = (SSqlObj *)tres;
  assert(pSql != NULL);

  // this query has been freed already
  SRetrieveSupport *trsupport = (SRetrieveSupport *)param;
  if (pSql->param == NULL || param == NULL) {
    tscDebug("0x%"PRIx64" already freed in dnodecallback", pSql->self);
    return;
  }

  tOrderDescriptor *pDesc = trsupport->pOrderDescriptor;
  int32_t           idx   = trsupport->subqueryIndex;
  SSqlObj *         pParentSql = trsupport->pParentSql;

  SSubqueryState* pState = &pParentSql->subState;
  
  STableMetaInfo *pTableMetaInfo = tscGetTableMetaInfoFromCmd(&pSql->cmd, 0, 0);
  SVgroupInfo  *pVgroup = &pTableMetaInfo->vgroupList->vgroups[0];

  if (pParentSql->res.code != TSDB_CODE_SUCCESS) {
    trsupport->numOfRetry = MAX_NUM_OF_SUBQUERY_RETRY;
    tscDebug("0x%"PRIx64" query cancelled/failed, sub:%p, vgId:%d, orderOfSub:%d, code:%s, global code:%s",
             pParentSql->self, pSql, pVgroup->vgId, trsupport->subqueryIndex, tstrerror(numOfRows), tstrerror(pParentSql->res.code));

    tscHandleSubqueryError(param, tres, numOfRows);
    return;
  }

  if (taos_errno(pSql) != TSDB_CODE_SUCCESS) {
    assert(numOfRows == taos_errno(pSql));

    if (numOfRows == TSDB_CODE_TSC_QUERY_CANCELLED) {
      trsupport->numOfRetry = MAX_NUM_OF_SUBQUERY_RETRY;
    }

    if (trsupport->numOfRetry++ < MAX_NUM_OF_SUBQUERY_RETRY) {
      tscError("0x%"PRIx64" sub:0x%"PRIx64" failed code:%s, retry:%d", pParentSql->self, pSql->self, tstrerror(numOfRows), trsupport->numOfRetry);

      int32_t sent = 0;
      
      tscReissueSubquery(trsupport, pSql, numOfRows, &sent);
      if (sent) {
        return;
      }
    } else {
      tscDebug("0x%"PRIx64" sub:%p reach the max retry times, set global code:%s", pParentSql->self, pSql, tstrerror(numOfRows));
      atomic_val_compare_exchange_32(&pParentSql->res.code, TSDB_CODE_SUCCESS, numOfRows);  // set global code and abort
    }

    tscHandleSubqueryError(param, tres, numOfRows);
    return;
  }
  
  SSqlRes *   pRes = &pSql->res;
  SQueryInfo *pQueryInfo = tscGetQueryInfo(&pSql->cmd, 0);
  
  if (numOfRows > 0) {
    assert(pRes->numOfRows == numOfRows);
    int64_t num = atomic_add_fetch_64(&pState->numOfRetrievedRows, numOfRows);
    
    tscDebug("0x%"PRIx64" sub:%p retrieve numOfRows:%d totalNumOfRows:%" PRIu64 " from ep:%s, orderOfSub:%d",
        pParentSql->self, pSql, pRes->numOfRows, pState->numOfRetrievedRows, pSql->epSet.fqdn[pSql->epSet.inUse], idx);

    if (num > tsMaxNumOfOrderedResults && tscIsProjectionQueryOnSTable(pQueryInfo, 0)) {
      tscError("0x%"PRIx64" sub:0x%"PRIx64" num of OrderedRes is too many, max allowed:%" PRId32 " , current:%" PRId64,
               pParentSql->self, pSql->self, tsMaxNumOfOrderedResults, num);
      tscAbortFurtherRetryRetrieval(trsupport, tres, TSDB_CODE_TSC_SORTED_RES_TOO_MANY);
      return;
    }

#ifdef _DEBUG_VIEW
    printf("received data from vnode: %"PRIu64" rows\n", pRes->numOfRows);
    SSrcColumnInfo colInfo[256] = {0};

    tscGetSrcColumnInfo(colInfo, pQueryInfo);
    tColModelDisplayEx(pDesc->pColumnModel, pRes->data, pRes->numOfRows, pRes->numOfRows, colInfo);
#endif
    
    // no disk space for tmp directory
    if (tsTotalTmpDirGB != 0 && tsAvailTmpDirectorySpace < tsReservedTmpDirectorySpace) {
      tscError("0x%"PRIx64" sub:0x%"PRIx64" client disk space remain %.3f GB, need at least %.3f GB, stop query", pParentSql->self, pSql->self,
               tsAvailTmpDirectorySpace, tsReservedTmpDirectorySpace);
      tscAbortFurtherRetryRetrieval(trsupport, tres, TSDB_CODE_TSC_NO_DISKSPACE);
      return;
    }
    
    int32_t ret = saveToBuffer(trsupport->pExtMemBuffer[idx], pDesc, trsupport->localBuffer, pRes->data,
                               pRes->numOfRows, pQueryInfo->groupbyExpr.orderType);
    if (ret != 0) { // set no disk space error info, and abort retry
      tscAbortFurtherRetryRetrieval(trsupport, tres, TSDB_CODE_TSC_NO_DISKSPACE);
    } else if (pRes->completed) {
      tscAllDataRetrievedFromDnode(trsupport, pSql);
    } else { // continue fetch data from dnode
      taos_fetch_rows_a(tres, tscRetrieveFromDnodeCallBack, param);
    }
    
  } else { // all data has been retrieved to client
    tscAllDataRetrievedFromDnode(trsupport, pSql);
  }
}

static SSqlObj *tscCreateSTableSubquery(SSqlObj *pSql, SRetrieveSupport *trsupport, SSqlObj *prevSqlObj) {
  const int32_t table_index = 0;
  
  SSqlObj *pNew = createSubqueryObj(pSql, table_index, tscRetrieveDataRes, trsupport, TSDB_SQL_SELECT, prevSqlObj);
  if (pNew != NULL) {  // the sub query of two-stage super table query
    SQueryInfo *pQueryInfo = tscGetQueryInfo(&pNew->cmd, 0);

    pNew->cmd.active = pQueryInfo;
    pQueryInfo->type |= TSDB_QUERY_TYPE_STABLE_SUBQUERY;

    // clear the limit/offset info, since it should not be sent to vnode to be executed.
    pQueryInfo->limit.limit = -1;
    pQueryInfo->limit.offset = 0;

    assert(pQueryInfo->numOfTables == 1 && pNew->cmd.numOfClause == 1 && trsupport->subqueryIndex < pSql->subState.numOfSub);
    
    // launch subquery for each vnode, so the subquery index equals to the vgroupIndex.
    STableMetaInfo *pTableMetaInfo = tscGetMetaInfo(pQueryInfo, table_index);
    pTableMetaInfo->vgroupIndex = trsupport->subqueryIndex;

    pSql->pSubs[trsupport->subqueryIndex] = pNew;
  }
  
  return pNew;
}

// todo there is are race condition in this function, while cancel is called by user.
void tscRetrieveDataRes(void *param, TAOS_RES *tres, int code) {
  // the param may be null, since it may be done by other query threads. and the asyncOnError may enter in this
  // function while kill query by a user.
  if (param == NULL) {
    assert(code != TSDB_CODE_SUCCESS);
    return;
  }

  SRetrieveSupport *trsupport = (SRetrieveSupport *) param;
  
  SSqlObj*  pParentSql = trsupport->pParentSql;
  SSqlObj*  pSql = (SSqlObj *) tres;

  SQueryInfo* pQueryInfo = tscGetQueryInfo(&pSql->cmd, 0);
  assert(pSql->cmd.numOfClause == 1 && pQueryInfo->numOfTables == 1);
  
  STableMetaInfo *pTableMetaInfo = tscGetTableMetaInfoFromCmd(&pSql->cmd, 0, 0);
  SVgroupInfo* pVgroup = &pTableMetaInfo->vgroupList->vgroups[trsupport->subqueryIndex];

  // stable query killed or other subquery failed, all query stopped
  if (pParentSql->res.code != TSDB_CODE_SUCCESS) {
    trsupport->numOfRetry = MAX_NUM_OF_SUBQUERY_RETRY;
    tscError("0x%"PRIx64" query cancelled or failed, sub:0x%"PRIx64", vgId:%d, orderOfSub:%d, code:%s, global code:%s",
        pParentSql->self, pSql->self, pVgroup->vgId, trsupport->subqueryIndex, tstrerror(code), tstrerror(pParentSql->res.code));

    tscHandleSubqueryError(param, tres, code);
    return;
  }
  
  /*
   * if a subquery on a vnode failed, all retrieve operations from vnode that occurs later
   * than this one are actually not necessary, we simply call the tscRetrieveFromDnodeCallBack
   * function to abort current and remain retrieve process.
   *
   * NOTE: thread safe is required.
   */
  if (taos_errno(pSql) != TSDB_CODE_SUCCESS) {
    assert(code == taos_errno(pSql));

    if (trsupport->numOfRetry++ < MAX_NUM_OF_SUBQUERY_RETRY) {
      tscError("0x%"PRIx64" sub:0x%"PRIx64" failed code:%s, retry:%d", pParentSql->self, pSql->self, tstrerror(code), trsupport->numOfRetry);
      
      int32_t sent = 0;

      tscReissueSubquery(trsupport, pSql, code, &sent);
      if (sent) {
        return;
      }
    } else {
      tscError("0x%"PRIx64" sub:0x%"PRIx64" reach the max retry times, set global code:%s", pParentSql->self, pSql->self, tstrerror(code));
      atomic_val_compare_exchange_32(&pParentSql->res.code, TSDB_CODE_SUCCESS, code);  // set global code and abort
    }

    tscHandleSubqueryError(param, tres, pParentSql->res.code);
    return;
  }

  tscDebug("0x%"PRIx64" sub:0x%"PRIx64" query complete, ep:%s, vgId:%d, orderOfSub:%d, retrieve data", trsupport->pParentSql->self,
      pSql->self, pVgroup->epAddr[pSql->epSet.inUse].fqdn, pVgroup->vgId, trsupport->subqueryIndex);

  if (pSql->res.qId == 0) { // qhandle is NULL, code is TSDB_CODE_SUCCESS means no results generated from this vnode
    tscRetrieveFromDnodeCallBack(param, pSql, 0);
  } else {
    taos_fetch_rows_a(tres, tscRetrieveFromDnodeCallBack, param);
  }
}

static bool needRetryInsert(SSqlObj* pParentObj, int32_t numOfSub) {
  if (pParentObj->retry > pParentObj->maxRetry) {
    tscError("0x%"PRIx64" max retry reached, abort the retry effort", pParentObj->self);
    return false;
  }

  for (int32_t i = 0; i < numOfSub; ++i) {
    int32_t code = pParentObj->pSubs[i]->res.code;
    if (code == TSDB_CODE_SUCCESS) {
      continue;
    }

    if (code != TSDB_CODE_TDB_TABLE_RECONFIGURE && code != TSDB_CODE_TDB_INVALID_TABLE_ID &&
        code != TSDB_CODE_VND_INVALID_VGROUP_ID && code != TSDB_CODE_RPC_NETWORK_UNAVAIL &&
        code != TSDB_CODE_APP_NOT_READY) {
      pParentObj->res.code = code;
      return false;
    }
  }

  return true;
}

static void doFreeInsertSupporter(SSqlObj* pSqlObj) {
  assert(pSqlObj != NULL && pSqlObj->subState.numOfSub > 0);

  for(int32_t i = 0; i < pSqlObj->subState.numOfSub; ++i) {
    SSqlObj* pSql = pSqlObj->pSubs[i];
    tfree(pSql->param);
  }
}

static void multiVnodeInsertFinalize(void* param, TAOS_RES* tres, int numOfRows) {
  SInsertSupporter *pSupporter = (SInsertSupporter *)param;
  SSqlObj* pParentObj = pSupporter->pSql;

  // record the total inserted rows
  if (numOfRows > 0) {
    atomic_add_fetch_32(&pParentObj->res.numOfRows, numOfRows);
  }

  if (taos_errno(tres) != TSDB_CODE_SUCCESS) {
    SSqlObj* pSql = (SSqlObj*) tres;
    assert(pSql != NULL && pSql->res.code == numOfRows);
    
    pParentObj->res.code = pSql->res.code;

    // set the flag in the parent sqlObj
    if (pSql->cmd.submitSchema) {
      pParentObj->cmd.submitSchema = 1;
    }
  }

  if (!subAndCheckDone(tres, pParentObj, pSupporter->index)) {
    tscDebug("0x%"PRIx64" insert:%p,%d completed, total:%d", pParentObj->self, tres, pSupporter->index, pParentObj->subState.numOfSub);
    return;
  }

  // restore user defined fp
  pParentObj->fp = pParentObj->fetchFp;
  int32_t numOfSub = pParentObj->subState.numOfSub;
  doFreeInsertSupporter(pParentObj);

  if (pParentObj->res.code == TSDB_CODE_SUCCESS) {
    tscDebug("0x%"PRIx64" Async insertion completed, total inserted:%d", pParentObj->self, pParentObj->res.numOfRows);

    // todo remove this parameter in async callback function definition.
    // all data has been sent to vnode, call user function
    int32_t v = (pParentObj->res.code != TSDB_CODE_SUCCESS) ? pParentObj->res.code : (int32_t)pParentObj->res.numOfRows;
    (*pParentObj->fp)(pParentObj->param, pParentObj, v);
  } else {
    if (!needRetryInsert(pParentObj, numOfSub)) {
      tscAsyncResultOnError(pParentObj);
      return;
    }

    int32_t numOfFailed = 0;
    for(int32_t i = 0; i < numOfSub; ++i) {
      SSqlObj* pSql = pParentObj->pSubs[i];
      if (pSql->res.code != TSDB_CODE_SUCCESS) {
        numOfFailed += 1;

        // clean up tableMeta in cache
        tscFreeQueryInfo(&pSql->cmd, false);
        SQueryInfo* pQueryInfo = tscGetQueryInfoS(&pSql->cmd, 0);
        STableMetaInfo* pMasterTableMetaInfo = tscGetTableMetaInfoFromCmd(&pParentObj->cmd, pSql->cmd.clauseIndex, 0);
        tscAddTableMetaInfo(pQueryInfo, &pMasterTableMetaInfo->name, NULL, NULL, NULL, NULL);

        subquerySetState(pSql, &pParentObj->subState, i, 0);

        tscDebug("0x%"PRIx64", failed sub:%d, %p", pParentObj->self, i, pSql);
      }
    }

    tscError("0x%"PRIx64" Async insertion completed, total inserted:%d rows, numOfFailed:%d, numOfTotal:%d", pParentObj->self,
             pParentObj->res.numOfRows, numOfFailed, numOfSub);

    tscDebug("0x%"PRIx64" cleanup %d tableMeta in hashTable", pParentObj->self, pParentObj->cmd.numOfTables);
    for(int32_t i = 0; i < pParentObj->cmd.numOfTables; ++i) {
      char name[TSDB_TABLE_FNAME_LEN] = {0};
      tNameExtractFullName(pParentObj->cmd.pTableNameList[i], name);
      taosHashRemove(tscTableMetaInfo, name, strnlen(name, TSDB_TABLE_FNAME_LEN));
    }

    pParentObj->cmd.parseFinished = false;

    tscResetSqlCmd(&pParentObj->cmd, false);

    // in case of insert, redo parsing the sql string and build new submit data block for two reasons:
    // 1. the table Id(tid & uid) may have been update, the submit block needs to be updated accordingly.
    // 2. vnode may need the schema information along with submit block to update its local table schema.
    tscDebug("0x%"PRIx64" re-parse sql to generate submit data, retry:%d", pParentObj->self, pParentObj->retry);
    pParentObj->retry++;

    int32_t code = tsParseSql(pParentObj, true);
    if (code == TSDB_CODE_TSC_ACTION_IN_PROGRESS) return;

    if (code != TSDB_CODE_SUCCESS) {
      pParentObj->res.code = code;
      tscAsyncResultOnError(pParentObj);
      return;
    }

    tscHandleMultivnodeInsert(pParentObj);
  }
}

/**
 * it is a subquery, so after parse the sql string, copy the submit block to payload of itself
 * @param pSql
 * @return
 */
int32_t tscHandleInsertRetry(SSqlObj* pParent, SSqlObj* pSql) {
  assert(pSql != NULL && pSql->param != NULL);
  SSqlRes* pRes = &pSql->res;

  SInsertSupporter* pSupporter = (SInsertSupporter*) pSql->param;
  assert(pSupporter->index < pSupporter->pSql->subState.numOfSub);

  STableDataBlocks* pTableDataBlock = taosArrayGetP(pParent->cmd.pDataBlocks, pSupporter->index);
  int32_t code = tscCopyDataBlockToPayload(pSql, pTableDataBlock);

  if ((pRes->code = code)!= TSDB_CODE_SUCCESS) {
    tscAsyncResultOnError(pSql);
    return code;  // here the pSql may have been released already.
  }

  return tscBuildAndSendRequest(pSql, NULL);
}

int32_t tscHandleMultivnodeInsert(SSqlObj *pSql) {
  SSqlCmd *pCmd = &pSql->cmd;
  SSqlRes *pRes = &pSql->res;

  // it is the failure retry insert
  if (pSql->pSubs != NULL) {
    for(int32_t i = 0; i < pSql->subState.numOfSub; ++i) {
      SSqlObj* pSub = pSql->pSubs[i];
      SInsertSupporter* pSup = calloc(1, sizeof(SInsertSupporter));
      pSup->index = i;
      pSup->pSql = pSql;

      pSub->param = pSup;
      tscDebug("0x%"PRIx64" sub:%p launch sub insert, orderOfSub:%d", pSql->self, pSub, i);
      if (pSub->res.code != TSDB_CODE_SUCCESS) {
        tscHandleInsertRetry(pSql, pSub);
      }
    }

    return TSDB_CODE_SUCCESS;
  }

  pSql->subState.numOfSub = (uint16_t)taosArrayGetSize(pCmd->pDataBlocks);
  assert(pSql->subState.numOfSub > 0);

  pRes->code = TSDB_CODE_SUCCESS;

  // the number of already initialized subqueries
  int32_t numOfSub = 0;

  if (pSql->subState.states == NULL) {
    pSql->subState.states = calloc(pSql->subState.numOfSub, sizeof(*pSql->subState.states));
    if (pSql->subState.states == NULL) {
      pRes->code = TSDB_CODE_TSC_OUT_OF_MEMORY;
      goto _error;
    }

    pthread_mutex_init(&pSql->subState.mutex, NULL);
  }

  memset(pSql->subState.states, 0, sizeof(*pSql->subState.states) * pSql->subState.numOfSub);
  tscDebug("0x%"PRIx64" reset all sub states to 0", pSql->self);

  pSql->pSubs = calloc(pSql->subState.numOfSub, POINTER_BYTES);
  if (pSql->pSubs == NULL) {
    goto _error;
  }

  tscDebug("0x%"PRIx64" submit data to %d vnode(s)", pSql->self, pSql->subState.numOfSub);

  while(numOfSub < pSql->subState.numOfSub) {
    SInsertSupporter* pSupporter = calloc(1, sizeof(SInsertSupporter));
    if (pSupporter == NULL) {
      goto _error;
    }

    pSupporter->pSql   = pSql;
    pSupporter->index  = numOfSub;

    SSqlObj *pNew = createSimpleSubObj(pSql, multiVnodeInsertFinalize, pSupporter, TSDB_SQL_INSERT);
    if (pNew == NULL) {
      tscError("0x%"PRIx64" failed to malloc buffer for subObj, orderOfSub:%d, reason:%s", pSql->self, numOfSub, strerror(errno));
      goto _error;
    }
  
    /*
     * assign the callback function to fetchFp to make sure that the error process function can restore
     * the callback function (multiVnodeInsertFinalize) correctly.
     */
    pNew->fetchFp = pNew->fp;
    pSql->pSubs[numOfSub] = pNew;

    STableDataBlocks* pTableDataBlock = taosArrayGetP(pCmd->pDataBlocks, numOfSub);
    pRes->code = tscCopyDataBlockToPayload(pNew, pTableDataBlock);
    if (pRes->code == TSDB_CODE_SUCCESS) {
      tscDebug("0x%"PRIx64" sub:%p create subObj success. orderOfSub:%d", pSql->self, pNew, numOfSub);
      numOfSub++;
    } else {
      tscDebug("0x%"PRIx64" prepare submit data block failed in async insertion, vnodeIdx:%d, total:%d, code:%s", pSql->self, numOfSub,
               pSql->subState.numOfSub, tstrerror(pRes->code));
      goto _error;
    }
  }
  
  if (numOfSub < pSql->subState.numOfSub) {
    tscError("0x%"PRIx64" failed to prepare subObj structure and launch sub-insertion", pSql->self);
    pRes->code = TSDB_CODE_TSC_OUT_OF_MEMORY;
    goto _error;
  }

  pCmd->pDataBlocks = tscDestroyBlockArrayList(pCmd->pDataBlocks);

  // use the local variable
  for (int32_t j = 0; j < numOfSub; ++j) {
    SSqlObj *pSub = pSql->pSubs[j];
    tscDebug("0x%"PRIx64" sub:%p launch sub insert, orderOfSub:%d", pSql->self, pSub, j);
    tscBuildAndSendRequest(pSub, NULL);
  }

  return TSDB_CODE_SUCCESS;

  _error:
  return TSDB_CODE_TSC_OUT_OF_MEMORY;
}

static char* getResultBlockPosition(SSqlCmd* pCmd, SSqlRes* pRes, int32_t columnIndex, int16_t* bytes) {
  SQueryInfo* pQueryInfo = tscGetQueryInfo(pCmd, pCmd->clauseIndex);

  SInternalField* pInfo = (SInternalField*) TARRAY_GET_ELEM(pQueryInfo->fieldsInfo.internalField, columnIndex);
  assert(pInfo->pExpr->pExpr == NULL);

  *bytes = pInfo->pExpr->base.resBytes;
  if (pRes->data != NULL) {
    return pRes->data + pInfo->pExpr->base.offset * pRes->numOfRows + pRes->row * (*bytes);
  } else {
    return ((char*)pRes->urow[columnIndex]) + pRes->row * (*bytes);
  }
}

static void doBuildResFromSubqueries(SSqlObj* pSql) {
  SSqlRes* pRes = &pSql->res;

  SQueryInfo *pQueryInfo = tscGetQueryInfo(&pSql->cmd, pSql->cmd.clauseIndex);

  int32_t numOfRes = INT32_MAX;
  for (int32_t i = 0; i < pSql->subState.numOfSub; ++i) {
    SSqlObj* pSub = pSql->pSubs[i];
    if (pSub == NULL) {
      continue;
    }

    int32_t remain = (int32_t)(pSub->res.numOfRows - pSub->res.row);
    numOfRes = (int32_t)(MIN(numOfRes, remain));
  }

  if (numOfRes == 0) {  // no result any more, free all subquery objects
    freeJoinSubqueryObj(pSql);
    return;
  }

  tscRestoreFuncForSTableQuery(pQueryInfo);
  int32_t rowSize = tscGetResRowLength(pQueryInfo->exprList);

  assert(numOfRes * rowSize > 0);
  char* tmp = realloc(pRes->pRsp, numOfRes * rowSize + sizeof(tFilePage));
  if (tmp == NULL) {
    pRes->code = TSDB_CODE_TSC_OUT_OF_MEMORY;
    return;
  } else {
    pRes->pRsp = tmp;
  }

  tFilePage* pFilePage = (tFilePage*) pRes->pRsp;
  pFilePage->num = numOfRes;

  pRes->data = pFilePage->data;
  char* data = pRes->data;

  int16_t bytes = 0;

  tscRestoreFuncForSTableQuery(pQueryInfo);
  tscFieldInfoUpdateOffset(pQueryInfo);
  for (int32_t i = 0; i < pSql->subState.numOfSub; ++i) {
    SSqlObj* pSub = pSql->pSubs[i];
    if (pSub == NULL) {
      continue;
    }

    SQueryInfo* pSubQueryInfo = pSub->cmd.pQueryInfo[0];
    tscRestoreFuncForSTableQuery(pSubQueryInfo);
    tscFieldInfoUpdateOffset(pSubQueryInfo);
  }

  size_t numOfExprs = tscSqlExprNumOfExprs(pQueryInfo);
  for(int32_t i = 0; i < numOfExprs; ++i) {
    SColumnIndex* pIndex = &pRes->pColumnIndex[i];
    SSqlRes*      pRes1 = &pSql->pSubs[pIndex->tableIndex]->res;
    SSqlCmd*      pCmd1 = &pSql->pSubs[pIndex->tableIndex]->cmd;

    char* pData = getResultBlockPosition(pCmd1, pRes1, pIndex->columnIndex, &bytes);
    memcpy(data, pData, bytes * numOfRes);

    data += bytes * numOfRes;
  }

  for(int32_t i = 0; i < pSql->subState.numOfSub; ++i) {
    SSqlObj* pSub = pSql->pSubs[i];
    if (pSub == NULL) {
      continue;
    }

    pSub->res.row += numOfRes;
    assert(pSub->res.row <= pSub->res.numOfRows);
  }

  pRes->numOfRows = numOfRes;
  pRes->numOfClauseTotal += numOfRes;

  int32_t finalRowSize = 0;
  for(int32_t i = 0; i < tscNumOfFields(pQueryInfo); ++i) {
    TAOS_FIELD* pField = tscFieldInfoGetField(&pQueryInfo->fieldsInfo, i);
    finalRowSize += pField->bytes;
  }

  doArithmeticCalculate(pQueryInfo, pFilePage, rowSize, finalRowSize);

  pRes->data = pFilePage->data;
  tscSetResRawPtr(pRes, pQueryInfo);
}

void tscBuildResFromSubqueries(SSqlObj *pSql) {
  SSqlRes* pRes = &pSql->res;

  if (pRes->code != TSDB_CODE_SUCCESS) {
    tscAsyncResultOnError(pSql);
    return;
  }

  if (pRes->tsrow == NULL) {
    SQueryInfo* pQueryInfo = tscGetQueryInfo(&pSql->cmd, pSql->cmd.clauseIndex);
    pRes->numOfCols = (int16_t) tscSqlExprNumOfExprs(pQueryInfo);

    pRes->tsrow  = calloc(pRes->numOfCols, POINTER_BYTES);
    pRes->urow   = calloc(pRes->numOfCols, POINTER_BYTES);
    pRes->buffer = calloc(pRes->numOfCols, POINTER_BYTES);
    pRes->length = calloc(pRes->numOfCols, sizeof(int32_t));

    if (pRes->tsrow == NULL || pRes->buffer == NULL || pRes->length == NULL) {
      pRes->code = TSDB_CODE_TSC_OUT_OF_MEMORY;
      tscAsyncResultOnError(pSql);
      return;
    }

    tscRestoreFuncForSTableQuery(pQueryInfo);
  }

  assert (pRes->row >= pRes->numOfRows);
  doBuildResFromSubqueries(pSql);
  if (pRes->code == TSDB_CODE_SUCCESS) {
    (*pSql->fp)(pSql->param, pSql, pRes->numOfRows);
  } else {
    tscAsyncResultOnError(pSql);
  }
}

char *getArithmeticInputSrc(void *param, const char *name, int32_t colId) {
  SArithmeticSupport *pSupport = (SArithmeticSupport *) param;

  int32_t index = -1;
  SExprInfo* pExpr = NULL;
  
  for (int32_t i = 0; i < pSupport->numOfCols; ++i) {
    pExpr = taosArrayGetP(pSupport->exprList, i);
    if (strncmp(name, pExpr->base.aliasName, sizeof(pExpr->base.aliasName) - 1) == 0) {
      index = i;
      break;
    }
  }

  assert(index >= 0 && index < pSupport->numOfCols);
  return pSupport->data[index] + pSupport->offset * pExpr->base.resBytes;
}

TAOS_ROW doSetResultRowData(SSqlObj *pSql) {
  SSqlCmd *pCmd = &pSql->cmd;
  SSqlRes *pRes = &pSql->res;

  assert(pRes->row >= 0 && pRes->row <= pRes->numOfRows);
  if (pRes->row >= pRes->numOfRows) {  // all the results has returned to invoker
    tfree(pRes->tsrow);
    return pRes->tsrow;
  }

  SQueryInfo *pQueryInfo = tscGetQueryInfo(pCmd, pCmd->clauseIndex);

  size_t size = tscNumOfFields(pQueryInfo);

  int32_t j = 0;
  for (int i = 0; i < size; ++i) {
    SInternalField* pInfo = (SInternalField*)TARRAY_GET_ELEM(pQueryInfo->fieldsInfo.internalField, i);
    if (!pInfo->visible) {
      continue;
    }

    int32_t type  = pInfo->field.type;
    int32_t bytes = pInfo->field.bytes;

    if (type != TSDB_DATA_TYPE_BINARY && type != TSDB_DATA_TYPE_NCHAR) {
      pRes->tsrow[j] = isNull(pRes->urow[i], type) ? NULL : pRes->urow[i];
    } else {
      pRes->tsrow[j] = isNull(pRes->urow[i], type) ? NULL : varDataVal(pRes->urow[i]);
      pRes->length[j] = varDataLen(pRes->urow[i]);
    }

    ((char**) pRes->urow)[i] += bytes;
    j += 1;
  }

  pRes->row++;  // index increase one-step
  return pRes->tsrow;
}

static UNUSED_FUNC bool tscHasRemainDataInSubqueryResultSet(SSqlObj *pSql) {
  bool     hasData = true;
  SSqlCmd *pCmd = &pSql->cmd;
  
  SQueryInfo *pQueryInfo = tscGetQueryInfo(pCmd, pCmd->clauseIndex);
  if (tscNonOrderedProjectionQueryOnSTable(pQueryInfo, 0)) {
    bool allSubqueryExhausted = true;
    
    for (int32_t i = 0; i < pSql->subState.numOfSub; ++i) {
      if (pSql->pSubs[i] == NULL) {
        continue;
      }
      
      SSqlRes *pRes1 = &pSql->pSubs[i]->res;
      SSqlCmd *pCmd1 = &pSql->pSubs[i]->cmd;
      
      SQueryInfo *pQueryInfo1 = tscGetQueryInfo(pCmd1, pCmd1->clauseIndex);
      assert(pQueryInfo1->numOfTables == 1);
      
      STableMetaInfo *pTableMetaInfo = tscGetMetaInfo(pQueryInfo1, 0);
      
      /*
       * if the global limitation is not reached, and current result has not exhausted, or next more vnodes are
       * available, goes on
       */
      if (pTableMetaInfo->vgroupIndex < pTableMetaInfo->vgroupList->numOfVgroups && pRes1->row < pRes1->numOfRows &&
          (!tscHasReachLimitation(pQueryInfo1, pRes1))) {
        allSubqueryExhausted = false;
        break;
      }
    }
    
    hasData = !allSubqueryExhausted;
  } else {  // otherwise, in case inner join, if any subquery exhausted, query completed.
    for (int32_t i = 0; i < pSql->subState.numOfSub; ++i) {
      if (pSql->pSubs[i] == 0) {
        continue;
      }
      
      SSqlRes *   pRes1 = &pSql->pSubs[i]->res;
      SQueryInfo *pQueryInfo1 = tscGetQueryInfo(&pSql->pSubs[i]->cmd, 0);
      
      if ((pRes1->row >= pRes1->numOfRows && tscHasReachLimitation(pQueryInfo1, pRes1) &&
           tscIsProjectionQuery(pQueryInfo1)) ||
          (pRes1->numOfRows == 0)) {
        hasData = false;
        break;
      }
    }
  }
  
  return hasData;
}

void* createQueryInfoFromQueryNode(SQueryInfo* pQueryInfo, SExprInfo* pExprs, STableGroupInfo* pTableGroupInfo,
                                   SOperatorInfo* pSourceOperator, char* sql, void* merger, int32_t stage) {
  assert(pQueryInfo != NULL);
  int16_t numOfOutput = pQueryInfo->fieldsInfo.numOfOutput;

  SQInfo *pQInfo = (SQInfo *)calloc(1, sizeof(SQInfo));
  if (pQInfo == NULL) {
    goto _cleanup;
  }

  // to make sure third party won't overwrite this structure
  pQInfo->signature = pQInfo;

  SQueryRuntimeEnv *pRuntimeEnv = &pQInfo->runtimeEnv;
  SQueryAttr       *pQueryAttr  = &pQInfo->query;

  pRuntimeEnv->pQueryAttr = pQueryAttr;
  tscCreateQueryFromQueryInfo(pQueryInfo, pQueryAttr, NULL);

  pQueryAttr->tableGroupInfo = *pTableGroupInfo;

  // calculate the result row size
  for (int16_t col = 0; col < numOfOutput; ++col) {
    assert(pExprs[col].base.resBytes > 0);
    pQueryAttr->resultRowSize += pExprs[col].base.resBytes;

    // keep the tag length
    if (TSDB_COL_IS_TAG(pExprs[col].base.colInfo.flag)) {
      pQueryAttr->tagLen += pExprs[col].base.resBytes;
    }
  }

  size_t numOfGroups = 0;
  if (pTableGroupInfo->pGroupList != NULL) {
    numOfGroups = taosArrayGetSize(pTableGroupInfo->pGroupList);
    STableGroupInfo* pTableqinfo = &pQInfo->runtimeEnv.tableqinfoGroupInfo;

    pTableqinfo->pGroupList = taosArrayInit(numOfGroups, POINTER_BYTES);
    pTableqinfo->numOfTables = pTableGroupInfo->numOfTables;
    pTableqinfo->map = taosHashInit(pTableGroupInfo->numOfTables, taosGetDefaultHashFunction(TSDB_DATA_TYPE_INT), true, HASH_NO_LOCK);
  }

  pQInfo->pBuf = calloc(pTableGroupInfo->numOfTables, sizeof(STableQueryInfo));
  if (pQInfo->pBuf == NULL) {
    goto _cleanup;
  }

  pQInfo->dataReady = QUERY_RESULT_NOT_READY;
  pQInfo->rspContext = NULL;
  pQInfo->sql = sql;

  pthread_mutex_init(&pQInfo->lock, NULL);
  tsem_init(&pQInfo->ready, 0, 0);

  int32_t index = 0;
  for(int32_t i = 0; i < numOfGroups; ++i) {
    SArray* pa = taosArrayGetP(pQueryAttr->tableGroupInfo.pGroupList, i);

    size_t s = taosArrayGetSize(pa);
    SArray* p1 = taosArrayInit(s, POINTER_BYTES);
    if (p1 == NULL) {
      goto _cleanup;
    }

    taosArrayPush(pRuntimeEnv->tableqinfoGroupInfo.pGroupList, &p1);

    STimeWindow window = pQueryAttr->window;
    for(int32_t j = 0; j < s; ++j) {
      STableKeyInfo* info = taosArrayGet(pa, j);
      window.skey = info->lastKey;

      void* buf = (char*) pQInfo->pBuf + index * sizeof(STableQueryInfo);
      STableQueryInfo* item = createTableQueryInfo(pQueryAttr, info->pTable, pQueryAttr->groupbyColumn, window, buf);
      if (item == NULL) {
        goto _cleanup;
      }

      item->groupIndex = i;
      taosArrayPush(p1, &item);

      STableId id = {.tid = 0, .uid = 0};
      taosHashPut(pRuntimeEnv->tableqinfoGroupInfo.map, &id.tid, sizeof(id.tid), &item, POINTER_BYTES);
      index += 1;
    }
  }

  for (int32_t i = 0; i < numOfOutput; ++i) {
    SExprInfo* pExprInfo = &pExprs[i];
    if (pExprInfo->pExpr != NULL) {
      tExprTreeDestroy(pExprInfo->pExpr, NULL);
      pExprInfo->pExpr = NULL;
    }
  }

  tfree(pExprs);

  SArray* pa = NULL;
  if (stage == MASTER_SCAN) {
    pa = createExecOperatorPlan(pQueryAttr);
  } else {
    pa = createGlobalMergePlan(pQueryAttr);
  }

  STsBufInfo bufInfo = {0};
  SQueryParam param = {.pOperator = pa};
  /*int32_t code = */initQInfo(&bufInfo, NULL, pSourceOperator, pQInfo, &param, NULL, 0, merger);
  taosArrayDestroy(pa);

  return pQInfo;

  _cleanup:
  freeQInfo(pQInfo);
  return NULL;
}<|MERGE_RESOLUTION|>--- conflicted
+++ resolved
@@ -70,7 +70,7 @@
 
   pthread_mutex_lock(&subState->mutex);
   
-  tscDebug("subquery:%p,%d state set to %d", pSql, idx, state);
+  tscDebug("subquery:0x%"PRIx64",%d state set to %d", pSql->self, idx, state);
   
   subState->states[idx] = state;
 
@@ -85,11 +85,12 @@
   tscDebug("0x%"PRIx64" total subqueries: %d", pParentSql->self, subState->numOfSub);
   for (int i = 0; i < subState->numOfSub; i++) {
     if (0 == subState->states[i]) {
-      tscDebug("0x%"PRIx64" subquery:%p, index: %d NOT finished, abort query completion check", pParentSql->self, pParentSql->pSubs[i], i);
+      tscDebug("0x%"PRIx64" subquery:0x%"PRIx64", index: %d NOT finished, abort query completion check", pParentSql->self,
+          pParentSql->pSubs[i]->self, i);
       done = false;
       break;
     } else {
-      tscDebug("0x%"PRIx64" subquery:%p, index: %d finished", pParentSql->self, pParentSql->pSubs[i], i);
+      tscDebug("0x%"PRIx64" subquery:0x%"PRIx64", index: %d finished", pParentSql->self, pParentSql->pSubs[i]->self, i);
     }
   }
 
@@ -106,14 +107,15 @@
   bool done = allSubqueryDone(pParentSql);
 
   if (done) {
-    tscDebug("0x%"PRIx64" subquery:%p,%d all subs already done", pParentSql->self, pSql, idx);
+    tscDebug("0x%"PRIx64" subquery:0x%"PRIx64",%d all subs already done", pParentSql->self,
+        pSql->self, idx);
     
     pthread_mutex_unlock(&subState->mutex);
     
     return false;
   }
   
-  tscDebug("0x%"PRIx64" subquery:%p,%d state set to 1", pParentSql->self, pSql, idx);
+  tscDebug("0x%"PRIx64" subquery:0x%"PRIx64",%d state set to 1", pParentSql->self, pSql->self, idx);
   
   subState->states[idx] = 1;
 
@@ -170,7 +172,8 @@
       return 0;
     }
 
-    tscDebug("0x%"PRIx64" sub:%p table idx:%d, input group number:%d", pSql->self, pSql->pSubs[i], i, pSupporter->pTSBuf->numOfGroups);
+    tscDebug("0x%"PRIx64" sub:0x%"PRIx64" table idx:%d, input group number:%d", pSql->self,
+        pSql->pSubs[i]->self, i, pSupporter->pTSBuf->numOfGroups);
 
     ctxlist[i].p = pSupporter;
     ctxlist[i].res = output;
@@ -376,9 +379,9 @@
   TSKEY et = taosGetTimestampUs();
 
   for (int32_t i = 0; i < joinNum; ++i) {
-    tscDebug("0x%"PRIx64" sub:%p tblidx:%d, input:%" PRId64 ", final:%" PRId64 " in %d vnodes for secondary query after ts blocks "
+    tscDebug("0x%"PRIx64" sub:0x%"PRIx64" tblidx:%d, input:%" PRId64 ", final:%" PRId64 " in %d vnodes for secondary query after ts blocks "
              "intersecting, skey:%" PRId64 ", ekey:%" PRId64 ", numOfVnode:%d, elapsed time:%" PRId64 " us",
-             pSql->self, pSql->pSubs[i], i, ctxlist[i].numOfInput, ctxlist[i].res->numOfTotal, ctxlist[i].res->numOfGroups, win->skey, win->ekey,
+             pSql->self, pSql->pSubs[i]->self, i, ctxlist[i].numOfInput, ctxlist[i].res->numOfTotal, ctxlist[i].res->numOfGroups, win->skey, win->ekey,
              tsBufGetNumOfGroup(ctxlist[i].res), et - st);
   }
 
@@ -700,7 +703,7 @@
 
 static int32_t quitAllSubquery(SSqlObj* pSqlSub, SSqlObj* pSqlObj, SJoinSupporter* pSupporter) {
   if (subAndCheckDone(pSqlSub, pSqlObj, pSupporter->subqueryIndex)) {
-    tscError("0x%"PRIx64" all subquery return and query failed, global code:%s", pSqlObj->self, tstrerror(pSqlObj->res.code));  
+    tscError("0x%"PRIx64" all subquery return and query failed, global code:%s", pSqlObj->self, tstrerror(pSqlObj->res.code));
     freeJoinSubqueryObj(pSqlObj);
     return 0;
   }
@@ -850,9 +853,9 @@
   size_t numOfCols = taosArrayGetSize(pQueryInfo->colList);
   
   tscDebug(
-      "%p subquery:%p tableIndex:%d, vgroupIndex:%d, numOfVgroups:%d, type:%d, ts_comp query to retrieve timestamps, "
+      "0x%"PRIx64" subquery:0x%"PRIx64" tableIndex:%d, vgroupIndex:%d, numOfVgroups:%d, type:%d, ts_comp query to retrieve timestamps, "
       "numOfExpr:%" PRIzu ", colList:%" PRIzu ", numOfOutputFields:%d, name:%s",
-      pParent, pSql, 0, pTableMetaInfo->vgroupIndex, pTableMetaInfo->vgroupList->numOfVgroups, pQueryInfo->type,
+      pParent->self, pSql->self, 0, pTableMetaInfo->vgroupIndex, pTableMetaInfo->vgroupList->numOfVgroups, pQueryInfo->type,
       tscSqlExprNumOfExprs(pQueryInfo), numOfCols, pQueryInfo->fieldsInfo.numOfOutput, tNameGetTableName(&pTableMetaInfo->name));
   
   tscBuildAndSendRequest(pSql, NULL);
@@ -1453,7 +1456,7 @@
   }
 
   if (!subAndCheckDone(pSql, pParentSql, pSupporter->subqueryIndex)) {
-    tscDebug("0x%"PRIx64" sub:%p,%d completed, total:%d", pParentSql->self, tres, pSupporter->subqueryIndex, pState->numOfSub);
+    tscDebug("0x%"PRIx64" sub:0x%"PRIx64",%d completed, total:%d", pParentSql->self, pSql->self, pSupporter->subqueryIndex, pState->numOfSub);
     return;
   }
 
@@ -1475,16 +1478,16 @@
     SSqlRes* pRes1 = &pParentSql->pSubs[i]->res;
 
     if (pRes1->row > 0 && pRes1->numOfRows > 0) {
-      tscDebug("0x%"PRIx64" sub:%p index:%d numOfRows:%d total:%"PRId64 " (not retrieve)", pParentSql->self, pParentSql->pSubs[i], i,
-               pRes1->numOfRows, pRes1->numOfTotal);
+      tscDebug("0x%"PRIx64" sub:0x%"PRIx64" index:%d numOfRows:%d total:%"PRId64 " (not retrieve)", pParentSql->self,
+          pParentSql->pSubs[i]->self, i, pRes1->numOfRows, pRes1->numOfTotal);
       assert(pRes1->row < pRes1->numOfRows);
     } else {
       if (!stableQuery) {
         pRes1->numOfClauseTotal += pRes1->numOfRows;
       }
 
-      tscDebug("0x%"PRIx64" sub:%p index:%d numOfRows:%d total:%"PRId64, pParentSql->self, pParentSql->pSubs[i], i,
-               pRes1->numOfRows, pRes1->numOfTotal);
+      tscDebug("0x%"PRIx64" sub:0x%"PRIx64" index:%d numOfRows:%d total:%"PRId64, pParentSql->self,
+          pParentSql->pSubs[i]->self, i, pRes1->numOfRows, pRes1->numOfTotal);
     }
   }
 
@@ -1665,7 +1668,7 @@
     STableMetaInfo* pTableMetaInfo = tscGetMetaInfo(pQueryInfo, 0);
     
     if (pRes1->row >= pRes1->numOfRows) {
-      tscDebug("0x%"PRIx64" subquery:%p retrieve data from vnode, subquery:%d, vgroupIndex:%d", pSql->self, pSql1,
+      tscDebug("0x%"PRIx64" subquery:0x%"PRIx64" retrieve data from vnode, subquery:%d, vgroupIndex:%d", pSql->self, pSql1->self,
                pSupporter->subqueryIndex, pTableMetaInfo->vgroupIndex);
 
       tscResetForNextRetrieve(pRes1);
@@ -1985,7 +1988,7 @@
 
   memset(pSql->subState.states, 0, sizeof(*pSql->subState.states) * pSql->subState.numOfSub);
   tscDebug("0x%"PRIx64" reset all sub states to 0", pSql->self);
-  
+
   tscDebug("0x%"PRIx64" start subquery, total:%d", pSql->self, pQueryInfo->numOfTables);
   for (int32_t i = 0; i < pQueryInfo->numOfTables; ++i) {
     SJoinSupporter *pSupporter = tscCreateJoinSupporter(pSql, i);
@@ -2386,9 +2389,9 @@
   tscTansformFuncForSTableQuery(pNewQueryInfo);
 
   tscDebug(
-      "%p first round subquery:%p tableIndex:%d, vgroupIndex:%d, numOfVgroups:%d, type:%d, query to retrieve timestamps, "
+      "0x%"PRIx64" first round subquery:0x%"PRIx64" tableIndex:%d, vgroupIndex:%d, numOfVgroups:%d, type:%d, query to retrieve timestamps, "
       "numOfExpr:%" PRIzu ", colList:%d, numOfOutputFields:%d, name:%s",
-      pSql, pNew, 0, pTableMetaInfo->vgroupIndex, pTableMetaInfo->vgroupList->numOfVgroups, pNewQueryInfo->type,
+      pSql->self, pNew->self, 0, pTableMetaInfo->vgroupIndex, pTableMetaInfo->vgroupList->numOfVgroups, pNewQueryInfo->type,
       tscSqlExprNumOfExprs(pNewQueryInfo), index+1, pNewQueryInfo->fieldsInfo.numOfOutput, tNameGetTableName(&pTableMetaInfo->name));
 
   tscHandleMasterSTableQuery(pNew);
@@ -2415,7 +2418,7 @@
   tExtMemBuffer   **pMemoryBuf = NULL;
   tOrderDescriptor *pDesc  = NULL;
   SColumnModel     *pModel = NULL;
-  SColumnModel     *pFinalModel = NULL; 
+  SColumnModel     *pFinalModel = NULL;
 
   pRes->qId = 0x1;  // hack the qhandle check
   
@@ -2675,7 +2678,8 @@
   }
 
   if (!subAndCheckDone(pSql, pParentSql, subqueryIndex)) {
-    tscDebug("0x%"PRIx64" sub:%p,%d freed, not finished, total:%d", pParentSql->self, pSql, trsupport->subqueryIndex, pState->numOfSub);
+    tscDebug("0x%"PRIx64" sub:0x%"PRIx64",%d freed, not finished, total:%d", pParentSql->self,
+        pSql->self, trsupport->subqueryIndex, pState->numOfSub);
 
     tscFreeRetrieveSup(pSql);
     return;
@@ -2730,13 +2734,8 @@
 #endif
   
   if (tsTotalTmpDirGB != 0 && tsAvailTmpDirectorySpace < tsReservedTmpDirectorySpace) {
-<<<<<<< HEAD
-    tscError("0x%"PRIx64" sub:0x%"PRIx64" client disk space remain %.3f GB, need at least %.3f GB, stop query",
-        pParentSql->self, pSql->self, tsAvailTmpDirectorySpace, tsReservedTmpDirectorySpace);
-=======
     tscError("0x%"PRIx64" sub:0x%"PRIx64" client disk space remain %.3f GB, need at least %.3f GB, stop query", pParentSql->self, pSql->self,
              tsAvailTmpDirectorySpace, tsReservedTmpDirectorySpace);
->>>>>>> 4df6967d
     tscAbortFurtherRetryRetrieval(trsupport, pSql, TSDB_CODE_TSC_NO_DISKSPACE);
     return;
   }
@@ -3146,7 +3145,7 @@
       pSup->pSql = pSql;
 
       pSub->param = pSup;
-      tscDebug("0x%"PRIx64" sub:%p launch sub insert, orderOfSub:%d", pSql->self, pSub, i);
+      tscDebug("0x%"PRIx64" sub:0x%"PRIx64" launch sub insert, orderOfSub:%d", pSql->self, pSub->self, i);
       if (pSub->res.code != TSDB_CODE_SUCCESS) {
         tscHandleInsertRetry(pSql, pSub);
       }
