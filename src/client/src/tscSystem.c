/*
 * Copyright (c) 2019 TAOS Data, Inc. <jhtao@taosdata.com>
 *
 * This program is free software: you can use, redistribute, and/or modify
 * it under the terms of the GNU Affero General Public License, version 3
 * or later ("AGPL"), as published by the Free Software Foundation.
 *
 * This program is distributed in the hope that it will be useful, but WITHOUT
 * ANY WARRANTY; without even the implied warranty of MERCHANTABILITY or
 * FITNESS FOR A PARTICULAR PURPOSE.
 *
 * You should have received a copy of the GNU Affero General Public License
 * along with this program. If not, see <http://www.gnu.org/licenses/>.
 */

#include "os.h"
#include "taosmsg.h"
#include "tcache.h"
#include "trpc.h"
#include "tsystem.h"
#include "ttime.h"
#include "ttimer.h"
#include "tutil.h"
#include "tsched.h"
#include "tscLog.h"
#include "tscUtil.h"
#include "tsclient.h"
#include "tglobal.h"
#include "tconfig.h"
#include "ttimezone.h"
#include "tlocale.h"

// global, not configurable
void *  tscCacheHandle;
void *  tscTmr;
void *  tscQhandle;
void *  tscCheckDiskUsageTmr;
int     tsInsertHeadSize;

int tscNumOfThreads;

static pthread_once_t tscinit = PTHREAD_ONCE_INIT;
void taosInitNote(int numOfNoteLines, int maxNotes, char* lable);
<<<<<<< HEAD
//void tscUpdateIpSet(void *ahandle, SRpcIpSet *pIpSet);

=======
void tscUpdateEpSet(void *ahandle, SRpcEpSet *pEpSet);
>>>>>>> f28c39da

void tscCheckDiskUsage(void *UNUSED_PARAM(para), void* UNUSED_PARAM(param)) {
  taosGetDisk();
  taosTmrReset(tscCheckDiskUsage, 1000, NULL, tscTmr, &tscCheckDiskUsageTmr);
}

int32_t tscInitRpc(const char *user, const char *secret, void** pDnodeConn) {
  SRpcInit rpcInit;
  char secretEncrypt[32] = {0};
  taosEncryptPass((uint8_t *)secret, strlen(secret), secretEncrypt);

  if (*pDnodeConn == NULL) {
    memset(&rpcInit, 0, sizeof(rpcInit));
    rpcInit.localPort = 0;
    rpcInit.label = "TSC";
    rpcInit.numOfThreads = 1;  // every DB connection has only one thread
    rpcInit.cfp = tscProcessMsgFromServer;
    rpcInit.sessions = tsMaxConnections;
    rpcInit.connType = TAOS_CONN_CLIENT;
    rpcInit.user = (char*)user;
    rpcInit.idleTime = 2000;
    rpcInit.ckey = "key";
    rpcInit.spi = 1;
    rpcInit.secret = secretEncrypt;

    *pDnodeConn = rpcOpen(&rpcInit);
    if (*pDnodeConn == NULL) {
      tscError("failed to init connection to TDengine");
      return -1;
    } else {
      tscDebug("dnodeConn:%p is created, user:%s", *pDnodeConn, user);
    }
  }

  return 0;
}

void taos_init_imp() {
  char temp[128];
  
  errno = TSDB_CODE_SUCCESS;
  srand(taosGetTimestampSec());
  deltaToUtcInitOnce();

  if (tscEmbedded == 0) {

    // Read global configuration.
    taosInitGlobalCfg();
    taosReadGlobalLogCfg();

    // For log directory
    if (mkdir(tsLogDir, 0755) != 0 && errno != EEXIST) {
      printf("failed to create log dir:%s\n", tsLogDir);
    }

    sprintf(temp, "%s/taoslog", tsLogDir);
    if (taosInitLog(temp, tsNumOfLogLines, 10) < 0) {
      printf("failed to open log file in directory:%s\n", tsLogDir);
    }

    taosReadGlobalCfg();
    taosCheckGlobalCfg();
    taosPrintGlobalCfg();

    tscDebug("starting to initialize TAOS client ...");
    tscDebug("Local End Point is:%s", tsLocalEp);
  }

  taosSetCoreDump();

  if (tsTscEnableRecordSql != 0) {
    taosInitNote(tsNumOfLogLines / 10, 1, (char*)"tsc_note");
  }

  if (tscSetMgmtEpSetFromCfg(tsFirst, tsSecond) < 0) {
    tscError("failed to init mnode EP list");
    return;
  } 

  tscInitMsgsFp();
  int queueSize = tsMaxConnections*2;

  if (tscEmbedded == 0) {
    tscNumOfThreads = tsNumOfCores * tsNumOfThreadsPerCore / 2.0;
  } else {
    tscNumOfThreads = tsNumOfCores * tsNumOfThreadsPerCore / 4.0;
  }

  if (tscNumOfThreads < 2) tscNumOfThreads = 2;

  tscQhandle = taosInitScheduler(queueSize, tscNumOfThreads, "tsc");
  if (NULL == tscQhandle) {
    tscError("failed to init scheduler");
    return;
  }

  tscTmr = taosTmrInit(tsMaxConnections * 2, 200, 60000, "TSC");
  if(0 == tscEmbedded){
    taosTmrReset(tscCheckDiskUsage, 10, NULL, tscTmr, &tscCheckDiskUsageTmr);      
  }
  
  int64_t refreshTime = tsTableMetaKeepTimer;
  refreshTime = refreshTime > 10 ? 10 : refreshTime;
  refreshTime = refreshTime < 10 ? 10 : refreshTime;

  if (tscCacheHandle == NULL) {
    tscCacheHandle = taosCacheInit(TSDB_DATA_TYPE_BINARY, refreshTime, false, NULL, "client");
  }

  tscDebug("client is initialized successfully");
}

void taos_init() { pthread_once(&tscinit, taos_init_imp); }

void taos_cleanup() {
  if (tscCacheHandle != NULL) {
    taosCacheCleanup(tscCacheHandle);
  }
  
  if (tscQhandle != NULL) {
    taosCleanUpScheduler(tscQhandle);
    tscQhandle = NULL;
  }
  
  taosCloseLog();
  
  taosTmrCleanUp(tscTmr);
}

static int taos_options_imp(TSDB_OPTION option, const char *pStr) {
  SGlobalCfg *cfg = NULL;

  switch (option) {
    case TSDB_OPTION_CONFIGDIR:
      cfg = taosGetConfigOption("configDir");
      assert(cfg != NULL);
    
      if (cfg->cfgStatus <= TAOS_CFG_CSTATUS_OPTION) {
        tstrncpy(configDir, pStr, TSDB_FILENAME_LEN);
        cfg->cfgStatus = TAOS_CFG_CSTATUS_OPTION;
        tscInfo("set config file directory:%s", pStr);
      } else {
        tscWarn("config option:%s, input value:%s, is configured by %s, use %s", cfg->option, pStr,
                tsCfgStatusStr[cfg->cfgStatus], (char *)cfg->ptr);
      }
      break;

    case TSDB_OPTION_SHELL_ACTIVITY_TIMER:
      cfg = taosGetConfigOption("shellActivityTimer");
      assert(cfg != NULL);
    
      if (cfg->cfgStatus <= TAOS_CFG_CSTATUS_OPTION) {
        tsShellActivityTimer = atoi(pStr);
        if (tsShellActivityTimer < 1) tsShellActivityTimer = 1;
        if (tsShellActivityTimer > 3600) tsShellActivityTimer = 3600;
        cfg->cfgStatus = TAOS_CFG_CSTATUS_OPTION;
        tscInfo("set shellActivityTimer:%d", tsShellActivityTimer);
      } else {
        tscWarn("config option:%s, input value:%s, is configured by %s, use %d", cfg->option, pStr,
                tsCfgStatusStr[cfg->cfgStatus], *(int32_t *)cfg->ptr);
      }
      break;

    case TSDB_OPTION_LOCALE: {  // set locale
      cfg = taosGetConfigOption("locale");
      assert(cfg != NULL);
  
      size_t len = strlen(pStr);
      if (len == 0 || len > TSDB_LOCALE_LEN) {
        tscInfo("Invalid locale:%s, use default", pStr);
        return -1;
      }

      if (cfg->cfgStatus <= TAOS_CFG_CSTATUS_OPTION) {
        char sep = '.';

        if (strlen(tsLocale) == 0) { // locale does not set yet
          char* defaultLocale = setlocale(LC_CTYPE, "");
          tstrncpy(tsLocale, defaultLocale, sizeof(tsLocale));
        }

        // set the user specified locale
        char *locale = setlocale(LC_CTYPE, pStr);

        if (locale != NULL) {
          tscInfo("locale set, prev locale:%s, new locale:%s", tsLocale, locale);
          cfg->cfgStatus = TAOS_CFG_CSTATUS_OPTION;
        } else { // set the user-specified localed failed, use default LC_CTYPE as current locale
          locale = setlocale(LC_CTYPE, tsLocale);
          tscInfo("failed to set locale:%s, current locale:%s", pStr, tsLocale);
        }

        tstrncpy(tsLocale, locale, sizeof(tsLocale));

        char *charset = strrchr(tsLocale, sep);
        if (charset != NULL) {
          charset += 1;

          charset = taosCharsetReplace(charset);

          if (taosValidateEncodec(charset)) {
            if (strlen(tsCharset) == 0) {
              tscInfo("charset set:%s", charset);
            } else {
              tscInfo("charset changed from %s to %s", tsCharset, charset);
            }

            tstrncpy(tsCharset, charset, sizeof(tsCharset));
            cfg->cfgStatus = TAOS_CFG_CSTATUS_OPTION;

          } else {
            tscInfo("charset:%s is not valid in locale, charset remains:%s", charset, tsCharset);
          }

          free(charset);
        } else { // it may be windows system
          tscInfo("charset remains:%s", tsCharset);
        }
      } else {
        tscWarn("config option:%s, input value:%s, is configured by %s, use %s", cfg->option, pStr,
                tsCfgStatusStr[cfg->cfgStatus], (char *)cfg->ptr);
      }
      break;
    }

    case TSDB_OPTION_CHARSET: {
      /* set charset will override the value of charset, assigned during system locale changed */
      cfg = taosGetConfigOption("charset");
      assert(cfg != NULL);
      
      size_t len = strlen(pStr);
      if (len == 0 || len > TSDB_LOCALE_LEN) {
        tscInfo("failed to set charset:%s", pStr);
        return -1;
      }

      if (cfg->cfgStatus <= TAOS_CFG_CSTATUS_OPTION) {
        if (taosValidateEncodec(pStr)) {
          if (strlen(tsCharset) == 0) {
            tscInfo("charset is set:%s", pStr);
          } else {
            tscInfo("charset changed from %s to %s", tsCharset, pStr);
          }

          tstrncpy(tsCharset, pStr, sizeof(tsCharset));
          cfg->cfgStatus = TAOS_CFG_CSTATUS_OPTION;
        } else {
          tscInfo("charset:%s not valid", pStr);
        }
      } else {
        tscWarn("config option:%s, input value:%s, is configured by %s, use %s", cfg->option, pStr,
                tsCfgStatusStr[cfg->cfgStatus], (char *)cfg->ptr);
      }

      break;
    }

    case TSDB_OPTION_TIMEZONE:
      cfg = taosGetConfigOption("timezone");
      assert(cfg != NULL);
    
      if (cfg->cfgStatus <= TAOS_CFG_CSTATUS_OPTION) {
        tstrncpy(tsTimezone, pStr, sizeof(tsTimezone));
        tsSetTimeZone();
        cfg->cfgStatus = TAOS_CFG_CSTATUS_OPTION;
        tscDebug("timezone set:%s, input:%s by taos_options", tsTimezone, pStr);
      } else {
        tscWarn("config option:%s, input value:%s, is configured by %s, use %s", cfg->option, pStr,
                tsCfgStatusStr[cfg->cfgStatus], (char *)cfg->ptr);
      }
      break;

    default:
      // TODO return the correct error code to client in the format for taos_errstr()
      tscError("Invalid option %d", option);
      return -1;
  }

  return 0;
}

int taos_options(TSDB_OPTION option, const void *arg, ...) {
  static int32_t lock = 0;

  for (int i = 1; atomic_val_compare_exchange_32(&lock, 0, 1) != 0; ++i) {
    if (i % 1000 == 0) {
      tscInfo("haven't acquire lock after spin %d times.", i);
      sched_yield();
    }
  }

  int ret = taos_options_imp(option, (const char*)arg);

  atomic_store_32(&lock, 0);
  return ret;
}<|MERGE_RESOLUTION|>--- conflicted
+++ resolved
@@ -41,12 +41,7 @@
 
 static pthread_once_t tscinit = PTHREAD_ONCE_INIT;
 void taosInitNote(int numOfNoteLines, int maxNotes, char* lable);
-<<<<<<< HEAD
-//void tscUpdateIpSet(void *ahandle, SRpcIpSet *pIpSet);
-
-=======
-void tscUpdateEpSet(void *ahandle, SRpcEpSet *pEpSet);
->>>>>>> f28c39da
+//void tscUpdateEpSet(void *ahandle, SRpcEpSet *pEpSet);
 
 void tscCheckDiskUsage(void *UNUSED_PARAM(para), void* UNUSED_PARAM(param)) {
   taosGetDisk();
