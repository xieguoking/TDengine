--- conflicted
+++ resolved
@@ -8231,11 +8231,8 @@
   const char* msg3 = "tag value too long";
   const char* msg4 = "illegal value or data overflow";
   const char* msg5 = "tags number not matched";
-<<<<<<< HEAD
-  const char* msg6 = "json type error, should be string";
-=======
   const char* msg6 = "create table only from super table is allowed";
->>>>>>> 0caa3c9a
+  const char* msg7 = "json type error, should be string";
 
   SSqlCmd* pCmd = &pSql->cmd;
 
@@ -8444,7 +8441,7 @@
       if(pItem->pVar.nType != TSDB_DATA_TYPE_BINARY){
         tscError("json type error, should be string");
         tdDestroyKVRowBuilder(&kvRowBuilder);
-        return invalidOperationMsg(tscGetErrorMsgPayload(pCmd), msg6);
+        return invalidOperationMsg(tscGetErrorMsgPayload(pCmd), msg7);
       }
       if(pItem->pVar.nLen > TSDB_MAX_JSON_TAGS_LEN/TSDB_NCHAR_SIZE){
         tscError("json tag too long");
