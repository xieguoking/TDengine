--- conflicted
+++ resolved
@@ -186,12 +186,6 @@
       if (var->nType != TSDB_DATA_TYPE_BOOL && !IS_SIGNED_NUMERIC_TYPE(var->nType)) {
         break;
       }
-<<<<<<< HEAD
-      if (colType == TSDB_DATA_TYPE_BOOL && (var->i64 > 1 ||var->i64 < 0)) {
-        break;
-      }
-=======
->>>>>>> b0b18b51
       tbufWriteInt64(&bw, var->i64);
     } else if (IS_UNSIGNED_NUMERIC_TYPE(colType)) {
       if (IS_SIGNED_NUMERIC_TYPE(var->nType) || IS_UNSIGNED_NUMERIC_TYPE(var->nType)) {
@@ -5426,7 +5420,6 @@
   }
 
   int32_t type = 0;
-<<<<<<< HEAD
   int32_t tbIdx = 0;
   int32_t *etype = &type;
 
@@ -5444,10 +5437,6 @@
   if (taosArrayGetSize(pQueryInfo->pUpstream) > 0 && condExpr.pTimewindow != NULL) {
     setNormalExprToCond(&condExpr.pColumnCond, condExpr.pTimewindow, TK_AND);
     condExpr.pTimewindow = NULL;
-=======
-  if ((ret = getQueryCondExpr(&pSql->cmd, pQueryInfo, pExpr, &condExpr, &type, (*pExpr)->tokenId)) != TSDB_CODE_SUCCESS) {
-    goto PARSE_WHERE_EXIT;
->>>>>>> b0b18b51
   }
 
   tSqlExprCompact(pExpr);
@@ -5484,15 +5473,8 @@
     goto PARSE_WHERE_EXIT;
   }
 
-<<<<<<< HEAD
   if ((ret = getColQueryCondExpr(&pSql->cmd, pQueryInfo, &condExpr.pColumnCond)) != TSDB_CODE_SUCCESS) {
     goto PARSE_WHERE_EXIT;
-=======
-  if (taosArrayGetSize(pQueryInfo->pUpstream) > 0 ) {
-    if ((ret = getColumnQueryCondInfo(&pSql->cmd, pQueryInfo, condExpr.pTimewindow, TK_AND)) != TSDB_CODE_SUCCESS) {
-      goto PARSE_WHERE_EXIT;
-    }
->>>>>>> b0b18b51
   }
 
 
@@ -9211,3 +9193,5 @@
 
 #endif
 
+
+                                                                                                          