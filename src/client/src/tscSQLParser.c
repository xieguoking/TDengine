--- conflicted
+++ resolved
@@ -4464,13 +4464,8 @@
 
 // check for like expression
 static int32_t validateLikeExpr(tSqlExpr* pExpr, STableMeta* pTableMeta, int32_t index, char* msgBuf) {
-<<<<<<< HEAD
-  const char* msg1 = "wildcard string should be less than 20 characters";
+  const char* msg1 = "wildcard string should be less than %d characters";
   const char* msg2 = "illegal column type for like";
-=======
-  const char* msg1 = "wildcard string should be less than %d characters";
-  const char* msg2 = "illegal column name";
->>>>>>> f73d68a5
 
   tSqlExpr* pLeft  = pExpr->pLeft;
   tSqlExpr* pRight = pExpr->pRight;
