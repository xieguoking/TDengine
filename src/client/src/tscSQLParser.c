/*
 * Copyright (c) 2019 TAOS Data, Inc. <jhtao@taosdata.com>
 *
 * This program is free software: you can use, redistribute, and/or modify
 * it under the terms of the GNU Affero General Public License, version 3
 * or later ("AGPL"), as published by the Free Software Foundation.
 *
 * This program is distributed in the hope that it will be useful, but WITHOUT
 * ANY WARRANTY; without even the implied warranty of MERCHANTABILITY or
 * FITNESS FOR A PARTICULAR PURPOSE.
 *
 * You should have received a copy of the GNU Affero General Public License
 * along with this program. If not, see <http://www.gnu.org/licenses/>.
 */

#ifndef __APPLE__
#define _BSD_SOURCE
#define _XOPEN_SOURCE 500
#define _DEFAULT_SOURCE
#define _GNU_SOURCE
#endif // __APPLE__

#include <qSqlparser.h>
#include "os.h"
#include "regex.h"
#include "qPlan.h"
#include "qSqlparser.h"
#include "qTableMeta.h"
#include "qUtil.h"
#include "taos.h"
#include "taosmsg.h"
#include "tcompare.h"
#include "texpr.h"
#include "tname.h"
#include "tscLog.h"
#include "tscUtil.h"
#include "tsclient.h"
#include "tstrbuild.h"
#include "ttoken.h"
#include "ttokendef.h"
#include "qScript.h"
#include "ttype.h"
#include "qFilter.h"

#define DEFAULT_PRIMARY_TIMESTAMP_COL_NAME "_c0"

#define TSWINDOW_IS_EQUAL(t1, t2) (((t1).skey == (t2).skey) && ((t1).ekey == (t2).ekey))

// -1 is tbname column index, so here use the -2 as the initial value
#define COLUMN_INDEX_INITIAL_VAL (-2)
#define COLUMN_INDEX_INITIALIZER \
  { COLUMN_INDEX_INITIAL_VAL, COLUMN_INDEX_INITIAL_VAL }
#define COLUMN_INDEX_VALIDE(index) (((index).tableIndex >= 0) && ((index).columnIndex >= TSDB_TBNAME_COLUMN_INDEX))
#define TBNAME_LIST_SEP ","

typedef struct SColumnList {  // todo refactor
  int32_t      num;
  SColumnIndex ids[TSDB_MAX_COLUMNS];
} SColumnList;

typedef struct SConvertFunc {
  int32_t originFuncId;
  int32_t execFuncId;
} SConvertFunc;

static SExprInfo* doAddProjectCol(SQueryInfo* pQueryInfo, int32_t colIndex, int32_t tableIndex, int32_t colId);

static int32_t setShowInfo(SSqlObj* pSql, SSqlInfo* pInfo);
static char*   getAccountId(SSqlObj* pSql);

static int  convertTimestampStrToInt64(tVariant *pVar, int32_t precision);
static bool serializeExprListToVariant(SArray* pList, tVariant **dst, int16_t colType, uint8_t precision);

static bool has(SArray* pFieldList, int32_t startIdx, const char* name);
static int32_t getDelimiterIndex(SStrToken* pTableName);
static bool validateTableColumnInfo(SArray* pFieldList, SSqlCmd* pCmd);
static bool validateTagParams(SArray* pTagsList, SArray* pFieldList, SSqlCmd* pCmd);

static void getColumnName(tSqlExprItem* pItem, char* resultFieldName, char* rawName, int32_t nameLength);

static int32_t addExprAndResultField(SSqlCmd* pCmd, SQueryInfo* pQueryInfo, int32_t colIndex, tSqlExprItem* pItem,
    bool finalResult, SUdfInfo* pUdfInfo);
static int32_t insertResultField(SQueryInfo* pQueryInfo, int32_t outputIndex, SColumnList* pColList, int16_t bytes,
                          int8_t type, char* fieldName, SExprInfo* pSqlExpr);

static uint8_t convertRelationalOperator(SStrToken *pToken);

static int32_t validateSelectNodeList(SSqlCmd* pCmd, SQueryInfo* pQueryInfo, SArray* pSelNodeList, bool isSTable, bool joinQuery, bool timeWindowQuery);

static bool hasUnsupportFunctionsForSTableQuery(SSqlCmd* pCmd, SQueryInfo* pQueryInfo);
static bool functionCompatibleCheck(SQueryInfo* pQueryInfo, bool joinQuery, bool twQuery);

static int32_t validateGroupbyNode(SQueryInfo* pQueryInfo, SArray* pList, SSqlCmd* pCmd);

static int32_t validateIntervalNode(SSqlObj* pSql, SQueryInfo* pQueryInfo, SSqlNode* pSqlNode);
static int32_t parseIntervalOffset(SSqlCmd* pCmd, SQueryInfo* pQueryInfo, SStrToken* offsetToken);
static int32_t parseSlidingClause(SSqlCmd* pCmd, SQueryInfo* pQueryInfo, SStrToken* pSliding);
static int32_t validateStateWindowNode(SSqlCmd* pCmd, SQueryInfo* pQueryInfo, SSqlNode* pSqlNode, bool isStable);

static int32_t addProjectionExprAndResultField(SSqlCmd* pCmd, SQueryInfo* pQueryInfo, tSqlExprItem* pItem, bool outerQuery);

static int32_t validateWhereNode(SQueryInfo* pQueryInfo, tSqlExpr** pExpr, SSqlObj* pSql);
static int32_t validateFillNode(SSqlCmd* pCmd, SQueryInfo* pQueryInfo, SSqlNode* pSqlNode);
static int32_t validateOrderbyNode(SSqlCmd* pCmd, SQueryInfo* pQueryInfo, SSqlNode* pSqlNode, SSchema* pSchema);

static int32_t tsRewriteFieldNameIfNecessary(SSqlCmd* pCmd, SQueryInfo* pQueryInfo);
static int32_t setAlterTableInfo(SSqlObj* pSql, struct SSqlInfo* pInfo);
static int32_t validateSqlFunctionInStreamSql(SSqlCmd* pCmd, SQueryInfo* pQueryInfo);
static int32_t validateFunctionsInIntervalOrGroupbyQuery(SSqlCmd* pCmd, SQueryInfo* pQueryInfo);
static int32_t validateSQLExprTerm(SSqlCmd* pCmd, tSqlExpr* pExpr,
                                   SQueryInfo* pQueryInfo, SColumnList* pList, int32_t* type, uint64_t* uid);
static int32_t validateEp(char* ep);
static int32_t validateDNodeConfig(SMiscInfo* pOptions);
static int32_t validateLocalConfig(SMiscInfo* pOptions);
static int32_t validateColumnName(char* name);
static int32_t setKillInfo(SSqlObj* pSql, struct SSqlInfo* pInfo, int32_t killType);
static int32_t setCompactVnodeInfo(SSqlObj* pSql, struct SSqlInfo* pInfo);

static int32_t validateOneTag(SSqlCmd* pCmd, TAOS_FIELD* pTagField);
static bool hasTimestampForPointInterpQuery(SQueryInfo* pQueryInfo);
static bool hasNormalColumnFilter(SQueryInfo* pQueryInfo);

static int32_t validateLimitNode(SSqlCmd* pCmd, SQueryInfo* pQueryInfo, SSqlNode* pSqlNode, SSqlObj* pSql);
static int32_t parseCreateDBOptions(SSqlCmd* pCmd, SCreateDbInfo* pCreateDbSql);
static int32_t getColumnIndexByName(const SStrToken* pToken, SQueryInfo* pQueryInfo, SColumnIndex* pIndex, char* msg);
static int32_t getTableIndexByName(SStrToken* pToken, SQueryInfo* pQueryInfo, SColumnIndex* pIndex);

static int32_t getTableIndexImpl(SStrToken* pTableToken, SQueryInfo* pQueryInfo, SColumnIndex* pIndex);
static int32_t doFunctionsCompatibleCheck(SSqlCmd* pCmd, SQueryInfo* pQueryInfo, char* msg);
static int32_t doLocalQueryProcess(SSqlCmd* pCmd, SQueryInfo* pQueryInfo, SSqlNode* pSqlNode);
static int32_t tscCheckCreateDbParams(SSqlCmd* pCmd, SCreateDbMsg* pCreate);

static SColumnList createColumnList(int32_t num, int16_t tableIndex, int32_t columnIndex);

static int32_t doCheckForCreateTable(SSqlObj* pSql, int32_t subClauseIndex, SSqlInfo* pInfo);
static int32_t doCheckForCreateFromStable(SSqlObj* pSql, SSqlInfo* pInfo);
static int32_t doCheckForStream(SSqlObj* pSql, SSqlInfo* pInfo);
static int32_t validateSqlNode(SSqlObj* pSql, SSqlNode* pSqlNode, SQueryInfo* pQueryInfo);

static int32_t exprTreeFromSqlExpr(SSqlCmd* pCmd, tExprNode **pExpr, const tSqlExpr* pSqlExpr, SQueryInfo* pQueryInfo, SArray* pCols, uint64_t *uid);
static bool    validateDebugFlag(int32_t v);
static int32_t checkQueryRangeForFill(SSqlCmd* pCmd, SQueryInfo* pQueryInfo);
static int32_t loadAllTableMeta(SSqlObj* pSql, struct SSqlInfo* pInfo);
static tSqlExpr* extractExprForSTable(SSqlCmd* pCmd, tSqlExpr** pExpr, SQueryInfo* pQueryInfo, int32_t tableIndex);

int validateTableName(char *tblName, int len, SStrToken* psTblToken, bool *dbIncluded);

static bool isTimeWindowQuery(SQueryInfo* pQueryInfo) {
  return pQueryInfo->interval.interval > 0 || pQueryInfo->sessionWindow.gap > 0;
}


int16_t getNewResColId(SSqlCmd* pCmd) {
  return pCmd->resColumnId--;
}

// serialize expr in exprlist to binary
// format  "type | size | value"
bool serializeExprListToVariant(SArray* pList, tVariant **dst, int16_t colType, uint8_t precision) {
  bool ret = false;
  if (!pList || pList->size <= 0 || colType < 0) {
    return ret;
  }

  tSqlExpr* item = ((tSqlExprItem*)(taosArrayGet(pList, 0)))->pNode;
  int32_t firstVarType = item->value.nType;

  SBufferWriter bw = tbufInitWriter( NULL, false);
  tbufEnsureCapacity(&bw, 512);
  if (colType == TSDB_DATA_TYPE_TIMESTAMP) {
    tbufWriteUint32(&bw, TSDB_DATA_TYPE_BIGINT);
  } else {
    tbufWriteUint32(&bw, colType);
  }

  tbufWriteInt32(&bw, (int32_t)(pList->size));

  for (int32_t i = 0; i < (int32_t)pList->size; i++) {
    tSqlExpr* pSub = ((tSqlExprItem*)(taosArrayGet(pList, i)))->pNode;
    tVariant* var  = &pSub->value;

    // check all the exprToken type in expr list same or not
    if (firstVarType != var->nType) {
      break;
    }
    if ((colType == TSDB_DATA_TYPE_BOOL || IS_SIGNED_NUMERIC_TYPE(colType))) {
      if (var->nType != TSDB_DATA_TYPE_BOOL && !IS_SIGNED_NUMERIC_TYPE(var->nType)) {
        break;
      }
      if (colType == TSDB_DATA_TYPE_BOOL && (var->i64 > 1 ||var->i64 < 0)) {
        break;
      }      
      tbufWriteInt64(&bw, var->i64);
    } else if (IS_UNSIGNED_NUMERIC_TYPE(colType)) {
      if (IS_SIGNED_NUMERIC_TYPE(var->nType) || IS_UNSIGNED_NUMERIC_TYPE(var->nType)) {
        tbufWriteUint64(&bw, var->u64);
      } else {
        break;
      }
    } else if (colType == TSDB_DATA_TYPE_DOUBLE || colType == TSDB_DATA_TYPE_FLOAT) {
      if (IS_SIGNED_NUMERIC_TYPE(var->nType) || IS_UNSIGNED_NUMERIC_TYPE(var->nType)) {
        tbufWriteDouble(&bw, (double)(var->i64));
      } else if (var->nType == TSDB_DATA_TYPE_DOUBLE || var->nType == TSDB_DATA_TYPE_FLOAT){
        tbufWriteDouble(&bw, var->dKey);
      } else {
        break;
      }
    } else if (colType == TSDB_DATA_TYPE_BINARY) {
      if (var->nType != TSDB_DATA_TYPE_BINARY) {
        break;
      }
      tbufWriteBinary(&bw, var->pz, var->nLen);
    } else if (colType == TSDB_DATA_TYPE_NCHAR) {
      if (var->nType != TSDB_DATA_TYPE_BINARY) {
        break;
      }
      char   *buf = (char *)calloc(1, (var->nLen + 1)*TSDB_NCHAR_SIZE);
      if (tVariantDump(var, buf, colType, false) != TSDB_CODE_SUCCESS) {
        free(buf);
        break;
      }
      tbufWriteBinary(&bw, buf, twcslen((wchar_t *)buf) * TSDB_NCHAR_SIZE);
      free(buf);
    } else if (colType == TSDB_DATA_TYPE_TIMESTAMP) {
      if (var->nType == TSDB_DATA_TYPE_BINARY) {
         if (convertTimestampStrToInt64(var, precision) < 0) {
           break;
         }
         tbufWriteInt64(&bw, var->i64);
       } else if (var->nType == TSDB_DATA_TYPE_BIGINT) {
         tbufWriteInt64(&bw, var->i64);
       } else {
         break;
       }
    } else {
      break;
    }
    if (i == (int32_t)(pList->size - 1)) { ret = true;}
  }
  if (ret == true) {
    if ((*dst = calloc(1, sizeof(tVariant))) != NULL) {
      tVariantCreateFromBinary(*dst, tbufGetData(&bw, false), tbufTell(&bw), TSDB_DATA_TYPE_BINARY);
    } else {
      ret = false;
    }
  }
  tbufCloseWriter(&bw);
  return ret;
}


static uint8_t convertRelationalOperator(SStrToken *pToken) {
  switch (pToken->type) {
    case TK_LT:
      return TSDB_RELATION_LESS;
    case TK_LE:
      return TSDB_RELATION_LESS_EQUAL;
    case TK_GT:
      return TSDB_RELATION_GREATER;
    case TK_GE:
      return TSDB_RELATION_GREATER_EQUAL;
    case TK_NE:
      return TSDB_RELATION_NOT_EQUAL;
    case TK_AND:
      return TSDB_RELATION_AND;
    case TK_OR:
      return TSDB_RELATION_OR;
    case TK_EQ:
      return TSDB_RELATION_EQUAL;
    case TK_PLUS:
      return TSDB_BINARY_OP_ADD;

    case TK_MINUS:
      return TSDB_BINARY_OP_SUBTRACT;
    case TK_STAR:
      return TSDB_BINARY_OP_MULTIPLY;
    case TK_SLASH:
    case TK_DIVIDE:
      return TSDB_BINARY_OP_DIVIDE;
    case TK_REM:
      return TSDB_BINARY_OP_REMAINDER;
    case TK_LIKE:
      return TSDB_RELATION_LIKE;
    case TK_MATCH:
      return TSDB_RELATION_MATCH;
    case TK_NMATCH:
      return TSDB_RELATION_NMATCH;
    case TK_ISNULL:
      return TSDB_RELATION_ISNULL;
    case TK_NOTNULL:
      return TSDB_RELATION_NOTNULL;
    case TK_IN:
      return TSDB_RELATION_IN;
    default: { return 0; }
  }
}

static bool validateDebugFlag(int32_t v) {
  const static int validFlag[] = {131, 135, 143};

  for (int i = 0; i < tListLen(validFlag); i++) {
    if (v == validFlag[i]) {
        return true;
    }
  }
  return false;
}
/*
 * Used during parsing query sql. Since the query sql usually small in length, error position
 * is not needed in the final error message.
 */
static int32_t invalidOperationMsg(char* dstBuffer, const char* errMsg) {
  return tscInvalidOperationMsg(dstBuffer, errMsg, NULL);
}

static int convertTimestampStrToInt64(tVariant *pVar, int32_t precision) {
  int64_t     time = 0;
  strdequote(pVar->pz);

  char*           seg = strnchr(pVar->pz, '-', pVar->nLen, false);
  if (seg != NULL) {
    if (taosParseTime(pVar->pz, &time, pVar->nLen, precision, tsDaylight) != TSDB_CODE_SUCCESS) {
      return -1;
    }
  } else {
    if (tVariantDump(pVar, (char*)&time, TSDB_DATA_TYPE_BIGINT, true)) {
      return -1;
    }
  }
  tVariantDestroy(pVar);
  tVariantCreateFromBinary(pVar, (char*)&time, 0, TSDB_DATA_TYPE_BIGINT);
  return 0;
}
static int setColumnFilterInfoForTimestamp(SSqlCmd* pCmd, SQueryInfo* pQueryInfo, tVariant* pVar) {
  const char* msg = "invalid timestamp";

  STableMetaInfo* pTableMetaInfo = tscGetMetaInfo(pQueryInfo, 0);

  STableComInfo tinfo = tscGetTableInfo(pTableMetaInfo->pTableMeta);
  if (convertTimestampStrToInt64(pVar, tinfo.precision) < 0) {
   return invalidOperationMsg(tscGetErrorMsgPayload(pCmd), msg);
  }
  return TSDB_CODE_SUCCESS;
}

static int32_t handlePassword(SSqlCmd* pCmd, SStrToken* pPwd) {
  const char* msg1 = "password can not be empty";
  const char* msg2 = "name or password too long";
  const char* msg3 = "password needs single quote marks enclosed";

  if (pPwd->type != TK_STRING) {
    return invalidOperationMsg(tscGetErrorMsgPayload(pCmd), msg3);
  }

  strdequote(pPwd->z);
  pPwd->n = (uint32_t)strtrim(pPwd->z);  // trim space before and after passwords

  if (pPwd->n <= 0) {
    return invalidOperationMsg(tscGetErrorMsgPayload(pCmd), msg1);
  }

  if (pPwd->n >= TSDB_KEY_LEN) {
    return invalidOperationMsg(tscGetErrorMsgPayload(pCmd), msg2);
  }

  return TSDB_CODE_SUCCESS;
}

// validate the out put field type for "UNION ALL" subclause
static int32_t normalizeVarDataTypeLength(SSqlCmd* pCmd) {
  const char* msg1 = "columns in select clause not identical";

  int32_t diffSize = 0;

  // if there is only one element, the limit of clause is the limit of global result.
  SQueryInfo* pQueryInfo1 = pCmd->pQueryInfo;
  SQueryInfo* pSibling = pQueryInfo1->sibling;

  while(pSibling != NULL) {
    int32_t ret = tscFieldInfoCompare(&pQueryInfo1->fieldsInfo, &pSibling->fieldsInfo, &diffSize);
    if (ret != 0) {
      return invalidOperationMsg(tscGetErrorMsgPayload(pCmd), msg1);
    }

    pSibling = pSibling->sibling;
  }

  if (diffSize) {
    pQueryInfo1 = pCmd->pQueryInfo;
    pSibling = pQueryInfo1->sibling;

    while(pSibling->sibling != NULL) {
      tscFieldInfoSetSize(&pQueryInfo1->fieldsInfo, &pSibling->fieldsInfo);
      pSibling = pSibling->sibling;
    }
  }

  return TSDB_CODE_SUCCESS;
}

int32_t readFromFile(char *name, uint32_t *len, void **buf) {
  struct stat fileStat;
  if (stat(name, &fileStat) < 0) {
    tscError("stat file %s failed, error:%s", name, strerror(errno));
    return TAOS_SYSTEM_ERROR(errno);
  }

  *len = fileStat.st_size;

  if (*len <= 0) {
    tscError("file %s is empty", name);
    return TSDB_CODE_TSC_FILE_EMPTY;
  }

  *buf = calloc(1, *len);
  if (*buf == NULL) {
    return TSDB_CODE_TSC_OUT_OF_MEMORY;
  }

  int fd = open(name, O_RDONLY);
  if (fd < 0) {
    tscError("open file %s failed, error:%s", name, strerror(errno));
    tfree(*buf);
    return TAOS_SYSTEM_ERROR(errno);
  }

  int64_t s = taosRead(fd, *buf, *len);
  if (s != *len) {
    tscError("read file %s failed, error:%s", name, strerror(errno));
    close(fd);
    tfree(*buf);
    return TSDB_CODE_TSC_APP_ERROR;
  }
  close(fd);
  return TSDB_CODE_SUCCESS;
}


int32_t handleUserDefinedFunc(SSqlObj* pSql, struct SSqlInfo* pInfo) {
  const char *msg1 = "invalidate function name";
  const char *msg2 = "path is too long";
  const char *msg3 = "invalid outputtype";
  const char *msg4 = "invalid script";
  const char *msg5 = "invalid dyn lib";
  SSqlCmd *pCmd = &pSql->cmd;

  switch (pInfo->type) {
    case TSDB_SQL_CREATE_FUNCTION: {
      SCreateFuncInfo *createInfo = &pInfo->pMiscInfo->funcOpt;
      uint32_t len = 0;
      void *buf = NULL;

      if (createInfo->output.type == (uint8_t)-1 || createInfo->output.bytes < 0) {
        return invalidOperationMsg(tscGetErrorMsgPayload(pCmd), msg3);
      }

      createInfo->name.z[createInfo->name.n] = 0;
      // funcname's naming rule is same to column 
      if (validateColumnName(createInfo->name.z) != TSDB_CODE_SUCCESS) {
        return  invalidOperationMsg(tscGetErrorMsgPayload(pCmd), msg1);
      }
      strdequote(createInfo->name.z);

      if (strlen(createInfo->name.z) >= TSDB_FUNC_NAME_LEN) {
        return invalidOperationMsg(tscGetErrorMsgPayload(pCmd), msg1);
      }

      createInfo->path.z[createInfo->path.n] = 0;

      strdequote(createInfo->path.z);

      if (strlen(createInfo->path.z) >= PATH_MAX) {
        return invalidOperationMsg(tscGetErrorMsgPayload(pCmd), msg2);
      }

      int32_t ret = readFromFile(createInfo->path.z, &len, &buf);
      if (ret) {
        return ret;
      }
      //validate *.lua or .so
      int32_t pathLen = (int32_t)strlen(createInfo->path.z);
      if ((pathLen > 4) && (0 == strncmp(createInfo->path.z + pathLen - 4, ".lua", 4)) && !isValidScript(buf, len)) {
        return invalidOperationMsg(tscGetErrorMsgPayload(pCmd), msg4);
      } else if (pathLen > 3 && (0 == strncmp(createInfo->path.z + pathLen - 3, ".so", 3))) {
        void *handle = taosLoadDll(createInfo->path.z);
        taosCloseDll(handle);
        if (handle == NULL) {
          return invalidOperationMsg(tscGetErrorMsgPayload(pCmd), msg5);
        }
      }

      //TODO CHECK CODE
      if (len + sizeof(SCreateFuncMsg) > pSql->cmd.allocSize) {
        ret = tscAllocPayload(&pSql->cmd, len + sizeof(SCreateFuncMsg));
        if (ret) {
          tfree(buf);
          return ret;
        }
      }

      SCreateFuncMsg *pMsg = (SCreateFuncMsg *)pSql->cmd.payload;

      strcpy(pMsg->name, createInfo->name.z);
      strcpy(pMsg->path, createInfo->path.z);

      pMsg->funcType = htonl(createInfo->type);
      pMsg->bufSize = htonl(createInfo->bufSize);

      pMsg->outputType = createInfo->output.type;
      pMsg->outputLen = htons(createInfo->output.bytes);

      pMsg->codeLen = htonl(len);
      memcpy(pMsg->code, buf, len);
      tfree(buf);

      break;
    }
    case TSDB_SQL_DROP_FUNCTION: {
      SStrToken* t0 = taosArrayGet(pInfo->pMiscInfo->a, 0);

      SDropFuncMsg *pMsg = (SDropFuncMsg *)pSql->cmd.payload;

      t0->z[t0->n] = 0;

      strdequote(t0->z);

      if (strlen(t0->z) >= TSDB_FUNC_NAME_LEN) {
        return invalidOperationMsg(tscGetErrorMsgPayload(pCmd), msg1);
      }

      strcpy(pMsg->name, t0->z);

      break;
    }
    default:
      return TSDB_CODE_TSC_APP_ERROR;
  }

  return TSDB_CODE_SUCCESS;
}

int32_t tscValidateSqlInfo(SSqlObj* pSql, struct SSqlInfo* pInfo) {
  if (pInfo == NULL || pSql == NULL) {
    return TSDB_CODE_TSC_APP_ERROR;
  }

  SSqlCmd* pCmd = &pSql->cmd;
  SSqlRes* pRes = &pSql->res;

  int32_t code = TSDB_CODE_SUCCESS;
  if (!pInfo->valid || terrno == TSDB_CODE_TSC_SQL_SYNTAX_ERROR) {
    terrno = TSDB_CODE_SUCCESS;  // clear the error number
    return tscSQLSyntaxErrMsg(tscGetErrorMsgPayload(pCmd), NULL, pInfo->msg);
  }

  SQueryInfo* pQueryInfo = tscGetQueryInfoS(pCmd);
  if (pQueryInfo == NULL) {
    pRes->code = terrno;
    return pRes->code;
  }

  STableMetaInfo* pTableMetaInfo = (pQueryInfo->numOfTables == 0)? tscAddEmptyMetaInfo(pQueryInfo) : pQueryInfo->pTableMetaInfo[0];
  if (pTableMetaInfo == NULL) {
    pRes->code = TSDB_CODE_TSC_OUT_OF_MEMORY;
    return pRes->code;
  }

  pCmd->command = pInfo->type;

  switch (pInfo->type) {
    case TSDB_SQL_DROP_TABLE:
    case TSDB_SQL_DROP_USER:
    case TSDB_SQL_DROP_ACCT:
    case TSDB_SQL_DROP_DNODE:
    case TSDB_SQL_DROP_DB: {
      const char* msg2 = "invalid name";
      const char* msg3 = "param name too long";

      SStrToken* pzName = taosArrayGet(pInfo->pMiscInfo->a, 0);
      bool escapeEnabled = (pInfo->type == TSDB_SQL_DROP_TABLE) ? true: false;

      bool dbIncluded = false;
      char      buf[TSDB_TABLE_FNAME_LEN];
      SStrToken sTblToken;
      sTblToken.z = buf;
      
      if (pInfo->type != TSDB_SQL_DROP_DNODE) {
        if ((escapeEnabled && (validateTableName(pzName->z, pzName->n, &sTblToken, &dbIncluded) != TSDB_CODE_SUCCESS)) ||
            ((!escapeEnabled) && (tscValidateName(pzName, escapeEnabled, &dbIncluded) != TSDB_CODE_SUCCESS))){
          return invalidOperationMsg(tscGetErrorMsgPayload(pCmd), msg2);          
        }
      }

      if (pInfo->type == TSDB_SQL_DROP_DB) {
        assert(taosArrayGetSize(pInfo->pMiscInfo->a) == 1);
        code = tNameSetDbName(&pTableMetaInfo->name, getAccountId(pSql), pzName);
        if (code != TSDB_CODE_SUCCESS) {
          return invalidOperationMsg(tscGetErrorMsgPayload(pCmd), msg2);
        }

      } else if (pInfo->type == TSDB_SQL_DROP_TABLE) {
        assert(taosArrayGetSize(pInfo->pMiscInfo->a) == 1);

        code = tscSetTableFullName(&pTableMetaInfo->name, &sTblToken, pSql, dbIncluded);
        if(code != TSDB_CODE_SUCCESS) {
          return code; 
        }
      } else if (pInfo->type == TSDB_SQL_DROP_DNODE) {
        if (pzName->type == TK_STRING) {
          pzName->n = strdequote(pzName->z);
        }
        strncpy(pCmd->payload, pzName->z, pzName->n);
      } else {  // drop user/account
        if (pzName->n >= TSDB_USER_LEN) {
          return invalidOperationMsg(tscGetErrorMsgPayload(pCmd), msg3);
        }

        strncpy(pCmd->payload, pzName->z, pzName->n);
      }

      break;
    }

    case TSDB_SQL_USE_DB: {
      const char* msg = "invalid db name";
      SStrToken* pToken = taosArrayGet(pInfo->pMiscInfo->a, 0);

      if (tscValidateName(pToken, false, NULL) != TSDB_CODE_SUCCESS) {
        return invalidOperationMsg(tscGetErrorMsgPayload(pCmd), msg);
      }

      int32_t ret = tNameSetDbName(&pTableMetaInfo->name, getAccountId(pSql), pToken);
      if (ret != TSDB_CODE_SUCCESS) {
        return invalidOperationMsg(tscGetErrorMsgPayload(pCmd), msg);
      }

      break;
    }

    case TSDB_SQL_RESET_CACHE: {
      return TSDB_CODE_SUCCESS;
    }

    case TSDB_SQL_SHOW: {
      if (setShowInfo(pSql, pInfo) != TSDB_CODE_SUCCESS) {
        return TSDB_CODE_TSC_INVALID_OPERATION;
      }

      break;
    }

    case TSDB_SQL_CREATE_FUNCTION:
    case TSDB_SQL_DROP_FUNCTION:  {
      code = handleUserDefinedFunc(pSql, pInfo);
      if (code != TSDB_CODE_SUCCESS) {
        return code;
      }

      break;
    }

    case TSDB_SQL_ALTER_DB:
    case TSDB_SQL_CREATE_DB: {
      const char* msg1 = "invalid db name";
      const char* msg2 = "name too long";

      SCreateDbInfo* pCreateDB = &(pInfo->pMiscInfo->dbOpt);
      if (pCreateDB->dbname.n >= TSDB_DB_NAME_LEN) {
        return invalidOperationMsg(tscGetErrorMsgPayload(pCmd), msg2);
      }

      char buf[TSDB_DB_NAME_LEN] = {0};
      SStrToken token = taosTokenDup(&pCreateDB->dbname, buf, tListLen(buf));

      if (tscValidateName(&token, false, NULL) != TSDB_CODE_SUCCESS) {
        return invalidOperationMsg(tscGetErrorMsgPayload(pCmd), msg1);
      }

      int32_t ret = tNameSetDbName(&pTableMetaInfo->name, getAccountId(pSql), &token);
      if (ret != TSDB_CODE_SUCCESS) {
        return invalidOperationMsg(tscGetErrorMsgPayload(pCmd), msg2);
      }

      if (parseCreateDBOptions(pCmd, pCreateDB) != TSDB_CODE_SUCCESS) {
        return TSDB_CODE_TSC_INVALID_OPERATION;
      }

      break;
    }

    case TSDB_SQL_CREATE_DNODE: {
      const char* msg = "invalid host name (ip address)";

      if (taosArrayGetSize(pInfo->pMiscInfo->a) > 1) {
        return invalidOperationMsg(tscGetErrorMsgPayload(pCmd), msg);
      }

      SStrToken* id = taosArrayGet(pInfo->pMiscInfo->a, 0);
      if (id->type == TK_STRING) {
        id->n = strdequote(id->z);
      }
      break;
    }

    case TSDB_SQL_CREATE_ACCT:
    case TSDB_SQL_ALTER_ACCT: {
      const char* msg1 = "invalid state option, available options[no, r, w, all]";
      const char* msg2 = "invalid user/account name";
      const char* msg3 = "name too long";

      SStrToken* pName = &pInfo->pMiscInfo->user.user;
      SStrToken* pPwd = &pInfo->pMiscInfo->user.passwd;

      if (handlePassword(pCmd, pPwd) != TSDB_CODE_SUCCESS) {
        return TSDB_CODE_TSC_INVALID_OPERATION;
      }

      if (pName->n >= TSDB_USER_LEN) {
        return invalidOperationMsg(tscGetErrorMsgPayload(pCmd), msg3);
      }

      if (tscValidateName(pName, false, NULL) != TSDB_CODE_SUCCESS) {
        return invalidOperationMsg(tscGetErrorMsgPayload(pCmd), msg2);
      }

      SCreateAcctInfo* pAcctOpt = &pInfo->pMiscInfo->acctOpt;
      if (pAcctOpt->stat.n > 0) {
        if (pAcctOpt->stat.z[0] == 'r' && pAcctOpt->stat.n == 1) {
        } else if (pAcctOpt->stat.z[0] == 'w' && pAcctOpt->stat.n == 1) {
        } else if (strncmp(pAcctOpt->stat.z, "all", 3) == 0 && pAcctOpt->stat.n == 3) {
        } else if (strncmp(pAcctOpt->stat.z, "no", 2) == 0 && pAcctOpt->stat.n == 2) {
        } else {
          return invalidOperationMsg(tscGetErrorMsgPayload(pCmd), msg1);
        }
      }

      break;
    }

    case TSDB_SQL_DESCRIBE_TABLE: {
      const char* msg1 = "invalid table name";

      SStrToken* pToken = taosArrayGet(pInfo->pMiscInfo->a, 0);
      bool dbIncluded = false;
      char      buf[TSDB_TABLE_FNAME_LEN];
      SStrToken sTblToken;
      sTblToken.z = buf;
      
      if (validateTableName(pToken->z, pToken->n, &sTblToken, &dbIncluded) != TSDB_CODE_SUCCESS) {
        return invalidOperationMsg(tscGetErrorMsgPayload(pCmd), msg1);
      }

      // additional msg has been attached already
      code = tscSetTableFullName(&pTableMetaInfo->name, &sTblToken, pSql, dbIncluded);
      if (code != TSDB_CODE_SUCCESS) {
        return code;
      }

      return tscGetTableMeta(pSql, pTableMetaInfo);
    }
    case TSDB_SQL_SHOW_CREATE_STABLE:
    case TSDB_SQL_SHOW_CREATE_TABLE: {
      const char* msg1 = "invalid table name";

      SStrToken* pToken = taosArrayGet(pInfo->pMiscInfo->a, 0);

      bool dbIncluded = false;
      char      buf[TSDB_TABLE_FNAME_LEN];
      SStrToken sTblToken;
      sTblToken.z = buf;
      
      if (validateTableName(pToken->z, pToken->n, &sTblToken, &dbIncluded) != TSDB_CODE_SUCCESS) {
        return invalidOperationMsg(tscGetErrorMsgPayload(pCmd), msg1);
      }

      code = tscSetTableFullName(&pTableMetaInfo->name, &sTblToken, pSql, dbIncluded);
      if (code != TSDB_CODE_SUCCESS) {
        return code;
      }

      return tscGetTableMeta(pSql, pTableMetaInfo);
    }
    case TSDB_SQL_SHOW_CREATE_DATABASE: {
      const char* msg1 = "invalid database name";

      SStrToken* pToken = taosArrayGet(pInfo->pMiscInfo->a, 0);
      
      if (tscValidateName(pToken, false, NULL) != TSDB_CODE_SUCCESS) {
        return invalidOperationMsg(tscGetErrorMsgPayload(pCmd), msg1);
      }

      if (pToken->n > TSDB_DB_NAME_LEN) {
        return invalidOperationMsg(tscGetErrorMsgPayload(pCmd), msg1);
      }
      return tNameSetDbName(&pTableMetaInfo->name, getAccountId(pSql), pToken);
    }
    case TSDB_SQL_CFG_DNODE: {
      const char* msg2 = "invalid configure options or values, such as resetlog / debugFlag 135 / balance 'vnode:2-dnode:2' / monitor 1 ";
      const char* msg3 = "invalid dnode ep";

      /* validate the ip address */
      SMiscInfo* pMiscInfo = pInfo->pMiscInfo;

      /* validate the parameter names and options */
      if (validateDNodeConfig(pMiscInfo) != TSDB_CODE_SUCCESS) {
        return invalidOperationMsg(tscGetErrorMsgPayload(pCmd), msg2);
      }

      char* pMsg = pCmd->payload;

      SCfgDnodeMsg* pCfg = (SCfgDnodeMsg*)pMsg;

      SStrToken* t0 = taosArrayGet(pMiscInfo->a, 0);
      SStrToken* t1 = taosArrayGet(pMiscInfo->a, 1);

      t0->n = strdequote(t0->z);
      strncpy(pCfg->ep, t0->z, t0->n);

      if (validateEp(pCfg->ep) != TSDB_CODE_SUCCESS) {
        return invalidOperationMsg(tscGetErrorMsgPayload(pCmd), msg3);
      }

      strncpy(pCfg->config, t1->z, t1->n);

      if (taosArrayGetSize(pMiscInfo->a) == 3) {
        SStrToken* t2 = taosArrayGet(pMiscInfo->a, 2);

        pCfg->config[t1->n] = ' ';  // add sep
        strncpy(&pCfg->config[t1->n + 1], t2->z, t2->n);
      }

      break;
    }

    case TSDB_SQL_CREATE_USER:
    case TSDB_SQL_ALTER_USER: {
      const char* msg2 = "invalid user/account name";
      const char* msg3 = "name too long";
      const char* msg5 = "invalid user rights";
      const char* msg7 = "not support options";

      pCmd->command = pInfo->type;

      SUserInfo* pUser = &pInfo->pMiscInfo->user;
      SStrToken* pName = &pUser->user;
      SStrToken* pPwd = &pUser->passwd;

      if (pName->n >= TSDB_USER_LEN) {
        return invalidOperationMsg(tscGetErrorMsgPayload(pCmd), msg3);
      }

      if (tscValidateName(pName, false, NULL) != TSDB_CODE_SUCCESS) {
        return invalidOperationMsg(tscGetErrorMsgPayload(pCmd), msg2);
      }

      if (pCmd->command == TSDB_SQL_CREATE_USER) {
        if (handlePassword(pCmd, pPwd) != TSDB_CODE_SUCCESS) {
          return TSDB_CODE_TSC_INVALID_OPERATION;
        }
      } else {
        if (pUser->type == TSDB_ALTER_USER_PASSWD) {
          if (handlePassword(pCmd, pPwd) != TSDB_CODE_SUCCESS) {
            return TSDB_CODE_TSC_INVALID_OPERATION;
          }
        } else if (pUser->type == TSDB_ALTER_USER_PRIVILEGES) {
          assert(pPwd->type == TSDB_DATA_TYPE_NULL);

          SStrToken* pPrivilege = &pUser->privilege;

          if (strncasecmp(pPrivilege->z, "super", 5) == 0 && pPrivilege->n == 5) {
            pCmd->count = 1;
          } else if (strncasecmp(pPrivilege->z, "read", 4) == 0 && pPrivilege->n == 4) {
            pCmd->count = 2;
          } else if (strncasecmp(pPrivilege->z, "write", 5) == 0 && pPrivilege->n == 5) {
            pCmd->count = 3;
          } else {
            return invalidOperationMsg(tscGetErrorMsgPayload(pCmd), msg5);
          }
        } else {
          return invalidOperationMsg(tscGetErrorMsgPayload(pCmd), msg7);
        }
      }

      break;
    }

    case TSDB_SQL_CFG_LOCAL: {
      SMiscInfo  *pMiscInfo = pInfo->pMiscInfo;
      const char *msg = "invalid configure options or values";

      // validate the parameter names and options
      if (validateLocalConfig(pMiscInfo) != TSDB_CODE_SUCCESS) {
        return invalidOperationMsg(tscGetErrorMsgPayload(pCmd), msg);
      }

      int32_t numOfToken = (int32_t) taosArrayGetSize(pMiscInfo->a);
      assert(numOfToken >= 1 && numOfToken <= 2);

      SStrToken* t = taosArrayGet(pMiscInfo->a, 0);
      strncpy(pCmd->payload, t->z, t->n);
      if (numOfToken == 2) {
        SStrToken* t1 = taosArrayGet(pMiscInfo->a, 1);
        pCmd->payload[t->n] = ' ';  // add sep
        strncpy(&pCmd->payload[t->n + 1], t1->z, t1->n);
      }
      return TSDB_CODE_SUCCESS;
    }

    case TSDB_SQL_CREATE_TABLE: {
      SCreateTableSql* pCreateTable = pInfo->pCreateTableInfo;

      if (pCreateTable->type == TSQL_CREATE_TABLE || pCreateTable->type == TSQL_CREATE_STABLE) {
        if ((code = doCheckForCreateTable(pSql, 0, pInfo)) != TSDB_CODE_SUCCESS) {
          return code;
        }

      } else if (pCreateTable->type == TSQL_CREATE_TABLE_FROM_STABLE) {
        assert(pCmd->numOfCols == 0);
        if ((code = doCheckForCreateFromStable(pSql, pInfo)) != TSDB_CODE_SUCCESS) {
          return code;
        }

      } else if (pCreateTable->type == TSQL_CREATE_STREAM) {
        if ((code = doCheckForStream(pSql, pInfo)) != TSDB_CODE_SUCCESS) {
          return code;
        }
      }

      break;
    }

    case TSDB_SQL_SELECT: {
      const char * msg1 = "no nested query supported in union clause";
      code = loadAllTableMeta(pSql, pInfo);
      if (code != TSDB_CODE_SUCCESS) {
        return code;
      }

      pQueryInfo = tscGetQueryInfo(pCmd);

      size_t size = taosArrayGetSize(pInfo->list);
      for (int32_t i = 0; i < size; ++i) {
        SSqlNode* pSqlNode = taosArrayGetP(pInfo->list, i);

        tscTrace("0x%"PRIx64" start to parse the %dth subclause, total:%"PRIzu, pSql->self, i, size);

        if (size > 1 && pSqlNode->from && pSqlNode->from->type == SQL_NODE_FROM_SUBQUERY) {
          return invalidOperationMsg(tscGetErrorMsgPayload(pCmd), msg1);
        }

//        normalizeSqlNode(pSqlNode); // normalize the column name in each function
        if ((code = validateSqlNode(pSql, pSqlNode, pQueryInfo)) != TSDB_CODE_SUCCESS) {
          return code;
        }

        tscPrintSelNodeList(pSql, i);

        if ((i + 1) < size && pQueryInfo->sibling == NULL) {
          if ((code = tscAddQueryInfo(pCmd)) != TSDB_CODE_SUCCESS) {
            return code;
          }

          SArray *pUdfInfo = NULL;
          if (pQueryInfo->pUdfInfo) {
            pUdfInfo = taosArrayDup(pQueryInfo->pUdfInfo);
          }

          pQueryInfo = pCmd->active;
          pQueryInfo->pUdfInfo = pUdfInfo;
          pQueryInfo->udfCopy = true;
        }
      }

      if ((code = normalizeVarDataTypeLength(pCmd)) != TSDB_CODE_SUCCESS) {
        return code;
      }

      // set the command/global limit parameters from the first subclause to the sqlcmd object
      pCmd->active = pCmd->pQueryInfo;
      pCmd->command = pCmd->pQueryInfo->command;

      STableMetaInfo* pTableMetaInfo1 = tscGetMetaInfo(pCmd->active, 0);
      if (pTableMetaInfo1->pTableMeta != NULL) {
        pSql->res.precision = tscGetTableInfo(pTableMetaInfo1->pTableMeta).precision;
      }

      return TSDB_CODE_SUCCESS;  // do not build query message here
    }

    case TSDB_SQL_ALTER_TABLE: {
      if ((code = setAlterTableInfo(pSql, pInfo)) != TSDB_CODE_SUCCESS) {
        return code;
      }

      break;
    }

    case TSDB_SQL_KILL_QUERY:
    case TSDB_SQL_KILL_STREAM:
    case TSDB_SQL_KILL_CONNECTION: {
      if ((code = setKillInfo(pSql, pInfo, pInfo->type)) != TSDB_CODE_SUCCESS) {
        return code;
      }
      break;
    }

    case TSDB_SQL_SYNC_DB_REPLICA: {
      const char* msg1 = "invalid db name";
      SStrToken* pzName = taosArrayGet(pInfo->pMiscInfo->a, 0);

      assert(taosArrayGetSize(pInfo->pMiscInfo->a) == 1);
      code = tNameSetDbName(&pTableMetaInfo->name, getAccountId(pSql), pzName);
      if (code != TSDB_CODE_SUCCESS) {
        return invalidOperationMsg(tscGetErrorMsgPayload(pCmd), msg1);
      }
      break;
    }
    case TSDB_SQL_COMPACT_VNODE:{
      const char* msg = "invalid compact";
      if (setCompactVnodeInfo(pSql, pInfo) != TSDB_CODE_SUCCESS) {
        return invalidOperationMsg(tscGetErrorMsgPayload(pCmd), msg);
      }
      break;
    }
    default:
      return invalidOperationMsg(tscGetErrorMsgPayload(pCmd), "not support sql expression");
  }

  if (tscBuildMsg[pCmd->command] != NULL) {
    return tscBuildMsg[pCmd->command](pSql, pInfo);
  } else {
    return invalidOperationMsg(tscGetErrorMsgPayload(pCmd), "not support sql expression");
  }
}

/*
 * if the top/bottom exists, only tags columns, tbname column, and primary timestamp column
 * are available.
 */
static bool isTopBottomQuery(SQueryInfo* pQueryInfo) {
  size_t size = tscNumOfExprs(pQueryInfo);
  
  for (int32_t i = 0; i < size; ++i) {
    int32_t functionId = tscExprGet(pQueryInfo, i)->base.functionId;

    if (functionId == TSDB_FUNC_TOP || functionId == TSDB_FUNC_BOTTOM) {
      return true;
    }
  }

  return false;
}

// need to add timestamp column in result set, if it is a time window query
static int32_t addPrimaryTsColumnForTimeWindowQuery(SQueryInfo* pQueryInfo, SSqlCmd* pCmd) {
  uint64_t uid = tscExprGet(pQueryInfo, 0)->base.uid;

  int32_t  tableIndex = COLUMN_INDEX_INITIAL_VAL;
  for (int32_t i = 0; i < pQueryInfo->numOfTables; ++i) {
    STableMetaInfo* pTableMetaInfo = tscGetMetaInfo(pQueryInfo, i);
    if (pTableMetaInfo->pTableMeta->id.uid == uid) {
      tableIndex = i;
      break;
    }
  }

  if (tableIndex == COLUMN_INDEX_INITIAL_VAL) {
    return TSDB_CODE_TSC_INVALID_OPERATION;
  }

  SSchema s = {.bytes = TSDB_KEYSIZE, .type = TSDB_DATA_TYPE_TIMESTAMP, .colId = PRIMARYKEY_TIMESTAMP_COL_INDEX};
  tstrncpy(s.name, aAggs[TSDB_FUNC_TS].name, sizeof(s.name));

  SColumnIndex index = {tableIndex, PRIMARYKEY_TIMESTAMP_COL_INDEX};
  tscAddFuncInSelectClause(pQueryInfo, 0, TSDB_FUNC_TS, &index, &s, TSDB_COL_NORMAL, getNewResColId(pCmd));
  return TSDB_CODE_SUCCESS;
}

static int32_t checkInvalidExprForTimeWindow(SSqlCmd* pCmd, SQueryInfo* pQueryInfo) {
  const char* msg1 = "invalid query expression";
  const char* msg2 = "top/bottom query does not support order by value in time window query";

  // for top/bottom + interval query, we do not add additional timestamp column in the front
  if (isTopBottomQuery(pQueryInfo)) {

    // invalid sql:
    // top(col, k) from table_name [interval(1d)|session(ts, 1d)] order by k asc
    // order by normal column is not supported
    int32_t colId = pQueryInfo->order.orderColId;
    if (isTimeWindowQuery(pQueryInfo) && colId != PRIMARYKEY_TIMESTAMP_COL_INDEX) {
      return invalidOperationMsg(tscGetErrorMsgPayload(pCmd), msg2);
    }

    return TSDB_CODE_SUCCESS;
  }

  /*
   * invalid sql:
   * select count(tbname)/count(tag1)/count(tag2) from super_table_name [interval(1d)|session(ts, 1d)];
   */
  size_t size = tscNumOfExprs(pQueryInfo);
  for (int32_t i = 0; i < size; ++i) {
    SExprInfo* pExpr = tscExprGet(pQueryInfo, i);
    if (pExpr->base.functionId == TSDB_FUNC_COUNT && TSDB_COL_IS_TAG(pExpr->base.colInfo.flag)) {
      return invalidOperationMsg(tscGetErrorMsgPayload(pCmd), msg1);
    }
  }

  /*
   * invalid sql:
   * select tbname, tags_fields from super_table_name [interval(1s)|session(ts,1s)]
   */
  if (tscQueryTags(pQueryInfo) && isTimeWindowQuery(pQueryInfo)) {
    return invalidOperationMsg(tscGetErrorMsgPayload(pCmd), msg1);
  }

  return addPrimaryTsColumnForTimeWindowQuery(pQueryInfo, pCmd);
}

int32_t validateIntervalNode(SSqlObj* pSql, SQueryInfo* pQueryInfo, SSqlNode* pSqlNode) {
  const char* msg1 = "sliding cannot be used without interval";
  const char* msg2 = "interval cannot be less than 1 us";
  const char* msg3 = "interval value is too small";
  const char* msg4 = "only point interpolation query requires keyword EVERY";

  SSqlCmd* pCmd = &pSql->cmd;

  STableMetaInfo* pTableMetaInfo = tscGetMetaInfo(pQueryInfo, 0);
  STableComInfo tinfo = tscGetTableInfo(pTableMetaInfo->pTableMeta);

  if (!TPARSER_HAS_TOKEN(pSqlNode->interval.interval)) {
    if (TPARSER_HAS_TOKEN(pSqlNode->sliding)) {
      return invalidOperationMsg(tscGetErrorMsgPayload(pCmd), msg1);
    }

    return TSDB_CODE_SUCCESS;
  }

  // orderby column not set yet, set it to be the primary timestamp column
  if (pQueryInfo->order.orderColId == INT32_MIN) {
    pQueryInfo->order.orderColId = PRIMARYKEY_TIMESTAMP_COL_INDEX;
  }

  // interval is not null
  SStrToken *t = &pSqlNode->interval.interval;
  if (parseNatualDuration(t->z, t->n, &pQueryInfo->interval.interval,
                          &pQueryInfo->interval.intervalUnit, tinfo.precision) != TSDB_CODE_SUCCESS) {
    return TSDB_CODE_TSC_INVALID_OPERATION;
  }

  if (pQueryInfo->interval.interval <= 0) {
    return invalidOperationMsg(tscGetErrorMsgPayload(pCmd), msg3);
  }

  if (pQueryInfo->interval.intervalUnit != 'n' && pQueryInfo->interval.intervalUnit != 'y') {
    // interval cannot be less than 10 milliseconds
    if (convertTimePrecision(pQueryInfo->interval.interval, tinfo.precision, TSDB_TIME_PRECISION_MICRO) < tsMinIntervalTime) {
      return invalidOperationMsg(tscGetErrorMsgPayload(pCmd), msg2);
    }
  }

  if (parseIntervalOffset(pCmd, pQueryInfo, &pSqlNode->interval.offset) != TSDB_CODE_SUCCESS) {
    return TSDB_CODE_TSC_INVALID_OPERATION;
  }

  if (parseSlidingClause(pCmd, pQueryInfo, &pSqlNode->sliding) != TSDB_CODE_SUCCESS) {
    return TSDB_CODE_TSC_INVALID_OPERATION;
  }

  bool interpQuery = tscIsPointInterpQuery(pQueryInfo);
  if ((pSqlNode->interval.token == TK_EVERY && (!interpQuery)) || (pSqlNode->interval.token == TK_INTERVAL && interpQuery)) {
    return invalidOperationMsg(tscGetErrorMsgPayload(pCmd), msg4);
  }

  // The following part is used to check for the invalid query expression.
  return checkInvalidExprForTimeWindow(pCmd, pQueryInfo);
}

static int32_t validateStateWindowNode(SSqlCmd* pCmd, SQueryInfo* pQueryInfo, SSqlNode* pSqlNode, bool isStable) {

  const char* msg1 = "invalid column name";
  const char* msg2 = "invalid column type";
  const char* msg3 = "not support state_window with group by ";
  const char* msg4 = "function not support for super table query";
  const char* msg5 = "not support state_window on tag column";

  SStrToken *col = &(pSqlNode->windowstateVal.col) ;
  if (col->z == NULL || col->n <= 0) {
    return TSDB_CODE_SUCCESS;
  }

  if (pQueryInfo->colList == NULL) {
    pQueryInfo->colList = taosArrayInit(4, POINTER_BYTES);
  }
  if (pQueryInfo->groupbyExpr.numOfGroupCols > 0) {
    return invalidOperationMsg(tscGetErrorMsgPayload(pCmd), msg3);
  }
  pQueryInfo->groupbyExpr.numOfGroupCols = 1;

  //TODO(dengyihao): check tag column
  if (isStable) {
    return invalidOperationMsg(tscGetErrorMsgPayload(pCmd), msg4);
  }

  SColumnIndex index = COLUMN_INDEX_INITIALIZER;
  if (getColumnIndexByName(col, pQueryInfo, &index, tscGetErrorMsgPayload(pCmd)) !=  TSDB_CODE_SUCCESS) {
    return invalidOperationMsg(tscGetErrorMsgPayload(pCmd), msg1);
  }

  STableMetaInfo *pTableMetaInfo = tscGetMetaInfo(pQueryInfo, index.tableIndex);
  STableMeta* pTableMeta = pTableMetaInfo->pTableMeta;
  int32_t numOfCols = tscGetNumOfColumns(pTableMeta);
  if (index.columnIndex == TSDB_TBNAME_COLUMN_INDEX) {
    return invalidOperationMsg(tscGetErrorMsgPayload(pCmd), msg3);
  } else if (index.columnIndex >= numOfCols) {
    return invalidOperationMsg(tscGetErrorMsgPayload(pCmd), msg5);
  }

  SGroupbyExpr* pGroupExpr = &pQueryInfo->groupbyExpr;
  if (pGroupExpr->columnInfo == NULL) {
    pGroupExpr->columnInfo = taosArrayInit(4, sizeof(SColIndex));
  }

  SSchema* pSchema = tscGetTableColumnSchema(pTableMeta, index.columnIndex);
  if (pSchema->type == TSDB_DATA_TYPE_TIMESTAMP || pSchema->type == TSDB_DATA_TYPE_FLOAT
      || pSchema->type == TSDB_DATA_TYPE_DOUBLE || pSchema->type == TSDB_DATA_TYPE_NCHAR
      || pSchema->type == TSDB_DATA_TYPE_BINARY) {
    return invalidOperationMsg(tscGetErrorMsgPayload(pCmd), msg2);
  }

  tscColumnListInsert(pQueryInfo->colList, index.columnIndex, pTableMeta->id.uid, pSchema);
  SColIndex colIndex = { .colIndex = index.columnIndex, .flag = TSDB_COL_NORMAL, .colId = pSchema->colId };
  taosArrayPush(pGroupExpr->columnInfo, &colIndex);
  pQueryInfo->groupbyExpr.orderType = TSDB_ORDER_ASC;
  pQueryInfo->stateWindow = true;
  return TSDB_CODE_SUCCESS;
}

int32_t validateSessionNode(SSqlCmd* pCmd, SQueryInfo* pQueryInfo, SSqlNode * pSqlNode) {
  const char* msg1 = "gap should be fixed time window";
  const char* msg2 = "only one type time window allowed";
  const char* msg3 = "invalid column name";
  const char* msg4 = "invalid time window";

  STableMetaInfo* pTableMetaInfo = tscGetMetaInfo(pQueryInfo, 0);
  STableComInfo tinfo = tscGetTableInfo(pTableMetaInfo->pTableMeta);
  // no session window
  if (!TPARSER_HAS_TOKEN(pSqlNode->sessionVal.gap)) {
    return TSDB_CODE_SUCCESS;
  }

  SStrToken* col = &pSqlNode->sessionVal.col;
  SStrToken* gap = &pSqlNode->sessionVal.gap;

  char timeUnit = 0;
  if (parseNatualDuration(gap->z, gap->n, &pQueryInfo->sessionWindow.gap, &timeUnit, tinfo.precision) != TSDB_CODE_SUCCESS) {
    return invalidOperationMsg(tscGetErrorMsgPayload(pCmd), msg4);
  }

  if (timeUnit == 'y' || timeUnit == 'n') {
    return invalidOperationMsg(tscGetErrorMsgPayload(pCmd), msg1);
  }

  if (pQueryInfo->sessionWindow.gap != 0 && pQueryInfo->interval.interval != 0) {
    return invalidOperationMsg(tscGetErrorMsgPayload(pCmd), msg2);
  }
  if (pQueryInfo->sessionWindow.gap == 0) {
    return invalidOperationMsg(tscGetErrorMsgPayload(pCmd), msg4);
  }

  SColumnIndex index = COLUMN_INDEX_INITIALIZER;
  if (getColumnIndexByName(col, pQueryInfo, &index, tscGetErrorMsgPayload(pCmd)) != TSDB_CODE_SUCCESS) {
    return invalidOperationMsg(tscGetErrorMsgPayload(pCmd), msg3);
  }
  if (index.columnIndex != PRIMARYKEY_TIMESTAMP_COL_INDEX) {
    return invalidOperationMsg(tscGetErrorMsgPayload(pCmd), msg3);
  }

  pQueryInfo->sessionWindow.primaryColId = PRIMARYKEY_TIMESTAMP_COL_INDEX;

  // The following part is used to check for the invalid query expression.
  return checkInvalidExprForTimeWindow(pCmd, pQueryInfo);
}

int32_t parseIntervalOffset(SSqlCmd* pCmd, SQueryInfo* pQueryInfo, SStrToken* offsetToken) {
  const char* msg1 = "interval offset cannot be negative";
  const char* msg2 = "interval offset should be shorter than interval";
  const char* msg3 = "cannot use 'year' as offset when interval is 'month'";

  STableMetaInfo* pTableMetaInfo = tscGetMetaInfo(pQueryInfo, 0);
  STableComInfo tinfo = tscGetTableInfo(pTableMetaInfo->pTableMeta);

  SStrToken* t = offsetToken;
  if (t->n == 0) {
    pQueryInfo->interval.offsetUnit = pQueryInfo->interval.intervalUnit;
    pQueryInfo->interval.offset = 0;
    return TSDB_CODE_SUCCESS;
  }

  if (parseNatualDuration(t->z, t->n, &pQueryInfo->interval.offset,
                          &pQueryInfo->interval.offsetUnit, tinfo.precision) != TSDB_CODE_SUCCESS) {
    return TSDB_CODE_TSC_INVALID_OPERATION;
  }

  if (pQueryInfo->interval.offset < 0) {
    return invalidOperationMsg(tscGetErrorMsgPayload(pCmd), msg1);
  }

  if (pQueryInfo->interval.offsetUnit != 'n' && pQueryInfo->interval.offsetUnit != 'y') {
    if (pQueryInfo->interval.intervalUnit != 'n' && pQueryInfo->interval.intervalUnit != 'y') {
      if (pQueryInfo->interval.offset >= pQueryInfo->interval.interval) {
        return invalidOperationMsg(tscGetErrorMsgPayload(pCmd), msg2);
      }
    }
  } else if (pQueryInfo->interval.offsetUnit == pQueryInfo->interval.intervalUnit) {
    if (pQueryInfo->interval.offset >= pQueryInfo->interval.interval) {
      return invalidOperationMsg(tscGetErrorMsgPayload(pCmd), msg2);
    }
  } else if (pQueryInfo->interval.intervalUnit == 'n' && pQueryInfo->interval.offsetUnit == 'y') {
      return invalidOperationMsg(tscGetErrorMsgPayload(pCmd), msg3);
  } else if (pQueryInfo->interval.intervalUnit == 'y' && pQueryInfo->interval.offsetUnit == 'n') {
    if (pQueryInfo->interval.interval * 12 <= pQueryInfo->interval.offset) {
      return invalidOperationMsg(tscGetErrorMsgPayload(pCmd), msg2);
    }
  } else {
    // TODO: offset should be shorter than interval, but how to check
    // conflicts like 30days offset and 1 month interval
  }

  return TSDB_CODE_SUCCESS;
}

int32_t parseSlidingClause(SSqlCmd* pCmd, SQueryInfo* pQueryInfo, SStrToken* pSliding) {
  const char* msg0 = "sliding value too small";
  const char* msg1 = "sliding value no larger than the interval value";
  const char* msg2 = "sliding value can not less than 1% of interval value";
  const char* msg3 = "does not support sliding when interval is natural month/year";

  const static int32_t INTERVAL_SLIDING_FACTOR = 100;

  STableMetaInfo* pTableMetaInfo = tscGetMetaInfo(pQueryInfo, 0);
  STableComInfo tinfo = tscGetTableInfo(pTableMetaInfo->pTableMeta);

  SInterval* pInterval = &pQueryInfo->interval;
  if (pSliding->n == 0) {
    pInterval->slidingUnit = pInterval->intervalUnit;
    pInterval->sliding     = pInterval->interval;
    return TSDB_CODE_SUCCESS;
  }

  if (pInterval->intervalUnit == 'n' || pInterval->intervalUnit == 'y') {
    return invalidOperationMsg(tscGetErrorMsgPayload(pCmd), msg3);
  }

  parseAbsoluteDuration(pSliding->z, pSliding->n, &pInterval->sliding, &pInterval->slidingUnit, tinfo.precision);

  if (pInterval->sliding < convertTimePrecision(tsMinSlidingTime, TSDB_TIME_PRECISION_MILLI, tinfo.precision)) {
    return invalidOperationMsg(tscGetErrorMsgPayload(pCmd), msg0);
  }

  if (pInterval->sliding > pInterval->interval) {
    return invalidOperationMsg(tscGetErrorMsgPayload(pCmd), msg1);
  }

  if ((pInterval->interval != 0) && (pInterval->interval/pInterval->sliding > INTERVAL_SLIDING_FACTOR)) {
    return invalidOperationMsg(tscGetErrorMsgPayload(pCmd), msg2);
  }

  return TSDB_CODE_SUCCESS;
}

int32_t tscSetTableFullName(SName* pName, SStrToken* pTableName, SSqlObj* pSql, bool dbIncluded) {
  const char* msg1 = "name too long";
  const char* msg2 = "acctId too long";
  const char* msg3 = "no acctId";
  const char* msg4 = "db name too long";
  const char* msg5 = "table name too long";

  SSqlCmd* pCmd = &pSql->cmd;
  int32_t  code = TSDB_CODE_SUCCESS;
  int32_t  idx = -1;
  
  if (dbIncluded) {
    idx  = getDelimiterIndex(pTableName);
  }
  
  if (idx != -1) { // db has been specified in sql string so we ignore current db path
    char* acctId = getAccountId(pSql);
    if (acctId == NULL || strlen(acctId) <= 0) {
      return invalidOperationMsg(tscGetErrorMsgPayload(pCmd), msg3);
    }

    code = tNameSetAcctId(pName, acctId);
    if (code != 0) {
      return invalidOperationMsg(tscGetErrorMsgPayload(pCmd), msg2);
    }
    if (idx >= TSDB_DB_NAME_LEN) {
      return invalidOperationMsg(tscGetErrorMsgPayload(pCmd), msg4);
    }

    if (pTableName->n - 1 - idx >= TSDB_TABLE_NAME_LEN) {
      return invalidOperationMsg(tscGetErrorMsgPayload(pCmd), msg5);
    }

    char name[TSDB_TABLE_FNAME_LEN] = {0};
    strncpy(name, pTableName->z, pTableName->n);

    code = tNameFromString(pName, name, T_NAME_DB|T_NAME_TABLE);
    if (code != 0) {
      return invalidOperationMsg(tscGetErrorMsgPayload(pCmd), msg1);
    }
  } else {  // get current DB name first, and then set it into path
    char* t = cloneCurrentDBName(pSql);
    if (strlen(t) == 0) {
      tfree(t);
      return TSDB_CODE_TSC_DB_NOT_SELECTED;
    }

    code = tNameFromString(pName, t, T_NAME_ACCT | T_NAME_DB);
    if (code != 0) {
      tfree(t);
      return TSDB_CODE_TSC_DB_NOT_SELECTED;
    }

    tfree(t);

    if (pTableName->n >= TSDB_TABLE_NAME_LEN) {
      return invalidOperationMsg(tscGetErrorMsgPayload(pCmd), msg1);
    }

    char name[TSDB_TABLE_FNAME_LEN] = {0};
    strncpy(name, pTableName->z, pTableName->n);

    code = tNameFromString(pName, name, T_NAME_TABLE);
    if (code != 0) {
      code = invalidOperationMsg(tscGetErrorMsgPayload(pCmd), msg1);
    }
  }

  return code;
}

static bool validateTableColumnInfo(SArray* pFieldList, SSqlCmd* pCmd) {
  assert(pFieldList != NULL);

  const char* msg = "illegal number of columns";
  const char* msg1 = "first column must be timestamp";
  const char* msg2 = "row length exceeds max length";
  const char* msg3 = "duplicated column names";
  const char* msg4 = "invalid data type";
  const char* msg5 = "invalid binary/nchar column length";
  const char* msg6 = "invalid column name";
  const char* msg7 = "too many columns";

  // number of fields no less than 2
  size_t numOfCols = taosArrayGetSize(pFieldList);
  if (numOfCols <= 1 ) {
    invalidOperationMsg(tscGetErrorMsgPayload(pCmd), msg);
    return false;
  } else if (numOfCols > TSDB_MAX_COLUMNS) {
    invalidOperationMsg(tscGetErrorMsgPayload(pCmd), msg7);
    return false;
  }

  // first column must be timestamp
  TAOS_FIELD* pField = taosArrayGet(pFieldList, 0);
  if (pField->type != TSDB_DATA_TYPE_TIMESTAMP) {
    invalidOperationMsg(tscGetErrorMsgPayload(pCmd), msg1);
    return false;
  }

  int32_t nLen = 0;
  for (int32_t i = 0; i < numOfCols; ++i) {
    pField = taosArrayGet(pFieldList, i);
    if (!isValidDataType(pField->type)) {
      invalidOperationMsg(tscGetErrorMsgPayload(pCmd), msg4);
      return false;
    }

    if (pField->bytes == 0) {
      invalidOperationMsg(tscGetErrorMsgPayload(pCmd), msg5);
      return false;
    }

    if ((pField->type == TSDB_DATA_TYPE_BINARY && (pField->bytes <= 0 || pField->bytes > TSDB_MAX_BINARY_LEN)) ||
        (pField->type == TSDB_DATA_TYPE_NCHAR && (pField->bytes <= 0 || pField->bytes > TSDB_MAX_NCHAR_LEN))) {
      invalidOperationMsg(tscGetErrorMsgPayload(pCmd), msg5);
      return false;
    }

    if (validateColumnName(pField->name) != TSDB_CODE_SUCCESS) {
      invalidOperationMsg(tscGetErrorMsgPayload(pCmd), msg6);
      return false;
    }

    // field name must be unique
    if (has(pFieldList, i + 1, pField->name) == true) {
      invalidOperationMsg(tscGetErrorMsgPayload(pCmd), msg3);
      return false;
    }

    nLen += pField->bytes;
  }

  // max row length must be less than TSDB_MAX_BYTES_PER_ROW
  if (nLen > TSDB_MAX_BYTES_PER_ROW) {
    invalidOperationMsg(tscGetErrorMsgPayload(pCmd), msg2);
    return false;
  }

  return true;
}


static bool validateTagParams(SArray* pTagsList, SArray* pFieldList, SSqlCmd* pCmd) {
  assert(pTagsList != NULL);

  const char* msg1 = "invalid number of tag columns";
  const char* msg2 = "tag length too long";
  const char* msg3 = "duplicated column names";
  //const char* msg4 = "timestamp not allowed in tags";
  const char* msg5 = "invalid data type in tags";
  const char* msg6 = "invalid tag name";
  const char* msg7 = "invalid binary/nchar tag length";

  // number of fields at least 1
  size_t numOfTags = taosArrayGetSize(pTagsList);
  if (numOfTags < 1 || numOfTags > TSDB_MAX_TAGS) {
    invalidOperationMsg(tscGetErrorMsgPayload(pCmd), msg1);
    return false;
  }

  for (int32_t i = 0; i < numOfTags; ++i) {
    TAOS_FIELD* p = taosArrayGet(pTagsList, i);
    if (!isValidDataType(p->type)) {
      invalidOperationMsg(tscGetErrorMsgPayload(pCmd), msg5);
      return false;
    }

    if ((p->type == TSDB_DATA_TYPE_BINARY && p->bytes <= 0) ||
        (p->type == TSDB_DATA_TYPE_NCHAR && p->bytes <= 0)) {
      invalidOperationMsg(tscGetErrorMsgPayload(pCmd), msg7);
      return false;
    }

    if (validateColumnName(p->name) != TSDB_CODE_SUCCESS) {
      invalidOperationMsg(tscGetErrorMsgPayload(pCmd), msg6);
      return false;
    }

    if (has(pTagsList, i + 1, p->name) == true) {
      invalidOperationMsg(tscGetErrorMsgPayload(pCmd), msg3);
      return false;
    }
  }

  int32_t nLen = 0;
  for (int32_t i = 0; i < numOfTags; ++i) {
    TAOS_FIELD* p = taosArrayGet(pTagsList, i);
    if (p->bytes == 0) {
      invalidOperationMsg(tscGetErrorMsgPayload(pCmd), msg7);
      return false;
    }

    nLen += p->bytes;
  }

  // max tag row length must be less than TSDB_MAX_TAGS_LEN
  if (nLen > TSDB_MAX_TAGS_LEN) {
    invalidOperationMsg(tscGetErrorMsgPayload(pCmd), msg2);
    return false;
  }

  // field name must be unique
  for (int32_t i = 0; i < numOfTags; ++i) {
    TAOS_FIELD* p = taosArrayGet(pTagsList, i);

    if (has(pFieldList, 0, p->name) == true) {
      invalidOperationMsg(tscGetErrorMsgPayload(pCmd), msg3);
      return false;
    }
  }

  return true;
}

/*
 * tags name /column name is truncated in sql.y
 */
int32_t validateOneTag(SSqlCmd* pCmd, TAOS_FIELD* pTagField) {
  const char* msg3 = "tag length too long";
  const char* msg4 = "invalid tag name";
  const char* msg5 = "invalid binary/nchar tag length";
  const char* msg6 = "invalid data type in tags";
  const char* msg7 = "too many columns";

  STableMetaInfo* pTableMetaInfo = tscGetTableMetaInfoFromCmd(pCmd,  0);
  STableMeta*     pTableMeta = pTableMetaInfo->pTableMeta;

  int32_t numOfTags = tscGetNumOfTags(pTableMeta);
  int32_t numOfCols = tscGetNumOfColumns(pTableMeta);

  // no more max columns
  if (numOfTags + numOfCols >= TSDB_MAX_COLUMNS) {
    return invalidOperationMsg(tscGetErrorMsgPayload(pCmd), msg7);
  }

  // no more than 6 tags
  if (numOfTags == TSDB_MAX_TAGS) {
    char msg[128] = {0};
    sprintf(msg, "tags no more than %d", TSDB_MAX_TAGS);

    return invalidOperationMsg(tscGetErrorMsgPayload(pCmd), msg);
  }

  // no timestamp allowable
  //if (pTagField->type == TSDB_DATA_TYPE_TIMESTAMP) {
  //  invalidOperationMsg(tscGetErrorMsgPayload(pCmd), msg1);
  //  return false;
  //}

  if ((pTagField->type < TSDB_DATA_TYPE_BOOL) || (pTagField->type > TSDB_DATA_TYPE_UBIGINT)) {
    return invalidOperationMsg(tscGetErrorMsgPayload(pCmd), msg6);
  }

  SSchema* pTagSchema = tscGetTableTagSchema(pTableMetaInfo->pTableMeta);
  int32_t  nLen = 0;

  for (int32_t i = 0; i < numOfTags; ++i) {
    nLen += pTagSchema[i].bytes;
  }

  // length less than TSDB_MAX_TASG_LEN
  if (nLen + pTagField->bytes > TSDB_MAX_TAGS_LEN) {
    return invalidOperationMsg(tscGetErrorMsgPayload(pCmd), msg3);
  }

  // tags name can not be a keyword
  if (validateColumnName(pTagField->name) != TSDB_CODE_SUCCESS) {
    return invalidOperationMsg(tscGetErrorMsgPayload(pCmd), msg4);
  }

  // binary(val), val can not be equalled to or less than 0
  if ((pTagField->type == TSDB_DATA_TYPE_BINARY || pTagField->type == TSDB_DATA_TYPE_NCHAR) && pTagField->bytes <= 0) {
    return invalidOperationMsg(tscGetErrorMsgPayload(pCmd), msg5);
  }

  // field name must be unique
  SSchema* pSchema = tscGetTableSchema(pTableMeta);

  for (int32_t i = 0; i < numOfTags + numOfCols; ++i) {
    if (strncasecmp(pTagField->name, pSchema[i].name, sizeof(pTagField->name) - 1) == 0) {
      //return tscErrorMsgWithCode(TSDB_CODE_TSC_DUP_COL_NAMES, tscGetErrorMsgPayload(pCmd), pTagField->name, NULL);
      return invalidOperationMsg(tscGetErrorMsgPayload(pCmd), "duplicated column names");
    }
  }

  return TSDB_CODE_SUCCESS;
}

int32_t validateOneColumn(SSqlCmd* pCmd, TAOS_FIELD* pColField) {
  const char* msg1 = "too many columns";
  const char* msg3 = "column length too long";
  const char* msg4 = "invalid data type";
  const char* msg5 = "invalid column name";
  const char* msg6 = "invalid column length";

//  assert(pCmd->numOfClause == 1);
  STableMetaInfo* pTableMetaInfo = tscGetTableMetaInfoFromCmd(pCmd,  0);
  STableMeta*     pTableMeta = pTableMetaInfo->pTableMeta;
  
  int32_t numOfTags = tscGetNumOfTags(pTableMeta);
  int32_t numOfCols = tscGetNumOfColumns(pTableMeta);
  
  // no more max columns
  if (numOfCols >= TSDB_MAX_COLUMNS || numOfTags + numOfCols >= TSDB_MAX_COLUMNS) {
    return invalidOperationMsg(tscGetErrorMsgPayload(pCmd), msg1);
  }

  if (pColField->type < TSDB_DATA_TYPE_BOOL || pColField->type > TSDB_DATA_TYPE_UBIGINT) {
    return invalidOperationMsg(tscGetErrorMsgPayload(pCmd), msg4);
  }

  if (validateColumnName(pColField->name) != TSDB_CODE_SUCCESS) {
    return invalidOperationMsg(tscGetErrorMsgPayload(pCmd), msg5);
  }

  SSchema* pSchema = tscGetTableSchema(pTableMeta);
  int32_t  nLen = 0;

  for (int32_t i = 0; i < numOfCols; ++i) {
    nLen += pSchema[i].bytes;
  }

  if (pColField->bytes <= 0) {
    return invalidOperationMsg(tscGetErrorMsgPayload(pCmd), msg6);
  }

  // length less than TSDB_MAX_BYTES_PER_ROW
  if (nLen + pColField->bytes > TSDB_MAX_BYTES_PER_ROW) {
    return invalidOperationMsg(tscGetErrorMsgPayload(pCmd), msg3);
  }

  // field name must be unique
  for (int32_t i = 0; i < numOfTags + numOfCols; ++i) {
    if (strncasecmp(pColField->name, pSchema[i].name, sizeof(pColField->name) - 1) == 0) {
      //return tscErrorMsgWithCode(TSDB_CODE_TSC_DUP_COL_NAMES, tscGetErrorMsgPayload(pCmd), pColField->name, NULL);
      return invalidOperationMsg(tscGetErrorMsgPayload(pCmd), "duplicated column names");
    }
  }

  return TSDB_CODE_SUCCESS;
}

/* is contained in pFieldList or not */
static bool has(SArray* pFieldList, int32_t startIdx, const char* name) {
  size_t numOfCols = taosArrayGetSize(pFieldList);
  for (int32_t j = startIdx; j < numOfCols; ++j) {
    TAOS_FIELD* field = taosArrayGet(pFieldList, j);
    if (strncasecmp(name, field->name, sizeof(field->name) - 1) == 0) return true;
  }

  return false;
}

static char* getAccountId(SSqlObj* pSql) { return pSql->pTscObj->acctId; }

/* length limitation, strstr cannot be applied */
static int32_t getDelimiterIndex(SStrToken* pTableName) {
  for (uint32_t i = 0; i < pTableName->n; ++i) {
    if (pTableName->z[i] == TS_PATH_DELIMITER[0]) {
      return i;
    }
  }
  return -1;
}

void tscInsertPrimaryTsSourceColumn(SQueryInfo* pQueryInfo, uint64_t tableUid) {
  SSchema s = {.type = TSDB_DATA_TYPE_TIMESTAMP, .bytes = TSDB_KEYSIZE, .colId = PRIMARYKEY_TIMESTAMP_COL_INDEX};
  tscColumnListInsert(pQueryInfo->colList, PRIMARYKEY_TIMESTAMP_COL_INDEX, tableUid, &s);
}

static int32_t handleArithmeticExpr(SSqlCmd* pCmd, SQueryInfo* pQueryInfo, int32_t exprIndex, tSqlExprItem* pItem) {
  const char* msg1 = "invalid column name, illegal column type, or columns in arithmetic expression from two tables";
  const char* msg2 = "invalid arithmetic expression in select clause";
  const char* msg3 = "tag columns can not be used in arithmetic expression";
  const char* msg4 = "columns from different table mixed up in arithmetic expression";

  SColumnList columnList = {0};
  int32_t     arithmeticType = NON_ARITHMEIC_EXPR;

  uint64_t uid;
  if (validateSQLExprTerm(pCmd, pItem->pNode, pQueryInfo, &columnList, &arithmeticType, &uid) != TSDB_CODE_SUCCESS) {
    return invalidOperationMsg(tscGetErrorMsgPayload(pCmd), msg1);
  }

  int32_t tableIndex = columnList.ids[0].tableIndex;
  if (arithmeticType == NORMAL_ARITHMETIC) {
    pQueryInfo->type |= TSDB_QUERY_TYPE_PROJECTION_QUERY;

    // all columns in arithmetic expression must belong to the same table
    for (int32_t f = 1; f < columnList.num; ++f) {
      if (columnList.ids[f].tableIndex != tableIndex) {
        return invalidOperationMsg(tscGetErrorMsgPayload(pCmd), msg4);
      }
    }

    // expr string is set as the parameter of function
    SColumnIndex index = {.tableIndex = tableIndex};

    SExprInfo* pExpr = tscExprAppend(pQueryInfo, TSDB_FUNC_ARITHM, &index, TSDB_DATA_TYPE_DOUBLE, sizeof(double),
                                       getNewResColId(pCmd), sizeof(double), false);

    char* name = (pItem->aliasName != NULL)? pItem->aliasName:pItem->pNode->exprToken.z;
    size_t len = MIN(sizeof(pExpr->base.aliasName), pItem->pNode->exprToken.n + 1);
    tstrncpy(pExpr->base.aliasName, name, len);

    tExprNode* pNode = NULL;
    SArray* colList = taosArrayInit(10, sizeof(SColIndex));

    int32_t ret = exprTreeFromSqlExpr(pCmd, &pNode, pItem->pNode, pQueryInfo, colList, NULL);
    if (ret != TSDB_CODE_SUCCESS) {
      taosArrayDestroy(colList);
      tExprTreeDestroy(pNode, NULL);
      return invalidOperationMsg(tscGetErrorMsgPayload(pCmd), msg2);
    }

    // check for if there is a tag in the arithmetic express
    size_t numOfNode = taosArrayGetSize(colList);
    for(int32_t k = 0; k < numOfNode; ++k) {
      SColIndex* pIndex = taosArrayGet(colList, k);
      if (TSDB_COL_IS_TAG(pIndex->flag)) {
        tExprTreeDestroy(pNode, NULL);
        taosArrayDestroy(colList);

        return invalidOperationMsg(tscGetErrorMsgPayload(pCmd), msg3);
      }
    }

    SBufferWriter bw = tbufInitWriter(NULL, false);

    TRY(0) {
        exprTreeToBinary(&bw, pNode);
      } CATCH(code) {
        tbufCloseWriter(&bw);
        UNUSED(code);
        // TODO: other error handling
      } END_TRY

    len = tbufTell(&bw);
    char* c = tbufGetData(&bw, false);

    // set the serialized binary string as the parameter of arithmetic expression
    tscExprAddParams(&pExpr->base, c, TSDB_DATA_TYPE_BINARY, (int32_t)len);
    insertResultField(pQueryInfo, exprIndex, &columnList, sizeof(double), TSDB_DATA_TYPE_DOUBLE, pExpr->base.aliasName, pExpr);

    // add ts column
    tscInsertPrimaryTsSourceColumn(pQueryInfo, pExpr->base.uid);

    tbufCloseWriter(&bw);
    taosArrayDestroy(colList);
    tExprTreeDestroy(pNode, NULL);
  } else {
    columnList.num = 0;
    columnList.ids[0] = (SColumnIndex) {0, 0};

    char rawName[TSDB_COL_NAME_LEN] = {0};
    char aliasName[TSDB_COL_NAME_LEN] = {0};
    getColumnName(pItem, aliasName, rawName, TSDB_COL_NAME_LEN);

    insertResultField(pQueryInfo, exprIndex, &columnList, sizeof(double), TSDB_DATA_TYPE_DOUBLE, aliasName, NULL);

    int32_t slot = tscNumOfFields(pQueryInfo) - 1;
    SInternalField* pInfo = tscFieldInfoGetInternalField(&pQueryInfo->fieldsInfo, slot);
    assert(pInfo->pExpr == NULL);

    SExprInfo* pExprInfo = calloc(1, sizeof(SExprInfo));

    // arithmetic expression always return result in the format of double float
    pExprInfo->base.resBytes   = sizeof(double);
    pExprInfo->base.interBytes = 0;
    pExprInfo->base.resType    = TSDB_DATA_TYPE_DOUBLE;

    pExprInfo->base.functionId = TSDB_FUNC_ARITHM;
    pExprInfo->base.numOfParams = 1;
    pExprInfo->base.resColId = getNewResColId(pCmd);
    strncpy(pExprInfo->base.aliasName, aliasName, tListLen(pExprInfo->base.aliasName));
    strncpy(pExprInfo->base.token, rawName, tListLen(pExprInfo->base.token));

    int32_t ret = exprTreeFromSqlExpr(pCmd, &pExprInfo->pExpr, pItem->pNode, pQueryInfo, NULL, &(pExprInfo->base.uid));
    if (ret != TSDB_CODE_SUCCESS) {
      tExprTreeDestroy(pExprInfo->pExpr, NULL);
      return invalidOperationMsg(tscGetErrorMsgPayload(pCmd), "invalid expression in select clause");
    }

    pInfo->pExpr = pExprInfo;

    SBufferWriter bw = tbufInitWriter(NULL, false);

    TRY(0) {
      exprTreeToBinary(&bw, pInfo->pExpr->pExpr);
    } CATCH(code) {
      tbufCloseWriter(&bw);
      UNUSED(code);
      // TODO: other error handling
    } END_TRY

    SSqlExpr* pSqlExpr = &pInfo->pExpr->base;
    pSqlExpr->param[0].nLen = (int16_t) tbufTell(&bw);
    pSqlExpr->param[0].pz   = tbufGetData(&bw, true);
    pSqlExpr->param[0].nType = TSDB_DATA_TYPE_BINARY;

//    tbufCloseWriter(&bw); // TODO there is a memory leak
  }

  return TSDB_CODE_SUCCESS;
}

static void addProjectQueryCol(SQueryInfo* pQueryInfo, int32_t startPos, SColumnIndex* pIndex, tSqlExprItem* pItem, int32_t colId) {
  SExprInfo* pExpr = doAddProjectCol(pQueryInfo, pIndex->columnIndex, pIndex->tableIndex, colId);

  STableMetaInfo* pTableMetaInfo = tscGetMetaInfo(pQueryInfo, pIndex->tableIndex);
  STableMeta*     pTableMeta = pTableMetaInfo->pTableMeta;

  SSchema* pSchema = tscGetTableColumnSchema(pTableMeta, pIndex->columnIndex);

  char* colName = (pItem->aliasName == NULL) ? pSchema->name : pItem->aliasName;
  tstrncpy(pExpr->base.aliasName, colName, sizeof(pExpr->base.aliasName));

  SColumnList ids = {0};
  ids.num = 1;
  ids.ids[0] = *pIndex;

  if (pIndex->columnIndex == TSDB_TBNAME_COLUMN_INDEX || pIndex->columnIndex == TSDB_UD_COLUMN_INDEX ||
      pIndex->columnIndex >= tscGetNumOfColumns(pTableMeta)) {
    ids.num = 0;
  }

  insertResultField(pQueryInfo, startPos, &ids, pExpr->base.resBytes, (int8_t)pExpr->base.resType, pExpr->base.aliasName, pExpr);
}

static void addPrimaryTsColIntoResult(SQueryInfo* pQueryInfo, SSqlCmd* pCmd) {
  // primary timestamp column has been added already
  size_t size = tscNumOfExprs(pQueryInfo);
  for (int32_t i = 0; i < size; ++i) {
    SExprInfo* pExpr = tscExprGet(pQueryInfo, i);
    if (pExpr->base.functionId == TSDB_FUNC_PRJ && pExpr->base.colInfo.colId == PRIMARYKEY_TIMESTAMP_COL_INDEX) {
      return;
    }
  }


  // set the constant column value always attached to first table.
  STableMetaInfo* pTableMetaInfo = tscGetMetaInfo(pQueryInfo, 0);
  SSchema* pSchema = tscGetTableColumnSchema(pTableMetaInfo->pTableMeta, PRIMARYKEY_TIMESTAMP_COL_INDEX);

  // add the timestamp column into the output columns
  SColumnIndex index = {0};  // primary timestamp column info
  int32_t numOfCols = (int32_t)tscNumOfFields(pQueryInfo);
  tscAddFuncInSelectClause(pQueryInfo, numOfCols, TSDB_FUNC_PRJ, &index, pSchema, TSDB_COL_NORMAL, getNewResColId(pCmd));

  SInternalField* pSupInfo = tscFieldInfoGetInternalField(&pQueryInfo->fieldsInfo, numOfCols);
  pSupInfo->visible = false;

  pQueryInfo->type |= TSDB_QUERY_TYPE_PROJECTION_QUERY;
}

static bool hasNoneUserDefineExpr(SQueryInfo* pQueryInfo) {
  size_t numOfExprs = taosArrayGetSize(pQueryInfo->exprList);
  for (int32_t i = 0; i < numOfExprs; ++i) {
    SSqlExpr* pExpr = taosArrayGetP(pQueryInfo->exprList, i);

    if (TSDB_COL_IS_UD_COL(pExpr->colInfo.flag)) {
      continue;
    }

    return true;
  }

  return false;
}

void genUdfList(SArray* pUdfInfo, tSqlExpr *pNode) {
  if (pNode == NULL) {
    return;
  }

  if (pNode->type == SQL_NODE_EXPR) {
    genUdfList(pUdfInfo, pNode->pLeft);
    genUdfList(pUdfInfo, pNode->pRight);
    return;
  }

  if (pNode->type == SQL_NODE_SQLFUNCTION) {
    pNode->functionId = isValidFunction(pNode->Expr.operand.z, pNode->Expr.operand.n);
    if (pNode->functionId < 0) { // extract all possible user defined function
      struct SUdfInfo info = {0};
      info.name = strndup(pNode->Expr.operand.z, pNode->Expr.operand.n);
      int32_t functionId = (int32_t)taosArrayGetSize(pUdfInfo) * (-1) - 1;
      info.functionId = functionId;

      taosArrayPush(pUdfInfo, &info);
    }
  }
}

/*
static int32_t checkForUdf(SSqlObj* pSql, SQueryInfo* pQueryInfo, SArray* pSelection) {
  if (pQueryInfo->pUdfInfo != NULL) {
    return TSDB_CODE_SUCCESS;
  }

  pQueryInfo->pUdfInfo = taosArrayInit(4, sizeof(struct SUdfInfo));

  size_t nExpr = taosArrayGetSize(pSelection);

  for (int32_t i = 0; i < nExpr; ++i) {
    tSqlExprItem* pItem = taosArrayGet(pSelection, i);

    int32_t type = pItem->pNode->type;
    if (type == SQL_NODE_EXPR || type == SQL_NODE_SQLFUNCTION) {
      genUdfList(pQueryInfo->pUdfInfo, pItem->pNode);
    }
  }

  if (taosArrayGetSize(pQueryInfo->pUdfInfo) > 0) {
    return tscGetUdfFromNode(pSql, pQueryInfo);
  } else {
    return TSDB_CODE_SUCCESS;
  }
}
*/

static SUdfInfo* isValidUdf(SArray* pUdfInfo, const char* name, int32_t len) {
  if(pUdfInfo == NULL){
    tscError("udfinfo is null");
    return NULL;
  }
  size_t t = taosArrayGetSize(pUdfInfo);
  for(int32_t i = 0; i < t; ++i) {
    SUdfInfo* pUdf = taosArrayGet(pUdfInfo, i);
    if (strlen(pUdf->name) == len && strncasecmp(pUdf->name, name, len) == 0) {
      return pUdf;
    }
  }

  return NULL;
}

int32_t validateSelectNodeList(SSqlCmd* pCmd, SQueryInfo* pQueryInfo, SArray* pSelNodeList, bool joinQuery,
                               bool timeWindowQuery, bool outerQuery) {
  assert(pSelNodeList != NULL && pCmd != NULL);

  const char* msg1 = "too many items in selection clause";
  const char* msg2 = "functions or others can not be mixed up";
  const char* msg3 = "not support query expression";
  const char* msg4 = "not support distinct mixed with proj/agg func";
  const char* msg5 = "invalid function name";
  const char* msg6 = "not support distinct mixed with join"; 
  const char* msg7 = "not support distinct mixed with groupby";
  const char* msg8 = "not support distinct in nest query";
  const char* msg9 = "_block_dist not support subquery, only support stable/table";
  const char* msg10 = "not support group by in block func";

  // too many result columns not support order by in query
  if (taosArrayGetSize(pSelNodeList) > TSDB_MAX_COLUMNS) {
    return invalidOperationMsg(tscGetErrorMsgPayload(pCmd), msg1);
  }

  if (pQueryInfo->colList == NULL) {
    pQueryInfo->colList = taosArrayInit(4, POINTER_BYTES);
  }

  
  bool hasDistinct = false;
  bool hasAgg      = false; 
  size_t numOfExpr = taosArrayGetSize(pSelNodeList);
  int32_t distIdx = -1; 
  for (int32_t i = 0; i < numOfExpr; ++i) {
    int32_t outputIndex = (int32_t)tscNumOfExprs(pQueryInfo);
    tSqlExprItem* pItem = taosArrayGet(pSelNodeList, i);
    if (hasDistinct == false) {
      hasDistinct = (pItem->distinct == true);
      distIdx     =  hasDistinct ? i : -1;
    } 

    int32_t type = pItem->pNode->type;
    if (type == SQL_NODE_SQLFUNCTION) {
      hasAgg = true; 
      if (hasDistinct)  break;

      pItem->pNode->functionId = isValidFunction(pItem->pNode->Expr.operand.z, pItem->pNode->Expr.operand.n);

      if (pItem->pNode->functionId == TSDB_FUNC_BLKINFO && taosArrayGetSize(pQueryInfo->pUpstream) > 0) {
        return invalidOperationMsg(tscGetErrorMsgPayload(pCmd), msg9);
      }

      if (pItem->pNode->functionId == TSDB_FUNC_BLKINFO && pQueryInfo->groupbyExpr.numOfGroupCols > 0) {
        return invalidOperationMsg(tscGetErrorMsgPayload(pCmd), msg10);
      }

      SUdfInfo* pUdfInfo = NULL;
      if (pItem->pNode->functionId < 0) {
        pUdfInfo = isValidUdf(pQueryInfo->pUdfInfo, pItem->pNode->Expr.operand.z, pItem->pNode->Expr.operand.n);
        if (pUdfInfo == NULL) {
          return invalidOperationMsg(tscGetErrorMsgPayload(pCmd), msg5);
        }

        pItem->pNode->functionId = pUdfInfo->functionId;
      }

      // sql function in selection clause, append sql function info in pSqlCmd structure sequentially
      if (addExprAndResultField(pCmd, pQueryInfo, outputIndex, pItem, true, pUdfInfo) != TSDB_CODE_SUCCESS) {
        return TSDB_CODE_TSC_INVALID_OPERATION;
      }
    } else if (type == SQL_NODE_TABLE_COLUMN || type == SQL_NODE_VALUE) {
      // use the dynamic array list to decide if the function is valid or not
      // select table_name1.field_name1, table_name2.field_name2  from table_name1, table_name2
      if (addProjectionExprAndResultField(pCmd, pQueryInfo, pItem, outerQuery) != TSDB_CODE_SUCCESS) {
        return TSDB_CODE_TSC_INVALID_OPERATION;
      }
    } else if (type == SQL_NODE_EXPR) {
      int32_t code = handleArithmeticExpr(pCmd, pQueryInfo, i, pItem);
      if (code != TSDB_CODE_SUCCESS) {
        return code;
      }
    } else {
      return invalidOperationMsg(tscGetErrorMsgPayload(pCmd), msg3);
    }

    if (pQueryInfo->fieldsInfo.numOfOutput > TSDB_MAX_COLUMNS) {
      return invalidOperationMsg(tscGetErrorMsgPayload(pCmd), msg1);
    }
  }

  //TODO(dengyihao), refactor as function     
  //handle distinct func mixed with other func 
  if (hasDistinct == true) {
    if (distIdx != 0 || hasAgg) {
      return invalidOperationMsg(tscGetErrorMsgPayload(pCmd), msg4);
    } 
    if (joinQuery) {
      return invalidOperationMsg(tscGetErrorMsgPayload(pCmd), msg6);
    }
    if (pQueryInfo->groupbyExpr.numOfGroupCols  != 0) {
      return invalidOperationMsg(tscGetErrorMsgPayload(pCmd), msg7);
    }
    if (pQueryInfo->pDownstream != NULL) {
      return invalidOperationMsg(tscGetErrorMsgPayload(pCmd), msg8);
    }
    
    pQueryInfo->distinct = true;
  }
  
  
  // there is only one user-defined column in the final result field, add the timestamp column.
  size_t numOfSrcCols = taosArrayGetSize(pQueryInfo->colList);
  if ((numOfSrcCols <= 0 || !hasNoneUserDefineExpr(pQueryInfo)) && !tscQueryTags(pQueryInfo) && !tscQueryBlockInfo(pQueryInfo)) {
    addPrimaryTsColIntoResult(pQueryInfo, pCmd);
  }

  if (!functionCompatibleCheck(pQueryInfo, joinQuery, timeWindowQuery)) {
    return invalidOperationMsg(tscGetErrorMsgPayload(pCmd), msg2);
  }

  return TSDB_CODE_SUCCESS;
}

int32_t insertResultField(SQueryInfo* pQueryInfo, int32_t outputIndex, SColumnList* pColList, int16_t bytes,
                          int8_t type, char* fieldName, SExprInfo* pSqlExpr) {
  for (int32_t i = 0; i < pColList->num; ++i) {
    int32_t tableIndex = pColList->ids[i].tableIndex;
    STableMeta* pTableMeta = pQueryInfo->pTableMetaInfo[tableIndex]->pTableMeta;

    int32_t numOfCols = tscGetNumOfColumns(pTableMeta);
    if (pColList->ids[i].columnIndex >= numOfCols) {
      continue;
    }

    uint64_t uid = pTableMeta->id.uid;
    SSchema* pSchema = tscGetTableSchema(pTableMeta);
    tscColumnListInsert(pQueryInfo->colList, pColList->ids[i].columnIndex, uid, &pSchema[pColList->ids[i].columnIndex]);
  }
  
  TAOS_FIELD f = tscCreateField(type, fieldName, bytes);
  SInternalField* pInfo = tscFieldInfoInsert(&pQueryInfo->fieldsInfo, outputIndex, &f);
  pInfo->pExpr = pSqlExpr;
  
  return TSDB_CODE_SUCCESS;
}

SExprInfo* doAddProjectCol(SQueryInfo* pQueryInfo, int32_t colIndex, int32_t tableIndex, int32_t colId) {
  STableMetaInfo* pTableMetaInfo = tscGetMetaInfo(pQueryInfo, tableIndex);
  STableMeta*     pTableMeta = pTableMetaInfo->pTableMeta;
  int32_t numOfCols = tscGetNumOfColumns(pTableMeta);
  
  SSchema* pSchema = tscGetTableColumnSchema(pTableMeta, colIndex);

  int16_t functionId = (int16_t)((colIndex >= numOfCols) ? TSDB_FUNC_TAGPRJ : TSDB_FUNC_PRJ);
  SColumnIndex index = {.tableIndex = tableIndex,};
  
  if (functionId == TSDB_FUNC_TAGPRJ) {
    index.columnIndex = colIndex - tscGetNumOfColumns(pTableMeta);
    tscColumnListInsert(pTableMetaInfo->tagColList, index.columnIndex, pTableMeta->id.uid, pSchema);
  } else {
    index.columnIndex = colIndex;
  }

  return tscExprAppend(pQueryInfo, functionId, &index, pSchema->type, pSchema->bytes, colId, 0,
                          (functionId == TSDB_FUNC_TAGPRJ));
}

SExprInfo* tscAddFuncInSelectClause(SQueryInfo* pQueryInfo, int32_t outputColIndex, int16_t functionId,
                                  SColumnIndex* pIndex, SSchema* pColSchema, int16_t flag, int16_t colId) {
  SExprInfo* pExpr = tscExprInsert(pQueryInfo, outputColIndex, functionId, pIndex, pColSchema->type,
                                     pColSchema->bytes, colId, 0, TSDB_COL_IS_TAG(flag));
  tstrncpy(pExpr->base.aliasName, pColSchema->name, sizeof(pExpr->base.aliasName));
  tstrncpy(pExpr->base.token, pColSchema->name, sizeof(pExpr->base.token));

  SColumnList ids = createColumnList(1, pIndex->tableIndex, pIndex->columnIndex);
  if (TSDB_COL_IS_TAG(flag)) {
    ids.num = 0;
  }

  insertResultField(pQueryInfo, outputColIndex, &ids, pColSchema->bytes, pColSchema->type, pColSchema->name, pExpr);

  pExpr->base.colInfo.flag = flag;
  STableMetaInfo* pTableMetaInfo = tscGetMetaInfo(pQueryInfo, pIndex->tableIndex);
  
  if (TSDB_COL_IS_TAG(flag)) {
    tscColumnListInsert(pTableMetaInfo->tagColList, pIndex->columnIndex, pTableMetaInfo->pTableMeta->id.uid, pColSchema);
  }

  return pExpr;
}

static int32_t doAddProjectionExprAndResultFields(SQueryInfo* pQueryInfo, SColumnIndex* pIndex, int32_t startPos, SSqlCmd* pCmd) {
  STableMetaInfo* pTableMetaInfo = tscGetMetaInfo(pQueryInfo, pIndex->tableIndex);

  int32_t     numOfTotalColumns = 0;
  STableMeta* pTableMeta = pTableMetaInfo->pTableMeta;
  SSchema*    pSchema = tscGetTableSchema(pTableMeta);

  STableComInfo tinfo = tscGetTableInfo(pTableMeta);
  
  if (UTIL_TABLE_IS_SUPER_TABLE(pTableMetaInfo)) {
    numOfTotalColumns = tinfo.numOfColumns + tinfo.numOfTags;
  } else {
    numOfTotalColumns = tinfo.numOfColumns;
  }

  for (int32_t j = 0; j < numOfTotalColumns; ++j) {
    SExprInfo* pExpr = doAddProjectCol(pQueryInfo, j, pIndex->tableIndex, getNewResColId(pCmd));
    tstrncpy(pExpr->base.aliasName, pSchema[j].name, sizeof(pExpr->base.aliasName));

    pIndex->columnIndex = j;
    SColumnList ids = {0};
    ids.ids[0] = *pIndex;
    ids.num = 1;

    insertResultField(pQueryInfo, startPos + j, &ids, pSchema[j].bytes, pSchema[j].type, pSchema[j].name, pExpr);
  }

  return numOfTotalColumns;
}

int32_t addProjectionExprAndResultField(SSqlCmd* pCmd, SQueryInfo* pQueryInfo, tSqlExprItem* pItem, bool outerQuery) {
  const char* msg1 = "tag for normal table query is not allowed";
  const char* msg2 = "invalid column name";
  const char* msg3 = "tbname not allowed in outer query";

  int32_t startPos = (int32_t)tscNumOfExprs(pQueryInfo);
  int32_t tokenId = pItem->pNode->tokenId;

  if (tokenId == TK_ALL) {  // project on all fields
    TSDB_QUERY_SET_TYPE(pQueryInfo->type, TSDB_QUERY_TYPE_PROJECTION_QUERY);

    SColumnIndex index = COLUMN_INDEX_INITIALIZER;
    if (getTableIndexByName(&pItem->pNode->columnName, pQueryInfo, &index) != TSDB_CODE_SUCCESS) {
      return invalidOperationMsg(tscGetErrorMsgPayload(pCmd), msg2);
    }

    // all meters columns are required
    if (index.tableIndex == COLUMN_INDEX_INITIAL_VAL) {  // all table columns are required.
      for (int32_t i = 0; i < pQueryInfo->numOfTables; ++i) {
        index.tableIndex = i;
        int32_t inc = doAddProjectionExprAndResultFields(pQueryInfo, &index, startPos, pCmd);
        startPos += inc;
      }
    } else {
      doAddProjectionExprAndResultFields(pQueryInfo, &index, startPos, pCmd);
    }

    // add the primary timestamp column even though it is not required by user
    STableMeta* pTableMeta = pQueryInfo->pTableMetaInfo[index.tableIndex]->pTableMeta;
    if (pTableMeta->tableType != TSDB_TEMP_TABLE) {
      tscInsertPrimaryTsSourceColumn(pQueryInfo, pTableMeta->id.uid);
    }
  } else if (tokenId == TK_STRING || tokenId == TK_INTEGER || tokenId == TK_FLOAT) {  // simple column projection query
    SColumnIndex index = COLUMN_INDEX_INITIALIZER;

    // user-specified constant value as a new result column
    index.columnIndex = (pQueryInfo->udColumnId--);
    index.tableIndex = 0;

    SSchema colSchema = tGetUserSpecifiedColumnSchema(&pItem->pNode->value, &pItem->pNode->exprToken, pItem->aliasName);
    SExprInfo* pExpr = tscAddFuncInSelectClause(pQueryInfo, startPos, TSDB_FUNC_PRJ, &index, &colSchema, TSDB_COL_UDC,
                                                getNewResColId(pCmd));

    // NOTE: the first parameter is reserved for the tag column id during join query process.
    pExpr->base.numOfParams = 2;
    tVariantAssign(&pExpr->base.param[1], &pItem->pNode->value);
  } else if (tokenId == TK_ID) {
    SColumnIndex index = COLUMN_INDEX_INITIALIZER;

    if (getColumnIndexByName(&pItem->pNode->columnName, pQueryInfo, &index, tscGetErrorMsgPayload(pCmd)) != TSDB_CODE_SUCCESS) {
      return invalidOperationMsg(tscGetErrorMsgPayload(pCmd), msg2);
    }

    if (index.columnIndex == TSDB_TBNAME_COLUMN_INDEX) {
      if (outerQuery) {
        STableMetaInfo* pTableMetaInfo = tscGetMetaInfo(pQueryInfo, index.tableIndex);
        int32_t         numOfCols = tscGetNumOfColumns(pTableMetaInfo->pTableMeta);

        bool existed = false;
        SSchema* pSchema = pTableMetaInfo->pTableMeta->schema;
        for (int32_t i = 0; i < numOfCols; ++i) {
          if (strncasecmp(pSchema[i].name, TSQL_TBNAME_L, tListLen(pSchema[i].name)) == 0) {
            existed = true;
            index.columnIndex = i;
            break;
          }
        }

        if (!existed) {
          return invalidOperationMsg(tscGetErrorMsgPayload(pCmd), msg3);
        }

        SSchema colSchema = pSchema[index.columnIndex];
        char    name[TSDB_COL_NAME_LEN] = {0};
        getColumnName(pItem, name, colSchema.name, sizeof(colSchema.name) - 1);

        tstrncpy(colSchema.name, name, TSDB_COL_NAME_LEN);
        /*SExprInfo* pExpr = */ tscAddFuncInSelectClause(pQueryInfo, startPos, TSDB_FUNC_PRJ, &index, &colSchema,
                                                         TSDB_COL_NORMAL, getNewResColId(pCmd));
      } else {
        SSchema colSchema = *tGetTbnameColumnSchema();
        char    name[TSDB_COL_NAME_LEN] = {0};
        getColumnName(pItem, name, colSchema.name, sizeof(colSchema.name) - 1);

        tstrncpy(colSchema.name, name, TSDB_COL_NAME_LEN);
        /*SExprInfo* pExpr = */ tscAddFuncInSelectClause(pQueryInfo, startPos, TSDB_FUNC_TAGPRJ, &index, &colSchema,
                                                         TSDB_COL_TAG, getNewResColId(pCmd));
      }
    } else {
      STableMetaInfo* pTableMetaInfo = tscGetMetaInfo(pQueryInfo, index.tableIndex);
      STableMeta*     pTableMeta = pTableMetaInfo->pTableMeta;

      if (index.columnIndex >= tscGetNumOfColumns(pTableMeta) && UTIL_TABLE_IS_NORMAL_TABLE(pTableMetaInfo)) {
        return invalidOperationMsg(tscGetErrorMsgPayload(pCmd), msg1);
      }

      addProjectQueryCol(pQueryInfo, startPos, &index, pItem, getNewResColId(pCmd));
      pQueryInfo->type |= TSDB_QUERY_TYPE_PROJECTION_QUERY;
    }

    // add the primary timestamp column even though it is not required by user
    STableMetaInfo* pTableMetaInfo = tscGetMetaInfo(pQueryInfo, index.tableIndex);
    if (!UTIL_TABLE_IS_TMP_TABLE(pTableMetaInfo)) {
      tscInsertPrimaryTsSourceColumn(pQueryInfo, pTableMetaInfo->pTableMeta->id.uid);
    }
  } else {
    return TSDB_CODE_TSC_INVALID_OPERATION;
  }

  return TSDB_CODE_SUCCESS;
}

static int32_t setExprInfoForFunctions(SSqlCmd* pCmd, SQueryInfo* pQueryInfo, SSchema* pSchema, SConvertFunc cvtFunc,
                                       const char* name, int32_t resColIdx, SColumnIndex* pColIndex, bool finalResult,
                                       SUdfInfo* pUdfInfo) {
  const char* msg1 = "not support column types";

  int32_t f = cvtFunc.execFuncId;
  if (f == TSDB_FUNC_SPREAD) {
    int32_t t1 = pSchema->type;
    if (IS_VAR_DATA_TYPE(t1) || t1 == TSDB_DATA_TYPE_BOOL) {
      invalidOperationMsg(tscGetErrorMsgPayload(pCmd), msg1);
      return -1;
    }
  }

  int16_t resType = 0;
  int16_t resBytes = 0;
  int32_t interBufSize = 0;

  getResultDataInfo(pSchema->type, pSchema->bytes, f, 0, &resType, &resBytes, &interBufSize, 0, false, pUdfInfo);
  SExprInfo* pExpr = tscExprAppend(pQueryInfo, f, pColIndex, resType, resBytes, getNewResColId(pCmd), interBufSize, false);
  tstrncpy(pExpr->base.aliasName, name, tListLen(pExpr->base.aliasName));

  if (cvtFunc.originFuncId == TSDB_FUNC_LAST_ROW && cvtFunc.originFuncId != f) {
    pExpr->base.colInfo.flag |= TSDB_COL_NULL;
  }

  // set reverse order scan data blocks for last query
  if (f == TSDB_FUNC_LAST) {
    pExpr->base.numOfParams = 1;
    pExpr->base.param[0].i64 = TSDB_ORDER_DESC;
    pExpr->base.param[0].nType = TSDB_DATA_TYPE_INT;
  }
  
  // for all queries, the timestamp column needs to be loaded
  SSchema s = {.colId = PRIMARYKEY_TIMESTAMP_COL_INDEX, .bytes = TSDB_KEYSIZE, .type = TSDB_DATA_TYPE_TIMESTAMP,};
  tscColumnListInsert(pQueryInfo->colList, PRIMARYKEY_TIMESTAMP_COL_INDEX, pExpr->base.uid, &s);

  // if it is not in the final result, do not add it
  SColumnList ids = createColumnList(1, pColIndex->tableIndex, pColIndex->columnIndex);
  if (finalResult) {
    insertResultField(pQueryInfo, resColIdx, &ids, resBytes, (int8_t)resType, pExpr->base.aliasName, pExpr);
  } else {
    tscColumnListInsert(pQueryInfo->colList, ids.ids[0].columnIndex, pExpr->base.uid, pSchema);
  }

  return TSDB_CODE_SUCCESS;
}

void setResultColName(char* name, tSqlExprItem* pItem, int32_t functionId, SStrToken* pToken, bool multiCols) {
  if (pItem->aliasName != NULL) {
    tstrncpy(name, pItem->aliasName, TSDB_COL_NAME_LEN);
  } else if (multiCols) {
    char uname[TSDB_COL_NAME_LEN] = {0};
    int32_t len = MIN(pToken->n + 1, TSDB_COL_NAME_LEN);
    tstrncpy(uname, pToken->z, len);

    if (tsKeepOriginalColumnName) { // keep the original column name
      tstrncpy(name, uname, TSDB_COL_NAME_LEN);
    } else {
      if (!TSDB_FUNC_IS_SCALAR(functionId)) {
        int32_t size = TSDB_COL_NAME_LEN + tListLen(aAggs[functionId].name) + 2 + 1;
        char    tmp[TSDB_COL_NAME_LEN + tListLen(aAggs[functionId].name) + 2 + 1] = {0};
        snprintf(tmp, size, "%s(%s)", aAggs[functionId].name, uname);

        tstrncpy(name, tmp, TSDB_COL_NAME_LEN);
      } else {
        int32_t index = TSDB_FUNC_SCALAR_INDEX(functionId);
        int32_t size = TSDB_COL_NAME_LEN + tListLen(aScalarFunctions[index].name) + 2 + 1;
        char    tmp[TSDB_COL_NAME_LEN + tListLen(aScalarFunctions[index].name) + 2 + 1] = {0};
        snprintf(tmp, size, "%s(%s)", aScalarFunctions[index].name, uname);

        tstrncpy(name, tmp, TSDB_COL_NAME_LEN);
      }
    }
  } else  { // use the user-input result column name
    int32_t len = MIN(pItem->pNode->exprToken.n + 1, TSDB_COL_NAME_LEN);
    tstrncpy(name, pItem->pNode->exprToken.z, len);
  }
}

static void updateLastScanOrderIfNeeded(SQueryInfo* pQueryInfo) {
  if (pQueryInfo->sessionWindow.gap > 0 ||
      pQueryInfo->stateWindow ||
      taosArrayGetSize(pQueryInfo->pUpstream) > 0 ||
      tscGroupbyColumn(pQueryInfo)) {
    size_t numOfExpr = tscNumOfExprs(pQueryInfo);
    for (int32_t i = 0; i < numOfExpr; ++i) {
      SExprInfo* pExpr = tscExprGet(pQueryInfo, i);
      if (pExpr->base.functionId != TSDB_FUNC_LAST && pExpr->base.functionId != TSDB_FUNC_LAST_DST) {
        continue;
      }

      pExpr->base.numOfParams = 1;
      pExpr->base.param->i64 = TSDB_ORDER_ASC;
      pExpr->base.param->nType = TSDB_DATA_TYPE_INT;
    }
  }
}

static UNUSED_FUNC void updateFunctionInterBuf(SQueryInfo* pQueryInfo, bool superTable, SUdfInfo* pUdfInfo) {
  size_t numOfExpr = tscNumOfExprs(pQueryInfo);
  for (int32_t i = 0; i < numOfExpr; ++i) {
    SExprInfo* pExpr = tscExprGet(pQueryInfo, i);

    int32_t param = (int32_t)pExpr->base.param[0].i64;
    getResultDataInfo(pExpr->base.colType, pExpr->base.colBytes, pExpr->base.functionId, param, &pExpr->base.resType, &pExpr->base.resBytes,
                      &pExpr->base.interBytes, 0, superTable, pUdfInfo);
  }
}

int32_t addExprAndResultField(SSqlCmd* pCmd, SQueryInfo* pQueryInfo, int32_t colIndex, tSqlExprItem* pItem, bool finalResult,
    SUdfInfo* pUdfInfo) {
  STableMetaInfo* pTableMetaInfo = NULL;
  int32_t functionId = pItem->pNode->functionId;

  const char* msg1 = "not support column types";
  const char* msg2 = "invalid parameters";
  const char* msg3 = "illegal column name";
  const char* msg4 = "invalid table name";
  const char* msg5 = "parameter is out of range [0, 100]";
  const char* msg6 = "functions applied to tags are not allowed";
  const char* msg7 = "normal table can not apply this function";
  const char* msg8 = "multi-columns selection does not support alias column name";
  const char* msg9 = "diff/derivative can no be applied to unsigned numeric type";
  const char* msg10 = "derivative duration should be greater than 1 Second";
  const char* msg11 = "third parameter in derivative should be 0 or 1";
  const char* msg12 = "parameter is out of range [1, 100]";
  const char* msg13 = "parameter list required";
  const char* msg14 = "third parameter algorithm must be 'default' or 't-digest'";

  switch (functionId) {
    case TSDB_FUNC_COUNT: {
      /* more than one parameter for count() function */
      if (pItem->pNode->Expr.paramList != NULL && taosArrayGetSize(pItem->pNode->Expr.paramList) != 1) {
        return invalidOperationMsg(tscGetErrorMsgPayload(pCmd), msg2);
      }

      SExprInfo* pExpr = NULL;
      SColumnIndex index = COLUMN_INDEX_INITIALIZER;

      if (pItem->pNode->Expr.paramList != NULL) {
        tSqlExprItem* pParamElem = taosArrayGet(pItem->pNode->Expr.paramList, 0);
        SStrToken* pToken = &pParamElem->pNode->columnName;
        int16_t tokenId = pParamElem->pNode->tokenId;
        if ((pToken->z == NULL || pToken->n == 0) && (TK_INTEGER != tokenId)) {
          return invalidOperationMsg(tscGetErrorMsgPayload(pCmd), msg3);
        }

        // select count(table.*), select count(1), count(2)
        if (tokenId == TK_ALL || tokenId == TK_INTEGER) {
          // check if the table name is valid or not
          SStrToken tmpToken = pParamElem->pNode->columnName;

          if (getTableIndexByName(&tmpToken, pQueryInfo, &index) != TSDB_CODE_SUCCESS) {
            return invalidOperationMsg(tscGetErrorMsgPayload(pCmd), msg4);
          }

          index = (SColumnIndex){0, PRIMARYKEY_TIMESTAMP_COL_INDEX};
          int32_t size = tDataTypes[TSDB_DATA_TYPE_BIGINT].bytes;
          pExpr = tscExprAppend(pQueryInfo, functionId, &index, TSDB_DATA_TYPE_BIGINT, size, getNewResColId(pCmd), size, false);
        } else {
          // count the number of table created according to the super table
          if (getColumnIndexByName(pToken, pQueryInfo, &index, tscGetErrorMsgPayload(pCmd)) != TSDB_CODE_SUCCESS) {
            return invalidOperationMsg(tscGetErrorMsgPayload(pCmd), msg3);
          }

          pTableMetaInfo = tscGetMetaInfo(pQueryInfo, index.tableIndex);

          // count tag is equalled to count(tbname)
          bool isTag = false;
          if (index.columnIndex >= tscGetNumOfColumns(pTableMetaInfo->pTableMeta) || index.columnIndex == TSDB_TBNAME_COLUMN_INDEX) {
            index.columnIndex = TSDB_TBNAME_COLUMN_INDEX;
            isTag = true;
          }

          int32_t size = tDataTypes[TSDB_DATA_TYPE_BIGINT].bytes;
          pExpr = tscExprAppend(pQueryInfo, functionId, &index, TSDB_DATA_TYPE_BIGINT, size, getNewResColId(pCmd), size, isTag);
        }
      } else {  // count(*) is equalled to count(primary_timestamp_key)
        index = (SColumnIndex){0, PRIMARYKEY_TIMESTAMP_COL_INDEX};
        int32_t size = tDataTypes[TSDB_DATA_TYPE_BIGINT].bytes;
        pExpr = tscExprAppend(pQueryInfo, functionId, &index, TSDB_DATA_TYPE_BIGINT, size, getNewResColId(pCmd), size, false);
      }

      pTableMetaInfo = tscGetMetaInfo(pQueryInfo, index.tableIndex);

      memset(pExpr->base.aliasName, 0, tListLen(pExpr->base.aliasName));
      getColumnName(pItem, pExpr->base.aliasName, pExpr->base.token,sizeof(pExpr->base.aliasName) - 1);
      
      SColumnList list = createColumnList(1, index.tableIndex, index.columnIndex);
      if (finalResult) {
        int32_t numOfOutput = tscNumOfFields(pQueryInfo);
        insertResultField(pQueryInfo, numOfOutput, &list, sizeof(int64_t), TSDB_DATA_TYPE_BIGINT, pExpr->base.aliasName, pExpr);
      } else {
        for (int32_t i = 0; i < list.num; ++i) {
          SSchema* ps = tscGetTableSchema(pTableMetaInfo->pTableMeta);
          tscColumnListInsert(pQueryInfo->colList, list.ids[i].columnIndex, pTableMetaInfo->pTableMeta->id.uid,
              &ps[list.ids[i].columnIndex]);
        }
      }

      // the time stamp may be always needed
      if (index.tableIndex < tscGetNumOfColumns(pTableMetaInfo->pTableMeta)) {
        tscInsertPrimaryTsSourceColumn(pQueryInfo, pTableMetaInfo->pTableMeta->id.uid);
      }

      return TSDB_CODE_SUCCESS;
    }

    case TSDB_FUNC_SUM:
    case TSDB_FUNC_AVG:
    case TSDB_FUNC_RATE:
    case TSDB_FUNC_IRATE:
    case TSDB_FUNC_TWA:
    case TSDB_FUNC_MIN:
    case TSDB_FUNC_MAX:
    case TSDB_FUNC_DIFF:
    case TSDB_FUNC_DERIVATIVE:
    case TSDB_FUNC_CSUM:
    case TSDB_FUNC_CEIL:
    case TSDB_FUNC_FLOOR:
    case TSDB_FUNC_ROUND:
    case TSDB_FUNC_STDDEV:
    case TSDB_FUNC_LEASTSQR: {
      // 1. valid the number of parameters
      int32_t numOfParams = (pItem->pNode->Expr.paramList == NULL)? 0: (int32_t) taosArrayGetSize(pItem->pNode->Expr.paramList);

      // no parameters or more than one parameter for function
      if (pItem->pNode->Expr.paramList == NULL ||
          (functionId != TSDB_FUNC_LEASTSQR && functionId != TSDB_FUNC_DERIVATIVE && numOfParams != 1) ||
          ((functionId == TSDB_FUNC_LEASTSQR || functionId == TSDB_FUNC_DERIVATIVE) && numOfParams != 3)) {
        return invalidOperationMsg(tscGetErrorMsgPayload(pCmd), msg2);
      }

      tSqlExprItem* pParamElem = taosArrayGet(pItem->pNode->Expr.paramList, 0);
      if (pParamElem->pNode->tokenId != TK_ALL && pParamElem->pNode->tokenId != TK_ID) {
        return invalidOperationMsg(tscGetErrorMsgPayload(pCmd), msg2);
      }

      SColumnIndex index = COLUMN_INDEX_INITIALIZER;
      if ((getColumnIndexByName(&pParamElem->pNode->columnName, pQueryInfo, &index, tscGetErrorMsgPayload(pCmd)) != TSDB_CODE_SUCCESS)) {
        return invalidOperationMsg(tscGetErrorMsgPayload(pCmd), msg3);
      }

      pTableMetaInfo = tscGetMetaInfo(pQueryInfo, index.tableIndex);
      STableComInfo info = tscGetTableInfo(pTableMetaInfo->pTableMeta);

      // functions can not be applied to tags
      if (index.columnIndex == TSDB_TBNAME_COLUMN_INDEX || (index.columnIndex >= tscGetNumOfColumns(pTableMetaInfo->pTableMeta))) {
        return invalidOperationMsg(tscGetErrorMsgPayload(pCmd), msg6);
      }

      // 2. check if sql function can be applied on this column data type
      SSchema* pSchema = tscGetTableColumnSchema(pTableMetaInfo->pTableMeta, index.columnIndex);

      if (!IS_NUMERIC_TYPE(pSchema->type)) {
        return invalidOperationMsg(tscGetErrorMsgPayload(pCmd), msg1);
      } else if (IS_UNSIGNED_NUMERIC_TYPE(pSchema->type) && (functionId == TSDB_FUNC_DIFF || functionId == TSDB_FUNC_DERIVATIVE)) {
        return invalidOperationMsg(tscGetErrorMsgPayload(pCmd), msg9);
      }

      int16_t resultType = 0;
      int16_t resultSize = 0;
      int32_t intermediateResSize = 0;

      if (getResultDataInfo(pSchema->type, pSchema->bytes, functionId, 0, &resultType, &resultSize,
                            &intermediateResSize, 0, false, NULL) != TSDB_CODE_SUCCESS) {
        return TSDB_CODE_TSC_INVALID_OPERATION;
      }

      // set the first column ts for diff query
      if (functionId == TSDB_FUNC_DIFF || functionId == TSDB_FUNC_DERIVATIVE || functionId == TSDB_FUNC_CSUM) {
        SColumnIndex indexTS = {.tableIndex = index.tableIndex, .columnIndex = 0};
        SExprInfo*   pExpr = tscExprAppend(pQueryInfo, TSDB_FUNC_TS_DUMMY, &indexTS, TSDB_DATA_TYPE_TIMESTAMP,
                                         TSDB_KEYSIZE, getNewResColId(pCmd), TSDB_KEYSIZE, false);
        tstrncpy(pExpr->base.aliasName, aAggs[TSDB_FUNC_TS_DUMMY].name, sizeof(pExpr->base.aliasName));

        SColumnList ids = createColumnList(1, 0, 0);
        insertResultField(pQueryInfo, colIndex, &ids, TSDB_KEYSIZE, TSDB_DATA_TYPE_TIMESTAMP, aAggs[TSDB_FUNC_TS_DUMMY].name, pExpr);
      }

      SExprInfo* pExpr = tscExprAppend(pQueryInfo, functionId, &index, resultType, resultSize, getNewResColId(pCmd), intermediateResSize, false);

      if (functionId == TSDB_FUNC_LEASTSQR) { // set the leastsquares parameters
        char val[8] = {0};
        if (tVariantDump(&pParamElem[1].pNode->value, val, TSDB_DATA_TYPE_DOUBLE, true) < 0) {
          return TSDB_CODE_TSC_INVALID_OPERATION;
        }

        tscExprAddParams(&pExpr->base, val, TSDB_DATA_TYPE_DOUBLE, DOUBLE_BYTES);

        memset(val, 0, tListLen(val));
        if (tVariantDump(&pParamElem[2].pNode->value, val, TSDB_DATA_TYPE_DOUBLE, true) < 0) {
          return TSDB_CODE_TSC_INVALID_OPERATION;
        }

        tscExprAddParams(&pExpr->base, val, TSDB_DATA_TYPE_DOUBLE, DOUBLE_BYTES);
      } else if (functionId == TSDB_FUNC_IRATE) {
        int64_t prec = info.precision;
        tscExprAddParams(&pExpr->base, (char*)&prec, TSDB_DATA_TYPE_BIGINT, LONG_BYTES);
      } else if (functionId == TSDB_FUNC_DERIVATIVE) {
        char val[8] = {0};

        int64_t tickPerSec = 0;
        if (tVariantDump(&pParamElem[1].pNode->value, (char*) &tickPerSec, TSDB_DATA_TYPE_BIGINT, true) < 0) {
          return TSDB_CODE_TSC_INVALID_OPERATION;
        }

        if (info.precision == TSDB_TIME_PRECISION_MILLI) {
          tickPerSec /= TSDB_TICK_PER_SECOND(TSDB_TIME_PRECISION_MICRO);
        } else if (info.precision == TSDB_TIME_PRECISION_MICRO) {
          tickPerSec /= TSDB_TICK_PER_SECOND(TSDB_TIME_PRECISION_MILLI);
        }

        if (tickPerSec <= 0 || tickPerSec < TSDB_TICK_PER_SECOND(info.precision)) {
          return invalidOperationMsg(tscGetErrorMsgPayload(pCmd), msg10);
        }

        tscExprAddParams(&pExpr->base, (char*) &tickPerSec, TSDB_DATA_TYPE_BIGINT, LONG_BYTES);
        memset(val, 0, tListLen(val));

        if (tVariantDump(&pParamElem[2].pNode->value, val, TSDB_DATA_TYPE_BIGINT, true) < 0) {
          return TSDB_CODE_TSC_INVALID_OPERATION;
        }

        int64_t v = *(int64_t*) val;
        if (v != 0 && v != 1) {
          return invalidOperationMsg(tscGetErrorMsgPayload(pCmd), msg11);
        }

        tscExprAddParams(&pExpr->base, val, TSDB_DATA_TYPE_BIGINT, LONG_BYTES);
      }

      SColumnList ids = createColumnList(1, index.tableIndex, index.columnIndex);

      memset(pExpr->base.aliasName, 0, tListLen(pExpr->base.aliasName));
      getColumnName(pItem, pExpr->base.aliasName, pExpr->base.token,sizeof(pExpr->base.aliasName) - 1);

      if (finalResult) {
        int32_t numOfOutput = tscNumOfFields(pQueryInfo);
        insertResultField(pQueryInfo, numOfOutput, &ids, pExpr->base.resBytes, (int32_t)pExpr->base.resType,
                          pExpr->base.aliasName, pExpr);
      } else {
        assert(ids.num == 1);
        tscColumnListInsert(pQueryInfo->colList, ids.ids[0].columnIndex, pExpr->base.uid, pSchema);
      }
      tscInsertPrimaryTsSourceColumn(pQueryInfo, pExpr->base.uid);
        
      return TSDB_CODE_SUCCESS;
    }

    case TSDB_FUNC_FIRST:
    case TSDB_FUNC_LAST:
    case TSDB_FUNC_SPREAD:
    case TSDB_FUNC_LAST_ROW:
    case TSDB_FUNC_INTERP: {
      bool requireAllFields = (pItem->pNode->Expr.paramList == NULL);

      // NOTE: has time range condition or normal column filter condition, the last_row query will be transferred to last query
      SConvertFunc cvtFunc = {.originFuncId = functionId, .execFuncId = functionId};
      if (functionId == TSDB_FUNC_LAST_ROW && ((!TSWINDOW_IS_EQUAL(pQueryInfo->window, TSWINDOW_INITIALIZER)) ||
                                               (hasNormalColumnFilter(pQueryInfo)) ||
                                               taosArrayGetSize(pQueryInfo->pUpstream)>0)) {
        cvtFunc.execFuncId = TSDB_FUNC_LAST;
      }

      if (!requireAllFields) {
        if (taosArrayGetSize(pItem->pNode->Expr.paramList) < 1) {
          return invalidOperationMsg(tscGetErrorMsgPayload(pCmd), msg3);
        }

        if (taosArrayGetSize(pItem->pNode->Expr.paramList) > 1 && (pItem->aliasName != NULL && strlen(pItem->aliasName) > 0)) {
          return invalidOperationMsg(tscGetErrorMsgPayload(pCmd), msg8);
        }

        /* in first/last function, multiple columns can be add to resultset */
        for (int32_t i = 0; i < taosArrayGetSize(pItem->pNode->Expr.paramList); ++i) {
          tSqlExprItem* pParamElem = taosArrayGet(pItem->pNode->Expr.paramList, i);
          if (pParamElem->pNode->tokenId != TK_ALL && pParamElem->pNode->tokenId != TK_ID) {
            return invalidOperationMsg(tscGetErrorMsgPayload(pCmd), msg3);
          }

          SColumnIndex index = COLUMN_INDEX_INITIALIZER;

          if (pParamElem->pNode->tokenId == TK_ALL) { // select table.*
            SStrToken tmpToken = pParamElem->pNode->columnName;

            if (getTableIndexByName(&tmpToken, pQueryInfo, &index) != TSDB_CODE_SUCCESS) {
              return invalidOperationMsg(tscGetErrorMsgPayload(pCmd), msg4);
            }

            pTableMetaInfo = tscGetMetaInfo(pQueryInfo, index.tableIndex);
            SSchema* pSchema = tscGetTableSchema(pTableMetaInfo->pTableMeta);

            char name[TSDB_COL_NAME_LEN] = {0};
            for (int32_t j = 0; j < tscGetNumOfColumns(pTableMetaInfo->pTableMeta); ++j) {
              index.columnIndex = j;
              SStrToken t = {.z = pSchema[j].name, .n = (uint32_t)strnlen(pSchema[j].name, TSDB_COL_NAME_LEN)};
              setResultColName(name, pItem, cvtFunc.originFuncId, &t, true);

              if (setExprInfoForFunctions(pCmd, pQueryInfo, &pSchema[j], cvtFunc, name, colIndex++, &index,
                  finalResult, pUdfInfo) != 0) {
                return TSDB_CODE_TSC_INVALID_OPERATION;
              }
            }

          } else {
            if (getColumnIndexByName(&pParamElem->pNode->columnName, pQueryInfo, &index, tscGetErrorMsgPayload(pCmd)) != TSDB_CODE_SUCCESS) {
              return invalidOperationMsg(tscGetErrorMsgPayload(pCmd), msg3);
            }

            pTableMetaInfo = tscGetMetaInfo(pQueryInfo, index.tableIndex);

            if (pParamElem->pNode->columnName.z == NULL) {
              return invalidOperationMsg(tscGetErrorMsgPayload(pCmd), msg2);
            }

            // functions can not be applied to tags
            if ((index.columnIndex >= tscGetNumOfColumns(pTableMetaInfo->pTableMeta)) || (index.columnIndex < 0)) {
              return invalidOperationMsg(tscGetErrorMsgPayload(pCmd), msg6);
            }

            char name[TSDB_COL_NAME_LEN] = {0};
            SSchema* pSchema = tscGetTableColumnSchema(pTableMetaInfo->pTableMeta, index.columnIndex);

            bool multiColOutput = taosArrayGetSize(pItem->pNode->Expr.paramList) > 1;
            setResultColName(name, pItem, cvtFunc.originFuncId, &pParamElem->pNode->columnName, multiColOutput);

            if (setExprInfoForFunctions(pCmd, pQueryInfo, pSchema, cvtFunc, name, colIndex++, &index, finalResult, pUdfInfo) != 0) {
              return TSDB_CODE_TSC_INVALID_OPERATION;
            }
          }
        }

      } else {  // select * from xxx
        int32_t numOfFields = 0;

        // multicolumn selection does not support alias name
        if (pItem->aliasName != NULL && strlen(pItem->aliasName) > 0) {
          return invalidOperationMsg(tscGetErrorMsgPayload(pCmd), msg8);
        }

        for (int32_t j = 0; j < pQueryInfo->numOfTables; ++j) {
          pTableMetaInfo = tscGetMetaInfo(pQueryInfo, j);
          SSchema* pSchema = tscGetTableSchema(pTableMetaInfo->pTableMeta);

          for (int32_t i = 0; i < tscGetNumOfColumns(pTableMetaInfo->pTableMeta); ++i) {
            SColumnIndex index = {.tableIndex = j, .columnIndex = i};

            char name[TSDB_COL_NAME_LEN] = {0};
            SStrToken t = {.z = pSchema[i].name, .n = (uint32_t)strnlen(pSchema[i].name, TSDB_COL_NAME_LEN)};
            setResultColName(name, pItem, cvtFunc.originFuncId, &t, true);

            if (setExprInfoForFunctions(pCmd, pQueryInfo, &pSchema[index.columnIndex], cvtFunc, name, colIndex, &index,
                finalResult, pUdfInfo) != 0) {
              return TSDB_CODE_TSC_INVALID_OPERATION;
            }
            colIndex++;
          }

          numOfFields += tscGetNumOfColumns(pTableMetaInfo->pTableMeta);
        }
      }
      return TSDB_CODE_SUCCESS;
    }

    case TSDB_FUNC_TOP:
    case TSDB_FUNC_BOTTOM:
    case TSDB_FUNC_MAVG:
    case TSDB_FUNC_SAMPLE:
    case TSDB_FUNC_PERCT:
    case TSDB_FUNC_APERCT: {
      // 1. valid the number of parameters
      bool valid = true;
      if(pItem->pNode->Expr.paramList == NULL) {
        valid = false;
      } else if(functionId == TSDB_FUNC_APERCT) {
        size_t cnt = taosArrayGetSize(pItem->pNode->Expr.paramList);
        if(cnt != 2 && cnt !=3) valid = false;
      } else {
        if (taosArrayGetSize(pItem->pNode->Expr.paramList) != 2) valid = false;
      }
      if(!valid) {
        return invalidOperationMsg(tscGetErrorMsgPayload(pCmd), msg2);
      }

      tSqlExprItem* pParamElem = taosArrayGet(pItem->pNode->Expr.paramList, 0);
      if (pParamElem->pNode->tokenId != TK_ID) {
        return invalidOperationMsg(tscGetErrorMsgPayload(pCmd), msg2);
      }
      
      SColumnIndex index = COLUMN_INDEX_INITIALIZER;
      if (getColumnIndexByName(&pParamElem->pNode->columnName, pQueryInfo, &index, tscGetErrorMsgPayload(pCmd)) != TSDB_CODE_SUCCESS) {
        return invalidOperationMsg(tscGetErrorMsgPayload(pCmd), msg3);
      }

      if (index.columnIndex == TSDB_TBNAME_COLUMN_INDEX) {
        return invalidOperationMsg(tscGetErrorMsgPayload(pCmd), msg6);
      }
      
      pTableMetaInfo = tscGetMetaInfo(pQueryInfo, index.tableIndex);
      SSchema* pSchema = tscGetTableColumnSchema(pTableMetaInfo->pTableMeta, index.columnIndex);

      // functions can not be applied to tags
      if (index.columnIndex >= tscGetNumOfColumns(pTableMetaInfo->pTableMeta)) {
        return invalidOperationMsg(tscGetErrorMsgPayload(pCmd), msg6);
      }

      // 2. valid the column type
      if (functionId != TSDB_FUNC_SAMPLE && !IS_NUMERIC_TYPE(pSchema->type)) {
        return invalidOperationMsg(tscGetErrorMsgPayload(pCmd), msg1);
      }

      // 3. valid the parameters
      if (pParamElem[1].pNode->tokenId == TK_ID) {
        return invalidOperationMsg(tscGetErrorMsgPayload(pCmd), msg2);
      }

      tVariant* pVariant = &pParamElem[1].pNode->value;

      int16_t  resultType = pSchema->type;
      int16_t  resultSize = pSchema->bytes;
      int32_t  interResult = 0;

      char val[8] = {0};

      SExprInfo* pExpr = NULL;
      if (functionId == TSDB_FUNC_PERCT || functionId == TSDB_FUNC_APERCT) {
        // param1 double 
        if(pVariant->nType != TSDB_DATA_TYPE_DOUBLE && pVariant->nType != TSDB_DATA_TYPE_BIGINT){
          return invalidOperationMsg(tscGetErrorMsgPayload(pCmd), msg5);
        }
        tVariantDump(pVariant, val, TSDB_DATA_TYPE_DOUBLE, true);

        double dp = GET_DOUBLE_VAL(val);
        if (dp < 0 || dp > TOP_BOTTOM_QUERY_LIMIT) {
          return invalidOperationMsg(tscGetErrorMsgPayload(pCmd), msg5);
        }

        getResultDataInfo(pSchema->type, pSchema->bytes, functionId, 0, &resultType, &resultSize, &interResult, 0, false,
            pUdfInfo);

        /*
         * sql function transformation
         * for dp = 0, it is actually min,
         * for dp = 100, it is max,
         */
        tscInsertPrimaryTsSourceColumn(pQueryInfo, pTableMetaInfo->pTableMeta->id.uid);
        colIndex += 1;  // the first column is ts
        
        pExpr = tscExprAppend(pQueryInfo, functionId, &index, resultType, resultSize, getNewResColId(pCmd), interResult, false);
        tscExprAddParams(&pExpr->base, val, TSDB_DATA_TYPE_DOUBLE, sizeof(double));

        // param2 int32
        if (taosArrayGetSize(pItem->pNode->Expr.paramList) == 3) {
          if (pParamElem[2].pNode != NULL) {
            pVariant = &pParamElem[2].pNode->value;
            // check type must string
            if(pVariant->nType != TSDB_DATA_TYPE_BINARY || pVariant->pz == NULL){
              return invalidOperationMsg(tscGetErrorMsgPayload(pCmd), msg13);
            }
            char* pzAlgo = pVariant->pz;
            int32_t algo = 0;

            if(strcasecmp(pzAlgo, "t-digest") == 0) {
              algo = 1;
            } else if(strcasecmp(pzAlgo, "default") == 0){
              algo = 0;
            } else {
              return invalidOperationMsg(tscGetErrorMsgPayload(pCmd), msg14);
            }
            // append algo int32_t
            tscExprAddParams(&pExpr->base, (char*)&algo, TSDB_DATA_TYPE_INT, sizeof(int32_t));
          }
        }
      } else if (functionId == TSDB_FUNC_MAVG || functionId == TSDB_FUNC_SAMPLE) {
        tVariantDump(pVariant, val, TSDB_DATA_TYPE_BIGINT, true);

        int64_t numRowsSelected = GET_INT32_VAL(val);
        if (numRowsSelected <= 0 || numRowsSelected > 1000) {
          return invalidOperationMsg(tscGetErrorMsgPayload(pCmd), msg12);
        }

        // todo REFACTOR
        // set the first column ts for top/bottom query
        int32_t tsFuncId = (functionId == TSDB_FUNC_MAVG) ? TSDB_FUNC_TS_DUMMY : TSDB_FUNC_TS;
        SColumnIndex index1 = {index.tableIndex, PRIMARYKEY_TIMESTAMP_COL_INDEX};
        pExpr = tscExprAppend(pQueryInfo, tsFuncId, &index1, TSDB_DATA_TYPE_TIMESTAMP, TSDB_KEYSIZE, getNewResColId(pCmd),
                              0, false);
        tstrncpy(pExpr->base.aliasName, aAggs[tsFuncId].name, sizeof(pExpr->base.aliasName));

        const int32_t TS_COLUMN_INDEX = PRIMARYKEY_TIMESTAMP_COL_INDEX;
        SColumnList   ids = createColumnList(1, index.tableIndex, TS_COLUMN_INDEX);
        insertResultField(pQueryInfo, colIndex, &ids, TSDB_KEYSIZE, TSDB_DATA_TYPE_TIMESTAMP,
                          aAggs[tsFuncId].name, pExpr);

        colIndex += 1;  // the first column is ts

        getResultDataInfo(pSchema->type, pSchema->bytes, functionId, (int32_t)numRowsSelected, &resultType, &resultSize, &interResult, 0, false,
                          pUdfInfo);
        pExpr = tscExprAppend(pQueryInfo, functionId, &index, resultType, resultSize, getNewResColId(pCmd), interResult, false);
        tscExprAddParams(&pExpr->base, val, TSDB_DATA_TYPE_BIGINT, sizeof(int64_t));
      } else {
        tVariantDump(pVariant, val, TSDB_DATA_TYPE_BIGINT, true);

        int64_t numRowsSelected = GET_INT32_VAL(val);
        if (numRowsSelected <= 0 || numRowsSelected > 100) {  // todo use macro
          return invalidOperationMsg(tscGetErrorMsgPayload(pCmd), msg12);
        }

        // todo REFACTOR
        // set the first column ts for top/bottom query
        SColumnIndex index1 = {index.tableIndex, PRIMARYKEY_TIMESTAMP_COL_INDEX};
        pExpr = tscExprAppend(pQueryInfo, TSDB_FUNC_TS, &index1, TSDB_DATA_TYPE_TIMESTAMP, TSDB_KEYSIZE, getNewResColId(pCmd),
                                 0, false);
        tstrncpy(pExpr->base.aliasName, aAggs[TSDB_FUNC_TS].name, sizeof(pExpr->base.aliasName));

        const int32_t TS_COLUMN_INDEX = PRIMARYKEY_TIMESTAMP_COL_INDEX;
        SColumnList   ids = createColumnList(1, index.tableIndex, TS_COLUMN_INDEX);
        insertResultField(pQueryInfo, colIndex, &ids, TSDB_KEYSIZE, TSDB_DATA_TYPE_TIMESTAMP,
                          aAggs[TSDB_FUNC_TS].name, pExpr);

        colIndex += 1;  // the first column is ts

        pExpr = tscExprAppend(pQueryInfo, functionId, &index, resultType, resultSize, getNewResColId(pCmd), resultSize, false);
        tscExprAddParams(&pExpr->base, val, TSDB_DATA_TYPE_BIGINT, sizeof(int64_t));
      }
  
      memset(pExpr->base.aliasName, 0, tListLen(pExpr->base.aliasName));
      getColumnName(pItem, pExpr->base.aliasName, pExpr->base.token,sizeof(pExpr->base.aliasName) - 1);

      // todo refactor: tscColumnListInsert part
      SColumnList ids = createColumnList(1, index.tableIndex, index.columnIndex);

      if (finalResult) {
        insertResultField(pQueryInfo, colIndex, &ids, resultSize, (int8_t)resultType, pExpr->base.aliasName, pExpr);
      } else {
        assert(ids.num == 1);
        tscColumnListInsert(pQueryInfo->colList, ids.ids[0].columnIndex, pExpr->base.uid, pSchema);
      }

      return TSDB_CODE_SUCCESS;
    }
    
    case TSDB_FUNC_TID_TAG: {
      pTableMetaInfo = tscGetMetaInfo(pQueryInfo, 0);
      if (UTIL_TABLE_IS_NORMAL_TABLE(pTableMetaInfo)) {
        return invalidOperationMsg(tscGetErrorMsgPayload(pCmd), msg7);
      }
    
      // no parameters or more than one parameter for function
      if (pItem->pNode->Expr.paramList == NULL || taosArrayGetSize(pItem->pNode->Expr.paramList) != 1) {
        return invalidOperationMsg(tscGetErrorMsgPayload(pCmd), msg2);
      }
      
      tSqlExprItem* pParamItem = taosArrayGet(pItem->pNode->Expr.paramList, 0);
      tSqlExpr* pParam = pParamItem->pNode;

      SColumnIndex index = COLUMN_INDEX_INITIALIZER;
      if (getColumnIndexByName(&pParam->columnName, pQueryInfo, &index, tscGetErrorMsgPayload(pCmd)) != TSDB_CODE_SUCCESS) {
        return invalidOperationMsg(tscGetErrorMsgPayload(pCmd), msg3);
      }
    
      pTableMetaInfo = tscGetMetaInfo(pQueryInfo, index.tableIndex);
      SSchema* pSchema = tscGetTableTagSchema(pTableMetaInfo->pTableMeta);
  
      // functions can not be applied to normal columns
      int32_t numOfCols = tscGetNumOfColumns(pTableMetaInfo->pTableMeta);
      if (index.columnIndex < numOfCols && index.columnIndex != TSDB_TBNAME_COLUMN_INDEX) {
        return invalidOperationMsg(tscGetErrorMsgPayload(pCmd), msg6);
      }
    
      if (index.columnIndex > 0) {
        index.columnIndex -= numOfCols;
      }
      
      // 2. valid the column type
      int16_t colType = 0;
      if (index.columnIndex == TSDB_TBNAME_COLUMN_INDEX) {
        colType = TSDB_DATA_TYPE_BINARY;
      } else {
        colType = pSchema[index.columnIndex].type;
      }
      
      if (colType == TSDB_DATA_TYPE_BOOL) {
        return invalidOperationMsg(tscGetErrorMsgPayload(pCmd), msg1);
      }

      tscColumnListInsert(pTableMetaInfo->tagColList, index.columnIndex, pTableMetaInfo->pTableMeta->id.uid,
                          &pSchema[index.columnIndex]);
      SSchema* pTagSchema = tscGetTableTagSchema(pTableMetaInfo->pTableMeta);

      SSchema s = {0};
      if (index.columnIndex == TSDB_TBNAME_COLUMN_INDEX) {
        s = *tGetTbnameColumnSchema();
      } else {
        s = pTagSchema[index.columnIndex];
      }
      
      int16_t bytes = 0;
      int16_t type  = 0;
      int32_t inter = 0;

      int32_t ret = getResultDataInfo(s.type, s.bytes, TSDB_FUNC_TID_TAG, 0, &type, &bytes, &inter, 0, 0, NULL);
      assert(ret == TSDB_CODE_SUCCESS);
      
      s.type = (uint8_t)type;
      s.bytes = bytes;

      TSDB_QUERY_SET_TYPE(pQueryInfo->type, TSDB_QUERY_TYPE_TAG_FILTER_QUERY);
      tscAddFuncInSelectClause(pQueryInfo, 0, TSDB_FUNC_TID_TAG, &index, &s, TSDB_COL_TAG, getNewResColId(pCmd));
      
      return TSDB_CODE_SUCCESS;
    }

    case TSDB_FUNC_BLKINFO: {
      // no parameters or more than one parameter for function
      if (pItem->pNode->Expr.paramList != NULL && taosArrayGetSize(pItem->pNode->Expr.paramList) != 0) {
        return invalidOperationMsg(tscGetErrorMsgPayload(pCmd), msg2);
      }

      SColumnIndex index = {.tableIndex = 0, .columnIndex = 0,};
      pTableMetaInfo = tscGetMetaInfo(pQueryInfo, index.tableIndex);

      int32_t inter   = 0;
      int16_t resType = 0;
      int16_t bytes   = 0;

      getResultDataInfo(TSDB_DATA_TYPE_INT, 4, TSDB_FUNC_BLKINFO, 0, &resType, &bytes, &inter, 0, 0, NULL);

      SSchema s = {.name = "block_dist", .type = TSDB_DATA_TYPE_BINARY, .bytes = bytes};

      SExprInfo* pExpr =
          tscExprInsert(pQueryInfo, 0, TSDB_FUNC_BLKINFO, &index, resType, bytes, getNewResColId(pCmd), bytes, 0);
      tstrncpy(pExpr->base.aliasName, s.name, sizeof(pExpr->base.aliasName));

      SColumnList ids = createColumnList(1, index.tableIndex, index.columnIndex);
      insertResultField(pQueryInfo, 0, &ids, bytes, s.type, s.name, pExpr);

      pExpr->base.numOfParams = 1;
      pExpr->base.param[0].i64 = pTableMetaInfo->pTableMeta->tableInfo.rowSize;
      pExpr->base.param[0].nType = TSDB_DATA_TYPE_BIGINT;

      return TSDB_CODE_SUCCESS;
    }

    case TSDB_FUNC_SCALAR_LOG:
    case TSDB_FUNC_SCALAR_POW: {
      // 1. valid the number of parameters
      if (pItem->pNode->Expr.paramList == NULL || taosArrayGetSize(pItem->pNode->Expr.paramList) != 2) {
        /* no parameters or more than one parameter for function */
        return invalidOperationMsg(tscGetErrorMsgPayload(pCmd), msg2);
      }

      tSqlExprItem* pParamElem = taosArrayGet(pItem->pNode->Expr.paramList, 0);
      if (pParamElem->pNode->tokenId != TK_ID) {
        return invalidOperationMsg(tscGetErrorMsgPayload(pCmd), msg2);
      }

      SColumnIndex index = COLUMN_INDEX_INITIALIZER;
      if (getColumnIndexByName(&pParamElem->pNode->columnName, pQueryInfo, &index, tscGetErrorMsgPayload(pCmd)) != TSDB_CODE_SUCCESS) {
        return invalidOperationMsg(tscGetErrorMsgPayload(pCmd), msg3);
      }

      if (index.columnIndex == TSDB_TBNAME_COLUMN_INDEX) {
        return invalidOperationMsg(tscGetErrorMsgPayload(pCmd), msg6);
      }

      pTableMetaInfo = tscGetMetaInfo(pQueryInfo, index.tableIndex);
      SSchema* pSchema = tscGetTableColumnSchema(pTableMetaInfo->pTableMeta, index.columnIndex);

      // functions can not be applied to tags
      if (index.columnIndex >= tscGetNumOfColumns(pTableMetaInfo->pTableMeta)) {
        return invalidOperationMsg(tscGetErrorMsgPayload(pCmd), msg6);
      }

      // 2. valid the column type
      if (!IS_NUMERIC_TYPE(pSchema->type)) {
        return invalidOperationMsg(tscGetErrorMsgPayload(pCmd), msg1);
      }

      // 3. valid the parameters
      if (pParamElem[1].pNode->tokenId == TK_ID) {
        return invalidOperationMsg(tscGetErrorMsgPayload(pCmd), msg2);
      }

      int16_t  resultType = pSchema->type;
      int16_t  resultSize = pSchema->bytes;
      int32_t  interResult = 0;

      tVariant* pVariant = &pParamElem[1].pNode->value;
      char val[8] = {0};
      tVariantDump(pVariant, val, TSDB_DATA_TYPE_DOUBLE, true);

      SExprInfo* pExpr = NULL;
      getResultDataInfo(pSchema->type, pSchema->bytes, functionId, 0, &resultType, &resultSize, &interResult, 0, false,
                        pUdfInfo);
      pExpr = tscExprAppend(pQueryInfo, functionId, &index, resultType, resultSize, getNewResColId(pCmd), interResult, false);
      tscExprAddParams(&pExpr->base, val, TSDB_DATA_TYPE_DOUBLE, sizeof(double ));

      memset(pExpr->base.aliasName, 0, tListLen(pExpr->base.aliasName));
      getColumnName(pItem, pExpr->base.aliasName, pExpr->base.token,sizeof(pExpr->base.aliasName) - 1);

      SColumnList ids = createColumnList(1, index.tableIndex, index.columnIndex);

      if (finalResult) {
        int32_t numOfOutput = tscNumOfFields(pQueryInfo);
        insertResultField(pQueryInfo, numOfOutput, &ids, pExpr->base.resBytes, (int32_t)pExpr->base.resType,
                          pExpr->base.aliasName, pExpr);
      } else {
        assert(ids.num == 1);
        tscColumnListInsert(pQueryInfo->colList, ids.ids[0].columnIndex, pExpr->base.uid, pSchema);
      }

      tscInsertPrimaryTsSourceColumn(pQueryInfo, pExpr->base.uid);
      return TSDB_CODE_SUCCESS;
    }

    default: {
      pUdfInfo = isValidUdf(pQueryInfo->pUdfInfo, pItem->pNode->Expr.operand.z, pItem->pNode->Expr.operand.n);
      if (pUdfInfo == NULL) {
        return invalidOperationMsg(tscGetErrorMsgPayload(pCmd), msg9);
      }

      if (pItem->pNode->Expr.paramList == NULL || taosArrayGetSize(pItem->pNode->Expr.paramList) <= 0) {
        return invalidOperationMsg(tscGetErrorMsgPayload(pCmd), msg13);        
      }
      
      tSqlExprItem* pParamElem = taosArrayGet(pItem->pNode->Expr.paramList, 0);;
      if (pParamElem->pNode->tokenId != TK_ID) {
        return invalidOperationMsg(tscGetErrorMsgPayload(pCmd), msg2);
      }

      SColumnIndex index = COLUMN_INDEX_INITIALIZER;
      if (getColumnIndexByName(&pParamElem->pNode->columnName, pQueryInfo, &index, tscGetErrorMsgPayload(pCmd)) != TSDB_CODE_SUCCESS) {
        return invalidOperationMsg(tscGetErrorMsgPayload(pCmd), msg3);
      }

      if (index.columnIndex == TSDB_TBNAME_COLUMN_INDEX) {
        return invalidOperationMsg(tscGetErrorMsgPayload(pCmd), msg6);
      }

      pTableMetaInfo = tscGetMetaInfo(pQueryInfo, index.tableIndex);

      // functions can not be applied to tags
      if (index.columnIndex >= tscGetNumOfColumns(pTableMetaInfo->pTableMeta)) {
        return invalidOperationMsg(tscGetErrorMsgPayload(pCmd), msg6);
      }

      int32_t inter   = 0;
      int16_t resType = 0;
      int16_t bytes   = 0;
      getResultDataInfo(TSDB_DATA_TYPE_INT, 4, functionId, 0, &resType, &bytes, &inter, 0, false, pUdfInfo);

      SExprInfo* pExpr = tscExprAppend(pQueryInfo, functionId, &index, resType, bytes, getNewResColId(pCmd), inter, false);

      memset(pExpr->base.aliasName, 0, tListLen(pExpr->base.aliasName));
      getColumnName(pItem, pExpr->base.aliasName, pExpr->base.token, sizeof(pExpr->base.aliasName) - 1);

      SSchema* pSchema = tscGetTableColumnSchema(pTableMetaInfo->pTableMeta, index.columnIndex);

      uint64_t uid = pTableMetaInfo->pTableMeta->id.uid;
      SColumnList ids = createColumnList(1, index.tableIndex, index.columnIndex);
      if (finalResult) {
        insertResultField(pQueryInfo, colIndex, &ids, pUdfInfo->resBytes, pUdfInfo->resType, pExpr->base.aliasName, pExpr);
      } else {
        for (int32_t i = 0; i < ids.num; ++i) {
          tscColumnListInsert(pQueryInfo->colList, index.columnIndex, uid, pSchema);
        }
      }
      tscInsertPrimaryTsSourceColumn(pQueryInfo, pTableMetaInfo->pTableMeta->id.uid);
      return TSDB_CODE_SUCCESS;
    }
  }

  return TSDB_CODE_TSC_INVALID_OPERATION;
}

// todo refactor
static SColumnList createColumnList(int32_t num, int16_t tableIndex, int32_t columnIndex) {
  assert(num == 1 && tableIndex >= 0);

  SColumnList columnList = {0};
  columnList.num = num;

  int32_t index = num - 1;
  columnList.ids[index].tableIndex = tableIndex;
  columnList.ids[index].columnIndex = columnIndex;

  return columnList;
}

void getColumnName(tSqlExprItem* pItem, char* resultFieldName, char* rawName, int32_t nameLength) {
  int32_t len = ((int32_t)pItem->pNode->exprToken.n < nameLength) ? (int32_t)pItem->pNode->exprToken.n : nameLength;
  strncpy(rawName, pItem->pNode->exprToken.z, len);

  if (pItem->aliasName != NULL) {
    int32_t aliasNameLen = (int32_t) strlen(pItem->aliasName);
    len = (aliasNameLen < nameLength)? aliasNameLen:nameLength;
    strncpy(resultFieldName, pItem->aliasName, len);
  } else {
    strncpy(resultFieldName, rawName, len);
  }
}

static bool isTablenameToken(SStrToken* token) {
  SStrToken tmpToken = *token;
  SStrToken tableToken = {0};

  extractTableNameFromToken(&tmpToken, &tableToken);
  return (tmpToken.n == strlen(TSQL_TBNAME_L) && strncasecmp(TSQL_TBNAME_L, tmpToken.z, tmpToken.n) == 0);
}

static int16_t doGetColumnIndex(SQueryInfo* pQueryInfo, int32_t index, SStrToken* pToken) {
  STableMeta* pTableMeta = tscGetMetaInfo(pQueryInfo, index)->pTableMeta;

  int32_t  numOfCols = tscGetNumOfColumns(pTableMeta) + tscGetNumOfTags(pTableMeta);
  SSchema* pSchema = tscGetTableSchema(pTableMeta);

  int16_t columnIndex = COLUMN_INDEX_INITIAL_VAL;

  for (int16_t i = 0; i < numOfCols; ++i) {
    if (pToken->n != strlen(pSchema[i].name)) {
      continue;
    }

    if (strncasecmp(pSchema[i].name, pToken->z, pToken->n) == 0) {
      columnIndex = i;
      break;
    }
  }

  return columnIndex;
}

int32_t doGetColumnIndexByName(SStrToken* pToken, SQueryInfo* pQueryInfo, SColumnIndex* pIndex, char* msg) {
  const char* msg0 = "ambiguous column name";
  const char* msg1 = "invalid column name";

  if (isTablenameToken(pToken)) {
    pIndex->columnIndex = TSDB_TBNAME_COLUMN_INDEX;
  } else if (strlen(DEFAULT_PRIMARY_TIMESTAMP_COL_NAME) == pToken->n &&
            strncasecmp(pToken->z, DEFAULT_PRIMARY_TIMESTAMP_COL_NAME, pToken->n) == 0) {
    pIndex->columnIndex = PRIMARYKEY_TIMESTAMP_COL_INDEX; // just make runtime happy, need fix java test case InsertSpecialCharacterJniTest
  } else if (pToken->n == 0) {
    pIndex->columnIndex = PRIMARYKEY_TIMESTAMP_COL_INDEX; // just make runtime happy, need fix java test case InsertSpecialCharacterJniTest
  } else {
    // not specify the table name, try to locate the table index by column name
    if (pIndex->tableIndex == COLUMN_INDEX_INITIAL_VAL) {
      for (int16_t i = 0; i < pQueryInfo->numOfTables; ++i) {
        int16_t colIndex = doGetColumnIndex(pQueryInfo, i, pToken);

        if (colIndex != COLUMN_INDEX_INITIAL_VAL) {
          if (pIndex->columnIndex != COLUMN_INDEX_INITIAL_VAL) {
            return invalidOperationMsg(msg, msg0);
          } else {
            pIndex->tableIndex = i;
            pIndex->columnIndex = colIndex;
          }
        }
      }
    } else {  // table index is valid, get the column index
      int16_t colIndex = doGetColumnIndex(pQueryInfo, pIndex->tableIndex, pToken);
      if (colIndex != COLUMN_INDEX_INITIAL_VAL) {
        pIndex->columnIndex = colIndex;
      }
    }

    if (pIndex->columnIndex == COLUMN_INDEX_INITIAL_VAL) {
      return invalidOperationMsg(msg, msg1);
    }
  }

  if (COLUMN_INDEX_VALIDE(*pIndex)) {
    return TSDB_CODE_SUCCESS;
  } else {
    return TSDB_CODE_TSC_INVALID_OPERATION;
  }
}

int32_t getTableIndexImpl(SStrToken* pTableToken, SQueryInfo* pQueryInfo, SColumnIndex* pIndex) {
  if (pTableToken->n == 0) {  // only one table and no table name prefix in column name
    if (pQueryInfo->numOfTables == 1) {
      pIndex->tableIndex = 0;
    } else {
      pIndex->tableIndex = COLUMN_INDEX_INITIAL_VAL;
    }

    return TSDB_CODE_SUCCESS;
  }

  pIndex->tableIndex = COLUMN_INDEX_INITIAL_VAL;
  for (int32_t i = 0; i < pQueryInfo->numOfTables; ++i) {
    STableMetaInfo* pTableMetaInfo = tscGetMetaInfo(pQueryInfo, i);
    char* name = pTableMetaInfo->aliasName;
    if (strncasecmp(name, pTableToken->z, pTableToken->n) == 0 && strlen(name) == pTableToken->n) {
      pIndex->tableIndex = i;
      break;
    }
  }

  if (pIndex->tableIndex < 0) {
    return TSDB_CODE_TSC_INVALID_OPERATION;
  }

  return TSDB_CODE_SUCCESS;
}

int32_t getTableIndexByName(SStrToken* pToken, SQueryInfo* pQueryInfo, SColumnIndex* pIndex) {
  SStrToken tableToken = {0};
  extractTableNameFromToken(pToken, &tableToken);

  if (getTableIndexImpl(&tableToken, pQueryInfo, pIndex) != TSDB_CODE_SUCCESS) {
    return TSDB_CODE_TSC_INVALID_OPERATION;
  }

  return TSDB_CODE_SUCCESS;
}

int32_t getColumnIndexByName(const SStrToken* pToken, SQueryInfo* pQueryInfo, SColumnIndex* pIndex, char* msg) {
  if (pQueryInfo->pTableMetaInfo == NULL || pQueryInfo->numOfTables == 0) {
    return TSDB_CODE_TSC_INVALID_OPERATION;
  }

  SStrToken tmpToken = *pToken;

  if (getTableIndexByName(&tmpToken, pQueryInfo, pIndex) != TSDB_CODE_SUCCESS) {
    return TSDB_CODE_TSC_INVALID_OPERATION;
  }

  return doGetColumnIndexByName(&tmpToken, pQueryInfo, pIndex, msg);
}

int32_t setShowInfo(SSqlObj* pSql, struct SSqlInfo* pInfo) {
  SSqlCmd*        pCmd = &pSql->cmd;
  STableMetaInfo* pTableMetaInfo = tscGetTableMetaInfoFromCmd(pCmd,  0);

  pCmd->command = TSDB_SQL_SHOW;

  const char* msg1 = "invalid name";
  const char* msg2 = "wildcard string should be less than %d characters";
  const char* msg3 = "database name too long";
  const char* msg5 = "database name is empty";
  const char* msg6 = "pattern string is empty";
  const char* msg7 = "pattern is invalid";

  /*
   * database prefix in pInfo->pMiscInfo->a[0]
   * wildcard in like clause in pInfo->pMiscInfo->a[1]
   */
  SShowInfo* pShowInfo = &pInfo->pMiscInfo->showOpt;
  int16_t    showType = pShowInfo->showType;
  if (showType == TSDB_MGMT_TABLE_TABLE || showType == TSDB_MGMT_TABLE_METRIC || showType == TSDB_MGMT_TABLE_VGROUP) {
    // db prefix in tagCond, show table conds in payload
    SStrToken* pDbPrefixToken = &pShowInfo->prefix;
    if (pDbPrefixToken->type != 0) {

      if (pDbPrefixToken->n >= TSDB_DB_NAME_LEN) {  // db name is too long
        return invalidOperationMsg(tscGetErrorMsgPayload(pCmd), msg3);
      }

      if (pDbPrefixToken->n <= 0) {
        return invalidOperationMsg(tscGetErrorMsgPayload(pCmd), msg5);
      }
      if (tscValidateName(pDbPrefixToken, false, NULL) != TSDB_CODE_SUCCESS) {
        return invalidOperationMsg(tscGetErrorMsgPayload(pCmd), msg1);
      }

      int32_t ret = tNameSetDbName(&pTableMetaInfo->name, getAccountId(pSql), pDbPrefixToken);
      if (ret != TSDB_CODE_SUCCESS) {
        return invalidOperationMsg(tscGetErrorMsgPayload(pCmd), msg1);
      }
    }

    // show table/stable like 'xxxx', set the like pattern for show tables
    SStrToken* pPattern = &pShowInfo->pattern;
    if (pPattern->type != 0) {
      if (pPattern->type == TK_ID && pPattern->z[0] == TS_ESCAPE_CHAR) {
        return invalidOperationMsg(tscGetErrorMsgPayload(pCmd), msg7);
      }
      
      pPattern->n = strdequote(pPattern->z);

      if (pPattern->n <= 0) {
        return invalidOperationMsg(tscGetErrorMsgPayload(pCmd), msg6);
      }

      if (pPattern->n > tsMaxWildCardsLen){
        char tmp[64] = {0};
        sprintf(tmp, msg2, tsMaxWildCardsLen);
        return invalidOperationMsg(tscGetErrorMsgPayload(pCmd), tmp);
      }
    }
  } else if (showType == TSDB_MGMT_TABLE_VNODES) {
    if (pShowInfo->prefix.type == 0) {
      return invalidOperationMsg(tscGetErrorMsgPayload(pCmd), "No specified dnode ep");
    }

    if (pShowInfo->prefix.type == TK_STRING) {
      pShowInfo->prefix.n = strdequote(pShowInfo->prefix.z);
    }
  } 
  return TSDB_CODE_SUCCESS;
}

int32_t setKillInfo(SSqlObj* pSql, struct SSqlInfo* pInfo, int32_t killType) {
  const char* msg1 = "invalid connection ID";
  const char* msg2 = "invalid query ID";
  const char* msg3 = "invalid stream ID";

  SSqlCmd* pCmd = &pSql->cmd;
  pCmd->command = pInfo->type;
  
  SStrToken* idStr = &(pInfo->pMiscInfo->id);
  if (idStr->n > TSDB_KILL_MSG_LEN) {
    return TSDB_CODE_TSC_INVALID_OPERATION;
  }

  strncpy(pCmd->payload, idStr->z, idStr->n);

  const char delim = ':';
  char* connIdStr = strtok(idStr->z, &delim);
  char* queryIdStr = strtok(NULL, &delim);

  int32_t connId = (int32_t)strtol(connIdStr, NULL, 10);
  if (connId <= 0) {
    memset(pCmd->payload, 0, strlen(pCmd->payload));
    return invalidOperationMsg(tscGetErrorMsgPayload(pCmd), msg1);
  }

  if (killType == TSDB_SQL_KILL_CONNECTION) {
    return TSDB_CODE_SUCCESS;
  }

  int32_t queryId = (int32_t)strtol(queryIdStr, NULL, 10);
  if (queryId <= 0) {
    memset(pCmd->payload, 0, strlen(pCmd->payload));
    if (killType == TSDB_SQL_KILL_QUERY) {
      return invalidOperationMsg(tscGetErrorMsgPayload(pCmd), msg2);
    } else {
      return invalidOperationMsg(tscGetErrorMsgPayload(pCmd), msg3);
    }
  }
  
  return TSDB_CODE_SUCCESS;
}
static int32_t setCompactVnodeInfo(SSqlObj* pSql, struct SSqlInfo* pInfo) {
  SSqlCmd* pCmd = &pSql->cmd;
  pCmd->command = pInfo->type;

  return TSDB_CODE_SUCCESS;
}

int32_t tscTansformFuncForSTableQuery(SQueryInfo* pQueryInfo) {
  STableMetaInfo* pTableMetaInfo = tscGetMetaInfo(pQueryInfo, 0);

  if (pTableMetaInfo->pTableMeta == NULL || !UTIL_TABLE_IS_SUPER_TABLE(pTableMetaInfo)) {
    return TSDB_CODE_TSC_INVALID_OPERATION;
  }

  assert(tscGetNumOfTags(pTableMetaInfo->pTableMeta) >= 0);

  int16_t bytes = 0;
  int16_t type = 0;
  int32_t interBytes = 0;
  
  size_t size = tscNumOfExprs(pQueryInfo);
  for (int32_t k = 0; k < size; ++k) {
    SExprInfo*   pExpr = tscExprGet(pQueryInfo, k);

    int16_t functionId = pExpr->base.functionId;
    if (!TSDB_FUNC_IS_SCALAR(functionId)) {
      functionId = aAggs[pExpr->base.functionId].stableFuncId;
    }

    int32_t colIndex = pExpr->base.colInfo.colIndex;
    SSchema* pSrcSchema = tscGetTableColumnSchema(pTableMetaInfo->pTableMeta, colIndex);
    
    if ((functionId >= TSDB_FUNC_SUM && functionId <= TSDB_FUNC_TWA) ||
        (functionId >= TSDB_FUNC_FIRST_DST && functionId <= TSDB_FUNC_STDDEV_DST) ||
        (functionId >= TSDB_FUNC_RATE && functionId <= TSDB_FUNC_IRATE) ||
        (functionId == TSDB_FUNC_SAMPLE)) {
      if (getResultDataInfo(pSrcSchema->type, pSrcSchema->bytes, functionId, (int32_t)pExpr->base.param[0].i64, &type, &bytes,
                            &interBytes, 0, true, NULL) != TSDB_CODE_SUCCESS) {
        return TSDB_CODE_TSC_INVALID_OPERATION;
      }

      tscExprUpdate(pQueryInfo, k, functionId, pExpr->base.colInfo.colIndex, TSDB_DATA_TYPE_BINARY, bytes);
      // todo refactor
      pExpr->base.interBytes = interBytes;
    }
  }

  tscFieldInfoUpdateOffset(pQueryInfo);
  return TSDB_CODE_SUCCESS;
}

/* transfer the field-info back to original input format */
void tscRestoreFuncForSTableQuery(SQueryInfo* pQueryInfo) {
  STableMetaInfo* pTableMetaInfo = tscGetMetaInfo(pQueryInfo, 0);
  if (!UTIL_TABLE_IS_SUPER_TABLE(pTableMetaInfo)) {
    return;
  }
  
  size_t size = tscNumOfExprs(pQueryInfo);
  for (int32_t i = 0; i < size; ++i) {
    SExprInfo*   pExpr = tscExprGet(pQueryInfo, i);
    SSchema* pSchema = tscGetTableColumnSchema(pTableMetaInfo->pTableMeta, pExpr->base.colInfo.colIndex);
    
    // the final result size and type in the same as query on single table.
    // so here, set the flag to be false;
    int32_t inter = 0;
    
    int32_t functionId = pExpr->base.functionId;
    if (functionId < 0) {
      continue;
    }

    if (functionId >= TSDB_FUNC_TS && functionId <= TSDB_FUNC_DIFF) {
      continue;
    }
    
    if (functionId == TSDB_FUNC_FIRST_DST) {
      functionId = TSDB_FUNC_FIRST;
    } else if (functionId == TSDB_FUNC_LAST_DST) {
      functionId = TSDB_FUNC_LAST;
    } else if (functionId == TSDB_FUNC_STDDEV_DST) {
      functionId = TSDB_FUNC_STDDEV;
    }

    getResultDataInfo(pSchema->type, pSchema->bytes, functionId, 0, &pExpr->base.resType, &pExpr->base.resBytes, &inter,
                      0, false, NULL);
  }
}

bool hasUnsupportFunctionsForSTableQuery(SSqlCmd* pCmd, SQueryInfo* pQueryInfo) {
  const char* msg1 = "TWA/Diff/Derivative/Irate/CSUM/MAVG/SAMPLE are not allowed to apply to super table directly";
  const char* msg2 = "TWA/Diff/Derivative/Irate/CSUM/MAVG/SAMPLE only support group by tbname for super table query";
  const char* msg3 = "functions not support for super table query";

  // filter sql function not supported by metric query yet.
  size_t size = tscNumOfExprs(pQueryInfo);
  for (int32_t i = 0; i < size; ++i) {
    int32_t functionId = tscExprGet(pQueryInfo, i)->base.functionId;
    if (functionId < 0) {
      continue;
    }

    if (TSDB_FUNC_IS_SCALAR(functionId)) {
      continue;
    }

    if ((aAggs[functionId].status & TSDB_FUNCSTATE_STABLE) == 0) {
      invalidOperationMsg(tscGetErrorMsgPayload(pCmd), msg3);
      return true;
    }
  }

  if (tscIsTWAQuery(pQueryInfo) || tscIsDiffDerivLikeQuery(pQueryInfo) || tscIsIrateQuery(pQueryInfo) ||
      tscQueryContainsFunction(pQueryInfo, TSDB_FUNC_SAMPLE)) {
    if (pQueryInfo->groupbyExpr.numOfGroupCols == 0) {
      invalidOperationMsg(tscGetErrorMsgPayload(pCmd), msg1);
      return true;
    }

    SColIndex* pColIndex = taosArrayGet(pQueryInfo->groupbyExpr.columnInfo, 0);
    if (pColIndex->colIndex != TSDB_TBNAME_COLUMN_INDEX) {
      invalidOperationMsg(tscGetErrorMsgPayload(pCmd), msg2);
      return true;
    }
  } else if (tscIsSessionWindowQuery(pQueryInfo)) {
    invalidOperationMsg(tscGetErrorMsgPayload(pCmd), msg3);
    return true;
  }

  return false;
}

static bool groupbyTagsOrNull(SQueryInfo* pQueryInfo) {
  if (pQueryInfo->groupbyExpr.columnInfo == NULL ||
    taosArrayGetSize(pQueryInfo->groupbyExpr.columnInfo) == 0) {
    return true;
  }

  size_t s = taosArrayGetSize(pQueryInfo->groupbyExpr.columnInfo);
  for (int32_t i = 0; i < s; i++) {
    SColIndex* colIndex = taosArrayGet(pQueryInfo->groupbyExpr.columnInfo, i);
    if (colIndex->flag != TSDB_COL_TAG) {
      return false;
    }
  }

  return true;
}

bool groupbyTbname(SQueryInfo* pQueryInfo) {
  if (pQueryInfo->groupbyExpr.columnInfo == NULL ||
    taosArrayGetSize(pQueryInfo->groupbyExpr.columnInfo) == 0) {
    return false;
  }

  size_t s = taosArrayGetSize(pQueryInfo->groupbyExpr.columnInfo);
  for (int32_t i = 0; i < s; i++) {
    SColIndex* colIndex = taosArrayGet(pQueryInfo->groupbyExpr.columnInfo, i);
    if (colIndex->colIndex == TSDB_TBNAME_COLUMN_INDEX) {
      return true;
    }
  }

  return false;
}





static bool functionCompatibleCheck(SQueryInfo* pQueryInfo, bool joinQuery, bool twQuery) {
  int32_t startIdx = 0;
  int32_t aggUdf = 0;
  int32_t scalarUdf = 0;
  int32_t prjNum = 0;
  int32_t aggNum = 0;
  int32_t scalarFuncNum = 0;
  int32_t funcCompatFactor = INT_MAX;

  size_t numOfExpr = tscNumOfExprs(pQueryInfo);
  assert(numOfExpr > 0);

  int32_t factor = INT32_MAX;

  // diff function cannot be executed with other function
  // arithmetic function can be executed with other arithmetic functions
  size_t size = tscNumOfExprs(pQueryInfo);
  
  for (int32_t i = startIdx; i < size; ++i) {
    SExprInfo* pExpr1 = tscExprGet(pQueryInfo, i);

    int16_t functionId = pExpr1->base.functionId;
    if (functionId < 0) {
       SUdfInfo* pUdfInfo = taosArrayGet(pQueryInfo->pUdfInfo, -1 * functionId - 1);
       pUdfInfo->funcType == TSDB_UDF_TYPE_AGGREGATE ? ++aggUdf : ++scalarUdf;

       continue;
    }

    if (functionId == TSDB_FUNC_TAGPRJ || functionId == TSDB_FUNC_TAG || functionId == TSDB_FUNC_TS || functionId == TSDB_FUNC_TS_DUMMY) {
      ++prjNum;

      continue;
    }

    if (functionId == TSDB_FUNC_PRJ) {
      ++prjNum;
    }

    if (functionId == TSDB_FUNC_CEIL || functionId == TSDB_FUNC_FLOOR || functionId == TSDB_FUNC_ROUND) {
      ++scalarFuncNum;
    }

    if (TSDB_FUNC_IS_SCALAR(functionId)) {
      ++scalarFuncNum;
    }

    if (functionId == TSDB_FUNC_PRJ && (pExpr1->base.colInfo.colId == PRIMARYKEY_TIMESTAMP_COL_INDEX || TSDB_COL_IS_UD_COL(pExpr1->base.colInfo.flag))) {
      continue;
    }

    if (TSDB_FUNC_IS_SCALAR(functionId)) {
      funcCompatFactor = 1;
    } else {
      funcCompatFactor = functionCompatList[functionId];
    }

    if (factor == INT32_MAX) {
      factor = funcCompatFactor;
    } else {
      if (funcCompatFactor != factor) {
        return false;
      } else {
        if (factor == -1) { // two functions with the same -1 flag
          return false;
        }
      }
    }

    if (functionId == TSDB_FUNC_LAST_ROW && (joinQuery || twQuery || !groupbyTagsOrNull(pQueryInfo))) {
      return false;
    }
  }

  aggNum = (int32_t)size - prjNum - scalarFuncNum - aggUdf - scalarUdf;

  assert(aggNum >= 0);

  if (aggUdf > 0 && (prjNum > 0 || aggNum > 0 || scalarFuncNum > 0 || scalarUdf > 0)) {
    return false;
  }

  if (scalarUdf > 0 && (aggNum > 0 || scalarFuncNum > 0)) {
    return false;
  }

  if (aggNum > 0 && scalarFuncNum > 0) {
    return false;
  }

  return true;
}

int32_t validateGroupbyNode(SQueryInfo* pQueryInfo, SArray* pList, SSqlCmd* pCmd) {
  const char* msg1 = "too many columns in group by clause";
  const char* msg2 = "invalid column name in group by clause";
  const char* msg3 = "columns from one table allowed as group by columns";
  const char* msg4 = "join query does not support group by";
  const char* msg5 = "not allowed column type for group by";
  const char* msg6 = "tags not allowed for table query";
  const char* msg7 = "not support group by expression";
  const char* msg8 = "normal column can only locate at the end of group by clause";

  // todo : handle two tables situation
  STableMetaInfo* pTableMetaInfo = NULL;
  if (pList == NULL) {
    return TSDB_CODE_SUCCESS;
  }

  if (pQueryInfo->numOfTables > 1) {
    return invalidOperationMsg(tscGetErrorMsgPayload(pCmd), msg4);
  }

  SGroupbyExpr* pGroupExpr = &pQueryInfo->groupbyExpr;
  if (pGroupExpr->columnInfo == NULL) {
    pGroupExpr->columnInfo = taosArrayInit(4, sizeof(SColIndex));
  }

  if (pQueryInfo->colList == NULL) {
    pQueryInfo->colList = taosArrayInit(4, POINTER_BYTES);
  }

  if (pGroupExpr->columnInfo == NULL || pQueryInfo->colList == NULL) {
    return TSDB_CODE_TSC_OUT_OF_MEMORY;
  }

  pGroupExpr->numOfGroupCols = (int16_t)taosArrayGetSize(pList);
  if (pGroupExpr->numOfGroupCols > TSDB_MAX_TAGS) {
    return invalidOperationMsg(tscGetErrorMsgPayload(pCmd), msg1);
  }

  SSchema *pSchema       = NULL;
  int32_t tableIndex     = COLUMN_INDEX_INITIAL_VAL;
  int32_t numOfGroupCols = 0;

  size_t num = taosArrayGetSize(pList);
  for (int32_t i = 0; i < num; ++i) {
    tVariantListItem * pItem = taosArrayGet(pList, i);
    tVariant* pVar = &pItem->pVar;

    SStrToken token = {pVar->nLen, pVar->nType, pVar->pz};

    SColumnIndex index = COLUMN_INDEX_INITIALIZER;
    if (getColumnIndexByName(&token, pQueryInfo, &index, tscGetErrorMsgPayload(pCmd)) != TSDB_CODE_SUCCESS) {
      return invalidOperationMsg(tscGetErrorMsgPayload(pCmd), msg2);
    }

    if (tableIndex == COLUMN_INDEX_INITIAL_VAL) {
      tableIndex = index.tableIndex;
    } else if (tableIndex != index.tableIndex) {
      return invalidOperationMsg(tscGetErrorMsgPayload(pCmd), msg3);
    }

    pTableMetaInfo = tscGetMetaInfo(pQueryInfo, index.tableIndex);
    STableMeta* pTableMeta = pTableMetaInfo->pTableMeta;

    if (index.columnIndex == TSDB_TBNAME_COLUMN_INDEX) {
      pSchema = tGetTbnameColumnSchema();
    } else {
      pSchema = tscGetTableColumnSchema(pTableMeta, index.columnIndex);
    }

    int32_t numOfCols = tscGetNumOfColumns(pTableMeta);
    bool groupTag = (index.columnIndex == TSDB_TBNAME_COLUMN_INDEX || index.columnIndex >= numOfCols);

    if (groupTag) {
      if (!UTIL_TABLE_IS_SUPER_TABLE(pTableMetaInfo)) {
        return invalidOperationMsg(tscGetErrorMsgPayload(pCmd), msg6);
      }

      int32_t relIndex = index.columnIndex;
      if (index.columnIndex != TSDB_TBNAME_COLUMN_INDEX) {
        relIndex -= numOfCols;
      }

      SColIndex colIndex = { .colIndex = relIndex, .flag = TSDB_COL_TAG, .colId = pSchema->colId, };
      strncpy(colIndex.name, pSchema->name, tListLen(colIndex.name));
      taosArrayPush(pGroupExpr->columnInfo, &colIndex);
      
      index.columnIndex = relIndex;
      tscColumnListInsert(pTableMetaInfo->tagColList, index.columnIndex, pTableMeta->id.uid, pSchema);
    } else {
      // check if the column type is valid, here only support the bool/tinyint/smallint/bigint group by
      if (pSchema->type == TSDB_DATA_TYPE_FLOAT || pSchema->type == TSDB_DATA_TYPE_DOUBLE) {
        return invalidOperationMsg(tscGetErrorMsgPayload(pCmd), msg5);
      }

      tscColumnListInsert(pQueryInfo->colList, index.columnIndex, pTableMeta->id.uid, pSchema);
      
      SColIndex colIndex = { .colIndex = index.columnIndex, .flag = TSDB_COL_NORMAL, .colId = pSchema->colId };
      strncpy(colIndex.name, pSchema->name, tListLen(colIndex.name));

      taosArrayPush(pGroupExpr->columnInfo, &colIndex);
      pQueryInfo->groupbyExpr.orderType = TSDB_ORDER_ASC;
      numOfGroupCols++;
    }
  }

  // 1. only one normal column allowed in the group by clause
  // 2. the normal column in the group by clause can only located in the end position
  if (numOfGroupCols > 1) {
    return invalidOperationMsg(tscGetErrorMsgPayload(pCmd), msg7);
  }

  for(int32_t i = 0; i < num; ++i) {
    SColIndex* pIndex = taosArrayGet(pGroupExpr->columnInfo, i);
    if (TSDB_COL_IS_NORMAL_COL(pIndex->flag) && i != num - 1) {
     return invalidOperationMsg(tscGetErrorMsgPayload(pCmd), msg8);
    }
  }

  pQueryInfo->groupbyExpr.tableIndex = tableIndex;
  return TSDB_CODE_SUCCESS;
}


static SColumnFilterInfo* addColumnFilterInfo(SColumnFilterList* filterList) {
  int32_t size = (filterList->numOfFilters) + 1;

  char* tmp = (char*) realloc((void*)(filterList->filterInfo), sizeof(SColumnFilterInfo) * (size));
  if (tmp != NULL) {
    filterList->filterInfo = (SColumnFilterInfo*)tmp;
  } else {
    return NULL;
  }

  filterList->numOfFilters = size;

  SColumnFilterInfo* pColFilterInfo = &(filterList->filterInfo[size - 1]);
  memset(pColFilterInfo, 0, sizeof(SColumnFilterInfo));

  return pColFilterInfo;
}

static int32_t doExtractColumnFilterInfo(SSqlCmd* pCmd, SQueryInfo* pQueryInfo, int32_t timePrecision, SColumnFilterInfo* pColumnFilter,
                                         int16_t colType, tSqlExpr* pExpr) {
  const char* msg = "not supported filter condition";

  tSqlExpr *pRight = pExpr->pRight;

  if (colType >= TSDB_DATA_TYPE_TINYINT && colType <= TSDB_DATA_TYPE_BIGINT) {
    colType = TSDB_DATA_TYPE_BIGINT;
  } else if (colType == TSDB_DATA_TYPE_FLOAT || colType == TSDB_DATA_TYPE_DOUBLE) {
    colType = TSDB_DATA_TYPE_DOUBLE;
  } else if ((colType == TSDB_DATA_TYPE_TIMESTAMP) && (TSDB_DATA_TYPE_BINARY == pRight->value.nType)) {
    int retVal = setColumnFilterInfoForTimestamp(pCmd, pQueryInfo, &pRight->value);
    if (TSDB_CODE_SUCCESS != retVal) {
      return retVal;
    }
  } else if ((colType == TSDB_DATA_TYPE_TIMESTAMP) && (TSDB_DATA_TYPE_BIGINT == pRight->value.nType)) {
    if (pRight->flags & (1 << EXPR_FLAG_NS_TIMESTAMP)) {
      pRight->value.i64 =
          convertTimePrecision(pRight->value.i64, TSDB_TIME_PRECISION_NANO, timePrecision);
      pRight->flags &= ~(1 << EXPR_FLAG_NS_TIMESTAMP);
    }
  }

  int32_t retVal = TSDB_CODE_SUCCESS;

  int32_t bufLen = 0;
  if (IS_NUMERIC_TYPE(pRight->value.nType)) {
    bufLen = 60;
  } else {
    /*
     * make memory sanitizer happy;
     */
    if (pRight->value.nLen == 0) {
      bufLen = pRight->value.nLen + 2;
    } else {
      bufLen = pRight->value.nLen + 1;
    }
  }

  if (pExpr->tokenId == TK_IN) {
    tVariant *pVal; 
    if (pRight->tokenId != TK_SET || !serializeExprListToVariant(pRight->Expr.paramList, &pVal, colType, timePrecision)) {
      return invalidOperationMsg(tscGetErrorMsgPayload(pCmd), msg);
    }

    pColumnFilter->pz  = (int64_t)calloc(1, pVal->nLen);
    pColumnFilter->len = pVal->nLen;
    pColumnFilter->filterstr = 1;
    memcpy((char *)(pColumnFilter->pz), (char *)(pVal->pz), pVal->nLen);

    tVariantDestroy(pVal);
    free(pVal);

  } else if (colType == TSDB_DATA_TYPE_BINARY) {
    pColumnFilter->pz = (int64_t)calloc(1, bufLen * TSDB_NCHAR_SIZE);
    pColumnFilter->len = pRight->value.nLen;
    retVal = tVariantDump(&pRight->value, (char*)pColumnFilter->pz, colType, false);

  } else if (colType == TSDB_DATA_TYPE_NCHAR) {
    // bufLen + 1 is larger than the actual nchar string length
    pColumnFilter->pz = (int64_t)calloc(1, (bufLen + 1) * TSDB_NCHAR_SIZE);
    retVal = tVariantDump(&pRight->value, (char*)pColumnFilter->pz, colType, false);
    size_t len = twcslen((wchar_t*)pColumnFilter->pz);
    pColumnFilter->len = len * TSDB_NCHAR_SIZE;

  } else if (pExpr->tokenId == TK_LE || pExpr->tokenId == TK_LT) {
    retVal = tVariantDump(&pRight->value, (char*)&pColumnFilter->upperBndd, colType, false);

  // TK_GT,TK_GE,TK_EQ,TK_NE are based on the pColumn->lowerBndd
  } else {
    retVal = tVariantDump(&pRight->value, (char*)&pColumnFilter->lowerBndd, colType, false);
  }

  if (retVal != TSDB_CODE_SUCCESS) {
    return invalidOperationMsg(tscGetErrorMsgPayload(pCmd), msg);
  } 

  switch (pExpr->tokenId) {
    case TK_LE:
      pColumnFilter->upperRelOptr = TSDB_RELATION_LESS_EQUAL;
      break;
    case TK_LT:
      pColumnFilter->upperRelOptr = TSDB_RELATION_LESS;
      break;
    case TK_GT:
      pColumnFilter->lowerRelOptr = TSDB_RELATION_GREATER;
      break;
    case TK_GE:
      pColumnFilter->lowerRelOptr = TSDB_RELATION_GREATER_EQUAL;
      break;
    case TK_EQ:
      pColumnFilter->lowerRelOptr = TSDB_RELATION_EQUAL;
      break;
    case TK_NE:
      pColumnFilter->lowerRelOptr = TSDB_RELATION_NOT_EQUAL;
      break;
    case TK_LIKE:
      pColumnFilter->lowerRelOptr = TSDB_RELATION_LIKE;
      break;
    case TK_MATCH:
      pColumnFilter->lowerRelOptr = TSDB_RELATION_MATCH;
      break;
    case TK_NMATCH:
      pColumnFilter->lowerRelOptr = TSDB_RELATION_NMATCH;
      break;
    case TK_ISNULL:
      pColumnFilter->lowerRelOptr = TSDB_RELATION_ISNULL;
      break;
    case TK_NOTNULL:
      pColumnFilter->lowerRelOptr = TSDB_RELATION_NOTNULL;
      break;
    case TK_IN:
      pColumnFilter->lowerRelOptr = TSDB_RELATION_IN;
      break;
    default:
      return invalidOperationMsg(tscGetErrorMsgPayload(pCmd), msg);
  }

  return TSDB_CODE_SUCCESS;
}

typedef struct SCondExpr {
  tSqlExpr* pTagCond;
  tSqlExpr* pTimewindow;

  tSqlExpr* pColumnCond;

  int16_t tableCondIndex;

  tSqlExpr* pJoinExpr;  // join condition
  bool      tsJoin;
} SCondExpr;

static int32_t getTimeRange(STimeWindow* win, tSqlExpr* pRight, int32_t optr, int16_t timePrecision);

enum {
  TSQL_EXPR_TS = 1,
  TSQL_EXPR_TAG = 2,
  TSQL_EXPR_COLUMN = 4,
  TSQL_EXPR_TBNAME = 8,
  TSQL_EXPR_JOIN = 16,  
};

#define GET_MIXED_TYPE(t) (((t) >= TSQL_EXPR_JOIN) || ((t) > TSQL_EXPR_COLUMN && (t) < TSQL_EXPR_TBNAME) || ((t) == (TSQL_EXPR_TS|TSQL_EXPR_TAG)))

static int32_t checkColumnFilterInfo(SSqlCmd* pCmd, SQueryInfo* pQueryInfo, SColumnIndex* pIndex, tSqlExpr* pExpr, int32_t sqlOptr) {
  STableMetaInfo* pTableMetaInfo = tscGetMetaInfo(pQueryInfo, pIndex->tableIndex);

  STableMeta* pTableMeta = pTableMetaInfo->pTableMeta;
  SSchema*    pSchema = tscGetTableColumnSchema(pTableMeta, pIndex->columnIndex);
  int32_t     ret = 0;
  const char* msg1 = "non binary column not support like/match operator";
  const char* msg3 = "bool column not support this operator";
  const char* msg4 = "primary key not support this operator";

  SColumn* pColumn = tscColumnListInsert(pQueryInfo->colList, pIndex->columnIndex, pTableMeta->id.uid, pSchema);

  pColumn->info.flist.numOfFilters++;
  
  /*
   * in case of TK_AND filter condition, we first find the corresponding column and build the query condition together
   * the already existed condition.
   */
  if (sqlOptr != TK_AND && sqlOptr != TK_OR) {
    return TSDB_CODE_TSC_INVALID_OPERATION;
  }

  SColumnFilterInfo* pColFilter = calloc(1, sizeof(SColumnFilterInfo));

  pColFilter->filterstr =
      ((pSchema->type == TSDB_DATA_TYPE_BINARY || pSchema->type == TSDB_DATA_TYPE_NCHAR) ? 1 : 0);

  if (!pColFilter->filterstr) {
    if (pExpr->tokenId == TK_LIKE || pExpr->tokenId == TK_MATCH || pExpr->tokenId == TK_NMATCH) {
      ret = invalidOperationMsg(tscGetErrorMsgPayload(pCmd), msg1);
      goto _err_ret;
    }
    
    if (pSchema->type == TSDB_DATA_TYPE_BOOL) {
      int32_t t = pExpr->tokenId;
      if (t != TK_EQ && t != TK_NE && t != TK_NOTNULL && t != TK_ISNULL && t != TK_IN) {
        ret = invalidOperationMsg(tscGetErrorMsgPayload(pCmd), msg3);
        goto _err_ret;
      }
    }
  }

  pColumn->columnIndex = pIndex->columnIndex;
  pColumn->tableUid = pTableMeta->id.uid;
  if (pColumn->columnIndex == PRIMARYKEY_TIMESTAMP_COL_INDEX && pExpr->tokenId == TK_IN) {
     return invalidOperationMsg(tscGetErrorMsgPayload(pCmd), msg4);
  }

  STableComInfo tinfo = tscGetTableInfo(pTableMeta);
  ret = doExtractColumnFilterInfo(pCmd, pQueryInfo, tinfo.precision, pColFilter, pSchema->type, pExpr);

_err_ret:
  freeColumnFilterInfo(pColFilter, 1);
  
  return ret;
}

static int32_t getColQueryCondExpr(SSqlCmd* pCmd, SQueryInfo* pQueryInfo, tSqlExpr** pExpr) {
  int32_t ret = TSDB_CODE_SUCCESS;
  
  for (int32_t i = 0; i < pQueryInfo->numOfTables; ++i) {
    tSqlExpr* p1 = extractExprForSTable(pCmd, pExpr, pQueryInfo, i);
    if (p1 == NULL) {  // no query condition on this table
      continue;
    }

    tExprNode* p = NULL;

    SArray* colList = taosArrayInit(10, sizeof(SColIndex));  
    ret = exprTreeFromSqlExpr(pCmd, &p, p1, pQueryInfo, colList, NULL);
    taosArrayDestroy(colList);

    SBufferWriter bw = tbufInitWriter(NULL, false);

    TRY(0) {
      exprTreeToBinary(&bw, p);
    } CATCH(code) {
      tbufCloseWriter(&bw);
      UNUSED(code);
      // TODO: more error handling
    } END_TRY
    
    // add to required table column list
    STableMetaInfo* pTableMetaInfo = tscGetMetaInfo(pQueryInfo, i);
    int64_t uid = pTableMetaInfo->pTableMeta->id.uid;

    STblCond cond = {
      .uid = uid,
      .idx = i,
      .len = (int32_t)(tbufTell(&bw)),
      .cond = tbufGetData(&bw, true)
    };

    if (pQueryInfo->colCond == NULL) {
      pQueryInfo->colCond = taosArrayInit(2, sizeof(SCond));
    }
    
    taosArrayPush(pQueryInfo->colCond, &cond);  

    tSqlExprDestroy(p1);
    tExprTreeDestroy(p, NULL);
    
    if (ret) {
      break;
    }
  }

  return ret;
}


static int32_t checkColumnQueryCondInfo(SSqlCmd* pCmd, SQueryInfo* pQueryInfo, tSqlExpr* pExpr, int32_t relOptr) {
  if (pExpr == NULL) {
    pQueryInfo->onlyHasTagCond &= true;
    return TSDB_CODE_SUCCESS;
  }
  pQueryInfo->onlyHasTagCond &= false;

  if (!tSqlExprIsParentOfLeaf(pExpr)) {  // internal node
    int32_t ret = checkColumnQueryCondInfo(pCmd, pQueryInfo, pExpr->pLeft, pExpr->tokenId);
    if (ret != TSDB_CODE_SUCCESS) {
      return ret;
    }

    return checkColumnQueryCondInfo(pCmd, pQueryInfo, pExpr->pRight, pExpr->tokenId);
  } else {  // handle leaf node
    SColumnIndex index = COLUMN_INDEX_INITIALIZER;
    if (getColumnIndexByName(&pExpr->pLeft->columnName, pQueryInfo, &index, tscGetErrorMsgPayload(pCmd)) != TSDB_CODE_SUCCESS) {
      return TSDB_CODE_TSC_INVALID_OPERATION;
    }

    return checkColumnFilterInfo(pCmd, pQueryInfo, &index, pExpr, relOptr);
  }
}

static int32_t checkAndSetJoinCondInfo(SSqlCmd* pCmd, SQueryInfo* pQueryInfo, tSqlExpr* pExpr) {
  int32_t code = 0;
  const char* msg1 = "timestamp required for join tables";
  const char* msg2 = "only support one join tag for each table";
  const char* msg3 = "type of join columns must be identical";
  const char* msg4 = "invalid column name in join condition";

  if (pExpr == NULL) {
    return TSDB_CODE_SUCCESS;
  }

  if (!tSqlExprIsParentOfLeaf(pExpr)) {
    code = checkAndSetJoinCondInfo(pCmd, pQueryInfo, pExpr->pLeft);
    if (code) {
      return code;
    }

    return checkAndSetJoinCondInfo(pCmd, pQueryInfo, pExpr->pRight);
  }

  SColumnIndex index = COLUMN_INDEX_INITIALIZER;
  if (getColumnIndexByName(&pExpr->pLeft->columnName, pQueryInfo, &index, tscGetErrorMsgPayload(pCmd)) != TSDB_CODE_SUCCESS) {
    return invalidOperationMsg(tscGetErrorMsgPayload(pCmd), msg4);
  }

  STableMetaInfo* pTableMetaInfo = tscGetMetaInfo(pQueryInfo, index.tableIndex);
  SSchema* pTagSchema1 = tscGetTableColumnSchema(pTableMetaInfo->pTableMeta, index.columnIndex);

  assert(index.tableIndex >= 0 && index.tableIndex < TSDB_MAX_JOIN_TABLE_NUM);

  SJoinNode **leftNode = &pQueryInfo->tagCond.joinInfo.joinTables[index.tableIndex];
  if (*leftNode == NULL) {
    return invalidOperationMsg(tscGetErrorMsgPayload(pCmd), msg1);
  }

  (*leftNode)->uid = pTableMetaInfo->pTableMeta->id.uid;
  (*leftNode)->tagColId = pTagSchema1->colId;

  if (UTIL_TABLE_IS_SUPER_TABLE(pTableMetaInfo)) {
    STableMeta* pTableMeta = pTableMetaInfo->pTableMeta;

    index.columnIndex = index.columnIndex - tscGetNumOfColumns(pTableMetaInfo->pTableMeta);
    if (tscColumnExists(pTableMetaInfo->tagColList, pTagSchema1->colId, pTableMetaInfo->pTableMeta->id.uid) < 0) {
      tscColumnListInsert(pTableMetaInfo->tagColList, index.columnIndex, pTableMeta->id.uid, pTagSchema1);
      atomic_add_fetch_32(&pTableMetaInfo->joinTagNum, 1);

      if (pTableMetaInfo->joinTagNum > 1) {
        return invalidOperationMsg(tscGetErrorMsgPayload(pCmd), msg2);
      }
    }
  }

  int16_t leftIdx = index.tableIndex;

  index = (SColumnIndex)COLUMN_INDEX_INITIALIZER;
  if (getColumnIndexByName(&pExpr->pRight->columnName, pQueryInfo, &index, tscGetErrorMsgPayload(pCmd)) != TSDB_CODE_SUCCESS) {
    return invalidOperationMsg(tscGetErrorMsgPayload(pCmd), msg4);
  }

  pTableMetaInfo = tscGetMetaInfo(pQueryInfo, index.tableIndex);
  SSchema* pTagSchema2 = tscGetTableColumnSchema(pTableMetaInfo->pTableMeta, index.columnIndex);

  assert(index.tableIndex >= 0 && index.tableIndex < TSDB_MAX_JOIN_TABLE_NUM);

  SJoinNode **rightNode = &pQueryInfo->tagCond.joinInfo.joinTables[index.tableIndex];
  if (*rightNode == NULL) {
    return invalidOperationMsg(tscGetErrorMsgPayload(pCmd), msg1);
  }

  (*rightNode)->uid = pTableMetaInfo->pTableMeta->id.uid;
  (*rightNode)->tagColId = pTagSchema2->colId;

  if (UTIL_TABLE_IS_SUPER_TABLE(pTableMetaInfo)) {
    STableMeta* pTableMeta = pTableMetaInfo->pTableMeta;
    index.columnIndex = index.columnIndex - tscGetNumOfColumns(pTableMeta);
    if (tscColumnExists(pTableMetaInfo->tagColList, pTagSchema2->colId, pTableMeta->id.uid) < 0) {

      tscColumnListInsert(pTableMetaInfo->tagColList, index.columnIndex, pTableMeta->id.uid, pTagSchema2);
      atomic_add_fetch_32(&pTableMetaInfo->joinTagNum, 1);
      
      if (pTableMetaInfo->joinTagNum > 1) {
        return invalidOperationMsg(tscGetErrorMsgPayload(pCmd), msg2);
      }
    }
  }

  int16_t rightIdx = index.tableIndex;

  if (pTagSchema1->type != pTagSchema2->type) {
    return invalidOperationMsg(tscGetErrorMsgPayload(pCmd), msg3);
  }

  if ((*leftNode)->tagJoin == NULL) {
    (*leftNode)->tagJoin = taosArrayInit(2, sizeof(int16_t));
  }

  if ((*rightNode)->tagJoin == NULL) {
    (*rightNode)->tagJoin = taosArrayInit(2, sizeof(int16_t));
  }

  taosArrayPush((*leftNode)->tagJoin, &rightIdx);
  taosArrayPush((*rightNode)->tagJoin, &leftIdx);

  pQueryInfo->tagCond.joinInfo.hasJoin = true;

  return TSDB_CODE_SUCCESS;

}

static int32_t getJoinCondInfo(SSqlCmd* pCmd, SQueryInfo* pQueryInfo, tSqlExpr* pExpr) {
  if (pExpr == NULL) {
    pQueryInfo->onlyHasTagCond &= true;
    return TSDB_CODE_SUCCESS;
  }

  return checkAndSetJoinCondInfo(pCmd, pQueryInfo, pExpr);
}

static int32_t validateArithmeticSQLFunc(SSqlCmd* pCmd, tSqlExpr* pExpr,
                                         SQueryInfo* pQueryInfo, SColumnList* pList, int32_t* type, uint64_t *uid) {
  int32_t functionId = isValidFunction(pExpr->Expr.operand.z, pExpr->Expr.operand.n);
  if (functionId < 0) {
    return TSDB_CODE_TSC_INVALID_OPERATION;
  }
  if (*type == NON_ARITHMEIC_EXPR) {
    if (TSDB_FUNC_IS_SCALAR(functionId)) {
      *type = NORMAL_ARITHMETIC;
    } else {
      *type = AGG_ARIGHTMEIC;
    }
  } else if (*type == NORMAL_ARITHMETIC) {
    if (!TSDB_FUNC_IS_SCALAR(functionId)) {
      return TSDB_CODE_TSC_INVALID_OPERATION;
    }
  } else {
    if (TSDB_FUNC_IS_SCALAR(functionId)) {
      return TSDB_CODE_TSC_INVALID_OPERATION;
    }
  }

  if (*type == AGG_ARIGHTMEIC) {
    int32_t outputIndex = (int32_t)tscNumOfExprs(pQueryInfo);

    tSqlExprItem item = {.pNode = pExpr, .aliasName = NULL};

    // sql function list in selection clause.
    // Append the sqlExpr into exprList of pQueryInfo structure sequentially
<<<<<<< HEAD
    pExpr->functionId = functionId;
=======
    pExpr->functionId = isValidFunction(pExpr->Expr.operand.z, pExpr->Expr.operand.n);
    if (pExpr->functionId < 0) {
      SUdfInfo* pUdfInfo = NULL;
      pUdfInfo = isValidUdf(pQueryInfo->pUdfInfo, pExpr->Expr.operand.z, pExpr->Expr.operand.n);
      if (pUdfInfo == NULL) {
        return invalidOperationMsg(tscGetErrorMsgPayload(pCmd), "invalid function name");
      }
    }
>>>>>>> 4f381de7

    if (addExprAndResultField(pCmd, pQueryInfo, outputIndex, &item, false, NULL) != TSDB_CODE_SUCCESS) {
      return TSDB_CODE_TSC_INVALID_OPERATION;
    }

    // It is invalid in case of more than one sqlExpr, such as first(ts, k) - last(ts, k)
    int32_t inc = (int32_t)tscNumOfExprs(pQueryInfo) - outputIndex;
    if (inc > 1) {
      return TSDB_CODE_TSC_INVALID_OPERATION;
    }

    // Not supported data type in arithmetic expression
    uint64_t id = -1;
    for (int32_t i = 0; i < inc; ++i) {
      SExprInfo* p1 = tscExprGet(pQueryInfo, i + outputIndex);

      int16_t t = p1->base.resType;
      if (t == TSDB_DATA_TYPE_BINARY || t == TSDB_DATA_TYPE_NCHAR || t == TSDB_DATA_TYPE_BOOL ||
          t == TSDB_DATA_TYPE_TIMESTAMP) {
        return TSDB_CODE_TSC_INVALID_OPERATION;
      }

      if (i == 0) {
        id = p1->base.uid;
        continue;
      }

      if (id != p1->base.uid) {
        return TSDB_CODE_TSC_INVALID_OPERATION;
      }
    }

    *uid = id;
  } else {
    size_t numChilds = taosArrayGetSize(pExpr->Expr.paramList);
    for (int i = 0; i < numChilds; ++i) {
      tSqlExprItem* pParamElem= taosArrayGet(pExpr->Expr.paramList, i);
      validateSQLExprTerm(pCmd, pParamElem->pNode, pQueryInfo, pList, type, uid);
    }
  }
  return TSDB_CODE_SUCCESS;
}

static int32_t validateSQLExprTerm(SSqlCmd* pCmd, tSqlExpr* pExpr,
                                             SQueryInfo* pQueryInfo, SColumnList* pList, int32_t* type, uint64_t* uid) {
  if (pExpr == NULL) {
    return TSDB_CODE_SUCCESS;
  }

  if (pExpr->type == SQL_NODE_EXPR) {
    uint64_t uidLeft = 0;
    uint64_t uidRight = 0;
    int32_t  ret = validateSQLExprTerm(pCmd, pExpr->pLeft, pQueryInfo, pList, type, &uidLeft);
    if (ret != TSDB_CODE_SUCCESS) {
      return ret;
    }
    ret = validateSQLExprTerm(pCmd, pExpr->pRight, pQueryInfo, pList, type, &uidRight);
    if (ret != TSDB_CODE_SUCCESS) {
      return ret;
    }

    if (uidLeft != uidRight && uidLeft != 0 && uidRight != 0) {
      return TSDB_CODE_TSC_INVALID_OPERATION;
    }
    *uid = uidLeft;

  } else if (pExpr->type == SQL_NODE_SQLFUNCTION) {
    validateArithmeticSQLFunc(pCmd, pExpr, pQueryInfo, pList, type, uid);
  } else if (pExpr->type == SQL_NODE_TABLE_COLUMN) {
    if (*type == NON_ARITHMEIC_EXPR) {
      *type = NORMAL_ARITHMETIC;
    } else if (*type == AGG_ARIGHTMEIC) {
      return TSDB_CODE_TSC_INVALID_OPERATION;
    }

    SColumnIndex index = COLUMN_INDEX_INITIALIZER;
    if (getColumnIndexByName(&pExpr->columnName, pQueryInfo, &index, tscGetErrorMsgPayload(pCmd)) !=
        TSDB_CODE_SUCCESS) {
      return TSDB_CODE_TSC_INVALID_OPERATION;
    }

    // if column is timestamp, bool, binary, nchar, not support arithmetic, so return invalid sql
    STableMeta* pTableMeta = tscGetMetaInfo(pQueryInfo, index.tableIndex)->pTableMeta;
    SSchema*    pSchema = tscGetTableSchema(pTableMeta) + index.columnIndex;

    if ((pSchema->type == TSDB_DATA_TYPE_TIMESTAMP) || (pSchema->type == TSDB_DATA_TYPE_BOOL) ||
        (pSchema->type == TSDB_DATA_TYPE_BINARY) || (pSchema->type == TSDB_DATA_TYPE_NCHAR)) {
      return TSDB_CODE_TSC_INVALID_OPERATION;
    }

    pList->ids[pList->num++] = index;
  } else if ((pExpr->tokenId == TK_FLOAT && (isnan(pExpr->value.dKey) || isinf(pExpr->value.dKey))) ||
             pExpr->tokenId == TK_NULL) {
    return TSDB_CODE_TSC_INVALID_OPERATION;
  }
  return TSDB_CODE_SUCCESS;
}

static bool isValidExpr(tSqlExpr* pLeft, tSqlExpr* pRight, int32_t optr) {
  if (pLeft == NULL || (pRight == NULL && optr != TK_IN)) {
    return false;
  }

  /*
   * filter illegal expression in where clause:
   * 1. count(*) > 12
   * 2. sum(columnA) > sum(columnB)
   * 3. 4 < 5,  'ABC'>'abc'
   *
   * However, columnA < 4+12 is valid
   */
  if (pLeft->type == SQL_NODE_SQLFUNCTION) {
    return false;
  }

  if (pRight == NULL) {
    return true;
  }

  if (pLeft->tokenId >= TK_BOOL && pLeft->tokenId <= TK_BINARY && pRight->tokenId >= TK_BOOL && pRight->tokenId <= TK_BINARY) {
    return false;
  }

  if (pLeft->tokenId >= TK_BOOL && pLeft->tokenId <= TK_BINARY && (optr == TK_NOTNULL || optr == TK_ISNULL)) {
    return false;
  }

  return true;
}

static void exchangeExpr(tSqlExpr* pExpr) {
  tSqlExpr* pLeft  = pExpr->pLeft;
  tSqlExpr* pRight = pExpr->pRight;

  if (pRight->tokenId == TK_ID && (pLeft->tokenId == TK_INTEGER || pLeft->tokenId == TK_FLOAT ||
                                    pLeft->tokenId == TK_STRING || pLeft->tokenId == TK_BOOL)) {
    /*
     * exchange value of the left handside and the value of the right-handside
     * to make sure that the value of filter expression always locates in
     * right-handside and
     * the column-id is at the left handside.
     */
    uint32_t optr = 0;
    switch (pExpr->tokenId) {
      case TK_LE:
        optr = TK_GE;
        break;
      case TK_LT:
        optr = TK_GT;
        break;
      case TK_GT:
        optr = TK_LT;
        break;
      case TK_GE:
        optr = TK_LE;
        break;
      default:
        optr = pExpr->tokenId;
    }

    pExpr->tokenId = optr;
    SWAP(pExpr->pLeft, pExpr->pRight, void*);
  }
}

static bool validateJoinExprNode(SSqlCmd* pCmd, SQueryInfo* pQueryInfo, tSqlExpr* pExpr, SColumnIndex* pLeftIndex) {
  const char* msg1 = "illegal column name";
  const char* msg2 = "= is expected in join expression";
  const char* msg3 = "join column must have same type";
  const char* msg4 = "self join is not allowed";
  const char* msg5 = "join table must be the same type(table to table, super table to super table)";

  tSqlExpr* pRight = pExpr->pRight;

  if (pRight->tokenId != TK_ID) {
    return true;
  }

  if (pExpr->tokenId != TK_EQ) {
    invalidOperationMsg(tscGetErrorMsgPayload(pCmd), msg2);
    return false;
  }

  SColumnIndex rightIndex = COLUMN_INDEX_INITIALIZER;

  if (getColumnIndexByName(&pRight->columnName, pQueryInfo, &rightIndex, tscGetErrorMsgPayload(pCmd)) != TSDB_CODE_SUCCESS) {
    invalidOperationMsg(tscGetErrorMsgPayload(pCmd), msg1);
    return false;
  }

  // todo extract function
  STableMetaInfo* pLeftMeterMeta = tscGetMetaInfo(pQueryInfo, pLeftIndex->tableIndex);
  SSchema*        pLeftSchema = tscGetTableSchema(pLeftMeterMeta->pTableMeta);
  int16_t         leftType = pLeftSchema[pLeftIndex->columnIndex].type;

  tscColumnListInsert(pQueryInfo->colList, pLeftIndex->columnIndex, pLeftMeterMeta->pTableMeta->id.uid, &pLeftSchema[pLeftIndex->columnIndex]);

  STableMetaInfo* pRightMeterMeta = tscGetMetaInfo(pQueryInfo, rightIndex.tableIndex);
  SSchema*        pRightSchema = tscGetTableSchema(pRightMeterMeta->pTableMeta);
  int16_t         rightType = pRightSchema[rightIndex.columnIndex].type;

  tscColumnListInsert(pQueryInfo->colList, rightIndex.columnIndex, pRightMeterMeta->pTableMeta->id.uid, &pRightSchema[rightIndex.columnIndex]);

  if (leftType != rightType) {
    invalidOperationMsg(tscGetErrorMsgPayload(pCmd), msg3);
    return false;
  } else if (pLeftIndex->tableIndex == rightIndex.tableIndex) {
    invalidOperationMsg(tscGetErrorMsgPayload(pCmd), msg4);
    return false;
  }

  // table to table/ super table to super table are allowed
  if (UTIL_TABLE_IS_SUPER_TABLE(pLeftMeterMeta) != UTIL_TABLE_IS_SUPER_TABLE(pRightMeterMeta)) {
    invalidOperationMsg(tscGetErrorMsgPayload(pCmd), msg5);
    return false;
  }

  return true;
}

static int32_t setExprToCond(tSqlExpr** parent, tSqlExpr* pExpr, const char* msg, int32_t parentOptr, char* msgBuf) {
  if (*parent != NULL) {
    if (parentOptr == TK_OR && msg != NULL) {
      return invalidOperationMsg(msgBuf, msg);
    }

    *parent = tSqlExprCreate((*parent), pExpr, parentOptr);
  } else {
    *parent = pExpr;
  }

  return TSDB_CODE_SUCCESS;
}

static int32_t setNormalExprToCond(tSqlExpr** parent, tSqlExpr* pExpr, int32_t parentOptr) {
  if (*parent != NULL) {
    *parent = tSqlExprCreate((*parent), pExpr, parentOptr);
  } else {
    *parent = pExpr;
  }

  return TSDB_CODE_SUCCESS;
}


static int32_t validateNullExpr(tSqlExpr* pExpr, STableMeta* pTableMeta, int32_t index, char* msgBuf) {
  const char* msg = "only support is [not] null";

  tSqlExpr* pRight = pExpr->pRight;
  if (pRight->tokenId == TK_NULL && (!(pExpr->tokenId == TK_ISNULL || pExpr->tokenId == TK_NOTNULL))) {
    return invalidOperationMsg(msgBuf, msg);
  }

  if (pRight->tokenId == TK_STRING) {
    SSchema* pSchema = tscGetTableSchema(pTableMeta);
    if (IS_VAR_DATA_TYPE(pSchema[index].type)) {
      return TSDB_CODE_SUCCESS;
    }
    
    char *v = strndup(pRight->exprToken.z, pRight->exprToken.n);
    int32_t len = strRmquote(v, pRight->exprToken.n);
    if (len > 0) {
      uint32_t type = 0;
      tGetToken(v, &type);

      if (type == TK_NULL) {        
        free(v);
        return invalidOperationMsg(msgBuf, msg);
      }
    }

    free(v);
  }

  return TSDB_CODE_SUCCESS;
}

// check for like expression
static int32_t validateLikeExpr(tSqlExpr* pExpr, STableMeta* pTableMeta, int32_t index, char* msgBuf) {
  const char* msg1 = "wildcard string should be less than %d characters";
  const char* msg2 = "illegal column type for like";

  tSqlExpr* pLeft  = pExpr->pLeft;
  tSqlExpr* pRight = pExpr->pRight;

  if (pExpr->tokenId == TK_LIKE) {
    if (pRight->value.nLen > tsMaxWildCardsLen) {
      char tmp[64] = {0};
      sprintf(tmp, msg1, tsMaxWildCardsLen);
      return invalidOperationMsg(msgBuf, tmp);
    }

    SSchema* pSchema = tscGetTableSchema(pTableMeta);
    if ((!isTablenameToken(&pLeft->columnName)) && !IS_VAR_DATA_TYPE(pSchema[index].type)) {
      return invalidOperationMsg(msgBuf, msg2);
    }
  }

  return TSDB_CODE_SUCCESS;
}

// check for match expression
static int32_t validateMatchExpr(tSqlExpr* pExpr, STableMeta* pTableMeta, int32_t index, char* msgBuf) {
  const char* msg1 = "regular expression string should be less than %d characters";
  const char* msg2 = "illegal column type for match/nmatch";
  const char* msg3 = "invalid regular expression";

  tSqlExpr* pLeft  = pExpr->pLeft;
  tSqlExpr* pRight = pExpr->pRight;

  if (pExpr->tokenId == TK_MATCH || pExpr->tokenId == TK_NMATCH) {
    if (pRight->value.nLen > tsMaxRegexStringLen) {
      char tmp[64] = {0};
      sprintf(tmp, msg1, tsMaxRegexStringLen);
      return invalidOperationMsg(msgBuf, tmp);
    }

    SSchema* pSchema = tscGetTableSchema(pTableMeta);
    if ((!isTablenameToken(&pLeft->columnName)) &&(pSchema[index].type != TSDB_DATA_TYPE_BINARY)) {
      return invalidOperationMsg(msgBuf, msg2);
    }

    if (!(pRight->type == SQL_NODE_VALUE && pRight->value.nType == TSDB_DATA_TYPE_BINARY)) {
      return invalidOperationMsg(msgBuf, msg3);
    }

    int errCode = 0;
    regex_t regex;
    char    regErrBuf[256] = {0};

    //remove the quote at the begin end of original sql string.
    uint32_t lenPattern = pRight->exprToken.n - 2;
    char* pattern = malloc(lenPattern + 1);
    strncpy(pattern, pRight->exprToken.z+1, lenPattern);
    pattern[lenPattern] = '\0';

    tfree(pRight->value.pz);
    pRight->value.pz = pattern;
    pRight->value.nLen = lenPattern;

    int cflags = REG_EXTENDED;
    if ((errCode = regcomp(&regex, pattern, cflags)) != 0) {
      regerror(errCode, &regex, regErrBuf, sizeof(regErrBuf));
      tscError("Failed to compile regex pattern %s. reason %s", pattern, regErrBuf);
      return invalidOperationMsg(msgBuf, msg3);
    }
    regfree(&regex);
  }

  return TSDB_CODE_SUCCESS;
}


int32_t handleNeOptr(tSqlExpr** rexpr, tSqlExpr* expr) {
  tSqlExpr* left = tSqlExprClone(expr);
  tSqlExpr* right = expr;

  left->tokenId = TK_LT;
  right->tokenId = TK_GT;

  *rexpr = tSqlExprCreate(left, right, TK_OR);

  return TSDB_CODE_SUCCESS;
}


static int32_t handleExprInQueryCond(SSqlCmd* pCmd, SQueryInfo* pQueryInfo, tSqlExpr** pExpr, SCondExpr* pCondExpr,
                                     int32_t* type, int32_t* tbIdx, int32_t parentOptr, tSqlExpr** columnExpr, tSqlExpr** tsExpr) {
  const char* msg1 = "table query cannot use tags filter";
  const char* msg2 = "illegal column name";
  const char* msg4 = "too many join tables";
  const char* msg5 = "not support ordinary column join";

  tSqlExpr* pLeft  = (*pExpr)->pLeft;
  tSqlExpr* pRight = (*pExpr)->pRight;

  int32_t ret = TSDB_CODE_SUCCESS;

  SColumnIndex index = COLUMN_INDEX_INITIALIZER;
  if (getColumnIndexByName(&pLeft->columnName, pQueryInfo, &index, tscGetErrorMsgPayload(pCmd)) != TSDB_CODE_SUCCESS) {
    return invalidOperationMsg(tscGetErrorMsgPayload(pCmd), msg2);
  }

  *tbIdx = index.tableIndex;

  assert(tSqlExprIsParentOfLeaf(*pExpr));

  STableMetaInfo* pTableMetaInfo = tscGetMetaInfo(pQueryInfo, index.tableIndex);
  STableMeta*     pTableMeta = pTableMetaInfo->pTableMeta;

  // validate the null expression
  int32_t code = validateNullExpr(*pExpr, pTableMeta, index.columnIndex, tscGetErrorMsgPayload(pCmd));
  if (code != TSDB_CODE_SUCCESS) {
    return code;
  }

  // validate the like expression
  code = validateLikeExpr(*pExpr, pTableMeta, index.columnIndex, tscGetErrorMsgPayload(pCmd));
  if (code != TSDB_CODE_SUCCESS) {
    return code;
  }

  // validate the match expression
  code = validateMatchExpr(*pExpr, pTableMeta, index.columnIndex, tscGetErrorMsgPayload(pCmd));
  if (code != TSDB_CODE_SUCCESS) {
    return code;
  }

  SSchema* pSchema = tscGetTableColumnSchema(pTableMeta, index.columnIndex);
  if (pSchema->type == TSDB_DATA_TYPE_TIMESTAMP && index.columnIndex == PRIMARYKEY_TIMESTAMP_COL_INDEX) {  // query on time range
    if (!validateJoinExprNode(pCmd, pQueryInfo, *pExpr, &index)) {
      return TSDB_CODE_TSC_INVALID_OPERATION;
    }

    // set join query condition
    if (pRight->tokenId == TK_ID) {  // no need to keep the timestamp join condition
      TSDB_QUERY_SET_TYPE(pQueryInfo->type, TSDB_QUERY_TYPE_JOIN_QUERY);
      pCondExpr->tsJoin = true;

      assert(index.tableIndex >= 0 && index.tableIndex < TSDB_MAX_JOIN_TABLE_NUM);
      SJoinNode **leftNode = &pQueryInfo->tagCond.joinInfo.joinTables[index.tableIndex];
      if (*leftNode == NULL) {
        *leftNode = calloc(1, sizeof(SJoinNode));
        if (*leftNode == NULL) {
          return TSDB_CODE_TSC_OUT_OF_MEMORY;
        }
      }

      int16_t leftIdx = index.tableIndex;

      if (getColumnIndexByName(&pRight->columnName, pQueryInfo, &index, tscGetErrorMsgPayload(pCmd)) != TSDB_CODE_SUCCESS) {
        return invalidOperationMsg(tscGetErrorMsgPayload(pCmd), msg2);
      }

      if (index.tableIndex < 0 || index.tableIndex >= TSDB_MAX_JOIN_TABLE_NUM) {
        return invalidOperationMsg(tscGetErrorMsgPayload(pCmd), msg4);
      }

      SJoinNode **rightNode = &pQueryInfo->tagCond.joinInfo.joinTables[index.tableIndex];
      if (*rightNode == NULL) {
        *rightNode = calloc(1, sizeof(SJoinNode));
        if (*rightNode == NULL) {
          return TSDB_CODE_TSC_OUT_OF_MEMORY;
        }
      }

      int16_t rightIdx = index.tableIndex;

      if ((*leftNode)->tsJoin == NULL) {
        (*leftNode)->tsJoin = taosArrayInit(2, sizeof(int16_t));
      }

      if ((*rightNode)->tsJoin == NULL) {
        (*rightNode)->tsJoin = taosArrayInit(2, sizeof(int16_t));
      }

      taosArrayPush((*leftNode)->tsJoin, &rightIdx);
      taosArrayPush((*rightNode)->tsJoin, &leftIdx);

      /*
       * To release expression, e.g., m1.ts = m2.ts,
       * since this expression is used to set the join query type
       */
      tSqlExprDestroy(*pExpr);
      if (type) {
        *type |= TSQL_EXPR_JOIN;
      }
    } else {
      tSqlExpr *rexpr = NULL;
      if ((*pExpr)->tokenId == TK_NE) {
        handleNeOptr(&rexpr, *pExpr);
      } else {
        rexpr = *pExpr;
      }
      
      ret = setNormalExprToCond(tsExpr, rexpr, parentOptr);
      if (type) {
        *type |= TSQL_EXPR_TS;
      }
    }

    *pExpr = NULL;  // remove this expression
  } else if (index.columnIndex >= tscGetNumOfColumns(pTableMeta) || index.columnIndex == TSDB_TBNAME_COLUMN_INDEX) {
    // query on tags, check for tag query condition
    if (UTIL_TABLE_IS_NORMAL_TABLE(pTableMetaInfo)) {
      return invalidOperationMsg(tscGetErrorMsgPayload(pCmd), msg1);
    }

    if (pRight != NULL && pRight->tokenId == TK_ID) {  // join on tag columns for stable query
      if (!validateJoinExprNode(pCmd, pQueryInfo, *pExpr, &index)) {
        return TSDB_CODE_TSC_INVALID_OPERATION;
      }

      pQueryInfo->type |= TSDB_QUERY_TYPE_JOIN_QUERY;
      ret = setExprToCond(&pCondExpr->pJoinExpr, *pExpr, NULL, parentOptr, pCmd->payload);
      *pExpr = NULL;
      if (type) {
        *type |= TSQL_EXPR_JOIN;
      }        
    } else {
      // do nothing
      //                ret = setExprToCond(pCmd, &pCondExpr->pTagCond,
      //                *pExpr, NULL, parentOptr);
      tSqlExpr *rexpr = NULL;
      if ((*pExpr)->tokenId == TK_NE && (pSchema->type != TSDB_DATA_TYPE_BINARY && pSchema->type != TSDB_DATA_TYPE_NCHAR && pSchema->type != TSDB_DATA_TYPE_BOOL)) {
        handleNeOptr(&rexpr, *pExpr);
        *pExpr = rexpr;
      }
      
      if (type) {
        *type |= TSQL_EXPR_TAG;
      }
    }
  } else {  // query on other columns
    if (type) {
      *type |= TSQL_EXPR_COLUMN;
    }
    
    if (pRight->tokenId == TK_ID) {  // other column cannot be served as the join column
      return invalidOperationMsg(tscGetErrorMsgPayload(pCmd), msg5);
    }

    tSqlExpr *rexpr = NULL;
    if ((*pExpr)->tokenId == TK_NE && (pSchema->type != TSDB_DATA_TYPE_BINARY && pSchema->type != TSDB_DATA_TYPE_NCHAR && pSchema->type != TSDB_DATA_TYPE_BOOL)) {
      handleNeOptr(&rexpr, *pExpr);
    } else {
      rexpr = *pExpr;
    }

    ret = setNormalExprToCond(columnExpr, rexpr, parentOptr);
    *pExpr = NULL;  // remove it from expr tree
  }

  return ret;
}

int32_t getQueryCondExpr(SSqlCmd* pCmd, SQueryInfo* pQueryInfo, tSqlExpr** pExpr, SCondExpr* pCondExpr,
                        int32_t* type, int32_t* tbIdx, int32_t parentOptr, tSqlExpr** columnExpr, tSqlExpr** tsExpr) {
  if (pExpr == NULL) {
    return TSDB_CODE_SUCCESS;
  }

  tSqlExpr *columnLeft = NULL;
  tSqlExpr *columnRight = NULL;
  tSqlExpr *tsLeft = NULL;
  tSqlExpr *tsRight = NULL;

  int32_t ret = 0;

  const char* msg1 = "query condition between columns/tags/timestamp/join fields must use 'AND'";
  const char* msg2 = "query condition between tables must use 'AND'";

  if ((*pExpr)->flags & (1 << EXPR_FLAG_TS_ERROR)) {
    return TSDB_CODE_TSC_INVALID_OPERATION;
  }

  tSqlExpr* pLeft = (*pExpr)->pLeft;
  tSqlExpr* pRight = (*pExpr)->pRight;

  if (!isValidExpr(pLeft, pRight, (*pExpr)->tokenId)) {
    return TSDB_CODE_TSC_INVALID_OPERATION;
  }

  int32_t leftType = 0;
  int32_t rightType = 0;
  int32_t leftTbIdx = 0;
  int32_t rightTbIdx = 0;

  if (!tSqlExprIsParentOfLeaf(*pExpr)) {
    ret = getQueryCondExpr(pCmd, pQueryInfo, &(*pExpr)->pLeft, pCondExpr, type ? &leftType : NULL, &leftTbIdx, (*pExpr)->tokenId, &columnLeft, &tsLeft);
    if (ret != TSDB_CODE_SUCCESS) {
      goto err_ret;
    }

    ret = getQueryCondExpr(pCmd, pQueryInfo, &(*pExpr)->pRight, pCondExpr, type ? &rightType : NULL, &rightTbIdx, (*pExpr)->tokenId, &columnRight, &tsRight);
    if (ret != TSDB_CODE_SUCCESS) {
      goto err_ret;
    }

    /*
     *  if left child and right child do not belong to the same group, the sub
     *  expression is not valid for parent node, it must be TK_AND operator.
     */
    if (type != NULL && ((leftType != rightType) || GET_MIXED_TYPE(leftType)) && ((*pExpr)->tokenId == TK_OR)) {
      ret = invalidOperationMsg(tscGetErrorMsgPayload(pCmd), msg1);
      goto err_ret;
    }

    if (((leftTbIdx != rightTbIdx) || (leftTbIdx == -1 || rightTbIdx == -1)) && ((*pExpr)->tokenId == TK_OR)) {
      ret = invalidOperationMsg(tscGetErrorMsgPayload(pCmd), msg2);
      goto err_ret;
    }

    if (columnLeft && columnRight) {
      setNormalExprToCond(&columnLeft, columnRight, (*pExpr)->tokenId);
      
      *columnExpr = columnLeft;
    } else {
      *columnExpr = columnLeft ? columnLeft : columnRight;
    }

    if (tsLeft && tsRight) {
      setNormalExprToCond(&tsLeft, tsRight, (*pExpr)->tokenId);
      
      *tsExpr = tsLeft;
    } else {
      *tsExpr = tsLeft ? tsLeft : tsRight;
    }

    if (type) {
      *type = leftType|rightType;
    }
    *tbIdx = (leftTbIdx == rightTbIdx) ? leftTbIdx : -1;
    
    return TSDB_CODE_SUCCESS;
  }

  exchangeExpr(*pExpr);

  if (pLeft->tokenId == TK_ID && pRight->tokenId == TK_TIMESTAMP && (pRight->flags & (1 << EXPR_FLAG_TIMESTAMP_VAR))) {
    ret = TSDB_CODE_TSC_INVALID_OPERATION;
    goto err_ret;
  }

  if ((pLeft->flags & (1 << EXPR_FLAG_TS_ERROR)) || (pRight->flags & (1 << EXPR_FLAG_TS_ERROR))) {
    ret = TSDB_CODE_TSC_INVALID_OPERATION;
    goto err_ret;
  }

  ret = handleExprInQueryCond(pCmd, pQueryInfo, pExpr, pCondExpr, type, tbIdx, parentOptr, columnExpr, tsExpr);
  if (ret) {
    goto err_ret;
  }

  return TSDB_CODE_SUCCESS;
  
err_ret:
  
  tSqlExprDestroy(columnLeft);
  tSqlExprDestroy(columnRight);
  tSqlExprDestroy(tsLeft);
  tSqlExprDestroy(tsRight);
  return ret;
}

static void doExtractExprForSTable(SSqlCmd* pCmd, tSqlExpr** pExpr, SQueryInfo* pQueryInfo, tSqlExpr** pOut, int32_t tableIndex) {
  if (*pExpr == NULL) {
    *pOut = NULL;
    return;
  }
  
  if (tSqlExprIsParentOfLeaf(*pExpr)) {
    tSqlExpr* pLeft = (*pExpr)->pLeft;

    SColumnIndex index = COLUMN_INDEX_INITIALIZER;
    if (getColumnIndexByName(&pLeft->columnName, pQueryInfo, &index, tscGetErrorMsgPayload(pCmd)) != TSDB_CODE_SUCCESS) {
      return;
    }

    if (index.tableIndex != tableIndex) {
      return;
    }

    *pOut = *pExpr;
    (*pExpr) = NULL;

  } else {
    *pOut = tSqlExprCreate(NULL, NULL, (*pExpr)->tokenId);

    doExtractExprForSTable(pCmd, &(*pExpr)->pLeft, pQueryInfo, &((*pOut)->pLeft), tableIndex);
    doExtractExprForSTable(pCmd, &(*pExpr)->pRight, pQueryInfo, &((*pOut)->pRight), tableIndex);
  }
}

static tSqlExpr* extractExprForSTable(SSqlCmd* pCmd, tSqlExpr** pExpr, SQueryInfo* pQueryInfo, int32_t tableIndex) {
  tSqlExpr* pResExpr = NULL;

  if (*pExpr != NULL) {
    doExtractExprForSTable(pCmd, pExpr, pQueryInfo, &pResExpr, tableIndex);
    tSqlExprCompact(&pResExpr);
  }

  return pResExpr;
}

int tableNameCompar(const void* lhs, const void* rhs) {
  char* left = *(char**)lhs;
  char* right = *(char**)rhs;

  int32_t ret = strcmp(left, right);

  if (ret == 0) {
    return 0;
  }

  return ret > 0 ? 1 : -1;
}

int32_t mergeTimeRange(SSqlCmd* pCmd, STimeWindow* res, STimeWindow* win, int32_t optr) {
  const char* msg0 = "only one time stamp window allowed";

#define SET_EMPTY_RANGE(w) do { (w)->skey = INT64_MAX; (w)->ekey = INT64_MIN; } while (0)
#define IS_EMPTY_RANGE(w) ((w)->skey == INT64_MAX && (w)->ekey == INT64_MIN)
  
  if (optr == TSDB_RELATION_AND) {
    if (res->skey > win->ekey || win->skey > res->ekey) {
      SET_EMPTY_RANGE(res);
      return TSDB_CODE_SUCCESS;
    }
    
    if (res->skey < win->skey) {
      res->skey = win->skey;
    }
    
    if (res->ekey > win->ekey) {
      res->ekey = win->ekey;
    }

    return TSDB_CODE_SUCCESS;
  }

  if (res->skey > win->ekey || win->skey > res->ekey) {
    if (IS_EMPTY_RANGE(res)) {
      res->skey = win->skey;
      res->ekey = win->ekey;
      return TSDB_CODE_SUCCESS;
    }

    if (IS_EMPTY_RANGE(win)) {
      return TSDB_CODE_SUCCESS;
    }

    return invalidOperationMsg(tscGetErrorMsgPayload(pCmd), msg0);
  }

  if (res->skey > win->skey) {
    res->skey = win->skey;
  }
  
  if (res->ekey < win->ekey) {
    res->ekey = win->ekey;
  }

  return TSDB_CODE_SUCCESS;
}

static int32_t createTimeRangeExpr(tSqlExpr** pExpr, STimeWindow* win, uint32_t tokenId) {
  *pExpr = calloc(1, sizeof(tSqlExpr));
  
  (*pExpr)->type = SQL_NODE_VALUE;
  (*pExpr)->tokenId = tokenId;
  (*pExpr)->value.nType = TSDB_DATA_TYPE_VALUE_ARRAY;
  (*pExpr)->value.nLen = 2;
  (*pExpr)->value.arr = taosArrayInit(2, sizeof(int64_t));

  taosArrayPush((*pExpr)->value.arr, &win->skey);
  taosArrayPush((*pExpr)->value.arr, &win->ekey);

  return TSDB_CODE_SUCCESS;
}

static int32_t convertTimeRangeFromExpr(SSqlCmd* pCmd, SQueryInfo* pQueryInfo, tSqlExpr* pExpr) {
  const char* msg0 = "invalid timestamp or operator for timestamp";
  int32_t code = 0;
  STimeWindow win = {.skey = INT64_MIN, .ekey = INT64_MAX};

  if (pExpr == NULL) {
    pQueryInfo->onlyHasTagCond &= true;
    return TSDB_CODE_SUCCESS;
  }
  pQueryInfo->onlyHasTagCond &= false;
  

  if (!tSqlExprIsParentOfLeaf(pExpr)) {
      code = convertTimeRangeFromExpr(pCmd, pQueryInfo, pExpr->pLeft);
      if (code) {
        return code;
      }

      code = convertTimeRangeFromExpr(pCmd, pQueryInfo, pExpr->pRight);
      if (code) {
        return code;
      }
  } else {
    SColumnIndex index = COLUMN_INDEX_INITIALIZER;
    if (getColumnIndexByName(&pExpr->pLeft->columnName, pQueryInfo, &index, tscGetErrorMsgPayload(pCmd)) != TSDB_CODE_SUCCESS) {
      return TSDB_CODE_TSC_INVALID_OPERATION;
    }

    STableMetaInfo* pTableMetaInfo = tscGetMetaInfo(pQueryInfo, index.tableIndex);
    STableComInfo tinfo = tscGetTableInfo(pTableMetaInfo->pTableMeta);
    
    tSqlExpr* pRight = pExpr->pRight;

    if (getTimeRange(&win, pRight, pExpr->tokenId, tinfo.precision) != TSDB_CODE_SUCCESS) {
      return invalidOperationMsg(tscGetErrorMsgPayload(pCmd), msg0);
    }

    createTimeRangeExpr(&pExpr->pRight, &win, pRight->tokenId);

    tSqlExprDestroy(pRight);
  }

  return TSDB_CODE_SUCCESS;
}

static int32_t validateJoinExpr(SSqlCmd* pCmd, SQueryInfo* pQueryInfo, SCondExpr* pCondExpr) {
  const char* msg1 = "super table join requires tags column";
  const char* msg2 = "timestamp join condition missing";
  const char* msg3 = "condition missing for join query";

  if (!QUERY_IS_JOIN_QUERY(pQueryInfo->type)) {
    if (pQueryInfo->numOfTables == 1) {
      pQueryInfo->onlyHasTagCond &= true;
      return TSDB_CODE_SUCCESS;
    } else {
      return invalidOperationMsg(tscGetErrorMsgPayload(pCmd), msg3);
    }
  }
  pQueryInfo->onlyHasTagCond &= false;

  STableMetaInfo* pTableMetaInfo = tscGetMetaInfo(pQueryInfo, 0);
  if (UTIL_TABLE_IS_SUPER_TABLE(pTableMetaInfo)) {  // for stable join, tag columns
                                                   // must be present for join
    if (pCondExpr->pJoinExpr == NULL) {
      return invalidOperationMsg(tscGetErrorMsgPayload(pCmd), msg1);
    }
  }

  if (!pCondExpr->tsJoin) {
    return invalidOperationMsg(tscGetErrorMsgPayload(pCmd), msg2);
  }

  return TSDB_CODE_SUCCESS;
}

static void cleanQueryExpr(SCondExpr* pCondExpr) {
  if (pCondExpr->pColumnCond) {
    tSqlExprDestroy(pCondExpr->pColumnCond);
  }

  if (pCondExpr->pTimewindow) {
    tSqlExprDestroy(pCondExpr->pTimewindow);
  }

  if (pCondExpr->pJoinExpr) {
    tSqlExprDestroy(pCondExpr->pJoinExpr);
  }
}

/*
static void doAddJoinTagsColumnsIntoTagList(SSqlCmd* pCmd, SQueryInfo* pQueryInfo, SCondExpr* pCondExpr) {
  STableMetaInfo* pTableMetaInfo = tscGetMetaInfo(pQueryInfo, 0);
  if (QUERY_IS_JOIN_QUERY(pQueryInfo->type) && UTIL_TABLE_IS_SUPER_TABLE(pTableMetaInfo)) {
    SColumnIndex index = COLUMN_INDEX_INITIALIZER;

    if (getColumnIndexByName(pCmd, &pCondExpr->pJoinExpr->pLeft->ColName, pQueryInfo, &index) != TSDB_CODE_SUCCESS) {
      tscError("%p: invalid column name (left)", pQueryInfo);
    }

    pTableMetaInfo = tscGetMetaInfo(pQueryInfo, index.tableIndex);
    index.columnIndex = index.columnIndex - tscGetNumOfColumns(pTableMetaInfo->pTableMeta);

    SSchema* pSchema = tscGetTableTagSchema(pTableMetaInfo->pTableMeta);
    tscColumnListInsert(pTableMetaInfo->tagColList, &index, &pSchema[index.columnIndex]);
  
    if (getColumnIndexByName(pCmd, &pCondExpr->pJoinExpr->pRight->ColName, pQueryInfo, &index) != TSDB_CODE_SUCCESS) {
      tscError("%p: invalid column name (right)", pQueryInfo);
    }

    pTableMetaInfo = tscGetMetaInfo(pQueryInfo, index.tableIndex);
    index.columnIndex = index.columnIndex - tscGetNumOfColumns(pTableMetaInfo->pTableMeta);

    pSchema = tscGetTableTagSchema(pTableMetaInfo->pTableMeta);
    tscColumnListInsert(pTableMetaInfo->tagColList, &index, &pSchema[index.columnIndex]);
  }
}
*/

static int32_t validateTagCondExpr(SSqlCmd* pCmd, tExprNode *p) {
  const char *msg1 = "invalid tag operator";
  const char* msg2 = "not supported filter condition";
  
  do {
    if (p->nodeType != TSQL_NODE_EXPR) {
      break;
    }
    
    if (!p->_node.pLeft || !p->_node.pRight) {
      break;
    }
    
    if (IS_ARITHMETIC_OPTR(p->_node.optr)) {
      return invalidOperationMsg(tscGetErrorMsgPayload(pCmd), msg1);
    }
    
    if (!IS_RELATION_OPTR(p->_node.optr)) {
      break;
    }
    
    tVariant * vVariant = NULL;
    int32_t schemaType = -1;
  
    if (p->_node.pLeft->nodeType == TSQL_NODE_VALUE && p->_node.pRight->nodeType == TSQL_NODE_COL) {
      if (!p->_node.pRight->pSchema) {
        break;
      }
      
      vVariant = p->_node.pLeft->pVal;
      schemaType = p->_node.pRight->pSchema->type;
    } else if (p->_node.pLeft->nodeType == TSQL_NODE_COL && p->_node.pRight->nodeType == TSQL_NODE_VALUE) {
      if (!p->_node.pLeft->pSchema) {
        break;
      }

      vVariant = p->_node.pRight->pVal;
      schemaType = p->_node.pLeft->pSchema->type;
    } else {
      break;
    }

    if (schemaType >= TSDB_DATA_TYPE_TINYINT && schemaType <= TSDB_DATA_TYPE_BIGINT) {
      schemaType = TSDB_DATA_TYPE_BIGINT;
    } else if (schemaType == TSDB_DATA_TYPE_FLOAT || schemaType == TSDB_DATA_TYPE_DOUBLE) {
      schemaType = TSDB_DATA_TYPE_DOUBLE;
    }
    
    int32_t retVal = TSDB_CODE_SUCCESS;

    int32_t bufLen = 0;
    if (IS_NUMERIC_TYPE(vVariant->nType)) {
      bufLen = 60;  // The maximum length of string that a number is converted to.
    } else {
      bufLen = vVariant->nLen + 1;
    }

    if (schemaType == TSDB_DATA_TYPE_BINARY) {
      char *tmp = calloc(1, bufLen * TSDB_NCHAR_SIZE);
      retVal = tVariantDump(vVariant, tmp, schemaType, false);
      free(tmp);
    } else if (schemaType == TSDB_DATA_TYPE_NCHAR) {
      // pRight->value.nLen + 1 is larger than the actual nchar string length
      char *tmp = calloc(1, bufLen * TSDB_NCHAR_SIZE);
      retVal = tVariantDump(vVariant, tmp, schemaType, false);
      free(tmp);
    } else {
      double tmp;
      retVal = tVariantDump(vVariant, (char*)&tmp, schemaType, false);
    }
    
    if (retVal != TSDB_CODE_SUCCESS) {
      return invalidOperationMsg(tscGetErrorMsgPayload(pCmd), msg2);
    }
  } while (0);

  return TSDB_CODE_SUCCESS;
}

static int32_t getTagQueryCondExpr(SSqlCmd* pCmd, SQueryInfo* pQueryInfo, SCondExpr* pCondExpr) {
  int32_t ret = TSDB_CODE_SUCCESS;

  if (pCondExpr->pTagCond == NULL) {
    return ret;
  }
  
  for (int32_t i = 0; i < pQueryInfo->numOfTables; ++i) {
    tSqlExpr* p1 = extractExprForSTable(pCmd, &pCondExpr->pTagCond, pQueryInfo, i);
    if (p1 == NULL) {  // no query condition on this table
      continue;
    }

    tExprNode* p = NULL;
  
    SArray* colList = taosArrayInit(10, sizeof(SColIndex));
    ret = exprTreeFromSqlExpr(pCmd, &p, p1, pQueryInfo, colList, NULL);
    //if (ret == TSDB_CODE_SUCCESS) {
    //  ret = filterInitFromTree(p, &pQueryInfo->tagFilter, (int32_t)taosArrayGetSize(colList));
    //}
    
    SBufferWriter bw = tbufInitWriter(NULL, false);

    TRY(0) {
      exprTreeToBinary(&bw, p);
    } CATCH(code) {
      tbufCloseWriter(&bw);
      UNUSED(code);
      // TODO: more error handling
    } END_TRY
    
    // add to required table column list
    STableMetaInfo* pTableMetaInfo = tscGetMetaInfo(pQueryInfo, i);
    int64_t uid = pTableMetaInfo->pTableMeta->id.uid;
    int32_t numOfCols = tscGetNumOfColumns(pTableMetaInfo->pTableMeta);
    
    size_t num = taosArrayGetSize(colList);
    for(int32_t j = 0; j < num; ++j) {
      SColIndex* pIndex = taosArrayGet(colList, j);
      SColumnIndex index = {.tableIndex = i, .columnIndex = pIndex->colIndex - numOfCols};

      SSchema* s = tscGetTableSchema(pTableMetaInfo->pTableMeta);
      tscColumnListInsert(pTableMetaInfo->tagColList, index.columnIndex, pTableMetaInfo->pTableMeta->id.uid,
                          &s[pIndex->colIndex]);
    }
    
    tsSetSTableQueryCond(&pQueryInfo->tagCond, uid, &bw);
    tSqlExprCompact(&pCondExpr->pTagCond);

    if (ret == TSDB_CODE_SUCCESS) {
      ret = validateTagCondExpr(pCmd, p);
    }

    tSqlExprDestroy(p1);
    tExprTreeDestroy(p, NULL);  //TODO
    
    taosArrayDestroy(colList);
    if (pQueryInfo->tagCond.pCond != NULL && taosArrayGetSize(pQueryInfo->tagCond.pCond) > 0 && !UTIL_TABLE_IS_SUPER_TABLE(pTableMetaInfo)) {
      return invalidOperationMsg(tscGetErrorMsgPayload(pCmd), "filter on tag not supported for normal table");
    }

    if (ret) {
      break;
    }
  }

  return ret;
}

int32_t validateJoinNodes(SQueryInfo* pQueryInfo, SSqlObj* pSql) {
  const char* msg1 = "timestamp required for join tables";
  const char* msg2 = "tag required for join stables";

  for (int32_t i = 0; i < pQueryInfo->numOfTables; ++i) {
    SJoinNode *node = pQueryInfo->tagCond.joinInfo.joinTables[i];

    if (node == NULL || node->tsJoin == NULL || taosArrayGetSize(node->tsJoin) <= 0) {
      return invalidOperationMsg(tscGetErrorMsgPayload(&pSql->cmd), msg1);
    }
  }

  STableMetaInfo* pTableMetaInfo = tscGetMetaInfo(pQueryInfo, 0);
  if (UTIL_TABLE_IS_SUPER_TABLE(pTableMetaInfo)) {
    for (int32_t i = 0; i < pQueryInfo->numOfTables; ++i) {
      SJoinNode *node = pQueryInfo->tagCond.joinInfo.joinTables[i];

      if (node == NULL || node->tagJoin == NULL || taosArrayGetSize(node->tagJoin) <= 0) {
        return invalidOperationMsg(tscGetErrorMsgPayload(&pSql->cmd), msg2);
      }
    }
  }

  return TSDB_CODE_SUCCESS;
}


void mergeJoinNodesImpl(int8_t* r, int8_t* p, int16_t* tidx, SJoinNode** nodes, int32_t type) {
  SJoinNode *node = nodes[*tidx];
  SArray* arr = (type == 0) ? node->tsJoin : node->tagJoin;
  size_t size = taosArrayGetSize(arr);

  p[*tidx] = 1;

  for (int32_t j = 0; j < size; j++) {
    int16_t* idx = taosArrayGet(arr, j);
    r[*idx] = 1;
    if (p[*idx] == 0) {
      mergeJoinNodesImpl(r, p, idx, nodes, type);
    }
  }
}

int32_t mergeJoinNodes(SQueryInfo* pQueryInfo, SSqlObj* pSql) {
  const char* msg1 = "not all join tables have same timestamp";
  const char* msg2 = "not all join tables have same tag";

  int8_t r[TSDB_MAX_JOIN_TABLE_NUM] = {0};
  int8_t p[TSDB_MAX_JOIN_TABLE_NUM] = {0};

  for (int16_t i = 0; i < pQueryInfo->numOfTables; ++i) {
    mergeJoinNodesImpl(r, p, &i, pQueryInfo->tagCond.joinInfo.joinTables, 0);

    taosArrayClear(pQueryInfo->tagCond.joinInfo.joinTables[i]->tsJoin);

    for (int32_t j = 0; j < TSDB_MAX_JOIN_TABLE_NUM; ++j) {
      if (r[j]) {
        taosArrayPush(pQueryInfo->tagCond.joinInfo.joinTables[i]->tsJoin, &j);
      }
    }

    memset(r, 0, sizeof(r));
    memset(p, 0, sizeof(p));
  }

  if (taosArrayGetSize(pQueryInfo->tagCond.joinInfo.joinTables[0]->tsJoin) != pQueryInfo->numOfTables) {
    return invalidOperationMsg(tscGetErrorMsgPayload(&pSql->cmd), msg1);
  }

  STableMetaInfo* pTableMetaInfo = tscGetMetaInfo(pQueryInfo, 0);
  if (UTIL_TABLE_IS_SUPER_TABLE(pTableMetaInfo)) {
    for (int16_t i = 0; i < pQueryInfo->numOfTables; ++i) {
      mergeJoinNodesImpl(r, p, &i, pQueryInfo->tagCond.joinInfo.joinTables, 1);

      taosArrayClear(pQueryInfo->tagCond.joinInfo.joinTables[i]->tagJoin);

      for (int32_t j = 0; j < TSDB_MAX_JOIN_TABLE_NUM; ++j) {
        if (r[j]) {
          taosArrayPush(pQueryInfo->tagCond.joinInfo.joinTables[i]->tagJoin, &j);
        }
      }

      memset(r, 0, sizeof(r));
      memset(p, 0, sizeof(p));
    }

    if (taosArrayGetSize(pQueryInfo->tagCond.joinInfo.joinTables[0]->tagJoin) != pQueryInfo->numOfTables) {
      return invalidOperationMsg(tscGetErrorMsgPayload(&pSql->cmd), msg2);
    }

  }

  return TSDB_CODE_SUCCESS;
}

static int32_t getQueryTimeRange(SSqlCmd* pCmd, SQueryInfo* pQueryInfo, tSqlExpr** pExpr) {
  int32_t ret = TSDB_CODE_SUCCESS;

  if (*pExpr == NULL) {
    return ret;
  }
  
  //multiple tables's query time range mixed together
  
  tExprNode* p = NULL;
  void *filter = NULL;

  SArray* colList = taosArrayInit(10, sizeof(SColIndex));  
  ret = exprTreeFromSqlExpr(pCmd, &p, *pExpr, pQueryInfo, colList, NULL);
  taosArrayDestroy(colList);

  if (ret != TSDB_CODE_SUCCESS) {
    goto _ret;
  }

  ret = filterInitFromTree(p, &filter, FI_OPTION_NO_REWRITE|FI_OPTION_TIMESTAMP);
  if (ret != TSDB_CODE_SUCCESS) {
    goto _ret;
  }

  ret = filterGetTimeRange(filter, &pQueryInfo->window);

  filterFreeInfo(filter);

_ret:
  tExprTreeDestroy(p, NULL);

  if (ret) {
    return invalidOperationMsg(tscGetErrorMsgPayload(pCmd), tstrerror(ret));
  }

  return ret;
}



int32_t validateWhereNode(SQueryInfo* pQueryInfo, tSqlExpr** pExpr, SSqlObj* pSql) {
  if (pExpr == NULL) {
    return TSDB_CODE_SUCCESS;
  }
  
  const char* msg1 = "invalid expression";
//  const char* msg2 = "invalid filter expression";

  int32_t ret = TSDB_CODE_SUCCESS;

  // tags query condition may be larger than 512bytes, therefore, we need to prepare enough large space
  SCondExpr      condExpr = {0};

  if ((*pExpr)->pLeft == NULL || (*pExpr)->pRight == NULL) {
    return invalidOperationMsg(tscGetErrorMsgPayload(&pSql->cmd), msg1);
  }

  int32_t type = 0;
  int32_t tbIdx = 0;
  int32_t *etype = &type;

#if 0
  //DISABLE PARENT CONDITION GROUP TYPE CHECK
  if (taosArrayGetSize(pQueryInfo->pUpstream) > 0) {
    etype = NULL;
  }
#endif

  if ((ret = getQueryCondExpr(&pSql->cmd, pQueryInfo, pExpr, &condExpr, etype, &tbIdx, (*pExpr)->tokenId, &condExpr.pColumnCond, &condExpr.pTimewindow)) != TSDB_CODE_SUCCESS) {
    goto PARSE_WHERE_EXIT;
  }

  if (taosArrayGetSize(pQueryInfo->pUpstream) > 0 && condExpr.pTimewindow != NULL) {
    setNormalExprToCond(&condExpr.pColumnCond, condExpr.pTimewindow, TK_AND);
    condExpr.pTimewindow = NULL;
  }

  tSqlExprCompact(pExpr);

  // after expression compact, the expression tree is only include tag query condition
  condExpr.pTagCond = (*pExpr);
  *pExpr = NULL;

  // check if it is a join query
  if ((ret = validateJoinExpr(&pSql->cmd, pQueryInfo, &condExpr)) != TSDB_CODE_SUCCESS) {
    goto PARSE_WHERE_EXIT;
  }

  // get the query time range
  if ((ret = convertTimeRangeFromExpr(&pSql->cmd, pQueryInfo, condExpr.pTimewindow)) != TSDB_CODE_SUCCESS) {
    goto PARSE_WHERE_EXIT;
  }

  if ((ret = getQueryTimeRange(&pSql->cmd, pQueryInfo, &condExpr.pTimewindow)) != TSDB_CODE_SUCCESS) {
    goto PARSE_WHERE_EXIT;
  }

  // get the tag query condition
  if ((ret = getTagQueryCondExpr(&pSql->cmd, pQueryInfo, &condExpr)) != TSDB_CODE_SUCCESS) {
    goto PARSE_WHERE_EXIT;
  }

  // other column query condition
  if ((ret = checkColumnQueryCondInfo(&pSql->cmd, pQueryInfo, condExpr.pColumnCond, TK_AND)) != TSDB_CODE_SUCCESS) {
    goto PARSE_WHERE_EXIT;
  }

  if ((ret = getColQueryCondExpr(&pSql->cmd, pQueryInfo, &condExpr.pColumnCond)) != TSDB_CODE_SUCCESS) {
    goto PARSE_WHERE_EXIT;
  }

  // join condition
  if ((ret = getJoinCondInfo(&pSql->cmd, pQueryInfo, condExpr.pJoinExpr)) != TSDB_CODE_SUCCESS) {
    goto PARSE_WHERE_EXIT;
  }

  //if (!validateFilterExpr(pQueryInfo)) {
  //  ret = invalidOperationMsg(tscGetErrorMsgPayload(&pSql->cmd), msg2);
  //  goto PARSE_WHERE_EXIT;
  //}

  //doAddJoinTagsColumnsIntoTagList(&pSql->cmd, pQueryInfo, &condExpr);
  if (condExpr.tsJoin) {
    ret = validateJoinNodes(pQueryInfo, pSql);
    if (ret) {
      goto PARSE_WHERE_EXIT;
    }

    ret = mergeJoinNodes(pQueryInfo, pSql);
    if (ret) {
      goto PARSE_WHERE_EXIT;
    }
  }

PARSE_WHERE_EXIT:

  cleanQueryExpr(&condExpr);
  return ret;
}

int32_t getTimeRange(STimeWindow* win, tSqlExpr* pRight, int32_t optr, int16_t timePrecision) {
  // this is join condition, do nothing
  if (pRight->tokenId == TK_ID) {
    return TSDB_CODE_SUCCESS;
  }

  /*
   * filter primary ts filter expression like:
   * where ts in ('2015-12-12 4:8:12')
   */
  if (pRight->tokenId == TK_SET || optr == TK_IN || optr == TK_NE) {
    return TSDB_CODE_TSC_INVALID_OPERATION;
  }

  int64_t val = 0;
  bool    parsed = false;
  if (pRight->value.nType == TSDB_DATA_TYPE_BINARY) {
    pRight->value.nLen = strdequote(pRight->value.pz);

    char* seg = strnchr(pRight->value.pz, '-', pRight->value.nLen, false);
    if (seg != NULL) {
      if (taosParseTime(pRight->value.pz, &val, pRight->value.nLen, timePrecision, tsDaylight) == TSDB_CODE_SUCCESS) {
        parsed = true;
      } else {
        return TSDB_CODE_TSC_INVALID_OPERATION;
      }
    } else {
      SStrToken token = {.z = pRight->value.pz, .n = pRight->value.nLen, .type = TK_ID};
      int32_t   len = tGetToken(pRight->value.pz, &token.type);

      if ((token.type != TK_INTEGER && token.type != TK_FLOAT) || len != pRight->value.nLen) {
        return TSDB_CODE_TSC_INVALID_OPERATION;
      }
    }
  }

  if (!parsed) {
    /*
     * failed to parse timestamp in regular formation, try next
     * it may be a epoch time in string format
     */
    if (pRight->flags & (1 << EXPR_FLAG_NS_TIMESTAMP)) {
      pRight->value.i64 = convertTimePrecision(pRight->value.i64, TSDB_TIME_PRECISION_NANO, timePrecision);
      pRight->flags &= ~(1 << EXPR_FLAG_NS_TIMESTAMP);
    }

    if (pRight->value.nType == -1) {
      return TSDB_CODE_TSC_INVALID_OPERATION;
    }

    tVariantDump(&pRight->value, (char*)&val, TSDB_DATA_TYPE_BIGINT, true);
  }

  if (optr == TK_LE) {
    win->ekey = val;
  } else if (optr == TK_LT) {
    win->ekey = val - 1;
  } else if (optr == TK_GT) {
    win->skey = val + 1;
  } else if (optr == TK_GE) {
    win->skey = val;
  } else if (optr == TK_EQ) {
    win->ekey = win->skey = val;
  } else if (optr == TK_NE) {
    return TSDB_CODE_TSC_INVALID_OPERATION;
  }

  return TSDB_CODE_SUCCESS;
}

// todo error !!!!
int32_t tsRewriteFieldNameIfNecessary(SSqlCmd* pCmd, SQueryInfo* pQueryInfo) {
  const char rep[] = {'(', ')', '*', ',', '.', '/', '\\', '+', '-', '%', ' '};

  for (int32_t i = 0; i < pQueryInfo->fieldsInfo.numOfOutput; ++i) {
    char* fieldName = tscFieldInfoGetField(&pQueryInfo->fieldsInfo, i)->name;
    for (int32_t j = 0; j < (TSDB_COL_NAME_LEN - 1) && fieldName[j] != 0; ++j) {
      for (int32_t k = 0; k < tListLen(rep); ++k) {
        if (fieldName[j] == rep[k]) {
          fieldName[j] = '_';
          break;
        }
      }
    }

    fieldName[TSDB_COL_NAME_LEN - 1] = 0;
  }

  // the column name may be identical, here check again
  for (int32_t i = 0; i < pQueryInfo->fieldsInfo.numOfOutput; ++i) {
    char* fieldName = tscFieldInfoGetField(&pQueryInfo->fieldsInfo, i)->name;
    for (int32_t j = i + 1; j < pQueryInfo->fieldsInfo.numOfOutput; ++j) {
      if (strncasecmp(fieldName, tscFieldInfoGetField(&pQueryInfo->fieldsInfo, j)->name, (TSDB_COL_NAME_LEN - 1)) == 0) {
        const char* msg = "duplicated column name in new table";
        return invalidOperationMsg(tscGetErrorMsgPayload(pCmd), msg);
      }
    }
  }

  return TSDB_CODE_SUCCESS;
}

int32_t validateFillNode(SSqlCmd* pCmd, SQueryInfo* pQueryInfo, SSqlNode* pSqlNode) {
  SArray* pFillToken = pSqlNode->fillType;
  if (pSqlNode->fillType == NULL) {
    return TSDB_CODE_SUCCESS;
  }

  tVariantListItem* pItem = taosArrayGet(pFillToken, 0);

  const int32_t START_INTERPO_COL_IDX = 1;

  const char* msg1 = "value is expected";
  const char* msg2 = "invalid fill option";
  const char* msg3 = "top/bottom/sample not support fill";
  const char* msg4 = "illegal value or data overflow";
  const char* msg5 = "fill only available for interval query";
  const char* msg6 = "not supported function now";

  if ((!isTimeWindowQuery(pQueryInfo)) && (!tscIsPointInterpQuery(pQueryInfo))) {
    return invalidOperationMsg(tscGetErrorMsgPayload(pCmd), msg5);
  }

  /*
   * fill options are set at the end position, when all columns are set properly
   * the columns may be increased due to group by operation
   */
  if (checkQueryRangeForFill(pCmd, pQueryInfo) != TSDB_CODE_SUCCESS) {
    return TSDB_CODE_TSC_INVALID_OPERATION;
  }


  if (pItem->pVar.nType != TSDB_DATA_TYPE_BINARY) {
    return invalidOperationMsg(tscGetErrorMsgPayload(pCmd), msg2);
  }
  
  size_t numOfFields = tscNumOfFields(pQueryInfo);
  
  if (pQueryInfo->fillVal == NULL) {
    pQueryInfo->fillVal      = calloc(numOfFields, sizeof(int64_t));
    pQueryInfo->numOfFillVal = (int32_t)numOfFields;
    if (pQueryInfo->fillVal == NULL) {
      return TSDB_CODE_TSC_OUT_OF_MEMORY;
    }
  }

  if (strncasecmp(pItem->pVar.pz, "none", 4) == 0 && pItem->pVar.nLen == 4) {
    pQueryInfo->fillType = TSDB_FILL_NONE;
  } else if (strncasecmp(pItem->pVar.pz, "null", 4) == 0 && pItem->pVar.nLen == 4) {
    pQueryInfo->fillType = TSDB_FILL_NULL;
    for (int32_t i = START_INTERPO_COL_IDX; i < numOfFields; ++i) {
      TAOS_FIELD* pField = tscFieldInfoGetField(&pQueryInfo->fieldsInfo, i);
      setNull((char*)&pQueryInfo->fillVal[i], pField->type, pField->bytes);
    }
  } else if (strncasecmp(pItem->pVar.pz, "prev", 4) == 0 && pItem->pVar.nLen == 4) {
    pQueryInfo->fillType = TSDB_FILL_PREV;
    if (tscIsPointInterpQuery(pQueryInfo) && pQueryInfo->order.order == TSDB_ORDER_DESC) {
      return invalidOperationMsg(tscGetErrorMsgPayload(pCmd), msg6);
    }
  } else if (strncasecmp(pItem->pVar.pz, "next", 4) == 0 && pItem->pVar.nLen == 4) {
    pQueryInfo->fillType = TSDB_FILL_NEXT;
  } else if (strncasecmp(pItem->pVar.pz, "linear", 6) == 0 && pItem->pVar.nLen == 6) {
    pQueryInfo->fillType = TSDB_FILL_LINEAR;
  } else if (strncasecmp(pItem->pVar.pz, "value", 5) == 0 && pItem->pVar.nLen == 5) {
    pQueryInfo->fillType = TSDB_FILL_SET_VALUE;

    size_t num = taosArrayGetSize(pFillToken);
    if (num == 1) {  // no actual value, return with error code
      return invalidOperationMsg(tscGetErrorMsgPayload(pCmd), msg1);
    }

    int32_t startPos = 1;
    int32_t numOfFillVal = (int32_t)(num - 1);

    /* for point interpolation query, we do not have the timestamp column */
    if (tscIsPointInterpQuery(pQueryInfo)) {
      startPos = 0;

      if (numOfFillVal > numOfFields) {
        numOfFillVal = (int32_t)numOfFields;
      }
    } else {
      numOfFillVal = (int16_t)((num >  (int32_t)numOfFields) ? (int32_t)numOfFields : num);
    }

    int32_t j = 1;

    for (int32_t i = startPos; i < numOfFillVal; ++i, ++j) {
      TAOS_FIELD* pField = tscFieldInfoGetField(&pQueryInfo->fieldsInfo, i);

      if (pField->type == TSDB_DATA_TYPE_BINARY || pField->type == TSDB_DATA_TYPE_NCHAR) {
        setVardataNull((char*) &pQueryInfo->fillVal[i], pField->type);
        continue;
      }

      tVariant* p = taosArrayGet(pFillToken, j);
      int32_t ret = tVariantDump(p, (char*)&pQueryInfo->fillVal[i], pField->type, true);
      if (ret != TSDB_CODE_SUCCESS) {
        return invalidOperationMsg(tscGetErrorMsgPayload(pCmd), msg4);
      }
    }
    
    if ((num < numOfFields) || ((num - 1 < numOfFields) && (tscIsPointInterpQuery(pQueryInfo)))) {
      tVariantListItem* lastItem = taosArrayGetLast(pFillToken);

      for (int32_t i = numOfFillVal; i < numOfFields; ++i) {
        TAOS_FIELD* pField = tscFieldInfoGetField(&pQueryInfo->fieldsInfo, i);

        if (pField->type == TSDB_DATA_TYPE_BINARY || pField->type == TSDB_DATA_TYPE_NCHAR) {
          setVardataNull((char*) &pQueryInfo->fillVal[i], pField->type);
        } else {
          tVariantDump(&lastItem->pVar, (char*)&pQueryInfo->fillVal[i], pField->type, true);
        }
      }
    }
  } else {
    return invalidOperationMsg(tscGetErrorMsgPayload(pCmd), msg2);
  }

  size_t numOfExprs = tscNumOfExprs(pQueryInfo);
  for(int32_t i = 0; i < numOfExprs; ++i) {
    SExprInfo* pExpr = tscExprGet(pQueryInfo, i);
    if (pExpr->base.functionId == TSDB_FUNC_TOP || pExpr->base.functionId == TSDB_FUNC_BOTTOM
        || pExpr->base.functionId == TSDB_FUNC_SAMPLE) {
      return invalidOperationMsg(tscGetErrorMsgPayload(pCmd), msg3);
    }
  }

  return TSDB_CODE_SUCCESS;
}

static void setDefaultOrderInfo(SQueryInfo* pQueryInfo) {
  /* set default timestamp order information for all queries */
  STableMetaInfo* pTableMetaInfo = tscGetMetaInfo(pQueryInfo, 0);

  pQueryInfo->order.order = TSDB_ORDER_ASC;
  if (isTopBottomQuery(pQueryInfo)) {
    pQueryInfo->order.orderColId = PRIMARYKEY_TIMESTAMP_COL_INDEX;
  } else { // in case of select tbname from super_table, the default order column can not be the primary ts column
    pQueryInfo->order.orderColId = INT32_MIN;  // todo define a macro
  }

  /* for super table query, set default ascending order for group output */
  if (UTIL_TABLE_IS_SUPER_TABLE(pTableMetaInfo)) {
    pQueryInfo->groupbyExpr.orderType = TSDB_ORDER_ASC;
  }

  if (pQueryInfo->distinct) {
    pQueryInfo->order.order = TSDB_ORDER_ASC;
    pQueryInfo->order.orderColId = PRIMARYKEY_TIMESTAMP_COL_INDEX;
  }
}

int32_t validateOrderbyNode(SSqlCmd* pCmd, SQueryInfo* pQueryInfo, SSqlNode* pSqlNode, SSchema* pSchema) {
  const char* msg0 = "only one column allowed in orderby";
  const char* msg1 = "invalid column name in orderby clause";
  const char* msg2 = "too many order by columns";
  const char* msg3 = "only primary timestamp/tbname/first tag in groupby clause allowed";
  const char* msg4 = "only tag in groupby clause allowed in order clause";
  const char* msg5 = "only primary timestamp/column in top/bottom function allowed as order column";
  const char* msg6 = "only primary timestamp allowed as the second order column";
  const char* msg7 = "only primary timestamp/column in groupby clause allowed as order column";
  const char* msg8 = "only column in groupby clause allowed as order column";
  const char* msg9 = "orderby column must projected in subquery";
  const char* msg10 = "not support distinct mixed with order by";
  const char* msg11 = "not support order with udf";

  setDefaultOrderInfo(pQueryInfo);
  STableMetaInfo* pTableMetaInfo = tscGetMetaInfo(pQueryInfo, 0);
  if (pSqlNode->pSortOrder == NULL) {
    return TSDB_CODE_SUCCESS; 
  } 
  char* pMsgBuf = tscGetErrorMsgPayload(pCmd);
  SArray* pSortOrder = pSqlNode->pSortOrder;

  /*
   * for table query, there is only one or none order option is allowed, which is the
   * ts or values(top/bottom) order is supported.
   *
   * for super table query, the order option must be less than 3.
   */
  size_t size = taosArrayGetSize(pSortOrder);
  if (UTIL_TABLE_IS_NORMAL_TABLE(pTableMetaInfo) || UTIL_TABLE_IS_TMP_TABLE(pTableMetaInfo)) {
    if (size > 1) {
      return invalidOperationMsg(pMsgBuf, msg0);
    }
  } else {
    if (size > 2) {
      return invalidOperationMsg(pMsgBuf, msg2);
    }
  }
  if (size > 0 && pQueryInfo->distinct) {
    return invalidOperationMsg(pMsgBuf, msg10); 
  }

  // handle the first part of order by
  tVariant* pVar = taosArrayGet(pSortOrder, 0);

  // e.g., order by 1 asc, return directly with out further check.
  if (pVar->nType >= TSDB_DATA_TYPE_TINYINT && pVar->nType <= TSDB_DATA_TYPE_BIGINT) {
    return TSDB_CODE_SUCCESS;
  }

  SStrToken    columnName = {pVar->nLen, pVar->nType, pVar->pz};
  SColumnIndex index = COLUMN_INDEX_INITIALIZER;
  bool udf = false;

  if (pQueryInfo->pUdfInfo && taosArrayGetSize(pQueryInfo->pUdfInfo) > 0) {
    int32_t usize = taosArrayGetSize(pQueryInfo->pUdfInfo);
    
    for (int32_t i = 0; i < usize; ++i) {
      SUdfInfo* pUdfInfo = taosArrayGet(pQueryInfo->pUdfInfo, i);
      if (pUdfInfo->funcType == TSDB_UDF_TYPE_SCALAR) {
        udf = true;
        break;
      }
    }
  }

  if (UTIL_TABLE_IS_SUPER_TABLE(pTableMetaInfo)) {  // super table query
    if (getColumnIndexByName(&columnName, pQueryInfo, &index, tscGetErrorMsgPayload(pCmd)) != TSDB_CODE_SUCCESS) {
      return invalidOperationMsg(pMsgBuf, msg1);
    }

    bool orderByTags = false;
    bool orderByTS = false;
    bool orderByGroupbyCol = false;

    if (index.columnIndex >= tscGetNumOfColumns(pTableMetaInfo->pTableMeta)) {
      int32_t relTagIndex = index.columnIndex - tscGetNumOfColumns(pTableMetaInfo->pTableMeta);
      
      // it is a tag column
      if (pQueryInfo->groupbyExpr.columnInfo == NULL) {
        return invalidOperationMsg(pMsgBuf, msg4);
      }
      SColIndex* pColIndex = taosArrayGet(pQueryInfo->groupbyExpr.columnInfo, 0);
      if (relTagIndex == pColIndex->colIndex) {
        orderByTags = true;
      }
    } else if (index.columnIndex == TSDB_TBNAME_COLUMN_INDEX) {
      orderByTags = true;
    }

    if (PRIMARYKEY_TIMESTAMP_COL_INDEX == index.columnIndex) {
      orderByTS = true;
    }

    SArray *columnInfo = pQueryInfo->groupbyExpr.columnInfo;
    if (columnInfo != NULL && taosArrayGetSize(columnInfo) > 0) {
      SColIndex* pColIndex = taosArrayGet(columnInfo, 0);
      if (PRIMARYKEY_TIMESTAMP_COL_INDEX != index.columnIndex && pColIndex->colIndex == index.columnIndex) {
        orderByGroupbyCol = true;
      }
    }

    if (!(orderByTags || orderByTS || orderByGroupbyCol) && !isTopBottomQuery(pQueryInfo)) {
      return invalidOperationMsg(pMsgBuf, msg3);
    } else {  // order by top/bottom result value column is not supported in case of interval query.
      assert(!(orderByTags && orderByTS && orderByGroupbyCol));
    }

    size_t s = taosArrayGetSize(pSortOrder);
    if (s == 1) {
      if (orderByTags) {
        pQueryInfo->groupbyExpr.orderIndex = index.columnIndex - tscGetNumOfColumns(pTableMetaInfo->pTableMeta);

        tVariantListItem* p1 = taosArrayGet(pSqlNode->pSortOrder, 0);
        pQueryInfo->groupbyExpr.orderType = p1->sortOrder;
      } else if (orderByGroupbyCol) {
        tVariantListItem* p1 = taosArrayGet(pSqlNode->pSortOrder, 0);

        pQueryInfo->groupbyExpr.orderType = p1->sortOrder;
        pQueryInfo->order.orderColId = pSchema[index.columnIndex].colId;
        if (udf) {
          return invalidOperationMsg(pMsgBuf, msg11);
        }
      } else if (isTopBottomQuery(pQueryInfo)) {
        /* order of top/bottom query in interval is not valid  */

        int32_t pos = tscExprTopBottomIndex(pQueryInfo);
        assert(pos > 0);
        SExprInfo* pExpr = tscExprGet(pQueryInfo, pos - 1);
        assert(pExpr->base.functionId == TSDB_FUNC_TS);

        pExpr = tscExprGet(pQueryInfo, pos);

        if (pExpr->base.colInfo.colIndex != index.columnIndex && index.columnIndex != PRIMARYKEY_TIMESTAMP_COL_INDEX) {
          return invalidOperationMsg(pMsgBuf, msg5);
        }

        tVariantListItem* p1 = taosArrayGet(pSqlNode->pSortOrder, 0);
        pQueryInfo->order.order = p1->sortOrder;
        pQueryInfo->order.orderColId = pSchema[index.columnIndex].colId;
        return TSDB_CODE_SUCCESS;
      } else {
        tVariantListItem* p1 = taosArrayGet(pSqlNode->pSortOrder, 0);

        if (udf) {
          return invalidOperationMsg(pMsgBuf, msg11);
        }

        pQueryInfo->order.order = p1->sortOrder;
        pQueryInfo->order.orderColId = PRIMARYKEY_TIMESTAMP_COL_INDEX;

        // orderby ts query on super table
        if (tscOrderedProjectionQueryOnSTable(pQueryInfo, 0)) {
           bool found = false; 
           for (int32_t i = 0; i < tscNumOfExprs(pQueryInfo); ++i) {
             SExprInfo* pExpr = tscExprGet(pQueryInfo, i);
             if (pExpr->base.functionId == TSDB_FUNC_PRJ && pExpr->base.colInfo.colId == PRIMARYKEY_TIMESTAMP_COL_INDEX) {
               found = true;
               break;
             }
           }
           if (!found && pQueryInfo->pDownstream) {
              return invalidOperationMsg(pMsgBuf, msg9);
           }
           addPrimaryTsColIntoResult(pQueryInfo, pCmd);
        }
      }
    } else {
      tVariantListItem *pItem = taosArrayGet(pSqlNode->pSortOrder, 0);
      if (orderByTags) {
        pQueryInfo->groupbyExpr.orderIndex = index.columnIndex - tscGetNumOfColumns(pTableMetaInfo->pTableMeta);
        pQueryInfo->groupbyExpr.orderType = pItem->sortOrder;
      } else if (orderByGroupbyCol){
        pQueryInfo->order.order = pItem->sortOrder;
        pQueryInfo->order.orderColId = index.columnIndex;
        if (udf) {
          return invalidOperationMsg(pMsgBuf, msg11);
        }
      } else {
        pQueryInfo->order.order = pItem->sortOrder;
        pQueryInfo->order.orderColId = PRIMARYKEY_TIMESTAMP_COL_INDEX;
        if (udf) {
          return invalidOperationMsg(pMsgBuf, msg11);
        }
      }

      pItem = taosArrayGet(pSqlNode->pSortOrder, 1);
      tVariant* pVar2 = &pItem->pVar;
      SStrToken cname = {pVar2->nLen, pVar2->nType, pVar2->pz};
      if (getColumnIndexByName(&cname, pQueryInfo, &index, tscGetErrorMsgPayload(pCmd)) != TSDB_CODE_SUCCESS) {
        return invalidOperationMsg(pMsgBuf, msg1);
      }

      if (index.columnIndex != PRIMARYKEY_TIMESTAMP_COL_INDEX) {
        return invalidOperationMsg(pMsgBuf, msg6);
      } else {
        tVariantListItem* p1 = taosArrayGet(pSortOrder, 1);
        pQueryInfo->order.order = p1->sortOrder;
        pQueryInfo->order.orderColId = PRIMARYKEY_TIMESTAMP_COL_INDEX;
      }
    }

  } else if (UTIL_TABLE_IS_NORMAL_TABLE(pTableMetaInfo) || UTIL_TABLE_IS_CHILD_TABLE(pTableMetaInfo)) { // check order by clause for normal table & temp table
    if (getColumnIndexByName(&columnName, pQueryInfo, &index, pMsgBuf) != TSDB_CODE_SUCCESS) {
      return invalidOperationMsg(pMsgBuf, msg1);
    }

    if (index.columnIndex != PRIMARYKEY_TIMESTAMP_COL_INDEX && !isTopBottomQuery(pQueryInfo)) {
      bool validOrder = false;
      SArray *columnInfo = pQueryInfo->groupbyExpr.columnInfo;
      if (columnInfo != NULL && taosArrayGetSize(columnInfo) > 0) {
        SColIndex* pColIndex = taosArrayGet(columnInfo, 0);
        validOrder = (pColIndex->colIndex == index.columnIndex);
      }

      if (!validOrder) {
        return invalidOperationMsg(pMsgBuf, msg7);
      }

      if (udf) {
        return invalidOperationMsg(pMsgBuf, msg11);
      }

      tVariantListItem* p1 = taosArrayGet(pSqlNode->pSortOrder, 0);
      pQueryInfo->groupbyExpr.orderIndex = pSchema[index.columnIndex].colId;
      pQueryInfo->groupbyExpr.orderType = p1->sortOrder;
    }

    if (isTopBottomQuery(pQueryInfo)) {
      SArray *columnInfo = pQueryInfo->groupbyExpr.columnInfo;
      if (columnInfo != NULL && taosArrayGetSize(columnInfo) > 0) {
        SColIndex* pColIndex = taosArrayGet(columnInfo, 0);

        if (pColIndex->colIndex == index.columnIndex) {
          return invalidOperationMsg(pMsgBuf, msg8);
        }
      } else {
        int32_t pos = tscExprTopBottomIndex(pQueryInfo);
        assert(pos > 0);
        SExprInfo* pExpr = tscExprGet(pQueryInfo, pos - 1);
        assert(pExpr->base.functionId == TSDB_FUNC_TS);

        pExpr = tscExprGet(pQueryInfo, pos);

        if (pExpr->base.colInfo.colIndex != index.columnIndex && index.columnIndex != PRIMARYKEY_TIMESTAMP_COL_INDEX) {
          return invalidOperationMsg(pMsgBuf, msg5);
        }
      }

      tVariantListItem* pItem = taosArrayGet(pSqlNode->pSortOrder, 0);
      pQueryInfo->order.order = pItem->sortOrder;

      pQueryInfo->order.orderColId = pSchema[index.columnIndex].colId;
      return TSDB_CODE_SUCCESS;
    }

    if (udf) {
      return invalidOperationMsg(pMsgBuf, msg11);
    }

    tVariantListItem* pItem = taosArrayGet(pSqlNode->pSortOrder, 0);
    pQueryInfo->order.order = pItem->sortOrder;
    pQueryInfo->order.orderColId = pSchema[index.columnIndex].colId;
  } else {
    // handle the temp table order by clause. You can order by any single column in case of the temp table, created by
    // inner subquery.
    assert(UTIL_TABLE_IS_TMP_TABLE(pTableMetaInfo) && taosArrayGetSize(pSqlNode->pSortOrder) == 1);

    if (getColumnIndexByName(&columnName, pQueryInfo, &index, pMsgBuf) != TSDB_CODE_SUCCESS) {
      return invalidOperationMsg(pMsgBuf, msg1);
    }

    if (udf) {
      return invalidOperationMsg(pMsgBuf, msg11);
    }

    tVariantListItem* pItem = taosArrayGet(pSqlNode->pSortOrder, 0);
    pQueryInfo->order.order = pItem->sortOrder;
    pQueryInfo->order.orderColId = pSchema[index.columnIndex].colId;
  }

  return TSDB_CODE_SUCCESS;
}

int32_t setAlterTableInfo(SSqlObj* pSql, struct SSqlInfo* pInfo) {
  const int32_t DEFAULT_TABLE_INDEX = 0;

  const char* msg1 = "invalid table name";
  const char* msg3 = "manipulation of tag available for super table";
  const char* msg4 = "set tag value only available for table";
  const char* msg5 = "only support add one tag";
  const char* msg6 = "column can only be modified by super table";
  
  const char* msg7 = "no tags can be dropped";
  const char* msg8 = "only support one tag";
  const char* msg9 = "tag name too long";
  
  const char* msg10 = "invalid tag name";
  const char* msg11 = "primary tag cannot be dropped";
  const char* msg12 = "update normal column not supported";
  const char* msg13 = "invalid tag value";
  const char* msg14 = "tag value too long";
  
  const char* msg15 = "no columns can be dropped";
  const char* msg16 = "only support one column";
  const char* msg17 = "invalid column name";
  const char* msg18 = "primary timestamp column cannot be dropped";
  const char* msg19 = "invalid new tag name";
  const char* msg20 = "table is not super table";
  const char* msg21 = "only binary/nchar column length could be modified";
  const char* msg23 = "only column length coulbe be modified";
  const char* msg24 = "invalid binary/nchar column length";

  int32_t code = TSDB_CODE_SUCCESS;

  SSqlCmd*        pCmd = &pSql->cmd;
  SAlterTableInfo* pAlterSQL = pInfo->pAlterInfo;
  SQueryInfo*     pQueryInfo = tscGetQueryInfo(pCmd);

  STableMetaInfo* pTableMetaInfo = tscGetMetaInfo(pQueryInfo, DEFAULT_TABLE_INDEX);
  bool dbIncluded = false;

  if (tscValidateName(&(pAlterSQL->name), true, &dbIncluded) != TSDB_CODE_SUCCESS) {
    return invalidOperationMsg(tscGetErrorMsgPayload(pCmd), msg1);
  }

  code = tscSetTableFullName(&pTableMetaInfo->name, &(pAlterSQL->name), pSql, dbIncluded);
  if (code != TSDB_CODE_SUCCESS) {
    return code;
  }

  code = tscGetTableMeta(pSql, pTableMetaInfo);
  if (code != TSDB_CODE_SUCCESS) {
    return code;
  }

  char* pMsg = tscGetErrorMsgPayload(pCmd);
  STableMeta* pTableMeta = pTableMetaInfo->pTableMeta;

  if (pAlterSQL->tableType == TSDB_SUPER_TABLE && !(UTIL_TABLE_IS_SUPER_TABLE(pTableMetaInfo))) {
    return invalidOperationMsg(pMsg, msg20);
  }

  if (pAlterSQL->type == TSDB_ALTER_TABLE_ADD_TAG_COLUMN || pAlterSQL->type == TSDB_ALTER_TABLE_DROP_TAG_COLUMN ||
      pAlterSQL->type == TSDB_ALTER_TABLE_CHANGE_TAG_COLUMN || pAlterSQL->type == TSDB_ALTER_TABLE_MODIFY_TAG_COLUMN) {
    if (!UTIL_TABLE_IS_SUPER_TABLE(pTableMetaInfo)) {
      return invalidOperationMsg(pMsg, msg3);
    }
  } else if ((pAlterSQL->type == TSDB_ALTER_TABLE_UPDATE_TAG_VAL) && (UTIL_TABLE_IS_SUPER_TABLE(pTableMetaInfo))) {
    return invalidOperationMsg(pMsg, msg4);
  } else if ((pAlterSQL->type == TSDB_ALTER_TABLE_ADD_COLUMN || pAlterSQL->type == TSDB_ALTER_TABLE_DROP_COLUMN || pAlterSQL->type == TSDB_ALTER_TABLE_CHANGE_COLUMN) &&
             UTIL_TABLE_IS_CHILD_TABLE(pTableMetaInfo)) {
    return invalidOperationMsg(pMsg, msg6);
  }

  if (pAlterSQL->type == TSDB_ALTER_TABLE_ADD_TAG_COLUMN) {
    SArray* pFieldList = pAlterSQL->pAddColumns;
    if (taosArrayGetSize(pFieldList) > 1) {
      return invalidOperationMsg(pMsg, msg5);
    }

    TAOS_FIELD* p = taosArrayGet(pFieldList, 0);
    int32_t ret = validateOneTag(pCmd, p);
    if (ret != TSDB_CODE_SUCCESS) {
      return ret;
    }
  
    tscFieldInfoAppend(&pQueryInfo->fieldsInfo, p);
  } else if (pAlterSQL->type == TSDB_ALTER_TABLE_DROP_TAG_COLUMN) {
    if (tscGetNumOfTags(pTableMeta) == 1) {
      return invalidOperationMsg(pMsg, msg7);
    }

    // numOfTags == 1
    if (taosArrayGetSize(pAlterSQL->varList) > 1) {
      return invalidOperationMsg(pMsg, msg8);
    }

    tVariantListItem* pItem = taosArrayGet(pAlterSQL->varList, 0);
    if (pItem->pVar.nLen >= TSDB_COL_NAME_LEN) {
      return invalidOperationMsg(pMsg, msg9);
    }

    SColumnIndex index = COLUMN_INDEX_INITIALIZER;
    SStrToken    name = {.z = pItem->pVar.pz, .n = pItem->pVar.nLen, .type = TK_STRING};

    if (getColumnIndexByName(&name, pQueryInfo, &index, tscGetErrorMsgPayload(pCmd)) != TSDB_CODE_SUCCESS) {
      return TSDB_CODE_TSC_INVALID_OPERATION;
    }

    int32_t numOfCols = tscGetNumOfColumns(pTableMeta);
    if (index.columnIndex < numOfCols) {
      return invalidOperationMsg(pMsg, msg10);
    } else if (index.columnIndex == numOfCols) {
      return invalidOperationMsg(pMsg, msg11);
    }

    char name1[128] = {0};
    strncpy(name1, pItem->pVar.pz, pItem->pVar.nLen);
  
    TAOS_FIELD f = tscCreateField(TSDB_DATA_TYPE_INT, name1, tDataTypes[TSDB_DATA_TYPE_INT].bytes);
    tscFieldInfoAppend(&pQueryInfo->fieldsInfo, &f);
  } else if (pAlterSQL->type == TSDB_ALTER_TABLE_CHANGE_TAG_COLUMN) {
    SArray* pVarList = pAlterSQL->varList;
    if (taosArrayGetSize(pVarList) > 2) {
      return TSDB_CODE_TSC_INVALID_OPERATION;
    }

    tVariantListItem* pSrcItem = taosArrayGet(pAlterSQL->varList, 0);
    tVariantListItem* pDstItem = taosArrayGet(pAlterSQL->varList, 1);

    if (pSrcItem->pVar.nLen >= TSDB_COL_NAME_LEN || pDstItem->pVar.nLen >= TSDB_COL_NAME_LEN) {
      return invalidOperationMsg(pMsg, msg9);
    }

    if (pSrcItem->pVar.nType != TSDB_DATA_TYPE_BINARY || pDstItem->pVar.nType != TSDB_DATA_TYPE_BINARY) {
      return invalidOperationMsg(pMsg, msg10);
    }

    SColumnIndex srcIndex = COLUMN_INDEX_INITIALIZER;
    SColumnIndex destIndex = COLUMN_INDEX_INITIALIZER;

    SStrToken srcToken = {.z = pSrcItem->pVar.pz, .n = pSrcItem->pVar.nLen, .type = TK_STRING};
    if (getColumnIndexByName(&srcToken, pQueryInfo, &srcIndex, tscGetErrorMsgPayload(pCmd)) != TSDB_CODE_SUCCESS) {
      return invalidOperationMsg(pMsg, msg17);
    }

    SStrToken destToken = {.z = pDstItem->pVar.pz, .n = pDstItem->pVar.nLen, .type = TK_STRING};
    if (getColumnIndexByName(&destToken, pQueryInfo, &destIndex, tscGetErrorMsgPayload(pCmd)) == TSDB_CODE_SUCCESS) {
      return invalidOperationMsg(pMsg, msg19);
    }

    tVariantListItem* pItem = taosArrayGet(pVarList, 0);

    char name[TSDB_COL_NAME_LEN] = {0};
    strncpy(name, pItem->pVar.pz, pItem->pVar.nLen);
    TAOS_FIELD f = tscCreateField(TSDB_DATA_TYPE_INT, name, tDataTypes[TSDB_DATA_TYPE_INT].bytes);
    tscFieldInfoAppend(&pQueryInfo->fieldsInfo, &f);

    pItem = taosArrayGet(pVarList, 1);
    memset(name, 0, tListLen(name));

    strncpy(name, pItem->pVar.pz, pItem->pVar.nLen);
    f = tscCreateField(TSDB_DATA_TYPE_INT, name, tDataTypes[TSDB_DATA_TYPE_INT].bytes);
    tscFieldInfoAppend(&pQueryInfo->fieldsInfo, &f);
  } else if (pAlterSQL->type == TSDB_ALTER_TABLE_UPDATE_TAG_VAL) {
    // Note: update can only be applied to table not super table.
    // the following is used to handle tags value for table created according to super table
    pCmd->command = TSDB_SQL_UPDATE_TAGS_VAL;
    
    SArray* pVarList = pAlterSQL->varList;
    tVariantListItem* item = taosArrayGet(pVarList, 0);
    int16_t       numOfTags = tscGetNumOfTags(pTableMeta);

    SColumnIndex columnIndex = COLUMN_INDEX_INITIALIZER;
    SStrToken    name = {.type = TK_STRING, .z = item->pVar.pz, .n = item->pVar.nLen};
    if (getColumnIndexByName(&name, pQueryInfo, &columnIndex, tscGetErrorMsgPayload(pCmd)) != TSDB_CODE_SUCCESS) {
      return TSDB_CODE_TSC_INVALID_OPERATION;
    }

    if (columnIndex.columnIndex < tscGetNumOfColumns(pTableMeta)) {
      return invalidOperationMsg(pMsg, msg12);
    }

    tVariantListItem* pItem = taosArrayGet(pVarList, 1);
    SSchema* pTagsSchema = tscGetTableColumnSchema(pTableMetaInfo->pTableMeta, columnIndex.columnIndex);

    if (IS_VAR_DATA_TYPE(pTagsSchema->type) && (pItem->pVar.nLen > pTagsSchema->bytes * TSDB_NCHAR_SIZE)) {
      return invalidOperationMsg(pMsg, msg14);
    }

    pAlterSQL->tagData.data = calloc(1, pTagsSchema->bytes * TSDB_NCHAR_SIZE + VARSTR_HEADER_SIZE);

    if (tVariantDump(&pItem->pVar, pAlterSQL->tagData.data, pTagsSchema->type, true) != TSDB_CODE_SUCCESS) {
      return invalidOperationMsg(pMsg, msg13);
    }
    
    pAlterSQL->tagData.dataLen = pTagsSchema->bytes;

    // validate the length of binary
    if ((pTagsSchema->type == TSDB_DATA_TYPE_BINARY || pTagsSchema->type == TSDB_DATA_TYPE_NCHAR) &&
        varDataTLen(pAlterSQL->tagData.data) > pTagsSchema->bytes) {
      return invalidOperationMsg(pMsg, msg14);
    }

    int32_t schemaLen = sizeof(STColumn) * numOfTags;
    int32_t size = sizeof(SUpdateTableTagValMsg) + pTagsSchema->bytes + schemaLen + TSDB_EXTRA_PAYLOAD_SIZE;

    if (TSDB_CODE_SUCCESS != tscAllocPayload(pCmd, size)) {
      tscError("0x%"PRIx64" failed to malloc for alter table pMsg", pSql->self);
      return TSDB_CODE_TSC_OUT_OF_MEMORY;
    }

    SUpdateTableTagValMsg* pUpdateMsg = (SUpdateTableTagValMsg*) pCmd->payload;
    pUpdateMsg->head.vgId = htonl(pTableMeta->vgId);
    pUpdateMsg->tid       = htonl(pTableMeta->id.tid);
    pUpdateMsg->uid       = htobe64(pTableMeta->id.uid);
    pUpdateMsg->colId     = htons(pTagsSchema->colId);
    pUpdateMsg->type      = pTagsSchema->type;
    pUpdateMsg->bytes     = htons(pTagsSchema->bytes);
    pUpdateMsg->tversion  = htons(pTableMeta->tversion);
    pUpdateMsg->numOfTags = htons(numOfTags);
    pUpdateMsg->schemaLen = htonl(schemaLen);

    // the schema is located after the pMsg body, then followed by true tag value
    char* d = pUpdateMsg->data;
    SSchema* pTagCols = tscGetTableTagSchema(pTableMeta);
    for (int i = 0; i < numOfTags; ++i) {
      STColumn* pCol = (STColumn*) d;
      pCol->colId = htons(pTagCols[i].colId);
      pCol->bytes = htons(pTagCols[i].bytes);
      pCol->type  = pTagCols[i].type;
      pCol->offset = 0;

      d += sizeof(STColumn);
    }

    // copy the tag value to pMsg body
    pItem = taosArrayGet(pVarList, 1);
    tVariantDump(&pItem->pVar, pUpdateMsg->data + schemaLen, pTagsSchema->type, true);
    
    int32_t len = 0;
    if (pTagsSchema->type != TSDB_DATA_TYPE_BINARY && pTagsSchema->type != TSDB_DATA_TYPE_NCHAR) {
      len = tDataTypes[pTagsSchema->type].bytes;
    } else {
      len = varDataTLen(pUpdateMsg->data + schemaLen);
    }
    
    pUpdateMsg->tagValLen = htonl(len);  // length may be changed after dump data
    
    int32_t total = sizeof(SUpdateTableTagValMsg) + len + schemaLen;
    pUpdateMsg->head.contLen = htonl(total);
    
  } else if (pAlterSQL->type == TSDB_ALTER_TABLE_ADD_COLUMN) {
    SArray* pFieldList = pAlterSQL->pAddColumns;
    if (taosArrayGetSize(pFieldList) > 1) {
      const char* msgx = "only support add one column";
      return invalidOperationMsg(pMsg, msgx);
    }

    TAOS_FIELD* p = taosArrayGet(pFieldList, 0);
    int32_t ret = validateOneColumn(pCmd, p);
    if (ret != TSDB_CODE_SUCCESS) {
      return ret;
    }
  
    tscFieldInfoAppend(&pQueryInfo->fieldsInfo, p);
  } else if (pAlterSQL->type == TSDB_ALTER_TABLE_DROP_COLUMN) {
    if (tscGetNumOfColumns(pTableMeta) == TSDB_MIN_COLUMNS) {  //
      return invalidOperationMsg(pMsg, msg15);
    }

    size_t size = taosArrayGetSize(pAlterSQL->varList);
    if (size > 1) {
      return invalidOperationMsg(pMsg, msg16);
    }

    tVariantListItem* pItem = taosArrayGet(pAlterSQL->varList, 0);

    SColumnIndex columnIndex = COLUMN_INDEX_INITIALIZER;
    SStrToken    name = {.type = TK_STRING, .z = pItem->pVar.pz, .n = pItem->pVar.nLen};
    if (getColumnIndexByName(&name, pQueryInfo, &columnIndex, tscGetErrorMsgPayload(pCmd)) != TSDB_CODE_SUCCESS) {
      return invalidOperationMsg(pMsg, msg17);
    }

    if (columnIndex.columnIndex == PRIMARYKEY_TIMESTAMP_COL_INDEX) {
      return invalidOperationMsg(pMsg, msg18);
    }

    char name1[TSDB_COL_NAME_LEN] = {0};
    tstrncpy(name1, pItem->pVar.pz, sizeof(name1));
    TAOS_FIELD f = tscCreateField(TSDB_DATA_TYPE_INT, name1, tDataTypes[TSDB_DATA_TYPE_INT].bytes);
    tscFieldInfoAppend(&pQueryInfo->fieldsInfo, &f);
  } else if (pAlterSQL->type == TSDB_ALTER_TABLE_CHANGE_COLUMN) {
    if (taosArrayGetSize(pAlterSQL->pAddColumns) >= 2) {
      return invalidOperationMsg(pMsg, msg16);
    }


    TAOS_FIELD* pItem = taosArrayGet(pAlterSQL->pAddColumns, 0);
    if (pItem->type != TSDB_DATA_TYPE_BINARY && pItem->type != TSDB_DATA_TYPE_NCHAR) {
      return invalidOperationMsg(pMsg, msg21);
    }

    SColumnIndex columnIndex = COLUMN_INDEX_INITIALIZER;
    SStrToken    name = {.type = TK_STRING, .z = pItem->name, .n = (uint32_t)strlen(pItem->name)};
    if (getColumnIndexByName(&name, pQueryInfo, &columnIndex, tscGetErrorMsgPayload(pCmd)) != TSDB_CODE_SUCCESS) {
      return invalidOperationMsg(pMsg, msg17);
    }

    SSchema* pColSchema = tscGetTableColumnSchema(pTableMetaInfo->pTableMeta, columnIndex.columnIndex);

    if (pColSchema->type != TSDB_DATA_TYPE_BINARY && pColSchema->type != TSDB_DATA_TYPE_NCHAR) {
      return invalidOperationMsg(pMsg, msg21);
    }

    if (pItem->type != pColSchema->type) {
      return invalidOperationMsg(pMsg, msg23);
    }

    if ((pItem->type == TSDB_DATA_TYPE_BINARY && (pItem->bytes <= 0 || pItem->bytes > TSDB_MAX_BINARY_LEN)) ||
        (pItem->type == TSDB_DATA_TYPE_NCHAR && (pItem->bytes <= 0 || pItem->bytes > TSDB_MAX_NCHAR_LEN))) {
      return invalidOperationMsg(pMsg, msg24);
    }

    if (pItem->bytes <= pColSchema->bytes) {
      return tscErrorMsgWithCode(TSDB_CODE_TSC_INVALID_COLUMN_LENGTH, pMsg, pItem->name, NULL);
    }

    SSchema* pSchema = (SSchema*) pTableMetaInfo->pTableMeta->schema;
    int16_t numOfColumns = pTableMetaInfo->pTableMeta->tableInfo.numOfColumns;
    int16_t i;
    uint32_t nLen = 0;
    for (i = 0; i < numOfColumns; ++i) {
      nLen += (i != columnIndex.columnIndex) ? pSchema[i].bytes : pItem->bytes;
    }
    if (nLen >= TSDB_MAX_BYTES_PER_ROW) {
      return invalidOperationMsg(pMsg, msg24);
    }
    TAOS_FIELD f = tscCreateField(pColSchema->type, name.z, pItem->bytes);
    tscFieldInfoAppend(&pQueryInfo->fieldsInfo, &f);
  }else if (pAlterSQL->type == TSDB_ALTER_TABLE_MODIFY_TAG_COLUMN) {
    if (taosArrayGetSize(pAlterSQL->pAddColumns) >= 2) {
      return invalidOperationMsg(pMsg, msg16);
    }

    TAOS_FIELD* pItem = taosArrayGet(pAlterSQL->pAddColumns, 0);
    if (pItem->type != TSDB_DATA_TYPE_BINARY && pItem->type != TSDB_DATA_TYPE_NCHAR) {
      return invalidOperationMsg(pMsg, msg21);
    }

    SColumnIndex columnIndex = COLUMN_INDEX_INITIALIZER;
    SStrToken    name = {.type = TK_STRING, .z = pItem->name, .n = (uint32_t)strlen(pItem->name)};
    if (getColumnIndexByName(&name, pQueryInfo, &columnIndex, tscGetErrorMsgPayload(pCmd)) != TSDB_CODE_SUCCESS) {
      return invalidOperationMsg(pMsg, msg17);
    }

    SSchema* pColSchema = tscGetTableColumnSchema(pTableMetaInfo->pTableMeta, columnIndex.columnIndex);

    if (columnIndex.columnIndex < tscGetNumOfColumns(pTableMetaInfo->pTableMeta)) {
      return invalidOperationMsg(pMsg, msg10);
    }

    if (pColSchema->type != TSDB_DATA_TYPE_BINARY && pColSchema->type != TSDB_DATA_TYPE_NCHAR) {
      return invalidOperationMsg(pMsg, msg21);
    }

    if (pItem->type != pColSchema->type) {
      return invalidOperationMsg(pMsg, msg23);
    }

    if ((pItem->type == TSDB_DATA_TYPE_BINARY && (pItem->bytes <= 0 || pItem->bytes > TSDB_MAX_BINARY_LEN)) ||
        (pItem->type == TSDB_DATA_TYPE_NCHAR && (pItem->bytes <= 0 || pItem->bytes > TSDB_MAX_NCHAR_LEN))) {
      return invalidOperationMsg(pMsg, msg24);
    }

    if (pItem->bytes <= pColSchema->bytes) {
      return tscErrorMsgWithCode(TSDB_CODE_TSC_INVALID_TAG_LENGTH, pMsg, pItem->name, NULL);
    }

    SSchema* pSchema = tscGetTableTagSchema(pTableMetaInfo->pTableMeta);
    int16_t numOfTags = tscGetNumOfTags(pTableMetaInfo->pTableMeta);
    int32_t numOfCols = tscGetNumOfColumns(pTableMetaInfo->pTableMeta);
    int32_t tagIndex = columnIndex.columnIndex - numOfCols;
    assert(tagIndex>=0);
    uint32_t nLen = 0;
    for (int i = 0; i < numOfTags; ++i) {
      nLen += (i != tagIndex) ? pSchema[i].bytes : pItem->bytes;
    }
    if (nLen >= TSDB_MAX_TAGS_LEN) {
      return invalidOperationMsg(pMsg, msg24);
    }

    TAOS_FIELD f = tscCreateField(pColSchema->type, name.z, pItem->bytes);
    tscFieldInfoAppend(&pQueryInfo->fieldsInfo, &f);
  }

  return TSDB_CODE_SUCCESS;
}

int32_t validateSqlFunctionInStreamSql(SSqlCmd* pCmd, SQueryInfo* pQueryInfo) {
  const char* msg0 = "sample interval can not be less than 10ms.";
  const char* msg1 = "functions not allowed in select clause";
  STableMetaInfo* pTableMetaInfo = tscGetMetaInfo(pQueryInfo, 0);
  STableComInfo tinfo = tscGetTableInfo(pTableMetaInfo->pTableMeta);
  if (pQueryInfo->interval.interval != 0 &&
      convertTimePrecision(pQueryInfo->interval.interval, tinfo.precision, TSDB_TIME_PRECISION_MILLI)< 10 &&
     pQueryInfo->interval.intervalUnit != 'n' &&
     pQueryInfo->interval.intervalUnit != 'y') {
    return invalidOperationMsg(tscGetErrorMsgPayload(pCmd), msg0);
  }
  
  size_t size = taosArrayGetSize(pQueryInfo->exprList);
  for (int32_t i = 0; i < size; ++i) {
    int32_t functId = tscExprGet(pQueryInfo, i)->base.functionId;
    if (TSDB_FUNC_IS_SCALAR(functId)) {
      continue;
    }
    if (!IS_STREAM_QUERY_VALID(aAggs[functId].status)) {
      return invalidOperationMsg(tscGetErrorMsgPayload(pCmd), msg1);
    }
  }

  return TSDB_CODE_SUCCESS;
}

int32_t validateFunctionsInIntervalOrGroupbyQuery(SSqlCmd* pCmd, SQueryInfo* pQueryInfo) {
  bool        isProjectionFunction = false;
  const char* msg1 = "functions not compatible with interval";

  // multi-output set/ todo refactor
  size_t size = taosArrayGetSize(pQueryInfo->exprList);
  
  for (int32_t k = 0; k < size; ++k) {
    SExprInfo* pExpr = tscExprGet(pQueryInfo, k);

    if (pExpr->base.functionId < 0) {
      SUdfInfo* pUdfInfo = taosArrayGet(pQueryInfo->pUdfInfo, -1 * pExpr->base.functionId - 1);
      if (pUdfInfo->funcType == TSDB_UDF_TYPE_SCALAR) {
        isProjectionFunction = true;
        break;
      } else {
        continue;
      }
    }

    if (TSDB_FUNC_IS_SCALAR(pExpr->base.functionId)) {
      isProjectionFunction = true;
      break;
    }

    // projection query on primary timestamp, the selectivity function needs to be present.
    if (pExpr->base.functionId == TSDB_FUNC_PRJ && pExpr->base.colInfo.colId == PRIMARYKEY_TIMESTAMP_COL_INDEX) {
      bool hasSelectivity = false;
      for (int32_t j = 0; j < size; ++j) {
        SExprInfo* pEx = tscExprGet(pQueryInfo, j);
        if ((aAggs[pEx->base.functionId].status & TSDB_FUNCSTATE_SELECTIVITY) == TSDB_FUNCSTATE_SELECTIVITY) {
          hasSelectivity = true;
          break;
        }
      }

      if (hasSelectivity) {
        continue;
      }
    }

    int32_t f = pExpr->base.functionId;
    if ((f == TSDB_FUNC_PRJ && pExpr->base.numOfParams == 0) ||
        f == TSDB_FUNC_DIFF || f == TSDB_FUNC_ARITHM || f == TSDB_FUNC_DERIVATIVE ||
        f == TSDB_FUNC_CSUM || f == TSDB_FUNC_MAVG ||
        f == TSDB_FUNC_CEIL || f == TSDB_FUNC_FLOOR || f == TSDB_FUNC_ROUND)
    {
      isProjectionFunction = true;
      break;
    }
  }

  if (isProjectionFunction) {
    invalidOperationMsg(tscGetErrorMsgPayload(pCmd), msg1);
  }

  return isProjectionFunction == true ? TSDB_CODE_TSC_INVALID_OPERATION : TSDB_CODE_SUCCESS;
}

typedef struct SDNodeDynConfOption {
  char*   name;  // command name
  int32_t len;   // name string length
} SDNodeDynConfOption;


int32_t validateEp(char* ep) {  
  char buf[TSDB_EP_LEN + 1] = {0};
  tstrncpy(buf, ep, TSDB_EP_LEN);

  char* pos = strchr(buf, ':');
  if (NULL == pos) {
    int32_t val = strtol(ep, NULL, 10);
    if (val <= 0 || val > 65536) {
      return TSDB_CODE_TSC_INVALID_OPERATION;
    }
  } else {
    uint16_t port = atoi(pos + 1);
    if (0 == port) {
      return TSDB_CODE_TSC_INVALID_OPERATION;
    }
  }

  return TSDB_CODE_SUCCESS;
}

int32_t validateDNodeConfig(SMiscInfo* pOptions) {
  int32_t numOfToken = (int32_t) taosArrayGetSize(pOptions->a);

  if (numOfToken < 2 || numOfToken > 3) {
    return TSDB_CODE_TSC_INVALID_OPERATION;
  }

  const int tokenLogEnd = 2;
  const int tokenBalance = 2;
  const int tokenMonitor = 3;
  const int tokenDebugFlag = 4;
  const int tokenDebugFlagEnd = 20;
  const SDNodeDynConfOption cfgOptions[] = {
      {"resetLog", 8},    {"resetQueryCache", 15},  {"balance", 7},     {"monitor", 7},
      {"debugFlag", 9},   {"monDebugFlag", 12},     {"vDebugFlag", 10}, {"mDebugFlag", 10},
      {"cDebugFlag", 10}, {"httpDebugFlag", 13},    {"qDebugflag", 10}, {"sdbDebugFlag", 12},
      {"uDebugFlag", 10}, {"tsdbDebugFlag", 13},    {"sDebugflag", 10}, {"rpcDebugFlag", 12},
      {"dDebugFlag", 10}, {"mqttDebugFlag", 13},    {"wDebugFlag", 10}, {"tmrDebugFlag", 12},
      {"cqDebugFlag", 11},
  };

  SStrToken* pOptionToken = taosArrayGet(pOptions->a, 1);

  if (numOfToken == 2) {
    // reset log and reset query cache does not need value
    for (int32_t i = 0; i < tokenLogEnd; ++i) {
      const SDNodeDynConfOption* pOption = &cfgOptions[i];
      if ((strncasecmp(pOption->name, pOptionToken->z, pOptionToken->n) == 0) && (pOption->len == pOptionToken->n)) {
        return TSDB_CODE_SUCCESS;
      }
    }
  } else if ((strncasecmp(cfgOptions[tokenBalance].name, pOptionToken->z, pOptionToken->n) == 0) &&
             (cfgOptions[tokenBalance].len == pOptionToken->n)) {
    SStrToken* pValToken = taosArrayGet(pOptions->a, 2);
    int32_t vnodeId = 0;
    int32_t dnodeId = 0;
    strdequote(pValToken->z);
    bool parseOk = taosCheckBalanceCfgOptions(pValToken->z, &vnodeId, &dnodeId);
    if (!parseOk) {
      return TSDB_CODE_TSC_INVALID_OPERATION;  // options value is invalid
    }
    return TSDB_CODE_SUCCESS;
  } else if ((strncasecmp(cfgOptions[tokenMonitor].name, pOptionToken->z, pOptionToken->n) == 0) &&
             (cfgOptions[tokenMonitor].len == pOptionToken->n)) {
    SStrToken* pValToken = taosArrayGet(pOptions->a, 2);
    int32_t    val = strtol(pValToken->z, NULL, 10);
    if (val != 0 && val != 1) {
      return TSDB_CODE_TSC_INVALID_OPERATION;  // options value is invalid
    }
    return TSDB_CODE_SUCCESS;
  } else {
    SStrToken* pValToken = taosArrayGet(pOptions->a, 2);

    int32_t val = strtol(pValToken->z, NULL, 10);
    if (val < 0 || val > 256) {
      /* options value is out of valid range */
      return TSDB_CODE_TSC_INVALID_OPERATION;
    }

    for (int32_t i = tokenDebugFlag; i < tokenDebugFlagEnd; ++i) {
      const SDNodeDynConfOption* pOption = &cfgOptions[i];

      // options is valid
      if ((strncasecmp(pOption->name, pOptionToken->z, pOptionToken->n) == 0) && (pOption->len == pOptionToken->n)) {
        return TSDB_CODE_SUCCESS;
      }
    }
  }

  return TSDB_CODE_TSC_INVALID_OPERATION;
}

int32_t validateLocalConfig(SMiscInfo* pOptions) {
  int32_t numOfToken = (int32_t) taosArrayGetSize(pOptions->a);
  if (numOfToken < 1 || numOfToken > 2) {
    return TSDB_CODE_TSC_INVALID_OPERATION;
  }

  SDNodeDynConfOption LOCAL_DYNAMIC_CFG_OPTIONS[6] = {{"resetLog", 8},    {"rpcDebugFlag", 12}, {"tmrDebugFlag", 12},
                                                      {"cDebugFlag", 10}, {"uDebugFlag", 10},   {"debugFlag", 9}};


  SStrToken* pOptionToken = taosArrayGet(pOptions->a, 0);

  if (numOfToken == 1) {
    // reset log does not need value
    for (int32_t i = 0; i < 1; ++i) {
      SDNodeDynConfOption* pOption = &LOCAL_DYNAMIC_CFG_OPTIONS[i];
      if ((pOption->len == pOptionToken->n) &&
              (strncasecmp(pOption->name, pOptionToken->z, pOptionToken->n) == 0)) {
        return TSDB_CODE_SUCCESS;
      }
    }
  } else {
    SStrToken* pValToken = taosArrayGet(pOptions->a, 1);

    int32_t val = strtol(pValToken->z, NULL, 10);
    if (!validateDebugFlag(val)) {
      return TSDB_CODE_TSC_INVALID_OPERATION;
    }

    for (int32_t i = 1; i < tListLen(LOCAL_DYNAMIC_CFG_OPTIONS); ++i) {
      SDNodeDynConfOption* pOption = &LOCAL_DYNAMIC_CFG_OPTIONS[i];
      if ((pOption->len == pOptionToken->n)
              && (strncasecmp(pOption->name, pOptionToken->z, pOptionToken->n) == 0)) {
        return TSDB_CODE_SUCCESS;
      }
    }
  }
  return TSDB_CODE_TSC_INVALID_OPERATION;
}

int32_t validateColumnName(char* name) {
  bool ret = taosIsKeyWordToken(name, (int32_t)strlen(name));
  if (ret) {
    return TSDB_CODE_TSC_INVALID_OPERATION;
  }

  SStrToken token = {.z = name};
  token.n = tGetToken(name, &token.type);

  if (token.type != TK_STRING && token.type != TK_ID) {
    return TSDB_CODE_TSC_INVALID_OPERATION;
  }

  if (token.type == TK_STRING) {
    strdequote(token.z);
    strntolower(token.z, token.z, token.n);
    token.n = (uint32_t)strtrim(token.z);

    int32_t k = tGetToken(token.z, &token.type);
    if (k != token.n) {
      return TSDB_CODE_TSC_INVALID_OPERATION;
    }

    return validateColumnName(token.z);
  } else {
    if (isNumber(&token)) {
      return TSDB_CODE_TSC_INVALID_OPERATION;
    }
  }

  return TSDB_CODE_SUCCESS;
}

bool hasTimestampForPointInterpQuery(SQueryInfo* pQueryInfo) {
  if (!tscIsPointInterpQuery(pQueryInfo)) {
    return true;
  }

  if (pQueryInfo->window.skey == INT64_MIN || pQueryInfo->window.ekey == INT64_MAX) {
    return false;
  }

  return !(pQueryInfo->window.skey != pQueryInfo->window.ekey && pQueryInfo->interval.interval == 0);
}

int32_t validateLimitNode(SSqlCmd* pCmd, SQueryInfo* pQueryInfo, SSqlNode* pSqlNode, SSqlObj* pSql) {
  STableMetaInfo* pTableMetaInfo = tscGetMetaInfo(pQueryInfo, 0);

  const char* msg0 = "soffset/offset can not be less than 0";
  const char* msg1 = "slimit/soffset only available for STable query";
  const char* msg2 = "slimit/soffset can not apply to projection query";

  // handle the limit offset value, validate the limit
  pQueryInfo->limit = pSqlNode->limit;
  pQueryInfo->clauseLimit = pQueryInfo->limit.limit;
  pQueryInfo->slimit = pSqlNode->slimit;
  
  tscDebug("0x%"PRIx64" limit:%" PRId64 ", offset:%" PRId64 " slimit:%" PRId64 ", soffset:%" PRId64, pSql->self,
      pQueryInfo->limit.limit, pQueryInfo->limit.offset, pQueryInfo->slimit.limit, pQueryInfo->slimit.offset);
  
  if (pQueryInfo->slimit.offset < 0 || pQueryInfo->limit.offset < 0) {
    return invalidOperationMsg(tscGetErrorMsgPayload(pCmd), msg0);
  }

  if (pQueryInfo->limit.limit == 0) {
    tscDebug("0x%"PRIx64" limit 0, no output result", pSql->self);
    pQueryInfo->command = TSDB_SQL_RETRIEVE_EMPTY_RESULT;
    return TSDB_CODE_SUCCESS;
  }

  // todo refactor
  if (UTIL_TABLE_IS_SUPER_TABLE(pTableMetaInfo)) {
    if (!tscQueryTags(pQueryInfo)) {  // local handle the super table tag query
      if (tscIsProjectionQueryOnSTable(pQueryInfo, 0)) {
        if (pQueryInfo->slimit.limit > 0 || pQueryInfo->slimit.offset > 0) {
          return invalidOperationMsg(tscGetErrorMsgPayload(pCmd), msg2);
        }

        // for projection query on super table, all queries are subqueries
        if (tscNonOrderedProjectionQueryOnSTable(pQueryInfo, 0) &&
            !TSDB_QUERY_HAS_TYPE(pQueryInfo->type, TSDB_QUERY_TYPE_JOIN_QUERY)) {
          pQueryInfo->type |= TSDB_QUERY_TYPE_SUBQUERY;
        }
      }
    }

    if (pQueryInfo->slimit.limit == 0) {
      tscDebug("0x%"PRIx64" slimit 0, no output result", pSql->self);
      pQueryInfo->command = TSDB_SQL_RETRIEVE_EMPTY_RESULT;
      return TSDB_CODE_SUCCESS;
    }

    /*
     * Get the distribution of all tables among all available virtual nodes that are qualified for the query condition
     * and created according to this super table from management node.
     * And then launching multiple async-queries against all qualified virtual nodes, during the first-stage
     * query operation.
     */
//    assert(allVgroupInfoRetrieved(pQueryInfo));

    // No tables included. No results generated. Query results are empty.
    if (pTableMetaInfo->vgroupList->numOfVgroups == 0) {
      tscDebug("0x%"PRIx64" no table in super table, no output result", pSql->self);
      pQueryInfo->command = TSDB_SQL_RETRIEVE_EMPTY_RESULT;
      return TSDB_CODE_SUCCESS;
    }

    // keep original limitation value in globalLimit
    pQueryInfo->clauseLimit = pQueryInfo->limit.limit;
    pQueryInfo->prjOffset   = pQueryInfo->limit.offset;
    pQueryInfo->vgroupLimit = -1;

    if (tscOrderedProjectionQueryOnSTable(pQueryInfo, 0)) {
      /*
       * The offset value should be removed during retrieve data from virtual node, since the
       * global order are done at the client side, so the offset is applied at the client side.
       * However, note that the maximum allowed number of result for each table should be less
       * than or equal to the value of limit.
       */
      if (pQueryInfo->limit.limit > 0) {
        pQueryInfo->vgroupLimit = pQueryInfo->limit.limit + pQueryInfo->limit.offset;
        pQueryInfo->limit.limit = -1;
      }

      pQueryInfo->limit.offset = 0;
    }
  } else {
    if (pQueryInfo->slimit.limit != -1 || pQueryInfo->slimit.offset != 0) {
      return invalidOperationMsg(tscGetErrorMsgPayload(pCmd), msg1);
    }
  }

  return TSDB_CODE_SUCCESS;
}

static int32_t setKeepOption(SSqlCmd* pCmd, SCreateDbMsg* pMsg, SCreateDbInfo* pCreateDb) {
  const char* msg1 = "invalid number of keep options";
  const char* msg2 = "invalid keep value";
  const char* msg3 = "invalid keep value, should be keep0 <= keep1 <= keep2";

  pMsg->daysToKeep0 = htonl(-1);
  pMsg->daysToKeep1 = htonl(-1);
  pMsg->daysToKeep2 = htonl(-1);

  SArray* pKeep = pCreateDb->keep;
  if (pKeep != NULL) {
    size_t s = taosArrayGetSize(pKeep);
#ifdef _STORAGE
    if (s >= 4 ||s <= 0) {
#else
    if (s != 1) {
#endif
      return invalidOperationMsg(tscGetErrorMsgPayload(pCmd), msg1);
    }

    tVariantListItem* p0 = taosArrayGet(pKeep, 0);
    tVariantListItem* p1 = (s > 1) ? taosArrayGet(pKeep, 1) : p0;
    tVariantListItem* p2 = (s > 2) ? taosArrayGet(pKeep, 2) : p1;

    if ((int32_t)p0->pVar.i64 <= 0 || (int32_t)p1->pVar.i64 <= 0 || (int32_t)p2->pVar.i64 <= 0) {
      return invalidOperationMsg(tscGetErrorMsgPayload(pCmd), msg2);
    }
    if (!(((int32_t)p0->pVar.i64 <= (int32_t)p1->pVar.i64) && ((int32_t)p1->pVar.i64 <= (int32_t)p2->pVar.i64))) {
      return invalidOperationMsg(tscGetErrorMsgPayload(pCmd), msg3);
    }

    pMsg->daysToKeep0 = htonl((int32_t)p0->pVar.i64);
    pMsg->daysToKeep1 = htonl((int32_t)p1->pVar.i64);
    pMsg->daysToKeep2 = htonl((int32_t)p2->pVar.i64);

  }

  return TSDB_CODE_SUCCESS;
}

static int32_t setTimePrecision(SSqlCmd* pCmd, SCreateDbMsg* pMsg, SCreateDbInfo* pCreateDbInfo) {
  const char* msg = "invalid time precision";

  pMsg->precision = TSDB_TIME_PRECISION_MILLI;  // millisecond by default

  SStrToken* pToken = &pCreateDbInfo->precision;
  if (pToken->n > 0) {
    pToken->n = strdequote(pToken->z);

    if (strncmp(pToken->z, TSDB_TIME_PRECISION_MILLI_STR, pToken->n) == 0 &&
        strlen(TSDB_TIME_PRECISION_MILLI_STR) == pToken->n) {
      // time precision for this db: million second
      pMsg->precision = TSDB_TIME_PRECISION_MILLI;
    } else if (strncmp(pToken->z, TSDB_TIME_PRECISION_MICRO_STR, pToken->n) == 0 &&
               strlen(TSDB_TIME_PRECISION_MICRO_STR) == pToken->n) {
      pMsg->precision = TSDB_TIME_PRECISION_MICRO;
    } else if (strncmp(pToken->z, TSDB_TIME_PRECISION_NANO_STR, pToken->n) == 0 &&
               strlen(TSDB_TIME_PRECISION_NANO_STR) == pToken->n) {
      pMsg->precision = TSDB_TIME_PRECISION_NANO;
    } else {
      return invalidOperationMsg(tscGetErrorMsgPayload(pCmd), msg);
    }
  }


  return TSDB_CODE_SUCCESS;
}

static void setCreateDBOption(SCreateDbMsg* pMsg, SCreateDbInfo* pCreateDb) {
  pMsg->maxTables = htonl(-1);  // max tables can not be set anymore
  pMsg->cacheBlockSize = htonl(pCreateDb->cacheBlockSize);
  pMsg->totalBlocks = htonl(pCreateDb->numOfBlocks);
  pMsg->daysPerFile = htonl(pCreateDb->daysPerFile);
  pMsg->commitTime = htonl((int32_t)pCreateDb->commitTime);
  pMsg->minRowsPerFileBlock = htonl(pCreateDb->minRowsPerBlock);
  pMsg->maxRowsPerFileBlock = htonl(pCreateDb->maxRowsPerBlock);
  pMsg->fsyncPeriod = htonl(pCreateDb->fsyncPeriod);
  pMsg->compression = pCreateDb->compressionLevel;
  pMsg->walLevel = (char)pCreateDb->walLevel;
  pMsg->replications = pCreateDb->replica;
  pMsg->quorum = pCreateDb->quorum;
  pMsg->ignoreExist = pCreateDb->ignoreExists;
  pMsg->update = pCreateDb->update;
  pMsg->cacheLastRow = pCreateDb->cachelast;
  pMsg->dbType = pCreateDb->dbType;
  pMsg->partitions = htons(pCreateDb->partitions);
}

int32_t parseCreateDBOptions(SSqlCmd* pCmd, SCreateDbInfo* pCreateDbSql) {
  SCreateDbMsg* pMsg = (SCreateDbMsg *)(pCmd->payload);
  setCreateDBOption(pMsg, pCreateDbSql);

  if (setKeepOption(pCmd, pMsg, pCreateDbSql) != TSDB_CODE_SUCCESS) {
    return TSDB_CODE_TSC_INVALID_OPERATION;
  }

  if (setTimePrecision(pCmd, pMsg, pCreateDbSql) != TSDB_CODE_SUCCESS) {
    return TSDB_CODE_TSC_INVALID_OPERATION;
  }

  if (tscCheckCreateDbParams(pCmd, pMsg) != TSDB_CODE_SUCCESS) {
    return TSDB_CODE_TSC_INVALID_OPERATION;
  }

  return TSDB_CODE_SUCCESS;
}

void addGroupInfoForSubquery(SSqlObj* pParentObj, SSqlObj* pSql, int32_t subClauseIndex, int32_t tableIndex) {
  SQueryInfo* pParentQueryInfo = tscGetQueryInfo(&pParentObj->cmd);

  if (pParentQueryInfo->groupbyExpr.numOfGroupCols > 0) {
    SQueryInfo* pQueryInfo = tscGetQueryInfo(&pSql->cmd);
    SExprInfo* pExpr = NULL;

    size_t size = taosArrayGetSize(pQueryInfo->exprList);
    if (size > 0) {
      pExpr = tscExprGet(pQueryInfo, (int32_t)size - 1);
    }

    if (pExpr == NULL || pExpr->base.functionId != TSDB_FUNC_TAG) {
      STableMetaInfo* pTableMetaInfo = tscGetMetaInfo(pParentQueryInfo, tableIndex);

      uint64_t uid = pTableMetaInfo->pTableMeta->id.uid;
      int16_t colId = tscGetJoinTagColIdByUid(&pQueryInfo->tagCond, uid);

      SSchema* pTagSchema = tscGetColumnSchemaById(pTableMetaInfo->pTableMeta, colId);
      int16_t colIndex = tscGetTagColIndexById(pTableMetaInfo->pTableMeta, colId);
      SColumnIndex index = {.tableIndex = 0, .columnIndex = colIndex};

      char*   name = pTagSchema->name;
      int16_t type = pTagSchema->type;
      int16_t bytes = pTagSchema->bytes;

      pExpr = tscExprAppend(pQueryInfo, TSDB_FUNC_TAG, &index, type, bytes, getNewResColId(&pSql->cmd), bytes, true);
      pExpr->base.colInfo.flag = TSDB_COL_TAG;

      // NOTE: tag column does not add to source column list
      SColumnList ids = {0};
      insertResultField(pQueryInfo, (int32_t)size, &ids, bytes, (int8_t)type, name, pExpr);

      int32_t relIndex = index.columnIndex;

      pExpr->base.colInfo.colIndex = relIndex;
      SColIndex* pColIndex = taosArrayGet(pQueryInfo->groupbyExpr.columnInfo, 0);
      pColIndex->colIndex = relIndex;

      tscColumnListInsert(pTableMetaInfo->tagColList, relIndex, uid, pTagSchema);
    }
  }
}

// limit the output to be 1 for each state value
static void doLimitOutputNormalColOfGroupby(SExprInfo* pExpr) {
  int32_t outputRow = 1;
  tVariantCreateFromBinary(&pExpr->base.param[0], (char*)&outputRow, sizeof(int32_t), TSDB_DATA_TYPE_INT);
  pExpr->base.numOfParams = 1;
}

void doAddGroupColumnForSubquery(SQueryInfo* pQueryInfo, int32_t tagIndex, SSqlCmd* pCmd) {
  SColIndex* pColIndex = taosArrayGet(pQueryInfo->groupbyExpr.columnInfo, tagIndex);
  size_t size = tscNumOfExprs(pQueryInfo);

  STableMetaInfo* pTableMetaInfo = tscGetMetaInfo(pQueryInfo, 0);

  SSchema*     pSchema = tscGetTableColumnSchema(pTableMetaInfo->pTableMeta, pColIndex->colIndex);
  SColumnIndex colIndex = {.tableIndex = 0, .columnIndex = pColIndex->colIndex};

  SExprInfo* pExprInfo = tscAddFuncInSelectClause(pQueryInfo, (int32_t)size, TSDB_FUNC_PRJ, &colIndex, pSchema,
      TSDB_COL_NORMAL, getNewResColId(pCmd));

  strncpy(pExprInfo->base.token, pExprInfo->base.colInfo.name, tListLen(pExprInfo->base.token));

  int32_t numOfFields = tscNumOfFields(pQueryInfo);
  SInternalField* pInfo = tscFieldInfoGetInternalField(&pQueryInfo->fieldsInfo, numOfFields - 1);

  doLimitOutputNormalColOfGroupby(pInfo->pExpr);
  pInfo->visible = false;
}

static void doUpdateSqlFunctionForTagPrj(SQueryInfo* pQueryInfo) {
  int32_t tagLength = 0;
  size_t size = taosArrayGetSize(pQueryInfo->exprList);

//todo is 0??
  STableMetaInfo* pTableMetaInfo = tscGetMetaInfo(pQueryInfo, 0);
  bool isSTable = UTIL_TABLE_IS_SUPER_TABLE(pTableMetaInfo);

  for (int32_t i = 0; i < size; ++i) {
    SExprInfo* pExpr = tscExprGet(pQueryInfo, i);
    if (pExpr->base.functionId == TSDB_FUNC_TAGPRJ || pExpr->base.functionId == TSDB_FUNC_TAG) {
      pExpr->base.functionId = TSDB_FUNC_TAG_DUMMY;
      tagLength += pExpr->base.resBytes;
    } else if (pExpr->base.functionId == TSDB_FUNC_PRJ && pExpr->base.colInfo.colId == PRIMARYKEY_TIMESTAMP_COL_INDEX) {
      pExpr->base.functionId = TSDB_FUNC_TS_DUMMY;
      tagLength += pExpr->base.resBytes;
    }
  }

  SSchema* pSchema = tscGetTableSchema(pTableMetaInfo->pTableMeta);

  for (int32_t i = 0; i < size; ++i) {
    SExprInfo* pExpr = tscExprGet(pQueryInfo, i);
    if (pExpr->base.functionId < 0) {
      continue;
    }

    if ((pExpr->base.functionId != TSDB_FUNC_TAG_DUMMY && pExpr->base.functionId != TSDB_FUNC_TS_DUMMY) &&
       !(pExpr->base.functionId == TSDB_FUNC_PRJ && TSDB_COL_IS_UD_COL(pExpr->base.colInfo.flag))) {
      SSchema* pColSchema = &pSchema[pExpr->base.colInfo.colIndex];
      getResultDataInfo(pColSchema->type, pColSchema->bytes, pExpr->base.functionId, (int32_t)pExpr->base.param[0].i64, &pExpr->base.resType,
                        &pExpr->base.resBytes, &pExpr->base.interBytes, tagLength, isSTable, NULL);
    }
  }
}

static int32_t doUpdateSqlFunctionForColPrj(SQueryInfo* pQueryInfo) {
  size_t size = taosArrayGetSize(pQueryInfo->exprList);
  
  for (int32_t i = 0; i < size; ++i) {
    SExprInfo* pExpr = tscExprGet(pQueryInfo, i);

    if (pExpr->base.functionId == TSDB_FUNC_PRJ && (!TSDB_COL_IS_UD_COL(pExpr->base.colInfo.flag) && (pExpr->base.colInfo.colId != PRIMARYKEY_TIMESTAMP_COL_INDEX))) {
      bool qualifiedCol = false;
      for (int32_t j = 0; j < pQueryInfo->groupbyExpr.numOfGroupCols; ++j) {
        SColIndex* pColIndex = taosArrayGet(pQueryInfo->groupbyExpr.columnInfo, j);
  
        if (pExpr->base.colInfo.colId == pColIndex->colId) {
          qualifiedCol = true;
          doLimitOutputNormalColOfGroupby(pExpr);
          pExpr->base.numOfParams = 1;
          break;
        }
      }

      // it is not a tag column/tbname column/user-defined column, return error
      if (!qualifiedCol) {
        return TSDB_CODE_TSC_INVALID_OPERATION;
      }
    }
  }

  return TSDB_CODE_SUCCESS;
}

static bool tagColumnInGroupby(SGroupbyExpr* pGroupbyExpr, int16_t columnId) {
  for (int32_t j = 0; j < pGroupbyExpr->numOfGroupCols; ++j) {
    SColIndex* pColIndex = taosArrayGet(pGroupbyExpr->columnInfo, j);
  
    if (columnId == pColIndex->colId && TSDB_COL_IS_TAG(pColIndex->flag )) {
      return true;
    }
  }

  return false;
}

static bool onlyTagPrjFunction(SQueryInfo* pQueryInfo) {
  bool hasTagPrj = false;
  bool hasColumnPrj = false;
  
  size_t size = taosArrayGetSize(pQueryInfo->exprList);
  for (int32_t i = 0; i < size; ++i) {
    SExprInfo* pExpr = tscExprGet(pQueryInfo, i);
    if (pExpr->base.functionId == TSDB_FUNC_PRJ) {
      hasColumnPrj = true;
    } else if (pExpr->base.functionId == TSDB_FUNC_TAGPRJ) {
      hasTagPrj = true;
    }
  }

  return (hasTagPrj) && (hasColumnPrj == false);
}

// check if all the tags prj columns belongs to the group by columns
static bool allTagPrjInGroupby(SQueryInfo* pQueryInfo) {
  bool allInGroupby = true;

  size_t size = tscNumOfExprs(pQueryInfo);
  for (int32_t i = 0; i < size; ++i) {
    SExprInfo* pExpr = tscExprGet(pQueryInfo, i);
    if (pExpr->base.functionId != TSDB_FUNC_TAGPRJ) {
      continue;
    }

    if (!tagColumnInGroupby(&pQueryInfo->groupbyExpr, pExpr->base.colInfo.colId)) {
      allInGroupby = false;
      break;
    }
  }

  // all selected tag columns belong to the group by columns set, always correct
  return allInGroupby;
}

static void updateTagPrjFunction(SQueryInfo* pQueryInfo) {
  size_t size = taosArrayGetSize(pQueryInfo->exprList);
  
  for (int32_t i = 0; i < size; ++i) {
    SExprInfo* pExpr = tscExprGet(pQueryInfo, i);
    if (pExpr->base.functionId == TSDB_FUNC_TAGPRJ) {
      pExpr->base.functionId = TSDB_FUNC_TAG;
    }
  }
}

/*
 * check for selectivity function + tags column function both exist.
 * 1. tagprj functions are not compatible with aggregated function when missing "group by" clause
 * 2. if selectivity function and tagprj function both exist, there should be only
 *    one selectivity function exists.
 */
static int32_t checkUpdateTagPrjFunctions(SQueryInfo* pQueryInfo, char* msg) {
  const char* msg1 = "only one selectivity function allowed in presence of tags function";
  const char* msg2 = "aggregation function should not be mixed up with projection";

  bool    tagTsColExists = false;
  int16_t numOfScalar = 0;
  int16_t numOfSelectivity = 0;
  int16_t numOfAggregation = 0;

  size_t numOfExprs = taosArrayGetSize(pQueryInfo->exprList);
  for (int32_t i = 0; i < numOfExprs; ++i) {
    SExprInfo* pExpr = taosArrayGetP(pQueryInfo->exprList, i);
    if (pExpr->base.functionId == TSDB_FUNC_TAGPRJ ||
        (pExpr->base.functionId == TSDB_FUNC_PRJ && pExpr->base.colInfo.colId == PRIMARYKEY_TIMESTAMP_COL_INDEX)) {
      tagTsColExists = true;  // selectivity + ts/tag column
      break;
    }
  }

  for (int32_t i = 0; i < numOfExprs; ++i) {
    SExprInfo* pExpr = taosArrayGetP(pQueryInfo->exprList, i);
  
    int16_t functionId = pExpr->base.functionId;
    if (functionId == TSDB_FUNC_TAGPRJ || functionId == TSDB_FUNC_PRJ || functionId == TSDB_FUNC_TS ||
        functionId == TSDB_FUNC_ARITHM || functionId == TSDB_FUNC_TS_DUMMY) {
      continue;
    }

    if (functionId < 0) {
      SUdfInfo* pUdfInfo = taosArrayGet(pQueryInfo->pUdfInfo, -1 * functionId - 1);
      if (pUdfInfo->funcType == TSDB_UDF_TYPE_AGGREGATE) {
        ++numOfAggregation;
      }

      continue;
    }

    if (TSDB_FUNC_IS_SCALAR(functionId)) {
      numOfScalar++;
      continue;
    }

    if ((aAggs[functionId].status & TSDB_FUNCSTATE_SELECTIVITY) != 0) {
      numOfSelectivity++;
    } else if ((aAggs[functionId].status & TSDB_FUNCSTATE_SCALAR) != 0) {
      numOfScalar++;
    } else {
      numOfAggregation++;
    }
  }

  if (tagTsColExists) {  // check if the selectivity function exists
    // When the tag projection function on tag column that is not in the group by clause, aggregation function and
    // selectivity function exist in select clause is not allowed.
    if (numOfAggregation > 0) {
      return invalidOperationMsg(msg, msg1);
    }

    /*
     *  if numOfSelectivity equals to 0, it is a super table projection query
     */
    if (numOfSelectivity == 1) {
      doUpdateSqlFunctionForTagPrj(pQueryInfo);
      int32_t code = doUpdateSqlFunctionForColPrj(pQueryInfo);
      if (code != TSDB_CODE_SUCCESS) {
        return code;
      }

    } else if (numOfSelectivity > 1) {
      /*
       * If more than one selectivity functions exist, all the selectivity functions must be last_row.
       * Otherwise, return with error code.
       */
      for (int32_t i = 0; i < numOfExprs; ++i) {
        SExprInfo* pExpr = tscExprGet(pQueryInfo, i);
        int16_t functionId = pExpr->base.functionId;
        if (TSDB_FUNC_IS_SCALAR(functionId)) {
          continue;
        }

        if (functionId == TSDB_FUNC_TAGPRJ || (aAggs[functionId].status & TSDB_FUNCSTATE_SELECTIVITY) == 0) {
          continue;
        }

        if ((functionId == TSDB_FUNC_LAST_ROW) ||
             (functionId == TSDB_FUNC_LAST_DST && (pExpr->base.colInfo.flag & TSDB_COL_NULL) != 0)) {
          // do nothing
        } else {
          return invalidOperationMsg(msg, msg1);
        }
      }

      doUpdateSqlFunctionForTagPrj(pQueryInfo);
      int32_t code = doUpdateSqlFunctionForColPrj(pQueryInfo);
      if (code != TSDB_CODE_SUCCESS) {
        return code;
      }
    }
  } else {
    if ((pQueryInfo->type & TSDB_QUERY_TYPE_PROJECTION_QUERY) != 0) {
      if (numOfAggregation > 0 && pQueryInfo->groupbyExpr.numOfGroupCols == 0) {
        return invalidOperationMsg(msg, msg2);
      }

      if (numOfAggregation > 0 || numOfSelectivity > 0) {
        // clear the projection type flag
        pQueryInfo->type &= (~TSDB_QUERY_TYPE_PROJECTION_QUERY);
        int32_t code = doUpdateSqlFunctionForColPrj(pQueryInfo);
        if (code != TSDB_CODE_SUCCESS) {
          return code;
        }
      }
    }
  }

  return TSDB_CODE_SUCCESS;
}

static int32_t doAddGroupbyColumnsOnDemand(SSqlCmd* pCmd, SQueryInfo* pQueryInfo) {
  const char* msg1 = "interval not allowed in group by normal column";

  STableMetaInfo* pTableMetaInfo = tscGetMetaInfo(pQueryInfo, 0);
  SSchema* pSchema = tscGetTableSchema(pTableMetaInfo->pTableMeta);

  SSchema* tagSchema = NULL;
  if (!UTIL_TABLE_IS_NORMAL_TABLE(pTableMetaInfo)) {
    tagSchema = tscGetTableTagSchema(pTableMetaInfo->pTableMeta);
  }

  SSchema tmp = {.type = 0, .name = "", .colId = 0, .bytes = 0};
  SSchema* s = &tmp;

  for (int32_t i = 0; i < pQueryInfo->groupbyExpr.numOfGroupCols; ++i) {
    SColIndex* pColIndex = taosArrayGet(pQueryInfo->groupbyExpr.columnInfo, i);
    int16_t colIndex = pColIndex->colIndex;

    if (colIndex == TSDB_TBNAME_COLUMN_INDEX) {
      s = tGetTbnameColumnSchema();
    } else {
      if (TSDB_COL_IS_TAG(pColIndex->flag)) {
        if(tagSchema){
          s = &tagSchema[colIndex];
        }
      } else {
        s = &pSchema[colIndex];
      }
    }
    
    if (TSDB_COL_IS_TAG(pColIndex->flag)) {

      int32_t f = TSDB_FUNC_TAG;
      if (tscIsDiffDerivLikeQuery(pQueryInfo)) {
        f = TSDB_FUNC_TAGPRJ;
      }

      int32_t pos = tscGetFirstInvisibleFieldPos(pQueryInfo);      

      SColumnIndex index = {.tableIndex = pQueryInfo->groupbyExpr.tableIndex, .columnIndex = colIndex};
      SExprInfo*   pExpr = tscExprInsert(pQueryInfo, pos, f, &index, s->type, s->bytes, getNewResColId(pCmd), s->bytes, true);

      memset(pExpr->base.aliasName, 0, sizeof(pExpr->base.aliasName));
      tstrncpy(pExpr->base.aliasName, s->name, sizeof(pExpr->base.aliasName));
      tstrncpy(pExpr->base.token, s->name, sizeof(pExpr->base.aliasName));

      pExpr->base.colInfo.flag = TSDB_COL_TAG;

      // NOTE: tag column does not add to source column list
      SColumnList ids = createColumnList(1, 0, pColIndex->colIndex);
      insertResultField(pQueryInfo, pos, &ids, s->bytes, (int8_t)s->type, s->name, pExpr);
    } else {
      // if this query is "group by" normal column, time window query is not allowed
      if (isTimeWindowQuery(pQueryInfo)) {
        return invalidOperationMsg(tscGetErrorMsgPayload(pCmd), msg1);
      }

      size_t size = tscNumOfExprs(pQueryInfo);

      bool hasGroupColumn = false;
      for (int32_t j = 0; j < size; ++j) {
        SExprInfo* pExpr = tscExprGet(pQueryInfo, j);
        if ((pExpr->base.functionId == TSDB_FUNC_PRJ) && pExpr->base.colInfo.colId == pColIndex->colId) {
          hasGroupColumn = true;
          break;
        }
      }

      //if the group by column does not required by user, add an invisible column into the final result set.
      if (!hasGroupColumn) {
        doAddGroupColumnForSubquery(pQueryInfo, i, pCmd);
      }
    }
  }

  return TSDB_CODE_SUCCESS;
}

static int32_t doTagFunctionCheck(SQueryInfo* pQueryInfo) {
  bool tagProjection = false;
  bool tableCounting = false;

  int32_t numOfCols = (int32_t) tscNumOfExprs(pQueryInfo);

  for (int32_t i = 0; i < numOfCols; ++i) {
    SExprInfo* pExpr = tscExprGet(pQueryInfo, i);
    int32_t functionId = pExpr->base.functionId;

    if (functionId == TSDB_FUNC_TAGPRJ) {
      tagProjection = true;
      continue;
    }

    if (functionId == TSDB_FUNC_COUNT) {
      assert(pExpr->base.colInfo.colId == TSDB_TBNAME_COLUMN_INDEX);
      tableCounting = true;
    }
  }

  return (tableCounting && tagProjection)? -1:0;
}

int32_t doFunctionsCompatibleCheck(SSqlCmd* pCmd, SQueryInfo* pQueryInfo, char* msg) {
  const char* msg1 = "functions/columns not allowed in group by query";
  const char* msg2 = "projection query on columns not allowed";
  const char* msg3 = "group by/session/state_window not allowed on projection query";
  const char* msg4 = "retrieve tags not compatible with group by or interval query";
  const char* msg5 = "functions can not be mixed up";
  const char* msg6 = "TWA/Diff/Derivative/Irate/CSum/MAvg only support group by tbname";

  // only retrieve tags, group by is not supportted
  if (tscQueryTags(pQueryInfo)) {
    if (doTagFunctionCheck(pQueryInfo) != TSDB_CODE_SUCCESS) {
      return invalidOperationMsg(msg, msg5);
    }

    if (pQueryInfo->groupbyExpr.numOfGroupCols > 0 || isTimeWindowQuery(pQueryInfo)) {
      return invalidOperationMsg(msg, msg4);
    } else {
      return TSDB_CODE_SUCCESS;
    }
  }
  if (tscIsProjectionQuery(pQueryInfo) && tscIsSessionWindowQuery(pQueryInfo)) {
    return invalidOperationMsg(msg, msg3);
  }

  if (pQueryInfo->groupbyExpr.numOfGroupCols > 0) {
    // check if all the tags prj columns belongs to the group by columns
    if (onlyTagPrjFunction(pQueryInfo) && allTagPrjInGroupby(pQueryInfo)) {
      // It is a groupby aggregate query, the tag project function is not suitable for this case.
      updateTagPrjFunction(pQueryInfo);

      return doAddGroupbyColumnsOnDemand(pCmd, pQueryInfo);
    }

    // check all query functions in selection clause, multi-output functions are not allowed
    size_t size = tscNumOfExprs(pQueryInfo);
    for (int32_t i = 0; i < size; ++i) {
      SExprInfo* pExpr = tscExprGet(pQueryInfo, i);
      int32_t   f = pExpr->base.functionId;

      /*
       * group by normal columns.
       * Check if the column projection is identical to the group by column or not
       */
      if (f == TSDB_FUNC_PRJ && pExpr->base.colInfo.colId != PRIMARYKEY_TIMESTAMP_COL_INDEX) {
        bool qualified = false;
        for (int32_t j = 0; j < pQueryInfo->groupbyExpr.numOfGroupCols; ++j) {
          SColIndex* pColIndex = taosArrayGet(pQueryInfo->groupbyExpr.columnInfo, j);
          if (pColIndex->colId == pExpr->base.colInfo.colId) {
            qualified = true;
            break;
          }
        }

        if (!qualified) {
          return invalidOperationMsg(msg, msg2);
        }
      }

      if (f < 0) {
        SUdfInfo* pUdfInfo = taosArrayGet(pQueryInfo->pUdfInfo, -1 * f - 1);
        if (pUdfInfo->funcType == TSDB_UDF_TYPE_SCALAR) {
          return invalidOperationMsg(msg, msg1);
        }
        
        continue;
      }

<<<<<<< HEAD
      if (TSDB_FUNC_IS_SCALAR(f)) {
        return invalidOperationMsg(msg, msg1);
      }

      if ((!pQueryInfo->stateWindow) && (f == TSDB_FUNC_DIFF || f == TSDB_FUNC_DERIVATIVE || f == TSDB_FUNC_TWA || f == TSDB_FUNC_IRATE)) {
=======
      if ((!pQueryInfo->stateWindow) && (f == TSDB_FUNC_DIFF || f == TSDB_FUNC_DERIVATIVE || f == TSDB_FUNC_TWA ||
                                         f == TSDB_FUNC_IRATE || f == TSDB_FUNC_CSUM || f == TSDB_FUNC_MAVG)) {
>>>>>>> 4f381de7
        for (int32_t j = 0; j < pQueryInfo->groupbyExpr.numOfGroupCols; ++j) {
          SColIndex* pColIndex = taosArrayGet(pQueryInfo->groupbyExpr.columnInfo, j);
          if (j == 0) {
            if (pColIndex->colIndex != TSDB_TBNAME_COLUMN_INDEX) {
              return invalidOperationMsg(msg, msg6);
            }
          } else if (!TSDB_COL_IS_TAG(pColIndex->flag)) {
            return invalidOperationMsg(msg, msg6);
          }
        }
      }

      if (IS_MULTIOUTPUT(aAggs[f].status) && f != TSDB_FUNC_TOP && f != TSDB_FUNC_BOTTOM && f != TSDB_FUNC_DIFF &&
          f != TSDB_FUNC_MAVG && f != TSDB_FUNC_CSUM && f != TSDB_FUNC_SAMPLE &&
          f != TSDB_FUNC_DERIVATIVE && f != TSDB_FUNC_TAGPRJ && f != TSDB_FUNC_PRJ) {
        return invalidOperationMsg(msg, msg1);
      }

      if (IS_SCALAR_FUNCTION(aAggs[f].status)) {
        return invalidOperationMsg(msg, msg1);
      }

      if (f == TSDB_FUNC_COUNT && pExpr->base.colInfo.colIndex == TSDB_TBNAME_COLUMN_INDEX) {
        return invalidOperationMsg(msg, msg1);
      }
    }

    if (checkUpdateTagPrjFunctions(pQueryInfo, msg) != TSDB_CODE_SUCCESS) {
      return TSDB_CODE_TSC_INVALID_OPERATION;
    }

    if (doAddGroupbyColumnsOnDemand(pCmd, pQueryInfo) != TSDB_CODE_SUCCESS) {
      return TSDB_CODE_TSC_INVALID_OPERATION;
    }

    // projection query on super table does not compatible with "group by" syntax
    if (tscIsProjectionQuery(pQueryInfo) && !(tscIsDiffDerivLikeQuery(pQueryInfo))) {
      return invalidOperationMsg(msg, msg3);
    }

    return TSDB_CODE_SUCCESS;
  } else {
    return checkUpdateTagPrjFunctions(pQueryInfo, msg);
  }
}


int32_t validateFunctionFromUpstream(SQueryInfo* pQueryInfo, char* msg) {
  const char* msg1 = "TWA/Diff/Derivative/Irate are not allowed to apply to super table without group by tbname";

  int32_t numOfExprs = (int32_t)tscNumOfExprs(pQueryInfo);
  size_t upNum = taosArrayGetSize(pQueryInfo->pUpstream);
  
  for (int32_t i = 0; i < numOfExprs; ++i) {
    SExprInfo* pExpr = tscExprGet(pQueryInfo, i);
  
    int32_t f = pExpr->base.functionId;
    if (f == TSDB_FUNC_DERIVATIVE || f == TSDB_FUNC_TWA || f == TSDB_FUNC_IRATE || f == TSDB_FUNC_DIFF) {
      for (int32_t j = 0; j < upNum; ++j) {
        SQueryInfo* pUp = taosArrayGetP(pQueryInfo->pUpstream, j);
        STableMetaInfo  *pTableMetaInfo = tscGetMetaInfo(pUp, 0);
        bool isSTable = UTIL_TABLE_IS_SUPER_TABLE(pTableMetaInfo);
        if ((!isSTable) || groupbyTbname(pUp)||pUp->interval.interval > 0) {
          return TSDB_CODE_SUCCESS;
        }
      }
    
      return invalidOperationMsg(msg, msg1);
    }
  }

  return TSDB_CODE_SUCCESS;
}


int32_t doLocalQueryProcess(SSqlCmd* pCmd, SQueryInfo* pQueryInfo, SSqlNode* pSqlNode) {
  const char* msg1 = "only one expression allowed";
  const char* msg2 = "invalid expression in select clause";
  const char* msg3 = "invalid function";

  SArray* pExprList = pSqlNode->pSelNodeList;
  size_t size = taosArrayGetSize(pExprList);
  if (size != 1) {
    return invalidOperationMsg(tscGetErrorMsgPayload(pCmd), msg1);
  }

  bool server_status = false;
  tSqlExprItem* pExprItem = taosArrayGet(pExprList, 0);
  tSqlExpr* pExpr = pExprItem->pNode;
  if (pExpr->Expr.operand.z == NULL) {
    //handle 'select 1'
    if (pExpr->exprToken.n == 1 && 0 == strncasecmp(pExpr->exprToken.z, "1", 1)) {
      server_status = true; 
    } else {
      return invalidOperationMsg(tscGetErrorMsgPayload(pCmd), msg2);
    } 
  } 
  // TODO redefine the function
   SDNodeDynConfOption functionsInfo[5] = {{"database()", 10},
                                            {"server_version()", 16},
                                            {"server_status()", 15},
                                            {"client_version()", 16},
                                            {"current_user()", 14}};

  int32_t index = -1;
  if (server_status == true) {
    index = 2;
  } else {
    for (int32_t i = 0; i < tListLen(functionsInfo); ++i) {
      if (strncasecmp(functionsInfo[i].name, pExpr->exprToken.z, functionsInfo[i].len) == 0 &&
          functionsInfo[i].len == pExpr->exprToken.n) {
        index = i;
        break;
      }
    }
  }

  switch (index) {
    case 0:
      pQueryInfo->command = TSDB_SQL_CURRENT_DB;break;
    case 1:
      pQueryInfo->command = TSDB_SQL_SERV_VERSION;break;
    case 2:
      pQueryInfo->command = TSDB_SQL_SERV_STATUS;break;
    case 3:
      pQueryInfo->command = TSDB_SQL_CLI_VERSION;break;
    case 4:
      pQueryInfo->command = TSDB_SQL_CURRENT_USER;break;
    default: { return invalidOperationMsg(tscGetErrorMsgPayload(pCmd), msg3); }
  }
  
  SColumnIndex ind = {0};
  SExprInfo* pExpr1 = tscExprAppend(pQueryInfo, TSDB_FUNC_TAG_DUMMY, &ind, TSDB_DATA_TYPE_INT,
                                      tDataTypes[TSDB_DATA_TYPE_INT].bytes, getNewResColId(pCmd), tDataTypes[TSDB_DATA_TYPE_INT].bytes, false);

  tSqlExprItem* item = taosArrayGet(pExprList, 0);
  const char* name = (item->aliasName != NULL)? item->aliasName:functionsInfo[index].name;
  tstrncpy(pExpr1->base.aliasName, name, tListLen(pExpr1->base.aliasName));
  
  return TSDB_CODE_SUCCESS;
}

// can only perform the parameters based on the macro definitation
int32_t tscCheckCreateDbParams(SSqlCmd* pCmd, SCreateDbMsg* pCreate) {
  char msg[512] = {0};

  if (pCreate->walLevel != -1 && (pCreate->walLevel < TSDB_MIN_WAL_LEVEL || pCreate->walLevel > TSDB_MAX_WAL_LEVEL)) {
    snprintf(msg, tListLen(msg), "invalid db option walLevel: %d, only 1-2 allowed", pCreate->walLevel);
    return invalidOperationMsg(tscGetErrorMsgPayload(pCmd), msg);
  }

  if (pCreate->replications != -1 &&
      (pCreate->replications < TSDB_MIN_DB_REPLICA_OPTION || pCreate->replications > TSDB_MAX_DB_REPLICA_OPTION)) {
    snprintf(msg, tListLen(msg), "invalid db option replications: %d valid range: [%d, %d]", pCreate->replications,
             TSDB_MIN_DB_REPLICA_OPTION, TSDB_MAX_DB_REPLICA_OPTION);
    return invalidOperationMsg(tscGetErrorMsgPayload(pCmd), msg);
  }

  int32_t blocks = ntohl(pCreate->totalBlocks);
  if (blocks != -1 && (blocks < TSDB_MIN_TOTAL_BLOCKS || blocks > TSDB_MAX_TOTAL_BLOCKS)) {
    snprintf(msg, tListLen(msg), "invalid db option totalBlocks: %d valid range: [%d, %d]", blocks,
             TSDB_MIN_TOTAL_BLOCKS, TSDB_MAX_TOTAL_BLOCKS);
    return invalidOperationMsg(tscGetErrorMsgPayload(pCmd), msg);
  }

  if (pCreate->quorum != -1 &&
      (pCreate->quorum < TSDB_MIN_DB_QUORUM_OPTION || pCreate->quorum > TSDB_MAX_DB_QUORUM_OPTION)) {
    snprintf(msg, tListLen(msg), "invalid db option quorum: %d valid range: [%d, %d]", pCreate->quorum,
             TSDB_MIN_DB_QUORUM_OPTION, TSDB_MAX_DB_QUORUM_OPTION);
    return invalidOperationMsg(tscGetErrorMsgPayload(pCmd), msg);
  }

  int32_t val = htonl(pCreate->daysPerFile);
  if (val != -1 && (val < TSDB_MIN_DAYS_PER_FILE || val > TSDB_MAX_DAYS_PER_FILE)) {
    snprintf(msg, tListLen(msg), "invalid db option daysPerFile: %d valid range: [%d, %d]", val,
             TSDB_MIN_DAYS_PER_FILE, TSDB_MAX_DAYS_PER_FILE);
    return invalidOperationMsg(tscGetErrorMsgPayload(pCmd), msg);
  }

  val = htonl(pCreate->cacheBlockSize);
  if (val != -1 && (val < TSDB_MIN_CACHE_BLOCK_SIZE || val > TSDB_MAX_CACHE_BLOCK_SIZE)) {
    snprintf(msg, tListLen(msg), "invalid db option cacheBlockSize: %d valid range: [%d, %d]", val,
             TSDB_MIN_CACHE_BLOCK_SIZE, TSDB_MAX_CACHE_BLOCK_SIZE);
    return invalidOperationMsg(tscGetErrorMsgPayload(pCmd), msg);
  }

  val = htonl(pCreate->maxTables);
  if (val != -1 && (val < TSDB_MIN_TABLES || val > TSDB_MAX_TABLES)) {
    snprintf(msg, tListLen(msg), "invalid db option maxSessions: %d valid range: [%d, %d]", val,
             TSDB_MIN_TABLES, TSDB_MAX_TABLES);
    return invalidOperationMsg(tscGetErrorMsgPayload(pCmd), msg);
  }

  if (pCreate->precision != TSDB_TIME_PRECISION_MILLI && pCreate->precision != TSDB_TIME_PRECISION_MICRO &&
      pCreate->precision != TSDB_TIME_PRECISION_NANO) {
    snprintf(msg, tListLen(msg), "invalid db option timePrecision: %d valid value: [%d, %d, %d]", pCreate->precision,
             TSDB_TIME_PRECISION_MILLI, TSDB_TIME_PRECISION_MICRO, TSDB_TIME_PRECISION_NANO);
    return invalidOperationMsg(tscGetErrorMsgPayload(pCmd), msg);
  }

  val = htonl(pCreate->commitTime);
  if (val != -1 && (val < TSDB_MIN_COMMIT_TIME || val > TSDB_MAX_COMMIT_TIME)) {
    snprintf(msg, tListLen(msg), "invalid db option commitTime: %d valid range: [%d, %d]", val,
             TSDB_MIN_COMMIT_TIME, TSDB_MAX_COMMIT_TIME);
    return invalidOperationMsg(tscGetErrorMsgPayload(pCmd), msg);
  }

  val = htonl(pCreate->fsyncPeriod);
  if (val != -1 && (val < TSDB_MIN_FSYNC_PERIOD || val > TSDB_MAX_FSYNC_PERIOD)) {
    snprintf(msg, tListLen(msg), "invalid db option fsyncPeriod: %d valid range: [%d, %d]", val,
             TSDB_MIN_FSYNC_PERIOD, TSDB_MAX_FSYNC_PERIOD);
    return invalidOperationMsg(tscGetErrorMsgPayload(pCmd), msg);
  }

  if (pCreate->compression != -1 &&
      (pCreate->compression < TSDB_MIN_COMP_LEVEL || pCreate->compression > TSDB_MAX_COMP_LEVEL)) {
    snprintf(msg, tListLen(msg), "invalid db option compression: %d valid range: [%d, %d]", pCreate->compression,
             TSDB_MIN_COMP_LEVEL, TSDB_MAX_COMP_LEVEL);
    return invalidOperationMsg(tscGetErrorMsgPayload(pCmd), msg);
  }

  val = (int16_t)htons(pCreate->partitions);
  if (val != -1 &&
      (val < TSDB_MIN_DB_PARTITON_OPTION || val > TSDB_MAX_DB_PARTITON_OPTION)) {
    snprintf(msg, tListLen(msg), "invalid topic option partition: %d valid range: [%d, %d]", val,
             TSDB_MIN_DB_PARTITON_OPTION, TSDB_MAX_DB_PARTITON_OPTION);
    return invalidOperationMsg(tscGetErrorMsgPayload(pCmd), msg);
  }


  return TSDB_CODE_SUCCESS;
}

// for debug purpose
void tscPrintSelNodeList(SSqlObj* pSql, int32_t subClauseIndex) {
  SQueryInfo* pQueryInfo = tscGetQueryInfo(&pSql->cmd);

  int32_t size = (int32_t)tscNumOfExprs(pQueryInfo);
  if (size == 0) {
    return;
  }

  int32_t totalBufSize = 1024;

  char    str[1024+1] = {0};
  int32_t offset = 0;

  offset += sprintf(str, "num:%d [", size);
  for (int32_t i = 0; i < size; ++i) {
    SExprInfo* pExpr = tscExprGet(pQueryInfo, i);

    char    tmpBuf[1024] = {0};
    int32_t tmpLen = 0;
    char   *name = NULL;

    if (pExpr->base.functionId < 0) {
      SUdfInfo* pUdfInfo = taosArrayGet(pQueryInfo->pUdfInfo, -1 * pExpr->base.functionId - 1);
      name = pUdfInfo->name;
    } else if (!TSDB_FUNC_IS_SCALAR(pExpr->base.functionId)) {
      name = aAggs[pExpr->base.functionId].name;
    } else {
      name = aScalarFunctions[TSDB_FUNC_SCALAR_INDEX(pExpr->base.functionId)].name;
    }

    tmpLen =
        sprintf(tmpBuf, "%s(uid:%" PRIu64 ", %d)", name, pExpr->base.uid, pExpr->base.colInfo.colId);

    if (tmpLen + offset >= totalBufSize - 1) break;


    offset += sprintf(str + offset, "%s", tmpBuf);

    if (i < size - 1) {
      str[offset++] = ',';
    }
  }

  assert(offset < totalBufSize);
  str[offset] = ']';
  assert(offset < totalBufSize);
  tscDebug("0x%"PRIx64" select clause:%s", pSql->self, str);
}

int32_t doCheckForCreateTable(SSqlObj* pSql, int32_t subClauseIndex, SSqlInfo* pInfo) {
  const char* msg1 = "invalid table name";

  SSqlCmd*        pCmd = &pSql->cmd;
  SQueryInfo*     pQueryInfo = tscGetQueryInfo(pCmd);
  STableMetaInfo* pTableMetaInfo = tscGetMetaInfo(pQueryInfo, 0);

  SCreateTableSql* pCreateTable = pInfo->pCreateTableInfo;

  SArray* pFieldList = pCreateTable->colInfo.pColumns;
  SArray* pTagList = pCreateTable->colInfo.pTagColumns;

  assert(pFieldList != NULL);

  // if sql specifies db, use it, otherwise use default db
  SStrToken* pzTableName = &(pCreateTable->name);
  
  bool dbIncluded = false;
  if (tscValidateName(pzTableName, true, &dbIncluded) != TSDB_CODE_SUCCESS) {
    return invalidOperationMsg(tscGetErrorMsgPayload(pCmd), msg1);
  }

  int32_t code = tscSetTableFullName(&pTableMetaInfo->name, pzTableName, pSql, dbIncluded);
  if(code != TSDB_CODE_SUCCESS) {
    return code;
  }

  if (!validateTableColumnInfo(pFieldList, pCmd) ||
      (pTagList != NULL && !validateTagParams(pTagList, pFieldList, pCmd))) {
    return TSDB_CODE_TSC_INVALID_OPERATION;
  }

  int32_t col = 0;
  size_t numOfFields = taosArrayGetSize(pFieldList);

  for (; col < numOfFields; ++col) {
    TAOS_FIELD* p = taosArrayGet(pFieldList, col);
    tscFieldInfoAppend(&pQueryInfo->fieldsInfo, p);
  }

  pCmd->numOfCols = (int16_t)numOfFields;

  if (pTagList != NULL) {  // create super table[optional]
    size_t numOfTags = taosArrayGetSize(pTagList);
    for (int32_t i = 0; i < numOfTags; ++i) {
      TAOS_FIELD* p = taosArrayGet(pTagList, i);
      tscFieldInfoAppend(&pQueryInfo->fieldsInfo, p);
    }

    pCmd->count =(int32_t) numOfTags;
  }

  return TSDB_CODE_SUCCESS;
}

int32_t doCheckForCreateFromStable(SSqlObj* pSql, SSqlInfo* pInfo) {
  const char* msg1 = "invalid table name";
  const char* msg3 = "tag value too long";
  const char* msg4 = "illegal value or data overflow";
  const char* msg5 = "tags number not matched";

  SSqlCmd* pCmd = &pSql->cmd;

  SCreateTableSql* pCreateTable = pInfo->pCreateTableInfo;
  SQueryInfo*      pQueryInfo = tscGetQueryInfo(pCmd);

  // two table: the first one is for current table, and the secondary is for the super table.
  if (pQueryInfo->numOfTables < 2) {
    tscAddEmptyMetaInfo(pQueryInfo);
  }

  const int32_t TABLE_INDEX = 0;
  const int32_t STABLE_INDEX = 1;

  STableMetaInfo* pStableMetaInfo = tscGetMetaInfo(pQueryInfo, STABLE_INDEX);

  // super table name, create table by using dst
  int32_t numOfTables = (int32_t) taosArrayGetSize(pCreateTable->childTableInfo);
  for(int32_t j = 0; j < numOfTables; ++j) {
    SCreatedTableInfo* pCreateTableInfo = taosArrayGet(pCreateTable->childTableInfo, j);

    SStrToken* pToken = &pCreateTableInfo->stableName;
    
    bool dbIncluded = false;
    char      buf[TSDB_TABLE_FNAME_LEN];
    SStrToken sTblToken;
    sTblToken.z = buf;

    int32_t code = validateTableName(pToken->z, pToken->n, &sTblToken, &dbIncluded);
    if (code != TSDB_CODE_SUCCESS) {
      return invalidOperationMsg(tscGetErrorMsgPayload(pCmd), msg1);
    }

    code = tscSetTableFullName(&pStableMetaInfo->name, &sTblToken, pSql, dbIncluded);
    if (code != TSDB_CODE_SUCCESS) {
      return code;
    }

    // get table meta from mnode
    code = tNameExtractFullName(&pStableMetaInfo->name, pCreateTableInfo->tagdata.name);

    SArray* pValList = pCreateTableInfo->pTagVals;
    code = tscGetTableMeta(pSql, pStableMetaInfo);
    if (code != TSDB_CODE_SUCCESS) {
      return code;
    }

    size_t valSize = taosArrayGetSize(pValList);

    // too long tag values will return invalid sql, not be truncated automatically
    SSchema  *pTagSchema = tscGetTableTagSchema(pStableMetaInfo->pTableMeta);
    STableComInfo tinfo = tscGetTableInfo(pStableMetaInfo->pTableMeta);
    STagData *pTag = &pCreateTableInfo->tagdata;

    SKVRowBuilder kvRowBuilder = {0};
    if (tdInitKVRowBuilder(&kvRowBuilder) < 0) {
      return TSDB_CODE_TSC_OUT_OF_MEMORY;
    }

    SArray* pNameList = NULL;
    size_t nameSize = 0;
    int32_t schemaSize = tscGetNumOfTags(pStableMetaInfo->pTableMeta);
    int32_t ret = TSDB_CODE_SUCCESS;

    if (pCreateTableInfo->pTagNames) {
      pNameList = pCreateTableInfo->pTagNames;
      nameSize = taosArrayGetSize(pNameList);

      if (valSize != nameSize) {
        tdDestroyKVRowBuilder(&kvRowBuilder);
        return invalidOperationMsg(tscGetErrorMsgPayload(pCmd), msg5);
      }

      if (schemaSize < valSize) {
        tdDestroyKVRowBuilder(&kvRowBuilder);
        return invalidOperationMsg(tscGetErrorMsgPayload(pCmd), msg5);
      }

      bool findColumnIndex = false;

      for (int32_t i = 0; i < nameSize; ++i) {
        SStrToken* sToken = taosArrayGet(pNameList, i);
        if (TK_STRING == sToken->type) {
          tscDequoteAndTrimToken(sToken);
        }

        tVariantListItem* pItem = taosArrayGet(pValList, i);

        findColumnIndex = false;

        // todo speedup by using hash list
        for (int32_t t = 0; t < schemaSize; ++t) {
          if (strncmp(sToken->z, pTagSchema[t].name, sToken->n) == 0 && strlen(pTagSchema[t].name) == sToken->n) {
            SSchema*          pSchema = &pTagSchema[t];

            char tagVal[TSDB_MAX_TAGS_LEN] = {0};
            if (pSchema->type == TSDB_DATA_TYPE_BINARY || pSchema->type == TSDB_DATA_TYPE_NCHAR) {
              if (pItem->pVar.nLen > pSchema->bytes) {
                tdDestroyKVRowBuilder(&kvRowBuilder);
                return invalidOperationMsg(tscGetErrorMsgPayload(pCmd), msg3);
              }
            } else if (pSchema->type == TSDB_DATA_TYPE_TIMESTAMP) {
              if (pItem->pVar.nType == TSDB_DATA_TYPE_BINARY) {
                ret = convertTimestampStrToInt64(&(pItem->pVar), tinfo.precision);
                if (ret != TSDB_CODE_SUCCESS) {
                  return invalidOperationMsg(tscGetErrorMsgPayload(pCmd), msg4);
                }
              } else if (pItem->pVar.nType == TSDB_DATA_TYPE_TIMESTAMP) {
                pItem->pVar.i64 = convertTimePrecision(pItem->pVar.i64, TSDB_TIME_PRECISION_NANO, tinfo.precision);
              }
            }

            ret = tVariantDump(&(pItem->pVar), tagVal, pSchema->type, true);

            // check again after the convert since it may be converted from binary to nchar.
            if (pSchema->type == TSDB_DATA_TYPE_BINARY || pSchema->type == TSDB_DATA_TYPE_NCHAR) {
              int16_t len = varDataTLen(tagVal);
              if (len > pSchema->bytes) {
                tdDestroyKVRowBuilder(&kvRowBuilder);
                return invalidOperationMsg(tscGetErrorMsgPayload(pCmd), msg3);
              }
            }

            if (ret != TSDB_CODE_SUCCESS) {
              tdDestroyKVRowBuilder(&kvRowBuilder);
              return invalidOperationMsg(tscGetErrorMsgPayload(pCmd), msg4);
            }

            tdAddColToKVRow(&kvRowBuilder, pSchema->colId, pSchema->type, tagVal);

            findColumnIndex = true;
            break;
          }
        }

        if (!findColumnIndex) {
          tdDestroyKVRowBuilder(&kvRowBuilder);
          return tscInvalidOperationMsg(pCmd->payload, "invalid tag name", sToken->z);
        }
      }
    } else {
      if (schemaSize != valSize) {
        tdDestroyKVRowBuilder(&kvRowBuilder);
        return invalidOperationMsg(tscGetErrorMsgPayload(pCmd), msg5);
      }

      for (int32_t i = 0; i < valSize; ++i) {
        SSchema*          pSchema = &pTagSchema[i];
        tVariantListItem* pItem = taosArrayGet(pValList, i);

        char tagVal[TSDB_MAX_TAGS_LEN];
        if (pSchema->type == TSDB_DATA_TYPE_BINARY || pSchema->type == TSDB_DATA_TYPE_NCHAR) {
          if (pItem->pVar.nLen > pSchema->bytes) {
            tdDestroyKVRowBuilder(&kvRowBuilder);
            return invalidOperationMsg(tscGetErrorMsgPayload(pCmd), msg3);
          }
        } else if (pSchema->type == TSDB_DATA_TYPE_TIMESTAMP) {
          if (pItem->pVar.nType == TSDB_DATA_TYPE_BINARY) {
            ret = convertTimestampStrToInt64(&(pItem->pVar), tinfo.precision);
            if (ret != TSDB_CODE_SUCCESS) {
              return invalidOperationMsg(tscGetErrorMsgPayload(pCmd), msg4);
            }
          } else if (pItem->pVar.nType == TSDB_DATA_TYPE_TIMESTAMP) {
            pItem->pVar.i64 = convertTimePrecision(pItem->pVar.i64, TSDB_TIME_PRECISION_NANO, tinfo.precision);
          }
        }


        ret = tVariantDump(&(pItem->pVar), tagVal, pSchema->type, true);

        // check again after the convert since it may be converted from binary to nchar.
        if (pSchema->type == TSDB_DATA_TYPE_BINARY || pSchema->type == TSDB_DATA_TYPE_NCHAR) {
          int16_t len = varDataTLen(tagVal);
          if (len > pSchema->bytes) {
            tdDestroyKVRowBuilder(&kvRowBuilder);
            return invalidOperationMsg(tscGetErrorMsgPayload(pCmd), msg3);
          }
        }

        if (ret != TSDB_CODE_SUCCESS) {
          tdDestroyKVRowBuilder(&kvRowBuilder);
          return invalidOperationMsg(tscGetErrorMsgPayload(pCmd), msg4);
        }

        tdAddColToKVRow(&kvRowBuilder, pSchema->colId, pSchema->type, tagVal);
      }
    }

    SKVRow row = tdGetKVRowFromBuilder(&kvRowBuilder);
    tdDestroyKVRowBuilder(&kvRowBuilder);
    if (row == NULL) {
      return TSDB_CODE_TSC_OUT_OF_MEMORY;
    }
    tdSortKVRowByColIdx(row);
    pTag->dataLen = kvRowLen(row);

    if (pTag->data == NULL) {
      pTag->data = malloc(pTag->dataLen);
    }

    kvRowCpy(pTag->data, row);
    free(row);
    
    bool dbIncluded2 = false;
    // table name
    if (tscValidateName(&(pCreateTableInfo->name), true, &dbIncluded2) != TSDB_CODE_SUCCESS) {
      return invalidOperationMsg(tscGetErrorMsgPayload(pCmd), msg1);
    }

    STableMetaInfo* pTableMetaInfo = tscGetMetaInfo(pQueryInfo, TABLE_INDEX);
    ret = tscSetTableFullName(&pTableMetaInfo->name, &pCreateTableInfo->name, pSql, dbIncluded2);
    if (ret != TSDB_CODE_SUCCESS) {
      return ret;
    }

    pCreateTableInfo->fullname = calloc(1, tNameLen(&pTableMetaInfo->name) + 1);
    ret = tNameExtractFullName(&pTableMetaInfo->name, pCreateTableInfo->fullname);
    if (ret != TSDB_CODE_SUCCESS) {
      return invalidOperationMsg(tscGetErrorMsgPayload(pCmd), msg1);
    }
  }

  return TSDB_CODE_SUCCESS;
}

int32_t doCheckForStream(SSqlObj* pSql, SSqlInfo* pInfo) {
  const char* msg1 = "invalid table name";
  const char* msg2 = "functions not allowed in CQ";
  const char* msg3 = "fill only available for interval query";
  const char* msg4 = "fill option not supported in stream computing";
  const char* msg5 = "sql too long";  // todo ADD support
  const char* msg6 = "from missing in subclause";
  const char* msg7 = "time interval is required";
  const char* msg8 = "the first column should be primary timestamp column";
  const char* msg9 = "Continuous query do not support sub query";
  const char* msg10 = "illegal number of columns";

  SSqlCmd*    pCmd = &pSql->cmd;
  SQueryInfo* pQueryInfo = tscGetQueryInfo(pCmd);
  assert(pQueryInfo->numOfTables == 1);

  SCreateTableSql* pCreateTable = pInfo->pCreateTableInfo;
  STableMetaInfo*  pTableMetaInfo = tscGetMetaInfo(pQueryInfo, 0);

  // if sql specifies db, use it, otherwise use default db
  SStrToken* pName = &(pCreateTable->name);
  SSqlNode* pSqlNode = pCreateTable->pSelect;
  bool dbIncluded1 = false;

  if (tscValidateName(pName, true, &dbIncluded1) != TSDB_CODE_SUCCESS) {
    return invalidOperationMsg(tscGetErrorMsgPayload(pCmd), msg1);
  }
  
  SRelationInfo* pFromInfo = pInfo->pCreateTableInfo->pSelect->from;
  if (pFromInfo == NULL || taosArrayGetSize(pFromInfo->list) == 0) {
    return invalidOperationMsg(tscGetErrorMsgPayload(pCmd), msg6);
  }

  if (pFromInfo->type == SQL_NODE_FROM_SUBQUERY){
      return invalidOperationMsg(tscGetErrorMsgPayload(pCmd), msg9);
  }

  SRelElementPair* p1 = taosArrayGet(pFromInfo->list, 0);
  SStrToken srcToken = {.z = p1->tableName.z, .n = p1->tableName.n, .type = p1->tableName.type};

  bool dbIncluded2 = false;
  char      buf[TSDB_TABLE_FNAME_LEN];
  SStrToken sTblToken;
  sTblToken.z = buf;
  
  int32_t code = validateTableName(srcToken.z, srcToken.n, &sTblToken, &dbIncluded2);
  if (code != TSDB_CODE_SUCCESS) {
    return invalidOperationMsg(tscGetErrorMsgPayload(pCmd), msg1);
  }

  code = tscSetTableFullName(&pTableMetaInfo->name, &sTblToken, pSql, dbIncluded2);
  if (code != TSDB_CODE_SUCCESS) {
    return code;
  }

  code = tscGetTableMeta(pSql, pTableMetaInfo);
  if (code != TSDB_CODE_SUCCESS) {
    return code;
  }

  if (validateSelectNodeList(&pSql->cmd, pQueryInfo, pSqlNode->pSelNodeList, false, false, false) != TSDB_CODE_SUCCESS) {
    return TSDB_CODE_TSC_INVALID_OPERATION;
  }

  if (pSqlNode->pWhere != NULL) {  // query condition in stream computing
    if (validateWhereNode(pQueryInfo, &pSqlNode->pWhere, pSql) != TSDB_CODE_SUCCESS) {
      return TSDB_CODE_TSC_INVALID_OPERATION;
    }
  }

  // set interval value
  if (validateIntervalNode(pSql, pQueryInfo, pSqlNode) != TSDB_CODE_SUCCESS) {
    return TSDB_CODE_TSC_INVALID_OPERATION;
  }

  if (isTimeWindowQuery(pQueryInfo) && (validateFunctionsInIntervalOrGroupbyQuery(pCmd, pQueryInfo) != TSDB_CODE_SUCCESS)) {
    return invalidOperationMsg(tscGetErrorMsgPayload(pCmd), msg2);
  }

  // project query primary column must be timestamp type
  if (tscIsProjectionQuery(pQueryInfo)) {
    SExprInfo* pExpr = tscExprGet(pQueryInfo, 0);
    if (pExpr->base.colInfo.colId != PRIMARYKEY_TIMESTAMP_COL_INDEX) {
      return invalidOperationMsg(tscGetErrorMsgPayload(pCmd), msg8);
    }
  } else {
    if (pQueryInfo->interval.interval == 0) {
      return invalidOperationMsg(tscGetErrorMsgPayload(pCmd), msg7);
    }
  }

  // set the created table[stream] name
  code = tscSetTableFullName(&pTableMetaInfo->name, pName, pSql, dbIncluded1);
  if (code != TSDB_CODE_SUCCESS) {
    return code;
  }

  if (pSqlNode->sqlstr.n > TSDB_MAX_SAVED_SQL_LEN) {
    return invalidOperationMsg(tscGetErrorMsgPayload(pCmd), msg5);
  }

  if (tsRewriteFieldNameIfNecessary(pCmd, pQueryInfo) != TSDB_CODE_SUCCESS) {
    return TSDB_CODE_TSC_INVALID_OPERATION;
  }

  if (pQueryInfo->fieldsInfo.numOfOutput <= 1) {
    return invalidOperationMsg(tscGetErrorMsgPayload(pCmd), msg10);
  }

  if (validateSqlFunctionInStreamSql(pCmd, pQueryInfo) != TSDB_CODE_SUCCESS) {
    return TSDB_CODE_TSC_INVALID_OPERATION;
  }

  /*
   * check if fill operation is available, the fill operation is parsed and executed during query execution,
   * not here.
   */
  if (pSqlNode->fillType != NULL) {
    if (pQueryInfo->interval.interval == 0) {
      return invalidOperationMsg(tscGetErrorMsgPayload(pCmd), msg3);
    }

    tVariantListItem* pItem = taosArrayGet(pSqlNode->fillType, 0);
    if (pItem->pVar.nType == TSDB_DATA_TYPE_BINARY) {
      if (!((strncmp(pItem->pVar.pz, "none", 4) == 0 && pItem->pVar.nLen == 4) ||
            (strncmp(pItem->pVar.pz, "null", 4) == 0 && pItem->pVar.nLen == 4))) {
        return invalidOperationMsg(tscGetErrorMsgPayload(pCmd), msg4);
      }
    }
  }

  // set the number of stream table columns
  pCmd->numOfCols = pQueryInfo->fieldsInfo.numOfOutput;
  return TSDB_CODE_SUCCESS;
}

int32_t checkQueryRangeForFill(SSqlCmd* pCmd, SQueryInfo* pQueryInfo) {
  const char* msg3 = "start(end) time of query range required or time range too large";

  if (pQueryInfo->interval.interval == 0) {
    return TSDB_CODE_SUCCESS;
  }

    bool initialWindows = TSWINDOW_IS_EQUAL(pQueryInfo->window, TSWINDOW_INITIALIZER);
    if (initialWindows) {
      return invalidOperationMsg(tscGetErrorMsgPayload(pCmd), msg3);
    }

    int64_t timeRange = ABS(pQueryInfo->window.skey - pQueryInfo->window.ekey);

    int64_t intervalRange = 0;
    if (pQueryInfo->interval.intervalUnit == 'n' || pQueryInfo->interval.intervalUnit == 'y') {
      int64_t f = 1;
      if (pQueryInfo->interval.intervalUnit == 'n') {
        f = 30L * MILLISECOND_PER_DAY;
      } else if (pQueryInfo->interval.intervalUnit == 'y') {
        f = 365L * MILLISECOND_PER_DAY;
      }

      intervalRange = pQueryInfo->interval.interval * f;
    } else {
      intervalRange = pQueryInfo->interval.interval;
    }
    // number of result is not greater than 10,000,000
    if ((timeRange == 0) || (timeRange / intervalRange) >= MAX_INTERVAL_TIME_WINDOW) {
      return invalidOperationMsg(tscGetErrorMsgPayload(pCmd), msg3);
    }

    return TSDB_CODE_SUCCESS;
}

// TODO normalize the function expression and compare it
int32_t tscGetExprFilters(SSqlCmd* pCmd, SQueryInfo* pQueryInfo, SArray* pSelectNodeList, tSqlExpr* pSqlExpr, SExprInfo** pExpr) {
  const char* msg1 = "invalid sql expression in having";

  *pExpr = NULL;
  size_t nx = tscNumOfExprs(pQueryInfo);

  // parameters is needed for functions
  if (pSqlExpr->Expr.paramList == NULL && pSqlExpr->functionId != TSDB_FUNC_COUNT) {
    return invalidOperationMsg(tscGetErrorMsgPayload(pCmd), msg1);
  }

  tSqlExprItem *pParam  = NULL;
  SSchema      schema = {0};

  if (pSqlExpr->Expr.paramList != NULL) {
    pParam = taosArrayGet(pSqlExpr->Expr.paramList, 0);
    SStrToken* pToken = &pParam->pNode->columnName;

    SColumnIndex index = COLUMN_INDEX_INITIALIZER;
    getColumnIndexByName(pToken, pQueryInfo, &index, tscGetErrorMsgPayload(pCmd));
    STableMetaInfo* pTableMetaInfo = tscGetMetaInfo(pQueryInfo, index.tableIndex);
    schema = *tscGetTableColumnSchema(pTableMetaInfo->pTableMeta, index.columnIndex);
  } else {
    schema = (SSchema) {.colId = PRIMARYKEY_TIMESTAMP_COL_INDEX, .type = TSDB_DATA_TYPE_TIMESTAMP, .bytes = TSDB_KEYSIZE};
  }

  for(int32_t i = 0; i < nx; ++i) {
    SExprInfo* pExprInfo = tscExprGet(pQueryInfo, i);
    if (pExprInfo->base.functionId == pSqlExpr->functionId && pExprInfo->base.colInfo.colId == schema.colId) {
      ++pQueryInfo->havingFieldNum;
      *pExpr = pExprInfo;
      return TSDB_CODE_SUCCESS;
    }
  }

//  size_t num = taosArrayGetSize(pSelectNodeList);
//  for(int32_t i = 0; i < num; ++i) {
//    tSqlExprItem* pItem = taosArrayGet(pSelectNodeList, i);
//
//    if (tSqlExprCompare(pItem->pNode, pSqlExpr) == 0) { // exists, not added it,
//
//      SColumnIndex index = COLUMN_INDEX_INITIALIZER;
//      int32_t functionId = pSqlExpr->functionId;
//      if (pSqlExpr->Expr.paramList == NULL) {
//        index.columnIndex = 0;
//        index.tableIndex  = 0;
//      } else {
//        tSqlExprItem* pParamElem = taosArrayGet(pSqlExpr->Expr.paramList, 0);
//        SStrToken* pToken = &pParamElem->pNode->columnName;
//        getColumnIndexByName(pToken, pQueryInfo, &index, tscGetErrorMsgPayload(pCmd));
//      }
//
//      size_t numOfNodeInSel = tscNumOfExprs(pQueryInfo);
//      for(int32_t k = 0; k < numOfNodeInSel; ++k) {
//        SExprInfo* pExpr1 = tscExprGet(pQueryInfo, k);
//
//        if (pExpr1->base.functionId != functionId) {
//          continue;
//        }
//
//        if (pExpr1->base.colInfo.colIndex != index.columnIndex) {
//          continue;
//        }
//
//        ++pQueryInfo->havingFieldNum;
//        *pExpr = pExpr1;
//        break;
//      }
//
//      assert(*pExpr != NULL);
//      return TSDB_CODE_SUCCESS;
//    }
//  }

  tSqlExprItem item = {.pNode = pSqlExpr, .aliasName = NULL, .distinct = false};

  int32_t outputIndex = (int32_t)tscNumOfExprs(pQueryInfo);

  // ADD TRUE FOR TEST
  if (addExprAndResultField(pCmd, pQueryInfo, outputIndex, &item, true, NULL) != TSDB_CODE_SUCCESS) {
    return TSDB_CODE_TSC_INVALID_OPERATION;
  }

  ++pQueryInfo->havingFieldNum;

  size_t n = tscNumOfExprs(pQueryInfo);
  *pExpr = tscExprGet(pQueryInfo, (int32_t)n - 1);

  SInternalField* pField = taosArrayGetLast(pQueryInfo->fieldsInfo.internalField);
  pField->visible = false;

  return TSDB_CODE_SUCCESS;
}

static int32_t handleExprInHavingClause(SSqlCmd* pCmd, SQueryInfo* pQueryInfo, SArray* pSelectNodeList, tSqlExpr* pExpr, int32_t sqlOptr) {
  const char* msg1 = "non binary column not support like/match operator";
  const char* msg2 = "invalid operator for binary column in having clause";
  const char* msg3 = "invalid operator for bool column in having clause";

  SColumnFilterInfo* pColFilter = NULL;
  // TODO refactor: validate the expression
  /*
   * in case of TK_AND filter condition, we first find the corresponding column and build the query condition together
   * the already existed condition.
   */
  SExprInfo *expr = NULL;
  if (sqlOptr == TK_AND) {
    int32_t ret = tscGetExprFilters(pCmd, pQueryInfo, pSelectNodeList, pExpr->pLeft, &expr);
    if (ret) {
      return ret;
    }

    // this is a new filter condition on this column
    if (expr->base.flist.numOfFilters == 0) {
      pColFilter = addColumnFilterInfo(&expr->base.flist);
    } else {  // update the existed column filter information, find the filter info here
      pColFilter = &expr->base.flist.filterInfo[0];
    }

    if (pColFilter == NULL) {
      return TSDB_CODE_TSC_OUT_OF_MEMORY;
    }
  } else if (sqlOptr == TK_OR) {
    int32_t ret = tscGetExprFilters(pCmd, pQueryInfo, pSelectNodeList, pExpr->pLeft, &expr);
    if (ret) {
      return ret;
    }

    // TODO fixme: failed to invalid the filter expression: "col1 = 1 OR col2 = 2"
    // TODO refactor
    pColFilter = addColumnFilterInfo(&expr->base.flist);
    if (pColFilter == NULL) {
      return TSDB_CODE_TSC_OUT_OF_MEMORY;
    }
  } else {  // error;
    return TSDB_CODE_TSC_INVALID_OPERATION;
  }

  pColFilter->filterstr =
      ((expr->base.resType == TSDB_DATA_TYPE_BINARY || expr->base.resType == TSDB_DATA_TYPE_NCHAR) ? 1 : 0);

  if (pColFilter->filterstr) {
    if (pExpr->tokenId != TK_EQ
        && pExpr->tokenId != TK_NE
        && pExpr->tokenId != TK_ISNULL
        && pExpr->tokenId != TK_NOTNULL
        && pExpr->tokenId != TK_LIKE
        && pExpr->tokenId != TK_MATCH
        && pExpr->tokenId != TK_NMATCH
        ) {
      return invalidOperationMsg(tscGetErrorMsgPayload(pCmd), msg2);
    }
  } else {
    if (pExpr->tokenId == TK_LIKE || pExpr->tokenId == TK_MATCH || pExpr->tokenId == TK_NMATCH) {
      return invalidOperationMsg(tscGetErrorMsgPayload(pCmd), msg1);
    }

    if (expr->base.resType == TSDB_DATA_TYPE_BOOL) {
      if (pExpr->tokenId != TK_EQ && pExpr->tokenId != TK_NE) {
        return invalidOperationMsg(tscGetErrorMsgPayload(pCmd), msg3);
      }
    }
  }

  STableMetaInfo* pTableMetaInfo = tscGetMetaInfo(pQueryInfo, 0);
  STableMeta* pTableMeta = pTableMetaInfo->pTableMeta;

  int32_t ret = doExtractColumnFilterInfo(pCmd, pQueryInfo, pTableMeta->tableInfo.precision, pColFilter,
                                          expr->base.resType, pExpr);
  if (ret) {
    return ret;
  }

  return TSDB_CODE_SUCCESS;
}

int32_t getHavingExpr(SSqlCmd* pCmd, SQueryInfo* pQueryInfo, SArray* pSelectNodeList, tSqlExpr* pExpr, int32_t parentOptr) {
  if (pExpr == NULL) {
    return TSDB_CODE_SUCCESS;
  }

  const char* msg1 = "invalid having clause";

  tSqlExpr* pLeft = pExpr->pLeft;
  tSqlExpr* pRight = pExpr->pRight;

  if (pExpr->tokenId == TK_AND || pExpr->tokenId == TK_OR) {
    int32_t ret = getHavingExpr(pCmd, pQueryInfo, pSelectNodeList, pExpr->pLeft, pExpr->tokenId);
    if (ret != TSDB_CODE_SUCCESS) {
      return ret;
    }

    return getHavingExpr(pCmd, pQueryInfo, pSelectNodeList, pExpr->pRight, pExpr->tokenId);
  }

  if (pLeft == NULL || pRight == NULL) {
    return invalidOperationMsg(tscGetErrorMsgPayload(pCmd), msg1);
  }

  if (pLeft->type == pRight->type) {
    return invalidOperationMsg(tscGetErrorMsgPayload(pCmd), msg1);
  }

  exchangeExpr(pExpr);

  pLeft  = pExpr->pLeft;
  pRight = pExpr->pRight;
  if (pLeft->type != SQL_NODE_SQLFUNCTION) {
    return invalidOperationMsg(tscGetErrorMsgPayload(pCmd), msg1);
  }

  if (pRight->type != SQL_NODE_VALUE) {
    return invalidOperationMsg(tscGetErrorMsgPayload(pCmd), msg1);
  }

  if (pExpr->tokenId >= TK_BITAND) {
    return invalidOperationMsg(tscGetErrorMsgPayload(pCmd), msg1);
  }

  if (pLeft->Expr.paramList) {
    size_t size = taosArrayGetSize(pLeft->Expr.paramList);
    for (int32_t i = 0; i < size; i++) {
      tSqlExprItem* pParamItem = taosArrayGet(pLeft->Expr.paramList, i);

      tSqlExpr* pExpr1 = pParamItem->pNode;
      if (pExpr1->tokenId != TK_ALL &&
          pExpr1->tokenId != TK_ID &&
          pExpr1->tokenId != TK_STRING &&
          pExpr1->tokenId != TK_INTEGER &&
          pExpr1->tokenId != TK_FLOAT) {
        return invalidOperationMsg(tscGetErrorMsgPayload(pCmd), msg1);
      }

      if (pExpr1->tokenId == TK_ID && (pExpr1->columnName.z == NULL && pExpr1->columnName.n == 0)) {
        return invalidOperationMsg(tscGetErrorMsgPayload(pCmd), msg1);
      }

      if (pExpr1->tokenId == TK_ID) {
        SColumnIndex index = COLUMN_INDEX_INITIALIZER;
        if ((getColumnIndexByName(&pExpr1->columnName, pQueryInfo, &index, tscGetErrorMsgPayload(pCmd)) != TSDB_CODE_SUCCESS)) {
          return invalidOperationMsg(tscGetErrorMsgPayload(pCmd), msg1);
        }

        STableMetaInfo* pTableMetaInfo = tscGetMetaInfo(pQueryInfo, index.tableIndex);
        STableMeta* pTableMeta = pTableMetaInfo->pTableMeta;

        if (index.columnIndex <= 0 ||
            index.columnIndex >= tscGetNumOfColumns(pTableMeta)) {
          return invalidOperationMsg(tscGetErrorMsgPayload(pCmd), msg1);
        }
      }
    }
  }

  pLeft->functionId = isValidFunction(pLeft->Expr.operand.z, pLeft->Expr.operand.n);
  if (pLeft->functionId < 0) {
    return invalidOperationMsg(tscGetErrorMsgPayload(pCmd), msg1);
  }

  return handleExprInHavingClause(pCmd, pQueryInfo, pSelectNodeList, pExpr, parentOptr);
}

int32_t validateHavingClause(SQueryInfo* pQueryInfo, tSqlExpr* pExpr, SSqlCmd* pCmd, SArray* pSelectNodeList,
                             int32_t joinQuery, int32_t timeWindowQuery) {
  const char* msg1 = "having only works with group by";
  const char* msg2 = "functions or others can not be mixed up";
  const char* msg3 = "invalid expression in having clause";

  if (pExpr == NULL) {
    return TSDB_CODE_SUCCESS;
  }

  if (pQueryInfo->groupbyExpr.numOfGroupCols <= 0) {
    return invalidOperationMsg(tscGetErrorMsgPayload(pCmd), msg1);
  }

  if (pExpr->pLeft == NULL || pExpr->pRight == NULL) {
    return invalidOperationMsg(tscGetErrorMsgPayload(pCmd), msg3);
  }

  if (pQueryInfo->colList == NULL) {
    pQueryInfo->colList = taosArrayInit(4, POINTER_BYTES);
  }

  int32_t ret = 0;

  if ((ret = getHavingExpr(pCmd, pQueryInfo, pSelectNodeList, pExpr, TK_AND)) != TSDB_CODE_SUCCESS) {
    return ret;
  }

  //REDO function check
  if (!functionCompatibleCheck(pQueryInfo, joinQuery, timeWindowQuery)) {
    return invalidOperationMsg(tscGetErrorMsgPayload(pCmd), msg2);
  }

  return TSDB_CODE_SUCCESS;
}

static int32_t getTableNameFromSqlNode(SSqlNode* pSqlNode, SArray* tableNameList, char* msgBuf, SSqlObj* pSql) {
  const char* msg1 = "invalid table name";

  int32_t numOfTables = (int32_t) taosArrayGetSize(pSqlNode->from->list);
  assert(pSqlNode->from->type == SQL_NODE_FROM_TABLELIST);

  for(int32_t j = 0; j < numOfTables; ++j) {
    SRelElementPair* item = taosArrayGet(pSqlNode->from->list, j);

    SStrToken* t = &item->tableName;
    if (t->type == TK_INTEGER || t->type == TK_FLOAT) {
      return invalidOperationMsg(msgBuf, msg1);
    }
    
    bool dbIncluded = false;
    char      buf[TSDB_TABLE_FNAME_LEN];
    SStrToken sTblToken;
    sTblToken.z = buf;
    
    if (validateTableName(t->z, t->n, &sTblToken, &dbIncluded) != TSDB_CODE_SUCCESS) {
      return invalidOperationMsg(msgBuf, msg1);
    }

    SName name = {0};
    int32_t code = tscSetTableFullName(&name, &sTblToken, pSql, dbIncluded);
    if (code != TSDB_CODE_SUCCESS) {
      return code;
    }

    taosArrayPush(tableNameList, &name);
  }

  return TSDB_CODE_SUCCESS;
}

static int32_t getTableNameFromSubquery(SSqlNode* pSqlNode, SArray* tableNameList, char* msgBuf, SSqlObj* pSql) {
  int32_t numOfSub = (int32_t) taosArrayGetSize(pSqlNode->from->list);

  for(int32_t j = 0; j < numOfSub; ++j) {
    SRelElementPair* sub = taosArrayGet(pSqlNode->from->list, j);

    int32_t num = (int32_t)taosArrayGetSize(sub->pSubquery);
    for (int32_t i = 0; i < num; ++i) {
      SSqlNode* p = taosArrayGetP(sub->pSubquery, i);
      if (p->from == NULL) {
        return TSDB_CODE_TSC_INVALID_OPERATION;
      }
      
      if (p->from->type == SQL_NODE_FROM_TABLELIST) {
        int32_t code = getTableNameFromSqlNode(p, tableNameList, msgBuf, pSql);
        if (code != TSDB_CODE_SUCCESS) {
          return code;
        }
      } else {
        getTableNameFromSubquery(p, tableNameList, msgBuf, pSql);
      }
    }
  }

  return TSDB_CODE_SUCCESS;
}

void tscTableMetaCallBack(void *param, TAOS_RES *res, int code);
static void freeElem(void* p) {
  tfree(*(char**)p);
}

int32_t tnameComparFn(const void* p1, const void* p2) {
  SName* pn1 = (SName*)p1;
  SName* pn2 = (SName*)p2;

  int32_t ret = strncmp(pn1->acctId, pn2->acctId, tListLen(pn1->acctId));
  if (ret != 0) {
    return ret > 0? 1:-1;
  } else {
    ret = strncmp(pn1->dbname, pn2->dbname, tListLen(pn1->dbname));
    if (ret != 0) {
      return ret > 0? 1:-1;
    } else {
      ret = strncmp(pn1->tname, pn2->tname, tListLen(pn1->tname));
      if (ret != 0) {
        return ret > 0? 1:-1;
      } else {
        return 0;
      }
    }
  }
}

int32_t loadAllTableMeta(SSqlObj* pSql, struct SSqlInfo* pInfo) {
  SSqlCmd* pCmd = &pSql->cmd;

  // the table meta has already been loaded from local buffer or mnode already
  if (pCmd->pTableMetaMap != NULL) {
    return TSDB_CODE_SUCCESS;
  }

  int32_t code = TSDB_CODE_SUCCESS;

  SArray* tableNameList = NULL;
  SArray* pVgroupList   = NULL;
  SArray* plist         = NULL;
  STableMeta* pTableMeta = NULL;
  size_t    tableMetaCapacity = 0;
  SQueryInfo* pQueryInfo = tscGetQueryInfo(pCmd);

  pCmd->pTableMetaMap = taosHashInit(4, taosGetDefaultHashFunction(TSDB_DATA_TYPE_BINARY), false, HASH_NO_LOCK);

  tableNameList = taosArrayInit(4, sizeof(SName));
  size_t size = taosArrayGetSize(pInfo->list);
  for (int32_t i = 0; i < size; ++i) {
    SSqlNode* pSqlNode = taosArrayGetP(pInfo->list, i);
    if (pSqlNode->from == NULL) {
      goto _end;
    }

    // load the table meta in the from clause
    if (pSqlNode->from->type == SQL_NODE_FROM_TABLELIST) {
      code = getTableNameFromSqlNode(pSqlNode, tableNameList, tscGetErrorMsgPayload(pCmd), pSql);
      if (code != TSDB_CODE_SUCCESS) {
        goto _end;
      }
    } else {
      code = getTableNameFromSubquery(pSqlNode, tableNameList, tscGetErrorMsgPayload(pCmd), pSql);
      if (code != TSDB_CODE_SUCCESS) {
        goto _end;
      }
    }
  }

  char     name[TSDB_TABLE_FNAME_LEN] = {0};

  plist = taosArrayInit(4, POINTER_BYTES);
  pVgroupList = taosArrayInit(4, POINTER_BYTES);

  taosArraySort(tableNameList, tnameComparFn);
  taosArrayRemoveDuplicate(tableNameList, tnameComparFn, NULL);

  STableMeta* pSTMeta = (STableMeta *)(pSql->pBuf);
  size_t numOfTables = taosArrayGetSize(tableNameList);
  for (int32_t i = 0; i < numOfTables; ++i) {
    SName* pname = taosArrayGet(tableNameList, i);
    tNameExtractFullName(pname, name);

    size_t len = strlen(name);
      
    if (NULL == taosHashGetCloneExt(UTIL_GET_TABLEMETA(pSql), name, len, NULL,  (void **)&pTableMeta, &tableMetaCapacity)) {
      // not found
      tfree(pTableMeta);
    }

    if (pTableMeta && pTableMeta->id.uid > 0) {
      tscDebug("0x%"PRIx64" retrieve table meta %s from local buf", pSql->self, name);

      // avoid mem leak, may should update pTableMeta
      void* pVgroupIdList = NULL;
      if (pTableMeta->tableType == TSDB_CHILD_TABLE) {
        code = tscCreateTableMetaFromSTableMeta(pSql, (STableMeta **)(&pTableMeta), name, &tableMetaCapacity, (STableMeta **)(&pSTMeta));
        pSql->pBuf = (void *)pSTMeta; 

        // create the child table meta from super table failed, try load it from mnode
        if (code != TSDB_CODE_SUCCESS) {
          char* t = strdup(name);
          taosArrayPush(plist, &t);
          continue;
        }
      } else if (pTableMeta->tableType == TSDB_SUPER_TABLE) {
        // the vgroup list of super table is not kept in local buffer, so here need retrieve it from the mnode each time
        tscDebug("0x%"PRIx64" try to acquire cached super table %s vgroup id list", pSql->self, name);
        void* pv = taosCacheAcquireByKey(UTIL_GET_VGROUPLIST(pSql), name, len);
        if (pv == NULL) {
          char* t = strdup(name);
          taosArrayPush(pVgroupList, &t);
          tscDebug("0x%"PRIx64" failed to retrieve stable %s vgroup id list in cache, try fetch from mnode", pSql->self, name);
        } else {
          tFilePage* pdata = (tFilePage*) pv;
          pVgroupIdList = taosArrayInit((size_t) pdata->num, sizeof(int32_t));
          if (pVgroupIdList == NULL) {
            return TSDB_CODE_TSC_OUT_OF_MEMORY;
          }

          taosArrayAddBatch(pVgroupIdList, pdata->data, (int32_t) pdata->num);
          taosCacheRelease(UTIL_GET_VGROUPLIST(pSql), &pv, false);
        }
      }

      if (taosHashGet(pCmd->pTableMetaMap, name, len) == NULL) {
        STableMeta* pMeta = tscTableMetaDup(pTableMeta);
        STableMetaVgroupInfo tvi = { .pTableMeta = pMeta,  .vgroupIdList = pVgroupIdList};
        taosHashPut(pCmd->pTableMetaMap, name, len, &tvi, sizeof(STableMetaVgroupInfo));
      }
    } else {
      // Add to the retrieve table meta array list.
      // If the tableMeta is missing, the cached vgroup list for the corresponding super table will be ignored.
      tscDebug("0x%"PRIx64" failed to retrieve table meta %s from local buf", pSql->self, name);

      char* t = strdup(name);
      taosArrayPush(plist, &t);
    }
  }

  size_t funcSize = 0;
  if (pInfo->funcs) {
    funcSize = taosArrayGetSize(pInfo->funcs);
  }

  if (funcSize > 0) {
    for (size_t i = 0; i < funcSize; ++i) {
      SStrToken* t = taosArrayGet(pInfo->funcs, i);
      if (NULL == t) {
        continue;
      }

      if (t->n >= TSDB_FUNC_NAME_LEN) {
        code = tscSQLSyntaxErrMsg(tscGetErrorMsgPayload(pCmd), "too long function name", t->z);
        if (code != TSDB_CODE_SUCCESS) {
          goto _end;
        }
      }

      int32_t functionId = isValidFunction(t->z, t->n);
      if (functionId < 0) {
        struct SUdfInfo info = {0};
        info.name = strndup(t->z, t->n);
        info.keep = true;
        if (pQueryInfo->pUdfInfo == NULL) {
          pQueryInfo->pUdfInfo = taosArrayInit(4, sizeof(struct SUdfInfo));
        } else if (taosArrayGetSize(pQueryInfo->pUdfInfo) > 0) {
          int32_t usize = (int32_t)taosArrayGetSize(pQueryInfo->pUdfInfo);
          int32_t exist = 0;
          
          for (int32_t j = 0; j < usize; ++j) {
            SUdfInfo* pUdfInfo = taosArrayGet(pQueryInfo->pUdfInfo, j);
            int32_t len = strlen(pUdfInfo->name);
            if (len == t->n && strncasecmp(info.name, pUdfInfo->name, t->n) == 0) {
              exist = 1;
              break;
            }
          }

          if (exist) {
            continue;
          }
        }

        info.functionId = (int32_t)taosArrayGetSize(pQueryInfo->pUdfInfo) * (-1) - 1;;
        taosArrayPush(pQueryInfo->pUdfInfo, &info);
        if (taosArrayGetSize(pQueryInfo->pUdfInfo) > 1) {
          code = tscInvalidOperationMsg(pCmd->payload, "only one udf allowed", NULL);
          goto _end;
        }        
      }
    }
  }

  // load the table meta for a given table name list
  if (taosArrayGetSize(plist) > 0 || taosArrayGetSize(pVgroupList) > 0 || (pQueryInfo->pUdfInfo && taosArrayGetSize(pQueryInfo->pUdfInfo) > 0)) {
    code = getMultiTableMetaFromMnode(pSql, plist, pVgroupList, pQueryInfo->pUdfInfo, tscTableMetaCallBack, true);
  }

_end:
  if (plist != NULL) {
    taosArrayDestroyEx(plist, freeElem);
  }

  if (pVgroupList != NULL) {
    taosArrayDestroyEx(pVgroupList, freeElem);
  }

  if (tableNameList != NULL) {
    taosArrayDestroy(tableNameList);
  }

  tfree(pTableMeta);

  return code;
}

static int32_t doLoadAllTableMeta(SSqlObj* pSql, SQueryInfo* pQueryInfo, SSqlNode* pSqlNode, int32_t numOfTables) {
  const char* msg1 = "invalid table name";
  const char* msg2 = "invalid table alias name";
  const char* msg3 = "alias name too long";
  const char* msg4 = "self join not allowed";

  int32_t code = TSDB_CODE_SUCCESS;
  SSqlCmd* pCmd = &pSql->cmd;

  if (numOfTables > taosHashGetSize(pCmd->pTableMetaMap)) {
    return invalidOperationMsg(tscGetErrorMsgPayload(pCmd), msg4);
  }

  for (int32_t i = 0; i < numOfTables; ++i) {
    if (pQueryInfo->numOfTables <= i) {  // more than one table
      tscAddEmptyMetaInfo(pQueryInfo);
    }

    SRelElementPair *item = taosArrayGet(pSqlNode->from->list, i);
    SStrToken       *oriName = &item->tableName;

    if (oriName->type == TK_INTEGER || oriName->type == TK_FLOAT) {
      return invalidOperationMsg(tscGetErrorMsgPayload(pCmd), msg1);
    }

    tscDequoteAndTrimToken(oriName);

    bool dbIncluded = false;
    char      buf[TSDB_TABLE_FNAME_LEN];
    SStrToken sTblToken;
    sTblToken.z = buf;
    
    if (validateTableName(oriName->z, oriName->n, &sTblToken, &dbIncluded) != TSDB_CODE_SUCCESS) {
      return invalidOperationMsg(tscGetErrorMsgPayload(pCmd), msg1);
    }

    STableMetaInfo* pTableMetaInfo = tscGetMetaInfo(pQueryInfo, i);
    code = tscSetTableFullName(&pTableMetaInfo->name, &sTblToken, pSql, dbIncluded);
    if (code != TSDB_CODE_SUCCESS) {
      return code;
    }

    SStrToken* aliasName = &item->aliasName;
    if (TPARSER_HAS_TOKEN(*aliasName)) {
      if (aliasName->type == TK_INTEGER || aliasName->type == TK_FLOAT) {
        return invalidOperationMsg(tscGetErrorMsgPayload(pCmd), msg2);
      }

      tscDequoteAndTrimToken(aliasName);
      if (tscValidateName(aliasName, false, NULL) != TSDB_CODE_SUCCESS || aliasName->n >= TSDB_TABLE_NAME_LEN) {
        return invalidOperationMsg(tscGetErrorMsgPayload(pCmd), msg3);
      }

      strncpy(pTableMetaInfo->aliasName, aliasName->z, aliasName->n);
    } else {
      strncpy(pTableMetaInfo->aliasName, tNameGetTableName(&pTableMetaInfo->name), tListLen(pTableMetaInfo->aliasName));
    }

    char fname[TSDB_TABLE_FNAME_LEN] = {0};
    tNameExtractFullName(&pTableMetaInfo->name, fname);
    STableMetaVgroupInfo* p = taosHashGet(pCmd->pTableMetaMap, fname, strnlen(fname, TSDB_TABLE_FNAME_LEN));

    pTableMetaInfo->pTableMeta        = tscTableMetaDup(p->pTableMeta);
    pTableMetaInfo->tableMetaCapacity = tscGetTableMetaSize(pTableMetaInfo->pTableMeta);
    assert(pTableMetaInfo->pTableMeta != NULL);

    if (p->vgroupIdList != NULL) {
      size_t s = taosArrayGetSize(p->vgroupIdList);

      size_t vgroupsz = sizeof(SVgroupMsg) * s + sizeof(SVgroupsInfo);
      pTableMetaInfo->vgroupList = calloc(1, vgroupsz);
      if (pTableMetaInfo->vgroupList == NULL) {
        return TSDB_CODE_TSC_OUT_OF_MEMORY;
      }

      pTableMetaInfo->vgroupList->numOfVgroups = (int32_t) s;
      for(int32_t j = 0; j < s; ++j) {
        int32_t* id = taosArrayGet(p->vgroupIdList, j);

        // check if current buffer contains the vgroup info. If not, add it
        SNewVgroupInfo existVgroupInfo = {.inUse = -1,};
        taosHashGetClone(UTIL_GET_VGROUPMAP(pSql), id, sizeof(*id), NULL, &existVgroupInfo);

        assert(existVgroupInfo.inUse >= 0);
        SVgroupMsg *pVgroup = &pTableMetaInfo->vgroupList->vgroups[j];

        pVgroup->numOfEps = existVgroupInfo.numOfEps;
        pVgroup->vgId = existVgroupInfo.vgId;
        memcpy(&pVgroup->epAddr, &existVgroupInfo.ep, sizeof(pVgroup->epAddr));
      }
    }
  }

  return code;
}

static STableMeta* extractTempTableMetaFromSubquery(SQueryInfo* pUpstream) {
  STableMetaInfo* pUpstreamTableMetaInfo = tscGetMetaInfo(pUpstream, 0);

  int32_t     numOfColumns = pUpstream->fieldsInfo.numOfOutput;
  STableMeta *meta = calloc(1, sizeof(STableMeta) + sizeof(SSchema) * numOfColumns);
  meta->tableType = TSDB_TEMP_TABLE;

  STableComInfo *info = &meta->tableInfo;
  info->numOfColumns = numOfColumns;
  info->precision    = pUpstreamTableMetaInfo->pTableMeta->tableInfo.precision;
  info->numOfTags    = 0;

  int32_t n = 0;
  for(int32_t i = 0; i < numOfColumns; ++i) {
    SInternalField* pField = tscFieldInfoGetInternalField(&pUpstream->fieldsInfo, i);
    if (!pField->visible) {
      continue;
    }

    meta->schema[n].bytes = pField->field.bytes;
    meta->schema[n].type  = pField->field.type;

    SExprInfo* pExpr = pField->pExpr;
    meta->schema[n].colId = pExpr->base.resColId;
    tstrncpy(meta->schema[n].name, pField->pExpr->base.aliasName, TSDB_COL_NAME_LEN);
    info->rowSize += meta->schema[n].bytes;

    n += 1;
  }

  info->numOfColumns = n;

  return meta;
}

static int32_t doValidateSubquery(SSqlNode* pSqlNode, int32_t index, SSqlObj* pSql, SQueryInfo* pQueryInfo, char* msgBuf) {
  SRelElementPair* subInfo = taosArrayGet(pSqlNode->from->list, index);

  // union all is not support currently
  SSqlNode* p = taosArrayGetP(subInfo->pSubquery, 0);
  if (taosArrayGetSize(subInfo->pSubquery) >= 2) {
    return invalidOperationMsg(msgBuf, "not support union in subquery");
  }

  SQueryInfo* pSub = calloc(1, sizeof(SQueryInfo));
  tscInitQueryInfo(pSub);

  SArray *pUdfInfo = NULL;
  if (pQueryInfo->pUdfInfo) {
    pUdfInfo = taosArrayDup(pQueryInfo->pUdfInfo);
  }

  pSub->pUdfInfo = pUdfInfo;
  pSub->udfCopy = true;

  pSub->pDownstream = pQueryInfo;
  taosArrayPush(pQueryInfo->pUpstream, &pSub);
  int32_t code = validateSqlNode(pSql, p, pSub);
  if (code != TSDB_CODE_SUCCESS) {
    return code;
  }

  // create dummy table meta info
  STableMetaInfo* pTableMetaInfo1 = calloc(1, sizeof(STableMetaInfo));
  if (pTableMetaInfo1 == NULL) {
    return TSDB_CODE_TSC_OUT_OF_MEMORY;
  }

  pTableMetaInfo1->pTableMeta        = extractTempTableMetaFromSubquery(pSub);
  pTableMetaInfo1->tableMetaCapacity = tscGetTableMetaSize(pTableMetaInfo1->pTableMeta);

  if (subInfo->aliasName.n > 0) {
    if (subInfo->aliasName.n >= TSDB_TABLE_FNAME_LEN) {
      tfree(pTableMetaInfo1);
      return invalidOperationMsg(msgBuf, "subquery alias name too long");
    }

    tstrncpy(pTableMetaInfo1->aliasName, subInfo->aliasName.z, subInfo->aliasName.n + 1);
  }

  // NOTE: order mix up in subquery not support yet.
  pQueryInfo->order = pSub->order;

  STableMetaInfo** tmp = realloc(pQueryInfo->pTableMetaInfo, (pQueryInfo->numOfTables + 1) * POINTER_BYTES);
  if (tmp == NULL) {
    tfree(pTableMetaInfo1);
    return TSDB_CODE_TSC_OUT_OF_MEMORY;
  }

  pQueryInfo->pTableMetaInfo = tmp;

  pQueryInfo->pTableMetaInfo[pQueryInfo->numOfTables] = pTableMetaInfo1;
  pQueryInfo->numOfTables += 1;

  // all columns are added into the table column list
  STableMeta* pMeta = pTableMetaInfo1->pTableMeta;
  int32_t startOffset = (int32_t) taosArrayGetSize(pQueryInfo->colList);

  for(int32_t i = 0; i < pMeta->tableInfo.numOfColumns; ++i) {
    tscColumnListInsert(pQueryInfo->colList, i + startOffset, pMeta->id.uid, &pMeta->schema[i]);
  }

  return TSDB_CODE_SUCCESS;
}

int32_t validateSqlNode(SSqlObj* pSql, SSqlNode* pSqlNode, SQueryInfo* pQueryInfo) {
  assert(pSqlNode != NULL && (pSqlNode->from == NULL || taosArrayGetSize(pSqlNode->from->list) > 0));

  const char* msg1 = "point interpolation query needs timestamp";
  const char* msg2 = "too many tables in from clause";
  const char* msg3 = "start(end) time of query range required or time range too large";
  const char* msg4 = "interval query not supported, since the result of sub query not include valid timestamp column";
  const char* msg5 = "only tag query not compatible with normal column filter";
  const char* msg6 = "not support stddev/percentile/interp in the outer query yet";
  const char* msg7 = "derivative/twa/irate requires timestamp column exists in subquery";
  const char* msg8 = "condition missing for join query";
  const char* msg9 = "not support 3 level select";

  int32_t  code = TSDB_CODE_SUCCESS;
  SSqlCmd* pCmd = &pSql->cmd;

  STableMetaInfo  *pTableMetaInfo = tscGetMetaInfo(pQueryInfo, 0);
  if (pTableMetaInfo == NULL) {
    pTableMetaInfo = tscAddEmptyMetaInfo(pQueryInfo);
  }

  /*
   * handle the sql expression without from subclause
   * select server_status();
   * select server_version();
   * select client_version();
   * select database();
   */
  if (pSqlNode->from == NULL) {
    assert(pSqlNode->fillType == NULL && pSqlNode->pGroupby == NULL && pSqlNode->pWhere == NULL &&
           pSqlNode->pSortOrder == NULL);
    return doLocalQueryProcess(pCmd, pQueryInfo, pSqlNode);
  }

  if (pSqlNode->from->type == SQL_NODE_FROM_SUBQUERY) {
    clearAllTableMetaInfo(pQueryInfo, false, pSql->self);
    pQueryInfo->numOfTables = 0;

    // parse the subquery in the first place
    int32_t numOfSub = (int32_t)taosArrayGetSize(pSqlNode->from->list);
    for (int32_t i = 0; i < numOfSub; ++i) {
      // check if there is 3 level select
      SRelElementPair* subInfo = taosArrayGet(pSqlNode->from->list, i);
      SSqlNode* p = taosArrayGetP(subInfo->pSubquery, 0);
      if (p->from->type == SQL_NODE_FROM_SUBQUERY) {
        return invalidOperationMsg(tscGetErrorMsgPayload(pCmd), msg9);
      }

      code = doValidateSubquery(pSqlNode, i, pSql, pQueryInfo, tscGetErrorMsgPayload(pCmd));
      if (code != TSDB_CODE_SUCCESS) {
        return code;
      }
    }

    int32_t timeWindowQuery =
        (TPARSER_HAS_TOKEN(pSqlNode->interval.interval) || TPARSER_HAS_TOKEN(pSqlNode->sessionVal.gap));
    TSDB_QUERY_SET_TYPE(pQueryInfo->type, TSDB_QUERY_TYPE_TABLE_QUERY);

    // parse the group by clause in the first place
    if (validateGroupbyNode(pQueryInfo, pSqlNode->pGroupby, pCmd) != TSDB_CODE_SUCCESS) {
      return TSDB_CODE_TSC_INVALID_OPERATION;
    }
    

    if (validateSelectNodeList(pCmd, pQueryInfo, pSqlNode->pSelNodeList, false, timeWindowQuery, true) !=
        TSDB_CODE_SUCCESS) {
      return TSDB_CODE_TSC_INVALID_OPERATION;
    }

    // todo NOT support yet
    for (int32_t i = 0; i < tscNumOfExprs(pQueryInfo); ++i) {
      SExprInfo* pExpr = tscExprGet(pQueryInfo, i);
      int32_t    f = pExpr->base.functionId;
      if (f == TSDB_FUNC_STDDEV || f == TSDB_FUNC_PERCT || f == TSDB_FUNC_INTERP) {
        return invalidOperationMsg(tscGetErrorMsgPayload(pCmd), msg6);
      }

      if ((timeWindowQuery || pQueryInfo->stateWindow) && f == TSDB_FUNC_LAST) {
        pExpr->base.numOfParams = 1;
        pExpr->base.param[0].i64 = TSDB_ORDER_ASC;
        pExpr->base.param[0].nType = TSDB_DATA_TYPE_INT;
      }
    }

    STableMeta* pTableMeta = tscGetMetaInfo(pQueryInfo, 0)->pTableMeta;
    SSchema*    pSchema = tscGetTableColumnSchema(pTableMeta, 0);

    if (pSchema->type != TSDB_DATA_TYPE_TIMESTAMP) {
      int32_t numOfExprs = (int32_t)tscNumOfExprs(pQueryInfo);

      for (int32_t i = 0; i < numOfExprs; ++i) {
        SExprInfo* pExpr = tscExprGet(pQueryInfo, i);

        int32_t f = pExpr->base.functionId;
        if (f == TSDB_FUNC_DERIVATIVE || f == TSDB_FUNC_TWA || f == TSDB_FUNC_IRATE) {
          return invalidOperationMsg(tscGetErrorMsgPayload(pCmd), msg7);
        }
      }
    }

    // validate the query filter condition info
    if (pSqlNode->pWhere != NULL) {
      if (validateWhereNode(pQueryInfo, &pSqlNode->pWhere, pSql) != TSDB_CODE_SUCCESS) {
        return TSDB_CODE_TSC_INVALID_OPERATION;
      }
    } else {
      if (pQueryInfo->numOfTables > 1) {
        return invalidOperationMsg(tscGetErrorMsgPayload(pCmd), msg8);
      }
    }

    // validate the interval info
    if (validateIntervalNode(pSql, pQueryInfo, pSqlNode) != TSDB_CODE_SUCCESS) {
      return TSDB_CODE_TSC_INVALID_OPERATION;
    } else {
      if (validateSessionNode(pCmd, pQueryInfo, pSqlNode) != TSDB_CODE_SUCCESS) {
        return TSDB_CODE_TSC_INVALID_OPERATION;
      }

      // parse the window_state
      if (validateStateWindowNode(pCmd, pQueryInfo, pSqlNode, false) != TSDB_CODE_SUCCESS) {
        return TSDB_CODE_TSC_INVALID_OPERATION;
      }

      if (isTimeWindowQuery(pQueryInfo)) {
        // check if the first column of the nest query result is timestamp column
        SColumn* pCol = taosArrayGetP(pQueryInfo->colList, 0);
        if (pCol->info.type != TSDB_DATA_TYPE_TIMESTAMP) {
          return invalidOperationMsg(tscGetErrorMsgPayload(pCmd), msg4);
        }

        if (validateFunctionsInIntervalOrGroupbyQuery(pCmd, pQueryInfo) != TSDB_CODE_SUCCESS) {
          return TSDB_CODE_TSC_INVALID_OPERATION;
        }
      }
    }

    // disable group result mixed up if interval/session window query exists.
    if (isTimeWindowQuery(pQueryInfo)) {
      size_t num = taosArrayGetSize(pQueryInfo->pUpstream);
      for(int32_t i = 0; i < num; ++i) {
        SQueryInfo* pUp = taosArrayGetP(pQueryInfo->pUpstream, i);
        pUp->multigroupResult = false;
      }
    }

    // parse the having clause in the first place
    int32_t joinQuery = (pSqlNode->from != NULL && taosArrayGetSize(pSqlNode->from->list) > 1);
    if (validateHavingClause(pQueryInfo, pSqlNode->pHaving, pCmd, pSqlNode->pSelNodeList, joinQuery, timeWindowQuery) !=
        TSDB_CODE_SUCCESS) {
      return TSDB_CODE_TSC_INVALID_OPERATION;
    }

    if ((code = validateLimitNode(pCmd, pQueryInfo, pSqlNode, pSql)) != TSDB_CODE_SUCCESS) {
      return code;
    }

    // set order by info
    if (validateOrderbyNode(pCmd, pQueryInfo, pSqlNode, tscGetTableSchema(pTableMeta)) != TSDB_CODE_SUCCESS) {
      return TSDB_CODE_TSC_INVALID_OPERATION;
    }

    if ((code = doFunctionsCompatibleCheck(pCmd, pQueryInfo, tscGetErrorMsgPayload(pCmd))) != TSDB_CODE_SUCCESS) {
      return code;
    }

    if ((code = validateFunctionFromUpstream(pQueryInfo, tscGetErrorMsgPayload(pCmd))) != TSDB_CODE_SUCCESS) {
      return code;
    }

//    updateFunctionInterBuf(pQueryInfo, false);
    updateLastScanOrderIfNeeded(pQueryInfo);

    if ((code = validateFillNode(pCmd, pQueryInfo, pSqlNode)) != TSDB_CODE_SUCCESS) {
      return code;
    }
  } else {
    pQueryInfo->command = TSDB_SQL_SELECT;

    size_t numOfTables = taosArrayGetSize(pSqlNode->from->list);
    if (numOfTables > TSDB_MAX_JOIN_TABLE_NUM) {
      return invalidOperationMsg(tscGetErrorMsgPayload(pCmd), msg2);
    }

    // set all query tables, which are maybe more than one.
    code = doLoadAllTableMeta(pSql, pQueryInfo, pSqlNode, (int32_t) numOfTables);
    if (code != TSDB_CODE_SUCCESS) {
      return code;
    }

    bool isSTable = UTIL_TABLE_IS_SUPER_TABLE(pTableMetaInfo);

    int32_t type = isSTable? TSDB_QUERY_TYPE_STABLE_QUERY:TSDB_QUERY_TYPE_TABLE_QUERY;
    TSDB_QUERY_SET_TYPE(pQueryInfo->type, type);

    // parse the group by clause in the first place
    if (validateGroupbyNode(pQueryInfo, pSqlNode->pGroupby, pCmd) != TSDB_CODE_SUCCESS) {
      return TSDB_CODE_TSC_INVALID_OPERATION;
    }
    pQueryInfo->onlyHasTagCond = true;
    // set where info
    if (pSqlNode->pWhere != NULL) {
      if (validateWhereNode(pQueryInfo, &pSqlNode->pWhere, pSql) != TSDB_CODE_SUCCESS) {
        return TSDB_CODE_TSC_INVALID_OPERATION;
      }

      pSqlNode->pWhere = NULL;
    } else {
      if (taosArrayGetSize(pSqlNode->from->list) > 1) { // Cross join not allowed yet
        return invalidOperationMsg(tscGetErrorMsgPayload(pCmd), "cross join not supported yet");
      }
    }

    int32_t joinQuery = (pSqlNode->from != NULL && taosArrayGetSize(pSqlNode->from->list) > 1);
    int32_t timeWindowQuery =
        (TPARSER_HAS_TOKEN(pSqlNode->interval.interval) || TPARSER_HAS_TOKEN(pSqlNode->sessionVal.gap));

    if (validateSelectNodeList(pCmd, pQueryInfo, pSqlNode->pSelNodeList, joinQuery, timeWindowQuery, false) !=
        TSDB_CODE_SUCCESS) {
      return TSDB_CODE_TSC_INVALID_OPERATION;
    }

    if (isSTable && tscQueryTags(pQueryInfo) && pQueryInfo->distinct && !pQueryInfo->onlyHasTagCond) {
      return TSDB_CODE_TSC_INVALID_OPERATION; 
    }

    // parse the window_state
    if (validateStateWindowNode(pCmd, pQueryInfo, pSqlNode, isSTable) != TSDB_CODE_SUCCESS) {
      return TSDB_CODE_TSC_INVALID_OPERATION;
    }

    // set order by info
    if (validateOrderbyNode(pCmd, pQueryInfo, pSqlNode, tscGetTableSchema(pTableMetaInfo->pTableMeta)) !=
        TSDB_CODE_SUCCESS) {
      return TSDB_CODE_TSC_INVALID_OPERATION;
    }

    // set interval value
    if (validateIntervalNode(pSql, pQueryInfo, pSqlNode) != TSDB_CODE_SUCCESS) {
      return TSDB_CODE_TSC_INVALID_OPERATION;
    }

    if (tscQueryTags(pQueryInfo)) {
      SExprInfo* pExpr1 = tscExprGet(pQueryInfo, 0);

      if (pExpr1->base.functionId != TSDB_FUNC_TID_TAG) {
        if ((pQueryInfo->colCond && taosArrayGetSize(pQueryInfo->colCond) > 0) || IS_TSWINDOW_SPECIFIED(pQueryInfo->window))  {
          return invalidOperationMsg(tscGetErrorMsgPayload(pCmd), msg5);
        }
      }
    }

    // parse the having clause in the first place
    if (validateHavingClause(pQueryInfo, pSqlNode->pHaving, pCmd, pSqlNode->pSelNodeList, joinQuery, timeWindowQuery) !=
        TSDB_CODE_SUCCESS) {
      return TSDB_CODE_TSC_INVALID_OPERATION;
    }

    /*
     * transfer sql functions that need secondary merge into another format
     * in dealing with super table queries such as: count/first/last
     */
    if (validateSessionNode(pCmd, pQueryInfo, pSqlNode) != TSDB_CODE_SUCCESS) {
      return TSDB_CODE_TSC_INVALID_OPERATION;
    }

    if (isTimeWindowQuery(pQueryInfo) && (validateFunctionsInIntervalOrGroupbyQuery(pCmd, pQueryInfo) != TSDB_CODE_SUCCESS)) {
      return TSDB_CODE_TSC_INVALID_OPERATION;
    }

    if (isSTable) {
      tscTansformFuncForSTableQuery(pQueryInfo);
      if (hasUnsupportFunctionsForSTableQuery(pCmd, pQueryInfo)) {
        return TSDB_CODE_TSC_INVALID_OPERATION;
      }
    }

    // no result due to invalid query time range
    if (pQueryInfo->window.skey > pQueryInfo->window.ekey) {
      pQueryInfo->command = TSDB_SQL_RETRIEVE_EMPTY_RESULT;
      return TSDB_CODE_SUCCESS;
    }

    if (!hasTimestampForPointInterpQuery(pQueryInfo)) {
      return invalidOperationMsg(tscGetErrorMsgPayload(pCmd), msg1);
    }

    // in case of join query, time range is required.
    if (QUERY_IS_JOIN_QUERY(pQueryInfo->type)) {
      uint64_t timeRange = (uint64_t)pQueryInfo->window.ekey - pQueryInfo->window.skey;
      if (timeRange == 0 && pQueryInfo->window.skey == 0) {
        return invalidOperationMsg(tscGetErrorMsgPayload(pCmd), msg3);
      }
    }

    if ((code = validateLimitNode(pCmd, pQueryInfo, pSqlNode, pSql)) != TSDB_CODE_SUCCESS) {
      return code;
    }

    if ((code = doFunctionsCompatibleCheck(pCmd, pQueryInfo,tscGetErrorMsgPayload(pCmd))) != TSDB_CODE_SUCCESS) {
      return code;
    }

    updateLastScanOrderIfNeeded(pQueryInfo);
    tscFieldInfoUpdateOffset(pQueryInfo);
//    updateFunctionInterBuf(pQueryInfo, isSTable);

    if ((code = validateFillNode(pCmd, pQueryInfo, pSqlNode)) != TSDB_CODE_SUCCESS) {
      return code;
    }
  }

  { // set the query info
    pQueryInfo->projectionQuery = tscIsProjectionQuery(pQueryInfo);
    pQueryInfo->hasFilter = tscHasColumnFilter(pQueryInfo);
    pQueryInfo->simpleAgg = isSimpleAggregateRv(pQueryInfo);
    pQueryInfo->onlyTagQuery = onlyTagPrjFunction(pQueryInfo);
    pQueryInfo->groupbyColumn = tscGroupbyColumn(pQueryInfo);
    pQueryInfo->arithmeticOnAgg   = tsIsArithmeticQueryOnAggResult(pQueryInfo);
    pQueryInfo->orderProjectQuery = tscOrderedProjectionQueryOnSTable(pQueryInfo, 0);

    SExprInfo** p = NULL;
    int32_t numOfExpr = 0;
    pTableMetaInfo = tscGetMetaInfo(pQueryInfo, 0);
    code = createProjectionExpr(pQueryInfo, pTableMetaInfo, &p, &numOfExpr);
    if (pQueryInfo->exprList1 == NULL) {
      pQueryInfo->exprList1 = taosArrayInit(4, POINTER_BYTES);
    }

    taosArrayAddBatch(pQueryInfo->exprList1, (void*) p, numOfExpr);
    tfree(p);
  }

#if 0
  SQueryNode* p = qCreateQueryPlan(pQueryInfo);
  char* s = queryPlanToString(p);
  printf("%s\n", s);
  tfree(s);
  qDestroyQueryPlan(p);
#endif

  return TSDB_CODE_SUCCESS;  // Does not build query message here
}

int32_t exprTreeFromSqlExpr(SSqlCmd* pCmd, tExprNode **pExpr, const tSqlExpr* pSqlExpr, SQueryInfo* pQueryInfo, SArray* pCols, uint64_t *uid) {
  if (pSqlExpr->pLeft == NULL && pSqlExpr->pRight == NULL) {
    if (pSqlExpr->type == SQL_NODE_VALUE) {
      int32_t ret = TSDB_CODE_SUCCESS;
      *pExpr = calloc(1, sizeof(tExprNode));
      (*pExpr)->nodeType = TSQL_NODE_VALUE;
      (*pExpr)->pVal = calloc(1, sizeof(tVariant));
      tVariantAssign((*pExpr)->pVal, &pSqlExpr->value);

      STableMeta* pTableMeta = tscGetMetaInfo(pQueryInfo, pQueryInfo->curTableIdx)->pTableMeta;
      if (pCols != NULL) {
        size_t colSize = taosArrayGetSize(pCols);

        if (colSize > 0) {
          SColIndex* idx = taosArrayGet(pCols, colSize - 1);

          SSchema* pSchema = tscGetTableColumnSchema(pTableMeta, idx->colIndex);
          // convert time by precision
          if (pSchema != NULL && TSDB_DATA_TYPE_TIMESTAMP == pSchema->type && TSDB_DATA_TYPE_BINARY == (*pExpr)->pVal->nType) {
            ret = setColumnFilterInfoForTimestamp(pCmd, pQueryInfo, (*pExpr)->pVal);
          }
        }
      }
      return ret;
    } else if (pSqlExpr->type == SQL_NODE_TABLE_COLUMN) {  // column name, normal column arithmetic expression
      SColumnIndex index = COLUMN_INDEX_INITIALIZER;

      int32_t ret = getColumnIndexByName(&pSqlExpr->columnName, pQueryInfo, &index, tscGetErrorMsgPayload(pCmd));
      if (ret != TSDB_CODE_SUCCESS) {
        return ret;
      }

      pQueryInfo->curTableIdx = index.tableIndex;
      STableMeta* pTableMeta = tscGetMetaInfo(pQueryInfo, index.tableIndex)->pTableMeta;
      int32_t     numOfColumns = tscGetNumOfColumns(pTableMeta);

      *pExpr = calloc(1, sizeof(tExprNode));
      (*pExpr)->nodeType = TSQL_NODE_COL;
      (*pExpr)->pSchema = calloc(1, sizeof(SSchema));

      SSchema* pSchema = NULL;

      if (index.columnIndex == TSDB_TBNAME_COLUMN_INDEX) {
        pSchema = (*pExpr)->pSchema;
        strcpy(pSchema->name, TSQL_TBNAME_L);
        pSchema->type = TSDB_DATA_TYPE_BINARY;
        pSchema->colId = TSDB_TBNAME_COLUMN_INDEX;
        pSchema->bytes = -1;
      } else {
        pSchema = tscGetTableColumnSchema(pTableMeta, index.columnIndex);
        *(*pExpr)->pSchema = *pSchema;
      }

      if (pCols != NULL) {  // record the involved columns
        SColIndex colIndex = {0};
        tstrncpy(colIndex.name, pSchema->name, sizeof(colIndex.name));
        colIndex.colId = pSchema->colId;
        colIndex.colIndex = index.columnIndex;
        colIndex.flag = (index.columnIndex >= numOfColumns) ? 1 : 0;

        taosArrayPush(pCols, &colIndex);
      }
      return TSDB_CODE_SUCCESS;
    } else if (pSqlExpr->tokenId == TK_SET) {
      int32_t colType = -1;
      STableMeta* pTableMeta = tscGetMetaInfo(pQueryInfo, pQueryInfo->curTableIdx)->pTableMeta;
      if (pCols != NULL) {
        size_t colSize = taosArrayGetSize(pCols);

        if (colSize > 0) {
          SColIndex* idx = taosArrayGet(pCols, colSize - 1);
          if (idx->colIndex == TSDB_TBNAME_COLUMN_INDEX) {
            colType = TSDB_DATA_TYPE_BINARY;
          } else {
            SSchema* pSchema = tscGetTableColumnSchema(pTableMeta, idx->colIndex);
            if (pSchema != NULL) {
              colType = pSchema->type;
            }
          }
        }
      }
      tVariant *pVal;
      if (colType >= TSDB_DATA_TYPE_TINYINT && colType <= TSDB_DATA_TYPE_BIGINT) {
        colType = TSDB_DATA_TYPE_BIGINT;
      } else if (colType == TSDB_DATA_TYPE_FLOAT || colType == TSDB_DATA_TYPE_DOUBLE) {
        colType = TSDB_DATA_TYPE_DOUBLE;
      }
      STableMetaInfo* pTableMetaInfo = tscGetMetaInfo(pQueryInfo, pQueryInfo->curTableIdx);
      STableComInfo tinfo = tscGetTableInfo(pTableMetaInfo->pTableMeta);
      if (serializeExprListToVariant(pSqlExpr->Expr.paramList, &pVal, colType, tinfo.precision) == false) {
        return invalidOperationMsg(tscGetErrorMsgPayload(pCmd), "not support filter expression");
      }
      *pExpr = calloc(1, sizeof(tExprNode));
      (*pExpr)->nodeType = TSQL_NODE_VALUE;
      (*pExpr)->pVal = pVal;
      return TSDB_CODE_SUCCESS;
    } else if (pSqlExpr->tokenId == 0) {
      *pExpr = calloc(1, sizeof(tExprNode));
      return TSDB_CODE_SUCCESS;
    } else {
      return invalidOperationMsg(tscGetErrorMsgPayload(pCmd), "not support filter expression");
    }
  }

  if (pSqlExpr->type == SQL_NODE_EXPR) {
    tExprNode* pLeft = NULL;
    tExprNode* pRight= NULL;

    if (pSqlExpr->pLeft != NULL) {
      int32_t ret = exprTreeFromSqlExpr(pCmd, &pLeft, pSqlExpr->pLeft, pQueryInfo, pCols, uid);
      if (ret != TSDB_CODE_SUCCESS) {
        return ret;
      }
    }

    if (pSqlExpr->pRight != NULL) {
      int32_t ret = exprTreeFromSqlExpr(pCmd, &pRight, pSqlExpr->pRight, pQueryInfo, pCols, uid);
      if (ret != TSDB_CODE_SUCCESS) {
        tExprTreeDestroy(pLeft, NULL);
        return ret;
      }
    }

    *pExpr = (tExprNode *)calloc(1, sizeof(tExprNode));
    (*pExpr)->nodeType = TSQL_NODE_EXPR;

    (*pExpr)->_node.hasPK = false;
    (*pExpr)->_node.pLeft = pLeft;
    (*pExpr)->_node.pRight = pRight;

    SStrToken t = {.type = pSqlExpr->tokenId};
    (*pExpr)->_node.optr = convertRelationalOperator(&t);

    assert((*pExpr)->_node.optr != 0);

    // check for dividing by 0
    if ((*pExpr)->_node.optr == TSDB_BINARY_OP_DIVIDE) {
      if (pRight->nodeType == TSQL_NODE_VALUE) {
        if (pRight->pVal->nType == TSDB_DATA_TYPE_INT && pRight->pVal->i64 == 0) {
          return TSDB_CODE_TSC_INVALID_OPERATION;
        } else if (pRight->pVal->nType == TSDB_DATA_TYPE_FLOAT && pRight->pVal->dKey == 0) {
          return TSDB_CODE_TSC_INVALID_OPERATION;
        }
      }
    }

    // NOTE: binary|nchar data allows the >|< type filter
    if ((*pExpr)->_node.optr != TSDB_RELATION_EQUAL && (*pExpr)->_node.optr != TSDB_RELATION_NOT_EQUAL) {
      if (pRight != NULL && pRight->nodeType == TSQL_NODE_VALUE) {
        if (pRight->pVal->nType == TSDB_DATA_TYPE_BOOL && pLeft->pSchema->type == TSDB_DATA_TYPE_BOOL) {
          return TSDB_CODE_TSC_INVALID_OPERATION;
        }
      }
    }

  } else if (pSqlExpr->type == SQL_NODE_SQLFUNCTION) {
    if (TSDB_FUNC_IS_SCALAR(pSqlExpr->functionId)) {
      *pExpr = calloc(1, sizeof(tExprNode));
      (*pExpr)->nodeType = TSQL_NODE_FUNC;
      (*pExpr)->_func.functionId = pSqlExpr->functionId;
      SArray* paramList = pSqlExpr->Expr.paramList;
      size_t paramSize = taosArrayGetSize(paramList);
      if (paramSize > 0) {
        (*pExpr)->_func.numChildren = paramSize;
        (*pExpr)->_func.pChildren = (tExprNode**)calloc(paramSize, sizeof(tExprNode*));
      }
      for (int i = 0; i < taosArrayGetSize(paramList); ++i) {
        tSqlExprItem* param = taosArrayGet(paramList, i);
        tSqlExpr* paramNode = param->pNode;
        int32_t ret = exprTreeFromSqlExpr(pCmd, (*pExpr)->_func.pChildren+i, paramNode, pQueryInfo, pCols, uid);
        if (ret != TSDB_CODE_SUCCESS) {
          return ret;
        }
      }
    } else {
      // arithmetic expression on the results of aggregation functions
      *pExpr = calloc(1, sizeof(tExprNode));
      (*pExpr)->nodeType = TSQL_NODE_COL;
      (*pExpr)->pSchema = calloc(1, sizeof(SSchema));
      strncpy((*pExpr)->pSchema->name, pSqlExpr->exprToken.z, pSqlExpr->exprToken.n);

      // set the input column data byte and type.
      size_t size = taosArrayGetSize(pQueryInfo->exprList);

      for (int32_t i = 0; i < size; ++i) {
        SExprInfo* p1 = taosArrayGetP(pQueryInfo->exprList, i);

        if (strcmp((*pExpr)->pSchema->name, p1->base.aliasName) == 0) {
          (*pExpr)->pSchema->type = (uint8_t)p1->base.resType;
          (*pExpr)->pSchema->bytes = p1->base.resBytes;
          (*pExpr)->pSchema->colId = p1->base.resColId;

          if (uid != NULL) {
            *uid = p1->base.uid;
          }
          break;
        }
      } // endfor each expr
    } // end not scalar function
  }
  return TSDB_CODE_SUCCESS;
}

bool hasNormalColumnFilter(SQueryInfo* pQueryInfo) {
  size_t numOfCols = taosArrayGetSize(pQueryInfo->colList);
  for (int32_t i = 0; i < numOfCols; ++i) {
    SColumn* pCol = taosArrayGetP(pQueryInfo->colList, i);
    if (pCol->info.flist.numOfFilters > 0) {
      return true;
    }
  }

  return false;
}

#if 0
void normalizeSqlNode(SSqlNode* pSqlNode, const char* dbName) {
  assert(pSqlNode != NULL);

  if (pSqlNode->from->type == SQL_NODE_FROM_TABLELIST) {
//    SRelElementPair *item = taosArrayGet(pSqlNode->from->list, 0);
//    item->TableName.name;
  }

  //  1. pSqlNode->pSelNodeList
  if (pSqlNode->pSelNodeList != NULL && taosArrayGetSize(pSqlNode->pSelNodeList) > 0) {
    SArray* pSelNodeList = pSqlNode->pSelNodeList;
    size_t numOfExpr = taosArrayGetSize(pSelNodeList);
    for (int32_t i = 0; i < numOfExpr; ++i) {
      tSqlExprItem* pItem = taosArrayGet(pSelNodeList, i);
      int32_t type = pItem->pNode->type;
      if (type == SQL_NODE_VALUE || type == SQL_NODE_EXPR) {
        continue;
      }

      if (type == SQL_NODE_TABLE_COLUMN) {
      }
    }
  }

//  2. pSqlNode->pWhere
//  3. pSqlNode->pHaving
//  4. pSqlNode->pSortOrder
//  pSqlNode->from
}

#endif

<|MERGE_RESOLUTION|>--- conflicted
+++ resolved
@@ -4313,10 +4313,7 @@
 
     // sql function list in selection clause.
     // Append the sqlExpr into exprList of pQueryInfo structure sequentially
-<<<<<<< HEAD
     pExpr->functionId = functionId;
-=======
-    pExpr->functionId = isValidFunction(pExpr->Expr.operand.z, pExpr->Expr.operand.n);
     if (pExpr->functionId < 0) {
       SUdfInfo* pUdfInfo = NULL;
       pUdfInfo = isValidUdf(pQueryInfo->pUdfInfo, pExpr->Expr.operand.z, pExpr->Expr.operand.n);
@@ -4324,7 +4321,6 @@
         return invalidOperationMsg(tscGetErrorMsgPayload(pCmd), "invalid function name");
       }
     }
->>>>>>> 4f381de7
 
     if (addExprAndResultField(pCmd, pQueryInfo, outputIndex, &item, false, NULL) != TSDB_CODE_SUCCESS) {
       return TSDB_CODE_TSC_INVALID_OPERATION;
@@ -7477,16 +7473,12 @@
         continue;
       }
 
-<<<<<<< HEAD
       if (TSDB_FUNC_IS_SCALAR(f)) {
         return invalidOperationMsg(msg, msg1);
       }
 
-      if ((!pQueryInfo->stateWindow) && (f == TSDB_FUNC_DIFF || f == TSDB_FUNC_DERIVATIVE || f == TSDB_FUNC_TWA || f == TSDB_FUNC_IRATE)) {
-=======
       if ((!pQueryInfo->stateWindow) && (f == TSDB_FUNC_DIFF || f == TSDB_FUNC_DERIVATIVE || f == TSDB_FUNC_TWA ||
                                          f == TSDB_FUNC_IRATE || f == TSDB_FUNC_CSUM || f == TSDB_FUNC_MAVG)) {
->>>>>>> 4f381de7
         for (int32_t j = 0; j < pQueryInfo->groupbyExpr.numOfGroupCols; ++j) {
           SColIndex* pColIndex = taosArrayGet(pQueryInfo->groupbyExpr.columnInfo, j);
           if (j == 0) {
