--- conflicted
+++ resolved
@@ -2035,13 +2035,10 @@
   const char* msg3 = "not support query expression";
   const char* msg4 = "not support distinct mixed with proj/agg func";
   const char* msg5 = "invalid function name";
-<<<<<<< HEAD
-  const char* msg6 = "_block_dist not support subquery, only support stable/table";
-=======
   const char* msg6 = "not support distinct mixed with join"; 
   const char* msg7 = "not support distinct mixed with groupby";
   const char* msg8 = "not support distinct in nest query";
->>>>>>> 5dd149ea
+  const char* msg9 = "_block_dist not support subquery, only support stable/table";
 
   // too many result columns not support order by in query
   if (taosArrayGetSize(pSelNodeList) > TSDB_MAX_COLUMNS) {
@@ -2072,7 +2069,7 @@
       pItem->pNode->functionId = isValidFunction(pItem->pNode->Expr.operand.z, pItem->pNode->Expr.operand.n);
 
       if (pItem->pNode->functionId == TSDB_FUNC_BLKINFO && taosArrayGetSize(pQueryInfo->pUpstream) > 0) {
-        return invalidOperationMsg(tscGetErrorMsgPayload(pCmd), msg6);
+        return invalidOperationMsg(tscGetErrorMsgPayload(pCmd), msg9);
       }
 
       SUdfInfo* pUdfInfo = NULL;
