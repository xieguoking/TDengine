/*
 * Copyright (c) 2019 TAOS Data, Inc. <jhtao@taosdata.com>
 *
 * This program is free software: you can use, redistribute, and/or modify
 * it under the terms of the GNU Affero General Public License, version 3
 * or later ("AGPL"), as published by the Free Software Foundation.
 *
 * This program is distributed in the hope that it will be useful, but WITHOUT
 * ANY WARRANTY; without even the implied warranty of MERCHANTABILITY or
 * FITNESS FOR A PARTICULAR PURPOSE.
 *
 * You should have received a copy of the GNU Affero General Public License
 * along with this program. If not, see <http://www.gnu.org/licenses/>.
 */

#define _BSD_SOURCE
#define _XOPEN_SOURCE 500
#define _DEFAULT_SOURCE

#include "os.h"
#include "qast.h"
#include "taos.h"
#include "taosmsg.h"
#include "tstoken.h"
#include "tstrbuild.h"
#include "ttime.h"
#include "tscLog.h"
#include "tscUtil.h"
#include "tschemautil.h"
#include "tsclient.h"
#include "ttokendef.h"
#include "tname.h"
#include "tcompare.h"

#define DEFAULT_PRIMARY_TIMESTAMP_COL_NAME "_c0"

// -1 is tbname column index, so here use the -2 as the initial value
#define COLUMN_INDEX_INITIAL_VAL (-2)
#define COLUMN_INDEX_INITIALIZER \
  { COLUMN_INDEX_INITIAL_VAL, COLUMN_INDEX_INITIAL_VAL }
#define COLUMN_INDEX_VALIDE(index) (((index).tableIndex >= 0) && ((index).columnIndex >= TSDB_TBNAME_COLUMN_INDEX))
#define TBNAME_LIST_SEP ","

typedef struct SColumnList {  // todo refactor
  int32_t      num;
  SColumnIndex ids[TSDB_MAX_COLUMNS];
} SColumnList;

static SSqlExpr* doAddProjectCol(SQueryInfo* pQueryInfo, int32_t outputIndex, int32_t colIndex, int32_t tableIndex);

static int32_t setShowInfo(SSqlObj* pSql, SSqlInfo* pInfo);
static char*   getAccountId(SSqlObj* pSql);

static bool has(tFieldList* pFieldList, int32_t startIdx, const char* name);
static void getCurrentDBName(SSqlObj* pSql, SSQLToken* pDBToken);
static bool hasSpecifyDB(SSQLToken* pTableName);
static bool validateTableColumnInfo(tFieldList* pFieldList, SSqlCmd* pCmd);
static bool validateTagParams(tFieldList* pTagsList, tFieldList* pFieldList, SSqlCmd* pCmd);

static int32_t setObjFullName(char* fullName, const char* account, SSQLToken* pDB, SSQLToken* tableName, int32_t* len);

static void getColumnName(tSQLExprItem* pItem, char* resultFieldName, int32_t nameLength);
static void getRevisedName(char* resultFieldName, int32_t functionId, int32_t maxLen, char* columnName);

static int32_t addExprAndResultField(SQueryInfo* pQueryInfo, int32_t colIndex, tSQLExprItem* pItem, bool finalResult);
static int32_t insertResultField(SQueryInfo* pQueryInfo, int32_t outputIndex, SColumnList* pIdList, int16_t bytes,
                                 int8_t type, char* fieldName, SSqlExpr* pSqlExpr);
static int32_t changeFunctionID(int32_t optr, int16_t* functionId);
static int32_t parseSelectClause(SSqlCmd* pCmd, int32_t clauseIndex, tSQLExprList* pSelection, bool isSTable);

static bool validateIpAddress(const char* ip, size_t size);
static bool hasUnsupportFunctionsForSTableQuery(SQueryInfo* pQueryInfo);
static bool functionCompatibleCheck(SQueryInfo* pQueryInfo);
static void setColumnOffsetValueInResultset(SQueryInfo* pQueryInfo);

static int32_t parseGroupbyClause(SQueryInfo* pQueryInfo, tVariantList* pList, SSqlCmd* pCmd);

static int32_t parseIntervalClause(SQueryInfo* pQueryInfo, SQuerySQL* pQuerySql);
static int32_t parseSlidingClause(SQueryInfo* pQueryInfo, SQuerySQL* pQuerySql);

static int32_t addProjectionExprAndResultField(SQueryInfo* pQueryInfo, tSQLExprItem* pItem);

static int32_t parseWhereClause(SQueryInfo* pQueryInfo, tSQLExpr** pExpr, SSqlObj* pSql);
static int32_t parseFillClause(SQueryInfo* pQueryInfo, SQuerySQL* pQuerySQL);
static int32_t parseOrderbyClause(SQueryInfo* pQueryInfo, SQuerySQL* pQuerySql, SSchema* pSchema);

static int32_t tsRewriteFieldNameIfNecessary(SQueryInfo* pQueryInfo);
static int32_t setAlterTableInfo(SSqlObj* pSql, struct SSqlInfo* pInfo);
static int32_t validateSqlFunctionInStreamSql(SQueryInfo* pQueryInfo);
static int32_t buildArithmeticExprString(tSQLExpr* pExpr, char** exprString);
static int32_t validateFunctionsInIntervalOrGroupbyQuery(SQueryInfo* pQueryInfo);
static int32_t validateArithmeticSQLExpr(tSQLExpr* pExpr, SQueryInfo* pQueryInfo, SColumnList* pList, int32_t* type);
static int32_t validateDNodeConfig(tDCLSQL* pOptions);
static int32_t validateLocalConfig(tDCLSQL* pOptions);
static int32_t validateColumnName(char* name);
static int32_t setKillInfo(SSqlObj* pSql, struct SSqlInfo* pInfo, int32_t killType);

static bool validateOneTags(SSqlCmd* pCmd, TAOS_FIELD* pTagField);
static bool hasTimestampForPointInterpQuery(SQueryInfo* pQueryInfo);

static void updateTagColumnIndex(SQueryInfo* pQueryInfo, int32_t tableIndex);

static int32_t parseLimitClause(SQueryInfo* pQueryInfo, int32_t index, SQuerySQL* pQuerySql, SSqlObj* pSql);
static int32_t parseCreateDBOptions(SSqlCmd* pCmd, SCreateDBInfo* pCreateDbSql);
static int32_t getColumnIndexByName(const SSQLToken* pToken, SQueryInfo* pQueryInfo, SColumnIndex* pIndex);
static int32_t getTableIndexByName(SSQLToken* pToken, SQueryInfo* pQueryInfo, SColumnIndex* pIndex);
static int32_t optrToString(tSQLExpr* pExpr, char** exprString);

static int32_t getTableIndexImpl(SSQLToken* pTableToken, SQueryInfo* pQueryInfo, SColumnIndex* pIndex);
static int32_t doFunctionsCompatibleCheck(SSqlCmd* pCmd, SQueryInfo* pQueryInfo);
static int32_t doLocalQueryProcess(SQueryInfo* pQueryInfo, SQuerySQL* pQuerySql);
static int32_t tscCheckCreateDbParams(SSqlCmd* pCmd, SCMCreateDbMsg* pCreate);

static SColumnList getColumnList(int32_t num, int16_t tableIndex, int32_t columnIndex);

static int32_t doCheckForCreateTable(SSqlObj* pSql, int32_t subClauseIndex, SSqlInfo* pInfo);
static int32_t doCheckForCreateFromStable(SSqlObj* pSql, SSqlInfo* pInfo);
static int32_t doCheckForStream(SSqlObj* pSql, SSqlInfo* pInfo);
static int32_t doCheckForQuery(SSqlObj* pSql, SQuerySQL* pQuerySql, int32_t index);
static int32_t exprTreeFromSqlExpr(tExprNode **pExpr, const tSQLExpr* pSqlExpr, SArray* pExprInfo, SQueryInfo* pQueryInfo, SArray* pCols);

/*
 * Used during parsing query sql. Since the query sql usually small in length, error position
 * is not needed in the final error message.
 */
static int32_t invalidSqlErrMsg(char* dstBuffer, const char* errMsg) {
  return tscInvalidSQLErrMsg(dstBuffer, errMsg, NULL);
}

static int setColumnFilterInfoForTimestamp(SQueryInfo* pQueryInfo, tVariant* pVar) {
  int64_t     time = 0;
  const char* msg = "invalid timestamp";

  strdequote(pVar->pz);
  char*           seg = strnchr(pVar->pz, '-', pVar->nLen, false);
  STableMetaInfo* pTableMetaInfo = tscGetMetaInfo(pQueryInfo, 0);

  STableComInfo tinfo = tscGetTableInfo(pTableMetaInfo->pTableMeta);
  
  if (seg != NULL) {
    if (taosParseTime(pVar->pz, &time, pVar->nLen, tinfo.precision) != TSDB_CODE_SUCCESS) {
      return invalidSqlErrMsg(pQueryInfo->msg, msg);
    }
  } else {
    if (tVariantDump(pVar, (char*)&time, TSDB_DATA_TYPE_BIGINT, true)) {
      return invalidSqlErrMsg(pQueryInfo->msg, msg);
    }
  }

  tVariantDestroy(pVar);
  tVariantCreateFromBinary(pVar, (char*)&time, 0, TSDB_DATA_TYPE_BIGINT);

  return TSDB_CODE_SUCCESS;
}

static int32_t handlePassword(SSqlCmd* pCmd, SSQLToken* pPwd) {
  const char* msg1 = "password can not be empty";
  const char* msg2 = "name or password too long";
  const char* msg3 = "password needs single quote marks enclosed";

  if (pPwd->type != TK_STRING) {
    return invalidSqlErrMsg(tscGetErrorMsgPayload(pCmd), msg3);
  }

  strdequote(pPwd->z);
  pPwd->n = strtrim(pPwd->z);  // trim space before and after passwords

  if (pPwd->n <= 0) {
    return invalidSqlErrMsg(tscGetErrorMsgPayload(pCmd), msg1);
  }

  if (pPwd->n > TSDB_PASSWORD_LEN) {
    return invalidSqlErrMsg(tscGetErrorMsgPayload(pCmd), msg2);
  }

  return TSDB_CODE_SUCCESS;
}

// todo handle memory leak in error handle function
int32_t tscToSQLCmd(SSqlObj* pSql, struct SSqlInfo* pInfo) {
  if (pInfo == NULL || pSql == NULL || pSql->signature != pSql) {
    return TSDB_CODE_TSC_APP_ERROR;
  }

  SSqlCmd*    pCmd = &(pSql->cmd);
  SQueryInfo* pQueryInfo = NULL;

  if (!pInfo->valid) {
    return invalidSqlErrMsg(tscGetErrorMsgPayload(pCmd), pInfo->pzErrMsg);
  }

  int32_t code = tscGetQueryInfoDetailSafely(pCmd, pCmd->clauseIndex, &pQueryInfo);

  STableMetaInfo* pTableMetaInfo = NULL;
  if (pQueryInfo->numOfTables == 0) {
    pTableMetaInfo = tscAddEmptyMetaInfo(pQueryInfo);
  } else {
    pTableMetaInfo = pQueryInfo->pTableMetaInfo[0];
  }

  pCmd->command = pInfo->type;

  switch (pInfo->type) {
    case TSDB_SQL_DROP_TABLE:
    case TSDB_SQL_DROP_USER:
    case TSDB_SQL_DROP_ACCT:
    case TSDB_SQL_DROP_DNODE:
    case TSDB_SQL_DROP_DB: {
      const char* msg2 = "invalid name";
      const char* msg3 = "param name too long";

      SSQLToken* pzName = &pInfo->pDCLInfo->a[0];
      if ((pInfo->type != TSDB_SQL_DROP_DNODE) && (tscValidateName(pzName) != TSDB_CODE_SUCCESS)) {
        return invalidSqlErrMsg(tscGetErrorMsgPayload(pCmd), msg2);
      }

      if (pInfo->type == TSDB_SQL_DROP_DB) {
        assert(pInfo->pDCLInfo->nTokens == 1);

        code = setObjFullName(pTableMetaInfo->name, getAccountId(pSql), pzName, NULL, NULL);
        if (code != TSDB_CODE_SUCCESS) {
          return invalidSqlErrMsg(tscGetErrorMsgPayload(pCmd), msg2);
        }

      } else if (pInfo->type == TSDB_SQL_DROP_TABLE) {
        assert(pInfo->pDCLInfo->nTokens == 1);

        if (tscSetTableFullName(pTableMetaInfo, pzName, pSql) != TSDB_CODE_SUCCESS) {
          return invalidSqlErrMsg(tscGetErrorMsgPayload(pCmd), msg3);
        }
      } else if (pInfo->type == TSDB_SQL_DROP_DNODE) {
        pzName->n = strdequote(pzName->z);
        strncpy(pTableMetaInfo->name, pzName->z, pzName->n);
      } else {  // drop user
        if (pzName->n > TSDB_USER_LEN) {
          return invalidSqlErrMsg(tscGetErrorMsgPayload(pCmd), msg3);
        }

        strncpy(pTableMetaInfo->name, pzName->z, pzName->n);
      }

      break;
    }

    case TSDB_SQL_USE_DB: {
      const char* msg = "invalid db name";
      SSQLToken*  pToken = &pInfo->pDCLInfo->a[0];

      if (tscValidateName(pToken) != TSDB_CODE_SUCCESS) {
        return invalidSqlErrMsg(tscGetErrorMsgPayload(pCmd), msg);
      }

      int32_t ret = setObjFullName(pTableMetaInfo->name, getAccountId(pSql), pToken, NULL, NULL);
      if (ret != TSDB_CODE_SUCCESS) {
        return invalidSqlErrMsg(tscGetErrorMsgPayload(pCmd), msg);
      }

      break;
    }

    case TSDB_SQL_RESET_CACHE: {
      return TSDB_CODE_SUCCESS;
    }

    case TSDB_SQL_SHOW: {
      if (setShowInfo(pSql, pInfo) != TSDB_CODE_SUCCESS) {
        return TSDB_CODE_TSC_INVALID_SQL;
      }

      break;
    }

    case TSDB_SQL_ALTER_DB:
    case TSDB_SQL_CREATE_DB: {
      const char* msg1 = "invalid db name";
      const char* msg2 = "name too long";

      SCreateDBInfo* pCreateDB = &(pInfo->pDCLInfo->dbOpt);
      if (tscValidateName(&pCreateDB->dbname) != TSDB_CODE_SUCCESS) {
        return invalidSqlErrMsg(tscGetErrorMsgPayload(pCmd), msg1);
      }

      int32_t ret = setObjFullName(pTableMetaInfo->name, getAccountId(pSql), &(pCreateDB->dbname), NULL, NULL);
      if (ret != TSDB_CODE_SUCCESS) {
        return invalidSqlErrMsg(tscGetErrorMsgPayload(pCmd), msg2);
      }

      if (parseCreateDBOptions(pCmd, pCreateDB) != TSDB_CODE_SUCCESS) {
        return TSDB_CODE_TSC_INVALID_SQL;
      }

      break;
    }

    case TSDB_SQL_CREATE_DNODE: {  // todo hostname
      const char* msg = "invalid host name (ip address)";

      if (pInfo->pDCLInfo->nTokens > 1) {
        return invalidSqlErrMsg(tscGetErrorMsgPayload(pCmd), msg);
      }

      SSQLToken* pIpAddr = &pInfo->pDCLInfo->a[0];
      pIpAddr->n = strdequote(pIpAddr->z);
      break;
    }

    case TSDB_SQL_CREATE_ACCT:
    case TSDB_SQL_ALTER_ACCT: {
      const char* msg1 = "invalid state option, available options[no, r, w, all]";
      const char* msg2 = "invalid user/account name";
      const char* msg3 = "name too long";

      SSQLToken* pName = &pInfo->pDCLInfo->user.user;
      SSQLToken* pPwd = &pInfo->pDCLInfo->user.passwd;

      if (handlePassword(pCmd, pPwd) != TSDB_CODE_SUCCESS) {
        return TSDB_CODE_TSC_INVALID_SQL;
      }

      if (pName->n > TSDB_USER_LEN) {
        return invalidSqlErrMsg(tscGetErrorMsgPayload(pCmd), msg3);
      }

      if (tscValidateName(pName) != TSDB_CODE_SUCCESS) {
        return invalidSqlErrMsg(tscGetErrorMsgPayload(pCmd), msg2);
      }

      SCreateAcctSQL* pAcctOpt = &pInfo->pDCLInfo->acctOpt;
      if (pAcctOpt->stat.n > 0) {
        if (pAcctOpt->stat.z[0] == 'r' && pAcctOpt->stat.n == 1) {
        } else if (pAcctOpt->stat.z[0] == 'w' && pAcctOpt->stat.n == 1) {
        } else if (strncmp(pAcctOpt->stat.z, "all", 3) == 0 && pAcctOpt->stat.n == 3) {
        } else if (strncmp(pAcctOpt->stat.z, "no", 2) == 0 && pAcctOpt->stat.n == 2) {
        } else {
          return invalidSqlErrMsg(tscGetErrorMsgPayload(pCmd), msg1);
        }
      }

      break;
    }

    case TSDB_SQL_DESCRIBE_TABLE: {
      SSQLToken*  pToken = &pInfo->pDCLInfo->a[0];
      const char* msg2 = "table name is too long";
      const char* msg1 = "invalid table name";

      if (tscValidateName(pToken) != TSDB_CODE_SUCCESS) {
        return invalidSqlErrMsg(tscGetErrorMsgPayload(pCmd), msg1);
      }

      if (pToken->n > TSDB_TABLE_NAME_LEN) {
        return invalidSqlErrMsg(tscGetErrorMsgPayload(pCmd), msg2);
      }

      if (tscSetTableFullName(pTableMetaInfo, pToken, pSql) != TSDB_CODE_SUCCESS) {
        return invalidSqlErrMsg(tscGetErrorMsgPayload(pCmd), msg2);
      }

      return tscGetTableMeta(pSql, pTableMetaInfo);
    }

    case TSDB_SQL_CFG_DNODE: {
      const char* msg2 = "invalid configure options or values";

      /* validate the ip address */
      tDCLSQL* pDCL = pInfo->pDCLInfo;

      /* validate the parameter names and options */
      if (validateDNodeConfig(pDCL) != TSDB_CODE_SUCCESS) {
        return invalidSqlErrMsg(tscGetErrorMsgPayload(pCmd), msg2);
      }

      char* pMsg = pCmd->payload;

      SCMCfgDnodeMsg* pCfg = (SCMCfgDnodeMsg*)pMsg;
      pDCL->a[0].n = strdequote(pDCL->a[0].z);
      
      strncpy(pCfg->ep, pDCL->a[0].z, pDCL->a[0].n);

      strncpy(pCfg->config, pDCL->a[1].z, pDCL->a[1].n);

      if (pDCL->nTokens == 3) {
        pCfg->config[pDCL->a[1].n] = ' ';  // add sep
        strncpy(&pCfg->config[pDCL->a[1].n + 1], pDCL->a[2].z, pDCL->a[2].n);
      }

      break;
    }

    case TSDB_SQL_CREATE_USER:
    case TSDB_SQL_ALTER_USER: {
      const char* msg5 = "invalid user rights";
      const char* msg7 = "not support options";
      const char* msg2 = "invalid user/account name";
      const char* msg3 = "name too long";

      pCmd->command = pInfo->type;
      // tDCLSQL* pDCL = pInfo->pDCLInfo;

      SUserInfo* pUser = &pInfo->pDCLInfo->user;
      SSQLToken* pName = &pUser->user;
      SSQLToken* pPwd = &pUser->passwd;

      if (pName->n > TSDB_USER_LEN) {
        return invalidSqlErrMsg(tscGetErrorMsgPayload(pCmd), msg3);
      }

      if (tscValidateName(pName) != TSDB_CODE_SUCCESS) {
        return invalidSqlErrMsg(tscGetErrorMsgPayload(pCmd), msg2);
      }

      if (pCmd->command == TSDB_SQL_CREATE_USER) {
        if (handlePassword(pCmd, pPwd) != TSDB_CODE_SUCCESS) {
          return TSDB_CODE_TSC_INVALID_SQL;
        }
      } else {
        if (pUser->type == TSDB_ALTER_USER_PASSWD) {
          if (handlePassword(pCmd, pPwd) != TSDB_CODE_SUCCESS) {
            return TSDB_CODE_TSC_INVALID_SQL;
          }
        } else if (pUser->type == TSDB_ALTER_USER_PRIVILEGES) {
          assert(pPwd->type == TSDB_DATA_TYPE_NULL);

          SSQLToken* pPrivilege = &pUser->privilege;

          if (strncasecmp(pPrivilege->z, "super", 5) == 0 && pPrivilege->n == 5) {
            pCmd->count = 1;
          } else if (strncasecmp(pPrivilege->z, "read", 4) == 0 && pPrivilege->n == 4) {
            pCmd->count = 2;
          } else if (strncasecmp(pPrivilege->z, "write", 5) == 0 && pPrivilege->n == 5) {
            pCmd->count = 3;
          } else {
            return invalidSqlErrMsg(tscGetErrorMsgPayload(pCmd), msg5);
          }
        } else {
          return invalidSqlErrMsg(tscGetErrorMsgPayload(pCmd), msg7);
        }
      }

      break;
    }

    case TSDB_SQL_CFG_LOCAL: {
      tDCLSQL*    pDCL = pInfo->pDCLInfo;
      const char* msg = "invalid configure options or values";

      // validate the parameter names and options
      if (validateLocalConfig(pDCL) != TSDB_CODE_SUCCESS) {
        return invalidSqlErrMsg(tscGetErrorMsgPayload(pCmd), msg);
      }

      strncpy(pCmd->payload, pDCL->a[0].z, pDCL->a[0].n);
      if (pDCL->nTokens == 2) {
        pCmd->payload[pDCL->a[0].n] = ' ';  // add sep
        strncpy(&pCmd->payload[pDCL->a[0].n + 1], pDCL->a[1].z, pDCL->a[1].n);
      }

      break;
    }

    case TSDB_SQL_CREATE_TABLE: {
      SCreateTableSQL* pCreateTable = pInfo->pCreateTableInfo;

      if (pCreateTable->type == TSQL_CREATE_TABLE || pCreateTable->type == TSQL_CREATE_STABLE) {
        if ((code = doCheckForCreateTable(pSql, 0, pInfo)) != TSDB_CODE_SUCCESS) {
          return code;
        }

      } else if (pCreateTable->type == TSQL_CREATE_TABLE_FROM_STABLE) {
        assert(pCmd->numOfCols == 0);
        if ((code = doCheckForCreateFromStable(pSql, pInfo)) != TSDB_CODE_SUCCESS) {
          return code;
        }

      } else if (pCreateTable->type == TSQL_CREATE_STREAM) {
        if ((code = doCheckForStream(pSql, pInfo)) != TSDB_CODE_SUCCESS) {
          return code;
        }
      }

      break;
    }

    case TSDB_SQL_SELECT: {
      assert(pCmd->numOfClause == 1);
      const char* msg1 = "columns in select clause not identical";

      for (int32_t i = pCmd->numOfClause; i < pInfo->subclauseInfo.numOfClause; ++i) {
        SQueryInfo* pqi = NULL;
        if ((code = tscGetQueryInfoDetailSafely(pCmd, i, &pqi)) != TSDB_CODE_SUCCESS) {
          return code;
        }
      }

      assert(pCmd->numOfClause == pInfo->subclauseInfo.numOfClause);
      for (int32_t i = 0; i < pInfo->subclauseInfo.numOfClause; ++i) {
        SQuerySQL* pQuerySql = pInfo->subclauseInfo.pClause[i];

        if ((code = doCheckForQuery(pSql, pQuerySql, i)) != TSDB_CODE_SUCCESS) {
          return code;
        }

        tscPrintSelectClause(pSql, i);
      }

      // set the command/global limit parameters from the first subclause to the sqlcmd object
      SQueryInfo* pQueryInfo1 = tscGetQueryInfoDetail(pCmd, 0);
      pCmd->command = pQueryInfo1->command;

      // if there is only one element, the limit of clause is the limit of global result.
      for (int32_t i = 1; i < pCmd->numOfClause; ++i) {
        SQueryInfo* pQueryInfo2 = tscGetQueryInfoDetail(pCmd, i);

        int32_t ret = tscFieldInfoCompare(&pQueryInfo1->fieldsInfo, &pQueryInfo2->fieldsInfo);
        if (ret != 0) {
          return invalidSqlErrMsg(tscGetErrorMsgPayload(pCmd), msg1);
        }
      } 

<<<<<<< HEAD
      pSql->cmd.parseFinished = true;
=======
      pCmd->parseFinished = 1;
>>>>>>> 0f86c3bd
      return TSDB_CODE_SUCCESS;  // do not build query message here
    }

    case TSDB_SQL_ALTER_TABLE: {
      if ((code = setAlterTableInfo(pSql, pInfo)) != TSDB_CODE_SUCCESS) {
        return code;
      }

      break;
    }

    case TSDB_SQL_KILL_QUERY:
    case TSDB_SQL_KILL_STREAM:
    case TSDB_SQL_KILL_CONNECTION: {
      if ((code = setKillInfo(pSql, pInfo, pInfo->type)) != TSDB_CODE_SUCCESS) {
        return code;
      }

      break;
    }

    default:
      return invalidSqlErrMsg(tscGetErrorMsgPayload(pCmd), "not support sql expression");
  }

  pSql->cmd.parseFinished = true;
  return tscBuildMsg[pCmd->command](pSql, pInfo);
}

/*
 * if the top/bottom exists, only tags columns, tbname column, and primary timestamp column
 * are available.
 */
static bool isTopBottomQuery(SQueryInfo* pQueryInfo) {
  size_t size = tscSqlExprNumOfExprs(pQueryInfo);
  
  for (int32_t i = 0; i < size; ++i) {
    int32_t functionId = tscSqlExprGet(pQueryInfo, i)->functionId;

    if (functionId == TSDB_FUNC_TOP || functionId == TSDB_FUNC_BOTTOM) {
      return true;
    }
  }

  return false;
}

int32_t parseIntervalClause(SQueryInfo* pQueryInfo, SQuerySQL* pQuerySql) {
  const char* msg1 = "invalid query expression";
  const char* msg2 = "interval cannot be less than 10 ms";

  STableMetaInfo* pTableMetaInfo = tscGetMetaInfo(pQueryInfo, 0);
  STableComInfo tinfo = tscGetTableInfo(pTableMetaInfo->pTableMeta);
  
  if (pQuerySql->interval.type == 0 || pQuerySql->interval.n == 0) {
    return TSDB_CODE_SUCCESS;
  }

  // interval is not null
  SSQLToken* t = &pQuerySql->interval;
  if (getTimestampInUsFromStr(t->z, t->n, &pQueryInfo->intervalTime) != TSDB_CODE_SUCCESS) {
    return TSDB_CODE_TSC_INVALID_SQL;
  }

  // if the unit of time window value is millisecond, change the value from microsecond
  if (tinfo.precision == TSDB_TIME_PRECISION_MILLI) {
    pQueryInfo->intervalTime = pQueryInfo->intervalTime / 1000;
  }

  /* parser has filter the illegal type, no need to check here */
  pQueryInfo->slidingTimeUnit = pQuerySql->interval.z[pQuerySql->interval.n - 1];

  // interval cannot be less than 10 milliseconds
  if (pQueryInfo->intervalTime < tsMinIntervalTime) {
    return invalidSqlErrMsg(pQueryInfo->msg, msg2);
  }

  // for top/bottom + interval query, we do not add additional timestamp column in the front
  if (isTopBottomQuery(pQueryInfo)) {
    if (parseSlidingClause(pQueryInfo, pQuerySql) != TSDB_CODE_SUCCESS) {
      return TSDB_CODE_TSC_INVALID_SQL;
    }

    return TSDB_CODE_SUCCESS;
  }

  /*
   * check invalid SQL:
   * select count(tbname)/count(tag1)/count(tag2) from super_table_name interval(1d);
   */
  size_t size = tscSqlExprNumOfExprs(pQueryInfo);
  for (int32_t i = 0; i < size; ++i) {
    SSqlExpr* pExpr = tscSqlExprGet(pQueryInfo, i);
    if (pExpr->functionId == TSDB_FUNC_COUNT && TSDB_COL_IS_TAG(pExpr->colInfo.flag)) {
      return invalidSqlErrMsg(pQueryInfo->msg, msg1);
    }
  }

  /*
   * check invalid SQL:
   * select tbname, tags_fields from super_table_name interval(1s)
   */
  if (tscQueryTags(pQueryInfo) && pQueryInfo->intervalTime > 0) {
    return invalidSqlErrMsg(pQueryInfo->msg, msg1);
  }

  // need to add timestamp column in result set, if interval is existed
  uint64_t uid = tscSqlExprGet(pQueryInfo, 0)->uid;

  int32_t tableIndex = COLUMN_INDEX_INITIAL_VAL;
  for (int32_t i = 0; i < pQueryInfo->numOfTables; ++i) {
    pTableMetaInfo = tscGetMetaInfo(pQueryInfo, i);
    if (pTableMetaInfo->pTableMeta->uid == uid) {
      tableIndex = i;
      break;
    }
  }

  if (tableIndex == COLUMN_INDEX_INITIAL_VAL) {
    return TSDB_CODE_TSC_INVALID_SQL;
  }

  SColumnIndex index = {tableIndex, PRIMARYKEY_TIMESTAMP_COL_INDEX};
  SSqlExpr* pExpr = tscSqlExprInsert(pQueryInfo, 0, TSDB_FUNC_TS, &index, TSDB_DATA_TYPE_TIMESTAMP, TSDB_KEYSIZE,
      TSDB_KEYSIZE, false);

  SColumnList ids = getColumnList(1, 0, PRIMARYKEY_TIMESTAMP_COL_INDEX);

  int32_t ret =
      insertResultField(pQueryInfo, 0, &ids, TSDB_KEYSIZE, TSDB_DATA_TYPE_TIMESTAMP, aAggs[TSDB_FUNC_TS].aName, pExpr);
  if (ret != TSDB_CODE_SUCCESS) {
    return ret;
  }

  if (parseSlidingClause(pQueryInfo, pQuerySql) != TSDB_CODE_SUCCESS) {
    return TSDB_CODE_TSC_INVALID_SQL;
  }

  return TSDB_CODE_SUCCESS;
}

int32_t parseSlidingClause(SQueryInfo* pQueryInfo, SQuerySQL* pQuerySql) {
  const char* msg0 = "sliding value too small";
  const char* msg1 = "sliding value no larger than the interval value";

  STableMetaInfo* pTableMetaInfo = tscGetMetaInfo(pQueryInfo, 0);
  SSQLToken*      pSliding = &pQuerySql->sliding;
  STableComInfo tinfo = tscGetTableInfo(pTableMetaInfo->pTableMeta);

  if (pSliding->n != 0) {
    getTimestampInUsFromStr(pSliding->z, pSliding->n, &pQueryInfo->slidingTime);
    if (tinfo.precision == TSDB_TIME_PRECISION_MILLI) {
      pQueryInfo->slidingTime /= 1000;
    }

    if (pQueryInfo->slidingTime < tsMinSlidingTime) {
      return invalidSqlErrMsg(pQueryInfo->msg, msg0);
    }

    if (pQueryInfo->slidingTime > pQueryInfo->intervalTime) {
      return invalidSqlErrMsg(pQueryInfo->msg, msg1);
    }
  } else {
    pQueryInfo->slidingTime = pQueryInfo->intervalTime;
  }

  return TSDB_CODE_SUCCESS;
}

int32_t tscSetTableFullName(STableMetaInfo* pTableMetaInfo, SSQLToken* pzTableName, SSqlObj* pSql) {
  const char* msg = "name too long";

  SSqlCmd* pCmd = &pSql->cmd;
  int32_t  code = TSDB_CODE_SUCCESS;

  // backup the old name in pTableMetaInfo
  size_t size = strlen(pTableMetaInfo->name);
  char*  oldName = NULL;
  if (size > 0) {
    oldName = strdup(pTableMetaInfo->name);
  }

  if (hasSpecifyDB(pzTableName)) {
    // db has been specified in sql string so we ignore current db path
    code = setObjFullName(pTableMetaInfo->name, getAccountId(pSql), NULL, pzTableName, NULL);
  } else {  // get current DB name first, then set it into path
    SSQLToken t = {0};
    getCurrentDBName(pSql, &t);

    code = setObjFullName(pTableMetaInfo->name, NULL, &t, pzTableName, NULL);
  }

  if (code != TSDB_CODE_SUCCESS) {
    invalidSqlErrMsg(tscGetErrorMsgPayload(pCmd), msg);
  }

  if (code != TSDB_CODE_SUCCESS) {
    free(oldName);
    return code;
  }

  /*
   * the old name exists and is not equalled to the new name. Release the metermeta/metricmeta
   * that are corresponding to the old name for the new table name.
   */
  if (size > 0) {
    if (strncasecmp(oldName, pTableMetaInfo->name, tListLen(pTableMetaInfo->name)) != 0) {
      tscClearTableMetaInfo(pTableMetaInfo, false);
    }
  } else {
    assert(pTableMetaInfo->pTableMeta == NULL);
  }

  tfree(oldName);
  return TSDB_CODE_SUCCESS;
}

static bool validateTableColumnInfo(tFieldList* pFieldList, SSqlCmd* pCmd) {
  assert(pFieldList != NULL);

  const char* msg = "illegal number of columns";
  const char* msg1 = "first column must be timestamp";
  const char* msg2 = "row length exceeds max length";
  const char* msg3 = "duplicated column names";
  const char* msg4 = "invalid data types";
  const char* msg5 = "invalid binary/nchar column length";
  const char* msg6 = "invalid column name";

  // number of fields no less than 2
  if (pFieldList->nField <= 1 || pFieldList->nField > TSDB_MAX_COLUMNS) {
    invalidSqlErrMsg(tscGetErrorMsgPayload(pCmd), msg);
    return false;
  }

  // first column must be timestamp
  if (pFieldList->p[0].type != TSDB_DATA_TYPE_TIMESTAMP) {
    invalidSqlErrMsg(tscGetErrorMsgPayload(pCmd), msg1);
    return false;
  }

  int32_t nLen = 0;
  for (int32_t i = 0; i < pFieldList->nField; ++i) {
    nLen += pFieldList->p[i].bytes;
  }

  // max row length must be less than TSDB_MAX_BYTES_PER_ROW
  if (nLen > TSDB_MAX_BYTES_PER_ROW) {
    invalidSqlErrMsg(tscGetErrorMsgPayload(pCmd), msg2);
    return false;
  }

  // field name must be unique
  for (int32_t i = 0; i < pFieldList->nField; ++i) {
    TAOS_FIELD* pField = &pFieldList->p[i];
    if (pField->type < TSDB_DATA_TYPE_BOOL || pField->type > TSDB_DATA_TYPE_NCHAR) {
      invalidSqlErrMsg(tscGetErrorMsgPayload(pCmd), msg4);
      return false;
    }

    if ((pField->type == TSDB_DATA_TYPE_BINARY && (pField->bytes <= 0 || pField->bytes > TSDB_MAX_BINARY_LEN)) ||
        (pField->type == TSDB_DATA_TYPE_NCHAR && (pField->bytes <= 0 || pField->bytes > TSDB_MAX_NCHAR_LEN))) {
      invalidSqlErrMsg(tscGetErrorMsgPayload(pCmd), msg5);
      return false;
    }

    if (validateColumnName(pField->name) != TSDB_CODE_SUCCESS) {
      invalidSqlErrMsg(tscGetErrorMsgPayload(pCmd), msg6);
      return false;
    }

    if (has(pFieldList, i + 1, pFieldList->p[i].name) == true) {
      invalidSqlErrMsg(tscGetErrorMsgPayload(pCmd), msg3);
      return false;
    }
  }

  return true;
}

static bool validateTagParams(tFieldList* pTagsList, tFieldList* pFieldList, SSqlCmd* pCmd) {
  assert(pTagsList != NULL);

  const char* msg1 = "invalid number of tag columns";
  const char* msg2 = "tag length too long";
  const char* msg3 = "duplicated column names";
  const char* msg4 = "timestamp not allowed in tags";
  const char* msg5 = "invalid data type in tags";
  const char* msg6 = "invalid tag name";
  const char* msg7 = "invalid binary/nchar tag length";

  // number of fields at least 1
  if (pTagsList->nField < 1 || pTagsList->nField > TSDB_MAX_TAGS) {
    invalidSqlErrMsg(tscGetErrorMsgPayload(pCmd), msg1);
    return false;
  }

  int32_t nLen = 0;
  for (int32_t i = 0; i < pTagsList->nField; ++i) {
    nLen += pTagsList->p[i].bytes;
  }

  // max tag row length must be less than TSDB_MAX_TAGS_LEN
  if (nLen > TSDB_MAX_TAGS_LEN) {
    invalidSqlErrMsg(tscGetErrorMsgPayload(pCmd), msg2);
    return false;
  }

  // field name must be unique
  for (int32_t i = 0; i < pTagsList->nField; ++i) {
    if (has(pFieldList, 0, pTagsList->p[i].name) == true) {
      invalidSqlErrMsg(tscGetErrorMsgPayload(pCmd), msg3);
      return false;
    }
  }

  /* timestamp in tag is not allowed */
  for (int32_t i = 0; i < pTagsList->nField; ++i) {
    if (pTagsList->p[i].type == TSDB_DATA_TYPE_TIMESTAMP) {
      invalidSqlErrMsg(tscGetErrorMsgPayload(pCmd), msg4);
      return false;
    }

    if (pTagsList->p[i].type < TSDB_DATA_TYPE_BOOL || pTagsList->p[i].type > TSDB_DATA_TYPE_NCHAR) {
      invalidSqlErrMsg(tscGetErrorMsgPayload(pCmd), msg5);
      return false;
    }

    if ((pTagsList->p[i].type == TSDB_DATA_TYPE_BINARY && pTagsList->p[i].bytes <= 0) ||
        (pTagsList->p[i].type == TSDB_DATA_TYPE_NCHAR && pTagsList->p[i].bytes <= 0)) {
      invalidSqlErrMsg(tscGetErrorMsgPayload(pCmd), msg7);
      return false;
    }

    if (validateColumnName(pTagsList->p[i].name) != TSDB_CODE_SUCCESS) {
      invalidSqlErrMsg(tscGetErrorMsgPayload(pCmd), msg6);
      return false;
    }

    if (has(pTagsList, i + 1, pTagsList->p[i].name) == true) {
      invalidSqlErrMsg(tscGetErrorMsgPayload(pCmd), msg3);
      return false;
    }
  }

  return true;
}

/*
 * tags name /column name is truncated in sql.y
 */
bool validateOneTags(SSqlCmd* pCmd, TAOS_FIELD* pTagField) {
  const char* msg1 = "timestamp not allowed in tags";
  const char* msg2 = "duplicated column names";
  const char* msg3 = "tag length too long";
  const char* msg4 = "invalid tag name";
  const char* msg5 = "invalid binary/nchar tag length";
  const char* msg6 = "invalid data type in tags";

  assert(pCmd->numOfClause == 1);

  STableMetaInfo* pTableMetaInfo = tscGetTableMetaInfoFromCmd(pCmd, pCmd->clauseIndex, 0);
  STableMeta*     pTableMeta = pTableMetaInfo->pTableMeta;

  int32_t numOfTags = tscGetNumOfTags(pTableMeta);
  int32_t numOfCols = tscGetNumOfColumns(pTableMeta);
  
  // no more than 6 tags
  if (numOfTags == TSDB_MAX_TAGS) {
    char msg[128] = {0};
    sprintf(msg, "tags no more than %d", TSDB_MAX_TAGS);

    invalidSqlErrMsg(tscGetErrorMsgPayload(pCmd), msg);
    return false;
  }

  // no timestamp allowable
  if (pTagField->type == TSDB_DATA_TYPE_TIMESTAMP) {
    invalidSqlErrMsg(tscGetErrorMsgPayload(pCmd), msg1);
    return false;
  }

  if ((pTagField->type < TSDB_DATA_TYPE_BOOL) || (pTagField->type > TSDB_DATA_TYPE_NCHAR)) {
    invalidSqlErrMsg(tscGetErrorMsgPayload(pCmd), msg6);
    return false;
  }

  SSchema* pTagSchema = tscGetTableTagSchema(pTableMetaInfo->pTableMeta);
  int32_t  nLen = 0;

  for (int32_t i = 0; i < numOfTags; ++i) {
    nLen += pTagSchema[i].bytes;
  }

  // length less than TSDB_MAX_TASG_LEN
  if (nLen + pTagField->bytes > TSDB_MAX_TAGS_LEN) {
    invalidSqlErrMsg(tscGetErrorMsgPayload(pCmd), msg3);
    return false;
  }

  // tags name can not be a keyword
  if (validateColumnName(pTagField->name) != TSDB_CODE_SUCCESS) {
    invalidSqlErrMsg(tscGetErrorMsgPayload(pCmd), msg4);
    return false;
  }

  // binary(val), val can not be equalled to or less than 0
  if ((pTagField->type == TSDB_DATA_TYPE_BINARY || pTagField->type == TSDB_DATA_TYPE_NCHAR) && pTagField->bytes <= 0) {
    invalidSqlErrMsg(tscGetErrorMsgPayload(pCmd), msg5);
    return false;
  }

  // field name must be unique
  SSchema* pSchema = tscGetTableSchema(pTableMeta);

  for (int32_t i = 0; i < numOfTags + numOfCols; ++i) {
    if (strncasecmp(pTagField->name, pSchema[i].name, TSDB_COL_NAME_LEN) == 0) {
      invalidSqlErrMsg(tscGetErrorMsgPayload(pCmd), msg2);
      return false;
    }
  }

  return true;
}

bool validateOneColumn(SSqlCmd* pCmd, TAOS_FIELD* pColField) {
  const char* msg1 = "too many columns";
  const char* msg2 = "duplicated column names";
  const char* msg3 = "column length too long";
  const char* msg4 = "invalid data types";
  const char* msg5 = "invalid column name";
  const char* msg6 = "invalid column length";

  assert(pCmd->numOfClause == 1);
  STableMetaInfo* pTableMetaInfo = tscGetTableMetaInfoFromCmd(pCmd, pCmd->clauseIndex, 0);
  STableMeta*     pTableMeta = pTableMetaInfo->pTableMeta;
  
  int32_t numOfTags = tscGetNumOfTags(pTableMeta);
  int32_t numOfCols = tscGetNumOfColumns(pTableMeta);
  
  // no more max columns
  if (numOfCols >= TSDB_MAX_COLUMNS || numOfTags + numOfCols >= TSDB_MAX_COLUMNS) {
    invalidSqlErrMsg(tscGetErrorMsgPayload(pCmd), msg1);
    return false;
  }

  if (pColField->type < TSDB_DATA_TYPE_BOOL || pColField->type > TSDB_DATA_TYPE_NCHAR) {
    invalidSqlErrMsg(tscGetErrorMsgPayload(pCmd), msg4);
    return false;
  }

  if (validateColumnName(pColField->name) != TSDB_CODE_SUCCESS) {
    invalidSqlErrMsg(tscGetErrorMsgPayload(pCmd), msg5);
    return false;
  }

  SSchema* pSchema = tscGetTableSchema(pTableMeta);
  int32_t  nLen = 0;

  for (int32_t i = 0; i < numOfCols; ++i) {
    nLen += pSchema[i].bytes;
  }

  if (pColField->bytes <= 0) {
    invalidSqlErrMsg(tscGetErrorMsgPayload(pCmd), msg6);
    return false;
  }

  // length less than TSDB_MAX_BYTES_PER_ROW
  if (nLen + pColField->bytes > TSDB_MAX_BYTES_PER_ROW) {
    invalidSqlErrMsg(tscGetErrorMsgPayload(pCmd), msg3);
    return false;
  }

  // field name must be unique
  for (int32_t i = 0; i < numOfTags + numOfCols; ++i) {
    if (strncasecmp(pColField->name, pSchema[i].name, TSDB_COL_NAME_LEN) == 0) {
      invalidSqlErrMsg(tscGetErrorMsgPayload(pCmd), msg2);
      return false;
    }
  }

  return true;
}

/* is contained in pFieldList or not */
static bool has(tFieldList* pFieldList, int32_t startIdx, const char* name) {
  for (int32_t j = startIdx; j < pFieldList->nField; ++j) {
    if (strncasecmp(name, pFieldList->p[j].name, TSDB_COL_NAME_LEN) == 0) return true;
  }

  return false;
}

static char* getAccountId(SSqlObj* pSql) { return pSql->pTscObj->acctId; }

static void getCurrentDBName(SSqlObj* pSql, SSQLToken* pDBToken) {
  pDBToken->z = pSql->pTscObj->db;
  pDBToken->n = strlen(pSql->pTscObj->db);
}

/* length limitation, strstr cannot be applied */
static bool hasSpecifyDB(SSQLToken* pTableName) {
  for (int32_t i = 0; i < pTableName->n; ++i) {
    if (pTableName->z[i] == TS_PATH_DELIMITER[0]) {
      return true;
    }
  }

  return false;
}

int32_t setObjFullName(char* fullName, const char* account, SSQLToken* pDB, SSQLToken* tableName, int32_t* xlen) {
  int32_t totalLen = 0;

  if (account != NULL) {
    int32_t len = strlen(account);
    strcpy(fullName, account);
    fullName[len] = TS_PATH_DELIMITER[0];
    totalLen += (len + 1);
  }

  /* db name is not specified, the tableName dose not include db name */
  if (pDB != NULL) {
    if (pDB->n > TSDB_DB_NAME_LEN) {
      return TSDB_CODE_TSC_INVALID_SQL;
    }

    memcpy(&fullName[totalLen], pDB->z, pDB->n);
    totalLen += pDB->n;
  }

  if (tableName != NULL) {
    if (pDB != NULL) {
      fullName[totalLen] = TS_PATH_DELIMITER[0];
      totalLen += 1;

      /* here we only check the table name length limitation */
      if (tableName->n > TSDB_TABLE_NAME_LEN) {
        return TSDB_CODE_TSC_INVALID_SQL;
      }
    } else {  // pDB == NULL, the db prefix name is specified in tableName
      /* the length limitation includes tablename + dbname + sep */
      if (tableName->n > TSDB_TABLE_NAME_LEN + TSDB_DB_NAME_LEN + tListLen(TS_PATH_DELIMITER)) {
        return TSDB_CODE_TSC_INVALID_SQL;
      }
    }

    memcpy(&fullName[totalLen], tableName->z, tableName->n);
    totalLen += tableName->n;
  }

  if (xlen != NULL) {
    *xlen = totalLen;
  }

  if (totalLen < TSDB_TABLE_ID_LEN) {
    fullName[totalLen] = 0;
  }

  return (totalLen <= TSDB_TABLE_ID_LEN) ? TSDB_CODE_SUCCESS : TSDB_CODE_TSC_INVALID_SQL;
}

static void extractColumnNameFromString(tSQLExprItem* pItem) {
  if (pItem->pNode->nSQLOptr == TK_STRING) {
    pItem->pNode->val.nLen = strdequote(pItem->pNode->val.pz);
    pItem->pNode->nSQLOptr = TK_ID;

    SSQLToken* pIdToken = &pItem->pNode->colInfo;
    pIdToken->type = TK_ID;
    pIdToken->z = pItem->pNode->val.pz;
    pIdToken->n = pItem->pNode->val.nLen;
  }
}

int32_t parseSelectClause(SSqlCmd* pCmd, int32_t clauseIndex, tSQLExprList* pSelection, bool isSTable) {
  assert(pSelection != NULL && pCmd != NULL);

  const char* msg1 = "invalid column name, or illegal column type";
  const char* msg2 = "functions can not be mixed up";
  const char* msg3 = "not support query expression";
  const char* msg4 = "columns from different table mixed up in arithmetic expression";
  const char* msg5 = "invalid function name";

  SQueryInfo* pQueryInfo = tscGetQueryInfoDetail(pCmd, clauseIndex);
  
  if (pQueryInfo->colList == NULL) {
    pQueryInfo->colList = taosArrayInit(4, POINTER_BYTES);
  }
  
  for (int32_t i = 0; i < pSelection->nExpr; ++i) {
    int32_t outputIndex = tscSqlExprNumOfExprs(pQueryInfo);
    tSQLExprItem* pItem = &pSelection->a[i];

    // project on all fields
    if (pItem->pNode->nSQLOptr == TK_ALL || pItem->pNode->nSQLOptr == TK_ID || pItem->pNode->nSQLOptr == TK_STRING) {
      // it is actually a function, but the function name is invalid
      if (pItem->pNode->nSQLOptr == TK_ID && (pItem->pNode->colInfo.z == NULL && pItem->pNode->colInfo.n == 0)) {
        return invalidSqlErrMsg(tscGetErrorMsgPayload(pCmd), msg5);
      }

      // if the name of column is quoted, remove it and set the right information for later process
      extractColumnNameFromString(pItem);
      TSDB_QUERY_SET_TYPE(pQueryInfo->type, TSDB_QUERY_TYPE_PROJECTION_QUERY);

      // select table_name1.field_name1, table_name2.field_name2  from table_name1, table_name2
      if (addProjectionExprAndResultField(pQueryInfo, pItem) != TSDB_CODE_SUCCESS) {
        return TSDB_CODE_TSC_INVALID_SQL;
      }
    } else if (pItem->pNode->nSQLOptr >= TK_COUNT && pItem->pNode->nSQLOptr <= TK_TBID) {
      // sql function in selection clause, append sql function info in pSqlCmd structure sequentially
      if (addExprAndResultField(pQueryInfo, outputIndex, pItem, true) != TSDB_CODE_SUCCESS) {
        return TSDB_CODE_TSC_INVALID_SQL;
      }

    } else if (pItem->pNode->nSQLOptr >= TK_PLUS && pItem->pNode->nSQLOptr <= TK_REM) {
      // arithmetic function in select clause
      SColumnList columnList = {0};
      int32_t     arithmeticType = NON_ARITHMEIC_EXPR;

      if (validateArithmeticSQLExpr(pItem->pNode, pQueryInfo, &columnList, &arithmeticType) != TSDB_CODE_SUCCESS) {
        return invalidSqlErrMsg(pQueryInfo->msg, msg1);
      }
      
      int32_t tableIndex = columnList.ids[0].tableIndex;
      char  arithmeticExprStr[1024] = {0};
      char* p = arithmeticExprStr;
      
      if (arithmeticType == NORMAL_ARITHMETIC) {
        pQueryInfo->type |= TSDB_QUERY_TYPE_PROJECTION_QUERY;
  
        // all columns in arithmetic expression must belong to the same table
        for (int32_t f = 1; f < columnList.num; ++f) {
          if (columnList.ids[f].tableIndex != tableIndex) {
            return invalidSqlErrMsg(pQueryInfo->msg, msg4);
          }
        }
  
        if (buildArithmeticExprString(pItem->pNode, &p) != TSDB_CODE_SUCCESS) {
          return TSDB_CODE_TSC_INVALID_SQL;
        }
  
        // expr string is set as the parameter of function
        SColumnIndex index = {.tableIndex = tableIndex};
        SSqlExpr*    pExpr = tscSqlExprAppend(pQueryInfo, TSDB_FUNC_ARITHM, &index, TSDB_DATA_TYPE_DOUBLE,
                                              sizeof(double), sizeof(double), false);
        
        /* todo alias name should use the original sql string */
        char* name = (pItem->aliasName != NULL)? pItem->aliasName:arithmeticExprStr;
        strncpy(pExpr->aliasName, name, TSDB_COL_NAME_LEN);
        
        tExprNode* pNode = NULL;
        SArray* colList = taosArrayInit(10, sizeof(SColIndex));
        
        int32_t ret = exprTreeFromSqlExpr(&pNode, pItem->pNode, pQueryInfo->exprList, pQueryInfo, colList);
        if (ret != TSDB_CODE_SUCCESS) {
          tExprTreeDestroy(&pNode, NULL);
          return invalidSqlErrMsg(pQueryInfo->msg, "invalid arithmetic expression in select clause");
        }
        
        SBufferWriter bw = tbufInitWriter(NULL, false);

        TRY(0) {
          exprTreeToBinary(&bw, pNode);
        } CATCH(code) {
          tbufCloseWriter(&bw);
          UNUSED(code);
          // TODO: other error handling
        } END_TRY
        
        size_t len = tbufTell(&bw);
        char* c = tbufGetData(&bw, true);
        
        // set the serialized binary string as the parameter of arithmetic expression
        addExprParams(pExpr, c, TSDB_DATA_TYPE_BINARY, len, index.tableIndex);
        
        insertResultField(pQueryInfo, i, &columnList, sizeof(double), TSDB_DATA_TYPE_DOUBLE, pExpr->aliasName, pExpr);
        
        taosArrayDestroy(colList);
        tExprTreeDestroy(&pNode, NULL);
      } else {
        columnList.num = 0;
        columnList.ids[0] = (SColumnIndex) {0, 0};
        
        insertResultField(pQueryInfo, i, &columnList, sizeof(double), TSDB_DATA_TYPE_DOUBLE, "dummy_column", NULL);
        
        int32_t slot = tscNumOfFields(pQueryInfo) - 1;
        SFieldSupInfo* pInfo = tscFieldInfoGetSupp(&pQueryInfo->fieldsInfo, slot);
        
        if (pInfo->pSqlExpr == NULL) {
          SExprInfo* pArithExprInfo = calloc(1, sizeof(SExprInfo));
          
          // arithmetic expression always return result in the format of double float
          pArithExprInfo->bytes = sizeof(double);
          pArithExprInfo->interBytes = sizeof(double);
          pArithExprInfo->type = TSDB_DATA_TYPE_DOUBLE;

          int32_t ret = exprTreeFromSqlExpr(&pArithExprInfo->pExpr, pItem->pNode, pQueryInfo->exprList, pQueryInfo, NULL);
          if (ret != TSDB_CODE_SUCCESS) {
            tExprTreeDestroy(&pArithExprInfo->pExpr, NULL);
            return invalidSqlErrMsg(pQueryInfo->msg, "invalid expression in select clause");
          }
  
          pInfo->pArithExprInfo = pArithExprInfo;
        }
      }
    } else {
      /*
       * not support such expression
       * e.g., select 12+5 from table_name
       */
      return invalidSqlErrMsg(pQueryInfo->msg, msg3);
    }

    if (pQueryInfo->fieldsInfo.numOfOutput > TSDB_MAX_COLUMNS) {
      return TSDB_CODE_TSC_INVALID_SQL;
    }
  }

  if (!functionCompatibleCheck(pQueryInfo)) {
    return invalidSqlErrMsg(pQueryInfo->msg, msg2);
  }

  if (isSTable) {
    /*
     * transfer sql functions that need secondary merge into another format
     * in dealing with metric queries such as: count/first/last
     */
    tscTansformSQLFuncForSTableQuery(pQueryInfo);

    if (hasUnsupportFunctionsForSTableQuery(pQueryInfo)) {
      return TSDB_CODE_TSC_INVALID_SQL;
    }
  }

  return TSDB_CODE_SUCCESS;
}

int32_t insertResultField(SQueryInfo* pQueryInfo, int32_t outputIndex, SColumnList* pIdList, int16_t bytes,
    int8_t type, char* fieldName, SSqlExpr* pSqlExpr) {
  
  for (int32_t i = 0; i < pIdList->num; ++i) {
    int32_t tableId = pIdList->ids[i].tableIndex;
    STableMetaInfo* pTableMetaInfo = pQueryInfo->pTableMetaInfo[tableId];
    
    int32_t numOfCols = tscGetNumOfColumns(pTableMetaInfo->pTableMeta);
    if (pIdList->ids[i].columnIndex >= numOfCols) {
      continue;
    }
    
    tscColumnListInsert(pQueryInfo->colList, &(pIdList->ids[i]));
  }
  
  TAOS_FIELD f = tscCreateField(type, fieldName, bytes);
  SFieldSupInfo* pInfo =tscFieldInfoInsert(&pQueryInfo->fieldsInfo, outputIndex, &f);
  pInfo->pSqlExpr = pSqlExpr;
  
  return TSDB_CODE_SUCCESS;
}

SSqlExpr* doAddProjectCol(SQueryInfo* pQueryInfo, int32_t outputIndex, int32_t colIndex, int32_t tableIndex) {
  STableMetaInfo* pTableMetaInfo = tscGetMetaInfo(pQueryInfo, tableIndex);
  STableMeta*     pTableMeta = pTableMetaInfo->pTableMeta;
  int32_t numOfCols = tscGetNumOfColumns(pTableMeta);
  
  SSchema* pSchema = tscGetTableColumnSchema(pTableMeta, colIndex);

  int16_t functionId = (int16_t)((colIndex >= numOfCols) ? TSDB_FUNC_TAGPRJ : TSDB_FUNC_PRJ);
  SColumnIndex index = {.tableIndex = tableIndex,};
  
  if (functionId == TSDB_FUNC_TAGPRJ) {
    index.columnIndex = colIndex - tscGetNumOfColumns(pTableMeta);
  
    tscColumnListInsert(pTableMetaInfo->tagColList, &index);
  } else {
    index.columnIndex = colIndex;
  }
  
  return tscSqlExprAppend(pQueryInfo, functionId, &index, pSchema->type, pSchema->bytes,
      pSchema->bytes, functionId == TSDB_FUNC_TAGPRJ);
}

static void addProjectQueryCol(SQueryInfo* pQueryInfo, int32_t startPos, SColumnIndex* pIndex, tSQLExprItem* pItem) {
  SSqlExpr* pExpr = doAddProjectCol(pQueryInfo, startPos, pIndex->columnIndex, pIndex->tableIndex);

  STableMetaInfo* pTableMetaInfo = tscGetMetaInfo(pQueryInfo, pIndex->tableIndex);
  STableMeta*     pTableMeta = pTableMetaInfo->pTableMeta;
  
  SSchema* pSchema = tscGetTableColumnSchema(pTableMeta, pIndex->columnIndex);

  char* colName = (pItem->aliasName == NULL) ? pSchema->name : pItem->aliasName;
  strncpy(pExpr->aliasName, colName, tListLen(pExpr->aliasName));
  
  SColumnList ids = {0};
  ids.num = 1;
  ids.ids[0] = *pIndex;

  if (pIndex->columnIndex >= tscGetNumOfColumns(pTableMeta) || pIndex->columnIndex == TSDB_TBNAME_COLUMN_INDEX) {
    ids.num = 0;
  }

  insertResultField(pQueryInfo, startPos, &ids, pExpr->resBytes, pExpr->resType, pExpr->aliasName, pExpr);
}

void tscAddSpecialColumnForSelect(SQueryInfo* pQueryInfo, int32_t outputColIndex, int16_t functionId,
                                  SColumnIndex* pIndex, SSchema* pColSchema, int16_t flag) {
  SSqlExpr* pExpr = tscSqlExprAppend(pQueryInfo, functionId, pIndex, pColSchema->type,
                                     pColSchema->bytes, pColSchema->bytes, flag);

  SColumnList ids = getColumnList(1, pIndex->tableIndex, pIndex->columnIndex);
  if (TSDB_COL_IS_TAG(flag)) {
    ids.num = 0;
  }

  insertResultField(pQueryInfo, outputColIndex, &ids, pColSchema->bytes, pColSchema->type, pColSchema->name, pExpr);

  pExpr->colInfo.flag = flag;
  STableMetaInfo* pTableMetaInfo = tscGetMetaInfo(pQueryInfo, pIndex->tableIndex);
  
  if (TSDB_COL_IS_TAG(flag)) {
    tscColumnListInsert(pTableMetaInfo->tagColList, pIndex);
  }
}

static int32_t doAddProjectionExprAndResultFields(SQueryInfo* pQueryInfo, SColumnIndex* pIndex, int32_t startPos) {
  STableMetaInfo* pTableMetaInfo = tscGetMetaInfo(pQueryInfo, pIndex->tableIndex);

  int32_t     numOfTotalColumns = 0;
  STableMeta* pTableMeta = pTableMetaInfo->pTableMeta;
  SSchema*    pSchema = tscGetTableSchema(pTableMeta);

  STableComInfo tinfo = tscGetTableInfo(pTableMeta);
  
  if (UTIL_TABLE_IS_SUPER_TABLE(pTableMetaInfo)) {
    numOfTotalColumns = tinfo.numOfColumns + tinfo.numOfTags;
  } else {
    numOfTotalColumns = tinfo.numOfColumns;
  }

  for (int32_t j = 0; j < numOfTotalColumns; ++j) {
    SSqlExpr* pExpr = doAddProjectCol(pQueryInfo, startPos + j, j, pIndex->tableIndex);
    strncpy(pExpr->aliasName, pSchema[j].name, tListLen(pExpr->aliasName));

    pIndex->columnIndex = j;
    SColumnList ids = {0};
    ids.ids[0] = *pIndex;
    ids.num = 1;

    insertResultField(pQueryInfo, startPos + j, &ids, pSchema[j].bytes, pSchema[j].type, pSchema[j].name, pExpr);
  }

  return numOfTotalColumns;
}

int32_t addProjectionExprAndResultField(SQueryInfo* pQueryInfo, tSQLExprItem* pItem) {
  const char* msg0 = "invalid column name";
  const char* msg1 = "tag for normal table query is not allowed";
  
  int32_t startPos = tscSqlExprNumOfExprs(pQueryInfo);

  if (pItem->pNode->nSQLOptr == TK_ALL) {  // project on all fields
    SColumnIndex index = COLUMN_INDEX_INITIALIZER;
    if (getTableIndexByName(&pItem->pNode->colInfo, pQueryInfo, &index) != TSDB_CODE_SUCCESS) {
      return invalidSqlErrMsg(pQueryInfo->msg, msg0);
    }

    // all meters columns are required
    if (index.tableIndex == COLUMN_INDEX_INITIAL_VAL) {  // all table columns are required.
      for (int32_t i = 0; i < pQueryInfo->numOfTables; ++i) {
        index.tableIndex = i;
        int32_t inc = doAddProjectionExprAndResultFields(pQueryInfo, &index, startPos);
        startPos += inc;
      }
    } else {
      doAddProjectionExprAndResultFields(pQueryInfo, &index, startPos);
    }
  } else if (pItem->pNode->nSQLOptr == TK_ID) {  // simple column projection query
    SColumnIndex index = COLUMN_INDEX_INITIALIZER;

    if (getColumnIndexByName(&pItem->pNode->colInfo, pQueryInfo, &index) != TSDB_CODE_SUCCESS) {
      return invalidSqlErrMsg(pQueryInfo->msg, msg0);
    }

    if (index.columnIndex == TSDB_TBNAME_COLUMN_INDEX) {
      SSchema colSchema = {.type = TSDB_DATA_TYPE_BINARY, .bytes = TSDB_TABLE_NAME_LEN + VARSTR_HEADER_SIZE};
      strcpy(colSchema.name, TSQL_TBNAME_L);

      tscAddSpecialColumnForSelect(pQueryInfo, startPos, TSDB_FUNC_TAGPRJ, &index, &colSchema, true);
    } else {
      STableMetaInfo* pTableMetaInfo = tscGetMetaInfo(pQueryInfo, index.tableIndex);
      STableMeta*     pTableMeta = pTableMetaInfo->pTableMeta;

      if (index.columnIndex >= tscGetNumOfColumns(pTableMeta) && UTIL_TABLE_IS_NORMAL_TABLE(pTableMetaInfo)) {
        return invalidSqlErrMsg(pQueryInfo->msg, msg1);
      }

      addProjectQueryCol(pQueryInfo, startPos, &index, pItem);
    }
  } else {
    return TSDB_CODE_TSC_INVALID_SQL;
  }

  return TSDB_CODE_SUCCESS;
}

static int32_t setExprInfoForFunctions(SQueryInfo* pQueryInfo, SSchema* pSchema, int32_t functionID, char* aliasName,
                                       int32_t resColIdx, SColumnIndex* pColIndex) {
  int16_t type = 0;
  int16_t bytes = 0;

  char        columnName[TSDB_COL_NAME_LEN] = {0};
  const char* msg1 = "not support column types";

  if (functionID == TSDB_FUNC_SPREAD) {
    if (pSchema[pColIndex->columnIndex].type == TSDB_DATA_TYPE_BINARY ||
        pSchema[pColIndex->columnIndex].type == TSDB_DATA_TYPE_NCHAR ||
        pSchema[pColIndex->columnIndex].type == TSDB_DATA_TYPE_BOOL) {
      invalidSqlErrMsg(pQueryInfo->msg, msg1);
      return -1;
    } else {
      type = TSDB_DATA_TYPE_DOUBLE;
      bytes = tDataTypeDesc[type].nSize;
    }
  } else {
    type = pSchema[pColIndex->columnIndex].type;
    bytes = pSchema[pColIndex->columnIndex].bytes;
  }

  if (aliasName != NULL) {
    strcpy(columnName, aliasName);
  } else {
    getRevisedName(columnName, functionID, TSDB_COL_NAME_LEN, pSchema[pColIndex->columnIndex].name);
  }
  
  SSqlExpr* pExpr = tscSqlExprAppend(pQueryInfo, functionID, pColIndex, type, bytes, bytes, false);
  strncpy(pExpr->aliasName, columnName, tListLen(pExpr->aliasName));
  
  // for all queries, the timestamp column needs to be loaded
  SColumnIndex index = {.tableIndex = pColIndex->tableIndex, .columnIndex = PRIMARYKEY_TIMESTAMP_COL_INDEX};
  tscColumnListInsert(pQueryInfo->colList, &index);

  SColumnList ids = getColumnList(1, pColIndex->tableIndex, pColIndex->columnIndex);
  insertResultField(pQueryInfo, resColIdx, &ids, bytes, type, columnName, pExpr);

  return TSDB_CODE_SUCCESS;
}

int32_t addExprAndResultField(SQueryInfo* pQueryInfo, int32_t colIndex, tSQLExprItem* pItem, bool finalResult) {
  STableMetaInfo* pTableMetaInfo = NULL;
  int32_t optr = pItem->pNode->nSQLOptr;

  const char* msg1 = "not support column types";
  const char* msg2 = "invalid parameters";
  const char* msg3 = "illegal column name";
  const char* msg4 = "invalid table name";
  const char* msg5 = "parameter is out of range [0, 100]";
  const char* msg6 = "function applied to tags not allowed";
  const char* msg7 = "normal table can not apply this function";
  
  switch (optr) {
    case TK_COUNT: {
      if (pItem->pNode->pParam != NULL && pItem->pNode->pParam->nExpr != 1) {
        /* more than one parameter for count() function */
        return invalidSqlErrMsg(pQueryInfo->msg, msg2);
      }

      int16_t functionID = 0;
      if (changeFunctionID(optr, &functionID) != TSDB_CODE_SUCCESS) {
        return TSDB_CODE_TSC_INVALID_SQL;
      }

      SSqlExpr* pExpr = NULL;
      SColumnIndex index = COLUMN_INDEX_INITIALIZER;

      if (pItem->pNode->pParam != NULL) {
        SSQLToken* pToken = &pItem->pNode->pParam->a[0].pNode->colInfo;
        if (pToken->z == NULL || pToken->n == 0) {
          return invalidSqlErrMsg(pQueryInfo->msg, msg3);
        }

        tSQLExprItem* pParamElem = &pItem->pNode->pParam->a[0];
        if (pParamElem->pNode->nSQLOptr == TK_ALL) {
          // select table.*
          // check if the table name is valid or not
          SSQLToken tmpToken = pParamElem->pNode->colInfo;

          if (getTableIndexByName(&tmpToken, pQueryInfo, &index) != TSDB_CODE_SUCCESS) {
            return invalidSqlErrMsg(pQueryInfo->msg, msg4);
          }

          index = (SColumnIndex){0, PRIMARYKEY_TIMESTAMP_COL_INDEX};
          int32_t size = tDataTypeDesc[TSDB_DATA_TYPE_BIGINT].nSize;
          pExpr = tscSqlExprAppend(pQueryInfo, functionID, &index, TSDB_DATA_TYPE_BIGINT, size, size, false);
        } else {
          // count the number of meters created according to the super table
          if (getColumnIndexByName(pToken, pQueryInfo, &index) != TSDB_CODE_SUCCESS) {
            return invalidSqlErrMsg(pQueryInfo->msg, msg3);
          }

          pTableMetaInfo = tscGetMetaInfo(pQueryInfo, index.tableIndex);

          // count tag is equalled to count(tbname)
          bool isTag = false;
          if (index.columnIndex >= tscGetNumOfColumns(pTableMetaInfo->pTableMeta) || index.columnIndex == TSDB_TBNAME_COLUMN_INDEX) {
            index.columnIndex = TSDB_TBNAME_COLUMN_INDEX;
            isTag = true;
          }

          int32_t size = tDataTypeDesc[TSDB_DATA_TYPE_BIGINT].nSize;
          pExpr = tscSqlExprAppend(pQueryInfo, functionID, &index, TSDB_DATA_TYPE_BIGINT, size, size, isTag);
        }
      } else {  // count(*) is equalled to count(primary_timestamp_key)
        index = (SColumnIndex){0, PRIMARYKEY_TIMESTAMP_COL_INDEX};

        int32_t size = tDataTypeDesc[TSDB_DATA_TYPE_BIGINT].nSize;
        pExpr = tscSqlExprAppend(pQueryInfo, functionID, &index, TSDB_DATA_TYPE_BIGINT, size, size, false);
      }
      
      memset(pExpr->aliasName, 0, tListLen(pExpr->aliasName));
      getColumnName(pItem, pExpr->aliasName, TSDB_COL_NAME_LEN);
      
      SColumnList ids = getColumnList(1, index.tableIndex, index.columnIndex);
      if (finalResult) {
        int32_t numOfOutput = tscNumOfFields(pQueryInfo);
        insertResultField(pQueryInfo, numOfOutput, &ids, sizeof(int64_t), TSDB_DATA_TYPE_BIGINT, pExpr->aliasName, pExpr);
      } else {
        for (int32_t i = 0; i < ids.num; ++i) {
          tscColumnListInsert(pQueryInfo->colList, &(ids.ids[i]));
        }
      }

      // the time stamp may be always needed
      if (index.tableIndex > 0 && index.tableIndex < tscGetNumOfColumns(pTableMetaInfo->pTableMeta)) {
        SColumnIndex tsCol = {.tableIndex = index.tableIndex, .columnIndex = PRIMARYKEY_TIMESTAMP_COL_INDEX};
        tscColumnListInsert(pQueryInfo->colList, &tsCol);
      }

      return TSDB_CODE_SUCCESS;
    }
    case TK_SUM:
    case TK_AVG:
    case TK_RATE:
    case TK_IRATE:
    case TK_SUM_RATE:
    case TK_SUM_IRATE:
    case TK_AVG_RATE:
    case TK_AVG_IRATE:
    case TK_TWA:
    case TK_MIN:
    case TK_MAX:
    case TK_DIFF:
    case TK_STDDEV:
    case TK_LEASTSQUARES: {
      // 1. valid the number of parameters
      if (pItem->pNode->pParam == NULL || (optr != TK_LEASTSQUARES && pItem->pNode->pParam->nExpr != 1) ||
          (optr == TK_LEASTSQUARES && pItem->pNode->pParam->nExpr != 3)) {
        /* no parameters or more than one parameter for function */
        return invalidSqlErrMsg(pQueryInfo->msg, msg2);
      }

      tSQLExprItem* pParamElem = &(pItem->pNode->pParam->a[0]);
      if (pParamElem->pNode->nSQLOptr != TK_ALL && pParamElem->pNode->nSQLOptr != TK_ID) {
        return invalidSqlErrMsg(pQueryInfo->msg, msg2);
      }

      SColumnIndex index = COLUMN_INDEX_INITIALIZER;
      if ((getColumnIndexByName(&pParamElem->pNode->colInfo, pQueryInfo, &index) != TSDB_CODE_SUCCESS) ||
          index.columnIndex == TSDB_TBNAME_COLUMN_INDEX) {
        return invalidSqlErrMsg(pQueryInfo->msg, msg3);
      }

      // 2. check if sql function can be applied on this column data type
      pTableMetaInfo = tscGetMetaInfo(pQueryInfo, index.tableIndex);
      SSchema* pSchema = tscGetTableColumnSchema(pTableMetaInfo->pTableMeta, index.columnIndex);
      int16_t  colType = pSchema->type;

      if (colType <= TSDB_DATA_TYPE_BOOL || colType >= TSDB_DATA_TYPE_BINARY) {
        return invalidSqlErrMsg(pQueryInfo->msg, msg1);
      }

      int16_t resultType = 0;
      int16_t resultSize = 0;
      int32_t intermediateResSize = 0;

      int16_t functionID = 0;
      if (changeFunctionID(optr, &functionID) != TSDB_CODE_SUCCESS) {
        return TSDB_CODE_TSC_INVALID_SQL;
      }

      if (getResultDataInfo(pSchema->type, pSchema->bytes, functionID, 0, &resultType, &resultSize,
                            &intermediateResSize, 0, false) != TSDB_CODE_SUCCESS) {
        return TSDB_CODE_TSC_INVALID_SQL;
      }

      // set the first column ts for diff query
      if (optr == TK_DIFF) {
        colIndex += 1;
        SColumnIndex indexTS = {.tableIndex = index.tableIndex, .columnIndex = 0};
        SSqlExpr* pExpr = tscSqlExprAppend(pQueryInfo, TSDB_FUNC_TS_DUMMY, &indexTS, TSDB_DATA_TYPE_TIMESTAMP, TSDB_KEYSIZE,
                         TSDB_KEYSIZE, false);

        SColumnList ids = getColumnList(1, 0, 0);
        insertResultField(pQueryInfo, 0, &ids, TSDB_KEYSIZE, TSDB_DATA_TYPE_TIMESTAMP, aAggs[TSDB_FUNC_TS_DUMMY].aName, pExpr);
      }

      // functions can not be applied to tags
      if (index.columnIndex >= tscGetNumOfColumns(pTableMetaInfo->pTableMeta)) {
        return invalidSqlErrMsg(pQueryInfo->msg, msg6);
      }

      SSqlExpr* pExpr = tscSqlExprAppend(pQueryInfo, functionID, &index, resultType, resultSize, resultSize, false);

      if (optr == TK_LEASTSQUARES) {
        /* set the leastsquares parameters */
        char val[8] = {0};
        if (tVariantDump(&pParamElem[1].pNode->val, val, TSDB_DATA_TYPE_DOUBLE, true) < 0) {
          return TSDB_CODE_TSC_INVALID_SQL;
        }

        addExprParams(pExpr, val, TSDB_DATA_TYPE_DOUBLE, DOUBLE_BYTES, 0);

        memset(val, 0, tListLen(val));
        if (tVariantDump(&pParamElem[2].pNode->val, val, TSDB_DATA_TYPE_DOUBLE, true) < 0) {
          return TSDB_CODE_TSC_INVALID_SQL;
        }

        addExprParams(pExpr, val, TSDB_DATA_TYPE_DOUBLE, sizeof(double), 0);
      }

      SColumnList ids = {0};
      ids.num = 1;
      ids.ids[0] = index;
  
      memset(pExpr->aliasName, 0, tListLen(pExpr->aliasName));
      getColumnName(pItem, pExpr->aliasName, TSDB_COL_NAME_LEN);
  
      if (finalResult) {
        int32_t numOfOutput = tscNumOfFields(pQueryInfo);
        insertResultField(pQueryInfo, numOfOutput, &ids, pExpr->resBytes, pExpr->resType, pExpr->aliasName, pExpr);
      } else {
        for (int32_t i = 0; i < ids.num; ++i) {
          tscColumnListInsert(pQueryInfo->colList, &(ids.ids[i]));
        }
      }
  
      SColumnIndex tsCol = {.tableIndex = index.tableIndex, .columnIndex = PRIMARYKEY_TIMESTAMP_COL_INDEX};
      tscColumnListInsert(pQueryInfo->colList, &tsCol);
      
      return TSDB_CODE_SUCCESS;
    }
    case TK_FIRST:
    case TK_LAST:
    case TK_SPREAD:
    case TK_LAST_ROW:
    case TK_INTERP: {
      bool requireAllFields = (pItem->pNode->pParam == NULL);

      int16_t functionID = 0;
      changeFunctionID(optr, &functionID);

      if (!requireAllFields) {
        if (pItem->pNode->pParam->nExpr < 1) {
          return invalidSqlErrMsg(pQueryInfo->msg, msg3);
        }

        /* in first/last function, multiple columns can be add to resultset */
        for (int32_t i = 0; i < pItem->pNode->pParam->nExpr; ++i) {
          tSQLExprItem* pParamElem = &(pItem->pNode->pParam->a[i]);
          if (pParamElem->pNode->nSQLOptr != TK_ALL && pParamElem->pNode->nSQLOptr != TK_ID) {
            return invalidSqlErrMsg(pQueryInfo->msg, msg3);
          }

          SColumnIndex index = COLUMN_INDEX_INITIALIZER;

          if (pParamElem->pNode->nSQLOptr == TK_ALL) {
            // select table.*
            SSQLToken tmpToken = pParamElem->pNode->colInfo;

            if (getTableIndexByName(&tmpToken, pQueryInfo, &index) != TSDB_CODE_SUCCESS) {
              return invalidSqlErrMsg(pQueryInfo->msg, msg4);
            }

            pTableMetaInfo = tscGetMetaInfo(pQueryInfo, index.tableIndex);
            SSchema* pSchema = tscGetTableSchema(pTableMetaInfo->pTableMeta);

            for (int32_t j = 0; j < tscGetNumOfColumns(pTableMetaInfo->pTableMeta); ++j) {
              index.columnIndex = j;
              if (setExprInfoForFunctions(pQueryInfo, pSchema, functionID, pItem->aliasName, colIndex++, &index) != 0) {
                return TSDB_CODE_TSC_INVALID_SQL;
              }
            }

          } else {
            if (getColumnIndexByName(&pParamElem->pNode->colInfo, pQueryInfo, &index) != TSDB_CODE_SUCCESS) {
              return invalidSqlErrMsg(pQueryInfo->msg, msg3);
            }

            pTableMetaInfo = tscGetMetaInfo(pQueryInfo, index.tableIndex);
            SSchema* pSchema = tscGetTableSchema(pTableMetaInfo->pTableMeta);

            // functions can not be applied to tags
            if ((index.columnIndex >= tscGetNumOfColumns(pTableMetaInfo->pTableMeta)) || (index.columnIndex < 0)) {
              return invalidSqlErrMsg(pQueryInfo->msg, msg6);
            }

            if (setExprInfoForFunctions(pQueryInfo, pSchema, functionID, pItem->aliasName, colIndex + i, &index) != 0) {
              return TSDB_CODE_TSC_INVALID_SQL;
            }
          }
        }
        
        return TSDB_CODE_SUCCESS;
      } else {  // select * from xxx
        int32_t numOfFields = 0;

        for (int32_t j = 0; j < pQueryInfo->numOfTables; ++j) {
          pTableMetaInfo = tscGetMetaInfo(pQueryInfo, j);
          SSchema* pSchema = tscGetTableSchema(pTableMetaInfo->pTableMeta);

          for (int32_t i = 0; i < tscGetNumOfColumns(pTableMetaInfo->pTableMeta); ++i) {
            SColumnIndex index = {.tableIndex = j, .columnIndex = i};
            if (setExprInfoForFunctions(pQueryInfo, pSchema, functionID, pItem->aliasName, colIndex + i + j, &index) !=
                0) {
              return TSDB_CODE_TSC_INVALID_SQL;
            }
          }

          numOfFields += tscGetNumOfColumns(pTableMetaInfo->pTableMeta);
        }

        
        return TSDB_CODE_SUCCESS;
      }
    }
    case TK_TOP:
    case TK_BOTTOM:
    case TK_PERCENTILE:
    case TK_APERCENTILE: {
      // 1. valid the number of parameters
      if (pItem->pNode->pParam == NULL || pItem->pNode->pParam->nExpr != 2) {
        /* no parameters or more than one parameter for function */
        return invalidSqlErrMsg(pQueryInfo->msg, msg2);
      }

      tSQLExprItem* pParamElem = &(pItem->pNode->pParam->a[0]);
      if (pParamElem->pNode->nSQLOptr != TK_ID) {
        return invalidSqlErrMsg(pQueryInfo->msg, msg2);
      }
      
      SColumnIndex index = COLUMN_INDEX_INITIALIZER;
      if (getColumnIndexByName(&pParamElem->pNode->colInfo, pQueryInfo, &index) != TSDB_CODE_SUCCESS) {
        return invalidSqlErrMsg(pQueryInfo->msg, msg3);
      }

      pTableMetaInfo = tscGetMetaInfo(pQueryInfo, index.tableIndex);
      SSchema* pSchema = tscGetTableSchema(pTableMetaInfo->pTableMeta);

      // functions can not be applied to tags
      if (index.columnIndex >= tscGetNumOfColumns(pTableMetaInfo->pTableMeta)) {
        return invalidSqlErrMsg(pQueryInfo->msg, msg6);
      }

      // 2. valid the column type
      int16_t colType = pSchema[index.columnIndex].type;
      if (colType == TSDB_DATA_TYPE_BOOL || colType >= TSDB_DATA_TYPE_BINARY) {
        return invalidSqlErrMsg(pQueryInfo->msg, msg1);
      }

      // 3. valid the parameters
      if (pParamElem[1].pNode->nSQLOptr == TK_ID) {
        return invalidSqlErrMsg(pQueryInfo->msg, msg2);
      }

      tVariant* pVariant = &pParamElem[1].pNode->val;

      int8_t  resultType = pSchema[index.columnIndex].type;
      int16_t resultSize = pSchema[index.columnIndex].bytes;

      char    val[8] = {0};
      SSqlExpr* pExpr = NULL;
      
      if (optr == TK_PERCENTILE || optr == TK_APERCENTILE) {
        tVariantDump(pVariant, val, TSDB_DATA_TYPE_DOUBLE, true);

        double dp = GET_DOUBLE_VAL(val);
        if (dp < 0 || dp > TOP_BOTTOM_QUERY_LIMIT) {
          return invalidSqlErrMsg(pQueryInfo->msg, msg5);
        }

        resultSize = sizeof(double);
        resultType = TSDB_DATA_TYPE_DOUBLE;

        /*
         * sql function transformation
         * for dp = 0, it is actually min,
         * for dp = 100, it is max,
         */
        int16_t functionId = 0;
        if (changeFunctionID(optr, &functionId) != TSDB_CODE_SUCCESS) {
          return TSDB_CODE_TSC_INVALID_SQL;
        }

        pExpr = tscSqlExprAppend(pQueryInfo, functionId, &index, resultType, resultSize, resultSize, false);
        addExprParams(pExpr, val, TSDB_DATA_TYPE_DOUBLE, sizeof(double), 0);
      } else {
        tVariantDump(pVariant, val, TSDB_DATA_TYPE_BIGINT, true);

        int64_t nTop = *((int32_t*)val);
        if (nTop <= 0 || nTop > 100) {  // todo use macro
          return invalidSqlErrMsg(pQueryInfo->msg, msg5);
        }

        int16_t functionId = 0;
        if (changeFunctionID(optr, &functionId) != TSDB_CODE_SUCCESS) {
          return TSDB_CODE_TSC_INVALID_SQL;
        }

        // set the first column ts for top/bottom query
        SColumnIndex index1 = {0, PRIMARYKEY_TIMESTAMP_COL_INDEX};
        pExpr = tscSqlExprAppend(pQueryInfo, TSDB_FUNC_TS, &index1, TSDB_DATA_TYPE_TIMESTAMP, TSDB_KEYSIZE,
            TSDB_KEYSIZE, false);

        const int32_t TS_COLUMN_INDEX = 0;
        SColumnList   ids = getColumnList(1, 0, TS_COLUMN_INDEX);
        insertResultField(pQueryInfo, TS_COLUMN_INDEX, &ids, TSDB_KEYSIZE, TSDB_DATA_TYPE_TIMESTAMP,
                          aAggs[TSDB_FUNC_TS].aName, pExpr);

        colIndex += 1;  // the first column is ts

        pExpr = tscSqlExprAppend(pQueryInfo, functionId, &index, resultType, resultSize, resultSize, false);
        addExprParams(pExpr, val, TSDB_DATA_TYPE_BIGINT, sizeof(int64_t), 0);
      }
  
      memset(pExpr->aliasName, 0, tListLen(pExpr->aliasName));
      getColumnName(pItem, pExpr->aliasName, TSDB_COL_NAME_LEN);
  
      SColumnList ids = getColumnList(1, 0, index.columnIndex);
      if (finalResult) {
        insertResultField(pQueryInfo, colIndex, &ids, resultSize, resultType, pExpr->aliasName, pExpr);
      } else {
        for (int32_t i = 0; i < ids.num; ++i) {
          tscColumnListInsert(pQueryInfo->colList, &(ids.ids[i]));
        }
      }

      return TSDB_CODE_SUCCESS;
    };
    
    case TK_TBID: {
      pTableMetaInfo = tscGetMetaInfo(pQueryInfo, 0);
      if (UTIL_TABLE_IS_NORMAL_TABLE(pTableMetaInfo)) {
        return invalidSqlErrMsg(pQueryInfo->msg, msg7);
      }
    
      // no parameters or more than one parameter for function
      if (pItem->pNode->pParam == NULL || pItem->pNode->pParam->nExpr != 1) {
        return invalidSqlErrMsg(pQueryInfo->msg, msg2);
      }
      
      tSQLExpr* pParam = pItem->pNode->pParam->a[0].pNode;
    
      SColumnIndex index = COLUMN_INDEX_INITIALIZER;
      if (getColumnIndexByName(&pParam->colInfo, pQueryInfo, &index) != TSDB_CODE_SUCCESS) {
        return invalidSqlErrMsg(pQueryInfo->msg, msg3);
      }
    
      pTableMetaInfo = tscGetMetaInfo(pQueryInfo, index.tableIndex);
      SSchema* pSchema = tscGetTableTagSchema(pTableMetaInfo->pTableMeta);
  
      // functions can not be applied to normal columns
      int32_t numOfCols = tscGetNumOfColumns(pTableMetaInfo->pTableMeta);
      if (index.columnIndex < numOfCols && index.columnIndex != TSDB_TBNAME_COLUMN_INDEX) {
        return invalidSqlErrMsg(pQueryInfo->msg, msg6);
      }
    
      if (index.columnIndex > 0) {
        index.columnIndex -= numOfCols;
      }
      
      // 2. valid the column type
      int16_t colType = 0;
      if (index.columnIndex == TSDB_TBNAME_COLUMN_INDEX) {
        colType = TSDB_DATA_TYPE_BINARY;
      } else {
        colType = pSchema[index.columnIndex].type;
      }
      
      if (colType == TSDB_DATA_TYPE_BOOL) {
        return invalidSqlErrMsg(pQueryInfo->msg, msg1);
      }

      tscColumnListInsert(pTableMetaInfo->tagColList, &index);
      SSchema* pTagSchema = tscGetTableTagSchema(pTableMetaInfo->pTableMeta);
      
      SSchema s = {0};
      if (index.columnIndex == TSDB_TBNAME_COLUMN_INDEX) {
        s.bytes = TSDB_TABLE_NAME_LEN + VARSTR_HEADER_SIZE;
        s.type  = TSDB_DATA_TYPE_BINARY;
        s.colId = TSDB_TBNAME_COLUMN_INDEX;
      } else {
        s = pTagSchema[index.columnIndex];
      }
      
      int16_t bytes = 0;
      int16_t type  = 0;
      int32_t inter = 0;

      int32_t ret = getResultDataInfo(s.type, s.bytes, TSDB_FUNC_TID_TAG, 0, &type, &bytes, &inter, 0, 0);
      assert(ret == TSDB_CODE_SUCCESS);
      
      s.type  = type;
      s.bytes = bytes;

      TSDB_QUERY_SET_TYPE(pQueryInfo->type, TSDB_QUERY_TYPE_TAG_FILTER_QUERY);
      tscAddSpecialColumnForSelect(pQueryInfo, 0, TSDB_FUNC_TID_TAG, &index, &s, TSDB_COL_TAG);
      
      return TSDB_CODE_SUCCESS;
    }
    
    default:
      return TSDB_CODE_TSC_INVALID_SQL;
  }
  
}

// todo refactor
static SColumnList getColumnList(int32_t num, int16_t tableIndex, int32_t columnIndex) {
  assert(num == 1 && columnIndex >= -1 && tableIndex >= 0);

  SColumnList columnList = {0};
  columnList.num = num;

  int32_t index = num - 1;
  columnList.ids[index].tableIndex = tableIndex;
  columnList.ids[index].columnIndex = columnIndex;

  return columnList;
}

void getColumnName(tSQLExprItem* pItem, char* resultFieldName, int32_t nameLength) {
  if (pItem->aliasName != NULL) {
    strncpy(resultFieldName, pItem->aliasName, nameLength);
  } else {
    int32_t len = (pItem->pNode->operand.n < nameLength) ? pItem->pNode->operand.n : nameLength;
    strncpy(resultFieldName, pItem->pNode->operand.z, len);
  }
}

void getRevisedName(char* resultFieldName, int32_t functionId, int32_t maxLen, char* columnName) {
  snprintf(resultFieldName, maxLen, "%s(%s)", aAggs[functionId].aName, columnName);
}

static bool isTablenameToken(SSQLToken* token) {
  SSQLToken tmpToken = *token;
  SSQLToken tableToken = {0};

  extractTableNameFromToken(&tmpToken, &tableToken);

  return (strncasecmp(TSQL_TBNAME_L, tmpToken.z, tmpToken.n) == 0 && tmpToken.n == strlen(TSQL_TBNAME_L));
}

static int16_t doGetColumnIndex(SQueryInfo* pQueryInfo, int32_t index, SSQLToken* pToken) {
  STableMeta* pTableMeta = tscGetMetaInfo(pQueryInfo, index)->pTableMeta;

  int32_t  numOfCols = tscGetNumOfColumns(pTableMeta) + tscGetNumOfTags(pTableMeta);
  SSchema* pSchema = tscGetTableSchema(pTableMeta);

  int16_t columnIndex = COLUMN_INDEX_INITIAL_VAL;

  for (int16_t i = 0; i < numOfCols; ++i) {
    if (pToken->n != strlen(pSchema[i].name)) {
      continue;
    }

    if (strncasecmp(pSchema[i].name, pToken->z, pToken->n) == 0) {
      columnIndex = i;
    }
  }

  return columnIndex;
}

int32_t doGetColumnIndexByName(SSQLToken* pToken, SQueryInfo* pQueryInfo, SColumnIndex* pIndex) {
  const char* msg0 = "ambiguous column name";
  const char* msg1 = "invalid column name";

  if (isTablenameToken(pToken)) {
    pIndex->columnIndex = TSDB_TBNAME_COLUMN_INDEX;
  } else if (strncasecmp(pToken->z, DEFAULT_PRIMARY_TIMESTAMP_COL_NAME, pToken->n) == 0) {
    pIndex->columnIndex = PRIMARYKEY_TIMESTAMP_COL_INDEX;
  } else {
    // not specify the table name, try to locate the table index by column name
    if (pIndex->tableIndex == COLUMN_INDEX_INITIAL_VAL) {
      for (int16_t i = 0; i < pQueryInfo->numOfTables; ++i) {
        int16_t colIndex = doGetColumnIndex(pQueryInfo, i, pToken);

        if (colIndex != COLUMN_INDEX_INITIAL_VAL) {
          if (pIndex->columnIndex != COLUMN_INDEX_INITIAL_VAL) {
            return invalidSqlErrMsg(pQueryInfo->msg, msg0);
          } else {
            pIndex->tableIndex = i;
            pIndex->columnIndex = colIndex;
          }
        }
      }
    } else {  // table index is valid, get the column index
      int16_t colIndex = doGetColumnIndex(pQueryInfo, pIndex->tableIndex, pToken);
      if (colIndex != COLUMN_INDEX_INITIAL_VAL) {
        pIndex->columnIndex = colIndex;
      }
    }

    if (pIndex->columnIndex == COLUMN_INDEX_INITIAL_VAL) {
      return invalidSqlErrMsg(pQueryInfo->msg, msg1);
    }
  }

  if (COLUMN_INDEX_VALIDE(*pIndex)) {
    return TSDB_CODE_SUCCESS;
  } else {
    return TSDB_CODE_TSC_INVALID_SQL;
  }
}

int32_t getTableIndexImpl(SSQLToken* pTableToken, SQueryInfo* pQueryInfo, SColumnIndex* pIndex) {
  if (pTableToken->n == 0) {  // only one table and no table name prefix in column name
    if (pQueryInfo->numOfTables == 1) {
      pIndex->tableIndex = 0;
    }

    return TSDB_CODE_SUCCESS;
  }

  pIndex->tableIndex = COLUMN_INDEX_INITIAL_VAL;
  char tableName[TSDB_TABLE_ID_LEN + 1] = {0};

  for (int32_t i = 0; i < pQueryInfo->numOfTables; ++i) {
    STableMetaInfo* pTableMetaInfo = tscGetMetaInfo(pQueryInfo, i);
    extractTableName(pTableMetaInfo->name, tableName);

    if (strncasecmp(tableName, pTableToken->z, pTableToken->n) == 0 && strlen(tableName) == pTableToken->n) {
      pIndex->tableIndex = i;
      break;
    }
  }

  if (pIndex->tableIndex < 0) {
    return TSDB_CODE_TSC_INVALID_SQL;
  }

  return TSDB_CODE_SUCCESS;
}

int32_t getTableIndexByName(SSQLToken* pToken, SQueryInfo* pQueryInfo, SColumnIndex* pIndex) {
  SSQLToken tableToken = {0};
  extractTableNameFromToken(pToken, &tableToken);

  if (getTableIndexImpl(&tableToken, pQueryInfo, pIndex) != TSDB_CODE_SUCCESS) {
    return TSDB_CODE_TSC_INVALID_SQL;
  }

  return TSDB_CODE_SUCCESS;
}

int32_t getColumnIndexByName(const SSQLToken* pToken, SQueryInfo* pQueryInfo, SColumnIndex* pIndex) {
  if (pQueryInfo->pTableMetaInfo == NULL || pQueryInfo->numOfTables == 0) {
    return TSDB_CODE_TSC_INVALID_SQL;
  }

  SSQLToken tmpToken = *pToken;

  if (getTableIndexByName(&tmpToken, pQueryInfo, pIndex) != TSDB_CODE_SUCCESS) {
    return TSDB_CODE_TSC_INVALID_SQL;
  }

  return doGetColumnIndexByName(&tmpToken, pQueryInfo, pIndex);
}

int32_t changeFunctionID(int32_t optr, int16_t* functionId) {
  switch (optr) {
    case TK_COUNT:
      *functionId = TSDB_FUNC_COUNT;
      break;
    case TK_SUM:
      *functionId = TSDB_FUNC_SUM;
      break;
    case TK_AVG:
      *functionId = TSDB_FUNC_AVG;
      break;
    case TK_RATE:
      *functionId = TSDB_FUNC_RATE;
      break;
    case TK_IRATE:
      *functionId = TSDB_FUNC_IRATE;
      break;
    case TK_SUM_RATE:
      *functionId = TSDB_FUNC_SUM_RATE;
      break;
    case TK_SUM_IRATE:
      *functionId = TSDB_FUNC_SUM_IRATE;
      break;
    case TK_AVG_RATE:
      *functionId = TSDB_FUNC_AVG_RATE;
      break;
    case TK_AVG_IRATE:
      *functionId = TSDB_FUNC_AVG_IRATE;
      break;
    case TK_MIN:
      *functionId = TSDB_FUNC_MIN;
      break;
    case TK_MAX:
      *functionId = TSDB_FUNC_MAX;
      break;
    case TK_STDDEV:
      *functionId = TSDB_FUNC_STDDEV;
      break;
    case TK_PERCENTILE:
      *functionId = TSDB_FUNC_PERCT;
      break;
    case TK_APERCENTILE:
      *functionId = TSDB_FUNC_APERCT;
      break;
    case TK_FIRST:
      *functionId = TSDB_FUNC_FIRST;
      break;
    case TK_LAST:
      *functionId = TSDB_FUNC_LAST;
      break;
    case TK_LEASTSQUARES:
      *functionId = TSDB_FUNC_LEASTSQR;
      break;
    case TK_TOP:
      *functionId = TSDB_FUNC_TOP;
      break;
    case TK_BOTTOM:
      *functionId = TSDB_FUNC_BOTTOM;
      break;
    case TK_DIFF:
      *functionId = TSDB_FUNC_DIFF;
      break;
    case TK_SPREAD:
      *functionId = TSDB_FUNC_SPREAD;
      break;
    case TK_TWA:
      *functionId = TSDB_FUNC_TWA;
      break;
    case TK_INTERP:
      *functionId = TSDB_FUNC_INTERP;
      break;
    case TK_LAST_ROW:
      *functionId = TSDB_FUNC_LAST_ROW;
      break;
    default:
      return -1;
  }

  return TSDB_CODE_SUCCESS;
}

int32_t setShowInfo(SSqlObj* pSql, struct SSqlInfo* pInfo) {
  SSqlCmd*        pCmd = &pSql->cmd;
  STableMetaInfo* pTableMetaInfo = tscGetTableMetaInfoFromCmd(pCmd, pCmd->clauseIndex, 0);
  assert(pCmd->numOfClause == 1);

  pCmd->command = TSDB_SQL_SHOW;

  const char* msg1 = "invalid name";
  const char* msg2 = "pattern filter string too long";
  const char* msg3 = "database name too long";
  const char* msg4 = "invalid ip address";
  const char* msg5 = "database name is empty";
  const char* msg6 = "pattern string is empty";

  /*
   * database prefix in pInfo->pDCLInfo->a[0]
   * wildcard in like clause in pInfo->pDCLInfo->a[1]
   */
  SShowInfo* pShowInfo = &pInfo->pDCLInfo->showOpt;
  int16_t    showType = pShowInfo->showType;
  if (showType == TSDB_MGMT_TABLE_TABLE || showType == TSDB_MGMT_TABLE_METRIC || showType == TSDB_MGMT_TABLE_VGROUP) {
    // db prefix in tagCond, show table conds in payload
    SSQLToken* pDbPrefixToken = &pShowInfo->prefix;
    if (pDbPrefixToken->type != 0) {
      assert(pDbPrefixToken->n >= 0);

      if (pDbPrefixToken->n > TSDB_DB_NAME_LEN) {  // db name is too long
        return invalidSqlErrMsg(tscGetErrorMsgPayload(pCmd), msg3);
      }

      if (pDbPrefixToken->n <= 0) {
        return invalidSqlErrMsg(tscGetErrorMsgPayload(pCmd), msg5);
      }

      if (tscValidateName(pDbPrefixToken) != TSDB_CODE_SUCCESS) {
        return invalidSqlErrMsg(tscGetErrorMsgPayload(pCmd), msg1);
      }

      int32_t ret = setObjFullName(pTableMetaInfo->name, getAccountId(pSql), pDbPrefixToken, NULL, NULL);
      if (ret != TSDB_CODE_SUCCESS) {
        return invalidSqlErrMsg(tscGetErrorMsgPayload(pCmd), msg1);
      }
    }

    // show table/stable like 'xxxx', set the like pattern for show tables
    SSQLToken* pPattern = &pShowInfo->pattern;
    if (pPattern->type != 0) {
      pPattern->n = strdequote(pPattern->z);

      if (pPattern->n <= 0) {
        return invalidSqlErrMsg(tscGetErrorMsgPayload(pCmd), msg6);
      }

      if (pCmd->payloadLen > TSDB_TABLE_NAME_LEN) {
        return invalidSqlErrMsg(tscGetErrorMsgPayload(pCmd), msg2);
      }
    }
  } else if (showType == TSDB_MGMT_TABLE_VNODES) {
    if (pShowInfo->prefix.type == 0) {
      return invalidSqlErrMsg(tscGetErrorMsgPayload(pCmd), "No specified ip of dnode");
    }

    // show vnodes may be ip addr of dnode in payload
    SSQLToken* pDnodeIp = &pShowInfo->prefix;
    if (pDnodeIp->n > TSDB_IPv4ADDR_LEN) {  // ip addr is too long
      return invalidSqlErrMsg(tscGetErrorMsgPayload(pCmd), msg3);
    }

    if (!validateIpAddress(pDnodeIp->z, pDnodeIp->n)) {
      return invalidSqlErrMsg(tscGetErrorMsgPayload(pCmd), msg4);
    }
  }

  return TSDB_CODE_SUCCESS;
}

int32_t setKillInfo(SSqlObj* pSql, struct SSqlInfo* pInfo, int32_t killType) {
  const char* msg1 = "invalid connection ID";
  const char* msg2 = "invalid query ID";
  const char* msg3 = "invalid stream ID";

  SSqlCmd* pCmd = &pSql->cmd;
  pCmd->command = pInfo->type;
  
  SSQLToken* idStr = &(pInfo->pDCLInfo->ip);
  if (idStr->n > TSDB_KILL_MSG_LEN) {
    return TSDB_CODE_TSC_INVALID_SQL;
  }

  strncpy(pCmd->payload, idStr->z, idStr->n);

  const char delim = ':';
  char* connIdStr = strtok(idStr->z, &delim);
  char* queryIdStr = strtok(NULL, &delim);

  int32_t connId = (int32_t)strtol(connIdStr, NULL, 10);
  if (connId <= 0) {
    memset(pCmd->payload, 0, strlen(pCmd->payload));
    return invalidSqlErrMsg(tscGetErrorMsgPayload(pCmd), msg1);
  }

  if (killType == TSDB_SQL_KILL_CONNECTION) {
    return TSDB_CODE_SUCCESS;
  }

  int32_t queryId = (int32_t)strtol(queryIdStr, NULL, 10);
  if (queryId <= 0) {
    memset(pCmd->payload, 0, strlen(pCmd->payload));
    if (killType == TSDB_SQL_KILL_QUERY) {
      return invalidSqlErrMsg(tscGetErrorMsgPayload(pCmd), msg2);
    } else {
      return invalidSqlErrMsg(tscGetErrorMsgPayload(pCmd), msg3);
    }
  }
  
  return TSDB_CODE_SUCCESS;
}

bool validateIpAddress(const char* ip, size_t size) {
  char tmp[128] = {0};  // buffer to build null-terminated string
  assert(size < 128);

  strncpy(tmp, ip, size);

  in_addr_t ipAddr = inet_addr(tmp);

  return ipAddr != INADDR_NONE;
}

int32_t tscTansformSQLFuncForSTableQuery(SQueryInfo* pQueryInfo) {
  STableMetaInfo* pTableMetaInfo = tscGetMetaInfo(pQueryInfo, 0);

  if (pTableMetaInfo->pTableMeta == NULL || !UTIL_TABLE_IS_SUPER_TABLE(pTableMetaInfo)) {
    return TSDB_CODE_TSC_INVALID_SQL;
  }

  assert(tscGetNumOfTags(pTableMetaInfo->pTableMeta) >= 0);

  int16_t bytes = 0;
  int16_t type = 0;
  int32_t interBytes = 0;
  
  size_t size = tscSqlExprNumOfExprs(pQueryInfo);
  for (int32_t k = 0; k < size; ++k) {
    SSqlExpr*   pExpr = tscSqlExprGet(pQueryInfo, k);
    int16_t functionId = aAggs[pExpr->functionId].stableFuncId;

    int32_t colIndex = pExpr->colInfo.colIndex;
    SSchema* pSrcSchema = tscGetTableColumnSchema(pTableMetaInfo->pTableMeta, colIndex);
    
    if ((functionId >= TSDB_FUNC_SUM && functionId <= TSDB_FUNC_TWA) ||
        (functionId >= TSDB_FUNC_FIRST_DST && functionId <= TSDB_FUNC_LAST_DST) ||
        (functionId >= TSDB_FUNC_RATE && functionId <= TSDB_FUNC_AVG_IRATE)) {
      if (getResultDataInfo(pSrcSchema->type, pSrcSchema->bytes, functionId, pExpr->param[0].i64Key, &type, &bytes,
                            &interBytes, 0, true) != TSDB_CODE_SUCCESS) {
        return TSDB_CODE_TSC_INVALID_SQL;
      }

      tscSqlExprUpdate(pQueryInfo, k, functionId, pExpr->colInfo.colIndex, TSDB_DATA_TYPE_BINARY, bytes);
      // todo refactor
      pExpr->interBytes = interBytes;
    }
  }

  tscFieldInfoUpdateOffsetForInterResult(pQueryInfo);
  return TSDB_CODE_SUCCESS;
}

/* transfer the field-info back to original input format */
void tscRestoreSQLFuncForSTableQuery(SQueryInfo* pQueryInfo) {
  STableMetaInfo* pTableMetaInfo = tscGetMetaInfo(pQueryInfo, 0);
  if (!UTIL_TABLE_IS_SUPER_TABLE(pTableMetaInfo)) {
    return;
  }
  
  size_t size = tscSqlExprNumOfExprs(pQueryInfo);
  for (int32_t i = 0; i < size; ++i) {
    SSqlExpr*   pExpr = tscSqlExprGet(pQueryInfo, i);
    SSchema* pSchema = tscGetTableColumnSchema(pTableMetaInfo->pTableMeta, pExpr->colInfo.colIndex);
    
    // the final result size and type in the same as query on single table.
    // so here, set the flag to be false;
    int32_t inter = 0;
    
    int32_t functionId = pExpr->functionId;
    if (functionId >= TSDB_FUNC_TS && functionId <= TSDB_FUNC_DIFF) {
      continue;
    }
    
    if (functionId == TSDB_FUNC_FIRST_DST) {
      functionId = TSDB_FUNC_FIRST;
    } else if (functionId == TSDB_FUNC_LAST_DST) {
      functionId = TSDB_FUNC_LAST;
    }
    
    getResultDataInfo(pSchema->type, pSchema->bytes, functionId, 0, &pExpr->resType, &pExpr->resBytes,
                      &inter, 0, false);
  }
}

bool hasUnsupportFunctionsForSTableQuery(SQueryInfo* pQueryInfo) {
  const char* msg1 = "TWA not allowed to apply to super table directly";
  const char* msg2 = "TWA only support group by tbname for super table query";
  const char* msg3 = "function not support for super table query";

  // filter sql function not supported by metric query yet.
  size_t size = tscSqlExprNumOfExprs(pQueryInfo);
  for (int32_t i = 0; i < size; ++i) {
    int32_t functionId = tscSqlExprGet(pQueryInfo, i)->functionId;
    if ((aAggs[functionId].nStatus & TSDB_FUNCSTATE_STABLE) == 0) {
      invalidSqlErrMsg(pQueryInfo->msg, msg3);
      return true;
    }
  }

  if (tscIsTWAQuery(pQueryInfo)) {
    if (pQueryInfo->groupbyExpr.numOfGroupCols == 0) {
      invalidSqlErrMsg(pQueryInfo->msg, msg1);
      return true;
    }

    if (pQueryInfo->groupbyExpr.numOfGroupCols != 1) {
      invalidSqlErrMsg(pQueryInfo->msg, msg2);
      return true;
    } else {
      SColIndex* pColIndex = taosArrayGet(pQueryInfo->groupbyExpr.columnInfo, 0);
      if (pColIndex->colIndex != TSDB_TBNAME_COLUMN_INDEX) {
        invalidSqlErrMsg(pQueryInfo->msg, msg2);
        return true;
      }
    }
  }

  return false;
}

static bool functionCompatibleCheck(SQueryInfo* pQueryInfo) {
  int32_t startIdx = 0;
  
  SSqlExpr* pExpr = tscSqlExprGet(pQueryInfo, startIdx);
  int32_t functionID = pExpr->functionId;

  // ts function can be simultaneously used with any other functions.
  if (functionID == TSDB_FUNC_TS || functionID == TSDB_FUNC_TS_DUMMY) {
    startIdx++;
  }

  int32_t factor = funcCompatDefList[tscSqlExprGet(pQueryInfo, startIdx)->functionId];

  // diff function cannot be executed with other function
  // arithmetic function can be executed with other arithmetic functions
  size_t size = tscSqlExprNumOfExprs(pQueryInfo);
  
  for (int32_t i = startIdx + 1; i < size; ++i) {
    SSqlExpr* pExpr1 = tscSqlExprGet(pQueryInfo, i);

    int16_t functionId = pExpr1->functionId;
    if (functionId == TSDB_FUNC_TAGPRJ || functionId == TSDB_FUNC_TAG || functionId == TSDB_FUNC_TS) {
      continue;
    }

    if (functionId == TSDB_FUNC_PRJ && pExpr1->colInfo.colId == PRIMARYKEY_TIMESTAMP_COL_INDEX) {
      continue;
    }

    if (funcCompatDefList[functionId] != factor) {
      return false;
    }
  }

  return true;
}

void updateTagColumnIndex(SQueryInfo* pQueryInfo, int32_t tableIndex) {
//  STableMetaInfo* pTableMetaInfo = tscGetMetaInfo(pQueryInfo, tableIndex);
//
//  // update tags column index for expression
//  size_t size = tscSqlExprNumOfExprs(pQueryInfo);
//  for (int32_t i = 0; i < size; ++i) {
//    SSqlExpr* pExpr = tscSqlExprGet(pQueryInfo, i);
//
//    if (!TSDB_COL_IS_TAG(pExpr->colInfo.flag)) {  // not tags, continue
//      continue;
//    }
//
//    // not belongs to this table
//    if (pExpr->uid != pTableMetaInfo->pTableMeta->uid) {
//      continue;
//    }

//    for (int32_t j = 0; j < pTableMetaInfo->numOfTags; ++j) {
//      if (pExpr->colInfo.colIndex == pTableMetaInfo->tagColumnIndex[j]) {
//        pExpr->colInfo.colIndex = j;
//        break;
//      }
//    }
//  }

  // update join condition tag column index
//  SJoinInfo* pJoinInfo = &pQueryInfo->tagCond.joinInfo;
//  if (!pJoinInfo->hasJoin) {  // not join query
//    return;
//  }
//
//  assert(pJoinInfo->left.uid != pJoinInfo->right.uid);
//
//  // the join condition expression node belongs to this table(super table)
//  assert(0);
//  if (pTableMetaInfo->pTableMeta->uid == pJoinInfo->left.uid) {
//    for (int32_t i = 0; i < pTableMetaInfo->numOfTags; ++i) {
//      if (pJoinInfo->left.tagCol == pTableMetaInfo->tagColumnIndex[i]) {
//        pJoinInfo->left.tagCol = i;
//      }
//    }
//  }
//
//  if (pTableMetaInfo->pTableMeta->uid == pJoinInfo->right.uid) {
//    for (int32_t i = 0; i < pTableMetaInfo->numOfTags; ++i) {
//      if (pJoinInfo->right.tagCol == pTableMetaInfo->tagColumnIndex[i]) {
//        pJoinInfo->right.tagCol = i;
//      }
//    }
//  }
}

int32_t parseGroupbyClause(SQueryInfo* pQueryInfo, tVariantList* pList, SSqlCmd* pCmd) {
  const char* msg1 = "too many columns in group by clause";
  const char* msg2 = "invalid column name in group by clause";
  const char* msg3 = "group by columns must belong to one table";
  const char* msg7 = "not support group by expression";
  const char* msg8 = "not allowed column type for group by";
  const char* msg9 = "tags not allowed for table query";

  // todo : handle two tables situation
  STableMetaInfo* pTableMetaInfo = NULL;

  if (pList == NULL) {
    return TSDB_CODE_SUCCESS;
  }

  if (pQueryInfo->colList == NULL) {
    pQueryInfo->colList = taosArrayInit(4, POINTER_BYTES);
  }
  
  pQueryInfo->groupbyExpr.numOfGroupCols = pList->nExpr;
  if (pList->nExpr > TSDB_MAX_TAGS) {
    return invalidSqlErrMsg(pQueryInfo->msg, msg1);
  }

  STableMeta* pTableMeta = NULL;
  SSchema*    pSchema = NULL;
  SSchema     s = tscGetTbnameColumnSchema();

  int32_t tableIndex = COLUMN_INDEX_INITIAL_VAL;
  
  for (int32_t i = 0; i < pList->nExpr; ++i) {
    tVariant* pVar = &pList->a[i].pVar;
    SSQLToken token = {pVar->nLen, pVar->nType, pVar->pz};

    SColumnIndex index = COLUMN_INDEX_INITIALIZER;
    if (getColumnIndexByName(&token, pQueryInfo, &index) != TSDB_CODE_SUCCESS) {
      return invalidSqlErrMsg(pQueryInfo->msg, msg2);
    }

    if (tableIndex != index.tableIndex && tableIndex >= 0) {
      return invalidSqlErrMsg(pQueryInfo->msg, msg3);
    }

    tableIndex = index.tableIndex;

    pTableMetaInfo = tscGetMetaInfo(pQueryInfo, index.tableIndex);
    pTableMeta = pTableMetaInfo->pTableMeta;
  
    int32_t numOfCols = tscGetNumOfColumns(pTableMeta);
    if (index.columnIndex == TSDB_TBNAME_COLUMN_INDEX) {
      pSchema = &s;
    } else {
      pSchema = tscGetTableColumnSchema(pTableMeta, index.columnIndex);
    }

    bool groupTag = false;
    if (index.columnIndex == TSDB_TBNAME_COLUMN_INDEX || index.columnIndex >= numOfCols) {
      groupTag = true;
    }
  
    SSqlGroupbyExpr* pGroupExpr = &pQueryInfo->groupbyExpr;
    if (pGroupExpr->columnInfo == NULL) {
      pGroupExpr->columnInfo = taosArrayInit(4, sizeof(SColIndex));
    }
    
    if (groupTag) {
      if (!UTIL_TABLE_IS_SUPER_TABLE(pTableMetaInfo)) {
        return invalidSqlErrMsg(pQueryInfo->msg, msg9);
      }

      int32_t relIndex = index.columnIndex;
      if (index.columnIndex != TSDB_TBNAME_COLUMN_INDEX) {
        relIndex -= numOfCols;
      }

      SColIndex colIndex = { .colIndex = relIndex, .flag = TSDB_COL_TAG, .colId = pSchema->colId, };
      taosArrayPush(pGroupExpr->columnInfo, &colIndex);
      
      index.columnIndex = relIndex;
      tscColumnListInsert(pTableMetaInfo->tagColList, &index);
    } else {
      // check if the column type is valid, here only support the bool/tinyint/smallint/bigint group by
      if (pSchema->type > TSDB_DATA_TYPE_BINARY) {
        return invalidSqlErrMsg(pQueryInfo->msg, msg8);
      }

      tscColumnListInsert(pQueryInfo->colList, &index);
      
      SColIndex colIndex = {
          .colIndex = index.columnIndex, .flag = TSDB_COL_NORMAL, .colId = pSchema->colId,
      };
      taosArrayPush(pGroupExpr->columnInfo, &colIndex);
      pQueryInfo->groupbyExpr.orderType = TSDB_ORDER_ASC;

      if (i == 0 && pList->nExpr > 1) {
        return invalidSqlErrMsg(pQueryInfo->msg, msg7);
      }
    }
  }

  pQueryInfo->groupbyExpr.tableIndex = tableIndex;

  return TSDB_CODE_SUCCESS;
}

void setColumnOffsetValueInResultset(SQueryInfo* pQueryInfo) {
  if (QUERY_IS_STABLE_QUERY(pQueryInfo->type)) {
    tscFieldInfoUpdateOffsetForInterResult(pQueryInfo);
  } else {
    tscFieldInfoUpdateOffset(pQueryInfo);
  }
}

static SColumnFilterInfo* addColumnFilterInfo(SColumn* pColumn) {
  if (pColumn == NULL) {
    return NULL;
  }

  int32_t size = pColumn->numOfFilters + 1;
  char*   tmp = (char*)realloc((void*)(pColumn->filterInfo), sizeof(SColumnFilterInfo) * (size));
  if (tmp != NULL) {
    pColumn->filterInfo = (SColumnFilterInfo*)tmp;
  }

  pColumn->numOfFilters++;

  SColumnFilterInfo* pColFilterInfo = &pColumn->filterInfo[pColumn->numOfFilters - 1];
  memset(pColFilterInfo, 0, sizeof(SColumnFilterInfo));

  return pColFilterInfo;
}

static int32_t doExtractColumnFilterInfo(SQueryInfo* pQueryInfo, SColumnFilterInfo* pColumnFilter,
                                         SColumnIndex* columnIndex, tSQLExpr* pExpr) {
  const char* msg = "not supported filter condition";

  tSQLExpr*       pRight = pExpr->pRight;
  STableMetaInfo* pTableMetaInfo = tscGetMetaInfo(pQueryInfo, columnIndex->tableIndex);

  SSchema* pSchema = tscGetTableColumnSchema(pTableMetaInfo->pTableMeta, columnIndex->columnIndex);

  int16_t colType = pSchema->type;
  if (colType >= TSDB_DATA_TYPE_TINYINT && colType <= TSDB_DATA_TYPE_BIGINT) {
    colType = TSDB_DATA_TYPE_BIGINT;
  } else if (colType == TSDB_DATA_TYPE_FLOAT || colType == TSDB_DATA_TYPE_DOUBLE) {
    colType = TSDB_DATA_TYPE_DOUBLE;
  } else if ((colType == TSDB_DATA_TYPE_TIMESTAMP) && (TSDB_DATA_TYPE_BINARY == pRight->val.nType)) {
    int retVal = setColumnFilterInfoForTimestamp(pQueryInfo, &pRight->val);
    if (TSDB_CODE_SUCCESS != retVal) {
      return retVal;
    }
  }

  if (pExpr->nSQLOptr == TK_LE || pExpr->nSQLOptr == TK_LT) {
    tVariantDump(&pRight->val, (char*)&pColumnFilter->upperBndd, colType, false);
  } else {  // TK_GT,TK_GE,TK_EQ,TK_NE are based on the pColumn->lowerBndd
    if (colType == TSDB_DATA_TYPE_BINARY) {
      pColumnFilter->pz = (int64_t)calloc(1, pRight->val.nLen + 1);
      pColumnFilter->len = pRight->val.nLen;

      tVariantDump(&pRight->val, (char*)pColumnFilter->pz, colType, false);
    } else if (colType == TSDB_DATA_TYPE_NCHAR) {
      // pRight->val.nLen + 1 is larger than the actual nchar string length
      pColumnFilter->pz = (int64_t)calloc(1, (pRight->val.nLen + 1) * TSDB_NCHAR_SIZE);

      tVariantDump(&pRight->val, (char*)pColumnFilter->pz, colType, false);

      size_t len = wcslen((wchar_t*)pColumnFilter->pz);
      pColumnFilter->len = len * TSDB_NCHAR_SIZE;
    } else {
      tVariantDump(&pRight->val, (char*)&pColumnFilter->lowerBndd, colType, false);
    }
  }

  switch (pExpr->nSQLOptr) {
    case TK_LE:
      pColumnFilter->upperRelOptr = TSDB_RELATION_LESS_EQUAL;
      break;
    case TK_LT:
      pColumnFilter->upperRelOptr = TSDB_RELATION_LESS;
      break;
    case TK_GT:
      pColumnFilter->lowerRelOptr = TSDB_RELATION_GREATER;
      break;
    case TK_GE:
      pColumnFilter->lowerRelOptr = TSDB_RELATION_GREATER_EQUAL;
      break;
    case TK_EQ:
      pColumnFilter->lowerRelOptr = TSDB_RELATION_EQUAL;
      break;
    case TK_NE:
      pColumnFilter->lowerRelOptr = TSDB_RELATION_NOT_EQUAL;
      break;
    case TK_LIKE:
      pColumnFilter->lowerRelOptr = TSDB_RELATION_LIKE;
      break;
    default:
      return invalidSqlErrMsg(pQueryInfo->msg, msg);
  }

  return TSDB_CODE_SUCCESS;
}

typedef struct SCondExpr {
  tSQLExpr* pTagCond;
  tSQLExpr* pTimewindow;

  tSQLExpr* pColumnCond;

  tSQLExpr* pTableCond;
  int16_t   relType;  // relation between table name in expression and other tag
                      // filter condition expression, TK_AND or TK_OR
  int16_t tableCondIndex;

  tSQLExpr* pJoinExpr;  // join condition
  bool      tsJoin;
} SCondExpr;

static int32_t getTimeRange(STimeWindow* win, tSQLExpr* pRight, int32_t optr, int16_t timePrecision);

static int32_t tSQLExprNodeToString(tSQLExpr* pExpr, char** str) {
  if (pExpr->nSQLOptr == TK_ID) {  // column name
    strncpy(*str, pExpr->colInfo.z, pExpr->colInfo.n);
    *str += pExpr->colInfo.n;

  } else if (pExpr->nSQLOptr >= TK_BOOL && pExpr->nSQLOptr <= TK_STRING) {  // value
    *str += tVariantToString(&pExpr->val, *str);

  } else if (pExpr->nSQLOptr >= TK_COUNT && pExpr->nSQLOptr <= TK_AVG_IRATE) {
    /*
     * arithmetic expression of aggregation, such as count(ts) + count(ts) *2
     */
    strncpy(*str, pExpr->operand.z, pExpr->operand.n);
    *str += pExpr->operand.n;
  } else {  // not supported operation
    assert(false);
  }

  return TSDB_CODE_SUCCESS;
}

static bool isExprLeafNode(tSQLExpr* pExpr) {
  return (pExpr->pRight == NULL && pExpr->pLeft == NULL) &&
         (pExpr->nSQLOptr == TK_ID || (pExpr->nSQLOptr >= TK_BOOL && pExpr->nSQLOptr <= TK_NCHAR) ||
          pExpr->nSQLOptr == TK_SET);
}

static bool isExprDirectParentOfLeaftNode(tSQLExpr* pExpr) {
  return (pExpr->pLeft != NULL && pExpr->pRight != NULL) &&
         (isExprLeafNode(pExpr->pLeft) && isExprLeafNode(pExpr->pRight));
}

static int32_t tSQLExprLeafToString(tSQLExpr* pExpr, bool addParentheses, char** output) {
  if (!isExprDirectParentOfLeaftNode(pExpr)) {
    return TSDB_CODE_TSC_INVALID_SQL;
  }

  tSQLExpr* pLeft = pExpr->pLeft;
  tSQLExpr* pRight = pExpr->pRight;

  if (addParentheses) {
    *(*output) = '(';
    *output += 1;
  }

  tSQLExprNodeToString(pLeft, output);
  if (optrToString(pExpr, output) != TSDB_CODE_SUCCESS) {
    return TSDB_CODE_TSC_INVALID_SQL;
  }

  tSQLExprNodeToString(pRight, output);

  if (addParentheses) {
    *(*output) = ')';
    *output += 1;
  }

  return TSDB_CODE_SUCCESS;
}

static int32_t optrToString(tSQLExpr* pExpr, char** exprString) {
  const char* le = "<=";
  const char* ge = ">=";
  const char* ne = "<>";
  const char* likeOptr = "LIKE";

  switch (pExpr->nSQLOptr) {
    case TK_LE: {
      *(int16_t*)(*exprString) = *(int16_t*)le;
      *exprString += 1;
      break;
    }
    case TK_GE: {
      *(int16_t*)(*exprString) = *(int16_t*)ge;
      *exprString += 1;
      break;
    }
    case TK_NE: {
      *(int16_t*)(*exprString) = *(int16_t*)ne;
      *exprString += 1;
      break;
    }

    case TK_LT:
      *(*exprString) = '<';
      break;
    case TK_GT:
      *(*exprString) = '>';
      break;
    case TK_EQ:
      *(*exprString) = '=';
      break;
    case TK_PLUS:
      *(*exprString) = '+';
      break;
    case TK_MINUS:
      *(*exprString) = '-';
      break;
    case TK_STAR:
      *(*exprString) = '*';
      break;
    case TK_DIVIDE:
      *(*exprString) = '/';
      break;
    case TK_REM:
      *(*exprString) = '%';
      break;
    case TK_LIKE: {
      int32_t len = sprintf(*exprString, " %s ", likeOptr);
      *exprString += (len - 1);
      break;
    }
    default:
      return TSDB_CODE_TSC_INVALID_SQL;
  }

  *exprString += 1;

  return TSDB_CODE_SUCCESS;
}

static int32_t tablenameListToString(tSQLExpr* pExpr, SStringBuilder* sb) {
  tSQLExprList* pList = pExpr->pParam;
  if (pList->nExpr <= 0) {
    return TSDB_CODE_TSC_INVALID_SQL;
  }

  if (pList->nExpr > 0) {
    taosStringBuilderAppendStringLen(sb, QUERY_COND_REL_PREFIX_IN, QUERY_COND_REL_PREFIX_IN_LEN);
  }

  for (int32_t i = 0; i < pList->nExpr; ++i) {
    tSQLExpr* pSub = pList->a[i].pNode;
    taosStringBuilderAppendStringLen(sb, pSub->val.pz, pSub->val.nLen);

    if (i < pList->nExpr - 1) {
      taosStringBuilderAppendString(sb, TBNAME_LIST_SEP);
    }

    if (pSub->val.nLen <= 0 || pSub->val.nLen > TSDB_TABLE_NAME_LEN) {
      return TSDB_CODE_TSC_INVALID_SQL;
    }
  }

  return TSDB_CODE_SUCCESS;
}

static int32_t tablenameCondToString(tSQLExpr* pExpr, SStringBuilder* sb) {
  taosStringBuilderAppendStringLen(sb, QUERY_COND_REL_PREFIX_LIKE, QUERY_COND_REL_PREFIX_LIKE_LEN);
  taosStringBuilderAppendString(sb, pExpr->val.pz);

  return TSDB_CODE_SUCCESS;
}

enum {
  TSQL_EXPR_TS = 0,
  TSQL_EXPR_TAG = 1,
  TSQL_EXPR_COLUMN = 2,
  TSQL_EXPR_TBNAME = 3,
};

static int32_t extractColumnFilterInfo(SQueryInfo* pQueryInfo, SColumnIndex* pIndex, tSQLExpr* pExpr, int32_t sqlOptr) {
  STableMetaInfo* pTableMetaInfo = tscGetMetaInfo(pQueryInfo, pIndex->tableIndex);

  STableMeta* pTableMeta = pTableMetaInfo->pTableMeta;
  SSchema*    pSchema = tscGetTableColumnSchema(pTableMeta, pIndex->columnIndex);

  const char* msg1 = "non binary column not support like operator";
  const char* msg2 = "binary column not support this operator";

  SColumn* pColumn = tscColumnListInsert(pQueryInfo->colList, pIndex);
  SColumnFilterInfo* pColFilter = NULL;

  /*
   * in case of TK_AND filter condition, we first find the corresponding column and build the query condition together
   * the already existed condition.
   */
  if (sqlOptr == TK_AND) {
    // this is a new filter condition on this column
    if (pColumn->numOfFilters == 0) {
      pColFilter = addColumnFilterInfo(pColumn);
    } else {  // update the existed column filter information, find the filter info here
      pColFilter = &pColumn->filterInfo[0];
    }
  } else if (sqlOptr == TK_OR) {
    // TODO fixme: failed to invalid the filter expression: "col1 = 1 OR col2 = 2"
    pColFilter = addColumnFilterInfo(pColumn);
  } else {  // error;
    return TSDB_CODE_TSC_INVALID_SQL;
  }

  pColFilter->filterstr =
      ((pSchema->type == TSDB_DATA_TYPE_BINARY || pSchema->type == TSDB_DATA_TYPE_NCHAR) ? 1 : 0);

  if (pColFilter->filterstr) {
    if (pExpr->nSQLOptr != TK_EQ && pExpr->nSQLOptr != TK_NE && pExpr->nSQLOptr != TK_LIKE) {
      return invalidSqlErrMsg(pQueryInfo->msg, msg2);
    }
  } else {
    if (pExpr->nSQLOptr == TK_LIKE) {
      return invalidSqlErrMsg(pQueryInfo->msg, msg1);
    }
  }

  pColumn->colIndex = *pIndex;
  return doExtractColumnFilterInfo(pQueryInfo, pColFilter, pIndex, pExpr);
}

static void relToString(tSQLExpr* pExpr, char** str) {
  assert(pExpr->nSQLOptr == TK_AND || pExpr->nSQLOptr == TK_OR);

  const char* or = "OR";
  const char*and = "AND";

  //    if (pQueryInfo->tagCond.relType == TSQL_STABLE_QTYPE_COND) {
  if (pExpr->nSQLOptr == TK_AND) {
    strcpy(*str, and);
    *str += strlen(and);
  } else {
    strcpy(*str, or);
    *str += strlen(or);
  }
}

UNUSED_FUNC
static int32_t getTagCondString(tSQLExpr* pExpr, char** str) {
  if (pExpr == NULL) {
    return TSDB_CODE_SUCCESS;
  }

  if (!isExprDirectParentOfLeaftNode(pExpr)) {
    *(*str) = '(';
    *str += 1;

    int32_t ret = getTagCondString(pExpr->pLeft, str);
    if (ret != TSDB_CODE_SUCCESS) {
      return ret;
    }

    relToString(pExpr, str);

    ret = getTagCondString(pExpr->pRight, str);

    *(*str) = ')';
    *str += 1;

    return ret;
  }

  return tSQLExprLeafToString(pExpr, true, str);
}

static int32_t getTablenameCond(SQueryInfo* pQueryInfo, tSQLExpr* pTableCond, SStringBuilder* sb) {
  const char* msg0 = "invalid table name list";

  if (pTableCond == NULL) {
    return TSDB_CODE_SUCCESS;
  }

  tSQLExpr* pLeft = pTableCond->pLeft;
  tSQLExpr* pRight = pTableCond->pRight;

  if (!isTablenameToken(&pLeft->colInfo)) {
    return TSDB_CODE_TSC_INVALID_SQL;
  }

  int32_t ret = TSDB_CODE_SUCCESS;

  if (pTableCond->nSQLOptr == TK_IN) {
    ret = tablenameListToString(pRight, sb);
  } else if (pTableCond->nSQLOptr == TK_LIKE) {
    ret = tablenameCondToString(pRight, sb);
  }

  if (ret != TSDB_CODE_SUCCESS) {
    invalidSqlErrMsg(pQueryInfo->msg, msg0);
  }

  return ret;
}

static int32_t getColumnQueryCondInfo(SQueryInfo* pQueryInfo, tSQLExpr* pExpr, int32_t relOptr) {
  if (pExpr == NULL) {
    return TSDB_CODE_SUCCESS;
  }

  if (!isExprDirectParentOfLeaftNode(pExpr)) {  // internal node
    int32_t ret = getColumnQueryCondInfo(pQueryInfo, pExpr->pLeft, pExpr->nSQLOptr);
    if (ret != TSDB_CODE_SUCCESS) {
      return ret;
    }

    return getColumnQueryCondInfo(pQueryInfo, pExpr->pRight, pExpr->nSQLOptr);
  } else {  // handle leaf node
    SColumnIndex index = COLUMN_INDEX_INITIALIZER;
    if (getColumnIndexByName(&pExpr->pLeft->colInfo, pQueryInfo, &index) != TSDB_CODE_SUCCESS) {
      return TSDB_CODE_TSC_INVALID_SQL;
    }

    return extractColumnFilterInfo(pQueryInfo, &index, pExpr, relOptr);
  }
}

static int32_t getJoinCondInfo(SQueryInfo* pQueryInfo, tSQLExpr* pExpr) {
  const char* msg = "invalid join query condition";

  if (pExpr == NULL) {
    return TSDB_CODE_SUCCESS;
  }

  if (!isExprDirectParentOfLeaftNode(pExpr)) {
    return invalidSqlErrMsg(pQueryInfo->msg, msg);
  }

  STagCond*  pTagCond = &pQueryInfo->tagCond;
  SJoinNode* pLeft = &pTagCond->joinInfo.left;
  SJoinNode* pRight = &pTagCond->joinInfo.right;

  SColumnIndex index = COLUMN_INDEX_INITIALIZER;
  if (getColumnIndexByName(&pExpr->pLeft->colInfo, pQueryInfo, &index) != TSDB_CODE_SUCCESS) {
    return TSDB_CODE_TSC_INVALID_SQL;
  }

  STableMetaInfo* pTableMetaInfo = tscGetMetaInfo(pQueryInfo, index.tableIndex);
  int16_t         tagColIndex = index.columnIndex - tscGetNumOfColumns(pTableMetaInfo->pTableMeta);

  pLeft->uid = pTableMetaInfo->pTableMeta->uid;
  pLeft->tagCol = tagColIndex;
  strcpy(pLeft->tableId, pTableMetaInfo->name);

  index = (SColumnIndex)COLUMN_INDEX_INITIALIZER;
  if (getColumnIndexByName(&pExpr->pRight->colInfo, pQueryInfo, &index) != TSDB_CODE_SUCCESS) {
    return TSDB_CODE_TSC_INVALID_SQL;
  }

  pTableMetaInfo = tscGetMetaInfo(pQueryInfo, index.tableIndex);
  tagColIndex = index.columnIndex - tscGetNumOfColumns(pTableMetaInfo->pTableMeta);

  pRight->uid = pTableMetaInfo->pTableMeta->uid;
  pRight->tagCol = tagColIndex;
  strcpy(pRight->tableId, pTableMetaInfo->name);

  pTagCond->joinInfo.hasJoin = true;
  return TSDB_CODE_SUCCESS;
}

// todo error handle / such as and /or mixed with +/-/*/
int32_t buildArithmeticExprString(tSQLExpr* pExpr, char** exprString) {
  tSQLExpr* pLeft = pExpr->pLeft;
  tSQLExpr* pRight = pExpr->pRight;

  *(*exprString)++ = '(';

  if (pLeft->nSQLOptr >= TK_PLUS && pLeft->nSQLOptr <= TK_REM) {
    buildArithmeticExprString(pLeft, exprString);
  } else {
    int32_t ret = tSQLExprNodeToString(pLeft, exprString);
    if (ret != TSDB_CODE_SUCCESS) {
      return TSDB_CODE_TSC_INVALID_SQL;
    }
  }

  optrToString(pExpr, exprString);

  if (pRight->nSQLOptr >= TK_PLUS && pRight->nSQLOptr <= TK_REM) {
    buildArithmeticExprString(pRight, exprString);
  } else {
    int32_t ret = tSQLExprNodeToString(pRight, exprString);
    if (ret != TSDB_CODE_SUCCESS) {
      return TSDB_CODE_TSC_INVALID_SQL;
    }
  }

  *(*exprString)++ = ')';

  return TSDB_CODE_SUCCESS;
}

static int32_t validateSQLExpr(tSQLExpr* pExpr, SQueryInfo* pQueryInfo, SColumnList* pList, int32_t* type) {
  if (pExpr->nSQLOptr == TK_ID) {
    if (*type == NON_ARITHMEIC_EXPR) {
      *type = NORMAL_ARITHMETIC;
    } else if (*type == AGG_ARIGHTMEIC) {
      return TSDB_CODE_TSC_INVALID_SQL;
    }

    SColumnIndex index = COLUMN_INDEX_INITIALIZER;
    if (getColumnIndexByName(&pExpr->colInfo, pQueryInfo, &index) != TSDB_CODE_SUCCESS) {
      return TSDB_CODE_TSC_INVALID_SQL;
    }

    // if column is timestamp, bool, binary, nchar, not support arithmetic, so return invalid sql
    STableMeta* pTableMeta = tscGetMetaInfo(pQueryInfo, index.tableIndex)->pTableMeta;
    SSchema*    pSchema = tscGetTableSchema(pTableMeta) + index.columnIndex;
    
    if ((pSchema->type == TSDB_DATA_TYPE_TIMESTAMP) || (pSchema->type == TSDB_DATA_TYPE_BOOL) ||
        (pSchema->type == TSDB_DATA_TYPE_BINARY) || (pSchema->type == TSDB_DATA_TYPE_NCHAR)) {
      return TSDB_CODE_TSC_INVALID_SQL;
    }

    pList->ids[pList->num++] = index;
  } else if (pExpr->nSQLOptr == TK_FLOAT && (isnan(pExpr->val.dKey) || isinf(pExpr->val.dKey))) {
    return TSDB_CODE_TSC_INVALID_SQL;
  } else if (pExpr->nSQLOptr >= TK_COUNT && pExpr->nSQLOptr <= TK_AVG_IRATE) {
    if (*type == NON_ARITHMEIC_EXPR) {
      *type = AGG_ARIGHTMEIC;
    } else if (*type == NORMAL_ARITHMETIC) {
      return TSDB_CODE_TSC_INVALID_SQL;
    }

    int32_t outputIndex = tscSqlExprNumOfExprs(pQueryInfo);
  
    tSQLExprItem item = {.pNode = pExpr, .aliasName = NULL};
  
    // sql function in selection clause, append sql function info in pSqlCmd structure sequentially
    if (addExprAndResultField(pQueryInfo, outputIndex, &item, false) != TSDB_CODE_SUCCESS) {
      return TSDB_CODE_TSC_INVALID_SQL;
    }
  }

  return TSDB_CODE_SUCCESS;
}

static int32_t validateArithmeticSQLExpr(tSQLExpr* pExpr, SQueryInfo* pQueryInfo, SColumnList* pList, int32_t* type) {
  if (pExpr == NULL) {
    return TSDB_CODE_SUCCESS;
  }

  tSQLExpr* pLeft = pExpr->pLeft;
  if (pLeft->nSQLOptr >= TK_PLUS && pLeft->nSQLOptr <= TK_REM) {
    int32_t ret = validateArithmeticSQLExpr(pLeft, pQueryInfo, pList, type);
    if (ret != TSDB_CODE_SUCCESS) {
      return ret;
    }
  } else {
    int32_t ret = validateSQLExpr(pLeft, pQueryInfo, pList, type);
    if (ret != TSDB_CODE_SUCCESS) {
      return ret;
    }
  }

  tSQLExpr* pRight = pExpr->pRight;
  if (pRight->nSQLOptr >= TK_PLUS && pRight->nSQLOptr <= TK_REM) {
    int32_t ret = validateArithmeticSQLExpr(pRight, pQueryInfo, pList, type);
    if (ret != TSDB_CODE_SUCCESS) {
      return ret;
    }
  } else {
    int32_t ret = validateSQLExpr(pRight, pQueryInfo, pList, type);
    if (ret != TSDB_CODE_SUCCESS) {
      return ret;
    }
  }

  return TSDB_CODE_SUCCESS;
}

static bool isValidExpr(tSQLExpr* pLeft, tSQLExpr* pRight, int32_t optr) {
  if (pLeft == NULL || (pRight == NULL && optr != TK_IN)) {
    return false;
  }

  /*
   * filter illegal expression in where clause:
   * 1. count(*) > 12
   * 2. sum(columnA) > sum(columnB)
   * 3. 4 < 5,  'ABC'>'abc'
   *
   * However, columnA < 4+12 is valid
   */
  if ((pLeft->nSQLOptr >= TK_COUNT && pLeft->nSQLOptr <= TK_AVG_IRATE) ||
      (pRight->nSQLOptr >= TK_COUNT && pRight->nSQLOptr <= TK_AVG_IRATE) ||
      (pLeft->nSQLOptr >= TK_BOOL && pLeft->nSQLOptr <= TK_BINARY && pRight->nSQLOptr >= TK_BOOL &&
       pRight->nSQLOptr <= TK_BINARY)) {
    return false;
  }

  return true;
}

static void exchangeExpr(tSQLExpr* pExpr) {
  tSQLExpr* pLeft = pExpr->pLeft;
  tSQLExpr* pRight = pExpr->pRight;

  if (pRight->nSQLOptr == TK_ID && (pLeft->nSQLOptr == TK_INTEGER || pLeft->nSQLOptr == TK_FLOAT ||
                                    pLeft->nSQLOptr == TK_STRING || pLeft->nSQLOptr == TK_BOOL)) {
    /*
     * exchange value of the left handside and the value of the right-handside
     * to make sure that the value of filter expression always locates in
     * right-handside and
     * the column-id is at the left handside.
     */
    uint32_t optr = 0;
    switch (pExpr->nSQLOptr) {
      case TK_LE:
        optr = TK_GE;
        break;
      case TK_LT:
        optr = TK_GT;
        break;
      case TK_GT:
        optr = TK_LT;
        break;
      case TK_GE:
        optr = TK_LE;
        break;
      default:
        optr = pExpr->nSQLOptr;
    }

    pExpr->nSQLOptr = optr;
    SWAP(pExpr->pLeft, pExpr->pRight, void*);
  }
}

static bool validateJoinExprNode(SQueryInfo* pQueryInfo, tSQLExpr* pExpr, SColumnIndex* pLeftIndex) {
  const char* msg1 = "illegal column name";
  const char* msg2 = "= is expected in join expression";
  const char* msg3 = "join column must have same type";
  const char* msg4 = "self join is not allowed";
  const char* msg5 = "join table must be the same type(table to table, super table to super table)";

  tSQLExpr* pRight = pExpr->pRight;

  if (pRight->nSQLOptr != TK_ID) {
    return true;
  }

  if (pExpr->nSQLOptr != TK_EQ) {
    invalidSqlErrMsg(pQueryInfo->msg, msg2);
    return false;
  }

  SColumnIndex rightIndex = COLUMN_INDEX_INITIALIZER;

  if (getColumnIndexByName(&pRight->colInfo, pQueryInfo, &rightIndex) != TSDB_CODE_SUCCESS) {
    invalidSqlErrMsg(pQueryInfo->msg, msg1);
    return false;
  }

  // todo extract function
  STableMetaInfo* pLeftMeterMeta = tscGetMetaInfo(pQueryInfo, pLeftIndex->tableIndex);
  SSchema*        pLeftSchema = tscGetTableSchema(pLeftMeterMeta->pTableMeta);
  int16_t         leftType = pLeftSchema[pLeftIndex->columnIndex].type;

  STableMetaInfo* pRightMeterMeta = tscGetMetaInfo(pQueryInfo, rightIndex.tableIndex);
  SSchema*        pRightSchema = tscGetTableSchema(pRightMeterMeta->pTableMeta);
  int16_t         rightType = pRightSchema[rightIndex.columnIndex].type;

  if (leftType != rightType) {
    invalidSqlErrMsg(pQueryInfo->msg, msg3);
    return false;
  } else if (pLeftIndex->tableIndex == rightIndex.tableIndex) {
    invalidSqlErrMsg(pQueryInfo->msg, msg4);
    return false;
  }

  // table to table/ super table to super table are allowed
  if (UTIL_TABLE_IS_SUPER_TABLE(pLeftMeterMeta) != UTIL_TABLE_IS_SUPER_TABLE(pRightMeterMeta)) {
    invalidSqlErrMsg(pQueryInfo->msg, msg5);
    return false;
  }

  return true;
}

static bool validTableNameOptr(tSQLExpr* pExpr) {
  const char nameFilterOptr[] = {TK_IN, TK_LIKE};

  for (int32_t i = 0; i < tListLen(nameFilterOptr); ++i) {
    if (pExpr->nSQLOptr == nameFilterOptr[i]) {
      return true;
    }
  }

  return false;
}

static int32_t setExprToCond(tSQLExpr** parent, tSQLExpr* pExpr, const char* msg, int32_t parentOptr, char* msgBuf) {
  if (*parent != NULL) {
    if (parentOptr == TK_OR && msg != NULL) {
      return invalidSqlErrMsg(msgBuf, msg);
    }

    *parent = tSQLExprCreate((*parent), pExpr, parentOptr);
  } else {
    *parent = pExpr;
  }

  return TSDB_CODE_SUCCESS;
}

static int32_t handleExprInQueryCond(SQueryInfo* pQueryInfo, tSQLExpr** pExpr, SCondExpr* pCondExpr, int32_t* type,
                                     int32_t parentOptr) {
  const char* msg1 = "table query cannot use tags filter";
  const char* msg2 = "illegal column name";
  const char* msg3 = "only one query time range allowed";
  const char* msg4 = "only one join condition allowed";
  const char* msg5 = "not support ordinary column join";
  const char* msg6 = "only one query condition on tbname allowed";
  const char* msg7 = "only in/like allowed in filter table name";
  const char* msg8 = "wildcard string should be less than 20 characters";
  
  tSQLExpr* pLeft = (*pExpr)->pLeft;
  tSQLExpr* pRight = (*pExpr)->pRight;

  int32_t ret = TSDB_CODE_SUCCESS;

  SColumnIndex index = COLUMN_INDEX_INITIALIZER;
  if (getColumnIndexByName(&pLeft->colInfo, pQueryInfo, &index) != TSDB_CODE_SUCCESS) {
    return invalidSqlErrMsg(pQueryInfo->msg, msg2);
  }

  assert(isExprDirectParentOfLeaftNode(*pExpr));

  STableMetaInfo* pTableMetaInfo = tscGetMetaInfo(pQueryInfo, index.tableIndex);
  STableMeta*     pTableMeta = pTableMetaInfo->pTableMeta;

  if (index.columnIndex == PRIMARYKEY_TIMESTAMP_COL_INDEX) {  // query on time range
    if (!validateJoinExprNode(pQueryInfo, *pExpr, &index)) {
      return TSDB_CODE_TSC_INVALID_SQL;
    }

    // set join query condition
    if (pRight->nSQLOptr == TK_ID) {  // no need to keep the timestamp join condition
      TSDB_QUERY_SET_TYPE(pQueryInfo->type, TSDB_QUERY_TYPE_JOIN_QUERY);
      pCondExpr->tsJoin = true;

      /*
       * to release expression, e.g., m1.ts = m2.ts,
       * since this expression is used to set the join query type
       */
      tSQLExprDestroy(*pExpr);
    } else {
      ret = setExprToCond(&pCondExpr->pTimewindow, *pExpr, msg3, parentOptr, pQueryInfo->msg);
    }

    *pExpr = NULL;  // remove this expression
    *type = TSQL_EXPR_TS;
  } else if (index.columnIndex >= tscGetNumOfColumns(pTableMeta) || index.columnIndex == TSDB_TBNAME_COLUMN_INDEX) {
    // query on tags, check for tag query condition
    if (UTIL_TABLE_IS_NORMAL_TABLE(pTableMetaInfo)) {
      return invalidSqlErrMsg(pQueryInfo->msg, msg1);
    }

    // check for like expression
    if ((*pExpr)->nSQLOptr == TK_LIKE) {
      if (pRight->val.nLen > TSDB_PATTERN_STRING_MAX_LEN) {
        return invalidSqlErrMsg(pQueryInfo->msg, msg8);
      }

      SSchema* pSchema = tscGetTableSchema(pTableMetaInfo->pTableMeta);

      if ((!isTablenameToken(&pLeft->colInfo)) && pSchema[index.columnIndex].type != TSDB_DATA_TYPE_BINARY &&
          pSchema[index.columnIndex].type != TSDB_DATA_TYPE_NCHAR) {
        return invalidSqlErrMsg(pQueryInfo->msg, msg2);
      }
    }

    // in case of in operator, keep it in a seperate attribute
    if (index.columnIndex == TSDB_TBNAME_COLUMN_INDEX) {
      if (!validTableNameOptr(*pExpr)) {
        return invalidSqlErrMsg(pQueryInfo->msg, msg7);
      }
  
      if (!UTIL_TABLE_IS_SUPER_TABLE(pTableMetaInfo)) {
        return invalidSqlErrMsg(pQueryInfo->msg, msg1);
      }

      if (pCondExpr->pTableCond == NULL) {
        pCondExpr->pTableCond = *pExpr;
        pCondExpr->relType = parentOptr;
        pCondExpr->tableCondIndex = index.tableIndex;
      } else {
        return invalidSqlErrMsg(pQueryInfo->msg, msg6);
      }

      *type = TSQL_EXPR_TBNAME;
      *pExpr = NULL;
    } else {
      if (pRight->nSQLOptr == TK_ID) {  // join on tag columns for stable query
        if (!validateJoinExprNode(pQueryInfo, *pExpr, &index)) {
          return TSDB_CODE_TSC_INVALID_SQL;
        }

        if (pCondExpr->pJoinExpr != NULL) {
          return invalidSqlErrMsg(pQueryInfo->msg, msg4);
        }

        pQueryInfo->type |= TSDB_QUERY_TYPE_JOIN_QUERY;
        ret = setExprToCond(&pCondExpr->pJoinExpr, *pExpr, NULL, parentOptr, pQueryInfo->msg);
        *pExpr = NULL;
      } else {
        // do nothing
        //                ret = setExprToCond(pCmd, &pCondExpr->pTagCond,
        //                *pExpr, NULL, parentOptr);
      }

      *type = TSQL_EXPR_TAG;
    }

  } else {  // query on other columns
    *type = TSQL_EXPR_COLUMN;

    if (pRight->nSQLOptr == TK_ID) {  // other column cannot be served as the join column
      return invalidSqlErrMsg(pQueryInfo->msg, msg5);
    }

    ret = setExprToCond(&pCondExpr->pColumnCond, *pExpr, NULL, parentOptr, pQueryInfo->msg);
    *pExpr = NULL;  // remove it from expr tree
  }

  return ret;
}

int32_t getQueryCondExpr(SQueryInfo* pQueryInfo, tSQLExpr** pExpr, SCondExpr* pCondExpr, int32_t* type,
                         int32_t parentOptr) {
  if (pExpr == NULL) {
    return TSDB_CODE_SUCCESS;
  }

  const char* msg1 = "query condition between different columns must use 'AND'";

  tSQLExpr* pLeft = (*pExpr)->pLeft;
  tSQLExpr* pRight = (*pExpr)->pRight;

  if (!isValidExpr(pLeft, pRight, (*pExpr)->nSQLOptr)) {
    return TSDB_CODE_TSC_INVALID_SQL;
  }

  int32_t leftType = -1;
  int32_t rightType = -1;

  if (!isExprDirectParentOfLeaftNode(*pExpr)) {
    int32_t ret = getQueryCondExpr(pQueryInfo, &(*pExpr)->pLeft, pCondExpr, &leftType, (*pExpr)->nSQLOptr);
    if (ret != TSDB_CODE_SUCCESS) {
      return ret;
    }

    ret = getQueryCondExpr(pQueryInfo, &(*pExpr)->pRight, pCondExpr, &rightType, (*pExpr)->nSQLOptr);
    if (ret != TSDB_CODE_SUCCESS) {
      return ret;
    }

    /*
     *  if left child and right child do not belong to the same group, the sub
     *  expression is not valid for parent node, it must be TK_AND operator.
     */
    if (leftType != rightType) {
      if ((*pExpr)->nSQLOptr == TK_OR && (leftType + rightType != TSQL_EXPR_TBNAME + TSQL_EXPR_TAG)) {
        return invalidSqlErrMsg(pQueryInfo->msg, msg1);
      }
    }

    *type = rightType;
    return TSDB_CODE_SUCCESS;
  }

  exchangeExpr(*pExpr);

  return handleExprInQueryCond(pQueryInfo, pExpr, pCondExpr, type, parentOptr);
}

static void doCompactQueryExpr(tSQLExpr** pExpr) {
  if (*pExpr == NULL || isExprDirectParentOfLeaftNode(*pExpr)) {
    return;
  }

  if ((*pExpr)->pLeft) {
    doCompactQueryExpr(&(*pExpr)->pLeft);
  }

  if ((*pExpr)->pRight) {
    doCompactQueryExpr(&(*pExpr)->pRight);
  }

  if ((*pExpr)->pLeft == NULL && (*pExpr)->pRight == NULL &&
      ((*pExpr)->nSQLOptr == TK_OR || (*pExpr)->nSQLOptr == TK_AND)) {
    tSQLExprNodeDestroy(*pExpr);
    *pExpr = NULL;

  } else if ((*pExpr)->pLeft == NULL && (*pExpr)->pRight != NULL) {
    tSQLExpr* tmpPtr = (*pExpr)->pRight;
    tSQLExprNodeDestroy(*pExpr);

    (*pExpr) = tmpPtr;
  } else if ((*pExpr)->pRight == NULL && (*pExpr)->pLeft != NULL) {
    tSQLExpr* tmpPtr = (*pExpr)->pLeft;
    tSQLExprNodeDestroy(*pExpr);

    (*pExpr) = tmpPtr;
  }
}

static void doExtractExprForSTable(tSQLExpr** pExpr, SQueryInfo* pQueryInfo, tSQLExpr** pOut, int32_t tableIndex) {
  if (isExprDirectParentOfLeaftNode(*pExpr)) {
    tSQLExpr* pLeft = (*pExpr)->pLeft;

    SColumnIndex index = COLUMN_INDEX_INITIALIZER;
    if (getColumnIndexByName(&pLeft->colInfo, pQueryInfo, &index) != TSDB_CODE_SUCCESS) {
      return;
    }

    if (index.tableIndex != tableIndex) {
      return;
    }

    SSQLToken t = {0};
    extractTableNameFromToken(&pLeft->colInfo, &t);

    *pOut = *pExpr;
    (*pExpr) = NULL;

  } else {
    *pOut = tSQLExprCreate(NULL, NULL, (*pExpr)->nSQLOptr);

    doExtractExprForSTable(&(*pExpr)->pLeft, pQueryInfo, &((*pOut)->pLeft), tableIndex);
    doExtractExprForSTable(&(*pExpr)->pRight, pQueryInfo, &((*pOut)->pRight), tableIndex);
  }
}

static tSQLExpr* extractExprForSTable(tSQLExpr** pExpr, SQueryInfo* pQueryInfo, int32_t tableIndex) {
  tSQLExpr* pResExpr = NULL;

  if (*pExpr != NULL) {
    doExtractExprForSTable(pExpr, pQueryInfo, &pResExpr, tableIndex);
    doCompactQueryExpr(&pResExpr);
  }

  return pResExpr;
}

int tableNameCompar(const void* lhs, const void* rhs) {
  char* left = *(char**)lhs;
  char* right = *(char**)rhs;

  int32_t ret = strcmp(left, right);

  if (ret == 0) {
    return 0;
  }

  return ret > 0 ? 1 : -1;
}

static int32_t setTableCondForSTableQuery(SQueryInfo* pQueryInfo, const char* account, tSQLExpr* pExpr,
                                          int16_t tableCondIndex, SStringBuilder* sb) {
  const char* msg = "table name too long";

  if (pExpr == NULL) {
    return TSDB_CODE_SUCCESS;
  }

  STableMetaInfo* pTableMetaInfo = tscGetMetaInfo(pQueryInfo, tableCondIndex);

  STagCond* pTagCond = &pQueryInfo->tagCond;
  pTagCond->tbnameCond.uid = pTableMetaInfo->pTableMeta->uid;

  assert(pExpr->nSQLOptr == TK_LIKE || pExpr->nSQLOptr == TK_IN);

  if (pExpr->nSQLOptr == TK_LIKE) {
    char* str = taosStringBuilderGetResult(sb, NULL);
    pQueryInfo->tagCond.tbnameCond.cond = strdup(str);
    return TSDB_CODE_SUCCESS;
  }

  SStringBuilder sb1; memset(&sb1, 0, sizeof(sb1));
  taosStringBuilderAppendStringLen(&sb1, QUERY_COND_REL_PREFIX_IN, QUERY_COND_REL_PREFIX_IN_LEN);

  char db[TSDB_TABLE_ID_LEN] = {0};

  // remove the duplicated input table names
  int32_t num = 0;
  char*   tableNameString = taosStringBuilderGetResult(sb, NULL);

  char** segments = strsplit(tableNameString + QUERY_COND_REL_PREFIX_IN_LEN, TBNAME_LIST_SEP, &num);
  qsort(segments, num, POINTER_BYTES, tableNameCompar);

  int32_t j = 1;
  for (int32_t i = 1; i < num; ++i) {
    if (strcmp(segments[i], segments[i - 1]) != 0) {
      segments[j++] = segments[i];
    }
  }
  num = j;

  char* name = extractDBName(pTableMetaInfo->name, db);
  SSQLToken dbToken = {.type = TK_STRING, .z = name, .n = strlen(name)};
  
  for (int32_t i = 0; i < num; ++i) {
    if (i >= 1) {
      taosStringBuilderAppendStringLen(&sb1, TBNAME_LIST_SEP, 1);
    }

    char      idBuf[TSDB_TABLE_ID_LEN + 1] = {0};
    int32_t   xlen = strlen(segments[i]);
    SSQLToken t = {.z = segments[i], .n = xlen, .type = TK_STRING};

    int32_t ret = setObjFullName(idBuf, account, &dbToken, &t, &xlen);
    if (ret != TSDB_CODE_SUCCESS) {
      taosStringBuilderDestroy(&sb1);
      tfree(segments);

      invalidSqlErrMsg(pQueryInfo->msg, msg);
      return ret;
    }

    taosStringBuilderAppendString(&sb1, idBuf);
  }

  char* str = taosStringBuilderGetResult(&sb1, NULL);
  pQueryInfo->tagCond.tbnameCond.cond = strdup(str);

  taosStringBuilderDestroy(&sb1);
  tfree(segments);
  return TSDB_CODE_SUCCESS;
}

static bool validateFilterExpr(SQueryInfo* pQueryInfo) {
  SArray* pColList = pQueryInfo->colList;
  
  size_t num = taosArrayGetSize(pColList);
  
  for (int32_t i = 0; i < num; ++i) {
    SColumn* pCol = taosArrayGetP(pColList, i);

    for (int32_t j = 0; j < pCol->numOfFilters; ++j) {
      SColumnFilterInfo* pColFilter = &pCol->filterInfo[j];
      int32_t            lowerOptr = pColFilter->lowerRelOptr;
      int32_t            upperOptr = pColFilter->upperRelOptr;

      if ((lowerOptr == TSDB_RELATION_GREATER_EQUAL || lowerOptr == TSDB_RELATION_GREATER) &&
          (upperOptr == TSDB_RELATION_LESS_EQUAL || upperOptr == TSDB_RELATION_LESS)) {
        continue;
      }

      // there must be at least two range, not support yet.
      if (lowerOptr * upperOptr != TSDB_RELATION_INVALID) {
        return false;
      }
    }
  }

  return true;
}

static int32_t getTimeRangeFromExpr(SQueryInfo* pQueryInfo, tSQLExpr* pExpr) {
  const char* msg0 = "invalid timestamp";
  const char* msg1 = "only one time stamp window allowed";

  if (pExpr == NULL) {
    return TSDB_CODE_SUCCESS;
  }

  if (!isExprDirectParentOfLeaftNode(pExpr)) {
    if (pExpr->nSQLOptr == TK_OR) {
      return invalidSqlErrMsg(pQueryInfo->msg, msg1);
    }

    getTimeRangeFromExpr(pQueryInfo, pExpr->pLeft);

    return getTimeRangeFromExpr(pQueryInfo, pExpr->pRight);
  } else {
    SColumnIndex index = COLUMN_INDEX_INITIALIZER;
    if (getColumnIndexByName(&pExpr->pLeft->colInfo, pQueryInfo, &index) != TSDB_CODE_SUCCESS) {
      return TSDB_CODE_TSC_INVALID_SQL;
    }

    STableMetaInfo* pTableMetaInfo = tscGetMetaInfo(pQueryInfo, index.tableIndex);
    STableComInfo tinfo = tscGetTableInfo(pTableMetaInfo->pTableMeta);
    
    tSQLExpr* pRight = pExpr->pRight;

    STimeWindow win = {.skey = INT64_MIN, .ekey = INT64_MAX};
    if (getTimeRange(&win, pRight, pExpr->nSQLOptr, tinfo.precision) != TSDB_CODE_SUCCESS) {
      return invalidSqlErrMsg(pQueryInfo->msg, msg0);
    }

    // update the timestamp query range
    if (pQueryInfo->window.skey < win.skey) {
      pQueryInfo->window.skey = win.skey;
    }

    if (pQueryInfo->window.ekey > win.ekey) {
      pQueryInfo->window.ekey = win.ekey;
    }
  }

  return TSDB_CODE_SUCCESS;
}

static int32_t validateJoinExpr(SQueryInfo* pQueryInfo, SCondExpr* pCondExpr) {
  const char* msg1 = "super table join requires tags column";
  const char* msg2 = "timestamp join condition missing";
  const char* msg3 = "condition missing for join query";

  if (!QUERY_IS_JOIN_QUERY(pQueryInfo->type)) {
    if (pQueryInfo->numOfTables == 1) {
      return TSDB_CODE_SUCCESS;
    } else {
      return invalidSqlErrMsg(pQueryInfo->msg, msg3);
    }
  }

  STableMetaInfo* pTableMetaInfo = tscGetMetaInfo(pQueryInfo, 0);
  if (UTIL_TABLE_IS_SUPER_TABLE(pTableMetaInfo)) {  // for stable join, tag columns
                                                   // must be present for join
    if (pCondExpr->pJoinExpr == NULL) {
      return invalidSqlErrMsg(pQueryInfo->msg, msg1);
    }
  }

  if (!pCondExpr->tsJoin) {
    return invalidSqlErrMsg(pQueryInfo->msg, msg2);
  }

  return TSDB_CODE_SUCCESS;
}

static void cleanQueryExpr(SCondExpr* pCondExpr) {
  if (pCondExpr->pTableCond) {
    tSQLExprDestroy(pCondExpr->pTableCond);
  }

  if (pCondExpr->pTagCond) {
    tSQLExprDestroy(pCondExpr->pTagCond);
  }

  if (pCondExpr->pColumnCond) {
    tSQLExprDestroy(pCondExpr->pColumnCond);
  }

  if (pCondExpr->pTimewindow) {
    tSQLExprDestroy(pCondExpr->pTimewindow);
  }

  if (pCondExpr->pJoinExpr) {
    tSQLExprDestroy(pCondExpr->pJoinExpr);
  }
}

static void doAddJoinTagsColumnsIntoTagList(SQueryInfo* pQueryInfo, SCondExpr* pCondExpr) {
  STableMetaInfo* pTableMetaInfo = tscGetMetaInfo(pQueryInfo, 0);
  if (QUERY_IS_JOIN_QUERY(pQueryInfo->type) && UTIL_TABLE_IS_SUPER_TABLE(pTableMetaInfo)) {
    SColumnIndex index = {0};

    getColumnIndexByName(&pCondExpr->pJoinExpr->pLeft->colInfo, pQueryInfo, &index);
    pTableMetaInfo = tscGetMetaInfo(pQueryInfo, index.tableIndex);
  
    index.columnIndex = index.columnIndex - tscGetNumOfColumns(pTableMetaInfo->pTableMeta);
    tscColumnListInsert(pTableMetaInfo->tagColList, &index);
  
    getColumnIndexByName(&pCondExpr->pJoinExpr->pRight->colInfo, pQueryInfo, &index);
    pTableMetaInfo = tscGetMetaInfo(pQueryInfo, index.tableIndex);
  
    index.columnIndex = index.columnIndex - tscGetNumOfColumns(pTableMetaInfo->pTableMeta);
    tscColumnListInsert(pTableMetaInfo->tagColList, &index);
  }
}

static int32_t getTagQueryCondExpr(SQueryInfo* pQueryInfo, SCondExpr* pCondExpr, tSQLExpr** pExpr) {
  int32_t ret = TSDB_CODE_SUCCESS;

  if (pCondExpr->pTagCond == NULL) {
    return ret;
  }
  
  for (int32_t i = 0; i < pQueryInfo->numOfTables; ++i) {
    tSQLExpr* p1 = extractExprForSTable(pExpr, pQueryInfo, i);
    tExprNode* p = NULL;
  
    SArray* colList = taosArrayInit(10, sizeof(SColIndex));
    ret = exprTreeFromSqlExpr(&p, p1, NULL, pQueryInfo, colList);
    SBufferWriter bw = tbufInitWriter(NULL, false);

    TRY(0) {
      exprTreeToBinary(&bw, p);
    } CATCH(code) {
      tbufCloseWriter(&bw);
      UNUSED(code);
      // TODO: more error handling
    } END_TRY
    
    // add to source column list
    STableMetaInfo* pTableMetaInfo = tscGetMetaInfo(pQueryInfo, i);
    int64_t uid = pTableMetaInfo->pTableMeta->uid;
    int32_t numOfCols = tscGetNumOfColumns(pTableMetaInfo->pTableMeta);
    
    size_t num = taosArrayGetSize(colList);
    for(int32_t j = 0; j < num; ++j) {
      SColIndex* pIndex = taosArrayGet(colList, j);
      SColumnIndex index = {.tableIndex = i, .columnIndex = pIndex->colIndex - numOfCols};
      tscColumnListInsert(pTableMetaInfo->tagColList, &index);
    }
    
    tsSetSTableQueryCond(&pQueryInfo->tagCond, uid, &bw);
    doCompactQueryExpr(pExpr);
    
    tSQLExprDestroy(p1);
    tExprTreeDestroy(&p, NULL);
    
    taosArrayDestroy(colList);
  }

  pCondExpr->pTagCond = NULL;
  return ret;
}
int32_t parseWhereClause(SQueryInfo* pQueryInfo, tSQLExpr** pExpr, SSqlObj* pSql) {
  if (pExpr == NULL) {
    return TSDB_CODE_SUCCESS;
  }

  const char* msg1 = "invalid expression";
  const char* msg2 = "invalid filter expression";

  int32_t ret = TSDB_CODE_SUCCESS;
  pQueryInfo->window = TSWINDOW_INITIALIZER;

  // tags query condition may be larger than 512bytes, therefore, we need to prepare enough large space
  SStringBuilder sb; memset(&sb, 0, sizeof(sb));
  SCondExpr      condExpr = {0};

  if ((*pExpr)->pLeft == NULL || (*pExpr)->pRight == NULL) {
    return invalidSqlErrMsg(pQueryInfo->msg, msg1);
  }

  int32_t type = 0;
  if ((ret = getQueryCondExpr(pQueryInfo, pExpr, &condExpr, &type, (*pExpr)->nSQLOptr)) != TSDB_CODE_SUCCESS) {
    return ret;
  }

  doCompactQueryExpr(pExpr);

  // after expression compact, the expression tree is only include tag query condition
  condExpr.pTagCond = (*pExpr);

  // 1. check if it is a join query
  if ((ret = validateJoinExpr(pQueryInfo, &condExpr)) != TSDB_CODE_SUCCESS) {
    return ret;
  }

  // 2. get the query time range
  if ((ret = getTimeRangeFromExpr(pQueryInfo, condExpr.pTimewindow)) != TSDB_CODE_SUCCESS) {
    return ret;
  }

  // 3. get the tag query condition
  if ((ret = getTagQueryCondExpr(pQueryInfo, &condExpr, pExpr)) != TSDB_CODE_SUCCESS) {
    return ret;
  }

  // 4. get the table name query condition
  if ((ret = getTablenameCond(pQueryInfo, condExpr.pTableCond, &sb)) != TSDB_CODE_SUCCESS) {
    return ret;
  }

  // 5. other column query condition
  if ((ret = getColumnQueryCondInfo(pQueryInfo, condExpr.pColumnCond, TK_AND)) != TSDB_CODE_SUCCESS) {
    return ret;
  }

  // 6. join condition
  if ((ret = getJoinCondInfo(pQueryInfo, condExpr.pJoinExpr)) != TSDB_CODE_SUCCESS) {
    return ret;
  }

  // 7. query condition for table name
  pQueryInfo->tagCond.relType = (condExpr.relType == TK_AND) ? TSDB_RELATION_AND : TSDB_RELATION_OR;

  ret = setTableCondForSTableQuery(pQueryInfo, getAccountId(pSql), condExpr.pTableCond, condExpr.tableCondIndex, &sb);
  taosStringBuilderDestroy(&sb);

  if (!validateFilterExpr(pQueryInfo)) {
    return invalidSqlErrMsg(pQueryInfo->msg, msg2);
  }

  doAddJoinTagsColumnsIntoTagList(pQueryInfo, &condExpr);

  cleanQueryExpr(&condExpr);
  return ret;
}

int32_t getTimeRange(STimeWindow* win, tSQLExpr* pRight, int32_t optr, int16_t timePrecision) {
  // this is join condition, do nothing
  if (pRight->nSQLOptr == TK_ID) {
    return TSDB_CODE_SUCCESS;
  }

  /*
   * filter primary ts filter expression like:
   * where ts in ('2015-12-12 4:8:12')
   */
  if (pRight->nSQLOptr == TK_SET || optr == TK_IN) {
    return TSDB_CODE_TSC_INVALID_SQL;
  }

  int64_t val = 0;
  bool    parsed = false;
  if (pRight->val.nType == TSDB_DATA_TYPE_BINARY) {
    pRight->val.nLen = strdequote(pRight->val.pz);

    char* seg = strnchr(pRight->val.pz, '-', pRight->val.nLen, false);
    if (seg != NULL) {
      if (taosParseTime(pRight->val.pz, &val, pRight->val.nLen, TSDB_TIME_PRECISION_MICRO) == TSDB_CODE_SUCCESS) {
        parsed = true;
      } else {
        return TSDB_CODE_TSC_INVALID_SQL;
      }
    } else {
      SSQLToken token = {.z = pRight->val.pz, .n = pRight->val.nLen, .type = TK_ID};
      int32_t   len = tSQLGetToken(pRight->val.pz, &token.type);

      if ((token.type != TK_INTEGER && token.type != TK_FLOAT) || len != pRight->val.nLen) {
        return TSDB_CODE_TSC_INVALID_SQL;
      }
    }
  } else if (pRight->nSQLOptr == TK_INTEGER && timePrecision == TSDB_TIME_PRECISION_MILLI) {
    /*
     * if the pRight->nSQLOptr == TK_INTEGER/TK_FLOAT, the value is adaptive, we
     * need the time precision in metermeta to transfer the value in MICROSECOND
     *
     * Additional check to avoid data overflow
     */
    if (pRight->val.i64Key <= INT64_MAX / 1000) {
      pRight->val.i64Key *= 1000;
    }
  } else if (pRight->nSQLOptr == TK_FLOAT && timePrecision == TSDB_TIME_PRECISION_MILLI) {
    pRight->val.dKey *= 1000;
  }

  if (!parsed) {
    /*
     * failed to parse timestamp in regular formation, try next
     * it may be a epoch time in string format
     */
    tVariantDump(&pRight->val, (char*)&val, TSDB_DATA_TYPE_BIGINT, true);

    /*
     * transfer it into MICROSECOND format if it is a string, since for
     * TK_INTEGER/TK_FLOAT the value has been transferred
     *
     * additional check to avoid data overflow
     */
    if (pRight->nSQLOptr == TK_STRING && timePrecision == TSDB_TIME_PRECISION_MILLI) {
      if (val <= INT64_MAX / 1000) {
        val *= 1000;
      }
    }
  }

  int32_t delta = 1;
  /* for millisecond, delta is 1ms=1000us */
  if (timePrecision == TSDB_TIME_PRECISION_MILLI) {
    delta *= 1000;
  }

  if (optr == TK_LE) {
    win->ekey = val;
  } else if (optr == TK_LT) {
    win->ekey = val - delta;
  } else if (optr == TK_GT) {
    win->skey = val + delta;
  } else if (optr == TK_GE) {
    win->skey = val;
  } else if (optr == TK_EQ) {
    win->ekey = win->skey = val;
  }
  return TSDB_CODE_SUCCESS;
}

// todo error !!!!
int32_t tsRewriteFieldNameIfNecessary(SQueryInfo* pQueryInfo) {
  const char rep[] = {'(', ')', '*', ',', '.', '/', '\\', '+', '-', '%', ' '};

  for (int32_t i = 0; i < pQueryInfo->fieldsInfo.numOfOutput; ++i) {
    char* fieldName = tscFieldInfoGetField(&pQueryInfo->fieldsInfo, i)->name;
    for (int32_t j = 0; j < TSDB_COL_NAME_LEN && fieldName[j] != 0; ++j) {
      for (int32_t k = 0; k < tListLen(rep); ++k) {
        if (fieldName[j] == rep[k]) {
          fieldName[j] = '_';
          break;
        }
      }
    }

    fieldName[TSDB_COL_NAME_LEN - 1] = 0;
  }

  // the column name may be identical, here check again
  for (int32_t i = 0; i < pQueryInfo->fieldsInfo.numOfOutput; ++i) {
    char* fieldName = tscFieldInfoGetField(&pQueryInfo->fieldsInfo, i)->name;
    for (int32_t j = i + 1; j < pQueryInfo->fieldsInfo.numOfOutput; ++j) {
      if (strncasecmp(fieldName, tscFieldInfoGetField(&pQueryInfo->fieldsInfo, j)->name, TSDB_COL_NAME_LEN) == 0) {
        const char* msg = "duplicated column name in new table";
        return invalidSqlErrMsg(pQueryInfo->msg, msg);
      }
    }
  }

  return TSDB_CODE_SUCCESS;
}

int32_t parseFillClause(SQueryInfo* pQueryInfo, SQuerySQL* pQuerySQL) {
  tVariantList*     pFillToken = pQuerySQL->fillType;
  tVariantListItem* pItem = &pFillToken->a[0];

  const int32_t START_INTERPO_COL_IDX = 1;

  const char* msg = "illegal value or data overflow";
  const char* msg1 = "value is expected";
  const char* msg2 = "invalid fill option";

  if (pItem->pVar.nType != TSDB_DATA_TYPE_BINARY) {
    return invalidSqlErrMsg(pQueryInfo->msg, msg2);
  }
  
  size_t size = tscSqlExprNumOfExprs(pQueryInfo);
  
  if (pQueryInfo->fillVal == NULL) {
    pQueryInfo->fillVal = calloc(size, sizeof(int64_t));
    if (pQueryInfo->fillVal == NULL) {
      return TSDB_CODE_TSC_OUT_OF_MEMORY;
    }
  }

  if (strncasecmp(pItem->pVar.pz, "none", 4) == 0 && pItem->pVar.nLen == 4) {
    pQueryInfo->fillType = TSDB_FILL_NONE;
  } else if (strncasecmp(pItem->pVar.pz, "null", 4) == 0 && pItem->pVar.nLen == 4) {
    pQueryInfo->fillType = TSDB_FILL_NULL;
    for (int32_t i = START_INTERPO_COL_IDX; i < size; ++i) {
      TAOS_FIELD* pFields = tscFieldInfoGetField(&pQueryInfo->fieldsInfo, i);
      if (pFields->type == TSDB_DATA_TYPE_BINARY || pFields->type == TSDB_DATA_TYPE_NCHAR) {
        setVardataNull((char*) &pQueryInfo->fillVal[i], pFields->type);
      } else {
        setNull((char*)&pQueryInfo->fillVal[i], pFields->type, pFields->bytes);
      };
    }
  } else if (strncasecmp(pItem->pVar.pz, "prev", 4) == 0 && pItem->pVar.nLen == 4) {
    pQueryInfo->fillType = TSDB_FILL_PREV;
  } else if (strncasecmp(pItem->pVar.pz, "linear", 6) == 0 && pItem->pVar.nLen == 6) {
    pQueryInfo->fillType = TSDB_FILL_LINEAR;
  } else if (strncasecmp(pItem->pVar.pz, "value", 5) == 0 && pItem->pVar.nLen == 5) {
    pQueryInfo->fillType = TSDB_FILL_SET_VALUE;

    if (pFillToken->nExpr == 1) {
      return invalidSqlErrMsg(pQueryInfo->msg, msg1);
    }

    int32_t startPos = 1;
    int32_t numOfFillVal = pFillToken->nExpr - 1;

    /* for point interpolation query, we do not have the timestamp column */
    if (tscIsPointInterpQuery(pQueryInfo)) {
      startPos = 0;

      if (numOfFillVal > size) {
        numOfFillVal = size;
      }
    } else {
      numOfFillVal = (pFillToken->nExpr > size) ? size : pFillToken->nExpr;
    }

    int32_t j = 1;

    for (int32_t i = startPos; i < numOfFillVal; ++i, ++j) {
      TAOS_FIELD* pFields = tscFieldInfoGetField(&pQueryInfo->fieldsInfo, i);

      if (pFields->type == TSDB_DATA_TYPE_BINARY || pFields->type == TSDB_DATA_TYPE_NCHAR) {
        setVardataNull((char*) &pQueryInfo->fillVal[i], pFields->type);
        continue;
      }

      int32_t ret = tVariantDump(&pFillToken->a[j].pVar, (char*)&pQueryInfo->fillVal[i], pFields->type, true);
      if (ret != TSDB_CODE_SUCCESS) {
        return invalidSqlErrMsg(pQueryInfo->msg, msg);
      }
    }
    
    if ((pFillToken->nExpr < size) || ((pFillToken->nExpr - 1 < size) && (tscIsPointInterpQuery(pQueryInfo)))) {
      tVariantListItem* lastItem = &pFillToken->a[pFillToken->nExpr - 1];

      for (int32_t i = numOfFillVal; i < size; ++i) {
        TAOS_FIELD* pFields = tscFieldInfoGetField(&pQueryInfo->fieldsInfo, i);

        if (pFields->type == TSDB_DATA_TYPE_BINARY || pFields->type == TSDB_DATA_TYPE_NCHAR) {
          setVardataNull((char*) &pQueryInfo->fillVal[i], pFields->type);
        } else {
          tVariantDump(&lastItem->pVar, (char*)&pQueryInfo->fillVal[i], pFields->type, true);
        }
      }
    }
  } else {
    return invalidSqlErrMsg(pQueryInfo->msg, msg2);
  }

  return TSDB_CODE_SUCCESS;
}

static void setDefaultOrderInfo(SQueryInfo* pQueryInfo) {
  /* set default timestamp order information for all queries */
  pQueryInfo->order.order = TSDB_ORDER_ASC;
  STableMetaInfo* pTableMetaInfo = tscGetMetaInfo(pQueryInfo, 0);

  if (isTopBottomQuery(pQueryInfo)) {
    pQueryInfo->order.order = TSDB_ORDER_ASC;
    pQueryInfo->order.orderColId = PRIMARYKEY_TIMESTAMP_COL_INDEX;
  } else {
    pQueryInfo->order.orderColId = -1;
  }

  /* for super table query, set default ascending order for group output */
  if (UTIL_TABLE_IS_SUPER_TABLE(pTableMetaInfo)) {
    pQueryInfo->groupbyExpr.orderType = TSDB_ORDER_ASC;
  }
}

int32_t parseOrderbyClause(SQueryInfo* pQueryInfo, SQuerySQL* pQuerySql, SSchema* pSchema) {
  const char* msg0 = "only support order by primary timestamp";
  const char* msg1 = "invalid column name";
  const char* msg2 = "only support order by primary timestamp and queried column";
  const char* msg3 = "only support order by primary timestamp and first tag in groupby clause";

  setDefaultOrderInfo(pQueryInfo);
  STableMetaInfo* pTableMetaInfo = tscGetMetaInfo(pQueryInfo, 0);

  if (pQuerySql->pSortOrder == NULL) {
    return TSDB_CODE_SUCCESS;
  }

  tVariantList* pSortorder = pQuerySql->pSortOrder;

  /*
   * for table query, there is only one or none order option is allowed, which is the
   * ts or values(top/bottom) order is supported.
   *
   * for super table query, the order option must be less than 3.
   */
  if (UTIL_TABLE_IS_NORMAL_TABLE(pTableMetaInfo)) {
    if (pSortorder->nExpr > 1) {
      return invalidSqlErrMsg(pQueryInfo->msg, msg0);
    }
  } else {
    if (pSortorder->nExpr > 2) {
      return invalidSqlErrMsg(pQueryInfo->msg, msg3);
    }
  }

  // handle the first part of order by
  tVariant* pVar = &pSortorder->a[0].pVar;

  // e.g., order by 1 asc, return directly with out further check.
  if (pVar->nType >= TSDB_DATA_TYPE_TINYINT && pVar->nType <= TSDB_DATA_TYPE_BIGINT) {
    return TSDB_CODE_SUCCESS;
  }

  SSQLToken    columnName = {pVar->nLen, pVar->nType, pVar->pz};
  SColumnIndex index = {0};

  if (UTIL_TABLE_IS_SUPER_TABLE(pTableMetaInfo)) {  // super table query
    if (getColumnIndexByName(&columnName, pQueryInfo, &index) != TSDB_CODE_SUCCESS) {
      return invalidSqlErrMsg(pQueryInfo->msg, msg1);
    }

    bool orderByTags = false;
    bool orderByTS = false;

    if (index.columnIndex >= tscGetNumOfColumns(pTableMetaInfo->pTableMeta)) {
      int32_t relTagIndex = index.columnIndex - tscGetNumOfColumns(pTableMetaInfo->pTableMeta);
      
      // it is a tag column
      if (pQueryInfo->groupbyExpr.columnInfo == NULL) {
        return invalidSqlErrMsg(pQueryInfo->msg, msg2);
      }
      SColIndex* pColIndex = taosArrayGet(pQueryInfo->groupbyExpr.columnInfo, 0);
      if (relTagIndex == pColIndex->colIndex) {
        orderByTags = true;
      }
    } else if (index.columnIndex == TSDB_TBNAME_COLUMN_INDEX) {
      orderByTags = true;
    }

    if (PRIMARYKEY_TIMESTAMP_COL_INDEX == index.columnIndex) {
      orderByTS = true;
    }

    if (!(orderByTags || orderByTS) && !isTopBottomQuery(pQueryInfo)) {
      return invalidSqlErrMsg(pQueryInfo->msg, msg3);
    } else {
      assert(!(orderByTags && orderByTS));
    }

    if (pSortorder->nExpr == 1) {
      if (orderByTags) {
        pQueryInfo->groupbyExpr.orderIndex = index.columnIndex - tscGetNumOfColumns(pTableMetaInfo->pTableMeta);
        pQueryInfo->groupbyExpr.orderType = pQuerySql->pSortOrder->a[0].sortOrder;
      } else if (isTopBottomQuery(pQueryInfo)) {
        /* order of top/bottom query in interval is not valid  */
        SSqlExpr* pExpr = tscSqlExprGet(pQueryInfo, 0);
        assert(pExpr->functionId == TSDB_FUNC_TS);

        pExpr = tscSqlExprGet(pQueryInfo, 1);
        if (pExpr->colInfo.colIndex != index.columnIndex && index.columnIndex != PRIMARYKEY_TIMESTAMP_COL_INDEX) {
          return invalidSqlErrMsg(pQueryInfo->msg, msg2);
        }

        pQueryInfo->order.order = pQuerySql->pSortOrder->a[0].sortOrder;
        pQueryInfo->order.orderColId = pSchema[index.columnIndex].colId;
        return TSDB_CODE_SUCCESS;
      } else {
        pQueryInfo->order.order = pSortorder->a[0].sortOrder;
        pQueryInfo->order.orderColId = PRIMARYKEY_TIMESTAMP_COL_INDEX;
      }
    }

    if (pSortorder->nExpr == 2) {
      if (orderByTags) {
        pQueryInfo->groupbyExpr.orderIndex = index.columnIndex - tscGetNumOfColumns(pTableMetaInfo->pTableMeta);
        pQueryInfo->groupbyExpr.orderType = pQuerySql->pSortOrder->a[0].sortOrder;
      } else {
        pQueryInfo->order.order = pSortorder->a[0].sortOrder;
        pQueryInfo->order.orderColId = PRIMARYKEY_TIMESTAMP_COL_INDEX;
      }

      tVariant* pVar2 = &pSortorder->a[1].pVar;
      SSQLToken cname = {pVar2->nLen, pVar2->nType, pVar2->pz};
      if (getColumnIndexByName(&cname, pQueryInfo, &index) != TSDB_CODE_SUCCESS) {
        return invalidSqlErrMsg(pQueryInfo->msg, msg1);
      }

      if (index.columnIndex != PRIMARYKEY_TIMESTAMP_COL_INDEX) {
        return invalidSqlErrMsg(pQueryInfo->msg, msg2);
      } else {
        pQueryInfo->order.order = pSortorder->a[1].sortOrder;
        pQueryInfo->order.orderColId = PRIMARYKEY_TIMESTAMP_COL_INDEX;
      }
    }

  } else {  // meter query
    if (getColumnIndexByName(&columnName, pQueryInfo, &index) != TSDB_CODE_SUCCESS) {
      return invalidSqlErrMsg(pQueryInfo->msg, msg1);
    }

    if (index.columnIndex != PRIMARYKEY_TIMESTAMP_COL_INDEX && !isTopBottomQuery(pQueryInfo)) {
      return invalidSqlErrMsg(pQueryInfo->msg, msg2);
    }

    if (isTopBottomQuery(pQueryInfo)) {
      /* order of top/bottom query in interval is not valid  */
      SSqlExpr* pExpr = tscSqlExprGet(pQueryInfo, 0);
      assert(pExpr->functionId == TSDB_FUNC_TS);

      pExpr = tscSqlExprGet(pQueryInfo, 1);
      if (pExpr->colInfo.colIndex != index.columnIndex && index.columnIndex != PRIMARYKEY_TIMESTAMP_COL_INDEX) {
        return invalidSqlErrMsg(pQueryInfo->msg, msg2);
      }

      pQueryInfo->order.order = pQuerySql->pSortOrder->a[0].sortOrder;
      pQueryInfo->order.orderColId = pSchema[index.columnIndex].colId;
      return TSDB_CODE_SUCCESS;
    }

    pQueryInfo->order.order = pQuerySql->pSortOrder->a[0].sortOrder;
  }

  return TSDB_CODE_SUCCESS;
}

int32_t setAlterTableInfo(SSqlObj* pSql, struct SSqlInfo* pInfo) {
  const int32_t DEFAULT_TABLE_INDEX = 0;

  const char* msg1 = "invalid table name";
  const char* msg2 = "table name too long";
  const char* msg3 = "manipulation of tag available for super table";
  const char* msg4 = "set tag value only available for table";
  const char* msg5 = "only support add one tag";
  const char* msg6 = "column can only be modified by super table";
  
  const char* msg7 = "no tags can be dropped";
  const char* msg8 = "only support one tag";
  const char* msg9 = "tag name too long";
  
  const char* msg10 = "invalid tag name";
  const char* msg11 = "primary tag cannot be dropped";
  const char* msg12 = "update normal column not supported";
  const char* msg13 = "invalid tag value";
  const char* msg14 = "tag value too long";
  
  const char* msg15 = "no columns can be dropped";
  const char* msg16 = "only support one column";
  const char* msg17 = "invalid column name";
  const char* msg18 = "primary timestamp column cannot be dropped";
  
  SSqlCmd*        pCmd = &pSql->cmd;
  SAlterTableSQL* pAlterSQL = pInfo->pAlterInfo;
  SQueryInfo*     pQueryInfo = tscGetQueryInfoDetail(pCmd, 0);

  STableMetaInfo* pTableMetaInfo = tscGetMetaInfo(pQueryInfo, DEFAULT_TABLE_INDEX);

  if (tscValidateName(&(pAlterSQL->name)) != TSDB_CODE_SUCCESS) {
    return invalidSqlErrMsg(pQueryInfo->msg, msg1);
  }

  if (tscSetTableFullName(pTableMetaInfo, &(pAlterSQL->name), pSql) != TSDB_CODE_SUCCESS) {
    return invalidSqlErrMsg(pQueryInfo->msg, msg2);
  }

  int32_t ret = tscGetTableMeta(pSql, pTableMetaInfo);
  if (ret != TSDB_CODE_SUCCESS) {
    return ret;
  }

  STableMeta* pTableMeta = pTableMetaInfo->pTableMeta;

  if (pAlterSQL->type == TSDB_ALTER_TABLE_ADD_TAG_COLUMN || pAlterSQL->type == TSDB_ALTER_TABLE_DROP_TAG_COLUMN ||
      pAlterSQL->type == TSDB_ALTER_TABLE_CHANGE_TAG_COLUMN) {
    if (UTIL_TABLE_IS_NORMAL_TABLE(pTableMetaInfo)) {
      return invalidSqlErrMsg(pQueryInfo->msg, msg3);
    }
  } else if ((pAlterSQL->type == TSDB_ALTER_TABLE_UPDATE_TAG_VAL) && (UTIL_TABLE_IS_SUPER_TABLE(pTableMetaInfo))) {
    return invalidSqlErrMsg(pQueryInfo->msg, msg4);
  } else if ((pAlterSQL->type == TSDB_ALTER_TABLE_ADD_COLUMN || pAlterSQL->type == TSDB_ALTER_TABLE_DROP_COLUMN) &&
             UTIL_TABLE_IS_CHILD_TABLE(pTableMetaInfo)) {
    return invalidSqlErrMsg(pQueryInfo->msg, msg6);
  }

  if (pAlterSQL->type == TSDB_ALTER_TABLE_ADD_TAG_COLUMN) {
    tFieldList* pFieldList = pAlterSQL->pAddColumns;
    if (pFieldList->nField > 1) {
      return invalidSqlErrMsg(pQueryInfo->msg, msg5);
    }

    if (!validateOneTags(pCmd, &pFieldList->p[0])) {
      return TSDB_CODE_TSC_INVALID_SQL;
    }
  
    tscFieldInfoAppend(&pQueryInfo->fieldsInfo, &pFieldList->p[0]);
  } else if (pAlterSQL->type == TSDB_ALTER_TABLE_DROP_TAG_COLUMN) {
    if (tscGetNumOfTags(pTableMeta) == 1) {
      return invalidSqlErrMsg(pQueryInfo->msg, msg7);
    }

    // numOfTags == 1
    if (pAlterSQL->varList->nExpr > 1) {
      return invalidSqlErrMsg(pQueryInfo->msg, msg8);
    }

    tVariantListItem* pItem = &pAlterSQL->varList->a[0];
    if (pItem->pVar.nLen > TSDB_COL_NAME_LEN) {
      return invalidSqlErrMsg(pQueryInfo->msg, msg9);
    }

    SColumnIndex index = COLUMN_INDEX_INITIALIZER;
    SSQLToken    name = {.z = pItem->pVar.pz, .n = pItem->pVar.nLen, .type = TK_STRING};

    if (getColumnIndexByName(&name, pQueryInfo, &index) != TSDB_CODE_SUCCESS) {
      return TSDB_CODE_TSC_INVALID_SQL;
    }

    if (index.columnIndex < tscGetNumOfColumns(pTableMeta)) {
      return invalidSqlErrMsg(pQueryInfo->msg, msg10);
    } else if (index.columnIndex == 0) {
      return invalidSqlErrMsg(pQueryInfo->msg, msg11);
    }

    char name1[128] = {0};
    strncpy(name1, pItem->pVar.pz, pItem->pVar.nLen);
  
    TAOS_FIELD f = tscCreateField(TSDB_DATA_TYPE_INT, name1, tDataTypeDesc[TSDB_DATA_TYPE_INT].nSize);
    tscFieldInfoAppend(&pQueryInfo->fieldsInfo, &f);
  } else if (pAlterSQL->type == TSDB_ALTER_TABLE_CHANGE_TAG_COLUMN) {
    tVariantList* pVarList = pAlterSQL->varList;
    if (pVarList->nExpr > 2) {
      return TSDB_CODE_TSC_INVALID_SQL;
    }

    tVariantListItem* pSrcItem = &pAlterSQL->varList->a[0];
    tVariantListItem* pDstItem = &pAlterSQL->varList->a[1];

    if (pSrcItem->pVar.nLen >= TSDB_COL_NAME_LEN || pDstItem->pVar.nLen >= TSDB_COL_NAME_LEN) {
      return invalidSqlErrMsg(pQueryInfo->msg, msg9);
    }

    if (pSrcItem->pVar.nType != TSDB_DATA_TYPE_BINARY || pDstItem->pVar.nType != TSDB_DATA_TYPE_BINARY) {
      return invalidSqlErrMsg(pQueryInfo->msg, msg10);
    }

    SColumnIndex srcIndex = COLUMN_INDEX_INITIALIZER;
    SColumnIndex destIndex = COLUMN_INDEX_INITIALIZER;

    SSQLToken srcToken = {.z = pSrcItem->pVar.pz, .n = pSrcItem->pVar.nLen, .type = TK_STRING};
    if (getColumnIndexByName(&srcToken, pQueryInfo, &srcIndex) != TSDB_CODE_SUCCESS) {
      return TSDB_CODE_TSC_INVALID_SQL;
    }

    SSQLToken destToken = {.z = pDstItem->pVar.pz, .n = pDstItem->pVar.nLen, .type = TK_STRING};
    if (getColumnIndexByName(&destToken, pQueryInfo, &destIndex) == TSDB_CODE_SUCCESS) {
      return TSDB_CODE_TSC_INVALID_SQL;
    }

    char name[TSDB_COL_NAME_LEN + 1] = {0};
    strncpy(name, pVarList->a[0].pVar.pz, pVarList->a[0].pVar.nLen);
    TAOS_FIELD f = tscCreateField(TSDB_DATA_TYPE_INT, name, tDataTypeDesc[TSDB_DATA_TYPE_INT].nSize);
    tscFieldInfoAppend(&pQueryInfo->fieldsInfo, &f);

    memset(name, 0, tListLen(name));
    strncpy(name, pVarList->a[1].pVar.pz, pVarList->a[1].pVar.nLen);
    f = tscCreateField(TSDB_DATA_TYPE_INT, name, tDataTypeDesc[TSDB_DATA_TYPE_INT].nSize);
    tscFieldInfoAppend(&pQueryInfo->fieldsInfo, &f);
  } else if (pAlterSQL->type == TSDB_ALTER_TABLE_UPDATE_TAG_VAL) {
    // Note: update can only be applied to table not super table.
    // the following is used to handle tags value for table created according to super table
    pCmd->command = TSDB_SQL_UPDATE_TAGS_VAL;
    
    tVariantList* pVarList = pAlterSQL->varList;
    tVariant*     pTagName = &pVarList->a[0].pVar;

    SColumnIndex columnIndex = COLUMN_INDEX_INITIALIZER;
    SSQLToken    name = {.type = TK_STRING, .z = pTagName->pz, .n = pTagName->nLen};
    if (getColumnIndexByName(&name, pQueryInfo, &columnIndex) != TSDB_CODE_SUCCESS) {
      return TSDB_CODE_TSC_INVALID_SQL;
    }

    if (columnIndex.columnIndex < tscGetNumOfColumns(pTableMeta)) {
      return invalidSqlErrMsg(pQueryInfo->msg, msg12);
    }

    SSchema* pTagsSchema = tscGetTableColumnSchema(pTableMetaInfo->pTableMeta, columnIndex.columnIndex);
    if (tVariantDump(&pVarList->a[1].pVar, pAlterSQL->tagData.data, pTagsSchema->type, true) != TSDB_CODE_SUCCESS) {
      return invalidSqlErrMsg(pQueryInfo->msg, msg13);
    }
    
    pAlterSQL->tagData.dataLen = pTagsSchema->bytes;

    // validate the length of binary
    if ((pTagsSchema->type == TSDB_DATA_TYPE_BINARY || pTagsSchema->type == TSDB_DATA_TYPE_NCHAR) &&
        (pVarList->a[1].pVar.nLen + VARSTR_HEADER_SIZE) > pTagsSchema->bytes) {
      return invalidSqlErrMsg(pQueryInfo->msg, msg14);
    }
  
    int32_t size = sizeof(SUpdateTableTagValMsg) + pTagsSchema->bytes + TSDB_EXTRA_PAYLOAD_SIZE;
    if (TSDB_CODE_SUCCESS != tscAllocPayload(pCmd, size)) {
      tscError("%p failed to malloc for alter table msg", pSql);
      return TSDB_CODE_TSC_OUT_OF_MEMORY;
    }

    SUpdateTableTagValMsg* pUpdateMsg = (SUpdateTableTagValMsg*) (pCmd->payload + tsRpcHeadSize);
    pUpdateMsg->head.vgId = htonl(pTableMeta->vgroupInfo.vgId);
    pUpdateMsg->tid = htonl(pTableMeta->sid);
    pUpdateMsg->uid = htobe64(pTableMeta->uid);
    pUpdateMsg->colId = htons(pTagsSchema->colId);
    pUpdateMsg->type  = htons(pTagsSchema->type);
    pUpdateMsg->bytes = htons(pTagsSchema->bytes);
    pUpdateMsg->tversion = htons(pTableMeta->tversion);
    
    tVariantDump(&pVarList->a[1].pVar, pUpdateMsg->data, pTagsSchema->type, true);
    
    int32_t len = 0;
    if (pTagsSchema->type != TSDB_DATA_TYPE_BINARY && pTagsSchema->type != TSDB_DATA_TYPE_NCHAR) {
      len = tDataTypeDesc[pTagsSchema->type].nSize;
    } else {
      len = varDataLen(pUpdateMsg->data);
    }
    
    pUpdateMsg->tagValLen = htonl(len);  // length may be changed after dump data
    
    int32_t total = sizeof(SUpdateTableTagValMsg) + len;
    pUpdateMsg->head.contLen = htonl(total);
    
  } else if (pAlterSQL->type == TSDB_ALTER_TABLE_ADD_COLUMN) {
    tFieldList* pFieldList = pAlterSQL->pAddColumns;
    if (pFieldList->nField > 1) {
      const char* msg = "only support add one column";
      return invalidSqlErrMsg(pQueryInfo->msg, msg);
    }

    if (!validateOneColumn(pCmd, &pFieldList->p[0])) {
      return TSDB_CODE_TSC_INVALID_SQL;
    }
  
    tscFieldInfoAppend(&pQueryInfo->fieldsInfo, &pFieldList->p[0]);
  } else if (pAlterSQL->type == TSDB_ALTER_TABLE_DROP_COLUMN) {
    if (tscGetNumOfColumns(pTableMeta) == TSDB_MIN_COLUMNS) {  //
      return invalidSqlErrMsg(tscGetErrorMsgPayload(pCmd), msg15);
    }

    if (pAlterSQL->varList->nExpr > 1) {
      return invalidSqlErrMsg(tscGetErrorMsgPayload(pCmd), msg16);
    }

    tVariantListItem* pItem = &pAlterSQL->varList->a[0];

    SColumnIndex columnIndex = COLUMN_INDEX_INITIALIZER;
    SSQLToken    name = {.type = TK_STRING, .z = pItem->pVar.pz, .n = pItem->pVar.nLen};
    if (getColumnIndexByName(&name, pQueryInfo, &columnIndex) != TSDB_CODE_SUCCESS) {
      return invalidSqlErrMsg(pQueryInfo->msg, msg17);
    }

    if (columnIndex.columnIndex == PRIMARYKEY_TIMESTAMP_COL_INDEX) {
      return invalidSqlErrMsg(pQueryInfo->msg, msg18);
    }

    char name1[TSDB_COL_NAME_LEN + 1] = {0};
    strncpy(name1, pItem->pVar.pz, pItem->pVar.nLen);
    TAOS_FIELD f = tscCreateField(TSDB_DATA_TYPE_INT, name1, tDataTypeDesc[TSDB_DATA_TYPE_INT].nSize);
    tscFieldInfoAppend(&pQueryInfo->fieldsInfo, &f);
  }

  return TSDB_CODE_SUCCESS;
}

int32_t validateSqlFunctionInStreamSql(SQueryInfo* pQueryInfo) {
  const char* msg0 = "sample interval can not be less than 10ms.";
  const char* msg1 = "functions not allowed in select clause";

  if (pQueryInfo->intervalTime != 0 && pQueryInfo->intervalTime < 10) {
    return invalidSqlErrMsg(pQueryInfo->msg, msg0);
  }
  
  size_t size = taosArrayGetSize(pQueryInfo->exprList);
  for (int32_t i = 0; i < size; ++i) {
    int32_t functId = tscSqlExprGet(pQueryInfo, i)->functionId;
    if (!IS_STREAM_QUERY_VALID(aAggs[functId].nStatus)) {
      return invalidSqlErrMsg(pQueryInfo->msg, msg1);
    }
  }

  return TSDB_CODE_SUCCESS;
}

int32_t validateFunctionsInIntervalOrGroupbyQuery(SQueryInfo* pQueryInfo) {
  bool        isProjectionFunction = false;
  const char* msg1 = "column projection is not compatible with interval";

  // multi-output set/ todo refactor
  size_t size = taosArrayGetSize(pQueryInfo->exprList);
  
  for (int32_t k = 0; k < size; ++k) {
    SSqlExpr* pExpr = tscSqlExprGet(pQueryInfo, k);

    // projection query on primary timestamp, the selectivity function needs to be present.
    if (pExpr->functionId == TSDB_FUNC_PRJ && pExpr->colInfo.colId == PRIMARYKEY_TIMESTAMP_COL_INDEX) {
      bool hasSelectivity = false;
      for (int32_t j = 0; j < size; ++j) {
        SSqlExpr* pEx = tscSqlExprGet(pQueryInfo, j);
        if ((aAggs[pEx->functionId].nStatus & TSDB_FUNCSTATE_SELECTIVITY) == TSDB_FUNCSTATE_SELECTIVITY) {
          hasSelectivity = true;
          break;
        }
      }

      if (hasSelectivity) {
        continue;
      }
    }

    if (pExpr->functionId == TSDB_FUNC_PRJ || pExpr->functionId == TSDB_FUNC_DIFF ||
        pExpr->functionId == TSDB_FUNC_ARITHM) {
      isProjectionFunction = true;
    }
  }

  if (isProjectionFunction) {
    invalidSqlErrMsg(pQueryInfo->msg, msg1);
  }

  return isProjectionFunction == true ? TSDB_CODE_TSC_INVALID_SQL : TSDB_CODE_SUCCESS;
}

typedef struct SDNodeDynConfOption {
  char*   name;  // command name
  int32_t len;   // name string length
} SDNodeDynConfOption;

int32_t validateDNodeConfig(tDCLSQL* pOptions) {
  if (pOptions->nTokens < 2 || pOptions->nTokens > 3) {
    return TSDB_CODE_TSC_INVALID_SQL;
  }

  const int DNODE_DYNAMIC_CFG_OPTIONS_SIZE = 17;
  const SDNodeDynConfOption DNODE_DYNAMIC_CFG_OPTIONS[] = {
      {"resetLog", 8},       {"resetQueryCache", 15},  {"debugFlag", 9},     {"mDebugFlag", 10},
      {"dDebugFlag", 10},    {"sdbDebugFlag", 12},     {"vDebugFlag", 10},   {"cDebugFlag", 10},
      {"httpDebugFlag", 13}, {"monitorDebugFlag", 16}, {"rpcDebugFlag", 12}, {"uDebugFlag", 10},
      {"tmrDebugFlag", 12},  {"qDebugflag", 10},       {"sDebugflag", 10},   {"tsdbDebugFlag", 13},
      {"monitor", 7}};

  SSQLToken* pOptionToken = &pOptions->a[1];

  if (pOptions->nTokens == 2) {
    // reset log and reset query cache does not need value
    for (int32_t i = 0; i < 2; ++i) {
      const SDNodeDynConfOption* pOption = &DNODE_DYNAMIC_CFG_OPTIONS[i];
      if ((strncasecmp(pOption->name, pOptionToken->z, pOptionToken->n) == 0) && (pOption->len == pOptionToken->n)) {
        return TSDB_CODE_SUCCESS;
      }
    }
  } else if ((strncasecmp(DNODE_DYNAMIC_CFG_OPTIONS[DNODE_DYNAMIC_CFG_OPTIONS_SIZE - 1].name, pOptionToken->z, pOptionToken->n) == 0) &&
             (DNODE_DYNAMIC_CFG_OPTIONS[DNODE_DYNAMIC_CFG_OPTIONS_SIZE - 1].len == pOptionToken->n)) {
    SSQLToken* pValToken = &pOptions->a[2];
    int32_t    val = strtol(pValToken->z, NULL, 10);
    if (val != 0 && val != 1) {
      return TSDB_CODE_TSC_INVALID_SQL;  // options value is invalid
    }
    return TSDB_CODE_SUCCESS;
  } else {
    SSQLToken* pValToken = &pOptions->a[2];

    int32_t val = strtol(pValToken->z, NULL, 10);
    if (val < 131 || val > 199) {
      /* options value is out of valid range */
      return TSDB_CODE_TSC_INVALID_SQL;
    }

    for (int32_t i = 2; i < DNODE_DYNAMIC_CFG_OPTIONS_SIZE - 1; ++i) {
      const SDNodeDynConfOption* pOption = &DNODE_DYNAMIC_CFG_OPTIONS[i];

      if ((strncasecmp(pOption->name, pOptionToken->z, pOptionToken->n) == 0) && (pOption->len == pOptionToken->n)) {
        /* options is valid */
        return TSDB_CODE_SUCCESS;
      }
    }
  }

  return TSDB_CODE_TSC_INVALID_SQL;
}

int32_t validateLocalConfig(tDCLSQL* pOptions) {
  if (pOptions->nTokens < 1 || pOptions->nTokens > 2) {
    return TSDB_CODE_TSC_INVALID_SQL;
  }

  SDNodeDynConfOption LOCAL_DYNAMIC_CFG_OPTIONS[6] = {{"resetLog", 8},    {"rpcDebugFlag", 12}, {"tmrDebugFlag", 12},
                                                      {"cDebugFlag", 10}, {"uDebugFlag", 10},   {"debugFlag", 9}};

  SSQLToken* pOptionToken = &pOptions->a[0];

  if (pOptions->nTokens == 1) {
    // reset log does not need value
    for (int32_t i = 0; i < 1; ++i) {
      SDNodeDynConfOption* pOption = &LOCAL_DYNAMIC_CFG_OPTIONS[i];
      if ((strncasecmp(pOption->name, pOptionToken->z, pOptionToken->n) == 0) && (pOption->len == pOptionToken->n)) {
        return TSDB_CODE_SUCCESS;
      }
    }
  } else {
    SSQLToken* pValToken = &pOptions->a[1];

    int32_t val = strtol(pValToken->z, NULL, 10);
    if (val < 131 || val > 199) {
      // options value is out of valid range
      return TSDB_CODE_TSC_INVALID_SQL;
    }

    for (int32_t i = 1; i < tListLen(LOCAL_DYNAMIC_CFG_OPTIONS); ++i) {
      SDNodeDynConfOption* pOption = &LOCAL_DYNAMIC_CFG_OPTIONS[i];
      if ((strncasecmp(pOption->name, pOptionToken->z, pOptionToken->n) == 0) && (pOption->len == pOptionToken->n)) {
        // options is valid
        return TSDB_CODE_SUCCESS;
      }
    }
  }
  return TSDB_CODE_TSC_INVALID_SQL;
}

int32_t validateColumnName(char* name) {
  bool ret = isKeyWord(name, strlen(name));
  if (ret) {
    return TSDB_CODE_TSC_INVALID_SQL;
  }

  SSQLToken token = {.z = name};
  token.n = tSQLGetToken(name, &token.type);

  if (token.type != TK_STRING && token.type != TK_ID) {
    return TSDB_CODE_TSC_INVALID_SQL;
  }

  if (token.type == TK_STRING) {
    strdequote(token.z);
    token.n = strtrim(token.z);

    int32_t k = tSQLGetToken(token.z, &token.type);
    if (k != token.n) {
      return TSDB_CODE_TSC_INVALID_SQL;
    }

    return validateColumnName(token.z);
  } else {
    if (isNumber(&token)) {
      return TSDB_CODE_TSC_INVALID_SQL;
    }
  }

  return TSDB_CODE_SUCCESS;
}

bool hasTimestampForPointInterpQuery(SQueryInfo* pQueryInfo) {
  if (!tscIsPointInterpQuery(pQueryInfo)) {
    return true;
  }

  return (pQueryInfo->window.skey == pQueryInfo->window.ekey) && (pQueryInfo->window.skey != 0);
}

int32_t parseLimitClause(SQueryInfo* pQueryInfo, int32_t clauseIndex, SQuerySQL* pQuerySql, SSqlObj* pSql) {
  STableMetaInfo* pTableMetaInfo = tscGetMetaInfo(pQueryInfo, 0);

  const char* msg0 = "soffset/offset can not be less than 0";
  const char* msg1 = "slimit/soffset only available for STable query";
  const char* msg2 = "functions mixed up in table query";
  const char* msg3 = "slimit/soffset can not apply to projection query";

  // handle the limit offset value, validate the limit
  pQueryInfo->limit = pQuerySql->limit;
  pQueryInfo->clauseLimit = pQueryInfo->limit.limit;
  pQueryInfo->slimit = pQuerySql->slimit;
  
  tscTrace("%p limit:%d, offset:%" PRId64 " slimit:%d, soffset:%" PRId64, pSql, pQueryInfo->limit.limit,
      pQueryInfo->limit.offset, pQueryInfo->slimit.limit, pQueryInfo->slimit.offset);
  
  if (pQueryInfo->slimit.offset < 0 || pQueryInfo->limit.offset < 0) {
    return invalidSqlErrMsg(pQueryInfo->msg, msg0);
  }

  if (pQueryInfo->limit.limit == 0) {
    tscTrace("%p limit 0, no output result", pSql);
    pQueryInfo->command = TSDB_SQL_RETRIEVE_EMPTY_RESULT;
    return TSDB_CODE_SUCCESS;
  }

  // todo refactor
  if (UTIL_TABLE_IS_SUPER_TABLE(pTableMetaInfo)) {
    if (!tscQueryTags(pQueryInfo)) {  // local handle the super table tag query
      if (tscIsProjectionQueryOnSTable(pQueryInfo, 0)) {
        if (pQueryInfo->slimit.limit > 0 || pQueryInfo->slimit.offset > 0) {
          return invalidSqlErrMsg(pQueryInfo->msg, msg3);
        }

        // for projection query on super table, all queries are subqueries
        if (tscNonOrderedProjectionQueryOnSTable(pQueryInfo, 0) &&
            !TSDB_QUERY_HAS_TYPE(pQueryInfo->type, TSDB_QUERY_TYPE_JOIN_QUERY)) {
          pQueryInfo->type |= TSDB_QUERY_TYPE_SUBQUERY;
        }
      }
    }

    if (pQueryInfo->slimit.limit == 0) {
      tscTrace("%p slimit 0, no output result", pSql);
      pQueryInfo->command = TSDB_SQL_RETRIEVE_EMPTY_RESULT;
      return TSDB_CODE_SUCCESS;
    }

    /*
     * Get the distribution of all tables among all available virtual nodes that are qualified for the query condition
     * and created according to this super table from management node.
     * And then launching multiple async-queries against all qualified virtual nodes, during the first-stage
     * query operation.
     */
    int32_t code = tscGetSTableVgroupInfo(pSql, clauseIndex);
    if (code != TSDB_CODE_SUCCESS) {
      return code;
    }

    // No tables included. No results generated. Query results are empty.
    if (pTableMetaInfo->vgroupList->numOfVgroups == 0) {
      tscTrace("%p no table in super table, no output result", pSql);
      pQueryInfo->command = TSDB_SQL_RETRIEVE_EMPTY_RESULT;
      return TSDB_CODE_SUCCESS;
    }

    // keep original limitation value in globalLimit
    pQueryInfo->clauseLimit = pQueryInfo->limit.limit;
    pQueryInfo->prjOffset = pQueryInfo->limit.offset;

    if (tscOrderedProjectionQueryOnSTable(pQueryInfo, 0)) {
      /*
       * the limitation/offset value should be removed during retrieve data from virtual node,
       * since the global order are done in client side, so the limitation should also
       * be done at the client side.
       */
      if (pQueryInfo->limit.limit > 0) {
        pQueryInfo->limit.limit = -1;
      }

      pQueryInfo->limit.offset = 0;
    }
  } else {
    if (pQueryInfo->slimit.limit != -1 || pQueryInfo->slimit.offset != 0) {
      return invalidSqlErrMsg(pQueryInfo->msg, msg1);
    }
  
    size_t size = taosArrayGetSize(pQueryInfo->exprList);
    
    bool hasTags = false;
    bool hasOtherFunc = false;
    // filter the query functions operating on "tbname" column that are not supported by normal columns.
    for (int32_t i = 0; i < size; ++i) {
      SSqlExpr* pExpr = tscSqlExprGet(pQueryInfo, i);
      if (TSDB_COL_IS_TAG(pExpr->colInfo.flag)) {
        hasTags = true;
      } else {
        hasOtherFunc = true;
      }
    }
    
    if (hasTags && hasOtherFunc) {
      return invalidSqlErrMsg(pQueryInfo->msg, msg2);
    }
  }

  return TSDB_CODE_SUCCESS;
}

static int32_t setKeepOption(SSqlCmd* pCmd, SCMCreateDbMsg* pMsg, SCreateDBInfo* pCreateDb) {
  const char* msg = "invalid number of options";

  pMsg->daysToKeep = htonl(-1);
  pMsg->daysToKeep1 = htonl(-1);
  pMsg->daysToKeep2 = htonl(-1);

  tVariantList* pKeep = pCreateDb->keep;
  if (pKeep != NULL) {
    switch (pKeep->nExpr) {
      case 1:
        pMsg->daysToKeep = htonl(pKeep->a[0].pVar.i64Key);
        break;
      case 2: {
        pMsg->daysToKeep = htonl(pKeep->a[0].pVar.i64Key);
        pMsg->daysToKeep1 = htonl(pKeep->a[1].pVar.i64Key);
        break;
      }
      case 3: {
        pMsg->daysToKeep = htonl(pKeep->a[0].pVar.i64Key);
        pMsg->daysToKeep1 = htonl(pKeep->a[1].pVar.i64Key);
        pMsg->daysToKeep2 = htonl(pKeep->a[2].pVar.i64Key);
        break;
      }
      default: { return invalidSqlErrMsg(tscGetErrorMsgPayload(pCmd), msg); }
    }
  }

  return TSDB_CODE_SUCCESS;
}

static int32_t setTimePrecision(SSqlCmd* pCmd, SCMCreateDbMsg* pMsg, SCreateDBInfo* pCreateDbInfo) {
  const char* msg = "invalid time precision";

  pMsg->precision = TSDB_TIME_PRECISION_MILLI;  // millisecond by default

  SSQLToken* pToken = &pCreateDbInfo->precision;
  if (pToken->n > 0) {
    pToken->n = strdequote(pToken->z);

    if (strncmp(pToken->z, TSDB_TIME_PRECISION_MILLI_STR, pToken->n) == 0 &&
        strlen(TSDB_TIME_PRECISION_MILLI_STR) == pToken->n) {
      // time precision for this db: million second
      pMsg->precision = TSDB_TIME_PRECISION_MILLI;
    } else if (strncmp(pToken->z, TSDB_TIME_PRECISION_MICRO_STR, pToken->n) == 0 &&
               strlen(TSDB_TIME_PRECISION_MICRO_STR) == pToken->n) {
      pMsg->precision = TSDB_TIME_PRECISION_MICRO;
    } else {
      return invalidSqlErrMsg(tscGetErrorMsgPayload(pCmd), msg);
    }
  }

  return TSDB_CODE_SUCCESS;
}

static void setCreateDBOption(SCMCreateDbMsg* pMsg, SCreateDBInfo* pCreateDb) {
  pMsg->maxTables = htonl(pCreateDb->maxTablesPerVnode);
  pMsg->cacheBlockSize = htonl(pCreateDb->cacheBlockSize);
  pMsg->totalBlocks = htonl(pCreateDb->numOfBlocks);
  pMsg->daysPerFile = htonl(pCreateDb->daysPerFile);
  pMsg->commitTime = htonl(pCreateDb->commitTime);
  pMsg->minRowsPerFileBlock = htonl(pCreateDb->minRowsPerBlock);
  pMsg->maxRowsPerFileBlock = htonl(pCreateDb->maxRowsPerBlock);
  pMsg->compression = pCreateDb->compressionLevel;
  pMsg->walLevel = (char)pCreateDb->walLevel;
  pMsg->replications = pCreateDb->replica;
  pMsg->ignoreExist = pCreateDb->ignoreExists;
}

int32_t parseCreateDBOptions(SSqlCmd* pCmd, SCreateDBInfo* pCreateDbSql) {
  SCMCreateDbMsg* pMsg = (SCMCreateDbMsg*)(pCmd->payload);
  setCreateDBOption(pMsg, pCreateDbSql);

  if (setKeepOption(pCmd, pMsg, pCreateDbSql) != TSDB_CODE_SUCCESS) {
    return TSDB_CODE_TSC_INVALID_SQL;
  }

  if (setTimePrecision(pCmd, pMsg, pCreateDbSql) != TSDB_CODE_SUCCESS) {
    return TSDB_CODE_TSC_INVALID_SQL;
  }

  if (tscCheckCreateDbParams(pCmd, pMsg) != TSDB_CODE_SUCCESS) {
    return TSDB_CODE_TSC_INVALID_SQL;
  }

  return TSDB_CODE_SUCCESS;
}

void tscAddTimestampColumn(SQueryInfo* pQueryInfo, int16_t functionId, int16_t tableIndex) {
  // the first column not timestamp column, add it
  SSqlExpr* pExpr = NULL;
  if (tscSqlExprNumOfExprs(pQueryInfo) > 0) {
    pExpr = tscSqlExprGet(pQueryInfo, 0);
  }

  if (pExpr == NULL || pExpr->colInfo.colId != PRIMARYKEY_TIMESTAMP_COL_INDEX || pExpr->functionId != functionId) {
    SColumnIndex index = {tableIndex, PRIMARYKEY_TIMESTAMP_COL_INDEX};

    pExpr = tscSqlExprInsert(pQueryInfo, 0, functionId, &index, TSDB_DATA_TYPE_TIMESTAMP, TSDB_KEYSIZE, TSDB_KEYSIZE, false);
    pExpr->colInfo.flag = TSDB_COL_NORMAL;

    // NOTE: tag column does not add to source column list
    SColumnList ids = getColumnList(1, tableIndex, PRIMARYKEY_TIMESTAMP_COL_INDEX);

    insertResultField(pQueryInfo, 0, &ids, TSDB_KEYSIZE, TSDB_DATA_TYPE_TIMESTAMP, "ts", pExpr);
  }
}

void addGroupInfoForSubquery(SSqlObj* pParentObj, SSqlObj* pSql, int32_t subClauseIndex, int32_t tableIndex) {
  SQueryInfo* pParentQueryInfo = tscGetQueryInfoDetail(&pParentObj->cmd, subClauseIndex);

  if (pParentQueryInfo->groupbyExpr.numOfGroupCols > 0) {
    SQueryInfo* pQueryInfo = tscGetQueryInfoDetail(&pSql->cmd, subClauseIndex);
    size_t size = taosArrayGetSize(pQueryInfo->exprList);
  
    SSqlExpr* pExpr = tscSqlExprGet(pQueryInfo, size - 1);

    if (pExpr->functionId != TSDB_FUNC_TAG) {
      STableMetaInfo* pTableMetaInfo = tscGetMetaInfo(pQueryInfo, tableIndex);
      int16_t         columnInfo = tscGetJoinTagColIndexByUid(&pQueryInfo->tagCond, pTableMetaInfo->pTableMeta->uid);
      SColumnIndex    index = {.tableIndex = 0, .columnIndex = columnInfo};
      SSchema*        pSchema = tscGetTableTagSchema(pTableMetaInfo->pTableMeta);

      int16_t type = pSchema[index.columnIndex].type;
      int16_t bytes = pSchema[index.columnIndex].bytes;
      char*   name = pSchema[index.columnIndex].name;
  
      pExpr = tscSqlExprAppend(pQueryInfo, TSDB_FUNC_TAG, &index, type, bytes, bytes, true);
      pExpr->colInfo.flag = TSDB_COL_TAG;

      // NOTE: tag column does not add to source column list
      SColumnList ids = {0};
      insertResultField(pQueryInfo, size, &ids, bytes, type, name, pExpr);

      int32_t relIndex = index.columnIndex;

      pExpr->colInfo.colIndex = relIndex;
      SColIndex* pColIndex = taosArrayGet(pQueryInfo->groupbyExpr.columnInfo, 0);
      pColIndex->colIndex = relIndex;

      index = (SColumnIndex) {.tableIndex = tableIndex, .columnIndex = relIndex};
      tscColumnListInsert(pTableMetaInfo->tagColList, &index);
    }
  }
}

// limit the output to be 1 for each state value
static void doLimitOutputNormalColOfGroupby(SSqlExpr* pExpr) {
  int32_t outputRow = 1;
  tVariantCreateFromBinary(&pExpr->param[0], (char*)&outputRow, sizeof(int32_t), TSDB_DATA_TYPE_INT);
  pExpr->numOfParams = 1;
}

void doAddGroupColumnForSubquery(SQueryInfo* pQueryInfo, int32_t tagIndex) {
  SColIndex* pColIndex = taosArrayGet(pQueryInfo->groupbyExpr.columnInfo, tagIndex);
  int32_t index = pColIndex->colIndex;
  
  STableMetaInfo* pTableMetaInfo = tscGetMetaInfo(pQueryInfo, 0);

  SSchema*     pSchema = tscGetTableColumnSchema(pTableMetaInfo->pTableMeta, index);
  SColumnIndex colIndex = {.tableIndex = 0, .columnIndex = index};
  
  size_t size = tscSqlExprNumOfExprs(pQueryInfo);
  SSqlExpr* pExpr = tscSqlExprAppend(pQueryInfo, TSDB_FUNC_PRJ, &colIndex, pSchema->type, pSchema->bytes,
      pSchema->bytes, false);

  pExpr->colInfo.flag = TSDB_COL_NORMAL;
  doLimitOutputNormalColOfGroupby(pExpr);

  // NOTE: tag column does not add to source column list
  SColumnList list = {0};
  list.num = 1;
  list.ids[0] = colIndex;

  insertResultField(pQueryInfo, size, &list, pSchema->bytes, pSchema->type, pSchema->name, pExpr);
  SFieldSupInfo* pInfo = tscFieldInfoGetSupp(&pQueryInfo->fieldsInfo, size - 1);
  pInfo->visible = false;
}

static void doUpdateSqlFunctionForTagPrj(SQueryInfo* pQueryInfo) {
  int32_t tagLength = 0;
  
  size_t size = taosArrayGetSize(pQueryInfo->exprList);
  
  for (int32_t i = 0; i < size; ++i) {
    SSqlExpr* pExpr = tscSqlExprGet(pQueryInfo, i);
    if (pExpr->functionId == TSDB_FUNC_TAGPRJ || pExpr->functionId == TSDB_FUNC_TAG) {
      pExpr->functionId = TSDB_FUNC_TAG_DUMMY;
      tagLength += pExpr->resBytes;
    } else if (pExpr->functionId == TSDB_FUNC_PRJ && pExpr->colInfo.colId == PRIMARYKEY_TIMESTAMP_COL_INDEX) {
      pExpr->functionId = TSDB_FUNC_TS_DUMMY;
      tagLength += pExpr->resBytes;
    }
  }

  STableMetaInfo* pTableMetaInfo = tscGetMetaInfo(pQueryInfo, 0);
  SSchema*        pSchema = tscGetTableSchema(pTableMetaInfo->pTableMeta);

  for (int32_t i = 0; i < size; ++i) {
    SSqlExpr* pExpr = tscSqlExprGet(pQueryInfo, i);
    if (pExpr->functionId != TSDB_FUNC_TAG_DUMMY && pExpr->functionId != TSDB_FUNC_TS_DUMMY) {
      SSchema* pColSchema = &pSchema[pExpr->colInfo.colIndex];
      getResultDataInfo(pColSchema->type, pColSchema->bytes, pExpr->functionId, pExpr->param[0].i64Key, &pExpr->resType,
                        &pExpr->resBytes, &pExpr->interBytes, tagLength, true);
    }
  }
}

static void doUpdateSqlFunctionForColPrj(SQueryInfo* pQueryInfo) {
  size_t size = taosArrayGetSize(pQueryInfo->exprList);
  
  for (int32_t i = 0; i < size; ++i) {
    SSqlExpr* pExpr = tscSqlExprGet(pQueryInfo, i);
    if (pExpr->functionId == TSDB_FUNC_PRJ) {
      bool qualifiedCol = false;
      for (int32_t j = 0; j < pQueryInfo->groupbyExpr.numOfGroupCols; ++j) {
        SColIndex* pColIndex = taosArrayGet(pQueryInfo->groupbyExpr.columnInfo, j);
  
        if (pExpr->colInfo.colId == pColIndex->colId) {
          qualifiedCol = true;
          doLimitOutputNormalColOfGroupby(pExpr);
          pExpr->numOfParams = 1;
          break;
        }
      }

      assert(qualifiedCol);
    }
  }
}

static bool tagColumnInGroupby(SSqlGroupbyExpr* pGroupbyExpr, int16_t columnId) {
  for (int32_t j = 0; j < pGroupbyExpr->numOfGroupCols; ++j) {
    SColIndex* pColIndex = taosArrayGet(pGroupbyExpr->columnInfo, j);
  
    if (columnId == pColIndex->colId && pColIndex->flag == TSDB_COL_TAG) {
      return true;
    }
  }

  return false;
}

static bool onlyTagPrjFunction(SQueryInfo* pQueryInfo) {
  bool hasTagPrj = false;
  bool hasColumnPrj = false;
  
  size_t size = taosArrayGetSize(pQueryInfo->exprList);
  for (int32_t i = 0; i < size; ++i) {
    SSqlExpr* pExpr = tscSqlExprGet(pQueryInfo, i);
    if (pExpr->functionId == TSDB_FUNC_PRJ) {
      hasColumnPrj = true;
    } else if (pExpr->functionId == TSDB_FUNC_TAGPRJ) {
      hasTagPrj = true;
    }
  }

  return (hasTagPrj) && (hasColumnPrj == false);
}

// check if all the tags prj columns belongs to the group by columns
static bool allTagPrjInGroupby(SQueryInfo* pQueryInfo) {
  bool allInGroupby = true;

  size_t size = tscSqlExprNumOfExprs(pQueryInfo);
  for (int32_t i = 0; i < size; ++i) {
    SSqlExpr* pExpr = tscSqlExprGet(pQueryInfo, i);
    if (pExpr->functionId != TSDB_FUNC_TAGPRJ) {
      continue;
    }

    if (!tagColumnInGroupby(&pQueryInfo->groupbyExpr, pExpr->colInfo.colId)) {
      allInGroupby = false;
      break;
    }
  }

  // all selected tag columns belong to the group by columns set, always correct
  return allInGroupby;
}

static void updateTagPrjFunction(SQueryInfo* pQueryInfo) {
  size_t size = taosArrayGetSize(pQueryInfo->exprList);
  
  for (int32_t i = 0; i < size; ++i) {
    SSqlExpr* pExpr = tscSqlExprGet(pQueryInfo, i);
    if (pExpr->functionId == TSDB_FUNC_TAGPRJ) {
      pExpr->functionId = TSDB_FUNC_TAG;
    }
  }
}

/*
 * check for selectivity function + tags column function both exist.
 * 1. tagprj functions are not compatible with aggregated function when missing "group by" clause
 * 2. if selectivity function and tagprj function both exist, there should be only
 *    one selectivity function exists.
 */
static int32_t checkUpdateTagPrjFunctions(SQueryInfo* pQueryInfo) {
  const char* msg1 = "only one selectivity function allowed in presence of tags function";
  const char* msg3 = "aggregation function should not be mixed up with projection";

  bool    tagColExists = false;
  int16_t numOfSelectivity = 0;
  int16_t numOfAggregation = 0;

  size_t numOfExprs = taosArrayGetSize(pQueryInfo->exprList);
  for (int32_t i = 0; i < numOfExprs; ++i) {
    SSqlExpr* pExpr = taosArrayGetP(pQueryInfo->exprList, i);
    if (pExpr->functionId == TSDB_FUNC_TAGPRJ ||
        (pExpr->functionId == TSDB_FUNC_PRJ && pExpr->colInfo.colId == PRIMARYKEY_TIMESTAMP_COL_INDEX)) {
      tagColExists = true;
      break;
    }
  }

  for (int32_t i = 0; i < numOfExprs; ++i) {
    SSqlExpr* pExpr = taosArrayGetP(pQueryInfo->exprList, i);
  
    int16_t functionId = pExpr->functionId;
    if (functionId == TSDB_FUNC_TAGPRJ || functionId == TSDB_FUNC_PRJ || functionId == TSDB_FUNC_TS ||
        functionId == TSDB_FUNC_ARITHM) {
      continue;
    }

    if ((aAggs[functionId].nStatus & TSDB_FUNCSTATE_SELECTIVITY) != 0) {
      numOfSelectivity++;
    } else {
      numOfAggregation++;
    }
  }

  if (tagColExists) {  // check if the selectivity function exists
    // When the tag projection function on tag column that is not in the group by clause, aggregation function and
    // selectivity function exist in select clause is not allowed.
    if (numOfAggregation > 0) {
      return invalidSqlErrMsg(pQueryInfo->msg, msg1);
    }

    /*
     *  if numOfSelectivity equals to 0, it is a super table projection query
     */
    if (numOfSelectivity == 1) {
      doUpdateSqlFunctionForTagPrj(pQueryInfo);
      doUpdateSqlFunctionForColPrj(pQueryInfo);
    } else if (numOfSelectivity > 1) {
      /*
       * If more than one selectivity functions exist, all the selectivity functions must be last_row.
       * Otherwise, return with error code.
       */
      for (int32_t i = 0; i < numOfExprs; ++i) {
        
        int16_t functionId = tscSqlExprGet(pQueryInfo, i)->functionId;
        if (functionId == TSDB_FUNC_TAGPRJ) {
          continue;
        }

        if (((aAggs[functionId].nStatus & TSDB_FUNCSTATE_SELECTIVITY) != 0) && (functionId != TSDB_FUNC_LAST_ROW)) {
          return invalidSqlErrMsg(pQueryInfo->msg, msg1);
        }
      }

      doUpdateSqlFunctionForTagPrj(pQueryInfo);
      doUpdateSqlFunctionForColPrj(pQueryInfo);
    }
  } else {
    if ((pQueryInfo->type & TSDB_QUERY_TYPE_PROJECTION_QUERY) != 0) {
      if (numOfAggregation > 0 && pQueryInfo->groupbyExpr.numOfGroupCols == 0) {
        return invalidSqlErrMsg(pQueryInfo->msg, msg3);
      }

      if (numOfAggregation > 0 || numOfSelectivity > 0) {
        // clear the projection type flag
        pQueryInfo->type &= (~TSDB_QUERY_TYPE_PROJECTION_QUERY);
        doUpdateSqlFunctionForColPrj(pQueryInfo);
      }
    }
  }

  return TSDB_CODE_SUCCESS;
}

static int32_t doAddGroupbyColumnsOnDemand(SQueryInfo* pQueryInfo) {
  const char* msg2 = "interval not allowed in group by normal column";

  STableMetaInfo* pTableMetaInfo = tscGetMetaInfo(pQueryInfo, 0);

  SSchema* pSchema = tscGetTableSchema(pTableMetaInfo->pTableMeta);
  int16_t  bytes = 0;
  int16_t  type = 0;
  char*    name = NULL;

  for (int32_t i = 0; i < pQueryInfo->groupbyExpr.numOfGroupCols; ++i) {
    SColIndex* pColIndex = taosArrayGet(pQueryInfo->groupbyExpr.columnInfo, i);
  
    int16_t colIndex = pColIndex->colIndex;
    if (colIndex == TSDB_TBNAME_COLUMN_INDEX) {
      type = TSDB_DATA_TYPE_BINARY;
      bytes = TSDB_TABLE_NAME_LEN + VARSTR_HEADER_SIZE; // todo extract method
      name = TSQL_TBNAME_L;
    } else {
      if (TSDB_COL_IS_TAG(pColIndex->flag)) {
        SSchema* tagSchema = tscGetTableTagSchema(pTableMetaInfo->pTableMeta);
        
        type  = tagSchema[colIndex].type;
        bytes = tagSchema[colIndex].bytes;
        name  = tagSchema[colIndex].name;
      } else {
        type  = pSchema[colIndex].type;
        bytes = pSchema[colIndex].bytes;
        name  = pSchema[colIndex].name;
      }
    }
  
    size_t size = tscSqlExprNumOfExprs(pQueryInfo);
  
    if (TSDB_COL_IS_TAG(pColIndex->flag)) {
      SColumnIndex index = {.tableIndex = pQueryInfo->groupbyExpr.tableIndex, .columnIndex = colIndex};
      SSqlExpr* pExpr = tscSqlExprAppend(pQueryInfo, TSDB_FUNC_TAG, &index, type, bytes, bytes, true);
      
      memset(pExpr->aliasName, 0, tListLen(pExpr->aliasName));
      strncpy(pExpr->aliasName, name, TSDB_COL_NAME_LEN);
      
      pExpr->colInfo.flag = TSDB_COL_TAG;

      // NOTE: tag column does not add to source column list
      SColumnList ids = getColumnList(1, 0, pColIndex->colIndex);
      insertResultField(pQueryInfo, size, &ids, bytes, type, name, pExpr);
    } else {
      // if this query is "group by" normal column, interval is not allowed
      if (pQueryInfo->intervalTime > 0) {
        return invalidSqlErrMsg(pQueryInfo->msg, msg2);
      }

      bool hasGroupColumn = false;
      for (int32_t j = 0; j < size; ++j) {
        SSqlExpr* pExpr = tscSqlExprGet(pQueryInfo, j);
        if (pExpr->colInfo.colId == pColIndex->colId) {
          break;
        }
      }

      /*
       * if the group by column does not required by user, add this column into the final result set
       * but invisible to user
       */
      if (!hasGroupColumn) {
        doAddGroupColumnForSubquery(pQueryInfo, i);
      }
    }
  }

  return TSDB_CODE_SUCCESS;
}

int32_t doFunctionsCompatibleCheck(SSqlCmd* pCmd, SQueryInfo* pQueryInfo) {
  const char* msg1 = "functions/columns not allowed in group by query";
  const char* msg2 = "projection query on columns not allowed";
  const char* msg3 = "group by not allowed on projection query";
  const char* msg4 = "retrieve tags not compatible with group by or interval query";

  // only retrieve tags, group by is not supportted
  if (tscQueryTags(pQueryInfo)) {
    if (pQueryInfo->groupbyExpr.numOfGroupCols > 0 || pQueryInfo->intervalTime > 0) {
      return invalidSqlErrMsg(tscGetErrorMsgPayload(pCmd), msg4);
    } else {
      return TSDB_CODE_SUCCESS;
    }
  }

  if (pQueryInfo->groupbyExpr.numOfGroupCols > 0) {
    // check if all the tags prj columns belongs to the group by columns
    if (onlyTagPrjFunction(pQueryInfo) && allTagPrjInGroupby(pQueryInfo)) {
      updateTagPrjFunction(pQueryInfo);
      return doAddGroupbyColumnsOnDemand(pQueryInfo);
    }

    // check all query functions in selection clause, multi-output functions are not allowed
    size_t size = tscSqlExprNumOfExprs(pQueryInfo);
    for (int32_t i = 0; i < size; ++i) {
      SSqlExpr* pExpr = tscSqlExprGet(pQueryInfo, i);
      int32_t   functId = pExpr->functionId;

      /*
       * group by normal columns.
       * Check if the column projection is identical to the group by column or not
       */
      if (functId == TSDB_FUNC_PRJ && pExpr->colInfo.colId != PRIMARYKEY_TIMESTAMP_COL_INDEX) {
        bool qualified = false;
        for (int32_t j = 0; j < pQueryInfo->groupbyExpr.numOfGroupCols; ++j) {
          SColIndex* pColIndex = taosArrayGet(pQueryInfo->groupbyExpr.columnInfo, j);
          if (pColIndex->colId == pExpr->colInfo.colId) {
            qualified = true;
            break;
          }
        }

        if (!qualified) {
          return invalidSqlErrMsg(pQueryInfo->msg, msg2);
        }
      }

      if (IS_MULTIOUTPUT(aAggs[functId].nStatus) && functId != TSDB_FUNC_TOP && functId != TSDB_FUNC_BOTTOM &&
          functId != TSDB_FUNC_TAGPRJ && functId != TSDB_FUNC_PRJ) {
        return invalidSqlErrMsg(pQueryInfo->msg, msg1);
      }

      if (functId == TSDB_FUNC_COUNT && pExpr->colInfo.colIndex == TSDB_TBNAME_COLUMN_INDEX) {
        return invalidSqlErrMsg(pQueryInfo->msg, msg1);
      }
    }

    if (checkUpdateTagPrjFunctions(pQueryInfo) != TSDB_CODE_SUCCESS) {
      return TSDB_CODE_TSC_INVALID_SQL;
    }

    /*
     * group by tag function must be not changed the function name, otherwise, the group operation may fail to
     * divide the subset of final result.
     */
    if (doAddGroupbyColumnsOnDemand(pQueryInfo) != TSDB_CODE_SUCCESS) {
      return TSDB_CODE_TSC_INVALID_SQL;
    }

    // projection query on super table does not compatible with "group by" syntax
    if (tscNonOrderedProjectionQueryOnSTable(pQueryInfo, 0)) {
      return invalidSqlErrMsg(tscGetErrorMsgPayload(pCmd), msg3);
    }

    return TSDB_CODE_SUCCESS;
  } else {
    return checkUpdateTagPrjFunctions(pQueryInfo);
  }
}

int32_t doLocalQueryProcess(SQueryInfo* pQueryInfo, SQuerySQL* pQuerySql) {
  const char* msg1 = "only one expression allowed";
  const char* msg2 = "invalid expression in select clause";
  const char* msg3 = "invalid function";

  tSQLExprList* pExprList = pQuerySql->pSelection;
  if (pExprList->nExpr != 1) {
    return invalidSqlErrMsg(pQueryInfo->msg, msg1);
  }

  tSQLExpr* pExpr = pExprList->a[0].pNode;
  if (pExpr->operand.z == NULL) {
    return invalidSqlErrMsg(pQueryInfo->msg, msg2);
  }

  // TODO redefine the function
  SDNodeDynConfOption functionsInfo[5] = {{"database()", 10},
                                          {"server_version()", 16},
                                          {"server_status()", 15},
                                          {"client_version()", 16},
                                          {"current_user()", 14}};

  int32_t index = -1;
  for (int32_t i = 0; i < tListLen(functionsInfo); ++i) {
    if (strncasecmp(functionsInfo[i].name, pExpr->operand.z, functionsInfo[i].len) == 0 &&
        functionsInfo[i].len == pExpr->operand.n) {
      index = i;
      break;
    }
  }

  switch (index) {
    case 0:
      pQueryInfo->command = TSDB_SQL_CURRENT_DB;break;
    case 1:
      pQueryInfo->command = TSDB_SQL_SERV_VERSION;break;
      case 2:
      pQueryInfo->command = TSDB_SQL_SERV_STATUS;break;
    case 3:
      pQueryInfo->command = TSDB_SQL_CLI_VERSION;break;
    case 4:
      pQueryInfo->command = TSDB_SQL_CURRENT_USER;break;
    default: { return invalidSqlErrMsg(pQueryInfo->msg, msg3); }
  }
  
  SColumnIndex ind = {0};
  SSqlExpr* pExpr1 = tscSqlExprAppend(pQueryInfo, TSDB_FUNC_TAG_DUMMY, &ind, TSDB_DATA_TYPE_INT,
                                      tDataTypeDesc[TSDB_DATA_TYPE_INT].nSize, tDataTypeDesc[TSDB_DATA_TYPE_INT].nSize, false);
  
  const char* name = (pExprList->a[0].aliasName != NULL)? pExprList->a[0].aliasName:functionsInfo[index].name;
  strncpy(pExpr1->aliasName, name, tListLen(pExpr1->aliasName));
  
  return TSDB_CODE_SUCCESS;
}

// can only perform the parameters based on the macro definitation
int32_t tscCheckCreateDbParams(SSqlCmd* pCmd, SCMCreateDbMsg* pCreate) {
  char msg[512] = {0};

  if (pCreate->walLevel != -1 && (pCreate->walLevel < TSDB_MIN_WAL_LEVEL || pCreate->walLevel > TSDB_MAX_WAL_LEVEL)) {
    snprintf(msg, tListLen(msg), "invalid db option walLevel: %d, only 0-2 allowed", pCreate->walLevel);
    return invalidSqlErrMsg(tscGetErrorMsgPayload(pCmd), msg);
  }

  if (pCreate->replications != -1 &&
      (pCreate->replications < TSDB_MIN_REPLICA_NUM || pCreate->replications > TSDB_MAX_REPLICA_NUM)) {
    snprintf(msg, tListLen(msg), "invalid db option replications: %d valid range: [%d, %d]", pCreate->replications,
             TSDB_MIN_REPLICA_NUM, TSDB_MAX_REPLICA_NUM);
    return invalidSqlErrMsg(tscGetErrorMsgPayload(pCmd), msg);
  }

  int32_t val = htonl(pCreate->daysPerFile);
  if (val != -1 && (val < TSDB_MIN_DAYS_PER_FILE || val > TSDB_MAX_DAYS_PER_FILE)) {
    snprintf(msg, tListLen(msg), "invalid db option daysPerFile: %d valid range: [%d, %d]", val,
             TSDB_MIN_DAYS_PER_FILE, TSDB_MAX_DAYS_PER_FILE);
    return invalidSqlErrMsg(tscGetErrorMsgPayload(pCmd), msg);
  }

  val = htonl(pCreate->cacheBlockSize);
  if (val != -1 && (val < TSDB_MIN_CACHE_BLOCK_SIZE || val > TSDB_MAX_CACHE_BLOCK_SIZE)) {
    snprintf(msg, tListLen(msg), "invalid db option cacheBlockSize: %d valid range: [%d, %d]", val,
             TSDB_MIN_CACHE_BLOCK_SIZE, TSDB_MAX_CACHE_BLOCK_SIZE);
    return invalidSqlErrMsg(tscGetErrorMsgPayload(pCmd), msg);
  }

  val = htonl(pCreate->maxTables);
  if (val != -1 && (val < TSDB_MIN_TABLES || val > TSDB_MAX_TABLES)) {
    snprintf(msg, tListLen(msg), "invalid db option maxSessions: %d valid range: [%d, %d]", val,
             TSDB_MIN_TABLES, TSDB_MAX_TABLES);
    return invalidSqlErrMsg(tscGetErrorMsgPayload(pCmd), msg);
  }

  if (pCreate->precision != TSDB_TIME_PRECISION_MILLI && pCreate->precision != TSDB_TIME_PRECISION_MICRO) {
    snprintf(msg, tListLen(msg), "invalid db option timePrecision: %d valid value: [%d, %d]", pCreate->precision,
             TSDB_TIME_PRECISION_MILLI, TSDB_TIME_PRECISION_MICRO);
    return invalidSqlErrMsg(tscGetErrorMsgPayload(pCmd), msg);
  }

  val = htonl(pCreate->commitTime);
  if (val != -1 && (val < TSDB_MIN_COMMIT_TIME || val > TSDB_MAX_COMMIT_TIME)) {
    snprintf(msg, tListLen(msg), "invalid db option commitTime: %d valid range: [%d, %d]", val,
             TSDB_MIN_COMMIT_TIME, TSDB_MAX_COMMIT_TIME);
    return invalidSqlErrMsg(tscGetErrorMsgPayload(pCmd), msg);
  }

  if (pCreate->compression != -1 &&
      (pCreate->compression < TSDB_MIN_COMP_LEVEL || pCreate->compression > TSDB_MAX_COMP_LEVEL)) {
    snprintf(msg, tListLen(msg), "invalid db option compression: %d valid range: [%d, %d]", pCreate->compression,
             TSDB_MIN_COMP_LEVEL, TSDB_MAX_COMP_LEVEL);
    return invalidSqlErrMsg(tscGetErrorMsgPayload(pCmd), msg);
  }

  return TSDB_CODE_SUCCESS;
}

// for debug purpose
void tscPrintSelectClause(SSqlObj* pSql, int32_t subClauseIndex) {
  SQueryInfo* pQueryInfo = tscGetQueryInfoDetail(&pSql->cmd, subClauseIndex);

  int32_t size = tscSqlExprNumOfExprs(pQueryInfo);
  if (size == 0) {
    return;
  }

  int32_t totalBufSize = 1024;

  char    str[1024] = {0};
  int32_t offset = 0;

  offset += sprintf(str, "num:%d [", size);
  for (int32_t i = 0; i < size; ++i) {
    SSqlExpr* pExpr = tscSqlExprGet(pQueryInfo, i);

    char    tmpBuf[1024] = {0};
    int32_t tmpLen = 0;
    tmpLen =
        sprintf(tmpBuf, "%s(uid:%" PRId64 ", %d)", aAggs[pExpr->functionId].aName, pExpr->uid, pExpr->colInfo.colId);
    if (tmpLen + offset > totalBufSize) break;

    offset += sprintf(str + offset, "%s", tmpBuf);

    if (i < size - 1) {
      str[offset++] = ',';
    }
  }

  str[offset] = ']';
  tscTrace("%p select clause:%s", pSql, str);
}

int32_t doCheckForCreateTable(SSqlObj* pSql, int32_t subClauseIndex, SSqlInfo* pInfo) {
  const char* msg1 = "invalid table name";
  const char* msg2 = "table name too long";

  SSqlCmd*        pCmd = &pSql->cmd;
  SQueryInfo*     pQueryInfo = tscGetQueryInfoDetail(pCmd, subClauseIndex);
  STableMetaInfo* pTableMetaInfo = tscGetMetaInfo(pQueryInfo, 0);

  SCreateTableSQL* pCreateTable = pInfo->pCreateTableInfo;

  tFieldList* pFieldList = pCreateTable->colInfo.pColumns;
  tFieldList* pTagList = pCreateTable->colInfo.pTagColumns;

  assert(pFieldList != NULL);

  // if sql specifies db, use it, otherwise use default db
  SSQLToken* pzTableName = &(pCreateTable->name);

  if (tscValidateName(pzTableName) != TSDB_CODE_SUCCESS) {
    return invalidSqlErrMsg(tscGetErrorMsgPayload(pCmd), msg1);
  }

  if (tscSetTableFullName(pTableMetaInfo, pzTableName, pSql) != TSDB_CODE_SUCCESS) {
    return invalidSqlErrMsg(tscGetErrorMsgPayload(pCmd), msg2);
  }

  if (!validateTableColumnInfo(pFieldList, pCmd) ||
      (pTagList != NULL && !validateTagParams(pTagList, pFieldList, pCmd))) {
    return TSDB_CODE_TSC_INVALID_SQL;
  }

  int32_t col = 0;
  for (; col < pFieldList->nField; ++col) {
    tscFieldInfoAppend(&pQueryInfo->fieldsInfo, &pFieldList->p[col]);
  }

  pCmd->numOfCols = (int16_t)pFieldList->nField;

  if (pTagList != NULL) {  // create super table[optional]
    for (int32_t i = 0; i < pTagList->nField; ++i) {
      tscFieldInfoAppend(&pQueryInfo->fieldsInfo, &pTagList->p[i]);
    }

    pCmd->count = pTagList->nField;
  }

  return TSDB_CODE_SUCCESS;
}

int32_t doCheckForCreateFromStable(SSqlObj* pSql, SSqlInfo* pInfo) {
  const char* msg1 = "invalid table name";
  const char* msg3 = "tag value too long";
  const char* msg4 = "illegal value or data overflow";
  const char* msg5 = "tags number not matched";

  SSqlCmd* pCmd = &pSql->cmd;

  SCreateTableSQL* pCreateTable = pInfo->pCreateTableInfo;
  SQueryInfo*      pQueryInfo = tscGetQueryInfoDetail(pCmd, 0);

  // two table: the first one is for current table, and the secondary is for the super table.
  if (pQueryInfo->numOfTables < 2) {
    tscAddEmptyMetaInfo(pQueryInfo);
  }

  const int32_t TABLE_INDEX = 0;
  const int32_t STABLE_INDEX = 1;

  STableMetaInfo* pStableMeterMetaInfo = tscGetMetaInfo(pQueryInfo, STABLE_INDEX);

  // super table name, create table by using dst
  SSQLToken* pToken = &(pCreateTable->usingInfo.stableName);

  if (tscValidateName(pToken) != TSDB_CODE_SUCCESS) {
    return invalidSqlErrMsg(tscGetErrorMsgPayload(pCmd), msg1);
  }

  if (tscSetTableFullName(pStableMeterMetaInfo, pToken, pSql) != TSDB_CODE_SUCCESS) {
    return invalidSqlErrMsg(tscGetErrorMsgPayload(pCmd), msg1);
  }

  // get meter meta from mnode
  strncpy(pCreateTable->usingInfo.tagdata.name, pStableMeterMetaInfo->name, TSDB_TABLE_ID_LEN);
  tVariantList* pList = pInfo->pCreateTableInfo->usingInfo.pTagVals;

  int32_t code = tscGetTableMeta(pSql, pStableMeterMetaInfo);
  if (code != TSDB_CODE_SUCCESS) {
    return code;
  }

  if (tscGetNumOfTags(pStableMeterMetaInfo->pTableMeta) != pList->nExpr) {
    return invalidSqlErrMsg(tscGetErrorMsgPayload(pCmd), msg5);
  }

  // too long tag values will return invalid sql, not be truncated automatically
  SSchema* pTagSchema = tscGetTableTagSchema(pStableMeterMetaInfo->pTableMeta);

  STagData* pTag = &pCreateTable->usingInfo.tagdata;
  char* tagVal = pTag->data;
  int32_t ret = TSDB_CODE_SUCCESS;
  
  for (int32_t i = 0; i < pList->nExpr; ++i) {
    if (pTagSchema[i].type == TSDB_DATA_TYPE_BINARY || pTagSchema[i].type == TSDB_DATA_TYPE_NCHAR) {
      // validate the length of binary
      if (pList->a[i].pVar.nLen + VARSTR_HEADER_SIZE > pTagSchema[i].bytes) {
        return invalidSqlErrMsg(tscGetErrorMsgPayload(pCmd), msg3);
      }
    }
    
    ret = tVariantDump(&(pList->a[i].pVar), tagVal, pTagSchema[i].type, true);
    if (ret != TSDB_CODE_SUCCESS) {
      return invalidSqlErrMsg(tscGetErrorMsgPayload(pCmd), msg4);
    }

    tagVal += pTagSchema[i].bytes;
  }

  // table name
  if (tscValidateName(&pInfo->pCreateTableInfo->name) != TSDB_CODE_SUCCESS) {
    return invalidSqlErrMsg(tscGetErrorMsgPayload(pCmd), msg1);
  }

  STableMetaInfo* pTableMeterMetaInfo = tscGetMetaInfo(pQueryInfo, TABLE_INDEX);
  ret = tscSetTableFullName(pTableMeterMetaInfo, &pInfo->pCreateTableInfo->name, pSql);
  if (ret != TSDB_CODE_SUCCESS) {
    return ret;
  }

  pTag->dataLen = tagVal - pTag->data;
  return TSDB_CODE_SUCCESS;
}

int32_t doCheckForStream(SSqlObj* pSql, SSqlInfo* pInfo) {
  const char* msg1 = "invalid table name";
  const char* msg2 = "table name too long";
  const char* msg3 = "fill only available for interval query";
  const char* msg4 = "fill option not supported in stream computing";
  const char* msg5 = "sql too long";  // todo ADD support
  const char* msg6 = "from missing in subclause";
  
  SSqlCmd*    pCmd = &pSql->cmd;
  SQueryInfo* pQueryInfo = tscGetQueryInfoDetail(pCmd, 0);
  assert(pQueryInfo->numOfTables == 1);

  SCreateTableSQL* pCreateTable = pInfo->pCreateTableInfo;
  STableMetaInfo*  pTableMetaInfo = tscGetMetaInfo(pQueryInfo, 0);

  // if sql specifies db, use it, otherwise use default db
  SSQLToken* pzTableName = &(pCreateTable->name);
  SQuerySQL* pQuerySql = pCreateTable->pSelect;

  if (tscValidateName(pzTableName) != TSDB_CODE_SUCCESS) {
    return invalidSqlErrMsg(tscGetErrorMsgPayload(pCmd), msg1);
  }
  
  tVariantList* pSrcMeterName = pInfo->pCreateTableInfo->pSelect->from;
  if (pSrcMeterName == NULL || pSrcMeterName->nExpr == 0) {
    return invalidSqlErrMsg(tscGetErrorMsgPayload(pCmd), msg6);
  }
  
  tVariant* pVar = &pSrcMeterName->a[0].pVar;
  SSQLToken srcToken = {.z = pVar->pz, .n = pVar->nLen, .type = TK_STRING};
  if (tscValidateName(&srcToken) != TSDB_CODE_SUCCESS) {
    return invalidSqlErrMsg(pQueryInfo->msg, msg1);
  }

  if (tscSetTableFullName(pTableMetaInfo, &srcToken, pSql) != TSDB_CODE_SUCCESS) {
    return invalidSqlErrMsg(pQueryInfo->msg, msg2);
  }

  int32_t code = tscGetTableMeta(pSql, pTableMetaInfo);
  if (code != TSDB_CODE_SUCCESS) {
    return code;
  }

  bool isSTable = UTIL_TABLE_IS_SUPER_TABLE(pTableMetaInfo);
  if (parseSelectClause(&pSql->cmd, 0, pQuerySql->pSelection, isSTable) != TSDB_CODE_SUCCESS) {
    return TSDB_CODE_TSC_INVALID_SQL;
  }

  if (pQuerySql->pWhere != NULL) {  // query condition in stream computing
    if (parseWhereClause(pQueryInfo, &pQuerySql->pWhere, pSql) != TSDB_CODE_SUCCESS) {
      return TSDB_CODE_TSC_INVALID_SQL;
    }
  }

  // set interval value
  if (parseIntervalClause(pQueryInfo, pQuerySql) != TSDB_CODE_SUCCESS) {
    return TSDB_CODE_TSC_INVALID_SQL;
  } else {
    if ((pQueryInfo->intervalTime > 0) &&
        (validateFunctionsInIntervalOrGroupbyQuery(pQueryInfo) != TSDB_CODE_SUCCESS)) {
      return TSDB_CODE_TSC_INVALID_SQL;
    }
  }

  // set the created table[stream] name
  if (tscSetTableFullName(pTableMetaInfo, pzTableName, pSql) != TSDB_CODE_SUCCESS) {
    return invalidSqlErrMsg(pQueryInfo->msg, msg1);
  }

  if (pQuerySql->selectToken.n > TSDB_MAX_SAVED_SQL_LEN) {
    return invalidSqlErrMsg(pQueryInfo->msg, msg5);
  }

  if (tsRewriteFieldNameIfNecessary(pQueryInfo) != TSDB_CODE_SUCCESS) {
    return TSDB_CODE_TSC_INVALID_SQL;
  }

  pCmd->numOfCols = pQueryInfo->fieldsInfo.numOfOutput;

  if (validateSqlFunctionInStreamSql(pQueryInfo) != TSDB_CODE_SUCCESS) {
    return TSDB_CODE_TSC_INVALID_SQL;
  }

  /*
   * check if fill operation is available, the fill operation is parsed and executed during query execution,
   * not here.
   */
  if (pQuerySql->fillType != NULL) {
    if (pQueryInfo->intervalTime == 0) {
      return invalidSqlErrMsg(pQueryInfo->msg, msg3);
    }

    tVariantListItem* pItem = &pQuerySql->fillType->a[0];
    if (pItem->pVar.nType == TSDB_DATA_TYPE_BINARY) {
      if (!((strncmp(pItem->pVar.pz, "none", 4) == 0 && pItem->pVar.nLen == 4) ||
            (strncmp(pItem->pVar.pz, "null", 4) == 0 && pItem->pVar.nLen == 4))) {
        return invalidSqlErrMsg(pQueryInfo->msg, msg4);
      }
    }
  }

  // set the number of stream table columns
  pCmd->numOfCols = pQueryInfo->fieldsInfo.numOfOutput;
  return TSDB_CODE_SUCCESS;
}

int32_t doCheckForQuery(SSqlObj* pSql, SQuerySQL* pQuerySql, int32_t index) {
  assert(pQuerySql != NULL && (pQuerySql->from == NULL || pQuerySql->from->nExpr > 0));

  const char* msg0 = "invalid table name";
  const char* msg1 = "table name too long";
  const char* msg2 = "point interpolation query needs timestamp";
  const char* msg5 = "fill only available for interval query";
  const char* msg6 = "start(end) time of query range required or time range too large";
  const char* msg7 = "illegal number of tables in from clause";
  const char* msg8 = "too many columns in selection clause";
  const char* msg9 = "TWA query requires both the start and end time";

  int32_t code = TSDB_CODE_SUCCESS;

  SSqlCmd* pCmd = &pSql->cmd;

  SQueryInfo*     pQueryInfo = tscGetQueryInfoDetail(pCmd, index);
  STableMetaInfo* pTableMetaInfo = tscGetMetaInfo(pQueryInfo, 0);
  if (pTableMetaInfo == NULL) {
    pTableMetaInfo = tscAddEmptyMetaInfo(pQueryInfo);
  }

  // too many result columns not support order by in query
  if (pQuerySql->pSelection->nExpr > TSDB_MAX_COLUMNS) {
    return invalidSqlErrMsg(tscGetErrorMsgPayload(pCmd), msg8);
  }

  /*
   * handle the sql expression without from subclause
   * select current_database();
   * select server_version();
   * select client_version();
   * select server_state();
   */
  if (pQuerySql->from == NULL) {
    assert(pQuerySql->fillType == NULL && pQuerySql->pGroupby == NULL && pQuerySql->pWhere == NULL &&
           pQuerySql->pSortOrder == NULL);
    return doLocalQueryProcess(pQueryInfo, pQuerySql);
  }

  if (pQuerySql->from->nExpr > TSDB_MAX_JOIN_TABLE_NUM) {
    return invalidSqlErrMsg(tscGetErrorMsgPayload(pCmd), msg7);
  }

  pQueryInfo->command = TSDB_SQL_SELECT;

  // set all query tables, which are maybe more than one.
  for (int32_t i = 0; i < pQuerySql->from->nExpr; ++i) {
    tVariant* pTableItem = &pQuerySql->from->a[i].pVar;

    if (pTableItem->nType != TSDB_DATA_TYPE_BINARY) {
      return invalidSqlErrMsg(tscGetErrorMsgPayload(pCmd), msg0);
    }

    pTableItem->nLen = strdequote(pTableItem->pz);

    SSQLToken tableName = {.z = pTableItem->pz, .n = pTableItem->nLen, .type = TK_STRING};
    if (tscValidateName(&tableName) != TSDB_CODE_SUCCESS) {
      return invalidSqlErrMsg(tscGetErrorMsgPayload(pCmd), msg0);
    }

    if (pQueryInfo->numOfTables <= i) {  // more than one table
      tscAddEmptyMetaInfo(pQueryInfo);
    }

    STableMetaInfo* pMeterInfo1 = tscGetMetaInfo(pQueryInfo, i);

    SSQLToken t = {.type = TSDB_DATA_TYPE_BINARY, .n = pTableItem->nLen, .z = pTableItem->pz};
    if (tscSetTableFullName(pMeterInfo1, &t, pSql) != TSDB_CODE_SUCCESS) {
      return invalidSqlErrMsg(tscGetErrorMsgPayload(pCmd), msg1);
    }

    code = tscGetTableMeta(pSql, pMeterInfo1);
    if (code != TSDB_CODE_SUCCESS) {
      return code;
    }
  }

  assert(pQueryInfo->numOfTables == pQuerySql->from->nExpr);
  bool isSTable = false;
  
  if (UTIL_TABLE_IS_SUPER_TABLE(pTableMetaInfo)) {
    isSTable = true;
    code = tscGetSTableVgroupInfo(pSql, index);
    if (code != TSDB_CODE_SUCCESS) {
      return code;
    }
    
    TSDB_QUERY_SET_TYPE(pQueryInfo->type, TSDB_QUERY_TYPE_STABLE_QUERY);
  } else {
    TSDB_QUERY_SET_TYPE(pQueryInfo->type, TSDB_QUERY_TYPE_TABLE_QUERY);
  }

  // parse the group by clause in the first place
  if (parseGroupbyClause(pQueryInfo, pQuerySql->pGroupby, pCmd) != TSDB_CODE_SUCCESS) {
    return TSDB_CODE_TSC_INVALID_SQL;
  }

  if (parseSelectClause(pCmd, index, pQuerySql->pSelection, isSTable) != TSDB_CODE_SUCCESS) {
    return TSDB_CODE_TSC_INVALID_SQL;
  }

  // set interval value
  if (parseIntervalClause(pQueryInfo, pQuerySql) != TSDB_CODE_SUCCESS) {
    return TSDB_CODE_TSC_INVALID_SQL;
  } else {
    if ((pQueryInfo->intervalTime > 0) &&
        (validateFunctionsInIntervalOrGroupbyQuery(pQueryInfo) != TSDB_CODE_SUCCESS)) {
      return TSDB_CODE_TSC_INVALID_SQL;
    }
  }

  // set order by info
  if (parseOrderbyClause(pQueryInfo, pQuerySql, tscGetTableSchema(pTableMetaInfo->pTableMeta)) != TSDB_CODE_SUCCESS) {
    return TSDB_CODE_TSC_INVALID_SQL;
  }

  // set where info
  STableComInfo tinfo = tscGetTableInfo(pTableMetaInfo->pTableMeta);
  
  if (pQuerySql->pWhere != NULL) {
    if (parseWhereClause(pQueryInfo, &pQuerySql->pWhere, pSql) != TSDB_CODE_SUCCESS) {
      return TSDB_CODE_TSC_INVALID_SQL;
    }

    pQuerySql->pWhere = NULL;
    if (tinfo.precision == TSDB_TIME_PRECISION_MILLI) {
      pQueryInfo->window.skey = pQueryInfo->window.skey / 1000;
      pQueryInfo->window.ekey = pQueryInfo->window.ekey / 1000;
    }
  } else {  // set the time rang
    pQueryInfo->window.skey = TSKEY_INITIAL_VAL;
    pQueryInfo->window.ekey = INT64_MAX;
  }

  // user does not specified the query time window, twa is not allowed in such case.
  if ((pQueryInfo->window.skey == 0 || pQueryInfo->window.ekey == INT64_MAX ||
       (pQueryInfo->window.ekey == INT64_MAX / 1000 && tinfo.precision == TSDB_TIME_PRECISION_MILLI)) && tscIsTWAQuery(pQueryInfo)) {
    return invalidSqlErrMsg(tscGetErrorMsgPayload(pCmd), msg9);
  }

  // no result due to invalid query time range
  if (pQueryInfo->window.skey > pQueryInfo->window.ekey) {
    pQueryInfo->command = TSDB_SQL_RETRIEVE_EMPTY_RESULT;
    return TSDB_CODE_SUCCESS;
  }

  if (!hasTimestampForPointInterpQuery(pQueryInfo)) {
    return invalidSqlErrMsg(pQueryInfo->msg, msg2);
  }

  // in case of join query, time range is required.
  if (QUERY_IS_JOIN_QUERY(pQueryInfo->type)) {
    int64_t timeRange = labs(pQueryInfo->window.skey - pQueryInfo->window.ekey);

    if (timeRange == 0 && pQueryInfo->window.skey == 0) {
      return invalidSqlErrMsg(tscGetErrorMsgPayload(pCmd), msg6);
    }
  }

  if ((code = parseLimitClause(pQueryInfo, index, pQuerySql, pSql)) != TSDB_CODE_SUCCESS) {
    return code;
  }

  if ((code = doFunctionsCompatibleCheck(pCmd, pQueryInfo)) != TSDB_CODE_SUCCESS) {
    return code;
  }

  setColumnOffsetValueInResultset(pQueryInfo);

  for (int32_t i = 0; i < pQueryInfo->numOfTables; ++i) {
    updateTagColumnIndex(pQueryInfo, i);
  }

  /*
   * fill options are set at the end position, when all columns are set properly
   * the columns may be increased due to group by operation
   */
  if (pQuerySql->fillType != NULL) {
    if (pQueryInfo->intervalTime == 0 && (!tscIsPointInterpQuery(pQueryInfo))) {
      return invalidSqlErrMsg(tscGetErrorMsgPayload(pCmd), msg5);
    }

    if (pQueryInfo->intervalTime > 0) {
      int64_t timeRange = labs(pQueryInfo->window.skey - pQueryInfo->window.ekey);
      // number of result is not greater than 10,000,000
      if ((timeRange == 0) || (timeRange / pQueryInfo->intervalTime) > MAX_RETRIEVE_ROWS_IN_INTERVAL_QUERY) {
        return invalidSqlErrMsg(pQueryInfo->msg, msg6);
      }
    }

    int32_t ret = parseFillClause(pQueryInfo, pQuerySql);
    if (ret != TSDB_CODE_SUCCESS) {
      return ret;
    }
  }

  return TSDB_CODE_SUCCESS;  // Does not build query message here
}

int32_t exprTreeFromSqlExpr(tExprNode **pExpr, const tSQLExpr* pSqlExpr, SArray* pExprInfo, SQueryInfo* pQueryInfo, SArray* pCols) {
  tExprNode* pLeft = NULL;
  tExprNode* pRight= NULL;
  
  if (pSqlExpr->pLeft != NULL) {
    int32_t ret = exprTreeFromSqlExpr(&pLeft, pSqlExpr->pLeft, pExprInfo, pQueryInfo, pCols);
    if (ret != TSDB_CODE_SUCCESS) {
      return ret;
    }
  }
  
  if (pSqlExpr->pRight != NULL) {
    int32_t ret = exprTreeFromSqlExpr(&pRight, pSqlExpr->pRight, pExprInfo, pQueryInfo, pCols);
    if (ret != TSDB_CODE_SUCCESS) {
      return ret;
    }
  }
  
  if (pSqlExpr->pLeft == NULL) {
    if (pSqlExpr->nSQLOptr >= TK_BOOL && pSqlExpr->nSQLOptr <= TK_STRING) {
      *pExpr = calloc(1, sizeof(tExprNode));
      (*pExpr)->nodeType = TSQL_NODE_VALUE;
      (*pExpr)->pVal = calloc(1, sizeof(tVariant));
      
      tVariantAssign((*pExpr)->pVal, &pSqlExpr->val);
      return TSDB_CODE_SUCCESS;
    } else if (pSqlExpr->nSQLOptr >= TK_COUNT && pSqlExpr->nSQLOptr <= TK_AVG_IRATE) {
      // arithmetic expression on the results of aggregation functions
      *pExpr = calloc(1, sizeof(tExprNode));
      (*pExpr)->nodeType = TSQL_NODE_COL;
      (*pExpr)->pSchema = calloc(1, sizeof(SSchema));
      strncpy((*pExpr)->pSchema->name, pSqlExpr->operand.z, pSqlExpr->operand.n);
      
      // set the input column data byte and type.
      size_t size = taosArrayGetSize(pExprInfo);
      
      for (int32_t i = 0; i < size; ++i) {
        SSqlExpr* p1 = taosArrayGetP(pExprInfo, i);
        
        if (strcmp((*pExpr)->pSchema->name, p1->aliasName) == 0) {
          (*pExpr)->pSchema->type = p1->resType;
          (*pExpr)->pSchema->bytes = p1->resBytes;
          break;
        }
      }
    } else if (pSqlExpr->nSQLOptr == TK_ID) { // column name, normal column arithmetic expression
      SColumnIndex index = {0};
      int32_t ret = getColumnIndexByName(&pSqlExpr->colInfo, pQueryInfo, &index);
      if (ret != TSDB_CODE_SUCCESS) {
        return ret;
      }
  
      *pExpr = calloc(1, sizeof(tExprNode));
      (*pExpr)->nodeType = TSQL_NODE_COL;
      (*pExpr)->pSchema = calloc(1, sizeof(SSchema));
      
      STableMeta* pTableMeta = tscGetMetaInfo(pQueryInfo, 0)->pTableMeta;
      SSchema* pSchema = tscGetTableColumnSchema(pTableMeta, index.columnIndex);
      *(*pExpr)->pSchema = *pSchema;
  
      if (pCols != NULL) {  // record the involved columns
        SColIndex colIndex = {0};
        strncpy(colIndex.name, pSchema->name, TSDB_COL_NAME_LEN);
        colIndex.colId = pSchema->colId;
        colIndex.colIndex = index.columnIndex;
        
        taosArrayPush(pCols, &colIndex);
      }
      
      return TSDB_CODE_SUCCESS;
    } else {
      return TSDB_CODE_TSC_INVALID_SQL;
    }
    
  } else {
    *pExpr = (tExprNode *)calloc(1, sizeof(tExprNode));
    (*pExpr)->nodeType = TSQL_NODE_EXPR;
    
    (*pExpr)->_node.hasPK = false;
    (*pExpr)->_node.pLeft = pLeft;
    (*pExpr)->_node.pRight = pRight;
    
    SSQLToken t = {.type = pSqlExpr->nSQLOptr};
    (*pExpr)->_node.optr = getBinaryExprOptr(&t);
    
    assert((*pExpr)->_node.optr != 0);
    
    if ((*pExpr)->_node.optr == TSDB_BINARY_OP_DIVIDE) {
      if (pRight->nodeType == TSQL_NODE_VALUE) {
        if (pRight->pVal->nType == TSDB_DATA_TYPE_INT && pRight->pVal->i64Key == 0) {
          return TSDB_CODE_TSC_INVALID_SQL;
        } else if (pRight->pVal->nType == TSDB_DATA_TYPE_FLOAT && pRight->pVal->dKey == 0) {
          return TSDB_CODE_TSC_INVALID_SQL;
        }
      }
    }
  }
  
  return TSDB_CODE_SUCCESS;
}<|MERGE_RESOLUTION|>--- conflicted
+++ resolved
@@ -515,13 +515,9 @@
         if (ret != 0) {
           return invalidSqlErrMsg(tscGetErrorMsgPayload(pCmd), msg1);
         }
-      } 
-
-<<<<<<< HEAD
-      pSql->cmd.parseFinished = true;
-=======
+      }
+
       pCmd->parseFinished = 1;
->>>>>>> 0f86c3bd
       return TSDB_CODE_SUCCESS;  // do not build query message here
     }
 
