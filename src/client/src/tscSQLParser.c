--- conflicted
+++ resolved
@@ -38,12 +38,7 @@
 #include "ttoken.h"
 #include "ttokendef.h"
 #include "ttype.h"
-<<<<<<< HEAD
-#include "qUtil.h"
-#include "qPlan.h"
 #include "qFilter.h"
-=======
->>>>>>> c62ebe7d
 
 #define DEFAULT_PRIMARY_TIMESTAMP_COL_NAME "_c0"
 
@@ -199,10 +194,6 @@
       } else {
         break;
       }
-<<<<<<< HEAD
-      tbufWriteUint64(&bw, var->u64);
-=======
->>>>>>> c62ebe7d
     } else if (colType == TSDB_DATA_TYPE_DOUBLE || colType == TSDB_DATA_TYPE_FLOAT) {
       if (IS_SIGNED_NUMERIC_TYPE(var->nType) || IS_UNSIGNED_NUMERIC_TYPE(var->nType)) {
         tbufWriteDouble(&bw, (double)(var->i64));
@@ -4137,8 +4128,8 @@
       return TSDB_CODE_SUCCESS;
     }
     
-    char *v = strndup(pRight->token.z, pRight->token.n);
-    int32_t len = strRmquote(v, pRight->token.n);
+    char *v = strndup(pRight->exprToken.z, pRight->exprToken.n);
+    int32_t len = strRmquote(v, pRight->exprToken.n);
     if (len > 0) {
       uint32_t type = 0;
       tGetToken(v, &type);
@@ -8210,17 +8201,10 @@
   const char* msg3 = "start(end) time of query range required or time range too large";
   const char* msg4 = "interval query not supported, since the result of sub query not include valid timestamp column";
   const char* msg5 = "only tag query not compatible with normal column filter";
-<<<<<<< HEAD
-  const char* msg6 = "not support stddev/percentile in outer query yet";
-  const char* msg7 = "drivative requires timestamp column exists in subquery";
-  const char* msg8 = "condition missing for join query";
-  
-=======
   const char* msg6 = "not support stddev/percentile/interp in the outer query yet";
   const char* msg7 = "derivative/twa/irate requires timestamp column exists in subquery";
   const char* msg8 = "condition missing for join query";
 
->>>>>>> c62ebe7d
   int32_t code = TSDB_CODE_SUCCESS;
 
   SSqlCmd* pCmd = &pSql->cmd;
@@ -8599,12 +8583,7 @@
         }
       }
     } else if (pSqlExpr->type == SQL_NODE_TABLE_COLUMN) { // column name, normal column arithmetic expression
-<<<<<<< HEAD
-      int32_t ret = getColumnIndexByName(pCmd, &pSqlExpr->colInfo, pQueryInfo, &index);
-=======
-      SColumnIndex index = COLUMN_INDEX_INITIALIZER;
       int32_t ret = getColumnIndexByName(&pSqlExpr->columnName, pQueryInfo, &index, tscGetErrorMsgPayload(pCmd));
->>>>>>> c62ebe7d
       if (ret != TSDB_CODE_SUCCESS) {
         return ret;
       }
@@ -8709,9 +8688,6 @@
   return false;
 }
 
-<<<<<<< HEAD
-
-=======
 #if 0
 void normalizeSqlNode(SSqlNode* pSqlNode, const char* dbName) {
   assert(pSqlNode != NULL);
@@ -8746,4 +8722,4 @@
 }
 
 #endif
->>>>>>> c62ebe7d
+
