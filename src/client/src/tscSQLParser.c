/*
 * Copyright (c) 2019 TAOS Data, Inc. <jhtao@taosdata.com>
 *
 * This program is free software: you can use, redistribute, and/or modify
 * it under the terms of the GNU Affero General Public License, version 3
 * or later ("AGPL"), as published by the Free Software Foundation.
 *
 * This program is distributed in the hope that it will be useful, but WITHOUT
 * ANY WARRANTY; without even the implied warranty of MERCHANTABILITY or
 * FITNESS FOR A PARTICULAR PURPOSE.
 *
 * You should have received a copy of the GNU Affero General Public License
 * along with this program. If not, see <http://www.gnu.org/licenses/>.
 */

#define _BSD_SOURCE
#define _XOPEN_SOURCE 500
#define _DEFAULT_SOURCE

#include "os.h"
#include "qAst.h"
#include "taos.h"
#include "taosmsg.h"
#include "tcompare.h"
#include "tname.h"
#include "tscLog.h"
#include "tscUtil.h"
#include "tschemautil.h"
#include "tsclient.h"
#include "tstoken.h"
#include "tstrbuild.h"
#include "ttokendef.h"

#define DEFAULT_PRIMARY_TIMESTAMP_COL_NAME "_c0"

#define TSWINDOW_IS_EQUAL(t1, t2) (((t1).skey == (t2).skey) && ((t1).ekey == (t2).ekey))

// -1 is tbname column index, so here use the -3 as the initial value
#define COLUMN_INDEX_INITIAL_VAL (-3)
#define COLUMN_INDEX_INITIALIZER \
  { COLUMN_INDEX_INITIAL_VAL, COLUMN_INDEX_INITIAL_VAL }
#define COLUMN_INDEX_VALIDE(index) (((index).tableIndex >= 0) && ((index).columnIndex >= TSDB_TBNAME_COLUMN_INDEX))
#define TBNAME_LIST_SEP ","

typedef struct SColumnList {  // todo refactor
  int32_t      num;
  SColumnIndex ids[TSDB_MAX_COLUMNS];
} SColumnList;

typedef struct SConvertFunc {
  int32_t originFuncId;
  int32_t execFuncId;
} SConvertFunc;
static SSqlExpr* doAddProjectCol(SQueryInfo* pQueryInfo, int32_t outputIndex, int32_t colIndex, int32_t tableIndex);

static int32_t setShowInfo(SSqlObj* pSql, SSqlInfo* pInfo);
static char*   getAccountId(SSqlObj* pSql);

static bool has(tFieldList* pFieldList, int32_t startIdx, const char* name);
static void getCurrentDBName(SSqlObj* pSql, SStrToken* pDBToken);
static bool hasSpecifyDB(SStrToken* pTableName);
static bool validateTableColumnInfo(tFieldList* pFieldList, SSqlCmd* pCmd);
static bool validateTagParams(tFieldList* pTagsList, tFieldList* pFieldList, SSqlCmd* pCmd);

static int32_t setObjFullName(char* fullName, const char* account, SStrToken* pDB, SStrToken* tableName, int32_t* len);

static void getColumnName(tSQLExprItem* pItem, char* resultFieldName, int32_t nameLength);
static void getRevisedName(char* resultFieldName, int32_t functionId, int32_t maxLen, char* columnName);

static int32_t addExprAndResultField(SSqlCmd* pCmd, SQueryInfo* pQueryInfo, int32_t colIndex, tSQLExprItem* pItem, bool finalResult);
static int32_t insertResultField(SQueryInfo* pQueryInfo, int32_t outputIndex, SColumnList* pIdList, int16_t bytes,
                                 int8_t type, char* fieldName, SSqlExpr* pSqlExpr);
static int32_t changeFunctionID(int32_t optr, int16_t* functionId);
static int32_t parseSelectClause(SSqlCmd* pCmd, int32_t clauseIndex, tSQLExprList* pSelection, bool isSTable, bool joinQuery);

static bool validateIpAddress(const char* ip, size_t size);
static bool hasUnsupportFunctionsForSTableQuery(SSqlCmd* pCmd, SQueryInfo* pQueryInfo);
static bool functionCompatibleCheck(SQueryInfo* pQueryInfo, bool joinQuery);
static void setColumnOffsetValueInResultset(SQueryInfo* pQueryInfo);

static int32_t parseGroupbyClause(SQueryInfo* pQueryInfo, tVariantList* pList, SSqlCmd* pCmd);

static int32_t parseIntervalClause(SSqlCmd* pCmd, SQueryInfo* pQueryInfo, SQuerySQL* pQuerySql);
static int32_t parseSlidingClause(SSqlCmd* pCmd, SQueryInfo* pQueryInfo, SQuerySQL* pQuerySql);

static int32_t addProjectionExprAndResultField(SSqlCmd* pCmd, SQueryInfo* pQueryInfo, tSQLExprItem* pItem);

static int32_t parseWhereClause(SQueryInfo* pQueryInfo, tSQLExpr** pExpr, SSqlObj* pSql);
static int32_t parseFillClause(SSqlCmd* pCmd, SQueryInfo* pQueryInfo, SQuerySQL* pQuerySQL);
static int32_t parseOrderbyClause(SSqlCmd* pCmd, SQueryInfo* pQueryInfo, SQuerySQL* pQuerySql, SSchema* pSchema);

static int32_t tsRewriteFieldNameIfNecessary(SSqlCmd* pCmd, SQueryInfo* pQueryInfo);
static int32_t setAlterTableInfo(SSqlObj* pSql, struct SSqlInfo* pInfo);
static int32_t validateSqlFunctionInStreamSql(SSqlCmd* pCmd, SQueryInfo* pQueryInfo);
static int32_t validateFunctionsInIntervalOrGroupbyQuery(SSqlCmd* pCmd, SQueryInfo* pQueryInfo);
static int32_t validateArithmeticSQLExpr(SSqlCmd* pCmd, tSQLExpr* pExpr, SQueryInfo* pQueryInfo, SColumnList* pList, int32_t* type);
static int32_t validateEp(char* ep);
static int32_t validateDNodeConfig(tDCLSQL* pOptions);
static int32_t validateLocalConfig(tDCLSQL* pOptions);
static int32_t validateColumnName(char* name);
static int32_t setKillInfo(SSqlObj* pSql, struct SSqlInfo* pInfo, int32_t killType);

static bool validateOneTags(SSqlCmd* pCmd, TAOS_FIELD* pTagField);
static bool hasTimestampForPointInterpQuery(SQueryInfo* pQueryInfo);
static bool hasNormalColumnFilter(SQueryInfo* pQueryInfo);

static int32_t parseLimitClause(SSqlCmd* pCmd, SQueryInfo* pQueryInfo, int32_t index, SQuerySQL* pQuerySql, SSqlObj* pSql);
static int32_t parseCreateDBOptions(SSqlCmd* pCmd, SCreateDBInfo* pCreateDbSql);
static int32_t getColumnIndexByName(SSqlCmd* pCmd, const SStrToken* pToken, SQueryInfo* pQueryInfo, SColumnIndex* pIndex);
static int32_t getTableIndexByName(SStrToken* pToken, SQueryInfo* pQueryInfo, SColumnIndex* pIndex);
static int32_t optrToString(tSQLExpr* pExpr, char** exprString);

static int32_t getTableIndexImpl(SStrToken* pTableToken, SQueryInfo* pQueryInfo, SColumnIndex* pIndex);
static int32_t doFunctionsCompatibleCheck(SSqlCmd* pCmd, SQueryInfo* pQueryInfo);
static int32_t doLocalQueryProcess(SSqlCmd* pCmd, SQueryInfo* pQueryInfo, SQuerySQL* pQuerySql);
static int32_t tscCheckCreateDbParams(SSqlCmd* pCmd, SCMCreateDbMsg* pCreate);

static SColumnList getColumnList(int32_t num, int16_t tableIndex, int32_t columnIndex);

static int32_t doCheckForCreateTable(SSqlObj* pSql, int32_t subClauseIndex, SSqlInfo* pInfo);
static int32_t doCheckForCreateFromStable(SSqlObj* pSql, SSqlInfo* pInfo);
static int32_t doCheckForStream(SSqlObj* pSql, SSqlInfo* pInfo);
static int32_t doCheckForQuery(SSqlObj* pSql, SQuerySQL* pQuerySql, int32_t index);
static int32_t exprTreeFromSqlExpr(SSqlCmd* pCmd, tExprNode **pExpr, const tSQLExpr* pSqlExpr, SArray* pExprInfo, SQueryInfo* pQueryInfo, SArray* pCols);

/*
 * Used during parsing query sql. Since the query sql usually small in length, error position
 * is not needed in the final error message.
 */
static int32_t invalidSqlErrMsg(char* dstBuffer, const char* errMsg) {
  return tscInvalidSQLErrMsg(dstBuffer, errMsg, NULL);
}

static int setColumnFilterInfoForTimestamp(SSqlCmd* pCmd, SQueryInfo* pQueryInfo, tVariant* pVar) {
  int64_t     time = 0;
  const char* msg = "invalid timestamp";

  strdequote(pVar->pz);
  char*           seg = strnchr(pVar->pz, '-', pVar->nLen, false);
  STableMetaInfo* pTableMetaInfo = tscGetMetaInfo(pQueryInfo, 0);

  STableComInfo tinfo = tscGetTableInfo(pTableMetaInfo->pTableMeta);
  
  if (seg != NULL) {
    if (taosParseTime(pVar->pz, &time, pVar->nLen, tinfo.precision, tsDaylight) != TSDB_CODE_SUCCESS) {
      return invalidSqlErrMsg(tscGetErrorMsgPayload(pCmd), msg);
    }
  } else {
    if (tVariantDump(pVar, (char*)&time, TSDB_DATA_TYPE_BIGINT, true)) {
      return invalidSqlErrMsg(tscGetErrorMsgPayload(pCmd), msg);
    }
  }

  tVariantDestroy(pVar);
  tVariantCreateFromBinary(pVar, (char*)&time, 0, TSDB_DATA_TYPE_BIGINT);

  return TSDB_CODE_SUCCESS;
}

static int32_t handlePassword(SSqlCmd* pCmd, SStrToken* pPwd) {
  const char* msg1 = "password can not be empty";
  const char* msg2 = "name or password too long";
  const char* msg3 = "password needs single quote marks enclosed";

  if (pPwd->type != TK_STRING) {
    return invalidSqlErrMsg(tscGetErrorMsgPayload(pCmd), msg3);
  }

  strdequote(pPwd->z);
  pPwd->n = (uint32_t)strtrim(pPwd->z);  // trim space before and after passwords

  if (pPwd->n <= 0) {
    return invalidSqlErrMsg(tscGetErrorMsgPayload(pCmd), msg1);
  }

  if (pPwd->n >= TSDB_PASSWORD_LEN) {
    return invalidSqlErrMsg(tscGetErrorMsgPayload(pCmd), msg2);
  }

  return TSDB_CODE_SUCCESS;
}

int32_t tscToSQLCmd(SSqlObj* pSql, struct SSqlInfo* pInfo) {
  if (pInfo == NULL || pSql == NULL || pSql->signature != pSql) {
    return TSDB_CODE_TSC_APP_ERROR;
  }

  SSqlCmd* pCmd = &pSql->cmd;
  SSqlRes* pRes = &pSql->res;

  int32_t code = TSDB_CODE_SUCCESS;
  if (!pInfo->valid) {
    return tscSQLSyntaxErrMsg(tscGetErrorMsgPayload(pCmd), NULL, pInfo->pzErrMsg);
  }

  SQueryInfo* pQueryInfo = tscGetQueryInfoDetailSafely(pCmd, pCmd->clauseIndex);
  if (pQueryInfo == NULL) {
    pRes->code = terrno;
    return pRes->code;
  }

  STableMetaInfo* pTableMetaInfo = (pQueryInfo->numOfTables == 0)? tscAddEmptyMetaInfo(pQueryInfo) : pQueryInfo->pTableMetaInfo[0];
  if (pTableMetaInfo == NULL) {
    pRes->code = TSDB_CODE_TSC_OUT_OF_MEMORY;
    return pRes->code;
  }

  pCmd->command = pInfo->type;

  switch (pInfo->type) {
    case TSDB_SQL_DROP_TABLE:
    case TSDB_SQL_DROP_USER:
    case TSDB_SQL_DROP_ACCT:
    case TSDB_SQL_DROP_DNODE:
    case TSDB_SQL_DROP_DB: {
      const char* msg2 = "invalid name";
      const char* msg3 = "param name too long";

      SStrToken* pzName = &pInfo->pDCLInfo->a[0];
      if ((pInfo->type != TSDB_SQL_DROP_DNODE) && (tscValidateName(pzName) != TSDB_CODE_SUCCESS)) {
        return invalidSqlErrMsg(tscGetErrorMsgPayload(pCmd), msg2);
      }

      if (pInfo->type == TSDB_SQL_DROP_DB) {
        assert(pInfo->pDCLInfo->nTokens == 1);

        code = setObjFullName(pTableMetaInfo->name, getAccountId(pSql), pzName, NULL, NULL);
        if (code != TSDB_CODE_SUCCESS) {
          return invalidSqlErrMsg(tscGetErrorMsgPayload(pCmd), msg2);
        }

      } else if (pInfo->type == TSDB_SQL_DROP_TABLE) {
        assert(pInfo->pDCLInfo->nTokens == 1);

        code = tscSetTableFullName(pTableMetaInfo, pzName, pSql);
        if(code != TSDB_CODE_SUCCESS) {
          return code; 
        }
      } else if (pInfo->type == TSDB_SQL_DROP_DNODE) {
        pzName->n = strdequote(pzName->z);
        strncpy(pTableMetaInfo->name, pzName->z, pzName->n);
      } else {  // drop user
        if (pzName->n >= TSDB_USER_LEN) {
          return invalidSqlErrMsg(tscGetErrorMsgPayload(pCmd), msg3);
        }

        strncpy(pTableMetaInfo->name, pzName->z, pzName->n);
      }

      break;
    }

    case TSDB_SQL_USE_DB: {
      const char* msg = "invalid db name";
      SStrToken*  pToken = &pInfo->pDCLInfo->a[0];

      if (tscValidateName(pToken) != TSDB_CODE_SUCCESS) {
        return invalidSqlErrMsg(tscGetErrorMsgPayload(pCmd), msg);
      }

      int32_t ret = setObjFullName(pTableMetaInfo->name, getAccountId(pSql), pToken, NULL, NULL);
      if (ret != TSDB_CODE_SUCCESS) {
        return invalidSqlErrMsg(tscGetErrorMsgPayload(pCmd), msg);
      }

      break;
    }

    case TSDB_SQL_RESET_CACHE: {
      return TSDB_CODE_SUCCESS;
    }

    case TSDB_SQL_SHOW: {
      if (setShowInfo(pSql, pInfo) != TSDB_CODE_SUCCESS) {
        return TSDB_CODE_TSC_INVALID_SQL;
      }

      break;
    }

    case TSDB_SQL_ALTER_DB:
    case TSDB_SQL_CREATE_DB: {
      const char* msg1 = "invalid db name";
      const char* msg2 = "name too long";

      SCreateDBInfo* pCreateDB = &(pInfo->pDCLInfo->dbOpt);
      if (tscValidateName(&pCreateDB->dbname) != TSDB_CODE_SUCCESS) {
        return invalidSqlErrMsg(tscGetErrorMsgPayload(pCmd), msg1);
      }

      int32_t ret = setObjFullName(pTableMetaInfo->name, getAccountId(pSql), &(pCreateDB->dbname), NULL, NULL);
      if (ret != TSDB_CODE_SUCCESS) {
        return invalidSqlErrMsg(tscGetErrorMsgPayload(pCmd), msg2);
      }

      if (parseCreateDBOptions(pCmd, pCreateDB) != TSDB_CODE_SUCCESS) {
        return TSDB_CODE_TSC_INVALID_SQL;
      }

      break;
    }

    case TSDB_SQL_CREATE_DNODE: {  // todo hostname
      const char* msg = "invalid host name (ip address)";

      if (pInfo->pDCLInfo->nTokens > 1) {
        return invalidSqlErrMsg(tscGetErrorMsgPayload(pCmd), msg);
      }

      SStrToken* pIpAddr = &pInfo->pDCLInfo->a[0];
      pIpAddr->n = strdequote(pIpAddr->z);
      break;
    }

    case TSDB_SQL_CREATE_ACCT:
    case TSDB_SQL_ALTER_ACCT: {
      const char* msg1 = "invalid state option, available options[no, r, w, all]";
      const char* msg2 = "invalid user/account name";
      const char* msg3 = "name too long";

      SStrToken* pName = &pInfo->pDCLInfo->user.user;
      SStrToken* pPwd = &pInfo->pDCLInfo->user.passwd;

      if (handlePassword(pCmd, pPwd) != TSDB_CODE_SUCCESS) {
        return TSDB_CODE_TSC_INVALID_SQL;
      }

      if (pName->n >= TSDB_USER_LEN) {
        return invalidSqlErrMsg(tscGetErrorMsgPayload(pCmd), msg3);
      }

      if (tscValidateName(pName) != TSDB_CODE_SUCCESS) {
        return invalidSqlErrMsg(tscGetErrorMsgPayload(pCmd), msg2);
      }

      SCreateAcctSQL* pAcctOpt = &pInfo->pDCLInfo->acctOpt;
      if (pAcctOpt->stat.n > 0) {
        if (pAcctOpt->stat.z[0] == 'r' && pAcctOpt->stat.n == 1) {
        } else if (pAcctOpt->stat.z[0] == 'w' && pAcctOpt->stat.n == 1) {
        } else if (strncmp(pAcctOpt->stat.z, "all", 3) == 0 && pAcctOpt->stat.n == 3) {
        } else if (strncmp(pAcctOpt->stat.z, "no", 2) == 0 && pAcctOpt->stat.n == 2) {
        } else {
          return invalidSqlErrMsg(tscGetErrorMsgPayload(pCmd), msg1);
        }
      }

      break;
    }

    case TSDB_SQL_DESCRIBE_TABLE: {
      SStrToken*  pToken = &pInfo->pDCLInfo->a[0];
      const char* msg1 = "invalid table name";
      const char* msg2 = "table name is too long";

      if (tscValidateName(pToken) != TSDB_CODE_SUCCESS) {
        return invalidSqlErrMsg(tscGetErrorMsgPayload(pCmd), msg1);
      }

      if (!tscValidateTableNameLength(pToken->n)) {
        return invalidSqlErrMsg(tscGetErrorMsgPayload(pCmd), msg2);
      }

      // additional msg has been attached already
      if (tscSetTableFullName(pTableMetaInfo, pToken, pSql) != TSDB_CODE_SUCCESS) {
        return TSDB_CODE_TSC_INVALID_SQL;
      }

      return tscGetTableMeta(pSql, pTableMetaInfo);
    }

    case TSDB_SQL_CFG_DNODE: {
      const char* msg2 = "invalid configure options or values, such as resetlog / debugFlag 135 / balance 'vnode:2-dnode:2' / monitor 1 ";
      const char* msg3 = "invalid dnode ep";

      /* validate the ip address */
      tDCLSQL* pDCL = pInfo->pDCLInfo;

      /* validate the parameter names and options */
      if (validateDNodeConfig(pDCL) != TSDB_CODE_SUCCESS) {
        return invalidSqlErrMsg(tscGetErrorMsgPayload(pCmd), msg2);
      }

      char* pMsg = pCmd->payload;

      SCMCfgDnodeMsg* pCfg = (SCMCfgDnodeMsg*)pMsg;
      pDCL->a[0].n = strdequote(pDCL->a[0].z);
      
      strncpy(pCfg->ep, pDCL->a[0].z, pDCL->a[0].n);

      if (validateEp(pCfg->ep) != TSDB_CODE_SUCCESS) {
        return invalidSqlErrMsg(tscGetErrorMsgPayload(pCmd), msg3);
      }

      strncpy(pCfg->config, pDCL->a[1].z, pDCL->a[1].n);

      if (pDCL->nTokens == 3) {
        pCfg->config[pDCL->a[1].n] = ' ';  // add sep
        strncpy(&pCfg->config[pDCL->a[1].n + 1], pDCL->a[2].z, pDCL->a[2].n);
      }

      break;
    }

    case TSDB_SQL_CREATE_USER:
    case TSDB_SQL_ALTER_USER: {
      const char* msg5 = "invalid user rights";
      const char* msg7 = "not support options";
      const char* msg2 = "invalid user/account name";
      const char* msg3 = "name too long";

      pCmd->command = pInfo->type;
      // tDCLSQL* pDCL = pInfo->pDCLInfo;

      SUserInfo* pUser = &pInfo->pDCLInfo->user;
      SStrToken* pName = &pUser->user;
      SStrToken* pPwd = &pUser->passwd;

      if (pName->n >= TSDB_USER_LEN) {
        return invalidSqlErrMsg(tscGetErrorMsgPayload(pCmd), msg3);
      }

      if (tscValidateName(pName) != TSDB_CODE_SUCCESS) {
        return invalidSqlErrMsg(tscGetErrorMsgPayload(pCmd), msg2);
      }

      if (pCmd->command == TSDB_SQL_CREATE_USER) {
        if (handlePassword(pCmd, pPwd) != TSDB_CODE_SUCCESS) {
          return TSDB_CODE_TSC_INVALID_SQL;
        }
      } else {
        if (pUser->type == TSDB_ALTER_USER_PASSWD) {
          if (handlePassword(pCmd, pPwd) != TSDB_CODE_SUCCESS) {
            return TSDB_CODE_TSC_INVALID_SQL;
          }
        } else if (pUser->type == TSDB_ALTER_USER_PRIVILEGES) {
          assert(pPwd->type == TSDB_DATA_TYPE_NULL);

          SStrToken* pPrivilege = &pUser->privilege;

          if (strncasecmp(pPrivilege->z, "super", 5) == 0 && pPrivilege->n == 5) {
            pCmd->count = 1;
          } else if (strncasecmp(pPrivilege->z, "read", 4) == 0 && pPrivilege->n == 4) {
            pCmd->count = 2;
          } else if (strncasecmp(pPrivilege->z, "write", 5) == 0 && pPrivilege->n == 5) {
            pCmd->count = 3;
          } else {
            return invalidSqlErrMsg(tscGetErrorMsgPayload(pCmd), msg5);
          }
        } else {
          return invalidSqlErrMsg(tscGetErrorMsgPayload(pCmd), msg7);
        }
      }

      break;
    }

    case TSDB_SQL_CFG_LOCAL: {
      tDCLSQL*    pDCL = pInfo->pDCLInfo;
      const char* msg = "invalid configure options or values";

      // validate the parameter names and options
      if (validateLocalConfig(pDCL) != TSDB_CODE_SUCCESS) {
        return invalidSqlErrMsg(tscGetErrorMsgPayload(pCmd), msg);
      }

      strncpy(pCmd->payload, pDCL->a[0].z, pDCL->a[0].n);
      if (pDCL->nTokens == 2) {
        pCmd->payload[pDCL->a[0].n] = ' ';  // add sep
        strncpy(&pCmd->payload[pDCL->a[0].n + 1], pDCL->a[1].z, pDCL->a[1].n);
      }

      break;
    }

    case TSDB_SQL_CREATE_TABLE: {
      SCreateTableSQL* pCreateTable = pInfo->pCreateTableInfo;

      if (pCreateTable->type == TSQL_CREATE_TABLE || pCreateTable->type == TSQL_CREATE_STABLE) {
        if ((code = doCheckForCreateTable(pSql, 0, pInfo)) != TSDB_CODE_SUCCESS) {
          return code;
        }

      } else if (pCreateTable->type == TSQL_CREATE_TABLE_FROM_STABLE) {
        assert(pCmd->numOfCols == 0);
        if ((code = doCheckForCreateFromStable(pSql, pInfo)) != TSDB_CODE_SUCCESS) {
          return code;
        }

      } else if (pCreateTable->type == TSQL_CREATE_STREAM) {
        if ((code = doCheckForStream(pSql, pInfo)) != TSDB_CODE_SUCCESS) {
          return code;
        }
      }

      break;
    }

    case TSDB_SQL_SELECT: {
      const char* msg1 = "columns in select clause not identical";

      for (int32_t i = pCmd->numOfClause; i < pInfo->subclauseInfo.numOfClause; ++i) {
        SQueryInfo* pqi = tscGetQueryInfoDetailSafely(pCmd, i);
        if (pqi == NULL) {
          pRes->code = terrno;
          return pRes->code;
        }
      }

      assert(pCmd->numOfClause == pInfo->subclauseInfo.numOfClause);
      for (int32_t i = pCmd->clauseIndex; i < pInfo->subclauseInfo.numOfClause; ++i) {
        SQuerySQL* pQuerySql = pInfo->subclauseInfo.pClause[i];
        tscTrace("%p start to parse %dth subclause, total:%d", pSql, i, pInfo->subclauseInfo.numOfClause);
        if ((code = doCheckForQuery(pSql, pQuerySql, i)) != TSDB_CODE_SUCCESS) {
          return code;
        }

        tscPrintSelectClause(pSql, i);
        pCmd->clauseIndex += 1;
      }

      // restore the clause index
      pCmd->clauseIndex = 0;
      // set the command/global limit parameters from the first subclause to the sqlcmd object
      SQueryInfo* pQueryInfo1 = tscGetQueryInfoDetail(pCmd, 0);
      pCmd->command = pQueryInfo1->command;

      // if there is only one element, the limit of clause is the limit of global result.
      for (int32_t i = 1; i < pCmd->numOfClause; ++i) {
        SQueryInfo* pQueryInfo2 = tscGetQueryInfoDetail(pCmd, i);

        int32_t ret = tscFieldInfoCompare(&pQueryInfo1->fieldsInfo, &pQueryInfo2->fieldsInfo);
        if (ret != 0) {
          return invalidSqlErrMsg(tscGetErrorMsgPayload(pCmd), msg1);
        }
      }

      pCmd->parseFinished = 1;
      return TSDB_CODE_SUCCESS;  // do not build query message here
    }

    case TSDB_SQL_ALTER_TABLE: {
      if ((code = setAlterTableInfo(pSql, pInfo)) != TSDB_CODE_SUCCESS) {
        return code;
      }

      break;
    }

    case TSDB_SQL_KILL_QUERY:
    case TSDB_SQL_KILL_STREAM:
    case TSDB_SQL_KILL_CONNECTION: {
      if ((code = setKillInfo(pSql, pInfo, pInfo->type)) != TSDB_CODE_SUCCESS) {
        return code;
      }

      break;
    }

    default:
      return invalidSqlErrMsg(tscGetErrorMsgPayload(pCmd), "not support sql expression");
  }

  pSql->cmd.parseFinished = 1;
  return tscBuildMsg[pCmd->command](pSql, pInfo);
}

/*
 * if the top/bottom exists, only tags columns, tbname column, and primary timestamp column
 * are available.
 */
static bool isTopBottomQuery(SQueryInfo* pQueryInfo) {
  size_t size = tscSqlExprNumOfExprs(pQueryInfo);
  
  for (int32_t i = 0; i < size; ++i) {
    int32_t functionId = tscSqlExprGet(pQueryInfo, i)->functionId;

    if (functionId == TSDB_FUNC_TOP || functionId == TSDB_FUNC_BOTTOM) {
      return true;
    }
  }

  return false;
}

int32_t parseIntervalClause(SSqlCmd* pCmd, SQueryInfo* pQueryInfo, SQuerySQL* pQuerySql) {
  const char* msg1 = "invalid query expression";
  const char* msg2 = "interval cannot be less than 10 ms";

  STableMetaInfo* pTableMetaInfo = tscGetMetaInfo(pQueryInfo, 0);
  STableComInfo tinfo = tscGetTableInfo(pTableMetaInfo->pTableMeta);
  
  if (pQuerySql->interval.type == 0 || pQuerySql->interval.n == 0) {
    return TSDB_CODE_SUCCESS;
  }

  // interval is not null
  SStrToken* t = &pQuerySql->interval;
  if (parseDuration(t->z, t->n, &pQueryInfo->intervalTime, &pQueryInfo->intervalTimeUnit) != TSDB_CODE_SUCCESS) {
    return TSDB_CODE_TSC_INVALID_SQL;
  }

  if (pQueryInfo->intervalTimeUnit != 'n' && pQueryInfo->intervalTimeUnit != 'y') {
    // if the unit of time window value is millisecond, change the value from microsecond
    if (tinfo.precision == TSDB_TIME_PRECISION_MILLI) {
      pQueryInfo->intervalTime = pQueryInfo->intervalTime / 1000;
    }

    // interval cannot be less than 10 milliseconds
    if (pQueryInfo->intervalTime < tsMinIntervalTime) {
      return invalidSqlErrMsg(tscGetErrorMsgPayload(pCmd), msg2);
    }
  }

  // for top/bottom + interval query, we do not add additional timestamp column in the front
  if (isTopBottomQuery(pQueryInfo)) {
    if (parseSlidingClause(pCmd, pQueryInfo, pQuerySql) != TSDB_CODE_SUCCESS) {
      return TSDB_CODE_TSC_INVALID_SQL;
    }

    return TSDB_CODE_SUCCESS;
  }

  /*
   * check invalid SQL:
   * select count(tbname)/count(tag1)/count(tag2) from super_table_name interval(1d);
   */
  size_t size = tscSqlExprNumOfExprs(pQueryInfo);
  for (int32_t i = 0; i < size; ++i) {
    SSqlExpr* pExpr = tscSqlExprGet(pQueryInfo, i);
    if (pExpr->functionId == TSDB_FUNC_COUNT && TSDB_COL_IS_TAG(pExpr->colInfo.flag)) {
      return invalidSqlErrMsg(tscGetErrorMsgPayload(pCmd), msg1);
    }
  }

  /*
   * check invalid SQL:
   * select tbname, tags_fields from super_table_name interval(1s)
   */
  if (tscQueryTags(pQueryInfo) && pQueryInfo->intervalTime > 0) {
    return invalidSqlErrMsg(tscGetErrorMsgPayload(pCmd), msg1);
  }

  // need to add timestamp column in result set, if interval is existed
  uint64_t uid = tscSqlExprGet(pQueryInfo, 0)->uid;

  int32_t tableIndex = COLUMN_INDEX_INITIAL_VAL;
  for (int32_t i = 0; i < pQueryInfo->numOfTables; ++i) {
    pTableMetaInfo = tscGetMetaInfo(pQueryInfo, i);
    if (pTableMetaInfo->pTableMeta->id.uid == uid) {
      tableIndex = i;
      break;
    }
  }

  if (tableIndex == COLUMN_INDEX_INITIAL_VAL) {
    return TSDB_CODE_TSC_INVALID_SQL;
  }

  SSchema s = {.bytes = TSDB_KEYSIZE, .type = TSDB_DATA_TYPE_TIMESTAMP, .colId = PRIMARYKEY_TIMESTAMP_COL_INDEX};
  tstrncpy(s.name, aAggs[TSDB_FUNC_TS].aName, sizeof(s.name));

  SColumnIndex index = {tableIndex, PRIMARYKEY_TIMESTAMP_COL_INDEX};
  tscAddSpecialColumnForSelect(pQueryInfo, 0, TSDB_FUNC_TS, &index, &s, TSDB_COL_NORMAL);

  if (parseSlidingClause(pCmd, pQueryInfo, pQuerySql) != TSDB_CODE_SUCCESS) {
    return TSDB_CODE_TSC_INVALID_SQL;
  }

  return TSDB_CODE_SUCCESS;
}

int32_t parseSlidingClause(SSqlCmd* pCmd, SQueryInfo* pQueryInfo, SQuerySQL* pQuerySql) {
  const char* msg0 = "sliding value too small";
  const char* msg1 = "sliding value no larger than the interval value";
  const char* msg2 = "sliding value can not less than 1% of interval value";
  const char* msg3 = "does not support sliding when interval is natual month/year";

  const static int32_t INTERVAL_SLIDING_FACTOR = 100;

  STableMetaInfo* pTableMetaInfo = tscGetMetaInfo(pQueryInfo, 0);
  STableComInfo tinfo = tscGetTableInfo(pTableMetaInfo->pTableMeta);

  SStrToken* pSliding = &pQuerySql->sliding;
  if (pSliding->n == 0) {
    pQueryInfo->slidingTimeUnit = pQueryInfo->intervalTimeUnit;
    pQueryInfo->slidingTime = pQueryInfo->intervalTime;
    return TSDB_CODE_SUCCESS;
  }

  if (pQueryInfo->intervalTimeUnit == 'n' || pQueryInfo->intervalTimeUnit == 'y') {
    return invalidSqlErrMsg(tscGetErrorMsgPayload(pCmd), msg3);
  }

  getTimestampInUsFromStr(pSliding->z, pSliding->n, &pQueryInfo->slidingTime);
  if (tinfo.precision == TSDB_TIME_PRECISION_MILLI) {
    pQueryInfo->slidingTime /= 1000;
  }

  if (pQueryInfo->slidingTime < tsMinSlidingTime) {
    return invalidSqlErrMsg(tscGetErrorMsgPayload(pCmd), msg0);
  }

  if (pQueryInfo->slidingTime > pQueryInfo->intervalTime) {
    return invalidSqlErrMsg(tscGetErrorMsgPayload(pCmd), msg1);
  }

  if ((pQueryInfo->intervalTime != 0) && (pQueryInfo->intervalTime/pQueryInfo->slidingTime > INTERVAL_SLIDING_FACTOR)) {
    return invalidSqlErrMsg(tscGetErrorMsgPayload(pCmd), msg2);
  }

  return TSDB_CODE_SUCCESS;
}

int32_t tscSetTableFullName(STableMetaInfo* pTableMetaInfo, SStrToken* pzTableName, SSqlObj* pSql) {
  const char* msg1 = "name too long";
  const char* msg2 = "current database name is invalid";

  SSqlCmd* pCmd = &pSql->cmd;
  int32_t  code = TSDB_CODE_SUCCESS;

  // backup the old name in pTableMetaInfo
  size_t size = strlen(pTableMetaInfo->name);
  char*  oldName = NULL;
  if (size > 0) {
    oldName = strdup(pTableMetaInfo->name);
  }

  if (hasSpecifyDB(pzTableName)) {
    // db has been specified in sql string so we ignore current db path
    code = setObjFullName(pTableMetaInfo->name, getAccountId(pSql), NULL, pzTableName, NULL);
    if (code != 0) {
      invalidSqlErrMsg(tscGetErrorMsgPayload(pCmd), msg1);
    }
  } else {  // get current DB name first, then set it into path
    SStrToken t = {0};
    getCurrentDBName(pSql, &t);
    if (t.n == 0) {
      invalidSqlErrMsg(tscGetErrorMsgPayload(pCmd), msg2);
    }

    code = setObjFullName(pTableMetaInfo->name, NULL, &t, pzTableName, NULL);
    if (code != 0) {
      invalidSqlErrMsg(tscGetErrorMsgPayload(pCmd), msg1);
    }
  }

  if (code != TSDB_CODE_SUCCESS) {
    taosTFree(oldName);
    return code;
  }

  /*
   * the old name exists and is not equalled to the new name. Release the metermeta/metricmeta
   * that are corresponding to the old name for the new table name.
   */
  if (size > 0) {
    if (strncasecmp(oldName, pTableMetaInfo->name, tListLen(pTableMetaInfo->name)) != 0) {
      tscClearTableMetaInfo(pTableMetaInfo, false);
    }
  } else {
    assert(pTableMetaInfo->pTableMeta == NULL);
  }

  taosTFree(oldName);
  return TSDB_CODE_SUCCESS;
}

static bool validateTableColumnInfo(tFieldList* pFieldList, SSqlCmd* pCmd) {
  assert(pFieldList != NULL);

  const char* msg = "illegal number of columns";
  const char* msg1 = "first column must be timestamp";
  const char* msg2 = "row length exceeds max length";
  const char* msg3 = "duplicated column names";
  const char* msg4 = "invalid data types";
  const char* msg5 = "invalid binary/nchar column length";
  const char* msg6 = "invalid column name";

  // number of fields no less than 2
  if (pFieldList->nField <= 1 || pFieldList->nField > TSDB_MAX_COLUMNS) {
    invalidSqlErrMsg(tscGetErrorMsgPayload(pCmd), msg);
    return false;
  }

  // first column must be timestamp
  if (pFieldList->p[0].type != TSDB_DATA_TYPE_TIMESTAMP) {
    invalidSqlErrMsg(tscGetErrorMsgPayload(pCmd), msg1);
    return false;
  }

  int32_t nLen = 0;
  for (int32_t i = 0; i < pFieldList->nField; ++i) {
    if (pFieldList->p[i].bytes == 0) {
      invalidSqlErrMsg(tscGetErrorMsgPayload(pCmd), msg5);
      return false;
    }
    nLen += pFieldList->p[i].bytes;
  }

  // max row length must be less than TSDB_MAX_BYTES_PER_ROW
  if (nLen > TSDB_MAX_BYTES_PER_ROW) {
    invalidSqlErrMsg(tscGetErrorMsgPayload(pCmd), msg2);
    return false;
  }

  // field name must be unique
  for (int32_t i = 0; i < pFieldList->nField; ++i) {
    TAOS_FIELD* pField = &pFieldList->p[i];
    if (pField->type < TSDB_DATA_TYPE_BOOL || pField->type > TSDB_DATA_TYPE_NCHAR) {
      invalidSqlErrMsg(tscGetErrorMsgPayload(pCmd), msg4);
      return false;
    }

    if ((pField->type == TSDB_DATA_TYPE_BINARY && (pField->bytes <= 0 || pField->bytes > TSDB_MAX_BINARY_LEN)) ||
        (pField->type == TSDB_DATA_TYPE_NCHAR && (pField->bytes <= 0 || pField->bytes > TSDB_MAX_NCHAR_LEN))) {
      invalidSqlErrMsg(tscGetErrorMsgPayload(pCmd), msg5);
      return false;
    }

    if (validateColumnName(pField->name) != TSDB_CODE_SUCCESS) {
      invalidSqlErrMsg(tscGetErrorMsgPayload(pCmd), msg6);
      return false;
    }

    if (has(pFieldList, i + 1, pFieldList->p[i].name) == true) {
      invalidSqlErrMsg(tscGetErrorMsgPayload(pCmd), msg3);
      return false;
    }
  }

  return true;
}

static bool validateTagParams(tFieldList* pTagsList, tFieldList* pFieldList, SSqlCmd* pCmd) {
  assert(pTagsList != NULL);

  const char* msg1 = "invalid number of tag columns";
  const char* msg2 = "tag length too long";
  const char* msg3 = "duplicated column names";
  const char* msg4 = "timestamp not allowed in tags";
  const char* msg5 = "invalid data type in tags";
  const char* msg6 = "invalid tag name";
  const char* msg7 = "invalid binary/nchar tag length";

  // number of fields at least 1
  if (pTagsList->nField < 1 || pTagsList->nField > TSDB_MAX_TAGS) {
    invalidSqlErrMsg(tscGetErrorMsgPayload(pCmd), msg1);
    return false;
  }

  int32_t nLen = 0;
  for (int32_t i = 0; i < pTagsList->nField; ++i) {
    if (pTagsList->p[i].bytes == 0) {
      invalidSqlErrMsg(tscGetErrorMsgPayload(pCmd), msg7);
      return false;
    }
    nLen += pTagsList->p[i].bytes;
  }

  // max tag row length must be less than TSDB_MAX_TAGS_LEN
  if (nLen > TSDB_MAX_TAGS_LEN) {
    invalidSqlErrMsg(tscGetErrorMsgPayload(pCmd), msg2);
    return false;
  }

  // field name must be unique
  for (int32_t i = 0; i < pTagsList->nField; ++i) {
    if (has(pFieldList, 0, pTagsList->p[i].name) == true) {
      invalidSqlErrMsg(tscGetErrorMsgPayload(pCmd), msg3);
      return false;
    }
  }

  /* timestamp in tag is not allowed */
  for (int32_t i = 0; i < pTagsList->nField; ++i) {
    if (pTagsList->p[i].type == TSDB_DATA_TYPE_TIMESTAMP) {
      invalidSqlErrMsg(tscGetErrorMsgPayload(pCmd), msg4);
      return false;
    }

    if (pTagsList->p[i].type < TSDB_DATA_TYPE_BOOL || pTagsList->p[i].type > TSDB_DATA_TYPE_NCHAR) {
      invalidSqlErrMsg(tscGetErrorMsgPayload(pCmd), msg5);
      return false;
    }

    if ((pTagsList->p[i].type == TSDB_DATA_TYPE_BINARY && pTagsList->p[i].bytes <= 0) ||
        (pTagsList->p[i].type == TSDB_DATA_TYPE_NCHAR && pTagsList->p[i].bytes <= 0)) {
      invalidSqlErrMsg(tscGetErrorMsgPayload(pCmd), msg7);
      return false;
    }

    if (validateColumnName(pTagsList->p[i].name) != TSDB_CODE_SUCCESS) {
      invalidSqlErrMsg(tscGetErrorMsgPayload(pCmd), msg6);
      return false;
    }

    if (has(pTagsList, i + 1, pTagsList->p[i].name) == true) {
      invalidSqlErrMsg(tscGetErrorMsgPayload(pCmd), msg3);
      return false;
    }
  }

  return true;
}

/*
 * tags name /column name is truncated in sql.y
 */
bool validateOneTags(SSqlCmd* pCmd, TAOS_FIELD* pTagField) {
  const char* msg1 = "timestamp not allowed in tags";
  const char* msg2 = "duplicated column names";
  const char* msg3 = "tag length too long";
  const char* msg4 = "invalid tag name";
  const char* msg5 = "invalid binary/nchar tag length";
  const char* msg6 = "invalid data type in tags";

  assert(pCmd->numOfClause == 1);

  STableMetaInfo* pTableMetaInfo = tscGetTableMetaInfoFromCmd(pCmd, pCmd->clauseIndex, 0);
  STableMeta*     pTableMeta = pTableMetaInfo->pTableMeta;

  int32_t numOfTags = tscGetNumOfTags(pTableMeta);
  int32_t numOfCols = tscGetNumOfColumns(pTableMeta);
  
  // no more than 6 tags
  if (numOfTags == TSDB_MAX_TAGS) {
    char msg[128] = {0};
    sprintf(msg, "tags no more than %d", TSDB_MAX_TAGS);

    invalidSqlErrMsg(tscGetErrorMsgPayload(pCmd), msg);
    return false;
  }

  // no timestamp allowable
  if (pTagField->type == TSDB_DATA_TYPE_TIMESTAMP) {
    invalidSqlErrMsg(tscGetErrorMsgPayload(pCmd), msg1);
    return false;
  }

  if ((pTagField->type < TSDB_DATA_TYPE_BOOL) || (pTagField->type > TSDB_DATA_TYPE_NCHAR)) {
    invalidSqlErrMsg(tscGetErrorMsgPayload(pCmd), msg6);
    return false;
  }

  SSchema* pTagSchema = tscGetTableTagSchema(pTableMetaInfo->pTableMeta);
  int32_t  nLen = 0;

  for (int32_t i = 0; i < numOfTags; ++i) {
    nLen += pTagSchema[i].bytes;
  }

  // length less than TSDB_MAX_TASG_LEN
  if (nLen + pTagField->bytes > TSDB_MAX_TAGS_LEN) {
    invalidSqlErrMsg(tscGetErrorMsgPayload(pCmd), msg3);
    return false;
  }

  // tags name can not be a keyword
  if (validateColumnName(pTagField->name) != TSDB_CODE_SUCCESS) {
    invalidSqlErrMsg(tscGetErrorMsgPayload(pCmd), msg4);
    return false;
  }

  // binary(val), val can not be equalled to or less than 0
  if ((pTagField->type == TSDB_DATA_TYPE_BINARY || pTagField->type == TSDB_DATA_TYPE_NCHAR) && pTagField->bytes <= 0) {
    invalidSqlErrMsg(tscGetErrorMsgPayload(pCmd), msg5);
    return false;
  }

  // field name must be unique
  SSchema* pSchema = tscGetTableSchema(pTableMeta);

  for (int32_t i = 0; i < numOfTags + numOfCols; ++i) {
    if (strncasecmp(pTagField->name, pSchema[i].name, sizeof(pTagField->name) - 1) == 0) {
      invalidSqlErrMsg(tscGetErrorMsgPayload(pCmd), msg2);
      return false;
    }
  }

  return true;
}

bool validateOneColumn(SSqlCmd* pCmd, TAOS_FIELD* pColField) {
  const char* msg1 = "too many columns";
  const char* msg2 = "duplicated column names";
  const char* msg3 = "column length too long";
  const char* msg4 = "invalid data types";
  const char* msg5 = "invalid column name";
  const char* msg6 = "invalid column length";

  assert(pCmd->numOfClause == 1);
  STableMetaInfo* pTableMetaInfo = tscGetTableMetaInfoFromCmd(pCmd, pCmd->clauseIndex, 0);
  STableMeta*     pTableMeta = pTableMetaInfo->pTableMeta;
  
  int32_t numOfTags = tscGetNumOfTags(pTableMeta);
  int32_t numOfCols = tscGetNumOfColumns(pTableMeta);
  
  // no more max columns
  if (numOfCols >= TSDB_MAX_COLUMNS || numOfTags + numOfCols >= TSDB_MAX_COLUMNS) {
    invalidSqlErrMsg(tscGetErrorMsgPayload(pCmd), msg1);
    return false;
  }

  if (pColField->type < TSDB_DATA_TYPE_BOOL || pColField->type > TSDB_DATA_TYPE_NCHAR) {
    invalidSqlErrMsg(tscGetErrorMsgPayload(pCmd), msg4);
    return false;
  }

  if (validateColumnName(pColField->name) != TSDB_CODE_SUCCESS) {
    invalidSqlErrMsg(tscGetErrorMsgPayload(pCmd), msg5);
    return false;
  }

  SSchema* pSchema = tscGetTableSchema(pTableMeta);
  int32_t  nLen = 0;

  for (int32_t i = 0; i < numOfCols; ++i) {
    nLen += pSchema[i].bytes;
  }

  if (pColField->bytes <= 0) {
    invalidSqlErrMsg(tscGetErrorMsgPayload(pCmd), msg6);
    return false;
  }

  // length less than TSDB_MAX_BYTES_PER_ROW
  if (nLen + pColField->bytes > TSDB_MAX_BYTES_PER_ROW) {
    invalidSqlErrMsg(tscGetErrorMsgPayload(pCmd), msg3);
    return false;
  }

  // field name must be unique
  for (int32_t i = 0; i < numOfTags + numOfCols; ++i) {
    if (strncasecmp(pColField->name, pSchema[i].name, sizeof(pColField->name) - 1) == 0) {
      invalidSqlErrMsg(tscGetErrorMsgPayload(pCmd), msg2);
      return false;
    }
  }

  return true;
}

/* is contained in pFieldList or not */
static bool has(tFieldList* pFieldList, int32_t startIdx, const char* name) {
  for (int32_t j = startIdx; j < pFieldList->nField; ++j) {
    TAOS_FIELD* field = pFieldList->p + j;
    if (strncasecmp(name, field->name, sizeof(field->name) - 1) == 0) return true;
  }

  return false;
}

static char* getAccountId(SSqlObj* pSql) { return pSql->pTscObj->acctId; }

static void getCurrentDBName(SSqlObj* pSql, SStrToken* pDBToken) {
  pDBToken->z = pSql->pTscObj->db;
  pDBToken->n = (uint32_t)strlen(pSql->pTscObj->db);
}

/* length limitation, strstr cannot be applied */
static bool hasSpecifyDB(SStrToken* pTableName) {
  for (uint32_t i = 0; i < pTableName->n; ++i) {
    if (pTableName->z[i] == TS_PATH_DELIMITER[0]) {
      return true;
    }
  }

  return false;
}

int32_t setObjFullName(char* fullName, const char* account, SStrToken* pDB, SStrToken* tableName, int32_t* xlen) {
  int32_t totalLen = 0;

  if (account != NULL) {
    int32_t len = (int32_t)strlen(account);
    strcpy(fullName, account);
    fullName[len] = TS_PATH_DELIMITER[0];
    totalLen += (len + 1);
  }

  /* db name is not specified, the tableName dose not include db name */
  if (pDB != NULL) {
    if (pDB->n >= TSDB_ACCT_LEN + TSDB_DB_NAME_LEN || pDB->n == 0) {
      return TSDB_CODE_TSC_INVALID_SQL;
    }

    memcpy(&fullName[totalLen], pDB->z, pDB->n);
    totalLen += pDB->n;
  }

  if (tableName != NULL) {
    if (pDB != NULL) {
      fullName[totalLen] = TS_PATH_DELIMITER[0];
      totalLen += 1;

      /* here we only check the table name length limitation */
      if (!tscValidateTableNameLength(tableName->n)) {
        return TSDB_CODE_TSC_INVALID_SQL;
      }
    } else {  // pDB == NULL, the db prefix name is specified in tableName
      /* the length limitation includes tablename + dbname + sep */
      if (tableName->n >= TSDB_TABLE_NAME_LEN + TSDB_DB_NAME_LEN) {
        return TSDB_CODE_TSC_INVALID_SQL;
      }
    }

    memcpy(&fullName[totalLen], tableName->z, tableName->n);
    totalLen += tableName->n;
  }

  if (xlen != NULL) {
    *xlen = totalLen;
  }

  if (totalLen < TSDB_TABLE_FNAME_LEN) {
    fullName[totalLen] = 0;
  }

  return (totalLen < TSDB_TABLE_FNAME_LEN) ? TSDB_CODE_SUCCESS : TSDB_CODE_TSC_INVALID_SQL;
}

static int32_t handleArithmeticExpr(SSqlCmd* pCmd, int32_t clauseIndex, int32_t exprIndex, tSQLExprItem* pItem) {
  const char* msg1 = "invalid column name, or illegal column type";
  const char* msg2 = "invalid arithmetic expression in select clause";
  const char* msg3 = "tag columns can not be used in arithmetic expression";
  const char* msg4 = "columns from different table mixed up in arithmetic expression";

  // arithmetic function in select clause
  SQueryInfo* pQueryInfo = tscGetQueryInfoDetail(pCmd, clauseIndex);

  SColumnList columnList = {0};
  int32_t     arithmeticType = NON_ARITHMEIC_EXPR;

  if (validateArithmeticSQLExpr(pCmd, pItem->pNode, pQueryInfo, &columnList, &arithmeticType) != TSDB_CODE_SUCCESS) {
    return invalidSqlErrMsg(tscGetErrorMsgPayload(pCmd), msg1);
  }

  int32_t tableIndex = columnList.ids[0].tableIndex;
  if (arithmeticType == NORMAL_ARITHMETIC) {
    pQueryInfo->type |= TSDB_QUERY_TYPE_PROJECTION_QUERY;

    // all columns in arithmetic expression must belong to the same table
    for (int32_t f = 1; f < columnList.num; ++f) {
      if (columnList.ids[f].tableIndex != tableIndex) {
        return invalidSqlErrMsg(tscGetErrorMsgPayload(pCmd), msg4);
      }
    }

    // expr string is set as the parameter of function
    SColumnIndex index = {.tableIndex = tableIndex};

    SSqlExpr* pExpr = tscSqlExprAppend(pQueryInfo, TSDB_FUNC_ARITHM, &index, TSDB_DATA_TYPE_DOUBLE, sizeof(double),
                                       sizeof(double), false);

    char* name = (pItem->aliasName != NULL)? pItem->aliasName:pItem->pNode->token.z;
    size_t len = MIN(sizeof(pExpr->aliasName), pItem->pNode->token.n + 1);
    tstrncpy(pExpr->aliasName, name, len);

    tExprNode* pNode = NULL;
    SArray* colList = taosArrayInit(10, sizeof(SColIndex));

    int32_t ret = exprTreeFromSqlExpr(pCmd, &pNode, pItem->pNode, pQueryInfo->exprList, pQueryInfo, colList);
    if (ret != TSDB_CODE_SUCCESS) {
      taosArrayDestroy(colList);
      tExprTreeDestroy(&pNode, NULL);
      return invalidSqlErrMsg(tscGetErrorMsgPayload(pCmd), msg2);
    }

    size_t numOfNode = taosArrayGetSize(colList);
    for(int32_t k = 0; k < numOfNode; ++k) {
      SColIndex* pIndex = taosArrayGet(colList, k);
      if (TSDB_COL_IS_TAG(pIndex->flag)) {
        tExprTreeDestroy(&pNode, NULL);
        taosArrayDestroy(colList);
        tExprTreeDestroy(&pNode, NULL);
        return invalidSqlErrMsg(tscGetErrorMsgPayload(pCmd), msg3);
      }
    }

    SBufferWriter bw = tbufInitWriter(NULL, false);

    TRY(0) {
        exprTreeToBinary(&bw, pNode);
      } CATCH(code) {
        tbufCloseWriter(&bw);
        UNUSED(code);
        // TODO: other error handling
      } END_TRY

    len = tbufTell(&bw);
    char* c = tbufGetData(&bw, false);

    // set the serialized binary string as the parameter of arithmetic expression
    addExprParams(pExpr, c, TSDB_DATA_TYPE_BINARY, (int32_t)len, index.tableIndex);

    insertResultField(pQueryInfo, exprIndex, &columnList, sizeof(double), TSDB_DATA_TYPE_DOUBLE, pExpr->aliasName, pExpr);

    tbufCloseWriter(&bw);
    taosArrayDestroy(colList);
    tExprTreeDestroy(&pNode, NULL);
  } else {
    columnList.num = 0;
    columnList.ids[0] = (SColumnIndex) {0, 0};

    char aliasName[TSDB_COL_NAME_LEN] = {0};
    if (pItem->aliasName != NULL) {
      tstrncpy(aliasName, pItem->aliasName, TSDB_COL_NAME_LEN);
    } else {
      int32_t nameLen = MIN(TSDB_COL_NAME_LEN, pItem->pNode->token.n + 1);
      tstrncpy(aliasName, pItem->pNode->token.z, nameLen);
    }

    insertResultField(pQueryInfo, exprIndex, &columnList, sizeof(double), TSDB_DATA_TYPE_DOUBLE, aliasName, NULL);

    int32_t slot = tscNumOfFields(pQueryInfo) - 1;
    SFieldSupInfo* pInfo = tscFieldInfoGetSupp(&pQueryInfo->fieldsInfo, slot);

    if (pInfo->pSqlExpr == NULL) {
      SExprInfo* pArithExprInfo = calloc(1, sizeof(SExprInfo));

      // arithmetic expression always return result in the format of double float
      pArithExprInfo->bytes = sizeof(double);
      pArithExprInfo->interBytes = sizeof(double);
      pArithExprInfo->type = TSDB_DATA_TYPE_DOUBLE;

      int32_t ret = exprTreeFromSqlExpr(pCmd, &pArithExprInfo->pExpr, pItem->pNode, pQueryInfo->exprList, pQueryInfo, NULL);
      if (ret != TSDB_CODE_SUCCESS) {
        tExprTreeDestroy(&pArithExprInfo->pExpr, NULL);
        return invalidSqlErrMsg(tscGetErrorMsgPayload(pCmd), "invalid expression in select clause");
      }

      pInfo->pArithExprInfo = pArithExprInfo;
    }
  }

  return TSDB_CODE_SUCCESS;
}

static void tscInsertPrimaryTSSourceColumn(SQueryInfo* pQueryInfo, SColumnIndex* pIndex) {
  SColumnIndex tsCol = {.tableIndex = pIndex->tableIndex, .columnIndex = PRIMARYKEY_TIMESTAMP_COL_INDEX};
  tscColumnListInsert(pQueryInfo->colList, &tsCol);
}

static void addProjectQueryCol(SQueryInfo* pQueryInfo, int32_t startPos, SColumnIndex* pIndex, tSQLExprItem* pItem) {
  SSqlExpr* pExpr = doAddProjectCol(pQueryInfo, startPos, pIndex->columnIndex, pIndex->tableIndex);

  STableMetaInfo* pTableMetaInfo = tscGetMetaInfo(pQueryInfo, pIndex->tableIndex);
  STableMeta*     pTableMeta = pTableMetaInfo->pTableMeta;

  SSchema* pSchema = tscGetTableColumnSchema(pTableMeta, pIndex->columnIndex);

  char* colName = (pItem->aliasName == NULL) ? pSchema->name : pItem->aliasName;
  tstrncpy(pExpr->aliasName, colName, sizeof(pExpr->aliasName));

  SColumnList ids = {0};
  ids.num = 1;
  ids.ids[0] = *pIndex;

  if (pIndex->columnIndex == TSDB_TBNAME_COLUMN_INDEX || pIndex->columnIndex == TSDB_UD_COLUMN_INDEX ||
      pIndex->columnIndex >= tscGetNumOfColumns(pTableMeta)) {
    ids.num = 0;
  }

  insertResultField(pQueryInfo, startPos, &ids, pExpr->resBytes, (int8_t)pExpr->resType, pExpr->aliasName, pExpr);
}

int32_t parseSelectClause(SSqlCmd* pCmd, int32_t clauseIndex, tSQLExprList* pSelection, bool isSTable, bool joinQuery) {
  assert(pSelection != NULL && pCmd != NULL);

  const char* msg2 = "functions can not be mixed up";
  const char* msg3 = "not support query expression";
  const char* msg5 = "invalid function name";

  SQueryInfo* pQueryInfo = tscGetQueryInfoDetail(pCmd, clauseIndex);

  if (pQueryInfo->colList == NULL) {
    pQueryInfo->colList = taosArrayInit(4, POINTER_BYTES);
  }

  for (int32_t i = 0; i < pSelection->nExpr; ++i) {
    int32_t outputIndex = (int32_t)tscSqlExprNumOfExprs(pQueryInfo);
    tSQLExprItem* pItem = &pSelection->a[i];

    // project on all fields
    int32_t optr = pItem->pNode->nSQLOptr;

    if (optr == TK_ALL || optr == TK_ID || optr == TK_STRING || optr == TK_INTEGER || optr == TK_FLOAT) {
      // it is actually a function, but the function name is invalid
      if (pItem->pNode->nSQLOptr == TK_ID && (pItem->pNode->colInfo.z == NULL && pItem->pNode->colInfo.n == 0)) {
        return invalidSqlErrMsg(tscGetErrorMsgPayload(pCmd), msg5);
      }

      // select table_name1.field_name1, table_name2.field_name2  from table_name1, table_name2
      if (addProjectionExprAndResultField(pCmd, pQueryInfo, pItem) != TSDB_CODE_SUCCESS) {
        return TSDB_CODE_TSC_INVALID_SQL;
      }
    } else if (pItem->pNode->nSQLOptr >= TK_COUNT && pItem->pNode->nSQLOptr <= TK_TBID) {
      // sql function in selection clause, append sql function info in pSqlCmd structure sequentially
      if (addExprAndResultField(pCmd, pQueryInfo, outputIndex, pItem, true) != TSDB_CODE_SUCCESS) {
        return TSDB_CODE_TSC_INVALID_SQL;
      }

    } else if (pItem->pNode->nSQLOptr >= TK_PLUS && pItem->pNode->nSQLOptr <= TK_REM) {
      int32_t code = handleArithmeticExpr(pCmd, clauseIndex, i, pItem);
      if (code != TSDB_CODE_SUCCESS) {
        return code;
      }
    } else {
      return invalidSqlErrMsg(tscGetErrorMsgPayload(pCmd), msg3);
    }

    if (pQueryInfo->fieldsInfo.numOfOutput > TSDB_MAX_COLUMNS) {
      return TSDB_CODE_TSC_INVALID_SQL;
    }
  }

  // there is only one user-defined column in the final result field, add the timestamp column.
  size_t numOfSrcCols = taosArrayGetSize(pQueryInfo->colList);
  if (numOfSrcCols <= 0 && !tscQueryTags(pQueryInfo)) {
    SColumnIndex index = {0};

    // set the constant column value always attached to first table.
    STableMetaInfo* pTableMetaInfo = tscGetTableMetaInfoFromCmd(pCmd, clauseIndex, 0);
    SSchema* pSchema = tscGetTableColumnSchema(pTableMetaInfo->pTableMeta, PRIMARYKEY_TIMESTAMP_COL_INDEX);

    // add the timestamp column into the output columns
    int32_t numOfCols = (int32_t)tscSqlExprNumOfExprs(pQueryInfo);
    tscAddSpecialColumnForSelect(pQueryInfo, numOfCols, TSDB_FUNC_PRJ, &index, pSchema, TSDB_COL_NORMAL);

    SFieldSupInfo* pSupInfo = tscFieldInfoGetSupp(&pQueryInfo->fieldsInfo, numOfCols);
    pSupInfo->visible = false;

    pQueryInfo->type |= TSDB_QUERY_TYPE_PROJECTION_QUERY;
  }

  if (!functionCompatibleCheck(pQueryInfo, joinQuery)) {
    return invalidSqlErrMsg(tscGetErrorMsgPayload(pCmd), msg2);
  }

  /*
   * transfer sql functions that need secondary merge into another format
   * in dealing with super table queries such as: count/first/last
   */
  if (isSTable) {
    tscTansformSQLFuncForSTableQuery(pQueryInfo);

    if (hasUnsupportFunctionsForSTableQuery(pCmd, pQueryInfo)) {
      return TSDB_CODE_TSC_INVALID_SQL;
    }
  }

  return TSDB_CODE_SUCCESS;
}

int32_t insertResultField(SQueryInfo* pQueryInfo, int32_t outputIndex, SColumnList* pIdList, int16_t bytes,
    int8_t type, char* fieldName, SSqlExpr* pSqlExpr) {
  
  for (int32_t i = 0; i < pIdList->num; ++i) {
    int32_t tableId = pIdList->ids[i].tableIndex;
    STableMetaInfo* pTableMetaInfo = pQueryInfo->pTableMetaInfo[tableId];
    
    int32_t numOfCols = tscGetNumOfColumns(pTableMetaInfo->pTableMeta);
    if (pIdList->ids[i].columnIndex >= numOfCols) {
      continue;
    }
    
    tscColumnListInsert(pQueryInfo->colList, &(pIdList->ids[i]));
  }
  
  TAOS_FIELD f = tscCreateField(type, fieldName, bytes);
  SFieldSupInfo* pInfo = tscFieldInfoInsert(&pQueryInfo->fieldsInfo, outputIndex, &f);
  pInfo->pSqlExpr = pSqlExpr;
  
  return TSDB_CODE_SUCCESS;
}

SSqlExpr* doAddProjectCol(SQueryInfo* pQueryInfo, int32_t outputIndex, int32_t colIndex, int32_t tableIndex) {
  STableMetaInfo* pTableMetaInfo = tscGetMetaInfo(pQueryInfo, tableIndex);
  STableMeta*     pTableMeta = pTableMetaInfo->pTableMeta;
  int32_t numOfCols = tscGetNumOfColumns(pTableMeta);
  
  SSchema* pSchema = tscGetTableColumnSchema(pTableMeta, colIndex);

  int16_t functionId = (int16_t)((colIndex >= numOfCols) ? TSDB_FUNC_TAGPRJ : TSDB_FUNC_PRJ);
  SColumnIndex index = {.tableIndex = tableIndex,};
  
  if (functionId == TSDB_FUNC_TAGPRJ) {
    index.columnIndex = colIndex - tscGetNumOfColumns(pTableMeta);
  
    tscColumnListInsert(pTableMetaInfo->tagColList, &index);
  } else {
    index.columnIndex = colIndex;
  }
  
  return tscSqlExprAppend(pQueryInfo, functionId, &index, pSchema->type, pSchema->bytes,
      pSchema->bytes, functionId == TSDB_FUNC_TAGPRJ);
}

SSqlExpr* tscAddSpecialColumnForSelect(SQueryInfo* pQueryInfo, int32_t outputColIndex, int16_t functionId,
                                  SColumnIndex* pIndex, SSchema* pColSchema, int16_t flag) {
  SSqlExpr* pExpr = tscSqlExprInsert(pQueryInfo, outputColIndex, functionId, pIndex, pColSchema->type,
                                     pColSchema->bytes, pColSchema->bytes, TSDB_COL_IS_TAG(flag));
  tstrncpy(pExpr->aliasName, pColSchema->name, sizeof(pExpr->aliasName));

  SColumnList ids = getColumnList(1, pIndex->tableIndex, pIndex->columnIndex);
  if (TSDB_COL_IS_TAG(flag)) {
    ids.num = 0;
  }

  insertResultField(pQueryInfo, outputColIndex, &ids, pColSchema->bytes, pColSchema->type, pColSchema->name, pExpr);

  pExpr->colInfo.flag = flag;
  STableMetaInfo* pTableMetaInfo = tscGetMetaInfo(pQueryInfo, pIndex->tableIndex);
  
  if (TSDB_COL_IS_TAG(flag)) {
    tscColumnListInsert(pTableMetaInfo->tagColList, pIndex);
  }

  return pExpr;
}

static int32_t doAddProjectionExprAndResultFields(SQueryInfo* pQueryInfo, SColumnIndex* pIndex, int32_t startPos) {
  STableMetaInfo* pTableMetaInfo = tscGetMetaInfo(pQueryInfo, pIndex->tableIndex);

  int32_t     numOfTotalColumns = 0;
  STableMeta* pTableMeta = pTableMetaInfo->pTableMeta;
  SSchema*    pSchema = tscGetTableSchema(pTableMeta);

  STableComInfo tinfo = tscGetTableInfo(pTableMeta);
  
  if (UTIL_TABLE_IS_SUPER_TABLE(pTableMetaInfo)) {
    numOfTotalColumns = tinfo.numOfColumns + tinfo.numOfTags;
  } else {
    numOfTotalColumns = tinfo.numOfColumns;
  }

  for (int32_t j = 0; j < numOfTotalColumns; ++j) {
    SSqlExpr* pExpr = doAddProjectCol(pQueryInfo, startPos + j, j, pIndex->tableIndex);
    tstrncpy(pExpr->aliasName, pSchema[j].name, sizeof(pExpr->aliasName));

    pIndex->columnIndex = j;
    SColumnList ids = {0};
    ids.ids[0] = *pIndex;
    ids.num = 1;

    insertResultField(pQueryInfo, startPos + j, &ids, pSchema[j].bytes, pSchema[j].type, pSchema[j].name, pExpr);
  }

  return numOfTotalColumns;
}

int32_t addProjectionExprAndResultField(SSqlCmd* pCmd, SQueryInfo* pQueryInfo, tSQLExprItem* pItem) {
  const char* msg0 = "invalid column name";
  const char* msg1 = "tag for normal table query is not allowed";

  int32_t startPos = (int32_t)tscSqlExprNumOfExprs(pQueryInfo);
  int32_t optr = pItem->pNode->nSQLOptr;

  if (optr == TK_ALL) {  // project on all fields
    TSDB_QUERY_SET_TYPE(pQueryInfo->type, TSDB_QUERY_TYPE_PROJECTION_QUERY);

    SColumnIndex index = COLUMN_INDEX_INITIALIZER;
    if (getTableIndexByName(&pItem->pNode->colInfo, pQueryInfo, &index) != TSDB_CODE_SUCCESS) {
      return invalidSqlErrMsg(tscGetErrorMsgPayload(pCmd), msg0);
    }

    // all meters columns are required
    if (index.tableIndex == COLUMN_INDEX_INITIAL_VAL) {  // all table columns are required.
      for (int32_t i = 0; i < pQueryInfo->numOfTables; ++i) {
        index.tableIndex = i;
        int32_t inc = doAddProjectionExprAndResultFields(pQueryInfo, &index, startPos);
        startPos += inc;
      }
    } else {
      doAddProjectionExprAndResultFields(pQueryInfo, &index, startPos);
    }

    // add the primary timestamp column even though it is not required by user
    tscInsertPrimaryTSSourceColumn(pQueryInfo, &index);
  } else if (optr == TK_STRING || optr == TK_INTEGER || optr == TK_FLOAT) {  // simple column projection query
    SColumnIndex index = COLUMN_INDEX_INITIALIZER;

    // user-specified constant value as a new result column
    index.columnIndex = (pQueryInfo->udColumnId--);
    index.tableIndex = 0;

    SSchema colSchema = tGetUserSpecifiedColumnSchema(&pItem->pNode->val, &pItem->pNode->token, pItem->aliasName);
    SSqlExpr* pExpr =
        tscAddSpecialColumnForSelect(pQueryInfo, startPos, TSDB_FUNC_PRJ, &index, &colSchema, TSDB_COL_UDC);

    // NOTE: the first parameter is reserved for the tag column id during join query process.
    pExpr->numOfParams = 2;
    tVariantAssign(&pExpr->param[1], &pItem->pNode->val);
  } else if (optr == TK_ID) {
    SColumnIndex index = COLUMN_INDEX_INITIALIZER;

    if (getColumnIndexByName(pCmd, &pItem->pNode->colInfo, pQueryInfo, &index) != TSDB_CODE_SUCCESS) {
      return invalidSqlErrMsg(tscGetErrorMsgPayload(pCmd), msg0);
    }

    if (index.columnIndex == TSDB_TBNAME_COLUMN_INDEX) {
      SSchema colSchema = tGetTableNameColumnSchema();
      tscAddSpecialColumnForSelect(pQueryInfo, startPos, TSDB_FUNC_TAGPRJ, &index, &colSchema, TSDB_COL_TAG);
    } else {
      STableMetaInfo* pTableMetaInfo = tscGetMetaInfo(pQueryInfo, index.tableIndex);
      STableMeta*     pTableMeta = pTableMetaInfo->pTableMeta;

      if (index.columnIndex >= tscGetNumOfColumns(pTableMeta) && UTIL_TABLE_IS_NORMAL_TABLE(pTableMetaInfo)) {
        return invalidSqlErrMsg(tscGetErrorMsgPayload(pCmd), msg1);
      }

      addProjectQueryCol(pQueryInfo, startPos, &index, pItem);
      pQueryInfo->type |= TSDB_QUERY_TYPE_PROJECTION_QUERY;
    }

    // add the primary timestamp column even though it is not required by user
    tscInsertPrimaryTSSourceColumn(pQueryInfo, &index);
  } else {
    return TSDB_CODE_TSC_INVALID_SQL;
  }

  return TSDB_CODE_SUCCESS;
}

static int32_t setExprInfoForFunctions(SSqlCmd* pCmd, SQueryInfo* pQueryInfo, SSchema* pSchema, SConvertFunc cvtFunc, char* aliasName,
                                       int32_t resColIdx, SColumnIndex* pColIndex) {
  const char* msg1 = "not support column types";

  int16_t type = 0;
  int16_t bytes = 0;
  char    columnName[TSDB_COL_NAME_LEN] = {0};
  int32_t functionID = cvtFunc.execFuncId;

  if (functionID == TSDB_FUNC_SPREAD) {
    int32_t t1 = pSchema[pColIndex->columnIndex].type;
    if (t1 == TSDB_DATA_TYPE_BINARY || t1 == TSDB_DATA_TYPE_NCHAR || t1 == TSDB_DATA_TYPE_BOOL) {
      invalidSqlErrMsg(tscGetErrorMsgPayload(pCmd), msg1);
      return -1;
    } else {
      type = TSDB_DATA_TYPE_DOUBLE;
      bytes = tDataTypeDesc[type].nSize;
    }
  } else {
    type = pSchema[pColIndex->columnIndex].type;
    bytes = pSchema[pColIndex->columnIndex].bytes;
  }
  
  if (aliasName != NULL) {
    tstrncpy(columnName, aliasName, sizeof(columnName));
  } else {
    getRevisedName(columnName, cvtFunc.originFuncId, sizeof(columnName) - 1, pSchema[pColIndex->columnIndex].name);
  }

  SSqlExpr* pExpr = tscSqlExprAppend(pQueryInfo, functionID, pColIndex, type, bytes, bytes, false);
  tstrncpy(pExpr->aliasName, columnName, sizeof(pExpr->aliasName));

  if (cvtFunc.originFuncId == TSDB_FUNC_LAST_ROW && cvtFunc.originFuncId != functionID) {
    pExpr->colInfo.flag |= TSDB_COL_NULL;
  }

  // set reverse order scan data blocks for last query
  if (functionID == TSDB_FUNC_LAST) {
    pExpr->numOfParams = 1;
    pExpr->param[0].i64Key = TSDB_ORDER_DESC;
    pExpr->param[0].nType = TSDB_DATA_TYPE_INT;
  }
  
  // for all queries, the timestamp column needs to be loaded
  SColumnIndex index = {.tableIndex = pColIndex->tableIndex, .columnIndex = PRIMARYKEY_TIMESTAMP_COL_INDEX};
  tscColumnListInsert(pQueryInfo->colList, &index);

  SColumnList ids = getColumnList(1, pColIndex->tableIndex, pColIndex->columnIndex);
  insertResultField(pQueryInfo, resColIdx, &ids, bytes, (int8_t)type, columnName, pExpr);

  return TSDB_CODE_SUCCESS;
}

int32_t addExprAndResultField(SSqlCmd* pCmd, SQueryInfo* pQueryInfo, int32_t colIndex, tSQLExprItem* pItem, bool finalResult) {
  STableMetaInfo* pTableMetaInfo = NULL;
  int32_t optr = pItem->pNode->nSQLOptr;

  const char* msg1 = "not support column types";
  const char* msg2 = "invalid parameters";
  const char* msg3 = "illegal column name";
  const char* msg4 = "invalid table name";
  const char* msg5 = "parameter is out of range [0, 100]";
  const char* msg6 = "function applied to tags not allowed";
  const char* msg7 = "normal table can not apply this function";
  const char* msg8 = "multi-columns selection does not support alias column name";
  const char* msg9 = "invalid function";

  switch (optr) {
    case TK_COUNT: {
        /* more than one parameter for count() function */
      if (pItem->pNode->pParam != NULL && pItem->pNode->pParam->nExpr != 1) {
        return invalidSqlErrMsg(tscGetErrorMsgPayload(pCmd), msg2);
      }

      int16_t functionID = 0;
      if (changeFunctionID(optr, &functionID) != TSDB_CODE_SUCCESS) {
        return TSDB_CODE_TSC_INVALID_SQL;
      }

      SSqlExpr* pExpr = NULL;
      SColumnIndex index = COLUMN_INDEX_INITIALIZER;

      if (pItem->pNode->pParam != NULL) {
        tSQLExprItem* pParamElem = &pItem->pNode->pParam->a[0];
        SStrToken* pToken = &pParamElem->pNode->colInfo;
        short sqlOptr = pParamElem->pNode->nSQLOptr;
        if ((pToken->z == NULL || pToken->n == 0) 
            && (TK_INTEGER != sqlOptr)) /*select count(1) from table*/ {
          return invalidSqlErrMsg(tscGetErrorMsgPayload(pCmd), msg3);
        } 
        if (sqlOptr == TK_ALL) {
          // select table.*
          // check if the table name is valid or not
          SStrToken tmpToken = pParamElem->pNode->colInfo;

          if (getTableIndexByName(&tmpToken, pQueryInfo, &index) != TSDB_CODE_SUCCESS) {
            return invalidSqlErrMsg(tscGetErrorMsgPayload(pCmd), msg4);
          }

          index = (SColumnIndex){0, PRIMARYKEY_TIMESTAMP_COL_INDEX};
          int32_t size = tDataTypeDesc[TSDB_DATA_TYPE_BIGINT].nSize;
          pExpr = tscSqlExprAppend(pQueryInfo, functionID, &index, TSDB_DATA_TYPE_BIGINT, size, size, false);
        } else if (sqlOptr == TK_INTEGER) { // select count(1) from table1
          char buf[8] = {0};  
          int64_t val = -1;
          tVariant* pVariant = &pParamElem->pNode->val;
          if (pVariant->nType == TSDB_DATA_TYPE_BIGINT) {
            tVariantDump(pVariant, buf, TSDB_DATA_TYPE_BIGINT, true);
            val = GET_INT64_VAL(buf); 
          }
          if (val == 1) {
            index = (SColumnIndex){0, PRIMARYKEY_TIMESTAMP_COL_INDEX};
            int32_t size = tDataTypeDesc[TSDB_DATA_TYPE_BIGINT].nSize;
            pExpr = tscSqlExprAppend(pQueryInfo, functionID, &index, TSDB_DATA_TYPE_BIGINT, size, size, false);
          } else {
            return invalidSqlErrMsg(tscGetErrorMsgPayload(pCmd), msg3);
          }
        } else {
          // count the number of meters created according to the super table
          if (getColumnIndexByName(pCmd, pToken, pQueryInfo, &index) != TSDB_CODE_SUCCESS) {
            return invalidSqlErrMsg(tscGetErrorMsgPayload(pCmd), msg3);
          }

          pTableMetaInfo = tscGetMetaInfo(pQueryInfo, index.tableIndex);

          // count tag is equalled to count(tbname)
          bool isTag = false;
          if (index.columnIndex >= tscGetNumOfColumns(pTableMetaInfo->pTableMeta) || index.columnIndex == TSDB_TBNAME_COLUMN_INDEX) {
            index.columnIndex = TSDB_TBNAME_COLUMN_INDEX;
            isTag = true;
          }

          int32_t size = tDataTypeDesc[TSDB_DATA_TYPE_BIGINT].nSize;
          pExpr = tscSqlExprAppend(pQueryInfo, functionID, &index, TSDB_DATA_TYPE_BIGINT, size, size, isTag);
        }
      } else {  // count(*) is equalled to count(primary_timestamp_key)
        index = (SColumnIndex){0, PRIMARYKEY_TIMESTAMP_COL_INDEX};
        int32_t size = tDataTypeDesc[TSDB_DATA_TYPE_BIGINT].nSize;
        pExpr = tscSqlExprAppend(pQueryInfo, functionID, &index, TSDB_DATA_TYPE_BIGINT, size, size, false);
      }

      pTableMetaInfo = tscGetMetaInfo(pQueryInfo, index.tableIndex);

      memset(pExpr->aliasName, 0, tListLen(pExpr->aliasName));
      getColumnName(pItem, pExpr->aliasName, sizeof(pExpr->aliasName) - 1);
      
      SColumnList ids = getColumnList(1, index.tableIndex, index.columnIndex);
      if (finalResult) {
        int32_t numOfOutput = tscNumOfFields(pQueryInfo);
        insertResultField(pQueryInfo, numOfOutput, &ids, sizeof(int64_t), TSDB_DATA_TYPE_BIGINT, pExpr->aliasName, pExpr);
      } else {
        for (int32_t i = 0; i < ids.num; ++i) {
          tscColumnListInsert(pQueryInfo->colList, &(ids.ids[i]));
        }
      }

      // the time stamp may be always needed
      if (index.tableIndex < tscGetNumOfColumns(pTableMetaInfo->pTableMeta)) {
        tscInsertPrimaryTSSourceColumn(pQueryInfo, &index);
      }

      return TSDB_CODE_SUCCESS;
    }
    case TK_SUM:
    case TK_AVG:
    case TK_RATE:
    case TK_IRATE:
    case TK_SUM_RATE:
    case TK_SUM_IRATE:
    case TK_AVG_RATE:
    case TK_AVG_IRATE:
    case TK_TWA:
    case TK_MIN:
    case TK_MAX:
    case TK_DIFF:
    case TK_STDDEV:
    case TK_LEASTSQUARES: {
      // 1. valid the number of parameters
      if (pItem->pNode->pParam == NULL || (optr != TK_LEASTSQUARES && pItem->pNode->pParam->nExpr != 1) ||
          (optr == TK_LEASTSQUARES && pItem->pNode->pParam->nExpr != 3)) {
        /* no parameters or more than one parameter for function */
        return invalidSqlErrMsg(tscGetErrorMsgPayload(pCmd), msg2);
      }

      tSQLExprItem* pParamElem = &(pItem->pNode->pParam->a[0]);
      if (pParamElem->pNode->nSQLOptr != TK_ALL && pParamElem->pNode->nSQLOptr != TK_ID) {
        return invalidSqlErrMsg(tscGetErrorMsgPayload(pCmd), msg2);
      }

      SColumnIndex index = COLUMN_INDEX_INITIALIZER;
      if ((getColumnIndexByName(pCmd, &pParamElem->pNode->colInfo, pQueryInfo, &index) != TSDB_CODE_SUCCESS)) {
        return invalidSqlErrMsg(tscGetErrorMsgPayload(pCmd), msg3);
      }
      if (index.columnIndex == TSDB_TBNAME_COLUMN_INDEX) {
        return invalidSqlErrMsg(tscGetErrorMsgPayload(pCmd), msg6);
      }

      // 2. check if sql function can be applied on this column data type
      pTableMetaInfo = tscGetMetaInfo(pQueryInfo, index.tableIndex);
      SSchema* pSchema = tscGetTableColumnSchema(pTableMetaInfo->pTableMeta, index.columnIndex);
      int16_t  colType = pSchema->type;

      if (colType <= TSDB_DATA_TYPE_BOOL || colType >= TSDB_DATA_TYPE_BINARY) {
        return invalidSqlErrMsg(tscGetErrorMsgPayload(pCmd), msg1);
      }

      int16_t resultType = 0;
      int16_t resultSize = 0;
      int32_t intermediateResSize = 0;

      int16_t functionID = 0;
      if (changeFunctionID(optr, &functionID) != TSDB_CODE_SUCCESS) {
        return TSDB_CODE_TSC_INVALID_SQL;
      }

      if (getResultDataInfo(pSchema->type, pSchema->bytes, functionID, 0, &resultType, &resultSize,
                            &intermediateResSize, 0, false) != TSDB_CODE_SUCCESS) {
        return TSDB_CODE_TSC_INVALID_SQL;
      }

      // set the first column ts for diff query
      if (optr == TK_DIFF) {
        colIndex += 1;
        SColumnIndex indexTS = {.tableIndex = index.tableIndex, .columnIndex = 0};
        SSqlExpr* pExpr = tscSqlExprAppend(pQueryInfo, TSDB_FUNC_TS_DUMMY, &indexTS, TSDB_DATA_TYPE_TIMESTAMP, TSDB_KEYSIZE,
                         TSDB_KEYSIZE, false);

        SColumnList ids = getColumnList(1, 0, 0);
        insertResultField(pQueryInfo, 0, &ids, TSDB_KEYSIZE, TSDB_DATA_TYPE_TIMESTAMP, aAggs[TSDB_FUNC_TS_DUMMY].aName, pExpr);
      }

      // functions can not be applied to tags
      if (index.columnIndex >= tscGetNumOfColumns(pTableMetaInfo->pTableMeta)) {
        return invalidSqlErrMsg(tscGetErrorMsgPayload(pCmd), msg6);
      }

      SSqlExpr* pExpr = tscSqlExprAppend(pQueryInfo, functionID, &index, resultType, resultSize, resultSize, false);

      if (optr == TK_LEASTSQUARES) {
        /* set the leastsquares parameters */
        char val[8] = {0};
        if (tVariantDump(&pParamElem[1].pNode->val, val, TSDB_DATA_TYPE_DOUBLE, true) < 0) {
          return TSDB_CODE_TSC_INVALID_SQL;
        }

        addExprParams(pExpr, val, TSDB_DATA_TYPE_DOUBLE, DOUBLE_BYTES, 0);

        memset(val, 0, tListLen(val));
        if (tVariantDump(&pParamElem[2].pNode->val, val, TSDB_DATA_TYPE_DOUBLE, true) < 0) {
          return TSDB_CODE_TSC_INVALID_SQL;
        }

        addExprParams(pExpr, val, TSDB_DATA_TYPE_DOUBLE, sizeof(double), 0);
      }

      SColumnList ids = {0};
      ids.num = 1;
      ids.ids[0] = index;
  
      memset(pExpr->aliasName, 0, tListLen(pExpr->aliasName));
      getColumnName(pItem, pExpr->aliasName, sizeof(pExpr->aliasName) - 1);
  
      if (finalResult) {
        int32_t numOfOutput = tscNumOfFields(pQueryInfo);
        insertResultField(pQueryInfo, numOfOutput, &ids, pExpr->resBytes, (int32_t)pExpr->resType, pExpr->aliasName, pExpr);
      } else {
        for (int32_t i = 0; i < ids.num; ++i) {
          tscColumnListInsert(pQueryInfo->colList, &(ids.ids[i]));
        }
      }

      tscInsertPrimaryTSSourceColumn(pQueryInfo, &index);
      return TSDB_CODE_SUCCESS;
    }
    case TK_FIRST:
    case TK_LAST:
    case TK_SPREAD:
    case TK_LAST_ROW:
    case TK_INTERP: {
      bool requireAllFields = (pItem->pNode->pParam == NULL);

      int16_t functionID = 0;
      if (changeFunctionID(optr, &functionID) != TSDB_CODE_SUCCESS) {
        return invalidSqlErrMsg(tscGetErrorMsgPayload(pCmd), msg9);
      }

      // NOTE: has time range condition or normal column filter condition, the last_row query will be transferred to last query
      SConvertFunc cvtFunc = {.originFuncId = functionID, .execFuncId = functionID};
      if (functionID == TSDB_FUNC_LAST_ROW && ((!TSWINDOW_IS_EQUAL(pQueryInfo->window, TSWINDOW_INITIALIZER)) || (hasNormalColumnFilter(pQueryInfo)))) {
        cvtFunc.execFuncId = TSDB_FUNC_LAST;
      }

      if (!requireAllFields) {
        if (pItem->pNode->pParam->nExpr < 1) {
          return invalidSqlErrMsg(tscGetErrorMsgPayload(pCmd), msg3);
        }

        if (pItem->pNode->pParam->nExpr > 1 && (pItem->aliasName != NULL && strlen(pItem->aliasName) > 0)) {
          return invalidSqlErrMsg(tscGetErrorMsgPayload(pCmd), msg8);
        }

        /* in first/last function, multiple columns can be add to resultset */
        for (int32_t i = 0; i < pItem->pNode->pParam->nExpr; ++i) {
          tSQLExprItem* pParamElem = &(pItem->pNode->pParam->a[i]);
          if (pParamElem->pNode->nSQLOptr != TK_ALL && pParamElem->pNode->nSQLOptr != TK_ID) {
            return invalidSqlErrMsg(tscGetErrorMsgPayload(pCmd), msg3);
          }

          SColumnIndex index = COLUMN_INDEX_INITIALIZER;

          if (pParamElem->pNode->nSQLOptr == TK_ALL) {
            // select table.*
            SStrToken tmpToken = pParamElem->pNode->colInfo;

            if (getTableIndexByName(&tmpToken, pQueryInfo, &index) != TSDB_CODE_SUCCESS) {
              return invalidSqlErrMsg(tscGetErrorMsgPayload(pCmd), msg4);
            }

            pTableMetaInfo = tscGetMetaInfo(pQueryInfo, index.tableIndex);
            SSchema* pSchema = tscGetTableSchema(pTableMetaInfo->pTableMeta);

            for (int32_t j = 0; j < tscGetNumOfColumns(pTableMetaInfo->pTableMeta); ++j) {
              index.columnIndex = j;
              if (setExprInfoForFunctions(pCmd, pQueryInfo, pSchema, cvtFunc, pItem->aliasName, colIndex++, &index) != 0) {
                return TSDB_CODE_TSC_INVALID_SQL;
              }
            }

          } else {
            if (getColumnIndexByName(pCmd, &pParamElem->pNode->colInfo, pQueryInfo, &index) != TSDB_CODE_SUCCESS) {
              return invalidSqlErrMsg(tscGetErrorMsgPayload(pCmd), msg3);
            }

            pTableMetaInfo = tscGetMetaInfo(pQueryInfo, index.tableIndex);
            SSchema* pSchema = tscGetTableSchema(pTableMetaInfo->pTableMeta);

            // functions can not be applied to tags
            if ((index.columnIndex >= tscGetNumOfColumns(pTableMetaInfo->pTableMeta)) || (index.columnIndex < 0)) {
              return invalidSqlErrMsg(tscGetErrorMsgPayload(pCmd), msg6);
            }
            if (setExprInfoForFunctions(pCmd, pQueryInfo, pSchema, cvtFunc, pItem->aliasName, colIndex + i, &index) != 0) {
              return TSDB_CODE_TSC_INVALID_SQL;
            }

            if (optr == TK_LAST) {  // todo refactor
              SSqlGroupbyExpr* pGroupBy = &pQueryInfo->groupbyExpr;
              if (pGroupBy->numOfGroupCols > 0) {
                for(int32_t k = 0; k < pGroupBy->numOfGroupCols; ++k) {
                  SColIndex* pIndex = taosArrayGet(pGroupBy->columnInfo, k);
                  if (!TSDB_COL_IS_TAG(pIndex->flag) && pIndex->colIndex < tscGetNumOfColumns(pTableMetaInfo->pTableMeta)) { // group by normal columns
                    SSqlExpr* pExpr = taosArrayGetP(pQueryInfo->exprList, colIndex + i);
                    pExpr->numOfParams = 1;
                    pExpr->param->i64Key = TSDB_ORDER_ASC;

                    break;
                  }
                }
              }
            }
          }
        }
        
        return TSDB_CODE_SUCCESS;
      } else {  // select * from xxx
        int32_t numOfFields = 0;

        // multicolumn selection does not support alias name
        if (pItem->aliasName != NULL && strlen(pItem->aliasName) > 0) {
          return invalidSqlErrMsg(tscGetErrorMsgPayload(pCmd), msg8);
        }

        for (int32_t j = 0; j < pQueryInfo->numOfTables; ++j) {
          pTableMetaInfo = tscGetMetaInfo(pQueryInfo, j);
          SSchema* pSchema = tscGetTableSchema(pTableMetaInfo->pTableMeta);

          for (int32_t i = 0; i < tscGetNumOfColumns(pTableMetaInfo->pTableMeta); ++i) {
            SColumnIndex index = {.tableIndex = j, .columnIndex = i};
            if (setExprInfoForFunctions(pCmd, pQueryInfo, pSchema, cvtFunc, pItem->aliasName, colIndex, &index) != 0) {
              return TSDB_CODE_TSC_INVALID_SQL;
            }

            colIndex++;
          }

          numOfFields += tscGetNumOfColumns(pTableMetaInfo->pTableMeta);
        }

        
        return TSDB_CODE_SUCCESS;
      }
    }
    case TK_TOP:
    case TK_BOTTOM:
    case TK_PERCENTILE:
    case TK_APERCENTILE: {
      // 1. valid the number of parameters
      if (pItem->pNode->pParam == NULL || pItem->pNode->pParam->nExpr != 2) {
        /* no parameters or more than one parameter for function */
        return invalidSqlErrMsg(tscGetErrorMsgPayload(pCmd), msg2);
      }

      tSQLExprItem* pParamElem = &(pItem->pNode->pParam->a[0]);
      if (pParamElem->pNode->nSQLOptr != TK_ID) {
        return invalidSqlErrMsg(tscGetErrorMsgPayload(pCmd), msg2);
      }
      
      SColumnIndex index = COLUMN_INDEX_INITIALIZER;
      if (getColumnIndexByName(pCmd, &pParamElem->pNode->colInfo, pQueryInfo, &index) != TSDB_CODE_SUCCESS) {
        return invalidSqlErrMsg(tscGetErrorMsgPayload(pCmd), msg3);
      }
      if (index.columnIndex == TSDB_TBNAME_COLUMN_INDEX) {
        return invalidSqlErrMsg(tscGetErrorMsgPayload(pCmd), msg6);
      }
      
      pTableMetaInfo = tscGetMetaInfo(pQueryInfo, index.tableIndex);
      SSchema* pSchema = tscGetTableSchema(pTableMetaInfo->pTableMeta);

      // functions can not be applied to tags
      if (index.columnIndex >= tscGetNumOfColumns(pTableMetaInfo->pTableMeta)) {
        return invalidSqlErrMsg(tscGetErrorMsgPayload(pCmd), msg6);
      }

      // 2. valid the column type
      int16_t colType = pSchema[index.columnIndex].type;
      if (colType == TSDB_DATA_TYPE_BOOL || colType >= TSDB_DATA_TYPE_BINARY) {
        return invalidSqlErrMsg(tscGetErrorMsgPayload(pCmd), msg1);
      }

      // 3. valid the parameters
      if (pParamElem[1].pNode->nSQLOptr == TK_ID) {
        return invalidSqlErrMsg(tscGetErrorMsgPayload(pCmd), msg2);
      }

      tVariant* pVariant = &pParamElem[1].pNode->val;

      int8_t  resultType = pSchema[index.columnIndex].type;
      int16_t resultSize = pSchema[index.columnIndex].bytes;

      char    val[8] = {0};
      SSqlExpr* pExpr = NULL;
      
      if (optr == TK_PERCENTILE || optr == TK_APERCENTILE) {
        tVariantDump(pVariant, val, TSDB_DATA_TYPE_DOUBLE, true);

        double dp = GET_DOUBLE_VAL(val);
        if (dp < 0 || dp > TOP_BOTTOM_QUERY_LIMIT) {
          return invalidSqlErrMsg(tscGetErrorMsgPayload(pCmd), msg5);
        }

        resultSize = sizeof(double);
        resultType = TSDB_DATA_TYPE_DOUBLE;

        /*
         * sql function transformation
         * for dp = 0, it is actually min,
         * for dp = 100, it is max,
         */
        int16_t functionId = 0;
        if (changeFunctionID(optr, &functionId) != TSDB_CODE_SUCCESS) {
          return TSDB_CODE_TSC_INVALID_SQL;
        }
        tscInsertPrimaryTSSourceColumn(pQueryInfo, &index);
        colIndex += 1;  // the first column is ts

        pExpr = tscSqlExprAppend(pQueryInfo, functionId, &index, resultType, resultSize, resultSize, false);
        addExprParams(pExpr, val, TSDB_DATA_TYPE_DOUBLE, sizeof(double), 0);
      } else {
        tVariantDump(pVariant, val, TSDB_DATA_TYPE_BIGINT, true);

        int64_t nTop = GET_INT32_VAL(val);
        if (nTop <= 0 || nTop > 100) {  // todo use macro
          return invalidSqlErrMsg(tscGetErrorMsgPayload(pCmd), msg5);
        }

        int16_t functionId = 0;
        if (changeFunctionID(optr, &functionId) != TSDB_CODE_SUCCESS) {
          return TSDB_CODE_TSC_INVALID_SQL;
        }

        // todo REFACTOR
        // set the first column ts for top/bottom query
        SColumnIndex index1 = {0, PRIMARYKEY_TIMESTAMP_COL_INDEX};
        pExpr = tscSqlExprAppend(pQueryInfo, TSDB_FUNC_TS, &index1, TSDB_DATA_TYPE_TIMESTAMP, TSDB_KEYSIZE,
            TSDB_KEYSIZE, false);
        tstrncpy(pExpr->aliasName, aAggs[TSDB_FUNC_TS].aName, sizeof(pExpr->aliasName));

        const int32_t TS_COLUMN_INDEX = PRIMARYKEY_TIMESTAMP_COL_INDEX;
        SColumnList   ids = getColumnList(1, 0, TS_COLUMN_INDEX);
        insertResultField(pQueryInfo, TS_COLUMN_INDEX, &ids, TSDB_KEYSIZE, TSDB_DATA_TYPE_TIMESTAMP,
                          aAggs[TSDB_FUNC_TS].aName, pExpr);

        colIndex += 1;  // the first column is ts

        pExpr = tscSqlExprAppend(pQueryInfo, functionId, &index, resultType, resultSize, resultSize, false);
        addExprParams(pExpr, val, TSDB_DATA_TYPE_BIGINT, sizeof(int64_t), 0);
      }
  
      memset(pExpr->aliasName, 0, tListLen(pExpr->aliasName));
      getColumnName(pItem, pExpr->aliasName, sizeof(pExpr->aliasName) - 1);
  
      SColumnList ids = getColumnList(1, 0, index.columnIndex);
      if (finalResult) {
        insertResultField(pQueryInfo, colIndex, &ids, resultSize, resultType, pExpr->aliasName, pExpr);
      } else {
        for (int32_t i = 0; i < ids.num; ++i) {
          tscColumnListInsert(pQueryInfo->colList, &(ids.ids[i]));
        }
      }

      return TSDB_CODE_SUCCESS;
    };
    
    case TK_TBID: {
      pTableMetaInfo = tscGetMetaInfo(pQueryInfo, 0);
      if (UTIL_TABLE_IS_NORMAL_TABLE(pTableMetaInfo)) {
        return invalidSqlErrMsg(tscGetErrorMsgPayload(pCmd), msg7);
      }
    
      // no parameters or more than one parameter for function
      if (pItem->pNode->pParam == NULL || pItem->pNode->pParam->nExpr != 1) {
        return invalidSqlErrMsg(tscGetErrorMsgPayload(pCmd), msg2);
      }
      
      tSQLExpr* pParam = pItem->pNode->pParam->a[0].pNode;
    
      SColumnIndex index = COLUMN_INDEX_INITIALIZER;
      if (getColumnIndexByName(pCmd, &pParam->colInfo, pQueryInfo, &index) != TSDB_CODE_SUCCESS) {
        return invalidSqlErrMsg(tscGetErrorMsgPayload(pCmd), msg3);
      }
    
      pTableMetaInfo = tscGetMetaInfo(pQueryInfo, index.tableIndex);
      SSchema* pSchema = tscGetTableTagSchema(pTableMetaInfo->pTableMeta);
  
      // functions can not be applied to normal columns
      int32_t numOfCols = tscGetNumOfColumns(pTableMetaInfo->pTableMeta);
      if (index.columnIndex < numOfCols && index.columnIndex != TSDB_TBNAME_COLUMN_INDEX) {
        return invalidSqlErrMsg(tscGetErrorMsgPayload(pCmd), msg6);
      }
    
      if (index.columnIndex > 0) {
        index.columnIndex -= numOfCols;
      }
      
      // 2. valid the column type
      int16_t colType = 0;
      if (index.columnIndex == TSDB_TBNAME_COLUMN_INDEX) {
        colType = TSDB_DATA_TYPE_BINARY;
      } else {
        colType = pSchema[index.columnIndex].type;
      }
      
      if (colType == TSDB_DATA_TYPE_BOOL) {
        return invalidSqlErrMsg(tscGetErrorMsgPayload(pCmd), msg1);
      }

      tscColumnListInsert(pTableMetaInfo->tagColList, &index);
      SSchema* pTagSchema = tscGetTableTagSchema(pTableMetaInfo->pTableMeta);
      
      SSchema s = {0};
      if (index.columnIndex == TSDB_TBNAME_COLUMN_INDEX) {
        s = tGetTableNameColumnSchema();
      } else {
        s = pTagSchema[index.columnIndex];
      }
      
      int16_t bytes = 0;
      int16_t type  = 0;
      int32_t inter = 0;

      int32_t ret = getResultDataInfo(s.type, s.bytes, TSDB_FUNC_TID_TAG, 0, &type, &bytes, &inter, 0, 0);
      assert(ret == TSDB_CODE_SUCCESS);
      
      s.type = (uint8_t)type;
      s.bytes = bytes;

      TSDB_QUERY_SET_TYPE(pQueryInfo->type, TSDB_QUERY_TYPE_TAG_FILTER_QUERY);
      tscAddSpecialColumnForSelect(pQueryInfo, 0, TSDB_FUNC_TID_TAG, &index, &s, TSDB_COL_TAG);
      
      return TSDB_CODE_SUCCESS;
    }
    
    default:
      return TSDB_CODE_TSC_INVALID_SQL;
  }
  
}

// todo refactor
static SColumnList getColumnList(int32_t num, int16_t tableIndex, int32_t columnIndex) {
  assert(num == 1 && tableIndex >= 0);

  SColumnList columnList = {0};
  columnList.num = num;

  int32_t index = num - 1;
  columnList.ids[index].tableIndex = tableIndex;
  columnList.ids[index].columnIndex = columnIndex;

  return columnList;
}

void getColumnName(tSQLExprItem* pItem, char* resultFieldName, int32_t nameLength) {
  if (pItem->aliasName != NULL) {
    strncpy(resultFieldName, pItem->aliasName, nameLength);
  } else {
    int32_t len = ((int32_t)pItem->pNode->operand.n < nameLength) ? (int32_t)pItem->pNode->operand.n : nameLength;
    strncpy(resultFieldName, pItem->pNode->operand.z, len);
  }
}

void getRevisedName(char* resultFieldName, int32_t functionId, int32_t maxLen, char* columnName) {
  snprintf(resultFieldName, maxLen, "%s(%s)", aAggs[functionId].aName, columnName);
}

static bool isTablenameToken(SStrToken* token) {
  SStrToken tmpToken = *token;
  SStrToken tableToken = {0};

  extractTableNameFromToken(&tmpToken, &tableToken);

  return (strncasecmp(TSQL_TBNAME_L, tmpToken.z, tmpToken.n) == 0 && tmpToken.n == strlen(TSQL_TBNAME_L));
}

static int16_t doGetColumnIndex(SQueryInfo* pQueryInfo, int32_t index, SStrToken* pToken) {
  STableMeta* pTableMeta = tscGetMetaInfo(pQueryInfo, index)->pTableMeta;

  int32_t  numOfCols = tscGetNumOfColumns(pTableMeta) + tscGetNumOfTags(pTableMeta);
  SSchema* pSchema = tscGetTableSchema(pTableMeta);

  int16_t columnIndex = COLUMN_INDEX_INITIAL_VAL;

  for (int16_t i = 0; i < numOfCols; ++i) {
    if (pToken->n != strlen(pSchema[i].name)) {
      continue;
    }

    if (strncasecmp(pSchema[i].name, pToken->z, pToken->n) == 0) {
      columnIndex = i;
      break;
    }
  }

  return columnIndex;
}

int32_t doGetColumnIndexByName(SSqlCmd* pCmd, SStrToken* pToken, SQueryInfo* pQueryInfo, SColumnIndex* pIndex) {
  const char* msg0 = "ambiguous column name";
  const char* msg1 = "invalid column name";

  if (isTablenameToken(pToken)) {
    pIndex->columnIndex = TSDB_TBNAME_COLUMN_INDEX;
  } else if (strncasecmp(pToken->z, DEFAULT_PRIMARY_TIMESTAMP_COL_NAME, pToken->n) == 0) {
    pIndex->columnIndex = PRIMARYKEY_TIMESTAMP_COL_INDEX;
  } else {
    // not specify the table name, try to locate the table index by column name
    if (pIndex->tableIndex == COLUMN_INDEX_INITIAL_VAL) {
      for (int16_t i = 0; i < pQueryInfo->numOfTables; ++i) {
        int16_t colIndex = doGetColumnIndex(pQueryInfo, i, pToken);

        if (colIndex != COLUMN_INDEX_INITIAL_VAL) {
          if (pIndex->columnIndex != COLUMN_INDEX_INITIAL_VAL) {
            return invalidSqlErrMsg(tscGetErrorMsgPayload(pCmd), msg0);
          } else {
            pIndex->tableIndex = i;
            pIndex->columnIndex = colIndex;
          }
        }
      }
    } else {  // table index is valid, get the column index
      int16_t colIndex = doGetColumnIndex(pQueryInfo, pIndex->tableIndex, pToken);
      if (colIndex != COLUMN_INDEX_INITIAL_VAL) {
        pIndex->columnIndex = colIndex;
      }
    }

    if (pIndex->columnIndex == COLUMN_INDEX_INITIAL_VAL) {
      return invalidSqlErrMsg(tscGetErrorMsgPayload(pCmd), msg1);
    }
  }

  if (COLUMN_INDEX_VALIDE(*pIndex)) {
    return TSDB_CODE_SUCCESS;
  } else {
    return TSDB_CODE_TSC_INVALID_SQL;
  }
}

int32_t getTableIndexImpl(SStrToken* pTableToken, SQueryInfo* pQueryInfo, SColumnIndex* pIndex) {
  if (pTableToken->n == 0) {  // only one table and no table name prefix in column name
    if (pQueryInfo->numOfTables == 1) {
      pIndex->tableIndex = 0;
    }

    return TSDB_CODE_SUCCESS;
  }

  pIndex->tableIndex = COLUMN_INDEX_INITIAL_VAL;
  for (int32_t i = 0; i < pQueryInfo->numOfTables; ++i) {
    STableMetaInfo* pTableMetaInfo = tscGetMetaInfo(pQueryInfo, i);
    char* name = pTableMetaInfo->aliasName;
    if (strncasecmp(name, pTableToken->z, pTableToken->n) == 0 && strlen(name) == pTableToken->n) {
      pIndex->tableIndex = i;
      break;
    }
  }

  if (pIndex->tableIndex < 0) {
    return TSDB_CODE_TSC_INVALID_SQL;
  }

  return TSDB_CODE_SUCCESS;
}

int32_t getTableIndexByName(SStrToken* pToken, SQueryInfo* pQueryInfo, SColumnIndex* pIndex) {
  SStrToken tableToken = {0};
  extractTableNameFromToken(pToken, &tableToken);

  if (getTableIndexImpl(&tableToken, pQueryInfo, pIndex) != TSDB_CODE_SUCCESS) {
    return TSDB_CODE_TSC_INVALID_SQL;
  }

  return TSDB_CODE_SUCCESS;
}

int32_t getColumnIndexByName(SSqlCmd* pCmd, const SStrToken* pToken, SQueryInfo* pQueryInfo, SColumnIndex* pIndex) {
  if (pQueryInfo->pTableMetaInfo == NULL || pQueryInfo->numOfTables == 0) {
    return TSDB_CODE_TSC_INVALID_SQL;
  }

  SStrToken tmpToken = *pToken;

  if (getTableIndexByName(&tmpToken, pQueryInfo, pIndex) != TSDB_CODE_SUCCESS) {
    return TSDB_CODE_TSC_INVALID_SQL;
  }

  return doGetColumnIndexByName(pCmd, &tmpToken, pQueryInfo, pIndex);
}

int32_t changeFunctionID(int32_t optr, int16_t* functionId) {
  switch (optr) {
    case TK_COUNT:
      *functionId = TSDB_FUNC_COUNT;
      break;
    case TK_SUM:
      *functionId = TSDB_FUNC_SUM;
      break;
    case TK_AVG:
      *functionId = TSDB_FUNC_AVG;
      break;
    case TK_RATE:
      *functionId = TSDB_FUNC_RATE;
      break;
    case TK_IRATE:
      *functionId = TSDB_FUNC_IRATE;
      break;
    case TK_SUM_RATE:
      *functionId = TSDB_FUNC_SUM_RATE;
      break;
    case TK_SUM_IRATE:
      *functionId = TSDB_FUNC_SUM_IRATE;
      break;
    case TK_AVG_RATE:
      *functionId = TSDB_FUNC_AVG_RATE;
      break;
    case TK_AVG_IRATE:
      *functionId = TSDB_FUNC_AVG_IRATE;
      break;
    case TK_MIN:
      *functionId = TSDB_FUNC_MIN;
      break;
    case TK_MAX:
      *functionId = TSDB_FUNC_MAX;
      break;
    case TK_STDDEV:
      *functionId = TSDB_FUNC_STDDEV;
      break;
    case TK_PERCENTILE:
      *functionId = TSDB_FUNC_PERCT;
      break;
    case TK_APERCENTILE:
      *functionId = TSDB_FUNC_APERCT;
      break;
    case TK_FIRST:
      *functionId = TSDB_FUNC_FIRST;
      break;
    case TK_LAST:
      *functionId = TSDB_FUNC_LAST;
      break;
    case TK_LEASTSQUARES:
      *functionId = TSDB_FUNC_LEASTSQR;
      break;
    case TK_TOP:
      *functionId = TSDB_FUNC_TOP;
      break;
    case TK_BOTTOM:
      *functionId = TSDB_FUNC_BOTTOM;
      break;
    case TK_DIFF:
      *functionId = TSDB_FUNC_DIFF;
      break;
    case TK_SPREAD:
      *functionId = TSDB_FUNC_SPREAD;
      break;
    case TK_TWA:
      *functionId = TSDB_FUNC_TWA;
      break;
    case TK_INTERP:
      *functionId = TSDB_FUNC_INTERP;
      break;
    case TK_LAST_ROW:
      *functionId = TSDB_FUNC_LAST_ROW;
      break;
    default:
      return -1;
  }

  return TSDB_CODE_SUCCESS;
}

int32_t setShowInfo(SSqlObj* pSql, struct SSqlInfo* pInfo) {
  SSqlCmd*        pCmd = &pSql->cmd;
  STableMetaInfo* pTableMetaInfo = tscGetTableMetaInfoFromCmd(pCmd, pCmd->clauseIndex, 0);
  assert(pCmd->numOfClause == 1);

  pCmd->command = TSDB_SQL_SHOW;

  const char* msg1 = "invalid name";
  const char* msg2 = "pattern filter string too long";
  const char* msg3 = "database name too long";
  const char* msg4 = "invalid ip address";
  const char* msg5 = "database name is empty";
  const char* msg6 = "pattern string is empty";

  /*
   * database prefix in pInfo->pDCLInfo->a[0]
   * wildcard in like clause in pInfo->pDCLInfo->a[1]
   */
  SShowInfo* pShowInfo = &pInfo->pDCLInfo->showOpt;
  int16_t    showType = pShowInfo->showType;
  if (showType == TSDB_MGMT_TABLE_TABLE || showType == TSDB_MGMT_TABLE_METRIC || showType == TSDB_MGMT_TABLE_VGROUP) {
    // db prefix in tagCond, show table conds in payload
    SStrToken* pDbPrefixToken = &pShowInfo->prefix;
    if (pDbPrefixToken->type != 0) {

      if (pDbPrefixToken->n >= TSDB_DB_NAME_LEN) {  // db name is too long
        return invalidSqlErrMsg(tscGetErrorMsgPayload(pCmd), msg3);
      }

      if (pDbPrefixToken->n <= 0) {
        return invalidSqlErrMsg(tscGetErrorMsgPayload(pCmd), msg5);
      }

      if (tscValidateName(pDbPrefixToken) != TSDB_CODE_SUCCESS) {
        return invalidSqlErrMsg(tscGetErrorMsgPayload(pCmd), msg1);
      }

      int32_t ret = setObjFullName(pTableMetaInfo->name, getAccountId(pSql), pDbPrefixToken, NULL, NULL);
      if (ret != TSDB_CODE_SUCCESS) {
        return invalidSqlErrMsg(tscGetErrorMsgPayload(pCmd), msg1);
      }
    }

    // show table/stable like 'xxxx', set the like pattern for show tables
    SStrToken* pPattern = &pShowInfo->pattern;
    if (pPattern->type != 0) {
      pPattern->n = strdequote(pPattern->z);

      if (pPattern->n <= 0) {
        return invalidSqlErrMsg(tscGetErrorMsgPayload(pCmd), msg6);
      }

      if (!tscValidateTableNameLength(pCmd->payloadLen)) {
        return invalidSqlErrMsg(tscGetErrorMsgPayload(pCmd), msg2);
      }
    }
  } else if (showType == TSDB_MGMT_TABLE_VNODES) {
    if (pShowInfo->prefix.type == 0) {
      return invalidSqlErrMsg(tscGetErrorMsgPayload(pCmd), "No specified ip of dnode");
    }

    // show vnodes may be ip addr of dnode in payload
    SStrToken* pDnodeIp = &pShowInfo->prefix;
    if (pDnodeIp->n >= TSDB_IPv4ADDR_LEN) {  // ip addr is too long
      return invalidSqlErrMsg(tscGetErrorMsgPayload(pCmd), msg3);
    }

    if (!validateIpAddress(pDnodeIp->z, pDnodeIp->n)) {
      return invalidSqlErrMsg(tscGetErrorMsgPayload(pCmd), msg4);
    }
  }

  return TSDB_CODE_SUCCESS;
}

int32_t setKillInfo(SSqlObj* pSql, struct SSqlInfo* pInfo, int32_t killType) {
  const char* msg1 = "invalid connection ID";
  const char* msg2 = "invalid query ID";
  const char* msg3 = "invalid stream ID";

  SSqlCmd* pCmd = &pSql->cmd;
  pCmd->command = pInfo->type;
  
  SStrToken* idStr = &(pInfo->pDCLInfo->ip);
  if (idStr->n > TSDB_KILL_MSG_LEN) {
    return TSDB_CODE_TSC_INVALID_SQL;
  }

  strncpy(pCmd->payload, idStr->z, idStr->n);

  const char delim = ':';
  char* connIdStr = strtok(idStr->z, &delim);
  char* queryIdStr = strtok(NULL, &delim);

  int32_t connId = (int32_t)strtol(connIdStr, NULL, 10);
  if (connId <= 0) {
    memset(pCmd->payload, 0, strlen(pCmd->payload));
    return invalidSqlErrMsg(tscGetErrorMsgPayload(pCmd), msg1);
  }

  if (killType == TSDB_SQL_KILL_CONNECTION) {
    return TSDB_CODE_SUCCESS;
  }

  int32_t queryId = (int32_t)strtol(queryIdStr, NULL, 10);
  if (queryId <= 0) {
    memset(pCmd->payload, 0, strlen(pCmd->payload));
    if (killType == TSDB_SQL_KILL_QUERY) {
      return invalidSqlErrMsg(tscGetErrorMsgPayload(pCmd), msg2);
    } else {
      return invalidSqlErrMsg(tscGetErrorMsgPayload(pCmd), msg3);
    }
  }
  
  return TSDB_CODE_SUCCESS;
}

bool validateIpAddress(const char* ip, size_t size) {
  char tmp[128] = {0};  // buffer to build null-terminated string
  assert(size < 128);

  strncpy(tmp, ip, size);

  in_addr_t epAddr = taosInetAddr(tmp);

  return epAddr != INADDR_NONE;
}

int32_t tscTansformSQLFuncForSTableQuery(SQueryInfo* pQueryInfo) {
  STableMetaInfo* pTableMetaInfo = tscGetMetaInfo(pQueryInfo, 0);

  if (pTableMetaInfo->pTableMeta == NULL || !UTIL_TABLE_IS_SUPER_TABLE(pTableMetaInfo)) {
    return TSDB_CODE_TSC_INVALID_SQL;
  }

  assert(tscGetNumOfTags(pTableMetaInfo->pTableMeta) >= 0);

  int16_t bytes = 0;
  int16_t type = 0;
  int32_t interBytes = 0;
  
  size_t size = tscSqlExprNumOfExprs(pQueryInfo);
  for (int32_t k = 0; k < size; ++k) {
    SSqlExpr*   pExpr = tscSqlExprGet(pQueryInfo, k);
    int16_t functionId = aAggs[pExpr->functionId].stableFuncId;

    int32_t colIndex = pExpr->colInfo.colIndex;
    SSchema* pSrcSchema = tscGetTableColumnSchema(pTableMetaInfo->pTableMeta, colIndex);
    
    if ((functionId >= TSDB_FUNC_SUM && functionId <= TSDB_FUNC_TWA) ||
        (functionId >= TSDB_FUNC_FIRST_DST && functionId <= TSDB_FUNC_LAST_DST) ||
        (functionId >= TSDB_FUNC_RATE && functionId <= TSDB_FUNC_AVG_IRATE)) {
      if (getResultDataInfo(pSrcSchema->type, pSrcSchema->bytes, functionId, (int32_t)pExpr->param[0].i64Key, &type, &bytes,
                            &interBytes, 0, true) != TSDB_CODE_SUCCESS) {
        return TSDB_CODE_TSC_INVALID_SQL;
      }

      tscSqlExprUpdate(pQueryInfo, k, functionId, pExpr->colInfo.colIndex, TSDB_DATA_TYPE_BINARY, bytes);
      // todo refactor
      pExpr->interBytes = interBytes;
    }
  }

  tscFieldInfoUpdateOffsetForInterResult(pQueryInfo);
  return TSDB_CODE_SUCCESS;
}

/* transfer the field-info back to original input format */
void tscRestoreSQLFuncForSTableQuery(SQueryInfo* pQueryInfo) {
  STableMetaInfo* pTableMetaInfo = tscGetMetaInfo(pQueryInfo, 0);
  if (!UTIL_TABLE_IS_SUPER_TABLE(pTableMetaInfo)) {
    return;
  }
  
  size_t size = tscSqlExprNumOfExprs(pQueryInfo);
  for (int32_t i = 0; i < size; ++i) {
    SSqlExpr*   pExpr = tscSqlExprGet(pQueryInfo, i);
    SSchema* pSchema = tscGetTableColumnSchema(pTableMetaInfo->pTableMeta, pExpr->colInfo.colIndex);
    
    // the final result size and type in the same as query on single table.
    // so here, set the flag to be false;
    int32_t inter = 0;
    
    int32_t functionId = pExpr->functionId;
    if (functionId >= TSDB_FUNC_TS && functionId <= TSDB_FUNC_DIFF) {
      continue;
    }
    
    if (functionId == TSDB_FUNC_FIRST_DST) {
      functionId = TSDB_FUNC_FIRST;
    } else if (functionId == TSDB_FUNC_LAST_DST) {
      functionId = TSDB_FUNC_LAST;
    }
    
    getResultDataInfo(pSchema->type, pSchema->bytes, functionId, 0, &pExpr->resType, &pExpr->resBytes,
                      &inter, 0, false);
  }
}

bool hasUnsupportFunctionsForSTableQuery(SSqlCmd* pCmd, SQueryInfo* pQueryInfo) {
  const char* msg1 = "TWA not allowed to apply to super table directly";
  const char* msg2 = "TWA only support group by tbname for super table query";
  const char* msg3 = "function not support for super table query";

  // filter sql function not supported by metric query yet.
  size_t size = tscSqlExprNumOfExprs(pQueryInfo);
  for (int32_t i = 0; i < size; ++i) {
    int32_t functionId = tscSqlExprGet(pQueryInfo, i)->functionId;
    if ((aAggs[functionId].nStatus & TSDB_FUNCSTATE_STABLE) == 0) {
      invalidSqlErrMsg(tscGetErrorMsgPayload(pCmd), msg3);
      return true;
    }
  }

  if (tscIsTWAQuery(pQueryInfo)) {
    if (pQueryInfo->groupbyExpr.numOfGroupCols == 0) {
      invalidSqlErrMsg(tscGetErrorMsgPayload(pCmd), msg1);
      return true;
    }

    if (pQueryInfo->groupbyExpr.numOfGroupCols != 1) {
      invalidSqlErrMsg(tscGetErrorMsgPayload(pCmd), msg2);
      return true;
    } else {
      SColIndex* pColIndex = taosArrayGet(pQueryInfo->groupbyExpr.columnInfo, 0);
      if (pColIndex->colIndex != TSDB_TBNAME_COLUMN_INDEX) {
        invalidSqlErrMsg(tscGetErrorMsgPayload(pCmd), msg2);
        return true;
      }
    }
  }

  return false;
}

static bool functionCompatibleCheck(SQueryInfo* pQueryInfo, bool joinQuery) {
  int32_t startIdx = 0;
  
  SSqlExpr* pExpr = tscSqlExprGet(pQueryInfo, startIdx);
  int32_t functionID = pExpr->functionId;

  // ts function can be simultaneously used with any other functions.
  if (functionID == TSDB_FUNC_TS || functionID == TSDB_FUNC_TS_DUMMY) {
    startIdx++;
  }

  int32_t factor = functionCompatList[tscSqlExprGet(pQueryInfo, startIdx)->functionId];

  // diff function cannot be executed with other function
  // arithmetic function can be executed with other arithmetic functions
  size_t size = tscSqlExprNumOfExprs(pQueryInfo);
  
  for (int32_t i = startIdx + 1; i < size; ++i) {
    SSqlExpr* pExpr1 = tscSqlExprGet(pQueryInfo, i);

    int16_t functionId = pExpr1->functionId;
    if (functionId == TSDB_FUNC_TAGPRJ || functionId == TSDB_FUNC_TAG || functionId == TSDB_FUNC_TS) {
      continue;
    }

    if (functionId == TSDB_FUNC_PRJ && (pExpr1->colInfo.colId == PRIMARYKEY_TIMESTAMP_COL_INDEX || TSDB_COL_IS_UD_COL(pExpr1->colInfo.flag))) {
      continue;
    }

    if (functionCompatList[functionId] != factor) {
      return false;
    }

    if (functionId == TSDB_FUNC_LAST_ROW && joinQuery) {
      return false;
    }
  }

  return true;
}

int32_t parseGroupbyClause(SQueryInfo* pQueryInfo, tVariantList* pList, SSqlCmd* pCmd) {
  const char* msg1 = "too many columns in group by clause";
  const char* msg2 = "invalid column name in group by clause";
//  const char* msg3 = "group by columns must belong to one table";
  const char* msg7 = "not support group by expression";
  const char* msg8 = "not allowed column type for group by";
  const char* msg9 = "tags not allowed for table query";

  // todo : handle two tables situation
  STableMetaInfo* pTableMetaInfo = NULL;

  if (pList == NULL) {
    return TSDB_CODE_SUCCESS;
  }

  if (pQueryInfo->colList == NULL) {
    pQueryInfo->colList = taosArrayInit(4, POINTER_BYTES);
  }
  
  pQueryInfo->groupbyExpr.numOfGroupCols = pList->nExpr;
  if (pList->nExpr > TSDB_MAX_TAGS) {
    return invalidSqlErrMsg(tscGetErrorMsgPayload(pCmd), msg1);
  }

  STableMeta* pTableMeta = NULL;
  SSchema*    pSchema = NULL;
  SSchema     s = tscGetTbnameColumnSchema();

  int32_t tableIndex = COLUMN_INDEX_INITIAL_VAL;
  
  for (int32_t i = 0; i < pList->nExpr; ++i) {
    tVariant* pVar = &pList->a[i].pVar;
    SStrToken token = {pVar->nLen, pVar->nType, pVar->pz};

    SColumnIndex index = COLUMN_INDEX_INITIALIZER;
    if (getColumnIndexByName(pCmd, &token, pQueryInfo, &index) != TSDB_CODE_SUCCESS) {
      return invalidSqlErrMsg(tscGetErrorMsgPayload(pCmd), msg2);
    }

    tableIndex = index.tableIndex;

    pTableMetaInfo = tscGetMetaInfo(pQueryInfo, index.tableIndex);
    pTableMeta = pTableMetaInfo->pTableMeta;
  
    int32_t numOfCols = tscGetNumOfColumns(pTableMeta);
    if (index.columnIndex == TSDB_TBNAME_COLUMN_INDEX) {
      pSchema = &s;
    } else {
      pSchema = tscGetTableColumnSchema(pTableMeta, index.columnIndex);
    }

    bool groupTag = false;
    if (index.columnIndex == TSDB_TBNAME_COLUMN_INDEX || index.columnIndex >= numOfCols) {
      groupTag = true;
    }
  
    SSqlGroupbyExpr* pGroupExpr = &pQueryInfo->groupbyExpr;
    if (pGroupExpr->columnInfo == NULL) {
      pGroupExpr->columnInfo = taosArrayInit(4, sizeof(SColIndex));
    }
    
    if (groupTag) {
      if (!UTIL_TABLE_IS_SUPER_TABLE(pTableMetaInfo)) {
        return invalidSqlErrMsg(tscGetErrorMsgPayload(pCmd), msg9);
      }

      int32_t relIndex = index.columnIndex;
      if (index.columnIndex != TSDB_TBNAME_COLUMN_INDEX) {
        relIndex -= numOfCols;
      }

      SColIndex colIndex = { .colIndex = relIndex, .flag = TSDB_COL_TAG, .colId = pSchema->colId, };
      taosArrayPush(pGroupExpr->columnInfo, &colIndex);
      
      index.columnIndex = relIndex;
      tscColumnListInsert(pTableMetaInfo->tagColList, &index);
    } else {
      // check if the column type is valid, here only support the bool/tinyint/smallint/bigint group by
      if (pSchema->type > TSDB_DATA_TYPE_BINARY) {
        return invalidSqlErrMsg(tscGetErrorMsgPayload(pCmd), msg8);
      }

      tscColumnListInsert(pQueryInfo->colList, &index);
      
      SColIndex colIndex = { .colIndex = index.columnIndex, .flag = TSDB_COL_NORMAL, .colId = pSchema->colId };
      taosArrayPush(pGroupExpr->columnInfo, &colIndex);
      pQueryInfo->groupbyExpr.orderType = TSDB_ORDER_ASC;

      if (i == 0 && pList->nExpr > 1) {
        return invalidSqlErrMsg(tscGetErrorMsgPayload(pCmd), msg7);
      }
    }
  }

  pQueryInfo->groupbyExpr.tableIndex = tableIndex;
  return TSDB_CODE_SUCCESS;
}

void setColumnOffsetValueInResultset(SQueryInfo* pQueryInfo) {
  if (QUERY_IS_STABLE_QUERY(pQueryInfo->type)) {
    tscFieldInfoUpdateOffsetForInterResult(pQueryInfo);
  } else {
    tscFieldInfoUpdateOffset(pQueryInfo);
  }
}

static SColumnFilterInfo* addColumnFilterInfo(SColumn* pColumn) {
  if (pColumn == NULL) {
    return NULL;
  }

  int32_t size = pColumn->numOfFilters + 1;

  char* tmp = (char*) realloc((void*)(pColumn->filterInfo), sizeof(SColumnFilterInfo) * (size));
  if (tmp != NULL) {
    pColumn->filterInfo = (SColumnFilterInfo*)tmp;
  } else {
    return NULL;
  }

  pColumn->numOfFilters++;

  SColumnFilterInfo* pColFilterInfo = &pColumn->filterInfo[pColumn->numOfFilters - 1];
  memset(pColFilterInfo, 0, sizeof(SColumnFilterInfo));

  return pColFilterInfo;
}

static int32_t doExtractColumnFilterInfo(SSqlCmd* pCmd, SQueryInfo* pQueryInfo, SColumnFilterInfo* pColumnFilter,
                                         SColumnIndex* columnIndex, tSQLExpr* pExpr) {
  const char* msg = "not supported filter condition";

  tSQLExpr*       pRight = pExpr->pRight;
  STableMetaInfo* pTableMetaInfo = tscGetMetaInfo(pQueryInfo, columnIndex->tableIndex);

  SSchema* pSchema = tscGetTableColumnSchema(pTableMetaInfo->pTableMeta, columnIndex->columnIndex);

  int16_t colType = pSchema->type;
  if (colType >= TSDB_DATA_TYPE_TINYINT && colType <= TSDB_DATA_TYPE_BIGINT) {
    colType = TSDB_DATA_TYPE_BIGINT;
  } else if (colType == TSDB_DATA_TYPE_FLOAT || colType == TSDB_DATA_TYPE_DOUBLE) {
    colType = TSDB_DATA_TYPE_DOUBLE;
  } else if ((colType == TSDB_DATA_TYPE_TIMESTAMP) && (TSDB_DATA_TYPE_BINARY == pRight->val.nType)) {
    int retVal = setColumnFilterInfoForTimestamp(pCmd, pQueryInfo, &pRight->val);
    if (TSDB_CODE_SUCCESS != retVal) {
      return retVal;
    }
  }

  int32_t retVal = TSDB_CODE_SUCCESS;
  if (pExpr->nSQLOptr == TK_LE || pExpr->nSQLOptr == TK_LT) {
    retVal = tVariantDump(&pRight->val, (char*)&pColumnFilter->upperBndd, colType, false);

  // TK_GT,TK_GE,TK_EQ,TK_NE are based on the pColumn->lowerBndd
  } else if (colType == TSDB_DATA_TYPE_BINARY) {
    pColumnFilter->pz = (int64_t)calloc(1, pRight->val.nLen + TSDB_NCHAR_SIZE);
    pColumnFilter->len = pRight->val.nLen;
    retVal = tVariantDump(&pRight->val, (char*)pColumnFilter->pz, colType, false);

  } else if (colType == TSDB_DATA_TYPE_NCHAR) {
    // pRight->val.nLen + 1 is larger than the actual nchar string length
    pColumnFilter->pz = (int64_t)calloc(1, (pRight->val.nLen + 1) * TSDB_NCHAR_SIZE);
    retVal = tVariantDump(&pRight->val, (char*)pColumnFilter->pz, colType, false);
    size_t len = twcslen((wchar_t*)pColumnFilter->pz);
    pColumnFilter->len = len * TSDB_NCHAR_SIZE;

  } else {
    retVal = tVariantDump(&pRight->val, (char*)&pColumnFilter->lowerBndd, colType, false);
  }

  if (retVal != TSDB_CODE_SUCCESS) {
    return invalidSqlErrMsg(tscGetErrorMsgPayload(pCmd), msg);
  } 

  switch (pExpr->nSQLOptr) {
    case TK_LE:
      pColumnFilter->upperRelOptr = TSDB_RELATION_LESS_EQUAL;
      break;
    case TK_LT:
      pColumnFilter->upperRelOptr = TSDB_RELATION_LESS;
      break;
    case TK_GT:
      pColumnFilter->lowerRelOptr = TSDB_RELATION_GREATER;
      break;
    case TK_GE:
      pColumnFilter->lowerRelOptr = TSDB_RELATION_GREATER_EQUAL;
      break;
    case TK_EQ:
      pColumnFilter->lowerRelOptr = TSDB_RELATION_EQUAL;
      break;
    case TK_NE:
      pColumnFilter->lowerRelOptr = TSDB_RELATION_NOT_EQUAL;
      break;
    case TK_LIKE:
      pColumnFilter->lowerRelOptr = TSDB_RELATION_LIKE;
      break;
    case TK_ISNULL:
      pColumnFilter->lowerRelOptr = TSDB_RELATION_ISNULL;
      break;
    case TK_NOTNULL:
      pColumnFilter->lowerRelOptr = TSDB_RELATION_NOTNULL;
      break;
    default:
      return invalidSqlErrMsg(tscGetErrorMsgPayload(pCmd), msg);
  }

  return TSDB_CODE_SUCCESS;
}

typedef struct SCondExpr {
  tSQLExpr* pTagCond;
  tSQLExpr* pTimewindow;

  tSQLExpr* pColumnCond;

  tSQLExpr* pTableCond;
  int16_t   relType;  // relation between table name in expression and other tag
                      // filter condition expression, TK_AND or TK_OR
  int16_t tableCondIndex;

  tSQLExpr* pJoinExpr;  // join condition
  bool      tsJoin;
} SCondExpr;

static int32_t getTimeRange(STimeWindow* win, tSQLExpr* pRight, int32_t optr, int16_t timePrecision);

static int32_t tSQLExprNodeToString(tSQLExpr* pExpr, char** str) {
  if (pExpr->nSQLOptr == TK_ID) {  // column name
    strncpy(*str, pExpr->colInfo.z, pExpr->colInfo.n);
    *str += pExpr->colInfo.n;

  } else if (pExpr->nSQLOptr >= TK_BOOL && pExpr->nSQLOptr <= TK_STRING) {  // value
    *str += tVariantToString(&pExpr->val, *str);

  } else if (pExpr->nSQLOptr >= TK_COUNT && pExpr->nSQLOptr <= TK_AVG_IRATE) {
    /*
     * arithmetic expression of aggregation, such as count(ts) + count(ts) *2
     */
    strncpy(*str, pExpr->operand.z, pExpr->operand.n);
    *str += pExpr->operand.n;
  } else {  // not supported operation
    assert(false);
  }

  return TSDB_CODE_SUCCESS;
}

// pExpr->nSQLOptr == 0 while handling "is null" query
static bool isExprLeafNode(tSQLExpr* pExpr) {
  return (pExpr->pRight == NULL && pExpr->pLeft == NULL) &&
         (pExpr->nSQLOptr == 0 || pExpr->nSQLOptr == TK_ID || (pExpr->nSQLOptr >= TK_BOOL && pExpr->nSQLOptr <= TK_NCHAR) || pExpr->nSQLOptr == TK_SET);
}

static bool isExprDirectParentOfLeafNode(tSQLExpr* pExpr) {
  return (pExpr->pLeft != NULL && pExpr->pRight != NULL) &&
         (isExprLeafNode(pExpr->pLeft) && isExprLeafNode(pExpr->pRight));
}

static int32_t tSQLExprLeafToString(tSQLExpr* pExpr, bool addParentheses, char** output) {
  if (!isExprDirectParentOfLeafNode(pExpr)) {
    return TSDB_CODE_TSC_INVALID_SQL;
  }

  tSQLExpr* pLeft = pExpr->pLeft;
  tSQLExpr* pRight = pExpr->pRight;

  if (addParentheses) {
    *(*output) = '(';
    *output += 1;
  }

  tSQLExprNodeToString(pLeft, output);
  if (optrToString(pExpr, output) != TSDB_CODE_SUCCESS) {
    return TSDB_CODE_TSC_INVALID_SQL;
  }

  tSQLExprNodeToString(pRight, output);

  if (addParentheses) {
    *(*output) = ')';
    *output += 1;
  }

  return TSDB_CODE_SUCCESS;
}

static int32_t optrToString(tSQLExpr* pExpr, char** exprString) {
  const char* le = "<=";
  const char* ge = ">=";
  const char* ne = "<>";
  const char* likeOptr = "LIKE";

  switch (pExpr->nSQLOptr) {
    case TK_LE: {
      *(int16_t*)(*exprString) = *(int16_t*)le;
      *exprString += 1;
      break;
    }
    case TK_GE: {
      *(int16_t*)(*exprString) = *(int16_t*)ge;
      *exprString += 1;
      break;
    }
    case TK_NE: {
      *(int16_t*)(*exprString) = *(int16_t*)ne;
      *exprString += 1;
      break;
    }

    case TK_LT:
      *(*exprString) = '<';
      break;
    case TK_GT:
      *(*exprString) = '>';
      break;
    case TK_EQ:
      *(*exprString) = '=';
      break;
    case TK_PLUS:
      *(*exprString) = '+';
      break;
    case TK_MINUS:
      *(*exprString) = '-';
      break;
    case TK_STAR:
      *(*exprString) = '*';
      break;
    case TK_DIVIDE:
      *(*exprString) = '/';
      break;
    case TK_REM:
      *(*exprString) = '%';
      break;
    case TK_LIKE: {
      int32_t len = sprintf(*exprString, " %s ", likeOptr);
      *exprString += (len - 1);
      break;
    }
    default:
      return TSDB_CODE_TSC_INVALID_SQL;
  }

  *exprString += 1;

  return TSDB_CODE_SUCCESS;
}

static int32_t tablenameListToString(tSQLExpr* pExpr, SStringBuilder* sb) {
  tSQLExprList* pList = pExpr->pParam;
  if (pList->nExpr <= 0) {
    return TSDB_CODE_TSC_INVALID_SQL;
  }

  if (pList->nExpr > 0) {
    taosStringBuilderAppendStringLen(sb, QUERY_COND_REL_PREFIX_IN, QUERY_COND_REL_PREFIX_IN_LEN);
  }

  for (int32_t i = 0; i < pList->nExpr; ++i) {
    tSQLExpr* pSub = pList->a[i].pNode;
    taosStringBuilderAppendStringLen(sb, pSub->val.pz, pSub->val.nLen);

    if (i < pList->nExpr - 1) {
      taosStringBuilderAppendString(sb, TBNAME_LIST_SEP);
    }

    if (pSub->val.nLen <= 0 || !tscValidateTableNameLength(pSub->val.nLen)) {
      return TSDB_CODE_TSC_INVALID_SQL;
    }
  }

  return TSDB_CODE_SUCCESS;
}

static int32_t tablenameCondToString(tSQLExpr* pExpr, SStringBuilder* sb) {
  taosStringBuilderAppendStringLen(sb, QUERY_COND_REL_PREFIX_LIKE, QUERY_COND_REL_PREFIX_LIKE_LEN);
  taosStringBuilderAppendString(sb, pExpr->val.pz);

  return TSDB_CODE_SUCCESS;
}

enum {
  TSQL_EXPR_TS = 0,
  TSQL_EXPR_TAG = 1,
  TSQL_EXPR_COLUMN = 2,
  TSQL_EXPR_TBNAME = 3,
};

static int32_t extractColumnFilterInfo(SSqlCmd* pCmd, SQueryInfo* pQueryInfo, SColumnIndex* pIndex, tSQLExpr* pExpr, int32_t sqlOptr) {
  STableMetaInfo* pTableMetaInfo = tscGetMetaInfo(pQueryInfo, pIndex->tableIndex);

  STableMeta* pTableMeta = pTableMetaInfo->pTableMeta;
  SSchema*    pSchema = tscGetTableColumnSchema(pTableMeta, pIndex->columnIndex);

  const char* msg1 = "non binary column not support like operator";
  const char* msg2 = "binary column not support this operator";  
  const char* msg3 = "bool column not support this operator";

  SColumn* pColumn = tscColumnListInsert(pQueryInfo->colList, pIndex);
  SColumnFilterInfo* pColFilter = NULL;

  /*
   * in case of TK_AND filter condition, we first find the corresponding column and build the query condition together
   * the already existed condition.
   */
  if (sqlOptr == TK_AND) {
    // this is a new filter condition on this column
    if (pColumn->numOfFilters == 0) {
      pColFilter = addColumnFilterInfo(pColumn);
    } else {  // update the existed column filter information, find the filter info here
      pColFilter = &pColumn->filterInfo[0];
    }

    if (pColFilter == NULL) {
      return TSDB_CODE_TSC_OUT_OF_MEMORY;
    }
  } else if (sqlOptr == TK_OR) {
    // TODO fixme: failed to invalid the filter expression: "col1 = 1 OR col2 = 2"
    pColFilter = addColumnFilterInfo(pColumn);
    if (pColFilter == NULL) {
      return TSDB_CODE_TSC_OUT_OF_MEMORY;
    }
  } else {  // error;
    return TSDB_CODE_TSC_INVALID_SQL;
  }

  pColFilter->filterstr =
      ((pSchema->type == TSDB_DATA_TYPE_BINARY || pSchema->type == TSDB_DATA_TYPE_NCHAR) ? 1 : 0);

  if (pColFilter->filterstr) {
    if (pExpr->nSQLOptr != TK_EQ && pExpr->nSQLOptr != TK_NE && pExpr->nSQLOptr != TK_LIKE) {
      return invalidSqlErrMsg(tscGetErrorMsgPayload(pCmd), msg2);
    }
  } else {
    if (pExpr->nSQLOptr == TK_LIKE) {
      return invalidSqlErrMsg(tscGetErrorMsgPayload(pCmd), msg1);
    }
    
    if (pSchema->type == TSDB_DATA_TYPE_BOOL) {
      if (pExpr->nSQLOptr != TK_EQ && pExpr->nSQLOptr != TK_NE) {
        return invalidSqlErrMsg(tscGetErrorMsgPayload(pCmd), msg3);
      }
    }
  }

  pColumn->colIndex = *pIndex;
  return doExtractColumnFilterInfo(pCmd, pQueryInfo, pColFilter, pIndex, pExpr);
}

static void relToString(tSQLExpr* pExpr, char** str) {
  assert(pExpr->nSQLOptr == TK_AND || pExpr->nSQLOptr == TK_OR);

  const char* or = "OR";
  const char*and = "AND";

  //    if (pQueryInfo->tagCond.relType == TSQL_STABLE_QTYPE_COND) {
  if (pExpr->nSQLOptr == TK_AND) {
    strcpy(*str, and);
    *str += strlen(and);
  } else {
    strcpy(*str, or);
    *str += strlen(or);
  }
}

UNUSED_FUNC
static int32_t getTagCondString(tSQLExpr* pExpr, char** str) {
  if (pExpr == NULL) {
    return TSDB_CODE_SUCCESS;
  }

  if (!isExprDirectParentOfLeafNode(pExpr)) {
    *(*str) = '(';
    *str += 1;

    int32_t ret = getTagCondString(pExpr->pLeft, str);
    if (ret != TSDB_CODE_SUCCESS) {
      return ret;
    }

    relToString(pExpr, str);

    ret = getTagCondString(pExpr->pRight, str);

    *(*str) = ')';
    *str += 1;

    return ret;
  }

  return tSQLExprLeafToString(pExpr, true, str);
}

static int32_t getTablenameCond(SSqlCmd* pCmd, SQueryInfo* pQueryInfo, tSQLExpr* pTableCond, SStringBuilder* sb) {
  const char* msg0 = "invalid table name list";

  if (pTableCond == NULL) {
    return TSDB_CODE_SUCCESS;
  }

  tSQLExpr* pLeft = pTableCond->pLeft;
  tSQLExpr* pRight = pTableCond->pRight;

  if (!isTablenameToken(&pLeft->colInfo)) {
    return TSDB_CODE_TSC_INVALID_SQL;
  }

  int32_t ret = TSDB_CODE_SUCCESS;

  if (pTableCond->nSQLOptr == TK_IN) {
    ret = tablenameListToString(pRight, sb);
  } else if (pTableCond->nSQLOptr == TK_LIKE) {
    ret = tablenameCondToString(pRight, sb);
  }

  if (ret != TSDB_CODE_SUCCESS) {
    invalidSqlErrMsg(tscGetErrorMsgPayload(pCmd), msg0);
  }

  return ret;
}

static int32_t getColumnQueryCondInfo(SSqlCmd* pCmd, SQueryInfo* pQueryInfo, tSQLExpr* pExpr, int32_t relOptr) {
  if (pExpr == NULL) {
    return TSDB_CODE_SUCCESS;
  }

  if (!isExprDirectParentOfLeafNode(pExpr)) {  // internal node
    int32_t ret = getColumnQueryCondInfo(pCmd, pQueryInfo, pExpr->pLeft, pExpr->nSQLOptr);
    if (ret != TSDB_CODE_SUCCESS) {
      return ret;
    }

    return getColumnQueryCondInfo(pCmd, pQueryInfo, pExpr->pRight, pExpr->nSQLOptr);
  } else {  // handle leaf node
    SColumnIndex index = COLUMN_INDEX_INITIALIZER;
    if (getColumnIndexByName(pCmd, &pExpr->pLeft->colInfo, pQueryInfo, &index) != TSDB_CODE_SUCCESS) {
      return TSDB_CODE_TSC_INVALID_SQL;
    }

    return extractColumnFilterInfo(pCmd, pQueryInfo, &index, pExpr, relOptr);
  }
}

static int32_t getJoinCondInfo(SSqlCmd* pCmd, SQueryInfo* pQueryInfo, tSQLExpr* pExpr) {
  const char* msg1 = "invalid join query condition";
  const char* msg3 = "type of join columns must be identical";
  const char* msg4 = "invalid column name in join condition";

  if (pExpr == NULL) {
    return TSDB_CODE_SUCCESS;
  }

  if (!isExprDirectParentOfLeafNode(pExpr)) {
    return invalidSqlErrMsg(tscGetErrorMsgPayload(pCmd), msg1);
  }

  STagCond*  pTagCond = &pQueryInfo->tagCond;
  SJoinNode* pLeft = &pTagCond->joinInfo.left;
  SJoinNode* pRight = &pTagCond->joinInfo.right;

  SColumnIndex index = COLUMN_INDEX_INITIALIZER;
  if (getColumnIndexByName(pCmd, &pExpr->pLeft->colInfo, pQueryInfo, &index) != TSDB_CODE_SUCCESS) {
    return invalidSqlErrMsg(tscGetErrorMsgPayload(pCmd), msg4);
  }

  STableMetaInfo* pTableMetaInfo = tscGetMetaInfo(pQueryInfo, index.tableIndex);
  SSchema* pTagSchema1 = tscGetTableColumnSchema(pTableMetaInfo->pTableMeta, index.columnIndex);

  pLeft->uid = pTableMetaInfo->pTableMeta->id.uid;
  pLeft->tagColId = pTagSchema1->colId;
  strcpy(pLeft->tableId, pTableMetaInfo->name);

  index = (SColumnIndex)COLUMN_INDEX_INITIALIZER;
  if (getColumnIndexByName(pCmd, &pExpr->pRight->colInfo, pQueryInfo, &index) != TSDB_CODE_SUCCESS) {
    return invalidSqlErrMsg(tscGetErrorMsgPayload(pCmd), msg4);
  }

  pTableMetaInfo = tscGetMetaInfo(pQueryInfo, index.tableIndex);
  SSchema* pTagSchema2 = tscGetTableColumnSchema(pTableMetaInfo->pTableMeta, index.columnIndex);

  pRight->uid = pTableMetaInfo->pTableMeta->id.uid;
  pRight->tagColId = pTagSchema2->colId;
  strcpy(pRight->tableId, pTableMetaInfo->name);

  if (pTagSchema1->type != pTagSchema2->type) {
    return invalidSqlErrMsg(tscGetErrorMsgPayload(pCmd), msg3);
  }

  pTagCond->joinInfo.hasJoin = true;
  return TSDB_CODE_SUCCESS;
}

// todo error handle / such as and /or mixed with +/-/*/
int32_t doArithmeticExprToString(tSQLExpr* pExpr, char** exprString) {
  tSQLExpr* pLeft = pExpr->pLeft;
  tSQLExpr* pRight = pExpr->pRight;

  *(*exprString)++ = '(';

  if (pLeft->nSQLOptr >= TK_PLUS && pLeft->nSQLOptr <= TK_REM) {
    doArithmeticExprToString(pLeft, exprString);
  } else {
    int32_t ret = tSQLExprNodeToString(pLeft, exprString);
    if (ret != TSDB_CODE_SUCCESS) {
      return TSDB_CODE_TSC_INVALID_SQL;
    }
  }

  optrToString(pExpr, exprString);

  if (pRight->nSQLOptr >= TK_PLUS && pRight->nSQLOptr <= TK_REM) {
    doArithmeticExprToString(pRight, exprString);
  } else {
    int32_t ret = tSQLExprNodeToString(pRight, exprString);
    if (ret != TSDB_CODE_SUCCESS) {
      return TSDB_CODE_TSC_INVALID_SQL;
    }
  }

  *(*exprString)++ = ')';

  return TSDB_CODE_SUCCESS;
}

static int32_t validateSQLExpr(SSqlCmd* pCmd, tSQLExpr* pExpr, SQueryInfo* pQueryInfo, SColumnList* pList, int32_t* type) {
  if (pExpr->nSQLOptr == TK_ID) {
    if (*type == NON_ARITHMEIC_EXPR) {
      *type = NORMAL_ARITHMETIC;
    } else if (*type == AGG_ARIGHTMEIC) {
      return TSDB_CODE_TSC_INVALID_SQL;
    }

    SColumnIndex index = COLUMN_INDEX_INITIALIZER;
    if (getColumnIndexByName(pCmd, &pExpr->colInfo, pQueryInfo, &index) != TSDB_CODE_SUCCESS) {
      return TSDB_CODE_TSC_INVALID_SQL;
    }

    // if column is timestamp, bool, binary, nchar, not support arithmetic, so return invalid sql
    STableMeta* pTableMeta = tscGetMetaInfo(pQueryInfo, index.tableIndex)->pTableMeta;
    SSchema*    pSchema = tscGetTableSchema(pTableMeta) + index.columnIndex;
    
    if ((pSchema->type == TSDB_DATA_TYPE_TIMESTAMP) || (pSchema->type == TSDB_DATA_TYPE_BOOL) ||
        (pSchema->type == TSDB_DATA_TYPE_BINARY) || (pSchema->type == TSDB_DATA_TYPE_NCHAR)) {
      return TSDB_CODE_TSC_INVALID_SQL;
    }

    pList->ids[pList->num++] = index;
  } else if (pExpr->nSQLOptr == TK_FLOAT && (isnan(pExpr->val.dKey) || isinf(pExpr->val.dKey))) {
    return TSDB_CODE_TSC_INVALID_SQL;
  } else if (pExpr->nSQLOptr >= TK_COUNT && pExpr->nSQLOptr <= TK_AVG_IRATE) {
    if (*type == NON_ARITHMEIC_EXPR) {
      *type = AGG_ARIGHTMEIC;
    } else if (*type == NORMAL_ARITHMETIC) {
      return TSDB_CODE_TSC_INVALID_SQL;
    }

    int32_t outputIndex = (int32_t)tscSqlExprNumOfExprs(pQueryInfo);
  
    tSQLExprItem item = {.pNode = pExpr, .aliasName = NULL};
  
    // sql function in selection clause, append sql function info in pSqlCmd structure sequentially
    if (addExprAndResultField(pCmd, pQueryInfo, outputIndex, &item, false) != TSDB_CODE_SUCCESS) {
      return TSDB_CODE_TSC_INVALID_SQL;
    }
  }

  return TSDB_CODE_SUCCESS;
}

static int32_t validateArithmeticSQLExpr(SSqlCmd* pCmd, tSQLExpr* pExpr, SQueryInfo* pQueryInfo, SColumnList* pList, int32_t* type) {
  if (pExpr == NULL) {
    return TSDB_CODE_SUCCESS;
  }

  tSQLExpr* pLeft = pExpr->pLeft;
  if (pLeft->nSQLOptr >= TK_PLUS && pLeft->nSQLOptr <= TK_REM) {
    int32_t ret = validateArithmeticSQLExpr(pCmd, pLeft, pQueryInfo, pList, type);
    if (ret != TSDB_CODE_SUCCESS) {
      return ret;
    }
  } else {
    int32_t ret = validateSQLExpr(pCmd, pLeft, pQueryInfo, pList, type);
    if (ret != TSDB_CODE_SUCCESS) {
      return ret;
    }
  }

  tSQLExpr* pRight = pExpr->pRight;
  if (pRight->nSQLOptr >= TK_PLUS && pRight->nSQLOptr <= TK_REM) {
    int32_t ret = validateArithmeticSQLExpr(pCmd, pRight, pQueryInfo, pList, type);
    if (ret != TSDB_CODE_SUCCESS) {
      return ret;
    }
  } else {
    int32_t ret = validateSQLExpr(pCmd, pRight, pQueryInfo, pList, type);
    if (ret != TSDB_CODE_SUCCESS) {
      return ret;
    }
  }

  return TSDB_CODE_SUCCESS;
}

static bool isValidExpr(tSQLExpr* pLeft, tSQLExpr* pRight, int32_t optr) {
  if (pLeft == NULL || (pRight == NULL && optr != TK_IN)) {
    return false;
  }

  /*
   * filter illegal expression in where clause:
   * 1. count(*) > 12
   * 2. sum(columnA) > sum(columnB)
   * 3. 4 < 5,  'ABC'>'abc'
   *
   * However, columnA < 4+12 is valid
   */
  if (pLeft->nSQLOptr >= TK_COUNT && pLeft->nSQLOptr <= TK_AVG_IRATE) {
    return false;
  }

  if (pRight == NULL) {
    return true;
  }

  if (pRight->nSQLOptr >= TK_COUNT && pRight->nSQLOptr <= TK_AVG_IRATE) {
    return false;
  }
  
  if (pLeft->nSQLOptr >= TK_BOOL
    && pLeft->nSQLOptr <= TK_BINARY
    && pRight->nSQLOptr >= TK_BOOL
    && pRight->nSQLOptr <= TK_BINARY) {
    return false;
  }

  return true;
}

static void exchangeExpr(tSQLExpr* pExpr) {
  tSQLExpr* pLeft = pExpr->pLeft;
  tSQLExpr* pRight = pExpr->pRight;

  if (pRight->nSQLOptr == TK_ID && (pLeft->nSQLOptr == TK_INTEGER || pLeft->nSQLOptr == TK_FLOAT ||
                                    pLeft->nSQLOptr == TK_STRING || pLeft->nSQLOptr == TK_BOOL)) {
    /*
     * exchange value of the left handside and the value of the right-handside
     * to make sure that the value of filter expression always locates in
     * right-handside and
     * the column-id is at the left handside.
     */
    uint32_t optr = 0;
    switch (pExpr->nSQLOptr) {
      case TK_LE:
        optr = TK_GE;
        break;
      case TK_LT:
        optr = TK_GT;
        break;
      case TK_GT:
        optr = TK_LT;
        break;
      case TK_GE:
        optr = TK_LE;
        break;
      default:
        optr = pExpr->nSQLOptr;
    }

    pExpr->nSQLOptr = optr;
    SWAP(pExpr->pLeft, pExpr->pRight, void*);
  }
}

static bool validateJoinExprNode(SSqlCmd* pCmd, SQueryInfo* pQueryInfo, tSQLExpr* pExpr, SColumnIndex* pLeftIndex) {
  const char* msg1 = "illegal column name";
  const char* msg2 = "= is expected in join expression";
  const char* msg3 = "join column must have same type";
  const char* msg4 = "self join is not allowed";
  const char* msg5 = "join table must be the same type(table to table, super table to super table)";

  tSQLExpr* pRight = pExpr->pRight;

  if (pRight->nSQLOptr != TK_ID) {
    return true;
  }

  if (pExpr->nSQLOptr != TK_EQ) {
    invalidSqlErrMsg(tscGetErrorMsgPayload(pCmd), msg2);
    return false;
  }

  SColumnIndex rightIndex = COLUMN_INDEX_INITIALIZER;

  if (getColumnIndexByName(pCmd, &pRight->colInfo, pQueryInfo, &rightIndex) != TSDB_CODE_SUCCESS) {
    invalidSqlErrMsg(tscGetErrorMsgPayload(pCmd), msg1);
    return false;
  }

  // todo extract function
  STableMetaInfo* pLeftMeterMeta = tscGetMetaInfo(pQueryInfo, pLeftIndex->tableIndex);
  SSchema*        pLeftSchema = tscGetTableSchema(pLeftMeterMeta->pTableMeta);
  int16_t         leftType = pLeftSchema[pLeftIndex->columnIndex].type;

  STableMetaInfo* pRightMeterMeta = tscGetMetaInfo(pQueryInfo, rightIndex.tableIndex);
  SSchema*        pRightSchema = tscGetTableSchema(pRightMeterMeta->pTableMeta);
  int16_t         rightType = pRightSchema[rightIndex.columnIndex].type;

  if (leftType != rightType) {
    invalidSqlErrMsg(tscGetErrorMsgPayload(pCmd), msg3);
    return false;
  } else if (pLeftIndex->tableIndex == rightIndex.tableIndex) {
    invalidSqlErrMsg(tscGetErrorMsgPayload(pCmd), msg4);
    return false;
  }

  // table to table/ super table to super table are allowed
  if (UTIL_TABLE_IS_SUPER_TABLE(pLeftMeterMeta) != UTIL_TABLE_IS_SUPER_TABLE(pRightMeterMeta)) {
    invalidSqlErrMsg(tscGetErrorMsgPayload(pCmd), msg5);
    return false;
  }

  return true;
}

static bool validTableNameOptr(tSQLExpr* pExpr) {
  const char nameFilterOptr[] = {TK_IN, TK_LIKE};

  for (int32_t i = 0; i < tListLen(nameFilterOptr); ++i) {
    if (pExpr->nSQLOptr == nameFilterOptr[i]) {
      return true;
    }
  }

  return false;
}

static int32_t setExprToCond(tSQLExpr** parent, tSQLExpr* pExpr, const char* msg, int32_t parentOptr, char* msgBuf) {
  if (*parent != NULL) {
    if (parentOptr == TK_OR && msg != NULL) {
      return invalidSqlErrMsg(msgBuf, msg);
    }

    *parent = tSQLExprCreate((*parent), pExpr, parentOptr);
  } else {
    *parent = pExpr;
  }

  return TSDB_CODE_SUCCESS;
}

static int32_t handleExprInQueryCond(SSqlCmd* pCmd, SQueryInfo* pQueryInfo, tSQLExpr** pExpr, SCondExpr* pCondExpr,
                                     int32_t* type, int32_t parentOptr) {
  const char* msg1 = "table query cannot use tags filter";
  const char* msg2 = "illegal column name";
  const char* msg3 = "only one query time range allowed";
  const char* msg4 = "only one join condition allowed";
  const char* msg5 = "not support ordinary column join";
  const char* msg6 = "only one query condition on tbname allowed";
  const char* msg7 = "only in/like allowed in filter table name";
  const char* msg8 = "wildcard string should be less than 20 characters";
  
  tSQLExpr* pLeft = (*pExpr)->pLeft;
  tSQLExpr* pRight = (*pExpr)->pRight;

  int32_t ret = TSDB_CODE_SUCCESS;

  SColumnIndex index = COLUMN_INDEX_INITIALIZER;
  if (getColumnIndexByName(pCmd, &pLeft->colInfo, pQueryInfo, &index) != TSDB_CODE_SUCCESS) {
    return invalidSqlErrMsg(tscGetErrorMsgPayload(pCmd), msg2);
  }

  assert(isExprDirectParentOfLeafNode(*pExpr));

  STableMetaInfo* pTableMetaInfo = tscGetMetaInfo(pQueryInfo, index.tableIndex);
  STableMeta*     pTableMeta = pTableMetaInfo->pTableMeta;

  if (index.columnIndex == PRIMARYKEY_TIMESTAMP_COL_INDEX) {  // query on time range
    if (!validateJoinExprNode(pCmd, pQueryInfo, *pExpr, &index)) {
      return TSDB_CODE_TSC_INVALID_SQL;
    }

    // set join query condition
    if (pRight->nSQLOptr == TK_ID) {  // no need to keep the timestamp join condition
      TSDB_QUERY_SET_TYPE(pQueryInfo->type, TSDB_QUERY_TYPE_JOIN_QUERY);
      pCondExpr->tsJoin = true;

      /*
       * to release expression, e.g., m1.ts = m2.ts,
       * since this expression is used to set the join query type
       */
      tSQLExprDestroy(*pExpr);
    } else {
      ret = setExprToCond(&pCondExpr->pTimewindow, *pExpr, msg3, parentOptr, pQueryInfo->msg);
    }

    *pExpr = NULL;  // remove this expression
    *type = TSQL_EXPR_TS;
  } else if (index.columnIndex >= tscGetNumOfColumns(pTableMeta) || index.columnIndex == TSDB_TBNAME_COLUMN_INDEX) {
    // query on tags, check for tag query condition
    if (UTIL_TABLE_IS_NORMAL_TABLE(pTableMetaInfo)) {
      return invalidSqlErrMsg(tscGetErrorMsgPayload(pCmd), msg1);
    }

    // check for like expression
    if ((*pExpr)->nSQLOptr == TK_LIKE) {
      if (pRight->val.nLen > TSDB_PATTERN_STRING_MAX_LEN) {
        return invalidSqlErrMsg(tscGetErrorMsgPayload(pCmd), msg8);
      }

      SSchema* pSchema = tscGetTableSchema(pTableMetaInfo->pTableMeta);

      if ((!isTablenameToken(&pLeft->colInfo)) && pSchema[index.columnIndex].type != TSDB_DATA_TYPE_BINARY &&
          pSchema[index.columnIndex].type != TSDB_DATA_TYPE_NCHAR) {
        return invalidSqlErrMsg(tscGetErrorMsgPayload(pCmd), msg2);
      }
    }

    // in case of in operator, keep it in a seprate attribute
    if (index.columnIndex == TSDB_TBNAME_COLUMN_INDEX) {
      if (!validTableNameOptr(*pExpr)) {
        return invalidSqlErrMsg(tscGetErrorMsgPayload(pCmd), msg7);
      }
  
      if (!UTIL_TABLE_IS_SUPER_TABLE(pTableMetaInfo)) {
        return invalidSqlErrMsg(tscGetErrorMsgPayload(pCmd), msg1);
      }

      if (pCondExpr->pTableCond == NULL) {
        pCondExpr->pTableCond = *pExpr;
        pCondExpr->relType = parentOptr;
        pCondExpr->tableCondIndex = index.tableIndex;
      } else {
        return invalidSqlErrMsg(tscGetErrorMsgPayload(pCmd), msg6);
      }

      *type = TSQL_EXPR_TBNAME;
      *pExpr = NULL;
    } else {
      if (pRight != NULL && pRight->nSQLOptr == TK_ID) {  // join on tag columns for stable query
        if (!validateJoinExprNode(pCmd, pQueryInfo, *pExpr, &index)) {
          return TSDB_CODE_TSC_INVALID_SQL;
        }

        if (pCondExpr->pJoinExpr != NULL) {
          return invalidSqlErrMsg(tscGetErrorMsgPayload(pCmd), msg4);
        }

        pQueryInfo->type |= TSDB_QUERY_TYPE_JOIN_QUERY;
        ret = setExprToCond(&pCondExpr->pJoinExpr, *pExpr, NULL, parentOptr, pQueryInfo->msg);
        *pExpr = NULL;
      } else {
        // do nothing
        //                ret = setExprToCond(pCmd, &pCondExpr->pTagCond,
        //                *pExpr, NULL, parentOptr);
      }

      *type = TSQL_EXPR_TAG;
    }

  } else {  // query on other columns
    *type = TSQL_EXPR_COLUMN;

    if (pRight->nSQLOptr == TK_ID) {  // other column cannot be served as the join column
      return invalidSqlErrMsg(tscGetErrorMsgPayload(pCmd), msg5);
    }

    ret = setExprToCond(&pCondExpr->pColumnCond, *pExpr, NULL, parentOptr, pQueryInfo->msg);
    *pExpr = NULL;  // remove it from expr tree
  }

  return ret;
}

int32_t getQueryCondExpr(SSqlCmd* pCmd, SQueryInfo* pQueryInfo, tSQLExpr** pExpr, SCondExpr* pCondExpr,
                        int32_t* type, int32_t parentOptr) {
  if (pExpr == NULL) {
    return TSDB_CODE_SUCCESS;
  }

  const char* msg1 = "query condition between different columns must use 'AND'";

  tSQLExpr* pLeft = (*pExpr)->pLeft;
  tSQLExpr* pRight = (*pExpr)->pRight;

  if (!isValidExpr(pLeft, pRight, (*pExpr)->nSQLOptr)) {
    return TSDB_CODE_TSC_INVALID_SQL;
  }

  int32_t leftType = -1;
  int32_t rightType = -1;

  if (!isExprDirectParentOfLeafNode(*pExpr)) {
    int32_t ret = getQueryCondExpr(pCmd, pQueryInfo, &(*pExpr)->pLeft, pCondExpr, &leftType, (*pExpr)->nSQLOptr);
    if (ret != TSDB_CODE_SUCCESS) {
      return ret;
    }

    ret = getQueryCondExpr(pCmd, pQueryInfo, &(*pExpr)->pRight, pCondExpr, &rightType, (*pExpr)->nSQLOptr);
    if (ret != TSDB_CODE_SUCCESS) {
      return ret;
    }

    /*
     *  if left child and right child do not belong to the same group, the sub
     *  expression is not valid for parent node, it must be TK_AND operator.
     */
    if (leftType != rightType) {
      if ((*pExpr)->nSQLOptr == TK_OR && (leftType + rightType != TSQL_EXPR_TBNAME + TSQL_EXPR_TAG)) {
        return invalidSqlErrMsg(tscGetErrorMsgPayload(pCmd), msg1);
      }
    }

    *type = rightType;
    return TSDB_CODE_SUCCESS;
  }

  exchangeExpr(*pExpr);

  return handleExprInQueryCond(pCmd, pQueryInfo, pExpr, pCondExpr, type, parentOptr);
}

static void doCompactQueryExpr(tSQLExpr** pExpr) {
  if (*pExpr == NULL || isExprDirectParentOfLeafNode(*pExpr)) {
    return;
  }

  if ((*pExpr)->pLeft) {
    doCompactQueryExpr(&(*pExpr)->pLeft);
  }

  if ((*pExpr)->pRight) {
    doCompactQueryExpr(&(*pExpr)->pRight);
  }

  if ((*pExpr)->pLeft == NULL && (*pExpr)->pRight == NULL &&
      ((*pExpr)->nSQLOptr == TK_OR || (*pExpr)->nSQLOptr == TK_AND)) {
    tSQLExprNodeDestroy(*pExpr);
    *pExpr = NULL;

  } else if ((*pExpr)->pLeft == NULL && (*pExpr)->pRight != NULL) {
    tSQLExpr* tmpPtr = (*pExpr)->pRight;
    tSQLExprNodeDestroy(*pExpr);

    (*pExpr) = tmpPtr;
  } else if ((*pExpr)->pRight == NULL && (*pExpr)->pLeft != NULL) {
    tSQLExpr* tmpPtr = (*pExpr)->pLeft;
    tSQLExprNodeDestroy(*pExpr);

    (*pExpr) = tmpPtr;
  }
}

static void doExtractExprForSTable(SSqlCmd* pCmd, tSQLExpr** pExpr, SQueryInfo* pQueryInfo, tSQLExpr** pOut, int32_t tableIndex) {
  if (isExprDirectParentOfLeafNode(*pExpr)) {
    tSQLExpr* pLeft = (*pExpr)->pLeft;

    SColumnIndex index = COLUMN_INDEX_INITIALIZER;
    if (getColumnIndexByName(pCmd, &pLeft->colInfo, pQueryInfo, &index) != TSDB_CODE_SUCCESS) {
      return;
    }

    if (index.tableIndex != tableIndex) {
      return;
    }

    SStrToken t = {0};
    extractTableNameFromToken(&pLeft->colInfo, &t);

    *pOut = *pExpr;
    (*pExpr) = NULL;

  } else {
    *pOut = tSQLExprCreate(NULL, NULL, (*pExpr)->nSQLOptr);

    doExtractExprForSTable(pCmd, &(*pExpr)->pLeft, pQueryInfo, &((*pOut)->pLeft), tableIndex);
    doExtractExprForSTable(pCmd, &(*pExpr)->pRight, pQueryInfo, &((*pOut)->pRight), tableIndex);
  }
}

static tSQLExpr* extractExprForSTable(SSqlCmd* pCmd, tSQLExpr** pExpr, SQueryInfo* pQueryInfo, int32_t tableIndex) {
  tSQLExpr* pResExpr = NULL;

  if (*pExpr != NULL) {
    doExtractExprForSTable(pCmd, pExpr, pQueryInfo, &pResExpr, tableIndex);
    doCompactQueryExpr(&pResExpr);
  }

  return pResExpr;
}

int tableNameCompar(const void* lhs, const void* rhs) {
  char* left = *(char**)lhs;
  char* right = *(char**)rhs;

  int32_t ret = strcmp(left, right);

  if (ret == 0) {
    return 0;
  }

  return ret > 0 ? 1 : -1;
}

static int32_t setTableCondForSTableQuery(SSqlCmd* pCmd, SQueryInfo* pQueryInfo, const char* account,
                                          tSQLExpr* pExpr, int16_t tableCondIndex, SStringBuilder* sb) {
  const char* msg = "table name too long";

  if (pExpr == NULL) {
    return TSDB_CODE_SUCCESS;
  }

  STableMetaInfo* pTableMetaInfo = tscGetMetaInfo(pQueryInfo, tableCondIndex);

  STagCond* pTagCond = &pQueryInfo->tagCond;
  pTagCond->tbnameCond.uid = pTableMetaInfo->pTableMeta->id.uid;

  assert(pExpr->nSQLOptr == TK_LIKE || pExpr->nSQLOptr == TK_IN);

  if (pExpr->nSQLOptr == TK_LIKE) {
    char* str = taosStringBuilderGetResult(sb, NULL);
    pQueryInfo->tagCond.tbnameCond.cond = strdup(str);
    return TSDB_CODE_SUCCESS;
  }

  SStringBuilder sb1; memset(&sb1, 0, sizeof(sb1));
  taosStringBuilderAppendStringLen(&sb1, QUERY_COND_REL_PREFIX_IN, QUERY_COND_REL_PREFIX_IN_LEN);

  char db[TSDB_TABLE_FNAME_LEN] = {0};

  // remove the duplicated input table names
  int32_t num = 0;
  char*   tableNameString = taosStringBuilderGetResult(sb, NULL);

  char** segments = strsplit(tableNameString + QUERY_COND_REL_PREFIX_IN_LEN, TBNAME_LIST_SEP, &num);
  qsort(segments, num, POINTER_BYTES, tableNameCompar);

  int32_t j = 1;
  for (int32_t i = 1; i < num; ++i) {
    if (strcmp(segments[i], segments[i - 1]) != 0) {
      segments[j++] = segments[i];
    }
  }
  num = j;

  char* name = extractDBName(pTableMetaInfo->name, db);
  SStrToken dbToken = { .type = TK_STRING, .z = name, .n = (uint32_t)strlen(name) };
  
  for (int32_t i = 0; i < num; ++i) {
    if (i >= 1) {
      taosStringBuilderAppendStringLen(&sb1, TBNAME_LIST_SEP, 1);
    }

    char      idBuf[TSDB_TABLE_FNAME_LEN] = {0};
    int32_t   xlen = (int32_t)strlen(segments[i]);
    SStrToken t = {.z = segments[i], .n = xlen, .type = TK_STRING};

    int32_t ret = setObjFullName(idBuf, account, &dbToken, &t, &xlen);
    if (ret != TSDB_CODE_SUCCESS) {
      taosStringBuilderDestroy(&sb1);
      taosTFree(segments);

      invalidSqlErrMsg(tscGetErrorMsgPayload(pCmd), msg);
      return ret;
    }

    taosStringBuilderAppendString(&sb1, idBuf);
  }

  char* str = taosStringBuilderGetResult(&sb1, NULL);
  pQueryInfo->tagCond.tbnameCond.cond = strdup(str);

  taosStringBuilderDestroy(&sb1);
  taosTFree(segments);
  return TSDB_CODE_SUCCESS;
}

static bool validateFilterExpr(SQueryInfo* pQueryInfo) {
  SArray* pColList = pQueryInfo->colList;
  
  size_t num = taosArrayGetSize(pColList);
  
  for (int32_t i = 0; i < num; ++i) {
    SColumn* pCol = taosArrayGetP(pColList, i);

    for (int32_t j = 0; j < pCol->numOfFilters; ++j) {
      SColumnFilterInfo* pColFilter = &pCol->filterInfo[j];
      int32_t            lowerOptr = pColFilter->lowerRelOptr;
      int32_t            upperOptr = pColFilter->upperRelOptr;

      if ((lowerOptr == TSDB_RELATION_GREATER_EQUAL || lowerOptr == TSDB_RELATION_GREATER) &&
          (upperOptr == TSDB_RELATION_LESS_EQUAL || upperOptr == TSDB_RELATION_LESS)) {
        continue;
      }

      // there must be at least two range, not support yet.
      if (lowerOptr * upperOptr != TSDB_RELATION_INVALID) {
        return false;
      }
    }
  }

  return true;
}

static int32_t getTimeRangeFromExpr(SSqlCmd* pCmd, SQueryInfo* pQueryInfo, tSQLExpr* pExpr) {
  const char* msg0 = "invalid timestamp";
  const char* msg1 = "only one time stamp window allowed";

  if (pExpr == NULL) {
    return TSDB_CODE_SUCCESS;
  }

  if (!isExprDirectParentOfLeafNode(pExpr)) {
    if (pExpr->nSQLOptr == TK_OR) {
      return invalidSqlErrMsg(tscGetErrorMsgPayload(pCmd), msg1);
    }

    getTimeRangeFromExpr(pCmd, pQueryInfo, pExpr->pLeft);

    return getTimeRangeFromExpr(pCmd, pQueryInfo, pExpr->pRight);
  } else {
    SColumnIndex index = COLUMN_INDEX_INITIALIZER;
    if (getColumnIndexByName(pCmd, &pExpr->pLeft->colInfo, pQueryInfo, &index) != TSDB_CODE_SUCCESS) {
      return TSDB_CODE_TSC_INVALID_SQL;
    }

    STableMetaInfo* pTableMetaInfo = tscGetMetaInfo(pQueryInfo, index.tableIndex);
    STableComInfo tinfo = tscGetTableInfo(pTableMetaInfo->pTableMeta);
    
    tSQLExpr* pRight = pExpr->pRight;

    STimeWindow win = {.skey = INT64_MIN, .ekey = INT64_MAX};
    if (getTimeRange(&win, pRight, pExpr->nSQLOptr, tinfo.precision) != TSDB_CODE_SUCCESS) {
      return invalidSqlErrMsg(tscGetErrorMsgPayload(pCmd), msg0);
    }

    // update the timestamp query range
    if (pQueryInfo->window.skey < win.skey) {
      pQueryInfo->window.skey = win.skey;
    }

    if (pQueryInfo->window.ekey > win.ekey) {
      pQueryInfo->window.ekey = win.ekey;
    }
  }

  return TSDB_CODE_SUCCESS;
}

static int32_t validateJoinExpr(SSqlCmd* pCmd, SQueryInfo* pQueryInfo, SCondExpr* pCondExpr) {
  const char* msg1 = "super table join requires tags column";
  const char* msg2 = "timestamp join condition missing";
  const char* msg3 = "condition missing for join query";

  if (!QUERY_IS_JOIN_QUERY(pQueryInfo->type)) {
    if (pQueryInfo->numOfTables == 1) {
      return TSDB_CODE_SUCCESS;
    } else {
      return invalidSqlErrMsg(tscGetErrorMsgPayload(pCmd), msg3);
    }
  }

  STableMetaInfo* pTableMetaInfo = tscGetMetaInfo(pQueryInfo, 0);
  if (UTIL_TABLE_IS_SUPER_TABLE(pTableMetaInfo)) {  // for stable join, tag columns
                                                   // must be present for join
    if (pCondExpr->pJoinExpr == NULL) {
      return invalidSqlErrMsg(tscGetErrorMsgPayload(pCmd), msg1);
    }
  }

  if (!pCondExpr->tsJoin) {
    return invalidSqlErrMsg(tscGetErrorMsgPayload(pCmd), msg2);
  }

  return TSDB_CODE_SUCCESS;
}

static void cleanQueryExpr(SCondExpr* pCondExpr) {
  if (pCondExpr->pTableCond) {
    tSQLExprDestroy(pCondExpr->pTableCond);
  }

  if (pCondExpr->pTagCond) {
    tSQLExprDestroy(pCondExpr->pTagCond);
  }

  if (pCondExpr->pColumnCond) {
    tSQLExprDestroy(pCondExpr->pColumnCond);
  }

  if (pCondExpr->pTimewindow) {
    tSQLExprDestroy(pCondExpr->pTimewindow);
  }

  if (pCondExpr->pJoinExpr) {
    tSQLExprDestroy(pCondExpr->pJoinExpr);
  }
}

static void doAddJoinTagsColumnsIntoTagList(SSqlCmd* pCmd, SQueryInfo* pQueryInfo, SCondExpr* pCondExpr) {
  STableMetaInfo* pTableMetaInfo = tscGetMetaInfo(pQueryInfo, 0);
  if (QUERY_IS_JOIN_QUERY(pQueryInfo->type) && UTIL_TABLE_IS_SUPER_TABLE(pTableMetaInfo)) {
    SColumnIndex index = {0};

    if (getColumnIndexByName(pCmd, &pCondExpr->pJoinExpr->pLeft->colInfo, pQueryInfo, &index) != TSDB_CODE_SUCCESS) {
      tscError("%p: invalid column name (left)", pQueryInfo);
    }
    pTableMetaInfo = tscGetMetaInfo(pQueryInfo, index.tableIndex);
  
    index.columnIndex = index.columnIndex - tscGetNumOfColumns(pTableMetaInfo->pTableMeta);
    tscColumnListInsert(pTableMetaInfo->tagColList, &index);
  
    if (getColumnIndexByName(pCmd, &pCondExpr->pJoinExpr->pRight->colInfo, pQueryInfo, &index) != TSDB_CODE_SUCCESS) {
      tscError("%p: invalid column name (right)", pQueryInfo);
    }
    pTableMetaInfo = tscGetMetaInfo(pQueryInfo, index.tableIndex);
  
    index.columnIndex = index.columnIndex - tscGetNumOfColumns(pTableMetaInfo->pTableMeta);
    tscColumnListInsert(pTableMetaInfo->tagColList, &index);
  }
}

static int32_t getTagQueryCondExpr(SSqlCmd* pCmd, SQueryInfo* pQueryInfo, SCondExpr* pCondExpr, tSQLExpr** pExpr) {
  int32_t ret = TSDB_CODE_SUCCESS;

  if (pCondExpr->pTagCond == NULL) {
    return ret;
  }
  
  for (int32_t i = 0; i < pQueryInfo->numOfTables; ++i) {
    tSQLExpr* p1 = extractExprForSTable(pCmd, pExpr, pQueryInfo, i);
    if (p1 == NULL) {  // no query condition on this table
      continue;
    }

    tExprNode* p = NULL;
  
    SArray* colList = taosArrayInit(10, sizeof(SColIndex));
    ret = exprTreeFromSqlExpr(pCmd, &p, p1, NULL, pQueryInfo, colList);
    SBufferWriter bw = tbufInitWriter(NULL, false);

    TRY(0) {
      exprTreeToBinary(&bw, p);
    } CATCH(code) {
      tbufCloseWriter(&bw);
      UNUSED(code);
      // TODO: more error handling
    } END_TRY
    
    // add to source column list
    STableMetaInfo* pTableMetaInfo = tscGetMetaInfo(pQueryInfo, i);
    int64_t uid = pTableMetaInfo->pTableMeta->id.uid;
    int32_t numOfCols = tscGetNumOfColumns(pTableMetaInfo->pTableMeta);
    
    size_t num = taosArrayGetSize(colList);
    for(int32_t j = 0; j < num; ++j) {
      SColIndex* pIndex = taosArrayGet(colList, j);
      SColumnIndex index = {.tableIndex = i, .columnIndex = pIndex->colIndex - numOfCols};
      tscColumnListInsert(pTableMetaInfo->tagColList, &index);
    }
    
    tsSetSTableQueryCond(&pQueryInfo->tagCond, uid, &bw);
    doCompactQueryExpr(pExpr);
    
    tSQLExprDestroy(p1);
    tExprTreeDestroy(&p, NULL);
    
    taosArrayDestroy(colList);
  }

  pCondExpr->pTagCond = NULL;
  return ret;
}
int32_t parseWhereClause(SQueryInfo* pQueryInfo, tSQLExpr** pExpr, SSqlObj* pSql) {
  if (pExpr == NULL) {
    return TSDB_CODE_SUCCESS;
  }

  const char* msg1 = "invalid expression";
  const char* msg2 = "invalid filter expression";

  int32_t ret = TSDB_CODE_SUCCESS;

  // tags query condition may be larger than 512bytes, therefore, we need to prepare enough large space
  SStringBuilder sb; memset(&sb, 0, sizeof(sb));
  SCondExpr      condExpr = {0};

  if ((*pExpr)->pLeft == NULL || (*pExpr)->pRight == NULL) {
    return invalidSqlErrMsg(tscGetErrorMsgPayload(&pSql->cmd), msg1);
  }

  int32_t type = 0;
  if ((ret = getQueryCondExpr(&pSql->cmd, pQueryInfo, pExpr, &condExpr, &type, (*pExpr)->nSQLOptr)) != TSDB_CODE_SUCCESS) {
    return ret;
  }

  doCompactQueryExpr(pExpr);

  // after expression compact, the expression tree is only include tag query condition
  condExpr.pTagCond = (*pExpr);

  // 1. check if it is a join query
  if ((ret = validateJoinExpr(&pSql->cmd, pQueryInfo, &condExpr)) != TSDB_CODE_SUCCESS) {
    return ret;
  }

  // 2. get the query time range
  if ((ret = getTimeRangeFromExpr(&pSql->cmd, pQueryInfo, condExpr.pTimewindow)) != TSDB_CODE_SUCCESS) {
    return ret;
  }

  // 3. get the tag query condition
  if ((ret = getTagQueryCondExpr(&pSql->cmd, pQueryInfo, &condExpr, pExpr)) != TSDB_CODE_SUCCESS) {
    return ret;
  }

  // 4. get the table name query condition
  if ((ret = getTablenameCond(&pSql->cmd, pQueryInfo, condExpr.pTableCond, &sb)) != TSDB_CODE_SUCCESS) {
    return ret;
  }

  // 5. other column query condition
  if ((ret = getColumnQueryCondInfo(&pSql->cmd, pQueryInfo, condExpr.pColumnCond, TK_AND)) != TSDB_CODE_SUCCESS) {
    return ret;
  }

  // 6. join condition
  if ((ret = getJoinCondInfo(&pSql->cmd, pQueryInfo, condExpr.pJoinExpr)) != TSDB_CODE_SUCCESS) {
    return ret;
  }

  // 7. query condition for table name
  pQueryInfo->tagCond.relType = (condExpr.relType == TK_AND) ? TSDB_RELATION_AND : TSDB_RELATION_OR;

  ret = setTableCondForSTableQuery(&pSql->cmd, pQueryInfo, getAccountId(pSql), condExpr.pTableCond, condExpr.tableCondIndex, &sb);
  taosStringBuilderDestroy(&sb);

  if (!validateFilterExpr(pQueryInfo)) {
    return invalidSqlErrMsg(tscGetErrorMsgPayload(&pSql->cmd), msg2);
  }

  doAddJoinTagsColumnsIntoTagList(&pSql->cmd, pQueryInfo, &condExpr);

  cleanQueryExpr(&condExpr);
  return ret;
}

int32_t getTimeRange(STimeWindow* win, tSQLExpr* pRight, int32_t optr, int16_t timePrecision) {
  // this is join condition, do nothing
  if (pRight->nSQLOptr == TK_ID) {
    return TSDB_CODE_SUCCESS;
  }

  /*
   * filter primary ts filter expression like:
   * where ts in ('2015-12-12 4:8:12')
   */
  if (pRight->nSQLOptr == TK_SET || optr == TK_IN) {
    return TSDB_CODE_TSC_INVALID_SQL;
  }

  int64_t val = 0;
  bool    parsed = false;
  if (pRight->val.nType == TSDB_DATA_TYPE_BINARY) {
    pRight->val.nLen = strdequote(pRight->val.pz);

    char* seg = strnchr(pRight->val.pz, '-', pRight->val.nLen, false);
    if (seg != NULL) {
      if (taosParseTime(pRight->val.pz, &val, pRight->val.nLen, TSDB_TIME_PRECISION_MICRO, tsDaylight) == TSDB_CODE_SUCCESS) {
        parsed = true;
      } else {
        return TSDB_CODE_TSC_INVALID_SQL;
      }
    } else {
      SStrToken token = {.z = pRight->val.pz, .n = pRight->val.nLen, .type = TK_ID};
      int32_t   len = tSQLGetToken(pRight->val.pz, &token.type);

      if ((token.type != TK_INTEGER && token.type != TK_FLOAT) || len != pRight->val.nLen) {
        return TSDB_CODE_TSC_INVALID_SQL;
      }
    }
  } else if (pRight->nSQLOptr == TK_INTEGER && timePrecision == TSDB_TIME_PRECISION_MILLI) {
    /*
     * if the pRight->nSQLOptr == TK_INTEGER/TK_FLOAT, the value is adaptive, we
     * need the time precision in metermeta to transfer the value in MICROSECOND
     *
     * Additional check to avoid data overflow
     */
    if (pRight->val.i64Key <= INT64_MAX / 1000) {
      pRight->val.i64Key *= 1000;
    }
  } else if (pRight->nSQLOptr == TK_FLOAT && timePrecision == TSDB_TIME_PRECISION_MILLI) {
    pRight->val.dKey *= 1000;
  }

  if (!parsed) {
    /*
     * failed to parse timestamp in regular formation, try next
     * it may be a epoch time in string format
     */
    tVariantDump(&pRight->val, (char*)&val, TSDB_DATA_TYPE_BIGINT, true);

    /*
     * transfer it into MICROSECOND format if it is a string, since for
     * TK_INTEGER/TK_FLOAT the value has been transferred
     *
     * additional check to avoid data overflow
     */
    if (pRight->nSQLOptr == TK_STRING && timePrecision == TSDB_TIME_PRECISION_MILLI) {
      if (val <= INT64_MAX / 1000) {
        val *= 1000;
      }
    }
  }

  int32_t delta = 1;
  /* for millisecond, delta is 1ms=1000us */
  if (timePrecision == TSDB_TIME_PRECISION_MILLI) {
    delta *= 1000;
  }

  if (optr == TK_LE) {
    win->ekey = val;
  } else if (optr == TK_LT) {
    win->ekey = val - delta;
  } else if (optr == TK_GT) {
    win->skey = val + delta;
  } else if (optr == TK_GE) {
    win->skey = val;
  } else if (optr == TK_EQ) {
    win->ekey = win->skey = val;
  }
  return TSDB_CODE_SUCCESS;
}

// todo error !!!!
int32_t tsRewriteFieldNameIfNecessary(SSqlCmd* pCmd, SQueryInfo* pQueryInfo) {
  const char rep[] = {'(', ')', '*', ',', '.', '/', '\\', '+', '-', '%', ' '};

  for (int32_t i = 0; i < pQueryInfo->fieldsInfo.numOfOutput; ++i) {
    char* fieldName = tscFieldInfoGetField(&pQueryInfo->fieldsInfo, i)->name;
    for (int32_t j = 0; j < (TSDB_COL_NAME_LEN - 1) && fieldName[j] != 0; ++j) {
      for (int32_t k = 0; k < tListLen(rep); ++k) {
        if (fieldName[j] == rep[k]) {
          fieldName[j] = '_';
          break;
        }
      }
    }

    fieldName[TSDB_COL_NAME_LEN - 1] = 0;
  }

  // the column name may be identical, here check again
  for (int32_t i = 0; i < pQueryInfo->fieldsInfo.numOfOutput; ++i) {
    char* fieldName = tscFieldInfoGetField(&pQueryInfo->fieldsInfo, i)->name;
    for (int32_t j = i + 1; j < pQueryInfo->fieldsInfo.numOfOutput; ++j) {
      if (strncasecmp(fieldName, tscFieldInfoGetField(&pQueryInfo->fieldsInfo, j)->name, (TSDB_COL_NAME_LEN - 1)) == 0) {
        const char* msg = "duplicated column name in new table";
        return invalidSqlErrMsg(tscGetErrorMsgPayload(pCmd), msg);
      }
    }
  }

  return TSDB_CODE_SUCCESS;
}

int32_t parseFillClause(SSqlCmd* pCmd, SQueryInfo* pQueryInfo, SQuerySQL* pQuerySQL) {
  tVariantList*     pFillToken = pQuerySQL->fillType;
  tVariantListItem* pItem = &pFillToken->a[0];

  const int32_t START_INTERPO_COL_IDX = 1;

  const char* msg = "illegal value or data overflow";
  const char* msg1 = "value is expected";
  const char* msg2 = "invalid fill option";

  if (pItem->pVar.nType != TSDB_DATA_TYPE_BINARY) {
    return invalidSqlErrMsg(tscGetErrorMsgPayload(pCmd), msg2);
  }
  
  size_t size = tscSqlExprNumOfExprs(pQueryInfo);
  
  if (pQueryInfo->fillVal == NULL) {
    pQueryInfo->fillVal = calloc(size, sizeof(int64_t));
    if (pQueryInfo->fillVal == NULL) {
      return TSDB_CODE_TSC_OUT_OF_MEMORY;
    }
  }

  if (strncasecmp(pItem->pVar.pz, "none", 4) == 0 && pItem->pVar.nLen == 4) {
    pQueryInfo->fillType = TSDB_FILL_NONE;
  } else if (strncasecmp(pItem->pVar.pz, "null", 4) == 0 && pItem->pVar.nLen == 4) {
    pQueryInfo->fillType = TSDB_FILL_NULL;
    for (int32_t i = START_INTERPO_COL_IDX; i < size; ++i) {
      TAOS_FIELD* pFields = tscFieldInfoGetField(&pQueryInfo->fieldsInfo, i);
      if (pFields->type == TSDB_DATA_TYPE_BINARY || pFields->type == TSDB_DATA_TYPE_NCHAR) {
        setVardataNull((char*) &pQueryInfo->fillVal[i], pFields->type);
      } else {
        setNull((char*)&pQueryInfo->fillVal[i], pFields->type, pFields->bytes);
      };
    }
  } else if (strncasecmp(pItem->pVar.pz, "prev", 4) == 0 && pItem->pVar.nLen == 4) {
    pQueryInfo->fillType = TSDB_FILL_PREV;
  } else if (strncasecmp(pItem->pVar.pz, "linear", 6) == 0 && pItem->pVar.nLen == 6) {
    pQueryInfo->fillType = TSDB_FILL_LINEAR;
  } else if (strncasecmp(pItem->pVar.pz, "value", 5) == 0 && pItem->pVar.nLen == 5) {
    pQueryInfo->fillType = TSDB_FILL_SET_VALUE;

    if (pFillToken->nExpr == 1) {
      return invalidSqlErrMsg(tscGetErrorMsgPayload(pCmd), msg1);
    }

    int32_t startPos = 1;
    int32_t numOfFillVal = pFillToken->nExpr - 1;

    /* for point interpolation query, we do not have the timestamp column */
    if (tscIsPointInterpQuery(pQueryInfo)) {
      startPos = 0;

      if (numOfFillVal > size) {
        numOfFillVal = (int32_t)size;
      }
    } else {
      numOfFillVal = (pFillToken->nExpr >  (int32_t)size) ? (int32_t)size : pFillToken->nExpr;
    }

    int32_t j = 1;

    for (int32_t i = startPos; i < numOfFillVal; ++i, ++j) {
      TAOS_FIELD* pFields = tscFieldInfoGetField(&pQueryInfo->fieldsInfo, i);

      if (pFields->type == TSDB_DATA_TYPE_BINARY || pFields->type == TSDB_DATA_TYPE_NCHAR) {
        setVardataNull((char*) &pQueryInfo->fillVal[i], pFields->type);
        continue;
      }

      int32_t ret = tVariantDump(&pFillToken->a[j].pVar, (char*)&pQueryInfo->fillVal[i], pFields->type, true);
      if (ret != TSDB_CODE_SUCCESS) {
        return invalidSqlErrMsg(tscGetErrorMsgPayload(pCmd), msg);
      }
    }
    
    if ((pFillToken->nExpr < size) || ((pFillToken->nExpr - 1 < size) && (tscIsPointInterpQuery(pQueryInfo)))) {
      tVariantListItem* lastItem = &pFillToken->a[pFillToken->nExpr - 1];

      for (int32_t i = numOfFillVal; i < size; ++i) {
        TAOS_FIELD* pFields = tscFieldInfoGetField(&pQueryInfo->fieldsInfo, i);

        if (pFields->type == TSDB_DATA_TYPE_BINARY || pFields->type == TSDB_DATA_TYPE_NCHAR) {
          setVardataNull((char*) &pQueryInfo->fillVal[i], pFields->type);
        } else {
          tVariantDump(&lastItem->pVar, (char*)&pQueryInfo->fillVal[i], pFields->type, true);
        }
      }
    }
  } else {
    return invalidSqlErrMsg(tscGetErrorMsgPayload(pCmd), msg2);
  }

  return TSDB_CODE_SUCCESS;
}

static void setDefaultOrderInfo(SQueryInfo* pQueryInfo) {
  /* set default timestamp order information for all queries */
  pQueryInfo->order.order = TSDB_ORDER_ASC;
  STableMetaInfo* pTableMetaInfo = tscGetMetaInfo(pQueryInfo, 0);

  if (isTopBottomQuery(pQueryInfo)) {
    pQueryInfo->order.order = TSDB_ORDER_ASC;
    pQueryInfo->order.orderColId = PRIMARYKEY_TIMESTAMP_COL_INDEX;
  } else {
    pQueryInfo->order.orderColId = -1;
  }

  /* for super table query, set default ascending order for group output */
  if (UTIL_TABLE_IS_SUPER_TABLE(pTableMetaInfo)) {
    pQueryInfo->groupbyExpr.orderType = TSDB_ORDER_ASC;
  }
}

int32_t parseOrderbyClause(SSqlCmd* pCmd, SQueryInfo* pQueryInfo, SQuerySQL* pQuerySql, SSchema* pSchema) {
  const char* msg0 = "only support order by primary timestamp";
  const char* msg1 = "invalid column name";
  const char* msg2 = "only support order by primary timestamp and queried column";
  const char* msg3 = "only support order by primary timestamp and first tag in groupby clause";

  setDefaultOrderInfo(pQueryInfo);
  STableMetaInfo* pTableMetaInfo = tscGetMetaInfo(pQueryInfo, 0);

  if (pQuerySql->pSortOrder == NULL) {
    return TSDB_CODE_SUCCESS;
  }

  tVariantList* pSortorder = pQuerySql->pSortOrder;

  /*
   * for table query, there is only one or none order option is allowed, which is the
   * ts or values(top/bottom) order is supported.
   *
   * for super table query, the order option must be less than 3.
   */
  if (UTIL_TABLE_IS_NORMAL_TABLE(pTableMetaInfo)) {
    if (pSortorder->nExpr > 1) {
      return invalidSqlErrMsg(tscGetErrorMsgPayload(pCmd), msg0);
    }
  } else {
    if (pSortorder->nExpr > 2) {
      return invalidSqlErrMsg(tscGetErrorMsgPayload(pCmd), msg3);
    }
  }

  // handle the first part of order by
  tVariant* pVar = &pSortorder->a[0].pVar;

  // e.g., order by 1 asc, return directly with out further check.
  if (pVar->nType >= TSDB_DATA_TYPE_TINYINT && pVar->nType <= TSDB_DATA_TYPE_BIGINT) {
    return TSDB_CODE_SUCCESS;
  }

  SStrToken    columnName = {pVar->nLen, pVar->nType, pVar->pz};
  SColumnIndex index = {0};

  if (UTIL_TABLE_IS_SUPER_TABLE(pTableMetaInfo)) {  // super table query
    if (getColumnIndexByName(pCmd, &columnName, pQueryInfo, &index) != TSDB_CODE_SUCCESS) {
      return invalidSqlErrMsg(tscGetErrorMsgPayload(pCmd), msg1);
    }

    bool orderByTags = false;
    bool orderByTS = false;

    if (index.columnIndex >= tscGetNumOfColumns(pTableMetaInfo->pTableMeta)) {
      int32_t relTagIndex = index.columnIndex - tscGetNumOfColumns(pTableMetaInfo->pTableMeta);
      
      // it is a tag column
      if (pQueryInfo->groupbyExpr.columnInfo == NULL) {
        return invalidSqlErrMsg(tscGetErrorMsgPayload(pCmd), msg2);
      }
      SColIndex* pColIndex = taosArrayGet(pQueryInfo->groupbyExpr.columnInfo, 0);
      if (relTagIndex == pColIndex->colIndex) {
        orderByTags = true;
      }
    } else if (index.columnIndex == TSDB_TBNAME_COLUMN_INDEX) {
      orderByTags = true;
    }

    if (PRIMARYKEY_TIMESTAMP_COL_INDEX == index.columnIndex) {
      orderByTS = true;
    }

    if (!(orderByTags || orderByTS) && !isTopBottomQuery(pQueryInfo)) {
      return invalidSqlErrMsg(tscGetErrorMsgPayload(pCmd), msg3);
    } else {
      assert(!(orderByTags && orderByTS));
    }

    if (pSortorder->nExpr == 1) {
      if (orderByTags) {
        pQueryInfo->groupbyExpr.orderIndex = index.columnIndex - tscGetNumOfColumns(pTableMetaInfo->pTableMeta);
        pQueryInfo->groupbyExpr.orderType = pQuerySql->pSortOrder->a[0].sortOrder;
      } else if (isTopBottomQuery(pQueryInfo)) {
        /* order of top/bottom query in interval is not valid  */
        SSqlExpr* pExpr = tscSqlExprGet(pQueryInfo, 0);
        assert(pExpr->functionId == TSDB_FUNC_TS);

        pExpr = tscSqlExprGet(pQueryInfo, 1);
        if (pExpr->colInfo.colIndex != index.columnIndex && index.columnIndex != PRIMARYKEY_TIMESTAMP_COL_INDEX) {
          return invalidSqlErrMsg(tscGetErrorMsgPayload(pCmd), msg2);
        }

        pQueryInfo->order.order = pQuerySql->pSortOrder->a[0].sortOrder;
        pQueryInfo->order.orderColId = pSchema[index.columnIndex].colId;
        return TSDB_CODE_SUCCESS;
      } else {
        pQueryInfo->order.order = pSortorder->a[0].sortOrder;
        pQueryInfo->order.orderColId = PRIMARYKEY_TIMESTAMP_COL_INDEX;
      }
    }

    if (pSortorder->nExpr == 2) {
      if (orderByTags) {
        pQueryInfo->groupbyExpr.orderIndex = index.columnIndex - tscGetNumOfColumns(pTableMetaInfo->pTableMeta);
        pQueryInfo->groupbyExpr.orderType = pQuerySql->pSortOrder->a[0].sortOrder;
      } else {
        pQueryInfo->order.order = pSortorder->a[0].sortOrder;
        pQueryInfo->order.orderColId = PRIMARYKEY_TIMESTAMP_COL_INDEX;
      }

      tVariant* pVar2 = &pSortorder->a[1].pVar;
      SStrToken cname = {pVar2->nLen, pVar2->nType, pVar2->pz};
      if (getColumnIndexByName(pCmd, &cname, pQueryInfo, &index) != TSDB_CODE_SUCCESS) {
        return invalidSqlErrMsg(tscGetErrorMsgPayload(pCmd), msg1);
      }

      if (index.columnIndex != PRIMARYKEY_TIMESTAMP_COL_INDEX) {
        return invalidSqlErrMsg(tscGetErrorMsgPayload(pCmd), msg2);
      } else {
        pQueryInfo->order.order = pSortorder->a[1].sortOrder;
        pQueryInfo->order.orderColId = PRIMARYKEY_TIMESTAMP_COL_INDEX;
      }
    }

  } else {  // meter query
    if (getColumnIndexByName(pCmd, &columnName, pQueryInfo, &index) != TSDB_CODE_SUCCESS) {
      return invalidSqlErrMsg(tscGetErrorMsgPayload(pCmd), msg1);
    }

    if (index.columnIndex != PRIMARYKEY_TIMESTAMP_COL_INDEX && !isTopBottomQuery(pQueryInfo)) {
      return invalidSqlErrMsg(tscGetErrorMsgPayload(pCmd), msg2);
    }

    if (isTopBottomQuery(pQueryInfo)) {
      /* order of top/bottom query in interval is not valid  */
      SSqlExpr* pExpr = tscSqlExprGet(pQueryInfo, 0);
      assert(pExpr->functionId == TSDB_FUNC_TS);

      pExpr = tscSqlExprGet(pQueryInfo, 1);
      if (pExpr->colInfo.colIndex != index.columnIndex && index.columnIndex != PRIMARYKEY_TIMESTAMP_COL_INDEX) {
        return invalidSqlErrMsg(tscGetErrorMsgPayload(pCmd), msg2);
      }

      pQueryInfo->order.order = pQuerySql->pSortOrder->a[0].sortOrder;
      pQueryInfo->order.orderColId = pSchema[index.columnIndex].colId;
      return TSDB_CODE_SUCCESS;
    }

    pQueryInfo->order.order = pQuerySql->pSortOrder->a[0].sortOrder;
  }

  return TSDB_CODE_SUCCESS;
}

int32_t setAlterTableInfo(SSqlObj* pSql, struct SSqlInfo* pInfo) {
  const int32_t DEFAULT_TABLE_INDEX = 0;

  const char* msg1 = "invalid table name";
  const char* msg3 = "manipulation of tag available for super table";
  const char* msg4 = "set tag value only available for table";
  const char* msg5 = "only support add one tag";
  const char* msg6 = "column can only be modified by super table";
  
  const char* msg7 = "no tags can be dropped";
  const char* msg8 = "only support one tag";
  const char* msg9 = "tag name too long";
  
  const char* msg10 = "invalid tag name";
  const char* msg11 = "primary tag cannot be dropped";
  const char* msg12 = "update normal column not supported";
  const char* msg13 = "invalid tag value";
  const char* msg14 = "tag value too long";
  
  const char* msg15 = "no columns can be dropped";
  const char* msg16 = "only support one column";
  const char* msg17 = "invalid column name";
  const char* msg18 = "primary timestamp column cannot be dropped";
  const char* msg19 = "invalid new tag name";

  SSqlCmd*        pCmd = &pSql->cmd;
  SAlterTableSQL* pAlterSQL = pInfo->pAlterInfo;
  SQueryInfo*     pQueryInfo = tscGetQueryInfoDetail(pCmd, 0);

  STableMetaInfo* pTableMetaInfo = tscGetMetaInfo(pQueryInfo, DEFAULT_TABLE_INDEX);

  if (tscValidateName(&(pAlterSQL->name)) != TSDB_CODE_SUCCESS) {
    return invalidSqlErrMsg(tscGetErrorMsgPayload(pCmd), msg1);
  }

  if (tscSetTableFullName(pTableMetaInfo, &(pAlterSQL->name), pSql) != TSDB_CODE_SUCCESS) {
    return TSDB_CODE_TSC_INVALID_SQL;
  }

  int32_t ret = tscGetTableMeta(pSql, pTableMetaInfo);
  if (ret != TSDB_CODE_SUCCESS) {
    return ret;
  }

  STableMeta* pTableMeta = pTableMetaInfo->pTableMeta;

  if (pAlterSQL->type == TSDB_ALTER_TABLE_ADD_TAG_COLUMN || pAlterSQL->type == TSDB_ALTER_TABLE_DROP_TAG_COLUMN ||
      pAlterSQL->type == TSDB_ALTER_TABLE_CHANGE_TAG_COLUMN) {
    if (UTIL_TABLE_IS_NORMAL_TABLE(pTableMetaInfo)) {
      return invalidSqlErrMsg(tscGetErrorMsgPayload(pCmd), msg3);
    }
  } else if ((pAlterSQL->type == TSDB_ALTER_TABLE_UPDATE_TAG_VAL) && (UTIL_TABLE_IS_SUPER_TABLE(pTableMetaInfo))) {
    return invalidSqlErrMsg(tscGetErrorMsgPayload(pCmd), msg4);
  } else if ((pAlterSQL->type == TSDB_ALTER_TABLE_ADD_COLUMN || pAlterSQL->type == TSDB_ALTER_TABLE_DROP_COLUMN) &&
             UTIL_TABLE_IS_CHILD_TABLE(pTableMetaInfo)) {
    return invalidSqlErrMsg(tscGetErrorMsgPayload(pCmd), msg6);
  }

  if (pAlterSQL->type == TSDB_ALTER_TABLE_ADD_TAG_COLUMN) {
    tFieldList* pFieldList = pAlterSQL->pAddColumns;
    if (pFieldList->nField > 1) {
      return invalidSqlErrMsg(tscGetErrorMsgPayload(pCmd), msg5);
    }

    if (!validateOneTags(pCmd, &pFieldList->p[0])) {
      return TSDB_CODE_TSC_INVALID_SQL;
    }
  
    tscFieldInfoAppend(&pQueryInfo->fieldsInfo, &pFieldList->p[0]);
  } else if (pAlterSQL->type == TSDB_ALTER_TABLE_DROP_TAG_COLUMN) {
    if (tscGetNumOfTags(pTableMeta) == 1) {
      return invalidSqlErrMsg(tscGetErrorMsgPayload(pCmd), msg7);
    }

    // numOfTags == 1
    if (pAlterSQL->varList->nExpr > 1) {
      return invalidSqlErrMsg(tscGetErrorMsgPayload(pCmd), msg8);
    }

    tVariantListItem* pItem = &pAlterSQL->varList->a[0];
    if (pItem->pVar.nLen >= TSDB_COL_NAME_LEN) {
      return invalidSqlErrMsg(tscGetErrorMsgPayload(pCmd), msg9);
    }

    SColumnIndex index = COLUMN_INDEX_INITIALIZER;
    SStrToken    name = {.z = pItem->pVar.pz, .n = pItem->pVar.nLen, .type = TK_STRING};

    if (getColumnIndexByName(pCmd, &name, pQueryInfo, &index) != TSDB_CODE_SUCCESS) {
      return TSDB_CODE_TSC_INVALID_SQL;
    }

    int32_t numOfCols = tscGetNumOfColumns(pTableMeta);
    if (index.columnIndex < numOfCols) {
      return invalidSqlErrMsg(tscGetErrorMsgPayload(pCmd), msg10);
    } else if (index.columnIndex == numOfCols) {
      return invalidSqlErrMsg(tscGetErrorMsgPayload(pCmd), msg11);
    }

    char name1[128] = {0};
    strncpy(name1, pItem->pVar.pz, pItem->pVar.nLen);
  
    TAOS_FIELD f = tscCreateField(TSDB_DATA_TYPE_INT, name1, tDataTypeDesc[TSDB_DATA_TYPE_INT].nSize);
    tscFieldInfoAppend(&pQueryInfo->fieldsInfo, &f);
  } else if (pAlterSQL->type == TSDB_ALTER_TABLE_CHANGE_TAG_COLUMN) {
    tVariantList* pVarList = pAlterSQL->varList;
    if (pVarList->nExpr > 2) {
      return TSDB_CODE_TSC_INVALID_SQL;
    }

    tVariantListItem* pSrcItem = &pAlterSQL->varList->a[0];
    tVariantListItem* pDstItem = &pAlterSQL->varList->a[1];

    if (pSrcItem->pVar.nLen >= TSDB_COL_NAME_LEN || pDstItem->pVar.nLen >= TSDB_COL_NAME_LEN) {
      return invalidSqlErrMsg(tscGetErrorMsgPayload(pCmd), msg9);
    }

    if (pSrcItem->pVar.nType != TSDB_DATA_TYPE_BINARY || pDstItem->pVar.nType != TSDB_DATA_TYPE_BINARY) {
      return invalidSqlErrMsg(tscGetErrorMsgPayload(pCmd), msg10);
    }

    SColumnIndex srcIndex = COLUMN_INDEX_INITIALIZER;
    SColumnIndex destIndex = COLUMN_INDEX_INITIALIZER;

    SStrToken srcToken = {.z = pSrcItem->pVar.pz, .n = pSrcItem->pVar.nLen, .type = TK_STRING};
    if (getColumnIndexByName(pCmd, &srcToken, pQueryInfo, &srcIndex) != TSDB_CODE_SUCCESS) {
      return invalidSqlErrMsg(tscGetErrorMsgPayload(pCmd), msg17);
    }

    SStrToken destToken = {.z = pDstItem->pVar.pz, .n = pDstItem->pVar.nLen, .type = TK_STRING};
    if (getColumnIndexByName(pCmd, &destToken, pQueryInfo, &destIndex) == TSDB_CODE_SUCCESS) {
      return invalidSqlErrMsg(tscGetErrorMsgPayload(pCmd), msg19);
    }

    char name[TSDB_COL_NAME_LEN] = {0};
    strncpy(name, pVarList->a[0].pVar.pz, pVarList->a[0].pVar.nLen);
    TAOS_FIELD f = tscCreateField(TSDB_DATA_TYPE_INT, name, tDataTypeDesc[TSDB_DATA_TYPE_INT].nSize);
    tscFieldInfoAppend(&pQueryInfo->fieldsInfo, &f);

    memset(name, 0, tListLen(name));
    strncpy(name, pVarList->a[1].pVar.pz, pVarList->a[1].pVar.nLen);
    f = tscCreateField(TSDB_DATA_TYPE_INT, name, tDataTypeDesc[TSDB_DATA_TYPE_INT].nSize);
    tscFieldInfoAppend(&pQueryInfo->fieldsInfo, &f);
  } else if (pAlterSQL->type == TSDB_ALTER_TABLE_UPDATE_TAG_VAL) {
    // Note: update can only be applied to table not super table.
    // the following is used to handle tags value for table created according to super table
    pCmd->command = TSDB_SQL_UPDATE_TAGS_VAL;
    
    tVariantList* pVarList = pAlterSQL->varList;
    tVariant*     pTagName = &pVarList->a[0].pVar;
    int16_t       numOfTags = tscGetNumOfTags(pTableMeta);

    SColumnIndex columnIndex = COLUMN_INDEX_INITIALIZER;
    SStrToken    name = {.type = TK_STRING, .z = pTagName->pz, .n = pTagName->nLen};
    if (getColumnIndexByName(pCmd, &name, pQueryInfo, &columnIndex) != TSDB_CODE_SUCCESS) {
      return TSDB_CODE_TSC_INVALID_SQL;
    }

    if (columnIndex.columnIndex < tscGetNumOfColumns(pTableMeta)) {
      return invalidSqlErrMsg(tscGetErrorMsgPayload(pCmd), msg12);
    }

    SSchema* pTagsSchema = tscGetTableColumnSchema(pTableMetaInfo->pTableMeta, columnIndex.columnIndex);
    if (tVariantDump(&pVarList->a[1].pVar, pAlterSQL->tagData.data, pTagsSchema->type, true) != TSDB_CODE_SUCCESS) {
      return invalidSqlErrMsg(tscGetErrorMsgPayload(pCmd), msg13);
    }
    
    pAlterSQL->tagData.dataLen = pTagsSchema->bytes;

    // validate the length of binary
    if ((pTagsSchema->type == TSDB_DATA_TYPE_BINARY || pTagsSchema->type == TSDB_DATA_TYPE_NCHAR) &&
        (pVarList->a[1].pVar.nLen + VARSTR_HEADER_SIZE) > pTagsSchema->bytes) {
      return invalidSqlErrMsg(tscGetErrorMsgPayload(pCmd), msg14);
    }

    int32_t schemaLen = sizeof(STColumn) * numOfTags;
    int32_t size = sizeof(SUpdateTableTagValMsg) + pTagsSchema->bytes + schemaLen + TSDB_EXTRA_PAYLOAD_SIZE;

    if (TSDB_CODE_SUCCESS != tscAllocPayload(pCmd, size)) {
      tscError("%p failed to malloc for alter table msg", pSql);
      return TSDB_CODE_TSC_OUT_OF_MEMORY;
    }

    SUpdateTableTagValMsg* pUpdateMsg = (SUpdateTableTagValMsg*) pCmd->payload;
    pUpdateMsg->head.vgId = htonl(pTableMeta->vgroupInfo.vgId);
    pUpdateMsg->tid       = htonl(pTableMeta->id.tid);
    pUpdateMsg->uid       = htobe64(pTableMeta->id.uid);
    pUpdateMsg->colId     = htons(pTagsSchema->colId);
    pUpdateMsg->type      = pTagsSchema->type;
    pUpdateMsg->bytes     = htons(pTagsSchema->bytes);
    pUpdateMsg->tversion  = htons(pTableMeta->tversion);
    pUpdateMsg->numOfTags = htons(numOfTags);
    pUpdateMsg->schemaLen = htonl(schemaLen);

    // the schema is located after the msg body, then followed by true tag value
    char* d = pUpdateMsg->data;
    SSchema* pTagCols = tscGetTableTagSchema(pTableMeta);
    for (int i = 0; i < numOfTags; ++i) {
      STColumn* pCol = (STColumn*) d;
      pCol->colId = htons(pTagCols[i].colId);
      pCol->bytes = htons(pTagCols[i].bytes);
      pCol->type  = pTagCols[i].type;
      pCol->offset = 0;

      d += sizeof(STColumn);
    }

    // copy the tag value to msg body
    tVariantDump(&pVarList->a[1].pVar, pUpdateMsg->data + schemaLen, pTagsSchema->type, true);
    
    int32_t len = 0;
    if (pTagsSchema->type != TSDB_DATA_TYPE_BINARY && pTagsSchema->type != TSDB_DATA_TYPE_NCHAR) {
      len = tDataTypeDesc[pTagsSchema->type].nSize;
    } else {
      len = varDataTLen(pUpdateMsg->data + schemaLen);
    }
    
    pUpdateMsg->tagValLen = htonl(len);  // length may be changed after dump data
    
    int32_t total = sizeof(SUpdateTableTagValMsg) + len + schemaLen;
    pUpdateMsg->head.contLen = htonl(total);
    
  } else if (pAlterSQL->type == TSDB_ALTER_TABLE_ADD_COLUMN) {
    tFieldList* pFieldList = pAlterSQL->pAddColumns;
    if (pFieldList->nField > 1) {
      const char* msg = "only support add one column";
      return invalidSqlErrMsg(tscGetErrorMsgPayload(pCmd), msg);
    }

    if (!validateOneColumn(pCmd, &pFieldList->p[0])) {
      return TSDB_CODE_TSC_INVALID_SQL;
    }
  
    tscFieldInfoAppend(&pQueryInfo->fieldsInfo, &pFieldList->p[0]);
  } else if (pAlterSQL->type == TSDB_ALTER_TABLE_DROP_COLUMN) {
    if (tscGetNumOfColumns(pTableMeta) == TSDB_MIN_COLUMNS) {  //
      return invalidSqlErrMsg(tscGetErrorMsgPayload(pCmd), msg15);
    }

    if (pAlterSQL->varList->nExpr > 1) {
      return invalidSqlErrMsg(tscGetErrorMsgPayload(pCmd), msg16);
    }

    tVariantListItem* pItem = &pAlterSQL->varList->a[0];

    SColumnIndex columnIndex = COLUMN_INDEX_INITIALIZER;
    SStrToken    name = {.type = TK_STRING, .z = pItem->pVar.pz, .n = pItem->pVar.nLen};
    if (getColumnIndexByName(pCmd, &name, pQueryInfo, &columnIndex) != TSDB_CODE_SUCCESS) {
      return invalidSqlErrMsg(tscGetErrorMsgPayload(pCmd), msg17);
    }

    if (columnIndex.columnIndex == PRIMARYKEY_TIMESTAMP_COL_INDEX) {
      return invalidSqlErrMsg(tscGetErrorMsgPayload(pCmd), msg18);
    }

    char name1[TSDB_COL_NAME_LEN] = {0};
    tstrncpy(name1, pItem->pVar.pz, sizeof(name1));
    TAOS_FIELD f = tscCreateField(TSDB_DATA_TYPE_INT, name1, tDataTypeDesc[TSDB_DATA_TYPE_INT].nSize);
    tscFieldInfoAppend(&pQueryInfo->fieldsInfo, &f);
  }

  return TSDB_CODE_SUCCESS;
}

int32_t validateSqlFunctionInStreamSql(SSqlCmd* pCmd, SQueryInfo* pQueryInfo) {
  const char* msg0 = "sample interval can not be less than 10ms.";
  const char* msg1 = "functions not allowed in select clause";

  if (pQueryInfo->intervalTime != 0 && pQueryInfo->intervalTime < 10 &&
     pQueryInfo->intervalTimeUnit != 'n' &&
     pQueryInfo->intervalTimeUnit != 'y') {
    return invalidSqlErrMsg(tscGetErrorMsgPayload(pCmd), msg0);
  }
  
  size_t size = taosArrayGetSize(pQueryInfo->exprList);
  for (int32_t i = 0; i < size; ++i) {
    int32_t functId = tscSqlExprGet(pQueryInfo, i)->functionId;
    if (!IS_STREAM_QUERY_VALID(aAggs[functId].nStatus)) {
      return invalidSqlErrMsg(tscGetErrorMsgPayload(pCmd), msg1);
    }
  }

  return TSDB_CODE_SUCCESS;
}

int32_t validateFunctionsInIntervalOrGroupbyQuery(SSqlCmd* pCmd, SQueryInfo* pQueryInfo) {
  bool        isProjectionFunction = false;
  const char* msg1 = "column projection is not compatible with interval";

  // multi-output set/ todo refactor
  size_t size = taosArrayGetSize(pQueryInfo->exprList);
  
  for (int32_t k = 0; k < size; ++k) {
    SSqlExpr* pExpr = tscSqlExprGet(pQueryInfo, k);

    // projection query on primary timestamp, the selectivity function needs to be present.
    if (pExpr->functionId == TSDB_FUNC_PRJ && pExpr->colInfo.colId == PRIMARYKEY_TIMESTAMP_COL_INDEX) {
      bool hasSelectivity = false;
      for (int32_t j = 0; j < size; ++j) {
        SSqlExpr* pEx = tscSqlExprGet(pQueryInfo, j);
        if ((aAggs[pEx->functionId].nStatus & TSDB_FUNCSTATE_SELECTIVITY) == TSDB_FUNCSTATE_SELECTIVITY) {
          hasSelectivity = true;
          break;
        }
      }

      if (hasSelectivity) {
        continue;
      }
    }

    if ((pExpr->functionId == TSDB_FUNC_PRJ && pExpr->numOfParams == 0) || pExpr->functionId == TSDB_FUNC_DIFF ||
        pExpr->functionId == TSDB_FUNC_ARITHM) {
      isProjectionFunction = true;
    }
  }

  if (isProjectionFunction) {
    invalidSqlErrMsg(tscGetErrorMsgPayload(pCmd), msg1);
  }

  return isProjectionFunction == true ? TSDB_CODE_TSC_INVALID_SQL : TSDB_CODE_SUCCESS;
}

typedef struct SDNodeDynConfOption {
  char*   name;  // command name
  int32_t len;   // name string length
} SDNodeDynConfOption;


int32_t validateEp(char* ep) {  
  char buf[TSDB_EP_LEN + 1] = {0};
  tstrncpy(buf, ep, TSDB_EP_LEN);

  char* pos = strchr(buf, ':');
  if (NULL == pos) {
    int32_t val = strtol(ep, NULL, 10);
    if (val <= 0 || val > 65536) {
      return TSDB_CODE_TSC_INVALID_SQL;
    }
  } else {
    uint16_t port = atoi(pos + 1);
    if (0 == port) {
      return TSDB_CODE_TSC_INVALID_SQL;
    }
  }

  return TSDB_CODE_SUCCESS;
}

int32_t validateDNodeConfig(tDCLSQL* pOptions) {
  if (pOptions->nTokens < 2 || pOptions->nTokens > 3) {
    return TSDB_CODE_TSC_INVALID_SQL;
  }

  const int tokenLogEnd = 2;
  const int tokenBalance = 2;
  const int tokenMonitor = 3;
  const int tokenDebugFlag = 4;
  const int tokenDebugFlagEnd = 20;
  const SDNodeDynConfOption cfgOptions[] = {
      {"resetLog", 8},    {"resetQueryCache", 15},  {"balance", 7},     {"monitor", 7},
      {"debugFlag", 9},   {"monitorDebugFlag", 16}, {"vDebugFlag", 10}, {"mDebugFlag", 10},
      {"cDebugFlag", 10}, {"httpDebugFlag", 13},    {"qDebugflag", 10}, {"sdbDebugFlag", 12},
      {"uDebugFlag", 10}, {"tsdbDebugFlag", 13},    {"sDebugflag", 10}, {"rpcDebugFlag", 12},
      {"dDebugFlag", 10}, {"mqttDebugFlag", 13},    {"wDebugFlag", 10}, {"tmrDebugFlag", 12},
  };

  SStrToken* pOptionToken = &pOptions->a[1];

  if (pOptions->nTokens == 2) {
    // reset log and reset query cache does not need value
    for (int32_t i = 0; i < tokenLogEnd; ++i) {
      const SDNodeDynConfOption* pOption = &cfgOptions[i];
      if ((strncasecmp(pOption->name, pOptionToken->z, pOptionToken->n) == 0) && (pOption->len == pOptionToken->n)) {
        return TSDB_CODE_SUCCESS;
      }
    }
  } else if ((strncasecmp(cfgOptions[tokenBalance].name, pOptionToken->z, pOptionToken->n) == 0) &&
             (cfgOptions[tokenBalance].len == pOptionToken->n)) {
    SStrToken* pValToken = &pOptions->a[2];
    int32_t vnodeId = 0;
    int32_t dnodeId = 0;
    strdequote(pValToken->z);
    bool parseOk = taosCheckBalanceCfgOptions(pValToken->z, &vnodeId, &dnodeId);
    if (!parseOk) {
      return TSDB_CODE_TSC_INVALID_SQL;  // options value is invalid
    }
    return TSDB_CODE_SUCCESS;
  } else if ((strncasecmp(cfgOptions[tokenMonitor].name, pOptionToken->z, pOptionToken->n) == 0) &&
             (cfgOptions[tokenMonitor].len == pOptionToken->n)) {
    SStrToken* pValToken = &pOptions->a[2];
    int32_t    val = strtol(pValToken->z, NULL, 10);
    if (val != 0 && val != 1) {
      return TSDB_CODE_TSC_INVALID_SQL;  // options value is invalid
    }
    return TSDB_CODE_SUCCESS;
  } else {
    SStrToken* pValToken = &pOptions->a[2];

    int32_t val = strtol(pValToken->z, NULL, 10);
    if (val < 0 || val > 256) {
      /* options value is out of valid range */
      return TSDB_CODE_TSC_INVALID_SQL;
    }

    for (int32_t i = tokenDebugFlag; i < tokenDebugFlagEnd; ++i) {
      const SDNodeDynConfOption* pOption = &cfgOptions[i];

      if ((strncasecmp(pOption->name, pOptionToken->z, pOptionToken->n) == 0) && (pOption->len == pOptionToken->n)) {
        /* options is valid */
        return TSDB_CODE_SUCCESS;
      }
    }
  }

  return TSDB_CODE_TSC_INVALID_SQL;
}

int32_t validateLocalConfig(tDCLSQL* pOptions) {
  if (pOptions->nTokens < 1 || pOptions->nTokens > 2) {
    return TSDB_CODE_TSC_INVALID_SQL;
  }

  SDNodeDynConfOption LOCAL_DYNAMIC_CFG_OPTIONS[6] = {{"resetLog", 8},    {"rpcDebugFlag", 12}, {"tmrDebugFlag", 12},
                                                      {"cDebugFlag", 10}, {"uDebugFlag", 10},   {"debugFlag", 9}};

  SStrToken* pOptionToken = &pOptions->a[0];

  if (pOptions->nTokens == 1) {
    // reset log does not need value
    for (int32_t i = 0; i < 1; ++i) {
      SDNodeDynConfOption* pOption = &LOCAL_DYNAMIC_CFG_OPTIONS[i];
      if ((strncasecmp(pOption->name, pOptionToken->z, pOptionToken->n) == 0) && (pOption->len == pOptionToken->n)) {
        return TSDB_CODE_SUCCESS;
      }
    }
  } else {
    SStrToken* pValToken = &pOptions->a[1];

    int32_t val = strtol(pValToken->z, NULL, 10);
    if (val < 131 || val > 199) {
      // options value is out of valid range
      return TSDB_CODE_TSC_INVALID_SQL;
    }

    for (int32_t i = 1; i < tListLen(LOCAL_DYNAMIC_CFG_OPTIONS); ++i) {
      SDNodeDynConfOption* pOption = &LOCAL_DYNAMIC_CFG_OPTIONS[i];
      if ((strncasecmp(pOption->name, pOptionToken->z, pOptionToken->n) == 0) && (pOption->len == pOptionToken->n)) {
        // options is valid
        return TSDB_CODE_SUCCESS;
      }
    }
  }
  return TSDB_CODE_TSC_INVALID_SQL;
}

int32_t validateColumnName(char* name) {
  bool ret = isKeyWord(name, (int32_t)strlen(name));
  if (ret) {
    return TSDB_CODE_TSC_INVALID_SQL;
  }

  SStrToken token = {.z = name};
  token.n = tSQLGetToken(name, &token.type);

  if (token.type != TK_STRING && token.type != TK_ID) {
    return TSDB_CODE_TSC_INVALID_SQL;
  }

  if (token.type == TK_STRING) {
    strdequote(token.z);
    token.n = (uint32_t)strtrim(token.z);

    int32_t k = tSQLGetToken(token.z, &token.type);
    if (k != token.n) {
      return TSDB_CODE_TSC_INVALID_SQL;
    }

    return validateColumnName(token.z);
  } else {
    if (isNumber(&token)) {
      return TSDB_CODE_TSC_INVALID_SQL;
    }
  }

  return TSDB_CODE_SUCCESS;
}

bool hasTimestampForPointInterpQuery(SQueryInfo* pQueryInfo) {
  if (!tscIsPointInterpQuery(pQueryInfo)) {
    return true;
  }

  return (pQueryInfo->window.skey == pQueryInfo->window.ekey) && (pQueryInfo->window.skey != 0);
}

int32_t parseLimitClause(SSqlCmd* pCmd, SQueryInfo* pQueryInfo, int32_t clauseIndex, SQuerySQL* pQuerySql, SSqlObj* pSql) {
  STableMetaInfo* pTableMetaInfo = tscGetMetaInfo(pQueryInfo, 0);

  const char* msg0 = "soffset/offset can not be less than 0";
  const char* msg1 = "slimit/soffset only available for STable query";
  const char* msg2 = "functions mixed up in table query";
  const char* msg3 = "slimit/soffset can not apply to projection query";

  // handle the limit offset value, validate the limit
  pQueryInfo->limit = pQuerySql->limit;
  pQueryInfo->clauseLimit = pQueryInfo->limit.limit;
  pQueryInfo->slimit = pQuerySql->slimit;
  
  tscDebug("%p limit:%" PRId64 ", offset:%" PRId64 " slimit:%" PRId64 ", soffset:%" PRId64, pSql, pQueryInfo->limit.limit,
      pQueryInfo->limit.offset, pQueryInfo->slimit.limit, pQueryInfo->slimit.offset);
  
  if (pQueryInfo->slimit.offset < 0 || pQueryInfo->limit.offset < 0) {
    return invalidSqlErrMsg(tscGetErrorMsgPayload(pCmd), msg0);
  }

  if (pQueryInfo->limit.limit == 0) {
    tscDebug("%p limit 0, no output result", pSql);
    pQueryInfo->command = TSDB_SQL_RETRIEVE_EMPTY_RESULT;
    return TSDB_CODE_SUCCESS;
  }

  // todo refactor
  if (UTIL_TABLE_IS_SUPER_TABLE(pTableMetaInfo)) {
    if (!tscQueryTags(pQueryInfo)) {  // local handle the super table tag query
      if (tscIsProjectionQueryOnSTable(pQueryInfo, 0)) {
        if (pQueryInfo->slimit.limit > 0 || pQueryInfo->slimit.offset > 0) {
          return invalidSqlErrMsg(tscGetErrorMsgPayload(pCmd), msg3);
        }

        // for projection query on super table, all queries are subqueries
        if (tscNonOrderedProjectionQueryOnSTable(pQueryInfo, 0) &&
            !TSDB_QUERY_HAS_TYPE(pQueryInfo->type, TSDB_QUERY_TYPE_JOIN_QUERY)) {
          pQueryInfo->type |= TSDB_QUERY_TYPE_SUBQUERY;
        }
      }
    }

    if (pQueryInfo->slimit.limit == 0) {
      tscDebug("%p slimit 0, no output result", pSql);
      pQueryInfo->command = TSDB_SQL_RETRIEVE_EMPTY_RESULT;
      return TSDB_CODE_SUCCESS;
    }

    /*
     * Get the distribution of all tables among all available virtual nodes that are qualified for the query condition
     * and created according to this super table from management node.
     * And then launching multiple async-queries against all qualified virtual nodes, during the first-stage
     * query operation.
     */
    int32_t code = tscGetSTableVgroupInfo(pSql, clauseIndex);
    if (code != TSDB_CODE_SUCCESS) {
      return code;
    }

    // No tables included. No results generated. Query results are empty.
    if (pTableMetaInfo->vgroupList->numOfVgroups == 0) {
      tscDebug("%p no table in super table, no output result", pSql);
      pQueryInfo->command = TSDB_SQL_RETRIEVE_EMPTY_RESULT;
      return TSDB_CODE_SUCCESS;
    }

    // keep original limitation value in globalLimit
    pQueryInfo->clauseLimit = pQueryInfo->limit.limit;
    pQueryInfo->prjOffset = pQueryInfo->limit.offset;

    if (tscOrderedProjectionQueryOnSTable(pQueryInfo, 0)) {
      /*
       * the limitation/offset value should be removed during retrieve data from virtual node,
       * since the global order are done in client side, so the limitation should also
       * be done at the client side.
       */
      if (pQueryInfo->limit.limit > 0) {
        pQueryInfo->limit.limit = -1;
      }

      pQueryInfo->limit.offset = 0;
    }
  } else {
    if (pQueryInfo->slimit.limit != -1 || pQueryInfo->slimit.offset != 0) {
      return invalidSqlErrMsg(tscGetErrorMsgPayload(pCmd), msg1);
    }
  
    size_t size = taosArrayGetSize(pQueryInfo->exprList);
    
    bool hasTags = false;
    bool hasOtherFunc = false;
    // filter the query functions operating on "tbname" column that are not supported by normal columns.
    for (int32_t i = 0; i < size; ++i) {
      SSqlExpr* pExpr = tscSqlExprGet(pQueryInfo, i);
      if (TSDB_COL_IS_TAG(pExpr->colInfo.flag)) {
        hasTags = true;
      } else {
        hasOtherFunc = true;
      }
    }
    
    if (hasTags && hasOtherFunc) {
      return invalidSqlErrMsg(tscGetErrorMsgPayload(pCmd), msg2);
    }
  }

  return TSDB_CODE_SUCCESS;
}

static int32_t setKeepOption(SSqlCmd* pCmd, SCMCreateDbMsg* pMsg, SCreateDBInfo* pCreateDb) {
  const char* msg = "invalid number of options";

  pMsg->daysToKeep = htonl(-1);
  pMsg->daysToKeep1 = htonl(-1);
  pMsg->daysToKeep2 = htonl(-1);

  tVariantList* pKeep = pCreateDb->keep;
  if (pKeep != NULL) {
    switch (pKeep->nExpr) {
      case 1:
        pMsg->daysToKeep = htonl((int32_t)pKeep->a[0].pVar.i64Key);
        break;
      case 2: {
        pMsg->daysToKeep = htonl((int32_t)pKeep->a[0].pVar.i64Key);
        pMsg->daysToKeep1 = htonl((int32_t)pKeep->a[1].pVar.i64Key);
        break;
      }
      case 3: {
        pMsg->daysToKeep = htonl((int32_t)pKeep->a[0].pVar.i64Key);
        pMsg->daysToKeep1 = htonl((int32_t)pKeep->a[1].pVar.i64Key);
        pMsg->daysToKeep2 = htonl((int32_t)pKeep->a[2].pVar.i64Key);
        break;
      }
      default: { return invalidSqlErrMsg(tscGetErrorMsgPayload(pCmd), msg); }
    }
  }

  return TSDB_CODE_SUCCESS;
}

static int32_t setTimePrecision(SSqlCmd* pCmd, SCMCreateDbMsg* pMsg, SCreateDBInfo* pCreateDbInfo) {
  const char* msg = "invalid time precision";

  pMsg->precision = TSDB_TIME_PRECISION_MILLI;  // millisecond by default

  SStrToken* pToken = &pCreateDbInfo->precision;
  if (pToken->n > 0) {
    pToken->n = strdequote(pToken->z);

    if (strncmp(pToken->z, TSDB_TIME_PRECISION_MILLI_STR, pToken->n) == 0 &&
        strlen(TSDB_TIME_PRECISION_MILLI_STR) == pToken->n) {
      // time precision for this db: million second
      pMsg->precision = TSDB_TIME_PRECISION_MILLI;
    } else if (strncmp(pToken->z, TSDB_TIME_PRECISION_MICRO_STR, pToken->n) == 0 &&
               strlen(TSDB_TIME_PRECISION_MICRO_STR) == pToken->n) {
      pMsg->precision = TSDB_TIME_PRECISION_MICRO;
    } else {
      return invalidSqlErrMsg(tscGetErrorMsgPayload(pCmd), msg);
    }
  }

  return TSDB_CODE_SUCCESS;
}

static void setCreateDBOption(SCMCreateDbMsg* pMsg, SCreateDBInfo* pCreateDb) {
  pMsg->maxTables = htonl(-1);  // max tables can not be set anymore
  pMsg->cacheBlockSize = htonl(pCreateDb->cacheBlockSize);
  pMsg->totalBlocks = htonl(pCreateDb->numOfBlocks);
  pMsg->daysPerFile = htonl(pCreateDb->daysPerFile);
  pMsg->commitTime = htonl((int32_t)pCreateDb->commitTime);
  pMsg->minRowsPerFileBlock = htonl(pCreateDb->minRowsPerBlock);
  pMsg->maxRowsPerFileBlock = htonl(pCreateDb->maxRowsPerBlock);
  pMsg->fsyncPeriod = htonl(pCreateDb->fsyncPeriod);
  pMsg->compression = pCreateDb->compressionLevel;
  pMsg->walLevel = (char)pCreateDb->walLevel;
  pMsg->replications = pCreateDb->replica;
  pMsg->quorum = pCreateDb->quorum;
  pMsg->ignoreExist = pCreateDb->ignoreExists;
}

int32_t parseCreateDBOptions(SSqlCmd* pCmd, SCreateDBInfo* pCreateDbSql) {
  SCMCreateDbMsg* pMsg = (SCMCreateDbMsg*)(pCmd->payload);
  setCreateDBOption(pMsg, pCreateDbSql);

  if (setKeepOption(pCmd, pMsg, pCreateDbSql) != TSDB_CODE_SUCCESS) {
    return TSDB_CODE_TSC_INVALID_SQL;
  }

  if (setTimePrecision(pCmd, pMsg, pCreateDbSql) != TSDB_CODE_SUCCESS) {
    return TSDB_CODE_TSC_INVALID_SQL;
  }

  if (tscCheckCreateDbParams(pCmd, pMsg) != TSDB_CODE_SUCCESS) {
    return TSDB_CODE_TSC_INVALID_SQL;
  }

  return TSDB_CODE_SUCCESS;
}

//void tscAddTimestampColumn(SQueryInfo* pQueryInfo, int16_t functionId, int16_t tableIndex) {
//  // the first column not timestamp column, add it
//  SSqlExpr* pExpr = NULL;
//  if (tscSqlExprNumOfExprs(pQueryInfo) > 0) {
//    pExpr = tscSqlExprGet(pQueryInfo, 0);
//  }
//
//  if (pExpr == NULL || pExpr->colInfo.colId != PRIMARYKEY_TIMESTAMP_COL_INDEX || pExpr->functionId != functionId) {
//    SColumnIndex index = {tableIndex, PRIMARYKEY_TIMESTAMP_COL_INDEX};
//
//    pExpr = tscSqlExprInsert(pQueryInfo, 0, functionId, &index, TSDB_DATA_TYPE_TIMESTAMP, TSDB_KEYSIZE, TSDB_KEYSIZE, false);
//    pExpr->colInfo.flag = TSDB_COL_NORMAL;
//
//    // NOTE: tag column does not add to source column list
//    SColumnList ids = getColumnList(1, tableIndex, PRIMARYKEY_TIMESTAMP_COL_INDEX);
//
//    insertResultField(pQueryInfo, 0, &ids, TSDB_KEYSIZE, TSDB_DATA_TYPE_TIMESTAMP, "ts", pExpr);
//  }
//}

void addGroupInfoForSubquery(SSqlObj* pParentObj, SSqlObj* pSql, int32_t subClauseIndex, int32_t tableIndex) {
  SQueryInfo* pParentQueryInfo = tscGetQueryInfoDetail(&pParentObj->cmd, subClauseIndex);

  if (pParentQueryInfo->groupbyExpr.numOfGroupCols > 0) {
    SQueryInfo* pQueryInfo = tscGetQueryInfoDetail(&pSql->cmd, subClauseIndex);
    size_t size = taosArrayGetSize(pQueryInfo->exprList);
  
    SSqlExpr* pExpr = tscSqlExprGet(pQueryInfo, (int32_t)size - 1);

    if (pExpr->functionId != TSDB_FUNC_TAG) {
      STableMetaInfo* pTableMetaInfo = tscGetMetaInfo(pQueryInfo, tableIndex);
      int16_t         columnInfo = tscGetJoinTagColIdByUid(&pQueryInfo->tagCond, pTableMetaInfo->pTableMeta->id.uid);
      SColumnIndex    index = {.tableIndex = 0, .columnIndex = columnInfo};
      SSchema*        pSchema = tscGetTableTagSchema(pTableMetaInfo->pTableMeta);

      int16_t type = pSchema[index.columnIndex].type;
      int16_t bytes = pSchema[index.columnIndex].bytes;
      char*   name = pSchema[index.columnIndex].name;
  
      pExpr = tscSqlExprAppend(pQueryInfo, TSDB_FUNC_TAG, &index, type, bytes, bytes, true);
      pExpr->colInfo.flag = TSDB_COL_TAG;

      // NOTE: tag column does not add to source column list
      SColumnList ids = {0};
      insertResultField(pQueryInfo, (int32_t)size, &ids, bytes, (int8_t)type, name, pExpr);

      int32_t relIndex = index.columnIndex;

      pExpr->colInfo.colIndex = relIndex;
      SColIndex* pColIndex = taosArrayGet(pQueryInfo->groupbyExpr.columnInfo, 0);
      pColIndex->colIndex = relIndex;

      index = (SColumnIndex) {.tableIndex = tableIndex, .columnIndex = relIndex};
      tscColumnListInsert(pTableMetaInfo->tagColList, &index);
    }
  }
}

// limit the output to be 1 for each state value
static void doLimitOutputNormalColOfGroupby(SSqlExpr* pExpr) {
  int32_t outputRow = 1;
  tVariantCreateFromBinary(&pExpr->param[0], (char*)&outputRow, sizeof(int32_t), TSDB_DATA_TYPE_INT);
  pExpr->numOfParams = 1;
}

void doAddGroupColumnForSubquery(SQueryInfo* pQueryInfo, int32_t tagIndex) {
  SColIndex* pColIndex = taosArrayGet(pQueryInfo->groupbyExpr.columnInfo, tagIndex);
  size_t size = tscSqlExprNumOfExprs(pQueryInfo);

  STableMetaInfo* pTableMetaInfo = tscGetMetaInfo(pQueryInfo, 0);

  SSchema*     pSchema = tscGetTableColumnSchema(pTableMetaInfo->pTableMeta, pColIndex->colIndex);
  SColumnIndex colIndex = {.tableIndex = 0, .columnIndex = pColIndex->colIndex};

  tscAddSpecialColumnForSelect(pQueryInfo, (int32_t)size, TSDB_FUNC_PRJ, &colIndex, pSchema, TSDB_COL_NORMAL);

  SFieldSupInfo* pInfo = tscFieldInfoGetSupp(&pQueryInfo->fieldsInfo, (int32_t)size);
  doLimitOutputNormalColOfGroupby(pInfo->pSqlExpr);
  pInfo->visible = false;
}

static void doUpdateSqlFunctionForTagPrj(SQueryInfo* pQueryInfo) {
  int32_t tagLength = 0;
  
  size_t size = taosArrayGetSize(pQueryInfo->exprList);
  
  for (int32_t i = 0; i < size; ++i) {
    SSqlExpr* pExpr = tscSqlExprGet(pQueryInfo, i);
    if (pExpr->functionId == TSDB_FUNC_TAGPRJ || pExpr->functionId == TSDB_FUNC_TAG) {
      pExpr->functionId = TSDB_FUNC_TAG_DUMMY;
      tagLength += pExpr->resBytes;
    } else if (pExpr->functionId == TSDB_FUNC_PRJ && pExpr->colInfo.colId == PRIMARYKEY_TIMESTAMP_COL_INDEX) {
      pExpr->functionId = TSDB_FUNC_TS_DUMMY;
      tagLength += pExpr->resBytes;
    }
  }

  STableMetaInfo* pTableMetaInfo = tscGetMetaInfo(pQueryInfo, 0);
  SSchema*        pSchema = tscGetTableSchema(pTableMetaInfo->pTableMeta);

  for (int32_t i = 0; i < size; ++i) {
    SSqlExpr* pExpr = tscSqlExprGet(pQueryInfo, i);
    if ((pExpr->functionId != TSDB_FUNC_TAG_DUMMY && pExpr->functionId != TSDB_FUNC_TS_DUMMY) &&
       !(pExpr->functionId == TSDB_FUNC_PRJ && TSDB_COL_IS_UD_COL(pExpr->colInfo.flag))) {
      SSchema* pColSchema = &pSchema[pExpr->colInfo.colIndex];
      getResultDataInfo(pColSchema->type, pColSchema->bytes, pExpr->functionId, (int32_t)pExpr->param[0].i64Key, &pExpr->resType,
                        &pExpr->resBytes, &pExpr->interBytes, tagLength, true);
    }
  }
}

static int32_t doUpdateSqlFunctionForColPrj(SQueryInfo* pQueryInfo) {
  size_t size = taosArrayGetSize(pQueryInfo->exprList);
  
  for (int32_t i = 0; i < size; ++i) {
    SSqlExpr* pExpr = tscSqlExprGet(pQueryInfo, i);

    if (pExpr->functionId == TSDB_FUNC_PRJ && (!TSDB_COL_IS_UD_COL(pExpr->colInfo.flag))) {
      bool qualifiedCol = false;
      for (int32_t j = 0; j < pQueryInfo->groupbyExpr.numOfGroupCols; ++j) {
        SColIndex* pColIndex = taosArrayGet(pQueryInfo->groupbyExpr.columnInfo, j);
  
        if (pExpr->colInfo.colId == pColIndex->colId) {
          qualifiedCol = true;
          doLimitOutputNormalColOfGroupby(pExpr);
          pExpr->numOfParams = 1;
          break;
        }
      }

<<<<<<< HEAD
      assert(qualifiedCol);
      (void) qualifiedCol;
=======
      // it is not a tag column/tbname column/user-defined column, return error
      if (!qualifiedCol) {
        return TSDB_CODE_TSC_INVALID_SQL;
      }
>>>>>>> 1487bc58
    }
  }

  return TSDB_CODE_SUCCESS;
}

static bool tagColumnInGroupby(SSqlGroupbyExpr* pGroupbyExpr, int16_t columnId) {
  for (int32_t j = 0; j < pGroupbyExpr->numOfGroupCols; ++j) {
    SColIndex* pColIndex = taosArrayGet(pGroupbyExpr->columnInfo, j);
  
    if (columnId == pColIndex->colId && TSDB_COL_IS_TAG(pColIndex->flag )) {
      return true;
    }
  }

  return false;
}

static bool onlyTagPrjFunction(SQueryInfo* pQueryInfo) {
  bool hasTagPrj = false;
  bool hasColumnPrj = false;
  
  size_t size = taosArrayGetSize(pQueryInfo->exprList);
  for (int32_t i = 0; i < size; ++i) {
    SSqlExpr* pExpr = tscSqlExprGet(pQueryInfo, i);
    if (pExpr->functionId == TSDB_FUNC_PRJ) {
      hasColumnPrj = true;
    } else if (pExpr->functionId == TSDB_FUNC_TAGPRJ) {
      hasTagPrj = true;
    }
  }

  return (hasTagPrj) && (hasColumnPrj == false);
}

// check if all the tags prj columns belongs to the group by columns
static bool allTagPrjInGroupby(SQueryInfo* pQueryInfo) {
  bool allInGroupby = true;

  size_t size = tscSqlExprNumOfExprs(pQueryInfo);
  for (int32_t i = 0; i < size; ++i) {
    SSqlExpr* pExpr = tscSqlExprGet(pQueryInfo, i);
    if (pExpr->functionId != TSDB_FUNC_TAGPRJ) {
      continue;
    }

    if (!tagColumnInGroupby(&pQueryInfo->groupbyExpr, pExpr->colInfo.colId)) {
      allInGroupby = false;
      break;
    }
  }

  // all selected tag columns belong to the group by columns set, always correct
  return allInGroupby;
}

static void updateTagPrjFunction(SQueryInfo* pQueryInfo) {
  size_t size = taosArrayGetSize(pQueryInfo->exprList);
  
  for (int32_t i = 0; i < size; ++i) {
    SSqlExpr* pExpr = tscSqlExprGet(pQueryInfo, i);
    if (pExpr->functionId == TSDB_FUNC_TAGPRJ) {
      pExpr->functionId = TSDB_FUNC_TAG;
    }
  }
}

/*
 * check for selectivity function + tags column function both exist.
 * 1. tagprj functions are not compatible with aggregated function when missing "group by" clause
 * 2. if selectivity function and tagprj function both exist, there should be only
 *    one selectivity function exists.
 */
static int32_t checkUpdateTagPrjFunctions(SQueryInfo* pQueryInfo, SSqlCmd* pCmd) {
  const char* msg1 = "only one selectivity function allowed in presence of tags function";
  const char* msg3 = "aggregation function should not be mixed up with projection";

  bool    tagTsColExists = false;
  int16_t numOfSelectivity = 0;
  int16_t numOfAggregation = 0;

  // todo is 0??
  STableMetaInfo* pTableMetaInfo = tscGetMetaInfo(pQueryInfo, 0);
  bool isSTable = UTIL_TABLE_IS_SUPER_TABLE(pTableMetaInfo);
  if (!isSTable) {
    return TSDB_CODE_SUCCESS;
  }

  size_t numOfExprs = taosArrayGetSize(pQueryInfo->exprList);
  for (int32_t i = 0; i < numOfExprs; ++i) {
    SSqlExpr* pExpr = taosArrayGetP(pQueryInfo->exprList, i);
    if (pExpr->functionId == TSDB_FUNC_TAGPRJ ||
        (pExpr->functionId == TSDB_FUNC_PRJ && pExpr->colInfo.colId == PRIMARYKEY_TIMESTAMP_COL_INDEX)) {
      tagTsColExists = true;  // selectivity + ts/tag column
      break;
    }
  }

  for (int32_t i = 0; i < numOfExprs; ++i) {
    SSqlExpr* pExpr = taosArrayGetP(pQueryInfo->exprList, i);
  
    int16_t functionId = pExpr->functionId;
    if (functionId == TSDB_FUNC_TAGPRJ || functionId == TSDB_FUNC_PRJ || functionId == TSDB_FUNC_TS ||
        functionId == TSDB_FUNC_ARITHM) {
      continue;
    }

    if ((aAggs[functionId].nStatus & TSDB_FUNCSTATE_SELECTIVITY) != 0) {
      numOfSelectivity++;
    } else {
      numOfAggregation++;
    }
  }

  if (tagTsColExists) {  // check if the selectivity function exists
    // When the tag projection function on tag column that is not in the group by clause, aggregation function and
    // selectivity function exist in select clause is not allowed.
    if (numOfAggregation > 0) {
      return invalidSqlErrMsg(tscGetErrorMsgPayload(pCmd), msg1);
    }

    /*
     *  if numOfSelectivity equals to 0, it is a super table projection query
     */
    if (numOfSelectivity == 1) {
      doUpdateSqlFunctionForTagPrj(pQueryInfo);
      int32_t code = doUpdateSqlFunctionForColPrj(pQueryInfo);
      if (code != TSDB_CODE_SUCCESS) {
        return code;
      }

    } else if (numOfSelectivity > 1) {
      /*
       * If more than one selectivity functions exist, all the selectivity functions must be last_row.
       * Otherwise, return with error code.
       */
      for (int32_t i = 0; i < numOfExprs; ++i) {
        SSqlExpr* pExpr = tscSqlExprGet(pQueryInfo, i);
        int16_t functionId = pExpr->functionId;
        if (functionId == TSDB_FUNC_TAGPRJ || (aAggs[functionId].nStatus & TSDB_FUNCSTATE_SELECTIVITY) == 0) {
          continue;
        }

        if ((functionId == TSDB_FUNC_LAST_ROW) ||
             (functionId == TSDB_FUNC_LAST_DST && (pExpr->colInfo.flag & TSDB_COL_NULL) != 0)) {
          // do nothing
        } else {
          return invalidSqlErrMsg(tscGetErrorMsgPayload(pCmd), msg1);
        }
      }

      doUpdateSqlFunctionForTagPrj(pQueryInfo);
      int32_t code = doUpdateSqlFunctionForColPrj(pQueryInfo);
      if (code != TSDB_CODE_SUCCESS) {
        return code;
      }
    }
  } else {
    if ((pQueryInfo->type & TSDB_QUERY_TYPE_PROJECTION_QUERY) != 0) {
      if (numOfAggregation > 0 && pQueryInfo->groupbyExpr.numOfGroupCols == 0) {
        return invalidSqlErrMsg(tscGetErrorMsgPayload(pCmd), msg3);
      }

      if (numOfAggregation > 0 || numOfSelectivity > 0) {
        // clear the projection type flag
        pQueryInfo->type &= (~TSDB_QUERY_TYPE_PROJECTION_QUERY);
        int32_t code = doUpdateSqlFunctionForColPrj(pQueryInfo);
        if (code != TSDB_CODE_SUCCESS) {
          return code;
        }
      }
    }
  }

  return TSDB_CODE_SUCCESS;
}

static int32_t doAddGroupbyColumnsOnDemand(SSqlCmd* pCmd, SQueryInfo* pQueryInfo) {
  const char* msg2 = "interval not allowed in group by normal column";

  STableMetaInfo* pTableMetaInfo = tscGetMetaInfo(pQueryInfo, 0);

  SSchema s = tGetTableNameColumnSchema();
  SSchema* pSchema = tscGetTableSchema(pTableMetaInfo->pTableMeta);
  int16_t  bytes = 0;
  int16_t  type = 0;
  char*    name = NULL;

  for (int32_t i = 0; i < pQueryInfo->groupbyExpr.numOfGroupCols; ++i) {
    SColIndex* pColIndex = taosArrayGet(pQueryInfo->groupbyExpr.columnInfo, i);
    int16_t colIndex = pColIndex->colIndex;
    if (colIndex == TSDB_TBNAME_COLUMN_INDEX) {
      type  = s.type;
      bytes = s.bytes;
      name  = s.name;
    } else {
      if (TSDB_COL_IS_TAG(pColIndex->flag)) {
        SSchema* tagSchema = tscGetTableTagSchema(pTableMetaInfo->pTableMeta);
        
        type  = tagSchema[colIndex].type;
        bytes = tagSchema[colIndex].bytes;
        name  = tagSchema[colIndex].name;
      } else {
        type  = pSchema[colIndex].type;
        bytes = pSchema[colIndex].bytes;
        name  = pSchema[colIndex].name;
      }
    }
  
    size_t size = tscSqlExprNumOfExprs(pQueryInfo);
  
    if (TSDB_COL_IS_TAG(pColIndex->flag)) {
      SColumnIndex index = {.tableIndex = pQueryInfo->groupbyExpr.tableIndex, .columnIndex = colIndex};
      SSqlExpr* pExpr = tscSqlExprAppend(pQueryInfo, TSDB_FUNC_TAG, &index, type, bytes, bytes, true);
      
      memset(pExpr->aliasName, 0, sizeof(pExpr->aliasName));
      tstrncpy(pExpr->aliasName, name, sizeof(pExpr->aliasName));
      
      pExpr->colInfo.flag = TSDB_COL_TAG;

      // NOTE: tag column does not add to source column list
      SColumnList ids = getColumnList(1, 0, pColIndex->colIndex);
      insertResultField(pQueryInfo, (int32_t)size, &ids, bytes, (int8_t)type, name, pExpr);
    } else {
      // if this query is "group by" normal column, interval is not allowed
      if (pQueryInfo->intervalTime > 0) {
        return invalidSqlErrMsg(tscGetErrorMsgPayload(pCmd), msg2);
      }

      bool hasGroupColumn = false;
      for (int32_t j = 0; j < size; ++j) {
        SSqlExpr* pExpr = tscSqlExprGet(pQueryInfo, j);
        if (pExpr->colInfo.colId == pColIndex->colId) {
          break;
        }
      }

      /*
       * if the group by column does not required by user, add this column into the final result set
       * but invisible to user
       */
      if (!hasGroupColumn) {
        doAddGroupColumnForSubquery(pQueryInfo, i);
      }
    }
  }

  return TSDB_CODE_SUCCESS;
}

int32_t doFunctionsCompatibleCheck(SSqlCmd* pCmd, SQueryInfo* pQueryInfo) {
  const char* msg1 = "functions/columns not allowed in group by query";
  const char* msg2 = "projection query on columns not allowed";
  const char* msg3 = "group by not allowed on projection query";
  const char* msg4 = "retrieve tags not compatible with group by or interval query";

  // only retrieve tags, group by is not supportted
  if (tscQueryTags(pQueryInfo)) {
    if (pQueryInfo->groupbyExpr.numOfGroupCols > 0 || pQueryInfo->intervalTime > 0) {
      return invalidSqlErrMsg(tscGetErrorMsgPayload(pCmd), msg4);
    } else {
      return TSDB_CODE_SUCCESS;
    }
  }

  if (pQueryInfo->groupbyExpr.numOfGroupCols > 0) {
    // check if all the tags prj columns belongs to the group by columns
    if (onlyTagPrjFunction(pQueryInfo) && allTagPrjInGroupby(pQueryInfo)) {
      updateTagPrjFunction(pQueryInfo);
      return doAddGroupbyColumnsOnDemand(pCmd, pQueryInfo);
    }

    // check all query functions in selection clause, multi-output functions are not allowed
    size_t size = tscSqlExprNumOfExprs(pQueryInfo);
    for (int32_t i = 0; i < size; ++i) {
      SSqlExpr* pExpr = tscSqlExprGet(pQueryInfo, i);
      int32_t   functId = pExpr->functionId;

      /*
       * group by normal columns.
       * Check if the column projection is identical to the group by column or not
       */
      if (functId == TSDB_FUNC_PRJ && pExpr->colInfo.colId != PRIMARYKEY_TIMESTAMP_COL_INDEX) {
        bool qualified = false;
        for (int32_t j = 0; j < pQueryInfo->groupbyExpr.numOfGroupCols; ++j) {
          SColIndex* pColIndex = taosArrayGet(pQueryInfo->groupbyExpr.columnInfo, j);
          if (pColIndex->colId == pExpr->colInfo.colId) {
            qualified = true;
            break;
          }
        }

        if (!qualified) {
          return invalidSqlErrMsg(tscGetErrorMsgPayload(pCmd), msg2);
        }
      }

      if (IS_MULTIOUTPUT(aAggs[functId].nStatus) && functId != TSDB_FUNC_TOP && functId != TSDB_FUNC_BOTTOM &&
          functId != TSDB_FUNC_TAGPRJ && functId != TSDB_FUNC_PRJ) {
        return invalidSqlErrMsg(tscGetErrorMsgPayload(pCmd), msg1);
      }

      if (functId == TSDB_FUNC_COUNT && pExpr->colInfo.colIndex == TSDB_TBNAME_COLUMN_INDEX) {
        return invalidSqlErrMsg(tscGetErrorMsgPayload(pCmd), msg1);
      }
    }

    if (checkUpdateTagPrjFunctions(pQueryInfo, pCmd) != TSDB_CODE_SUCCESS) {
      return TSDB_CODE_TSC_INVALID_SQL;
    }

    /*
     * group by tag function must be not changed the function name, otherwise, the group operation may fail to
     * divide the subset of final result.
     */
    if (doAddGroupbyColumnsOnDemand(pCmd, pQueryInfo) != TSDB_CODE_SUCCESS) {
      return TSDB_CODE_TSC_INVALID_SQL;
    }

    // projection query on super table does not compatible with "group by" syntax
    if (tscNonOrderedProjectionQueryOnSTable(pQueryInfo, 0)) {
      return invalidSqlErrMsg(tscGetErrorMsgPayload(pCmd), msg3);
    }

    return TSDB_CODE_SUCCESS;
  } else {
    return checkUpdateTagPrjFunctions(pQueryInfo, pCmd);
  }
}
int32_t doLocalQueryProcess(SSqlCmd* pCmd, SQueryInfo* pQueryInfo, SQuerySQL* pQuerySql) {
  const char* msg1 = "only one expression allowed";
  const char* msg2 = "invalid expression in select clause";
  const char* msg3 = "invalid function";

  tSQLExprList* pExprList = pQuerySql->pSelection;
  if (pExprList->nExpr != 1) {
    return invalidSqlErrMsg(tscGetErrorMsgPayload(pCmd), msg1);
  }

  tSQLExpr* pExpr = pExprList->a[0].pNode;
  if (pExpr->operand.z == NULL) {
    return invalidSqlErrMsg(tscGetErrorMsgPayload(pCmd), msg2);
  }

  // TODO redefine the function
  SDNodeDynConfOption functionsInfo[5] = {{"database()", 10},
                                          {"server_version()", 16},
                                          {"server_status()", 15},
                                          {"client_version()", 16},
                                          {"current_user()", 14}};

  int32_t index = -1;
  for (int32_t i = 0; i < tListLen(functionsInfo); ++i) {
    if (strncasecmp(functionsInfo[i].name, pExpr->operand.z, functionsInfo[i].len) == 0 &&
        functionsInfo[i].len == pExpr->operand.n) {
      index = i;
      break;
    }
  }

  switch (index) {
    case 0:
      pQueryInfo->command = TSDB_SQL_CURRENT_DB;break;
    case 1:
      pQueryInfo->command = TSDB_SQL_SERV_VERSION;break;
      case 2:
      pQueryInfo->command = TSDB_SQL_SERV_STATUS;break;
    case 3:
      pQueryInfo->command = TSDB_SQL_CLI_VERSION;break;
    case 4:
      pQueryInfo->command = TSDB_SQL_CURRENT_USER;break;
    default: { return invalidSqlErrMsg(tscGetErrorMsgPayload(pCmd), msg3); }
  }
  
  SColumnIndex ind = {0};
  SSqlExpr* pExpr1 = tscSqlExprAppend(pQueryInfo, TSDB_FUNC_TAG_DUMMY, &ind, TSDB_DATA_TYPE_INT,
                                      tDataTypeDesc[TSDB_DATA_TYPE_INT].nSize, tDataTypeDesc[TSDB_DATA_TYPE_INT].nSize, false);
  
  const char* name = (pExprList->a[0].aliasName != NULL)? pExprList->a[0].aliasName:functionsInfo[index].name;
  tstrncpy(pExpr1->aliasName, name, tListLen(pExpr1->aliasName));
  
  return TSDB_CODE_SUCCESS;
}

// can only perform the parameters based on the macro definitation
int32_t tscCheckCreateDbParams(SSqlCmd* pCmd, SCMCreateDbMsg* pCreate) {
  char msg[512] = {0};

  if (pCreate->walLevel != -1 && (pCreate->walLevel < TSDB_MIN_WAL_LEVEL || pCreate->walLevel > TSDB_MAX_WAL_LEVEL)) {
    snprintf(msg, tListLen(msg), "invalid db option walLevel: %d, only 0-2 allowed", pCreate->walLevel);
    return invalidSqlErrMsg(tscGetErrorMsgPayload(pCmd), msg);
  }

  if (pCreate->replications != -1 &&
      (pCreate->replications < TSDB_MIN_DB_REPLICA_OPTION || pCreate->replications > TSDB_MAX_DB_REPLICA_OPTION)) {
    snprintf(msg, tListLen(msg), "invalid db option replications: %d valid range: [%d, %d]", pCreate->replications,
             TSDB_MIN_DB_REPLICA_OPTION, TSDB_MAX_DB_REPLICA_OPTION);
    return invalidSqlErrMsg(tscGetErrorMsgPayload(pCmd), msg);
  }

  if (pCreate->quorum != -1 &&
      (pCreate->quorum < TSDB_MIN_DB_REPLICA_OPTION || pCreate->quorum > TSDB_MAX_DB_REPLICA_OPTION)) {
    snprintf(msg, tListLen(msg), "invalid db option quorum: %d valid range: [%d, %d]", pCreate->quorum,
             TSDB_MIN_DB_REPLICA_OPTION, TSDB_MAX_DB_REPLICA_OPTION);
    return invalidSqlErrMsg(tscGetErrorMsgPayload(pCmd), msg);
  }

  int32_t val = htonl(pCreate->daysPerFile);
  if (val != -1 && (val < TSDB_MIN_DAYS_PER_FILE || val > TSDB_MAX_DAYS_PER_FILE)) {
    snprintf(msg, tListLen(msg), "invalid db option daysPerFile: %d valid range: [%d, %d]", val,
             TSDB_MIN_DAYS_PER_FILE, TSDB_MAX_DAYS_PER_FILE);
    return invalidSqlErrMsg(tscGetErrorMsgPayload(pCmd), msg);
  }

  val = htonl(pCreate->cacheBlockSize);
  if (val != -1 && (val < TSDB_MIN_CACHE_BLOCK_SIZE || val > TSDB_MAX_CACHE_BLOCK_SIZE)) {
    snprintf(msg, tListLen(msg), "invalid db option cacheBlockSize: %d valid range: [%d, %d]", val,
             TSDB_MIN_CACHE_BLOCK_SIZE, TSDB_MAX_CACHE_BLOCK_SIZE);
    return invalidSqlErrMsg(tscGetErrorMsgPayload(pCmd), msg);
  }

  val = htonl(pCreate->maxTables);
  if (val != -1 && (val < TSDB_MIN_TABLES || val > TSDB_MAX_TABLES)) {
    snprintf(msg, tListLen(msg), "invalid db option maxSessions: %d valid range: [%d, %d]", val,
             TSDB_MIN_TABLES, TSDB_MAX_TABLES);
    return invalidSqlErrMsg(tscGetErrorMsgPayload(pCmd), msg);
  }

  if (pCreate->precision != TSDB_TIME_PRECISION_MILLI && pCreate->precision != TSDB_TIME_PRECISION_MICRO) {
    snprintf(msg, tListLen(msg), "invalid db option timePrecision: %d valid value: [%d, %d]", pCreate->precision,
             TSDB_TIME_PRECISION_MILLI, TSDB_TIME_PRECISION_MICRO);
    return invalidSqlErrMsg(tscGetErrorMsgPayload(pCmd), msg);
  }

  val = htonl(pCreate->commitTime);
  if (val != -1 && (val < TSDB_MIN_COMMIT_TIME || val > TSDB_MAX_COMMIT_TIME)) {
    snprintf(msg, tListLen(msg), "invalid db option commitTime: %d valid range: [%d, %d]", val,
             TSDB_MIN_COMMIT_TIME, TSDB_MAX_COMMIT_TIME);
    return invalidSqlErrMsg(tscGetErrorMsgPayload(pCmd), msg);
  }

  val = htonl(pCreate->fsyncPeriod);
  if (val != -1 && (val < TSDB_MIN_FSYNC_PERIOD || val > TSDB_MAX_FSYNC_PERIOD)) {
    snprintf(msg, tListLen(msg), "invalid db option fsyncPeriod: %d valid range: [%d, %d]", val,
             TSDB_MIN_FSYNC_PERIOD, TSDB_MAX_FSYNC_PERIOD);
    return invalidSqlErrMsg(tscGetErrorMsgPayload(pCmd), msg);
  }

  if (pCreate->compression != -1 &&
      (pCreate->compression < TSDB_MIN_COMP_LEVEL || pCreate->compression > TSDB_MAX_COMP_LEVEL)) {
    snprintf(msg, tListLen(msg), "invalid db option compression: %d valid range: [%d, %d]", pCreate->compression,
             TSDB_MIN_COMP_LEVEL, TSDB_MAX_COMP_LEVEL);
    return invalidSqlErrMsg(tscGetErrorMsgPayload(pCmd), msg);
  }

  return TSDB_CODE_SUCCESS;
}

// for debug purpose
void tscPrintSelectClause(SSqlObj* pSql, int32_t subClauseIndex) {
  SQueryInfo* pQueryInfo = tscGetQueryInfoDetail(&pSql->cmd, subClauseIndex);

  int32_t size = (int32_t)tscSqlExprNumOfExprs(pQueryInfo);
  if (size == 0) {
    return;
  }

  int32_t totalBufSize = 1024;

  char    str[1024] = {0};
  int32_t offset = 0;

  offset += sprintf(str, "num:%d [", size);
  for (int32_t i = 0; i < size; ++i) {
    SSqlExpr* pExpr = tscSqlExprGet(pQueryInfo, i);

    char    tmpBuf[1024] = {0};
    int32_t tmpLen = 0;
    tmpLen =
        sprintf(tmpBuf, "%s(uid:%" PRId64 ", %d)", aAggs[pExpr->functionId].aName, pExpr->uid, pExpr->colInfo.colId);
    if (tmpLen + offset > totalBufSize) break;

    offset += sprintf(str + offset, "%s", tmpBuf);

    if (i < size - 1) {
      str[offset++] = ',';
    }
  }

  str[offset] = ']';
  tscDebug("%p select clause:%s", pSql, str);
}

int32_t doCheckForCreateTable(SSqlObj* pSql, int32_t subClauseIndex, SSqlInfo* pInfo) {
  const char* msg1 = "invalid table name";

  SSqlCmd*        pCmd = &pSql->cmd;
  SQueryInfo*     pQueryInfo = tscGetQueryInfoDetail(pCmd, subClauseIndex);
  STableMetaInfo* pTableMetaInfo = tscGetMetaInfo(pQueryInfo, 0);

  SCreateTableSQL* pCreateTable = pInfo->pCreateTableInfo;

  tFieldList* pFieldList = pCreateTable->colInfo.pColumns;
  tFieldList* pTagList = pCreateTable->colInfo.pTagColumns;

  assert(pFieldList != NULL);

  // if sql specifies db, use it, otherwise use default db
  SStrToken* pzTableName = &(pCreateTable->name);

  if (tscValidateName(pzTableName) != TSDB_CODE_SUCCESS) {
    return invalidSqlErrMsg(tscGetErrorMsgPayload(pCmd), msg1);
  }

  if (tscSetTableFullName(pTableMetaInfo, pzTableName, pSql) != TSDB_CODE_SUCCESS) {
    return TSDB_CODE_TSC_INVALID_SQL;
  }

  if (!validateTableColumnInfo(pFieldList, pCmd) ||
      (pTagList != NULL && !validateTagParams(pTagList, pFieldList, pCmd))) {
    return TSDB_CODE_TSC_INVALID_SQL;
  }

  int32_t col = 0;
  for (; col < pFieldList->nField; ++col) {
    tscFieldInfoAppend(&pQueryInfo->fieldsInfo, &pFieldList->p[col]);
  }

  pCmd->numOfCols = (int16_t)pFieldList->nField;

  if (pTagList != NULL) {  // create super table[optional]
    for (int32_t i = 0; i < pTagList->nField; ++i) {
      tscFieldInfoAppend(&pQueryInfo->fieldsInfo, &pTagList->p[i]);
    }

    pCmd->count = pTagList->nField;
  }

  return TSDB_CODE_SUCCESS;
}

int32_t doCheckForCreateFromStable(SSqlObj* pSql, SSqlInfo* pInfo) {
  const char* msg1 = "invalid table name";
  const char* msg3 = "tag value too long";
  const char* msg4 = "illegal value or data overflow";
  const char* msg5 = "tags number not matched";

  SSqlCmd* pCmd = &pSql->cmd;

  SCreateTableSQL* pCreateTable = pInfo->pCreateTableInfo;
  SQueryInfo*      pQueryInfo = tscGetQueryInfoDetail(pCmd, 0);

  // two table: the first one is for current table, and the secondary is for the super table.
  if (pQueryInfo->numOfTables < 2) {
    tscAddEmptyMetaInfo(pQueryInfo);
  }

  const int32_t TABLE_INDEX = 0;
  const int32_t STABLE_INDEX = 1;

  STableMetaInfo* pStableMeterMetaInfo = tscGetMetaInfo(pQueryInfo, STABLE_INDEX);

  // super table name, create table by using dst
  SStrToken* pToken = &(pCreateTable->usingInfo.stableName);

  if (tscValidateName(pToken) != TSDB_CODE_SUCCESS) {
    return invalidSqlErrMsg(tscGetErrorMsgPayload(pCmd), msg1);
  }

  if (tscSetTableFullName(pStableMeterMetaInfo, pToken, pSql) != TSDB_CODE_SUCCESS) {
    return TSDB_CODE_TSC_INVALID_SQL;
  }

  // get meter meta from mnode
  tstrncpy(pCreateTable->usingInfo.tagdata.name, pStableMeterMetaInfo->name, sizeof(pCreateTable->usingInfo.tagdata.name));
  tVariantList* pList = pInfo->pCreateTableInfo->usingInfo.pTagVals;

  int32_t code = tscGetTableMeta(pSql, pStableMeterMetaInfo);
  if (code != TSDB_CODE_SUCCESS) {
    return code;
  }

  if (tscGetNumOfTags(pStableMeterMetaInfo->pTableMeta) != pList->nExpr) {
    return invalidSqlErrMsg(tscGetErrorMsgPayload(pCmd), msg5);
  }

  // too long tag values will return invalid sql, not be truncated automatically
  SSchema* pTagSchema = tscGetTableTagSchema(pStableMeterMetaInfo->pTableMeta);

  STagData* pTag = &pCreateTable->usingInfo.tagdata;
  SKVRowBuilder kvRowBuilder = {0};
  if (tdInitKVRowBuilder(&kvRowBuilder) < 0) {
    return TSDB_CODE_TSC_OUT_OF_MEMORY;
  }

  int32_t ret = TSDB_CODE_SUCCESS;
  for (int32_t i = 0; i < pList->nExpr; ++i) {
    SSchema* pSchema = &pTagSchema[i];
    
    char tagVal[TSDB_MAX_TAGS_LEN];
    if (pSchema->type == TSDB_DATA_TYPE_BINARY || pSchema->type == TSDB_DATA_TYPE_NCHAR) {
      if (pList->a[i].pVar.nLen > pSchema->bytes) {
        tdDestroyKVRowBuilder(&kvRowBuilder);
        return invalidSqlErrMsg(tscGetErrorMsgPayload(pCmd), msg3);
      }
    }

    ret = tVariantDump(&(pList->a[i].pVar), tagVal, pSchema->type, true);

    // check again after the convert since it may be converted from binary to nchar.
    if (pSchema->type == TSDB_DATA_TYPE_BINARY || pSchema->type == TSDB_DATA_TYPE_NCHAR) {
      int16_t len = varDataTLen(tagVal);
      if (len > pSchema->bytes) {
        tdDestroyKVRowBuilder(&kvRowBuilder);
        return invalidSqlErrMsg(tscGetErrorMsgPayload(pCmd), msg3);
      }
    }

    if (ret != TSDB_CODE_SUCCESS) {
      tdDestroyKVRowBuilder(&kvRowBuilder);
      return invalidSqlErrMsg(tscGetErrorMsgPayload(pCmd), msg4);
    }



    tdAddColToKVRow(&kvRowBuilder, pSchema->colId, pSchema->type, tagVal);
  }

  SKVRow row = tdGetKVRowFromBuilder(&kvRowBuilder);
  tdDestroyKVRowBuilder(&kvRowBuilder);
  if (row == NULL) {
    return TSDB_CODE_TSC_OUT_OF_MEMORY;
  }
  tdSortKVRowByColIdx(row);
  pTag->dataLen = kvRowLen(row);
  kvRowCpy(pTag->data, row);
  free(row);

  // table name
  if (tscValidateName(&pInfo->pCreateTableInfo->name) != TSDB_CODE_SUCCESS) {
    return invalidSqlErrMsg(tscGetErrorMsgPayload(pCmd), msg1);
  }

  STableMetaInfo* pTableMeterMetaInfo = tscGetMetaInfo(pQueryInfo, TABLE_INDEX);
  ret = tscSetTableFullName(pTableMeterMetaInfo, &pInfo->pCreateTableInfo->name, pSql);
  if (ret != TSDB_CODE_SUCCESS) {
    return ret;
  }

  return TSDB_CODE_SUCCESS;
}

int32_t doCheckForStream(SSqlObj* pSql, SSqlInfo* pInfo) {
  const char* msg1 = "invalid table name";
  const char* msg2 = "table name too long";
  const char* msg3 = "fill only available for interval query";
  const char* msg4 = "fill option not supported in stream computing";
  const char* msg5 = "sql too long";  // todo ADD support
  const char* msg6 = "from missing in subclause";
  
  SSqlCmd*    pCmd = &pSql->cmd;
  SQueryInfo* pQueryInfo = tscGetQueryInfoDetail(pCmd, 0);
  assert(pQueryInfo->numOfTables == 1);

  SCreateTableSQL* pCreateTable = pInfo->pCreateTableInfo;
  STableMetaInfo*  pTableMetaInfo = tscGetMetaInfo(pQueryInfo, 0);

  // if sql specifies db, use it, otherwise use default db
  SStrToken* pzTableName = &(pCreateTable->name);
  SQuerySQL* pQuerySql = pCreateTable->pSelect;

  if (tscValidateName(pzTableName) != TSDB_CODE_SUCCESS) {
    return invalidSqlErrMsg(tscGetErrorMsgPayload(pCmd), msg1);
  }
  
  tVariantList* pSrcMeterName = pInfo->pCreateTableInfo->pSelect->from;
  if (pSrcMeterName == NULL || pSrcMeterName->nExpr == 0) {
    return invalidSqlErrMsg(tscGetErrorMsgPayload(pCmd), msg6);
  }
  
  tVariant* pVar = &pSrcMeterName->a[0].pVar;
  SStrToken srcToken = {.z = pVar->pz, .n = pVar->nLen, .type = TK_STRING};
  if (tscValidateName(&srcToken) != TSDB_CODE_SUCCESS) {
    return invalidSqlErrMsg(tscGetErrorMsgPayload(pCmd), msg1);
  }

  if (tscSetTableFullName(pTableMetaInfo, &srcToken, pSql) != TSDB_CODE_SUCCESS) {
    return invalidSqlErrMsg(tscGetErrorMsgPayload(pCmd), msg2);
  }

  int32_t code = tscGetTableMeta(pSql, pTableMetaInfo);
  if (code != TSDB_CODE_SUCCESS) {
    return code;
  }

  bool isSTable = UTIL_TABLE_IS_SUPER_TABLE(pTableMetaInfo);
  if (parseSelectClause(&pSql->cmd, 0, pQuerySql->pSelection, isSTable, false) != TSDB_CODE_SUCCESS) {
    return TSDB_CODE_TSC_INVALID_SQL;
  }

  if (pQuerySql->pWhere != NULL) {  // query condition in stream computing
    if (parseWhereClause(pQueryInfo, &pQuerySql->pWhere, pSql) != TSDB_CODE_SUCCESS) {
      return TSDB_CODE_TSC_INVALID_SQL;
    }
  }

  // set interval value
  if (parseIntervalClause(pCmd, pQueryInfo, pQuerySql) != TSDB_CODE_SUCCESS) {
    return TSDB_CODE_TSC_INVALID_SQL;
  } else {
    if ((pQueryInfo->intervalTime > 0) &&
        (validateFunctionsInIntervalOrGroupbyQuery(pCmd, pQueryInfo) != TSDB_CODE_SUCCESS)) {
      return TSDB_CODE_TSC_INVALID_SQL;
    }
  }

  // set the created table[stream] name
  if (tscSetTableFullName(pTableMetaInfo, pzTableName, pSql) != TSDB_CODE_SUCCESS) {
    return invalidSqlErrMsg(tscGetErrorMsgPayload(pCmd), msg1);
  }

  if (pQuerySql->selectToken.n > TSDB_MAX_SAVED_SQL_LEN) {
    return invalidSqlErrMsg(tscGetErrorMsgPayload(pCmd), msg5);
  }

  if (tsRewriteFieldNameIfNecessary(pCmd, pQueryInfo) != TSDB_CODE_SUCCESS) {
    return TSDB_CODE_TSC_INVALID_SQL;
  }

  pCmd->numOfCols = pQueryInfo->fieldsInfo.numOfOutput;

  if (validateSqlFunctionInStreamSql(pCmd, pQueryInfo) != TSDB_CODE_SUCCESS) {
    return TSDB_CODE_TSC_INVALID_SQL;
  }

  /*
   * check if fill operation is available, the fill operation is parsed and executed during query execution,
   * not here.
   */
  if (pQuerySql->fillType != NULL) {
    if (pQueryInfo->intervalTime == 0) {
      return invalidSqlErrMsg(tscGetErrorMsgPayload(pCmd), msg3);
    }

    tVariantListItem* pItem = &pQuerySql->fillType->a[0];
    if (pItem->pVar.nType == TSDB_DATA_TYPE_BINARY) {
      if (!((strncmp(pItem->pVar.pz, "none", 4) == 0 && pItem->pVar.nLen == 4) ||
            (strncmp(pItem->pVar.pz, "null", 4) == 0 && pItem->pVar.nLen == 4))) {
        return invalidSqlErrMsg(tscGetErrorMsgPayload(pCmd), msg4);
      }
    }
  }

  // set the number of stream table columns
  pCmd->numOfCols = pQueryInfo->fieldsInfo.numOfOutput;
  return TSDB_CODE_SUCCESS;
}

int32_t doCheckForQuery(SSqlObj* pSql, SQuerySQL* pQuerySql, int32_t index) {
  assert(pQuerySql != NULL && (pQuerySql->from == NULL || pQuerySql->from->nExpr > 0));

  const char* msg0  = "invalid table name";
  //const char* msg1  = "table name too long";
  const char* msg2  = "point interpolation query needs timestamp";
  const char* msg5  = "fill only available for interval query";
  const char* msg6  = "start(end) time of query range required or time range too large";
  const char* msg7  = "illegal number of tables in from clause";
  const char* msg8  = "too many columns in selection clause";
  const char* msg9  = "TWA query requires both the start and end time";
  const char* msg10 = "too many tables in from clause";
  const char* msg11 = "invalid table alias name";

  int32_t code = TSDB_CODE_SUCCESS;

  SSqlCmd* pCmd = &pSql->cmd;

  SQueryInfo*     pQueryInfo = tscGetQueryInfoDetail(pCmd, index);
  STableMetaInfo* pTableMetaInfo = tscGetMetaInfo(pQueryInfo, 0);
  if (pTableMetaInfo == NULL) {
    pTableMetaInfo = tscAddEmptyMetaInfo(pQueryInfo);
  }

  assert(pCmd->clauseIndex == index);

  // too many result columns not support order by in query
  if (pQuerySql->pSelection->nExpr > TSDB_MAX_COLUMNS) {
    return invalidSqlErrMsg(tscGetErrorMsgPayload(pCmd), msg8);
  }

  /*
   * handle the sql expression without from subclause
   * select current_database();
   * select server_version();
   * select client_version();
   * select server_state();
   */
  if (pQuerySql->from == NULL) {
    assert(pQuerySql->fillType == NULL && pQuerySql->pGroupby == NULL && pQuerySql->pWhere == NULL &&
           pQuerySql->pSortOrder == NULL);
    return doLocalQueryProcess(pCmd, pQueryInfo, pQuerySql);
  }

  if (pQuerySql->from->nExpr > TSDB_MAX_JOIN_TABLE_NUM * 2) {
    return invalidSqlErrMsg(tscGetErrorMsgPayload(pCmd), msg7);
  }

  pQueryInfo->command = TSDB_SQL_SELECT;

  if (pQuerySql->from->nExpr > 4) {
    return invalidSqlErrMsg(tscGetErrorMsgPayload(pCmd), msg10);
  }

  // set all query tables, which are maybe more than one.
  for (int32_t i = 0; i < pQuerySql->from->nExpr; ) {
    tVariant* pTableItem = &pQuerySql->from->a[i].pVar;

    if (pTableItem->nType != TSDB_DATA_TYPE_BINARY) {
      return invalidSqlErrMsg(tscGetErrorMsgPayload(pCmd), msg0);
    }

    pTableItem->nLen = strdequote(pTableItem->pz);

    SStrToken tableName = {.z = pTableItem->pz, .n = pTableItem->nLen, .type = TK_STRING};
    if (tscValidateName(&tableName) != TSDB_CODE_SUCCESS) {
      return invalidSqlErrMsg(tscGetErrorMsgPayload(pCmd), msg0);
    }

    if (pQueryInfo->numOfTables <= i/2) {  // more than one table
      tscAddEmptyMetaInfo(pQueryInfo);
    }

    STableMetaInfo* pTableMetaInfo1 = tscGetMetaInfo(pQueryInfo, i/2);

    SStrToken t = {.type = TSDB_DATA_TYPE_BINARY, .n = pTableItem->nLen, .z = pTableItem->pz};
    if (tscSetTableFullName(pTableMetaInfo1, &t, pSql) != TSDB_CODE_SUCCESS) {
      return TSDB_CODE_TSC_INVALID_SQL;
    }

    tVariant* pTableItem1 = &pQuerySql->from->a[i + 1].pVar;
    SStrToken aliasName = {.z = pTableItem1->pz, .n = pTableItem1->nLen, .type = TK_STRING};
    if (tscValidateName(&aliasName) != TSDB_CODE_SUCCESS) {
      return invalidSqlErrMsg(tscGetErrorMsgPayload(pCmd), msg11);
    }

    // has no table alias name
    if (memcmp(pTableItem->pz, pTableItem1->pz, pTableItem1->nLen) == 0) {
      extractTableName(pTableMetaInfo1->name, pTableMetaInfo1->aliasName);
    } else {
      tstrncpy(pTableMetaInfo1->aliasName, pTableItem1->pz, sizeof(pTableMetaInfo1->aliasName));
    }

    code = tscGetTableMeta(pSql, pTableMetaInfo1);
    if (code != TSDB_CODE_SUCCESS) {
      return code;
    }

    i += 2;
  }

  assert(pQueryInfo->numOfTables == pQuerySql->from->nExpr / 2);
  bool isSTable = false;
  
  if (UTIL_TABLE_IS_SUPER_TABLE(pTableMetaInfo)) {
    isSTable = true;
    code = tscGetSTableVgroupInfo(pSql, index);
    if (code != TSDB_CODE_SUCCESS) {
      return code;
    }
    
    TSDB_QUERY_SET_TYPE(pQueryInfo->type, TSDB_QUERY_TYPE_STABLE_QUERY);
  } else {
    TSDB_QUERY_SET_TYPE(pQueryInfo->type, TSDB_QUERY_TYPE_TABLE_QUERY);
  }

  // parse the group by clause in the first place
  if (parseGroupbyClause(pQueryInfo, pQuerySql->pGroupby, pCmd) != TSDB_CODE_SUCCESS) {
    return TSDB_CODE_TSC_INVALID_SQL;
  }

  // set where info
  STableComInfo tinfo = tscGetTableInfo(pTableMetaInfo->pTableMeta);

  if (pQuerySql->pWhere != NULL) {
    if (parseWhereClause(pQueryInfo, &pQuerySql->pWhere, pSql) != TSDB_CODE_SUCCESS) {
      return TSDB_CODE_TSC_INVALID_SQL;
    }

    pQuerySql->pWhere = NULL;
    if (tinfo.precision == TSDB_TIME_PRECISION_MILLI) {
      pQueryInfo->window.skey = pQueryInfo->window.skey / 1000;
      pQueryInfo->window.ekey = pQueryInfo->window.ekey / 1000;
    }
  } else {  // set the time rang
    if (pQuerySql->from->nExpr > 2) { // it is a join query, no wher clause is not allowed.
      return invalidSqlErrMsg(tscGetErrorMsgPayload(pCmd), "condition missing for join query ");
    }
  }

  int32_t joinQuery = (pQuerySql->from != NULL && pQuerySql->from->nExpr > 2);

  if (parseSelectClause(pCmd, index, pQuerySql->pSelection, isSTable, joinQuery) != TSDB_CODE_SUCCESS) {
    return TSDB_CODE_TSC_INVALID_SQL;
  }

  // set interval value
  if (parseIntervalClause(pCmd, pQueryInfo, pQuerySql) != TSDB_CODE_SUCCESS) {
    return TSDB_CODE_TSC_INVALID_SQL;
  } else {
    if ((pQueryInfo->intervalTime > 0) &&
        (validateFunctionsInIntervalOrGroupbyQuery(pCmd, pQueryInfo) != TSDB_CODE_SUCCESS)) {
      return TSDB_CODE_TSC_INVALID_SQL;
    }
  }

  // set order by info
  if (parseOrderbyClause(pCmd, pQueryInfo, pQuerySql, tscGetTableSchema(pTableMetaInfo->pTableMeta)) != TSDB_CODE_SUCCESS) {
    return TSDB_CODE_TSC_INVALID_SQL;
  }

  // user does not specified the query time window, twa is not allowed in such case.
  if ((pQueryInfo->window.skey == INT64_MIN || pQueryInfo->window.ekey == INT64_MAX ||
       (pQueryInfo->window.ekey == INT64_MAX / 1000 && tinfo.precision == TSDB_TIME_PRECISION_MILLI)) && tscIsTWAQuery(pQueryInfo)) {
    return invalidSqlErrMsg(tscGetErrorMsgPayload(pCmd), msg9);
  }

  // no result due to invalid query time range
  if (pQueryInfo->window.skey > pQueryInfo->window.ekey) {
    pQueryInfo->command = TSDB_SQL_RETRIEVE_EMPTY_RESULT;
    return TSDB_CODE_SUCCESS;
  }

  if (!hasTimestampForPointInterpQuery(pQueryInfo)) {
    return invalidSqlErrMsg(tscGetErrorMsgPayload(pCmd), msg2);
  }

  // in case of join query, time range is required.
  if (QUERY_IS_JOIN_QUERY(pQueryInfo->type)) {
    int64_t timeRange = ABS(pQueryInfo->window.skey - pQueryInfo->window.ekey);

    if (timeRange == 0 && pQueryInfo->window.skey == 0) {
      return invalidSqlErrMsg(tscGetErrorMsgPayload(pCmd), msg6);
    }
  }

  if ((code = parseLimitClause(pCmd, pQueryInfo, index, pQuerySql, pSql)) != TSDB_CODE_SUCCESS) {
    return code;
  }

  if ((code = doFunctionsCompatibleCheck(pCmd, pQueryInfo)) != TSDB_CODE_SUCCESS) {
    return code;
  }

  setColumnOffsetValueInResultset(pQueryInfo);

  /*
   * fill options are set at the end position, when all columns are set properly
   * the columns may be increased due to group by operation
   */
  if (pQuerySql->fillType != NULL) {
    if (pQueryInfo->intervalTime == 0 && (!tscIsPointInterpQuery(pQueryInfo))) {
      return invalidSqlErrMsg(tscGetErrorMsgPayload(pCmd), msg5);
    }

    if (pQueryInfo->intervalTime > 0 && pQueryInfo->intervalTimeUnit != 'n' && pQueryInfo->intervalTimeUnit != 'y') {
      int64_t timeRange = ABS(pQueryInfo->window.skey - pQueryInfo->window.ekey);
      // number of result is not greater than 10,000,000
      if ((timeRange == 0) || (timeRange / pQueryInfo->intervalTime) > MAX_INTERVAL_TIME_WINDOW) {
        return invalidSqlErrMsg(tscGetErrorMsgPayload(pCmd), msg6);
      }
    }

    int32_t ret = parseFillClause(pCmd, pQueryInfo, pQuerySql);
    if (ret != TSDB_CODE_SUCCESS) {
      return ret;
    }
  }

  return TSDB_CODE_SUCCESS;  // Does not build query message here
}

int32_t exprTreeFromSqlExpr(SSqlCmd* pCmd, tExprNode **pExpr, const tSQLExpr* pSqlExpr, SArray* pExprInfo, SQueryInfo* pQueryInfo, SArray* pCols) {
  tExprNode* pLeft = NULL;
  tExprNode* pRight= NULL;
  
  if (pSqlExpr->pLeft != NULL) {
    int32_t ret = exprTreeFromSqlExpr(pCmd, &pLeft, pSqlExpr->pLeft, pExprInfo, pQueryInfo, pCols);
    if (ret != TSDB_CODE_SUCCESS) {
      return ret;
    }
  }
  
  if (pSqlExpr->pRight != NULL) {
    int32_t ret = exprTreeFromSqlExpr(pCmd, &pRight, pSqlExpr->pRight, pExprInfo, pQueryInfo, pCols);
    if (ret != TSDB_CODE_SUCCESS) {
      return ret;
    }
  }

  if (pSqlExpr->pLeft == NULL && pSqlExpr->pRight == NULL && pSqlExpr->nSQLOptr == 0) {
    *pExpr = calloc(1, sizeof(tExprNode));
    return TSDB_CODE_SUCCESS;
  }
  
  if (pSqlExpr->pLeft == NULL) {
    if (pSqlExpr->nSQLOptr >= TK_BOOL && pSqlExpr->nSQLOptr <= TK_STRING) {
      *pExpr = calloc(1, sizeof(tExprNode));
      (*pExpr)->nodeType = TSQL_NODE_VALUE;
      (*pExpr)->pVal = calloc(1, sizeof(tVariant));
      
      tVariantAssign((*pExpr)->pVal, &pSqlExpr->val);
      return TSDB_CODE_SUCCESS;
    } else if (pSqlExpr->nSQLOptr >= TK_COUNT && pSqlExpr->nSQLOptr <= TK_AVG_IRATE) {
      // arithmetic expression on the results of aggregation functions
      *pExpr = calloc(1, sizeof(tExprNode));
      (*pExpr)->nodeType = TSQL_NODE_COL;
      (*pExpr)->pSchema = calloc(1, sizeof(SSchema));
      strncpy((*pExpr)->pSchema->name, pSqlExpr->operand.z, pSqlExpr->operand.n);
      
      // set the input column data byte and type.
      size_t size = taosArrayGetSize(pExprInfo);
      
      for (int32_t i = 0; i < size; ++i) {
        SSqlExpr* p1 = taosArrayGetP(pExprInfo, i);
        
        if (strcmp((*pExpr)->pSchema->name, p1->aliasName) == 0) {
          (*pExpr)->pSchema->type = (uint8_t)p1->resType;
          (*pExpr)->pSchema->bytes = p1->resBytes;
          break;
        }
      }
    } else if (pSqlExpr->nSQLOptr == TK_ID) { // column name, normal column arithmetic expression
      SColumnIndex index = {0};
      int32_t ret = getColumnIndexByName(pCmd, &pSqlExpr->colInfo, pQueryInfo, &index);
      if (ret != TSDB_CODE_SUCCESS) {
        return ret;
      }

      STableMeta* pTableMeta = tscGetMetaInfo(pQueryInfo, 0)->pTableMeta;
      int32_t numOfColumns = tscGetNumOfColumns(pTableMeta);

      *pExpr = calloc(1, sizeof(tExprNode));
      (*pExpr)->nodeType = TSQL_NODE_COL;
      (*pExpr)->pSchema = calloc(1, sizeof(SSchema));

      SSchema* pSchema = tscGetTableColumnSchema(pTableMeta, index.columnIndex);
      *(*pExpr)->pSchema = *pSchema;
  
      if (pCols != NULL) {  // record the involved columns
        SColIndex colIndex = {0};
        tstrncpy(colIndex.name, pSchema->name, sizeof(colIndex.name));
        colIndex.colId = pSchema->colId;
        colIndex.colIndex = index.columnIndex;
        colIndex.flag = (index.columnIndex >= numOfColumns)? 1:0;

        taosArrayPush(pCols, &colIndex);
      }
      
      return TSDB_CODE_SUCCESS;
    } else {
      return TSDB_CODE_TSC_INVALID_SQL;
    }
    
  } else {
    *pExpr = (tExprNode *)calloc(1, sizeof(tExprNode));
    (*pExpr)->nodeType = TSQL_NODE_EXPR;
    
    (*pExpr)->_node.hasPK = false;
    (*pExpr)->_node.pLeft = pLeft;
    (*pExpr)->_node.pRight = pRight;
    
    SStrToken t = {.type = pSqlExpr->nSQLOptr};
    (*pExpr)->_node.optr = getBinaryExprOptr(&t);
    
    assert((*pExpr)->_node.optr != 0);

    // check for dividing by 0
    if ((*pExpr)->_node.optr == TSDB_BINARY_OP_DIVIDE) {
      if (pRight->nodeType == TSQL_NODE_VALUE) {
        if (pRight->pVal->nType == TSDB_DATA_TYPE_INT && pRight->pVal->i64Key == 0) {
          return TSDB_CODE_TSC_INVALID_SQL;
        } else if (pRight->pVal->nType == TSDB_DATA_TYPE_FLOAT && pRight->pVal->dKey == 0) {
          return TSDB_CODE_TSC_INVALID_SQL;
        }
      }
    }

    // NOTE: binary|nchar data allows the >|< type filter
    if ((*pExpr)->_node.optr != TSDB_RELATION_EQUAL && (*pExpr)->_node.optr != TSDB_RELATION_NOT_EQUAL) {
      if (pRight != NULL && pRight->nodeType == TSQL_NODE_VALUE) {
        if (pRight->pVal->nType == TSDB_DATA_TYPE_BOOL) {
          return TSDB_CODE_TSC_INVALID_SQL;
        }
      }
    }
  }
  
  return TSDB_CODE_SUCCESS;
}

bool hasNormalColumnFilter(SQueryInfo* pQueryInfo) {
  size_t numOfCols = taosArrayGetSize(pQueryInfo->colList);
  for (int32_t i = 0; i < numOfCols; ++i) {
    SColumn* pCol = taosArrayGetP(pQueryInfo->colList, i);
    if (pCol->numOfFilters > 0) {
      return true;
    }
  }

  return false;
}<|MERGE_RESOLUTION|>--- conflicted
+++ resolved
@@ -5274,15 +5274,10 @@
         }
       }
 
-<<<<<<< HEAD
-      assert(qualifiedCol);
-      (void) qualifiedCol;
-=======
       // it is not a tag column/tbname column/user-defined column, return error
       if (!qualifiedCol) {
         return TSDB_CODE_TSC_INVALID_SQL;
       }
->>>>>>> 1487bc58
     }
   }
 
