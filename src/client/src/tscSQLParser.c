--- conflicted
+++ resolved
@@ -1872,7 +1872,6 @@
   }
 }
 
-<<<<<<< HEAD
 static void updateLastQueryInfoForGroupby(SQueryInfo* pQueryInfo, STableMeta* pTableMeta, int32_t functionId, int32_t index) {
   if (functionId != TSDB_FUNC_LAST) {  // todo refactor
     return;
@@ -1888,21 +1887,6 @@
         pExpr->param->i64 = TSDB_ORDER_ASC;
 
         return;
-=======
-
-void setLastOrderForGoupBy(SQueryInfo* pQueryInfo, STableMetaInfo* pTableMetaInfo) {  // todo refactor
-  SSqlGroupbyExpr* pGroupBy = &pQueryInfo->groupbyExpr;
-  if (pGroupBy->numOfGroupCols > 0) {
-    size_t idx = taosArrayGetSize(pQueryInfo->exprList);
-    for(int32_t k = 0; k < pGroupBy->numOfGroupCols; ++k) {
-      SColIndex* pIndex = taosArrayGet(pGroupBy->columnInfo, k);
-      if (!TSDB_COL_IS_TAG(pIndex->flag) && pIndex->colIndex < tscGetNumOfColumns(pTableMetaInfo->pTableMeta)) { // group by normal columns
-        SSqlExpr* pExpr = taosArrayGetP(pQueryInfo->exprList, idx - 1);
-        pExpr->numOfParams = 1;
-        pExpr->param->i64 = TSDB_ORDER_ASC;
-
-        break;
->>>>>>> 776c80a7
       }
     }
   }
@@ -2173,13 +2157,7 @@
                 return TSDB_CODE_TSC_INVALID_SQL;
               }
 
-<<<<<<< HEAD
               updateLastQueryInfoForGroupby(pQueryInfo, pTableMetaInfo->pTableMeta, functionId, colIndex - 1);
-=======
-              if (optr == TK_LAST) {
-                setLastOrderForGoupBy(pQueryInfo, pTableMetaInfo);
-              }
->>>>>>> 776c80a7
             }
 
           } else {
@@ -2200,17 +2178,11 @@
             bool multiColOutput = pItem->pNode->pParam->nExpr > 1;
             setResultColName(name, pItem, cvtFunc.originFuncId, &pParamElem->pNode->colInfo, multiColOutput);
 
-            if (setExprInfoForFunctions(pCmd, pQueryInfo, pSchema, cvtFunc, name, colIndex++, &index, finalResult) != 0) {
+            if (setExprInfoForFunctions(pCmd, pQueryInfo, pSchema, cvtFunc, name, colIndex + i, &index, finalResult) != 0) {
               return TSDB_CODE_TSC_INVALID_SQL;
             }
 
-<<<<<<< HEAD
             updateLastQueryInfoForGroupby(pQueryInfo, pTableMetaInfo->pTableMeta, functionId, colIndex + i);
-=======
-            if (optr == TK_LAST) {
-              setLastOrderForGoupBy(pQueryInfo, pTableMetaInfo);
-            }
->>>>>>> 776c80a7
           }
         }
         
@@ -2240,10 +2212,6 @@
 
             updateLastQueryInfoForGroupby(pQueryInfo, pTableMetaInfo->pTableMeta, functionId, colIndex);
             colIndex++;
-
-            if (optr == TK_LAST) {
-              setLastOrderForGoupBy(pQueryInfo, pTableMetaInfo);
-            }
           }
 
           numOfFields += tscGetNumOfColumns(pTableMetaInfo->pTableMeta);
@@ -2458,7 +2426,7 @@
 
       return TSDB_CODE_SUCCESS;
     }
-    
+
     default:
       return TSDB_CODE_TSC_INVALID_SQL;
   }
