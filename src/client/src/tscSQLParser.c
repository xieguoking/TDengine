/*
 * Copyright (c) 2019 TAOS Data, Inc. <jhtao@taosdata.com>
 *
 * This program is free software: you can use, redistribute, and/or modify
 * it under the terms of the GNU Affero General Public License, version 3
 * or later ("AGPL"), as published by the Free Software Foundation.
 *
 * This program is distributed in the hope that it will be useful, but WITHOUT
 * ANY WARRANTY; without even the implied warranty of MERCHANTABILITY or
 * FITNESS FOR A PARTICULAR PURPOSE.
 *
 * You should have received a copy of the GNU Affero General Public License
 * along with this program. If not, see <http://www.gnu.org/licenses/>.
 */

#define _BSD_SOURCE
#define _XOPEN_SOURCE 500
#define _DEFAULT_SOURCE

#include "os.h"
#include "qAst.h"
#include "taos.h"
#include "taosmsg.h"
#include "tcompare.h"
#include "tname.h"
#include "tscLog.h"
#include "tscUtil.h"
#include "tschemautil.h"
#include "tsclient.h"
#include "tstoken.h"
#include "tstrbuild.h"
#include "ttokendef.h"

#define DEFAULT_PRIMARY_TIMESTAMP_COL_NAME "_c0"

#define TSWINDOW_IS_EQUAL(t1, t2) (((t1).skey == (t2).skey) && ((t1).ekey == (t2).ekey))

// -1 is tbname column index, so here use the -3 as the initial value
#define COLUMN_INDEX_INITIAL_VAL (-3)
#define COLUMN_INDEX_INITIALIZER \
  { COLUMN_INDEX_INITIAL_VAL, COLUMN_INDEX_INITIAL_VAL }
#define COLUMN_INDEX_VALIDE(index) (((index).tableIndex >= 0) && ((index).columnIndex >= TSDB_TBNAME_COLUMN_INDEX))
#define TBNAME_LIST_SEP ","

typedef struct SColumnList {  // todo refactor
  int32_t      num;
  SColumnIndex ids[TSDB_MAX_COLUMNS];
} SColumnList;

typedef struct SConvertFunc {
  int32_t originFuncId;
  int32_t execFuncId;
} SConvertFunc;
static SSqlExpr* doAddProjectCol(SQueryInfo* pQueryInfo, int32_t outputIndex, int32_t colIndex, int32_t tableIndex);

static int32_t setShowInfo(SSqlObj* pSql, SSqlInfo* pInfo);
static char*   getAccountId(SSqlObj* pSql);

static bool has(tFieldList* pFieldList, int32_t startIdx, const char* name);
static void getCurrentDBName(SSqlObj* pSql, SStrToken* pDBToken);
static bool hasSpecifyDB(SStrToken* pTableName);
static bool validateTableColumnInfo(tFieldList* pFieldList, SSqlCmd* pCmd);
static bool validateTagParams(tFieldList* pTagsList, tFieldList* pFieldList, SSqlCmd* pCmd);

static int32_t setObjFullName(char* fullName, const char* account, SStrToken* pDB, SStrToken* tableName, int32_t* len);

static void getColumnName(tSQLExprItem* pItem, char* resultFieldName, int32_t nameLength);
static void getRevisedName(char* resultFieldName, int32_t functionId, int32_t maxLen, char* columnName);

static int32_t addExprAndResultField(SSqlCmd* pCmd, SQueryInfo* pQueryInfo, int32_t colIndex, tSQLExprItem* pItem, bool finalResult);
static int32_t insertResultField(SQueryInfo* pQueryInfo, int32_t outputIndex, SColumnList* pIdList, int16_t bytes,
                                 int8_t type, char* fieldName, SSqlExpr* pSqlExpr);
static int32_t changeFunctionID(int32_t optr, int16_t* functionId);
static int32_t parseSelectClause(SSqlCmd* pCmd, int32_t clauseIndex, tSQLExprList* pSelection, bool isSTable, bool joinQuery);

static bool validateIpAddress(const char* ip, size_t size);
static bool hasUnsupportFunctionsForSTableQuery(SSqlCmd* pCmd, SQueryInfo* pQueryInfo);
static bool functionCompatibleCheck(SQueryInfo* pQueryInfo, bool joinQuery);
static void setColumnOffsetValueInResultset(SQueryInfo* pQueryInfo);

static int32_t parseGroupbyClause(SQueryInfo* pQueryInfo, tVariantList* pList, SSqlCmd* pCmd);

static int32_t parseIntervalClause(SSqlCmd* pCmd, SQueryInfo* pQueryInfo, SQuerySQL* pQuerySql);
static int32_t parseOffsetClause(SSqlCmd* pCmd, SQueryInfo* pQueryInfo, SQuerySQL* pQuerySql);
static int32_t parseSlidingClause(SSqlCmd* pCmd, SQueryInfo* pQueryInfo, SQuerySQL* pQuerySql);

static int32_t addProjectionExprAndResultField(SSqlCmd* pCmd, SQueryInfo* pQueryInfo, tSQLExprItem* pItem);

static int32_t parseWhereClause(SQueryInfo* pQueryInfo, tSQLExpr** pExpr, SSqlObj* pSql);
static int32_t parseFillClause(SSqlCmd* pCmd, SQueryInfo* pQueryInfo, SQuerySQL* pQuerySQL);
static int32_t parseOrderbyClause(SSqlCmd* pCmd, SQueryInfo* pQueryInfo, SQuerySQL* pQuerySql, SSchema* pSchema);

static int32_t tsRewriteFieldNameIfNecessary(SSqlCmd* pCmd, SQueryInfo* pQueryInfo);
static int32_t setAlterTableInfo(SSqlObj* pSql, struct SSqlInfo* pInfo);
static int32_t validateSqlFunctionInStreamSql(SSqlCmd* pCmd, SQueryInfo* pQueryInfo);
static int32_t validateFunctionsInIntervalOrGroupbyQuery(SSqlCmd* pCmd, SQueryInfo* pQueryInfo);
static int32_t validateArithmeticSQLExpr(SSqlCmd* pCmd, tSQLExpr* pExpr, SQueryInfo* pQueryInfo, SColumnList* pList, int32_t* type);
static int32_t validateEp(char* ep);
static int32_t validateDNodeConfig(tDCLSQL* pOptions);
static int32_t validateLocalConfig(tDCLSQL* pOptions);
static int32_t validateColumnName(char* name);
static int32_t setKillInfo(SSqlObj* pSql, struct SSqlInfo* pInfo, int32_t killType);

static bool validateOneTags(SSqlCmd* pCmd, TAOS_FIELD* pTagField);
static bool hasTimestampForPointInterpQuery(SQueryInfo* pQueryInfo);
static bool hasNormalColumnFilter(SQueryInfo* pQueryInfo);

static int32_t parseLimitClause(SSqlCmd* pCmd, SQueryInfo* pQueryInfo, int32_t index, SQuerySQL* pQuerySql, SSqlObj* pSql);
static int32_t parseCreateDBOptions(SSqlCmd* pCmd, SCreateDBInfo* pCreateDbSql);
static int32_t getColumnIndexByName(SSqlCmd* pCmd, const SStrToken* pToken, SQueryInfo* pQueryInfo, SColumnIndex* pIndex);
static int32_t getTableIndexByName(SStrToken* pToken, SQueryInfo* pQueryInfo, SColumnIndex* pIndex);
static int32_t optrToString(tSQLExpr* pExpr, char** exprString);

static int32_t getTableIndexImpl(SStrToken* pTableToken, SQueryInfo* pQueryInfo, SColumnIndex* pIndex);
static int32_t doFunctionsCompatibleCheck(SSqlCmd* pCmd, SQueryInfo* pQueryInfo);
static int32_t doLocalQueryProcess(SSqlCmd* pCmd, SQueryInfo* pQueryInfo, SQuerySQL* pQuerySql);
static int32_t tscCheckCreateDbParams(SSqlCmd* pCmd, SCMCreateDbMsg* pCreate);

static SColumnList getColumnList(int32_t num, int16_t tableIndex, int32_t columnIndex);

static int32_t doCheckForCreateTable(SSqlObj* pSql, int32_t subClauseIndex, SSqlInfo* pInfo);
static int32_t doCheckForCreateFromStable(SSqlObj* pSql, SSqlInfo* pInfo);
static int32_t doCheckForStream(SSqlObj* pSql, SSqlInfo* pInfo);
static int32_t doCheckForQuery(SSqlObj* pSql, SQuerySQL* pQuerySql, int32_t index);
static int32_t exprTreeFromSqlExpr(SSqlCmd* pCmd, tExprNode **pExpr, const tSQLExpr* pSqlExpr, SArray* pExprInfo, SQueryInfo* pQueryInfo, SArray* pCols);

/*
 * Used during parsing query sql. Since the query sql usually small in length, error position
 * is not needed in the final error message.
 */
static int32_t invalidSqlErrMsg(char* dstBuffer, const char* errMsg) {
  return tscInvalidSQLErrMsg(dstBuffer, errMsg, NULL);
}

static int setColumnFilterInfoForTimestamp(SSqlCmd* pCmd, SQueryInfo* pQueryInfo, tVariant* pVar) {
  int64_t     time = 0;
  const char* msg = "invalid timestamp";

  strdequote(pVar->pz);
  char*           seg = strnchr(pVar->pz, '-', pVar->nLen, false);
  STableMetaInfo* pTableMetaInfo = tscGetMetaInfo(pQueryInfo, 0);

  STableComInfo tinfo = tscGetTableInfo(pTableMetaInfo->pTableMeta);
  
  if (seg != NULL) {
    if (taosParseTime(pVar->pz, &time, pVar->nLen, tinfo.precision, tsDaylight) != TSDB_CODE_SUCCESS) {
      return invalidSqlErrMsg(tscGetErrorMsgPayload(pCmd), msg);
    }
  } else {
    if (tVariantDump(pVar, (char*)&time, TSDB_DATA_TYPE_BIGINT, true)) {
      return invalidSqlErrMsg(tscGetErrorMsgPayload(pCmd), msg);
    }
  }

  tVariantDestroy(pVar);
  tVariantCreateFromBinary(pVar, (char*)&time, 0, TSDB_DATA_TYPE_BIGINT);

  return TSDB_CODE_SUCCESS;
}

static int32_t handlePassword(SSqlCmd* pCmd, SStrToken* pPwd) {
  const char* msg1 = "password can not be empty";
  const char* msg2 = "name or password too long";
  const char* msg3 = "password needs single quote marks enclosed";

  if (pPwd->type != TK_STRING) {
    return invalidSqlErrMsg(tscGetErrorMsgPayload(pCmd), msg3);
  }

  strdequote(pPwd->z);
  pPwd->n = (uint32_t)strtrim(pPwd->z);  // trim space before and after passwords

  if (pPwd->n <= 0) {
    return invalidSqlErrMsg(tscGetErrorMsgPayload(pCmd), msg1);
  }

  if (pPwd->n >= TSDB_PASSWORD_LEN) {
    return invalidSqlErrMsg(tscGetErrorMsgPayload(pCmd), msg2);
  }

  return TSDB_CODE_SUCCESS;
}

int32_t tscToSQLCmd(SSqlObj* pSql, struct SSqlInfo* pInfo) {
  if (pInfo == NULL || pSql == NULL || pSql->signature != pSql) {
    return TSDB_CODE_TSC_APP_ERROR;
  }

  SSqlCmd* pCmd = &pSql->cmd;
  SSqlRes* pRes = &pSql->res;

  int32_t code = TSDB_CODE_SUCCESS;
  if (!pInfo->valid) {
    return tscSQLSyntaxErrMsg(tscGetErrorMsgPayload(pCmd), NULL, pInfo->pzErrMsg);
  }

  SQueryInfo* pQueryInfo = tscGetQueryInfoDetailSafely(pCmd, pCmd->clauseIndex);
  if (pQueryInfo == NULL) {
    pRes->code = terrno;
    return pRes->code;
  }

  STableMetaInfo* pTableMetaInfo = (pQueryInfo->numOfTables == 0)? tscAddEmptyMetaInfo(pQueryInfo) : pQueryInfo->pTableMetaInfo[0];
  if (pTableMetaInfo == NULL) {
    pRes->code = TSDB_CODE_TSC_OUT_OF_MEMORY;
    return pRes->code;
  }

  pCmd->command = pInfo->type;

  switch (pInfo->type) {
    case TSDB_SQL_DROP_TABLE:
    case TSDB_SQL_DROP_USER:
    case TSDB_SQL_DROP_ACCT:
    case TSDB_SQL_DROP_DNODE:
    case TSDB_SQL_DROP_DB: {
      const char* msg2 = "invalid name";
      const char* msg3 = "param name too long";

      SStrToken* pzName = &pInfo->pDCLInfo->a[0];
      if ((pInfo->type != TSDB_SQL_DROP_DNODE) && (tscValidateName(pzName) != TSDB_CODE_SUCCESS)) {
        return invalidSqlErrMsg(tscGetErrorMsgPayload(pCmd), msg2);
      }

      if (pInfo->type == TSDB_SQL_DROP_DB) {
        assert(pInfo->pDCLInfo->nTokens == 1);

        code = setObjFullName(pTableMetaInfo->name, getAccountId(pSql), pzName, NULL, NULL);
        if (code != TSDB_CODE_SUCCESS) {
          return invalidSqlErrMsg(tscGetErrorMsgPayload(pCmd), msg2);
        }

      } else if (pInfo->type == TSDB_SQL_DROP_TABLE) {
        assert(pInfo->pDCLInfo->nTokens == 1);

        code = tscSetTableFullName(pTableMetaInfo, pzName, pSql);
        if(code != TSDB_CODE_SUCCESS) {
          return code; 
        }
      } else if (pInfo->type == TSDB_SQL_DROP_DNODE) {
        pzName->n = strdequote(pzName->z);
        strncpy(pTableMetaInfo->name, pzName->z, pzName->n);
      } else {  // drop user
        if (pzName->n >= TSDB_USER_LEN) {
          return invalidSqlErrMsg(tscGetErrorMsgPayload(pCmd), msg3);
        }

        strncpy(pTableMetaInfo->name, pzName->z, pzName->n);
      }

      break;
    }

    case TSDB_SQL_USE_DB: {
      const char* msg = "invalid db name";
      SStrToken*  pToken = &pInfo->pDCLInfo->a[0];

      if (tscValidateName(pToken) != TSDB_CODE_SUCCESS) {
        return invalidSqlErrMsg(tscGetErrorMsgPayload(pCmd), msg);
      }

      int32_t ret = setObjFullName(pTableMetaInfo->name, getAccountId(pSql), pToken, NULL, NULL);
      if (ret != TSDB_CODE_SUCCESS) {
        return invalidSqlErrMsg(tscGetErrorMsgPayload(pCmd), msg);
      }

      break;
    }

    case TSDB_SQL_RESET_CACHE: {
      return TSDB_CODE_SUCCESS;
    }

    case TSDB_SQL_SHOW: {
      if (setShowInfo(pSql, pInfo) != TSDB_CODE_SUCCESS) {
        return TSDB_CODE_TSC_INVALID_SQL;
      }

      break;
    }

    case TSDB_SQL_ALTER_DB:
    case TSDB_SQL_CREATE_DB: {
      const char* msg1 = "invalid db name";
      const char* msg2 = "name too long";

      SCreateDBInfo* pCreateDB = &(pInfo->pDCLInfo->dbOpt);
      if (tscValidateName(&pCreateDB->dbname) != TSDB_CODE_SUCCESS) {
        return invalidSqlErrMsg(tscGetErrorMsgPayload(pCmd), msg1);
      }

      int32_t ret = setObjFullName(pTableMetaInfo->name, getAccountId(pSql), &(pCreateDB->dbname), NULL, NULL);
      if (ret != TSDB_CODE_SUCCESS) {
        return invalidSqlErrMsg(tscGetErrorMsgPayload(pCmd), msg2);
      }

      if (parseCreateDBOptions(pCmd, pCreateDB) != TSDB_CODE_SUCCESS) {
        return TSDB_CODE_TSC_INVALID_SQL;
      }

      break;
    }

    case TSDB_SQL_CREATE_DNODE: {  // todo hostname
      const char* msg = "invalid host name (ip address)";

      if (pInfo->pDCLInfo->nTokens > 1) {
        return invalidSqlErrMsg(tscGetErrorMsgPayload(pCmd), msg);
      }

      SStrToken* pIpAddr = &pInfo->pDCLInfo->a[0];
      pIpAddr->n = strdequote(pIpAddr->z);
      break;
    }

    case TSDB_SQL_CREATE_ACCT:
    case TSDB_SQL_ALTER_ACCT: {
      const char* msg1 = "invalid state option, available options[no, r, w, all]";
      const char* msg2 = "invalid user/account name";
      const char* msg3 = "name too long";

      SStrToken* pName = &pInfo->pDCLInfo->user.user;
      SStrToken* pPwd = &pInfo->pDCLInfo->user.passwd;

      if (handlePassword(pCmd, pPwd) != TSDB_CODE_SUCCESS) {
        return TSDB_CODE_TSC_INVALID_SQL;
      }

      if (pName->n >= TSDB_USER_LEN) {
        return invalidSqlErrMsg(tscGetErrorMsgPayload(pCmd), msg3);
      }

      if (tscValidateName(pName) != TSDB_CODE_SUCCESS) {
        return invalidSqlErrMsg(tscGetErrorMsgPayload(pCmd), msg2);
      }

      SCreateAcctSQL* pAcctOpt = &pInfo->pDCLInfo->acctOpt;
      if (pAcctOpt->stat.n > 0) {
        if (pAcctOpt->stat.z[0] == 'r' && pAcctOpt->stat.n == 1) {
        } else if (pAcctOpt->stat.z[0] == 'w' && pAcctOpt->stat.n == 1) {
        } else if (strncmp(pAcctOpt->stat.z, "all", 3) == 0 && pAcctOpt->stat.n == 3) {
        } else if (strncmp(pAcctOpt->stat.z, "no", 2) == 0 && pAcctOpt->stat.n == 2) {
        } else {
          return invalidSqlErrMsg(tscGetErrorMsgPayload(pCmd), msg1);
        }
      }

      break;
    }

    case TSDB_SQL_DESCRIBE_TABLE: {
      SStrToken*  pToken = &pInfo->pDCLInfo->a[0];
      const char* msg1 = "invalid table name";
      const char* msg2 = "table name is too long";

      if (tscValidateName(pToken) != TSDB_CODE_SUCCESS) {
        return invalidSqlErrMsg(tscGetErrorMsgPayload(pCmd), msg1);
      }

      if (!tscValidateTableNameLength(pToken->n)) {
        return invalidSqlErrMsg(tscGetErrorMsgPayload(pCmd), msg2);
      }

      // additional msg has been attached already
      if (tscSetTableFullName(pTableMetaInfo, pToken, pSql) != TSDB_CODE_SUCCESS) {
        return TSDB_CODE_TSC_INVALID_SQL;
      }

      return tscGetTableMeta(pSql, pTableMetaInfo);
    }

    case TSDB_SQL_CFG_DNODE: {
      const char* msg2 = "invalid configure options or values, such as resetlog / debugFlag 135 / balance 'vnode:2-dnode:2' / monitor 1 ";
      const char* msg3 = "invalid dnode ep";

      /* validate the ip address */
      tDCLSQL* pDCL = pInfo->pDCLInfo;

      /* validate the parameter names and options */
      if (validateDNodeConfig(pDCL) != TSDB_CODE_SUCCESS) {
        return invalidSqlErrMsg(tscGetErrorMsgPayload(pCmd), msg2);
      }

      char* pMsg = pCmd->payload;

      SCMCfgDnodeMsg* pCfg = (SCMCfgDnodeMsg*)pMsg;
      pDCL->a[0].n = strdequote(pDCL->a[0].z);
      
      strncpy(pCfg->ep, pDCL->a[0].z, pDCL->a[0].n);

      if (validateEp(pCfg->ep) != TSDB_CODE_SUCCESS) {
        return invalidSqlErrMsg(tscGetErrorMsgPayload(pCmd), msg3);
      }

      strncpy(pCfg->config, pDCL->a[1].z, pDCL->a[1].n);

      if (pDCL->nTokens == 3) {
        pCfg->config[pDCL->a[1].n] = ' ';  // add sep
        strncpy(&pCfg->config[pDCL->a[1].n + 1], pDCL->a[2].z, pDCL->a[2].n);
      }

      break;
    }

    case TSDB_SQL_CREATE_USER:
    case TSDB_SQL_ALTER_USER: {
      const char* msg5 = "invalid user rights";
      const char* msg7 = "not support options";
      const char* msg2 = "invalid user/account name";
      const char* msg3 = "name too long";

      pCmd->command = pInfo->type;
      // tDCLSQL* pDCL = pInfo->pDCLInfo;

      SUserInfo* pUser = &pInfo->pDCLInfo->user;
      SStrToken* pName = &pUser->user;
      SStrToken* pPwd = &pUser->passwd;

      if (pName->n >= TSDB_USER_LEN) {
        return invalidSqlErrMsg(tscGetErrorMsgPayload(pCmd), msg3);
      }

      if (tscValidateName(pName) != TSDB_CODE_SUCCESS) {
        return invalidSqlErrMsg(tscGetErrorMsgPayload(pCmd), msg2);
      }

      if (pCmd->command == TSDB_SQL_CREATE_USER) {
        if (handlePassword(pCmd, pPwd) != TSDB_CODE_SUCCESS) {
          return TSDB_CODE_TSC_INVALID_SQL;
        }
      } else {
        if (pUser->type == TSDB_ALTER_USER_PASSWD) {
          if (handlePassword(pCmd, pPwd) != TSDB_CODE_SUCCESS) {
            return TSDB_CODE_TSC_INVALID_SQL;
          }
        } else if (pUser->type == TSDB_ALTER_USER_PRIVILEGES) {
          assert(pPwd->type == TSDB_DATA_TYPE_NULL);

          SStrToken* pPrivilege = &pUser->privilege;

          if (strncasecmp(pPrivilege->z, "super", 5) == 0 && pPrivilege->n == 5) {
            pCmd->count = 1;
          } else if (strncasecmp(pPrivilege->z, "read", 4) == 0 && pPrivilege->n == 4) {
            pCmd->count = 2;
          } else if (strncasecmp(pPrivilege->z, "write", 5) == 0 && pPrivilege->n == 5) {
            pCmd->count = 3;
          } else {
            return invalidSqlErrMsg(tscGetErrorMsgPayload(pCmd), msg5);
          }
        } else {
          return invalidSqlErrMsg(tscGetErrorMsgPayload(pCmd), msg7);
        }
      }

      break;
    }

    case TSDB_SQL_CFG_LOCAL: {
      tDCLSQL*    pDCL = pInfo->pDCLInfo;
      const char* msg = "invalid configure options or values";

      // validate the parameter names and options
      if (validateLocalConfig(pDCL) != TSDB_CODE_SUCCESS) {
        return invalidSqlErrMsg(tscGetErrorMsgPayload(pCmd), msg);
      }

      strncpy(pCmd->payload, pDCL->a[0].z, pDCL->a[0].n);
      if (pDCL->nTokens == 2) {
        pCmd->payload[pDCL->a[0].n] = ' ';  // add sep
        strncpy(&pCmd->payload[pDCL->a[0].n + 1], pDCL->a[1].z, pDCL->a[1].n);
      }

      break;
    }

    case TSDB_SQL_CREATE_TABLE: {
      SCreateTableSQL* pCreateTable = pInfo->pCreateTableInfo;

      if (pCreateTable->type == TSQL_CREATE_TABLE || pCreateTable->type == TSQL_CREATE_STABLE) {
        if ((code = doCheckForCreateTable(pSql, 0, pInfo)) != TSDB_CODE_SUCCESS) {
          return code;
        }

      } else if (pCreateTable->type == TSQL_CREATE_TABLE_FROM_STABLE) {
        assert(pCmd->numOfCols == 0);
        if ((code = doCheckForCreateFromStable(pSql, pInfo)) != TSDB_CODE_SUCCESS) {
          return code;
        }

      } else if (pCreateTable->type == TSQL_CREATE_STREAM) {
        if ((code = doCheckForStream(pSql, pInfo)) != TSDB_CODE_SUCCESS) {
          return code;
        }
      }

      break;
    }

    case TSDB_SQL_SELECT: {
      const char* msg1 = "columns in select clause not identical";

      for (int32_t i = pCmd->numOfClause; i < pInfo->subclauseInfo.numOfClause; ++i) {
        SQueryInfo* pqi = tscGetQueryInfoDetailSafely(pCmd, i);
        if (pqi == NULL) {
          pRes->code = terrno;
          return pRes->code;
        }
      }

      assert(pCmd->numOfClause == pInfo->subclauseInfo.numOfClause);
      for (int32_t i = pCmd->clauseIndex; i < pInfo->subclauseInfo.numOfClause; ++i) {
        SQuerySQL* pQuerySql = pInfo->subclauseInfo.pClause[i];
        tscTrace("%p start to parse %dth subclause, total:%d", pSql, i, pInfo->subclauseInfo.numOfClause);
        if ((code = doCheckForQuery(pSql, pQuerySql, i)) != TSDB_CODE_SUCCESS) {
          return code;
        }

        tscPrintSelectClause(pSql, i);
        pCmd->clauseIndex += 1;
      }

      // restore the clause index
      pCmd->clauseIndex = 0;
      // set the command/global limit parameters from the first subclause to the sqlcmd object
      SQueryInfo* pQueryInfo1 = tscGetQueryInfoDetail(pCmd, 0);
      pCmd->command = pQueryInfo1->command;

      // if there is only one element, the limit of clause is the limit of global result.
      for (int32_t i = 1; i < pCmd->numOfClause; ++i) {
        SQueryInfo* pQueryInfo2 = tscGetQueryInfoDetail(pCmd, i);

        int32_t ret = tscFieldInfoCompare(&pQueryInfo1->fieldsInfo, &pQueryInfo2->fieldsInfo);
        if (ret != 0) {
          return invalidSqlErrMsg(tscGetErrorMsgPayload(pCmd), msg1);
        }
      }

      pCmd->parseFinished = 1;
      return TSDB_CODE_SUCCESS;  // do not build query message here
    }

    case TSDB_SQL_ALTER_TABLE: {
      if ((code = setAlterTableInfo(pSql, pInfo)) != TSDB_CODE_SUCCESS) {
        return code;
      }

      break;
    }

    case TSDB_SQL_KILL_QUERY:
    case TSDB_SQL_KILL_STREAM:
    case TSDB_SQL_KILL_CONNECTION: {
      if ((code = setKillInfo(pSql, pInfo, pInfo->type)) != TSDB_CODE_SUCCESS) {
        return code;
      }

      break;
    }

    default:
      return invalidSqlErrMsg(tscGetErrorMsgPayload(pCmd), "not support sql expression");
  }

  pSql->cmd.parseFinished = 1;
  return tscBuildMsg[pCmd->command](pSql, pInfo);
}

/*
 * if the top/bottom exists, only tags columns, tbname column, and primary timestamp column
 * are available.
 */
static bool isTopBottomQuery(SQueryInfo* pQueryInfo) {
  size_t size = tscSqlExprNumOfExprs(pQueryInfo);
  
  for (int32_t i = 0; i < size; ++i) {
    int32_t functionId = tscSqlExprGet(pQueryInfo, i)->functionId;

    if (functionId == TSDB_FUNC_TOP || functionId == TSDB_FUNC_BOTTOM) {
      return true;
    }
  }

  return false;
}

int32_t parseIntervalClause(SSqlCmd* pCmd, SQueryInfo* pQueryInfo, SQuerySQL* pQuerySql) {
  const char* msg1 = "invalid query expression";
  const char* msg2 = "interval cannot be less than 10 ms";

  STableMetaInfo* pTableMetaInfo = tscGetMetaInfo(pQueryInfo, 0);
  STableComInfo tinfo = tscGetTableInfo(pTableMetaInfo->pTableMeta);
  
  if (pQuerySql->interval.type == 0 || pQuerySql->interval.n == 0) {
    return TSDB_CODE_SUCCESS;
  }

  // interval is not null
  SStrToken* t = &pQuerySql->interval;
  if (parseNatualDuration(t->z, t->n, &pQueryInfo->interval.interval, &pQueryInfo->interval.intervalUnit) != TSDB_CODE_SUCCESS) {
    return TSDB_CODE_TSC_INVALID_SQL;
  }

  if (pQueryInfo->interval.intervalUnit != 'n' && pQueryInfo->interval.intervalUnit != 'y') {
    // if the unit of time window value is millisecond, change the value from microsecond
    if (tinfo.precision == TSDB_TIME_PRECISION_MILLI) {
      pQueryInfo->interval.interval = pQueryInfo->interval.interval / 1000;
    }

    // interval cannot be less than 10 milliseconds
    if (pQueryInfo->interval.interval < tsMinIntervalTime) {
      return invalidSqlErrMsg(tscGetErrorMsgPayload(pCmd), msg2);
    }
  }

  // for top/bottom + interval query, we do not add additional timestamp column in the front
  if (isTopBottomQuery(pQueryInfo)) {
    if (parseOffsetClause(pCmd, pQueryInfo, pQuerySql) != TSDB_CODE_SUCCESS) {
      return TSDB_CODE_TSC_INVALID_SQL;
    }

    if (parseSlidingClause(pCmd, pQueryInfo, pQuerySql) != TSDB_CODE_SUCCESS) {
      return TSDB_CODE_TSC_INVALID_SQL;
    }

    return TSDB_CODE_SUCCESS;
  }

  /*
   * check invalid SQL:
   * select count(tbname)/count(tag1)/count(tag2) from super_table_name interval(1d);
   */
  size_t size = tscSqlExprNumOfExprs(pQueryInfo);
  for (int32_t i = 0; i < size; ++i) {
    SSqlExpr* pExpr = tscSqlExprGet(pQueryInfo, i);
    if (pExpr->functionId == TSDB_FUNC_COUNT && TSDB_COL_IS_TAG(pExpr->colInfo.flag)) {
      return invalidSqlErrMsg(tscGetErrorMsgPayload(pCmd), msg1);
    }
  }

  /*
   * check invalid SQL:
   * select tbname, tags_fields from super_table_name interval(1s)
   */
  if (tscQueryTags(pQueryInfo) && pQueryInfo->interval.interval > 0) {
    return invalidSqlErrMsg(tscGetErrorMsgPayload(pCmd), msg1);
  }

  // need to add timestamp column in result set, if interval is existed
  uint64_t uid = tscSqlExprGet(pQueryInfo, 0)->uid;

  int32_t tableIndex = COLUMN_INDEX_INITIAL_VAL;
  for (int32_t i = 0; i < pQueryInfo->numOfTables; ++i) {
    pTableMetaInfo = tscGetMetaInfo(pQueryInfo, i);
    if (pTableMetaInfo->pTableMeta->id.uid == uid) {
      tableIndex = i;
      break;
    }
  }

  if (tableIndex == COLUMN_INDEX_INITIAL_VAL) {
    return TSDB_CODE_TSC_INVALID_SQL;
  }

  SSchema s = {.bytes = TSDB_KEYSIZE, .type = TSDB_DATA_TYPE_TIMESTAMP, .colId = PRIMARYKEY_TIMESTAMP_COL_INDEX};
  tstrncpy(s.name, aAggs[TSDB_FUNC_TS].aName, sizeof(s.name));

  SColumnIndex index = {tableIndex, PRIMARYKEY_TIMESTAMP_COL_INDEX};
  tscAddSpecialColumnForSelect(pQueryInfo, 0, TSDB_FUNC_TS, &index, &s, TSDB_COL_NORMAL);

  if (parseOffsetClause(pCmd, pQueryInfo, pQuerySql) != TSDB_CODE_SUCCESS) {
    return TSDB_CODE_TSC_INVALID_SQL;
  }

  if (parseSlidingClause(pCmd, pQueryInfo, pQuerySql) != TSDB_CODE_SUCCESS) {
    return TSDB_CODE_TSC_INVALID_SQL;
  }

  return TSDB_CODE_SUCCESS;
}

int32_t parseOffsetClause(SSqlCmd* pCmd, SQueryInfo* pQueryInfo, SQuerySQL* pQuerySql) {
  const char* msg1 = "interval offset cannot be negative";
  const char* msg2 = "interval offset should be shorter than interval";
  const char* msg3 = "cannot use 'year' as offset when interval is 'month'";

  STableMetaInfo* pTableMetaInfo = tscGetMetaInfo(pQueryInfo, 0);
  STableComInfo tinfo = tscGetTableInfo(pTableMetaInfo->pTableMeta);

  SStrToken* t = &pQuerySql->offset;
  if (t->n == 0) {
    pQueryInfo->interval.offsetUnit = pQueryInfo->interval.intervalUnit;
    pQueryInfo->interval.offset = 0;
    return TSDB_CODE_SUCCESS;
  }

  if (parseNatualDuration(t->z, t->n, &pQueryInfo->interval.offset, &pQueryInfo->interval.offsetUnit) != TSDB_CODE_SUCCESS) {
    return TSDB_CODE_TSC_INVALID_SQL;
  }

  if (pQueryInfo->interval.offset < 0) {
    return invalidSqlErrMsg(tscGetErrorMsgPayload(pCmd), msg1);
  }

  if (pQueryInfo->interval.offsetUnit != 'n' && pQueryInfo->interval.offsetUnit != 'y') {
    // if the unit of time window value is millisecond, change the value from microsecond
    if (tinfo.precision == TSDB_TIME_PRECISION_MILLI) {
      pQueryInfo->interval.offset = pQueryInfo->interval.offset / 1000;
    }
    if (pQueryInfo->interval.intervalUnit != 'n' && pQueryInfo->interval.intervalUnit != 'y') {
      if (pQueryInfo->interval.offset >= pQueryInfo->interval.interval) {
        return invalidSqlErrMsg(tscGetErrorMsgPayload(pCmd), msg2);
      }
    }
  } else if (pQueryInfo->interval.offsetUnit == pQueryInfo->interval.intervalUnit) {
    if (pQueryInfo->interval.offset >= pQueryInfo->interval.interval) {
      return invalidSqlErrMsg(tscGetErrorMsgPayload(pCmd), msg2);
    }
  } else if (pQueryInfo->interval.intervalUnit == 'n' && pQueryInfo->interval.offsetUnit == 'y') {
      return invalidSqlErrMsg(tscGetErrorMsgPayload(pCmd), msg3);
  } else if (pQueryInfo->interval.intervalUnit == 'y' && pQueryInfo->interval.offsetUnit == 'n') {
    if (pQueryInfo->interval.interval * 12 <= pQueryInfo->interval.offset) {
      return invalidSqlErrMsg(tscGetErrorMsgPayload(pCmd), msg2);
    }
  } else {
    // TODO: offset should be shorter than interval, but how to check
    // conflicts like 30days offset and 1 month interval
  }

  return TSDB_CODE_SUCCESS;
}

int32_t parseSlidingClause(SSqlCmd* pCmd, SQueryInfo* pQueryInfo, SQuerySQL* pQuerySql) {
  const char* msg0 = "sliding value too small";
  const char* msg1 = "sliding value no larger than the interval value";
  const char* msg2 = "sliding value can not less than 1% of interval value";
  const char* msg3 = "does not support sliding when interval is natual month/year";

  const static int32_t INTERVAL_SLIDING_FACTOR = 100;

  STableMetaInfo* pTableMetaInfo = tscGetMetaInfo(pQueryInfo, 0);
  STableComInfo tinfo = tscGetTableInfo(pTableMetaInfo->pTableMeta);

  SStrToken* pSliding = &pQuerySql->sliding;
  if (pSliding->n == 0) {
    pQueryInfo->interval.slidingUnit = pQueryInfo->interval.intervalUnit;
    pQueryInfo->interval.sliding = pQueryInfo->interval.interval;
    return TSDB_CODE_SUCCESS;
  }

  if (pQueryInfo->interval.intervalUnit == 'n' || pQueryInfo->interval.intervalUnit == 'y') {
    return invalidSqlErrMsg(tscGetErrorMsgPayload(pCmd), msg3);
  }

  parseAbsoluteDuration(pSliding->z, pSliding->n, &pQueryInfo->interval.sliding);
  if (tinfo.precision == TSDB_TIME_PRECISION_MILLI) {
    pQueryInfo->interval.sliding /= 1000;
  }

  if (pQueryInfo->interval.sliding < tsMinSlidingTime) {
    return invalidSqlErrMsg(tscGetErrorMsgPayload(pCmd), msg0);
  }

  if (pQueryInfo->interval.sliding > pQueryInfo->interval.interval) {
    return invalidSqlErrMsg(tscGetErrorMsgPayload(pCmd), msg1);
  }

  if ((pQueryInfo->interval.interval != 0) && (pQueryInfo->interval.interval/pQueryInfo->interval.sliding > INTERVAL_SLIDING_FACTOR)) {
    return invalidSqlErrMsg(tscGetErrorMsgPayload(pCmd), msg2);
  }

  return TSDB_CODE_SUCCESS;
}

int32_t tscSetTableFullName(STableMetaInfo* pTableMetaInfo, SStrToken* pzTableName, SSqlObj* pSql) {
  const char* msg1 = "name too long";
  const char* msg2 = "current database name is invalid";

  SSqlCmd* pCmd = &pSql->cmd;
  int32_t  code = TSDB_CODE_SUCCESS;

  // backup the old name in pTableMetaInfo
  size_t size = strlen(pTableMetaInfo->name);
  char*  oldName = NULL;
  if (size > 0) {
    oldName = strdup(pTableMetaInfo->name);
  }

  if (hasSpecifyDB(pzTableName)) {
    // db has been specified in sql string so we ignore current db path
    code = setObjFullName(pTableMetaInfo->name, getAccountId(pSql), NULL, pzTableName, NULL);
    if (code != 0) {
      invalidSqlErrMsg(tscGetErrorMsgPayload(pCmd), msg1);
    }
  } else {  // get current DB name first, then set it into path
    SStrToken t = {0};
    getCurrentDBName(pSql, &t);
    if (t.n == 0) {
      invalidSqlErrMsg(tscGetErrorMsgPayload(pCmd), msg2);
    }

    code = setObjFullName(pTableMetaInfo->name, NULL, &t, pzTableName, NULL);
    if (code != 0) {
      invalidSqlErrMsg(tscGetErrorMsgPayload(pCmd), msg1);
    }
  }

  if (code != TSDB_CODE_SUCCESS) {
    taosTFree(oldName);
    return code;
  }

  /*
   * the old name exists and is not equalled to the new name. Release the metermeta/metricmeta
   * that are corresponding to the old name for the new table name.
   */
  if (size > 0) {
    if (strncasecmp(oldName, pTableMetaInfo->name, tListLen(pTableMetaInfo->name)) != 0) {
      tscClearTableMetaInfo(pTableMetaInfo, false);
    }
  } else {
    assert(pTableMetaInfo->pTableMeta == NULL);
  }

  taosTFree(oldName);
  return TSDB_CODE_SUCCESS;
}

static bool validateTableColumnInfo(tFieldList* pFieldList, SSqlCmd* pCmd) {
  assert(pFieldList != NULL);

  const char* msg = "illegal number of columns";
  const char* msg1 = "first column must be timestamp";
  const char* msg2 = "row length exceeds max length";
  const char* msg3 = "duplicated column names";
  const char* msg4 = "invalid data types";
  const char* msg5 = "invalid binary/nchar column length";
  const char* msg6 = "invalid column name";

  // number of fields no less than 2
  if (pFieldList->nField <= 1 || pFieldList->nField > TSDB_MAX_COLUMNS) {
    invalidSqlErrMsg(tscGetErrorMsgPayload(pCmd), msg);
    return false;
  }

  // first column must be timestamp
  if (pFieldList->p[0].type != TSDB_DATA_TYPE_TIMESTAMP) {
    invalidSqlErrMsg(tscGetErrorMsgPayload(pCmd), msg1);
    return false;
  }

  int32_t nLen = 0;
  for (int32_t i = 0; i < pFieldList->nField; ++i) {
    if (pFieldList->p[i].bytes == 0) {
      invalidSqlErrMsg(tscGetErrorMsgPayload(pCmd), msg5);
      return false;
    }
    nLen += pFieldList->p[i].bytes;
  }

  // max row length must be less than TSDB_MAX_BYTES_PER_ROW
  if (nLen > TSDB_MAX_BYTES_PER_ROW) {
    invalidSqlErrMsg(tscGetErrorMsgPayload(pCmd), msg2);
    return false;
  }

  // field name must be unique
  for (int32_t i = 0; i < pFieldList->nField; ++i) {
    TAOS_FIELD* pField = &pFieldList->p[i];
    if (pField->type < TSDB_DATA_TYPE_BOOL || pField->type > TSDB_DATA_TYPE_NCHAR) {
      invalidSqlErrMsg(tscGetErrorMsgPayload(pCmd), msg4);
      return false;
    }

    if ((pField->type == TSDB_DATA_TYPE_BINARY && (pField->bytes <= 0 || pField->bytes > TSDB_MAX_BINARY_LEN)) ||
        (pField->type == TSDB_DATA_TYPE_NCHAR && (pField->bytes <= 0 || pField->bytes > TSDB_MAX_NCHAR_LEN))) {
      invalidSqlErrMsg(tscGetErrorMsgPayload(pCmd), msg5);
      return false;
    }

    if (validateColumnName(pField->name) != TSDB_CODE_SUCCESS) {
      invalidSqlErrMsg(tscGetErrorMsgPayload(pCmd), msg6);
      return false;
    }

    if (has(pFieldList, i + 1, pFieldList->p[i].name) == true) {
      invalidSqlErrMsg(tscGetErrorMsgPayload(pCmd), msg3);
      return false;
    }
  }

  return true;
}

static bool validateTagParams(tFieldList* pTagsList, tFieldList* pFieldList, SSqlCmd* pCmd) {
  assert(pTagsList != NULL);

  const char* msg1 = "invalid number of tag columns";
  const char* msg2 = "tag length too long";
  const char* msg3 = "duplicated column names";
  const char* msg4 = "timestamp not allowed in tags";
  const char* msg5 = "invalid data type in tags";
  const char* msg6 = "invalid tag name";
  const char* msg7 = "invalid binary/nchar tag length";

  // number of fields at least 1
  if (pTagsList->nField < 1 || pTagsList->nField > TSDB_MAX_TAGS) {
    invalidSqlErrMsg(tscGetErrorMsgPayload(pCmd), msg1);
    return false;
  }

  int32_t nLen = 0;
  for (int32_t i = 0; i < pTagsList->nField; ++i) {
    if (pTagsList->p[i].bytes == 0) {
      invalidSqlErrMsg(tscGetErrorMsgPayload(pCmd), msg7);
      return false;
    }
    nLen += pTagsList->p[i].bytes;
  }

  // max tag row length must be less than TSDB_MAX_TAGS_LEN
  if (nLen > TSDB_MAX_TAGS_LEN) {
    invalidSqlErrMsg(tscGetErrorMsgPayload(pCmd), msg2);
    return false;
  }

  // field name must be unique
  for (int32_t i = 0; i < pTagsList->nField; ++i) {
    if (has(pFieldList, 0, pTagsList->p[i].name) == true) {
      invalidSqlErrMsg(tscGetErrorMsgPayload(pCmd), msg3);
      return false;
    }
  }

  /* timestamp in tag is not allowed */
  for (int32_t i = 0; i < pTagsList->nField; ++i) {
    if (pTagsList->p[i].type == TSDB_DATA_TYPE_TIMESTAMP) {
      invalidSqlErrMsg(tscGetErrorMsgPayload(pCmd), msg4);
      return false;
    }

    if (pTagsList->p[i].type < TSDB_DATA_TYPE_BOOL || pTagsList->p[i].type > TSDB_DATA_TYPE_NCHAR) {
      invalidSqlErrMsg(tscGetErrorMsgPayload(pCmd), msg5);
      return false;
    }

    if ((pTagsList->p[i].type == TSDB_DATA_TYPE_BINARY && pTagsList->p[i].bytes <= 0) ||
        (pTagsList->p[i].type == TSDB_DATA_TYPE_NCHAR && pTagsList->p[i].bytes <= 0)) {
      invalidSqlErrMsg(tscGetErrorMsgPayload(pCmd), msg7);
      return false;
    }

    if (validateColumnName(pTagsList->p[i].name) != TSDB_CODE_SUCCESS) {
      invalidSqlErrMsg(tscGetErrorMsgPayload(pCmd), msg6);
      return false;
    }

    if (has(pTagsList, i + 1, pTagsList->p[i].name) == true) {
      invalidSqlErrMsg(tscGetErrorMsgPayload(pCmd), msg3);
      return false;
    }
  }

  return true;
}

/*
 * tags name /column name is truncated in sql.y
 */
bool validateOneTags(SSqlCmd* pCmd, TAOS_FIELD* pTagField) {
  const char* msg1 = "timestamp not allowed in tags";
  const char* msg2 = "duplicated column names";
  const char* msg3 = "tag length too long";
  const char* msg4 = "invalid tag name";
  const char* msg5 = "invalid binary/nchar tag length";
  const char* msg6 = "invalid data type in tags";

  assert(pCmd->numOfClause == 1);

  STableMetaInfo* pTableMetaInfo = tscGetTableMetaInfoFromCmd(pCmd, pCmd->clauseIndex, 0);
  STableMeta*     pTableMeta = pTableMetaInfo->pTableMeta;

  int32_t numOfTags = tscGetNumOfTags(pTableMeta);
  int32_t numOfCols = tscGetNumOfColumns(pTableMeta);
  
  // no more than 6 tags
  if (numOfTags == TSDB_MAX_TAGS) {
    char msg[128] = {0};
    sprintf(msg, "tags no more than %d", TSDB_MAX_TAGS);

    invalidSqlErrMsg(tscGetErrorMsgPayload(pCmd), msg);
    return false;
  }

  // no timestamp allowable
  if (pTagField->type == TSDB_DATA_TYPE_TIMESTAMP) {
    invalidSqlErrMsg(tscGetErrorMsgPayload(pCmd), msg1);
    return false;
  }

  if ((pTagField->type < TSDB_DATA_TYPE_BOOL) || (pTagField->type > TSDB_DATA_TYPE_NCHAR)) {
    invalidSqlErrMsg(tscGetErrorMsgPayload(pCmd), msg6);
    return false;
  }

  SSchema* pTagSchema = tscGetTableTagSchema(pTableMetaInfo->pTableMeta);
  int32_t  nLen = 0;

  for (int32_t i = 0; i < numOfTags; ++i) {
    nLen += pTagSchema[i].bytes;
  }

  // length less than TSDB_MAX_TASG_LEN
  if (nLen + pTagField->bytes > TSDB_MAX_TAGS_LEN) {
    invalidSqlErrMsg(tscGetErrorMsgPayload(pCmd), msg3);
    return false;
  }

  // tags name can not be a keyword
  if (validateColumnName(pTagField->name) != TSDB_CODE_SUCCESS) {
    invalidSqlErrMsg(tscGetErrorMsgPayload(pCmd), msg4);
    return false;
  }

  // binary(val), val can not be equalled to or less than 0
  if ((pTagField->type == TSDB_DATA_TYPE_BINARY || pTagField->type == TSDB_DATA_TYPE_NCHAR) && pTagField->bytes <= 0) {
    invalidSqlErrMsg(tscGetErrorMsgPayload(pCmd), msg5);
    return false;
  }

  // field name must be unique
  SSchema* pSchema = tscGetTableSchema(pTableMeta);

  for (int32_t i = 0; i < numOfTags + numOfCols; ++i) {
    if (strncasecmp(pTagField->name, pSchema[i].name, sizeof(pTagField->name) - 1) == 0) {
      invalidSqlErrMsg(tscGetErrorMsgPayload(pCmd), msg2);
      return false;
    }
  }

  return true;
}

bool validateOneColumn(SSqlCmd* pCmd, TAOS_FIELD* pColField) {
  const char* msg1 = "too many columns";
  const char* msg2 = "duplicated column names";
  const char* msg3 = "column length too long";
  const char* msg4 = "invalid data types";
  const char* msg5 = "invalid column name";
  const char* msg6 = "invalid column length";

  assert(pCmd->numOfClause == 1);
  STableMetaInfo* pTableMetaInfo = tscGetTableMetaInfoFromCmd(pCmd, pCmd->clauseIndex, 0);
  STableMeta*     pTableMeta = pTableMetaInfo->pTableMeta;
  
  int32_t numOfTags = tscGetNumOfTags(pTableMeta);
  int32_t numOfCols = tscGetNumOfColumns(pTableMeta);
  
  // no more max columns
  if (numOfCols >= TSDB_MAX_COLUMNS || numOfTags + numOfCols >= TSDB_MAX_COLUMNS) {
    invalidSqlErrMsg(tscGetErrorMsgPayload(pCmd), msg1);
    return false;
  }

  if (pColField->type < TSDB_DATA_TYPE_BOOL || pColField->type > TSDB_DATA_TYPE_NCHAR) {
    invalidSqlErrMsg(tscGetErrorMsgPayload(pCmd), msg4);
    return false;
  }

  if (validateColumnName(pColField->name) != TSDB_CODE_SUCCESS) {
    invalidSqlErrMsg(tscGetErrorMsgPayload(pCmd), msg5);
    return false;
  }

  SSchema* pSchema = tscGetTableSchema(pTableMeta);
  int32_t  nLen = 0;

  for (int32_t i = 0; i < numOfCols; ++i) {
    nLen += pSchema[i].bytes;
  }

  if (pColField->bytes <= 0) {
    invalidSqlErrMsg(tscGetErrorMsgPayload(pCmd), msg6);
    return false;
  }

  // length less than TSDB_MAX_BYTES_PER_ROW
  if (nLen + pColField->bytes > TSDB_MAX_BYTES_PER_ROW) {
    invalidSqlErrMsg(tscGetErrorMsgPayload(pCmd), msg3);
    return false;
  }

  // field name must be unique
  for (int32_t i = 0; i < numOfTags + numOfCols; ++i) {
    if (strncasecmp(pColField->name, pSchema[i].name, sizeof(pColField->name) - 1) == 0) {
      invalidSqlErrMsg(tscGetErrorMsgPayload(pCmd), msg2);
      return false;
    }
  }

  return true;
}

/* is contained in pFieldList or not */
static bool has(tFieldList* pFieldList, int32_t startIdx, const char* name) {
  for (int32_t j = startIdx; j < pFieldList->nField; ++j) {
    TAOS_FIELD* field = pFieldList->p + j;
    if (strncasecmp(name, field->name, sizeof(field->name) - 1) == 0) return true;
  }

  return false;
}

static char* getAccountId(SSqlObj* pSql) { return pSql->pTscObj->acctId; }

static void getCurrentDBName(SSqlObj* pSql, SStrToken* pDBToken) {
  pDBToken->z = pSql->pTscObj->db;
  pDBToken->n = (uint32_t)strlen(pSql->pTscObj->db);
}

/* length limitation, strstr cannot be applied */
static bool hasSpecifyDB(SStrToken* pTableName) {
  for (uint32_t i = 0; i < pTableName->n; ++i) {
    if (pTableName->z[i] == TS_PATH_DELIMITER[0]) {
      return true;
    }
  }

  return false;
}

int32_t setObjFullName(char* fullName, const char* account, SStrToken* pDB, SStrToken* tableName, int32_t* xlen) {
  int32_t totalLen = 0;

  if (account != NULL) {
    int32_t len = (int32_t)strlen(account);
    strcpy(fullName, account);
    fullName[len] = TS_PATH_DELIMITER[0];
    totalLen += (len + 1);
  }

  /* db name is not specified, the tableName dose not include db name */
  if (pDB != NULL) {
    if (pDB->n >= TSDB_ACCT_LEN + TSDB_DB_NAME_LEN || pDB->n == 0) {
      return TSDB_CODE_TSC_INVALID_SQL;
    }

    memcpy(&fullName[totalLen], pDB->z, pDB->n);
    totalLen += pDB->n;
  }

  if (tableName != NULL) {
    if (pDB != NULL) {
      fullName[totalLen] = TS_PATH_DELIMITER[0];
      totalLen += 1;

      /* here we only check the table name length limitation */
      if (!tscValidateTableNameLength(tableName->n)) {
        return TSDB_CODE_TSC_INVALID_SQL;
      }
    } else {  // pDB == NULL, the db prefix name is specified in tableName
      /* the length limitation includes tablename + dbname + sep */
      if (tableName->n >= TSDB_TABLE_NAME_LEN + TSDB_DB_NAME_LEN) {
        return TSDB_CODE_TSC_INVALID_SQL;
      }
    }

    memcpy(&fullName[totalLen], tableName->z, tableName->n);
    totalLen += tableName->n;
  }

  if (xlen != NULL) {
    *xlen = totalLen;
  }

  if (totalLen < TSDB_TABLE_FNAME_LEN) {
    fullName[totalLen] = 0;
  }

  return (totalLen < TSDB_TABLE_FNAME_LEN) ? TSDB_CODE_SUCCESS : TSDB_CODE_TSC_INVALID_SQL;
}

static int32_t handleArithmeticExpr(SSqlCmd* pCmd, int32_t clauseIndex, int32_t exprIndex, tSQLExprItem* pItem) {
  const char* msg1 = "invalid column name, or illegal column type";
  const char* msg2 = "invalid arithmetic expression in select clause";
  const char* msg3 = "tag columns can not be used in arithmetic expression";
  const char* msg4 = "columns from different table mixed up in arithmetic expression";

  // arithmetic function in select clause
  SQueryInfo* pQueryInfo = tscGetQueryInfoDetail(pCmd, clauseIndex);

  SColumnList columnList = {0};
  int32_t     arithmeticType = NON_ARITHMEIC_EXPR;

  if (validateArithmeticSQLExpr(pCmd, pItem->pNode, pQueryInfo, &columnList, &arithmeticType) != TSDB_CODE_SUCCESS) {
    return invalidSqlErrMsg(tscGetErrorMsgPayload(pCmd), msg1);
  }

  int32_t tableIndex = columnList.ids[0].tableIndex;
  if (arithmeticType == NORMAL_ARITHMETIC) {
    pQueryInfo->type |= TSDB_QUERY_TYPE_PROJECTION_QUERY;

    // all columns in arithmetic expression must belong to the same table
    for (int32_t f = 1; f < columnList.num; ++f) {
      if (columnList.ids[f].tableIndex != tableIndex) {
        return invalidSqlErrMsg(tscGetErrorMsgPayload(pCmd), msg4);
      }
    }

    // expr string is set as the parameter of function
    SColumnIndex index = {.tableIndex = tableIndex};

    SSqlExpr* pExpr = tscSqlExprAppend(pQueryInfo, TSDB_FUNC_ARITHM, &index, TSDB_DATA_TYPE_DOUBLE, sizeof(double),
                                       sizeof(double), false);

    char* name = (pItem->aliasName != NULL)? pItem->aliasName:pItem->pNode->token.z;
    size_t len = MIN(sizeof(pExpr->aliasName), pItem->pNode->token.n + 1);
    tstrncpy(pExpr->aliasName, name, len);

    tExprNode* pNode = NULL;
    SArray* colList = taosArrayInit(10, sizeof(SColIndex));

    int32_t ret = exprTreeFromSqlExpr(pCmd, &pNode, pItem->pNode, pQueryInfo->exprList, pQueryInfo, colList);
    if (ret != TSDB_CODE_SUCCESS) {
      taosArrayDestroy(colList);
      tExprTreeDestroy(&pNode, NULL);
      return invalidSqlErrMsg(tscGetErrorMsgPayload(pCmd), msg2);
    }

    size_t numOfNode = taosArrayGetSize(colList);
    for(int32_t k = 0; k < numOfNode; ++k) {
      SColIndex* pIndex = taosArrayGet(colList, k);
      if (TSDB_COL_IS_TAG(pIndex->flag)) {
        tExprTreeDestroy(&pNode, NULL);
        taosArrayDestroy(colList);
        tExprTreeDestroy(&pNode, NULL);
        return invalidSqlErrMsg(tscGetErrorMsgPayload(pCmd), msg3);
      }
    }

    SBufferWriter bw = tbufInitWriter(NULL, false);

    TRY(0) {
        exprTreeToBinary(&bw, pNode);
      } CATCH(code) {
        tbufCloseWriter(&bw);
        UNUSED(code);
        // TODO: other error handling
      } END_TRY

    len = tbufTell(&bw);
    char* c = tbufGetData(&bw, false);

    // set the serialized binary string as the parameter of arithmetic expression
    addExprParams(pExpr, c, TSDB_DATA_TYPE_BINARY, (int32_t)len, index.tableIndex);

    insertResultField(pQueryInfo, exprIndex, &columnList, sizeof(double), TSDB_DATA_TYPE_DOUBLE, pExpr->aliasName, pExpr);

    tbufCloseWriter(&bw);
    taosArrayDestroy(colList);
    tExprTreeDestroy(&pNode, NULL);
  } else {
    columnList.num = 0;
    columnList.ids[0] = (SColumnIndex) {0, 0};

    char aliasName[TSDB_COL_NAME_LEN] = {0};
    if (pItem->aliasName != NULL) {
      tstrncpy(aliasName, pItem->aliasName, TSDB_COL_NAME_LEN);
    } else {
      int32_t nameLen = MIN(TSDB_COL_NAME_LEN, pItem->pNode->token.n + 1);
      tstrncpy(aliasName, pItem->pNode->token.z, nameLen);
    }

    insertResultField(pQueryInfo, exprIndex, &columnList, sizeof(double), TSDB_DATA_TYPE_DOUBLE, aliasName, NULL);

    int32_t slot = tscNumOfFields(pQueryInfo) - 1;
    SFieldSupInfo* pInfo = tscFieldInfoGetSupp(&pQueryInfo->fieldsInfo, slot);

    if (pInfo->pSqlExpr == NULL) {
      SExprInfo* pArithExprInfo = calloc(1, sizeof(SExprInfo));

      // arithmetic expression always return result in the format of double float
      pArithExprInfo->bytes = sizeof(double);
      pArithExprInfo->interBytes = sizeof(double);
      pArithExprInfo->type = TSDB_DATA_TYPE_DOUBLE;

      int32_t ret = exprTreeFromSqlExpr(pCmd, &pArithExprInfo->pExpr, pItem->pNode, pQueryInfo->exprList, pQueryInfo, NULL);
      if (ret != TSDB_CODE_SUCCESS) {
        tExprTreeDestroy(&pArithExprInfo->pExpr, NULL);
        return invalidSqlErrMsg(tscGetErrorMsgPayload(pCmd), "invalid expression in select clause");
      }

      pInfo->pArithExprInfo = pArithExprInfo;
    }
  }

  return TSDB_CODE_SUCCESS;
}

static void tscInsertPrimaryTSSourceColumn(SQueryInfo* pQueryInfo, SColumnIndex* pIndex) {
  SColumnIndex tsCol = {.tableIndex = pIndex->tableIndex, .columnIndex = PRIMARYKEY_TIMESTAMP_COL_INDEX};
  tscColumnListInsert(pQueryInfo->colList, &tsCol);
}

static void addProjectQueryCol(SQueryInfo* pQueryInfo, int32_t startPos, SColumnIndex* pIndex, tSQLExprItem* pItem) {
  SSqlExpr* pExpr = doAddProjectCol(pQueryInfo, startPos, pIndex->columnIndex, pIndex->tableIndex);

  STableMetaInfo* pTableMetaInfo = tscGetMetaInfo(pQueryInfo, pIndex->tableIndex);
  STableMeta*     pTableMeta = pTableMetaInfo->pTableMeta;

  SSchema* pSchema = tscGetTableColumnSchema(pTableMeta, pIndex->columnIndex);

  char* colName = (pItem->aliasName == NULL) ? pSchema->name : pItem->aliasName;
  tstrncpy(pExpr->aliasName, colName, sizeof(pExpr->aliasName));

  SColumnList ids = {0};
  ids.num = 1;
  ids.ids[0] = *pIndex;

  if (pIndex->columnIndex == TSDB_TBNAME_COLUMN_INDEX || pIndex->columnIndex == TSDB_UD_COLUMN_INDEX ||
      pIndex->columnIndex >= tscGetNumOfColumns(pTableMeta)) {
    ids.num = 0;
  }

  insertResultField(pQueryInfo, startPos, &ids, pExpr->resBytes, (int8_t)pExpr->resType, pExpr->aliasName, pExpr);
}

int32_t parseSelectClause(SSqlCmd* pCmd, int32_t clauseIndex, tSQLExprList* pSelection, bool isSTable, bool joinQuery) {
  assert(pSelection != NULL && pCmd != NULL);

  const char* msg2 = "functions can not be mixed up";
  const char* msg3 = "not support query expression";
  const char* msg5 = "invalid function name";

  SQueryInfo* pQueryInfo = tscGetQueryInfoDetail(pCmd, clauseIndex);

  if (pQueryInfo->colList == NULL) {
    pQueryInfo->colList = taosArrayInit(4, POINTER_BYTES);
  }

  for (int32_t i = 0; i < pSelection->nExpr; ++i) {
    int32_t outputIndex = (int32_t)tscSqlExprNumOfExprs(pQueryInfo);
    tSQLExprItem* pItem = &pSelection->a[i];

    // project on all fields
    int32_t optr = pItem->pNode->nSQLOptr;

    if (optr == TK_ALL || optr == TK_ID || optr == TK_STRING || optr == TK_INTEGER || optr == TK_FLOAT) {
      // it is actually a function, but the function name is invalid
      if (pItem->pNode->nSQLOptr == TK_ID && (pItem->pNode->colInfo.z == NULL && pItem->pNode->colInfo.n == 0)) {
        return invalidSqlErrMsg(tscGetErrorMsgPayload(pCmd), msg5);
      }

      // select table_name1.field_name1, table_name2.field_name2  from table_name1, table_name2
      if (addProjectionExprAndResultField(pCmd, pQueryInfo, pItem) != TSDB_CODE_SUCCESS) {
        return TSDB_CODE_TSC_INVALID_SQL;
      }
    } else if (pItem->pNode->nSQLOptr >= TK_COUNT && pItem->pNode->nSQLOptr <= TK_TBID) {
      // sql function in selection clause, append sql function info in pSqlCmd structure sequentially
      if (addExprAndResultField(pCmd, pQueryInfo, outputIndex, pItem, true) != TSDB_CODE_SUCCESS) {
        return TSDB_CODE_TSC_INVALID_SQL;
      }

    } else if (pItem->pNode->nSQLOptr >= TK_PLUS && pItem->pNode->nSQLOptr <= TK_REM) {
      int32_t code = handleArithmeticExpr(pCmd, clauseIndex, i, pItem);
      if (code != TSDB_CODE_SUCCESS) {
        return code;
      }
    } else {
      return invalidSqlErrMsg(tscGetErrorMsgPayload(pCmd), msg3);
    }

    if (pQueryInfo->fieldsInfo.numOfOutput > TSDB_MAX_COLUMNS) {
      return TSDB_CODE_TSC_INVALID_SQL;
    }
  }

  // there is only one user-defined column in the final result field, add the timestamp column.
  size_t numOfSrcCols = taosArrayGetSize(pQueryInfo->colList);
  if (numOfSrcCols <= 0 && !tscQueryTags(pQueryInfo)) {
    SColumnIndex index = {0};

    // set the constant column value always attached to first table.
    STableMetaInfo* pTableMetaInfo = tscGetTableMetaInfoFromCmd(pCmd, clauseIndex, 0);
    SSchema* pSchema = tscGetTableColumnSchema(pTableMetaInfo->pTableMeta, PRIMARYKEY_TIMESTAMP_COL_INDEX);

    // add the timestamp column into the output columns
    int32_t numOfCols = (int32_t)tscSqlExprNumOfExprs(pQueryInfo);
    tscAddSpecialColumnForSelect(pQueryInfo, numOfCols, TSDB_FUNC_PRJ, &index, pSchema, TSDB_COL_NORMAL);

    SFieldSupInfo* pSupInfo = tscFieldInfoGetSupp(&pQueryInfo->fieldsInfo, numOfCols);
    pSupInfo->visible = false;

    pQueryInfo->type |= TSDB_QUERY_TYPE_PROJECTION_QUERY;
  }

  if (!functionCompatibleCheck(pQueryInfo, joinQuery)) {
    return invalidSqlErrMsg(tscGetErrorMsgPayload(pCmd), msg2);
  }

  /*
   * transfer sql functions that need secondary merge into another format
   * in dealing with super table queries such as: count/first/last
   */
  if (isSTable) {
    tscTansformSQLFuncForSTableQuery(pQueryInfo);

    if (hasUnsupportFunctionsForSTableQuery(pCmd, pQueryInfo)) {
      return TSDB_CODE_TSC_INVALID_SQL;
    }
  }

  return TSDB_CODE_SUCCESS;
}

int32_t insertResultField(SQueryInfo* pQueryInfo, int32_t outputIndex, SColumnList* pIdList, int16_t bytes,
    int8_t type, char* fieldName, SSqlExpr* pSqlExpr) {
  
  for (int32_t i = 0; i < pIdList->num; ++i) {
    int32_t tableId = pIdList->ids[i].tableIndex;
    STableMetaInfo* pTableMetaInfo = pQueryInfo->pTableMetaInfo[tableId];
    
    int32_t numOfCols = tscGetNumOfColumns(pTableMetaInfo->pTableMeta);
    if (pIdList->ids[i].columnIndex >= numOfCols) {
      continue;
    }
    
    tscColumnListInsert(pQueryInfo->colList, &(pIdList->ids[i]));
  }
  
  TAOS_FIELD f = tscCreateField(type, fieldName, bytes);
  SFieldSupInfo* pInfo = tscFieldInfoInsert(&pQueryInfo->fieldsInfo, outputIndex, &f);
  pInfo->pSqlExpr = pSqlExpr;
  
  return TSDB_CODE_SUCCESS;
}

SSqlExpr* doAddProjectCol(SQueryInfo* pQueryInfo, int32_t outputIndex, int32_t colIndex, int32_t tableIndex) {
  STableMetaInfo* pTableMetaInfo = tscGetMetaInfo(pQueryInfo, tableIndex);
  STableMeta*     pTableMeta = pTableMetaInfo->pTableMeta;
  int32_t numOfCols = tscGetNumOfColumns(pTableMeta);
  
  SSchema* pSchema = tscGetTableColumnSchema(pTableMeta, colIndex);

  int16_t functionId = (int16_t)((colIndex >= numOfCols) ? TSDB_FUNC_TAGPRJ : TSDB_FUNC_PRJ);
  SColumnIndex index = {.tableIndex = tableIndex,};
  
  if (functionId == TSDB_FUNC_TAGPRJ) {
    index.columnIndex = colIndex - tscGetNumOfColumns(pTableMeta);
  
    tscColumnListInsert(pTableMetaInfo->tagColList, &index);
  } else {
    index.columnIndex = colIndex;
  }
  
  return tscSqlExprAppend(pQueryInfo, functionId, &index, pSchema->type, pSchema->bytes,
      pSchema->bytes, functionId == TSDB_FUNC_TAGPRJ);
}

SSqlExpr* tscAddSpecialColumnForSelect(SQueryInfo* pQueryInfo, int32_t outputColIndex, int16_t functionId,
                                  SColumnIndex* pIndex, SSchema* pColSchema, int16_t flag) {
  SSqlExpr* pExpr = tscSqlExprInsert(pQueryInfo, outputColIndex, functionId, pIndex, pColSchema->type,
                                     pColSchema->bytes, pColSchema->bytes, TSDB_COL_IS_TAG(flag));
  tstrncpy(pExpr->aliasName, pColSchema->name, sizeof(pExpr->aliasName));

  SColumnList ids = getColumnList(1, pIndex->tableIndex, pIndex->columnIndex);
  if (TSDB_COL_IS_TAG(flag)) {
    ids.num = 0;
  }

  insertResultField(pQueryInfo, outputColIndex, &ids, pColSchema->bytes, pColSchema->type, pColSchema->name, pExpr);

  pExpr->colInfo.flag = flag;
  STableMetaInfo* pTableMetaInfo = tscGetMetaInfo(pQueryInfo, pIndex->tableIndex);
  
  if (TSDB_COL_IS_TAG(flag)) {
    tscColumnListInsert(pTableMetaInfo->tagColList, pIndex);
  }

  return pExpr;
}

static int32_t doAddProjectionExprAndResultFields(SQueryInfo* pQueryInfo, SColumnIndex* pIndex, int32_t startPos) {
  STableMetaInfo* pTableMetaInfo = tscGetMetaInfo(pQueryInfo, pIndex->tableIndex);

  int32_t     numOfTotalColumns = 0;
  STableMeta* pTableMeta = pTableMetaInfo->pTableMeta;
  SSchema*    pSchema = tscGetTableSchema(pTableMeta);

  STableComInfo tinfo = tscGetTableInfo(pTableMeta);
  
  if (UTIL_TABLE_IS_SUPER_TABLE(pTableMetaInfo)) {
    numOfTotalColumns = tinfo.numOfColumns + tinfo.numOfTags;
  } else {
    numOfTotalColumns = tinfo.numOfColumns;
  }

  for (int32_t j = 0; j < numOfTotalColumns; ++j) {
    SSqlExpr* pExpr = doAddProjectCol(pQueryInfo, startPos + j, j, pIndex->tableIndex);
    tstrncpy(pExpr->aliasName, pSchema[j].name, sizeof(pExpr->aliasName));

    pIndex->columnIndex = j;
    SColumnList ids = {0};
    ids.ids[0] = *pIndex;
    ids.num = 1;

    insertResultField(pQueryInfo, startPos + j, &ids, pSchema[j].bytes, pSchema[j].type, pSchema[j].name, pExpr);
  }

  return numOfTotalColumns;
}

int32_t addProjectionExprAndResultField(SSqlCmd* pCmd, SQueryInfo* pQueryInfo, tSQLExprItem* pItem) {
  const char* msg0 = "invalid column name";
  const char* msg1 = "tag for normal table query is not allowed";

  int32_t startPos = (int32_t)tscSqlExprNumOfExprs(pQueryInfo);
  int32_t optr = pItem->pNode->nSQLOptr;

  if (optr == TK_ALL) {  // project on all fields
    TSDB_QUERY_SET_TYPE(pQueryInfo->type, TSDB_QUERY_TYPE_PROJECTION_QUERY);

    SColumnIndex index = COLUMN_INDEX_INITIALIZER;
    if (getTableIndexByName(&pItem->pNode->colInfo, pQueryInfo, &index) != TSDB_CODE_SUCCESS) {
      return invalidSqlErrMsg(tscGetErrorMsgPayload(pCmd), msg0);
    }

    // all meters columns are required
    if (index.tableIndex == COLUMN_INDEX_INITIAL_VAL) {  // all table columns are required.
      for (int32_t i = 0; i < pQueryInfo->numOfTables; ++i) {
        index.tableIndex = i;
        int32_t inc = doAddProjectionExprAndResultFields(pQueryInfo, &index, startPos);
        startPos += inc;
      }
    } else {
      doAddProjectionExprAndResultFields(pQueryInfo, &index, startPos);
    }

    // add the primary timestamp column even though it is not required by user
    tscInsertPrimaryTSSourceColumn(pQueryInfo, &index);
  } else if (optr == TK_STRING || optr == TK_INTEGER || optr == TK_FLOAT) {  // simple column projection query
    SColumnIndex index = COLUMN_INDEX_INITIALIZER;

    // user-specified constant value as a new result column
    index.columnIndex = (pQueryInfo->udColumnId--);
    index.tableIndex = 0;

    SSchema colSchema = tGetUserSpecifiedColumnSchema(&pItem->pNode->val, &pItem->pNode->token, pItem->aliasName);
    SSqlExpr* pExpr =
        tscAddSpecialColumnForSelect(pQueryInfo, startPos, TSDB_FUNC_PRJ, &index, &colSchema, TSDB_COL_UDC);

    // NOTE: the first parameter is reserved for the tag column id during join query process.
    pExpr->numOfParams = 2;
    tVariantAssign(&pExpr->param[1], &pItem->pNode->val);
  } else if (optr == TK_ID) {
    SColumnIndex index = COLUMN_INDEX_INITIALIZER;

    if (getColumnIndexByName(pCmd, &pItem->pNode->colInfo, pQueryInfo, &index) != TSDB_CODE_SUCCESS) {
      return invalidSqlErrMsg(tscGetErrorMsgPayload(pCmd), msg0);
    }

    if (index.columnIndex == TSDB_TBNAME_COLUMN_INDEX) {
      SSchema colSchema = tGetTableNameColumnSchema();
      tscAddSpecialColumnForSelect(pQueryInfo, startPos, TSDB_FUNC_TAGPRJ, &index, &colSchema, TSDB_COL_TAG);
    } else {
      STableMetaInfo* pTableMetaInfo = tscGetMetaInfo(pQueryInfo, index.tableIndex);
      STableMeta*     pTableMeta = pTableMetaInfo->pTableMeta;

      if (index.columnIndex >= tscGetNumOfColumns(pTableMeta) && UTIL_TABLE_IS_NORMAL_TABLE(pTableMetaInfo)) {
        return invalidSqlErrMsg(tscGetErrorMsgPayload(pCmd), msg1);
      }

      addProjectQueryCol(pQueryInfo, startPos, &index, pItem);
      pQueryInfo->type |= TSDB_QUERY_TYPE_PROJECTION_QUERY;
    }

    // add the primary timestamp column even though it is not required by user
    tscInsertPrimaryTSSourceColumn(pQueryInfo, &index);
  } else {
    return TSDB_CODE_TSC_INVALID_SQL;
  }

  return TSDB_CODE_SUCCESS;
}

static int32_t setExprInfoForFunctions(SSqlCmd* pCmd, SQueryInfo* pQueryInfo, SSchema* pSchema, SConvertFunc cvtFunc, char* aliasName,
                                       int32_t resColIdx, SColumnIndex* pColIndex) {
  const char* msg1 = "not support column types";

  int16_t type = 0;
  int16_t bytes = 0;
  char    columnName[TSDB_COL_NAME_LEN] = {0};
  int32_t functionID = cvtFunc.execFuncId;

  if (functionID == TSDB_FUNC_SPREAD) {
    int32_t t1 = pSchema[pColIndex->columnIndex].type;
    if (t1 == TSDB_DATA_TYPE_BINARY || t1 == TSDB_DATA_TYPE_NCHAR || t1 == TSDB_DATA_TYPE_BOOL) {
      invalidSqlErrMsg(tscGetErrorMsgPayload(pCmd), msg1);
      return -1;
    } else {
      type = TSDB_DATA_TYPE_DOUBLE;
      bytes = tDataTypeDesc[type].nSize;
    }
  } else {
    type = pSchema[pColIndex->columnIndex].type;
    bytes = pSchema[pColIndex->columnIndex].bytes;
  }
  
  if (aliasName != NULL) {
    tstrncpy(columnName, aliasName, sizeof(columnName));
  } else {
    getRevisedName(columnName, cvtFunc.originFuncId, sizeof(columnName) - 1, pSchema[pColIndex->columnIndex].name);
  }

  SSqlExpr* pExpr = tscSqlExprAppend(pQueryInfo, functionID, pColIndex, type, bytes, bytes, false);
  tstrncpy(pExpr->aliasName, columnName, sizeof(pExpr->aliasName));

  if (cvtFunc.originFuncId == TSDB_FUNC_LAST_ROW && cvtFunc.originFuncId != functionID) {
    pExpr->colInfo.flag |= TSDB_COL_NULL;
  }

  // set reverse order scan data blocks for last query
  if (functionID == TSDB_FUNC_LAST) {
    pExpr->numOfParams = 1;
    pExpr->param[0].i64Key = TSDB_ORDER_DESC;
    pExpr->param[0].nType = TSDB_DATA_TYPE_INT;
  }
  
  // for all queries, the timestamp column needs to be loaded
  SColumnIndex index = {.tableIndex = pColIndex->tableIndex, .columnIndex = PRIMARYKEY_TIMESTAMP_COL_INDEX};
  tscColumnListInsert(pQueryInfo->colList, &index);

  SColumnList ids = getColumnList(1, pColIndex->tableIndex, pColIndex->columnIndex);
  insertResultField(pQueryInfo, resColIdx, &ids, bytes, (int8_t)type, columnName, pExpr);

  return TSDB_CODE_SUCCESS;
}

int32_t addExprAndResultField(SSqlCmd* pCmd, SQueryInfo* pQueryInfo, int32_t colIndex, tSQLExprItem* pItem, bool finalResult) {
  STableMetaInfo* pTableMetaInfo = NULL;
  int32_t optr = pItem->pNode->nSQLOptr;

  const char* msg1 = "not support column types";
  const char* msg2 = "invalid parameters";
  const char* msg3 = "illegal column name";
  const char* msg4 = "invalid table name";
  const char* msg5 = "parameter is out of range [0, 100]";
  const char* msg6 = "function applied to tags not allowed";
  const char* msg7 = "normal table can not apply this function";
  const char* msg8 = "multi-columns selection does not support alias column name";
  const char* msg9 = "invalid function";

  switch (optr) {
    case TK_COUNT: {
        /* more than one parameter for count() function */
      if (pItem->pNode->pParam != NULL && pItem->pNode->pParam->nExpr != 1) {
        return invalidSqlErrMsg(tscGetErrorMsgPayload(pCmd), msg2);
      }

      int16_t functionID = 0;
      if (changeFunctionID(optr, &functionID) != TSDB_CODE_SUCCESS) {
        return TSDB_CODE_TSC_INVALID_SQL;
      }

      SSqlExpr* pExpr = NULL;
      SColumnIndex index = COLUMN_INDEX_INITIALIZER;

      if (pItem->pNode->pParam != NULL) {
        tSQLExprItem* pParamElem = &pItem->pNode->pParam->a[0];
        SStrToken* pToken = &pParamElem->pNode->colInfo;
        short sqlOptr = pParamElem->pNode->nSQLOptr;
        if ((pToken->z == NULL || pToken->n == 0) 
            && (TK_INTEGER != sqlOptr)) /*select count(1) from table*/ {
          return invalidSqlErrMsg(tscGetErrorMsgPayload(pCmd), msg3);
        } 
        if (sqlOptr == TK_ALL) {
          // select table.*
          // check if the table name is valid or not
          SStrToken tmpToken = pParamElem->pNode->colInfo;

          if (getTableIndexByName(&tmpToken, pQueryInfo, &index) != TSDB_CODE_SUCCESS) {
            return invalidSqlErrMsg(tscGetErrorMsgPayload(pCmd), msg4);
          }

          index = (SColumnIndex){0, PRIMARYKEY_TIMESTAMP_COL_INDEX};
          int32_t size = tDataTypeDesc[TSDB_DATA_TYPE_BIGINT].nSize;
          pExpr = tscSqlExprAppend(pQueryInfo, functionID, &index, TSDB_DATA_TYPE_BIGINT, size, size, false);
        } else if (sqlOptr == TK_INTEGER) { // select count(1) from table1
          char buf[8] = {0};  
          int64_t val = -1;
          tVariant* pVariant = &pParamElem->pNode->val;
          if (pVariant->nType == TSDB_DATA_TYPE_BIGINT) {
            tVariantDump(pVariant, buf, TSDB_DATA_TYPE_BIGINT, true);
            val = GET_INT64_VAL(buf); 
          }
          if (val == 1) {
            index = (SColumnIndex){0, PRIMARYKEY_TIMESTAMP_COL_INDEX};
            int32_t size = tDataTypeDesc[TSDB_DATA_TYPE_BIGINT].nSize;
            pExpr = tscSqlExprAppend(pQueryInfo, functionID, &index, TSDB_DATA_TYPE_BIGINT, size, size, false);
          } else {
            return invalidSqlErrMsg(tscGetErrorMsgPayload(pCmd), msg3);
          }
        } else {
          // count the number of meters created according to the super table
          if (getColumnIndexByName(pCmd, pToken, pQueryInfo, &index) != TSDB_CODE_SUCCESS) {
            return invalidSqlErrMsg(tscGetErrorMsgPayload(pCmd), msg3);
          }

          pTableMetaInfo = tscGetMetaInfo(pQueryInfo, index.tableIndex);

          // count tag is equalled to count(tbname)
          bool isTag = false;
          if (index.columnIndex >= tscGetNumOfColumns(pTableMetaInfo->pTableMeta) || index.columnIndex == TSDB_TBNAME_COLUMN_INDEX) {
            index.columnIndex = TSDB_TBNAME_COLUMN_INDEX;
            isTag = true;
          }

          int32_t size = tDataTypeDesc[TSDB_DATA_TYPE_BIGINT].nSize;
          pExpr = tscSqlExprAppend(pQueryInfo, functionID, &index, TSDB_DATA_TYPE_BIGINT, size, size, isTag);
        }
      } else {  // count(*) is equalled to count(primary_timestamp_key)
        index = (SColumnIndex){0, PRIMARYKEY_TIMESTAMP_COL_INDEX};
        int32_t size = tDataTypeDesc[TSDB_DATA_TYPE_BIGINT].nSize;
        pExpr = tscSqlExprAppend(pQueryInfo, functionID, &index, TSDB_DATA_TYPE_BIGINT, size, size, false);
      }

      pTableMetaInfo = tscGetMetaInfo(pQueryInfo, index.tableIndex);

      memset(pExpr->aliasName, 0, tListLen(pExpr->aliasName));
      getColumnName(pItem, pExpr->aliasName, sizeof(pExpr->aliasName) - 1);
      
      SColumnList ids = getColumnList(1, index.tableIndex, index.columnIndex);
      if (finalResult) {
        int32_t numOfOutput = tscNumOfFields(pQueryInfo);
        insertResultField(pQueryInfo, numOfOutput, &ids, sizeof(int64_t), TSDB_DATA_TYPE_BIGINT, pExpr->aliasName, pExpr);
      } else {
        for (int32_t i = 0; i < ids.num; ++i) {
          tscColumnListInsert(pQueryInfo->colList, &(ids.ids[i]));
        }
      }

      // the time stamp may be always needed
      if (index.tableIndex < tscGetNumOfColumns(pTableMetaInfo->pTableMeta)) {
        tscInsertPrimaryTSSourceColumn(pQueryInfo, &index);
      }

      return TSDB_CODE_SUCCESS;
    }
    case TK_SUM:
    case TK_AVG:
    case TK_RATE:
    case TK_IRATE:
    case TK_SUM_RATE:
    case TK_SUM_IRATE:
    case TK_AVG_RATE:
    case TK_AVG_IRATE:
    case TK_TWA:
    case TK_MIN:
    case TK_MAX:
    case TK_DIFF:
    case TK_STDDEV:
    case TK_LEASTSQUARES: {
      // 1. valid the number of parameters
      if (pItem->pNode->pParam == NULL || (optr != TK_LEASTSQUARES && pItem->pNode->pParam->nExpr != 1) ||
          (optr == TK_LEASTSQUARES && pItem->pNode->pParam->nExpr != 3)) {
        /* no parameters or more than one parameter for function */
        return invalidSqlErrMsg(tscGetErrorMsgPayload(pCmd), msg2);
      }

      tSQLExprItem* pParamElem = &(pItem->pNode->pParam->a[0]);
      if (pParamElem->pNode->nSQLOptr != TK_ALL && pParamElem->pNode->nSQLOptr != TK_ID) {
        return invalidSqlErrMsg(tscGetErrorMsgPayload(pCmd), msg2);
      }

      SColumnIndex index = COLUMN_INDEX_INITIALIZER;
      if ((getColumnIndexByName(pCmd, &pParamElem->pNode->colInfo, pQueryInfo, &index) != TSDB_CODE_SUCCESS)) {
        return invalidSqlErrMsg(tscGetErrorMsgPayload(pCmd), msg3);
      }
      if (index.columnIndex == TSDB_TBNAME_COLUMN_INDEX) {
        return invalidSqlErrMsg(tscGetErrorMsgPayload(pCmd), msg6);
      }

      // 2. check if sql function can be applied on this column data type
      pTableMetaInfo = tscGetMetaInfo(pQueryInfo, index.tableIndex);
      SSchema* pSchema = tscGetTableColumnSchema(pTableMetaInfo->pTableMeta, index.columnIndex);
      int16_t  colType = pSchema->type;

      if (colType <= TSDB_DATA_TYPE_BOOL || colType >= TSDB_DATA_TYPE_BINARY) {
        return invalidSqlErrMsg(tscGetErrorMsgPayload(pCmd), msg1);
      }

      int16_t resultType = 0;
      int16_t resultSize = 0;
      int32_t intermediateResSize = 0;

      int16_t functionID = 0;
      if (changeFunctionID(optr, &functionID) != TSDB_CODE_SUCCESS) {
        return TSDB_CODE_TSC_INVALID_SQL;
      }

      if (getResultDataInfo(pSchema->type, pSchema->bytes, functionID, 0, &resultType, &resultSize,
                            &intermediateResSize, 0, false) != TSDB_CODE_SUCCESS) {
        return TSDB_CODE_TSC_INVALID_SQL;
      }

      // set the first column ts for diff query
      if (optr == TK_DIFF) {
        colIndex += 1;
        SColumnIndex indexTS = {.tableIndex = index.tableIndex, .columnIndex = 0};
        SSqlExpr* pExpr = tscSqlExprAppend(pQueryInfo, TSDB_FUNC_TS_DUMMY, &indexTS, TSDB_DATA_TYPE_TIMESTAMP, TSDB_KEYSIZE,
                         TSDB_KEYSIZE, false);

        SColumnList ids = getColumnList(1, 0, 0);
        insertResultField(pQueryInfo, 0, &ids, TSDB_KEYSIZE, TSDB_DATA_TYPE_TIMESTAMP, aAggs[TSDB_FUNC_TS_DUMMY].aName, pExpr);
      }

      // functions can not be applied to tags
      if (index.columnIndex >= tscGetNumOfColumns(pTableMetaInfo->pTableMeta)) {
        return invalidSqlErrMsg(tscGetErrorMsgPayload(pCmd), msg6);
      }

      SSqlExpr* pExpr = tscSqlExprAppend(pQueryInfo, functionID, &index, resultType, resultSize, resultSize, false);

      if (optr == TK_LEASTSQUARES) {
        /* set the leastsquares parameters */
        char val[8] = {0};
        if (tVariantDump(&pParamElem[1].pNode->val, val, TSDB_DATA_TYPE_DOUBLE, true) < 0) {
          return TSDB_CODE_TSC_INVALID_SQL;
        }

        addExprParams(pExpr, val, TSDB_DATA_TYPE_DOUBLE, DOUBLE_BYTES, 0);

        memset(val, 0, tListLen(val));
        if (tVariantDump(&pParamElem[2].pNode->val, val, TSDB_DATA_TYPE_DOUBLE, true) < 0) {
          return TSDB_CODE_TSC_INVALID_SQL;
        }

        addExprParams(pExpr, val, TSDB_DATA_TYPE_DOUBLE, sizeof(double), 0);
      }

      SColumnList ids = {0};
      ids.num = 1;
      ids.ids[0] = index;
  
      memset(pExpr->aliasName, 0, tListLen(pExpr->aliasName));
      getColumnName(pItem, pExpr->aliasName, sizeof(pExpr->aliasName) - 1);
  
      if (finalResult) {
        int32_t numOfOutput = tscNumOfFields(pQueryInfo);
        insertResultField(pQueryInfo, numOfOutput, &ids, pExpr->resBytes, (int32_t)pExpr->resType, pExpr->aliasName, pExpr);
      } else {
        for (int32_t i = 0; i < ids.num; ++i) {
          tscColumnListInsert(pQueryInfo->colList, &(ids.ids[i]));
        }
      }

      tscInsertPrimaryTSSourceColumn(pQueryInfo, &index);
      return TSDB_CODE_SUCCESS;
    }
    case TK_FIRST:
    case TK_LAST:
    case TK_SPREAD:
    case TK_LAST_ROW:
    case TK_INTERP: {
      bool requireAllFields = (pItem->pNode->pParam == NULL);

      int16_t functionID = 0;
      if (changeFunctionID(optr, &functionID) != TSDB_CODE_SUCCESS) {
        return invalidSqlErrMsg(tscGetErrorMsgPayload(pCmd), msg9);
      }

      // NOTE: has time range condition or normal column filter condition, the last_row query will be transferred to last query
      SConvertFunc cvtFunc = {.originFuncId = functionID, .execFuncId = functionID};
      if (functionID == TSDB_FUNC_LAST_ROW && ((!TSWINDOW_IS_EQUAL(pQueryInfo->window, TSWINDOW_INITIALIZER)) || (hasNormalColumnFilter(pQueryInfo)))) {
        cvtFunc.execFuncId = TSDB_FUNC_LAST;
      }

      if (!requireAllFields) {
        if (pItem->pNode->pParam->nExpr < 1) {
          return invalidSqlErrMsg(tscGetErrorMsgPayload(pCmd), msg3);
        }

        if (pItem->pNode->pParam->nExpr > 1 && (pItem->aliasName != NULL && strlen(pItem->aliasName) > 0)) {
          return invalidSqlErrMsg(tscGetErrorMsgPayload(pCmd), msg8);
        }

        /* in first/last function, multiple columns can be add to resultset */
        for (int32_t i = 0; i < pItem->pNode->pParam->nExpr; ++i) {
          tSQLExprItem* pParamElem = &(pItem->pNode->pParam->a[i]);
          if (pParamElem->pNode->nSQLOptr != TK_ALL && pParamElem->pNode->nSQLOptr != TK_ID) {
            return invalidSqlErrMsg(tscGetErrorMsgPayload(pCmd), msg3);
          }

          SColumnIndex index = COLUMN_INDEX_INITIALIZER;

          if (pParamElem->pNode->nSQLOptr == TK_ALL) {
            // select table.*
            SStrToken tmpToken = pParamElem->pNode->colInfo;

            if (getTableIndexByName(&tmpToken, pQueryInfo, &index) != TSDB_CODE_SUCCESS) {
              return invalidSqlErrMsg(tscGetErrorMsgPayload(pCmd), msg4);
            }

            pTableMetaInfo = tscGetMetaInfo(pQueryInfo, index.tableIndex);
            SSchema* pSchema = tscGetTableSchema(pTableMetaInfo->pTableMeta);

            for (int32_t j = 0; j < tscGetNumOfColumns(pTableMetaInfo->pTableMeta); ++j) {
              index.columnIndex = j;
              if (setExprInfoForFunctions(pCmd, pQueryInfo, pSchema, cvtFunc, pItem->aliasName, colIndex++, &index) != 0) {
                return TSDB_CODE_TSC_INVALID_SQL;
              }
            }

          } else {
            if (getColumnIndexByName(pCmd, &pParamElem->pNode->colInfo, pQueryInfo, &index) != TSDB_CODE_SUCCESS) {
              return invalidSqlErrMsg(tscGetErrorMsgPayload(pCmd), msg3);
            }

            pTableMetaInfo = tscGetMetaInfo(pQueryInfo, index.tableIndex);
            SSchema* pSchema = tscGetTableSchema(pTableMetaInfo->pTableMeta);

            // functions can not be applied to tags
            if ((index.columnIndex >= tscGetNumOfColumns(pTableMetaInfo->pTableMeta)) || (index.columnIndex < 0)) {
              return invalidSqlErrMsg(tscGetErrorMsgPayload(pCmd), msg6);
            }
            if (setExprInfoForFunctions(pCmd, pQueryInfo, pSchema, cvtFunc, pItem->aliasName, colIndex + i, &index) != 0) {
              return TSDB_CODE_TSC_INVALID_SQL;
            }

            if (optr == TK_LAST) {  // todo refactor
              SSqlGroupbyExpr* pGroupBy = &pQueryInfo->groupbyExpr;
              if (pGroupBy->numOfGroupCols > 0) {
                for(int32_t k = 0; k < pGroupBy->numOfGroupCols; ++k) {
                  SColIndex* pIndex = taosArrayGet(pGroupBy->columnInfo, k);
                  if (!TSDB_COL_IS_TAG(pIndex->flag) && pIndex->colIndex < tscGetNumOfColumns(pTableMetaInfo->pTableMeta)) { // group by normal columns
                    SSqlExpr* pExpr = taosArrayGetP(pQueryInfo->exprList, colIndex + i);
                    pExpr->numOfParams = 1;
                    pExpr->param->i64Key = TSDB_ORDER_ASC;

                    break;
                  }
                }
              }
            }
          }
        }
        
        return TSDB_CODE_SUCCESS;
      } else {  // select * from xxx
        int32_t numOfFields = 0;

        // multicolumn selection does not support alias name
        if (pItem->aliasName != NULL && strlen(pItem->aliasName) > 0) {
          return invalidSqlErrMsg(tscGetErrorMsgPayload(pCmd), msg8);
        }

        for (int32_t j = 0; j < pQueryInfo->numOfTables; ++j) {
          pTableMetaInfo = tscGetMetaInfo(pQueryInfo, j);
          SSchema* pSchema = tscGetTableSchema(pTableMetaInfo->pTableMeta);

          for (int32_t i = 0; i < tscGetNumOfColumns(pTableMetaInfo->pTableMeta); ++i) {
            SColumnIndex index = {.tableIndex = j, .columnIndex = i};
            if (setExprInfoForFunctions(pCmd, pQueryInfo, pSchema, cvtFunc, pItem->aliasName, colIndex, &index) != 0) {
              return TSDB_CODE_TSC_INVALID_SQL;
            }

            colIndex++;
          }

          numOfFields += tscGetNumOfColumns(pTableMetaInfo->pTableMeta);
        }

        
        return TSDB_CODE_SUCCESS;
      }
    }
    case TK_TOP:
    case TK_BOTTOM:
    case TK_PERCENTILE:
    case TK_APERCENTILE: {
      // 1. valid the number of parameters
      if (pItem->pNode->pParam == NULL || pItem->pNode->pParam->nExpr != 2) {
        /* no parameters or more than one parameter for function */
        return invalidSqlErrMsg(tscGetErrorMsgPayload(pCmd), msg2);
      }

      tSQLExprItem* pParamElem = &(pItem->pNode->pParam->a[0]);
      if (pParamElem->pNode->nSQLOptr != TK_ID) {
        return invalidSqlErrMsg(tscGetErrorMsgPayload(pCmd), msg2);
      }
      
      SColumnIndex index = COLUMN_INDEX_INITIALIZER;
      if (getColumnIndexByName(pCmd, &pParamElem->pNode->colInfo, pQueryInfo, &index) != TSDB_CODE_SUCCESS) {
        return invalidSqlErrMsg(tscGetErrorMsgPayload(pCmd), msg3);
      }
      if (index.columnIndex == TSDB_TBNAME_COLUMN_INDEX) {
        return invalidSqlErrMsg(tscGetErrorMsgPayload(pCmd), msg6);
      }
      
      pTableMetaInfo = tscGetMetaInfo(pQueryInfo, index.tableIndex);
      SSchema* pSchema = tscGetTableSchema(pTableMetaInfo->pTableMeta);

      // functions can not be applied to tags
      if (index.columnIndex >= tscGetNumOfColumns(pTableMetaInfo->pTableMeta)) {
        return invalidSqlErrMsg(tscGetErrorMsgPayload(pCmd), msg6);
      }

      // 2. valid the column type
      int16_t colType = pSchema[index.columnIndex].type;
      if (colType == TSDB_DATA_TYPE_BOOL || colType >= TSDB_DATA_TYPE_BINARY) {
        return invalidSqlErrMsg(tscGetErrorMsgPayload(pCmd), msg1);
      }

      // 3. valid the parameters
      if (pParamElem[1].pNode->nSQLOptr == TK_ID) {
        return invalidSqlErrMsg(tscGetErrorMsgPayload(pCmd), msg2);
      }

      tVariant* pVariant = &pParamElem[1].pNode->val;

      int8_t  resultType = pSchema[index.columnIndex].type;
      int16_t resultSize = pSchema[index.columnIndex].bytes;

      char    val[8] = {0};
      SSqlExpr* pExpr = NULL;
      
      if (optr == TK_PERCENTILE || optr == TK_APERCENTILE) {
        tVariantDump(pVariant, val, TSDB_DATA_TYPE_DOUBLE, true);

        double dp = GET_DOUBLE_VAL(val);
        if (dp < 0 || dp > TOP_BOTTOM_QUERY_LIMIT) {
          return invalidSqlErrMsg(tscGetErrorMsgPayload(pCmd), msg5);
        }

        resultSize = sizeof(double);
        resultType = TSDB_DATA_TYPE_DOUBLE;

        /*
         * sql function transformation
         * for dp = 0, it is actually min,
         * for dp = 100, it is max,
         */
        int16_t functionId = 0;
        if (changeFunctionID(optr, &functionId) != TSDB_CODE_SUCCESS) {
          return TSDB_CODE_TSC_INVALID_SQL;
        }
        tscInsertPrimaryTSSourceColumn(pQueryInfo, &index);
        colIndex += 1;  // the first column is ts

        pExpr = tscSqlExprAppend(pQueryInfo, functionId, &index, resultType, resultSize, resultSize, false);
        addExprParams(pExpr, val, TSDB_DATA_TYPE_DOUBLE, sizeof(double), 0);
      } else {
        tVariantDump(pVariant, val, TSDB_DATA_TYPE_BIGINT, true);

        int64_t nTop = GET_INT32_VAL(val);
        if (nTop <= 0 || nTop > 100) {  // todo use macro
          return invalidSqlErrMsg(tscGetErrorMsgPayload(pCmd), msg5);
        }

        int16_t functionId = 0;
        if (changeFunctionID(optr, &functionId) != TSDB_CODE_SUCCESS) {
          return TSDB_CODE_TSC_INVALID_SQL;
        }

        // todo REFACTOR
        // set the first column ts for top/bottom query
        SColumnIndex index1 = {0, PRIMARYKEY_TIMESTAMP_COL_INDEX};
        pExpr = tscSqlExprAppend(pQueryInfo, TSDB_FUNC_TS, &index1, TSDB_DATA_TYPE_TIMESTAMP, TSDB_KEYSIZE,
            TSDB_KEYSIZE, false);
        tstrncpy(pExpr->aliasName, aAggs[TSDB_FUNC_TS].aName, sizeof(pExpr->aliasName));

        const int32_t TS_COLUMN_INDEX = PRIMARYKEY_TIMESTAMP_COL_INDEX;
        SColumnList   ids = getColumnList(1, 0, TS_COLUMN_INDEX);
        insertResultField(pQueryInfo, TS_COLUMN_INDEX, &ids, TSDB_KEYSIZE, TSDB_DATA_TYPE_TIMESTAMP,
                          aAggs[TSDB_FUNC_TS].aName, pExpr);

        colIndex += 1;  // the first column is ts

        pExpr = tscSqlExprAppend(pQueryInfo, functionId, &index, resultType, resultSize, resultSize, false);
        addExprParams(pExpr, val, TSDB_DATA_TYPE_BIGINT, sizeof(int64_t), 0);
      }
  
      memset(pExpr->aliasName, 0, tListLen(pExpr->aliasName));
      getColumnName(pItem, pExpr->aliasName, sizeof(pExpr->aliasName) - 1);
  
      SColumnList ids = getColumnList(1, 0, index.columnIndex);
      if (finalResult) {
        insertResultField(pQueryInfo, colIndex, &ids, resultSize, resultType, pExpr->aliasName, pExpr);
      } else {
        for (int32_t i = 0; i < ids.num; ++i) {
          tscColumnListInsert(pQueryInfo->colList, &(ids.ids[i]));
        }
      }

      return TSDB_CODE_SUCCESS;
    };
    
    case TK_TBID: {
      pTableMetaInfo = tscGetMetaInfo(pQueryInfo, 0);
      if (UTIL_TABLE_IS_NORMAL_TABLE(pTableMetaInfo)) {
        return invalidSqlErrMsg(tscGetErrorMsgPayload(pCmd), msg7);
      }
    
      // no parameters or more than one parameter for function
      if (pItem->pNode->pParam == NULL || pItem->pNode->pParam->nExpr != 1) {
        return invalidSqlErrMsg(tscGetErrorMsgPayload(pCmd), msg2);
      }
      
      tSQLExpr* pParam = pItem->pNode->pParam->a[0].pNode;
    
      SColumnIndex index = COLUMN_INDEX_INITIALIZER;
      if (getColumnIndexByName(pCmd, &pParam->colInfo, pQueryInfo, &index) != TSDB_CODE_SUCCESS) {
        return invalidSqlErrMsg(tscGetErrorMsgPayload(pCmd), msg3);
      }
    
      pTableMetaInfo = tscGetMetaInfo(pQueryInfo, index.tableIndex);
      SSchema* pSchema = tscGetTableTagSchema(pTableMetaInfo->pTableMeta);
  
      // functions can not be applied to normal columns
      int32_t numOfCols = tscGetNumOfColumns(pTableMetaInfo->pTableMeta);
      if (index.columnIndex < numOfCols && index.columnIndex != TSDB_TBNAME_COLUMN_INDEX) {
        return invalidSqlErrMsg(tscGetErrorMsgPayload(pCmd), msg6);
      }
    
      if (index.columnIndex > 0) {
        index.columnIndex -= numOfCols;
      }
      
      // 2. valid the column type
      int16_t colType = 0;
      if (index.columnIndex == TSDB_TBNAME_COLUMN_INDEX) {
        colType = TSDB_DATA_TYPE_BINARY;
      } else {
        colType = pSchema[index.columnIndex].type;
      }
      
      if (colType == TSDB_DATA_TYPE_BOOL) {
        return invalidSqlErrMsg(tscGetErrorMsgPayload(pCmd), msg1);
      }

      tscColumnListInsert(pTableMetaInfo->tagColList, &index);
      SSchema* pTagSchema = tscGetTableTagSchema(pTableMetaInfo->pTableMeta);
      
      SSchema s = {0};
      if (index.columnIndex == TSDB_TBNAME_COLUMN_INDEX) {
        s = tGetTableNameColumnSchema();
      } else {
        s = pTagSchema[index.columnIndex];
      }
      
      int16_t bytes = 0;
      int16_t type  = 0;
      int32_t inter = 0;

      int32_t ret = getResultDataInfo(s.type, s.bytes, TSDB_FUNC_TID_TAG, 0, &type, &bytes, &inter, 0, 0);
      assert(ret == TSDB_CODE_SUCCESS);
      
      s.type = (uint8_t)type;
      s.bytes = bytes;

      TSDB_QUERY_SET_TYPE(pQueryInfo->type, TSDB_QUERY_TYPE_TAG_FILTER_QUERY);
      tscAddSpecialColumnForSelect(pQueryInfo, 0, TSDB_FUNC_TID_TAG, &index, &s, TSDB_COL_TAG);
      
      return TSDB_CODE_SUCCESS;
    }
    
    default:
      return TSDB_CODE_TSC_INVALID_SQL;
  }
  
}

// todo refactor
static SColumnList getColumnList(int32_t num, int16_t tableIndex, int32_t columnIndex) {
  assert(num == 1 && tableIndex >= 0);

  SColumnList columnList = {0};
  columnList.num = num;

  int32_t index = num - 1;
  columnList.ids[index].tableIndex = tableIndex;
  columnList.ids[index].columnIndex = columnIndex;

  return columnList;
}

void getColumnName(tSQLExprItem* pItem, char* resultFieldName, int32_t nameLength) {
  if (pItem->aliasName != NULL) {
    strncpy(resultFieldName, pItem->aliasName, nameLength);
  } else {
    int32_t len = ((int32_t)pItem->pNode->operand.n < nameLength) ? (int32_t)pItem->pNode->operand.n : nameLength;
    strncpy(resultFieldName, pItem->pNode->operand.z, len);
  }
}

void getRevisedName(char* resultFieldName, int32_t functionId, int32_t maxLen, char* columnName) {
  snprintf(resultFieldName, maxLen, "%s(%s)", aAggs[functionId].aName, columnName);
}

static bool isTablenameToken(SStrToken* token) {
  SStrToken tmpToken = *token;
  SStrToken tableToken = {0};

  extractTableNameFromToken(&tmpToken, &tableToken);

  return (strncasecmp(TSQL_TBNAME_L, tmpToken.z, tmpToken.n) == 0 && tmpToken.n == strlen(TSQL_TBNAME_L));
}

static int16_t doGetColumnIndex(SQueryInfo* pQueryInfo, int32_t index, SStrToken* pToken) {
  STableMeta* pTableMeta = tscGetMetaInfo(pQueryInfo, index)->pTableMeta;

  int32_t  numOfCols = tscGetNumOfColumns(pTableMeta) + tscGetNumOfTags(pTableMeta);
  SSchema* pSchema = tscGetTableSchema(pTableMeta);

  int16_t columnIndex = COLUMN_INDEX_INITIAL_VAL;

  for (int16_t i = 0; i < numOfCols; ++i) {
    if (pToken->n != strlen(pSchema[i].name)) {
      continue;
    }

    if (strncasecmp(pSchema[i].name, pToken->z, pToken->n) == 0) {
      columnIndex = i;
      break;
    }
  }

  return columnIndex;
}

int32_t doGetColumnIndexByName(SSqlCmd* pCmd, SStrToken* pToken, SQueryInfo* pQueryInfo, SColumnIndex* pIndex) {
  const char* msg0 = "ambiguous column name";
  const char* msg1 = "invalid column name";

  if (isTablenameToken(pToken)) {
    pIndex->columnIndex = TSDB_TBNAME_COLUMN_INDEX;
  } else if (strncasecmp(pToken->z, DEFAULT_PRIMARY_TIMESTAMP_COL_NAME, pToken->n) == 0) {
    pIndex->columnIndex = PRIMARYKEY_TIMESTAMP_COL_INDEX;
  } else {
    // not specify the table name, try to locate the table index by column name
    if (pIndex->tableIndex == COLUMN_INDEX_INITIAL_VAL) {
      for (int16_t i = 0; i < pQueryInfo->numOfTables; ++i) {
        int16_t colIndex = doGetColumnIndex(pQueryInfo, i, pToken);

        if (colIndex != COLUMN_INDEX_INITIAL_VAL) {
          if (pIndex->columnIndex != COLUMN_INDEX_INITIAL_VAL) {
            return invalidSqlErrMsg(tscGetErrorMsgPayload(pCmd), msg0);
          } else {
            pIndex->tableIndex = i;
            pIndex->columnIndex = colIndex;
          }
        }
      }
    } else {  // table index is valid, get the column index
      int16_t colIndex = doGetColumnIndex(pQueryInfo, pIndex->tableIndex, pToken);
      if (colIndex != COLUMN_INDEX_INITIAL_VAL) {
        pIndex->columnIndex = colIndex;
      }
    }

    if (pIndex->columnIndex == COLUMN_INDEX_INITIAL_VAL) {
      return invalidSqlErrMsg(tscGetErrorMsgPayload(pCmd), msg1);
    }
  }

  if (COLUMN_INDEX_VALIDE(*pIndex)) {
    return TSDB_CODE_SUCCESS;
  } else {
    return TSDB_CODE_TSC_INVALID_SQL;
  }
}

int32_t getTableIndexImpl(SStrToken* pTableToken, SQueryInfo* pQueryInfo, SColumnIndex* pIndex) {
  if (pTableToken->n == 0) {  // only one table and no table name prefix in column name
    if (pQueryInfo->numOfTables == 1) {
      pIndex->tableIndex = 0;
    }

    return TSDB_CODE_SUCCESS;
  }

  pIndex->tableIndex = COLUMN_INDEX_INITIAL_VAL;
  for (int32_t i = 0; i < pQueryInfo->numOfTables; ++i) {
    STableMetaInfo* pTableMetaInfo = tscGetMetaInfo(pQueryInfo, i);
    char* name = pTableMetaInfo->aliasName;
    if (strncasecmp(name, pTableToken->z, pTableToken->n) == 0 && strlen(name) == pTableToken->n) {
      pIndex->tableIndex = i;
      break;
    }
  }

  if (pIndex->tableIndex < 0) {
    return TSDB_CODE_TSC_INVALID_SQL;
  }

  return TSDB_CODE_SUCCESS;
}

int32_t getTableIndexByName(SStrToken* pToken, SQueryInfo* pQueryInfo, SColumnIndex* pIndex) {
  SStrToken tableToken = {0};
  extractTableNameFromToken(pToken, &tableToken);

  if (getTableIndexImpl(&tableToken, pQueryInfo, pIndex) != TSDB_CODE_SUCCESS) {
    return TSDB_CODE_TSC_INVALID_SQL;
  }

  return TSDB_CODE_SUCCESS;
}

int32_t getColumnIndexByName(SSqlCmd* pCmd, const SStrToken* pToken, SQueryInfo* pQueryInfo, SColumnIndex* pIndex) {
  if (pQueryInfo->pTableMetaInfo == NULL || pQueryInfo->numOfTables == 0) {
    return TSDB_CODE_TSC_INVALID_SQL;
  }

  SStrToken tmpToken = *pToken;

  if (getTableIndexByName(&tmpToken, pQueryInfo, pIndex) != TSDB_CODE_SUCCESS) {
    return TSDB_CODE_TSC_INVALID_SQL;
  }

  return doGetColumnIndexByName(pCmd, &tmpToken, pQueryInfo, pIndex);
}

int32_t changeFunctionID(int32_t optr, int16_t* functionId) {
  switch (optr) {
    case TK_COUNT:
      *functionId = TSDB_FUNC_COUNT;
      break;
    case TK_SUM:
      *functionId = TSDB_FUNC_SUM;
      break;
    case TK_AVG:
      *functionId = TSDB_FUNC_AVG;
      break;
    case TK_RATE:
      *functionId = TSDB_FUNC_RATE;
      break;
    case TK_IRATE:
      *functionId = TSDB_FUNC_IRATE;
      break;
    case TK_SUM_RATE:
      *functionId = TSDB_FUNC_SUM_RATE;
      break;
    case TK_SUM_IRATE:
      *functionId = TSDB_FUNC_SUM_IRATE;
      break;
    case TK_AVG_RATE:
      *functionId = TSDB_FUNC_AVG_RATE;
      break;
    case TK_AVG_IRATE:
      *functionId = TSDB_FUNC_AVG_IRATE;
      break;
    case TK_MIN:
      *functionId = TSDB_FUNC_MIN;
      break;
    case TK_MAX:
      *functionId = TSDB_FUNC_MAX;
      break;
    case TK_STDDEV:
      *functionId = TSDB_FUNC_STDDEV;
      break;
    case TK_PERCENTILE:
      *functionId = TSDB_FUNC_PERCT;
      break;
    case TK_APERCENTILE:
      *functionId = TSDB_FUNC_APERCT;
      break;
    case TK_FIRST:
      *functionId = TSDB_FUNC_FIRST;
      break;
    case TK_LAST:
      *functionId = TSDB_FUNC_LAST;
      break;
    case TK_LEASTSQUARES:
      *functionId = TSDB_FUNC_LEASTSQR;
      break;
    case TK_TOP:
      *functionId = TSDB_FUNC_TOP;
      break;
    case TK_BOTTOM:
      *functionId = TSDB_FUNC_BOTTOM;
      break;
    case TK_DIFF:
      *functionId = TSDB_FUNC_DIFF;
      break;
    case TK_SPREAD:
      *functionId = TSDB_FUNC_SPREAD;
      break;
    case TK_TWA:
      *functionId = TSDB_FUNC_TWA;
      break;
    case TK_INTERP:
      *functionId = TSDB_FUNC_INTERP;
      break;
    case TK_LAST_ROW:
      *functionId = TSDB_FUNC_LAST_ROW;
      break;
    default:
      return -1;
  }

  return TSDB_CODE_SUCCESS;
}

int32_t setShowInfo(SSqlObj* pSql, struct SSqlInfo* pInfo) {
  SSqlCmd*        pCmd = &pSql->cmd;
  STableMetaInfo* pTableMetaInfo = tscGetTableMetaInfoFromCmd(pCmd, pCmd->clauseIndex, 0);
  assert(pCmd->numOfClause == 1);

  pCmd->command = TSDB_SQL_SHOW;

  const char* msg1 = "invalid name";
  const char* msg2 = "pattern filter string too long";
  const char* msg3 = "database name too long";
  const char* msg4 = "invalid ip address";
  const char* msg5 = "database name is empty";
  const char* msg6 = "pattern string is empty";

  /*
   * database prefix in pInfo->pDCLInfo->a[0]
   * wildcard in like clause in pInfo->pDCLInfo->a[1]
   */
  SShowInfo* pShowInfo = &pInfo->pDCLInfo->showOpt;
  int16_t    showType = pShowInfo->showType;
  if (showType == TSDB_MGMT_TABLE_TABLE || showType == TSDB_MGMT_TABLE_METRIC || showType == TSDB_MGMT_TABLE_VGROUP) {
    // db prefix in tagCond, show table conds in payload
    SStrToken* pDbPrefixToken = &pShowInfo->prefix;
    if (pDbPrefixToken->type != 0) {

      if (pDbPrefixToken->n >= TSDB_DB_NAME_LEN) {  // db name is too long
        return invalidSqlErrMsg(tscGetErrorMsgPayload(pCmd), msg3);
      }

      if (pDbPrefixToken->n <= 0) {
        return invalidSqlErrMsg(tscGetErrorMsgPayload(pCmd), msg5);
      }

      if (tscValidateName(pDbPrefixToken) != TSDB_CODE_SUCCESS) {
        return invalidSqlErrMsg(tscGetErrorMsgPayload(pCmd), msg1);
      }

      int32_t ret = setObjFullName(pTableMetaInfo->name, getAccountId(pSql), pDbPrefixToken, NULL, NULL);
      if (ret != TSDB_CODE_SUCCESS) {
        return invalidSqlErrMsg(tscGetErrorMsgPayload(pCmd), msg1);
      }
    }

    // show table/stable like 'xxxx', set the like pattern for show tables
    SStrToken* pPattern = &pShowInfo->pattern;
    if (pPattern->type != 0) {
      pPattern->n = strdequote(pPattern->z);

      if (pPattern->n <= 0) {
        return invalidSqlErrMsg(tscGetErrorMsgPayload(pCmd), msg6);
      }

      if (!tscValidateTableNameLength(pCmd->payloadLen)) {
        return invalidSqlErrMsg(tscGetErrorMsgPayload(pCmd), msg2);
      }
    }
  } else if (showType == TSDB_MGMT_TABLE_VNODES) {
    if (pShowInfo->prefix.type == 0) {
      return invalidSqlErrMsg(tscGetErrorMsgPayload(pCmd), "No specified ip of dnode");
    }

    // show vnodes may be ip addr of dnode in payload
    SStrToken* pDnodeIp = &pShowInfo->prefix;
    if (pDnodeIp->n >= TSDB_IPv4ADDR_LEN) {  // ip addr is too long
      return invalidSqlErrMsg(tscGetErrorMsgPayload(pCmd), msg3);
    }

    if (!validateIpAddress(pDnodeIp->z, pDnodeIp->n)) {
      return invalidSqlErrMsg(tscGetErrorMsgPayload(pCmd), msg4);
    }
  }

  return TSDB_CODE_SUCCESS;
}

int32_t setKillInfo(SSqlObj* pSql, struct SSqlInfo* pInfo, int32_t killType) {
  const char* msg1 = "invalid connection ID";
  const char* msg2 = "invalid query ID";
  const char* msg3 = "invalid stream ID";

  SSqlCmd* pCmd = &pSql->cmd;
  pCmd->command = pInfo->type;
  
  SStrToken* idStr = &(pInfo->pDCLInfo->ip);
  if (idStr->n > TSDB_KILL_MSG_LEN) {
    return TSDB_CODE_TSC_INVALID_SQL;
  }

  strncpy(pCmd->payload, idStr->z, idStr->n);

  const char delim = ':';
  char* connIdStr = strtok(idStr->z, &delim);
  char* queryIdStr = strtok(NULL, &delim);

  int32_t connId = (int32_t)strtol(connIdStr, NULL, 10);
  if (connId <= 0) {
    memset(pCmd->payload, 0, strlen(pCmd->payload));
    return invalidSqlErrMsg(tscGetErrorMsgPayload(pCmd), msg1);
  }

  if (killType == TSDB_SQL_KILL_CONNECTION) {
    return TSDB_CODE_SUCCESS;
  }

  int32_t queryId = (int32_t)strtol(queryIdStr, NULL, 10);
  if (queryId <= 0) {
    memset(pCmd->payload, 0, strlen(pCmd->payload));
    if (killType == TSDB_SQL_KILL_QUERY) {
      return invalidSqlErrMsg(tscGetErrorMsgPayload(pCmd), msg2);
    } else {
      return invalidSqlErrMsg(tscGetErrorMsgPayload(pCmd), msg3);
    }
  }
  
  return TSDB_CODE_SUCCESS;
}

bool validateIpAddress(const char* ip, size_t size) {
  char tmp[128] = {0};  // buffer to build null-terminated string
  assert(size < 128);

  strncpy(tmp, ip, size);

  in_addr_t epAddr = taosInetAddr(tmp);

  return epAddr != INADDR_NONE;
}

int32_t tscTansformSQLFuncForSTableQuery(SQueryInfo* pQueryInfo) {
  STableMetaInfo* pTableMetaInfo = tscGetMetaInfo(pQueryInfo, 0);

  if (pTableMetaInfo->pTableMeta == NULL || !UTIL_TABLE_IS_SUPER_TABLE(pTableMetaInfo)) {
    return TSDB_CODE_TSC_INVALID_SQL;
  }

  assert(tscGetNumOfTags(pTableMetaInfo->pTableMeta) >= 0);

  int16_t bytes = 0;
  int16_t type = 0;
  int32_t interBytes = 0;
  
  size_t size = tscSqlExprNumOfExprs(pQueryInfo);
  for (int32_t k = 0; k < size; ++k) {
    SSqlExpr*   pExpr = tscSqlExprGet(pQueryInfo, k);
    int16_t functionId = aAggs[pExpr->functionId].stableFuncId;

    int32_t colIndex = pExpr->colInfo.colIndex;
    SSchema* pSrcSchema = tscGetTableColumnSchema(pTableMetaInfo->pTableMeta, colIndex);
    
    if ((functionId >= TSDB_FUNC_SUM && functionId <= TSDB_FUNC_TWA) ||
        (functionId >= TSDB_FUNC_FIRST_DST && functionId <= TSDB_FUNC_LAST_DST) ||
        (functionId >= TSDB_FUNC_RATE && functionId <= TSDB_FUNC_AVG_IRATE)) {
      if (getResultDataInfo(pSrcSchema->type, pSrcSchema->bytes, functionId, (int32_t)pExpr->param[0].i64Key, &type, &bytes,
                            &interBytes, 0, true) != TSDB_CODE_SUCCESS) {
        return TSDB_CODE_TSC_INVALID_SQL;
      }

      tscSqlExprUpdate(pQueryInfo, k, functionId, pExpr->colInfo.colIndex, TSDB_DATA_TYPE_BINARY, bytes);
      // todo refactor
      pExpr->interBytes = interBytes;
    }
  }

  tscFieldInfoUpdateOffsetForInterResult(pQueryInfo);
  return TSDB_CODE_SUCCESS;
}

/* transfer the field-info back to original input format */
void tscRestoreSQLFuncForSTableQuery(SQueryInfo* pQueryInfo) {
  STableMetaInfo* pTableMetaInfo = tscGetMetaInfo(pQueryInfo, 0);
  if (!UTIL_TABLE_IS_SUPER_TABLE(pTableMetaInfo)) {
    return;
  }
  
  size_t size = tscSqlExprNumOfExprs(pQueryInfo);
  for (int32_t i = 0; i < size; ++i) {
    SSqlExpr*   pExpr = tscSqlExprGet(pQueryInfo, i);
    SSchema* pSchema = tscGetTableColumnSchema(pTableMetaInfo->pTableMeta, pExpr->colInfo.colIndex);
    
    // the final result size and type in the same as query on single table.
    // so here, set the flag to be false;
    int32_t inter = 0;
    
    int32_t functionId = pExpr->functionId;
    if (functionId >= TSDB_FUNC_TS && functionId <= TSDB_FUNC_DIFF) {
      continue;
    }
    
    if (functionId == TSDB_FUNC_FIRST_DST) {
      functionId = TSDB_FUNC_FIRST;
    } else if (functionId == TSDB_FUNC_LAST_DST) {
      functionId = TSDB_FUNC_LAST;
    }
    
    getResultDataInfo(pSchema->type, pSchema->bytes, functionId, 0, &pExpr->resType, &pExpr->resBytes,
                      &inter, 0, false);
  }
}

bool hasUnsupportFunctionsForSTableQuery(SSqlCmd* pCmd, SQueryInfo* pQueryInfo) {
  const char* msg1 = "TWA not allowed to apply to super table directly";
  const char* msg2 = "TWA only support group by tbname for super table query";
  const char* msg3 = "function not support for super table query";

  // filter sql function not supported by metric query yet.
  size_t size = tscSqlExprNumOfExprs(pQueryInfo);
  for (int32_t i = 0; i < size; ++i) {
    int32_t functionId = tscSqlExprGet(pQueryInfo, i)->functionId;
    if ((aAggs[functionId].nStatus & TSDB_FUNCSTATE_STABLE) == 0) {
      invalidSqlErrMsg(tscGetErrorMsgPayload(pCmd), msg3);
      return true;
    }
  }

  if (tscIsTWAQuery(pQueryInfo)) {
    if (pQueryInfo->groupbyExpr.numOfGroupCols == 0) {
      invalidSqlErrMsg(tscGetErrorMsgPayload(pCmd), msg1);
      return true;
    }

    if (pQueryInfo->groupbyExpr.numOfGroupCols != 1) {
      invalidSqlErrMsg(tscGetErrorMsgPayload(pCmd), msg2);
      return true;
    } else {
      SColIndex* pColIndex = taosArrayGet(pQueryInfo->groupbyExpr.columnInfo, 0);
      if (pColIndex->colIndex != TSDB_TBNAME_COLUMN_INDEX) {
        invalidSqlErrMsg(tscGetErrorMsgPayload(pCmd), msg2);
        return true;
      }
    }
  }

  return false;
}

static bool functionCompatibleCheck(SQueryInfo* pQueryInfo, bool joinQuery) {
  int32_t startIdx = 0;
  
  SSqlExpr* pExpr = tscSqlExprGet(pQueryInfo, startIdx);
  int32_t functionID = pExpr->functionId;

  // ts function can be simultaneously used with any other functions.
  if (functionID == TSDB_FUNC_TS || functionID == TSDB_FUNC_TS_DUMMY) {
    startIdx++;
  }

  int32_t factor = functionCompatList[tscSqlExprGet(pQueryInfo, startIdx)->functionId];

  // diff function cannot be executed with other function
  // arithmetic function can be executed with other arithmetic functions
  size_t size = tscSqlExprNumOfExprs(pQueryInfo);
  
  for (int32_t i = startIdx + 1; i < size; ++i) {
    SSqlExpr* pExpr1 = tscSqlExprGet(pQueryInfo, i);

    int16_t functionId = pExpr1->functionId;
    if (functionId == TSDB_FUNC_TAGPRJ || functionId == TSDB_FUNC_TAG || functionId == TSDB_FUNC_TS) {
      continue;
    }

    if (functionId == TSDB_FUNC_PRJ && (pExpr1->colInfo.colId == PRIMARYKEY_TIMESTAMP_COL_INDEX || TSDB_COL_IS_UD_COL(pExpr1->colInfo.flag))) {
      continue;
    }

    if (functionCompatList[functionId] != factor) {
      return false;
    }

    if (functionId == TSDB_FUNC_LAST_ROW && joinQuery) {
      return false;
    }
  }

  return true;
}

int32_t parseGroupbyClause(SQueryInfo* pQueryInfo, tVariantList* pList, SSqlCmd* pCmd) {
  const char* msg1 = "too many columns in group by clause";
  const char* msg2 = "invalid column name in group by clause";
//  const char* msg3 = "group by columns must belong to one table";
  const char* msg7 = "not support group by expression";
  const char* msg8 = "not allowed column type for group by";
  const char* msg9 = "tags not allowed for table query";

  // todo : handle two tables situation
  STableMetaInfo* pTableMetaInfo = NULL;

  if (pList == NULL) {
    return TSDB_CODE_SUCCESS;
  }

  if (pQueryInfo->colList == NULL) {
    pQueryInfo->colList = taosArrayInit(4, POINTER_BYTES);
  }
  
  pQueryInfo->groupbyExpr.numOfGroupCols = pList->nExpr;
  if (pList->nExpr > TSDB_MAX_TAGS) {
    return invalidSqlErrMsg(tscGetErrorMsgPayload(pCmd), msg1);
  }

  STableMeta* pTableMeta = NULL;
  SSchema*    pSchema = NULL;
  SSchema     s = tscGetTbnameColumnSchema();

  int32_t tableIndex = COLUMN_INDEX_INITIAL_VAL;
  
  for (int32_t i = 0; i < pList->nExpr; ++i) {
    tVariant* pVar = &pList->a[i].pVar;
    SStrToken token = {pVar->nLen, pVar->nType, pVar->pz};

    SColumnIndex index = COLUMN_INDEX_INITIALIZER;
    if (getColumnIndexByName(pCmd, &token, pQueryInfo, &index) != TSDB_CODE_SUCCESS) {
      return invalidSqlErrMsg(tscGetErrorMsgPayload(pCmd), msg2);
    }

    tableIndex = index.tableIndex;

    pTableMetaInfo = tscGetMetaInfo(pQueryInfo, index.tableIndex);
    pTableMeta = pTableMetaInfo->pTableMeta;
  
    int32_t numOfCols = tscGetNumOfColumns(pTableMeta);
    if (index.columnIndex == TSDB_TBNAME_COLUMN_INDEX) {
      pSchema = &s;
    } else {
      pSchema = tscGetTableColumnSchema(pTableMeta, index.columnIndex);
    }

    bool groupTag = false;
    if (index.columnIndex == TSDB_TBNAME_COLUMN_INDEX || index.columnIndex >= numOfCols) {
      groupTag = true;
    }
  
    SSqlGroupbyExpr* pGroupExpr = &pQueryInfo->groupbyExpr;
    if (pGroupExpr->columnInfo == NULL) {
      pGroupExpr->columnInfo = taosArrayInit(4, sizeof(SColIndex));
    }
    
    if (groupTag) {
      if (!UTIL_TABLE_IS_SUPER_TABLE(pTableMetaInfo)) {
        return invalidSqlErrMsg(tscGetErrorMsgPayload(pCmd), msg9);
      }

      int32_t relIndex = index.columnIndex;
      if (index.columnIndex != TSDB_TBNAME_COLUMN_INDEX) {
        relIndex -= numOfCols;
      }

      SColIndex colIndex = { .colIndex = relIndex, .flag = TSDB_COL_TAG, .colId = pSchema->colId, };
      taosArrayPush(pGroupExpr->columnInfo, &colIndex);
      
      index.columnIndex = relIndex;
      tscColumnListInsert(pTableMetaInfo->tagColList, &index);
    } else {
      // check if the column type is valid, here only support the bool/tinyint/smallint/bigint group by
      if (pSchema->type > TSDB_DATA_TYPE_BINARY) {
        return invalidSqlErrMsg(tscGetErrorMsgPayload(pCmd), msg8);
      }

      tscColumnListInsert(pQueryInfo->colList, &index);
      
      SColIndex colIndex = { .colIndex = index.columnIndex, .flag = TSDB_COL_NORMAL, .colId = pSchema->colId };
      taosArrayPush(pGroupExpr->columnInfo, &colIndex);
      pQueryInfo->groupbyExpr.orderType = TSDB_ORDER_ASC;

      if (i == 0 && pList->nExpr > 1) {
        return invalidSqlErrMsg(tscGetErrorMsgPayload(pCmd), msg7);
      }
    }
  }

  pQueryInfo->groupbyExpr.tableIndex = tableIndex;
  return TSDB_CODE_SUCCESS;
}

void setColumnOffsetValueInResultset(SQueryInfo* pQueryInfo) {
  if (QUERY_IS_STABLE_QUERY(pQueryInfo->type)) {
    tscFieldInfoUpdateOffsetForInterResult(pQueryInfo);
  } else {
    tscFieldInfoUpdateOffset(pQueryInfo);
  }
}

static SColumnFilterInfo* addColumnFilterInfo(SColumn* pColumn) {
  if (pColumn == NULL) {
    return NULL;
  }

  int32_t size = pColumn->numOfFilters + 1;

  char* tmp = (char*) realloc((void*)(pColumn->filterInfo), sizeof(SColumnFilterInfo) * (size));
  if (tmp != NULL) {
    pColumn->filterInfo = (SColumnFilterInfo*)tmp;
  } else {
    return NULL;
  }

  pColumn->numOfFilters++;

  SColumnFilterInfo* pColFilterInfo = &pColumn->filterInfo[pColumn->numOfFilters - 1];
  memset(pColFilterInfo, 0, sizeof(SColumnFilterInfo));

  return pColFilterInfo;
}

static int32_t doExtractColumnFilterInfo(SSqlCmd* pCmd, SQueryInfo* pQueryInfo, SColumnFilterInfo* pColumnFilter,
                                         SColumnIndex* columnIndex, tSQLExpr* pExpr) {
  const char* msg = "not supported filter condition";

  tSQLExpr*       pRight = pExpr->pRight;
  STableMetaInfo* pTableMetaInfo = tscGetMetaInfo(pQueryInfo, columnIndex->tableIndex);

  SSchema* pSchema = tscGetTableColumnSchema(pTableMetaInfo->pTableMeta, columnIndex->columnIndex);

  int16_t colType = pSchema->type;
  if (colType >= TSDB_DATA_TYPE_TINYINT && colType <= TSDB_DATA_TYPE_BIGINT) {
    colType = TSDB_DATA_TYPE_BIGINT;
  } else if (colType == TSDB_DATA_TYPE_FLOAT || colType == TSDB_DATA_TYPE_DOUBLE) {
    colType = TSDB_DATA_TYPE_DOUBLE;
  } else if ((colType == TSDB_DATA_TYPE_TIMESTAMP) && (TSDB_DATA_TYPE_BINARY == pRight->val.nType)) {
    int retVal = setColumnFilterInfoForTimestamp(pCmd, pQueryInfo, &pRight->val);
    if (TSDB_CODE_SUCCESS != retVal) {
      return retVal;
    }
  }

  int32_t retVal = TSDB_CODE_SUCCESS;
  if (pExpr->nSQLOptr == TK_LE || pExpr->nSQLOptr == TK_LT) {
    retVal = tVariantDump(&pRight->val, (char*)&pColumnFilter->upperBndd, colType, false);

  // TK_GT,TK_GE,TK_EQ,TK_NE are based on the pColumn->lowerBndd
  } else if (colType == TSDB_DATA_TYPE_BINARY) {
    pColumnFilter->pz = (int64_t)calloc(1, pRight->val.nLen + TSDB_NCHAR_SIZE);
    pColumnFilter->len = pRight->val.nLen;
    retVal = tVariantDump(&pRight->val, (char*)pColumnFilter->pz, colType, false);

  } else if (colType == TSDB_DATA_TYPE_NCHAR) {
    // pRight->val.nLen + 1 is larger than the actual nchar string length
    pColumnFilter->pz = (int64_t)calloc(1, (pRight->val.nLen + 1) * TSDB_NCHAR_SIZE);
    retVal = tVariantDump(&pRight->val, (char*)pColumnFilter->pz, colType, false);
    size_t len = twcslen((wchar_t*)pColumnFilter->pz);
    pColumnFilter->len = len * TSDB_NCHAR_SIZE;

  } else {
    retVal = tVariantDump(&pRight->val, (char*)&pColumnFilter->lowerBndd, colType, false);
  }

  if (retVal != TSDB_CODE_SUCCESS) {
    return invalidSqlErrMsg(tscGetErrorMsgPayload(pCmd), msg);
  } 

  switch (pExpr->nSQLOptr) {
    case TK_LE:
      pColumnFilter->upperRelOptr = TSDB_RELATION_LESS_EQUAL;
      break;
    case TK_LT:
      pColumnFilter->upperRelOptr = TSDB_RELATION_LESS;
      break;
    case TK_GT:
      pColumnFilter->lowerRelOptr = TSDB_RELATION_GREATER;
      break;
    case TK_GE:
      pColumnFilter->lowerRelOptr = TSDB_RELATION_GREATER_EQUAL;
      break;
    case TK_EQ:
      pColumnFilter->lowerRelOptr = TSDB_RELATION_EQUAL;
      break;
    case TK_NE:
      pColumnFilter->lowerRelOptr = TSDB_RELATION_NOT_EQUAL;
      break;
    case TK_LIKE:
      pColumnFilter->lowerRelOptr = TSDB_RELATION_LIKE;
      break;
    case TK_ISNULL:
      pColumnFilter->lowerRelOptr = TSDB_RELATION_ISNULL;
      break;
    case TK_NOTNULL:
      pColumnFilter->lowerRelOptr = TSDB_RELATION_NOTNULL;
      break;
    default:
      return invalidSqlErrMsg(tscGetErrorMsgPayload(pCmd), msg);
  }

  return TSDB_CODE_SUCCESS;
}

typedef struct SCondExpr {
  tSQLExpr* pTagCond;
  tSQLExpr* pTimewindow;

  tSQLExpr* pColumnCond;

  tSQLExpr* pTableCond;
  int16_t   relType;  // relation between table name in expression and other tag
                      // filter condition expression, TK_AND or TK_OR
  int16_t tableCondIndex;

  tSQLExpr* pJoinExpr;  // join condition
  bool      tsJoin;
} SCondExpr;

static int32_t getTimeRange(STimeWindow* win, tSQLExpr* pRight, int32_t optr, int16_t timePrecision);

static int32_t tSQLExprNodeToString(tSQLExpr* pExpr, char** str) {
  if (pExpr->nSQLOptr == TK_ID) {  // column name
    strncpy(*str, pExpr->colInfo.z, pExpr->colInfo.n);
    *str += pExpr->colInfo.n;

  } else if (pExpr->nSQLOptr >= TK_BOOL && pExpr->nSQLOptr <= TK_STRING) {  // value
    *str += tVariantToString(&pExpr->val, *str);

  } else if (pExpr->nSQLOptr >= TK_COUNT && pExpr->nSQLOptr <= TK_AVG_IRATE) {
    /*
     * arithmetic expression of aggregation, such as count(ts) + count(ts) *2
     */
    strncpy(*str, pExpr->operand.z, pExpr->operand.n);
    *str += pExpr->operand.n;
  } else {  // not supported operation
    assert(false);
  }

  return TSDB_CODE_SUCCESS;
}

// pExpr->nSQLOptr == 0 while handling "is null" query
static bool isExprLeafNode(tSQLExpr* pExpr) {
  return (pExpr->pRight == NULL && pExpr->pLeft == NULL) &&
         (pExpr->nSQLOptr == 0 || pExpr->nSQLOptr == TK_ID || (pExpr->nSQLOptr >= TK_BOOL && pExpr->nSQLOptr <= TK_NCHAR) || pExpr->nSQLOptr == TK_SET);
}

static bool isExprDirectParentOfLeafNode(tSQLExpr* pExpr) {
  return (pExpr->pLeft != NULL && pExpr->pRight != NULL) &&
         (isExprLeafNode(pExpr->pLeft) && isExprLeafNode(pExpr->pRight));
}

static int32_t tSQLExprLeafToString(tSQLExpr* pExpr, bool addParentheses, char** output) {
  if (!isExprDirectParentOfLeafNode(pExpr)) {
    return TSDB_CODE_TSC_INVALID_SQL;
  }

  tSQLExpr* pLeft = pExpr->pLeft;
  tSQLExpr* pRight = pExpr->pRight;

  if (addParentheses) {
    *(*output) = '(';
    *output += 1;
  }

  tSQLExprNodeToString(pLeft, output);
  if (optrToString(pExpr, output) != TSDB_CODE_SUCCESS) {
    return TSDB_CODE_TSC_INVALID_SQL;
  }

  tSQLExprNodeToString(pRight, output);

  if (addParentheses) {
    *(*output) = ')';
    *output += 1;
  }

  return TSDB_CODE_SUCCESS;
}

static int32_t optrToString(tSQLExpr* pExpr, char** exprString) {
  const char* le = "<=";
  const char* ge = ">=";
  const char* ne = "<>";
  const char* likeOptr = "LIKE";

  switch (pExpr->nSQLOptr) {
    case TK_LE: {
      *(int16_t*)(*exprString) = *(int16_t*)le;
      *exprString += 1;
      break;
    }
    case TK_GE: {
      *(int16_t*)(*exprString) = *(int16_t*)ge;
      *exprString += 1;
      break;
    }
    case TK_NE: {
      *(int16_t*)(*exprString) = *(int16_t*)ne;
      *exprString += 1;
      break;
    }

    case TK_LT:
      *(*exprString) = '<';
      break;
    case TK_GT:
      *(*exprString) = '>';
      break;
    case TK_EQ:
      *(*exprString) = '=';
      break;
    case TK_PLUS:
      *(*exprString) = '+';
      break;
    case TK_MINUS:
      *(*exprString) = '-';
      break;
    case TK_STAR:
      *(*exprString) = '*';
      break;
    case TK_DIVIDE:
      *(*exprString) = '/';
      break;
    case TK_REM:
      *(*exprString) = '%';
      break;
    case TK_LIKE: {
      int32_t len = sprintf(*exprString, " %s ", likeOptr);
      *exprString += (len - 1);
      break;
    }
    default:
      return TSDB_CODE_TSC_INVALID_SQL;
  }

  *exprString += 1;

  return TSDB_CODE_SUCCESS;
}

static int32_t tablenameListToString(tSQLExpr* pExpr, SStringBuilder* sb) {
  tSQLExprList* pList = pExpr->pParam;
  if (pList->nExpr <= 0) {
    return TSDB_CODE_TSC_INVALID_SQL;
  }

  if (pList->nExpr > 0) {
    taosStringBuilderAppendStringLen(sb, QUERY_COND_REL_PREFIX_IN, QUERY_COND_REL_PREFIX_IN_LEN);
  }

  for (int32_t i = 0; i < pList->nExpr; ++i) {
    tSQLExpr* pSub = pList->a[i].pNode;
    taosStringBuilderAppendStringLen(sb, pSub->val.pz, pSub->val.nLen);

    if (i < pList->nExpr - 1) {
      taosStringBuilderAppendString(sb, TBNAME_LIST_SEP);
    }

    if (pSub->val.nLen <= 0 || !tscValidateTableNameLength(pSub->val.nLen)) {
      return TSDB_CODE_TSC_INVALID_SQL;
    }
  }

  return TSDB_CODE_SUCCESS;
}

static int32_t tablenameCondToString(tSQLExpr* pExpr, SStringBuilder* sb) {
  taosStringBuilderAppendStringLen(sb, QUERY_COND_REL_PREFIX_LIKE, QUERY_COND_REL_PREFIX_LIKE_LEN);
  taosStringBuilderAppendString(sb, pExpr->val.pz);

  return TSDB_CODE_SUCCESS;
}

enum {
  TSQL_EXPR_TS = 0,
  TSQL_EXPR_TAG = 1,
  TSQL_EXPR_COLUMN = 2,
  TSQL_EXPR_TBNAME = 3,
};

static int32_t extractColumnFilterInfo(SSqlCmd* pCmd, SQueryInfo* pQueryInfo, SColumnIndex* pIndex, tSQLExpr* pExpr, int32_t sqlOptr) {
  STableMetaInfo* pTableMetaInfo = tscGetMetaInfo(pQueryInfo, pIndex->tableIndex);

  STableMeta* pTableMeta = pTableMetaInfo->pTableMeta;
  SSchema*    pSchema = tscGetTableColumnSchema(pTableMeta, pIndex->columnIndex);

  const char* msg1 = "non binary column not support like operator";
  const char* msg2 = "binary column not support this operator";  
  const char* msg3 = "bool column not support this operator";

  SColumn* pColumn = tscColumnListInsert(pQueryInfo->colList, pIndex);
  SColumnFilterInfo* pColFilter = NULL;

  /*
   * in case of TK_AND filter condition, we first find the corresponding column and build the query condition together
   * the already existed condition.
   */
  if (sqlOptr == TK_AND) {
    // this is a new filter condition on this column
    if (pColumn->numOfFilters == 0) {
      pColFilter = addColumnFilterInfo(pColumn);
    } else {  // update the existed column filter information, find the filter info here
      pColFilter = &pColumn->filterInfo[0];
    }

    if (pColFilter == NULL) {
      return TSDB_CODE_TSC_OUT_OF_MEMORY;
    }
  } else if (sqlOptr == TK_OR) {
    // TODO fixme: failed to invalid the filter expression: "col1 = 1 OR col2 = 2"
    pColFilter = addColumnFilterInfo(pColumn);
    if (pColFilter == NULL) {
      return TSDB_CODE_TSC_OUT_OF_MEMORY;
    }
  } else {  // error;
    return TSDB_CODE_TSC_INVALID_SQL;
  }

  pColFilter->filterstr =
      ((pSchema->type == TSDB_DATA_TYPE_BINARY || pSchema->type == TSDB_DATA_TYPE_NCHAR) ? 1 : 0);

  if (pColFilter->filterstr) {
    if (pExpr->nSQLOptr != TK_EQ && pExpr->nSQLOptr != TK_NE && pExpr->nSQLOptr != TK_LIKE) {
      return invalidSqlErrMsg(tscGetErrorMsgPayload(pCmd), msg2);
    }
  } else {
    if (pExpr->nSQLOptr == TK_LIKE) {
      return invalidSqlErrMsg(tscGetErrorMsgPayload(pCmd), msg1);
    }
    
    if (pSchema->type == TSDB_DATA_TYPE_BOOL) {
      if (pExpr->nSQLOptr != TK_EQ && pExpr->nSQLOptr != TK_NE) {
        return invalidSqlErrMsg(tscGetErrorMsgPayload(pCmd), msg3);
      }
    }
  }

  pColumn->colIndex = *pIndex;
  return doExtractColumnFilterInfo(pCmd, pQueryInfo, pColFilter, pIndex, pExpr);
}

static void relToString(tSQLExpr* pExpr, char** str) {
  assert(pExpr->nSQLOptr == TK_AND || pExpr->nSQLOptr == TK_OR);

  const char* or = "OR";
  const char*and = "AND";

  //    if (pQueryInfo->tagCond.relType == TSQL_STABLE_QTYPE_COND) {
  if (pExpr->nSQLOptr == TK_AND) {
    strcpy(*str, and);
    *str += strlen(and);
  } else {
    strcpy(*str, or);
    *str += strlen(or);
  }
}

UNUSED_FUNC
static int32_t getTagCondString(tSQLExpr* pExpr, char** str) {
  if (pExpr == NULL) {
    return TSDB_CODE_SUCCESS;
  }

  if (!isExprDirectParentOfLeafNode(pExpr)) {
    *(*str) = '(';
    *str += 1;

    int32_t ret = getTagCondString(pExpr->pLeft, str);
    if (ret != TSDB_CODE_SUCCESS) {
      return ret;
    }

    relToString(pExpr, str);

    ret = getTagCondString(pExpr->pRight, str);

    *(*str) = ')';
    *str += 1;

    return ret;
  }

  return tSQLExprLeafToString(pExpr, true, str);
}

static int32_t getTablenameCond(SSqlCmd* pCmd, SQueryInfo* pQueryInfo, tSQLExpr* pTableCond, SStringBuilder* sb) {
  const char* msg0 = "invalid table name list";

  if (pTableCond == NULL) {
    return TSDB_CODE_SUCCESS;
  }

  tSQLExpr* pLeft = pTableCond->pLeft;
  tSQLExpr* pRight = pTableCond->pRight;

  if (!isTablenameToken(&pLeft->colInfo)) {
    return TSDB_CODE_TSC_INVALID_SQL;
  }

  int32_t ret = TSDB_CODE_SUCCESS;

  if (pTableCond->nSQLOptr == TK_IN) {
    ret = tablenameListToString(pRight, sb);
  } else if (pTableCond->nSQLOptr == TK_LIKE) {
    ret = tablenameCondToString(pRight, sb);
  }

  if (ret != TSDB_CODE_SUCCESS) {
    invalidSqlErrMsg(tscGetErrorMsgPayload(pCmd), msg0);
  }

  return ret;
}

static int32_t getColumnQueryCondInfo(SSqlCmd* pCmd, SQueryInfo* pQueryInfo, tSQLExpr* pExpr, int32_t relOptr) {
  if (pExpr == NULL) {
    return TSDB_CODE_SUCCESS;
  }

  if (!isExprDirectParentOfLeafNode(pExpr)) {  // internal node
    int32_t ret = getColumnQueryCondInfo(pCmd, pQueryInfo, pExpr->pLeft, pExpr->nSQLOptr);
    if (ret != TSDB_CODE_SUCCESS) {
      return ret;
    }

    return getColumnQueryCondInfo(pCmd, pQueryInfo, pExpr->pRight, pExpr->nSQLOptr);
  } else {  // handle leaf node
    SColumnIndex index = COLUMN_INDEX_INITIALIZER;
    if (getColumnIndexByName(pCmd, &pExpr->pLeft->colInfo, pQueryInfo, &index) != TSDB_CODE_SUCCESS) {
      return TSDB_CODE_TSC_INVALID_SQL;
    }

    return extractColumnFilterInfo(pCmd, pQueryInfo, &index, pExpr, relOptr);
  }
}

static int32_t getJoinCondInfo(SSqlCmd* pCmd, SQueryInfo* pQueryInfo, tSQLExpr* pExpr) {
  const char* msg1 = "invalid join query condition";
  const char* msg3 = "type of join columns must be identical";
  const char* msg4 = "invalid column name in join condition";

  if (pExpr == NULL) {
    return TSDB_CODE_SUCCESS;
  }

  if (!isExprDirectParentOfLeafNode(pExpr)) {
    return invalidSqlErrMsg(tscGetErrorMsgPayload(pCmd), msg1);
  }

  STagCond*  pTagCond = &pQueryInfo->tagCond;
  SJoinNode* pLeft = &pTagCond->joinInfo.left;
  SJoinNode* pRight = &pTagCond->joinInfo.right;

  SColumnIndex index = COLUMN_INDEX_INITIALIZER;
  if (getColumnIndexByName(pCmd, &pExpr->pLeft->colInfo, pQueryInfo, &index) != TSDB_CODE_SUCCESS) {
    return invalidSqlErrMsg(tscGetErrorMsgPayload(pCmd), msg4);
  }

  STableMetaInfo* pTableMetaInfo = tscGetMetaInfo(pQueryInfo, index.tableIndex);
  SSchema* pTagSchema1 = tscGetTableColumnSchema(pTableMetaInfo->pTableMeta, index.columnIndex);

  pLeft->uid = pTableMetaInfo->pTableMeta->id.uid;
  pLeft->tagColId = pTagSchema1->colId;
  strcpy(pLeft->tableId, pTableMetaInfo->name);

  index = (SColumnIndex)COLUMN_INDEX_INITIALIZER;
  if (getColumnIndexByName(pCmd, &pExpr->pRight->colInfo, pQueryInfo, &index) != TSDB_CODE_SUCCESS) {
    return invalidSqlErrMsg(tscGetErrorMsgPayload(pCmd), msg4);
  }

  pTableMetaInfo = tscGetMetaInfo(pQueryInfo, index.tableIndex);
  SSchema* pTagSchema2 = tscGetTableColumnSchema(pTableMetaInfo->pTableMeta, index.columnIndex);

  pRight->uid = pTableMetaInfo->pTableMeta->id.uid;
  pRight->tagColId = pTagSchema2->colId;
  strcpy(pRight->tableId, pTableMetaInfo->name);

  if (pTagSchema1->type != pTagSchema2->type) {
    return invalidSqlErrMsg(tscGetErrorMsgPayload(pCmd), msg3);
  }

  pTagCond->joinInfo.hasJoin = true;
  return TSDB_CODE_SUCCESS;
}

// todo error handle / such as and /or mixed with +/-/*/
int32_t doArithmeticExprToString(tSQLExpr* pExpr, char** exprString) {
  tSQLExpr* pLeft = pExpr->pLeft;
  tSQLExpr* pRight = pExpr->pRight;

  *(*exprString)++ = '(';

  if (pLeft->nSQLOptr >= TK_PLUS && pLeft->nSQLOptr <= TK_REM) {
    doArithmeticExprToString(pLeft, exprString);
  } else {
    int32_t ret = tSQLExprNodeToString(pLeft, exprString);
    if (ret != TSDB_CODE_SUCCESS) {
      return TSDB_CODE_TSC_INVALID_SQL;
    }
  }

  optrToString(pExpr, exprString);

  if (pRight->nSQLOptr >= TK_PLUS && pRight->nSQLOptr <= TK_REM) {
    doArithmeticExprToString(pRight, exprString);
  } else {
    int32_t ret = tSQLExprNodeToString(pRight, exprString);
    if (ret != TSDB_CODE_SUCCESS) {
      return TSDB_CODE_TSC_INVALID_SQL;
    }
  }

  *(*exprString)++ = ')';

  return TSDB_CODE_SUCCESS;
}

static int32_t validateSQLExpr(SSqlCmd* pCmd, tSQLExpr* pExpr, SQueryInfo* pQueryInfo, SColumnList* pList, int32_t* type) {
  if (pExpr->nSQLOptr == TK_ID) {
    if (*type == NON_ARITHMEIC_EXPR) {
      *type = NORMAL_ARITHMETIC;
    } else if (*type == AGG_ARIGHTMEIC) {
      return TSDB_CODE_TSC_INVALID_SQL;
    }

    SColumnIndex index = COLUMN_INDEX_INITIALIZER;
    if (getColumnIndexByName(pCmd, &pExpr->colInfo, pQueryInfo, &index) != TSDB_CODE_SUCCESS) {
      return TSDB_CODE_TSC_INVALID_SQL;
    }

    // if column is timestamp, bool, binary, nchar, not support arithmetic, so return invalid sql
    STableMeta* pTableMeta = tscGetMetaInfo(pQueryInfo, index.tableIndex)->pTableMeta;
    SSchema*    pSchema = tscGetTableSchema(pTableMeta) + index.columnIndex;
    
    if ((pSchema->type == TSDB_DATA_TYPE_TIMESTAMP) || (pSchema->type == TSDB_DATA_TYPE_BOOL) ||
        (pSchema->type == TSDB_DATA_TYPE_BINARY) || (pSchema->type == TSDB_DATA_TYPE_NCHAR)) {
      return TSDB_CODE_TSC_INVALID_SQL;
    }

    pList->ids[pList->num++] = index;
  } else if (pExpr->nSQLOptr == TK_FLOAT && (isnan(pExpr->val.dKey) || isinf(pExpr->val.dKey))) {
    return TSDB_CODE_TSC_INVALID_SQL;
  } else if (pExpr->nSQLOptr >= TK_COUNT && pExpr->nSQLOptr <= TK_AVG_IRATE) {
    if (*type == NON_ARITHMEIC_EXPR) {
      *type = AGG_ARIGHTMEIC;
    } else if (*type == NORMAL_ARITHMETIC) {
      return TSDB_CODE_TSC_INVALID_SQL;
    }

    int32_t outputIndex = (int32_t)tscSqlExprNumOfExprs(pQueryInfo);
  
    tSQLExprItem item = {.pNode = pExpr, .aliasName = NULL};
  
    // sql function in selection clause, append sql function info in pSqlCmd structure sequentially
    if (addExprAndResultField(pCmd, pQueryInfo, outputIndex, &item, false) != TSDB_CODE_SUCCESS) {
      return TSDB_CODE_TSC_INVALID_SQL;
    }
  }

  return TSDB_CODE_SUCCESS;
}

static int32_t validateArithmeticSQLExpr(SSqlCmd* pCmd, tSQLExpr* pExpr, SQueryInfo* pQueryInfo, SColumnList* pList, int32_t* type) {
  if (pExpr == NULL) {
    return TSDB_CODE_SUCCESS;
  }

  tSQLExpr* pLeft = pExpr->pLeft;
  if (pLeft->nSQLOptr >= TK_PLUS && pLeft->nSQLOptr <= TK_REM) {
    int32_t ret = validateArithmeticSQLExpr(pCmd, pLeft, pQueryInfo, pList, type);
    if (ret != TSDB_CODE_SUCCESS) {
      return ret;
    }
  } else {
    int32_t ret = validateSQLExpr(pCmd, pLeft, pQueryInfo, pList, type);
    if (ret != TSDB_CODE_SUCCESS) {
      return ret;
    }
  }

  tSQLExpr* pRight = pExpr->pRight;
  if (pRight->nSQLOptr >= TK_PLUS && pRight->nSQLOptr <= TK_REM) {
    int32_t ret = validateArithmeticSQLExpr(pCmd, pRight, pQueryInfo, pList, type);
    if (ret != TSDB_CODE_SUCCESS) {
      return ret;
    }
  } else {
    int32_t ret = validateSQLExpr(pCmd, pRight, pQueryInfo, pList, type);
    if (ret != TSDB_CODE_SUCCESS) {
      return ret;
    }
  }

  return TSDB_CODE_SUCCESS;
}

static bool isValidExpr(tSQLExpr* pLeft, tSQLExpr* pRight, int32_t optr) {
  if (pLeft == NULL || (pRight == NULL && optr != TK_IN)) {
    return false;
  }

  /*
   * filter illegal expression in where clause:
   * 1. count(*) > 12
   * 2. sum(columnA) > sum(columnB)
   * 3. 4 < 5,  'ABC'>'abc'
   *
   * However, columnA < 4+12 is valid
   */
  if (pLeft->nSQLOptr >= TK_COUNT && pLeft->nSQLOptr <= TK_AVG_IRATE) {
    return false;
  }

  if (pRight == NULL) {
    return true;
  }

  if (pRight->nSQLOptr >= TK_COUNT && pRight->nSQLOptr <= TK_AVG_IRATE) {
    return false;
  }
  
  if (pLeft->nSQLOptr >= TK_BOOL
    && pLeft->nSQLOptr <= TK_BINARY
    && pRight->nSQLOptr >= TK_BOOL
    && pRight->nSQLOptr <= TK_BINARY) {
    return false;
  }

  return true;
}

static void exchangeExpr(tSQLExpr* pExpr) {
  tSQLExpr* pLeft = pExpr->pLeft;
  tSQLExpr* pRight = pExpr->pRight;

  if (pRight->nSQLOptr == TK_ID && (pLeft->nSQLOptr == TK_INTEGER || pLeft->nSQLOptr == TK_FLOAT ||
                                    pLeft->nSQLOptr == TK_STRING || pLeft->nSQLOptr == TK_BOOL)) {
    /*
     * exchange value of the left handside and the value of the right-handside
     * to make sure that the value of filter expression always locates in
     * right-handside and
     * the column-id is at the left handside.
     */
    uint32_t optr = 0;
    switch (pExpr->nSQLOptr) {
      case TK_LE:
        optr = TK_GE;
        break;
      case TK_LT:
        optr = TK_GT;
        break;
      case TK_GT:
        optr = TK_LT;
        break;
      case TK_GE:
        optr = TK_LE;
        break;
      default:
        optr = pExpr->nSQLOptr;
    }

    pExpr->nSQLOptr = optr;
    SWAP(pExpr->pLeft, pExpr->pRight, void*);
  }
}

static bool validateJoinExprNode(SSqlCmd* pCmd, SQueryInfo* pQueryInfo, tSQLExpr* pExpr, SColumnIndex* pLeftIndex) {
  const char* msg1 = "illegal column name";
  const char* msg2 = "= is expected in join expression";
  const char* msg3 = "join column must have same type";
  const char* msg4 = "self join is not allowed";
  const char* msg5 = "join table must be the same type(table to table, super table to super table)";

  tSQLExpr* pRight = pExpr->pRight;

  if (pRight->nSQLOptr != TK_ID) {
    return true;
  }

  if (pExpr->nSQLOptr != TK_EQ) {
    invalidSqlErrMsg(tscGetErrorMsgPayload(pCmd), msg2);
    return false;
  }

  SColumnIndex rightIndex = COLUMN_INDEX_INITIALIZER;

  if (getColumnIndexByName(pCmd, &pRight->colInfo, pQueryInfo, &rightIndex) != TSDB_CODE_SUCCESS) {
    invalidSqlErrMsg(tscGetErrorMsgPayload(pCmd), msg1);
    return false;
  }

  // todo extract function
  STableMetaInfo* pLeftMeterMeta = tscGetMetaInfo(pQueryInfo, pLeftIndex->tableIndex);
  SSchema*        pLeftSchema = tscGetTableSchema(pLeftMeterMeta->pTableMeta);
  int16_t         leftType = pLeftSchema[pLeftIndex->columnIndex].type;

  STableMetaInfo* pRightMeterMeta = tscGetMetaInfo(pQueryInfo, rightIndex.tableIndex);
  SSchema*        pRightSchema = tscGetTableSchema(pRightMeterMeta->pTableMeta);
  int16_t         rightType = pRightSchema[rightIndex.columnIndex].type;

  if (leftType != rightType) {
    invalidSqlErrMsg(tscGetErrorMsgPayload(pCmd), msg3);
    return false;
  } else if (pLeftIndex->tableIndex == rightIndex.tableIndex) {
    invalidSqlErrMsg(tscGetErrorMsgPayload(pCmd), msg4);
    return false;
  }

  // table to table/ super table to super table are allowed
  if (UTIL_TABLE_IS_SUPER_TABLE(pLeftMeterMeta) != UTIL_TABLE_IS_SUPER_TABLE(pRightMeterMeta)) {
    invalidSqlErrMsg(tscGetErrorMsgPayload(pCmd), msg5);
    return false;
  }

  return true;
}

static bool validTableNameOptr(tSQLExpr* pExpr) {
  const char nameFilterOptr[] = {TK_IN, TK_LIKE};

  for (int32_t i = 0; i < tListLen(nameFilterOptr); ++i) {
    if (pExpr->nSQLOptr == nameFilterOptr[i]) {
      return true;
    }
  }

  return false;
}

static int32_t setExprToCond(tSQLExpr** parent, tSQLExpr* pExpr, const char* msg, int32_t parentOptr, char* msgBuf) {
  if (*parent != NULL) {
    if (parentOptr == TK_OR && msg != NULL) {
      return invalidSqlErrMsg(msgBuf, msg);
    }

    *parent = tSQLExprCreate((*parent), pExpr, parentOptr);
  } else {
    *parent = pExpr;
  }

  return TSDB_CODE_SUCCESS;
}

static int32_t handleExprInQueryCond(SSqlCmd* pCmd, SQueryInfo* pQueryInfo, tSQLExpr** pExpr, SCondExpr* pCondExpr,
                                     int32_t* type, int32_t parentOptr) {
  const char* msg1 = "table query cannot use tags filter";
  const char* msg2 = "illegal column name";
  const char* msg3 = "only one query time range allowed";
  const char* msg4 = "only one join condition allowed";
  const char* msg5 = "not support ordinary column join";
  const char* msg6 = "only one query condition on tbname allowed";
  const char* msg7 = "only in/like allowed in filter table name";
  const char* msg8 = "wildcard string should be less than 20 characters";
  
  tSQLExpr* pLeft = (*pExpr)->pLeft;
  tSQLExpr* pRight = (*pExpr)->pRight;

  int32_t ret = TSDB_CODE_SUCCESS;

  SColumnIndex index = COLUMN_INDEX_INITIALIZER;
  if (getColumnIndexByName(pCmd, &pLeft->colInfo, pQueryInfo, &index) != TSDB_CODE_SUCCESS) {
    return invalidSqlErrMsg(tscGetErrorMsgPayload(pCmd), msg2);
  }

  assert(isExprDirectParentOfLeafNode(*pExpr));

  STableMetaInfo* pTableMetaInfo = tscGetMetaInfo(pQueryInfo, index.tableIndex);
  STableMeta*     pTableMeta = pTableMetaInfo->pTableMeta;

  if (index.columnIndex == PRIMARYKEY_TIMESTAMP_COL_INDEX) {  // query on time range
    if (!validateJoinExprNode(pCmd, pQueryInfo, *pExpr, &index)) {
      return TSDB_CODE_TSC_INVALID_SQL;
    }

    // set join query condition
    if (pRight->nSQLOptr == TK_ID) {  // no need to keep the timestamp join condition
      TSDB_QUERY_SET_TYPE(pQueryInfo->type, TSDB_QUERY_TYPE_JOIN_QUERY);
      pCondExpr->tsJoin = true;

      /*
       * to release expression, e.g., m1.ts = m2.ts,
       * since this expression is used to set the join query type
       */
      tSQLExprDestroy(*pExpr);
    } else {
      ret = setExprToCond(&pCondExpr->pTimewindow, *pExpr, msg3, parentOptr, pQueryInfo->msg);
    }

    *pExpr = NULL;  // remove this expression
    *type = TSQL_EXPR_TS;
  } else if (index.columnIndex >= tscGetNumOfColumns(pTableMeta) || index.columnIndex == TSDB_TBNAME_COLUMN_INDEX) {
    // query on tags, check for tag query condition
    if (UTIL_TABLE_IS_NORMAL_TABLE(pTableMetaInfo)) {
      return invalidSqlErrMsg(tscGetErrorMsgPayload(pCmd), msg1);
    }

    // check for like expression
    if ((*pExpr)->nSQLOptr == TK_LIKE) {
      if (pRight->val.nLen > TSDB_PATTERN_STRING_MAX_LEN) {
        return invalidSqlErrMsg(tscGetErrorMsgPayload(pCmd), msg8);
      }

      SSchema* pSchema = tscGetTableSchema(pTableMetaInfo->pTableMeta);

      if ((!isTablenameToken(&pLeft->colInfo)) && pSchema[index.columnIndex].type != TSDB_DATA_TYPE_BINARY &&
          pSchema[index.columnIndex].type != TSDB_DATA_TYPE_NCHAR) {
        return invalidSqlErrMsg(tscGetErrorMsgPayload(pCmd), msg2);
      }
    }

    // in case of in operator, keep it in a seprate attribute
    if (index.columnIndex == TSDB_TBNAME_COLUMN_INDEX) {
      if (!validTableNameOptr(*pExpr)) {
        return invalidSqlErrMsg(tscGetErrorMsgPayload(pCmd), msg7);
      }
  
      if (!UTIL_TABLE_IS_SUPER_TABLE(pTableMetaInfo)) {
        return invalidSqlErrMsg(tscGetErrorMsgPayload(pCmd), msg1);
      }

      if (pCondExpr->pTableCond == NULL) {
        pCondExpr->pTableCond = *pExpr;
        pCondExpr->relType = parentOptr;
        pCondExpr->tableCondIndex = index.tableIndex;
      } else {
        return invalidSqlErrMsg(tscGetErrorMsgPayload(pCmd), msg6);
      }

      *type = TSQL_EXPR_TBNAME;
      *pExpr = NULL;
    } else {
      if (pRight != NULL && pRight->nSQLOptr == TK_ID) {  // join on tag columns for stable query
        if (!validateJoinExprNode(pCmd, pQueryInfo, *pExpr, &index)) {
          return TSDB_CODE_TSC_INVALID_SQL;
        }

        if (pCondExpr->pJoinExpr != NULL) {
          return invalidSqlErrMsg(tscGetErrorMsgPayload(pCmd), msg4);
        }

        pQueryInfo->type |= TSDB_QUERY_TYPE_JOIN_QUERY;
        ret = setExprToCond(&pCondExpr->pJoinExpr, *pExpr, NULL, parentOptr, pQueryInfo->msg);
        *pExpr = NULL;
      } else {
        // do nothing
        //                ret = setExprToCond(pCmd, &pCondExpr->pTagCond,
        //                *pExpr, NULL, parentOptr);
      }

      *type = TSQL_EXPR_TAG;
    }

  } else {  // query on other columns
    *type = TSQL_EXPR_COLUMN;

    if (pRight->nSQLOptr == TK_ID) {  // other column cannot be served as the join column
      return invalidSqlErrMsg(tscGetErrorMsgPayload(pCmd), msg5);
    }

    ret = setExprToCond(&pCondExpr->pColumnCond, *pExpr, NULL, parentOptr, pQueryInfo->msg);
    *pExpr = NULL;  // remove it from expr tree
  }

  return ret;
}

int32_t getQueryCondExpr(SSqlCmd* pCmd, SQueryInfo* pQueryInfo, tSQLExpr** pExpr, SCondExpr* pCondExpr,
                        int32_t* type, int32_t parentOptr) {
  if (pExpr == NULL) {
    return TSDB_CODE_SUCCESS;
  }

  const char* msg1 = "query condition between different columns must use 'AND'";

  tSQLExpr* pLeft = (*pExpr)->pLeft;
  tSQLExpr* pRight = (*pExpr)->pRight;

  if (!isValidExpr(pLeft, pRight, (*pExpr)->nSQLOptr)) {
    return TSDB_CODE_TSC_INVALID_SQL;
  }

  int32_t leftType = -1;
  int32_t rightType = -1;

  if (!isExprDirectParentOfLeafNode(*pExpr)) {
    int32_t ret = getQueryCondExpr(pCmd, pQueryInfo, &(*pExpr)->pLeft, pCondExpr, &leftType, (*pExpr)->nSQLOptr);
    if (ret != TSDB_CODE_SUCCESS) {
      return ret;
    }

    ret = getQueryCondExpr(pCmd, pQueryInfo, &(*pExpr)->pRight, pCondExpr, &rightType, (*pExpr)->nSQLOptr);
    if (ret != TSDB_CODE_SUCCESS) {
      return ret;
    }

    /*
     *  if left child and right child do not belong to the same group, the sub
     *  expression is not valid for parent node, it must be TK_AND operator.
     */
    if (leftType != rightType) {
      if ((*pExpr)->nSQLOptr == TK_OR && (leftType + rightType != TSQL_EXPR_TBNAME + TSQL_EXPR_TAG)) {
        return invalidSqlErrMsg(tscGetErrorMsgPayload(pCmd), msg1);
      }
    }

    *type = rightType;
    return TSDB_CODE_SUCCESS;
  }

  exchangeExpr(*pExpr);

  return handleExprInQueryCond(pCmd, pQueryInfo, pExpr, pCondExpr, type, parentOptr);
}

static void doCompactQueryExpr(tSQLExpr** pExpr) {
  if (*pExpr == NULL || isExprDirectParentOfLeafNode(*pExpr)) {
    return;
  }

  if ((*pExpr)->pLeft) {
    doCompactQueryExpr(&(*pExpr)->pLeft);
  }

  if ((*pExpr)->pRight) {
    doCompactQueryExpr(&(*pExpr)->pRight);
  }

  if ((*pExpr)->pLeft == NULL && (*pExpr)->pRight == NULL &&
      ((*pExpr)->nSQLOptr == TK_OR || (*pExpr)->nSQLOptr == TK_AND)) {
    tSQLExprNodeDestroy(*pExpr);
    *pExpr = NULL;

  } else if ((*pExpr)->pLeft == NULL && (*pExpr)->pRight != NULL) {
    tSQLExpr* tmpPtr = (*pExpr)->pRight;
    tSQLExprNodeDestroy(*pExpr);

    (*pExpr) = tmpPtr;
  } else if ((*pExpr)->pRight == NULL && (*pExpr)->pLeft != NULL) {
    tSQLExpr* tmpPtr = (*pExpr)->pLeft;
    tSQLExprNodeDestroy(*pExpr);

    (*pExpr) = tmpPtr;
  }
}

static void doExtractExprForSTable(SSqlCmd* pCmd, tSQLExpr** pExpr, SQueryInfo* pQueryInfo, tSQLExpr** pOut, int32_t tableIndex) {
  if (isExprDirectParentOfLeafNode(*pExpr)) {
    tSQLExpr* pLeft = (*pExpr)->pLeft;

    SColumnIndex index = COLUMN_INDEX_INITIALIZER;
    if (getColumnIndexByName(pCmd, &pLeft->colInfo, pQueryInfo, &index) != TSDB_CODE_SUCCESS) {
      return;
    }

    if (index.tableIndex != tableIndex) {
      return;
    }

    SStrToken t = {0};
    extractTableNameFromToken(&pLeft->colInfo, &t);

    *pOut = *pExpr;
    (*pExpr) = NULL;

  } else {
    *pOut = tSQLExprCreate(NULL, NULL, (*pExpr)->nSQLOptr);

    doExtractExprForSTable(pCmd, &(*pExpr)->pLeft, pQueryInfo, &((*pOut)->pLeft), tableIndex);
    doExtractExprForSTable(pCmd, &(*pExpr)->pRight, pQueryInfo, &((*pOut)->pRight), tableIndex);
  }
}

static tSQLExpr* extractExprForSTable(SSqlCmd* pCmd, tSQLExpr** pExpr, SQueryInfo* pQueryInfo, int32_t tableIndex) {
  tSQLExpr* pResExpr = NULL;

  if (*pExpr != NULL) {
    doExtractExprForSTable(pCmd, pExpr, pQueryInfo, &pResExpr, tableIndex);
    doCompactQueryExpr(&pResExpr);
  }

  return pResExpr;
}

int tableNameCompar(const void* lhs, const void* rhs) {
  char* left = *(char**)lhs;
  char* right = *(char**)rhs;

  int32_t ret = strcmp(left, right);

  if (ret == 0) {
    return 0;
  }

  return ret > 0 ? 1 : -1;
}

static int32_t setTableCondForSTableQuery(SSqlCmd* pCmd, SQueryInfo* pQueryInfo, const char* account,
                                          tSQLExpr* pExpr, int16_t tableCondIndex, SStringBuilder* sb) {
  const char* msg = "table name too long";

  if (pExpr == NULL) {
    return TSDB_CODE_SUCCESS;
  }

  STableMetaInfo* pTableMetaInfo = tscGetMetaInfo(pQueryInfo, tableCondIndex);

  STagCond* pTagCond = &pQueryInfo->tagCond;
  pTagCond->tbnameCond.uid = pTableMetaInfo->pTableMeta->id.uid;

  assert(pExpr->nSQLOptr == TK_LIKE || pExpr->nSQLOptr == TK_IN);

  if (pExpr->nSQLOptr == TK_LIKE) {
    char* str = taosStringBuilderGetResult(sb, NULL);
    pQueryInfo->tagCond.tbnameCond.cond = strdup(str);
    return TSDB_CODE_SUCCESS;
  }

  SStringBuilder sb1; memset(&sb1, 0, sizeof(sb1));
  taosStringBuilderAppendStringLen(&sb1, QUERY_COND_REL_PREFIX_IN, QUERY_COND_REL_PREFIX_IN_LEN);

  char db[TSDB_TABLE_FNAME_LEN] = {0};

  // remove the duplicated input table names
  int32_t num = 0;
  char*   tableNameString = taosStringBuilderGetResult(sb, NULL);

  char** segments = strsplit(tableNameString + QUERY_COND_REL_PREFIX_IN_LEN, TBNAME_LIST_SEP, &num);
  qsort(segments, num, POINTER_BYTES, tableNameCompar);

  int32_t j = 1;
  for (int32_t i = 1; i < num; ++i) {
    if (strcmp(segments[i], segments[i - 1]) != 0) {
      segments[j++] = segments[i];
    }
  }
  num = j;

  char* name = extractDBName(pTableMetaInfo->name, db);
  SStrToken dbToken = { .type = TK_STRING, .z = name, .n = (uint32_t)strlen(name) };
  
  for (int32_t i = 0; i < num; ++i) {
    if (i >= 1) {
      taosStringBuilderAppendStringLen(&sb1, TBNAME_LIST_SEP, 1);
    }

    char      idBuf[TSDB_TABLE_FNAME_LEN] = {0};
    int32_t   xlen = (int32_t)strlen(segments[i]);
    SStrToken t = {.z = segments[i], .n = xlen, .type = TK_STRING};

    int32_t ret = setObjFullName(idBuf, account, &dbToken, &t, &xlen);
    if (ret != TSDB_CODE_SUCCESS) {
      taosStringBuilderDestroy(&sb1);
      taosTFree(segments);

      invalidSqlErrMsg(tscGetErrorMsgPayload(pCmd), msg);
      return ret;
    }

    taosStringBuilderAppendString(&sb1, idBuf);
  }

  char* str = taosStringBuilderGetResult(&sb1, NULL);
  pQueryInfo->tagCond.tbnameCond.cond = strdup(str);

  taosStringBuilderDestroy(&sb1);
  taosTFree(segments);
  return TSDB_CODE_SUCCESS;
}

static bool validateFilterExpr(SQueryInfo* pQueryInfo) {
  SArray* pColList = pQueryInfo->colList;
  
  size_t num = taosArrayGetSize(pColList);
  
  for (int32_t i = 0; i < num; ++i) {
    SColumn* pCol = taosArrayGetP(pColList, i);

    for (int32_t j = 0; j < pCol->numOfFilters; ++j) {
      SColumnFilterInfo* pColFilter = &pCol->filterInfo[j];
      int32_t            lowerOptr = pColFilter->lowerRelOptr;
      int32_t            upperOptr = pColFilter->upperRelOptr;

      if ((lowerOptr == TSDB_RELATION_GREATER_EQUAL || lowerOptr == TSDB_RELATION_GREATER) &&
          (upperOptr == TSDB_RELATION_LESS_EQUAL || upperOptr == TSDB_RELATION_LESS)) {
        continue;
      }

      // there must be at least two range, not support yet.
      if (lowerOptr * upperOptr != TSDB_RELATION_INVALID) {
        return false;
      }
    }
  }

  return true;
}

static int32_t getTimeRangeFromExpr(SSqlCmd* pCmd, SQueryInfo* pQueryInfo, tSQLExpr* pExpr) {
  const char* msg0 = "invalid timestamp";
  const char* msg1 = "only one time stamp window allowed";

  if (pExpr == NULL) {
    return TSDB_CODE_SUCCESS;
  }

  if (!isExprDirectParentOfLeafNode(pExpr)) {
    if (pExpr->nSQLOptr == TK_OR) {
      return invalidSqlErrMsg(tscGetErrorMsgPayload(pCmd), msg1);
    }

    getTimeRangeFromExpr(pCmd, pQueryInfo, pExpr->pLeft);

    return getTimeRangeFromExpr(pCmd, pQueryInfo, pExpr->pRight);
  } else {
    SColumnIndex index = COLUMN_INDEX_INITIALIZER;
    if (getColumnIndexByName(pCmd, &pExpr->pLeft->colInfo, pQueryInfo, &index) != TSDB_CODE_SUCCESS) {
      return TSDB_CODE_TSC_INVALID_SQL;
    }

    STableMetaInfo* pTableMetaInfo = tscGetMetaInfo(pQueryInfo, index.tableIndex);
    STableComInfo tinfo = tscGetTableInfo(pTableMetaInfo->pTableMeta);
    
    tSQLExpr* pRight = pExpr->pRight;

    STimeWindow win = {.skey = INT64_MIN, .ekey = INT64_MAX};
    if (getTimeRange(&win, pRight, pExpr->nSQLOptr, tinfo.precision) != TSDB_CODE_SUCCESS) {
      return invalidSqlErrMsg(tscGetErrorMsgPayload(pCmd), msg0);
    }

    // update the timestamp query range
    if (pQueryInfo->window.skey < win.skey) {
      pQueryInfo->window.skey = win.skey;
    }

    if (pQueryInfo->window.ekey > win.ekey) {
      pQueryInfo->window.ekey = win.ekey;
    }
  }

  return TSDB_CODE_SUCCESS;
}

static int32_t validateJoinExpr(SSqlCmd* pCmd, SQueryInfo* pQueryInfo, SCondExpr* pCondExpr) {
  const char* msg1 = "super table join requires tags column";
  const char* msg2 = "timestamp join condition missing";
  const char* msg3 = "condition missing for join query";

  if (!QUERY_IS_JOIN_QUERY(pQueryInfo->type)) {
    if (pQueryInfo->numOfTables == 1) {
      return TSDB_CODE_SUCCESS;
    } else {
      return invalidSqlErrMsg(tscGetErrorMsgPayload(pCmd), msg3);
    }
  }

  STableMetaInfo* pTableMetaInfo = tscGetMetaInfo(pQueryInfo, 0);
  if (UTIL_TABLE_IS_SUPER_TABLE(pTableMetaInfo)) {  // for stable join, tag columns
                                                   // must be present for join
    if (pCondExpr->pJoinExpr == NULL) {
      return invalidSqlErrMsg(tscGetErrorMsgPayload(pCmd), msg1);
    }
  }

  if (!pCondExpr->tsJoin) {
    return invalidSqlErrMsg(tscGetErrorMsgPayload(pCmd), msg2);
  }

  return TSDB_CODE_SUCCESS;
}

static void cleanQueryExpr(SCondExpr* pCondExpr) {
  if (pCondExpr->pTableCond) {
    tSQLExprDestroy(pCondExpr->pTableCond);
  }

  if (pCondExpr->pTagCond) {
    tSQLExprDestroy(pCondExpr->pTagCond);
  }

  if (pCondExpr->pColumnCond) {
    tSQLExprDestroy(pCondExpr->pColumnCond);
  }

  if (pCondExpr->pTimewindow) {
    tSQLExprDestroy(pCondExpr->pTimewindow);
  }

  if (pCondExpr->pJoinExpr) {
    tSQLExprDestroy(pCondExpr->pJoinExpr);
  }
}

static void doAddJoinTagsColumnsIntoTagList(SSqlCmd* pCmd, SQueryInfo* pQueryInfo, SCondExpr* pCondExpr) {
  STableMetaInfo* pTableMetaInfo = tscGetMetaInfo(pQueryInfo, 0);
  if (QUERY_IS_JOIN_QUERY(pQueryInfo->type) && UTIL_TABLE_IS_SUPER_TABLE(pTableMetaInfo)) {
    SColumnIndex index = {0};

    if (getColumnIndexByName(pCmd, &pCondExpr->pJoinExpr->pLeft->colInfo, pQueryInfo, &index) != TSDB_CODE_SUCCESS) {
      tscError("%p: invalid column name (left)", pQueryInfo);
    }
    pTableMetaInfo = tscGetMetaInfo(pQueryInfo, index.tableIndex);
  
    index.columnIndex = index.columnIndex - tscGetNumOfColumns(pTableMetaInfo->pTableMeta);
    tscColumnListInsert(pTableMetaInfo->tagColList, &index);
  
    if (getColumnIndexByName(pCmd, &pCondExpr->pJoinExpr->pRight->colInfo, pQueryInfo, &index) != TSDB_CODE_SUCCESS) {
      tscError("%p: invalid column name (right)", pQueryInfo);
    }
    pTableMetaInfo = tscGetMetaInfo(pQueryInfo, index.tableIndex);
  
    index.columnIndex = index.columnIndex - tscGetNumOfColumns(pTableMetaInfo->pTableMeta);
    tscColumnListInsert(pTableMetaInfo->tagColList, &index);
  }
}

static int32_t getTagQueryCondExpr(SSqlCmd* pCmd, SQueryInfo* pQueryInfo, SCondExpr* pCondExpr, tSQLExpr** pExpr) {
  int32_t ret = TSDB_CODE_SUCCESS;

  if (pCondExpr->pTagCond == NULL) {
    return ret;
  }
  
  for (int32_t i = 0; i < pQueryInfo->numOfTables; ++i) {
    tSQLExpr* p1 = extractExprForSTable(pCmd, pExpr, pQueryInfo, i);
    if (p1 == NULL) {  // no query condition on this table
      continue;
    }

    tExprNode* p = NULL;
  
    SArray* colList = taosArrayInit(10, sizeof(SColIndex));
    ret = exprTreeFromSqlExpr(pCmd, &p, p1, NULL, pQueryInfo, colList);
    SBufferWriter bw = tbufInitWriter(NULL, false);

    TRY(0) {
      exprTreeToBinary(&bw, p);
    } CATCH(code) {
      tbufCloseWriter(&bw);
      UNUSED(code);
      // TODO: more error handling
    } END_TRY
    
    // add to source column list
    STableMetaInfo* pTableMetaInfo = tscGetMetaInfo(pQueryInfo, i);
    int64_t uid = pTableMetaInfo->pTableMeta->id.uid;
    int32_t numOfCols = tscGetNumOfColumns(pTableMetaInfo->pTableMeta);
    
    size_t num = taosArrayGetSize(colList);
    for(int32_t j = 0; j < num; ++j) {
      SColIndex* pIndex = taosArrayGet(colList, j);
      SColumnIndex index = {.tableIndex = i, .columnIndex = pIndex->colIndex - numOfCols};
      tscColumnListInsert(pTableMetaInfo->tagColList, &index);
    }
    
    tsSetSTableQueryCond(&pQueryInfo->tagCond, uid, &bw);
    doCompactQueryExpr(pExpr);
    
    tSQLExprDestroy(p1);
    tExprTreeDestroy(&p, NULL);
    
    taosArrayDestroy(colList);
  }

  pCondExpr->pTagCond = NULL;
  return ret;
}
int32_t parseWhereClause(SQueryInfo* pQueryInfo, tSQLExpr** pExpr, SSqlObj* pSql) {
  if (pExpr == NULL) {
    return TSDB_CODE_SUCCESS;
  }

  const char* msg1 = "invalid expression";
  const char* msg2 = "invalid filter expression";

  int32_t ret = TSDB_CODE_SUCCESS;

  // tags query condition may be larger than 512bytes, therefore, we need to prepare enough large space
  SStringBuilder sb; memset(&sb, 0, sizeof(sb));
  SCondExpr      condExpr = {0};

  if ((*pExpr)->pLeft == NULL || (*pExpr)->pRight == NULL) {
    return invalidSqlErrMsg(tscGetErrorMsgPayload(&pSql->cmd), msg1);
  }

  int32_t type = 0;
  if ((ret = getQueryCondExpr(&pSql->cmd, pQueryInfo, pExpr, &condExpr, &type, (*pExpr)->nSQLOptr)) != TSDB_CODE_SUCCESS) {
    return ret;
  }

  doCompactQueryExpr(pExpr);

  // after expression compact, the expression tree is only include tag query condition
  condExpr.pTagCond = (*pExpr);

  // 1. check if it is a join query
  if ((ret = validateJoinExpr(&pSql->cmd, pQueryInfo, &condExpr)) != TSDB_CODE_SUCCESS) {
    return ret;
  }

  // 2. get the query time range
  if ((ret = getTimeRangeFromExpr(&pSql->cmd, pQueryInfo, condExpr.pTimewindow)) != TSDB_CODE_SUCCESS) {
    return ret;
  }

  // 3. get the tag query condition
  if ((ret = getTagQueryCondExpr(&pSql->cmd, pQueryInfo, &condExpr, pExpr)) != TSDB_CODE_SUCCESS) {
    return ret;
  }

  // 4. get the table name query condition
  if ((ret = getTablenameCond(&pSql->cmd, pQueryInfo, condExpr.pTableCond, &sb)) != TSDB_CODE_SUCCESS) {
    return ret;
  }

  // 5. other column query condition
  if ((ret = getColumnQueryCondInfo(&pSql->cmd, pQueryInfo, condExpr.pColumnCond, TK_AND)) != TSDB_CODE_SUCCESS) {
    return ret;
  }

  // 6. join condition
  if ((ret = getJoinCondInfo(&pSql->cmd, pQueryInfo, condExpr.pJoinExpr)) != TSDB_CODE_SUCCESS) {
    return ret;
  }

  // 7. query condition for table name
  pQueryInfo->tagCond.relType = (condExpr.relType == TK_AND) ? TSDB_RELATION_AND : TSDB_RELATION_OR;

  ret = setTableCondForSTableQuery(&pSql->cmd, pQueryInfo, getAccountId(pSql), condExpr.pTableCond, condExpr.tableCondIndex, &sb);
  taosStringBuilderDestroy(&sb);

  if (!validateFilterExpr(pQueryInfo)) {
    return invalidSqlErrMsg(tscGetErrorMsgPayload(&pSql->cmd), msg2);
  }

  doAddJoinTagsColumnsIntoTagList(&pSql->cmd, pQueryInfo, &condExpr);

  cleanQueryExpr(&condExpr);
  return ret;
}

int32_t getTimeRange(STimeWindow* win, tSQLExpr* pRight, int32_t optr, int16_t timePrecision) {
  // this is join condition, do nothing
  if (pRight->nSQLOptr == TK_ID) {
    return TSDB_CODE_SUCCESS;
  }

  /*
   * filter primary ts filter expression like:
   * where ts in ('2015-12-12 4:8:12')
   */
  if (pRight->nSQLOptr == TK_SET || optr == TK_IN) {
    return TSDB_CODE_TSC_INVALID_SQL;
  }

  int64_t val = 0;
  bool    parsed = false;
  if (pRight->val.nType == TSDB_DATA_TYPE_BINARY) {
    pRight->val.nLen = strdequote(pRight->val.pz);

    char* seg = strnchr(pRight->val.pz, '-', pRight->val.nLen, false);
    if (seg != NULL) {
      if (taosParseTime(pRight->val.pz, &val, pRight->val.nLen, TSDB_TIME_PRECISION_MICRO, tsDaylight) == TSDB_CODE_SUCCESS) {
        parsed = true;
      } else {
        return TSDB_CODE_TSC_INVALID_SQL;
      }
    } else {
      SStrToken token = {.z = pRight->val.pz, .n = pRight->val.nLen, .type = TK_ID};
      int32_t   len = tSQLGetToken(pRight->val.pz, &token.type);

      if ((token.type != TK_INTEGER && token.type != TK_FLOAT) || len != pRight->val.nLen) {
        return TSDB_CODE_TSC_INVALID_SQL;
      }
    }
  } else if (pRight->nSQLOptr == TK_INTEGER && timePrecision == TSDB_TIME_PRECISION_MILLI) {
    /*
     * if the pRight->nSQLOptr == TK_INTEGER/TK_FLOAT, the value is adaptive, we
     * need the time precision in metermeta to transfer the value in MICROSECOND
     *
     * Additional check to avoid data overflow
     */
    if (pRight->val.i64Key <= INT64_MAX / 1000) {
      pRight->val.i64Key *= 1000;
    }
  } else if (pRight->nSQLOptr == TK_FLOAT && timePrecision == TSDB_TIME_PRECISION_MILLI) {
    pRight->val.dKey *= 1000;
  }

  if (!parsed) {
    /*
     * failed to parse timestamp in regular formation, try next
     * it may be a epoch time in string format
     */
    tVariantDump(&pRight->val, (char*)&val, TSDB_DATA_TYPE_BIGINT, true);

    /*
     * transfer it into MICROSECOND format if it is a string, since for
     * TK_INTEGER/TK_FLOAT the value has been transferred
     *
     * additional check to avoid data overflow
     */
    if (pRight->nSQLOptr == TK_STRING && timePrecision == TSDB_TIME_PRECISION_MILLI) {
      if (val <= INT64_MAX / 1000) {
        val *= 1000;
      }
    }
  }

  int32_t delta = 1;
  /* for millisecond, delta is 1ms=1000us */
  if (timePrecision == TSDB_TIME_PRECISION_MILLI) {
    delta *= 1000;
  }

  if (optr == TK_LE) {
    win->ekey = val;
  } else if (optr == TK_LT) {
    win->ekey = val - delta;
  } else if (optr == TK_GT) {
    win->skey = val + delta;
  } else if (optr == TK_GE) {
    win->skey = val;
  } else if (optr == TK_EQ) {
    win->ekey = win->skey = val;
  }
  return TSDB_CODE_SUCCESS;
}

// todo error !!!!
int32_t tsRewriteFieldNameIfNecessary(SSqlCmd* pCmd, SQueryInfo* pQueryInfo) {
  const char rep[] = {'(', ')', '*', ',', '.', '/', '\\', '+', '-', '%', ' '};

  for (int32_t i = 0; i < pQueryInfo->fieldsInfo.numOfOutput; ++i) {
    char* fieldName = tscFieldInfoGetField(&pQueryInfo->fieldsInfo, i)->name;
    for (int32_t j = 0; j < (TSDB_COL_NAME_LEN - 1) && fieldName[j] != 0; ++j) {
      for (int32_t k = 0; k < tListLen(rep); ++k) {
        if (fieldName[j] == rep[k]) {
          fieldName[j] = '_';
          break;
        }
      }
    }

    fieldName[TSDB_COL_NAME_LEN - 1] = 0;
  }

  // the column name may be identical, here check again
  for (int32_t i = 0; i < pQueryInfo->fieldsInfo.numOfOutput; ++i) {
    char* fieldName = tscFieldInfoGetField(&pQueryInfo->fieldsInfo, i)->name;
    for (int32_t j = i + 1; j < pQueryInfo->fieldsInfo.numOfOutput; ++j) {
      if (strncasecmp(fieldName, tscFieldInfoGetField(&pQueryInfo->fieldsInfo, j)->name, (TSDB_COL_NAME_LEN - 1)) == 0) {
        const char* msg = "duplicated column name in new table";
        return invalidSqlErrMsg(tscGetErrorMsgPayload(pCmd), msg);
      }
    }
  }

  return TSDB_CODE_SUCCESS;
}

int32_t parseFillClause(SSqlCmd* pCmd, SQueryInfo* pQueryInfo, SQuerySQL* pQuerySQL) {
  tVariantList*     pFillToken = pQuerySQL->fillType;
  tVariantListItem* pItem = &pFillToken->a[0];

  const int32_t START_INTERPO_COL_IDX = 1;

  const char* msg = "illegal value or data overflow";
  const char* msg1 = "value is expected";
  const char* msg2 = "invalid fill option";

  if (pItem->pVar.nType != TSDB_DATA_TYPE_BINARY) {
    return invalidSqlErrMsg(tscGetErrorMsgPayload(pCmd), msg2);
  }
  
  size_t size = tscSqlExprNumOfExprs(pQueryInfo);
  
  if (pQueryInfo->fillVal == NULL) {
    pQueryInfo->fillVal = calloc(size, sizeof(int64_t));
    if (pQueryInfo->fillVal == NULL) {
      return TSDB_CODE_TSC_OUT_OF_MEMORY;
    }
  }

  if (strncasecmp(pItem->pVar.pz, "none", 4) == 0 && pItem->pVar.nLen == 4) {
    pQueryInfo->fillType = TSDB_FILL_NONE;
  } else if (strncasecmp(pItem->pVar.pz, "null", 4) == 0 && pItem->pVar.nLen == 4) {
    pQueryInfo->fillType = TSDB_FILL_NULL;
    for (int32_t i = START_INTERPO_COL_IDX; i < size; ++i) {
      TAOS_FIELD* pFields = tscFieldInfoGetField(&pQueryInfo->fieldsInfo, i);
      if (pFields->type == TSDB_DATA_TYPE_BINARY || pFields->type == TSDB_DATA_TYPE_NCHAR) {
        setVardataNull((char*) &pQueryInfo->fillVal[i], pFields->type);
      } else {
        setNull((char*)&pQueryInfo->fillVal[i], pFields->type, pFields->bytes);
      };
    }
  } else if (strncasecmp(pItem->pVar.pz, "prev", 4) == 0 && pItem->pVar.nLen == 4) {
    pQueryInfo->fillType = TSDB_FILL_PREV;
  } else if (strncasecmp(pItem->pVar.pz, "linear", 6) == 0 && pItem->pVar.nLen == 6) {
    pQueryInfo->fillType = TSDB_FILL_LINEAR;
  } else if (strncasecmp(pItem->pVar.pz, "value", 5) == 0 && pItem->pVar.nLen == 5) {
    pQueryInfo->fillType = TSDB_FILL_SET_VALUE;

    if (pFillToken->nExpr == 1) {
      return invalidSqlErrMsg(tscGetErrorMsgPayload(pCmd), msg1);
    }

    int32_t startPos = 1;
    int32_t numOfFillVal = pFillToken->nExpr - 1;

    /* for point interpolation query, we do not have the timestamp column */
    if (tscIsPointInterpQuery(pQueryInfo)) {
      startPos = 0;

      if (numOfFillVal > size) {
        numOfFillVal = (int32_t)size;
      }
    } else {
      numOfFillVal = (pFillToken->nExpr >  (int32_t)size) ? (int32_t)size : pFillToken->nExpr;
    }

    int32_t j = 1;

    for (int32_t i = startPos; i < numOfFillVal; ++i, ++j) {
      TAOS_FIELD* pFields = tscFieldInfoGetField(&pQueryInfo->fieldsInfo, i);

      if (pFields->type == TSDB_DATA_TYPE_BINARY || pFields->type == TSDB_DATA_TYPE_NCHAR) {
        setVardataNull((char*) &pQueryInfo->fillVal[i], pFields->type);
        continue;
      }

      int32_t ret = tVariantDump(&pFillToken->a[j].pVar, (char*)&pQueryInfo->fillVal[i], pFields->type, true);
      if (ret != TSDB_CODE_SUCCESS) {
        return invalidSqlErrMsg(tscGetErrorMsgPayload(pCmd), msg);
      }
    }
    
    if ((pFillToken->nExpr < size) || ((pFillToken->nExpr - 1 < size) && (tscIsPointInterpQuery(pQueryInfo)))) {
      tVariantListItem* lastItem = &pFillToken->a[pFillToken->nExpr - 1];

      for (int32_t i = numOfFillVal; i < size; ++i) {
        TAOS_FIELD* pFields = tscFieldInfoGetField(&pQueryInfo->fieldsInfo, i);

        if (pFields->type == TSDB_DATA_TYPE_BINARY || pFields->type == TSDB_DATA_TYPE_NCHAR) {
          setVardataNull((char*) &pQueryInfo->fillVal[i], pFields->type);
        } else {
          tVariantDump(&lastItem->pVar, (char*)&pQueryInfo->fillVal[i], pFields->type, true);
        }
      }
    }
  } else {
    return invalidSqlErrMsg(tscGetErrorMsgPayload(pCmd), msg2);
  }

  return TSDB_CODE_SUCCESS;
}

static void setDefaultOrderInfo(SQueryInfo* pQueryInfo) {
  /* set default timestamp order information for all queries */
  pQueryInfo->order.order = TSDB_ORDER_ASC;
  STableMetaInfo* pTableMetaInfo = tscGetMetaInfo(pQueryInfo, 0);

  if (isTopBottomQuery(pQueryInfo)) {
    pQueryInfo->order.order = TSDB_ORDER_ASC;
    pQueryInfo->order.orderColId = PRIMARYKEY_TIMESTAMP_COL_INDEX;
  } else {
    pQueryInfo->order.orderColId = -1;
  }

  /* for super table query, set default ascending order for group output */
  if (UTIL_TABLE_IS_SUPER_TABLE(pTableMetaInfo)) {
    pQueryInfo->groupbyExpr.orderType = TSDB_ORDER_ASC;
  }
}

int32_t parseOrderbyClause(SSqlCmd* pCmd, SQueryInfo* pQueryInfo, SQuerySQL* pQuerySql, SSchema* pSchema) {
  const char* msg0 = "only support order by primary timestamp";
  const char* msg1 = "invalid column name";
  const char* msg2 = "only support order by primary timestamp and queried column";
  const char* msg3 = "only support order by primary timestamp and first tag in groupby clause";

  setDefaultOrderInfo(pQueryInfo);
  STableMetaInfo* pTableMetaInfo = tscGetMetaInfo(pQueryInfo, 0);

  if (pQuerySql->pSortOrder == NULL) {
    return TSDB_CODE_SUCCESS;
  }

  tVariantList* pSortorder = pQuerySql->pSortOrder;

  /*
   * for table query, there is only one or none order option is allowed, which is the
   * ts or values(top/bottom) order is supported.
   *
   * for super table query, the order option must be less than 3.
   */
  if (UTIL_TABLE_IS_NORMAL_TABLE(pTableMetaInfo)) {
    if (pSortorder->nExpr > 1) {
      return invalidSqlErrMsg(tscGetErrorMsgPayload(pCmd), msg0);
    }
  } else {
    if (pSortorder->nExpr > 2) {
      return invalidSqlErrMsg(tscGetErrorMsgPayload(pCmd), msg3);
    }
  }

  // handle the first part of order by
  tVariant* pVar = &pSortorder->a[0].pVar;

  // e.g., order by 1 asc, return directly with out further check.
  if (pVar->nType >= TSDB_DATA_TYPE_TINYINT && pVar->nType <= TSDB_DATA_TYPE_BIGINT) {
    return TSDB_CODE_SUCCESS;
  }

  SStrToken    columnName = {pVar->nLen, pVar->nType, pVar->pz};
  SColumnIndex index = {0};

  if (UTIL_TABLE_IS_SUPER_TABLE(pTableMetaInfo)) {  // super table query
    if (getColumnIndexByName(pCmd, &columnName, pQueryInfo, &index) != TSDB_CODE_SUCCESS) {
      return invalidSqlErrMsg(tscGetErrorMsgPayload(pCmd), msg1);
    }

    bool orderByTags = false;
    bool orderByTS = false;

    if (index.columnIndex >= tscGetNumOfColumns(pTableMetaInfo->pTableMeta)) {
      int32_t relTagIndex = index.columnIndex - tscGetNumOfColumns(pTableMetaInfo->pTableMeta);
      
      // it is a tag column
      if (pQueryInfo->groupbyExpr.columnInfo == NULL) {
        return invalidSqlErrMsg(tscGetErrorMsgPayload(pCmd), msg2);
      }
      SColIndex* pColIndex = taosArrayGet(pQueryInfo->groupbyExpr.columnInfo, 0);
      if (relTagIndex == pColIndex->colIndex) {
        orderByTags = true;
      }
    } else if (index.columnIndex == TSDB_TBNAME_COLUMN_INDEX) {
      orderByTags = true;
    }

    if (PRIMARYKEY_TIMESTAMP_COL_INDEX == index.columnIndex) {
      orderByTS = true;
    }

    if (!(orderByTags || orderByTS) && !isTopBottomQuery(pQueryInfo)) {
      return invalidSqlErrMsg(tscGetErrorMsgPayload(pCmd), msg3);
    } else {
      assert(!(orderByTags && orderByTS));
    }

    if (pSortorder->nExpr == 1) {
      if (orderByTags) {
        pQueryInfo->groupbyExpr.orderIndex = index.columnIndex - tscGetNumOfColumns(pTableMetaInfo->pTableMeta);
        pQueryInfo->groupbyExpr.orderType = pQuerySql->pSortOrder->a[0].sortOrder;
      } else if (isTopBottomQuery(pQueryInfo)) {
        /* order of top/bottom query in interval is not valid  */
        SSqlExpr* pExpr = tscSqlExprGet(pQueryInfo, 0);
        assert(pExpr->functionId == TSDB_FUNC_TS);

        pExpr = tscSqlExprGet(pQueryInfo, 1);
        if (pExpr->colInfo.colIndex != index.columnIndex && index.columnIndex != PRIMARYKEY_TIMESTAMP_COL_INDEX) {
          return invalidSqlErrMsg(tscGetErrorMsgPayload(pCmd), msg2);
        }

        pQueryInfo->order.order = pQuerySql->pSortOrder->a[0].sortOrder;
        pQueryInfo->order.orderColId = pSchema[index.columnIndex].colId;
        return TSDB_CODE_SUCCESS;
      } else {
        pQueryInfo->order.order = pSortorder->a[0].sortOrder;
        pQueryInfo->order.orderColId = PRIMARYKEY_TIMESTAMP_COL_INDEX;
      }
    }

    if (pSortorder->nExpr == 2) {
      if (orderByTags) {
        pQueryInfo->groupbyExpr.orderIndex = index.columnIndex - tscGetNumOfColumns(pTableMetaInfo->pTableMeta);
        pQueryInfo->groupbyExpr.orderType = pQuerySql->pSortOrder->a[0].sortOrder;
      } else {
        pQueryInfo->order.order = pSortorder->a[0].sortOrder;
        pQueryInfo->order.orderColId = PRIMARYKEY_TIMESTAMP_COL_INDEX;
      }

      tVariant* pVar2 = &pSortorder->a[1].pVar;
      SStrToken cname = {pVar2->nLen, pVar2->nType, pVar2->pz};
      if (getColumnIndexByName(pCmd, &cname, pQueryInfo, &index) != TSDB_CODE_SUCCESS) {
        return invalidSqlErrMsg(tscGetErrorMsgPayload(pCmd), msg1);
      }

      if (index.columnIndex != PRIMARYKEY_TIMESTAMP_COL_INDEX) {
        return invalidSqlErrMsg(tscGetErrorMsgPayload(pCmd), msg2);
      } else {
        pQueryInfo->order.order = pSortorder->a[1].sortOrder;
        pQueryInfo->order.orderColId = PRIMARYKEY_TIMESTAMP_COL_INDEX;
      }
    }

  } else {  // meter query
    if (getColumnIndexByName(pCmd, &columnName, pQueryInfo, &index) != TSDB_CODE_SUCCESS) {
      return invalidSqlErrMsg(tscGetErrorMsgPayload(pCmd), msg1);
    }

    if (index.columnIndex != PRIMARYKEY_TIMESTAMP_COL_INDEX && !isTopBottomQuery(pQueryInfo)) {
      return invalidSqlErrMsg(tscGetErrorMsgPayload(pCmd), msg2);
    }

    if (isTopBottomQuery(pQueryInfo)) {
      /* order of top/bottom query in interval is not valid  */
      SSqlExpr* pExpr = tscSqlExprGet(pQueryInfo, 0);
      assert(pExpr->functionId == TSDB_FUNC_TS);

      pExpr = tscSqlExprGet(pQueryInfo, 1);
      if (pExpr->colInfo.colIndex != index.columnIndex && index.columnIndex != PRIMARYKEY_TIMESTAMP_COL_INDEX) {
        return invalidSqlErrMsg(tscGetErrorMsgPayload(pCmd), msg2);
      }

      pQueryInfo->order.order = pQuerySql->pSortOrder->a[0].sortOrder;
      pQueryInfo->order.orderColId = pSchema[index.columnIndex].colId;
      return TSDB_CODE_SUCCESS;
    }

    pQueryInfo->order.order = pQuerySql->pSortOrder->a[0].sortOrder;
  }

  return TSDB_CODE_SUCCESS;
}

int32_t setAlterTableInfo(SSqlObj* pSql, struct SSqlInfo* pInfo) {
  const int32_t DEFAULT_TABLE_INDEX = 0;

  const char* msg1 = "invalid table name";
  const char* msg3 = "manipulation of tag available for super table";
  const char* msg4 = "set tag value only available for table";
  const char* msg5 = "only support add one tag";
  const char* msg6 = "column can only be modified by super table";
  
  const char* msg7 = "no tags can be dropped";
  const char* msg8 = "only support one tag";
  const char* msg9 = "tag name too long";
  
  const char* msg10 = "invalid tag name";
  const char* msg11 = "primary tag cannot be dropped";
  const char* msg12 = "update normal column not supported";
  const char* msg13 = "invalid tag value";
  const char* msg14 = "tag value too long";
  
  const char* msg15 = "no columns can be dropped";
  const char* msg16 = "only support one column";
  const char* msg17 = "invalid column name";
  const char* msg18 = "primary timestamp column cannot be dropped";
  const char* msg19 = "invalid new tag name";

  SSqlCmd*        pCmd = &pSql->cmd;
  SAlterTableSQL* pAlterSQL = pInfo->pAlterInfo;
  SQueryInfo*     pQueryInfo = tscGetQueryInfoDetail(pCmd, 0);

  STableMetaInfo* pTableMetaInfo = tscGetMetaInfo(pQueryInfo, DEFAULT_TABLE_INDEX);

  if (tscValidateName(&(pAlterSQL->name)) != TSDB_CODE_SUCCESS) {
    return invalidSqlErrMsg(tscGetErrorMsgPayload(pCmd), msg1);
  }

  if (tscSetTableFullName(pTableMetaInfo, &(pAlterSQL->name), pSql) != TSDB_CODE_SUCCESS) {
    return TSDB_CODE_TSC_INVALID_SQL;
  }

  int32_t ret = tscGetTableMeta(pSql, pTableMetaInfo);
  if (ret != TSDB_CODE_SUCCESS) {
    return ret;
  }

  STableMeta* pTableMeta = pTableMetaInfo->pTableMeta;

  if (pAlterSQL->type == TSDB_ALTER_TABLE_ADD_TAG_COLUMN || pAlterSQL->type == TSDB_ALTER_TABLE_DROP_TAG_COLUMN ||
      pAlterSQL->type == TSDB_ALTER_TABLE_CHANGE_TAG_COLUMN) {
    if (UTIL_TABLE_IS_NORMAL_TABLE(pTableMetaInfo)) {
      return invalidSqlErrMsg(tscGetErrorMsgPayload(pCmd), msg3);
    }
  } else if ((pAlterSQL->type == TSDB_ALTER_TABLE_UPDATE_TAG_VAL) && (UTIL_TABLE_IS_SUPER_TABLE(pTableMetaInfo))) {
    return invalidSqlErrMsg(tscGetErrorMsgPayload(pCmd), msg4);
  } else if ((pAlterSQL->type == TSDB_ALTER_TABLE_ADD_COLUMN || pAlterSQL->type == TSDB_ALTER_TABLE_DROP_COLUMN) &&
             UTIL_TABLE_IS_CHILD_TABLE(pTableMetaInfo)) {
    return invalidSqlErrMsg(tscGetErrorMsgPayload(pCmd), msg6);
  }

  if (pAlterSQL->type == TSDB_ALTER_TABLE_ADD_TAG_COLUMN) {
    tFieldList* pFieldList = pAlterSQL->pAddColumns;
    if (pFieldList->nField > 1) {
      return invalidSqlErrMsg(tscGetErrorMsgPayload(pCmd), msg5);
    }

    if (!validateOneTags(pCmd, &pFieldList->p[0])) {
      return TSDB_CODE_TSC_INVALID_SQL;
    }
  
    tscFieldInfoAppend(&pQueryInfo->fieldsInfo, &pFieldList->p[0]);
  } else if (pAlterSQL->type == TSDB_ALTER_TABLE_DROP_TAG_COLUMN) {
    if (tscGetNumOfTags(pTableMeta) == 1) {
      return invalidSqlErrMsg(tscGetErrorMsgPayload(pCmd), msg7);
    }

    // numOfTags == 1
    if (pAlterSQL->varList->nExpr > 1) {
      return invalidSqlErrMsg(tscGetErrorMsgPayload(pCmd), msg8);
    }

    tVariantListItem* pItem = &pAlterSQL->varList->a[0];
    if (pItem->pVar.nLen >= TSDB_COL_NAME_LEN) {
      return invalidSqlErrMsg(tscGetErrorMsgPayload(pCmd), msg9);
    }

    SColumnIndex index = COLUMN_INDEX_INITIALIZER;
    SStrToken    name = {.z = pItem->pVar.pz, .n = pItem->pVar.nLen, .type = TK_STRING};

    if (getColumnIndexByName(pCmd, &name, pQueryInfo, &index) != TSDB_CODE_SUCCESS) {
      return TSDB_CODE_TSC_INVALID_SQL;
    }

    int32_t numOfCols = tscGetNumOfColumns(pTableMeta);
    if (index.columnIndex < numOfCols) {
      return invalidSqlErrMsg(tscGetErrorMsgPayload(pCmd), msg10);
    } else if (index.columnIndex == numOfCols) {
      return invalidSqlErrMsg(tscGetErrorMsgPayload(pCmd), msg11);
    }

    char name1[128] = {0};
    strncpy(name1, pItem->pVar.pz, pItem->pVar.nLen);
  
    TAOS_FIELD f = tscCreateField(TSDB_DATA_TYPE_INT, name1, tDataTypeDesc[TSDB_DATA_TYPE_INT].nSize);
    tscFieldInfoAppend(&pQueryInfo->fieldsInfo, &f);
  } else if (pAlterSQL->type == TSDB_ALTER_TABLE_CHANGE_TAG_COLUMN) {
    tVariantList* pVarList = pAlterSQL->varList;
    if (pVarList->nExpr > 2) {
      return TSDB_CODE_TSC_INVALID_SQL;
    }

    tVariantListItem* pSrcItem = &pAlterSQL->varList->a[0];
    tVariantListItem* pDstItem = &pAlterSQL->varList->a[1];

    if (pSrcItem->pVar.nLen >= TSDB_COL_NAME_LEN || pDstItem->pVar.nLen >= TSDB_COL_NAME_LEN) {
      return invalidSqlErrMsg(tscGetErrorMsgPayload(pCmd), msg9);
    }

    if (pSrcItem->pVar.nType != TSDB_DATA_TYPE_BINARY || pDstItem->pVar.nType != TSDB_DATA_TYPE_BINARY) {
      return invalidSqlErrMsg(tscGetErrorMsgPayload(pCmd), msg10);
    }

    SColumnIndex srcIndex = COLUMN_INDEX_INITIALIZER;
    SColumnIndex destIndex = COLUMN_INDEX_INITIALIZER;

    SStrToken srcToken = {.z = pSrcItem->pVar.pz, .n = pSrcItem->pVar.nLen, .type = TK_STRING};
    if (getColumnIndexByName(pCmd, &srcToken, pQueryInfo, &srcIndex) != TSDB_CODE_SUCCESS) {
      return invalidSqlErrMsg(tscGetErrorMsgPayload(pCmd), msg17);
    }

    SStrToken destToken = {.z = pDstItem->pVar.pz, .n = pDstItem->pVar.nLen, .type = TK_STRING};
    if (getColumnIndexByName(pCmd, &destToken, pQueryInfo, &destIndex) == TSDB_CODE_SUCCESS) {
      return invalidSqlErrMsg(tscGetErrorMsgPayload(pCmd), msg19);
    }

    char name[TSDB_COL_NAME_LEN] = {0};
    strncpy(name, pVarList->a[0].pVar.pz, pVarList->a[0].pVar.nLen);
    TAOS_FIELD f = tscCreateField(TSDB_DATA_TYPE_INT, name, tDataTypeDesc[TSDB_DATA_TYPE_INT].nSize);
    tscFieldInfoAppend(&pQueryInfo->fieldsInfo, &f);

    memset(name, 0, tListLen(name));
    strncpy(name, pVarList->a[1].pVar.pz, pVarList->a[1].pVar.nLen);
    f = tscCreateField(TSDB_DATA_TYPE_INT, name, tDataTypeDesc[TSDB_DATA_TYPE_INT].nSize);
    tscFieldInfoAppend(&pQueryInfo->fieldsInfo, &f);
  } else if (pAlterSQL->type == TSDB_ALTER_TABLE_UPDATE_TAG_VAL) {
    // Note: update can only be applied to table not super table.
    // the following is used to handle tags value for table created according to super table
    pCmd->command = TSDB_SQL_UPDATE_TAGS_VAL;
    
    tVariantList* pVarList = pAlterSQL->varList;
    tVariant*     pTagName = &pVarList->a[0].pVar;
    int16_t       numOfTags = tscGetNumOfTags(pTableMeta);

    SColumnIndex columnIndex = COLUMN_INDEX_INITIALIZER;
    SStrToken    name = {.type = TK_STRING, .z = pTagName->pz, .n = pTagName->nLen};
    if (getColumnIndexByName(pCmd, &name, pQueryInfo, &columnIndex) != TSDB_CODE_SUCCESS) {
      return TSDB_CODE_TSC_INVALID_SQL;
    }

    if (columnIndex.columnIndex < tscGetNumOfColumns(pTableMeta)) {
      return invalidSqlErrMsg(tscGetErrorMsgPayload(pCmd), msg12);
    }

    SSchema* pTagsSchema = tscGetTableColumnSchema(pTableMetaInfo->pTableMeta, columnIndex.columnIndex);
    if (tVariantDump(&pVarList->a[1].pVar, pAlterSQL->tagData.data, pTagsSchema->type, true) != TSDB_CODE_SUCCESS) {
      return invalidSqlErrMsg(tscGetErrorMsgPayload(pCmd), msg13);
    }
    
    pAlterSQL->tagData.dataLen = pTagsSchema->bytes;

    // validate the length of binary
    if ((pTagsSchema->type == TSDB_DATA_TYPE_BINARY || pTagsSchema->type == TSDB_DATA_TYPE_NCHAR) &&
        (pVarList->a[1].pVar.nLen + VARSTR_HEADER_SIZE) > pTagsSchema->bytes) {
      return invalidSqlErrMsg(tscGetErrorMsgPayload(pCmd), msg14);
    }

    int32_t schemaLen = sizeof(STColumn) * numOfTags;
    int32_t size = sizeof(SUpdateTableTagValMsg) + pTagsSchema->bytes + schemaLen + TSDB_EXTRA_PAYLOAD_SIZE;

    if (TSDB_CODE_SUCCESS != tscAllocPayload(pCmd, size)) {
      tscError("%p failed to malloc for alter table msg", pSql);
      return TSDB_CODE_TSC_OUT_OF_MEMORY;
    }

    SUpdateTableTagValMsg* pUpdateMsg = (SUpdateTableTagValMsg*) pCmd->payload;
    pUpdateMsg->head.vgId = htonl(pTableMeta->vgroupInfo.vgId);
    pUpdateMsg->tid       = htonl(pTableMeta->id.tid);
    pUpdateMsg->uid       = htobe64(pTableMeta->id.uid);
    pUpdateMsg->colId     = htons(pTagsSchema->colId);
    pUpdateMsg->type      = pTagsSchema->type;
    pUpdateMsg->bytes     = htons(pTagsSchema->bytes);
    pUpdateMsg->tversion  = htons(pTableMeta->tversion);
    pUpdateMsg->numOfTags = htons(numOfTags);
    pUpdateMsg->schemaLen = htonl(schemaLen);

    // the schema is located after the msg body, then followed by true tag value
    char* d = pUpdateMsg->data;
    SSchema* pTagCols = tscGetTableTagSchema(pTableMeta);
    for (int i = 0; i < numOfTags; ++i) {
      STColumn* pCol = (STColumn*) d;
      pCol->colId = htons(pTagCols[i].colId);
      pCol->bytes = htons(pTagCols[i].bytes);
      pCol->type  = pTagCols[i].type;
      pCol->offset = 0;

      d += sizeof(STColumn);
    }

    // copy the tag value to msg body
    tVariantDump(&pVarList->a[1].pVar, pUpdateMsg->data + schemaLen, pTagsSchema->type, true);
    
    int32_t len = 0;
    if (pTagsSchema->type != TSDB_DATA_TYPE_BINARY && pTagsSchema->type != TSDB_DATA_TYPE_NCHAR) {
      len = tDataTypeDesc[pTagsSchema->type].nSize;
    } else {
      len = varDataTLen(pUpdateMsg->data + schemaLen);
    }
    
    pUpdateMsg->tagValLen = htonl(len);  // length may be changed after dump data
    
    int32_t total = sizeof(SUpdateTableTagValMsg) + len + schemaLen;
    pUpdateMsg->head.contLen = htonl(total);
    
  } else if (pAlterSQL->type == TSDB_ALTER_TABLE_ADD_COLUMN) {
    tFieldList* pFieldList = pAlterSQL->pAddColumns;
    if (pFieldList->nField > 1) {
      const char* msg = "only support add one column";
      return invalidSqlErrMsg(tscGetErrorMsgPayload(pCmd), msg);
    }

    if (!validateOneColumn(pCmd, &pFieldList->p[0])) {
      return TSDB_CODE_TSC_INVALID_SQL;
    }
  
    tscFieldInfoAppend(&pQueryInfo->fieldsInfo, &pFieldList->p[0]);
  } else if (pAlterSQL->type == TSDB_ALTER_TABLE_DROP_COLUMN) {
    if (tscGetNumOfColumns(pTableMeta) == TSDB_MIN_COLUMNS) {  //
      return invalidSqlErrMsg(tscGetErrorMsgPayload(pCmd), msg15);
    }

    if (pAlterSQL->varList->nExpr > 1) {
      return invalidSqlErrMsg(tscGetErrorMsgPayload(pCmd), msg16);
    }

    tVariantListItem* pItem = &pAlterSQL->varList->a[0];

    SColumnIndex columnIndex = COLUMN_INDEX_INITIALIZER;
    SStrToken    name = {.type = TK_STRING, .z = pItem->pVar.pz, .n = pItem->pVar.nLen};
    if (getColumnIndexByName(pCmd, &name, pQueryInfo, &columnIndex) != TSDB_CODE_SUCCESS) {
      return invalidSqlErrMsg(tscGetErrorMsgPayload(pCmd), msg17);
    }

    if (columnIndex.columnIndex == PRIMARYKEY_TIMESTAMP_COL_INDEX) {
      return invalidSqlErrMsg(tscGetErrorMsgPayload(pCmd), msg18);
    }

    char name1[TSDB_COL_NAME_LEN] = {0};
    tstrncpy(name1, pItem->pVar.pz, sizeof(name1));
    TAOS_FIELD f = tscCreateField(TSDB_DATA_TYPE_INT, name1, tDataTypeDesc[TSDB_DATA_TYPE_INT].nSize);
    tscFieldInfoAppend(&pQueryInfo->fieldsInfo, &f);
  }

  return TSDB_CODE_SUCCESS;
}

int32_t validateSqlFunctionInStreamSql(SSqlCmd* pCmd, SQueryInfo* pQueryInfo) {
  const char* msg0 = "sample interval can not be less than 10ms.";
  const char* msg1 = "functions not allowed in select clause";

  if (pQueryInfo->interval.interval != 0 && pQueryInfo->interval.interval < 10 &&
     pQueryInfo->interval.intervalUnit != 'n' &&
     pQueryInfo->interval.intervalUnit != 'y') {
    return invalidSqlErrMsg(tscGetErrorMsgPayload(pCmd), msg0);
  }
  
  size_t size = taosArrayGetSize(pQueryInfo->exprList);
  for (int32_t i = 0; i < size; ++i) {
    int32_t functId = tscSqlExprGet(pQueryInfo, i)->functionId;
    if (!IS_STREAM_QUERY_VALID(aAggs[functId].nStatus)) {
      return invalidSqlErrMsg(tscGetErrorMsgPayload(pCmd), msg1);
    }
  }

  return TSDB_CODE_SUCCESS;
}

int32_t validateFunctionsInIntervalOrGroupbyQuery(SSqlCmd* pCmd, SQueryInfo* pQueryInfo) {
  bool        isProjectionFunction = false;
  const char* msg1 = "column projection is not compatible with interval";

  // multi-output set/ todo refactor
  size_t size = taosArrayGetSize(pQueryInfo->exprList);
  
  for (int32_t k = 0; k < size; ++k) {
    SSqlExpr* pExpr = tscSqlExprGet(pQueryInfo, k);

    // projection query on primary timestamp, the selectivity function needs to be present.
    if (pExpr->functionId == TSDB_FUNC_PRJ && pExpr->colInfo.colId == PRIMARYKEY_TIMESTAMP_COL_INDEX) {
      bool hasSelectivity = false;
      for (int32_t j = 0; j < size; ++j) {
        SSqlExpr* pEx = tscSqlExprGet(pQueryInfo, j);
        if ((aAggs[pEx->functionId].nStatus & TSDB_FUNCSTATE_SELECTIVITY) == TSDB_FUNCSTATE_SELECTIVITY) {
          hasSelectivity = true;
          break;
        }
      }

      if (hasSelectivity) {
        continue;
      }
    }

    if ((pExpr->functionId == TSDB_FUNC_PRJ && pExpr->numOfParams == 0) || pExpr->functionId == TSDB_FUNC_DIFF ||
        pExpr->functionId == TSDB_FUNC_ARITHM) {
      isProjectionFunction = true;
    }
  }

  if (isProjectionFunction) {
    invalidSqlErrMsg(tscGetErrorMsgPayload(pCmd), msg1);
  }

  return isProjectionFunction == true ? TSDB_CODE_TSC_INVALID_SQL : TSDB_CODE_SUCCESS;
}

typedef struct SDNodeDynConfOption {
  char*   name;  // command name
  int32_t len;   // name string length
} SDNodeDynConfOption;


int32_t validateEp(char* ep) {  
  char buf[TSDB_EP_LEN + 1] = {0};
  tstrncpy(buf, ep, TSDB_EP_LEN);

  char* pos = strchr(buf, ':');
  if (NULL == pos) {
    int32_t val = strtol(ep, NULL, 10);
    if (val <= 0 || val > 65536) {
      return TSDB_CODE_TSC_INVALID_SQL;
    }
  } else {
    uint16_t port = atoi(pos + 1);
    if (0 == port) {
      return TSDB_CODE_TSC_INVALID_SQL;
    }
  }

  return TSDB_CODE_SUCCESS;
}

int32_t validateDNodeConfig(tDCLSQL* pOptions) {
  if (pOptions->nTokens < 2 || pOptions->nTokens > 3) {
    return TSDB_CODE_TSC_INVALID_SQL;
  }

  const int tokenLogEnd = 2;
  const int tokenBalance = 2;
  const int tokenMonitor = 3;
  const int tokenDebugFlag = 4;
  const int tokenDebugFlagEnd = 20;
  const SDNodeDynConfOption cfgOptions[] = {
      {"resetLog", 8},    {"resetQueryCache", 15},  {"balance", 7},     {"monitor", 7},
      {"debugFlag", 9},   {"monitorDebugFlag", 16}, {"vDebugFlag", 10}, {"mDebugFlag", 10},
      {"cDebugFlag", 10}, {"httpDebugFlag", 13},    {"qDebugflag", 10}, {"sdbDebugFlag", 12},
      {"uDebugFlag", 10}, {"tsdbDebugFlag", 13},    {"sDebugflag", 10}, {"rpcDebugFlag", 12},
      {"dDebugFlag", 10}, {"mqttDebugFlag", 13},    {"wDebugFlag", 10}, {"tmrDebugFlag", 12},
  };

  SStrToken* pOptionToken = &pOptions->a[1];

  if (pOptions->nTokens == 2) {
    // reset log and reset query cache does not need value
    for (int32_t i = 0; i < tokenLogEnd; ++i) {
      const SDNodeDynConfOption* pOption = &cfgOptions[i];
      if ((strncasecmp(pOption->name, pOptionToken->z, pOptionToken->n) == 0) && (pOption->len == pOptionToken->n)) {
        return TSDB_CODE_SUCCESS;
      }
    }
  } else if ((strncasecmp(cfgOptions[tokenBalance].name, pOptionToken->z, pOptionToken->n) == 0) &&
             (cfgOptions[tokenBalance].len == pOptionToken->n)) {
    SStrToken* pValToken = &pOptions->a[2];
    int32_t vnodeId = 0;
    int32_t dnodeId = 0;
    strdequote(pValToken->z);
    bool parseOk = taosCheckBalanceCfgOptions(pValToken->z, &vnodeId, &dnodeId);
    if (!parseOk) {
      return TSDB_CODE_TSC_INVALID_SQL;  // options value is invalid
    }
    return TSDB_CODE_SUCCESS;
  } else if ((strncasecmp(cfgOptions[tokenMonitor].name, pOptionToken->z, pOptionToken->n) == 0) &&
             (cfgOptions[tokenMonitor].len == pOptionToken->n)) {
    SStrToken* pValToken = &pOptions->a[2];
    int32_t    val = strtol(pValToken->z, NULL, 10);
    if (val != 0 && val != 1) {
      return TSDB_CODE_TSC_INVALID_SQL;  // options value is invalid
    }
    return TSDB_CODE_SUCCESS;
  } else {
    SStrToken* pValToken = &pOptions->a[2];

    int32_t val = strtol(pValToken->z, NULL, 10);
    if (val < 0 || val > 256) {
      /* options value is out of valid range */
      return TSDB_CODE_TSC_INVALID_SQL;
    }

    for (int32_t i = tokenDebugFlag; i < tokenDebugFlagEnd; ++i) {
      const SDNodeDynConfOption* pOption = &cfgOptions[i];

      if ((strncasecmp(pOption->name, pOptionToken->z, pOptionToken->n) == 0) && (pOption->len == pOptionToken->n)) {
        /* options is valid */
        return TSDB_CODE_SUCCESS;
      }
    }
  }

  return TSDB_CODE_TSC_INVALID_SQL;
}

int32_t validateLocalConfig(tDCLSQL* pOptions) {
  if (pOptions->nTokens < 1 || pOptions->nTokens > 2) {
    return TSDB_CODE_TSC_INVALID_SQL;
  }

  SDNodeDynConfOption LOCAL_DYNAMIC_CFG_OPTIONS[6] = {{"resetLog", 8},    {"rpcDebugFlag", 12}, {"tmrDebugFlag", 12},
                                                      {"cDebugFlag", 10}, {"uDebugFlag", 10},   {"debugFlag", 9}};

  SStrToken* pOptionToken = &pOptions->a[0];

  if (pOptions->nTokens == 1) {
    // reset log does not need value
    for (int32_t i = 0; i < 1; ++i) {
      SDNodeDynConfOption* pOption = &LOCAL_DYNAMIC_CFG_OPTIONS[i];
      if ((strncasecmp(pOption->name, pOptionToken->z, pOptionToken->n) == 0) && (pOption->len == pOptionToken->n)) {
        return TSDB_CODE_SUCCESS;
      }
    }
  } else {
    SStrToken* pValToken = &pOptions->a[1];

    int32_t val = strtol(pValToken->z, NULL, 10);
    if (val < 131 || val > 199) {
      // options value is out of valid range
      return TSDB_CODE_TSC_INVALID_SQL;
    }

    for (int32_t i = 1; i < tListLen(LOCAL_DYNAMIC_CFG_OPTIONS); ++i) {
      SDNodeDynConfOption* pOption = &LOCAL_DYNAMIC_CFG_OPTIONS[i];
      if ((strncasecmp(pOption->name, pOptionToken->z, pOptionToken->n) == 0) && (pOption->len == pOptionToken->n)) {
        // options is valid
        return TSDB_CODE_SUCCESS;
      }
    }
  }
  return TSDB_CODE_TSC_INVALID_SQL;
}

int32_t validateColumnName(char* name) {
  bool ret = isKeyWord(name, (int32_t)strlen(name));
  if (ret) {
    return TSDB_CODE_TSC_INVALID_SQL;
  }

  SStrToken token = {.z = name};
  token.n = tSQLGetToken(name, &token.type);

  if (token.type != TK_STRING && token.type != TK_ID) {
    return TSDB_CODE_TSC_INVALID_SQL;
  }

  if (token.type == TK_STRING) {
    strdequote(token.z);
    token.n = (uint32_t)strtrim(token.z);

    int32_t k = tSQLGetToken(token.z, &token.type);
    if (k != token.n) {
      return TSDB_CODE_TSC_INVALID_SQL;
    }

    return validateColumnName(token.z);
  } else {
    if (isNumber(&token)) {
      return TSDB_CODE_TSC_INVALID_SQL;
    }
  }

  return TSDB_CODE_SUCCESS;
}

bool hasTimestampForPointInterpQuery(SQueryInfo* pQueryInfo) {
  if (!tscIsPointInterpQuery(pQueryInfo)) {
    return true;
  }

  return (pQueryInfo->window.skey == pQueryInfo->window.ekey) && (pQueryInfo->window.skey != 0);
}

int32_t parseLimitClause(SSqlCmd* pCmd, SQueryInfo* pQueryInfo, int32_t clauseIndex, SQuerySQL* pQuerySql, SSqlObj* pSql) {
  STableMetaInfo* pTableMetaInfo = tscGetMetaInfo(pQueryInfo, 0);

  const char* msg0 = "soffset/offset can not be less than 0";
  const char* msg1 = "slimit/soffset only available for STable query";
  const char* msg2 = "functions mixed up in table query";
  const char* msg3 = "slimit/soffset can not apply to projection query";

  // handle the limit offset value, validate the limit
  pQueryInfo->limit = pQuerySql->limit;
  pQueryInfo->clauseLimit = pQueryInfo->limit.limit;
  pQueryInfo->slimit = pQuerySql->slimit;
  
  tscDebug("%p limit:%" PRId64 ", offset:%" PRId64 " slimit:%" PRId64 ", soffset:%" PRId64, pSql, pQueryInfo->limit.limit,
      pQueryInfo->limit.offset, pQueryInfo->slimit.limit, pQueryInfo->slimit.offset);
  
  if (pQueryInfo->slimit.offset < 0 || pQueryInfo->limit.offset < 0) {
    return invalidSqlErrMsg(tscGetErrorMsgPayload(pCmd), msg0);
  }

  if (pQueryInfo->limit.limit == 0) {
    tscDebug("%p limit 0, no output result", pSql);
    pQueryInfo->command = TSDB_SQL_RETRIEVE_EMPTY_RESULT;
    return TSDB_CODE_SUCCESS;
  }

  // todo refactor
  if (UTIL_TABLE_IS_SUPER_TABLE(pTableMetaInfo)) {
    if (!tscQueryTags(pQueryInfo)) {  // local handle the super table tag query
      if (tscIsProjectionQueryOnSTable(pQueryInfo, 0)) {
        if (pQueryInfo->slimit.limit > 0 || pQueryInfo->slimit.offset > 0) {
          return invalidSqlErrMsg(tscGetErrorMsgPayload(pCmd), msg3);
        }

        // for projection query on super table, all queries are subqueries
        if (tscNonOrderedProjectionQueryOnSTable(pQueryInfo, 0) &&
            !TSDB_QUERY_HAS_TYPE(pQueryInfo->type, TSDB_QUERY_TYPE_JOIN_QUERY)) {
          pQueryInfo->type |= TSDB_QUERY_TYPE_SUBQUERY;
        }
      }
    }

    if (pQueryInfo->slimit.limit == 0) {
      tscDebug("%p slimit 0, no output result", pSql);
      pQueryInfo->command = TSDB_SQL_RETRIEVE_EMPTY_RESULT;
      return TSDB_CODE_SUCCESS;
    }

    /*
     * Get the distribution of all tables among all available virtual nodes that are qualified for the query condition
     * and created according to this super table from management node.
     * And then launching multiple async-queries against all qualified virtual nodes, during the first-stage
     * query operation.
     */
    int32_t code = tscGetSTableVgroupInfo(pSql, clauseIndex);
    if (code != TSDB_CODE_SUCCESS) {
      return code;
    }

    // No tables included. No results generated. Query results are empty.
    if (pTableMetaInfo->vgroupList->numOfVgroups == 0) {
      tscDebug("%p no table in super table, no output result", pSql);
      pQueryInfo->command = TSDB_SQL_RETRIEVE_EMPTY_RESULT;
      return TSDB_CODE_SUCCESS;
    }

    // keep original limitation value in globalLimit
    pQueryInfo->clauseLimit = pQueryInfo->limit.limit;
    pQueryInfo->prjOffset = pQueryInfo->limit.offset;

    if (tscOrderedProjectionQueryOnSTable(pQueryInfo, 0)) {
      /*
       * the limitation/offset value should be removed during retrieve data from virtual node,
       * since the global order are done in client side, so the limitation should also
       * be done at the client side.
       */
      if (pQueryInfo->limit.limit > 0) {
        pQueryInfo->limit.limit = -1;
      }

      pQueryInfo->limit.offset = 0;
    }
  } else {
    if (pQueryInfo->slimit.limit != -1 || pQueryInfo->slimit.offset != 0) {
      return invalidSqlErrMsg(tscGetErrorMsgPayload(pCmd), msg1);
    }
  
    size_t size = taosArrayGetSize(pQueryInfo->exprList);
    
    bool hasTags = false;
    bool hasOtherFunc = false;
    // filter the query functions operating on "tbname" column that are not supported by normal columns.
    for (int32_t i = 0; i < size; ++i) {
      SSqlExpr* pExpr = tscSqlExprGet(pQueryInfo, i);
      if (TSDB_COL_IS_TAG(pExpr->colInfo.flag)) {
        hasTags = true;
      } else {
        hasOtherFunc = true;
      }
    }
    
    if (hasTags && hasOtherFunc) {
      return invalidSqlErrMsg(tscGetErrorMsgPayload(pCmd), msg2);
    }
  }

  return TSDB_CODE_SUCCESS;
}

static int32_t setKeepOption(SSqlCmd* pCmd, SCMCreateDbMsg* pMsg, SCreateDBInfo* pCreateDb) {
  const char* msg = "invalid number of options";

  pMsg->daysToKeep = htonl(-1);
  pMsg->daysToKeep1 = htonl(-1);
  pMsg->daysToKeep2 = htonl(-1);

  tVariantList* pKeep = pCreateDb->keep;
  if (pKeep != NULL) {
    switch (pKeep->nExpr) {
      case 1:
        pMsg->daysToKeep = htonl((int32_t)pKeep->a[0].pVar.i64Key);
        break;
      case 2: {
        pMsg->daysToKeep = htonl((int32_t)pKeep->a[0].pVar.i64Key);
        pMsg->daysToKeep1 = htonl((int32_t)pKeep->a[1].pVar.i64Key);
        break;
      }
      case 3: {
        pMsg->daysToKeep = htonl((int32_t)pKeep->a[0].pVar.i64Key);
        pMsg->daysToKeep1 = htonl((int32_t)pKeep->a[1].pVar.i64Key);
        pMsg->daysToKeep2 = htonl((int32_t)pKeep->a[2].pVar.i64Key);
        break;
      }
      default: { return invalidSqlErrMsg(tscGetErrorMsgPayload(pCmd), msg); }
    }
  }

  return TSDB_CODE_SUCCESS;
}

static int32_t setTimePrecision(SSqlCmd* pCmd, SCMCreateDbMsg* pMsg, SCreateDBInfo* pCreateDbInfo) {
  const char* msg = "invalid time precision";

  pMsg->precision = TSDB_TIME_PRECISION_MILLI;  // millisecond by default

  SStrToken* pToken = &pCreateDbInfo->precision;
  if (pToken->n > 0) {
    pToken->n = strdequote(pToken->z);

    if (strncmp(pToken->z, TSDB_TIME_PRECISION_MILLI_STR, pToken->n) == 0 &&
        strlen(TSDB_TIME_PRECISION_MILLI_STR) == pToken->n) {
      // time precision for this db: million second
      pMsg->precision = TSDB_TIME_PRECISION_MILLI;
    } else if (strncmp(pToken->z, TSDB_TIME_PRECISION_MICRO_STR, pToken->n) == 0 &&
               strlen(TSDB_TIME_PRECISION_MICRO_STR) == pToken->n) {
      pMsg->precision = TSDB_TIME_PRECISION_MICRO;
    } else {
      return invalidSqlErrMsg(tscGetErrorMsgPayload(pCmd), msg);
    }
  }

  return TSDB_CODE_SUCCESS;
}

static void setCreateDBOption(SCMCreateDbMsg* pMsg, SCreateDBInfo* pCreateDb) {
  pMsg->maxTables = htonl(-1);  // max tables can not be set anymore
  pMsg->cacheBlockSize = htonl(pCreateDb->cacheBlockSize);
  pMsg->totalBlocks = htonl(pCreateDb->numOfBlocks);
  pMsg->daysPerFile = htonl(pCreateDb->daysPerFile);
  pMsg->commitTime = htonl((int32_t)pCreateDb->commitTime);
  pMsg->minRowsPerFileBlock = htonl(pCreateDb->minRowsPerBlock);
  pMsg->maxRowsPerFileBlock = htonl(pCreateDb->maxRowsPerBlock);
  pMsg->fsyncPeriod = htonl(pCreateDb->fsyncPeriod);
  pMsg->compression = pCreateDb->compressionLevel;
  pMsg->walLevel = (char)pCreateDb->walLevel;
  pMsg->replications = pCreateDb->replica;
  pMsg->quorum = pCreateDb->quorum;
  pMsg->ignoreExist = pCreateDb->ignoreExists;
}

int32_t parseCreateDBOptions(SSqlCmd* pCmd, SCreateDBInfo* pCreateDbSql) {
  SCMCreateDbMsg* pMsg = (SCMCreateDbMsg*)(pCmd->payload);
  setCreateDBOption(pMsg, pCreateDbSql);

  if (setKeepOption(pCmd, pMsg, pCreateDbSql) != TSDB_CODE_SUCCESS) {
    return TSDB_CODE_TSC_INVALID_SQL;
  }

  if (setTimePrecision(pCmd, pMsg, pCreateDbSql) != TSDB_CODE_SUCCESS) {
    return TSDB_CODE_TSC_INVALID_SQL;
  }

  if (tscCheckCreateDbParams(pCmd, pMsg) != TSDB_CODE_SUCCESS) {
    return TSDB_CODE_TSC_INVALID_SQL;
  }

  return TSDB_CODE_SUCCESS;
}

//void tscAddTimestampColumn(SQueryInfo* pQueryInfo, int16_t functionId, int16_t tableIndex) {
//  // the first column not timestamp column, add it
//  SSqlExpr* pExpr = NULL;
//  if (tscSqlExprNumOfExprs(pQueryInfo) > 0) {
//    pExpr = tscSqlExprGet(pQueryInfo, 0);
//  }
//
//  if (pExpr == NULL || pExpr->colInfo.colId != PRIMARYKEY_TIMESTAMP_COL_INDEX || pExpr->functionId != functionId) {
//    SColumnIndex index = {tableIndex, PRIMARYKEY_TIMESTAMP_COL_INDEX};
//
//    pExpr = tscSqlExprInsert(pQueryInfo, 0, functionId, &index, TSDB_DATA_TYPE_TIMESTAMP, TSDB_KEYSIZE, TSDB_KEYSIZE, false);
//    pExpr->colInfo.flag = TSDB_COL_NORMAL;
//
//    // NOTE: tag column does not add to source column list
//    SColumnList ids = getColumnList(1, tableIndex, PRIMARYKEY_TIMESTAMP_COL_INDEX);
//
//    insertResultField(pQueryInfo, 0, &ids, TSDB_KEYSIZE, TSDB_DATA_TYPE_TIMESTAMP, "ts", pExpr);
//  }
//}

void addGroupInfoForSubquery(SSqlObj* pParentObj, SSqlObj* pSql, int32_t subClauseIndex, int32_t tableIndex) {
  SQueryInfo* pParentQueryInfo = tscGetQueryInfoDetail(&pParentObj->cmd, subClauseIndex);

  if (pParentQueryInfo->groupbyExpr.numOfGroupCols > 0) {
    SQueryInfo* pQueryInfo = tscGetQueryInfoDetail(&pSql->cmd, subClauseIndex);
    size_t size = taosArrayGetSize(pQueryInfo->exprList);
  
    SSqlExpr* pExpr = tscSqlExprGet(pQueryInfo, (int32_t)size - 1);

    if (pExpr->functionId != TSDB_FUNC_TAG) {
      STableMetaInfo* pTableMetaInfo = tscGetMetaInfo(pQueryInfo, tableIndex);
      int16_t         columnInfo = tscGetJoinTagColIdByUid(&pQueryInfo->tagCond, pTableMetaInfo->pTableMeta->id.uid);
      SColumnIndex    index = {.tableIndex = 0, .columnIndex = columnInfo};
      SSchema*        pSchema = tscGetTableTagSchema(pTableMetaInfo->pTableMeta);

      int16_t type = pSchema[index.columnIndex].type;
      int16_t bytes = pSchema[index.columnIndex].bytes;
      char*   name = pSchema[index.columnIndex].name;
  
      pExpr = tscSqlExprAppend(pQueryInfo, TSDB_FUNC_TAG, &index, type, bytes, bytes, true);
      pExpr->colInfo.flag = TSDB_COL_TAG;

      // NOTE: tag column does not add to source column list
      SColumnList ids = {0};
      insertResultField(pQueryInfo, (int32_t)size, &ids, bytes, (int8_t)type, name, pExpr);

      int32_t relIndex = index.columnIndex;

      pExpr->colInfo.colIndex = relIndex;
      SColIndex* pColIndex = taosArrayGet(pQueryInfo->groupbyExpr.columnInfo, 0);
      pColIndex->colIndex = relIndex;

      index = (SColumnIndex) {.tableIndex = tableIndex, .columnIndex = relIndex};
      tscColumnListInsert(pTableMetaInfo->tagColList, &index);
    }
  }
}

// limit the output to be 1 for each state value
static void doLimitOutputNormalColOfGroupby(SSqlExpr* pExpr) {
  int32_t outputRow = 1;
  tVariantCreateFromBinary(&pExpr->param[0], (char*)&outputRow, sizeof(int32_t), TSDB_DATA_TYPE_INT);
  pExpr->numOfParams = 1;
}

void doAddGroupColumnForSubquery(SQueryInfo* pQueryInfo, int32_t tagIndex) {
  SColIndex* pColIndex = taosArrayGet(pQueryInfo->groupbyExpr.columnInfo, tagIndex);
  size_t size = tscSqlExprNumOfExprs(pQueryInfo);

  STableMetaInfo* pTableMetaInfo = tscGetMetaInfo(pQueryInfo, 0);

  SSchema*     pSchema = tscGetTableColumnSchema(pTableMetaInfo->pTableMeta, pColIndex->colIndex);
  SColumnIndex colIndex = {.tableIndex = 0, .columnIndex = pColIndex->colIndex};

  tscAddSpecialColumnForSelect(pQueryInfo, (int32_t)size, TSDB_FUNC_PRJ, &colIndex, pSchema, TSDB_COL_NORMAL);

  SFieldSupInfo* pInfo = tscFieldInfoGetSupp(&pQueryInfo->fieldsInfo, (int32_t)size);
  doLimitOutputNormalColOfGroupby(pInfo->pSqlExpr);
  pInfo->visible = false;
}

static void doUpdateSqlFunctionForTagPrj(SQueryInfo* pQueryInfo) {
  int32_t tagLength = 0;
  
  size_t size = taosArrayGetSize(pQueryInfo->exprList);
  
  for (int32_t i = 0; i < size; ++i) {
    SSqlExpr* pExpr = tscSqlExprGet(pQueryInfo, i);
    if (pExpr->functionId == TSDB_FUNC_TAGPRJ || pExpr->functionId == TSDB_FUNC_TAG) {
      pExpr->functionId = TSDB_FUNC_TAG_DUMMY;
      tagLength += pExpr->resBytes;
    } else if (pExpr->functionId == TSDB_FUNC_PRJ && pExpr->colInfo.colId == PRIMARYKEY_TIMESTAMP_COL_INDEX) {
      pExpr->functionId = TSDB_FUNC_TS_DUMMY;
      tagLength += pExpr->resBytes;
    }
  }

  STableMetaInfo* pTableMetaInfo = tscGetMetaInfo(pQueryInfo, 0);
  SSchema*        pSchema = tscGetTableSchema(pTableMetaInfo->pTableMeta);

  for (int32_t i = 0; i < size; ++i) {
    SSqlExpr* pExpr = tscSqlExprGet(pQueryInfo, i);
    if ((pExpr->functionId != TSDB_FUNC_TAG_DUMMY && pExpr->functionId != TSDB_FUNC_TS_DUMMY) &&
       !(pExpr->functionId == TSDB_FUNC_PRJ && TSDB_COL_IS_UD_COL(pExpr->colInfo.flag))) {
      SSchema* pColSchema = &pSchema[pExpr->colInfo.colIndex];
      getResultDataInfo(pColSchema->type, pColSchema->bytes, pExpr->functionId, (int32_t)pExpr->param[0].i64Key, &pExpr->resType,
                        &pExpr->resBytes, &pExpr->interBytes, tagLength, true);
    }
  }
}

static int32_t doUpdateSqlFunctionForColPrj(SQueryInfo* pQueryInfo) {
  size_t size = taosArrayGetSize(pQueryInfo->exprList);
  
  for (int32_t i = 0; i < size; ++i) {
    SSqlExpr* pExpr = tscSqlExprGet(pQueryInfo, i);

    if (pExpr->functionId == TSDB_FUNC_PRJ && (!TSDB_COL_IS_UD_COL(pExpr->colInfo.flag))) {
      bool qualifiedCol = false;
      for (int32_t j = 0; j < pQueryInfo->groupbyExpr.numOfGroupCols; ++j) {
        SColIndex* pColIndex = taosArrayGet(pQueryInfo->groupbyExpr.columnInfo, j);
  
        if (pExpr->colInfo.colId == pColIndex->colId) {
          qualifiedCol = true;
          doLimitOutputNormalColOfGroupby(pExpr);
          pExpr->numOfParams = 1;
          break;
        }
      }

      // it is not a tag column/tbname column/user-defined column, return error
      if (!qualifiedCol) {
        return TSDB_CODE_TSC_INVALID_SQL;
      }
    }
  }

  return TSDB_CODE_SUCCESS;
}

static bool tagColumnInGroupby(SSqlGroupbyExpr* pGroupbyExpr, int16_t columnId) {
  for (int32_t j = 0; j < pGroupbyExpr->numOfGroupCols; ++j) {
    SColIndex* pColIndex = taosArrayGet(pGroupbyExpr->columnInfo, j);
  
    if (columnId == pColIndex->colId && TSDB_COL_IS_TAG(pColIndex->flag )) {
      return true;
    }
  }

  return false;
}

static bool onlyTagPrjFunction(SQueryInfo* pQueryInfo) {
  bool hasTagPrj = false;
  bool hasColumnPrj = false;
  
  size_t size = taosArrayGetSize(pQueryInfo->exprList);
  for (int32_t i = 0; i < size; ++i) {
    SSqlExpr* pExpr = tscSqlExprGet(pQueryInfo, i);
    if (pExpr->functionId == TSDB_FUNC_PRJ) {
      hasColumnPrj = true;
    } else if (pExpr->functionId == TSDB_FUNC_TAGPRJ) {
      hasTagPrj = true;
    }
  }

  return (hasTagPrj) && (hasColumnPrj == false);
}

// check if all the tags prj columns belongs to the group by columns
static bool allTagPrjInGroupby(SQueryInfo* pQueryInfo) {
  bool allInGroupby = true;

  size_t size = tscSqlExprNumOfExprs(pQueryInfo);
  for (int32_t i = 0; i < size; ++i) {
    SSqlExpr* pExpr = tscSqlExprGet(pQueryInfo, i);
    if (pExpr->functionId != TSDB_FUNC_TAGPRJ) {
      continue;
    }

    if (!tagColumnInGroupby(&pQueryInfo->groupbyExpr, pExpr->colInfo.colId)) {
      allInGroupby = false;
      break;
    }
  }

  // all selected tag columns belong to the group by columns set, always correct
  return allInGroupby;
}

static void updateTagPrjFunction(SQueryInfo* pQueryInfo) {
  size_t size = taosArrayGetSize(pQueryInfo->exprList);
  
  for (int32_t i = 0; i < size; ++i) {
    SSqlExpr* pExpr = tscSqlExprGet(pQueryInfo, i);
    if (pExpr->functionId == TSDB_FUNC_TAGPRJ) {
      pExpr->functionId = TSDB_FUNC_TAG;
    }
  }
}

/*
 * check for selectivity function + tags column function both exist.
 * 1. tagprj functions are not compatible with aggregated function when missing "group by" clause
 * 2. if selectivity function and tagprj function both exist, there should be only
 *    one selectivity function exists.
 */
static int32_t checkUpdateTagPrjFunctions(SQueryInfo* pQueryInfo, SSqlCmd* pCmd) {
  const char* msg1 = "only one selectivity function allowed in presence of tags function";
  const char* msg3 = "aggregation function should not be mixed up with projection";

  bool    tagTsColExists = false;
  int16_t numOfSelectivity = 0;
  int16_t numOfAggregation = 0;

  // todo is 0??
  STableMetaInfo* pTableMetaInfo = tscGetMetaInfo(pQueryInfo, 0);
  bool isSTable = UTIL_TABLE_IS_SUPER_TABLE(pTableMetaInfo);
  if (!isSTable) {
    return TSDB_CODE_SUCCESS;
  }

  size_t numOfExprs = taosArrayGetSize(pQueryInfo->exprList);
  for (int32_t i = 0; i < numOfExprs; ++i) {
    SSqlExpr* pExpr = taosArrayGetP(pQueryInfo->exprList, i);
    if (pExpr->functionId == TSDB_FUNC_TAGPRJ ||
        (pExpr->functionId == TSDB_FUNC_PRJ && pExpr->colInfo.colId == PRIMARYKEY_TIMESTAMP_COL_INDEX)) {
      tagTsColExists = true;  // selectivity + ts/tag column
      break;
    }
  }

  for (int32_t i = 0; i < numOfExprs; ++i) {
    SSqlExpr* pExpr = taosArrayGetP(pQueryInfo->exprList, i);
  
    int16_t functionId = pExpr->functionId;
    if (functionId == TSDB_FUNC_TAGPRJ || functionId == TSDB_FUNC_PRJ || functionId == TSDB_FUNC_TS ||
        functionId == TSDB_FUNC_ARITHM) {
      continue;
    }

    if ((aAggs[functionId].nStatus & TSDB_FUNCSTATE_SELECTIVITY) != 0) {
      numOfSelectivity++;
    } else {
      numOfAggregation++;
    }
  }

  if (tagTsColExists) {  // check if the selectivity function exists
    // When the tag projection function on tag column that is not in the group by clause, aggregation function and
    // selectivity function exist in select clause is not allowed.
    if (numOfAggregation > 0) {
      return invalidSqlErrMsg(tscGetErrorMsgPayload(pCmd), msg1);
    }

    /*
     *  if numOfSelectivity equals to 0, it is a super table projection query
     */
    if (numOfSelectivity == 1) {
      doUpdateSqlFunctionForTagPrj(pQueryInfo);
      int32_t code = doUpdateSqlFunctionForColPrj(pQueryInfo);
      if (code != TSDB_CODE_SUCCESS) {
        return code;
      }

    } else if (numOfSelectivity > 1) {
      /*
       * If more than one selectivity functions exist, all the selectivity functions must be last_row.
       * Otherwise, return with error code.
       */
      for (int32_t i = 0; i < numOfExprs; ++i) {
        SSqlExpr* pExpr = tscSqlExprGet(pQueryInfo, i);
        int16_t functionId = pExpr->functionId;
        if (functionId == TSDB_FUNC_TAGPRJ || (aAggs[functionId].nStatus & TSDB_FUNCSTATE_SELECTIVITY) == 0) {
          continue;
        }

        if ((functionId == TSDB_FUNC_LAST_ROW) ||
             (functionId == TSDB_FUNC_LAST_DST && (pExpr->colInfo.flag & TSDB_COL_NULL) != 0)) {
          // do nothing
        } else {
          return invalidSqlErrMsg(tscGetErrorMsgPayload(pCmd), msg1);
        }
      }

      doUpdateSqlFunctionForTagPrj(pQueryInfo);
      int32_t code = doUpdateSqlFunctionForColPrj(pQueryInfo);
      if (code != TSDB_CODE_SUCCESS) {
        return code;
      }
    }
  } else {
    if ((pQueryInfo->type & TSDB_QUERY_TYPE_PROJECTION_QUERY) != 0) {
      if (numOfAggregation > 0 && pQueryInfo->groupbyExpr.numOfGroupCols == 0) {
        return invalidSqlErrMsg(tscGetErrorMsgPayload(pCmd), msg3);
      }

      if (numOfAggregation > 0 || numOfSelectivity > 0) {
        // clear the projection type flag
        pQueryInfo->type &= (~TSDB_QUERY_TYPE_PROJECTION_QUERY);
        int32_t code = doUpdateSqlFunctionForColPrj(pQueryInfo);
        if (code != TSDB_CODE_SUCCESS) {
          return code;
        }
      }
    }
  }

  return TSDB_CODE_SUCCESS;
}

static int32_t doAddGroupbyColumnsOnDemand(SSqlCmd* pCmd, SQueryInfo* pQueryInfo) {
  const char* msg2 = "interval not allowed in group by normal column";

  STableMetaInfo* pTableMetaInfo = tscGetMetaInfo(pQueryInfo, 0);

  SSchema s = tGetTableNameColumnSchema();
  SSchema* pSchema = tscGetTableSchema(pTableMetaInfo->pTableMeta);
  int16_t  bytes = 0;
  int16_t  type = 0;
  char*    name = NULL;

  for (int32_t i = 0; i < pQueryInfo->groupbyExpr.numOfGroupCols; ++i) {
    SColIndex* pColIndex = taosArrayGet(pQueryInfo->groupbyExpr.columnInfo, i);
    int16_t colIndex = pColIndex->colIndex;
    if (colIndex == TSDB_TBNAME_COLUMN_INDEX) {
      type  = s.type;
      bytes = s.bytes;
      name  = s.name;
    } else {
      if (TSDB_COL_IS_TAG(pColIndex->flag)) {
        SSchema* tagSchema = tscGetTableTagSchema(pTableMetaInfo->pTableMeta);
        
        type  = tagSchema[colIndex].type;
        bytes = tagSchema[colIndex].bytes;
        name  = tagSchema[colIndex].name;
      } else {
        type  = pSchema[colIndex].type;
        bytes = pSchema[colIndex].bytes;
        name  = pSchema[colIndex].name;
      }
    }
  
    size_t size = tscSqlExprNumOfExprs(pQueryInfo);
  
    if (TSDB_COL_IS_TAG(pColIndex->flag)) {
      SColumnIndex index = {.tableIndex = pQueryInfo->groupbyExpr.tableIndex, .columnIndex = colIndex};
      SSqlExpr* pExpr = tscSqlExprAppend(pQueryInfo, TSDB_FUNC_TAG, &index, type, bytes, bytes, true);
      
      memset(pExpr->aliasName, 0, sizeof(pExpr->aliasName));
      tstrncpy(pExpr->aliasName, name, sizeof(pExpr->aliasName));
      
      pExpr->colInfo.flag = TSDB_COL_TAG;

      // NOTE: tag column does not add to source column list
      SColumnList ids = getColumnList(1, 0, pColIndex->colIndex);
      insertResultField(pQueryInfo, (int32_t)size, &ids, bytes, (int8_t)type, name, pExpr);
    } else {
      // if this query is "group by" normal column, interval is not allowed
      if (pQueryInfo->interval.interval > 0) {
        return invalidSqlErrMsg(tscGetErrorMsgPayload(pCmd), msg2);
      }

      bool hasGroupColumn = false;
      for (int32_t j = 0; j < size; ++j) {
        SSqlExpr* pExpr = tscSqlExprGet(pQueryInfo, j);
        if (pExpr->colInfo.colId == pColIndex->colId) {
          break;
        }
      }

      /*
       * if the group by column does not required by user, add this column into the final result set
       * but invisible to user
       */
      if (!hasGroupColumn) {
        doAddGroupColumnForSubquery(pQueryInfo, i);
      }
    }
  }

  return TSDB_CODE_SUCCESS;
}

int32_t doFunctionsCompatibleCheck(SSqlCmd* pCmd, SQueryInfo* pQueryInfo) {
  const char* msg1 = "functions/columns not allowed in group by query";
  const char* msg2 = "projection query on columns not allowed";
  const char* msg3 = "group by not allowed on projection query";
  const char* msg4 = "retrieve tags not compatible with group by or interval query";

  // only retrieve tags, group by is not supportted
  if (tscQueryTags(pQueryInfo)) {
    if (pQueryInfo->groupbyExpr.numOfGroupCols > 0 || pQueryInfo->interval.interval > 0) {
      return invalidSqlErrMsg(tscGetErrorMsgPayload(pCmd), msg4);
    } else {
      return TSDB_CODE_SUCCESS;
    }
  }

  if (pQueryInfo->groupbyExpr.numOfGroupCols > 0) {
    // check if all the tags prj columns belongs to the group by columns
    if (onlyTagPrjFunction(pQueryInfo) && allTagPrjInGroupby(pQueryInfo)) {
      updateTagPrjFunction(pQueryInfo);
      return doAddGroupbyColumnsOnDemand(pCmd, pQueryInfo);
    }

    // check all query functions in selection clause, multi-output functions are not allowed
    size_t size = tscSqlExprNumOfExprs(pQueryInfo);
    for (int32_t i = 0; i < size; ++i) {
      SSqlExpr* pExpr = tscSqlExprGet(pQueryInfo, i);
      int32_t   functId = pExpr->functionId;

      /*
       * group by normal columns.
       * Check if the column projection is identical to the group by column or not
       */
      if (functId == TSDB_FUNC_PRJ && pExpr->colInfo.colId != PRIMARYKEY_TIMESTAMP_COL_INDEX) {
        bool qualified = false;
        for (int32_t j = 0; j < pQueryInfo->groupbyExpr.numOfGroupCols; ++j) {
          SColIndex* pColIndex = taosArrayGet(pQueryInfo->groupbyExpr.columnInfo, j);
          if (pColIndex->colId == pExpr->colInfo.colId) {
            qualified = true;
            break;
          }
        }

        if (!qualified) {
          return invalidSqlErrMsg(tscGetErrorMsgPayload(pCmd), msg2);
        }
      }

      if (IS_MULTIOUTPUT(aAggs[functId].nStatus) && functId != TSDB_FUNC_TOP && functId != TSDB_FUNC_BOTTOM &&
          functId != TSDB_FUNC_TAGPRJ && functId != TSDB_FUNC_PRJ) {
        return invalidSqlErrMsg(tscGetErrorMsgPayload(pCmd), msg1);
      }

      if (functId == TSDB_FUNC_COUNT && pExpr->colInfo.colIndex == TSDB_TBNAME_COLUMN_INDEX) {
        return invalidSqlErrMsg(tscGetErrorMsgPayload(pCmd), msg1);
      }
    }

    if (checkUpdateTagPrjFunctions(pQueryInfo, pCmd) != TSDB_CODE_SUCCESS) {
      return TSDB_CODE_TSC_INVALID_SQL;
    }

    /*
     * group by tag function must be not changed the function name, otherwise, the group operation may fail to
     * divide the subset of final result.
     */
    if (doAddGroupbyColumnsOnDemand(pCmd, pQueryInfo) != TSDB_CODE_SUCCESS) {
      return TSDB_CODE_TSC_INVALID_SQL;
    }

    // projection query on super table does not compatible with "group by" syntax
    if (tscNonOrderedProjectionQueryOnSTable(pQueryInfo, 0)) {
      return invalidSqlErrMsg(tscGetErrorMsgPayload(pCmd), msg3);
    }

    return TSDB_CODE_SUCCESS;
  } else {
    return checkUpdateTagPrjFunctions(pQueryInfo, pCmd);
  }
}
int32_t doLocalQueryProcess(SSqlCmd* pCmd, SQueryInfo* pQueryInfo, SQuerySQL* pQuerySql) {
  const char* msg1 = "only one expression allowed";
  const char* msg2 = "invalid expression in select clause";
  const char* msg3 = "invalid function";

  tSQLExprList* pExprList = pQuerySql->pSelection;
  if (pExprList->nExpr != 1) {
    return invalidSqlErrMsg(tscGetErrorMsgPayload(pCmd), msg1);
  }

  tSQLExpr* pExpr = pExprList->a[0].pNode;
  if (pExpr->operand.z == NULL) {
    return invalidSqlErrMsg(tscGetErrorMsgPayload(pCmd), msg2);
  }

  // TODO redefine the function
  SDNodeDynConfOption functionsInfo[5] = {{"database()", 10},
                                          {"server_version()", 16},
                                          {"server_status()", 15},
                                          {"client_version()", 16},
                                          {"current_user()", 14}};

  int32_t index = -1;
  for (int32_t i = 0; i < tListLen(functionsInfo); ++i) {
    if (strncasecmp(functionsInfo[i].name, pExpr->operand.z, functionsInfo[i].len) == 0 &&
        functionsInfo[i].len == pExpr->operand.n) {
      index = i;
      break;
    }
  }

  switch (index) {
    case 0:
      pQueryInfo->command = TSDB_SQL_CURRENT_DB;break;
    case 1:
      pQueryInfo->command = TSDB_SQL_SERV_VERSION;break;
      case 2:
      pQueryInfo->command = TSDB_SQL_SERV_STATUS;break;
    case 3:
      pQueryInfo->command = TSDB_SQL_CLI_VERSION;break;
    case 4:
      pQueryInfo->command = TSDB_SQL_CURRENT_USER;break;
    default: { return invalidSqlErrMsg(tscGetErrorMsgPayload(pCmd), msg3); }
  }
  
  SColumnIndex ind = {0};
  SSqlExpr* pExpr1 = tscSqlExprAppend(pQueryInfo, TSDB_FUNC_TAG_DUMMY, &ind, TSDB_DATA_TYPE_INT,
                                      tDataTypeDesc[TSDB_DATA_TYPE_INT].nSize, tDataTypeDesc[TSDB_DATA_TYPE_INT].nSize, false);
  
  const char* name = (pExprList->a[0].aliasName != NULL)? pExprList->a[0].aliasName:functionsInfo[index].name;
  tstrncpy(pExpr1->aliasName, name, tListLen(pExpr1->aliasName));
  
  return TSDB_CODE_SUCCESS;
}

// can only perform the parameters based on the macro definitation
int32_t tscCheckCreateDbParams(SSqlCmd* pCmd, SCMCreateDbMsg* pCreate) {
  char msg[512] = {0};

  if (pCreate->walLevel != -1 && (pCreate->walLevel < TSDB_MIN_WAL_LEVEL || pCreate->walLevel > TSDB_MAX_WAL_LEVEL)) {
    snprintf(msg, tListLen(msg), "invalid db option walLevel: %d, only 0-2 allowed", pCreate->walLevel);
    return invalidSqlErrMsg(tscGetErrorMsgPayload(pCmd), msg);
  }

  if (pCreate->replications != -1 &&
      (pCreate->replications < TSDB_MIN_DB_REPLICA_OPTION || pCreate->replications > TSDB_MAX_DB_REPLICA_OPTION)) {
    snprintf(msg, tListLen(msg), "invalid db option replications: %d valid range: [%d, %d]", pCreate->replications,
             TSDB_MIN_DB_REPLICA_OPTION, TSDB_MAX_DB_REPLICA_OPTION);
    return invalidSqlErrMsg(tscGetErrorMsgPayload(pCmd), msg);
  }

  if (pCreate->quorum != -1 &&
      (pCreate->quorum < TSDB_MIN_DB_REPLICA_OPTION || pCreate->quorum > TSDB_MAX_DB_REPLICA_OPTION)) {
    snprintf(msg, tListLen(msg), "invalid db option quorum: %d valid range: [%d, %d]", pCreate->quorum,
             TSDB_MIN_DB_REPLICA_OPTION, TSDB_MAX_DB_REPLICA_OPTION);
    return invalidSqlErrMsg(tscGetErrorMsgPayload(pCmd), msg);
  }

  int32_t val = htonl(pCreate->daysPerFile);
  if (val != -1 && (val < TSDB_MIN_DAYS_PER_FILE || val > TSDB_MAX_DAYS_PER_FILE)) {
    snprintf(msg, tListLen(msg), "invalid db option daysPerFile: %d valid range: [%d, %d]", val,
             TSDB_MIN_DAYS_PER_FILE, TSDB_MAX_DAYS_PER_FILE);
    return invalidSqlErrMsg(tscGetErrorMsgPayload(pCmd), msg);
  }

  val = htonl(pCreate->cacheBlockSize);
  if (val != -1 && (val < TSDB_MIN_CACHE_BLOCK_SIZE || val > TSDB_MAX_CACHE_BLOCK_SIZE)) {
    snprintf(msg, tListLen(msg), "invalid db option cacheBlockSize: %d valid range: [%d, %d]", val,
             TSDB_MIN_CACHE_BLOCK_SIZE, TSDB_MAX_CACHE_BLOCK_SIZE);
    return invalidSqlErrMsg(tscGetErrorMsgPayload(pCmd), msg);
  }

  val = htonl(pCreate->maxTables);
  if (val != -1 && (val < TSDB_MIN_TABLES || val > TSDB_MAX_TABLES)) {
    snprintf(msg, tListLen(msg), "invalid db option maxSessions: %d valid range: [%d, %d]", val,
             TSDB_MIN_TABLES, TSDB_MAX_TABLES);
    return invalidSqlErrMsg(tscGetErrorMsgPayload(pCmd), msg);
  }

  if (pCreate->precision != TSDB_TIME_PRECISION_MILLI && pCreate->precision != TSDB_TIME_PRECISION_MICRO) {
    snprintf(msg, tListLen(msg), "invalid db option timePrecision: %d valid value: [%d, %d]", pCreate->precision,
             TSDB_TIME_PRECISION_MILLI, TSDB_TIME_PRECISION_MICRO);
    return invalidSqlErrMsg(tscGetErrorMsgPayload(pCmd), msg);
  }

  val = htonl(pCreate->commitTime);
  if (val != -1 && (val < TSDB_MIN_COMMIT_TIME || val > TSDB_MAX_COMMIT_TIME)) {
    snprintf(msg, tListLen(msg), "invalid db option commitTime: %d valid range: [%d, %d]", val,
             TSDB_MIN_COMMIT_TIME, TSDB_MAX_COMMIT_TIME);
    return invalidSqlErrMsg(tscGetErrorMsgPayload(pCmd), msg);
  }

  val = htonl(pCreate->fsyncPeriod);
  if (val != -1 && (val < TSDB_MIN_FSYNC_PERIOD || val > TSDB_MAX_FSYNC_PERIOD)) {
    snprintf(msg, tListLen(msg), "invalid db option fsyncPeriod: %d valid range: [%d, %d]", val,
             TSDB_MIN_FSYNC_PERIOD, TSDB_MAX_FSYNC_PERIOD);
    return invalidSqlErrMsg(tscGetErrorMsgPayload(pCmd), msg);
  }

  if (pCreate->compression != -1 &&
      (pCreate->compression < TSDB_MIN_COMP_LEVEL || pCreate->compression > TSDB_MAX_COMP_LEVEL)) {
    snprintf(msg, tListLen(msg), "invalid db option compression: %d valid range: [%d, %d]", pCreate->compression,
             TSDB_MIN_COMP_LEVEL, TSDB_MAX_COMP_LEVEL);
    return invalidSqlErrMsg(tscGetErrorMsgPayload(pCmd), msg);
  }

  return TSDB_CODE_SUCCESS;
}

// for debug purpose
void tscPrintSelectClause(SSqlObj* pSql, int32_t subClauseIndex) {
  SQueryInfo* pQueryInfo = tscGetQueryInfoDetail(&pSql->cmd, subClauseIndex);

  int32_t size = (int32_t)tscSqlExprNumOfExprs(pQueryInfo);
  if (size == 0) {
    return;
  }

  int32_t totalBufSize = 1024;

  char    str[1024] = {0};
  int32_t offset = 0;

  offset += sprintf(str, "num:%d [", size);
  for (int32_t i = 0; i < size; ++i) {
    SSqlExpr* pExpr = tscSqlExprGet(pQueryInfo, i);

    char    tmpBuf[1024] = {0};
    int32_t tmpLen = 0;
    tmpLen =
        sprintf(tmpBuf, "%s(uid:%" PRId64 ", %d)", aAggs[pExpr->functionId].aName, pExpr->uid, pExpr->colInfo.colId);
    if (tmpLen + offset > totalBufSize) break;

    offset += sprintf(str + offset, "%s", tmpBuf);

    if (i < size - 1) {
      str[offset++] = ',';
    }
  }

  str[offset] = ']';
  tscDebug("%p select clause:%s", pSql, str);
}

int32_t doCheckForCreateTable(SSqlObj* pSql, int32_t subClauseIndex, SSqlInfo* pInfo) {
  const char* msg1 = "invalid table name";

  SSqlCmd*        pCmd = &pSql->cmd;
  SQueryInfo*     pQueryInfo = tscGetQueryInfoDetail(pCmd, subClauseIndex);
  STableMetaInfo* pTableMetaInfo = tscGetMetaInfo(pQueryInfo, 0);

  SCreateTableSQL* pCreateTable = pInfo->pCreateTableInfo;

  tFieldList* pFieldList = pCreateTable->colInfo.pColumns;
  tFieldList* pTagList = pCreateTable->colInfo.pTagColumns;

  assert(pFieldList != NULL);

  // if sql specifies db, use it, otherwise use default db
  SStrToken* pzTableName = &(pCreateTable->name);

  if (tscValidateName(pzTableName) != TSDB_CODE_SUCCESS) {
    return invalidSqlErrMsg(tscGetErrorMsgPayload(pCmd), msg1);
  }

  if (tscSetTableFullName(pTableMetaInfo, pzTableName, pSql) != TSDB_CODE_SUCCESS) {
    return TSDB_CODE_TSC_INVALID_SQL;
  }

  if (!validateTableColumnInfo(pFieldList, pCmd) ||
      (pTagList != NULL && !validateTagParams(pTagList, pFieldList, pCmd))) {
    return TSDB_CODE_TSC_INVALID_SQL;
  }

  int32_t col = 0;
  for (; col < pFieldList->nField; ++col) {
    tscFieldInfoAppend(&pQueryInfo->fieldsInfo, &pFieldList->p[col]);
  }

  pCmd->numOfCols = (int16_t)pFieldList->nField;

  if (pTagList != NULL) {  // create super table[optional]
    for (int32_t i = 0; i < pTagList->nField; ++i) {
      tscFieldInfoAppend(&pQueryInfo->fieldsInfo, &pTagList->p[i]);
    }

    pCmd->count = pTagList->nField;
  }

  return TSDB_CODE_SUCCESS;
}

int32_t doCheckForCreateFromStable(SSqlObj* pSql, SSqlInfo* pInfo) {
  const char* msg1 = "invalid table name";
  const char* msg3 = "tag value too long";
  const char* msg4 = "illegal value or data overflow";
  const char* msg5 = "tags number not matched";

  SSqlCmd* pCmd = &pSql->cmd;

  SCreateTableSQL* pCreateTable = pInfo->pCreateTableInfo;
  SQueryInfo*      pQueryInfo = tscGetQueryInfoDetail(pCmd, 0);

  // two table: the first one is for current table, and the secondary is for the super table.
  if (pQueryInfo->numOfTables < 2) {
    tscAddEmptyMetaInfo(pQueryInfo);
  }

  const int32_t TABLE_INDEX = 0;
  const int32_t STABLE_INDEX = 1;

  STableMetaInfo* pStableMeterMetaInfo = tscGetMetaInfo(pQueryInfo, STABLE_INDEX);

  // super table name, create table by using dst
  SStrToken* pToken = &(pCreateTable->usingInfo.stableName);

  if (tscValidateName(pToken) != TSDB_CODE_SUCCESS) {
    return invalidSqlErrMsg(tscGetErrorMsgPayload(pCmd), msg1);
  }

  if (tscSetTableFullName(pStableMeterMetaInfo, pToken, pSql) != TSDB_CODE_SUCCESS) {
    return TSDB_CODE_TSC_INVALID_SQL;
  }

  // get meter meta from mnode
  tstrncpy(pCreateTable->usingInfo.tagdata.name, pStableMeterMetaInfo->name, sizeof(pCreateTable->usingInfo.tagdata.name));
  tVariantList* pList = pInfo->pCreateTableInfo->usingInfo.pTagVals;

  int32_t code = tscGetTableMeta(pSql, pStableMeterMetaInfo);
  if (code != TSDB_CODE_SUCCESS) {
    return code;
  }

  if (tscGetNumOfTags(pStableMeterMetaInfo->pTableMeta) != pList->nExpr) {
    return invalidSqlErrMsg(tscGetErrorMsgPayload(pCmd), msg5);
  }

  // too long tag values will return invalid sql, not be truncated automatically
  SSchema* pTagSchema = tscGetTableTagSchema(pStableMeterMetaInfo->pTableMeta);

  STagData* pTag = &pCreateTable->usingInfo.tagdata;
  SKVRowBuilder kvRowBuilder = {0};
  if (tdInitKVRowBuilder(&kvRowBuilder) < 0) {
    return TSDB_CODE_TSC_OUT_OF_MEMORY;
  }

  int32_t ret = TSDB_CODE_SUCCESS;
  for (int32_t i = 0; i < pList->nExpr; ++i) {
    SSchema* pSchema = &pTagSchema[i];
    
    char tagVal[TSDB_MAX_TAGS_LEN];
    if (pSchema->type == TSDB_DATA_TYPE_BINARY || pSchema->type == TSDB_DATA_TYPE_NCHAR) {
      if (pList->a[i].pVar.nLen > pSchema->bytes) {
        tdDestroyKVRowBuilder(&kvRowBuilder);
        return invalidSqlErrMsg(tscGetErrorMsgPayload(pCmd), msg3);
      }
    }

    ret = tVariantDump(&(pList->a[i].pVar), tagVal, pSchema->type, true);

    // check again after the convert since it may be converted from binary to nchar.
    if (pSchema->type == TSDB_DATA_TYPE_BINARY || pSchema->type == TSDB_DATA_TYPE_NCHAR) {
      int16_t len = varDataTLen(tagVal);
      if (len > pSchema->bytes) {
        tdDestroyKVRowBuilder(&kvRowBuilder);
        return invalidSqlErrMsg(tscGetErrorMsgPayload(pCmd), msg3);
      }
    }

    if (ret != TSDB_CODE_SUCCESS) {
      tdDestroyKVRowBuilder(&kvRowBuilder);
      return invalidSqlErrMsg(tscGetErrorMsgPayload(pCmd), msg4);
    }



    tdAddColToKVRow(&kvRowBuilder, pSchema->colId, pSchema->type, tagVal);
  }

  SKVRow row = tdGetKVRowFromBuilder(&kvRowBuilder);
  tdDestroyKVRowBuilder(&kvRowBuilder);
  if (row == NULL) {
    return TSDB_CODE_TSC_OUT_OF_MEMORY;
  }
  tdSortKVRowByColIdx(row);
  pTag->dataLen = kvRowLen(row);
  kvRowCpy(pTag->data, row);
  free(row);

  // table name
  if (tscValidateName(&pInfo->pCreateTableInfo->name) != TSDB_CODE_SUCCESS) {
    return invalidSqlErrMsg(tscGetErrorMsgPayload(pCmd), msg1);
  }

  STableMetaInfo* pTableMeterMetaInfo = tscGetMetaInfo(pQueryInfo, TABLE_INDEX);
  ret = tscSetTableFullName(pTableMeterMetaInfo, &pInfo->pCreateTableInfo->name, pSql);
  if (ret != TSDB_CODE_SUCCESS) {
    return ret;
  }

  return TSDB_CODE_SUCCESS;
}

int32_t doCheckForStream(SSqlObj* pSql, SSqlInfo* pInfo) {
  const char* msg1 = "invalid table name";
  const char* msg2 = "table name too long";
  const char* msg3 = "fill only available for interval query";
  const char* msg4 = "fill option not supported in stream computing";
  const char* msg5 = "sql too long";  // todo ADD support
  const char* msg6 = "from missing in subclause";
  
  SSqlCmd*    pCmd = &pSql->cmd;
  SQueryInfo* pQueryInfo = tscGetQueryInfoDetail(pCmd, 0);
  assert(pQueryInfo->numOfTables == 1);

  SCreateTableSQL* pCreateTable = pInfo->pCreateTableInfo;
  STableMetaInfo*  pTableMetaInfo = tscGetMetaInfo(pQueryInfo, 0);

  // if sql specifies db, use it, otherwise use default db
  SStrToken* pzTableName = &(pCreateTable->name);
  SQuerySQL* pQuerySql = pCreateTable->pSelect;

  if (tscValidateName(pzTableName) != TSDB_CODE_SUCCESS) {
    return invalidSqlErrMsg(tscGetErrorMsgPayload(pCmd), msg1);
  }
  
  tVariantList* pSrcMeterName = pInfo->pCreateTableInfo->pSelect->from;
  if (pSrcMeterName == NULL || pSrcMeterName->nExpr == 0) {
    return invalidSqlErrMsg(tscGetErrorMsgPayload(pCmd), msg6);
  }
  
  tVariant* pVar = &pSrcMeterName->a[0].pVar;
  SStrToken srcToken = {.z = pVar->pz, .n = pVar->nLen, .type = TK_STRING};
  if (tscValidateName(&srcToken) != TSDB_CODE_SUCCESS) {
    return invalidSqlErrMsg(tscGetErrorMsgPayload(pCmd), msg1);
  }

  if (tscSetTableFullName(pTableMetaInfo, &srcToken, pSql) != TSDB_CODE_SUCCESS) {
    return invalidSqlErrMsg(tscGetErrorMsgPayload(pCmd), msg2);
  }

  int32_t code = tscGetTableMeta(pSql, pTableMetaInfo);
  if (code != TSDB_CODE_SUCCESS) {
    return code;
  }

  bool isSTable = UTIL_TABLE_IS_SUPER_TABLE(pTableMetaInfo);
  if (parseSelectClause(&pSql->cmd, 0, pQuerySql->pSelection, isSTable, false) != TSDB_CODE_SUCCESS) {
    return TSDB_CODE_TSC_INVALID_SQL;
  }

  if (pQuerySql->pWhere != NULL) {  // query condition in stream computing
    if (parseWhereClause(pQueryInfo, &pQuerySql->pWhere, pSql) != TSDB_CODE_SUCCESS) {
      return TSDB_CODE_TSC_INVALID_SQL;
    }
  }

  // set interval value
  if (parseIntervalClause(pCmd, pQueryInfo, pQuerySql) != TSDB_CODE_SUCCESS) {
    return TSDB_CODE_TSC_INVALID_SQL;
  } else {
    if ((pQueryInfo->interval.interval > 0) &&
        (validateFunctionsInIntervalOrGroupbyQuery(pCmd, pQueryInfo) != TSDB_CODE_SUCCESS)) {
      return TSDB_CODE_TSC_INVALID_SQL;
    }
  }

  // set the created table[stream] name
  if (tscSetTableFullName(pTableMetaInfo, pzTableName, pSql) != TSDB_CODE_SUCCESS) {
    return invalidSqlErrMsg(tscGetErrorMsgPayload(pCmd), msg1);
  }

  if (pQuerySql->selectToken.n > TSDB_MAX_SAVED_SQL_LEN) {
    return invalidSqlErrMsg(tscGetErrorMsgPayload(pCmd), msg5);
  }

  if (tsRewriteFieldNameIfNecessary(pCmd, pQueryInfo) != TSDB_CODE_SUCCESS) {
    return TSDB_CODE_TSC_INVALID_SQL;
  }

  pCmd->numOfCols = pQueryInfo->fieldsInfo.numOfOutput;

  if (validateSqlFunctionInStreamSql(pCmd, pQueryInfo) != TSDB_CODE_SUCCESS) {
    return TSDB_CODE_TSC_INVALID_SQL;
  }

  /*
   * check if fill operation is available, the fill operation is parsed and executed during query execution,
   * not here.
   */
  if (pQuerySql->fillType != NULL) {
    if (pQueryInfo->interval.interval == 0) {
      return invalidSqlErrMsg(tscGetErrorMsgPayload(pCmd), msg3);
    }

    tVariantListItem* pItem = &pQuerySql->fillType->a[0];
    if (pItem->pVar.nType == TSDB_DATA_TYPE_BINARY) {
      if (!((strncmp(pItem->pVar.pz, "none", 4) == 0 && pItem->pVar.nLen == 4) ||
            (strncmp(pItem->pVar.pz, "null", 4) == 0 && pItem->pVar.nLen == 4))) {
        return invalidSqlErrMsg(tscGetErrorMsgPayload(pCmd), msg4);
      }
    }
  }

  // set the number of stream table columns
  pCmd->numOfCols = pQueryInfo->fieldsInfo.numOfOutput;
  return TSDB_CODE_SUCCESS;
}

int32_t doCheckForQuery(SSqlObj* pSql, SQuerySQL* pQuerySql, int32_t index) {
  assert(pQuerySql != NULL && (pQuerySql->from == NULL || pQuerySql->from->nExpr > 0));

  const char* msg0  = "invalid table name";
  //const char* msg1  = "table name too long";
  const char* msg2  = "point interpolation query needs timestamp";
  const char* msg5  = "fill only available for interval query";
  const char* msg6  = "start(end) time of query range required or time range too large";
  const char* msg7  = "illegal number of tables in from clause";
  const char* msg8  = "too many columns in selection clause";
  const char* msg9  = "TWA query requires both the start and end time";
  const char* msg10 = "too many tables in from clause";
  const char* msg11 = "invalid table alias name";

  int32_t code = TSDB_CODE_SUCCESS;

  SSqlCmd* pCmd = &pSql->cmd;

  SQueryInfo*     pQueryInfo = tscGetQueryInfoDetail(pCmd, index);
  STableMetaInfo* pTableMetaInfo = tscGetMetaInfo(pQueryInfo, 0);
  if (pTableMetaInfo == NULL) {
    pTableMetaInfo = tscAddEmptyMetaInfo(pQueryInfo);
  }

  assert(pCmd->clauseIndex == index);

  // too many result columns not support order by in query
  if (pQuerySql->pSelection->nExpr > TSDB_MAX_COLUMNS) {
    return invalidSqlErrMsg(tscGetErrorMsgPayload(pCmd), msg8);
  }

  /*
   * handle the sql expression without from subclause
   * select current_database();
   * select server_version();
   * select client_version();
   * select server_state();
   */
  if (pQuerySql->from == NULL) {
    assert(pQuerySql->fillType == NULL && pQuerySql->pGroupby == NULL && pQuerySql->pWhere == NULL &&
           pQuerySql->pSortOrder == NULL);
    return doLocalQueryProcess(pCmd, pQueryInfo, pQuerySql);
  }

  if (pQuerySql->from->nExpr > TSDB_MAX_JOIN_TABLE_NUM * 2) {
    return invalidSqlErrMsg(tscGetErrorMsgPayload(pCmd), msg7);
  }

  pQueryInfo->command = TSDB_SQL_SELECT;

  if (pQuerySql->from->nExpr > 4) {
    return invalidSqlErrMsg(tscGetErrorMsgPayload(pCmd), msg10);
  }

  // set all query tables, which are maybe more than one.
  for (int32_t i = 0; i < pQuerySql->from->nExpr; ) {
    tVariant* pTableItem = &pQuerySql->from->a[i].pVar;

    if (pTableItem->nType != TSDB_DATA_TYPE_BINARY) {
      return invalidSqlErrMsg(tscGetErrorMsgPayload(pCmd), msg0);
    }

    pTableItem->nLen = strdequote(pTableItem->pz);

    SStrToken tableName = {.z = pTableItem->pz, .n = pTableItem->nLen, .type = TK_STRING};
    if (tscValidateName(&tableName) != TSDB_CODE_SUCCESS) {
      return invalidSqlErrMsg(tscGetErrorMsgPayload(pCmd), msg0);
    }

    if (pQueryInfo->numOfTables <= i/2) {  // more than one table
      tscAddEmptyMetaInfo(pQueryInfo);
    }

    STableMetaInfo* pTableMetaInfo1 = tscGetMetaInfo(pQueryInfo, i/2);

    SStrToken t = {.type = TSDB_DATA_TYPE_BINARY, .n = pTableItem->nLen, .z = pTableItem->pz};
    if (tscSetTableFullName(pTableMetaInfo1, &t, pSql) != TSDB_CODE_SUCCESS) {
      return TSDB_CODE_TSC_INVALID_SQL;
    }

    tVariant* pTableItem1 = &pQuerySql->from->a[i + 1].pVar;
    SStrToken aliasName = {.z = pTableItem1->pz, .n = pTableItem1->nLen, .type = TK_STRING};
    if (tscValidateName(&aliasName) != TSDB_CODE_SUCCESS) {
      return invalidSqlErrMsg(tscGetErrorMsgPayload(pCmd), msg11);
    }

    // has no table alias name
    if (memcmp(pTableItem->pz, pTableItem1->pz, pTableItem1->nLen) == 0) {
      extractTableName(pTableMetaInfo1->name, pTableMetaInfo1->aliasName);
    } else {
      tstrncpy(pTableMetaInfo1->aliasName, pTableItem1->pz, sizeof(pTableMetaInfo1->aliasName));
    }

    code = tscGetTableMeta(pSql, pTableMetaInfo1);
    if (code != TSDB_CODE_SUCCESS) {
      return code;
    }

    i += 2;
  }

  assert(pQueryInfo->numOfTables == pQuerySql->from->nExpr / 2);
  bool isSTable = false;
  
  if (UTIL_TABLE_IS_SUPER_TABLE(pTableMetaInfo)) {
    isSTable = true;
    code = tscGetSTableVgroupInfo(pSql, index);
    if (code != TSDB_CODE_SUCCESS) {
      return code;
    }
    
    TSDB_QUERY_SET_TYPE(pQueryInfo->type, TSDB_QUERY_TYPE_STABLE_QUERY);
  } else {
    TSDB_QUERY_SET_TYPE(pQueryInfo->type, TSDB_QUERY_TYPE_TABLE_QUERY);
  }

  // parse the group by clause in the first place
  if (parseGroupbyClause(pQueryInfo, pQuerySql->pGroupby, pCmd) != TSDB_CODE_SUCCESS) {
    return TSDB_CODE_TSC_INVALID_SQL;
  }

  // set where info
  STableComInfo tinfo = tscGetTableInfo(pTableMetaInfo->pTableMeta);

  if (pQuerySql->pWhere != NULL) {
    if (parseWhereClause(pQueryInfo, &pQuerySql->pWhere, pSql) != TSDB_CODE_SUCCESS) {
      return TSDB_CODE_TSC_INVALID_SQL;
    }

    pQuerySql->pWhere = NULL;
    if (tinfo.precision == TSDB_TIME_PRECISION_MILLI) {
      pQueryInfo->window.skey = pQueryInfo->window.skey / 1000;
      pQueryInfo->window.ekey = pQueryInfo->window.ekey / 1000;
    }
  } else {  // set the time rang
    if (pQuerySql->from->nExpr > 2) { // it is a join query, no wher clause is not allowed.
      return invalidSqlErrMsg(tscGetErrorMsgPayload(pCmd), "condition missing for join query ");
    }
  }

  int32_t joinQuery = (pQuerySql->from != NULL && pQuerySql->from->nExpr > 2);

  if (parseSelectClause(pCmd, index, pQuerySql->pSelection, isSTable, joinQuery) != TSDB_CODE_SUCCESS) {
    return TSDB_CODE_TSC_INVALID_SQL;
  }

  // set interval value
  if (parseIntervalClause(pCmd, pQueryInfo, pQuerySql) != TSDB_CODE_SUCCESS) {
    return TSDB_CODE_TSC_INVALID_SQL;
  } else {
    if ((pQueryInfo->interval.interval > 0) &&
        (validateFunctionsInIntervalOrGroupbyQuery(pCmd, pQueryInfo) != TSDB_CODE_SUCCESS)) {
      return TSDB_CODE_TSC_INVALID_SQL;
    }
  }

  // set order by info
  if (parseOrderbyClause(pCmd, pQueryInfo, pQuerySql, tscGetTableSchema(pTableMetaInfo->pTableMeta)) != TSDB_CODE_SUCCESS) {
    return TSDB_CODE_TSC_INVALID_SQL;
  }

  // user does not specified the query time window, twa is not allowed in such case.
  if ((pQueryInfo->window.skey == INT64_MIN || pQueryInfo->window.ekey == INT64_MAX ||
       (pQueryInfo->window.ekey == INT64_MAX / 1000 && tinfo.precision == TSDB_TIME_PRECISION_MILLI)) && tscIsTWAQuery(pQueryInfo)) {
    return invalidSqlErrMsg(tscGetErrorMsgPayload(pCmd), msg9);
  }

  // no result due to invalid query time range
  if (pQueryInfo->window.skey > pQueryInfo->window.ekey) {
    pQueryInfo->command = TSDB_SQL_RETRIEVE_EMPTY_RESULT;
    return TSDB_CODE_SUCCESS;
  }

  if (!hasTimestampForPointInterpQuery(pQueryInfo)) {
    return invalidSqlErrMsg(tscGetErrorMsgPayload(pCmd), msg2);
  }

  // in case of join query, time range is required.
  if (QUERY_IS_JOIN_QUERY(pQueryInfo->type)) {
    int64_t timeRange = ABS(pQueryInfo->window.skey - pQueryInfo->window.ekey);

    if (timeRange == 0 && pQueryInfo->window.skey == 0) {
      return invalidSqlErrMsg(tscGetErrorMsgPayload(pCmd), msg6);
    }
  }

  if ((code = parseLimitClause(pCmd, pQueryInfo, index, pQuerySql, pSql)) != TSDB_CODE_SUCCESS) {
    return code;
  }

  if ((code = doFunctionsCompatibleCheck(pCmd, pQueryInfo)) != TSDB_CODE_SUCCESS) {
    return code;
  }

  setColumnOffsetValueInResultset(pQueryInfo);

  /*
   * fill options are set at the end position, when all columns are set properly
   * the columns may be increased due to group by operation
   */
  if (pQuerySql->fillType != NULL) {
    if (pQueryInfo->interval.interval == 0 && (!tscIsPointInterpQuery(pQueryInfo))) {
      return invalidSqlErrMsg(tscGetErrorMsgPayload(pCmd), msg5);
    }

<<<<<<< HEAD
    if (pQueryInfo->intervalTime > 0 && pQueryInfo->intervalTimeUnit != 'n' && pQueryInfo->intervalTimeUnit != 'y') {
      // to avoid data overflow
      bool initialWindows = TSWINDOW_IS_EQUAL(pQueryInfo->window, TSWINDOW_INITIALIZER);
      if (initialWindows) {
        return invalidSqlErrMsg(tscGetErrorMsgPayload(pCmd), msg6);
      }

=======
    if (pQueryInfo->interval.interval > 0 && pQueryInfo->interval.intervalUnit != 'n' && pQueryInfo->interval.intervalUnit != 'y') {
>>>>>>> d3d0f60c
      int64_t timeRange = ABS(pQueryInfo->window.skey - pQueryInfo->window.ekey);
      // number of result is not greater than 10,000,000
      if ((timeRange == 0) || (timeRange / pQueryInfo->interval.interval) > MAX_INTERVAL_TIME_WINDOW) {
        return invalidSqlErrMsg(tscGetErrorMsgPayload(pCmd), msg6);
      }
    }

    int32_t ret = parseFillClause(pCmd, pQueryInfo, pQuerySql);
    if (ret != TSDB_CODE_SUCCESS) {
      return ret;
    }
  }

  return TSDB_CODE_SUCCESS;  // Does not build query message here
}

int32_t exprTreeFromSqlExpr(SSqlCmd* pCmd, tExprNode **pExpr, const tSQLExpr* pSqlExpr, SArray* pExprInfo, SQueryInfo* pQueryInfo, SArray* pCols) {
  tExprNode* pLeft = NULL;
  tExprNode* pRight= NULL;
  
  if (pSqlExpr->pLeft != NULL) {
    int32_t ret = exprTreeFromSqlExpr(pCmd, &pLeft, pSqlExpr->pLeft, pExprInfo, pQueryInfo, pCols);
    if (ret != TSDB_CODE_SUCCESS) {
      return ret;
    }
  }
  
  if (pSqlExpr->pRight != NULL) {
    int32_t ret = exprTreeFromSqlExpr(pCmd, &pRight, pSqlExpr->pRight, pExprInfo, pQueryInfo, pCols);
    if (ret != TSDB_CODE_SUCCESS) {
      return ret;
    }
  }

  if (pSqlExpr->pLeft == NULL && pSqlExpr->pRight == NULL && pSqlExpr->nSQLOptr == 0) {
    *pExpr = calloc(1, sizeof(tExprNode));
    return TSDB_CODE_SUCCESS;
  }
  
  if (pSqlExpr->pLeft == NULL) {
    if (pSqlExpr->nSQLOptr >= TK_BOOL && pSqlExpr->nSQLOptr <= TK_STRING) {
      *pExpr = calloc(1, sizeof(tExprNode));
      (*pExpr)->nodeType = TSQL_NODE_VALUE;
      (*pExpr)->pVal = calloc(1, sizeof(tVariant));
      
      tVariantAssign((*pExpr)->pVal, &pSqlExpr->val);
      return TSDB_CODE_SUCCESS;
    } else if (pSqlExpr->nSQLOptr >= TK_COUNT && pSqlExpr->nSQLOptr <= TK_AVG_IRATE) {
      // arithmetic expression on the results of aggregation functions
      *pExpr = calloc(1, sizeof(tExprNode));
      (*pExpr)->nodeType = TSQL_NODE_COL;
      (*pExpr)->pSchema = calloc(1, sizeof(SSchema));
      strncpy((*pExpr)->pSchema->name, pSqlExpr->operand.z, pSqlExpr->operand.n);
      
      // set the input column data byte and type.
      size_t size = taosArrayGetSize(pExprInfo);
      
      for (int32_t i = 0; i < size; ++i) {
        SSqlExpr* p1 = taosArrayGetP(pExprInfo, i);
        
        if (strcmp((*pExpr)->pSchema->name, p1->aliasName) == 0) {
          (*pExpr)->pSchema->type = (uint8_t)p1->resType;
          (*pExpr)->pSchema->bytes = p1->resBytes;
          break;
        }
      }
    } else if (pSqlExpr->nSQLOptr == TK_ID) { // column name, normal column arithmetic expression
      SColumnIndex index = {0};
      int32_t ret = getColumnIndexByName(pCmd, &pSqlExpr->colInfo, pQueryInfo, &index);
      if (ret != TSDB_CODE_SUCCESS) {
        return ret;
      }

      STableMeta* pTableMeta = tscGetMetaInfo(pQueryInfo, 0)->pTableMeta;
      int32_t numOfColumns = tscGetNumOfColumns(pTableMeta);

      *pExpr = calloc(1, sizeof(tExprNode));
      (*pExpr)->nodeType = TSQL_NODE_COL;
      (*pExpr)->pSchema = calloc(1, sizeof(SSchema));

      SSchema* pSchema = tscGetTableColumnSchema(pTableMeta, index.columnIndex);
      *(*pExpr)->pSchema = *pSchema;
  
      if (pCols != NULL) {  // record the involved columns
        SColIndex colIndex = {0};
        tstrncpy(colIndex.name, pSchema->name, sizeof(colIndex.name));
        colIndex.colId = pSchema->colId;
        colIndex.colIndex = index.columnIndex;
        colIndex.flag = (index.columnIndex >= numOfColumns)? 1:0;

        taosArrayPush(pCols, &colIndex);
      }
      
      return TSDB_CODE_SUCCESS;
    } else {
      return TSDB_CODE_TSC_INVALID_SQL;
    }
    
  } else {
    *pExpr = (tExprNode *)calloc(1, sizeof(tExprNode));
    (*pExpr)->nodeType = TSQL_NODE_EXPR;
    
    (*pExpr)->_node.hasPK = false;
    (*pExpr)->_node.pLeft = pLeft;
    (*pExpr)->_node.pRight = pRight;
    
    SStrToken t = {.type = pSqlExpr->nSQLOptr};
    (*pExpr)->_node.optr = getBinaryExprOptr(&t);
    
    assert((*pExpr)->_node.optr != 0);

    // check for dividing by 0
    if ((*pExpr)->_node.optr == TSDB_BINARY_OP_DIVIDE) {
      if (pRight->nodeType == TSQL_NODE_VALUE) {
        if (pRight->pVal->nType == TSDB_DATA_TYPE_INT && pRight->pVal->i64Key == 0) {
          return TSDB_CODE_TSC_INVALID_SQL;
        } else if (pRight->pVal->nType == TSDB_DATA_TYPE_FLOAT && pRight->pVal->dKey == 0) {
          return TSDB_CODE_TSC_INVALID_SQL;
        }
      }
    }

    // NOTE: binary|nchar data allows the >|< type filter
    if ((*pExpr)->_node.optr != TSDB_RELATION_EQUAL && (*pExpr)->_node.optr != TSDB_RELATION_NOT_EQUAL) {
      if (pRight != NULL && pRight->nodeType == TSQL_NODE_VALUE) {
        if (pRight->pVal->nType == TSDB_DATA_TYPE_BOOL) {
          return TSDB_CODE_TSC_INVALID_SQL;
        }
      }
    }
  }
  
  return TSDB_CODE_SUCCESS;
}

bool hasNormalColumnFilter(SQueryInfo* pQueryInfo) {
  size_t numOfCols = taosArrayGetSize(pQueryInfo->colList);
  for (int32_t i = 0; i < numOfCols; ++i) {
    SColumn* pCol = taosArrayGetP(pQueryInfo->colList, i);
    if (pCol->numOfFilters > 0) {
      return true;
    }
  }

  return false;
}<|MERGE_RESOLUTION|>--- conflicted
+++ resolved
@@ -6301,17 +6301,12 @@
       return invalidSqlErrMsg(tscGetErrorMsgPayload(pCmd), msg5);
     }
 
-<<<<<<< HEAD
-    if (pQueryInfo->intervalTime > 0 && pQueryInfo->intervalTimeUnit != 'n' && pQueryInfo->intervalTimeUnit != 'y') {
-      // to avoid data overflow
+    if (pQueryInfo->interval.interval > 0 && pQueryInfo->interval.intervalUnit != 'n' && pQueryInfo->interval.intervalUnit != 'y') {
       bool initialWindows = TSWINDOW_IS_EQUAL(pQueryInfo->window, TSWINDOW_INITIALIZER);
       if (initialWindows) {
         return invalidSqlErrMsg(tscGetErrorMsgPayload(pCmd), msg6);
       }
 
-=======
-    if (pQueryInfo->interval.interval > 0 && pQueryInfo->interval.intervalUnit != 'n' && pQueryInfo->interval.intervalUnit != 'y') {
->>>>>>> d3d0f60c
       int64_t timeRange = ABS(pQueryInfo->window.skey - pQueryInfo->window.ekey);
       // number of result is not greater than 10,000,000
       if ((timeRange == 0) || (timeRange / pQueryInfo->interval.interval) > MAX_INTERVAL_TIME_WINDOW) {
