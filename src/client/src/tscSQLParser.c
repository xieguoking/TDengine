--- conflicted
+++ resolved
@@ -8303,19 +8303,6 @@
       strncpy(pTableMetaInfo->aliasName, tNameGetTableName(&pTableMetaInfo->name), tListLen(pTableMetaInfo->aliasName));
     }
 
-<<<<<<< HEAD
-    const char* name = tNameGetTableName(&pTableMetaInfo->name);
-    STableMetaVgroupInfo* p = taosHashGet(pCmd->pTableMetaMap, name, strlen(name));
-    if(!p){
-      tscError("taosHashGet meta null. name:%s", name);
-      return TSDB_CODE_TSC_APP_ERROR;
-    }
-    pTableMetaInfo->pTableMeta = tscTableMetaDup(p->pTableMeta);
-    assert(pTableMetaInfo->pTableMeta != NULL);
-
-    if (p->pVgroupInfo != NULL) {
-      pTableMetaInfo->vgroupList = tscVgroupsInfoDup(p->pVgroupInfo);
-=======
     char fname[TSDB_TABLE_FNAME_LEN] = {0};
     tNameExtractFullName(&pTableMetaInfo->name, fname);
     STableMetaVgroupInfo* p = taosHashGet(pCmd->pTableMetaMap, fname, strnlen(fname, TSDB_TABLE_FNAME_LEN));
@@ -8350,7 +8337,6 @@
           pVgroup->epAddr[k].fqdn = strndup(existVgroupInfo.ep[k].fqdn, TSDB_FQDN_LEN);
         }
       }
->>>>>>> 3aa6acfc
     }
   }
 
