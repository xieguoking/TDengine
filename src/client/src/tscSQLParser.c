--- conflicted
+++ resolved
@@ -5690,12 +5690,7 @@
 
 
 
-<<<<<<< HEAD
 int32_t validateWhereNode(SQueryInfo* pQueryInfo, tSqlExpr** pExpr, SSqlObj* pSql, bool joinQuery) {
-=======
-int32_t
-validateWhereNode(SQueryInfo* pQueryInfo, tSqlExpr** pExpr, SSqlObj* pSql) {
->>>>>>> 2c07dd5d
   if (pExpr == NULL) {
     return TSDB_CODE_SUCCESS;
   }
