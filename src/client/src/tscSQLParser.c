/*
 * Copyright (c) 2019 TAOS Data, Inc. <jhtao@taosdata.com>
 *
 * This program is free software: you can use, redistribute, and/or modify
 * it under the terms of the GNU Affero General Public License, version 3
 * or later ("AGPL"), as published by the Free Software Foundation.
 *
 * This program is distributed in the hope that it will be useful, but WITHOUT
 * ANY WARRANTY; without even the implied warranty of MERCHANTABILITY or
 * FITNESS FOR A PARTICULAR PURPOSE.
 *
 * You should have received a copy of the GNU Affero General Public License
 * along with this program. If not, see <http://www.gnu.org/licenses/>.
 */

#ifndef __APPLE__
#define _BSD_SOURCE
#define _XOPEN_SOURCE 500
#define _DEFAULT_SOURCE
#define _GNU_SOURCE
#endif // __APPLE__

#include "os.h"
#include "ttype.h"
#include "texpr.h"
#include "taos.h"
#include "taosmsg.h"
#include "tcompare.h"
#include "tname.h"
#include "tscLog.h"
#include "tscUtil.h"
#include "tschemautil.h"
#include "tsclient.h"
#include "tstoken.h"
#include "tstrbuild.h"
#include "ttokendef.h"

#define DEFAULT_PRIMARY_TIMESTAMP_COL_NAME "_c0"

#define TSWINDOW_IS_EQUAL(t1, t2) (((t1).skey == (t2).skey) && ((t1).ekey == (t2).ekey))

// -1 is tbname column index, so here use the -3 as the initial value
#define COLUMN_INDEX_INITIAL_VAL (-3)
#define COLUMN_INDEX_INITIALIZER \
  { COLUMN_INDEX_INITIAL_VAL, COLUMN_INDEX_INITIAL_VAL }
#define COLUMN_INDEX_VALIDE(index) (((index).tableIndex >= 0) && ((index).columnIndex >= TSDB_BLOCK_DIST_COLUMN_INDEX))
#define TBNAME_LIST_SEP ","

typedef struct SColumnList {  // todo refactor
  int32_t      num;
  SColumnIndex ids[TSDB_MAX_COLUMNS];
} SColumnList;

typedef struct SConvertFunc {
  int32_t originFuncId;
  int32_t execFuncId;
} SConvertFunc;

static SSqlExpr* doAddProjectCol(SQueryInfo* pQueryInfo, int32_t colIndex, int32_t tableIndex);

static int32_t setShowInfo(SSqlObj* pSql, SSqlInfo* pInfo);
static char*   getAccountId(SSqlObj* pSql);

static bool has(SArray* pFieldList, int32_t startIdx, const char* name);
static char* cloneCurrentDBName(SSqlObj* pSql);
static bool hasSpecifyDB(SStrToken* pTableName);
static bool validateTableColumnInfo(SArray* pFieldList, SSqlCmd* pCmd);
static bool validateTagParams(SArray* pTagsList, SArray* pFieldList, SSqlCmd* pCmd);

static int32_t setObjFullName(char* fullName, const char* account, SStrToken* pDB, SStrToken* tableName, int32_t* len);

static void getColumnName(tSqlExprItem* pItem, char* resultFieldName, int32_t nameLength);

static int32_t addExprAndResultField(SSqlCmd* pCmd, SQueryInfo* pQueryInfo, int32_t colIndex, tSqlExprItem* pItem, bool finalResult);
static int32_t insertResultField(SQueryInfo* pQueryInfo, int32_t outputIndex, SColumnList* pIdList, int16_t bytes,
                                 int8_t type, char* fieldName, SSqlExpr* pSqlExpr);

static uint8_t convertOptr(SStrToken *pToken);

static int32_t parseSelectClause(SSqlCmd* pCmd, int32_t clauseIndex, SArray* pSelectList, bool isSTable, bool joinQuery, bool timeWindowQuery);

static bool validateIpAddress(const char* ip, size_t size);
static bool hasUnsupportFunctionsForSTableQuery(SSqlCmd* pCmd, SQueryInfo* pQueryInfo);
static bool functionCompatibleCheck(SQueryInfo* pQueryInfo, bool joinQuery, bool twQuery);

static int32_t parseGroupbyClause(SQueryInfo* pQueryInfo, SArray* pList, SSqlCmd* pCmd);

static int32_t parseIntervalClause(SSqlObj* pSql, SQueryInfo* pQueryInfo, SQuerySqlNode* pQuerySqlNode);
static int32_t parseIntervalOffset(SSqlCmd* pCmd, SQueryInfo* pQueryInfo, SStrToken* offsetToken);
static int32_t parseSlidingClause(SSqlCmd* pCmd, SQueryInfo* pQueryInfo, SStrToken* pSliding);

static int32_t addProjectionExprAndResultField(SSqlCmd* pCmd, SQueryInfo* pQueryInfo, tSqlExprItem* pItem);

static int32_t parseWhereClause(SQueryInfo* pQueryInfo, tSqlExpr** pExpr, SSqlObj* pSql);
static int32_t parseFillClause(SSqlCmd* pCmd, SQueryInfo* pQueryInfo, SQuerySqlNode* pQuerySQL);
static int32_t parseOrderbyClause(SSqlCmd* pCmd, SQueryInfo* pQueryInfo, SQuerySqlNode* pQuerySqlNode, SSchema* pSchema);

static int32_t tsRewriteFieldNameIfNecessary(SSqlCmd* pCmd, SQueryInfo* pQueryInfo);
static int32_t setAlterTableInfo(SSqlObj* pSql, struct SSqlInfo* pInfo);
static int32_t validateSqlFunctionInStreamSql(SSqlCmd* pCmd, SQueryInfo* pQueryInfo);
static int32_t validateFunctionsInIntervalOrGroupbyQuery(SSqlCmd* pCmd, SQueryInfo* pQueryInfo);
static int32_t validateArithmeticSQLExpr(SSqlCmd* pCmd, tSqlExpr* pExpr, SQueryInfo* pQueryInfo, SColumnList* pList, int32_t* type);
static int32_t validateEp(char* ep);
static int32_t validateDNodeConfig(SMiscInfo* pOptions);
static int32_t validateLocalConfig(SMiscInfo* pOptions);
static int32_t validateColumnName(char* name);
static int32_t setKillInfo(SSqlObj* pSql, struct SSqlInfo* pInfo, int32_t killType);

static bool validateOneTags(SSqlCmd* pCmd, TAOS_FIELD* pTagField);
static bool hasTimestampForPointInterpQuery(SQueryInfo* pQueryInfo);
static bool hasNormalColumnFilter(SQueryInfo* pQueryInfo);

static int32_t parseLimitClause(SSqlCmd* pCmd, SQueryInfo* pQueryInfo, int32_t index, SQuerySqlNode* pQuerySqlNode, SSqlObj* pSql);
static int32_t parseCreateDBOptions(SSqlCmd* pCmd, SCreateDbInfo* pCreateDbSql);
static int32_t getColumnIndexByName(SSqlCmd* pCmd, const SStrToken* pToken, SQueryInfo* pQueryInfo, SColumnIndex* pIndex);
static int32_t getTableIndexByName(SStrToken* pToken, SQueryInfo* pQueryInfo, SColumnIndex* pIndex);

static int32_t getTableIndexImpl(SStrToken* pTableToken, SQueryInfo* pQueryInfo, SColumnIndex* pIndex);
static int32_t doFunctionsCompatibleCheck(SSqlCmd* pCmd, SQueryInfo* pQueryInfo);
static int32_t doLocalQueryProcess(SSqlCmd* pCmd, SQueryInfo* pQueryInfo, SQuerySqlNode* pQuerySqlNode);
static int32_t tscCheckCreateDbParams(SSqlCmd* pCmd, SCreateDbMsg* pCreate);

static SColumnList getColumnList(int32_t num, int16_t tableIndex, int32_t columnIndex);

static int32_t doCheckForCreateTable(SSqlObj* pSql, int32_t subClauseIndex, SSqlInfo* pInfo);
static int32_t doCheckForCreateFromStable(SSqlObj* pSql, SSqlInfo* pInfo);
static int32_t doCheckForStream(SSqlObj* pSql, SSqlInfo* pInfo);
static int32_t doValidateSqlNode(SSqlObj* pSql, SQuerySqlNode* pQuerySqlNode, int32_t index);
static int32_t exprTreeFromSqlExpr(SSqlCmd* pCmd, tExprNode **pExpr, const tSqlExpr* pSqlExpr, SQueryInfo* pQueryInfo, SArray* pCols, int64_t *uid);
static bool    validateDebugFlag(int32_t v);

static bool    isTimeWindowQuery(SQueryInfo* pQueryInfo) {
  return pQueryInfo->interval.interval > 0 || pQueryInfo->sessionWindow.gap > 0;
}

int16_t getNewResColId(SQueryInfo* pQueryInfo) {
  return pQueryInfo->resColumnId--;
}

static uint8_t convertOptr(SStrToken *pToken) {
  switch (pToken->type) {
    case TK_LT:
      return TSDB_RELATION_LESS;
    case TK_LE:
      return TSDB_RELATION_LESS_EQUAL;
    case TK_GT:
      return TSDB_RELATION_GREATER;
    case TK_GE:
      return TSDB_RELATION_GREATER_EQUAL;
    case TK_NE:
      return TSDB_RELATION_NOT_EQUAL;
    case TK_AND:
      return TSDB_RELATION_AND;
    case TK_OR:
      return TSDB_RELATION_OR;
    case TK_EQ:
      return TSDB_RELATION_EQUAL;
    case TK_PLUS:
      return TSDB_BINARY_OP_ADD;
    case TK_MINUS:
      return TSDB_BINARY_OP_SUBTRACT;
    case TK_STAR:
      return TSDB_BINARY_OP_MULTIPLY;
    case TK_SLASH:
    case TK_DIVIDE:
      return TSDB_BINARY_OP_DIVIDE;
    case TK_REM:
      return TSDB_BINARY_OP_REMAINDER;
    case TK_LIKE:
      return TSDB_RELATION_LIKE;
    case TK_ISNULL:
      return TSDB_RELATION_ISNULL;
    case TK_NOTNULL:
      return TSDB_RELATION_NOTNULL;
    default: { return 0; }
  }
}

static bool validateDebugFlag(int32_t v) {
  const static int validFlag[] = {131, 135, 143};

  for (int i = 0; i < tListLen(validFlag); i++) {
    if (v == validFlag[i]) {
        return true;
    }
  }
  return false;
}
/*
 * Used during parsing query sql. Since the query sql usually small in length, error position
 * is not needed in the final error message.
 */
static int32_t invalidSqlErrMsg(char* dstBuffer, const char* errMsg) {
  return tscInvalidSQLErrMsg(dstBuffer, errMsg, NULL);
}

static int setColumnFilterInfoForTimestamp(SSqlCmd* pCmd, SQueryInfo* pQueryInfo, tVariant* pVar) {
  int64_t     time = 0;
  const char* msg = "invalid timestamp";

  strdequote(pVar->pz);
  char*           seg = strnchr(pVar->pz, '-', pVar->nLen, false);
  STableMetaInfo* pTableMetaInfo = tscGetMetaInfo(pQueryInfo, 0);

  STableComInfo tinfo = tscGetTableInfo(pTableMetaInfo->pTableMeta);
  
  if (seg != NULL) {
    if (taosParseTime(pVar->pz, &time, pVar->nLen, tinfo.precision, tsDaylight) != TSDB_CODE_SUCCESS) {
      return invalidSqlErrMsg(tscGetErrorMsgPayload(pCmd), msg);
    }
  } else {
    if (tVariantDump(pVar, (char*)&time, TSDB_DATA_TYPE_BIGINT, true)) {
      return invalidSqlErrMsg(tscGetErrorMsgPayload(pCmd), msg);
    }
  }

  tVariantDestroy(pVar);
  tVariantCreateFromBinary(pVar, (char*)&time, 0, TSDB_DATA_TYPE_BIGINT);

  return TSDB_CODE_SUCCESS;
}

static int32_t handlePassword(SSqlCmd* pCmd, SStrToken* pPwd) {
  const char* msg1 = "password can not be empty";
  const char* msg2 = "name or password too long";
  const char* msg3 = "password needs single quote marks enclosed";

  if (pPwd->type != TK_STRING) {
    return invalidSqlErrMsg(tscGetErrorMsgPayload(pCmd), msg3);
  }

  strdequote(pPwd->z);
  pPwd->n = (uint32_t)strtrim(pPwd->z);  // trim space before and after passwords

  if (pPwd->n <= 0) {
    return invalidSqlErrMsg(tscGetErrorMsgPayload(pCmd), msg1);
  }

  if (pPwd->n >= TSDB_KEY_LEN) {
    return invalidSqlErrMsg(tscGetErrorMsgPayload(pCmd), msg2);
  }

  return TSDB_CODE_SUCCESS;
}

int32_t tscToSQLCmd(SSqlObj* pSql, struct SSqlInfo* pInfo) {
  if (pInfo == NULL || pSql == NULL) {
    return TSDB_CODE_TSC_APP_ERROR;
  }

  SSqlCmd* pCmd = &pSql->cmd;
  SSqlRes* pRes = &pSql->res;

  int32_t code = TSDB_CODE_SUCCESS;
  if (!pInfo->valid || terrno == TSDB_CODE_TSC_SQL_SYNTAX_ERROR) {
    terrno = TSDB_CODE_SUCCESS;  // clear the error number
    return tscSQLSyntaxErrMsg(tscGetErrorMsgPayload(pCmd), NULL, pInfo->msg);
  }

  SQueryInfo* pQueryInfo = tscGetQueryInfoDetailSafely(pCmd, pCmd->clauseIndex);
  if (pQueryInfo == NULL) {
    pRes->code = terrno;
    return pRes->code;
  }

  STableMetaInfo* pTableMetaInfo = (pQueryInfo->numOfTables == 0)? tscAddEmptyMetaInfo(pQueryInfo) : pQueryInfo->pTableMetaInfo[0];
  if (pTableMetaInfo == NULL) {
    pRes->code = TSDB_CODE_TSC_OUT_OF_MEMORY;
    return pRes->code;
  }

  pCmd->command = pInfo->type;

  switch (pInfo->type) {
    case TSDB_SQL_DROP_TABLE:
    case TSDB_SQL_DROP_USER:
    case TSDB_SQL_DROP_ACCT:
    case TSDB_SQL_DROP_DNODE:
    case TSDB_SQL_DROP_DB: {
      const char* msg2 = "invalid name";
      const char* msg3 = "param name too long";
      const char* msg4 = "table is not super table";

      SStrToken* pzName = taosArrayGet(pInfo->pMiscInfo->a, 0);
      if ((pInfo->type != TSDB_SQL_DROP_DNODE) && (tscValidateName(pzName) != TSDB_CODE_SUCCESS)) {
        return invalidSqlErrMsg(tscGetErrorMsgPayload(pCmd), msg2);
      }

      if (pInfo->type == TSDB_SQL_DROP_DB) {
        assert(taosArrayGetSize(pInfo->pMiscInfo->a) == 1);
        code = tNameSetDbName(&pTableMetaInfo->name, getAccountId(pSql), pzName);
        if (code != TSDB_CODE_SUCCESS) {
          return invalidSqlErrMsg(tscGetErrorMsgPayload(pCmd), msg2);
        }

      } else if (pInfo->type == TSDB_SQL_DROP_TABLE) {
        assert(taosArrayGetSize(pInfo->pMiscInfo->a) == 1);

        code = tscSetTableFullName(pTableMetaInfo, pzName, pSql);
        if(code != TSDB_CODE_SUCCESS) {
          return code; 
        }

        if (pInfo->pMiscInfo->tableType == TSDB_SUPER_TABLE) {
          code = tscGetTableMeta(pSql, pTableMetaInfo);
          if (code != TSDB_CODE_SUCCESS) {
            return code;
          }

          if (!UTIL_TABLE_IS_SUPER_TABLE(pTableMetaInfo)) {
            return invalidSqlErrMsg(tscGetErrorMsgPayload(pCmd), msg4);
          }
        }
        
      } else if (pInfo->type == TSDB_SQL_DROP_DNODE) {
        pzName->n = strdequote(pzName->z);
        strncpy(pCmd->payload, pzName->z, pzName->n);
      } else {  // drop user/account
        if (pzName->n >= TSDB_USER_LEN) {
          return invalidSqlErrMsg(tscGetErrorMsgPayload(pCmd), msg3);
        }

        strncpy(pCmd->payload, pzName->z, pzName->n);
      }

      break;
    }

    case TSDB_SQL_USE_DB: {
      const char* msg = "invalid db name";
      SStrToken* pToken = taosArrayGet(pInfo->pMiscInfo->a, 0);

      if (tscValidateName(pToken) != TSDB_CODE_SUCCESS) {
        return invalidSqlErrMsg(tscGetErrorMsgPayload(pCmd), msg);
      }

      int32_t ret = tNameSetDbName(&pTableMetaInfo->name, getAccountId(pSql), pToken);
      if (ret != TSDB_CODE_SUCCESS) {
        return invalidSqlErrMsg(tscGetErrorMsgPayload(pCmd), msg);
      }

      break;
    }

    case TSDB_SQL_RESET_CACHE: {
      return TSDB_CODE_SUCCESS;
    }

    case TSDB_SQL_SHOW: {
      if (setShowInfo(pSql, pInfo) != TSDB_CODE_SUCCESS) {
        return TSDB_CODE_TSC_INVALID_SQL;
      }

      break;
    }

    case TSDB_SQL_ALTER_DB:
    case TSDB_SQL_CREATE_DB: {
      const char* msg1 = "invalid db name";
      const char* msg2 = "name too long";

      SCreateDbInfo* pCreateDB = &(pInfo->pMiscInfo->dbOpt);
      if (tscValidateName(&pCreateDB->dbname) != TSDB_CODE_SUCCESS) {
        return invalidSqlErrMsg(tscGetErrorMsgPayload(pCmd), msg1);
      }

      int32_t ret = tNameSetDbName(&pTableMetaInfo->name, getAccountId(pSql), &(pCreateDB->dbname));
      if (ret != TSDB_CODE_SUCCESS) {
        return invalidSqlErrMsg(tscGetErrorMsgPayload(pCmd), msg2);
      }

      if (parseCreateDBOptions(pCmd, pCreateDB) != TSDB_CODE_SUCCESS) {
        return TSDB_CODE_TSC_INVALID_SQL;
      }

      break;
    }

    case TSDB_SQL_CREATE_DNODE: {
      const char* msg = "invalid host name (ip address)";

      if (taosArrayGetSize(pInfo->pMiscInfo->a) > 1) {
        return invalidSqlErrMsg(tscGetErrorMsgPayload(pCmd), msg);
      }

      SStrToken* id = taosArrayGet(pInfo->pMiscInfo->a, 0);
      id->n = strdequote(id->z);
      break;
    }

    case TSDB_SQL_CREATE_ACCT:
    case TSDB_SQL_ALTER_ACCT: {
      const char* msg1 = "invalid state option, available options[no, r, w, all]";
      const char* msg2 = "invalid user/account name";
      const char* msg3 = "name too long";

      SStrToken* pName = &pInfo->pMiscInfo->user.user;
      SStrToken* pPwd = &pInfo->pMiscInfo->user.passwd;

      if (handlePassword(pCmd, pPwd) != TSDB_CODE_SUCCESS) {
        return TSDB_CODE_TSC_INVALID_SQL;
      }

      if (pName->n >= TSDB_USER_LEN) {
        return invalidSqlErrMsg(tscGetErrorMsgPayload(pCmd), msg3);
      }

      if (tscValidateName(pName) != TSDB_CODE_SUCCESS) {
        return invalidSqlErrMsg(tscGetErrorMsgPayload(pCmd), msg2);
      }

      SCreateAcctInfo* pAcctOpt = &pInfo->pMiscInfo->acctOpt;
      if (pAcctOpt->stat.n > 0) {
        if (pAcctOpt->stat.z[0] == 'r' && pAcctOpt->stat.n == 1) {
        } else if (pAcctOpt->stat.z[0] == 'w' && pAcctOpt->stat.n == 1) {
        } else if (strncmp(pAcctOpt->stat.z, "all", 3) == 0 && pAcctOpt->stat.n == 3) {
        } else if (strncmp(pAcctOpt->stat.z, "no", 2) == 0 && pAcctOpt->stat.n == 2) {
        } else {
          return invalidSqlErrMsg(tscGetErrorMsgPayload(pCmd), msg1);
        }
      }

      break;
    }

    case TSDB_SQL_DESCRIBE_TABLE: {
      const char* msg1 = "invalid table name";
      const char* msg2 = "table name too long";

      SStrToken* pToken = taosArrayGet(pInfo->pMiscInfo->a, 0);
      if (tscValidateName(pToken) != TSDB_CODE_SUCCESS) {
        return invalidSqlErrMsg(tscGetErrorMsgPayload(pCmd), msg1);
      }

      if (!tscValidateTableNameLength(pToken->n)) {
        return invalidSqlErrMsg(tscGetErrorMsgPayload(pCmd), msg2);
      }

      // additional msg has been attached already
      code = tscSetTableFullName(pTableMetaInfo, pToken, pSql);
      if (code != TSDB_CODE_SUCCESS) {
        return code;
      }

      return tscGetTableMeta(pSql, pTableMetaInfo);
    }
    case TSDB_SQL_SHOW_CREATE_TABLE: {
      const char* msg1 = "invalid table name";
      const char* msg2 = "table name is too long";

      SStrToken* pToken = taosArrayGet(pInfo->pMiscInfo->a, 0);
      if (tscValidateName(pToken) != TSDB_CODE_SUCCESS) {
        return invalidSqlErrMsg(tscGetErrorMsgPayload(pCmd), msg1);
      }

      if (!tscValidateTableNameLength(pToken->n)) {
        return invalidSqlErrMsg(tscGetErrorMsgPayload(pCmd), msg2);
      }

      code = tscSetTableFullName(pTableMetaInfo, pToken, pSql);
      if (code != TSDB_CODE_SUCCESS) {
        return code;
      }

      return tscGetTableMeta(pSql, pTableMetaInfo);
    }
    case TSDB_SQL_SHOW_CREATE_DATABASE: {
      const char* msg1 = "invalid database name";

      SStrToken* pToken = taosArrayGet(pInfo->pMiscInfo->a, 0);
      if (tscValidateName(pToken) != TSDB_CODE_SUCCESS) {
        return invalidSqlErrMsg(tscGetErrorMsgPayload(pCmd), msg1);
      }

      if (pToken->n > TSDB_DB_NAME_LEN) {
        return invalidSqlErrMsg(tscGetErrorMsgPayload(pCmd), msg1);
      }

      return tscSetTableFullName(pTableMetaInfo, pToken, pSql);
    }
    case TSDB_SQL_CFG_DNODE: {
      const char* msg2 = "invalid configure options or values, such as resetlog / debugFlag 135 / balance 'vnode:2-dnode:2' / monitor 1 ";
      const char* msg3 = "invalid dnode ep";

      /* validate the ip address */
      SMiscInfo* pMiscInfo = pInfo->pMiscInfo;

      /* validate the parameter names and options */
      if (validateDNodeConfig(pMiscInfo) != TSDB_CODE_SUCCESS) {
        return invalidSqlErrMsg(tscGetErrorMsgPayload(pCmd), msg2);
      }

      char* pMsg = pCmd->payload;

      SCfgDnodeMsg* pCfg = (SCfgDnodeMsg*)pMsg;

      SStrToken* t0 = taosArrayGet(pMiscInfo->a, 0);
      SStrToken* t1 = taosArrayGet(pMiscInfo->a, 1);

      t0->n = strdequote(t0->z);
      strncpy(pCfg->ep, t0->z, t0->n);

      if (validateEp(pCfg->ep) != TSDB_CODE_SUCCESS) {
        return invalidSqlErrMsg(tscGetErrorMsgPayload(pCmd), msg3);
      }

      strncpy(pCfg->config, t1->z, t1->n);

      if (taosArrayGetSize(pMiscInfo->a) == 3) {
        SStrToken* t2 = taosArrayGet(pMiscInfo->a, 2);

        pCfg->config[t1->n] = ' ';  // add sep
        strncpy(&pCfg->config[t1->n + 1], t2->z, t2->n);
      }

      break;
    }

    case TSDB_SQL_CREATE_USER:
    case TSDB_SQL_ALTER_USER: {
      const char* msg2 = "invalid user/account name";
      const char* msg3 = "name too long";
      const char* msg5 = "invalid user rights";
      const char* msg7 = "not support options";

      pCmd->command = pInfo->type;

      SUserInfo* pUser = &pInfo->pMiscInfo->user;
      SStrToken* pName = &pUser->user;
      SStrToken* pPwd = &pUser->passwd;

      if (pName->n >= TSDB_USER_LEN) {
        return invalidSqlErrMsg(tscGetErrorMsgPayload(pCmd), msg3);
      }

      if (tscValidateName(pName) != TSDB_CODE_SUCCESS) {
        return invalidSqlErrMsg(tscGetErrorMsgPayload(pCmd), msg2);
      }

      if (pCmd->command == TSDB_SQL_CREATE_USER) {
        if (handlePassword(pCmd, pPwd) != TSDB_CODE_SUCCESS) {
          return TSDB_CODE_TSC_INVALID_SQL;
        }
      } else {
        if (pUser->type == TSDB_ALTER_USER_PASSWD) {
          if (handlePassword(pCmd, pPwd) != TSDB_CODE_SUCCESS) {
            return TSDB_CODE_TSC_INVALID_SQL;
          }
        } else if (pUser->type == TSDB_ALTER_USER_PRIVILEGES) {
          assert(pPwd->type == TSDB_DATA_TYPE_NULL);

          SStrToken* pPrivilege = &pUser->privilege;

          if (strncasecmp(pPrivilege->z, "super", 5) == 0 && pPrivilege->n == 5) {
            pCmd->count = 1;
          } else if (strncasecmp(pPrivilege->z, "read", 4) == 0 && pPrivilege->n == 4) {
            pCmd->count = 2;
          } else if (strncasecmp(pPrivilege->z, "write", 5) == 0 && pPrivilege->n == 5) {
            pCmd->count = 3;
          } else {
            return invalidSqlErrMsg(tscGetErrorMsgPayload(pCmd), msg5);
          }
        } else {
          return invalidSqlErrMsg(tscGetErrorMsgPayload(pCmd), msg7);
        }
      }

      break;
    }

    case TSDB_SQL_CFG_LOCAL: {
      SMiscInfo  *pMiscInfo = pInfo->pMiscInfo;
      const char *msg = "invalid configure options or values";

      // validate the parameter names and options
      if (validateLocalConfig(pMiscInfo) != TSDB_CODE_SUCCESS) {
        return invalidSqlErrMsg(tscGetErrorMsgPayload(pCmd), msg);
      }

      int32_t numOfToken = (int32_t) taosArrayGetSize(pMiscInfo->a);
      assert(numOfToken >= 1 && numOfToken <= 2);

      SStrToken* t = taosArrayGet(pMiscInfo->a, 0);
      strncpy(pCmd->payload, t->z, t->n);
      if (numOfToken == 2) {
        SStrToken* t1 = taosArrayGet(pMiscInfo->a, 1);
        pCmd->payload[t->n] = ' ';  // add sep
        strncpy(&pCmd->payload[t->n + 1], t1->z, t1->n);
      }
      return TSDB_CODE_SUCCESS;
    }

    case TSDB_SQL_CREATE_TABLE: {
      SCreateTableSql* pCreateTable = pInfo->pCreateTableInfo;

      if (pCreateTable->type == TSQL_CREATE_TABLE || pCreateTable->type == TSQL_CREATE_STABLE) {
        if ((code = doCheckForCreateTable(pSql, 0, pInfo)) != TSDB_CODE_SUCCESS) {
          return code;
        }

      } else if (pCreateTable->type == TSQL_CREATE_TABLE_FROM_STABLE) {
        assert(pCmd->numOfCols == 0);
        if ((code = doCheckForCreateFromStable(pSql, pInfo)) != TSDB_CODE_SUCCESS) {
          return code;
        }

      } else if (pCreateTable->type == TSQL_CREATE_STREAM) {
        if ((code = doCheckForStream(pSql, pInfo)) != TSDB_CODE_SUCCESS) {
          return code;
        }
      }

      break;
    }

    case TSDB_SQL_SELECT: {
      const char* msg1 = "columns in select clause not identical";

      for (int32_t i = pCmd->numOfClause; i < pInfo->subclauseInfo.numOfClause; ++i) {
        SQueryInfo* pqi = tscGetQueryInfoDetailSafely(pCmd, i);
        if (pqi == NULL) {
          pRes->code = terrno;
          return pRes->code;
        }
      }

      assert(pCmd->numOfClause == pInfo->subclauseInfo.numOfClause);
      for (int32_t i = pCmd->clauseIndex; i < pInfo->subclauseInfo.numOfClause; ++i) {
        SQuerySqlNode* pQuerySqlNode = pInfo->subclauseInfo.pClause[i];
        tscTrace("%p start to parse %dth subclause, total:%d", pSql, i, pInfo->subclauseInfo.numOfClause);
        if ((code = doValidateSqlNode(pSql, pQuerySqlNode, i)) != TSDB_CODE_SUCCESS) {
          return code;
        }

        tscPrintSelectClause(pSql, i);
        pCmd->clauseIndex += 1;
      }

      // restore the clause index
      pCmd->clauseIndex = 0;
      // set the command/global limit parameters from the first subclause to the sqlcmd object
      SQueryInfo* pQueryInfo1 = tscGetQueryInfoDetail(pCmd, 0);
      pCmd->command = pQueryInfo1->command;

      // if there is only one element, the limit of clause is the limit of global result.
      for (int32_t i = 1; i < pCmd->numOfClause; ++i) {
        SQueryInfo* pQueryInfo2 = tscGetQueryInfoDetail(pCmd, i);

        int32_t ret = tscFieldInfoCompare(&pQueryInfo1->fieldsInfo, &pQueryInfo2->fieldsInfo);
        if (ret != 0) {
          return invalidSqlErrMsg(tscGetErrorMsgPayload(pCmd), msg1);
        }
      }

      pCmd->parseFinished = 1;
      return TSDB_CODE_SUCCESS;  // do not build query message here
    }

    case TSDB_SQL_ALTER_TABLE: {
      if ((code = setAlterTableInfo(pSql, pInfo)) != TSDB_CODE_SUCCESS) {
        return code;
      }

      break;
    }

    case TSDB_SQL_KILL_QUERY:
    case TSDB_SQL_KILL_STREAM:
    case TSDB_SQL_KILL_CONNECTION: {
      if ((code = setKillInfo(pSql, pInfo, pInfo->type)) != TSDB_CODE_SUCCESS) {
        return code;
      }

      break;
    }

    default:
      return invalidSqlErrMsg(tscGetErrorMsgPayload(pCmd), "not support sql expression");
  }

  pSql->cmd.parseFinished = 1;
  if (tscBuildMsg[pCmd->command] != NULL) {
    return tscBuildMsg[pCmd->command](pSql, pInfo);
  } else {
    return invalidSqlErrMsg(tscGetErrorMsgPayload(pCmd), "not support sql expression");
  }
}

/*
 * if the top/bottom exists, only tags columns, tbname column, and primary timestamp column
 * are available.
 */
static bool isTopBottomQuery(SQueryInfo* pQueryInfo) {
  size_t size = tscSqlExprNumOfExprs(pQueryInfo);
  
  for (int32_t i = 0; i < size; ++i) {
    int32_t functionId = tscSqlExprGet(pQueryInfo, i)->functionId;

    if (functionId == TSDB_FUNC_TOP || functionId == TSDB_FUNC_BOTTOM) {
      return true;
    }
  }

  return false;
}

// need to add timestamp column in result set, if it is a time window query
static int32_t addPrimaryTsColumnForTimeWindowQuery(SQueryInfo* pQueryInfo) {
  uint64_t uid = tscSqlExprGet(pQueryInfo, 0)->uid;

  int32_t  tableIndex = COLUMN_INDEX_INITIAL_VAL;
  for (int32_t i = 0; i < pQueryInfo->numOfTables; ++i) {
    STableMetaInfo* pTableMetaInfo = tscGetMetaInfo(pQueryInfo, i);
    if (pTableMetaInfo->pTableMeta->id.uid == uid) {
      tableIndex = i;
      break;
    }
  }

  if (tableIndex == COLUMN_INDEX_INITIAL_VAL) {
    return TSDB_CODE_TSC_INVALID_SQL;
  }

  SSchema s = {.bytes = TSDB_KEYSIZE, .type = TSDB_DATA_TYPE_TIMESTAMP, .colId = PRIMARYKEY_TIMESTAMP_COL_INDEX};
  tstrncpy(s.name, aAggs[TSDB_FUNC_TS].name, sizeof(s.name));

  SColumnIndex index = {tableIndex, PRIMARYKEY_TIMESTAMP_COL_INDEX};
  tscAddFuncInSelectClause(pQueryInfo, 0, TSDB_FUNC_TS, &index, &s, TSDB_COL_NORMAL);
  return TSDB_CODE_SUCCESS;
}

static int32_t checkInvalidExprForTimeWindow(SSqlCmd* pCmd, SQueryInfo* pQueryInfo) {
  const char* msg1 = "invalid query expression";
  const char* msg2 = "top/bottom query does not support order by value in time window query";

  // for top/bottom + interval query, we do not add additional timestamp column in the front
  if (isTopBottomQuery(pQueryInfo)) {

    // invalid sql:
    // top(col, k) from table_name [interval(1d)|session(ts, 1d)] order by k asc
    // order by normal column is not supported
    int32_t colId = pQueryInfo->order.orderColId;
    if (isTimeWindowQuery(pQueryInfo) && colId != PRIMARYKEY_TIMESTAMP_COL_INDEX) {
      return invalidSqlErrMsg(tscGetErrorMsgPayload(pCmd), msg2);
    }

    return TSDB_CODE_SUCCESS;
  }

  /*
   * invalid sql:
   * select count(tbname)/count(tag1)/count(tag2) from super_table_name [interval(1d)|session(ts, 1d)];
   */
  size_t size = tscSqlExprNumOfExprs(pQueryInfo);
  for (int32_t i = 0; i < size; ++i) {
    SSqlExpr* pExpr = tscSqlExprGet(pQueryInfo, i);
    if (pExpr->functionId == TSDB_FUNC_COUNT && TSDB_COL_IS_TAG(pExpr->colInfo.flag)) {
      return invalidSqlErrMsg(tscGetErrorMsgPayload(pCmd), msg1);
    }
  }

  /*
   * invalid sql:
   * select tbname, tags_fields from super_table_name [interval(1s)|session(ts,1s)]
   */
  if (tscQueryTags(pQueryInfo) && isTimeWindowQuery(pQueryInfo)) {
    return invalidSqlErrMsg(tscGetErrorMsgPayload(pCmd), msg1);
  }

  return addPrimaryTsColumnForTimeWindowQuery(pQueryInfo);
}

int32_t parseIntervalClause(SSqlObj* pSql, SQueryInfo* pQueryInfo, SQuerySqlNode* pQuerySqlNode) {
  const char* msg2 = "interval cannot be less than 10 ms";
  const char* msg3 = "sliding cannot be used without interval";

  SSqlCmd* pCmd = &pSql->cmd;

  STableMetaInfo* pTableMetaInfo = tscGetMetaInfo(pQueryInfo, 0);
  STableComInfo tinfo = tscGetTableInfo(pTableMetaInfo->pTableMeta);
  
  if (!TPARSER_HAS_TOKEN(pQuerySqlNode->interval.interval)) {
    if (TPARSER_HAS_TOKEN(pQuerySqlNode->sliding)) {
      return invalidSqlErrMsg(tscGetErrorMsgPayload(pCmd), msg3);
    }

    return TSDB_CODE_SUCCESS;
  }

  // orderby column not set yet, set it to be the primary timestamp column
  if (pQueryInfo->order.orderColId == INT32_MIN) {
    pQueryInfo->order.orderColId = PRIMARYKEY_TIMESTAMP_COL_INDEX;
  }

  // interval is not null
  SStrToken *t = &pQuerySqlNode->interval.interval;
  if (parseNatualDuration(t->z, t->n, &pQueryInfo->interval.interval, &pQueryInfo->interval.intervalUnit) != TSDB_CODE_SUCCESS) {
    return TSDB_CODE_TSC_INVALID_SQL;
  }

  if (pQueryInfo->interval.intervalUnit != 'n' && pQueryInfo->interval.intervalUnit != 'y') {
    // if the unit of time window value is millisecond, change the value from microsecond
    if (tinfo.precision == TSDB_TIME_PRECISION_MILLI) {
      pQueryInfo->interval.interval = pQueryInfo->interval.interval / 1000;
    }

    // interval cannot be less than 10 milliseconds
    if (pQueryInfo->interval.interval < tsMinIntervalTime) {
      return invalidSqlErrMsg(tscGetErrorMsgPayload(pCmd), msg2);
    }
  }

  if (parseIntervalOffset(pCmd, pQueryInfo, &pQuerySqlNode->interval.offset) != TSDB_CODE_SUCCESS) {
    return TSDB_CODE_TSC_INVALID_SQL;
  }

  if (parseSlidingClause(pCmd, pQueryInfo, &pQuerySqlNode->sliding) != TSDB_CODE_SUCCESS) {
    return TSDB_CODE_TSC_INVALID_SQL;
  }

  // The following part is used to check for the invalid query expression.
  return checkInvalidExprForTimeWindow(pCmd, pQueryInfo);
}

int32_t parseSessionClause(SSqlCmd* pCmd, SQueryInfo* pQueryInfo, SQuerySqlNode * pQuerySqlNode) {
  const char* msg1 = "gap should be fixed time window";
  const char* msg2 = "only one type time window allowed";
  const char* msg3 = "invalid column name";
  const char* msg4 = "invalid time window";

  // no session window
  if (!TPARSER_HAS_TOKEN(pQuerySqlNode->sessionVal.gap)) {
    return TSDB_CODE_SUCCESS;
  }

  SStrToken* col = &pQuerySqlNode->sessionVal.col;
  SStrToken* gap = &pQuerySqlNode->sessionVal.gap;

  char timeUnit = 0;
  if (parseNatualDuration(gap->z, gap->n, &pQueryInfo->sessionWindow.gap, &timeUnit) != TSDB_CODE_SUCCESS) {
    return invalidSqlErrMsg(tscGetErrorMsgPayload(pCmd), msg4);
  }

  if (timeUnit == 'y' || timeUnit == 'n') {
    return invalidSqlErrMsg(tscGetErrorMsgPayload(pCmd), msg1);
  }

  // if the unit of time window value is millisecond, change the value from microsecond
  STableMetaInfo* pTableMetaInfo = tscGetMetaInfo(pQueryInfo, 0);
  STableComInfo tinfo = tscGetTableInfo(pTableMetaInfo->pTableMeta);
  if (tinfo.precision == TSDB_TIME_PRECISION_MILLI) {
    pQueryInfo->sessionWindow.gap = pQueryInfo->sessionWindow.gap / 1000;
  }

  if (pQueryInfo->sessionWindow.gap != 0 && pQueryInfo->interval.interval != 0) {
    return invalidSqlErrMsg(tscGetErrorMsgPayload(pCmd), msg2);
  }

  SColumnIndex index = COLUMN_INDEX_INITIALIZER;
  if (getColumnIndexByName(pCmd, col, pQueryInfo, &index) != TSDB_CODE_SUCCESS) {
    return invalidSqlErrMsg(tscGetErrorMsgPayload(pCmd), msg3);
  }

  pQueryInfo->sessionWindow.primaryColId = PRIMARYKEY_TIMESTAMP_COL_INDEX;

  // The following part is used to check for the invalid query expression.
  return checkInvalidExprForTimeWindow(pCmd, pQueryInfo);
}

int32_t parseIntervalOffset(SSqlCmd* pCmd, SQueryInfo* pQueryInfo, SStrToken* offsetToken) {
  const char* msg1 = "interval offset cannot be negative";
  const char* msg2 = "interval offset should be shorter than interval";
  const char* msg3 = "cannot use 'year' as offset when interval is 'month'";

  STableMetaInfo* pTableMetaInfo = tscGetMetaInfo(pQueryInfo, 0);
  STableComInfo tinfo = tscGetTableInfo(pTableMetaInfo->pTableMeta);

  SStrToken* t = offsetToken;
  if (t->n == 0) {
    pQueryInfo->interval.offsetUnit = pQueryInfo->interval.intervalUnit;
    pQueryInfo->interval.offset = 0;
    return TSDB_CODE_SUCCESS;
  }

  if (parseNatualDuration(t->z, t->n, &pQueryInfo->interval.offset, &pQueryInfo->interval.offsetUnit) != TSDB_CODE_SUCCESS) {
    return TSDB_CODE_TSC_INVALID_SQL;
  }

  if (pQueryInfo->interval.offset < 0) {
    return invalidSqlErrMsg(tscGetErrorMsgPayload(pCmd), msg1);
  }

  if (pQueryInfo->interval.offsetUnit != 'n' && pQueryInfo->interval.offsetUnit != 'y') {
    // if the unit of time window value is millisecond, change the value from microsecond
    if (tinfo.precision == TSDB_TIME_PRECISION_MILLI) {
      pQueryInfo->interval.offset = pQueryInfo->interval.offset / 1000;
    }
    if (pQueryInfo->interval.intervalUnit != 'n' && pQueryInfo->interval.intervalUnit != 'y') {
      if (pQueryInfo->interval.offset >= pQueryInfo->interval.interval) {
        return invalidSqlErrMsg(tscGetErrorMsgPayload(pCmd), msg2);
      }
    }
  } else if (pQueryInfo->interval.offsetUnit == pQueryInfo->interval.intervalUnit) {
    if (pQueryInfo->interval.offset >= pQueryInfo->interval.interval) {
      return invalidSqlErrMsg(tscGetErrorMsgPayload(pCmd), msg2);
    }
  } else if (pQueryInfo->interval.intervalUnit == 'n' && pQueryInfo->interval.offsetUnit == 'y') {
      return invalidSqlErrMsg(tscGetErrorMsgPayload(pCmd), msg3);
  } else if (pQueryInfo->interval.intervalUnit == 'y' && pQueryInfo->interval.offsetUnit == 'n') {
    if (pQueryInfo->interval.interval * 12 <= pQueryInfo->interval.offset) {
      return invalidSqlErrMsg(tscGetErrorMsgPayload(pCmd), msg2);
    }
  } else {
    // TODO: offset should be shorter than interval, but how to check
    // conflicts like 30days offset and 1 month interval
  }

  return TSDB_CODE_SUCCESS;
}

int32_t parseSlidingClause(SSqlCmd* pCmd, SQueryInfo* pQueryInfo, SStrToken* pSliding) {
  const char* msg0 = "sliding value too small";
  const char* msg1 = "sliding value no larger than the interval value";
  const char* msg2 = "sliding value can not less than 1% of interval value";
  const char* msg3 = "does not support sliding when interval is natural month/year";

  const static int32_t INTERVAL_SLIDING_FACTOR = 100;

  STableMetaInfo* pTableMetaInfo = tscGetMetaInfo(pQueryInfo, 0);
  STableComInfo tinfo = tscGetTableInfo(pTableMetaInfo->pTableMeta);

  if (pSliding->n == 0) {
    pQueryInfo->interval.slidingUnit = pQueryInfo->interval.intervalUnit;
    pQueryInfo->interval.sliding = pQueryInfo->interval.interval;
    return TSDB_CODE_SUCCESS;
  }

  if (pQueryInfo->interval.intervalUnit == 'n' || pQueryInfo->interval.intervalUnit == 'y') {
    return invalidSqlErrMsg(tscGetErrorMsgPayload(pCmd), msg3);
  }

  parseAbsoluteDuration(pSliding->z, pSliding->n, &pQueryInfo->interval.sliding);
  if (tinfo.precision == TSDB_TIME_PRECISION_MILLI) {
    pQueryInfo->interval.sliding /= 1000;
  }

  if (pQueryInfo->interval.sliding < tsMinSlidingTime) {
    return invalidSqlErrMsg(tscGetErrorMsgPayload(pCmd), msg0);
  }

  if (pQueryInfo->interval.sliding > pQueryInfo->interval.interval) {
    return invalidSqlErrMsg(tscGetErrorMsgPayload(pCmd), msg1);
  }

  if ((pQueryInfo->interval.interval != 0) && (pQueryInfo->interval.interval/pQueryInfo->interval.sliding > INTERVAL_SLIDING_FACTOR)) {
    return invalidSqlErrMsg(tscGetErrorMsgPayload(pCmd), msg2);
  }

//  if (pQueryInfo->interval.sliding != pQueryInfo->interval.interval && pSql->pStream == NULL) {
//    return invalidSqlErrMsg(tscGetErrorMsgPayload(pCmd), msg4);
//  }

  return TSDB_CODE_SUCCESS;
}

int32_t tscSetTableFullName(STableMetaInfo* pTableMetaInfo, SStrToken* pTableName, SSqlObj* pSql) {
  const char* msg1 = "name too long";
  const char* msg2 = "acctId too long";

  SSqlCmd* pCmd = &pSql->cmd;
  int32_t  code = TSDB_CODE_SUCCESS;

  if (hasSpecifyDB(pTableName)) { // db has been specified in sql string so we ignore current db path
    code = tNameSetAcctId(&pTableMetaInfo->name, getAccountId(pSql));
    if (code != 0) {
      return invalidSqlErrMsg(tscGetErrorMsgPayload(pCmd), msg2);
    }
    
    char name[TSDB_TABLE_FNAME_LEN] = {0};
    strncpy(name, pTableName->z, pTableName->n);

    code = tNameFromString(&pTableMetaInfo->name, name, T_NAME_DB|T_NAME_TABLE);
    if (code != 0) {
      return invalidSqlErrMsg(tscGetErrorMsgPayload(pCmd), msg1);
    }
  } else {  // get current DB name first, and then set it into path
    char* t = cloneCurrentDBName(pSql);
    if (strlen(t) == 0) {
      return TSDB_CODE_TSC_DB_NOT_SELECTED;
    }

    code = tNameFromString(&pTableMetaInfo->name, t, T_NAME_ACCT | T_NAME_DB);
    if (code != 0) {
      free(t);
      return TSDB_CODE_TSC_DB_NOT_SELECTED;
    }

    free(t);

    if (pTableName->n >= TSDB_TABLE_NAME_LEN) {
      return invalidSqlErrMsg(tscGetErrorMsgPayload(pCmd), msg1);
    }

    char name[TSDB_TABLE_FNAME_LEN] = {0};
    strncpy(name, pTableName->z, pTableName->n);

    code = tNameFromString(&pTableMetaInfo->name, name, T_NAME_TABLE);
    if (code != 0) {
      code = invalidSqlErrMsg(tscGetErrorMsgPayload(pCmd), msg1);
    }
  }

  return code;
}

static bool validateTableColumnInfo(SArray* pFieldList, SSqlCmd* pCmd) {
  assert(pFieldList != NULL);

  const char* msg = "illegal number of columns";
  const char* msg1 = "first column must be timestamp";
  const char* msg2 = "row length exceeds max length";
  const char* msg3 = "duplicated column names";
  const char* msg4 = "invalid data type";
  const char* msg5 = "invalid binary/nchar column length";
  const char* msg6 = "invalid column name";

  // number of fields no less than 2
  size_t numOfCols = taosArrayGetSize(pFieldList);
  if (numOfCols <= 1 || numOfCols > TSDB_MAX_COLUMNS) {
    invalidSqlErrMsg(tscGetErrorMsgPayload(pCmd), msg);
    return false;
  }

  // first column must be timestamp
  TAOS_FIELD* pField = taosArrayGet(pFieldList, 0);
  if (pField->type != TSDB_DATA_TYPE_TIMESTAMP) {
    invalidSqlErrMsg(tscGetErrorMsgPayload(pCmd), msg1);
    return false;
  }

  int32_t nLen = 0;
  for (int32_t i = 0; i < numOfCols; ++i) {
    pField = taosArrayGet(pFieldList, i);
    if (!isValidDataType(pField->type)) {
      invalidSqlErrMsg(tscGetErrorMsgPayload(pCmd), msg4);
      return false;
    }

    if (pField->bytes == 0) {
      invalidSqlErrMsg(tscGetErrorMsgPayload(pCmd), msg5);
      return false;
    }

    if ((pField->type == TSDB_DATA_TYPE_BINARY && (pField->bytes <= 0 || pField->bytes > TSDB_MAX_BINARY_LEN)) ||
        (pField->type == TSDB_DATA_TYPE_NCHAR && (pField->bytes <= 0 || pField->bytes > TSDB_MAX_NCHAR_LEN))) {
      invalidSqlErrMsg(tscGetErrorMsgPayload(pCmd), msg5);
      return false;
    }

    if (validateColumnName(pField->name) != TSDB_CODE_SUCCESS) {
      invalidSqlErrMsg(tscGetErrorMsgPayload(pCmd), msg6);
      return false;
    }

    // field name must be unique
    if (has(pFieldList, i + 1, pField->name) == true) {
      invalidSqlErrMsg(tscGetErrorMsgPayload(pCmd), msg3);
      return false;
    }

    nLen += pField->bytes;
  }

  // max row length must be less than TSDB_MAX_BYTES_PER_ROW
  if (nLen > TSDB_MAX_BYTES_PER_ROW) {
    invalidSqlErrMsg(tscGetErrorMsgPayload(pCmd), msg2);
    return false;
  }

  return true;
}

static bool validateTagParams(SArray* pTagsList, SArray* pFieldList, SSqlCmd* pCmd) {
  assert(pTagsList != NULL);

  const char* msg1 = "invalid number of tag columns";
  const char* msg2 = "tag length too long";
  const char* msg3 = "duplicated column names";
  const char* msg4 = "timestamp not allowed in tags";
  const char* msg5 = "invalid data type in tags";
  const char* msg6 = "invalid tag name";
  const char* msg7 = "invalid binary/nchar tag length";

  // number of fields at least 1
  size_t numOfTags = taosArrayGetSize(pTagsList);
  if (numOfTags < 1 || numOfTags > TSDB_MAX_TAGS) {
    invalidSqlErrMsg(tscGetErrorMsgPayload(pCmd), msg1);
    return false;
  }

  /* timestamp in tag is not allowed */
  for (int32_t i = 0; i < numOfTags; ++i) {
    TAOS_FIELD* p = taosArrayGet(pTagsList, i);

    if (p->type == TSDB_DATA_TYPE_TIMESTAMP) {
      invalidSqlErrMsg(tscGetErrorMsgPayload(pCmd), msg4);
      return false;
    }

    if (!isValidDataType(p->type)) {
      invalidSqlErrMsg(tscGetErrorMsgPayload(pCmd), msg5);
      return false;
    }

    if ((p->type == TSDB_DATA_TYPE_BINARY && p->bytes <= 0) ||
        (p->type == TSDB_DATA_TYPE_NCHAR && p->bytes <= 0)) {
      invalidSqlErrMsg(tscGetErrorMsgPayload(pCmd), msg7);
      return false;
    }

    if (validateColumnName(p->name) != TSDB_CODE_SUCCESS) {
      invalidSqlErrMsg(tscGetErrorMsgPayload(pCmd), msg6);
      return false;
    }

    if (has(pTagsList, i + 1, p->name) == true) {
      invalidSqlErrMsg(tscGetErrorMsgPayload(pCmd), msg3);
      return false;
    }
  }

  int32_t nLen = 0;
  for (int32_t i = 0; i < numOfTags; ++i) {
    TAOS_FIELD* p = taosArrayGet(pTagsList, i);
    if (p->bytes == 0) {
      invalidSqlErrMsg(tscGetErrorMsgPayload(pCmd), msg7);
      return false;
    }

    nLen += p->bytes;
  }

  // max tag row length must be less than TSDB_MAX_TAGS_LEN
  if (nLen > TSDB_MAX_TAGS_LEN) {
    invalidSqlErrMsg(tscGetErrorMsgPayload(pCmd), msg2);
    return false;
  }

  // field name must be unique
  for (int32_t i = 0; i < numOfTags; ++i) {
    TAOS_FIELD* p = taosArrayGet(pTagsList, i);

    if (has(pFieldList, 0, p->name) == true) {
      invalidSqlErrMsg(tscGetErrorMsgPayload(pCmd), msg3);
      return false;
    }
  }

  return true;
}

/*
 * tags name /column name is truncated in sql.y
 */
bool validateOneTags(SSqlCmd* pCmd, TAOS_FIELD* pTagField) {
  const char* msg1 = "timestamp not allowed in tags";
  const char* msg2 = "duplicated column names";
  const char* msg3 = "tag length too long";
  const char* msg4 = "invalid tag name";
  const char* msg5 = "invalid binary/nchar tag length";
  const char* msg6 = "invalid data type in tags";

  assert(pCmd->numOfClause == 1);

  STableMetaInfo* pTableMetaInfo = tscGetTableMetaInfoFromCmd(pCmd, pCmd->clauseIndex, 0);
  STableMeta*     pTableMeta = pTableMetaInfo->pTableMeta;

  int32_t numOfTags = tscGetNumOfTags(pTableMeta);
  int32_t numOfCols = tscGetNumOfColumns(pTableMeta);
  
  // no more than 6 tags
  if (numOfTags == TSDB_MAX_TAGS) {
    char msg[128] = {0};
    sprintf(msg, "tags no more than %d", TSDB_MAX_TAGS);

    invalidSqlErrMsg(tscGetErrorMsgPayload(pCmd), msg);
    return false;
  }

  // no timestamp allowable
  if (pTagField->type == TSDB_DATA_TYPE_TIMESTAMP) {
    invalidSqlErrMsg(tscGetErrorMsgPayload(pCmd), msg1);
    return false;
  }

  if ((pTagField->type < TSDB_DATA_TYPE_BOOL) || (pTagField->type > TSDB_DATA_TYPE_UBIGINT)) {
    invalidSqlErrMsg(tscGetErrorMsgPayload(pCmd), msg6);
    return false;
  }

  SSchema* pTagSchema = tscGetTableTagSchema(pTableMetaInfo->pTableMeta);
  int32_t  nLen = 0;

  for (int32_t i = 0; i < numOfTags; ++i) {
    nLen += pTagSchema[i].bytes;
  }

  // length less than TSDB_MAX_TASG_LEN
  if (nLen + pTagField->bytes > TSDB_MAX_TAGS_LEN) {
    invalidSqlErrMsg(tscGetErrorMsgPayload(pCmd), msg3);
    return false;
  }

  // tags name can not be a keyword
  if (validateColumnName(pTagField->name) != TSDB_CODE_SUCCESS) {
    invalidSqlErrMsg(tscGetErrorMsgPayload(pCmd), msg4);
    return false;
  }

  // binary(val), val can not be equalled to or less than 0
  if ((pTagField->type == TSDB_DATA_TYPE_BINARY || pTagField->type == TSDB_DATA_TYPE_NCHAR) && pTagField->bytes <= 0) {
    invalidSqlErrMsg(tscGetErrorMsgPayload(pCmd), msg5);
    return false;
  }

  // field name must be unique
  SSchema* pSchema = tscGetTableSchema(pTableMeta);

  for (int32_t i = 0; i < numOfTags + numOfCols; ++i) {
    if (strncasecmp(pTagField->name, pSchema[i].name, sizeof(pTagField->name) - 1) == 0) {
      invalidSqlErrMsg(tscGetErrorMsgPayload(pCmd), msg2);
      return false;
    }
  }

  return true;
}

bool validateOneColumn(SSqlCmd* pCmd, TAOS_FIELD* pColField) {
  const char* msg1 = "too many columns";
  const char* msg2 = "duplicated column names";
  const char* msg3 = "column length too long";
  const char* msg4 = "invalid data type";
  const char* msg5 = "invalid column name";
  const char* msg6 = "invalid column length";

  assert(pCmd->numOfClause == 1);
  STableMetaInfo* pTableMetaInfo = tscGetTableMetaInfoFromCmd(pCmd, pCmd->clauseIndex, 0);
  STableMeta*     pTableMeta = pTableMetaInfo->pTableMeta;
  
  int32_t numOfTags = tscGetNumOfTags(pTableMeta);
  int32_t numOfCols = tscGetNumOfColumns(pTableMeta);
  
  // no more max columns
  if (numOfCols >= TSDB_MAX_COLUMNS || numOfTags + numOfCols >= TSDB_MAX_COLUMNS) {
    invalidSqlErrMsg(tscGetErrorMsgPayload(pCmd), msg1);
    return false;
  }

  if (pColField->type < TSDB_DATA_TYPE_BOOL || pColField->type > TSDB_DATA_TYPE_UBIGINT) {
    invalidSqlErrMsg(tscGetErrorMsgPayload(pCmd), msg4);
    return false;
  }

  if (validateColumnName(pColField->name) != TSDB_CODE_SUCCESS) {
    invalidSqlErrMsg(tscGetErrorMsgPayload(pCmd), msg5);
    return false;
  }

  SSchema* pSchema = tscGetTableSchema(pTableMeta);
  int32_t  nLen = 0;

  for (int32_t i = 0; i < numOfCols; ++i) {
    nLen += pSchema[i].bytes;
  }

  if (pColField->bytes <= 0) {
    invalidSqlErrMsg(tscGetErrorMsgPayload(pCmd), msg6);
    return false;
  }

  // length less than TSDB_MAX_BYTES_PER_ROW
  if (nLen + pColField->bytes > TSDB_MAX_BYTES_PER_ROW) {
    invalidSqlErrMsg(tscGetErrorMsgPayload(pCmd), msg3);
    return false;
  }

  // field name must be unique
  for (int32_t i = 0; i < numOfTags + numOfCols; ++i) {
    if (strncasecmp(pColField->name, pSchema[i].name, sizeof(pColField->name) - 1) == 0) {
      invalidSqlErrMsg(tscGetErrorMsgPayload(pCmd), msg2);
      return false;
    }
  }

  return true;
}

/* is contained in pFieldList or not */
static bool has(SArray* pFieldList, int32_t startIdx, const char* name) {
  size_t numOfCols = taosArrayGetSize(pFieldList);
  for (int32_t j = startIdx; j < numOfCols; ++j) {
    TAOS_FIELD* field = taosArrayGet(pFieldList, j);
    if (strncasecmp(name, field->name, sizeof(field->name) - 1) == 0) return true;
  }

  return false;
}

static char* getAccountId(SSqlObj* pSql) { return pSql->pTscObj->acctId; }

static char* cloneCurrentDBName(SSqlObj* pSql) {
  pthread_mutex_lock(&pSql->pTscObj->mutex);
  char *p = strdup(pSql->pTscObj->db);  
  pthread_mutex_unlock(&pSql->pTscObj->mutex);

  return p;
}

/* length limitation, strstr cannot be applied */
static bool hasSpecifyDB(SStrToken* pTableName) {
  for (uint32_t i = 0; i < pTableName->n; ++i) {
    if (pTableName->z[i] == TS_PATH_DELIMITER[0]) {
      return true;
    }
  }

  return false;
}

int32_t setObjFullName(char* fullName, const char* account, SStrToken* pDB, SStrToken* tableName, int32_t* xlen) {
  int32_t totalLen = 0;

  if (account != NULL) {
    int32_t len = (int32_t)strlen(account);
    strcpy(fullName, account);
    fullName[len] = TS_PATH_DELIMITER[0];
    totalLen += (len + 1);
  }

  /* db name is not specified, the tableName dose not include db name */
  if (pDB != NULL) {
    if (pDB->n >= TSDB_ACCT_ID_LEN + TSDB_DB_NAME_LEN || pDB->n == 0) {
      return TSDB_CODE_TSC_INVALID_SQL;
    }

    memcpy(&fullName[totalLen], pDB->z, pDB->n);
    totalLen += pDB->n;
  }

  if (tableName != NULL) {
    if (pDB != NULL) {
      fullName[totalLen] = TS_PATH_DELIMITER[0];
      totalLen += 1;

      /* here we only check the table name length limitation */
      if (!tscValidateTableNameLength(tableName->n)) {
        return TSDB_CODE_TSC_INVALID_SQL;
      }
    } else {  // pDB == NULL, the db prefix name is specified in tableName
      /* the length limitation includes tablename + dbname + sep */
      if (tableName->n >= TSDB_TABLE_NAME_LEN + TSDB_DB_NAME_LEN) {
        return TSDB_CODE_TSC_INVALID_SQL;
      }
    }

    memcpy(&fullName[totalLen], tableName->z, tableName->n);
    totalLen += tableName->n;
  }

  if (xlen != NULL) {
    *xlen = totalLen;
  }

  if (totalLen < TSDB_TABLE_FNAME_LEN) {
    fullName[totalLen] = 0;
  }

  return (totalLen < TSDB_TABLE_FNAME_LEN) ? TSDB_CODE_SUCCESS : TSDB_CODE_TSC_INVALID_SQL;
}

void tscInsertPrimaryTsSourceColumn(SQueryInfo* pQueryInfo, SColumnIndex* pIndex) {
  SColumnIndex tsCol = {.tableIndex = pIndex->tableIndex, .columnIndex = PRIMARYKEY_TIMESTAMP_COL_INDEX};
  tscColumnListInsert(pQueryInfo->colList, &tsCol);
}

static int32_t handleArithmeticExpr(SSqlCmd* pCmd, int32_t clauseIndex, int32_t exprIndex, tSqlExprItem* pItem) {
  const char* msg1 = "invalid column name, illegal column type, or columns in arithmetic expression from two tables";
  const char* msg2 = "invalid arithmetic expression in select clause";
  const char* msg3 = "tag columns can not be used in arithmetic expression";
  const char* msg4 = "columns from different table mixed up in arithmetic expression";

  // arithmetic function in select clause
  SQueryInfo* pQueryInfo = tscGetQueryInfoDetail(pCmd, clauseIndex);

  SColumnList columnList = {0};
  int32_t     arithmeticType = NON_ARITHMEIC_EXPR;

  if (validateArithmeticSQLExpr(pCmd, pItem->pNode, pQueryInfo, &columnList, &arithmeticType) != TSDB_CODE_SUCCESS) {
    return invalidSqlErrMsg(tscGetErrorMsgPayload(pCmd), msg1);
  }

  int32_t tableIndex = columnList.ids[0].tableIndex;
  if (arithmeticType == NORMAL_ARITHMETIC) {
    pQueryInfo->type |= TSDB_QUERY_TYPE_PROJECTION_QUERY;

    // all columns in arithmetic expression must belong to the same table
    for (int32_t f = 1; f < columnList.num; ++f) {
      if (columnList.ids[f].tableIndex != tableIndex) {
        return invalidSqlErrMsg(tscGetErrorMsgPayload(pCmd), msg4);
      }
    }

    // expr string is set as the parameter of function
    SColumnIndex index = {.tableIndex = tableIndex};

    SSqlExpr* pExpr = tscSqlExprAppend(pQueryInfo, TSDB_FUNC_ARITHM, &index, TSDB_DATA_TYPE_DOUBLE, sizeof(double),
                                       getNewResColId(pQueryInfo), sizeof(double), false);

    char* name = (pItem->aliasName != NULL)? pItem->aliasName:pItem->pNode->token.z;
    size_t len = MIN(sizeof(pExpr->aliasName), pItem->pNode->token.n + 1);
    tstrncpy(pExpr->aliasName, name, len);

    tExprNode* pNode = NULL;
    SArray* colList = taosArrayInit(10, sizeof(SColIndex));

    int32_t ret = exprTreeFromSqlExpr(pCmd, &pNode, pItem->pNode, pQueryInfo, colList, NULL);
    if (ret != TSDB_CODE_SUCCESS) {
      taosArrayDestroy(colList);
      tExprTreeDestroy(pNode, NULL);
      return invalidSqlErrMsg(tscGetErrorMsgPayload(pCmd), msg2);
    }

    // check for if there is a tag in the arithmetic express
    size_t numOfNode = taosArrayGetSize(colList);
    for(int32_t k = 0; k < numOfNode; ++k) {
      SColIndex* pIndex = taosArrayGet(colList, k);
      if (TSDB_COL_IS_TAG(pIndex->flag)) {
        tExprTreeDestroy(pNode, NULL);
        taosArrayDestroy(colList);

        return invalidSqlErrMsg(tscGetErrorMsgPayload(pCmd), msg3);
      }
    }

    SBufferWriter bw = tbufInitWriter(NULL, false);

    TRY(0) {
        exprTreeToBinary(&bw, pNode);
      } CATCH(code) {
        tbufCloseWriter(&bw);
        UNUSED(code);
        // TODO: other error handling
      } END_TRY

    len = tbufTell(&bw);
    char* c = tbufGetData(&bw, false);

    // set the serialized binary string as the parameter of arithmetic expression
    addExprParams(pExpr, c, TSDB_DATA_TYPE_BINARY, (int32_t)len);
    insertResultField(pQueryInfo, exprIndex, &columnList, sizeof(double), TSDB_DATA_TYPE_DOUBLE, pExpr->aliasName, pExpr);

    // add ts column
    tscInsertPrimaryTsSourceColumn(pQueryInfo, &index);

    tbufCloseWriter(&bw);
    taosArrayDestroy(colList);
    tExprTreeDestroy(pNode, NULL);
  } else {
    columnList.num = 0;
    columnList.ids[0] = (SColumnIndex) {0, 0};

    char aliasName[TSDB_COL_NAME_LEN] = {0};
    if (pItem->aliasName != NULL) {
      tstrncpy(aliasName, pItem->aliasName, TSDB_COL_NAME_LEN);
    } else {
      int32_t nameLen = MIN(TSDB_COL_NAME_LEN, pItem->pNode->token.n + 1);
      tstrncpy(aliasName, pItem->pNode->token.z, nameLen);
    }

    insertResultField(pQueryInfo, exprIndex, &columnList, sizeof(double), TSDB_DATA_TYPE_DOUBLE, aliasName, NULL);

    int32_t slot = tscNumOfFields(pQueryInfo) - 1;
    SInternalField* pInfo = tscFieldInfoGetInternalField(&pQueryInfo->fieldsInfo, slot);

    if (pInfo->pSqlExpr == NULL) {
      SExprInfo* pArithExprInfo = calloc(1, sizeof(SExprInfo));

      // arithmetic expression always return result in the format of double float
      pArithExprInfo->bytes      = sizeof(double);
      pArithExprInfo->interBytes = sizeof(double);
      pArithExprInfo->type       = TSDB_DATA_TYPE_DOUBLE;

      pArithExprInfo->base.functionId = TSDB_FUNC_ARITHM;
      pArithExprInfo->base.numOfParams = 1;
      pArithExprInfo->base.resColId = getNewResColId(pQueryInfo);

      int32_t ret = exprTreeFromSqlExpr(pCmd, &pArithExprInfo->pExpr, pItem->pNode, pQueryInfo, NULL, &pArithExprInfo->uid);
      if (ret != TSDB_CODE_SUCCESS) {
        tExprTreeDestroy(pArithExprInfo->pExpr, NULL);
        return invalidSqlErrMsg(tscGetErrorMsgPayload(pCmd), "invalid expression in select clause");
      }

      pInfo->pArithExprInfo = pArithExprInfo;
    }

    SBufferWriter bw = tbufInitWriter(NULL, false);

    TRY(0) {
      exprTreeToBinary(&bw, pInfo->pArithExprInfo->pExpr);
    } CATCH(code) {
      tbufCloseWriter(&bw);
      UNUSED(code);
      // TODO: other error handling
    } END_TRY

    SSqlFuncMsg* pFuncMsg = &pInfo->pArithExprInfo->base;
    pFuncMsg->arg[0].argBytes = (int16_t) tbufTell(&bw);
    pFuncMsg->arg[0].argValue.pz = tbufGetData(&bw, true);
    pFuncMsg->arg[0].argType = TSDB_DATA_TYPE_BINARY;

//    tbufCloseWriter(&bw); // TODO there is a memory leak
  }

  return TSDB_CODE_SUCCESS;
}

static void addProjectQueryCol(SQueryInfo* pQueryInfo, int32_t startPos, SColumnIndex* pIndex, tSqlExprItem* pItem) {
  SSqlExpr* pExpr = doAddProjectCol(pQueryInfo, pIndex->columnIndex, pIndex->tableIndex);

  STableMetaInfo* pTableMetaInfo = tscGetMetaInfo(pQueryInfo, pIndex->tableIndex);
  STableMeta*     pTableMeta = pTableMetaInfo->pTableMeta;

  SSchema* pSchema = tscGetTableColumnSchema(pTableMeta, pIndex->columnIndex);

  char* colName = (pItem->aliasName == NULL) ? pSchema->name : pItem->aliasName;
  tstrncpy(pExpr->aliasName, colName, sizeof(pExpr->aliasName));

  SColumnList ids = {0};
  ids.num = 1;
  ids.ids[0] = *pIndex;

  if (pIndex->columnIndex == TSDB_TBNAME_COLUMN_INDEX || pIndex->columnIndex == TSDB_UD_COLUMN_INDEX ||
      pIndex->columnIndex >= tscGetNumOfColumns(pTableMeta)) {
    ids.num = 0;
  }

  insertResultField(pQueryInfo, startPos, &ids, pExpr->resBytes, (int8_t)pExpr->resType, pExpr->aliasName, pExpr);
}

static void addPrimaryTsColIntoResult(SQueryInfo* pQueryInfo) {
  // primary timestamp column has been added already
  size_t size = tscSqlExprNumOfExprs(pQueryInfo);
  for (int32_t i = 0; i < size; ++i) {
    SSqlExpr* pExpr = tscSqlExprGet(pQueryInfo, i);
    if (pExpr->functionId == TSDB_FUNC_PRJ && pExpr->colInfo.colId == PRIMARYKEY_TIMESTAMP_COL_INDEX) {
      return;
    }
  }


  // set the constant column value always attached to first table.
  STableMetaInfo* pTableMetaInfo = tscGetMetaInfo(pQueryInfo, 0);
  SSchema* pSchema = tscGetTableColumnSchema(pTableMetaInfo->pTableMeta, PRIMARYKEY_TIMESTAMP_COL_INDEX);

  // add the timestamp column into the output columns
  SColumnIndex index = {0};  // primary timestamp column info
  int32_t numOfCols = (int32_t)tscSqlExprNumOfExprs(pQueryInfo);
  tscAddFuncInSelectClause(pQueryInfo, numOfCols, TSDB_FUNC_PRJ, &index, pSchema, TSDB_COL_NORMAL);

  SInternalField* pSupInfo = tscFieldInfoGetInternalField(&pQueryInfo->fieldsInfo, numOfCols);
  pSupInfo->visible = false;

  pQueryInfo->type |= TSDB_QUERY_TYPE_PROJECTION_QUERY;
}

bool isValidDistinctSql(SQueryInfo* pQueryInfo) {
  if (pQueryInfo == NULL) {
    return false;
  }
  if ((pQueryInfo->type & TSDB_QUERY_TYPE_STABLE_QUERY)  != TSDB_QUERY_TYPE_STABLE_QUERY) {
    return false;
  }
  if (tscQueryTags(pQueryInfo) && tscSqlExprNumOfExprs(pQueryInfo) == 1){
    return true;
  }
  return false;
}

int32_t parseSelectClause(SSqlCmd* pCmd, int32_t clauseIndex, SArray* pSelectList, bool isSTable, bool joinQuery, bool timeWindowQuery) {
  assert(pSelectList != NULL && pCmd != NULL);

  const char* msg2 = "functions or others can not be mixed up";
  const char* msg3 = "not support query expression";
  const char* msg5 = "invalid function name";
  const char* msg6 = "only support distinct one tag";

  SQueryInfo* pQueryInfo = tscGetQueryInfoDetail(pCmd, clauseIndex);

  if (pQueryInfo->colList == NULL) {
    pQueryInfo->colList = taosArrayInit(4, POINTER_BYTES);
  }

  bool hasDistinct = false;
  size_t numOfExpr = taosArrayGetSize(pSelectList);
  for (int32_t i = 0; i < numOfExpr; ++i) {
    int32_t outputIndex = (int32_t)tscSqlExprNumOfExprs(pQueryInfo);
    tSqlExprItem* pItem = taosArrayGet(pSelectList, i);
     
    if (hasDistinct == false) {
       hasDistinct = (pItem->distinct == true); 
    }

    int32_t type = pItem->pNode->type;
    if (type == SQL_NODE_SQLFUNCTION) {
      pItem->pNode->functionId = isValidFunction(pItem->pNode->operand.z, pItem->pNode->operand.n);
      if (pItem->pNode->functionId < 0) {
        return invalidSqlErrMsg(tscGetErrorMsgPayload(pCmd), msg5);
      }

      // sql function in selection clause, append sql function info in pSqlCmd structure sequentially
      if (addExprAndResultField(pCmd, pQueryInfo, outputIndex, pItem, true) != TSDB_CODE_SUCCESS) {
        return TSDB_CODE_TSC_INVALID_SQL;
      }
    } else if (type == SQL_NODE_TABLE_COLUMN || type == SQL_NODE_VALUE) {
      // use the dynamic array list to decide if the function is valid or not
        // select table_name1.field_name1, table_name2.field_name2  from table_name1, table_name2
        if (addProjectionExprAndResultField(pCmd, pQueryInfo, pItem) != TSDB_CODE_SUCCESS) {
          return TSDB_CODE_TSC_INVALID_SQL;
        }
    } else if (type == SQL_NODE_EXPR) {
      int32_t code = handleArithmeticExpr(pCmd, clauseIndex, i, pItem);
      if (code != TSDB_CODE_SUCCESS) {
        return code;
      }
    } else {
      return invalidSqlErrMsg(tscGetErrorMsgPayload(pCmd), msg3);
    }

    if (pQueryInfo->fieldsInfo.numOfOutput > TSDB_MAX_COLUMNS) {
      return TSDB_CODE_TSC_INVALID_SQL;
    }
  }

  if (hasDistinct == true) {
    if (!isValidDistinctSql(pQueryInfo)) {
      return invalidSqlErrMsg(tscGetErrorMsgPayload(pCmd), msg6);
    }
    pQueryInfo->distinctTag = true;
  }
  
  // there is only one user-defined column in the final result field, add the timestamp column.
  size_t numOfSrcCols = taosArrayGetSize(pQueryInfo->colList);
  if (numOfSrcCols <= 0 && !tscQueryTags(pQueryInfo) && !tscQueryBlockInfo(pQueryInfo)) {
    addPrimaryTsColIntoResult(pQueryInfo);
  }

  if (!functionCompatibleCheck(pQueryInfo, joinQuery, timeWindowQuery)) {
    return invalidSqlErrMsg(tscGetErrorMsgPayload(pCmd), msg2);
  }

  /*
   * transfer sql functions that need secondary merge into another format
   * in dealing with super table queries such as: count/first/last
   */
  if (isSTable) {
    tscTansformFuncForSTableQuery(pQueryInfo);

    if (hasUnsupportFunctionsForSTableQuery(pCmd, pQueryInfo)) {
      return TSDB_CODE_TSC_INVALID_SQL;
    }
  }

  return TSDB_CODE_SUCCESS;
}

int32_t insertResultField(SQueryInfo* pQueryInfo, int32_t outputIndex, SColumnList* pIdList, int16_t bytes,
    int8_t type, char* fieldName, SSqlExpr* pSqlExpr) {
  
  for (int32_t i = 0; i < pIdList->num; ++i) {
    int32_t tableId = pIdList->ids[i].tableIndex;
    STableMetaInfo* pTableMetaInfo = pQueryInfo->pTableMetaInfo[tableId];
    
    int32_t numOfCols = tscGetNumOfColumns(pTableMetaInfo->pTableMeta);
    if (pIdList->ids[i].columnIndex >= numOfCols) {
      continue;
    }
    
    tscColumnListInsert(pQueryInfo->colList, &(pIdList->ids[i]));
  }
  
  TAOS_FIELD f = tscCreateField(type, fieldName, bytes);
  SInternalField* pInfo = tscFieldInfoInsert(&pQueryInfo->fieldsInfo, outputIndex, &f);
  pInfo->pSqlExpr = pSqlExpr;
  
  return TSDB_CODE_SUCCESS;
}

SSqlExpr* doAddProjectCol(SQueryInfo* pQueryInfo, int32_t colIndex, int32_t tableIndex) {
  STableMetaInfo* pTableMetaInfo = tscGetMetaInfo(pQueryInfo, tableIndex);
  STableMeta*     pTableMeta = pTableMetaInfo->pTableMeta;
  int32_t numOfCols = tscGetNumOfColumns(pTableMeta);
  
  SSchema* pSchema = tscGetTableColumnSchema(pTableMeta, colIndex);

  int16_t functionId = (int16_t)((colIndex >= numOfCols) ? TSDB_FUNC_TAGPRJ : TSDB_FUNC_PRJ);
  SColumnIndex index = {.tableIndex = tableIndex,};
  
  if (functionId == TSDB_FUNC_TAGPRJ) {
    index.columnIndex = colIndex - tscGetNumOfColumns(pTableMeta);
    tscColumnListInsert(pTableMetaInfo->tagColList, &index);
  } else {
    index.columnIndex = colIndex;
  }

  int16_t colId = getNewResColId(pQueryInfo);
  return tscSqlExprAppend(pQueryInfo, functionId, &index, pSchema->type, pSchema->bytes, colId, pSchema->bytes,
                          (functionId == TSDB_FUNC_TAGPRJ));
}

SSqlExpr* tscAddFuncInSelectClause(SQueryInfo* pQueryInfo, int32_t outputColIndex, int16_t functionId,
                                  SColumnIndex* pIndex, SSchema* pColSchema, int16_t flag) {
  int16_t colId = getNewResColId(pQueryInfo);

  SSqlExpr* pExpr = tscSqlExprInsert(pQueryInfo, outputColIndex, functionId, pIndex, pColSchema->type,
                                     pColSchema->bytes, colId, pColSchema->bytes, TSDB_COL_IS_TAG(flag));
  tstrncpy(pExpr->aliasName, pColSchema->name, sizeof(pExpr->aliasName));

  SColumnList ids = getColumnList(1, pIndex->tableIndex, pIndex->columnIndex);
  if (TSDB_COL_IS_TAG(flag)) {
    ids.num = 0;
  }

  insertResultField(pQueryInfo, outputColIndex, &ids, pColSchema->bytes, pColSchema->type, pColSchema->name, pExpr);

  pExpr->colInfo.flag = flag;
  STableMetaInfo* pTableMetaInfo = tscGetMetaInfo(pQueryInfo, pIndex->tableIndex);
  
  if (TSDB_COL_IS_TAG(flag)) {
    tscColumnListInsert(pTableMetaInfo->tagColList, pIndex);
  }

  return pExpr;
}

static int32_t doAddProjectionExprAndResultFields(SQueryInfo* pQueryInfo, SColumnIndex* pIndex, int32_t startPos) {
  STableMetaInfo* pTableMetaInfo = tscGetMetaInfo(pQueryInfo, pIndex->tableIndex);

  int32_t     numOfTotalColumns = 0;
  STableMeta* pTableMeta = pTableMetaInfo->pTableMeta;
  SSchema*    pSchema = tscGetTableSchema(pTableMeta);

  STableComInfo tinfo = tscGetTableInfo(pTableMeta);
  
  if (UTIL_TABLE_IS_SUPER_TABLE(pTableMetaInfo)) {
    numOfTotalColumns = tinfo.numOfColumns + tinfo.numOfTags;
  } else {
    numOfTotalColumns = tinfo.numOfColumns;
  }

  for (int32_t j = 0; j < numOfTotalColumns; ++j) {
    SSqlExpr* pExpr = doAddProjectCol(pQueryInfo, j, pIndex->tableIndex);
    tstrncpy(pExpr->aliasName, pSchema[j].name, sizeof(pExpr->aliasName));

    pIndex->columnIndex = j;
    SColumnList ids = {0};
    ids.ids[0] = *pIndex;
    ids.num = 1;

    insertResultField(pQueryInfo, startPos + j, &ids, pSchema[j].bytes, pSchema[j].type, pSchema[j].name, pExpr);
  }

  return numOfTotalColumns;
}

int32_t addProjectionExprAndResultField(SSqlCmd* pCmd, SQueryInfo* pQueryInfo, tSqlExprItem* pItem) {
  const char* msg0 = "invalid column name";
  const char* msg1 = "tag for normal table query is not allowed";

  int32_t startPos = (int32_t)tscSqlExprNumOfExprs(pQueryInfo);
  int32_t optr = pItem->pNode->tokenId;

  if (optr == TK_ALL) {  // project on all fields
    TSDB_QUERY_SET_TYPE(pQueryInfo->type, TSDB_QUERY_TYPE_PROJECTION_QUERY);

    SColumnIndex index = COLUMN_INDEX_INITIALIZER;
    if (getTableIndexByName(&pItem->pNode->colInfo, pQueryInfo, &index) != TSDB_CODE_SUCCESS) {
      return invalidSqlErrMsg(tscGetErrorMsgPayload(pCmd), msg0);
    }

    // all meters columns are required
    if (index.tableIndex == COLUMN_INDEX_INITIAL_VAL) {  // all table columns are required.
      for (int32_t i = 0; i < pQueryInfo->numOfTables; ++i) {
        index.tableIndex = i;
        int32_t inc = doAddProjectionExprAndResultFields(pQueryInfo, &index, startPos);
        startPos += inc;
      }
    } else {
      doAddProjectionExprAndResultFields(pQueryInfo, &index, startPos);
    }

    // add the primary timestamp column even though it is not required by user
    tscInsertPrimaryTsSourceColumn(pQueryInfo, &index);
  } else if (optr == TK_STRING || optr == TK_INTEGER || optr == TK_FLOAT) {  // simple column projection query
    SColumnIndex index = COLUMN_INDEX_INITIALIZER;

    // user-specified constant value as a new result column
    index.columnIndex = (pQueryInfo->udColumnId--);
    index.tableIndex = 0;

    SSchema colSchema = tGetUserSpecifiedColumnSchema(&pItem->pNode->value, &pItem->pNode->token, pItem->aliasName);
    SSqlExpr* pExpr =
        tscAddFuncInSelectClause(pQueryInfo, startPos, TSDB_FUNC_PRJ, &index, &colSchema, TSDB_COL_UDC);

    // NOTE: the first parameter is reserved for the tag column id during join query process.
    pExpr->numOfParams = 2;
    tVariantAssign(&pExpr->param[1], &pItem->pNode->value);
  } else if (optr == TK_ID) {
    SColumnIndex index = COLUMN_INDEX_INITIALIZER;

    if (getColumnIndexByName(pCmd, &pItem->pNode->colInfo, pQueryInfo, &index) != TSDB_CODE_SUCCESS) {
      return invalidSqlErrMsg(tscGetErrorMsgPayload(pCmd), msg0);
    }

    if (index.columnIndex == TSDB_TBNAME_COLUMN_INDEX) {
      SSchema* colSchema = tGetTbnameColumnSchema();
      tscAddFuncInSelectClause(pQueryInfo, startPos, TSDB_FUNC_TAGPRJ, &index, colSchema, TSDB_COL_TAG);
    } else if (index.columnIndex == TSDB_BLOCK_DIST_COLUMN_INDEX) {
      SSchema colSchema = tGetBlockDistColumnSchema();
      tscAddFuncInSelectClause(pQueryInfo, startPos, TSDB_FUNC_PRJ, &index, &colSchema, TSDB_COL_TAG);
    } else {
      STableMetaInfo* pTableMetaInfo = tscGetMetaInfo(pQueryInfo, index.tableIndex);
      STableMeta*     pTableMeta = pTableMetaInfo->pTableMeta;

      if (index.columnIndex >= tscGetNumOfColumns(pTableMeta) && UTIL_TABLE_IS_NORMAL_TABLE(pTableMetaInfo)) {
        return invalidSqlErrMsg(tscGetErrorMsgPayload(pCmd), msg1);
      }

      addProjectQueryCol(pQueryInfo, startPos, &index, pItem);
      pQueryInfo->type |= TSDB_QUERY_TYPE_PROJECTION_QUERY;
    }

    // add the primary timestamp column even though it is not required by user
    tscInsertPrimaryTsSourceColumn(pQueryInfo, &index);
  } else {
    return TSDB_CODE_TSC_INVALID_SQL;
  }

  return TSDB_CODE_SUCCESS;
}

static int32_t setExprInfoForFunctions(SSqlCmd* pCmd, SQueryInfo* pQueryInfo, SSchema* pSchema, SConvertFunc cvtFunc,
                                       const char* name, int32_t resColIdx, SColumnIndex* pColIndex, bool finalResult) {
  const char* msg1 = "not support column types";

  int16_t type = 0;
  int16_t bytes = 0;
  int32_t functionID = cvtFunc.execFuncId;

  if (functionID == TSDB_FUNC_SPREAD) {
    int32_t t1 = pSchema->type;
    if (t1 == TSDB_DATA_TYPE_BINARY || t1 == TSDB_DATA_TYPE_NCHAR || t1 == TSDB_DATA_TYPE_BOOL) {
      invalidSqlErrMsg(tscGetErrorMsgPayload(pCmd), msg1);
      return -1;
    } else {
      type = TSDB_DATA_TYPE_DOUBLE;
      bytes = tDataTypes[type].bytes;
    }
  } else {
    type = pSchema->type;
    bytes = pSchema->bytes;
  }
  
  SSqlExpr* pExpr = tscSqlExprAppend(pQueryInfo, functionID, pColIndex, type, bytes, getNewResColId(pQueryInfo), bytes, false);
  tstrncpy(pExpr->aliasName, name, tListLen(pExpr->aliasName));

  if (cvtFunc.originFuncId == TSDB_FUNC_LAST_ROW && cvtFunc.originFuncId != functionID) {
    pExpr->colInfo.flag |= TSDB_COL_NULL;
  }

  // set reverse order scan data blocks for last query
  if (functionID == TSDB_FUNC_LAST) {
    pExpr->numOfParams = 1;
    pExpr->param[0].i64 = TSDB_ORDER_DESC;
    pExpr->param[0].nType = TSDB_DATA_TYPE_INT;
  }
  
  // for all queries, the timestamp column needs to be loaded
  SColumnIndex index = {.tableIndex = pColIndex->tableIndex, .columnIndex = PRIMARYKEY_TIMESTAMP_COL_INDEX};
  tscColumnListInsert(pQueryInfo->colList, &index);

  // if it is not in the final result, do not add it
  SColumnList ids = getColumnList(1, pColIndex->tableIndex, pColIndex->columnIndex);
  if (finalResult) {
    insertResultField(pQueryInfo, resColIdx, &ids, bytes, (int8_t)type, pExpr->aliasName, pExpr);
  } else {
    tscColumnListInsert(pQueryInfo->colList, &(ids.ids[0]));
  }

  return TSDB_CODE_SUCCESS;
}

void setResultColName(char* name, tSqlExprItem* pItem, int32_t functionId, SStrToken* pToken, bool multiCols) {
  if (pItem->aliasName != NULL) {
    tstrncpy(name, pItem->aliasName, TSDB_COL_NAME_LEN);
  } else if (multiCols) {
    char uname[TSDB_COL_NAME_LEN] = {0};
    int32_t len = MIN(pToken->n + 1, TSDB_COL_NAME_LEN);
    tstrncpy(uname, pToken->z, len);

    if (tsKeepOriginalColumnName) { // keep the original column name
      tstrncpy(name, uname, TSDB_COL_NAME_LEN);
    } else {
      int32_t size = TSDB_COL_NAME_LEN + tListLen(aAggs[functionId].name) + 2 + 1;
      char tmp[TSDB_COL_NAME_LEN + tListLen(aAggs[functionId].name) + 2 + 1] = {0};
      snprintf(tmp, size, "%s(%s)", aAggs[functionId].name, uname);

      tstrncpy(name, tmp, TSDB_COL_NAME_LEN);
    }
  } else  { // use the user-input result column name
    int32_t len = MIN(pItem->pNode->token.n + 1, TSDB_COL_NAME_LEN);
    tstrncpy(name, pItem->pNode->token.z, len);
  }
}

static void updateLastScanOrderIfNeeded(SQueryInfo* pQueryInfo) {
  if (pQueryInfo->sessionWindow.gap > 0 || tscGroupbyColumn(pQueryInfo)) {
    size_t numOfExpr = tscSqlExprNumOfExprs(pQueryInfo);
    for (int32_t i = 0; i < numOfExpr; ++i) {
      SSqlExpr* pExpr = tscSqlExprGet(pQueryInfo, i);
      if (pExpr->functionId != TSDB_FUNC_LAST && pExpr->functionId != TSDB_FUNC_LAST_DST) {
        continue;
      }

      pExpr->numOfParams = 1;
      pExpr->param->i64 = TSDB_ORDER_ASC;
      pExpr->param->nType = TSDB_DATA_TYPE_INT;
    }
  }
}

int32_t addExprAndResultField(SSqlCmd* pCmd, SQueryInfo* pQueryInfo, int32_t colIndex, tSqlExprItem* pItem, bool finalResult) {
  STableMetaInfo* pTableMetaInfo = NULL;
  int32_t functionId = pItem->pNode->functionId;

  const char* msg1 = "not support column types";
  const char* msg2 = "invalid parameters";
  const char* msg3 = "illegal column name";
  const char* msg4 = "invalid table name";
  const char* msg5 = "parameter is out of range [0, 100]";
  const char* msg6 = "function applied to tags not allowed";
  const char* msg7 = "normal table can not apply this function";
  const char* msg8 = "multi-columns selection does not support alias column name";
  const char* msg9 = "diff can no be applied to unsigned numeric type";

  switch (functionId) {
    case TSDB_FUNC_COUNT: {
        /* more than one parameter for count() function */
      if (pItem->pNode->pParam != NULL && taosArrayGetSize(pItem->pNode->pParam) != 1) {
        return invalidSqlErrMsg(tscGetErrorMsgPayload(pCmd), msg2);
      }

      SSqlExpr* pExpr = NULL;
      SColumnIndex index = COLUMN_INDEX_INITIALIZER;

      if (pItem->pNode->pParam != NULL) {
        tSqlExprItem* pParamElem = taosArrayGet(pItem->pNode->pParam, 0);
        SStrToken* pToken = &pParamElem->pNode->colInfo;
        int16_t sqlOptr = pParamElem->pNode->tokenId;
        if ((pToken->z == NULL || pToken->n == 0) 
            && (TK_INTEGER != sqlOptr)) /*select count(1) from table*/ {
          return invalidSqlErrMsg(tscGetErrorMsgPayload(pCmd), msg3);
        } 
        if (sqlOptr == TK_ALL) {
          // select table.*
          // check if the table name is valid or not
          SStrToken tmpToken = pParamElem->pNode->colInfo;

          if (getTableIndexByName(&tmpToken, pQueryInfo, &index) != TSDB_CODE_SUCCESS) {
            return invalidSqlErrMsg(tscGetErrorMsgPayload(pCmd), msg4);
          }

          index = (SColumnIndex){0, PRIMARYKEY_TIMESTAMP_COL_INDEX};
          int32_t size = tDataTypes[TSDB_DATA_TYPE_BIGINT].bytes;
          pExpr = tscSqlExprAppend(pQueryInfo, functionId, &index, TSDB_DATA_TYPE_BIGINT, size, getNewResColId(pQueryInfo), size, false);
        } else if (sqlOptr == TK_INTEGER) { // select count(1) from table1
          char buf[8] = {0};  
          int64_t val = -1;
          tVariant* pVariant = &pParamElem->pNode->value;
          if (pVariant->nType == TSDB_DATA_TYPE_BIGINT) {
            tVariantDump(pVariant, buf, TSDB_DATA_TYPE_BIGINT, true);
            val = GET_INT64_VAL(buf); 
          }
          if (val == 1) {
            index = (SColumnIndex){0, PRIMARYKEY_TIMESTAMP_COL_INDEX};
            int32_t size = tDataTypes[TSDB_DATA_TYPE_BIGINT].bytes;
            pExpr = tscSqlExprAppend(pQueryInfo, functionId, &index, TSDB_DATA_TYPE_BIGINT, size, getNewResColId(pQueryInfo), size, false);
          } else {
            return invalidSqlErrMsg(tscGetErrorMsgPayload(pCmd), msg3);
          }
        } else {
          // count the number of meters created according to the super table
          if (getColumnIndexByName(pCmd, pToken, pQueryInfo, &index) != TSDB_CODE_SUCCESS) {
            return invalidSqlErrMsg(tscGetErrorMsgPayload(pCmd), msg3);
          }

          pTableMetaInfo = tscGetMetaInfo(pQueryInfo, index.tableIndex);

          // count tag is equalled to count(tbname)
          bool isTag = false;
          if (index.columnIndex >= tscGetNumOfColumns(pTableMetaInfo->pTableMeta) || index.columnIndex == TSDB_TBNAME_COLUMN_INDEX) {
            index.columnIndex = TSDB_TBNAME_COLUMN_INDEX;
            isTag = true;
          }

          int32_t size = tDataTypes[TSDB_DATA_TYPE_BIGINT].bytes;
          pExpr = tscSqlExprAppend(pQueryInfo, functionId, &index, TSDB_DATA_TYPE_BIGINT, size, getNewResColId(pQueryInfo), size, isTag);
        }
      } else {  // count(*) is equalled to count(primary_timestamp_key)
        index = (SColumnIndex){0, PRIMARYKEY_TIMESTAMP_COL_INDEX};
        int32_t size = tDataTypes[TSDB_DATA_TYPE_BIGINT].bytes;
        pExpr = tscSqlExprAppend(pQueryInfo, functionId, &index, TSDB_DATA_TYPE_BIGINT, size, getNewResColId(pQueryInfo), size, false);
      }

      pTableMetaInfo = tscGetMetaInfo(pQueryInfo, index.tableIndex);

      memset(pExpr->aliasName, 0, tListLen(pExpr->aliasName));
      getColumnName(pItem, pExpr->aliasName, sizeof(pExpr->aliasName) - 1);
      
      SColumnList ids = getColumnList(1, index.tableIndex, index.columnIndex);
      if (finalResult) {
        int32_t numOfOutput = tscNumOfFields(pQueryInfo);
        insertResultField(pQueryInfo, numOfOutput, &ids, sizeof(int64_t), TSDB_DATA_TYPE_BIGINT, pExpr->aliasName, pExpr);
      } else {
        for (int32_t i = 0; i < ids.num; ++i) {
          tscColumnListInsert(pQueryInfo->colList, &(ids.ids[i]));
        }
      }

      // the time stamp may be always needed
      if (index.tableIndex < tscGetNumOfColumns(pTableMetaInfo->pTableMeta)) {
        tscInsertPrimaryTsSourceColumn(pQueryInfo, &index);
      }

      return TSDB_CODE_SUCCESS;
    }
    case TSDB_FUNC_SUM:
    case TSDB_FUNC_AVG:
    case TSDB_FUNC_RATE:
    case TSDB_FUNC_IRATE:
    case TSDB_FUNC_SUM_RATE:
    case TSDB_FUNC_SUM_IRATE:
    case TSDB_FUNC_AVG_RATE:
    case TSDB_FUNC_AVG_IRATE:
    case TSDB_FUNC_TWA:
    case TSDB_FUNC_MIN:
    case TSDB_FUNC_MAX:
    case TSDB_FUNC_DIFF:
    case TSDB_FUNC_STDDEV:
    case TSDB_FUNC_LEASTSQR: {
      // 1. valid the number of parameters
      if (pItem->pNode->pParam == NULL || (functionId != TSDB_FUNC_LEASTSQR && taosArrayGetSize(pItem->pNode->pParam) != 1) ||
          (functionId == TSDB_FUNC_LEASTSQR && taosArrayGetSize(pItem->pNode->pParam) != 3)) {
        /* no parameters or more than one parameter for function */
        return invalidSqlErrMsg(tscGetErrorMsgPayload(pCmd), msg2);
      }

      tSqlExprItem* pParamElem = taosArrayGet(pItem->pNode->pParam, 0);
      if (pParamElem->pNode->tokenId != TK_ALL && pParamElem->pNode->tokenId != TK_ID) {
        return invalidSqlErrMsg(tscGetErrorMsgPayload(pCmd), msg2);
      }

      SColumnIndex index = COLUMN_INDEX_INITIALIZER;
      if ((getColumnIndexByName(pCmd, &pParamElem->pNode->colInfo, pQueryInfo, &index) != TSDB_CODE_SUCCESS)) {
        return invalidSqlErrMsg(tscGetErrorMsgPayload(pCmd), msg3);
      }

      if (index.columnIndex == TSDB_TBNAME_COLUMN_INDEX) {
        return invalidSqlErrMsg(tscGetErrorMsgPayload(pCmd), msg6);
      }

      // 2. check if sql function can be applied on this column data type
      pTableMetaInfo = tscGetMetaInfo(pQueryInfo, index.tableIndex);
      SSchema* pSchema = tscGetTableColumnSchema(pTableMetaInfo->pTableMeta, index.columnIndex);
      int16_t  colType = pSchema->type;

      if (!IS_NUMERIC_TYPE(colType)) {
        return invalidSqlErrMsg(tscGetErrorMsgPayload(pCmd), msg1);
      } else if (IS_UNSIGNED_NUMERIC_TYPE(colType) && functionId == TSDB_FUNC_DIFF) {
        return invalidSqlErrMsg(tscGetErrorMsgPayload(pCmd), msg9);
      }

      int16_t resultType = 0;
      int16_t resultSize = 0;
      int32_t intermediateResSize = 0;

      if (getResultDataInfo(pSchema->type, pSchema->bytes, functionId, 0, &resultType, &resultSize,
                            &intermediateResSize, 0, false) != TSDB_CODE_SUCCESS) {
        return TSDB_CODE_TSC_INVALID_SQL;
      }

      // set the first column ts for diff query
      if (functionId == TSDB_FUNC_DIFF) {
        colIndex += 1;
        SColumnIndex indexTS = {.tableIndex = index.tableIndex, .columnIndex = 0};
        SSqlExpr* pExpr = tscSqlExprAppend(pQueryInfo, TSDB_FUNC_TS_DUMMY, &indexTS, TSDB_DATA_TYPE_TIMESTAMP, TSDB_KEYSIZE,
                                           getNewResColId(pQueryInfo), TSDB_KEYSIZE, false);

        SColumnList ids = getColumnList(1, 0, 0);
        insertResultField(pQueryInfo, 0, &ids, TSDB_KEYSIZE, TSDB_DATA_TYPE_TIMESTAMP, aAggs[TSDB_FUNC_TS_DUMMY].name, pExpr);
      }

      // functions can not be applied to tags
      if (index.columnIndex >= tscGetNumOfColumns(pTableMetaInfo->pTableMeta)) {
        return invalidSqlErrMsg(tscGetErrorMsgPayload(pCmd), msg6);
      }

      SSqlExpr* pExpr = tscSqlExprAppend(pQueryInfo, functionId, &index, resultType, resultSize, getNewResColId(pQueryInfo), resultSize, false);

      if (functionId == TSDB_FUNC_LEASTSQR) {
        /* set the leastsquares parameters */
        char val[8] = {0};
        if (tVariantDump(&pParamElem[1].pNode->value, val, TSDB_DATA_TYPE_DOUBLE, true) < 0) {
          return TSDB_CODE_TSC_INVALID_SQL;
        }

        addExprParams(pExpr, val, TSDB_DATA_TYPE_DOUBLE, DOUBLE_BYTES);

        memset(val, 0, tListLen(val));
        if (tVariantDump(&pParamElem[2].pNode->value, val, TSDB_DATA_TYPE_DOUBLE, true) < 0) {
          return TSDB_CODE_TSC_INVALID_SQL;
        }

        addExprParams(pExpr, val, TSDB_DATA_TYPE_DOUBLE, sizeof(double));
      }

      SColumnList ids = {0};
      ids.num = 1;
      ids.ids[0] = index;
  
      memset(pExpr->aliasName, 0, tListLen(pExpr->aliasName));
      getColumnName(pItem, pExpr->aliasName, sizeof(pExpr->aliasName) - 1);
  
      if (finalResult) {
        int32_t numOfOutput = tscNumOfFields(pQueryInfo);
        insertResultField(pQueryInfo, numOfOutput, &ids, pExpr->resBytes, (int32_t)pExpr->resType, pExpr->aliasName, pExpr);
      } else {
        for (int32_t i = 0; i < ids.num; ++i) {
          tscColumnListInsert(pQueryInfo->colList, &(ids.ids[i]));
        }
      }

      tscInsertPrimaryTsSourceColumn(pQueryInfo, &index);
      return TSDB_CODE_SUCCESS;
    }
    case TSDB_FUNC_FIRST:
    case TSDB_FUNC_LAST:
    case TSDB_FUNC_SPREAD:
    case TSDB_FUNC_LAST_ROW:
    case TSDB_FUNC_INTERP: {
      bool requireAllFields = (pItem->pNode->pParam == NULL);

      // NOTE: has time range condition or normal column filter condition, the last_row query will be transferred to last query
      SConvertFunc cvtFunc = {.originFuncId = functionId, .execFuncId = functionId};
      if (functionId == TSDB_FUNC_LAST_ROW && ((!TSWINDOW_IS_EQUAL(pQueryInfo->window, TSWINDOW_INITIALIZER)) || (hasNormalColumnFilter(pQueryInfo)))) {
        cvtFunc.execFuncId = TSDB_FUNC_LAST;
      }

      if (!requireAllFields) {
        if (taosArrayGetSize(pItem->pNode->pParam) < 1) {
          return invalidSqlErrMsg(tscGetErrorMsgPayload(pCmd), msg3);
        }

        if (taosArrayGetSize(pItem->pNode->pParam) > 1 && (pItem->aliasName != NULL && strlen(pItem->aliasName) > 0)) {
          return invalidSqlErrMsg(tscGetErrorMsgPayload(pCmd), msg8);
        }

        /* in first/last function, multiple columns can be add to resultset */
        for (int32_t i = 0; i < taosArrayGetSize(pItem->pNode->pParam); ++i) {
          tSqlExprItem* pParamElem = taosArrayGet(pItem->pNode->pParam, i);
          if (pParamElem->pNode->tokenId != TK_ALL && pParamElem->pNode->tokenId != TK_ID) {
            return invalidSqlErrMsg(tscGetErrorMsgPayload(pCmd), msg3);
          }

          SColumnIndex index = COLUMN_INDEX_INITIALIZER;

          if (pParamElem->pNode->tokenId == TK_ALL) { // select table.*
            SStrToken tmpToken = pParamElem->pNode->colInfo;

            if (getTableIndexByName(&tmpToken, pQueryInfo, &index) != TSDB_CODE_SUCCESS) {
              return invalidSqlErrMsg(tscGetErrorMsgPayload(pCmd), msg4);
            }

            pTableMetaInfo = tscGetMetaInfo(pQueryInfo, index.tableIndex);
            SSchema* pSchema = tscGetTableSchema(pTableMetaInfo->pTableMeta);

            char name[TSDB_COL_NAME_LEN] = {0};
            for (int32_t j = 0; j < tscGetNumOfColumns(pTableMetaInfo->pTableMeta); ++j) {
              index.columnIndex = j;
              SStrToken t = {.z = pSchema[j].name, .n = (uint32_t)strnlen(pSchema[j].name, TSDB_COL_NAME_LEN)};
              setResultColName(name, pItem, cvtFunc.originFuncId, &t, true);

              if (setExprInfoForFunctions(pCmd, pQueryInfo, &pSchema[j], cvtFunc, name, colIndex++, &index, finalResult) != 0) {
                return TSDB_CODE_TSC_INVALID_SQL;
              }
            }

          } else {
            if (getColumnIndexByName(pCmd, &pParamElem->pNode->colInfo, pQueryInfo, &index) != TSDB_CODE_SUCCESS) {
              return invalidSqlErrMsg(tscGetErrorMsgPayload(pCmd), msg3);
            }

            pTableMetaInfo = tscGetMetaInfo(pQueryInfo, index.tableIndex);

            // functions can not be applied to tags
            if ((index.columnIndex >= tscGetNumOfColumns(pTableMetaInfo->pTableMeta)) || (index.columnIndex < 0)) {
              return invalidSqlErrMsg(tscGetErrorMsgPayload(pCmd), msg6);
            }

            char name[TSDB_COL_NAME_LEN] = {0};
            SSchema* pSchema = tscGetTableColumnSchema(pTableMetaInfo->pTableMeta, index.columnIndex);

            bool multiColOutput = taosArrayGetSize(pItem->pNode->pParam) > 1;
            setResultColName(name, pItem, cvtFunc.originFuncId, &pParamElem->pNode->colInfo, multiColOutput);

            if (setExprInfoForFunctions(pCmd, pQueryInfo, pSchema, cvtFunc, name, colIndex++, &index, finalResult) != 0) {
              return TSDB_CODE_TSC_INVALID_SQL;
            }
          }
        }
        
        return TSDB_CODE_SUCCESS;
      } else {  // select * from xxx
        int32_t numOfFields = 0;

        // multicolumn selection does not support alias name
        if (pItem->aliasName != NULL && strlen(pItem->aliasName) > 0) {
          return invalidSqlErrMsg(tscGetErrorMsgPayload(pCmd), msg8);
        }

        for (int32_t j = 0; j < pQueryInfo->numOfTables; ++j) {
          pTableMetaInfo = tscGetMetaInfo(pQueryInfo, j);
          SSchema* pSchema = tscGetTableSchema(pTableMetaInfo->pTableMeta);

          for (int32_t i = 0; i < tscGetNumOfColumns(pTableMetaInfo->pTableMeta); ++i) {
            SColumnIndex index = {.tableIndex = j, .columnIndex = i};

            char name[TSDB_COL_NAME_LEN] = {0};
            SStrToken t = {.z = pSchema[i].name, .n = (uint32_t)strnlen(pSchema[i].name, TSDB_COL_NAME_LEN)};
            setResultColName(name, pItem, cvtFunc.originFuncId, &t, true);

            if (setExprInfoForFunctions(pCmd, pQueryInfo, &pSchema[index.columnIndex], cvtFunc, name, colIndex, &index, finalResult) != 0) {
              return TSDB_CODE_TSC_INVALID_SQL;
            }
            colIndex++;
          }

          numOfFields += tscGetNumOfColumns(pTableMetaInfo->pTableMeta);
        }

        return TSDB_CODE_SUCCESS;
      }
    }

    case TSDB_FUNC_TOP:
    case TSDB_FUNC_BOTTOM:
    case TSDB_FUNC_PERCT:
    case TSDB_FUNC_APERCT: {
      // 1. valid the number of parameters
      if (pItem->pNode->pParam == NULL || taosArrayGetSize(pItem->pNode->pParam) != 2) {
        /* no parameters or more than one parameter for function */
        return invalidSqlErrMsg(tscGetErrorMsgPayload(pCmd), msg2);
      }

      tSqlExprItem* pParamElem = taosArrayGet(pItem->pNode->pParam, 0);
      if (pParamElem->pNode->tokenId != TK_ID) {
        return invalidSqlErrMsg(tscGetErrorMsgPayload(pCmd), msg2);
      }
      
      SColumnIndex index = COLUMN_INDEX_INITIALIZER;
      if (getColumnIndexByName(pCmd, &pParamElem->pNode->colInfo, pQueryInfo, &index) != TSDB_CODE_SUCCESS) {
        return invalidSqlErrMsg(tscGetErrorMsgPayload(pCmd), msg3);
      }

      if (index.columnIndex == TSDB_TBNAME_COLUMN_INDEX) {
        return invalidSqlErrMsg(tscGetErrorMsgPayload(pCmd), msg6);
      }
      
      pTableMetaInfo = tscGetMetaInfo(pQueryInfo, index.tableIndex);
      SSchema* pSchema = tscGetTableSchema(pTableMetaInfo->pTableMeta);

      // functions can not be applied to tags
      if (index.columnIndex >= tscGetNumOfColumns(pTableMetaInfo->pTableMeta)) {
        return invalidSqlErrMsg(tscGetErrorMsgPayload(pCmd), msg6);
      }

      // 2. valid the column type
      int16_t colType = pSchema[index.columnIndex].type;
      if (!IS_NUMERIC_TYPE(colType)) {
        return invalidSqlErrMsg(tscGetErrorMsgPayload(pCmd), msg1);
      }

      // 3. valid the parameters
      if (pParamElem[1].pNode->tokenId == TK_ID) {
        return invalidSqlErrMsg(tscGetErrorMsgPayload(pCmd), msg2);
      }

      tVariant* pVariant = &pParamElem[1].pNode->value;

      int8_t  resultType = pSchema[index.columnIndex].type;
      int16_t resultSize = pSchema[index.columnIndex].bytes;

      char    val[8] = {0};
      SSqlExpr* pExpr = NULL;
      
      if (functionId == TSDB_FUNC_PERCT || functionId == TSDB_FUNC_APERCT) {
        tVariantDump(pVariant, val, TSDB_DATA_TYPE_DOUBLE, true);

        double dp = GET_DOUBLE_VAL(val);
        if (dp < 0 || dp > TOP_BOTTOM_QUERY_LIMIT) {
          return invalidSqlErrMsg(tscGetErrorMsgPayload(pCmd), msg5);
        }

        resultSize = sizeof(double);
        resultType = TSDB_DATA_TYPE_DOUBLE;

        /*
         * sql function transformation
         * for dp = 0, it is actually min,
         * for dp = 100, it is max,
         */
        tscInsertPrimaryTsSourceColumn(pQueryInfo, &index);
        colIndex += 1;  // the first column is ts

        pExpr = tscSqlExprAppend(pQueryInfo, functionId, &index, resultType, resultSize, getNewResColId(pQueryInfo), resultSize, false);
        addExprParams(pExpr, val, TSDB_DATA_TYPE_DOUBLE, sizeof(double));
      } else {
        tVariantDump(pVariant, val, TSDB_DATA_TYPE_BIGINT, true);

        int64_t nTop = GET_INT32_VAL(val);
        if (nTop <= 0 || nTop > 100) {  // todo use macro
          return invalidSqlErrMsg(tscGetErrorMsgPayload(pCmd), msg5);
        }

        // todo REFACTOR
        // set the first column ts for top/bottom query
        SColumnIndex index1 = {0, PRIMARYKEY_TIMESTAMP_COL_INDEX};
        pExpr = tscSqlExprAppend(pQueryInfo, TSDB_FUNC_TS, &index1, TSDB_DATA_TYPE_TIMESTAMP, TSDB_KEYSIZE, getNewResColId(pQueryInfo),
                                 TSDB_KEYSIZE, false);
        tstrncpy(pExpr->aliasName, aAggs[TSDB_FUNC_TS].name, sizeof(pExpr->aliasName));

        const int32_t TS_COLUMN_INDEX = PRIMARYKEY_TIMESTAMP_COL_INDEX;
        SColumnList   ids = getColumnList(1, 0, TS_COLUMN_INDEX);
        insertResultField(pQueryInfo, TS_COLUMN_INDEX, &ids, TSDB_KEYSIZE, TSDB_DATA_TYPE_TIMESTAMP,
                          aAggs[TSDB_FUNC_TS].name, pExpr);

        colIndex += 1;  // the first column is ts

        pExpr = tscSqlExprAppend(pQueryInfo, functionId, &index, resultType, resultSize, getNewResColId(pQueryInfo), resultSize, false);
        addExprParams(pExpr, val, TSDB_DATA_TYPE_BIGINT, sizeof(int64_t));
      }
  
      memset(pExpr->aliasName, 0, tListLen(pExpr->aliasName));
      getColumnName(pItem, pExpr->aliasName, sizeof(pExpr->aliasName) - 1);
  
      SColumnList ids = getColumnList(1, 0, index.columnIndex);
      if (finalResult) {
        insertResultField(pQueryInfo, colIndex, &ids, resultSize, resultType, pExpr->aliasName, pExpr);
      } else {
        for (int32_t i = 0; i < ids.num; ++i) {
          tscColumnListInsert(pQueryInfo->colList, &(ids.ids[i]));
        }
      }

      return TSDB_CODE_SUCCESS;
    };
    
    case TSDB_FUNC_TID_TAG: {
      pTableMetaInfo = tscGetMetaInfo(pQueryInfo, 0);
      if (UTIL_TABLE_IS_NORMAL_TABLE(pTableMetaInfo)) {
        return invalidSqlErrMsg(tscGetErrorMsgPayload(pCmd), msg7);
      }
    
      // no parameters or more than one parameter for function
      if (pItem->pNode->pParam == NULL || taosArrayGetSize(pItem->pNode->pParam) != 1) {
        return invalidSqlErrMsg(tscGetErrorMsgPayload(pCmd), msg2);
      }
      
      tSqlExprItem* pParamItem = taosArrayGet(pItem->pNode->pParam, 0);
      tSqlExpr* pParam = pParamItem->pNode;

      SColumnIndex index = COLUMN_INDEX_INITIALIZER;
      if (getColumnIndexByName(pCmd, &pParam->colInfo, pQueryInfo, &index) != TSDB_CODE_SUCCESS) {
        return invalidSqlErrMsg(tscGetErrorMsgPayload(pCmd), msg3);
      }
    
      pTableMetaInfo = tscGetMetaInfo(pQueryInfo, index.tableIndex);
      SSchema* pSchema = tscGetTableTagSchema(pTableMetaInfo->pTableMeta);
  
      // functions can not be applied to normal columns
      int32_t numOfCols = tscGetNumOfColumns(pTableMetaInfo->pTableMeta);
      if (index.columnIndex < numOfCols && index.columnIndex != TSDB_TBNAME_COLUMN_INDEX) {
        return invalidSqlErrMsg(tscGetErrorMsgPayload(pCmd), msg6);
      }
    
      if (index.columnIndex > 0) {
        index.columnIndex -= numOfCols;
      }
      
      // 2. valid the column type
      int16_t colType = 0;
      if (index.columnIndex == TSDB_TBNAME_COLUMN_INDEX) {
        colType = TSDB_DATA_TYPE_BINARY;
      } else {
        colType = pSchema[index.columnIndex].type;
      }
      
      if (colType == TSDB_DATA_TYPE_BOOL) {
        return invalidSqlErrMsg(tscGetErrorMsgPayload(pCmd), msg1);
      }

      tscColumnListInsert(pTableMetaInfo->tagColList, &index);
      SSchema* pTagSchema = tscGetTableTagSchema(pTableMetaInfo->pTableMeta);
      
      SSchema s = {0};
      if (index.columnIndex == TSDB_TBNAME_COLUMN_INDEX) {
        s = *tGetTbnameColumnSchema();
      } else {
        s = pTagSchema[index.columnIndex];
      }
      
      int16_t bytes = 0;
      int16_t type  = 0;
      int32_t inter = 0;

      int32_t ret = getResultDataInfo(s.type, s.bytes, TSDB_FUNC_TID_TAG, 0, &type, &bytes, &inter, 0, 0);
      assert(ret == TSDB_CODE_SUCCESS);
      
      s.type = (uint8_t)type;
      s.bytes = bytes;

      TSDB_QUERY_SET_TYPE(pQueryInfo->type, TSDB_QUERY_TYPE_TAG_FILTER_QUERY);
      tscAddFuncInSelectClause(pQueryInfo, 0, TSDB_FUNC_TID_TAG, &index, &s, TSDB_COL_TAG);
      
      return TSDB_CODE_SUCCESS;
    }
    case TSDB_FUNC_BLKINFO: {
      // no parameters or more than one parameter for function
      if (pItem->pNode->pParam != NULL && taosArrayGetSize(pItem->pNode->pParam) != 0) {
        return invalidSqlErrMsg(tscGetErrorMsgPayload(pCmd), msg2);
      }

      SColumnIndex index = {.tableIndex = 0, .columnIndex = TSDB_BLOCK_DIST_COLUMN_INDEX,};
      pTableMetaInfo = tscGetMetaInfo(pQueryInfo, index.tableIndex);

      SSchema s = {.name = "block_dist", .type = TSDB_DATA_TYPE_BINARY};
      int32_t inter   = 0;
      int16_t resType = 0;
      int16_t bytes   = 0;
      getResultDataInfo(TSDB_DATA_TYPE_INT, 4, TSDB_FUNC_BLKINFO, 0, &resType, &bytes, &inter, 0, 0);

      s.bytes = bytes;
      s.type = (uint8_t)resType;
      SSqlExpr* pExpr = tscAddFuncInSelectClause(pQueryInfo, 0, TSDB_FUNC_BLKINFO, &index, &s, TSDB_COL_TAG);
      pExpr->numOfParams = 1;
      pExpr->param[0].i64 = pTableMetaInfo->pTableMeta->tableInfo.rowSize;
      pExpr->param[0].nType = TSDB_DATA_TYPE_BIGINT;

      return TSDB_CODE_SUCCESS;
    }

    default:
      return TSDB_CODE_TSC_INVALID_SQL;
  }
  
}

// todo refactor
static SColumnList getColumnList(int32_t num, int16_t tableIndex, int32_t columnIndex) {
  assert(num == 1 && tableIndex >= 0);

  SColumnList columnList = {0};
  columnList.num = num;

  int32_t index = num - 1;
  columnList.ids[index].tableIndex = tableIndex;
  columnList.ids[index].columnIndex = columnIndex;

  return columnList;
}

void getColumnName(tSqlExprItem* pItem, char* resultFieldName, int32_t nameLength) {
  if (pItem->aliasName != NULL) {
    strncpy(resultFieldName, pItem->aliasName, nameLength);
  } else {
    int32_t len = ((int32_t)pItem->pNode->token.n < nameLength) ? (int32_t)pItem->pNode->token.n : nameLength;
    strncpy(resultFieldName, pItem->pNode->token.z, len);
  }
}

static bool isTablenameToken(SStrToken* token) {
  SStrToken tmpToken = *token;
  SStrToken tableToken = {0};

  extractTableNameFromToken(&tmpToken, &tableToken);

  return (strncasecmp(TSQL_TBNAME_L, tmpToken.z, tmpToken.n) == 0 && tmpToken.n == strlen(TSQL_TBNAME_L));
}
static bool isTableBlockDistToken(SStrToken* token) {
  SStrToken tmpToken = *token;
  SStrToken tableToken = {0};

  extractTableNameFromToken(&tmpToken, &tableToken);

  return (strncasecmp(TSQL_BLOCK_DIST, tmpToken.z, tmpToken.n) == 0 && tmpToken.n == strlen(TSQL_BLOCK_DIST_L));
}

static int16_t doGetColumnIndex(SQueryInfo* pQueryInfo, int32_t index, SStrToken* pToken) {
  STableMeta* pTableMeta = tscGetMetaInfo(pQueryInfo, index)->pTableMeta;

  int32_t  numOfCols = tscGetNumOfColumns(pTableMeta) + tscGetNumOfTags(pTableMeta);
  SSchema* pSchema = tscGetTableSchema(pTableMeta);

  int16_t columnIndex = COLUMN_INDEX_INITIAL_VAL;

  for (int16_t i = 0; i < numOfCols; ++i) {
    if (pToken->n != strlen(pSchema[i].name)) {
      continue;
    }

    if (strncasecmp(pSchema[i].name, pToken->z, pToken->n) == 0) {
      columnIndex = i;
      break;
    }
  }

  return columnIndex;
}

int32_t doGetColumnIndexByName(SSqlCmd* pCmd, SStrToken* pToken, SQueryInfo* pQueryInfo, SColumnIndex* pIndex) {
  const char* msg0 = "ambiguous column name";
  const char* msg1 = "invalid column name";

  if (isTablenameToken(pToken)) {
    pIndex->columnIndex = TSDB_TBNAME_COLUMN_INDEX;
  } else if (isTableBlockDistToken(pToken))  {
    pIndex->columnIndex = TSDB_BLOCK_DIST_COLUMN_INDEX; 
  } else if (strncasecmp(pToken->z, DEFAULT_PRIMARY_TIMESTAMP_COL_NAME, pToken->n) == 0) {
    pIndex->columnIndex = PRIMARYKEY_TIMESTAMP_COL_INDEX;
  } else {
    // not specify the table name, try to locate the table index by column name
    if (pIndex->tableIndex == COLUMN_INDEX_INITIAL_VAL) {
      for (int16_t i = 0; i < pQueryInfo->numOfTables; ++i) {
        int16_t colIndex = doGetColumnIndex(pQueryInfo, i, pToken);

        if (colIndex != COLUMN_INDEX_INITIAL_VAL) {
          if (pIndex->columnIndex != COLUMN_INDEX_INITIAL_VAL) {
            return invalidSqlErrMsg(tscGetErrorMsgPayload(pCmd), msg0);
          } else {
            pIndex->tableIndex = i;
            pIndex->columnIndex = colIndex;
          }
        }
      }
    } else {  // table index is valid, get the column index
      int16_t colIndex = doGetColumnIndex(pQueryInfo, pIndex->tableIndex, pToken);
      if (colIndex != COLUMN_INDEX_INITIAL_VAL) {
        pIndex->columnIndex = colIndex;
      }
    }

    if (pIndex->columnIndex == COLUMN_INDEX_INITIAL_VAL) {
      return invalidSqlErrMsg(tscGetErrorMsgPayload(pCmd), msg1);
    }
  }

  if (COLUMN_INDEX_VALIDE(*pIndex)) {
    return TSDB_CODE_SUCCESS;
  } else {
    return TSDB_CODE_TSC_INVALID_SQL;
  }
}

int32_t getTableIndexImpl(SStrToken* pTableToken, SQueryInfo* pQueryInfo, SColumnIndex* pIndex) {
  if (pTableToken->n == 0) {  // only one table and no table name prefix in column name
    if (pQueryInfo->numOfTables == 1) {
      pIndex->tableIndex = 0;
    } else {
      pIndex->tableIndex = COLUMN_INDEX_INITIAL_VAL;
    }

    return TSDB_CODE_SUCCESS;
  }

  pIndex->tableIndex = COLUMN_INDEX_INITIAL_VAL;
  for (int32_t i = 0; i < pQueryInfo->numOfTables; ++i) {
    STableMetaInfo* pTableMetaInfo = tscGetMetaInfo(pQueryInfo, i);
    char* name = pTableMetaInfo->aliasName;
    if (strncasecmp(name, pTableToken->z, pTableToken->n) == 0 && strlen(name) == pTableToken->n) {
      pIndex->tableIndex = i;
      break;
    }
  }

  if (pIndex->tableIndex < 0) {
    return TSDB_CODE_TSC_INVALID_SQL;
  }

  return TSDB_CODE_SUCCESS;
}

int32_t getTableIndexByName(SStrToken* pToken, SQueryInfo* pQueryInfo, SColumnIndex* pIndex) {
  SStrToken tableToken = {0};
  extractTableNameFromToken(pToken, &tableToken);

  if (getTableIndexImpl(&tableToken, pQueryInfo, pIndex) != TSDB_CODE_SUCCESS) {
    return TSDB_CODE_TSC_INVALID_SQL;
  }

  return TSDB_CODE_SUCCESS;
}

int32_t getColumnIndexByName(SSqlCmd* pCmd, const SStrToken* pToken, SQueryInfo* pQueryInfo, SColumnIndex* pIndex) {
  if (pQueryInfo->pTableMetaInfo == NULL || pQueryInfo->numOfTables == 0) {
    return TSDB_CODE_TSC_INVALID_SQL;
  }

  SStrToken tmpToken = *pToken;

  if (getTableIndexByName(&tmpToken, pQueryInfo, pIndex) != TSDB_CODE_SUCCESS) {
    return TSDB_CODE_TSC_INVALID_SQL;
  }

  return doGetColumnIndexByName(pCmd, &tmpToken, pQueryInfo, pIndex);
}

int32_t setShowInfo(SSqlObj* pSql, struct SSqlInfo* pInfo) {
  SSqlCmd*        pCmd = &pSql->cmd;
  STableMetaInfo* pTableMetaInfo = tscGetTableMetaInfoFromCmd(pCmd, pCmd->clauseIndex, 0);
  assert(pCmd->numOfClause == 1);

  pCmd->command = TSDB_SQL_SHOW;

  const char* msg1 = "invalid name";
  const char* msg2 = "pattern filter string too long";
  const char* msg3 = "database name too long";
  const char* msg4 = "invalid ip address";
  const char* msg5 = "database name is empty";
  const char* msg6 = "pattern string is empty";

  /*
   * database prefix in pInfo->pMiscInfo->a[0]
   * wildcard in like clause in pInfo->pMiscInfo->a[1]
   */
  SShowInfo* pShowInfo = &pInfo->pMiscInfo->showOpt;
  int16_t    showType = pShowInfo->showType;
  if (showType == TSDB_MGMT_TABLE_TABLE || showType == TSDB_MGMT_TABLE_METRIC || showType == TSDB_MGMT_TABLE_VGROUP) {
    // db prefix in tagCond, show table conds in payload
    SStrToken* pDbPrefixToken = &pShowInfo->prefix;
    if (pDbPrefixToken->type != 0) {

      if (pDbPrefixToken->n >= TSDB_DB_NAME_LEN) {  // db name is too long
        return invalidSqlErrMsg(tscGetErrorMsgPayload(pCmd), msg3);
      }

      if (pDbPrefixToken->n <= 0) {
        return invalidSqlErrMsg(tscGetErrorMsgPayload(pCmd), msg5);
      }

      if (tscValidateName(pDbPrefixToken) != TSDB_CODE_SUCCESS) {
        return invalidSqlErrMsg(tscGetErrorMsgPayload(pCmd), msg1);
      }

      int32_t ret = tNameSetDbName(&pTableMetaInfo->name, getAccountId(pSql), pDbPrefixToken);
      if (ret != TSDB_CODE_SUCCESS) {
        return invalidSqlErrMsg(tscGetErrorMsgPayload(pCmd), msg1);
      }
    }

    // show table/stable like 'xxxx', set the like pattern for show tables
    SStrToken* pPattern = &pShowInfo->pattern;
    if (pPattern->type != 0) {
      pPattern->n = strdequote(pPattern->z);

      if (pPattern->n <= 0) {
        return invalidSqlErrMsg(tscGetErrorMsgPayload(pCmd), msg6);
      }

      if (!tscValidateTableNameLength(pCmd->payloadLen)) {
        return invalidSqlErrMsg(tscGetErrorMsgPayload(pCmd), msg2);
      }
    }
  } else if (showType == TSDB_MGMT_TABLE_VNODES) {
    if (pShowInfo->prefix.type == 0) {
      return invalidSqlErrMsg(tscGetErrorMsgPayload(pCmd), "No specified ip of dnode");
    }

    // show vnodes may be ip addr of dnode in payload
    SStrToken* pDnodeIp = &pShowInfo->prefix;
    if (pDnodeIp->n >= TSDB_IPv4ADDR_LEN) {  // ip addr is too long
      return invalidSqlErrMsg(tscGetErrorMsgPayload(pCmd), msg3);
    }

    if (!validateIpAddress(pDnodeIp->z, pDnodeIp->n)) {
      return invalidSqlErrMsg(tscGetErrorMsgPayload(pCmd), msg4);
    }
  } 
  return TSDB_CODE_SUCCESS;
}

int32_t setKillInfo(SSqlObj* pSql, struct SSqlInfo* pInfo, int32_t killType) {
  const char* msg1 = "invalid connection ID";
  const char* msg2 = "invalid query ID";
  const char* msg3 = "invalid stream ID";

  SSqlCmd* pCmd = &pSql->cmd;
  pCmd->command = pInfo->type;
  
  SStrToken* idStr = &(pInfo->pMiscInfo->id);
  if (idStr->n > TSDB_KILL_MSG_LEN) {
    return TSDB_CODE_TSC_INVALID_SQL;
  }

  strncpy(pCmd->payload, idStr->z, idStr->n);

  const char delim = ':';
  char* connIdStr = strtok(idStr->z, &delim);
  char* queryIdStr = strtok(NULL, &delim);

  int32_t connId = (int32_t)strtol(connIdStr, NULL, 10);
  if (connId <= 0) {
    memset(pCmd->payload, 0, strlen(pCmd->payload));
    return invalidSqlErrMsg(tscGetErrorMsgPayload(pCmd), msg1);
  }

  if (killType == TSDB_SQL_KILL_CONNECTION) {
    return TSDB_CODE_SUCCESS;
  }

  int32_t queryId = (int32_t)strtol(queryIdStr, NULL, 10);
  if (queryId <= 0) {
    memset(pCmd->payload, 0, strlen(pCmd->payload));
    if (killType == TSDB_SQL_KILL_QUERY) {
      return invalidSqlErrMsg(tscGetErrorMsgPayload(pCmd), msg2);
    } else {
      return invalidSqlErrMsg(tscGetErrorMsgPayload(pCmd), msg3);
    }
  }
  
  return TSDB_CODE_SUCCESS;
}

bool validateIpAddress(const char* ip, size_t size) {
  char tmp[128] = {0};  // buffer to build null-terminated string
  assert(size < 128);

  strncpy(tmp, ip, size);

  in_addr_t epAddr = taosInetAddr(tmp);

  return epAddr != INADDR_NONE;
}

int32_t tscTansformFuncForSTableQuery(SQueryInfo* pQueryInfo) {
  STableMetaInfo* pTableMetaInfo = tscGetMetaInfo(pQueryInfo, 0);

  if (pTableMetaInfo->pTableMeta == NULL || !UTIL_TABLE_IS_SUPER_TABLE(pTableMetaInfo)) {
    return TSDB_CODE_TSC_INVALID_SQL;
  }

  assert(tscGetNumOfTags(pTableMetaInfo->pTableMeta) >= 0);

  int16_t bytes = 0;
  int16_t type = 0;
  int32_t interBytes = 0;
  
  size_t size = tscSqlExprNumOfExprs(pQueryInfo);
  for (int32_t k = 0; k < size; ++k) {
    SSqlExpr*   pExpr = tscSqlExprGet(pQueryInfo, k);
    int16_t functionId = aAggs[pExpr->functionId].stableFuncId;

    int32_t colIndex = pExpr->colInfo.colIndex;
    SSchema* pSrcSchema = tscGetTableColumnSchema(pTableMetaInfo->pTableMeta, colIndex);
    
    if ((functionId >= TSDB_FUNC_SUM && functionId <= TSDB_FUNC_TWA) ||
        (functionId >= TSDB_FUNC_FIRST_DST && functionId <= TSDB_FUNC_STDDEV_DST) ||
        (functionId >= TSDB_FUNC_RATE && functionId <= TSDB_FUNC_AVG_IRATE)) {
      if (getResultDataInfo(pSrcSchema->type, pSrcSchema->bytes, functionId, (int32_t)pExpr->param[0].i64, &type, &bytes,
                            &interBytes, 0, true) != TSDB_CODE_SUCCESS) {
        return TSDB_CODE_TSC_INVALID_SQL;
      }

      tscSqlExprUpdate(pQueryInfo, k, functionId, pExpr->colInfo.colIndex, TSDB_DATA_TYPE_BINARY, bytes);
      // todo refactor
      pExpr->interBytes = interBytes;
    }
  }

  tscFieldInfoUpdateOffset(pQueryInfo);
  return TSDB_CODE_SUCCESS;
}

/* transfer the field-info back to original input format */
void tscRestoreFuncForSTableQuery(SQueryInfo* pQueryInfo) {
  STableMetaInfo* pTableMetaInfo = tscGetMetaInfo(pQueryInfo, 0);
  if (!UTIL_TABLE_IS_SUPER_TABLE(pTableMetaInfo)) {
    return;
  }
  
  size_t size = tscSqlExprNumOfExprs(pQueryInfo);
  for (int32_t i = 0; i < size; ++i) {
    SSqlExpr*   pExpr = tscSqlExprGet(pQueryInfo, i);
    SSchema* pSchema = tscGetTableColumnSchema(pTableMetaInfo->pTableMeta, pExpr->colInfo.colIndex);
    
    // the final result size and type in the same as query on single table.
    // so here, set the flag to be false;
    int32_t inter = 0;
    
    int32_t functionId = pExpr->functionId;
    if (functionId >= TSDB_FUNC_TS && functionId <= TSDB_FUNC_DIFF) {
      continue;
    }
    
    if (functionId == TSDB_FUNC_FIRST_DST) {
      functionId = TSDB_FUNC_FIRST;
    } else if (functionId == TSDB_FUNC_LAST_DST) {
      functionId = TSDB_FUNC_LAST;
    } else if (functionId == TSDB_FUNC_STDDEV_DST) {
      functionId = TSDB_FUNC_STDDEV;
    }
    
    getResultDataInfo(pSchema->type, pSchema->bytes, functionId, 0, &pExpr->resType, &pExpr->resBytes,
                      &inter, 0, false);
  }
}

bool hasUnsupportFunctionsForSTableQuery(SSqlCmd* pCmd, SQueryInfo* pQueryInfo) {
  const char* msg1 = "TWA not allowed to apply to super table directly";
  const char* msg2 = "TWA only support group by tbname for super table query";
  const char* msg3 = "function not support for super table query";

  // filter sql function not supported by metric query yet.
  size_t size = tscSqlExprNumOfExprs(pQueryInfo);
  for (int32_t i = 0; i < size; ++i) {
    int32_t functionId = tscSqlExprGet(pQueryInfo, i)->functionId;
    if ((aAggs[functionId].status & TSDB_FUNCSTATE_STABLE) == 0) {
      invalidSqlErrMsg(tscGetErrorMsgPayload(pCmd), msg3);
      return true;
    }
  }

  if (tscIsTWAQuery(pQueryInfo)) {
    if (pQueryInfo->groupbyExpr.numOfGroupCols == 0) {
      invalidSqlErrMsg(tscGetErrorMsgPayload(pCmd), msg1);
      return true;
    }

    if (pQueryInfo->groupbyExpr.numOfGroupCols != 1) {
      invalidSqlErrMsg(tscGetErrorMsgPayload(pCmd), msg2);
      return true;
    } else {
      SColIndex* pColIndex = taosArrayGet(pQueryInfo->groupbyExpr.columnInfo, 0);
      if (pColIndex->colIndex != TSDB_TBNAME_COLUMN_INDEX) {
        invalidSqlErrMsg(tscGetErrorMsgPayload(pCmd), msg2);
        return true;
      }
    }
  }

  return false;
}

static bool groupbyTagsOrNull(SQueryInfo* pQueryInfo) {
  if (pQueryInfo->groupbyExpr.columnInfo == NULL ||
    taosArrayGetSize(pQueryInfo->groupbyExpr.columnInfo) == 0) {
    return true;
  }

  size_t s = taosArrayGetSize(pQueryInfo->groupbyExpr.columnInfo);
  for (int32_t i = 0; i < s; i++) {
    SColIndex* colIndex = taosArrayGet(pQueryInfo->groupbyExpr.columnInfo, i);
    if (colIndex->flag != TSDB_COL_TAG) {
      return false;
    }
  }

  return true;
}

static bool functionCompatibleCheck(SQueryInfo* pQueryInfo, bool joinQuery, bool twQuery) {
  int32_t startIdx = 0;

  size_t numOfExpr = tscSqlExprNumOfExprs(pQueryInfo);
  assert(numOfExpr > 0);

  SSqlExpr* pExpr = tscSqlExprGet(pQueryInfo, startIdx);

  // ts function can be simultaneously used with any other functions.
  int32_t functionID = pExpr->functionId;
  if (functionID == TSDB_FUNC_TS || functionID == TSDB_FUNC_TS_DUMMY) {
    startIdx++;
  }

  int32_t factor = functionCompatList[tscSqlExprGet(pQueryInfo, startIdx)->functionId];

  if (tscSqlExprGet(pQueryInfo, 0)->functionId == TSDB_FUNC_LAST_ROW && (joinQuery || twQuery || !groupbyTagsOrNull(pQueryInfo))) {
    return false;
  }

  // diff function cannot be executed with other function
  // arithmetic function can be executed with other arithmetic functions
  size_t size = tscSqlExprNumOfExprs(pQueryInfo);
  
  for (int32_t i = startIdx + 1; i < size; ++i) {
    SSqlExpr* pExpr1 = tscSqlExprGet(pQueryInfo, i);

    int16_t functionId = pExpr1->functionId;
    if (functionId == TSDB_FUNC_TAGPRJ || functionId == TSDB_FUNC_TAG || functionId == TSDB_FUNC_TS) {
      continue;
    }

    if (functionId == TSDB_FUNC_PRJ && (pExpr1->colInfo.colId == PRIMARYKEY_TIMESTAMP_COL_INDEX || TSDB_COL_IS_UD_COL(pExpr1->colInfo.flag))) {
      continue;
    }

    if (functionCompatList[functionId] != factor) {
      return false;
    } else {
      if (factor == -1) { // two functions with the same -1 flag
        return false;
      }
    }

    if (functionId == TSDB_FUNC_LAST_ROW && (joinQuery || twQuery || !groupbyTagsOrNull(pQueryInfo))) {
      return false;
    }
  }

  return true;
}

int32_t parseGroupbyClause(SQueryInfo* pQueryInfo, SArray* pList, SSqlCmd* pCmd) {
  const char* msg1 = "too many columns in group by clause";
  const char* msg2 = "invalid column name in group by clause";
  const char* msg3 = "columns from one table allowed as group by columns";
  const char* msg4 = "join query does not support group by";
  const char* msg7 = "not support group by expression";
  const char* msg8 = "not allowed column type for group by";
  const char* msg9 = "tags not allowed for table query";

  // todo : handle two tables situation
  STableMetaInfo* pTableMetaInfo = NULL;

  if (pList == NULL) {
    return TSDB_CODE_SUCCESS;
  }

  if (pQueryInfo->colList == NULL) {
    pQueryInfo->colList = taosArrayInit(4, POINTER_BYTES);
  }
  
  pQueryInfo->groupbyExpr.numOfGroupCols = (int16_t)taosArrayGetSize(pList);
  if (pQueryInfo->groupbyExpr.numOfGroupCols > TSDB_MAX_TAGS) {
    return invalidSqlErrMsg(tscGetErrorMsgPayload(pCmd), msg1);
  }

  if (pQueryInfo->numOfTables > 1) {
    return invalidSqlErrMsg(tscGetErrorMsgPayload(pCmd), msg4);
  }

  STableMeta* pTableMeta = NULL;
  SSchema*    pSchema = NULL;

  int32_t tableIndex = COLUMN_INDEX_INITIAL_VAL;

  size_t num = taosArrayGetSize(pList);
  for (int32_t i = 0; i < num; ++i) {
    tVariantListItem * pItem = taosArrayGet(pList, i);
    tVariant* pVar = &pItem->pVar;

    SStrToken token = {pVar->nLen, pVar->nType, pVar->pz};

    SColumnIndex index = COLUMN_INDEX_INITIALIZER;
    if (getColumnIndexByName(pCmd, &token, pQueryInfo, &index) != TSDB_CODE_SUCCESS) {
      return invalidSqlErrMsg(tscGetErrorMsgPayload(pCmd), msg2);
    }

    if (tableIndex == COLUMN_INDEX_INITIAL_VAL) {
      tableIndex = index.tableIndex;
    } else if (tableIndex != index.tableIndex) {
      return invalidSqlErrMsg(tscGetErrorMsgPayload(pCmd), msg3);
    }

    pTableMetaInfo = tscGetMetaInfo(pQueryInfo, index.tableIndex);
    pTableMeta = pTableMetaInfo->pTableMeta;
  
    int32_t numOfCols = tscGetNumOfColumns(pTableMeta);
    if (index.columnIndex == TSDB_TBNAME_COLUMN_INDEX) {
      pSchema = tGetTbnameColumnSchema();
    } else {
      pSchema = tscGetTableColumnSchema(pTableMeta, index.columnIndex);
    }

    bool groupTag = false;
    if (index.columnIndex == TSDB_TBNAME_COLUMN_INDEX || index.columnIndex >= numOfCols) {
      groupTag = true;
    }
  
    SSqlGroupbyExpr* pGroupExpr = &pQueryInfo->groupbyExpr;
    if (pGroupExpr->columnInfo == NULL) {
      pGroupExpr->columnInfo = taosArrayInit(4, sizeof(SColIndex));
    }
    
    if (groupTag) {
      if (!UTIL_TABLE_IS_SUPER_TABLE(pTableMetaInfo)) {
        return invalidSqlErrMsg(tscGetErrorMsgPayload(pCmd), msg9);
      }

      int32_t relIndex = index.columnIndex;
      if (index.columnIndex != TSDB_TBNAME_COLUMN_INDEX) {
        relIndex -= numOfCols;
      }

      SColIndex colIndex = { .colIndex = relIndex, .flag = TSDB_COL_TAG, .colId = pSchema->colId, };
      taosArrayPush(pGroupExpr->columnInfo, &colIndex);
      
      index.columnIndex = relIndex;
      tscColumnListInsert(pTableMetaInfo->tagColList, &index);
    } else {
      // check if the column type is valid, here only support the bool/tinyint/smallint/bigint group by
      if (pSchema->type == TSDB_DATA_TYPE_TIMESTAMP || pSchema->type == TSDB_DATA_TYPE_FLOAT || pSchema->type == TSDB_DATA_TYPE_DOUBLE) {
        return invalidSqlErrMsg(tscGetErrorMsgPayload(pCmd), msg8);
      }

      tscColumnListInsert(pQueryInfo->colList, &index);
      
      SColIndex colIndex = { .colIndex = index.columnIndex, .flag = TSDB_COL_NORMAL, .colId = pSchema->colId };
      taosArrayPush(pGroupExpr->columnInfo, &colIndex);
      pQueryInfo->groupbyExpr.orderType = TSDB_ORDER_ASC;

      if (i == 0 && num > 1) {
        return invalidSqlErrMsg(tscGetErrorMsgPayload(pCmd), msg7);
      }
    }
  }

  pQueryInfo->groupbyExpr.tableIndex = tableIndex;
  return TSDB_CODE_SUCCESS;
}

static SColumnFilterInfo* addColumnFilterInfo(SColumn* pColumn) {
  if (pColumn == NULL) {
    return NULL;
  }

  int32_t size = pColumn->numOfFilters + 1;

  char* tmp = (char*) realloc((void*)(pColumn->filterInfo), sizeof(SColumnFilterInfo) * (size));
  if (tmp != NULL) {
    pColumn->filterInfo = (SColumnFilterInfo*)tmp;
  } else {
    return NULL;
  }

  pColumn->numOfFilters++;

  SColumnFilterInfo* pColFilterInfo = &pColumn->filterInfo[pColumn->numOfFilters - 1];
  memset(pColFilterInfo, 0, sizeof(SColumnFilterInfo));

  return pColFilterInfo;
}

static int32_t doExtractColumnFilterInfo(SSqlCmd* pCmd, SQueryInfo* pQueryInfo, SColumnFilterInfo* pColumnFilter,
                                         SColumnIndex* columnIndex, tSqlExpr* pExpr) {
  const char* msg = "not supported filter condition";

  tSqlExpr*       pRight = pExpr->pRight;
  STableMetaInfo* pTableMetaInfo = tscGetMetaInfo(pQueryInfo, columnIndex->tableIndex);

  SSchema* pSchema = tscGetTableColumnSchema(pTableMetaInfo->pTableMeta, columnIndex->columnIndex);

  int16_t colType = pSchema->type;
  if (colType >= TSDB_DATA_TYPE_TINYINT && colType <= TSDB_DATA_TYPE_BIGINT) {
    colType = TSDB_DATA_TYPE_BIGINT;
  } else if (colType == TSDB_DATA_TYPE_FLOAT || colType == TSDB_DATA_TYPE_DOUBLE) {
    colType = TSDB_DATA_TYPE_DOUBLE;
  } else if ((colType == TSDB_DATA_TYPE_TIMESTAMP) && (TSDB_DATA_TYPE_BINARY == pRight->value.nType)) {
    int retVal = setColumnFilterInfoForTimestamp(pCmd, pQueryInfo, &pRight->value);
    if (TSDB_CODE_SUCCESS != retVal) {
      return retVal;
    }
  }

  int32_t retVal = TSDB_CODE_SUCCESS;

  int32_t bufLen = 0;
  if (IS_NUMERIC_TYPE(pRight->value.nType)) {
    bufLen = 60;
  } else {
    bufLen = pRight->value.nLen + 1;
  }

  if (pExpr->tokenId == TK_LE || pExpr->tokenId == TK_LT) {
    retVal = tVariantDump(&pRight->value, (char*)&pColumnFilter->upperBndd, colType, false);

  // TK_GT,TK_GE,TK_EQ,TK_NE are based on the pColumn->lowerBndd
  } else if (colType == TSDB_DATA_TYPE_BINARY) {
    pColumnFilter->pz = (int64_t)calloc(1, bufLen * TSDB_NCHAR_SIZE);
    pColumnFilter->len = pRight->value.nLen;
    retVal = tVariantDump(&pRight->value, (char*)pColumnFilter->pz, colType, false);

  } else if (colType == TSDB_DATA_TYPE_NCHAR) {
    // pRight->value.nLen + 1 is larger than the actual nchar string length
    pColumnFilter->pz = (int64_t)calloc(1, bufLen * TSDB_NCHAR_SIZE);
    retVal = tVariantDump(&pRight->value, (char*)pColumnFilter->pz, colType, false);
    size_t len = twcslen((wchar_t*)pColumnFilter->pz);
    pColumnFilter->len = len * TSDB_NCHAR_SIZE;

  } else {
    retVal = tVariantDump(&pRight->value, (char*)&pColumnFilter->lowerBndd, colType, false);
  }

  if (retVal != TSDB_CODE_SUCCESS) {
    return invalidSqlErrMsg(tscGetErrorMsgPayload(pCmd), msg);
  } 

  switch (pExpr->tokenId) {
    case TK_LE:
      pColumnFilter->upperRelOptr = TSDB_RELATION_LESS_EQUAL;
      break;
    case TK_LT:
      pColumnFilter->upperRelOptr = TSDB_RELATION_LESS;
      break;
    case TK_GT:
      pColumnFilter->lowerRelOptr = TSDB_RELATION_GREATER;
      break;
    case TK_GE:
      pColumnFilter->lowerRelOptr = TSDB_RELATION_GREATER_EQUAL;
      break;
    case TK_EQ:
      pColumnFilter->lowerRelOptr = TSDB_RELATION_EQUAL;
      break;
    case TK_NE:
      pColumnFilter->lowerRelOptr = TSDB_RELATION_NOT_EQUAL;
      break;
    case TK_LIKE:
      pColumnFilter->lowerRelOptr = TSDB_RELATION_LIKE;
      break;
    case TK_ISNULL:
      pColumnFilter->lowerRelOptr = TSDB_RELATION_ISNULL;
      break;
    case TK_NOTNULL:
      pColumnFilter->lowerRelOptr = TSDB_RELATION_NOTNULL;
      break;
    default:
      return invalidSqlErrMsg(tscGetErrorMsgPayload(pCmd), msg);
  }

  return TSDB_CODE_SUCCESS;
}

typedef struct SCondExpr {
  tSqlExpr* pTagCond;
  tSqlExpr* pTimewindow;

  tSqlExpr* pColumnCond;

  tSqlExpr* pTableCond;
  int16_t   relType;  // relation between table name in expression and other tag
                      // filter condition expression, TK_AND or TK_OR
  int16_t tableCondIndex;

  tSqlExpr* pJoinExpr;  // join condition
  bool      tsJoin;
} SCondExpr;

static int32_t getTimeRange(STimeWindow* win, tSqlExpr* pRight, int32_t optr, int16_t timePrecision);

static int32_t tablenameListToString(tSqlExpr* pExpr, SStringBuilder* sb) {
  SArray* pList = pExpr->pParam;

  int32_t size = (int32_t) taosArrayGetSize(pList);
  if (size <= 0) {
    return TSDB_CODE_TSC_INVALID_SQL;
  }

  if (size > 0) {
    taosStringBuilderAppendStringLen(sb, QUERY_COND_REL_PREFIX_IN, QUERY_COND_REL_PREFIX_IN_LEN);
  }

  for (int32_t i = 0; i < size; ++i) {
    tSqlExprItem* pSub = taosArrayGet(pList, i);
    tVariant* pVar = &pSub->pNode->value;

    taosStringBuilderAppendStringLen(sb, pVar->pz, pVar->nLen);

    if (i < size - 1) {
      taosStringBuilderAppendString(sb, TBNAME_LIST_SEP);
    }

    if (pVar->nLen <= 0 || !tscValidateTableNameLength(pVar->nLen)) {
      return TSDB_CODE_TSC_INVALID_SQL;
    }
  }

  return TSDB_CODE_SUCCESS;
}

static int32_t tablenameCondToString(tSqlExpr* pExpr, SStringBuilder* sb) {
  taosStringBuilderAppendStringLen(sb, QUERY_COND_REL_PREFIX_LIKE, QUERY_COND_REL_PREFIX_LIKE_LEN);
  taosStringBuilderAppendString(sb, pExpr->value.pz);

  return TSDB_CODE_SUCCESS;
}

enum {
  TSQL_EXPR_TS = 0,
  TSQL_EXPR_TAG = 1,
  TSQL_EXPR_COLUMN = 2,
  TSQL_EXPR_TBNAME = 3,
};

static int32_t extractColumnFilterInfo(SSqlCmd* pCmd, SQueryInfo* pQueryInfo, SColumnIndex* pIndex, tSqlExpr* pExpr, int32_t sqlOptr) {
  STableMetaInfo* pTableMetaInfo = tscGetMetaInfo(pQueryInfo, pIndex->tableIndex);

  STableMeta* pTableMeta = pTableMetaInfo->pTableMeta;
  SSchema*    pSchema = tscGetTableColumnSchema(pTableMeta, pIndex->columnIndex);

  const char* msg1 = "non binary column not support like operator";
  const char* msg2 = "binary column not support this operator";  
  const char* msg3 = "bool column not support this operator";

  SColumn* pColumn = tscColumnListInsert(pQueryInfo->colList, pIndex);
  SColumnFilterInfo* pColFilter = NULL;

  /*
   * in case of TK_AND filter condition, we first find the corresponding column and build the query condition together
   * the already existed condition.
   */
  if (sqlOptr == TK_AND) {
    // this is a new filter condition on this column
    if (pColumn->numOfFilters == 0) {
      pColFilter = addColumnFilterInfo(pColumn);
    } else {  // update the existed column filter information, find the filter info here
      pColFilter = &pColumn->filterInfo[0];
    }

    if (pColFilter == NULL) {
      return TSDB_CODE_TSC_OUT_OF_MEMORY;
    }
  } else if (sqlOptr == TK_OR) {
    // TODO fixme: failed to invalid the filter expression: "col1 = 1 OR col2 = 2"
    pColFilter = addColumnFilterInfo(pColumn);
    if (pColFilter == NULL) {
      return TSDB_CODE_TSC_OUT_OF_MEMORY;
    }
  } else {  // error;
    return TSDB_CODE_TSC_INVALID_SQL;
  }

  pColFilter->filterstr =
      ((pSchema->type == TSDB_DATA_TYPE_BINARY || pSchema->type == TSDB_DATA_TYPE_NCHAR) ? 1 : 0);

  if (pColFilter->filterstr) {
    if (pExpr->tokenId != TK_EQ
      && pExpr->tokenId != TK_NE
      && pExpr->tokenId != TK_ISNULL
      && pExpr->tokenId != TK_NOTNULL
      && pExpr->tokenId != TK_LIKE
      ) {
      return invalidSqlErrMsg(tscGetErrorMsgPayload(pCmd), msg2);
    }
  } else {
    if (pExpr->tokenId == TK_LIKE) {
      return invalidSqlErrMsg(tscGetErrorMsgPayload(pCmd), msg1);
    }
    
    if (pSchema->type == TSDB_DATA_TYPE_BOOL) {
      if (pExpr->tokenId != TK_EQ && pExpr->tokenId != TK_NE) {
        return invalidSqlErrMsg(tscGetErrorMsgPayload(pCmd), msg3);
      }
    }
  }

  pColumn->colIndex = *pIndex;
  return doExtractColumnFilterInfo(pCmd, pQueryInfo, pColFilter, pIndex, pExpr);
}

static int32_t getTablenameCond(SSqlCmd* pCmd, SQueryInfo* pQueryInfo, tSqlExpr* pTableCond, SStringBuilder* sb) {
  const char* msg0 = "invalid table name list";
  const char* msg1 = "not string following like";

  if (pTableCond == NULL) {
    return TSDB_CODE_SUCCESS;
  }

  tSqlExpr* pLeft = pTableCond->pLeft;
  tSqlExpr* pRight = pTableCond->pRight;

  if (!isTablenameToken(&pLeft->colInfo)) {
    return TSDB_CODE_TSC_INVALID_SQL;
  }

  int32_t ret = TSDB_CODE_SUCCESS;

  if (pTableCond->tokenId == TK_IN) {
    ret = tablenameListToString(pRight, sb);
  } else if (pTableCond->tokenId == TK_LIKE) {
    if (pRight->tokenId != TK_STRING) {
      return invalidSqlErrMsg(tscGetErrorMsgPayload(pCmd), msg1);
    }
    
    ret = tablenameCondToString(pRight, sb);
  }

  if (ret != TSDB_CODE_SUCCESS) {
    invalidSqlErrMsg(tscGetErrorMsgPayload(pCmd), msg0);
  }

  return ret;
}

static int32_t getColumnQueryCondInfo(SSqlCmd* pCmd, SQueryInfo* pQueryInfo, tSqlExpr* pExpr, int32_t relOptr) {
  if (pExpr == NULL) {
    return TSDB_CODE_SUCCESS;
  }

  if (!tSqlExprIsParentOfLeaf(pExpr)) {  // internal node
    int32_t ret = getColumnQueryCondInfo(pCmd, pQueryInfo, pExpr->pLeft, pExpr->tokenId);
    if (ret != TSDB_CODE_SUCCESS) {
      return ret;
    }

    return getColumnQueryCondInfo(pCmd, pQueryInfo, pExpr->pRight, pExpr->tokenId);
  } else {  // handle leaf node
    SColumnIndex index = COLUMN_INDEX_INITIALIZER;
    if (getColumnIndexByName(pCmd, &pExpr->pLeft->colInfo, pQueryInfo, &index) != TSDB_CODE_SUCCESS) {
      return TSDB_CODE_TSC_INVALID_SQL;
    }

    return extractColumnFilterInfo(pCmd, pQueryInfo, &index, pExpr, relOptr);
  }
}

static int32_t checkAndSetJoinCondInfo(SSqlCmd* pCmd, SQueryInfo* pQueryInfo, tSqlExpr* pExpr) {
  int32_t code = 0;
  const char* msg1 = "timestamp required for join tables";
  const char* msg3 = "type of join columns must be identical";
  const char* msg4 = "invalid column name in join condition";
  const char* msg5 = "only support one join tag for each table";

  if (pExpr == NULL) {
    return TSDB_CODE_SUCCESS;
  }

  if (!tSqlExprIsParentOfLeaf(pExpr)) {
    code = checkAndSetJoinCondInfo(pCmd, pQueryInfo, pExpr->pLeft);
    if (code) {
      return code;
    }
    
    return checkAndSetJoinCondInfo(pCmd, pQueryInfo, pExpr->pRight);
  }

  SColumnIndex index = COLUMN_INDEX_INITIALIZER;
  if (getColumnIndexByName(pCmd, &pExpr->pLeft->colInfo, pQueryInfo, &index) != TSDB_CODE_SUCCESS) {
    return invalidSqlErrMsg(tscGetErrorMsgPayload(pCmd), msg4);
  }

  STableMetaInfo* pTableMetaInfo = tscGetMetaInfo(pQueryInfo, index.tableIndex);
  SSchema* pTagSchema1 = tscGetTableColumnSchema(pTableMetaInfo->pTableMeta, index.columnIndex);

  assert(index.tableIndex >= 0 && index.tableIndex < TSDB_MAX_JOIN_TABLE_NUM);

  SJoinNode **leftNode = &pQueryInfo->tagCond.joinInfo.joinTables[index.tableIndex];
  if (*leftNode == NULL) {
    return invalidSqlErrMsg(tscGetErrorMsgPayload(pCmd), msg1);
  }
  
  (*leftNode)->uid = pTableMetaInfo->pTableMeta->id.uid;
  (*leftNode)->tagColId = pTagSchema1->colId;

  if (UTIL_TABLE_IS_SUPER_TABLE(pTableMetaInfo)) {
    index.columnIndex = index.columnIndex - tscGetNumOfColumns(pTableMetaInfo->pTableMeta);
    if (!tscColumnExists(pTableMetaInfo->tagColList, &index)) {
      tscColumnListInsert(pTableMetaInfo->tagColList, &index);
      if (taosArrayGetSize(pTableMetaInfo->tagColList) > 1) {
        return invalidSqlErrMsg(tscGetErrorMsgPayload(pCmd), msg5);
      }
    }
  }

  int16_t leftIdx = index.tableIndex;


  index = (SColumnIndex)COLUMN_INDEX_INITIALIZER;
  if (getColumnIndexByName(pCmd, &pExpr->pRight->colInfo, pQueryInfo, &index) != TSDB_CODE_SUCCESS) {
    return invalidSqlErrMsg(tscGetErrorMsgPayload(pCmd), msg4);
  }

  pTableMetaInfo = tscGetMetaInfo(pQueryInfo, index.tableIndex);
  SSchema* pTagSchema2 = tscGetTableColumnSchema(pTableMetaInfo->pTableMeta, index.columnIndex);

  assert(index.tableIndex >= 0 && index.tableIndex < TSDB_MAX_JOIN_TABLE_NUM);

  SJoinNode **rightNode = &pQueryInfo->tagCond.joinInfo.joinTables[index.tableIndex];
  if (*rightNode == NULL) {
    return invalidSqlErrMsg(tscGetErrorMsgPayload(pCmd), msg1);
  }

  (*rightNode)->uid = pTableMetaInfo->pTableMeta->id.uid;
  (*rightNode)->tagColId = pTagSchema2->colId;

  if (UTIL_TABLE_IS_SUPER_TABLE(pTableMetaInfo)) {
    index.columnIndex = index.columnIndex - tscGetNumOfColumns(pTableMetaInfo->pTableMeta);
    if (!tscColumnExists(pTableMetaInfo->tagColList, &index)) {
      tscColumnListInsert(pTableMetaInfo->tagColList, &index);
      if (taosArrayGetSize(pTableMetaInfo->tagColList) > 1) {
        return invalidSqlErrMsg(tscGetErrorMsgPayload(pCmd), msg5);
      }
    }
  }

  int16_t rightIdx = index.tableIndex;

  if (pTagSchema1->type != pTagSchema2->type) {
    return invalidSqlErrMsg(tscGetErrorMsgPayload(pCmd), msg3);
  }

  if ((*leftNode)->tagJoin == NULL) {
    (*leftNode)->tagJoin = taosArrayInit(2, sizeof(int16_t));
  }
  
  if ((*rightNode)->tagJoin == NULL) {
    (*rightNode)->tagJoin = taosArrayInit(2, sizeof(int16_t));
  }      
  
  taosArrayPush((*leftNode)->tagJoin, &rightIdx);
  taosArrayPush((*rightNode)->tagJoin, &leftIdx);
  
  pQueryInfo->tagCond.joinInfo.hasJoin = true;
  
  return TSDB_CODE_SUCCESS;

}

static int32_t getJoinCondInfo(SSqlCmd* pCmd, SQueryInfo* pQueryInfo, tSqlExpr* pExpr) {
  if (pExpr == NULL) {
    return TSDB_CODE_SUCCESS;
  }

  return checkAndSetJoinCondInfo(pCmd, pQueryInfo, pExpr);
}

static int32_t validateSQLExpr(SSqlCmd* pCmd, tSqlExpr* pExpr, SQueryInfo* pQueryInfo, SColumnList* pList,
                               int32_t* type, uint64_t* uid) {
  if (pExpr->type == SQL_NODE_TABLE_COLUMN) {
    if (*type == NON_ARITHMEIC_EXPR) {
      *type = NORMAL_ARITHMETIC;
    } else if (*type == AGG_ARIGHTMEIC) {
      return TSDB_CODE_TSC_INVALID_SQL;
    }

    SColumnIndex index = COLUMN_INDEX_INITIALIZER;
    if (getColumnIndexByName(pCmd, &pExpr->colInfo, pQueryInfo, &index) != TSDB_CODE_SUCCESS) {
      return TSDB_CODE_TSC_INVALID_SQL;
    }

    // if column is timestamp, bool, binary, nchar, not support arithmetic, so return invalid sql
    STableMeta* pTableMeta = tscGetMetaInfo(pQueryInfo, index.tableIndex)->pTableMeta;
    SSchema*    pSchema = tscGetTableSchema(pTableMeta) + index.columnIndex;
    
    if ((pSchema->type == TSDB_DATA_TYPE_TIMESTAMP) || (pSchema->type == TSDB_DATA_TYPE_BOOL) ||
        (pSchema->type == TSDB_DATA_TYPE_BINARY) || (pSchema->type == TSDB_DATA_TYPE_NCHAR)) {
      return TSDB_CODE_TSC_INVALID_SQL;
    }

    pList->ids[pList->num++] = index;
  } else if (pExpr->tokenId == TK_FLOAT && (isnan(pExpr->value.dKey) || isinf(pExpr->value.dKey))) {
    return TSDB_CODE_TSC_INVALID_SQL;
  } else if (pExpr->type == SQL_NODE_SQLFUNCTION) {
    if (*type == NON_ARITHMEIC_EXPR) {
      *type = AGG_ARIGHTMEIC;
    } else if (*type == NORMAL_ARITHMETIC) {
      return TSDB_CODE_TSC_INVALID_SQL;
    }

    int32_t outputIndex = (int32_t)tscSqlExprNumOfExprs(pQueryInfo);
  
    tSqlExprItem item = {.pNode = pExpr, .aliasName = NULL};
  
    // sql function list in selection clause.
    // Append the sqlExpr into exprList of pQueryInfo structure sequentially
    pExpr->functionId = isValidFunction(pExpr->operand.z, pExpr->operand.n);
    if (pExpr->functionId < 0) {
      return TSDB_CODE_TSC_INVALID_SQL;
    }

    if (addExprAndResultField(pCmd, pQueryInfo, outputIndex, &item, false) != TSDB_CODE_SUCCESS) {
      return TSDB_CODE_TSC_INVALID_SQL;
    }

    // It is invalid in case of more than one sqlExpr, such as first(ts, k) - last(ts, k)
    int32_t inc = (int32_t) tscSqlExprNumOfExprs(pQueryInfo) - outputIndex;
    if (inc > 1) {
      return TSDB_CODE_TSC_INVALID_SQL;
    }

    // Not supported data type in arithmetic expression
    uint64_t id = -1;
    for(int32_t i = 0; i < inc; ++i) {
      SSqlExpr* p1 = tscSqlExprGet(pQueryInfo, i + outputIndex);
      int16_t t = p1->resType;
      if (t == TSDB_DATA_TYPE_BINARY || t == TSDB_DATA_TYPE_NCHAR || t == TSDB_DATA_TYPE_BOOL || t == TSDB_DATA_TYPE_TIMESTAMP) {
        return TSDB_CODE_TSC_INVALID_SQL;
      }

      if (i == 0) {
        id = p1->uid;
      } else if (id != p1->uid) {
        return TSDB_CODE_TSC_INVALID_SQL;
      }
    }

    *uid = id;
  }

  return TSDB_CODE_SUCCESS;
}

static int32_t validateArithmeticSQLExpr(SSqlCmd* pCmd, tSqlExpr* pExpr, SQueryInfo* pQueryInfo, SColumnList* pList, int32_t* type) {
  if (pExpr == NULL) {
    return TSDB_CODE_SUCCESS;
  }

  tSqlExpr* pLeft = pExpr->pLeft;
  uint64_t uidLeft = 0;
  uint64_t uidRight = 0;

  if (pLeft->type == SQL_NODE_EXPR) {
    int32_t ret = validateArithmeticSQLExpr(pCmd, pLeft, pQueryInfo, pList, type);
    if (ret != TSDB_CODE_SUCCESS) {
      return ret;
    }
  } else {
    int32_t ret = validateSQLExpr(pCmd, pLeft, pQueryInfo, pList, type, &uidLeft);
    if (ret != TSDB_CODE_SUCCESS) {
      return ret;
    }
  }

  tSqlExpr* pRight = pExpr->pRight;
  if (pRight->type == SQL_NODE_EXPR) {
    int32_t ret = validateArithmeticSQLExpr(pCmd, pRight, pQueryInfo, pList, type);
    if (ret != TSDB_CODE_SUCCESS) {
      return ret;
    }
  } else {
    int32_t ret = validateSQLExpr(pCmd, pRight, pQueryInfo, pList, type, &uidRight);
    if (ret != TSDB_CODE_SUCCESS) {
      return ret;
    }

    // the expression not from the same table, return error
    if (uidLeft != uidRight && uidLeft != 0 && uidRight != 0) {
      return TSDB_CODE_TSC_INVALID_SQL;
    }
  }

  return TSDB_CODE_SUCCESS;
}

static bool isValidExpr(tSqlExpr* pLeft, tSqlExpr* pRight, int32_t optr) {
  if (pLeft == NULL || (pRight == NULL && optr != TK_IN)) {
    return false;
  }

  /*
   * filter illegal expression in where clause:
   * 1. count(*) > 12
   * 2. sum(columnA) > sum(columnB)
   * 3. 4 < 5,  'ABC'>'abc'
   *
   * However, columnA < 4+12 is valid
   */
  if (pLeft->type == SQL_NODE_SQLFUNCTION) {
    return false;
  }

  if (pRight == NULL) {
    return true;
  }
  
  if (pLeft->tokenId >= TK_BOOL && pLeft->tokenId <= TK_BINARY && pRight->tokenId >= TK_BOOL && pRight->tokenId <= TK_BINARY) {
    return false;
  }

  return true;
}

static void exchangeExpr(tSqlExpr* pExpr) {
  tSqlExpr* pLeft  = pExpr->pLeft;
  tSqlExpr* pRight = pExpr->pRight;

  if (pRight->tokenId == TK_ID && (pLeft->tokenId == TK_INTEGER || pLeft->tokenId == TK_FLOAT ||
                                    pLeft->tokenId == TK_STRING || pLeft->tokenId == TK_BOOL)) {
    /*
     * exchange value of the left handside and the value of the right-handside
     * to make sure that the value of filter expression always locates in
     * right-handside and
     * the column-id is at the left handside.
     */
    uint32_t optr = 0;
    switch (pExpr->tokenId) {
      case TK_LE:
        optr = TK_GE;
        break;
      case TK_LT:
        optr = TK_GT;
        break;
      case TK_GT:
        optr = TK_LT;
        break;
      case TK_GE:
        optr = TK_LE;
        break;
      default:
        optr = pExpr->tokenId;
    }

    pExpr->tokenId = optr;
    SWAP(pExpr->pLeft, pExpr->pRight, void*);
  }
}

static bool validateJoinExprNode(SSqlCmd* pCmd, SQueryInfo* pQueryInfo, tSqlExpr* pExpr, SColumnIndex* pLeftIndex) {
  const char* msg1 = "illegal column name";
  const char* msg2 = "= is expected in join expression";
  const char* msg3 = "join column must have same type";
  const char* msg4 = "self join is not allowed";
  const char* msg5 = "join table must be the same type(table to table, super table to super table)";

  tSqlExpr* pRight = pExpr->pRight;

  if (pRight->tokenId != TK_ID) {
    return true;
  }

  if (pExpr->tokenId != TK_EQ) {
    invalidSqlErrMsg(tscGetErrorMsgPayload(pCmd), msg2);
    return false;
  }

  SColumnIndex rightIndex = COLUMN_INDEX_INITIALIZER;

  if (getColumnIndexByName(pCmd, &pRight->colInfo, pQueryInfo, &rightIndex) != TSDB_CODE_SUCCESS) {
    invalidSqlErrMsg(tscGetErrorMsgPayload(pCmd), msg1);
    return false;
  }

  // todo extract function
  STableMetaInfo* pLeftMeterMeta = tscGetMetaInfo(pQueryInfo, pLeftIndex->tableIndex);
  SSchema*        pLeftSchema = tscGetTableSchema(pLeftMeterMeta->pTableMeta);
  int16_t         leftType = pLeftSchema[pLeftIndex->columnIndex].type;

  STableMetaInfo* pRightMeterMeta = tscGetMetaInfo(pQueryInfo, rightIndex.tableIndex);
  SSchema*        pRightSchema = tscGetTableSchema(pRightMeterMeta->pTableMeta);
  int16_t         rightType = pRightSchema[rightIndex.columnIndex].type;

  if (leftType != rightType) {
    invalidSqlErrMsg(tscGetErrorMsgPayload(pCmd), msg3);
    return false;
  } else if (pLeftIndex->tableIndex == rightIndex.tableIndex) {
    invalidSqlErrMsg(tscGetErrorMsgPayload(pCmd), msg4);
    return false;
  }

  // table to table/ super table to super table are allowed
  if (UTIL_TABLE_IS_SUPER_TABLE(pLeftMeterMeta) != UTIL_TABLE_IS_SUPER_TABLE(pRightMeterMeta)) {
    invalidSqlErrMsg(tscGetErrorMsgPayload(pCmd), msg5);
    return false;
  }

  return true;
}

static bool validTableNameOptr(tSqlExpr* pExpr) {
  const char nameFilterOptr[] = {TK_IN, TK_LIKE};

  for (int32_t i = 0; i < tListLen(nameFilterOptr); ++i) {
    if (pExpr->tokenId == nameFilterOptr[i]) {
      return true;
    }
  }

  return false;
}

static int32_t setExprToCond(tSqlExpr** parent, tSqlExpr* pExpr, const char* msg, int32_t parentOptr, char* msgBuf) {
  if (*parent != NULL) {
    if (parentOptr == TK_OR && msg != NULL) {
      return invalidSqlErrMsg(msgBuf, msg);
    }

    *parent = tSqlExprCreate((*parent), pExpr, parentOptr);
  } else {
    *parent = pExpr;
  }

  return TSDB_CODE_SUCCESS;
}

static int32_t handleExprInQueryCond(SSqlCmd* pCmd, SQueryInfo* pQueryInfo, tSqlExpr** pExpr, SCondExpr* pCondExpr,
                                     int32_t* type, int32_t parentOptr) {
  const char* msg1 = "table query cannot use tags filter";
  const char* msg2 = "illegal column name";
  const char* msg3 = "only one query time range allowed";
  const char* msg5 = "not support ordinary column join";
  const char* msg6 = "only one query condition on tbname allowed";
  const char* msg7 = "only in/like allowed in filter table name";
  const char* msg8 = "wildcard string should be less than 20 characters";
  
  tSqlExpr* pLeft  = (*pExpr)->pLeft;
  tSqlExpr* pRight = (*pExpr)->pRight;

  int32_t ret = TSDB_CODE_SUCCESS;

  SColumnIndex index = COLUMN_INDEX_INITIALIZER;
  if (getColumnIndexByName(pCmd, &pLeft->colInfo, pQueryInfo, &index) != TSDB_CODE_SUCCESS) {
    return invalidSqlErrMsg(tscGetErrorMsgPayload(pCmd), msg2);
  }

  assert(tSqlExprIsParentOfLeaf(*pExpr));

  STableMetaInfo* pTableMetaInfo = tscGetMetaInfo(pQueryInfo, index.tableIndex);
  STableMeta*     pTableMeta = pTableMetaInfo->pTableMeta;

  if (index.columnIndex == PRIMARYKEY_TIMESTAMP_COL_INDEX) {  // query on time range
    if (!validateJoinExprNode(pCmd, pQueryInfo, *pExpr, &index)) {
      return TSDB_CODE_TSC_INVALID_SQL;
    }

    // set join query condition
    if (pRight->tokenId == TK_ID) {  // no need to keep the timestamp join condition
      TSDB_QUERY_SET_TYPE(pQueryInfo->type, TSDB_QUERY_TYPE_JOIN_QUERY);
      pCondExpr->tsJoin = true;

      assert(index.tableIndex >= 0 && index.tableIndex < TSDB_MAX_JOIN_TABLE_NUM);
      SJoinNode **leftNode = &pQueryInfo->tagCond.joinInfo.joinTables[index.tableIndex];
      if (*leftNode == NULL) {
        *leftNode = calloc(1, sizeof(SJoinNode));
        if (*leftNode == NULL) {
          return TSDB_CODE_TSC_OUT_OF_MEMORY;
        }
      }
      
      int16_t leftIdx = index.tableIndex;

      SColumnIndex index = COLUMN_INDEX_INITIALIZER;
      if (getColumnIndexByName(pCmd, &pRight->colInfo, pQueryInfo, &index) != TSDB_CODE_SUCCESS) {
        return invalidSqlErrMsg(tscGetErrorMsgPayload(pCmd), msg2);
      }

      assert(index.tableIndex >= 0 && index.tableIndex < TSDB_MAX_JOIN_TABLE_NUM);

      SJoinNode **rightNode = &pQueryInfo->tagCond.joinInfo.joinTables[index.tableIndex];
      if (*rightNode == NULL) {
        *rightNode = calloc(1, sizeof(SJoinNode));
        if (*rightNode == NULL) {
          return TSDB_CODE_TSC_OUT_OF_MEMORY;
        }
      }
      
      int16_t rightIdx = index.tableIndex;

      if ((*leftNode)->tsJoin == NULL) {
        (*leftNode)->tsJoin = taosArrayInit(2, sizeof(int16_t));
      }
      
      if ((*rightNode)->tsJoin == NULL) {
        (*rightNode)->tsJoin = taosArrayInit(2, sizeof(int16_t));
      }      
      
      taosArrayPush((*leftNode)->tsJoin, &rightIdx);
      taosArrayPush((*rightNode)->tsJoin, &leftIdx);
      
      /*
       * to release expression, e.g., m1.ts = m2.ts,
       * since this expression is used to set the join query type
       */
      tSqlExprDestroy(*pExpr);
    } else {
      ret = setExprToCond(&pCondExpr->pTimewindow, *pExpr, msg3, parentOptr, pQueryInfo->msg);
    }

    *pExpr = NULL;  // remove this expression
    *type = TSQL_EXPR_TS;
  } else if (index.columnIndex >= tscGetNumOfColumns(pTableMeta) || index.columnIndex == TSDB_TBNAME_COLUMN_INDEX) {
    // query on tags, check for tag query condition
    if (UTIL_TABLE_IS_NORMAL_TABLE(pTableMetaInfo)) {
      return invalidSqlErrMsg(tscGetErrorMsgPayload(pCmd), msg1);
    }

    // check for like expression
    if ((*pExpr)->tokenId == TK_LIKE) {
      if (pRight->value.nLen > TSDB_PATTERN_STRING_MAX_LEN) {
        return invalidSqlErrMsg(tscGetErrorMsgPayload(pCmd), msg8);
      }

      SSchema* pSchema = tscGetTableSchema(pTableMetaInfo->pTableMeta);

      if ((!isTablenameToken(&pLeft->colInfo)) && pSchema[index.columnIndex].type != TSDB_DATA_TYPE_BINARY &&
          pSchema[index.columnIndex].type != TSDB_DATA_TYPE_NCHAR) {
        return invalidSqlErrMsg(tscGetErrorMsgPayload(pCmd), msg2);
      }
    }

    // in case of in operator, keep it in a seprate attribute
    if (index.columnIndex == TSDB_TBNAME_COLUMN_INDEX) {
      if (!validTableNameOptr(*pExpr)) {
        return invalidSqlErrMsg(tscGetErrorMsgPayload(pCmd), msg7);
      }
  
      if (!UTIL_TABLE_IS_SUPER_TABLE(pTableMetaInfo)) {
        return invalidSqlErrMsg(tscGetErrorMsgPayload(pCmd), msg1);
      }

      if (pCondExpr->pTableCond == NULL) {
        pCondExpr->pTableCond = *pExpr;
        pCondExpr->relType = parentOptr;
        pCondExpr->tableCondIndex = index.tableIndex;
      } else {
        return invalidSqlErrMsg(tscGetErrorMsgPayload(pCmd), msg6);
      }

      *type = TSQL_EXPR_TBNAME;
      *pExpr = NULL;
    } else {
      if (pRight != NULL && pRight->tokenId == TK_ID) {  // join on tag columns for stable query
        if (!validateJoinExprNode(pCmd, pQueryInfo, *pExpr, &index)) {
          return TSDB_CODE_TSC_INVALID_SQL;
        }

        pQueryInfo->type |= TSDB_QUERY_TYPE_JOIN_QUERY;
        ret = setExprToCond(&pCondExpr->pJoinExpr, *pExpr, NULL, parentOptr, pQueryInfo->msg);
        *pExpr = NULL;
      } else {
        // do nothing
        //                ret = setExprToCond(pCmd, &pCondExpr->pTagCond,
        //                *pExpr, NULL, parentOptr);
      }

      *type = TSQL_EXPR_TAG;
    }

  } else {  // query on other columns
    *type = TSQL_EXPR_COLUMN;

    if (pRight->tokenId == TK_ID) {  // other column cannot be served as the join column
      return invalidSqlErrMsg(tscGetErrorMsgPayload(pCmd), msg5);
    }

    ret = setExprToCond(&pCondExpr->pColumnCond, *pExpr, NULL, parentOptr, pQueryInfo->msg);
    *pExpr = NULL;  // remove it from expr tree
  }

  return ret;
}

int32_t getQueryCondExpr(SSqlCmd* pCmd, SQueryInfo* pQueryInfo, tSqlExpr** pExpr, SCondExpr* pCondExpr,
                        int32_t* type, int32_t parentOptr) {
  if (pExpr == NULL) {
    return TSDB_CODE_SUCCESS;
  }

  const char* msg1 = "query condition between different columns must use 'AND'";

  tSqlExpr* pLeft = (*pExpr)->pLeft;
  tSqlExpr* pRight = (*pExpr)->pRight;

  if (!isValidExpr(pLeft, pRight, (*pExpr)->tokenId)) {
    return TSDB_CODE_TSC_INVALID_SQL;
  }

  int32_t leftType = -1;
  int32_t rightType = -1;

  if (!tSqlExprIsParentOfLeaf(*pExpr)) {
    int32_t ret = getQueryCondExpr(pCmd, pQueryInfo, &(*pExpr)->pLeft, pCondExpr, &leftType, (*pExpr)->tokenId);
    if (ret != TSDB_CODE_SUCCESS) {
      return ret;
    }

    ret = getQueryCondExpr(pCmd, pQueryInfo, &(*pExpr)->pRight, pCondExpr, &rightType, (*pExpr)->tokenId);
    if (ret != TSDB_CODE_SUCCESS) {
      return ret;
    }

    /*
     *  if left child and right child do not belong to the same group, the sub
     *  expression is not valid for parent node, it must be TK_AND operator.
     */
    if (leftType != rightType) {
      if ((*pExpr)->tokenId == TK_OR && (leftType + rightType != TSQL_EXPR_TBNAME + TSQL_EXPR_TAG)) {
        return invalidSqlErrMsg(tscGetErrorMsgPayload(pCmd), msg1);
      }
    }

    *type = rightType;
    return TSDB_CODE_SUCCESS;
  }

  exchangeExpr(*pExpr);

  return handleExprInQueryCond(pCmd, pQueryInfo, pExpr, pCondExpr, type, parentOptr);
}

static void doExtractExprForSTable(SSqlCmd* pCmd, tSqlExpr** pExpr, SQueryInfo* pQueryInfo, tSqlExpr** pOut, int32_t tableIndex) {
  if (tSqlExprIsParentOfLeaf(*pExpr)) {
    tSqlExpr* pLeft = (*pExpr)->pLeft;

    SColumnIndex index = COLUMN_INDEX_INITIALIZER;
    if (getColumnIndexByName(pCmd, &pLeft->colInfo, pQueryInfo, &index) != TSDB_CODE_SUCCESS) {
      return;
    }

    if (index.tableIndex != tableIndex) {
      return;
    }

    *pOut = *pExpr;
    (*pExpr) = NULL;

  } else {
    *pOut = tSqlExprCreate(NULL, NULL, (*pExpr)->tokenId);

    doExtractExprForSTable(pCmd, &(*pExpr)->pLeft, pQueryInfo, &((*pOut)->pLeft), tableIndex);
    doExtractExprForSTable(pCmd, &(*pExpr)->pRight, pQueryInfo, &((*pOut)->pRight), tableIndex);
  }
}

static tSqlExpr* extractExprForSTable(SSqlCmd* pCmd, tSqlExpr** pExpr, SQueryInfo* pQueryInfo, int32_t tableIndex) {
  tSqlExpr* pResExpr = NULL;

  if (*pExpr != NULL) {
    doExtractExprForSTable(pCmd, pExpr, pQueryInfo, &pResExpr, tableIndex);
    tSqlExprCompact(&pResExpr);
  }

  return pResExpr;
}

int tableNameCompar(const void* lhs, const void* rhs) {
  char* left = *(char**)lhs;
  char* right = *(char**)rhs;

  int32_t ret = strcmp(left, right);

  if (ret == 0) {
    return 0;
  }

  return ret > 0 ? 1 : -1;
}

static int32_t setTableCondForSTableQuery(SSqlCmd* pCmd, SQueryInfo* pQueryInfo, const char* account,
                                          tSqlExpr* pExpr, int16_t tableCondIndex, SStringBuilder* sb) {
  const char* msg = "table name too long";

  if (pExpr == NULL) {
    return TSDB_CODE_SUCCESS;
  }

  STableMetaInfo* pTableMetaInfo = tscGetMetaInfo(pQueryInfo, tableCondIndex);

  STagCond* pTagCond = &pQueryInfo->tagCond;
  pTagCond->tbnameCond.uid = pTableMetaInfo->pTableMeta->id.uid;

  assert(pExpr->tokenId == TK_LIKE || pExpr->tokenId == TK_IN);

  if (pExpr->tokenId == TK_LIKE) {
    char* str = taosStringBuilderGetResult(sb, NULL);
    pQueryInfo->tagCond.tbnameCond.cond = strdup(str);
    pQueryInfo->tagCond.tbnameCond.len = (int32_t) strlen(str);
    return TSDB_CODE_SUCCESS;
  }

  SStringBuilder sb1; memset(&sb1, 0, sizeof(sb1));
  taosStringBuilderAppendStringLen(&sb1, QUERY_COND_REL_PREFIX_IN, QUERY_COND_REL_PREFIX_IN_LEN);

  // remove the duplicated input table names
  int32_t num = 0;
  char*   tableNameString = taosStringBuilderGetResult(sb, NULL);

  char** segments = strsplit(tableNameString + QUERY_COND_REL_PREFIX_IN_LEN, TBNAME_LIST_SEP, &num);
  qsort(segments, num, POINTER_BYTES, tableNameCompar);

  int32_t j = 1;
  for (int32_t i = 1; i < num; ++i) {
    if (strcmp(segments[i], segments[i - 1]) != 0) {
      segments[j++] = segments[i];
    }
  }
  num = j;

  char name[TSDB_DB_NAME_LEN] = {0};
  tNameGetDbName(&pTableMetaInfo->name, name);
  SStrToken dbToken = { .type = TK_STRING, .z = name, .n = (uint32_t)strlen(name) };
  
  for (int32_t i = 0; i < num; ++i) {
    if (i >= 1) {
      taosStringBuilderAppendStringLen(&sb1, TBNAME_LIST_SEP, 1);
    }

    char      idBuf[TSDB_TABLE_FNAME_LEN] = {0};
    int32_t   xlen = (int32_t)strlen(segments[i]);
    SStrToken t = {.z = segments[i], .n = xlen, .type = TK_STRING};

    int32_t ret = setObjFullName(idBuf, account, &dbToken, &t, &xlen);
    if (ret != TSDB_CODE_SUCCESS) {
      taosStringBuilderDestroy(&sb1);
      tfree(segments);

      invalidSqlErrMsg(tscGetErrorMsgPayload(pCmd), msg);
      return ret;
    }

    taosStringBuilderAppendString(&sb1, idBuf);
  }

  char* str = taosStringBuilderGetResult(&sb1, NULL);
  pQueryInfo->tagCond.tbnameCond.cond = strdup(str);
  pQueryInfo->tagCond.tbnameCond.len = (int32_t) strlen(str);

  taosStringBuilderDestroy(&sb1);
  tfree(segments);
  return TSDB_CODE_SUCCESS;
}

static bool validateFilterExpr(SQueryInfo* pQueryInfo) {
  SArray* pColList = pQueryInfo->colList;
  
  size_t num = taosArrayGetSize(pColList);
  
  for (int32_t i = 0; i < num; ++i) {
    SColumn* pCol = taosArrayGetP(pColList, i);

    for (int32_t j = 0; j < pCol->numOfFilters; ++j) {
      SColumnFilterInfo* pColFilter = &pCol->filterInfo[j];
      int32_t            lowerOptr = pColFilter->lowerRelOptr;
      int32_t            upperOptr = pColFilter->upperRelOptr;

      if ((lowerOptr == TSDB_RELATION_GREATER_EQUAL || lowerOptr == TSDB_RELATION_GREATER) &&
          (upperOptr == TSDB_RELATION_LESS_EQUAL || upperOptr == TSDB_RELATION_LESS)) {
        continue;
      }

      // there must be at least two range, not support yet.
      if (lowerOptr * upperOptr != TSDB_RELATION_INVALID) {
        return false;
      }
    }
  }

  return true;
}

static int32_t getTimeRangeFromExpr(SSqlCmd* pCmd, SQueryInfo* pQueryInfo, tSqlExpr* pExpr) {
  const char* msg0 = "invalid timestamp";
  const char* msg1 = "only one time stamp window allowed";
  int32_t code = 0;
  
  if (pExpr == NULL) {
    return TSDB_CODE_SUCCESS;
  }

  if (!tSqlExprIsParentOfLeaf(pExpr)) {
    if (pExpr->tokenId == TK_OR) {
      return invalidSqlErrMsg(tscGetErrorMsgPayload(pCmd), msg1);
    }

    code = getTimeRangeFromExpr(pCmd, pQueryInfo, pExpr->pLeft);
    if (code) {
      return code;
    }
    
    return getTimeRangeFromExpr(pCmd, pQueryInfo, pExpr->pRight);
  } else {
    SColumnIndex index = COLUMN_INDEX_INITIALIZER;
    if (getColumnIndexByName(pCmd, &pExpr->pLeft->colInfo, pQueryInfo, &index) != TSDB_CODE_SUCCESS) {
      return TSDB_CODE_TSC_INVALID_SQL;
    }

    STableMetaInfo* pTableMetaInfo = tscGetMetaInfo(pQueryInfo, index.tableIndex);
    STableComInfo tinfo = tscGetTableInfo(pTableMetaInfo->pTableMeta);
    
    tSqlExpr* pRight = pExpr->pRight;

    STimeWindow win = {.skey = INT64_MIN, .ekey = INT64_MAX};
    if (getTimeRange(&win, pRight, pExpr->tokenId, tinfo.precision) != TSDB_CODE_SUCCESS) {
      return invalidSqlErrMsg(tscGetErrorMsgPayload(pCmd), msg0);
    }

    // update the timestamp query range
    if (pQueryInfo->window.skey < win.skey) {
      pQueryInfo->window.skey = win.skey;
    }

    if (pQueryInfo->window.ekey > win.ekey) {
      pQueryInfo->window.ekey = win.ekey;
    }
  }

  return TSDB_CODE_SUCCESS;
}

static int32_t validateJoinExpr(SSqlCmd* pCmd, SQueryInfo* pQueryInfo, SCondExpr* pCondExpr) {
  const char* msg1 = "super table join requires tags column";
  const char* msg2 = "timestamp join condition missing";
  const char* msg3 = "condition missing for join query";

  if (!QUERY_IS_JOIN_QUERY(pQueryInfo->type)) {
    if (pQueryInfo->numOfTables == 1) {
      return TSDB_CODE_SUCCESS;
    } else {
      return invalidSqlErrMsg(tscGetErrorMsgPayload(pCmd), msg3);
    }
  }

  STableMetaInfo* pTableMetaInfo = tscGetMetaInfo(pQueryInfo, 0);
  if (UTIL_TABLE_IS_SUPER_TABLE(pTableMetaInfo)) {  // for stable join, tag columns
                                                   // must be present for join
    if (pCondExpr->pJoinExpr == NULL) {
      return invalidSqlErrMsg(tscGetErrorMsgPayload(pCmd), msg1);
    }
  }

  if (!pCondExpr->tsJoin) {
    return invalidSqlErrMsg(tscGetErrorMsgPayload(pCmd), msg2);
  }

  return TSDB_CODE_SUCCESS;
}

static void cleanQueryExpr(SCondExpr* pCondExpr) {
  if (pCondExpr->pTableCond) {
    tSqlExprDestroy(pCondExpr->pTableCond);
  }

  if (pCondExpr->pTagCond) {
    tSqlExprDestroy(pCondExpr->pTagCond);
  }

  if (pCondExpr->pColumnCond) {
    tSqlExprDestroy(pCondExpr->pColumnCond);
  }

  if (pCondExpr->pTimewindow) {
    tSqlExprDestroy(pCondExpr->pTimewindow);
  }

  if (pCondExpr->pJoinExpr) {
    tSqlExprDestroy(pCondExpr->pJoinExpr);
  }
}

/*
static void doAddJoinTagsColumnsIntoTagList(SSqlCmd* pCmd, SQueryInfo* pQueryInfo, SCondExpr* pCondExpr) {
  STableMetaInfo* pTableMetaInfo = tscGetMetaInfo(pQueryInfo, 0);
  if (QUERY_IS_JOIN_QUERY(pQueryInfo->type) && UTIL_TABLE_IS_SUPER_TABLE(pTableMetaInfo)) {
    SColumnIndex index = COLUMN_INDEX_INITIALIZER;

    if (getColumnIndexByName(pCmd, &pCondExpr->pJoinExpr->pLeft->colInfo, pQueryInfo, &index) != TSDB_CODE_SUCCESS) {
      tscError("%p: invalid column name (left)", pQueryInfo);
    }
    pTableMetaInfo = tscGetMetaInfo(pQueryInfo, index.tableIndex);
  
    index.columnIndex = index.columnIndex - tscGetNumOfColumns(pTableMetaInfo->pTableMeta);
    tscColumnListInsert(pTableMetaInfo->tagColList, &index);
  
    if (getColumnIndexByName(pCmd, &pCondExpr->pJoinExpr->pRight->colInfo, pQueryInfo, &index) != TSDB_CODE_SUCCESS) {
      tscError("%p: invalid column name (right)", pQueryInfo);
    }
    pTableMetaInfo = tscGetMetaInfo(pQueryInfo, index.tableIndex);
  
    index.columnIndex = index.columnIndex - tscGetNumOfColumns(pTableMetaInfo->pTableMeta);
    tscColumnListInsert(pTableMetaInfo->tagColList, &index);
  }
}
*/

static int32_t validateTagCondExpr(SSqlCmd* pCmd, tExprNode *p) {
  const char *msg1 = "invalid tag operator";
  const char* msg2 = "not supported filter condition";
  
  do {
    if (p->nodeType != TSQL_NODE_EXPR) {
      break;
    }
    
    if (!p->_node.pLeft || !p->_node.pRight) {
      break;
    }
    
    if (IS_ARITHMETIC_OPTR(p->_node.optr)) {
      return invalidSqlErrMsg(tscGetErrorMsgPayload(pCmd), msg1); 
    }
    
    if (!IS_RELATION_OPTR(p->_node.optr)) {
      break;
    }
    
    tVariant * vVariant = NULL;
    int32_t schemaType = -1;
  
    if (p->_node.pLeft->nodeType == TSQL_NODE_VALUE && p->_node.pRight->nodeType == TSQL_NODE_COL) {
      if (!p->_node.pRight->pSchema) {
        break;
      }
      
      vVariant = p->_node.pLeft->pVal;
      schemaType = p->_node.pRight->pSchema->type;
    } else if (p->_node.pLeft->nodeType == TSQL_NODE_COL && p->_node.pRight->nodeType == TSQL_NODE_VALUE) {
      if (!p->_node.pLeft->pSchema) {
        break;
      }

      vVariant = p->_node.pRight->pVal;
      schemaType = p->_node.pLeft->pSchema->type;
    } else {
      break;
    }

    if (schemaType >= TSDB_DATA_TYPE_TINYINT && schemaType <= TSDB_DATA_TYPE_BIGINT) {
      schemaType = TSDB_DATA_TYPE_BIGINT;
    } else if (schemaType == TSDB_DATA_TYPE_FLOAT || schemaType == TSDB_DATA_TYPE_DOUBLE) {
      schemaType = TSDB_DATA_TYPE_DOUBLE;
    }
    
    int32_t retVal = TSDB_CODE_SUCCESS;

    int32_t bufLen = 0;
    if (IS_NUMERIC_TYPE(vVariant->nType)) {
      bufLen = 60;  // The maximum length of string that a number is converted to.
    } else {
      bufLen = vVariant->nLen + 1;
    }

    if (schemaType == TSDB_DATA_TYPE_BINARY) {
      char *tmp = calloc(1, bufLen * TSDB_NCHAR_SIZE);
      retVal = tVariantDump(vVariant, tmp, schemaType, false);
      free(tmp);
    } else if (schemaType == TSDB_DATA_TYPE_NCHAR) {
      // pRight->value.nLen + 1 is larger than the actual nchar string length
      char *tmp = calloc(1, bufLen * TSDB_NCHAR_SIZE);
      retVal = tVariantDump(vVariant, tmp, schemaType, false);
      free(tmp);
    } else {
      double tmp;
      retVal = tVariantDump(vVariant, (char*)&tmp, schemaType, false);
    }
    
    if (retVal != TSDB_CODE_SUCCESS) {
      return invalidSqlErrMsg(tscGetErrorMsgPayload(pCmd), msg2);
    }
  } while (0);

  return TSDB_CODE_SUCCESS;
}

static int32_t getTagQueryCondExpr(SSqlCmd* pCmd, SQueryInfo* pQueryInfo, SCondExpr* pCondExpr, tSqlExpr** pExpr) {
  int32_t ret = TSDB_CODE_SUCCESS;

  if (pCondExpr->pTagCond == NULL) {
    return ret;
  }
  
  for (int32_t i = 0; i < pQueryInfo->numOfTables; ++i) {
    tSqlExpr* p1 = extractExprForSTable(pCmd, pExpr, pQueryInfo, i);
    if (p1 == NULL) {  // no query condition on this table
      continue;
    }

    tExprNode* p = NULL;
  
    SArray* colList = taosArrayInit(10, sizeof(SColIndex));
    ret = exprTreeFromSqlExpr(pCmd, &p, p1, pQueryInfo, colList, NULL);
    SBufferWriter bw = tbufInitWriter(NULL, false);

    TRY(0) {
      exprTreeToBinary(&bw, p);
    } CATCH(code) {
      tbufCloseWriter(&bw);
      UNUSED(code);
      // TODO: more error handling
    } END_TRY
    
    // add to source column list
    STableMetaInfo* pTableMetaInfo = tscGetMetaInfo(pQueryInfo, i);
    int64_t uid = pTableMetaInfo->pTableMeta->id.uid;
    int32_t numOfCols = tscGetNumOfColumns(pTableMetaInfo->pTableMeta);
    
    size_t num = taosArrayGetSize(colList);
    for(int32_t j = 0; j < num; ++j) {
      SColIndex* pIndex = taosArrayGet(colList, j);
      SColumnIndex index = {.tableIndex = i, .columnIndex = pIndex->colIndex - numOfCols};
      tscColumnListInsert(pTableMetaInfo->tagColList, &index);
    }
    
    tsSetSTableQueryCond(&pQueryInfo->tagCond, uid, &bw);
    tSqlExprCompact(pExpr);

    if (ret == TSDB_CODE_SUCCESS) {
      ret = validateTagCondExpr(pCmd, p);
    }

    tSqlExprDestroy(p1);
    tExprTreeDestroy(p, NULL);
    
    taosArrayDestroy(colList);
    if (pQueryInfo->tagCond.pCond != NULL && taosArrayGetSize(pQueryInfo->tagCond.pCond) > 0 && !UTIL_TABLE_IS_SUPER_TABLE(pTableMetaInfo)) {
      return invalidSqlErrMsg(tscGetErrorMsgPayload(pCmd), "filter on tag not supported for normal table");
    }

    if (ret) {
      break;
    }
  }

  pCondExpr->pTagCond = NULL;
  return ret;
}

int32_t validateJoinNodes(SQueryInfo* pQueryInfo, SSqlObj* pSql) {
  const char* msg1 = "timestamp required for join tables";
  const char* msg2 = "tag required for join stables";
  
  for (int32_t i = 0; i < pQueryInfo->numOfTables; ++i) {
    SJoinNode *node = pQueryInfo->tagCond.joinInfo.joinTables[i];  
    
    if (node == NULL || node->tsJoin == NULL || taosArrayGetSize(node->tsJoin) <= 0) {
      return invalidSqlErrMsg(tscGetErrorMsgPayload(&pSql->cmd), msg1);
    }
  }

  STableMetaInfo* pTableMetaInfo = tscGetMetaInfo(pQueryInfo, 0);
  if (UTIL_TABLE_IS_SUPER_TABLE(pTableMetaInfo)) {
    for (int32_t i = 0; i < pQueryInfo->numOfTables; ++i) {
      SJoinNode *node = pQueryInfo->tagCond.joinInfo.joinTables[i];  
      
      if (node == NULL || node->tagJoin == NULL || taosArrayGetSize(node->tagJoin) <= 0) {
        return invalidSqlErrMsg(tscGetErrorMsgPayload(&pSql->cmd), msg2);
      }
    }
  }

  return TSDB_CODE_SUCCESS;
}


void mergeJoinNodesImpl(int8_t* r, int8_t* p, int16_t* tidx, SJoinNode** nodes, int32_t type) {
  SJoinNode *node = nodes[*tidx];  
  SArray* arr = (type == 0) ? node->tsJoin : node->tagJoin;
  int32_t size = taosArrayGetSize(arr);

  p[*tidx] = 1;
  
  for (int32_t j = 0; j < size; j++) {
    int16_t* idx = taosArrayGet(arr, j);
    r[*idx] = 1;
    if (p[*idx] == 0) {
      mergeJoinNodesImpl(r, p, idx, nodes, type);
    }
  }
}

int32_t mergeJoinNodes(SQueryInfo* pQueryInfo) {
  int8_t r[TSDB_MAX_JOIN_TABLE_NUM] = {0};
  int8_t p[TSDB_MAX_JOIN_TABLE_NUM] = {0};
  
  for (int16_t i = 0; i < pQueryInfo->numOfTables; ++i) {
    mergeJoinNodesImpl(r, p, &i, pQueryInfo->tagCond.joinInfo.joinTables, 0);
    
    taosArrayClear(pQueryInfo->tagCond.joinInfo.joinTables[i]->tsJoin);
  
    for (int32_t j = 0; j < TSDB_MAX_JOIN_TABLE_NUM; ++j) {
      if (r[j]) {
        taosArrayPush(pQueryInfo->tagCond.joinInfo.joinTables[i]->tsJoin, &j);
      }
    }
    
    memset(r, 0, sizeof(r));
    memset(p, 0, sizeof(p));
  }

  STableMetaInfo* pTableMetaInfo = tscGetMetaInfo(pQueryInfo, 0);
  if (UTIL_TABLE_IS_SUPER_TABLE(pTableMetaInfo)) {
    for (int16_t i = 0; i < pQueryInfo->numOfTables; ++i) {
      mergeJoinNodesImpl(r, p, &i, pQueryInfo->tagCond.joinInfo.joinTables, 1);
      
      taosArrayClear(pQueryInfo->tagCond.joinInfo.joinTables[i]->tagJoin);
    
      for (int32_t j = 0; j < TSDB_MAX_JOIN_TABLE_NUM; ++j) {
        if (r[j]) {
          taosArrayPush(pQueryInfo->tagCond.joinInfo.joinTables[i]->tagJoin, &j);
        }
      }
      
      memset(r, 0, sizeof(r));
      memset(p, 0, sizeof(p));
    }

  }

  return TSDB_CODE_SUCCESS;
}


int32_t parseWhereClause(SQueryInfo* pQueryInfo, tSqlExpr** pExpr, SSqlObj* pSql) {
  if (pExpr == NULL) {
    return TSDB_CODE_SUCCESS;
  }

  const char* msg1 = "invalid expression";
  const char* msg2 = "invalid filter expression";

  int32_t ret = TSDB_CODE_SUCCESS;

  // tags query condition may be larger than 512bytes, therefore, we need to prepare enough large space
  SStringBuilder sb; memset(&sb, 0, sizeof(sb));
  SCondExpr      condExpr = {0};

  if ((*pExpr)->pLeft == NULL || (*pExpr)->pRight == NULL) {
    return invalidSqlErrMsg(tscGetErrorMsgPayload(&pSql->cmd), msg1);
  }

  int32_t type = 0;
  if ((ret = getQueryCondExpr(&pSql->cmd, pQueryInfo, pExpr, &condExpr, &type, (*pExpr)->tokenId)) != TSDB_CODE_SUCCESS) {
    goto PARSE_WHERE_EXIT;
  }

  tSqlExprCompact(pExpr);

  // after expression compact, the expression tree is only include tag query condition
  condExpr.pTagCond = (*pExpr);

  // 1. check if it is a join query
  if ((ret = validateJoinExpr(&pSql->cmd, pQueryInfo, &condExpr)) != TSDB_CODE_SUCCESS) {
    goto PARSE_WHERE_EXIT;
  }

  // 2. get the query time range
  if ((ret = getTimeRangeFromExpr(&pSql->cmd, pQueryInfo, condExpr.pTimewindow)) != TSDB_CODE_SUCCESS) {
    goto PARSE_WHERE_EXIT;
  }

  // 3. get the tag query condition
  if ((ret = getTagQueryCondExpr(&pSql->cmd, pQueryInfo, &condExpr, pExpr)) != TSDB_CODE_SUCCESS) {
    goto PARSE_WHERE_EXIT;
  }

  // 4. get the table name query condition
  if ((ret = getTablenameCond(&pSql->cmd, pQueryInfo, condExpr.pTableCond, &sb)) != TSDB_CODE_SUCCESS) {
    goto PARSE_WHERE_EXIT;
  }

  // 5. other column query condition
  if ((ret = getColumnQueryCondInfo(&pSql->cmd, pQueryInfo, condExpr.pColumnCond, TK_AND)) != TSDB_CODE_SUCCESS) {
    goto PARSE_WHERE_EXIT;
  }

  // 6. join condition
  if ((ret = getJoinCondInfo(&pSql->cmd, pQueryInfo, condExpr.pJoinExpr)) != TSDB_CODE_SUCCESS) {
    goto PARSE_WHERE_EXIT;
  }

  // 7. query condition for table name
  pQueryInfo->tagCond.relType = (condExpr.relType == TK_AND) ? TSDB_RELATION_AND : TSDB_RELATION_OR;

  ret = setTableCondForSTableQuery(&pSql->cmd, pQueryInfo, getAccountId(pSql), condExpr.pTableCond, condExpr.tableCondIndex, &sb);
  taosStringBuilderDestroy(&sb);
  if (ret) {
    goto PARSE_WHERE_EXIT;
  }

  if (!validateFilterExpr(pQueryInfo)) {
    ret = invalidSqlErrMsg(tscGetErrorMsgPayload(&pSql->cmd), msg2);
    goto PARSE_WHERE_EXIT;
  }

  //doAddJoinTagsColumnsIntoTagList(&pSql->cmd, pQueryInfo, &condExpr);
  if (pQueryInfo->tagCond.joinInfo.hasJoin) {
    ret = validateJoinNodes(pQueryInfo, pSql);
    if (ret) {
      goto PARSE_WHERE_EXIT;
    }

    ret = mergeJoinNodes(pQueryInfo);
    if (ret) {
      goto PARSE_WHERE_EXIT;
    }    
  }

PARSE_WHERE_EXIT:

  cleanQueryExpr(&condExpr);
  return ret;
}

int32_t getTimeRange(STimeWindow* win, tSqlExpr* pRight, int32_t optr, int16_t timePrecision) {
  // this is join condition, do nothing
  if (pRight->tokenId == TK_ID) {
    return TSDB_CODE_SUCCESS;
  }

  /*
   * filter primary ts filter expression like:
   * where ts in ('2015-12-12 4:8:12')
   */
  if (pRight->tokenId == TK_SET || optr == TK_IN) {
    return TSDB_CODE_TSC_INVALID_SQL;
  }

  int64_t val = 0;
  bool    parsed = false;
  if (pRight->value.nType == TSDB_DATA_TYPE_BINARY) {
    pRight->value.nLen = strdequote(pRight->value.pz);

    char* seg = strnchr(pRight->value.pz, '-', pRight->value.nLen, false);
    if (seg != NULL) {
      if (taosParseTime(pRight->value.pz, &val, pRight->value.nLen, TSDB_TIME_PRECISION_MICRO, tsDaylight) == TSDB_CODE_SUCCESS) {
        parsed = true;
      } else {
        return TSDB_CODE_TSC_INVALID_SQL;
      }
    } else {
      SStrToken token = {.z = pRight->value.pz, .n = pRight->value.nLen, .type = TK_ID};
      int32_t   len = tSQLGetToken(pRight->value.pz, &token.type);

      if ((token.type != TK_INTEGER && token.type != TK_FLOAT) || len != pRight->value.nLen) {
        return TSDB_CODE_TSC_INVALID_SQL;
      }
    }
  } else if (pRight->tokenId == TK_INTEGER && timePrecision == TSDB_TIME_PRECISION_MILLI) {
    /*
     * if the pRight->tokenId == TK_INTEGER/TK_FLOAT, the value is adaptive, we
     * need the time precision in metermeta to transfer the value in MICROSECOND
     *
     * Additional check to avoid data overflow
     */
    if (pRight->value.i64 <= INT64_MAX / 1000) {
      pRight->value.i64 *= 1000;
    }
  } else if (pRight->tokenId == TK_FLOAT && timePrecision == TSDB_TIME_PRECISION_MILLI) {
    pRight->value.dKey *= 1000;
  }

  if (!parsed) {
    /*
     * failed to parse timestamp in regular formation, try next
     * it may be a epoch time in string format
     */
    tVariantDump(&pRight->value, (char*)&val, TSDB_DATA_TYPE_BIGINT, true);

    /*
     * transfer it into MICROSECOND format if it is a string, since for
     * TK_INTEGER/TK_FLOAT the value has been transferred
     *
     * additional check to avoid data overflow
     */
    if (pRight->tokenId == TK_STRING && timePrecision == TSDB_TIME_PRECISION_MILLI) {
      if (val <= INT64_MAX / 1000) {
        val *= 1000;
      }
    }
  }

  int32_t delta = 1;
  /* for millisecond, delta is 1ms=1000us */
  if (timePrecision == TSDB_TIME_PRECISION_MILLI) {
    delta *= 1000;
  }

  if (optr == TK_LE) {
    win->ekey = val;
  } else if (optr == TK_LT) {
    win->ekey = val - delta;
  } else if (optr == TK_GT) {
    win->skey = val + delta;
  } else if (optr == TK_GE) {
    win->skey = val;
  } else if (optr == TK_EQ) {
    win->ekey = win->skey = val;
  }
  return TSDB_CODE_SUCCESS;
}

// todo error !!!!
int32_t tsRewriteFieldNameIfNecessary(SSqlCmd* pCmd, SQueryInfo* pQueryInfo) {
  const char rep[] = {'(', ')', '*', ',', '.', '/', '\\', '+', '-', '%', ' '};

  for (int32_t i = 0; i < pQueryInfo->fieldsInfo.numOfOutput; ++i) {
    char* fieldName = tscFieldInfoGetField(&pQueryInfo->fieldsInfo, i)->name;
    for (int32_t j = 0; j < (TSDB_COL_NAME_LEN - 1) && fieldName[j] != 0; ++j) {
      for (int32_t k = 0; k < tListLen(rep); ++k) {
        if (fieldName[j] == rep[k]) {
          fieldName[j] = '_';
          break;
        }
      }
    }

    fieldName[TSDB_COL_NAME_LEN - 1] = 0;
  }

  // the column name may be identical, here check again
  for (int32_t i = 0; i < pQueryInfo->fieldsInfo.numOfOutput; ++i) {
    char* fieldName = tscFieldInfoGetField(&pQueryInfo->fieldsInfo, i)->name;
    for (int32_t j = i + 1; j < pQueryInfo->fieldsInfo.numOfOutput; ++j) {
      if (strncasecmp(fieldName, tscFieldInfoGetField(&pQueryInfo->fieldsInfo, j)->name, (TSDB_COL_NAME_LEN - 1)) == 0) {
        const char* msg = "duplicated column name in new table";
        return invalidSqlErrMsg(tscGetErrorMsgPayload(pCmd), msg);
      }
    }
  }

  return TSDB_CODE_SUCCESS;
}

int32_t parseFillClause(SSqlCmd* pCmd, SQueryInfo* pQueryInfo, SQuerySqlNode* pQuerySQL) {
  SArray*     pFillToken = pQuerySQL->fillType;
  tVariantListItem* pItem = taosArrayGet(pFillToken, 0);

  const int32_t START_INTERPO_COL_IDX = 1;

  const char* msg = "illegal value or data overflow";
  const char* msg1 = "value is expected";
  const char* msg2 = "invalid fill option";
  const char* msg3 = "top/bottom not support fill";

  if (pItem->pVar.nType != TSDB_DATA_TYPE_BINARY) {
    return invalidSqlErrMsg(tscGetErrorMsgPayload(pCmd), msg2);
  }
  
  size_t numOfFields = tscNumOfFields(pQueryInfo);
  
  if (pQueryInfo->fillVal == NULL) {
    pQueryInfo->fillVal = calloc(numOfFields, sizeof(int64_t));
    if (pQueryInfo->fillVal == NULL) {
      return TSDB_CODE_TSC_OUT_OF_MEMORY;
    }
  }

  if (strncasecmp(pItem->pVar.pz, "none", 4) == 0 && pItem->pVar.nLen == 4) {
    pQueryInfo->fillType = TSDB_FILL_NONE;
  } else if (strncasecmp(pItem->pVar.pz, "null", 4) == 0 && pItem->pVar.nLen == 4) {
    pQueryInfo->fillType = TSDB_FILL_NULL;
    for (int32_t i = START_INTERPO_COL_IDX; i < numOfFields; ++i) {
      TAOS_FIELD* pField = tscFieldInfoGetField(&pQueryInfo->fieldsInfo, i);
      setNull((char*)&pQueryInfo->fillVal[i], pField->type, pField->bytes);
    }
  } else if (strncasecmp(pItem->pVar.pz, "prev", 4) == 0 && pItem->pVar.nLen == 4) {
    pQueryInfo->fillType = TSDB_FILL_PREV;
  } else if (strncasecmp(pItem->pVar.pz, "next", 4) == 0 && pItem->pVar.nLen == 4) {
    pQueryInfo->fillType = TSDB_FILL_NEXT;
  } else if (strncasecmp(pItem->pVar.pz, "linear", 6) == 0 && pItem->pVar.nLen == 6) {
    pQueryInfo->fillType = TSDB_FILL_LINEAR;
  } else if (strncasecmp(pItem->pVar.pz, "value", 5) == 0 && pItem->pVar.nLen == 5) {
    pQueryInfo->fillType = TSDB_FILL_SET_VALUE;

    size_t num = taosArrayGetSize(pFillToken);
    if (num == 1) {  // no actual value, return with error code
      return invalidSqlErrMsg(tscGetErrorMsgPayload(pCmd), msg1);
    }

    int32_t startPos = 1;
    int32_t numOfFillVal = (int32_t)(num - 1);

    /* for point interpolation query, we do not have the timestamp column */
    if (tscIsPointInterpQuery(pQueryInfo)) {
      startPos = 0;

      if (numOfFillVal > numOfFields) {
        numOfFillVal = (int32_t)numOfFields;
      }
    } else {
      numOfFillVal = (int16_t)((num >  (int32_t)numOfFields) ? (int32_t)numOfFields : num);
    }

    int32_t j = 1;

    for (int32_t i = startPos; i < numOfFillVal; ++i, ++j) {
      TAOS_FIELD* pField = tscFieldInfoGetField(&pQueryInfo->fieldsInfo, i);

      if (pField->type == TSDB_DATA_TYPE_BINARY || pField->type == TSDB_DATA_TYPE_NCHAR) {
        setVardataNull((char*) &pQueryInfo->fillVal[i], pField->type);
        continue;
      }

      tVariant* p = taosArrayGet(pFillToken, j);
      int32_t ret = tVariantDump(p, (char*)&pQueryInfo->fillVal[i], pField->type, true);
      if (ret != TSDB_CODE_SUCCESS) {
        return invalidSqlErrMsg(tscGetErrorMsgPayload(pCmd), msg);
      }
    }
    
    if ((num < numOfFields) || ((num - 1 < numOfFields) && (tscIsPointInterpQuery(pQueryInfo)))) {
      tVariantListItem* lastItem = taosArrayGetLast(pFillToken);

      for (int32_t i = numOfFillVal; i < numOfFields; ++i) {
        TAOS_FIELD* pField = tscFieldInfoGetField(&pQueryInfo->fieldsInfo, i);

        if (pField->type == TSDB_DATA_TYPE_BINARY || pField->type == TSDB_DATA_TYPE_NCHAR) {
          setVardataNull((char*) &pQueryInfo->fillVal[i], pField->type);
        } else {
          tVariantDump(&lastItem->pVar, (char*)&pQueryInfo->fillVal[i], pField->type, true);
        }
      }
    }
  } else {
    return invalidSqlErrMsg(tscGetErrorMsgPayload(pCmd), msg2);
  }

  size_t numOfExprs = tscSqlExprNumOfExprs(pQueryInfo);
  for(int32_t i = 0; i < numOfExprs; ++i) {
    SSqlExpr* pExpr = tscSqlExprGet(pQueryInfo, i);
    if (pExpr->functionId == TSDB_FUNC_TOP || pExpr->functionId == TSDB_FUNC_BOTTOM) {
      return invalidSqlErrMsg(tscGetErrorMsgPayload(pCmd), msg3);
    }
  }

  return TSDB_CODE_SUCCESS;
}

static void setDefaultOrderInfo(SQueryInfo* pQueryInfo) {
  /* set default timestamp order information for all queries */
  STableMetaInfo* pTableMetaInfo = tscGetMetaInfo(pQueryInfo, 0);

  pQueryInfo->order.order = TSDB_ORDER_ASC;
  if (isTopBottomQuery(pQueryInfo)) {
    pQueryInfo->order.orderColId = PRIMARYKEY_TIMESTAMP_COL_INDEX;
  } else { // in case of select tbname from super_table, the defualt order column can not be the primary ts column
    pQueryInfo->order.orderColId = INT32_MIN;
  }

  /* for super table query, set default ascending order for group output */
  if (UTIL_TABLE_IS_SUPER_TABLE(pTableMetaInfo)) {
    pQueryInfo->groupbyExpr.orderType = TSDB_ORDER_ASC;
  }
}

int32_t parseOrderbyClause(SSqlCmd* pCmd, SQueryInfo* pQueryInfo, SQuerySqlNode* pQuerySqlNode, SSchema* pSchema) {
  const char* msg0 = "only support order by primary timestamp";
  const char* msg1 = "invalid column name";
  const char* msg2 = "order by primary timestamp or first tag in groupby clause allowed";
  const char* msg3 = "invalid column in order by clause, only primary timestamp or first tag in groupby clause allowed";

  setDefaultOrderInfo(pQueryInfo);
  STableMetaInfo* pTableMetaInfo = tscGetMetaInfo(pQueryInfo, 0);


  if (pQueryInfo->distinctTag == true) {
    pQueryInfo->order.order = TSDB_ORDER_ASC;
    pQueryInfo->order.orderColId = 0; 
    return TSDB_CODE_SUCCESS;
  }
  if (pQuerySqlNode->pSortOrder == NULL) {
    return TSDB_CODE_SUCCESS;
  }

  SArray* pSortorder = pQuerySqlNode->pSortOrder;

  /*
   * for table query, there is only one or none order option is allowed, which is the
   * ts or values(top/bottom) order is supported.
   *
   * for super table query, the order option must be less than 3.
   */
  size_t size = taosArrayGetSize(pSortorder);
  if (UTIL_TABLE_IS_NORMAL_TABLE(pTableMetaInfo)) {
    if (size > 1) {
      return invalidSqlErrMsg(tscGetErrorMsgPayload(pCmd), msg0);
    }
  } else {
    if (size > 2) {
      return invalidSqlErrMsg(tscGetErrorMsgPayload(pCmd), msg3);
    }
  }

  // handle the first part of order by
  tVariant* pVar = taosArrayGet(pSortorder, 0);

  // e.g., order by 1 asc, return directly with out further check.
  if (pVar->nType >= TSDB_DATA_TYPE_TINYINT && pVar->nType <= TSDB_DATA_TYPE_BIGINT) {
    return TSDB_CODE_SUCCESS;
  }

  SStrToken    columnName = {pVar->nLen, pVar->nType, pVar->pz};
  SColumnIndex index = COLUMN_INDEX_INITIALIZER;

  if (UTIL_TABLE_IS_SUPER_TABLE(pTableMetaInfo)) {  // super table query
    if (getColumnIndexByName(pCmd, &columnName, pQueryInfo, &index) != TSDB_CODE_SUCCESS) {
      return invalidSqlErrMsg(tscGetErrorMsgPayload(pCmd), msg1);
    }

    bool orderByTags = false;
    bool orderByTS = false;

    if (index.columnIndex >= tscGetNumOfColumns(pTableMetaInfo->pTableMeta)) {
      int32_t relTagIndex = index.columnIndex - tscGetNumOfColumns(pTableMetaInfo->pTableMeta);
      
      // it is a tag column
      if (pQueryInfo->groupbyExpr.columnInfo == NULL) {
        return invalidSqlErrMsg(tscGetErrorMsgPayload(pCmd), msg2);
      }
      SColIndex* pColIndex = taosArrayGet(pQueryInfo->groupbyExpr.columnInfo, 0);
      if (relTagIndex == pColIndex->colIndex) {
        orderByTags = true;
      }
    } else if (index.columnIndex == TSDB_TBNAME_COLUMN_INDEX) {
      orderByTags = true;
    }

    if (PRIMARYKEY_TIMESTAMP_COL_INDEX == index.columnIndex) {
      orderByTS = true;
    }

    if (!(orderByTags || orderByTS) && !isTopBottomQuery(pQueryInfo)) {
      return invalidSqlErrMsg(tscGetErrorMsgPayload(pCmd), msg3);
    } else {  // order by top/bottom result value column is not supported in case of interval query.
      assert(!(orderByTags && orderByTS));
    }

    size_t s = taosArrayGetSize(pSortorder);
    if (s == 1) {
      if (orderByTags) {
        pQueryInfo->groupbyExpr.orderIndex = index.columnIndex - tscGetNumOfColumns(pTableMetaInfo->pTableMeta);

        tVariantListItem* p1 = taosArrayGet(pQuerySqlNode->pSortOrder, 0);
        pQueryInfo->groupbyExpr.orderType = p1->sortOrder;
      } else if (isTopBottomQuery(pQueryInfo)) {
        /* order of top/bottom query in interval is not valid  */
        SSqlExpr* pExpr = tscSqlExprGet(pQueryInfo, 0);
        assert(pExpr->functionId == TSDB_FUNC_TS);

        pExpr = tscSqlExprGet(pQueryInfo, 1);
        if (pExpr->colInfo.colIndex != index.columnIndex && index.columnIndex != PRIMARYKEY_TIMESTAMP_COL_INDEX) {
          return invalidSqlErrMsg(tscGetErrorMsgPayload(pCmd), msg2);
        }

        tVariantListItem* p1 = taosArrayGet(pQuerySqlNode->pSortOrder, 0);
        pQueryInfo->order.order = p1->sortOrder;
        pQueryInfo->order.orderColId = pSchema[index.columnIndex].colId;
        return TSDB_CODE_SUCCESS;
      } else {
        tVariantListItem* p1 = taosArrayGet(pQuerySqlNode->pSortOrder, 0);

        pQueryInfo->order.order = p1->sortOrder;
        pQueryInfo->order.orderColId = PRIMARYKEY_TIMESTAMP_COL_INDEX;

        // orderby ts query on super table
        if (tscOrderedProjectionQueryOnSTable(pQueryInfo, 0)) {
          addPrimaryTsColIntoResult(pQueryInfo);
        }
      }
    }

    if (s == 2) {
      tVariantListItem *pItem = taosArrayGet(pQuerySqlNode->pSortOrder, 0);
      if (orderByTags) {
        pQueryInfo->groupbyExpr.orderIndex = index.columnIndex - tscGetNumOfColumns(pTableMetaInfo->pTableMeta);
        pQueryInfo->groupbyExpr.orderType = pItem->sortOrder;
      } else {
        pQueryInfo->order.order = pItem->sortOrder;
        pQueryInfo->order.orderColId = PRIMARYKEY_TIMESTAMP_COL_INDEX;
      }

      pItem = taosArrayGet(pQuerySqlNode->pSortOrder, 1);
      tVariant* pVar2 = &pItem->pVar;
      SStrToken cname = {pVar2->nLen, pVar2->nType, pVar2->pz};
      if (getColumnIndexByName(pCmd, &cname, pQueryInfo, &index) != TSDB_CODE_SUCCESS) {
        return invalidSqlErrMsg(tscGetErrorMsgPayload(pCmd), msg1);
      }

      if (index.columnIndex != PRIMARYKEY_TIMESTAMP_COL_INDEX) {
        return invalidSqlErrMsg(tscGetErrorMsgPayload(pCmd), msg2);
      } else {
        tVariantListItem* p1 = taosArrayGet(pSortorder, 1);
        pQueryInfo->order.order = p1->sortOrder;
        pQueryInfo->order.orderColId = PRIMARYKEY_TIMESTAMP_COL_INDEX;
      }
    }

  } else {  // meter query
    if (getColumnIndexByName(pCmd, &columnName, pQueryInfo, &index) != TSDB_CODE_SUCCESS) {
      return invalidSqlErrMsg(tscGetErrorMsgPayload(pCmd), msg1);
    }

    if (index.columnIndex != PRIMARYKEY_TIMESTAMP_COL_INDEX && !isTopBottomQuery(pQueryInfo)) {
      return invalidSqlErrMsg(tscGetErrorMsgPayload(pCmd), msg2);
    }

    if (isTopBottomQuery(pQueryInfo)) {
      /* order of top/bottom query in interval is not valid  */
      SSqlExpr* pExpr = tscSqlExprGet(pQueryInfo, 0);
      assert(pExpr->functionId == TSDB_FUNC_TS);

      pExpr = tscSqlExprGet(pQueryInfo, 1);
      if (pExpr->colInfo.colIndex != index.columnIndex && index.columnIndex != PRIMARYKEY_TIMESTAMP_COL_INDEX) {
        return invalidSqlErrMsg(tscGetErrorMsgPayload(pCmd), msg2);
      }

      tVariantListItem* pItem = taosArrayGet(pQuerySqlNode->pSortOrder, 0);
      pQueryInfo->order.order = pItem->sortOrder;
      pQueryInfo->order.orderColId = pSchema[index.columnIndex].colId;
      return TSDB_CODE_SUCCESS;
    }

    tVariantListItem* pItem = taosArrayGet(pQuerySqlNode->pSortOrder, 0);
    pQueryInfo->order.order = pItem->sortOrder;
  }

  return TSDB_CODE_SUCCESS;
}

int32_t setAlterTableInfo(SSqlObj* pSql, struct SSqlInfo* pInfo) {
  const int32_t DEFAULT_TABLE_INDEX = 0;

  const char* msg1 = "invalid table name";
  const char* msg3 = "manipulation of tag available for super table";
  const char* msg4 = "set tag value only available for table";
  const char* msg5 = "only support add one tag";
  const char* msg6 = "column can only be modified by super table";
  
  const char* msg7 = "no tags can be dropped";
  const char* msg8 = "only support one tag";
  const char* msg9 = "tag name too long";
  
  const char* msg10 = "invalid tag name";
  const char* msg11 = "primary tag cannot be dropped";
  const char* msg12 = "update normal column not supported";
  const char* msg13 = "invalid tag value";
  const char* msg14 = "tag value too long";
  
  const char* msg15 = "no columns can be dropped";
  const char* msg16 = "only support one column";
  const char* msg17 = "invalid column name";
  const char* msg18 = "primary timestamp column cannot be dropped";
  const char* msg19 = "invalid new tag name";
  const char* msg20 = "table is not super table";

  int32_t code = TSDB_CODE_SUCCESS;

  SSqlCmd*        pCmd = &pSql->cmd;
  SAlterTableInfo* pAlterSQL = pInfo->pAlterInfo;
  SQueryInfo*     pQueryInfo = tscGetQueryInfoDetail(pCmd, 0);

  STableMetaInfo* pTableMetaInfo = tscGetMetaInfo(pQueryInfo, DEFAULT_TABLE_INDEX);

  if (tscValidateName(&(pAlterSQL->name)) != TSDB_CODE_SUCCESS) {
    return invalidSqlErrMsg(tscGetErrorMsgPayload(pCmd), msg1);
  }

  code = tscSetTableFullName(pTableMetaInfo, &(pAlterSQL->name), pSql);
  if (code != TSDB_CODE_SUCCESS) {
    return code;
  }

  code = tscGetTableMeta(pSql, pTableMetaInfo);
  if (code != TSDB_CODE_SUCCESS) {
    return code;
  }

  STableMeta* pTableMeta = pTableMetaInfo->pTableMeta;

  if (pAlterSQL->tableType == TSDB_SUPER_TABLE && !(UTIL_TABLE_IS_SUPER_TABLE(pTableMetaInfo))) {
    return invalidSqlErrMsg(tscGetErrorMsgPayload(pCmd), msg20);
  }

  if (pAlterSQL->type == TSDB_ALTER_TABLE_ADD_TAG_COLUMN || pAlterSQL->type == TSDB_ALTER_TABLE_DROP_TAG_COLUMN ||
      pAlterSQL->type == TSDB_ALTER_TABLE_CHANGE_TAG_COLUMN) {
    if (UTIL_TABLE_IS_NORMAL_TABLE(pTableMetaInfo)) {
      return invalidSqlErrMsg(tscGetErrorMsgPayload(pCmd), msg3);
    }
  } else if ((pAlterSQL->type == TSDB_ALTER_TABLE_UPDATE_TAG_VAL) && (UTIL_TABLE_IS_SUPER_TABLE(pTableMetaInfo))) {
    return invalidSqlErrMsg(tscGetErrorMsgPayload(pCmd), msg4);
  } else if ((pAlterSQL->type == TSDB_ALTER_TABLE_ADD_COLUMN || pAlterSQL->type == TSDB_ALTER_TABLE_DROP_COLUMN) &&
             UTIL_TABLE_IS_CHILD_TABLE(pTableMetaInfo)) {
    return invalidSqlErrMsg(tscGetErrorMsgPayload(pCmd), msg6);
  }

  if (pAlterSQL->type == TSDB_ALTER_TABLE_ADD_TAG_COLUMN) {
    SArray* pFieldList = pAlterSQL->pAddColumns;
    if (taosArrayGetSize(pFieldList) > 1) {
      return invalidSqlErrMsg(tscGetErrorMsgPayload(pCmd), msg5);
    }

    TAOS_FIELD* p = taosArrayGet(pFieldList, 0);
    if (!validateOneTags(pCmd, p)) {
      return TSDB_CODE_TSC_INVALID_SQL;
    }
  
    tscFieldInfoAppend(&pQueryInfo->fieldsInfo, p);
  } else if (pAlterSQL->type == TSDB_ALTER_TABLE_DROP_TAG_COLUMN) {
    if (tscGetNumOfTags(pTableMeta) == 1) {
      return invalidSqlErrMsg(tscGetErrorMsgPayload(pCmd), msg7);
    }

    // numOfTags == 1
    if (taosArrayGetSize(pAlterSQL->varList) > 1) {
      return invalidSqlErrMsg(tscGetErrorMsgPayload(pCmd), msg8);
    }

    tVariantListItem* pItem = taosArrayGet(pAlterSQL->varList, 0);
    if (pItem->pVar.nLen >= TSDB_COL_NAME_LEN) {
      return invalidSqlErrMsg(tscGetErrorMsgPayload(pCmd), msg9);
    }

    SColumnIndex index = COLUMN_INDEX_INITIALIZER;
    SStrToken    name = {.z = pItem->pVar.pz, .n = pItem->pVar.nLen, .type = TK_STRING};

    if (getColumnIndexByName(pCmd, &name, pQueryInfo, &index) != TSDB_CODE_SUCCESS) {
      return TSDB_CODE_TSC_INVALID_SQL;
    }

    int32_t numOfCols = tscGetNumOfColumns(pTableMeta);
    if (index.columnIndex < numOfCols) {
      return invalidSqlErrMsg(tscGetErrorMsgPayload(pCmd), msg10);
    } else if (index.columnIndex == numOfCols) {
      return invalidSqlErrMsg(tscGetErrorMsgPayload(pCmd), msg11);
    }

    char name1[128] = {0};
    strncpy(name1, pItem->pVar.pz, pItem->pVar.nLen);
  
    TAOS_FIELD f = tscCreateField(TSDB_DATA_TYPE_INT, name1, tDataTypes[TSDB_DATA_TYPE_INT].bytes);
    tscFieldInfoAppend(&pQueryInfo->fieldsInfo, &f);
  } else if (pAlterSQL->type == TSDB_ALTER_TABLE_CHANGE_TAG_COLUMN) {
    SArray* pVarList = pAlterSQL->varList;
    if (taosArrayGetSize(pVarList) > 2) {
      return TSDB_CODE_TSC_INVALID_SQL;
    }

    tVariantListItem* pSrcItem = taosArrayGet(pAlterSQL->varList, 0);
    tVariantListItem* pDstItem = taosArrayGet(pAlterSQL->varList, 1);

    if (pSrcItem->pVar.nLen >= TSDB_COL_NAME_LEN || pDstItem->pVar.nLen >= TSDB_COL_NAME_LEN) {
      return invalidSqlErrMsg(tscGetErrorMsgPayload(pCmd), msg9);
    }

    if (pSrcItem->pVar.nType != TSDB_DATA_TYPE_BINARY || pDstItem->pVar.nType != TSDB_DATA_TYPE_BINARY) {
      return invalidSqlErrMsg(tscGetErrorMsgPayload(pCmd), msg10);
    }

    SColumnIndex srcIndex = COLUMN_INDEX_INITIALIZER;
    SColumnIndex destIndex = COLUMN_INDEX_INITIALIZER;

    SStrToken srcToken = {.z = pSrcItem->pVar.pz, .n = pSrcItem->pVar.nLen, .type = TK_STRING};
    if (getColumnIndexByName(pCmd, &srcToken, pQueryInfo, &srcIndex) != TSDB_CODE_SUCCESS) {
      return invalidSqlErrMsg(tscGetErrorMsgPayload(pCmd), msg17);
    }

    SStrToken destToken = {.z = pDstItem->pVar.pz, .n = pDstItem->pVar.nLen, .type = TK_STRING};
    if (getColumnIndexByName(pCmd, &destToken, pQueryInfo, &destIndex) == TSDB_CODE_SUCCESS) {
      return invalidSqlErrMsg(tscGetErrorMsgPayload(pCmd), msg19);
    }

    tVariantListItem* pItem = taosArrayGet(pVarList, 0);

    char name[TSDB_COL_NAME_LEN] = {0};
    strncpy(name, pItem->pVar.pz, pItem->pVar.nLen);
    TAOS_FIELD f = tscCreateField(TSDB_DATA_TYPE_INT, name, tDataTypes[TSDB_DATA_TYPE_INT].bytes);
    tscFieldInfoAppend(&pQueryInfo->fieldsInfo, &f);

    pItem = taosArrayGet(pVarList, 1);
    memset(name, 0, tListLen(name));

    strncpy(name, pItem->pVar.pz, pItem->pVar.nLen);
    f = tscCreateField(TSDB_DATA_TYPE_INT, name, tDataTypes[TSDB_DATA_TYPE_INT].bytes);
    tscFieldInfoAppend(&pQueryInfo->fieldsInfo, &f);
  } else if (pAlterSQL->type == TSDB_ALTER_TABLE_UPDATE_TAG_VAL) {
    // Note: update can only be applied to table not super table.
    // the following is used to handle tags value for table created according to super table
    pCmd->command = TSDB_SQL_UPDATE_TAGS_VAL;
    
    SArray* pVarList = pAlterSQL->varList;
    tVariantListItem* item = taosArrayGet(pVarList, 0);
    int16_t       numOfTags = tscGetNumOfTags(pTableMeta);

    SColumnIndex columnIndex = COLUMN_INDEX_INITIALIZER;
    SStrToken    name = {.type = TK_STRING, .z = item->pVar.pz, .n = item->pVar.nLen};
    if (getColumnIndexByName(pCmd, &name, pQueryInfo, &columnIndex) != TSDB_CODE_SUCCESS) {
      return TSDB_CODE_TSC_INVALID_SQL;
    }

    if (columnIndex.columnIndex < tscGetNumOfColumns(pTableMeta)) {
      return invalidSqlErrMsg(tscGetErrorMsgPayload(pCmd), msg12);
    }

    tVariantListItem* pItem = taosArrayGet(pVarList, 1);
    SSchema* pTagsSchema = tscGetTableColumnSchema(pTableMetaInfo->pTableMeta, columnIndex.columnIndex);
    pAlterSQL->tagData.data = calloc(1, pTagsSchema->bytes * TSDB_NCHAR_SIZE + VARSTR_HEADER_SIZE);

    if (tVariantDump(&pItem->pVar, pAlterSQL->tagData.data, pTagsSchema->type, true) != TSDB_CODE_SUCCESS) {
      return invalidSqlErrMsg(tscGetErrorMsgPayload(pCmd), msg13);
    }
    
    pAlterSQL->tagData.dataLen = pTagsSchema->bytes;

    // validate the length of binary
    if ((pTagsSchema->type == TSDB_DATA_TYPE_BINARY || pTagsSchema->type == TSDB_DATA_TYPE_NCHAR) &&
        varDataTLen(pAlterSQL->tagData.data) > pTagsSchema->bytes) {
      return invalidSqlErrMsg(tscGetErrorMsgPayload(pCmd), msg14);
    }

    int32_t schemaLen = sizeof(STColumn) * numOfTags;
    int32_t size = sizeof(SUpdateTableTagValMsg) + pTagsSchema->bytes + schemaLen + TSDB_EXTRA_PAYLOAD_SIZE;

    if (TSDB_CODE_SUCCESS != tscAllocPayload(pCmd, size)) {
      tscError("%p failed to malloc for alter table msg", pSql);
      return TSDB_CODE_TSC_OUT_OF_MEMORY;
    }

    SUpdateTableTagValMsg* pUpdateMsg = (SUpdateTableTagValMsg*) pCmd->payload;
    pUpdateMsg->head.vgId = htonl(pTableMeta->vgId);
    pUpdateMsg->tid       = htonl(pTableMeta->id.tid);
    pUpdateMsg->uid       = htobe64(pTableMeta->id.uid);
    pUpdateMsg->colId     = htons(pTagsSchema->colId);
    pUpdateMsg->type      = pTagsSchema->type;
    pUpdateMsg->bytes     = htons(pTagsSchema->bytes);
    pUpdateMsg->tversion  = htons(pTableMeta->tversion);
    pUpdateMsg->numOfTags = htons(numOfTags);
    pUpdateMsg->schemaLen = htonl(schemaLen);

    // the schema is located after the msg body, then followed by true tag value
    char* d = pUpdateMsg->data;
    SSchema* pTagCols = tscGetTableTagSchema(pTableMeta);
    for (int i = 0; i < numOfTags; ++i) {
      STColumn* pCol = (STColumn*) d;
      pCol->colId = htons(pTagCols[i].colId);
      pCol->bytes = htons(pTagCols[i].bytes);
      pCol->type  = pTagCols[i].type;
      pCol->offset = 0;

      d += sizeof(STColumn);
    }

    // copy the tag value to msg body
    pItem = taosArrayGet(pVarList, 1);
    tVariantDump(&pItem->pVar, pUpdateMsg->data + schemaLen, pTagsSchema->type, true);
    
    int32_t len = 0;
    if (pTagsSchema->type != TSDB_DATA_TYPE_BINARY && pTagsSchema->type != TSDB_DATA_TYPE_NCHAR) {
      len = tDataTypes[pTagsSchema->type].bytes;
    } else {
      len = varDataTLen(pUpdateMsg->data + schemaLen);
    }
    
    pUpdateMsg->tagValLen = htonl(len);  // length may be changed after dump data
    
    int32_t total = sizeof(SUpdateTableTagValMsg) + len + schemaLen;
    pUpdateMsg->head.contLen = htonl(total);
    
  } else if (pAlterSQL->type == TSDB_ALTER_TABLE_ADD_COLUMN) {
    SArray* pFieldList = pAlterSQL->pAddColumns;
    if (taosArrayGetSize(pFieldList) > 1) {
      const char* msg = "only support add one column";
      return invalidSqlErrMsg(tscGetErrorMsgPayload(pCmd), msg);
    }

    TAOS_FIELD* p = taosArrayGet(pFieldList, 0);
    if (!validateOneColumn(pCmd, p)) {
      return TSDB_CODE_TSC_INVALID_SQL;
    }
  
    tscFieldInfoAppend(&pQueryInfo->fieldsInfo, p);
  } else if (pAlterSQL->type == TSDB_ALTER_TABLE_DROP_COLUMN) {
    if (tscGetNumOfColumns(pTableMeta) == TSDB_MIN_COLUMNS) {  //
      return invalidSqlErrMsg(tscGetErrorMsgPayload(pCmd), msg15);
    }

    size_t size = taosArrayGetSize(pAlterSQL->varList);
    if (size > 1) {
      return invalidSqlErrMsg(tscGetErrorMsgPayload(pCmd), msg16);
    }

    tVariantListItem* pItem = taosArrayGet(pAlterSQL->varList, 0);

    SColumnIndex columnIndex = COLUMN_INDEX_INITIALIZER;
    SStrToken    name = {.type = TK_STRING, .z = pItem->pVar.pz, .n = pItem->pVar.nLen};
    if (getColumnIndexByName(pCmd, &name, pQueryInfo, &columnIndex) != TSDB_CODE_SUCCESS) {
      return invalidSqlErrMsg(tscGetErrorMsgPayload(pCmd), msg17);
    }

    if (columnIndex.columnIndex == PRIMARYKEY_TIMESTAMP_COL_INDEX) {
      return invalidSqlErrMsg(tscGetErrorMsgPayload(pCmd), msg18);
    }

    char name1[TSDB_COL_NAME_LEN] = {0};
    tstrncpy(name1, pItem->pVar.pz, sizeof(name1));
    TAOS_FIELD f = tscCreateField(TSDB_DATA_TYPE_INT, name1, tDataTypes[TSDB_DATA_TYPE_INT].bytes);
    tscFieldInfoAppend(&pQueryInfo->fieldsInfo, &f);
  }

  return TSDB_CODE_SUCCESS;
}

int32_t validateSqlFunctionInStreamSql(SSqlCmd* pCmd, SQueryInfo* pQueryInfo) {
  const char* msg0 = "sample interval can not be less than 10ms.";
  const char* msg1 = "functions not allowed in select clause";

  if (pQueryInfo->interval.interval != 0 && pQueryInfo->interval.interval < 10 &&
     pQueryInfo->interval.intervalUnit != 'n' &&
     pQueryInfo->interval.intervalUnit != 'y') {
    return invalidSqlErrMsg(tscGetErrorMsgPayload(pCmd), msg0);
  }
  
  size_t size = taosArrayGetSize(pQueryInfo->exprList);
  for (int32_t i = 0; i < size; ++i) {
    int32_t functId = tscSqlExprGet(pQueryInfo, i)->functionId;
    if (!IS_STREAM_QUERY_VALID(aAggs[functId].status)) {
      return invalidSqlErrMsg(tscGetErrorMsgPayload(pCmd), msg1);
    }
  }

  return TSDB_CODE_SUCCESS;
}

int32_t validateFunctionsInIntervalOrGroupbyQuery(SSqlCmd* pCmd, SQueryInfo* pQueryInfo) {
  bool        isProjectionFunction = false;
  const char* msg1 = "column projection is not compatible with interval";

  // multi-output set/ todo refactor
  size_t size = taosArrayGetSize(pQueryInfo->exprList);
  
  for (int32_t k = 0; k < size; ++k) {
    SSqlExpr* pExpr = tscSqlExprGet(pQueryInfo, k);

    // projection query on primary timestamp, the selectivity function needs to be present.
    if (pExpr->functionId == TSDB_FUNC_PRJ && pExpr->colInfo.colId == PRIMARYKEY_TIMESTAMP_COL_INDEX) {
      bool hasSelectivity = false;
      for (int32_t j = 0; j < size; ++j) {
        SSqlExpr* pEx = tscSqlExprGet(pQueryInfo, j);
        if ((aAggs[pEx->functionId].status & TSDB_FUNCSTATE_SELECTIVITY) == TSDB_FUNCSTATE_SELECTIVITY) {
          hasSelectivity = true;
          break;
        }
      }

      if (hasSelectivity) {
        continue;
      }
    }

    if ((pExpr->functionId == TSDB_FUNC_PRJ && pExpr->numOfParams == 0) || pExpr->functionId == TSDB_FUNC_DIFF ||
        pExpr->functionId == TSDB_FUNC_ARITHM) {
      isProjectionFunction = true;
    }
  }

  if (isProjectionFunction) {
    invalidSqlErrMsg(tscGetErrorMsgPayload(pCmd), msg1);
  }

  return isProjectionFunction == true ? TSDB_CODE_TSC_INVALID_SQL : TSDB_CODE_SUCCESS;
}

typedef struct SDNodeDynConfOption {
  char*   name;  // command name
  int32_t len;   // name string length
} SDNodeDynConfOption;


int32_t validateEp(char* ep) {  
  char buf[TSDB_EP_LEN + 1] = {0};
  tstrncpy(buf, ep, TSDB_EP_LEN);

  char* pos = strchr(buf, ':');
  if (NULL == pos) {
    int32_t val = strtol(ep, NULL, 10);
    if (val <= 0 || val > 65536) {
      return TSDB_CODE_TSC_INVALID_SQL;
    }
  } else {
    uint16_t port = atoi(pos + 1);
    if (0 == port) {
      return TSDB_CODE_TSC_INVALID_SQL;
    }
  }

  return TSDB_CODE_SUCCESS;
}

int32_t validateDNodeConfig(SMiscInfo* pOptions) {
  int32_t numOfToken = (int32_t) taosArrayGetSize(pOptions->a);

  if (numOfToken < 2 || numOfToken > 3) {
    return TSDB_CODE_TSC_INVALID_SQL;
  }

  const int tokenLogEnd = 2;
  const int tokenBalance = 2;
  const int tokenMonitor = 3;
  const int tokenDebugFlag = 4;
  const int tokenDebugFlagEnd = 20;
  const SDNodeDynConfOption cfgOptions[] = {
      {"resetLog", 8},    {"resetQueryCache", 15},  {"balance", 7},     {"monitor", 7},
      {"debugFlag", 9},   {"monDebugFlag", 12},     {"vDebugFlag", 10}, {"mDebugFlag", 10},
      {"cDebugFlag", 10}, {"httpDebugFlag", 13},    {"qDebugflag", 10}, {"sdbDebugFlag", 12},
      {"uDebugFlag", 10}, {"tsdbDebugFlag", 13},    {"sDebugflag", 10}, {"rpcDebugFlag", 12},
      {"dDebugFlag", 10}, {"mqttDebugFlag", 13},    {"wDebugFlag", 10}, {"tmrDebugFlag", 12},
      {"cqDebugFlag", 11},
  };

  SStrToken* pOptionToken = taosArrayGet(pOptions->a, 1);

  if (numOfToken == 2) {
    // reset log and reset query cache does not need value
    for (int32_t i = 0; i < tokenLogEnd; ++i) {
      const SDNodeDynConfOption* pOption = &cfgOptions[i];
      if ((strncasecmp(pOption->name, pOptionToken->z, pOptionToken->n) == 0) && (pOption->len == pOptionToken->n)) {
        return TSDB_CODE_SUCCESS;
      }
    }
  } else if ((strncasecmp(cfgOptions[tokenBalance].name, pOptionToken->z, pOptionToken->n) == 0) &&
             (cfgOptions[tokenBalance].len == pOptionToken->n)) {
    SStrToken* pValToken = taosArrayGet(pOptions->a, 2);
    int32_t vnodeId = 0;
    int32_t dnodeId = 0;
    strdequote(pValToken->z);
    bool parseOk = taosCheckBalanceCfgOptions(pValToken->z, &vnodeId, &dnodeId);
    if (!parseOk) {
      return TSDB_CODE_TSC_INVALID_SQL;  // options value is invalid
    }
    return TSDB_CODE_SUCCESS;
  } else if ((strncasecmp(cfgOptions[tokenMonitor].name, pOptionToken->z, pOptionToken->n) == 0) &&
             (cfgOptions[tokenMonitor].len == pOptionToken->n)) {
    SStrToken* pValToken = taosArrayGet(pOptions->a, 2);
    int32_t    val = strtol(pValToken->z, NULL, 10);
    if (val != 0 && val != 1) {
      return TSDB_CODE_TSC_INVALID_SQL;  // options value is invalid
    }
    return TSDB_CODE_SUCCESS;
  } else {
    SStrToken* pValToken = taosArrayGet(pOptions->a, 2);

    int32_t val = strtol(pValToken->z, NULL, 10);
    if (val < 0 || val > 256) {
      /* options value is out of valid range */
      return TSDB_CODE_TSC_INVALID_SQL;
    }

    for (int32_t i = tokenDebugFlag; i < tokenDebugFlagEnd; ++i) {
      const SDNodeDynConfOption* pOption = &cfgOptions[i];

      // options is valid
      if ((strncasecmp(pOption->name, pOptionToken->z, pOptionToken->n) == 0) && (pOption->len == pOptionToken->n)) {
        return TSDB_CODE_SUCCESS;
      }
    }
  }

  return TSDB_CODE_TSC_INVALID_SQL;
}

int32_t validateLocalConfig(SMiscInfo* pOptions) {
  int32_t numOfToken = (int32_t) taosArrayGetSize(pOptions->a);
  if (numOfToken < 1 || numOfToken > 2) {
    return TSDB_CODE_TSC_INVALID_SQL;
  }

  SDNodeDynConfOption LOCAL_DYNAMIC_CFG_OPTIONS[6] = {{"resetLog", 8},    {"rpcDebugFlag", 12}, {"tmrDebugFlag", 12},
                                                      {"cDebugFlag", 10}, {"uDebugFlag", 10},   {"debugFlag", 9}};


  SStrToken* pOptionToken = taosArrayGet(pOptions->a, 0);

  if (numOfToken == 1) {
    // reset log does not need value
    for (int32_t i = 0; i < 1; ++i) {
      SDNodeDynConfOption* pOption = &LOCAL_DYNAMIC_CFG_OPTIONS[i];
      if ((pOption->len == pOptionToken->n) &&
              (strncasecmp(pOption->name, pOptionToken->z, pOptionToken->n) == 0)) {
        return TSDB_CODE_SUCCESS;
      }
    }
  } else {
    SStrToken* pValToken = taosArrayGet(pOptions->a, 1);

    int32_t val = strtol(pValToken->z, NULL, 10);
    if (!validateDebugFlag(val)) {
      return TSDB_CODE_TSC_INVALID_SQL;
    }

    for (int32_t i = 1; i < tListLen(LOCAL_DYNAMIC_CFG_OPTIONS); ++i) {
      SDNodeDynConfOption* pOption = &LOCAL_DYNAMIC_CFG_OPTIONS[i];
      if ((pOption->len == pOptionToken->n)
              && (strncasecmp(pOption->name, pOptionToken->z, pOptionToken->n) == 0)) {
        return TSDB_CODE_SUCCESS;
      }
    }
  }
  return TSDB_CODE_TSC_INVALID_SQL;
}

int32_t validateColumnName(char* name) {
  bool ret = isKeyWord(name, (int32_t)strlen(name));
  if (ret) {
    return TSDB_CODE_TSC_INVALID_SQL;
  }

  SStrToken token = {.z = name};
  token.n = tSQLGetToken(name, &token.type);

  if (token.type != TK_STRING && token.type != TK_ID) {
    return TSDB_CODE_TSC_INVALID_SQL;
  }

  if (token.type == TK_STRING) {
    strdequote(token.z);
    strntolower(token.z, token.z, token.n);
    token.n = (uint32_t)strtrim(token.z);

    int32_t k = tSQLGetToken(token.z, &token.type);
    if (k != token.n) {
      return TSDB_CODE_TSC_INVALID_SQL;
    }

    return validateColumnName(token.z);
  } else {
    if (isNumber(&token)) {
      return TSDB_CODE_TSC_INVALID_SQL;
    }
  }

  return TSDB_CODE_SUCCESS;
}

bool hasTimestampForPointInterpQuery(SQueryInfo* pQueryInfo) {
  if (!tscIsPointInterpQuery(pQueryInfo)) {
    return true;
  }

  return (pQueryInfo->window.skey == pQueryInfo->window.ekey) && (pQueryInfo->window.skey != 0);
}

int32_t parseLimitClause(SSqlCmd* pCmd, SQueryInfo* pQueryInfo, int32_t clauseIndex, SQuerySqlNode* pQuerySqlNode, SSqlObj* pSql) {
  STableMetaInfo* pTableMetaInfo = tscGetMetaInfo(pQueryInfo, 0);

  const char* msg0 = "soffset/offset can not be less than 0";
  const char* msg1 = "slimit/soffset only available for STable query";
  const char* msg2 = "slimit/soffset can not apply to projection query";

  // handle the limit offset value, validate the limit
  pQueryInfo->limit = pQuerySqlNode->limit;
  pQueryInfo->clauseLimit = pQueryInfo->limit.limit;
  pQueryInfo->slimit = pQuerySqlNode->slimit;
  
  tscDebug("%p limit:%" PRId64 ", offset:%" PRId64 " slimit:%" PRId64 ", soffset:%" PRId64, pSql, pQueryInfo->limit.limit,
      pQueryInfo->limit.offset, pQueryInfo->slimit.limit, pQueryInfo->slimit.offset);
  
  if (pQueryInfo->slimit.offset < 0 || pQueryInfo->limit.offset < 0) {
    return invalidSqlErrMsg(tscGetErrorMsgPayload(pCmd), msg0);
  }

  if (pQueryInfo->limit.limit == 0) {
    tscDebug("%p limit 0, no output result", pSql);
    pQueryInfo->command = TSDB_SQL_RETRIEVE_EMPTY_RESULT;
    return TSDB_CODE_SUCCESS;
  }

  // todo refactor
  if (UTIL_TABLE_IS_SUPER_TABLE(pTableMetaInfo)) {
    if (!tscQueryTags(pQueryInfo)) {  // local handle the super table tag query
      if (tscIsProjectionQueryOnSTable(pQueryInfo, 0)) {
        if (pQueryInfo->slimit.limit > 0 || pQueryInfo->slimit.offset > 0) {
          return invalidSqlErrMsg(tscGetErrorMsgPayload(pCmd), msg2);
        }

        // for projection query on super table, all queries are subqueries
        if (tscNonOrderedProjectionQueryOnSTable(pQueryInfo, 0) &&
            !TSDB_QUERY_HAS_TYPE(pQueryInfo->type, TSDB_QUERY_TYPE_JOIN_QUERY)) {
          pQueryInfo->type |= TSDB_QUERY_TYPE_SUBQUERY;
        }
      }
    }

    if (pQueryInfo->slimit.limit == 0) {
      tscDebug("%p slimit 0, no output result", pSql);
      pQueryInfo->command = TSDB_SQL_RETRIEVE_EMPTY_RESULT;
      return TSDB_CODE_SUCCESS;
    }

    /*
     * Get the distribution of all tables among all available virtual nodes that are qualified for the query condition
     * and created according to this super table from management node.
     * And then launching multiple async-queries against all qualified virtual nodes, during the first-stage
     * query operation.
     */
    int32_t code = tscGetSTableVgroupInfo(pSql, clauseIndex);
    if (code != TSDB_CODE_SUCCESS) {
      return code;
    }

    // No tables included. No results generated. Query results are empty.
    if (pTableMetaInfo->vgroupList->numOfVgroups == 0) {
      tscDebug("%p no table in super table, no output result", pSql);
      pQueryInfo->command = TSDB_SQL_RETRIEVE_EMPTY_RESULT;
      return TSDB_CODE_SUCCESS;
    }

    // keep original limitation value in globalLimit
    pQueryInfo->clauseLimit = pQueryInfo->limit.limit;
    pQueryInfo->prjOffset   = pQueryInfo->limit.offset;
    pQueryInfo->vgroupLimit = -1;

    if (tscOrderedProjectionQueryOnSTable(pQueryInfo, 0)) {
      /*
       * the offset value should be removed during retrieve data from virtual node, since the
       * global order are done in client side, so the offset is applied at the client side
       * However, note that the maximum allowed number of result for each table should be less
       * than or equal to the value of limit.
       */
      if (pQueryInfo->limit.limit > 0) {
        pQueryInfo->vgroupLimit = pQueryInfo->limit.limit + pQueryInfo->limit.offset;
        pQueryInfo->limit.limit = -1;
      }

      pQueryInfo->limit.offset = 0;
    }
  } else {
    if (pQueryInfo->slimit.limit != -1 || pQueryInfo->slimit.offset != 0) {
      return invalidSqlErrMsg(tscGetErrorMsgPayload(pCmd), msg1);
    }
  }

  return TSDB_CODE_SUCCESS;
}

static int32_t setKeepOption(SSqlCmd* pCmd, SCreateDbMsg* pMsg, SCreateDbInfo* pCreateDb) {
  const char* msg = "invalid number of options";

  pMsg->daysToKeep = htonl(-1);
  pMsg->daysToKeep1 = htonl(-1);
  pMsg->daysToKeep2 = htonl(-1);

  SArray* pKeep = pCreateDb->keep;
  if (pKeep != NULL) {
    size_t s = taosArrayGetSize(pKeep);
    tVariantListItem* p0 = taosArrayGet(pKeep, 0);
    switch (s) {
      case 1: {
        pMsg->daysToKeep = htonl((int32_t)p0->pVar.i64);
      }
        break;
      case 2: {
        tVariantListItem* p1 = taosArrayGet(pKeep, 1);
        pMsg->daysToKeep = htonl((int32_t)p0->pVar.i64);
        pMsg->daysToKeep1 = htonl((int32_t)p1->pVar.i64);
        break;
      }
      case 3: {
        tVariantListItem* p1 = taosArrayGet(pKeep, 1);
        tVariantListItem* p2 = taosArrayGet(pKeep, 2);

        pMsg->daysToKeep = htonl((int32_t)p0->pVar.i64);
        pMsg->daysToKeep1 = htonl((int32_t)p1->pVar.i64);
        pMsg->daysToKeep2 = htonl((int32_t)p2->pVar.i64);
        break;
      }
      default: { return invalidSqlErrMsg(tscGetErrorMsgPayload(pCmd), msg); }
    }
  }

  return TSDB_CODE_SUCCESS;
}

static int32_t setTimePrecision(SSqlCmd* pCmd, SCreateDbMsg* pMsg, SCreateDbInfo* pCreateDbInfo) {
  const char* msg = "invalid time precision";

  pMsg->precision = TSDB_TIME_PRECISION_MILLI;  // millisecond by default

  SStrToken* pToken = &pCreateDbInfo->precision;
  if (pToken->n > 0) {
    pToken->n = strdequote(pToken->z);

    if (strncmp(pToken->z, TSDB_TIME_PRECISION_MILLI_STR, pToken->n) == 0 &&
        strlen(TSDB_TIME_PRECISION_MILLI_STR) == pToken->n) {
      // time precision for this db: million second
      pMsg->precision = TSDB_TIME_PRECISION_MILLI;
    } else if (strncmp(pToken->z, TSDB_TIME_PRECISION_MICRO_STR, pToken->n) == 0 &&
               strlen(TSDB_TIME_PRECISION_MICRO_STR) == pToken->n) {
      pMsg->precision = TSDB_TIME_PRECISION_MICRO;
    } else {
      return invalidSqlErrMsg(tscGetErrorMsgPayload(pCmd), msg);
    }
  }

  return TSDB_CODE_SUCCESS;
}

static void setCreateDBOption(SCreateDbMsg* pMsg, SCreateDbInfo* pCreateDb) {
  pMsg->maxTables = htonl(-1);  // max tables can not be set anymore
  pMsg->cacheBlockSize = htonl(pCreateDb->cacheBlockSize);
  pMsg->totalBlocks = htonl(pCreateDb->numOfBlocks);
  pMsg->daysPerFile = htonl(pCreateDb->daysPerFile);
  pMsg->commitTime = htonl((int32_t)pCreateDb->commitTime);
  pMsg->minRowsPerFileBlock = htonl(pCreateDb->minRowsPerBlock);
  pMsg->maxRowsPerFileBlock = htonl(pCreateDb->maxRowsPerBlock);
  pMsg->fsyncPeriod = htonl(pCreateDb->fsyncPeriod);
  pMsg->compression = pCreateDb->compressionLevel;
  pMsg->walLevel = (char)pCreateDb->walLevel;
  pMsg->replications = pCreateDb->replica;
  pMsg->quorum = pCreateDb->quorum;
  pMsg->ignoreExist = pCreateDb->ignoreExists;
  pMsg->update = pCreateDb->update;
  pMsg->cacheLastRow = pCreateDb->cachelast;
  pMsg->dbType = pCreateDb->dbType;
  pMsg->partitions = htons(pCreateDb->partitions);
}

int32_t parseCreateDBOptions(SSqlCmd* pCmd, SCreateDbInfo* pCreateDbSql) {
  SCreateDbMsg* pMsg = (SCreateDbMsg *)(pCmd->payload);
  setCreateDBOption(pMsg, pCreateDbSql);

  if (setKeepOption(pCmd, pMsg, pCreateDbSql) != TSDB_CODE_SUCCESS) {
    return TSDB_CODE_TSC_INVALID_SQL;
  }

  if (setTimePrecision(pCmd, pMsg, pCreateDbSql) != TSDB_CODE_SUCCESS) {
    return TSDB_CODE_TSC_INVALID_SQL;
  }

  if (tscCheckCreateDbParams(pCmd, pMsg) != TSDB_CODE_SUCCESS) {
    return TSDB_CODE_TSC_INVALID_SQL;
  }

  return TSDB_CODE_SUCCESS;
}

void addGroupInfoForSubquery(SSqlObj* pParentObj, SSqlObj* pSql, int32_t subClauseIndex, int32_t tableIndex) {
  SQueryInfo* pParentQueryInfo = tscGetQueryInfoDetail(&pParentObj->cmd, subClauseIndex);

  if (pParentQueryInfo->groupbyExpr.numOfGroupCols > 0) {
    SQueryInfo* pQueryInfo = tscGetQueryInfoDetail(&pSql->cmd, subClauseIndex);
    SSqlExpr* pExpr = NULL;

    size_t size = taosArrayGetSize(pQueryInfo->exprList);
    if (size > 0) {
      pExpr = tscSqlExprGet(pQueryInfo, (int32_t)size - 1);
    }

    if (pExpr == NULL || pExpr->functionId != TSDB_FUNC_TAG) {
      STableMetaInfo* pTableMetaInfo = tscGetMetaInfo(pParentQueryInfo, tableIndex);

      int16_t colId = tscGetJoinTagColIdByUid(&pQueryInfo->tagCond, pTableMetaInfo->pTableMeta->id.uid);

      SSchema* pTagSchema = tscGetColumnSchemaById(pTableMetaInfo->pTableMeta, colId);
      int16_t colIndex = tscGetTagColIndexById(pTableMetaInfo->pTableMeta, colId);
      SColumnIndex    index = {.tableIndex = 0, .columnIndex = colIndex};

      char*   name = pTagSchema->name;
      int16_t type = pTagSchema->type;
      int16_t bytes = pTagSchema->bytes;

      pExpr = tscSqlExprAppend(pQueryInfo, TSDB_FUNC_TAG, &index, type, bytes, getNewResColId(pQueryInfo), bytes, true);
      pExpr->colInfo.flag = TSDB_COL_TAG;

      // NOTE: tag column does not add to source column list
      SColumnList ids = {0};
      insertResultField(pQueryInfo, (int32_t)size, &ids, bytes, (int8_t)type, name, pExpr);

      int32_t relIndex = index.columnIndex;

      pExpr->colInfo.colIndex = relIndex;
      SColIndex* pColIndex = taosArrayGet(pQueryInfo->groupbyExpr.columnInfo, 0);
      pColIndex->colIndex = relIndex;

      index = (SColumnIndex) {.tableIndex = tableIndex, .columnIndex = relIndex};
      tscColumnListInsert(pTableMetaInfo->tagColList, &index);
    }
  }
}

// limit the output to be 1 for each state value
static void doLimitOutputNormalColOfGroupby(SSqlExpr* pExpr) {
  int32_t outputRow = 1;
  tVariantCreateFromBinary(&pExpr->param[0], (char*)&outputRow, sizeof(int32_t), TSDB_DATA_TYPE_INT);
  pExpr->numOfParams = 1;
}

void doAddGroupColumnForSubquery(SQueryInfo* pQueryInfo, int32_t tagIndex) {
  SColIndex* pColIndex = taosArrayGet(pQueryInfo->groupbyExpr.columnInfo, tagIndex);
  size_t size = tscSqlExprNumOfExprs(pQueryInfo);

  STableMetaInfo* pTableMetaInfo = tscGetMetaInfo(pQueryInfo, 0);

  SSchema*     pSchema = tscGetTableColumnSchema(pTableMetaInfo->pTableMeta, pColIndex->colIndex);
  SColumnIndex colIndex = {.tableIndex = 0, .columnIndex = pColIndex->colIndex};

  tscAddFuncInSelectClause(pQueryInfo, (int32_t)size, TSDB_FUNC_PRJ, &colIndex, pSchema, TSDB_COL_NORMAL);

  int32_t numOfFields = tscNumOfFields(pQueryInfo);
  SInternalField* pInfo = tscFieldInfoGetInternalField(&pQueryInfo->fieldsInfo, numOfFields - 1);

  doLimitOutputNormalColOfGroupby(pInfo->pSqlExpr);
  pInfo->visible = false;
}

static void doUpdateSqlFunctionForTagPrj(SQueryInfo* pQueryInfo) {
  int32_t tagLength = 0;
  size_t size = taosArrayGetSize(pQueryInfo->exprList);

//todo is 0??
  STableMetaInfo* pTableMetaInfo = tscGetMetaInfo(pQueryInfo, 0);
  bool isSTable = UTIL_TABLE_IS_SUPER_TABLE(pTableMetaInfo);

  for (int32_t i = 0; i < size; ++i) {
    SSqlExpr* pExpr = tscSqlExprGet(pQueryInfo, i);
    if (pExpr->functionId == TSDB_FUNC_TAGPRJ || pExpr->functionId == TSDB_FUNC_TAG) {
      pExpr->functionId = TSDB_FUNC_TAG_DUMMY;
      tagLength += pExpr->resBytes;
    } else if (pExpr->functionId == TSDB_FUNC_PRJ && pExpr->colInfo.colId == PRIMARYKEY_TIMESTAMP_COL_INDEX) {
      pExpr->functionId = TSDB_FUNC_TS_DUMMY;
      tagLength += pExpr->resBytes;
    }
  }

  SSchema* pSchema = tscGetTableSchema(pTableMetaInfo->pTableMeta);

  for (int32_t i = 0; i < size; ++i) {
    SSqlExpr* pExpr = tscSqlExprGet(pQueryInfo, i);
    if ((pExpr->functionId != TSDB_FUNC_TAG_DUMMY && pExpr->functionId != TSDB_FUNC_TS_DUMMY) &&
       !(pExpr->functionId == TSDB_FUNC_PRJ && TSDB_COL_IS_UD_COL(pExpr->colInfo.flag))) {
      SSchema* pColSchema = &pSchema[pExpr->colInfo.colIndex];
      getResultDataInfo(pColSchema->type, pColSchema->bytes, pExpr->functionId, (int32_t)pExpr->param[0].i64, &pExpr->resType,
                        &pExpr->resBytes, &pExpr->interBytes, tagLength, isSTable);
    }
  }
}

static int32_t doUpdateSqlFunctionForColPrj(SQueryInfo* pQueryInfo) {
  size_t size = taosArrayGetSize(pQueryInfo->exprList);
  
  for (int32_t i = 0; i < size; ++i) {
    SSqlExpr* pExpr = tscSqlExprGet(pQueryInfo, i);

    if (pExpr->functionId == TSDB_FUNC_PRJ && (!TSDB_COL_IS_UD_COL(pExpr->colInfo.flag) && (pExpr->colInfo.colId != PRIMARYKEY_TIMESTAMP_COL_INDEX))) {
      bool qualifiedCol = false;
      for (int32_t j = 0; j < pQueryInfo->groupbyExpr.numOfGroupCols; ++j) {
        SColIndex* pColIndex = taosArrayGet(pQueryInfo->groupbyExpr.columnInfo, j);
  
        if (pExpr->colInfo.colId == pColIndex->colId) {
          qualifiedCol = true;
          doLimitOutputNormalColOfGroupby(pExpr);
          pExpr->numOfParams = 1;
          break;
        }
      }

      // it is not a tag column/tbname column/user-defined column, return error
      if (!qualifiedCol) {
        return TSDB_CODE_TSC_INVALID_SQL;
      }
    }
  }

  return TSDB_CODE_SUCCESS;
}

static bool tagColumnInGroupby(SSqlGroupbyExpr* pGroupbyExpr, int16_t columnId) {
  for (int32_t j = 0; j < pGroupbyExpr->numOfGroupCols; ++j) {
    SColIndex* pColIndex = taosArrayGet(pGroupbyExpr->columnInfo, j);
  
    if (columnId == pColIndex->colId && TSDB_COL_IS_TAG(pColIndex->flag )) {
      return true;
    }
  }

  return false;
}

static bool onlyTagPrjFunction(SQueryInfo* pQueryInfo) {
  bool hasTagPrj = false;
  bool hasColumnPrj = false;
  
  size_t size = taosArrayGetSize(pQueryInfo->exprList);
  for (int32_t i = 0; i < size; ++i) {
    SSqlExpr* pExpr = tscSqlExprGet(pQueryInfo, i);
    if (pExpr->functionId == TSDB_FUNC_PRJ) {
      hasColumnPrj = true;
    } else if (pExpr->functionId == TSDB_FUNC_TAGPRJ) {
      hasTagPrj = true;
    }
  }

  return (hasTagPrj) && (hasColumnPrj == false);
}

// check if all the tags prj columns belongs to the group by columns
static bool allTagPrjInGroupby(SQueryInfo* pQueryInfo) {
  bool allInGroupby = true;

  size_t size = tscSqlExprNumOfExprs(pQueryInfo);
  for (int32_t i = 0; i < size; ++i) {
    SSqlExpr* pExpr = tscSqlExprGet(pQueryInfo, i);
    if (pExpr->functionId != TSDB_FUNC_TAGPRJ) {
      continue;
    }

    if (!tagColumnInGroupby(&pQueryInfo->groupbyExpr, pExpr->colInfo.colId)) {
      allInGroupby = false;
      break;
    }
  }

  // all selected tag columns belong to the group by columns set, always correct
  return allInGroupby;
}

static void updateTagPrjFunction(SQueryInfo* pQueryInfo) {
  size_t size = taosArrayGetSize(pQueryInfo->exprList);
  
  for (int32_t i = 0; i < size; ++i) {
    SSqlExpr* pExpr = tscSqlExprGet(pQueryInfo, i);
    if (pExpr->functionId == TSDB_FUNC_TAGPRJ) {
      pExpr->functionId = TSDB_FUNC_TAG;
    }
  }
}

/*
 * check for selectivity function + tags column function both exist.
 * 1. tagprj functions are not compatible with aggregated function when missing "group by" clause
 * 2. if selectivity function and tagprj function both exist, there should be only
 *    one selectivity function exists.
 */
static int32_t checkUpdateTagPrjFunctions(SQueryInfo* pQueryInfo, SSqlCmd* pCmd) {
  const char* msg1 = "only one selectivity function allowed in presence of tags function";
  const char* msg3 = "aggregation function should not be mixed up with projection";

  bool    tagTsColExists = false;
  int16_t numOfSelectivity = 0;
  int16_t numOfAggregation = 0;

  size_t numOfExprs = taosArrayGetSize(pQueryInfo->exprList);
  for (int32_t i = 0; i < numOfExprs; ++i) {
    SSqlExpr* pExpr = taosArrayGetP(pQueryInfo->exprList, i);
    if (pExpr->functionId == TSDB_FUNC_TAGPRJ ||
        (pExpr->functionId == TSDB_FUNC_PRJ && pExpr->colInfo.colId == PRIMARYKEY_TIMESTAMP_COL_INDEX)) {
      tagTsColExists = true;  // selectivity + ts/tag column
      break;
    }
  }

  for (int32_t i = 0; i < numOfExprs; ++i) {
    SSqlExpr* pExpr = taosArrayGetP(pQueryInfo->exprList, i);
  
    int16_t functionId = pExpr->functionId;
    if (functionId == TSDB_FUNC_TAGPRJ || functionId == TSDB_FUNC_PRJ || functionId == TSDB_FUNC_TS ||
        functionId == TSDB_FUNC_ARITHM) {
      continue;
    }

    if ((aAggs[functionId].status & TSDB_FUNCSTATE_SELECTIVITY) != 0) {
      numOfSelectivity++;
    } else {
      numOfAggregation++;
    }
  }

  if (tagTsColExists) {  // check if the selectivity function exists
    // When the tag projection function on tag column that is not in the group by clause, aggregation function and
    // selectivity function exist in select clause is not allowed.
    if (numOfAggregation > 0) {
      return invalidSqlErrMsg(tscGetErrorMsgPayload(pCmd), msg1);
    }

    /*
     *  if numOfSelectivity equals to 0, it is a super table projection query
     */
    if (numOfSelectivity == 1) {
      doUpdateSqlFunctionForTagPrj(pQueryInfo);
      int32_t code = doUpdateSqlFunctionForColPrj(pQueryInfo);
      if (code != TSDB_CODE_SUCCESS) {
        return code;
      }

    } else if (numOfSelectivity > 1) {
      /*
       * If more than one selectivity functions exist, all the selectivity functions must be last_row.
       * Otherwise, return with error code.
       */
      for (int32_t i = 0; i < numOfExprs; ++i) {
        SSqlExpr* pExpr = tscSqlExprGet(pQueryInfo, i);
        int16_t functionId = pExpr->functionId;
        if (functionId == TSDB_FUNC_TAGPRJ || (aAggs[functionId].status & TSDB_FUNCSTATE_SELECTIVITY) == 0) {
          continue;
        }

        if ((functionId == TSDB_FUNC_LAST_ROW) ||
             (functionId == TSDB_FUNC_LAST_DST && (pExpr->colInfo.flag & TSDB_COL_NULL) != 0)) {
          // do nothing
        } else {
          return invalidSqlErrMsg(tscGetErrorMsgPayload(pCmd), msg1);
        }
      }

      doUpdateSqlFunctionForTagPrj(pQueryInfo);
      int32_t code = doUpdateSqlFunctionForColPrj(pQueryInfo);
      if (code != TSDB_CODE_SUCCESS) {
        return code;
      }
    }
  } else {
    if ((pQueryInfo->type & TSDB_QUERY_TYPE_PROJECTION_QUERY) != 0) {
      if (numOfAggregation > 0 && pQueryInfo->groupbyExpr.numOfGroupCols == 0) {
        return invalidSqlErrMsg(tscGetErrorMsgPayload(pCmd), msg3);
      }

      if (numOfAggregation > 0 || numOfSelectivity > 0) {
        // clear the projection type flag
        pQueryInfo->type &= (~TSDB_QUERY_TYPE_PROJECTION_QUERY);
        int32_t code = doUpdateSqlFunctionForColPrj(pQueryInfo);
        if (code != TSDB_CODE_SUCCESS) {
          return code;
        }
      }
    }
  }

  return TSDB_CODE_SUCCESS;
}

static int32_t doAddGroupbyColumnsOnDemand(SSqlCmd* pCmd, SQueryInfo* pQueryInfo) {
  const char* msg2 = "interval not allowed in group by normal column";

  STableMetaInfo* pTableMetaInfo = tscGetMetaInfo(pQueryInfo, 0);

  SSchema s = *tGetTbnameColumnSchema();
  SSchema* pSchema = tscGetTableSchema(pTableMetaInfo->pTableMeta);
  int16_t  bytes = 0;
  int16_t  type = 0;
  char*    name = NULL;

  for (int32_t i = 0; i < pQueryInfo->groupbyExpr.numOfGroupCols; ++i) {
    SColIndex* pColIndex = taosArrayGet(pQueryInfo->groupbyExpr.columnInfo, i);
    int16_t colIndex = pColIndex->colIndex;
    if (colIndex == TSDB_TBNAME_COLUMN_INDEX) {
      type  = s.type;
      bytes = s.bytes;
      name  = s.name;
    } else {
      if (TSDB_COL_IS_TAG(pColIndex->flag)) {
        SSchema* tagSchema = tscGetTableTagSchema(pTableMetaInfo->pTableMeta);
        
        type  = tagSchema[colIndex].type;
        bytes = tagSchema[colIndex].bytes;
        name  = tagSchema[colIndex].name;
      } else {
        type  = pSchema[colIndex].type;
        bytes = pSchema[colIndex].bytes;
        name  = pSchema[colIndex].name;
      }
    }
  
    size_t size = tscSqlExprNumOfExprs(pQueryInfo);
  
    if (TSDB_COL_IS_TAG(pColIndex->flag)) {
      SColumnIndex index = {.tableIndex = pQueryInfo->groupbyExpr.tableIndex, .columnIndex = colIndex};
      SSqlExpr* pExpr = tscSqlExprAppend(pQueryInfo, TSDB_FUNC_TAG, &index, type, bytes, getNewResColId(pQueryInfo), bytes, true);
      
      memset(pExpr->aliasName, 0, sizeof(pExpr->aliasName));
      tstrncpy(pExpr->aliasName, name, sizeof(pExpr->aliasName));
      
      pExpr->colInfo.flag = TSDB_COL_TAG;

      // NOTE: tag column does not add to source column list
      SColumnList ids = getColumnList(1, 0, pColIndex->colIndex);
      insertResultField(pQueryInfo, (int32_t)size, &ids, bytes, (int8_t)type, name, pExpr);
    } else {
      // if this query is "group by" normal column, time window query is not allowed
      if (isTimeWindowQuery(pQueryInfo)) {
        return invalidSqlErrMsg(tscGetErrorMsgPayload(pCmd), msg2);
      }

      bool hasGroupColumn = false;
      for (int32_t j = 0; j < size; ++j) {
        SSqlExpr* pExpr = tscSqlExprGet(pQueryInfo, j);
        if (pExpr->colInfo.colId == pColIndex->colId) {
          break;
        }
      }

      /*
       * if the group by column does not required by user, add this column into the final result set
       * but invisible to user
       */
      if (!hasGroupColumn) {
        doAddGroupColumnForSubquery(pQueryInfo, i);
      }
    }
  }

  return TSDB_CODE_SUCCESS;
}

static int32_t doTagFunctionCheck(SQueryInfo* pQueryInfo) {
  bool tagProjection = false;
  bool tableCounting = false;

  int32_t numOfCols = (int32_t) tscSqlExprNumOfExprs(pQueryInfo);

  for (int32_t i = 0; i < numOfCols; ++i) {
    SSqlExpr* pExpr = tscSqlExprGet(pQueryInfo, i);
    int32_t functionId = pExpr->functionId;

    if (functionId == TSDB_FUNC_TAGPRJ) {
      tagProjection = true;
      continue;
    }

    if (functionId == TSDB_FUNC_COUNT) {
      assert(pExpr->colInfo.colId == TSDB_TBNAME_COLUMN_INDEX);
      tableCounting = true;
    }
  }

  return (tableCounting && tagProjection)? -1:0;
}

int32_t doFunctionsCompatibleCheck(SSqlCmd* pCmd, SQueryInfo* pQueryInfo) {
  const char* msg1 = "functions/columns not allowed in group by query";
  const char* msg2 = "projection query on columns not allowed";
  const char* msg3 = "group by not allowed on projection query";
  const char* msg4 = "retrieve tags not compatible with group by or interval query";
  const char* msg5 = "functions can not be mixed up";

  // only retrieve tags, group by is not supportted
  if (tscQueryTags(pQueryInfo)) {
    if (doTagFunctionCheck(pQueryInfo) != TSDB_CODE_SUCCESS) {
      return invalidSqlErrMsg(tscGetErrorMsgPayload(pCmd), msg5);
    }

    if (pQueryInfo->groupbyExpr.numOfGroupCols > 0 || isTimeWindowQuery(pQueryInfo)) {
      return invalidSqlErrMsg(tscGetErrorMsgPayload(pCmd), msg4);
    } else {
      return TSDB_CODE_SUCCESS;
    }
  }

  if (pQueryInfo->groupbyExpr.numOfGroupCols > 0) {
    // check if all the tags prj columns belongs to the group by columns
    if (onlyTagPrjFunction(pQueryInfo) && allTagPrjInGroupby(pQueryInfo)) {
      updateTagPrjFunction(pQueryInfo);
      return doAddGroupbyColumnsOnDemand(pCmd, pQueryInfo);
    }

    // check all query functions in selection clause, multi-output functions are not allowed
    size_t size = tscSqlExprNumOfExprs(pQueryInfo);
    for (int32_t i = 0; i < size; ++i) {
      SSqlExpr* pExpr = tscSqlExprGet(pQueryInfo, i);
      int32_t   functId = pExpr->functionId;

      /*
       * group by normal columns.
       * Check if the column projection is identical to the group by column or not
       */
      if (functId == TSDB_FUNC_PRJ && pExpr->colInfo.colId != PRIMARYKEY_TIMESTAMP_COL_INDEX) {
        bool qualified = false;
        for (int32_t j = 0; j < pQueryInfo->groupbyExpr.numOfGroupCols; ++j) {
          SColIndex* pColIndex = taosArrayGet(pQueryInfo->groupbyExpr.columnInfo, j);
          if (pColIndex->colId == pExpr->colInfo.colId) {
            qualified = true;
            break;
          }
        }

        if (!qualified) {
          return invalidSqlErrMsg(tscGetErrorMsgPayload(pCmd), msg2);
        }
      }

      if (IS_MULTIOUTPUT(aAggs[functId].status) && functId != TSDB_FUNC_TOP && functId != TSDB_FUNC_BOTTOM &&
          functId != TSDB_FUNC_TAGPRJ && functId != TSDB_FUNC_PRJ) {
        return invalidSqlErrMsg(tscGetErrorMsgPayload(pCmd), msg1);
      }

      if (functId == TSDB_FUNC_COUNT && pExpr->colInfo.colIndex == TSDB_TBNAME_COLUMN_INDEX) {
        return invalidSqlErrMsg(tscGetErrorMsgPayload(pCmd), msg1);
      }
    }

    if (checkUpdateTagPrjFunctions(pQueryInfo, pCmd) != TSDB_CODE_SUCCESS) {
      return TSDB_CODE_TSC_INVALID_SQL;
    }

    /*
     * group by tag function must be not changed the function name, otherwise, the group operation may fail to
     * divide the subset of final result.
     */
    if (doAddGroupbyColumnsOnDemand(pCmd, pQueryInfo) != TSDB_CODE_SUCCESS) {
      return TSDB_CODE_TSC_INVALID_SQL;
    }

    // projection query on super table does not compatible with "group by" syntax
    if (tscNonOrderedProjectionQueryOnSTable(pQueryInfo, 0)) {
      return invalidSqlErrMsg(tscGetErrorMsgPayload(pCmd), msg3);
    }

    return TSDB_CODE_SUCCESS;
  } else {
    return checkUpdateTagPrjFunctions(pQueryInfo, pCmd);
  }
}
int32_t doLocalQueryProcess(SSqlCmd* pCmd, SQueryInfo* pQueryInfo, SQuerySqlNode* pQuerySqlNode) {
  const char* msg1 = "only one expression allowed";
  const char* msg2 = "invalid expression in select clause";
  const char* msg3 = "invalid function";

  SArray* pExprList = pQuerySqlNode->pSelectList;
  size_t size = taosArrayGetSize(pExprList);
  if (size != 1) {
    return invalidSqlErrMsg(tscGetErrorMsgPayload(pCmd), msg1);
  }

  bool server_status = false;
  tSqlExprItem* pExprItem = taosArrayGet(pExprList, 0);
  tSqlExpr* pExpr = pExprItem->pNode;
  if (pExpr->operand.z == NULL) {
    //handle 'select 1'
    if (pExpr->token.n == 1 && 0 == strncasecmp(pExpr->token.z, "1", 1)) {
      server_status = true; 
    } else {
      return invalidSqlErrMsg(tscGetErrorMsgPayload(pCmd), msg2);
    } 
  } 
  // TODO redefine the function
   SDNodeDynConfOption functionsInfo[5] = {{"database()", 10},
                                            {"server_version()", 16},
                                            {"server_status()", 15},
                                            {"client_version()", 16},
                                            {"current_user()", 14}};

  int32_t index = -1;
  if (server_status == true) {
    index = 2;
  } else {
    for (int32_t i = 0; i < tListLen(functionsInfo); ++i) {
      if (strncasecmp(functionsInfo[i].name, pExpr->token.z, functionsInfo[i].len) == 0 &&
          functionsInfo[i].len == pExpr->token.n) {
        index = i;
        break;
      }
    }
  }

  switch (index) {
    case 0:
      pQueryInfo->command = TSDB_SQL_CURRENT_DB;break;
    case 1:
      pQueryInfo->command = TSDB_SQL_SERV_VERSION;break;
      case 2:
      pQueryInfo->command = TSDB_SQL_SERV_STATUS;break;
    case 3:
      pQueryInfo->command = TSDB_SQL_CLI_VERSION;break;
    case 4:
      pQueryInfo->command = TSDB_SQL_CURRENT_USER;break;
    default: { return invalidSqlErrMsg(tscGetErrorMsgPayload(pCmd), msg3); }
  }
  
  SColumnIndex ind = {0};
  SSqlExpr* pExpr1 = tscSqlExprAppend(pQueryInfo, TSDB_FUNC_TAG_DUMMY, &ind, TSDB_DATA_TYPE_INT,
                                      tDataTypes[TSDB_DATA_TYPE_INT].bytes, getNewResColId(pQueryInfo), tDataTypes[TSDB_DATA_TYPE_INT].bytes, false);

  tSqlExprItem* item = taosArrayGet(pExprList, 0);
  const char* name = (item->aliasName != NULL)? item->aliasName:functionsInfo[index].name;
  tstrncpy(pExpr1->aliasName, name, tListLen(pExpr1->aliasName));
  
  return TSDB_CODE_SUCCESS;
}

// can only perform the parameters based on the macro definitation
int32_t tscCheckCreateDbParams(SSqlCmd* pCmd, SCreateDbMsg* pCreate) {
  char msg[512] = {0};

  if (pCreate->walLevel != -1 && (pCreate->walLevel < TSDB_MIN_WAL_LEVEL || pCreate->walLevel > TSDB_MAX_WAL_LEVEL)) {
    snprintf(msg, tListLen(msg), "invalid db option walLevel: %d, only 1-2 allowed", pCreate->walLevel);
    return invalidSqlErrMsg(tscGetErrorMsgPayload(pCmd), msg);
  }

  if (pCreate->replications != -1 &&
      (pCreate->replications < TSDB_MIN_DB_REPLICA_OPTION || pCreate->replications > TSDB_MAX_DB_REPLICA_OPTION)) {
    snprintf(msg, tListLen(msg), "invalid db option replications: %d valid range: [%d, %d]", pCreate->replications,
             TSDB_MIN_DB_REPLICA_OPTION, TSDB_MAX_DB_REPLICA_OPTION);
    return invalidSqlErrMsg(tscGetErrorMsgPayload(pCmd), msg);
  }

  if (pCreate->quorum != -1 &&
      (pCreate->quorum < TSDB_MIN_DB_QUORUM_OPTION || pCreate->quorum > TSDB_MAX_DB_QUORUM_OPTION)) {
    snprintf(msg, tListLen(msg), "invalid db option quorum: %d valid range: [%d, %d]", pCreate->quorum,
             TSDB_MIN_DB_QUORUM_OPTION, TSDB_MAX_DB_QUORUM_OPTION);
    return invalidSqlErrMsg(tscGetErrorMsgPayload(pCmd), msg);
  }

  int32_t val = htonl(pCreate->daysPerFile);
  if (val != -1 && (val < TSDB_MIN_DAYS_PER_FILE || val > TSDB_MAX_DAYS_PER_FILE)) {
    snprintf(msg, tListLen(msg), "invalid db option daysPerFile: %d valid range: [%d, %d]", val,
             TSDB_MIN_DAYS_PER_FILE, TSDB_MAX_DAYS_PER_FILE);
    return invalidSqlErrMsg(tscGetErrorMsgPayload(pCmd), msg);
  }

  val = htonl(pCreate->cacheBlockSize);
  if (val != -1 && (val < TSDB_MIN_CACHE_BLOCK_SIZE || val > TSDB_MAX_CACHE_BLOCK_SIZE)) {
    snprintf(msg, tListLen(msg), "invalid db option cacheBlockSize: %d valid range: [%d, %d]", val,
             TSDB_MIN_CACHE_BLOCK_SIZE, TSDB_MAX_CACHE_BLOCK_SIZE);
    return invalidSqlErrMsg(tscGetErrorMsgPayload(pCmd), msg);
  }

  val = htonl(pCreate->maxTables);
  if (val != -1 && (val < TSDB_MIN_TABLES || val > TSDB_MAX_TABLES)) {
    snprintf(msg, tListLen(msg), "invalid db option maxSessions: %d valid range: [%d, %d]", val,
             TSDB_MIN_TABLES, TSDB_MAX_TABLES);
    return invalidSqlErrMsg(tscGetErrorMsgPayload(pCmd), msg);
  }

  if (pCreate->precision != TSDB_TIME_PRECISION_MILLI && pCreate->precision != TSDB_TIME_PRECISION_MICRO) {
    snprintf(msg, tListLen(msg), "invalid db option timePrecision: %d valid value: [%d, %d]", pCreate->precision,
             TSDB_TIME_PRECISION_MILLI, TSDB_TIME_PRECISION_MICRO);
    return invalidSqlErrMsg(tscGetErrorMsgPayload(pCmd), msg);
  }

  val = htonl(pCreate->commitTime);
  if (val != -1 && (val < TSDB_MIN_COMMIT_TIME || val > TSDB_MAX_COMMIT_TIME)) {
    snprintf(msg, tListLen(msg), "invalid db option commitTime: %d valid range: [%d, %d]", val,
             TSDB_MIN_COMMIT_TIME, TSDB_MAX_COMMIT_TIME);
    return invalidSqlErrMsg(tscGetErrorMsgPayload(pCmd), msg);
  }

  val = htonl(pCreate->fsyncPeriod);
  if (val != -1 && (val < TSDB_MIN_FSYNC_PERIOD || val > TSDB_MAX_FSYNC_PERIOD)) {
    snprintf(msg, tListLen(msg), "invalid db option fsyncPeriod: %d valid range: [%d, %d]", val,
             TSDB_MIN_FSYNC_PERIOD, TSDB_MAX_FSYNC_PERIOD);
    return invalidSqlErrMsg(tscGetErrorMsgPayload(pCmd), msg);
  }

  if (pCreate->compression != -1 &&
      (pCreate->compression < TSDB_MIN_COMP_LEVEL || pCreate->compression > TSDB_MAX_COMP_LEVEL)) {
    snprintf(msg, tListLen(msg), "invalid db option compression: %d valid range: [%d, %d]", pCreate->compression,
             TSDB_MIN_COMP_LEVEL, TSDB_MAX_COMP_LEVEL);
    return invalidSqlErrMsg(tscGetErrorMsgPayload(pCmd), msg);
  }

  val = (int16_t)htons(pCreate->partitions);
  if (val != -1 &&
      (val < TSDB_MIN_DB_PARTITON_OPTION || val > TSDB_MAX_DB_PARTITON_OPTION)) {
    snprintf(msg, tListLen(msg), "invalid topic option partition: %d valid range: [%d, %d]", val,
             TSDB_MIN_DB_PARTITON_OPTION, TSDB_MAX_DB_PARTITON_OPTION);
    return invalidSqlErrMsg(tscGetErrorMsgPayload(pCmd), msg);
  }


  return TSDB_CODE_SUCCESS;
}

// for debug purpose
void tscPrintSelectClause(SSqlObj* pSql, int32_t subClauseIndex) {
  SQueryInfo* pQueryInfo = tscGetQueryInfoDetail(&pSql->cmd, subClauseIndex);

  int32_t size = (int32_t)tscSqlExprNumOfExprs(pQueryInfo);
  if (size == 0) {
    return;
  }

  int32_t totalBufSize = 1024;

  char    str[1024] = {0};
  int32_t offset = 0;

  offset += sprintf(str, "num:%d [", size);
  for (int32_t i = 0; i < size; ++i) {
    SSqlExpr* pExpr = tscSqlExprGet(pQueryInfo, i);

    char    tmpBuf[1024] = {0};
    int32_t tmpLen = 0;
    tmpLen =
        sprintf(tmpBuf, "%s(uid:%" PRId64 ", %d)", aAggs[pExpr->functionId].name, pExpr->uid, pExpr->colInfo.colId);

    if (tmpLen + offset >= totalBufSize - 1) break;


    offset += sprintf(str + offset, "%s", tmpBuf);

    if (i < size - 1) {
      str[offset++] = ',';
    }
  }

  assert(offset < totalBufSize);
  str[offset] = ']';
  assert(offset < totalBufSize);
  tscDebug("%p select clause:%s", pSql, str);
}

int32_t doCheckForCreateTable(SSqlObj* pSql, int32_t subClauseIndex, SSqlInfo* pInfo) {
  const char* msg1 = "invalid table name";

  SSqlCmd*        pCmd = &pSql->cmd;
  SQueryInfo*     pQueryInfo = tscGetQueryInfoDetail(pCmd, subClauseIndex);
  STableMetaInfo* pTableMetaInfo = tscGetMetaInfo(pQueryInfo, 0);

  SCreateTableSql* pCreateTable = pInfo->pCreateTableInfo;

  SArray* pFieldList = pCreateTable->colInfo.pColumns;
  SArray* pTagList = pCreateTable->colInfo.pTagColumns;

  assert(pFieldList != NULL);

  // if sql specifies db, use it, otherwise use default db
  SStrToken* pzTableName = &(pCreateTable->name);

  if (tscValidateName(pzTableName) != TSDB_CODE_SUCCESS) {
    return invalidSqlErrMsg(tscGetErrorMsgPayload(pCmd), msg1);
  }

  int32_t code = tscSetTableFullName(pTableMetaInfo, pzTableName, pSql);
  if(code != TSDB_CODE_SUCCESS) {
    return code;
  }

  if (!validateTableColumnInfo(pFieldList, pCmd) ||
      (pTagList != NULL && !validateTagParams(pTagList, pFieldList, pCmd))) {
    return TSDB_CODE_TSC_INVALID_SQL;
  }

  int32_t col = 0;
  size_t numOfFields = taosArrayGetSize(pFieldList);

  for (; col < numOfFields; ++col) {
    TAOS_FIELD* p = taosArrayGet(pFieldList, col);
    tscFieldInfoAppend(&pQueryInfo->fieldsInfo, p);
  }

  pCmd->numOfCols = (int16_t)numOfFields;

  if (pTagList != NULL) {  // create super table[optional]
    size_t numOfTags = taosArrayGetSize(pTagList);
    for (int32_t i = 0; i < numOfTags; ++i) {
      TAOS_FIELD* p = taosArrayGet(pTagList, i);
      tscFieldInfoAppend(&pQueryInfo->fieldsInfo, p);
    }

    pCmd->count =(int32_t) numOfTags;
  }

  return TSDB_CODE_SUCCESS;
}

int32_t doCheckForCreateFromStable(SSqlObj* pSql, SSqlInfo* pInfo) {
  const char* msg1 = "invalid table name";
  const char* msg3 = "tag value too long";
  const char* msg4 = "illegal value or data overflow";
  const char* msg5 = "tags number not matched";

  SSqlCmd* pCmd = &pSql->cmd;

  SCreateTableSql* pCreateTable = pInfo->pCreateTableInfo;
  SQueryInfo*      pQueryInfo = tscGetQueryInfoDetail(pCmd, 0);

  // two table: the first one is for current table, and the secondary is for the super table.
  if (pQueryInfo->numOfTables < 2) {
    tscAddEmptyMetaInfo(pQueryInfo);
  }

  const int32_t TABLE_INDEX = 0;
  const int32_t STABLE_INDEX = 1;

  STableMetaInfo* pStableMetaInfo = tscGetMetaInfo(pQueryInfo, STABLE_INDEX);

  // super table name, create table by using dst
  int32_t numOfTables = (int32_t) taosArrayGetSize(pCreateTable->childTableInfo);
  for(int32_t j = 0; j < numOfTables; ++j) {
    SCreatedTableInfo* pCreateTableInfo = taosArrayGet(pCreateTable->childTableInfo, j);

    SStrToken* pToken = &pCreateTableInfo->stableName;
    if (tscValidateName(pToken) != TSDB_CODE_SUCCESS) {
      return invalidSqlErrMsg(tscGetErrorMsgPayload(pCmd), msg1);
    }

    int32_t code = tscSetTableFullName(pStableMetaInfo, pToken, pSql);
    if (code != TSDB_CODE_SUCCESS) {
      return code;
    }

    // get table meta from mnode
    code = tNameExtractFullName(&pStableMetaInfo->name, pCreateTableInfo->tagdata.name);

    SArray* pValList = pCreateTableInfo->pTagVals;
    code = tscGetTableMeta(pSql, pStableMetaInfo);
    if (code != TSDB_CODE_SUCCESS) {
      return code;
    }

    size_t valSize = taosArrayGetSize(pValList);


    // too long tag values will return invalid sql, not be truncated automatically
    SSchema  *pTagSchema = tscGetTableTagSchema(pStableMetaInfo->pTableMeta);
    STagData *pTag = &pCreateTableInfo->tagdata;

    SKVRowBuilder kvRowBuilder = {0};
    if (tdInitKVRowBuilder(&kvRowBuilder) < 0) {
      return TSDB_CODE_TSC_OUT_OF_MEMORY;
    }


    SArray* pNameList = NULL;
    size_t nameSize = 0;
    int32_t schemaSize = tscGetNumOfTags(pStableMetaInfo->pTableMeta);
    int32_t ret = TSDB_CODE_SUCCESS;

    if (pCreateTableInfo->pTagNames) {
      pNameList = pCreateTableInfo->pTagNames;
      nameSize = taosArrayGetSize(pNameList);

      if (valSize != nameSize) {
        tdDestroyKVRowBuilder(&kvRowBuilder);
        return invalidSqlErrMsg(tscGetErrorMsgPayload(pCmd), msg5);
      }

      if (schemaSize < valSize) {
        tdDestroyKVRowBuilder(&kvRowBuilder);
        return invalidSqlErrMsg(tscGetErrorMsgPayload(pCmd), msg5);
      }

      bool findColumnIndex = false;

      for (int32_t i = 0; i < nameSize; ++i) {
        SStrToken* sToken = taosArrayGet(pNameList, i);
        if (TK_STRING == sToken->type) {
          tscDequoteAndTrimToken(sToken);
        }

        tVariantListItem* pItem = taosArrayGet(pValList, i);

        findColumnIndex = false;

        // todo speedup by using hash list
        for (int32_t t = 0; t < schemaSize; ++t) {
          if (strncmp(sToken->z, pTagSchema[t].name, sToken->n) == 0 && strlen(pTagSchema[t].name) == sToken->n) {
            SSchema*          pSchema = &pTagSchema[t];

            char tagVal[TSDB_MAX_TAGS_LEN];
            if (pSchema->type == TSDB_DATA_TYPE_BINARY || pSchema->type == TSDB_DATA_TYPE_NCHAR) {
              if (pItem->pVar.nLen > pSchema->bytes) {
                tdDestroyKVRowBuilder(&kvRowBuilder);
                return invalidSqlErrMsg(tscGetErrorMsgPayload(pCmd), msg3);
              }
            }

            ret = tVariantDump(&(pItem->pVar), tagVal, pSchema->type, true);

            // check again after the convert since it may be converted from binary to nchar.
            if (pSchema->type == TSDB_DATA_TYPE_BINARY || pSchema->type == TSDB_DATA_TYPE_NCHAR) {
              int16_t len = varDataTLen(tagVal);
              if (len > pSchema->bytes) {
                tdDestroyKVRowBuilder(&kvRowBuilder);
                return invalidSqlErrMsg(tscGetErrorMsgPayload(pCmd), msg3);
              }
            }

            if (ret != TSDB_CODE_SUCCESS) {
              tdDestroyKVRowBuilder(&kvRowBuilder);
              return invalidSqlErrMsg(tscGetErrorMsgPayload(pCmd), msg4);
            }

            tdAddColToKVRow(&kvRowBuilder, pSchema->colId, pSchema->type, tagVal);

            findColumnIndex = true;
            break;
          }
        }

        if (!findColumnIndex) {
          tdDestroyKVRowBuilder(&kvRowBuilder);
          return tscInvalidSQLErrMsg(pCmd->payload, "invalid tag name", sToken->z);
        }
      }
    } else {
      if (schemaSize != valSize) {
        tdDestroyKVRowBuilder(&kvRowBuilder);
        return invalidSqlErrMsg(tscGetErrorMsgPayload(pCmd), msg5);
      }

      for (int32_t i = 0; i < valSize; ++i) {
        SSchema*          pSchema = &pTagSchema[i];
        tVariantListItem* pItem = taosArrayGet(pValList, i);

        char tagVal[TSDB_MAX_TAGS_LEN];
        if (pSchema->type == TSDB_DATA_TYPE_BINARY || pSchema->type == TSDB_DATA_TYPE_NCHAR) {
          if (pItem->pVar.nLen > pSchema->bytes) {
            tdDestroyKVRowBuilder(&kvRowBuilder);
            return invalidSqlErrMsg(tscGetErrorMsgPayload(pCmd), msg3);
          }
        }

        ret = tVariantDump(&(pItem->pVar), tagVal, pSchema->type, true);

        // check again after the convert since it may be converted from binary to nchar.
        if (pSchema->type == TSDB_DATA_TYPE_BINARY || pSchema->type == TSDB_DATA_TYPE_NCHAR) {
          int16_t len = varDataTLen(tagVal);
          if (len > pSchema->bytes) {
            tdDestroyKVRowBuilder(&kvRowBuilder);
            return invalidSqlErrMsg(tscGetErrorMsgPayload(pCmd), msg3);
          }
        }

        if (ret != TSDB_CODE_SUCCESS) {
          tdDestroyKVRowBuilder(&kvRowBuilder);
          return invalidSqlErrMsg(tscGetErrorMsgPayload(pCmd), msg4);
        }

        tdAddColToKVRow(&kvRowBuilder, pSchema->colId, pSchema->type, tagVal);
      }
    }

    SKVRow row = tdGetKVRowFromBuilder(&kvRowBuilder);
    tdDestroyKVRowBuilder(&kvRowBuilder);
    if (row == NULL) {
      return TSDB_CODE_TSC_OUT_OF_MEMORY;
    }
    tdSortKVRowByColIdx(row);
    pTag->dataLen = kvRowLen(row);

    if (pTag->data == NULL) {
      pTag->data = malloc(pTag->dataLen);
    }

    kvRowCpy(pTag->data, row);
    free(row);

    // table name
    if (tscValidateName(&(pCreateTableInfo->name)) != TSDB_CODE_SUCCESS) {
      return invalidSqlErrMsg(tscGetErrorMsgPayload(pCmd), msg1);
    }

    STableMetaInfo* pTableMetaInfo = tscGetMetaInfo(pQueryInfo, TABLE_INDEX);
    ret = tscSetTableFullName(pTableMetaInfo, &pCreateTableInfo->name, pSql);
    if (ret != TSDB_CODE_SUCCESS) {
      return ret;
    }

    pCreateTableInfo->fullname = calloc(1, tNameLen(&pTableMetaInfo->name) + 1);
    ret = tNameExtractFullName(&pTableMetaInfo->name, pCreateTableInfo->fullname);
    if (ret != TSDB_CODE_SUCCESS) {
      return invalidSqlErrMsg(tscGetErrorMsgPayload(pCmd), msg1);
    }
  }

  return TSDB_CODE_SUCCESS;
}

int32_t doCheckForStream(SSqlObj* pSql, SSqlInfo* pInfo) {
  const char* msg1 = "invalid table name";
  const char* msg2 = "functions not allowed in CQ";
  const char* msg3 = "fill only available for interval query";
  const char* msg4 = "fill option not supported in stream computing";
  const char* msg5 = "sql too long";  // todo ADD support
  const char* msg6 = "from missing in subclause";
  const char* msg7 = "time interval is required";
  
  SSqlCmd*    pCmd = &pSql->cmd;
  SQueryInfo* pQueryInfo = tscGetQueryInfoDetail(pCmd, 0);
  assert(pQueryInfo->numOfTables == 1);

  SCreateTableSql* pCreateTable = pInfo->pCreateTableInfo;
  STableMetaInfo*  pTableMetaInfo = tscGetMetaInfo(pQueryInfo, 0);

  // if sql specifies db, use it, otherwise use default db
  SStrToken* pName = &(pCreateTable->name);
  SQuerySqlNode* pQuerySqlNode = pCreateTable->pSelect;

  if (tscValidateName(pName) != TSDB_CODE_SUCCESS) {
    return invalidSqlErrMsg(tscGetErrorMsgPayload(pCmd), msg1);
  }
  
  SFromInfo* pFromInfo = pInfo->pCreateTableInfo->pSelect->from;
  if (pFromInfo == NULL || taosArrayGetSize(pFromInfo->tableList) == 0) {
    return invalidSqlErrMsg(tscGetErrorMsgPayload(pCmd), msg6);
  }
  
  STableNamePair* p1 = taosArrayGet(pFromInfo->tableList, 0);
  SStrToken srcToken = {.z = p1->name.z, .n = p1->name.n, .type = TK_STRING};
  if (tscValidateName(&srcToken) != TSDB_CODE_SUCCESS) {
    return invalidSqlErrMsg(tscGetErrorMsgPayload(pCmd), msg1);
  }

  int32_t code = tscSetTableFullName(pTableMetaInfo, &srcToken, pSql);
  if (code != TSDB_CODE_SUCCESS) {
    return code;
  }

  code = tscGetTableMeta(pSql, pTableMetaInfo);
  if (code != TSDB_CODE_SUCCESS) {
    return code;
  }

  bool isSTable = UTIL_TABLE_IS_SUPER_TABLE(pTableMetaInfo);
  if (parseSelectClause(&pSql->cmd, 0, pQuerySqlNode->pSelectList, isSTable, false, false) != TSDB_CODE_SUCCESS) {
    return TSDB_CODE_TSC_INVALID_SQL;
  }

  if (pQuerySqlNode->pWhere != NULL) {  // query condition in stream computing
    if (parseWhereClause(pQueryInfo, &pQuerySqlNode->pWhere, pSql) != TSDB_CODE_SUCCESS) {
      return TSDB_CODE_TSC_INVALID_SQL;
    }
  }

  // set interval value
  if (parseIntervalClause(pSql, pQueryInfo, pQuerySqlNode) != TSDB_CODE_SUCCESS) {
    return TSDB_CODE_TSC_INVALID_SQL;
  }

  if (isTimeWindowQuery(pQueryInfo) && (validateFunctionsInIntervalOrGroupbyQuery(pCmd, pQueryInfo) != TSDB_CODE_SUCCESS)) {
    return invalidSqlErrMsg(tscGetErrorMsgPayload(pCmd), msg2);
  }

  if (!tscIsProjectionQuery(pQueryInfo) && pQueryInfo->interval.interval == 0) {
    return invalidSqlErrMsg(tscGetErrorMsgPayload(pCmd), msg7);
  }

  // set the created table[stream] name
  code = tscSetTableFullName(pTableMetaInfo, pName, pSql);
  if (code != TSDB_CODE_SUCCESS) {
    return code;
  }

  if (pQuerySqlNode->sqlstr.n > TSDB_MAX_SAVED_SQL_LEN) {
    return invalidSqlErrMsg(tscGetErrorMsgPayload(pCmd), msg5);
  }

  if (tsRewriteFieldNameIfNecessary(pCmd, pQueryInfo) != TSDB_CODE_SUCCESS) {
    return TSDB_CODE_TSC_INVALID_SQL;
  }

  pCmd->numOfCols = pQueryInfo->fieldsInfo.numOfOutput;

  if (validateSqlFunctionInStreamSql(pCmd, pQueryInfo) != TSDB_CODE_SUCCESS) {
    return TSDB_CODE_TSC_INVALID_SQL;
  }

  /*
   * check if fill operation is available, the fill operation is parsed and executed during query execution,
   * not here.
   */
  if (pQuerySqlNode->fillType != NULL) {
    if (pQueryInfo->interval.interval == 0) {
      return invalidSqlErrMsg(tscGetErrorMsgPayload(pCmd), msg3);
    }

    tVariantListItem* pItem = taosArrayGet(pQuerySqlNode->fillType, 0);
    if (pItem->pVar.nType == TSDB_DATA_TYPE_BINARY) {
      if (!((strncmp(pItem->pVar.pz, "none", 4) == 0 && pItem->pVar.nLen == 4) ||
            (strncmp(pItem->pVar.pz, "null", 4) == 0 && pItem->pVar.nLen == 4))) {
        return invalidSqlErrMsg(tscGetErrorMsgPayload(pCmd), msg4);
      }
    }
  }

  // set the number of stream table columns
  pCmd->numOfCols = pQueryInfo->fieldsInfo.numOfOutput;
  return TSDB_CODE_SUCCESS;
}

static int32_t checkQueryRangeForFill(SSqlCmd* pCmd, SQueryInfo* pQueryInfo) {
  const char* msg3 = "start(end) time of query range required or time range too large";

  if (pQueryInfo->interval.interval == 0) {
    return TSDB_CODE_SUCCESS;
  }

    bool initialWindows = TSWINDOW_IS_EQUAL(pQueryInfo->window, TSWINDOW_INITIALIZER);
    if (initialWindows) {
      return invalidSqlErrMsg(tscGetErrorMsgPayload(pCmd), msg3);
    }

    int64_t timeRange = ABS(pQueryInfo->window.skey - pQueryInfo->window.ekey);

    int64_t intervalRange = 0;
    if (pQueryInfo->interval.intervalUnit == 'n' || pQueryInfo->interval.intervalUnit == 'y') {
      int64_t f = 1;
      if (pQueryInfo->interval.intervalUnit == 'n') {
        f = 30L * MILLISECOND_PER_DAY;
      } else if (pQueryInfo->interval.intervalUnit == 'y') {
        f = 365L * MILLISECOND_PER_DAY;
      }

      intervalRange = pQueryInfo->interval.interval * f;
    } else {
      intervalRange = pQueryInfo->interval.interval;
    }
    // number of result is not greater than 10,000,000
    if ((timeRange == 0) || (timeRange / intervalRange) >= MAX_INTERVAL_TIME_WINDOW) {
      return invalidSqlErrMsg(tscGetErrorMsgPayload(pCmd), msg3);
    }

    return TSDB_CODE_SUCCESS;
}

int32_t doValidateSqlNode(SSqlObj* pSql, SQuerySqlNode* pQuerySqlNode, int32_t index) {
  assert(pQuerySqlNode != NULL && (pQuerySqlNode->from == NULL || taosArrayGetSize(pQuerySqlNode->from->tableList) > 0));

  const char* msg0 = "invalid table name";
  const char* msg1 = "point interpolation query needs timestamp";
  const char* msg2 = "fill only available for interval query";
  const char* msg3 = "start(end) time of query range required or time range too large";
  const char* msg5 = "too many columns in selection clause";
  const char* msg6 = "too many tables in from clause";
  const char* msg7 = "invalid table alias name";
  const char* msg8 = "alias name too long";

  int32_t code = TSDB_CODE_SUCCESS;

  SSqlCmd* pCmd = &pSql->cmd;

  SQueryInfo*     pQueryInfo = tscGetQueryInfoDetail(pCmd, index);
  STableMetaInfo* pTableMetaInfo = tscGetMetaInfo(pQueryInfo, 0);
  if (pTableMetaInfo == NULL) {
    pTableMetaInfo = tscAddEmptyMetaInfo(pQueryInfo);
  }

  assert(pCmd->clauseIndex == index);

  // too many result columns not support order by in query
  if (taosArrayGetSize(pQuerySqlNode->pSelectList) > TSDB_MAX_COLUMNS) {
    return invalidSqlErrMsg(tscGetErrorMsgPayload(pCmd), msg5);
  }

  /*
   * handle the sql expression without from subclause
   * select current_database();
   * select server_version();
   * select client_version();
   * select server_state();
   */
  if (pQuerySqlNode->from == NULL) {
    assert(pQuerySqlNode->fillType == NULL && pQuerySqlNode->pGroupby == NULL && pQuerySqlNode->pWhere == NULL &&
           pQuerySqlNode->pSortOrder == NULL);
    return doLocalQueryProcess(pCmd, pQueryInfo, pQuerySqlNode);
  }

<<<<<<< HEAD
  size_t fromSize = taosArrayGetSize(pQuerySqlNode->from);
  if (fromSize > TSDB_MAX_JOIN_TABLE_NUM * 2) {
    return invalidSqlErrMsg(tscGetErrorMsgPayload(pCmd), msg6);
  }

  pQueryInfo->command = TSDB_SQL_SELECT;
=======
  size_t fromSize = taosArrayGetSize(pQuerySqlNode->from->tableList);
  if (fromSize > TSDB_MAX_JOIN_TABLE_NUM) {
    return invalidSqlErrMsg(tscGetErrorMsgPayload(pCmd), msg4);
  }

  pQueryInfo->command = TSDB_SQL_SELECT;
  if (fromSize > 2) {
    return invalidSqlErrMsg(tscGetErrorMsgPayload(pCmd), msg6);
  }
>>>>>>> 31e5c26b

  // set all query tables, which are maybe more than one.
  for (int32_t i = 0; i < fromSize; ++i) {
    STableNamePair* item = taosArrayGet(pQuerySqlNode->from->tableList, i);
    SStrToken* pTableItem = &item->name;

    if (pTableItem->type != TSDB_DATA_TYPE_BINARY) {
      return invalidSqlErrMsg(tscGetErrorMsgPayload(pCmd), msg0);
    }

    tscDequoteAndTrimToken(pTableItem);

    SStrToken tableName = {.z = pTableItem->z, .n = pTableItem->n, .type = TK_STRING};
    if (tscValidateName(&tableName) != TSDB_CODE_SUCCESS) {
      return invalidSqlErrMsg(tscGetErrorMsgPayload(pCmd), msg0);
    }

    if (pQueryInfo->numOfTables <= i) {  // more than one table
      tscAddEmptyMetaInfo(pQueryInfo);
    }

    STableMetaInfo* pTableMetaInfo1 = tscGetMetaInfo(pQueryInfo, i);
    code = tscSetTableFullName(pTableMetaInfo1, pTableItem, pSql);
    if (code != TSDB_CODE_SUCCESS) {
      return code;
    }

    SStrToken* aliasName = &item->aliasName;
    if (TPARSER_HAS_TOKEN(*aliasName)) {
      if (aliasName->type != TSDB_DATA_TYPE_BINARY) {
        return invalidSqlErrMsg(tscGetErrorMsgPayload(pCmd), msg7);
      }

      tscDequoteAndTrimToken(aliasName);

      SStrToken aliasName1 = {.z = aliasName->z, .n = aliasName->n, .type = TK_STRING};
      if (tscValidateName(&aliasName1) != TSDB_CODE_SUCCESS) {
        return invalidSqlErrMsg(tscGetErrorMsgPayload(pCmd), msg7);
      }

      if (aliasName1.n >= TSDB_TABLE_NAME_LEN) {
        return invalidSqlErrMsg(tscGetErrorMsgPayload(pCmd), msg8);
      }

      strncpy(pTableMetaInfo1->aliasName, aliasName1.z, aliasName1.n);
    } else {
      strncpy(pTableMetaInfo1->aliasName, tNameGetTableName(&pTableMetaInfo1->name), tListLen(pTableMetaInfo1->aliasName));
    }

    code = tscGetTableMeta(pSql, pTableMetaInfo1);
    if (code != TSDB_CODE_SUCCESS) {
      return code;
    }
  }

  assert(pQueryInfo->numOfTables == taosArrayGetSize(pQuerySqlNode->from->tableList));
  bool isSTable = false;
  
  if (UTIL_TABLE_IS_SUPER_TABLE(pTableMetaInfo)) {
    isSTable = true;
    code = tscGetSTableVgroupInfo(pSql, index);
    if (code != TSDB_CODE_SUCCESS) {
      return code;
    }
    
    TSDB_QUERY_SET_TYPE(pQueryInfo->type, TSDB_QUERY_TYPE_STABLE_QUERY);
  } else {
    TSDB_QUERY_SET_TYPE(pQueryInfo->type, TSDB_QUERY_TYPE_TABLE_QUERY);
  }

  // parse the group by clause in the first place
  if (parseGroupbyClause(pQueryInfo, pQuerySqlNode->pGroupby, pCmd) != TSDB_CODE_SUCCESS) {
    return TSDB_CODE_TSC_INVALID_SQL;
  }

  // set where info
  STableComInfo tinfo = tscGetTableInfo(pTableMetaInfo->pTableMeta);

  if (pQuerySqlNode->pWhere != NULL) {
    if (parseWhereClause(pQueryInfo, &pQuerySqlNode->pWhere, pSql) != TSDB_CODE_SUCCESS) {
      return TSDB_CODE_TSC_INVALID_SQL;
    }

    pQuerySqlNode->pWhere = NULL;
    if (tinfo.precision == TSDB_TIME_PRECISION_MILLI) {
      pQueryInfo->window.skey = pQueryInfo->window.skey / 1000;
      pQueryInfo->window.ekey = pQueryInfo->window.ekey / 1000;
    }
  } else {  // set the time rang
    if (taosArrayGetSize(pQuerySqlNode->from->tableList) > 1) { // it is a join query, no where clause is not allowed.
      return invalidSqlErrMsg(tscGetErrorMsgPayload(pCmd), "condition missing for join query ");
    }
  }

  int32_t joinQuery = (pQuerySqlNode->from != NULL && taosArrayGetSize(pQuerySqlNode->from->tableList) > 1);
  int32_t timeWindowQuery =
      (TPARSER_HAS_TOKEN(pQuerySqlNode->interval.interval) || TPARSER_HAS_TOKEN(pQuerySqlNode->sessionVal.gap));

  if (parseSelectClause(pCmd, index, pQuerySqlNode->pSelectList, isSTable, joinQuery, timeWindowQuery) != TSDB_CODE_SUCCESS) {
    return TSDB_CODE_TSC_INVALID_SQL;
  }

  // set order by info
  if (parseOrderbyClause(pCmd, pQueryInfo, pQuerySqlNode, tscGetTableSchema(pTableMetaInfo->pTableMeta)) != TSDB_CODE_SUCCESS) {
    return TSDB_CODE_TSC_INVALID_SQL;
  }

  // set interval value
  if (parseIntervalClause(pSql, pQueryInfo, pQuerySqlNode) != TSDB_CODE_SUCCESS) {
    return TSDB_CODE_TSC_INVALID_SQL;
  } else {
    if (isTimeWindowQuery(pQueryInfo) &&
        (validateFunctionsInIntervalOrGroupbyQuery(pCmd, pQueryInfo) != TSDB_CODE_SUCCESS)) {
      return TSDB_CODE_TSC_INVALID_SQL;
    }
  }

  if (parseSessionClause(pCmd, pQueryInfo, pQuerySqlNode) != TSDB_CODE_SUCCESS) {
    return TSDB_CODE_TSC_INVALID_SQL;
  }

  // no result due to invalid query time range
  if (pQueryInfo->window.skey > pQueryInfo->window.ekey) {
    pQueryInfo->command = TSDB_SQL_RETRIEVE_EMPTY_RESULT;
    return TSDB_CODE_SUCCESS;
  }

  if (!hasTimestampForPointInterpQuery(pQueryInfo)) {
    return invalidSqlErrMsg(tscGetErrorMsgPayload(pCmd), msg1);
  }

  // in case of join query, time range is required.
  if (QUERY_IS_JOIN_QUERY(pQueryInfo->type)) {
    int64_t timeRange = ABS(pQueryInfo->window.skey - pQueryInfo->window.ekey);
    if (timeRange == 0 && pQueryInfo->window.skey == 0) {
      return invalidSqlErrMsg(tscGetErrorMsgPayload(pCmd), msg3);
    }
  }

  if ((code = parseLimitClause(pCmd, pQueryInfo, index, pQuerySqlNode, pSql)) != TSDB_CODE_SUCCESS) {
    return code;
  }

  if ((code = doFunctionsCompatibleCheck(pCmd, pQueryInfo)) != TSDB_CODE_SUCCESS) {
    return code;
  }

  updateLastScanOrderIfNeeded(pQueryInfo);
  tscFieldInfoUpdateOffset(pQueryInfo);

  if (pQuerySqlNode->fillType != NULL) {
    if (pQueryInfo->interval.interval == 0 && (!tscIsPointInterpQuery(pQueryInfo))) {
      return invalidSqlErrMsg(tscGetErrorMsgPayload(pCmd), msg2);
    }

    /*
     * fill options are set at the end position, when all columns are set properly
     * the columns may be increased due to group by operation
     */
    if ((code = checkQueryRangeForFill(pCmd, pQueryInfo)) != TSDB_CODE_SUCCESS) {
      return code;
    }

    if ((code = parseFillClause(pCmd, pQueryInfo, pQuerySqlNode)) != TSDB_CODE_SUCCESS) {
      return code;
    }
  }

  return TSDB_CODE_SUCCESS;  // Does not build query message here
}

int32_t exprTreeFromSqlExpr(SSqlCmd* pCmd, tExprNode **pExpr, const tSqlExpr* pSqlExpr, SQueryInfo* pQueryInfo, SArray* pCols, int64_t *uid) {
  tExprNode* pLeft = NULL;
  tExprNode* pRight= NULL;
  
  if (pSqlExpr->pLeft != NULL) {
    int32_t ret = exprTreeFromSqlExpr(pCmd, &pLeft, pSqlExpr->pLeft, pQueryInfo, pCols, uid);
    if (ret != TSDB_CODE_SUCCESS) {
      return ret;
    }
  }
  
  if (pSqlExpr->pRight != NULL) {
    int32_t ret = exprTreeFromSqlExpr(pCmd, &pRight, pSqlExpr->pRight, pQueryInfo, pCols, uid);
    if (ret != TSDB_CODE_SUCCESS) {
      return ret;
    }
  }

  if (pSqlExpr->pLeft == NULL && pSqlExpr->pRight == NULL && pSqlExpr->tokenId == 0) {
    *pExpr = calloc(1, sizeof(tExprNode));
    return TSDB_CODE_SUCCESS;
  }
  
  if (pSqlExpr->pLeft == NULL) {
    if (pSqlExpr->type == SQL_NODE_VALUE) {
      *pExpr = calloc(1, sizeof(tExprNode));
      (*pExpr)->nodeType = TSQL_NODE_VALUE;
      (*pExpr)->pVal = calloc(1, sizeof(tVariant));
      
      tVariantAssign((*pExpr)->pVal, &pSqlExpr->value);
      return TSDB_CODE_SUCCESS;
    } else if (pSqlExpr->type == SQL_NODE_SQLFUNCTION) {
      // arithmetic expression on the results of aggregation functions
      *pExpr = calloc(1, sizeof(tExprNode));
      (*pExpr)->nodeType = TSQL_NODE_COL;
      (*pExpr)->pSchema = calloc(1, sizeof(SSchema));
      strncpy((*pExpr)->pSchema->name, pSqlExpr->token.z, pSqlExpr->token.n);
      
      // set the input column data byte and type.
      size_t size = taosArrayGetSize(pQueryInfo->exprList);
      
      for (int32_t i = 0; i < size; ++i) {
        SSqlExpr* p1 = taosArrayGetP(pQueryInfo->exprList, i);
        
        if (strcmp((*pExpr)->pSchema->name, p1->aliasName) == 0) {
          (*pExpr)->pSchema->type  = (uint8_t)p1->resType;
          (*pExpr)->pSchema->bytes = p1->resBytes;
          (*pExpr)->pSchema->colId = p1->resColId;

          if (uid != NULL) {
            *uid = p1->uid;
          }

          break;
        }
      }
    } else if (pSqlExpr->type == SQL_NODE_TABLE_COLUMN) { // column name, normal column arithmetic expression
      SColumnIndex index = COLUMN_INDEX_INITIALIZER;
      int32_t ret = getColumnIndexByName(pCmd, &pSqlExpr->colInfo, pQueryInfo, &index);
      if (ret != TSDB_CODE_SUCCESS) {
        return ret;
      }

      STableMeta* pTableMeta = tscGetMetaInfo(pQueryInfo, 0)->pTableMeta;
      int32_t numOfColumns = tscGetNumOfColumns(pTableMeta);

      *pExpr = calloc(1, sizeof(tExprNode));
      (*pExpr)->nodeType = TSQL_NODE_COL;
      (*pExpr)->pSchema = calloc(1, sizeof(SSchema));

      SSchema* pSchema = tscGetTableColumnSchema(pTableMeta, index.columnIndex);
      *(*pExpr)->pSchema = *pSchema;
  
      if (pCols != NULL) {  // record the involved columns
        SColIndex colIndex = {0};
        tstrncpy(colIndex.name, pSchema->name, sizeof(colIndex.name));
        colIndex.colId = pSchema->colId;
        colIndex.colIndex = index.columnIndex;
        colIndex.flag = (index.columnIndex >= numOfColumns)? 1:0;

        taosArrayPush(pCols, &colIndex);
      }
      
      return TSDB_CODE_SUCCESS;
    } else {
      return invalidSqlErrMsg(tscGetErrorMsgPayload(pCmd), "not support filter expression");
    }
    
  } else {
    *pExpr = (tExprNode *)calloc(1, sizeof(tExprNode));
    (*pExpr)->nodeType = TSQL_NODE_EXPR;
    
    (*pExpr)->_node.hasPK = false;
    (*pExpr)->_node.pLeft = pLeft;
    (*pExpr)->_node.pRight = pRight;
    
    SStrToken t = {.type = pSqlExpr->tokenId};
    (*pExpr)->_node.optr = convertOptr(&t);
    
    assert((*pExpr)->_node.optr != 0);

    // check for dividing by 0
    if ((*pExpr)->_node.optr == TSDB_BINARY_OP_DIVIDE) {
      if (pRight->nodeType == TSQL_NODE_VALUE) {
        if (pRight->pVal->nType == TSDB_DATA_TYPE_INT && pRight->pVal->i64 == 0) {
          return TSDB_CODE_TSC_INVALID_SQL;
        } else if (pRight->pVal->nType == TSDB_DATA_TYPE_FLOAT && pRight->pVal->dKey == 0) {
          return TSDB_CODE_TSC_INVALID_SQL;
        }
      }
    }

    // NOTE: binary|nchar data allows the >|< type filter
    if ((*pExpr)->_node.optr != TSDB_RELATION_EQUAL && (*pExpr)->_node.optr != TSDB_RELATION_NOT_EQUAL) {
      if (pRight != NULL && pRight->nodeType == TSQL_NODE_VALUE) {
        if (pRight->pVal->nType == TSDB_DATA_TYPE_BOOL) {
          return TSDB_CODE_TSC_INVALID_SQL;
        }
      }
    }
  }
  
  return TSDB_CODE_SUCCESS;
}

bool hasNormalColumnFilter(SQueryInfo* pQueryInfo) {
  size_t numOfCols = taosArrayGetSize(pQueryInfo->colList);
  for (int32_t i = 0; i < numOfCols; ++i) {
    SColumn* pCol = taosArrayGetP(pQueryInfo->colList, i);
    if (pCol->numOfFilters > 0) {
      return true;
    }
  }

  return false;
}
<|MERGE_RESOLUTION|>--- conflicted
+++ resolved
@@ -6749,24 +6749,12 @@
     return doLocalQueryProcess(pCmd, pQueryInfo, pQuerySqlNode);
   }
 
-<<<<<<< HEAD
-  size_t fromSize = taosArrayGetSize(pQuerySqlNode->from);
+  size_t fromSize = taosArrayGetSize(pQuerySqlNode->from->tableList);
   if (fromSize > TSDB_MAX_JOIN_TABLE_NUM * 2) {
     return invalidSqlErrMsg(tscGetErrorMsgPayload(pCmd), msg6);
   }
 
   pQueryInfo->command = TSDB_SQL_SELECT;
-=======
-  size_t fromSize = taosArrayGetSize(pQuerySqlNode->from->tableList);
-  if (fromSize > TSDB_MAX_JOIN_TABLE_NUM) {
-    return invalidSqlErrMsg(tscGetErrorMsgPayload(pCmd), msg4);
-  }
-
-  pQueryInfo->command = TSDB_SQL_SELECT;
-  if (fromSize > 2) {
-    return invalidSqlErrMsg(tscGetErrorMsgPayload(pCmd), msg6);
-  }
->>>>>>> 31e5c26b
 
   // set all query tables, which are maybe more than one.
   for (int32_t i = 0; i < fromSize; ++i) {
