--- conflicted
+++ resolved
@@ -2006,16 +2006,11 @@
 
   SQueryInfo* pQueryInfo = tscGetQueryInfoDetail(pCmd, pCmd->clauseIndex);
   
-<<<<<<< HEAD
   STableMetaInfo* pTableMetaInfo = tscGetMetaInfo(pQueryInfo, 0);
   assert(pRes->completed);
   
   // for normal table, do not try any more if result are exhausted
-  if (!UTIL_TABLE_IS_SUPERTABLE(pTableMetaInfo) || (pTableMetaInfo->vgroupList == NULL)) {
-=======
-//  STableMetaInfo* pTableMetaInfo = tscGetMetaInfo(pQueryInfo, 0);
-//  if (!UTIL_TABLE_IS_SUPER_TABLE(pTableMetaInfo) || (pTableMetaInfo->pMetricMeta == NULL)) {
->>>>>>> 09cbf619
+  if (!UTIL_TABLE_IS_SUPER_TABLE(pTableMetaInfo) || (pTableMetaInfo->vgroupList == NULL)) {
     return false;
   }
   
