/*
 * Copyright (c) 2019 TAOS Data, Inc. <jhtao@taosdata.com>
 *
 * This program is free software: you can use, redistribute, and/or modify
 * it under the terms of the GNU Affero General Public License, version 3
 * or later ("AGPL"), as published by the Free Software Foundation.
 *
 * This program is distributed in the hope that it will be useful, but WITHOUT
 * ANY WARRANTY; without even the implied warranty of MERCHANTABILITY or
 * FITNESS FOR A PARTICULAR PURPOSE.
 *
 * You should have received a copy of the GNU Affero General Public License
 * along with this program. If not, see <http://www.gnu.org/licenses/>.
 */

#include "tscUtil.h"
#include "hash.h"
#include "os.h"
#include "texpr.h"
#include "taosmsg.h"
#include "tkey.h"
#include "tmd5.h"
#include "tscLocalMerge.h"
#include "tscLog.h"
#include "tscProfile.h"
#include "tscSubquery.h"
#include "tschemautil.h"
#include "tsclient.h"
#include "ttimer.h"
#include "ttokendef.h"

static void freeQueryInfoImpl(SQueryInfo* pQueryInfo);
static void clearAllTableMetaInfo(SQueryInfo* pQueryInfo, bool removeMeta);

static void tscStrToLower(char *str, int32_t n) {
  if (str == NULL || n <= 0) { return;}
  for (int32_t i = 0; i < n; i++) {
    if (str[i] >= 'A' && str[i] <= 'Z') {
        str[i] -= ('A' - 'a');
    }
  }
}
SCond* tsGetSTableQueryCond(STagCond* pTagCond, uint64_t uid) {
  if (pTagCond->pCond == NULL) {
    return NULL;
  }
  
  size_t size = taosArrayGetSize(pTagCond->pCond);
  for (int32_t i = 0; i < size; ++i) {
    SCond* pCond = taosArrayGet(pTagCond->pCond, i);
    
    if (uid == pCond->uid) {
      return pCond;
    }
  }

  return NULL;
}

void tsSetSTableQueryCond(STagCond* pTagCond, uint64_t uid, SBufferWriter* bw) {
  if (tbufTell(bw) == 0) {
    return;
  }
  
  SCond cond = {
    .uid = uid,
    .len = (int32_t)(tbufTell(bw)),
    .cond = NULL,
  };
  
  cond.cond = tbufGetData(bw, true);
  
  if (pTagCond->pCond == NULL) {
    pTagCond->pCond = taosArrayInit(3, sizeof(SCond));
  }
  
  taosArrayPush(pTagCond->pCond, &cond);
}

bool tscQueryTags(SQueryInfo* pQueryInfo) {
  int32_t numOfCols = (int32_t) tscSqlExprNumOfExprs(pQueryInfo);

  for (int32_t i = 0; i < numOfCols; ++i) {
    SExprInfo* pExpr = tscSqlExprGet(pQueryInfo, i);
    int32_t functId = pExpr->base.functionId;

    // "select count(tbname)" query
    if (functId == TSDB_FUNC_COUNT && pExpr->base.colInfo.colId == TSDB_TBNAME_COLUMN_INDEX) {
      continue;
    }

    if (functId != TSDB_FUNC_TAGPRJ && functId != TSDB_FUNC_TID_TAG) {
      return false;
    }
  }

  return true;
}

bool tscQueryBlockInfo(SQueryInfo* pQueryInfo) {
  int32_t numOfCols = (int32_t) tscSqlExprNumOfExprs(pQueryInfo);

  for (int32_t i = 0; i < numOfCols; ++i) {
    SExprInfo* pExpr = tscSqlExprGet(pQueryInfo, i);
    int32_t functId = pExpr->base.functionId;

    if (functId == TSDB_FUNC_BLKINFO) {
      return true;
    }
  }

  return false;
}

bool tscIsTwoStageSTableQuery(SSqlCmd* pCmd, SQueryInfo* pQueryInfo, int32_t tableIndex) {
  if (pQueryInfo == NULL) {
    return false;
  }

  STableMetaInfo* pTableMetaInfo = tscGetMetaInfo(pQueryInfo, tableIndex);
  if (pTableMetaInfo == NULL) {
    return false;
  }
  
  if ((pQueryInfo->type & TSDB_QUERY_TYPE_FREE_RESOURCE) == TSDB_QUERY_TYPE_FREE_RESOURCE) {
    return false;
  }

  // for ordered projection query, iterate all qualified vnodes sequentially
  if (tscNonOrderedProjectionQueryOnSTable(pCmd, pQueryInfo, tableIndex)) {
    return false;
  }

  if (!TSDB_QUERY_HAS_TYPE(pQueryInfo->type, TSDB_QUERY_TYPE_STABLE_SUBQUERY) && pQueryInfo->command == TSDB_SQL_SELECT) {
    return UTIL_TABLE_IS_SUPER_TABLE(pTableMetaInfo);
  }

  return false;
}

bool tscIsProjectionQueryOnSTable(SSqlCmd *pCmd, SQueryInfo* pQueryInfo, int32_t tableIndex) {
  STableMetaInfo* pTableMetaInfo = tscGetMetaInfo(pQueryInfo, tableIndex);
  
  /*
   * In following cases, return false for non ordered project query on super table
   * 1. failed to get tableMeta from server; 2. not a super table; 3. limitation is 0;
   * 4. show queries, instead of a select query
   */
  size_t numOfExprs = tscSqlExprNumOfExprs(pQueryInfo);
  if (pTableMetaInfo == NULL || !UTIL_TABLE_IS_SUPER_TABLE(pTableMetaInfo) ||
      pQueryInfo->command == TSDB_SQL_RETRIEVE_EMPTY_RESULT || numOfExprs == 0) {
    return false;
  }
  
  for (int32_t i = 0; i < numOfExprs; ++i) {
    int32_t functionId = tscSqlExprGet(pQueryInfo, i)->base.functionId;

    if (functionId < 0) {
      SUdfInfo* pUdfInfo = taosArrayGet(pCmd->pUdfInfo, -1 * functionId - 1);
      if (pUdfInfo->funcType == TSDB_UDF_TYPE_AGGREGATE) {
        return false;
      }
    
      continue;
    }
        
    if (functionId != TSDB_FUNC_PRJ &&
        functionId != TSDB_FUNC_TAGPRJ &&
        functionId != TSDB_FUNC_TAG &&
        functionId != TSDB_FUNC_TS &&
        functionId != TSDB_FUNC_ARITHM &&
        functionId != TSDB_FUNC_TS_COMP &&
        functionId != TSDB_FUNC_TID_TAG) {
      return false;
    }
  }
  
  return true;
}

// not order by timestamp projection query on super table
bool tscNonOrderedProjectionQueryOnSTable(SSqlCmd *pCmd, SQueryInfo* pQueryInfo, int32_t tableIndex) {
  if (!tscIsProjectionQueryOnSTable(pCmd, pQueryInfo, tableIndex)) {
    return false;
  }
  
  // order by columnIndex exists, not a non-ordered projection query
  return pQueryInfo->order.orderColId < 0;
}

bool tscOrderedProjectionQueryOnSTable(SSqlCmd *pCmd, SQueryInfo* pQueryInfo, int32_t tableIndex) {
  if (!tscIsProjectionQueryOnSTable(pCmd, pQueryInfo, tableIndex)) {
    return false;
  }
  
  // order by columnIndex exists, a non-ordered projection query
  return pQueryInfo->order.orderColId >= 0;
}

bool tscIsProjectionQuery(SSqlCmd* pCmd, SQueryInfo* pQueryInfo) {
  size_t size = tscSqlExprNumOfExprs(pQueryInfo);

  for (int32_t i = 0; i < size; ++i) {
    int32_t functionId = tscSqlExprGet(pQueryInfo, i)->base.functionId;

    if (functionId < 0) {
      SUdfInfo* pUdfInfo = taosArrayGet(pCmd->pUdfInfo, -1 * functionId - 1);
      if (pUdfInfo->funcType == TSDB_UDF_TYPE_AGGREGATE) {
        return false;
      }
    
      continue;
    }

    if (functionId != TSDB_FUNC_PRJ && functionId != TSDB_FUNC_TAGPRJ && functionId != TSDB_FUNC_TAG &&
        functionId != TSDB_FUNC_TS && functionId != TSDB_FUNC_ARITHM) {
      return false;
    }
  }

  return true;
}

bool tscIsPointInterpQuery(SQueryInfo* pQueryInfo) {
  size_t size = tscSqlExprNumOfExprs(pQueryInfo);
  for (int32_t i = 0; i < size; ++i) {
    SExprInfo* pExpr = tscSqlExprGet(pQueryInfo, i);
    assert(pExpr != NULL);

    int32_t functionId = pExpr->base.functionId;
    if (functionId == TSDB_FUNC_TAG || functionId == TSDB_FUNC_TS) {
      continue;
    }

    if (functionId != TSDB_FUNC_INTERP) {
      return false;
    }
  }

  return true;
}

bool tscIsSecondStageQuery(SSqlCmd* pCmd, SQueryInfo* pQueryInfo) {
  size_t numOfOutput = tscNumOfFields(pQueryInfo);
  for(int32_t i = 0; i < numOfOutput; ++i) {
    SExprInfo* pExprInfo = tscFieldInfoGetInternalField(&pQueryInfo->fieldsInfo, i)->pExpr;
    if (pExprInfo->pExpr != NULL) {
      return true;
    }
  }

  if (tscIsProjectionQuery(pCmd, pQueryInfo)) {
    return false;
  }

  return false;
}

bool tscGroupbyColumn(SQueryInfo* pQueryInfo) {
  STableMetaInfo* pTableMetaInfo = tscGetMetaInfo(pQueryInfo, 0);
  int32_t         numOfCols = tscGetNumOfColumns(pTableMetaInfo->pTableMeta);

  SSqlGroupbyExpr* pGroupbyExpr = &pQueryInfo->groupbyExpr;
  for (int32_t k = 0; k < pGroupbyExpr->numOfGroupCols; ++k) {
    SColIndex* pIndex = taosArrayGet(pGroupbyExpr->columnInfo, k);
    if (!TSDB_COL_IS_TAG(pIndex->flag) && pIndex->colIndex < numOfCols) {  // group by normal columns
      return true;
    }
  }

  return false;
}

bool tscIsTopBotQuery(SQueryInfo* pQueryInfo) {
  size_t numOfExprs = tscSqlExprNumOfExprs(pQueryInfo);

  for (int32_t i = 0; i < numOfExprs; ++i) {
    SExprInfo* pExpr = tscSqlExprGet(pQueryInfo, i);
    if (pExpr == NULL) {
      continue;
    }

    if (pExpr->base.functionId == TSDB_FUNC_TS) {
      continue;
    }

    if (pExpr->base.functionId == TSDB_FUNC_TOP || pExpr->base.functionId == TSDB_FUNC_BOTTOM) {
      return true;
    }
  }

  return false;
}

bool isTsCompQuery(SQueryInfo* pQueryInfo) {
  size_t    numOfExprs = tscSqlExprNumOfExprs(pQueryInfo);
  SExprInfo* pExpr1 = tscSqlExprGet(pQueryInfo, 0);
  if (numOfExprs != 1) {
    return false;
  }

  return pExpr1->base.functionId == TSDB_FUNC_TS_COMP;
}

bool hasTagValOutput(SQueryInfo* pQueryInfo) {
  size_t    numOfExprs = tscSqlExprNumOfExprs(pQueryInfo);
  SExprInfo* pExpr1 = tscSqlExprGet(pQueryInfo, 0);

  if (numOfExprs == 1 && pExpr1->base.functionId == TSDB_FUNC_TS_COMP) {
    return true;
  }

  for (int32_t i = 0; i < numOfExprs; ++i) {
    SExprInfo* pExpr = tscSqlExprGet(pQueryInfo, i);
    if (pExpr == NULL) {
      continue;
    }

    // ts_comp column required the tag value for join filter
    if (TSDB_COL_IS_TAG(pExpr->base.colInfo.flag)) {
      return true;
    }
  }

  return false;
}

bool timeWindowInterpoRequired(SQueryInfo *pQueryInfo) {
  size_t numOfExprs = tscSqlExprNumOfExprs(pQueryInfo);
  for (int32_t i = 0; i < numOfExprs; ++i) {
    SExprInfo* pExpr = tscSqlExprGet(pQueryInfo, i);
    if (pExpr == NULL) {
      continue;
    }

    int32_t functionId = pExpr->base.functionId;
    if (functionId == TSDB_FUNC_TWA || functionId == TSDB_FUNC_INTERP) {
      return true;
    }
  }

  return false;
}

bool isStabledev(SQueryInfo* pQueryInfo) {
  size_t numOfExprs = tscSqlExprNumOfExprs(pQueryInfo);
  for (int32_t i = 0; i < numOfExprs; ++i) {
    SExprInfo* pExpr = tscSqlExprGet(pQueryInfo, i);
    if (pExpr == NULL) {
      continue;
    }

    int32_t functionId = pExpr->base.functionId;
    if (functionId == TSDB_FUNC_STDDEV_DST) {
      return true;
    }
  }

  return false;
}

bool tscIsTWAQuery(SQueryInfo* pQueryInfo) {
  size_t numOfExprs = tscSqlExprNumOfExprs(pQueryInfo);
  for (int32_t i = 0; i < numOfExprs; ++i) {
    SExprInfo* pExpr = tscSqlExprGet(pQueryInfo, i);
    if (pExpr == NULL) {
      continue;
    }

    if (pExpr->base.functionId == TSDB_FUNC_TWA) {
      return true;
    }
  }

  return false;
}

bool tscNeedReverseScan(SQueryInfo* pQueryInfo) {
  size_t numOfExprs = tscSqlExprNumOfExprs(pQueryInfo);
  for (int32_t i = 0; i < numOfExprs; ++i) {
    SExprInfo* pExpr = tscSqlExprGet(pQueryInfo, i);
    if (pExpr == NULL) {
      continue;
    }

    int32_t functionId = pExpr->base.functionId;
    if (functionId == TSDB_FUNC_TS || functionId == TSDB_FUNC_TS_DUMMY || functionId == TSDB_FUNC_TAG) {
      continue;
    }

    if ((functionId == TSDB_FUNC_FIRST || functionId == TSDB_FUNC_FIRST_DST) && pQueryInfo->order.order == TSDB_ORDER_DESC) {
      return true;
    }

    if (functionId == TSDB_FUNC_LAST || functionId == TSDB_FUNC_LAST_DST) {
      // the scan order to acquire the last result of the specified column
      int32_t order = (int32_t)pExpr->base.param[0].i64;
      if (order != pQueryInfo->order.order) {
        return true;
      }
    }
  }

  return false;
}

bool isSimpleAggregate(SQueryInfo* pQueryInfo) {
  if (pQueryInfo->interval.interval > 0) {
    return false;
  }

  // Note:top/bottom query is fixed output query
  if (tscIsTopBotQuery(pQueryInfo) || tscGroupbyColumn(pQueryInfo) || isTsCompQuery(pQueryInfo)) {
    return true;
  }

  size_t numOfExprs = tscSqlExprNumOfExprs(pQueryInfo);
  for (int32_t i = 0; i < numOfExprs; ++i) {
    SExprInfo* pExpr = tscSqlExprGet(pQueryInfo, i);
    if (pExpr == NULL) {
      continue;
    }

    int32_t functionId = pExpr->base.functionId;
    if (functionId == TSDB_FUNC_TS || functionId == TSDB_FUNC_TS_DUMMY) {
      continue;
    }

    if (!IS_MULTIOUTPUT(aAggs[functionId].status)) {
      return true;
    }
  }

  return false;
}

bool isBlockDistQuery(SQueryInfo* pQueryInfo) {
  size_t numOfExprs = tscSqlExprNumOfExprs(pQueryInfo);
  SExprInfo* pExpr = tscSqlExprGet(pQueryInfo, 0);
  return (numOfExprs == 1 && pExpr->base.colInfo.colId == TSDB_BLOCK_DIST_COLUMN_INDEX);
}

void tscClearInterpInfo(SQueryInfo* pQueryInfo) {
  if (!tscIsPointInterpQuery(pQueryInfo)) {
    return;
  }

  pQueryInfo->fillType = TSDB_FILL_NONE;
  tfree(pQueryInfo->fillVal);
}

int32_t tscCreateResPointerInfo(SSqlRes* pRes, SQueryInfo* pQueryInfo) {
  if (pRes->tsrow == NULL) {
    pRes->numOfCols = pQueryInfo->fieldsInfo.numOfOutput;

    pRes->tsrow  = calloc(pRes->numOfCols, POINTER_BYTES);
    pRes->urow   = calloc(pRes->numOfCols, POINTER_BYTES);
    pRes->length = calloc(pRes->numOfCols, sizeof(int32_t));
    pRes->buffer = calloc(pRes->numOfCols, POINTER_BYTES);

    // not enough memory
    if (pRes->tsrow == NULL  || pRes->urow == NULL || pRes->length == NULL || (pRes->buffer == NULL && pRes->numOfCols > 0)) {
      tfree(pRes->tsrow);
      tfree(pRes->urow);
      tfree(pRes->length);
      tfree(pRes->buffer);

      pRes->code = TSDB_CODE_TSC_OUT_OF_MEMORY;
      return pRes->code;
    }
  }

  return TSDB_CODE_SUCCESS;
}

void tscSetResRawPtr(SSqlRes* pRes, SQueryInfo* pQueryInfo) {
  assert(pRes->numOfCols > 0);

  int32_t offset = 0;

  for (int32_t i = 0; i < pQueryInfo->fieldsInfo.numOfOutput; ++i) {
    SInternalField* pInfo = (SInternalField*)TARRAY_GET_ELEM(pQueryInfo->fieldsInfo.internalField, i);

    pRes->urow[i] = pRes->data + offset * pRes->numOfRows;
    pRes->length[i] = pInfo->field.bytes;

    offset += pInfo->field.bytes;

    // generated the user-defined column result
    if (pInfo->pExpr->pExpr == NULL && TSDB_COL_IS_UD_COL(pInfo->pExpr->base.colInfo.flag)) {
      if (pInfo->pExpr->base.param[1].nType == TSDB_DATA_TYPE_NULL) {
        setNullN(pRes->urow[i], pInfo->field.type, pInfo->field.bytes, (int32_t) pRes->numOfRows);
      } else {
        if (pInfo->field.type == TSDB_DATA_TYPE_NCHAR || pInfo->field.type == TSDB_DATA_TYPE_BINARY) {
          assert(pInfo->pExpr->base.param[1].nLen <= pInfo->field.bytes);

          for (int32_t k = 0; k < pRes->numOfRows; ++k) {
            char* p = ((char**)pRes->urow)[i] + k * pInfo->field.bytes;

            memcpy(varDataVal(p), pInfo->pExpr->base.param[1].pz, pInfo->pExpr->base.param[1].nLen);
            varDataSetLen(p, pInfo->pExpr->base.param[1].nLen);
          }
        } else {
          for (int32_t k = 0; k < pRes->numOfRows; ++k) {
            char* p = ((char**)pRes->urow)[i] + k * pInfo->field.bytes;
            memcpy(p, &pInfo->pExpr->base.param[1].i64, pInfo->field.bytes);
          }
        }
      }

    } else if (pInfo->field.type == TSDB_DATA_TYPE_NCHAR) {
      // convert unicode to native code in a temporary buffer extra one byte for terminated symbol
      pRes->buffer[i] = realloc(pRes->buffer[i], pInfo->field.bytes * pRes->numOfRows);

      // string terminated char for binary data
      memset(pRes->buffer[i], 0, pInfo->field.bytes * pRes->numOfRows);

      char* p = pRes->urow[i];
      for (int32_t k = 0; k < pRes->numOfRows; ++k) {
        char* dst = pRes->buffer[i] + k * pInfo->field.bytes;

        if (isNull(p, TSDB_DATA_TYPE_NCHAR)) {
          memcpy(dst, p, varDataTLen(p));
        } else if (varDataLen(p) > 0) {
          int32_t length = taosUcs4ToMbs(varDataVal(p), varDataLen(p), varDataVal(dst));
          varDataSetLen(dst, length);

          if (length == 0) {
            tscError("charset:%s to %s. val:%s convert failed.", DEFAULT_UNICODE_ENCODEC, tsCharset, (char*)p);
          }
        } else {
          varDataSetLen(dst, 0);
        }

        p += pInfo->field.bytes;
      }

      memcpy(pRes->urow[i], pRes->buffer[i], pInfo->field.bytes * pRes->numOfRows);
    }
  }
}

void tscSetResRawPtrRv(SSqlRes* pRes, SQueryInfo* pQueryInfo, SSDataBlock* pBlock) {
  assert(pRes->numOfCols > 0);

  for (int32_t i = 0; i < pQueryInfo->fieldsInfo.numOfOutput; ++i) {
    SInternalField* pInfo = (SInternalField*)TARRAY_GET_ELEM(pQueryInfo->fieldsInfo.internalField, i);

    SColumnInfoData* pColData = taosArrayGet(pBlock->pDataBlock, i);

    pRes->urow[i] = pColData->pData;
    pRes->length[i] = pInfo->field.bytes;

    // generated the user-defined column result
    if (pInfo->pExpr->pExpr == NULL && TSDB_COL_IS_UD_COL(pInfo->pExpr->base.colInfo.flag)) {
      if (pInfo->pExpr->base.param[1].nType == TSDB_DATA_TYPE_NULL) {
        setNullN(pRes->urow[i], pInfo->field.type, pInfo->field.bytes, (int32_t) pRes->numOfRows);
      } else {
        if (pInfo->field.type == TSDB_DATA_TYPE_NCHAR || pInfo->field.type == TSDB_DATA_TYPE_BINARY) {
          assert(pInfo->pExpr->base.param[1].nLen <= pInfo->field.bytes);

          for (int32_t k = 0; k < pRes->numOfRows; ++k) {
            char* p = ((char**)pRes->urow)[i] + k * pInfo->field.bytes;

            memcpy(varDataVal(p), pInfo->pExpr->base.param[1].pz, pInfo->pExpr->base.param[1].nLen);
            varDataSetLen(p, pInfo->pExpr->base.param[1].nLen);
          }
        } else {
          for (int32_t k = 0; k < pRes->numOfRows; ++k) {
            char* p = ((char**)pRes->urow)[i] + k * pInfo->field.bytes;
            memcpy(p, &pInfo->pExpr->base.param[1].i64, pInfo->field.bytes);
          }
        }
      }

    } else if (pInfo->field.type == TSDB_DATA_TYPE_NCHAR) {
      // convert unicode to native code in a temporary buffer extra one byte for terminated symbol
      pRes->buffer[i] = realloc(pRes->buffer[i], pInfo->field.bytes * pRes->numOfRows);

      // string terminated char for binary data
      memset(pRes->buffer[i], 0, pInfo->field.bytes * pRes->numOfRows);

      char* p = pRes->urow[i];
      for (int32_t k = 0; k < pRes->numOfRows; ++k) {
        char* dst = pRes->buffer[i] + k * pInfo->field.bytes;

        if (isNull(p, TSDB_DATA_TYPE_NCHAR)) {
          memcpy(dst, p, varDataTLen(p));
        } else if (varDataLen(p) > 0) {
          int32_t length = taosUcs4ToMbs(varDataVal(p), varDataLen(p), varDataVal(dst));
          varDataSetLen(dst, length);

          if (length == 0) {
            tscError("charset:%s to %s. val:%s convert failed.", DEFAULT_UNICODE_ENCODEC, tsCharset, (char*)p);
          }
        } else {
          varDataSetLen(dst, 0);
        }

        p += pInfo->field.bytes;
      }

      memcpy(pRes->urow[i], pRes->buffer[i], pInfo->field.bytes * pRes->numOfRows);
    }
  }
}

static SColumnInfo* extractColumnInfoFromResult(STableMeta* pTableMeta, SArray* pTableCols) {
  int32_t numOfCols = (int32_t) taosArrayGetSize(pTableCols);
  SColumnInfo* pColInfo = calloc(numOfCols, sizeof(SColumnInfo));

  SSchema *pSchema = pTableMeta->schema;
  for(int32_t i = 0; i < numOfCols; ++i) {
    SColumn* pCol = taosArrayGetP(pTableCols, i);
    int32_t index = pCol->columnIndex;

    pColInfo[i].type  = pSchema[index].type;
    pColInfo[i].bytes = pSchema[index].bytes;
    pColInfo[i].colId = pSchema[index].colId;
  }

  return pColInfo;
}

typedef struct SDummyInputInfo {
  SSDataBlock    *block;
  SSqlRes        *pRes;  // refactor: remove it
} SDummyInputInfo;

SSDataBlock* doGetDataBlock(void* param, bool* newgroup) {
  SOperatorInfo *pOperator = (SOperatorInfo*) param;

  SDummyInputInfo *pInput = pOperator->info;
  char* pData = pInput->pRes->data;

  SSDataBlock* pBlock = pInput->block;
  pBlock->info.rows = pInput->pRes->numOfRows;
  if (pBlock->info.rows == 0) {
    return NULL;
  }

  //TODO refactor
  int32_t offset = 0;
  for(int32_t i = 0; i < pBlock->info.numOfCols; ++i) {
    SColumnInfoData* pColData = taosArrayGet(pBlock->pDataBlock, i);
    if (pData != NULL) {
      pColData->pData = pData + offset * pBlock->info.rows;
    } else {
      pColData->pData = pInput->pRes->urow[i];
    }

    offset += pColData->info.bytes;
  }

  pInput->pRes->numOfRows = 0;
  *newgroup = false;
  return pBlock;
}

static void destroyDummyInputOperator(void* param, int32_t numOfOutput) {
  SDummyInputInfo* pInfo = (SDummyInputInfo*) param;

  // tricky
  for(int32_t i = 0; i < numOfOutput; ++i) {
    SColumnInfoData* pColInfoData = taosArrayGet(pInfo->block->pDataBlock, i);
    pColInfoData->pData = NULL;
  }

  pInfo->block = destroyOutputBuf(pInfo->block);
  pInfo->pRes = NULL;
}

// todo this operator servers as the adapter for Operator tree and SqlRes result, remove it later
SOperatorInfo* createDummyInputOperator(char* pResult, SSchema* pSchema, int32_t numOfCols) {
  assert(numOfCols > 0);
  SDummyInputInfo* pInfo = calloc(1, sizeof(SDummyInputInfo));

  pInfo->pRes = (SSqlRes*) pResult;

  pInfo->block = calloc(numOfCols, sizeof(SSDataBlock));
  pInfo->block->info.numOfCols = numOfCols;

  pInfo->block->pDataBlock = taosArrayInit(numOfCols, sizeof(SColumnInfoData));
  for(int32_t i = 0; i < numOfCols; ++i) {
    SColumnInfoData colData = {{0}};
    colData.info.bytes = pSchema[i].bytes;
    colData.info.type  = pSchema[i].type;
    colData.info.colId = pSchema[i].colId;

    taosArrayPush(pInfo->block->pDataBlock, &colData);
  }

  SOperatorInfo* pOptr = calloc(1, sizeof(SOperatorInfo));
  pOptr->name          = "DummyInputOperator";
  pOptr->operatorType  = OP_DummyInput;
  pOptr->numOfOutput   = numOfCols;
  pOptr->blockingOptr  = false;
  pOptr->info          = pInfo;
  pOptr->exec          = doGetDataBlock;
  pOptr->cleanup       = destroyDummyInputOperator;
  return pOptr;
}

void convertQueryResult(SSqlRes* pRes, SQueryInfo* pQueryInfo) {
  // set the correct result
  SSDataBlock* p = pQueryInfo->pQInfo->runtimeEnv.outputBuf;
  pRes->numOfRows = (p != NULL)? p->info.rows: 0;

  if (pRes->code == TSDB_CODE_SUCCESS && pRes->numOfRows > 0) {
    tscCreateResPointerInfo(pRes, pQueryInfo);
    tscSetResRawPtrRv(pRes, pQueryInfo, p);
  }

  pRes->row = 0;
  pRes->completed = (pRes->numOfRows == 0);
}

void handleDownstreamOperator(SSqlRes* pRes, SQueryInfo* pQueryInfo) {
  if (pQueryInfo->pDownstream != NULL) {
    // handle the following query process
    SQueryInfo *px = pQueryInfo->pDownstream;
    SColumnInfo* pColumnInfo = extractColumnInfoFromResult(px->pTableMetaInfo[0]->pTableMeta, px->colList);
    int32_t numOfOutput = (int32_t) tscSqlExprNumOfExprs(px);

    int32_t numOfCols = (int32_t) taosArrayGetSize(px->colList);
    SQueriedTableInfo info = {.colList = pColumnInfo, .numOfCols = numOfCols,};
    SSchema* pSchema = tscGetTableSchema(px->pTableMetaInfo[0]->pTableMeta);

    STableGroupInfo tableGroupInfo = {.numOfTables = 1, .pGroupList = taosArrayInit(1, POINTER_BYTES),};
    tableGroupInfo.map = taosHashInit(1, taosGetDefaultHashFunction(TSDB_DATA_TYPE_INT), true, HASH_NO_LOCK);

    STableKeyInfo tableKeyInfo = {.pTable = NULL, .lastKey = INT64_MIN};

    SArray* group = taosArrayInit(1, sizeof(STableKeyInfo));
    taosArrayPush(group, &tableKeyInfo);

    taosArrayPush(tableGroupInfo.pGroupList, &group);

    SOperatorInfo* pSourceOptr = createDummyInputOperator((char*)pRes, pSchema, numOfCols);

    SExprInfo *exprInfo = NULL;
    /*int32_t code = */createQueryFunc(&info, numOfOutput, &exprInfo, px->exprList->pData, NULL, px->type, NULL);
    px->pQInfo = createQueryInfoFromQueryNode(px, exprInfo, &tableGroupInfo, pSourceOptr, NULL, NULL, MASTER_SCAN);

    uint64_t qId = 0;
    qTableQuery(px->pQInfo, &qId);
    convertQueryResult(pRes, px);

    tfree(pColumnInfo);
  }
}

static void tscDestroyResPointerInfo(SSqlRes* pRes) {
  if (pRes->buffer != NULL) { // free all buffers containing the multibyte string
    for (int i = 0; i < pRes->numOfCols; i++) {
      tfree(pRes->buffer[i]);
    }
    
    pRes->numOfCols = 0;
  }
  
  tfree(pRes->pRsp);

  tfree(pRes->tsrow);
  tfree(pRes->length);
  tfree(pRes->buffer);
  tfree(pRes->urow);

  tfree(pRes->pGroupRec);
  tfree(pRes->pColumnIndex);

  if (pRes->pArithSup != NULL) {
    tfree(pRes->pArithSup->data);
    tfree(pRes->pArithSup);
  }

  tfree(pRes->final);

  pRes->data = NULL;  // pRes->data points to the buffer of pRsp, no need to free
}

void tscFreeQueryInfo(SSqlCmd* pCmd, bool removeMeta) {
  if (pCmd == NULL || pCmd->numOfClause == 0) {
    return;
  }
  
  for (int32_t i = 0; i < pCmd->numOfClause; ++i) {
    SQueryInfo* pQueryInfo = tscGetQueryInfo(pCmd, i);

    // recursive call it
    if (taosArrayGetSize(pQueryInfo->pUpstream) > 0) {
      SQueryInfo* pUp = taosArrayGetP(pQueryInfo->pUpstream, 0);
      freeQueryInfoImpl(pUp);
      clearAllTableMetaInfo(pUp, removeMeta);
      if (pUp->pQInfo != NULL) {
        qDestroyQueryInfo(pUp->pQInfo);
        pUp->pQInfo = NULL;
      }

      tfree(pUp);
    }
    
    freeQueryInfoImpl(pQueryInfo);
    clearAllTableMetaInfo(pQueryInfo, removeMeta);

    if (pQueryInfo->pQInfo != NULL) {
      qDestroyQueryInfo(pQueryInfo->pQInfo);
      pQueryInfo->pQInfo = NULL;
    }

    tfree(pQueryInfo);
  }
  
  pCmd->numOfClause = 0;
  tfree(pCmd->pQueryInfo);
}

void destroyTableNameList(SSqlCmd* pCmd) {
  if (pCmd->numOfTables == 0) {
    assert(pCmd->pTableNameList == NULL);
    return;
  }

  for(int32_t i = 0; i < pCmd->numOfTables; ++i) {
    tfree(pCmd->pTableNameList[i]);
  }

  pCmd->numOfTables = 0;
  tfree(pCmd->pTableNameList);
}

void tscResetSqlCmd(SSqlCmd* pCmd, bool removeMeta) {
  pCmd->command   = 0;
  pCmd->numOfCols = 0;
  pCmd->count     = 0;
  pCmd->curSql    = NULL;
  pCmd->msgType   = 0;
  pCmd->parseFinished = 0;
  pCmd->autoCreated = 0;

  destroyTableNameList(pCmd);

  pCmd->pTableBlockHashList = tscDestroyBlockHashTable(pCmd->pTableBlockHashList, removeMeta);
  pCmd->pDataBlocks = tscDestroyBlockArrayList(pCmd->pDataBlocks);
  if (pCmd->subCmd) {
    pCmd->pUdfInfo = taosArrayDestroy(pCmd->pUdfInfo);
  } else {
    pCmd->pUdfInfo = tscDestroyUdfArrayList(pCmd->pUdfInfo);
  }
  tscFreeQueryInfo(pCmd, removeMeta);
}

void tscFreeSqlResult(SSqlObj* pSql) {
  tscDestroyLocalMerger(pSql);
  
  SSqlRes* pRes = &pSql->res;
  tscDestroyResPointerInfo(pRes);
  
  memset(&pSql->res, 0, sizeof(SSqlRes));
}

void tscFreeSubobj(SSqlObj* pSql) {
  if (pSql->subState.numOfSub == 0) {
    return;
  }

  tscDebug("0x%"PRIx64" start to free sub SqlObj, numOfSub:%d", pSql->self, pSql->subState.numOfSub);

  for(int32_t i = 0; i < pSql->subState.numOfSub; ++i) {
    tscDebug("0x%"PRIx64" free sub SqlObj:%p, index:%d", pSql->self, pSql->pSubs[i], i);
    taos_free_result(pSql->pSubs[i]);
    pSql->pSubs[i] = NULL;
  }

  if (pSql->subState.states) {
    pthread_mutex_destroy(&pSql->subState.mutex);
  }

  tfree(pSql->subState.states);

  pSql->subState.numOfSub = 0;
}

/**
 * The free operation will cause the pSql to be removed from hash table and free it in
 * the function of processmsgfromserver is impossible in this case, since it will fail
 * to retrieve pSqlObj in hashtable.
 *
 * @param pSql
 */
void tscFreeRegisteredSqlObj(void *pSql) {
  assert(pSql != NULL);

  SSqlObj* p = *(SSqlObj**)pSql;
  STscObj* pTscObj = p->pTscObj;
  assert(RID_VALID(p->self));

  int32_t num   = atomic_sub_fetch_32(&pTscObj->numOfObj, 1);
  int32_t total = atomic_sub_fetch_32(&tscNumOfObj, 1);

  tscDebug("0x%"PRIx64" free SqlObj, total in tscObj:%d, total:%d", p->self, num, total);
  tscFreeSqlObj(p);
  taosReleaseRef(tscRefId, pTscObj->rid);

}

void tscFreeMetaSqlObj(int64_t *rid){
  if (RID_VALID(*rid)) {
    SSqlObj* pSql = (SSqlObj*)taosAcquireRef(tscObjRef, *rid);
    if (pSql) {
      taosRemoveRef(tscObjRef, *rid);
      taosReleaseRef(tscObjRef, *rid);
    }

    *rid = 0;
  }
}

void tscFreeSqlObj(SSqlObj* pSql) {
  if (pSql == NULL || pSql->signature != pSql) {
    return;
  }

  tscDebug("0x%"PRIx64" start to free sqlObj", pSql->self);

  pSql->res.code = TSDB_CODE_TSC_QUERY_CANCELLED;

  tscFreeMetaSqlObj(&pSql->metaRid);
  tscFreeMetaSqlObj(&pSql->svgroupRid);

  tscFreeSubobj(pSql);

  SSqlCmd* pCmd = &pSql->cmd;
  int32_t cmd = pCmd->command;
  if (cmd < TSDB_SQL_INSERT || cmd == TSDB_SQL_RETRIEVE_LOCALMERGE || cmd == TSDB_SQL_RETRIEVE_EMPTY_RESULT ||
      cmd == TSDB_SQL_TABLE_JOIN_RETRIEVE) {
    tscRemoveFromSqlList(pSql);
  }

  pSql->signature = NULL;
  pSql->fp = NULL;
  tfree(pSql->sqlstr);

  tfree(pSql->pSubs);
  pSql->subState.numOfSub = 0;
  pSql->self = 0;

  tscFreeSqlResult(pSql);
  tscResetSqlCmd(pCmd, false);

  tfree(pCmd->tagData.data);
  pCmd->tagData.dataLen = 0;
  
  memset(pCmd->payload, 0, (size_t)pCmd->allocSize);
  tfree(pCmd->payload);
  pCmd->allocSize = 0;
  
  tsem_destroy(&pSql->rspSem);
  memset(pSql, 0, sizeof(*pSql));
  free(pSql);
}

void tscDestroyBoundColumnInfo(SParsedDataColInfo* pColInfo) {
  tfree(pColInfo->boundedColumns);
  tfree(pColInfo->cols);
}

void tscDestroyDataBlock(STableDataBlocks* pDataBlock, bool removeMeta) {
  if (pDataBlock == NULL) {
    return;
  }

  tfree(pDataBlock->pData);
  tfree(pDataBlock->params);

  // free the refcount for metermeta
  if (pDataBlock->pTableMeta != NULL) {
    tfree(pDataBlock->pTableMeta);
  }

  if (removeMeta) {
    char name[TSDB_TABLE_FNAME_LEN] = {0};
    tNameExtractFullName(&pDataBlock->tableName, name);

    taosHashRemove(tscTableMetaInfo, name, strnlen(name, TSDB_TABLE_FNAME_LEN));
  }

  tscDestroyBoundColumnInfo(&pDataBlock->boundColumnInfo);
  tfree(pDataBlock);
}

SParamInfo* tscAddParamToDataBlock(STableDataBlocks* pDataBlock, char type, uint8_t timePrec, int16_t bytes,
                                   uint32_t offset) {
  uint32_t needed = pDataBlock->numOfParams + 1;
  if (needed > pDataBlock->numOfAllocedParams) {
    needed *= 2;
    void* tmp = realloc(pDataBlock->params, needed * sizeof(SParamInfo));
    if (tmp == NULL) {
      return NULL;
    }
    pDataBlock->params = (SParamInfo*)tmp;
    pDataBlock->numOfAllocedParams = needed;
  }

  SParamInfo* param = pDataBlock->params + pDataBlock->numOfParams;
  param->idx = -1;
  param->type = type;
  param->timePrec = timePrec;
  param->bytes = bytes;
  param->offset = offset;

  ++pDataBlock->numOfParams;
  return param;
}

void*  tscDestroyBlockArrayList(SArray* pDataBlockList) {
  if (pDataBlockList == NULL) {
    return NULL;
  }

  size_t size = taosArrayGetSize(pDataBlockList);
  for (int32_t i = 0; i < size; i++) {
    void* d = taosArrayGetP(pDataBlockList, i);
    tscDestroyDataBlock(d, false);
  }

  taosArrayDestroy(pDataBlockList);
  return NULL;
}


void freeUdfInfo(SUdfInfo* pUdfInfo) {
  if (pUdfInfo == NULL) {
    return;
  }

  if (pUdfInfo->funcs[TSDB_UDF_FUNC_DESTROY]) {
    (*(udfDestroyFunc)pUdfInfo->funcs[TSDB_UDF_FUNC_DESTROY])(&pUdfInfo->init);
  }
  
  tfree(pUdfInfo->name);

  if (pUdfInfo->path) {
    unlink(pUdfInfo->path);
  }
  
  tfree(pUdfInfo->path);

  tfree(pUdfInfo->content);
  
  taosCloseDll(pUdfInfo->handle);
}


void*  tscDestroyUdfArrayList(SArray* pUdfList) {
  if (pUdfList == NULL) {
    return NULL;
  }

  size_t size = taosArrayGetSize(pUdfList);
  for (int32_t i = 0; i < size; i++) {
    SUdfInfo* udf = taosArrayGet(pUdfList, i);
    freeUdfInfo(udf);
  }

  taosArrayDestroy(pUdfList);
  return NULL;
}



void* tscDestroyBlockHashTable(SHashObj* pBlockHashTable, bool removeMeta) {
  if (pBlockHashTable == NULL) {
    return NULL;
  }

  STableDataBlocks** p = taosHashIterate(pBlockHashTable, NULL);
  while(p) {
    tscDestroyDataBlock(*p, removeMeta);
    p = taosHashIterate(pBlockHashTable, p);
  }

  taosHashCleanup(pBlockHashTable);
  return NULL;
}

int32_t tscCopyDataBlockToPayload(SSqlObj* pSql, STableDataBlocks* pDataBlock) {
  SSqlCmd* pCmd = &pSql->cmd;
  assert(pDataBlock->pTableMeta != NULL);

  pCmd->numOfTablesInSubmit = pDataBlock->numOfTables;

  assert(pCmd->numOfClause == 1);
  STableMetaInfo* pTableMetaInfo = tscGetTableMetaInfoFromCmd(pCmd, pCmd->clauseIndex, 0);

  // todo refactor
  // set the correct table meta object, the table meta has been locked in pDataBlocks, so it must be in the cache
  if (pTableMetaInfo->pTableMeta != pDataBlock->pTableMeta) {
    tNameAssign(&pTableMetaInfo->name, &pDataBlock->tableName);

    if (pTableMetaInfo->pTableMeta != NULL) {
      tfree(pTableMetaInfo->pTableMeta);
    }

    pTableMetaInfo->pTableMeta = tscTableMetaDup(pDataBlock->pTableMeta);
  }

  /*
   * the submit message consists of : [RPC header|message body|digest]
   * the dataBlock only includes the RPC Header buffer and actual submit message body, space for digest needs
   * additional space.
   */
  int ret = tscAllocPayload(pCmd, pDataBlock->size + 100);
  if (TSDB_CODE_SUCCESS != ret) {
    return ret;
  }

  assert(pDataBlock->size <= pDataBlock->nAllocSize);
  memcpy(pCmd->payload, pDataBlock->pData, pDataBlock->size);

  /*
   * the payloadLen should be actual message body size
   * the old value of payloadLen is the allocated payload size
   */
  pCmd->payloadLen = pDataBlock->size;

  assert(pCmd->allocSize >= (uint32_t)(pCmd->payloadLen + 100) && pCmd->payloadLen > 0);
  return TSDB_CODE_SUCCESS;
}

SQueryInfo* tscGetActiveQueryInfo(SSqlCmd* pCmd) {
  return pCmd->active;
}

/**
 * create the in-memory buffer for each table to keep the submitted data block
 * @param initialSize
 * @param rowSize
 * @param startOffset
 * @param name
 * @param dataBlocks
 * @return
 */
int32_t tscCreateDataBlock(size_t defaultSize, int32_t rowSize, int32_t startOffset, SName* name,
                           STableMeta* pTableMeta, STableDataBlocks** dataBlocks) {
  STableDataBlocks* dataBuf = (STableDataBlocks*)calloc(1, sizeof(STableDataBlocks));
  if (dataBuf == NULL) {
    tscError("failed to allocated memory, reason:%s", strerror(errno));
    return TSDB_CODE_TSC_OUT_OF_MEMORY;
  }

  dataBuf->nAllocSize = (uint32_t)defaultSize;
  dataBuf->headerSize = startOffset;

  // the header size will always be the startOffset value, reserved for the subumit block header
  if (dataBuf->nAllocSize <= dataBuf->headerSize) {
    dataBuf->nAllocSize = dataBuf->headerSize * 2;
  }
  
  dataBuf->pData = calloc(1, dataBuf->nAllocSize);
  if (dataBuf->pData == NULL) {
    tscError("failed to allocated memory, reason:%s", strerror(errno));
    tfree(dataBuf);
    return TSDB_CODE_TSC_OUT_OF_MEMORY;
  }

  //Here we keep the tableMeta to avoid it to be remove by other threads.
  dataBuf->pTableMeta = tscTableMetaDup(pTableMeta);

  SParsedDataColInfo* pColInfo = &dataBuf->boundColumnInfo;
  SSchema* pSchema = tscGetTableSchema(dataBuf->pTableMeta);
  tscSetBoundColumnInfo(pColInfo, pSchema, dataBuf->pTableMeta->tableInfo.numOfColumns);

  dataBuf->ordered  = true;
  dataBuf->prevTS   = INT64_MIN;
  dataBuf->rowSize  = rowSize;
  dataBuf->size     = startOffset;
  dataBuf->tsSource = -1;
  dataBuf->vgId     = dataBuf->pTableMeta->vgId;

  tNameAssign(&dataBuf->tableName, name);

  assert(defaultSize > 0 && pTableMeta != NULL && dataBuf->pTableMeta != NULL);

  *dataBlocks = dataBuf;
  return TSDB_CODE_SUCCESS;
}

int32_t tscGetDataBlockFromList(SHashObj* pHashList, int64_t id, int32_t size, int32_t startOffset, int32_t rowSize,
                                SName* name, STableMeta* pTableMeta, STableDataBlocks** dataBlocks,
                                SArray* pBlockList) {
  *dataBlocks = NULL;
  STableDataBlocks** t1 = (STableDataBlocks**)taosHashGet(pHashList, (const char*)&id, sizeof(id));
  if (t1 != NULL) {
    *dataBlocks = *t1;
  }

  if (*dataBlocks == NULL) {
    int32_t ret = tscCreateDataBlock((size_t)size, rowSize, startOffset, name, pTableMeta, dataBlocks);
    if (ret != TSDB_CODE_SUCCESS) {
      return ret;
    }

    taosHashPut(pHashList, (const char*)&id, sizeof(int64_t), (char*)dataBlocks, POINTER_BYTES);
    if (pBlockList) {
      taosArrayPush(pBlockList, dataBlocks);
    }
  }

  return TSDB_CODE_SUCCESS;
}

static int trimDataBlock(void* pDataBlock, STableDataBlocks* pTableDataBlock, bool includeSchema) {
  // TODO: optimize this function, handle the case while binary is not presented
  STableMeta*   pTableMeta = pTableDataBlock->pTableMeta;
  STableComInfo tinfo = tscGetTableInfo(pTableMeta);
  SSchema*      pSchema = tscGetTableSchema(pTableMeta);

  SSubmitBlk* pBlock = pDataBlock;
  memcpy(pDataBlock, pTableDataBlock->pData, sizeof(SSubmitBlk));
  pDataBlock = (char*)pDataBlock + sizeof(SSubmitBlk);

  int32_t flen = 0;  // original total length of row

  // schema needs to be included into the submit data block
  if (includeSchema) {
    int32_t numOfCols = tscGetNumOfColumns(pTableDataBlock->pTableMeta);
    for(int32_t j = 0; j < numOfCols; ++j) {
      STColumn* pCol = (STColumn*) pDataBlock;
      pCol->colId = htons(pSchema[j].colId);
      pCol->type  = pSchema[j].type;
      pCol->bytes = htons(pSchema[j].bytes);
      pCol->offset = 0;

      pDataBlock = (char*)pDataBlock + sizeof(STColumn);
      flen += TYPE_BYTES[pSchema[j].type];
    }

    int32_t schemaSize = sizeof(STColumn) * numOfCols;
    pBlock->schemaLen = schemaSize;
  } else {
    for (int32_t j = 0; j < tinfo.numOfColumns; ++j) {
      flen += TYPE_BYTES[pSchema[j].type];
    }

    pBlock->schemaLen = 0;
  }

  char* p = pTableDataBlock->pData + sizeof(SSubmitBlk);
  pBlock->dataLen = 0;
  int32_t numOfRows = htons(pBlock->numOfRows);
  
  for (int32_t i = 0; i < numOfRows; ++i) {
    SDataRow trow = (SDataRow) pDataBlock;
    dataRowSetLen(trow, (uint16_t)(TD_DATA_ROW_HEAD_SIZE + flen));
    dataRowSetVersion(trow, pTableMeta->sversion);

    int toffset = 0;
    for (int32_t j = 0; j < tinfo.numOfColumns; j++) {
      tdAppendColVal(trow, p, pSchema[j].type, pSchema[j].bytes, toffset);
      toffset += TYPE_BYTES[pSchema[j].type];
      p += pSchema[j].bytes;
    }

    pDataBlock = (char*)pDataBlock + dataRowLen(trow);
    pBlock->dataLen += dataRowLen(trow);
  }

  int32_t len = pBlock->dataLen + pBlock->schemaLen;
  pBlock->dataLen = htonl(pBlock->dataLen);
  pBlock->schemaLen = htonl(pBlock->schemaLen);

  return len;
}

static int32_t getRowExpandSize(STableMeta* pTableMeta) {
  int32_t result = TD_DATA_ROW_HEAD_SIZE;
  int32_t columns = tscGetNumOfColumns(pTableMeta);
  SSchema* pSchema = tscGetTableSchema(pTableMeta);
  for(int32_t i = 0; i < columns; i++) {
    if (IS_VAR_DATA_TYPE((pSchema + i)->type)) {
      result += TYPE_BYTES[TSDB_DATA_TYPE_BINARY];
    }
  }
  return result;
}

static void extractTableNameList(SSqlCmd* pCmd, bool freeBlockMap) {
  pCmd->numOfTables = (int32_t) taosHashGetSize(pCmd->pTableBlockHashList);
  if (pCmd->pTableNameList == NULL) {
    pCmd->pTableNameList = calloc(pCmd->numOfTables, POINTER_BYTES);
  } else {
    memset(pCmd->pTableNameList, 0, pCmd->numOfTables * POINTER_BYTES);
  }

  STableDataBlocks **p1 = taosHashIterate(pCmd->pTableBlockHashList, NULL);
  int32_t i = 0;
  while(p1) {
    STableDataBlocks* pBlocks = *p1;
    tfree(pCmd->pTableNameList[i]);

    pCmd->pTableNameList[i++] = tNameDup(&pBlocks->tableName);
    p1 = taosHashIterate(pCmd->pTableBlockHashList, p1);
  }

  if (freeBlockMap) {
    pCmd->pTableBlockHashList = tscDestroyBlockHashTable(pCmd->pTableBlockHashList, false);
  }
}

int32_t tscMergeTableDataBlocks(SSqlObj* pSql, bool freeBlockMap) {
  const int INSERT_HEAD_SIZE = sizeof(SMsgDesc) + sizeof(SSubmitMsg); 
  SSqlCmd* pCmd = &pSql->cmd;

  void* pVnodeDataBlockHashList = taosHashInit(128, taosGetDefaultHashFunction(TSDB_DATA_TYPE_BIGINT), true, false);
  SArray* pVnodeDataBlockList = taosArrayInit(8, POINTER_BYTES);

  STableDataBlocks** p = taosHashIterate(pCmd->pTableBlockHashList, NULL);

  STableDataBlocks* pOneTableBlock = *p;
  while(pOneTableBlock) {
    // the maximum expanded size in byte when a row-wise data is converted to SDataRow format
    int32_t expandSize = getRowExpandSize(pOneTableBlock->pTableMeta);
    STableDataBlocks* dataBuf = NULL;
    
    int32_t ret = tscGetDataBlockFromList(pVnodeDataBlockHashList, pOneTableBlock->vgId, TSDB_PAYLOAD_SIZE,
                                INSERT_HEAD_SIZE, 0, &pOneTableBlock->tableName, pOneTableBlock->pTableMeta, &dataBuf, pVnodeDataBlockList);
    if (ret != TSDB_CODE_SUCCESS) {
      tscError("%p failed to prepare the data block buffer for merging table data, code:%d", pSql, ret);
      taosHashCleanup(pVnodeDataBlockHashList);
      tscDestroyBlockArrayList(pVnodeDataBlockList);
      return ret;
    }

    SSubmitBlk* pBlocks = (SSubmitBlk*) pOneTableBlock->pData;
    int64_t destSize = dataBuf->size + pOneTableBlock->size + pBlocks->numOfRows * expandSize + sizeof(STColumn) * tscGetNumOfColumns(pOneTableBlock->pTableMeta);

    if (dataBuf->nAllocSize < destSize) {
      while (dataBuf->nAllocSize < destSize) {
        dataBuf->nAllocSize = (uint32_t)(dataBuf->nAllocSize * 1.5);
      }

      char* tmp = realloc(dataBuf->pData, dataBuf->nAllocSize);
      if (tmp != NULL) {
        dataBuf->pData = tmp;
        memset(dataBuf->pData + dataBuf->size, 0, dataBuf->nAllocSize - dataBuf->size);
      } else {  // failed to allocate memory, free already allocated memory and return error code
        tscError("%p failed to allocate memory for merging submit block, size:%d", pSql, dataBuf->nAllocSize);

        taosHashCleanup(pVnodeDataBlockHashList);
        tscDestroyBlockArrayList(pVnodeDataBlockList);
        tfree(dataBuf->pData);

        return TSDB_CODE_TSC_OUT_OF_MEMORY;
      }
    }

    tscSortRemoveDataBlockDupRows(pOneTableBlock);
    char* ekey = (char*)pBlocks->data + pOneTableBlock->rowSize*(pBlocks->numOfRows-1);

    tscDebug("0x%"PRIx64" name:%s, name:%d rows:%d sversion:%d skey:%" PRId64 ", ekey:%" PRId64, pSql->self, tNameGetTableName(&pOneTableBlock->tableName),
        pBlocks->tid, pBlocks->numOfRows, pBlocks->sversion, GET_INT64_VAL(pBlocks->data), GET_INT64_VAL(ekey));

    int32_t len = pBlocks->numOfRows * (pOneTableBlock->rowSize + expandSize) + sizeof(STColumn) * tscGetNumOfColumns(pOneTableBlock->pTableMeta);

    pBlocks->tid = htonl(pBlocks->tid);
    pBlocks->uid = htobe64(pBlocks->uid);
    pBlocks->sversion = htonl(pBlocks->sversion);
    pBlocks->numOfRows = htons(pBlocks->numOfRows);
    pBlocks->schemaLen = 0;

    // erase the empty space reserved for binary data
    int32_t finalLen = trimDataBlock(dataBuf->pData + dataBuf->size, pOneTableBlock, pCmd->submitSchema);
    assert(finalLen <= len);

    dataBuf->size += (finalLen + sizeof(SSubmitBlk));
    assert(dataBuf->size <= dataBuf->nAllocSize);

    // the length does not include the SSubmitBlk structure
    pBlocks->dataLen = htonl(finalLen);
    dataBuf->numOfTables += 1;

    p = taosHashIterate(pCmd->pTableBlockHashList, p);
    if (p == NULL) {
      break;
    }

    pOneTableBlock = *p;
  }

  extractTableNameList(pCmd, freeBlockMap);

  // free the table data blocks;
  pCmd->pDataBlocks = pVnodeDataBlockList;
  taosHashCleanup(pVnodeDataBlockHashList);

  return TSDB_CODE_SUCCESS;
}

// TODO: all subqueries should be freed correctly before close this connection.
void tscCloseTscObj(void *param) {
  STscObj *pObj = param;

  pObj->signature = NULL;
  taosTmrStopA(&(pObj->pTimer));

  tfree(pObj->tscCorMgmtEpSet);
  tscReleaseRpc(pObj->pRpcObj);
  pthread_mutex_destroy(&pObj->mutex);

  tfree(pObj);
}

bool tscIsInsertData(char* sqlstr) {
  int32_t index = 0;

  do {
    SStrToken t0 = tStrGetToken(sqlstr, &index, false);
    if (t0.type != TK_LP) {
      return t0.type == TK_INSERT || t0.type == TK_IMPORT;
    }
  } while (1);
}

int tscAllocPayload(SSqlCmd* pCmd, int size) {
  assert(size > 0);

  if (pCmd->payload == NULL) {
    assert(pCmd->allocSize == 0);

    pCmd->payload = (char*)calloc(1, size);
    if (pCmd->payload == NULL) return TSDB_CODE_TSC_OUT_OF_MEMORY;
    pCmd->allocSize = size;
  } else {
    if (pCmd->allocSize < (uint32_t)size) {
      char* b = realloc(pCmd->payload, size);
      if (b == NULL) return TSDB_CODE_TSC_OUT_OF_MEMORY;
      pCmd->payload = b;
      pCmd->allocSize = size;
    }
    
    memset(pCmd->payload, 0, pCmd->allocSize);
  }

  assert(pCmd->allocSize >= (uint32_t)size);
  return TSDB_CODE_SUCCESS;
}

TAOS_FIELD tscCreateField(int8_t type, const char* name, int16_t bytes) {
  TAOS_FIELD f = { .type = type, .bytes = bytes, };
  tstrncpy(f.name, name, sizeof(f.name));
  return f;
}

SInternalField* tscFieldInfoAppend(SFieldInfo* pFieldInfo, TAOS_FIELD* pField) {
  assert(pFieldInfo != NULL);
  pFieldInfo->numOfOutput++;
  
  struct SInternalField info = { .pExpr = NULL, .visible = true };

  info.field = *pField;
  return taosArrayPush(pFieldInfo->internalField, &info);
}

SInternalField* tscFieldInfoInsert(SFieldInfo* pFieldInfo, int32_t index, TAOS_FIELD* field) {
  pFieldInfo->numOfOutput++;
  struct SInternalField info = { .pExpr = NULL, .visible = true };

  info.field = *field;
  return taosArrayInsert(pFieldInfo->internalField, index, &info);
}

void tscFieldInfoUpdateOffset(SQueryInfo* pQueryInfo) {
  size_t numOfExprs = tscSqlExprNumOfExprs(pQueryInfo);
  
  SExprInfo* pExpr = taosArrayGetP(pQueryInfo->exprList, 0);
  pExpr->base.offset = 0;

  for (int32_t i = 1; i < numOfExprs; ++i) {
    SExprInfo* prev = taosArrayGetP(pQueryInfo->exprList, i - 1);
    SExprInfo* p = taosArrayGetP(pQueryInfo->exprList, i);

    p->base.offset = prev->base.offset + prev->base.resBytes;
  }
}

SInternalField* tscFieldInfoGetInternalField(SFieldInfo* pFieldInfo, int32_t index) {
  assert(index < pFieldInfo->numOfOutput);
  return TARRAY_GET_ELEM(pFieldInfo->internalField, index);
}

TAOS_FIELD* tscFieldInfoGetField(SFieldInfo* pFieldInfo, int32_t index) {
  assert(index < pFieldInfo->numOfOutput);
  return &((SInternalField*)TARRAY_GET_ELEM(pFieldInfo->internalField, index))->field;
}

int16_t tscFieldInfoGetOffset(SQueryInfo* pQueryInfo, int32_t index) {
  SInternalField* pInfo = tscFieldInfoGetInternalField(&pQueryInfo->fieldsInfo, index);
  assert(pInfo != NULL && pInfo->pExpr->pExpr == NULL);

  return pInfo->pExpr->base.offset;
}

int32_t tscFieldInfoCompare(const SFieldInfo* pFieldInfo1, const SFieldInfo* pFieldInfo2) {
  assert(pFieldInfo1 != NULL && pFieldInfo2 != NULL);

  if (pFieldInfo1->numOfOutput != pFieldInfo2->numOfOutput) {
    return pFieldInfo1->numOfOutput - pFieldInfo2->numOfOutput;
  }

  for (int32_t i = 0; i < pFieldInfo1->numOfOutput; ++i) {
    TAOS_FIELD* pField1 = tscFieldInfoGetField((SFieldInfo*) pFieldInfo1, i);
    TAOS_FIELD* pField2 = tscFieldInfoGetField((SFieldInfo*) pFieldInfo2, i);

    if (pField1->type != pField2->type ||
        pField1->bytes != pField2->bytes ||
        strcasecmp(pField1->name, pField2->name) != 0) {
      return 1;
    }
  }

  return 0;
}

int32_t tscGetResRowLength(SArray* pExprList) {
  size_t num = taosArrayGetSize(pExprList);
  if (num == 0) {
    return 0;
  }
  
  int32_t size = 0;
  for(int32_t i = 0; i < num; ++i) {
    SExprInfo* pExpr = taosArrayGetP(pExprList, i);
    size += pExpr->base.resBytes;
  }
  
  return size;
}

static void destroyFilterInfo(SColumnFilterList* pFilterList) {
  for(int32_t i = 0; i < pFilterList->numOfFilters; ++i) {
    if (pFilterList->filterInfo[i].filterstr) {
      tfree(pFilterList->filterInfo[i].pz);
    }
  }

  tfree(pFilterList->filterInfo);
  pFilterList->numOfFilters = 0;
}

void* sqlExprDestroy(SExprInfo* pExpr) {
  if (pExpr == NULL) {
    return NULL;
  }

  SSqlExpr* p = &pExpr->base;
  for(int32_t i = 0; i < tListLen(p->param); ++i) {
    tVariantDestroy(&p->param[i]);
  }

  if (p->flist.numOfFilters > 0) {
    tfree(p->flist.filterInfo);
  }

  if (pExpr->pExpr != NULL) {
    tExprTreeDestroy(pExpr->pExpr, NULL);
  }

  tfree(pExpr);
  return NULL;
}

void tscFieldInfoClear(SFieldInfo* pFieldInfo) {
  if (pFieldInfo == NULL) {
    return;
  }

  if (pFieldInfo->internalField != NULL) {
    size_t num = taosArrayGetSize(pFieldInfo->internalField);
    for (int32_t i = 0; i < num; ++i) {
      SInternalField* pfield = taosArrayGet(pFieldInfo->internalField, i);
      if (pfield->pExpr != NULL && pfield->pExpr->pExpr != NULL) {
        sqlExprDestroy(pfield->pExpr);
      }
    }
  }

  taosArrayDestroy(pFieldInfo->internalField);
  tfree(pFieldInfo->final);

  memset(pFieldInfo, 0, sizeof(SFieldInfo));
}

static SExprInfo* doCreateSqlExpr(SQueryInfo* pQueryInfo, int16_t functionId, SColumnIndex* pColIndex, int16_t type,
                                  int16_t size, int16_t resColId, int16_t interSize, int32_t colType) {
  STableMetaInfo* pTableMetaInfo = tscGetMetaInfo(pQueryInfo, pColIndex->tableIndex);
  
  SExprInfo* pExpr = calloc(1, sizeof(SExprInfo));
  if (pExpr == NULL) {
    return NULL;
  }

  SSqlExpr* p = &pExpr->base;
  p->functionId = functionId;

  // set the correct columnIndex index
  if (pColIndex->columnIndex == TSDB_TBNAME_COLUMN_INDEX) {
    SSchema* s = tGetTbnameColumnSchema();
    p->colInfo.colId = TSDB_TBNAME_COLUMN_INDEX;
    p->colBytes = s->bytes;
    p->colType  = s->type;
  } else if (pColIndex->columnIndex == TSDB_BLOCK_DIST_COLUMN_INDEX) {
    SSchema s = tGetBlockDistColumnSchema();

    p->colInfo.colId = TSDB_BLOCK_DIST_COLUMN_INDEX;
    p->colBytes = s.bytes;
    p->colType  = s.type;
  } else if (pColIndex->columnIndex <= TSDB_UD_COLUMN_INDEX) {
    p->colInfo.colId = pColIndex->columnIndex;
    p->colBytes = size;
    p->colType = type;
  } else {
    if (TSDB_COL_IS_TAG(colType)) {
      SSchema* pSchema = tscGetTableTagSchema(pTableMetaInfo->pTableMeta);
      p->colInfo.colId = pSchema[pColIndex->columnIndex].colId;
      p->colBytes = pSchema[pColIndex->columnIndex].bytes;
      p->colType = pSchema[pColIndex->columnIndex].type;
      tstrncpy(p->colInfo.name, pSchema[pColIndex->columnIndex].name, sizeof(p->colInfo.name));
    } else if (pTableMetaInfo->pTableMeta != NULL) {
      // in handling select database/version/server_status(), the pTableMeta is NULL
      SSchema* pSchema = tscGetTableColumnSchema(pTableMetaInfo->pTableMeta, pColIndex->columnIndex);
      p->colInfo.colId = pSchema->colId;
      p->colBytes = pSchema->bytes;
      p->colType = pSchema->type;
      tstrncpy(p->colInfo.name, pSchema->name, sizeof(p->colInfo.name));
    }
  }
  
  p->colInfo.flag     = colType;
  p->colInfo.colIndex = pColIndex->columnIndex;

  p->resType       = type;
  p->resBytes      = size;
  p->resColId      = resColId;
  p->interBytes    = interSize;

  if (pTableMetaInfo->pTableMeta) {
    p->uid = pTableMetaInfo->pTableMeta->id.uid;
  }
  
  return pExpr;
}

SExprInfo* tscSqlExprInsert(SQueryInfo* pQueryInfo, int32_t index, int16_t functionId, SColumnIndex* pColIndex, int16_t type,
                           int16_t size, int16_t resColId, int16_t interSize, bool isTagCol) {
  int32_t num = (int32_t)taosArrayGetSize(pQueryInfo->exprList);
  if (index == num) {
    return tscSqlExprAppend(pQueryInfo, functionId, pColIndex, type, size, resColId, interSize, isTagCol);
  }
  
  SExprInfo* pExpr = doCreateSqlExpr(pQueryInfo, functionId, pColIndex, type, size, resColId, interSize, isTagCol);
  taosArrayInsert(pQueryInfo->exprList, index, &pExpr);
  return pExpr;
}

SExprInfo* tscSqlExprAppend(SQueryInfo* pQueryInfo, int16_t functionId, SColumnIndex* pColIndex, int16_t type,
                           int16_t size, int16_t resColId, int16_t interSize, bool isTagCol) {
  SExprInfo* pExpr = doCreateSqlExpr(pQueryInfo, functionId, pColIndex, type, size, resColId, interSize, isTagCol);
  taosArrayPush(pQueryInfo->exprList, &pExpr);
  return pExpr;
}

SExprInfo* tscSqlExprUpdate(SQueryInfo* pQueryInfo, int32_t index, int16_t functionId, int16_t srcColumnIndex,
                           int16_t type, int16_t size) {
  STableMetaInfo* pTableMetaInfo = tscGetMetaInfo(pQueryInfo, 0);
  SExprInfo* pExpr = tscSqlExprGet(pQueryInfo, index);
  if (pExpr == NULL) {
    return NULL;
  }

  SSqlExpr* pse = &pExpr->base;
  pse->functionId = functionId;

  pse->colInfo.colIndex = srcColumnIndex;
  pse->colInfo.colId = tscGetTableColumnSchema(pTableMetaInfo->pTableMeta, srcColumnIndex)->colId;

  pse->resType = type;
  pse->resBytes = size;

  return pExpr;
}

bool tscMultiRoundQuery(SQueryInfo* pQueryInfo, int32_t index) {
  if (!UTIL_TABLE_IS_SUPER_TABLE(pQueryInfo->pTableMetaInfo[index])) {
    return false;
  }

  int32_t numOfExprs = (int32_t) tscSqlExprNumOfExprs(pQueryInfo);
  for(int32_t i = 0; i < numOfExprs; ++i) {
    SExprInfo* pExpr = tscSqlExprGet(pQueryInfo, i);
    if (pExpr->base.functionId == TSDB_FUNC_STDDEV_DST) {
      return true;
    }
  }

  return false;
}

size_t tscSqlExprNumOfExprs(SQueryInfo* pQueryInfo) {
  return taosArrayGetSize(pQueryInfo->exprList);
}

void addExprParams(SSqlExpr* pExpr, char* argument, int32_t type, int32_t bytes) {
  assert (pExpr != NULL || argument != NULL || bytes != 0);

  // set parameter value
  // transfer to tVariant from byte data/no ascii data
  tVariantCreateFromBinary(&pExpr->param[pExpr->numOfParams], argument, bytes, type);
  pExpr->numOfParams += 1;

  assert(pExpr->numOfParams <= 3);
}

SExprInfo* tscSqlExprGet(SQueryInfo* pQueryInfo, int32_t index) {
  return taosArrayGetP(pQueryInfo->exprList, index);
}

/*
 * NOTE: Does not release SExprInfo here.
 */
void tscSqlExprInfoDestroy(SArray* pExprInfo) {
  size_t size = taosArrayGetSize(pExprInfo);
  
  for(int32_t i = 0; i < size; ++i) {
    SExprInfo* pExpr = taosArrayGetP(pExprInfo, i);
    sqlExprDestroy(pExpr);
  }
  
  taosArrayDestroy(pExprInfo);
}

int32_t tscSqlExprCopy(SArray* dst, const SArray* src, uint64_t uid, bool deepcopy) {
  assert(src != NULL && dst != NULL);
  
  size_t size = taosArrayGetSize(src);
  for (int32_t i = 0; i < size; ++i) {
    SExprInfo* pExpr = taosArrayGetP(src, i);
    
    if (pExpr->base.uid == uid) {
      if (deepcopy) {
        SExprInfo* p1 = calloc(1, sizeof(SExprInfo));
        tscSqlExprAssign(p1, pExpr);

        taosArrayPush(dst, &p1);
      } else {
        taosArrayPush(dst, &pExpr);
      }

    }
  }

  return 0;
}

bool tscColumnExists(SArray* pColumnList, int32_t columnIndex, uint64_t uid) {
  // ignore the tbname columnIndex to be inserted into source list
  if (columnIndex < 0) {
    return false;
  }

  size_t numOfCols = taosArrayGetSize(pColumnList);

  int32_t i = 0;
  while (i < numOfCols) {
    SColumn* pCol = taosArrayGetP(pColumnList, i);
    if ((pCol->columnIndex != columnIndex) || (pCol->tableUid != uid)) {
      ++i;
      continue;
    } else {
      break;
    }
  }

  if (i >= numOfCols || numOfCols == 0) {
    return false;
  }

  return true;
}

void tscSqlExprAssign(SExprInfo* dst, const SExprInfo* src) {
  assert(dst != NULL && src != NULL);

  *dst = *src;

  if (src->base.flist.numOfFilters > 0) {
    dst->base.flist.filterInfo = calloc(src->base.flist.numOfFilters, sizeof(SColumnFilterInfo));
    memcpy(dst->base.flist.filterInfo, src->base.flist.filterInfo, sizeof(SColumnFilterInfo) * src->base.flist.numOfFilters);
  }

  dst->pExpr = exprdup(src->pExpr);

  memset(dst->base.param, 0, sizeof(tVariant) * tListLen(dst->base.param));
  for (int32_t j = 0; j < src->base.numOfParams; ++j) {
    tVariantAssign(&dst->base.param[j], &src->base.param[j]);
  }
}

SColumn* tscColumnListInsert(SArray* pColumnList, int32_t columnIndex, uint64_t uid, SSchema* pSchema) {
  // ignore the tbname columnIndex to be inserted into source list
  if (columnIndex < 0) {
    return NULL;
  }
  
  size_t numOfCols = taosArrayGetSize(pColumnList);

  int32_t i = 0;
  while (i < numOfCols) {
    SColumn* pCol = taosArrayGetP(pColumnList, i);
    if (pCol->columnIndex < columnIndex) {
      i++;
    } else if (pCol->tableUid < uid) {
      i++;
    } else {
      break;
    }
  }

  if (i >= numOfCols || numOfCols == 0) {
    SColumn* b = calloc(1, sizeof(SColumn));
    if (b == NULL) {
      return NULL;
    }

    b->columnIndex = columnIndex;
    b->tableUid    = uid;
    b->info.colId  = pSchema->colId;
    b->info.bytes  = pSchema->bytes;
    b->info.type   = pSchema->type;

    taosArrayInsert(pColumnList, i, &b);
  } else {
    SColumn* pCol = taosArrayGetP(pColumnList, i);
  
    if (i < numOfCols && (pCol->columnIndex > columnIndex || pCol->tableUid != uid)) {
      SColumn* b = calloc(1, sizeof(SColumn));
      if (b == NULL) {
        return NULL;
      }

      b->columnIndex = columnIndex;
      b->tableUid    = uid;
      b->info.colId = pSchema->colId;
      b->info.bytes = pSchema->bytes;
      b->info.type  = pSchema->type;

      taosArrayInsert(pColumnList, i, &b);
    }
  }

  return taosArrayGetP(pColumnList, i);
}



SColumn* tscColumnClone(const SColumn* src) {
  assert(src != NULL);
  
  SColumn* dst = calloc(1, sizeof(SColumn));
  if (dst == NULL) {
    return NULL;
  }

  dst->columnIndex       = src->columnIndex;
  dst->tableUid          = src->tableUid;
  dst->info.flist.numOfFilters = src->info.flist.numOfFilters;
  dst->info.flist.filterInfo   = tFilterInfoDup(src->info.flist.filterInfo, src->info.flist.numOfFilters);
  dst->info.type         = src->info.type;
  dst->info.colId        = src->info.colId;
  dst->info.bytes        = src->info.bytes;
  return dst;
}

static void tscColumnDestroy(SColumn* pCol) {
  destroyFilterInfo(&pCol->info.flist);
  free(pCol);
}

void tscColumnListCopy(SArray* dst, const SArray* src, uint64_t tableUid) {
  assert(src != NULL && dst != NULL);
  
  size_t num = taosArrayGetSize(src);
  for (int32_t i = 0; i < num; ++i) {
    SColumn* pCol = taosArrayGetP(src, i);

    if (pCol->tableUid == tableUid) {
      SColumn* p = tscColumnClone(pCol);
      taosArrayPush(dst, &p);
    }
  }
}

void tscColumnListDestroy(SArray* pColumnList) {
  if (pColumnList == NULL) {
    return;
  }

  size_t num = taosArrayGetSize(pColumnList);
  for (int32_t i = 0; i < num; ++i) {
    SColumn* pCol = taosArrayGetP(pColumnList, i);
    tscColumnDestroy(pCol);
  }

  taosArrayDestroy(pColumnList);
}

/*
 * 1. normal name, not a keyword or number
 * 2. name with quote
 * 3. string with only one delimiter '.'.
 *
 * only_one_part
 * 'only_one_part'
 * first_part.second_part
 * first_part.'second_part'
 * 'first_part'.second_part
 * 'first_part'.'second_part'
 * 'first_part.second_part'
 *
 */
static int32_t validateQuoteToken(SStrToken* pToken) {
  tscDequoteAndTrimToken(pToken);

  int32_t k = tSQLGetToken(pToken->z, &pToken->type);

  if (pToken->type == TK_STRING) {
    return tscValidateName(pToken);
  }

  if (k != pToken->n || pToken->type != TK_ID) {
    return TSDB_CODE_TSC_INVALID_SQL;
  }
  return TSDB_CODE_SUCCESS;
}

void tscDequoteAndTrimToken(SStrToken* pToken) {
  uint32_t first = 0, last = pToken->n;

  // trim leading spaces
  while (first < last) {
    char c = pToken->z[first];
    if (c != ' ' && c != '\t') {
      break;
    }
    first++;
  }

  // trim ending spaces
  while (first < last) {
    char c = pToken->z[last - 1];
    if (c != ' ' && c != '\t') {
      break;
    }
    last--;
  }

  // there are still at least two characters
  if (first < last - 1) {
    char c = pToken->z[first];
    // dequote
    if ((c == '\'' || c == '"') && c == pToken->z[last - 1]) {
      first++;
      last--;
    }
  }

  // left shift the string and pad spaces
  for (uint32_t i = 0; i + first < last; i++) {
    pToken->z[i] = pToken->z[first + i];
  }
  for (uint32_t i = last - first; i < pToken->n; i++) {
    pToken->z[i] = ' ';
  }

  // adjust token length
  pToken->n = last - first;
}

int32_t tscValidateName(SStrToken* pToken) {
  if (pToken->type != TK_STRING && pToken->type != TK_ID) {
    return TSDB_CODE_TSC_INVALID_SQL;
  }

  char* sep = strnchr(pToken->z, TS_PATH_DELIMITER[0], pToken->n, true);
  if (sep == NULL) {  // single part
    if (pToken->type == TK_STRING) {
       
      tscDequoteAndTrimToken(pToken);
      tscStrToLower(pToken->z, pToken->n);
      //pToken->n = (uint32_t)strtrim(pToken->z);
       
      int len = tSQLGetToken(pToken->z, &pToken->type);

      // single token, validate it
      if (len == pToken->n) {
        return validateQuoteToken(pToken);
      } else {
        sep = strnchr(pToken->z, TS_PATH_DELIMITER[0], pToken->n, true);
        if (sep == NULL) {
          return TSDB_CODE_TSC_INVALID_SQL;
        }

        return tscValidateName(pToken);
      }
    } else {
      if (isNumber(pToken)) {
        return TSDB_CODE_TSC_INVALID_SQL;
      }
    }
  } else {  // two part
    int32_t oldLen = pToken->n;
    char*   pStr = pToken->z;

    if (pToken->type == TK_SPACE) {
      pToken->n = (uint32_t)strtrim(pToken->z);
    }

    pToken->n = tSQLGetToken(pToken->z, &pToken->type);
    if (pToken->z[pToken->n] != TS_PATH_DELIMITER[0]) {
      return TSDB_CODE_TSC_INVALID_SQL;
    }

    if (pToken->type != TK_STRING && pToken->type != TK_ID) {
      return TSDB_CODE_TSC_INVALID_SQL;
    }

    if (pToken->type == TK_STRING && validateQuoteToken(pToken) != TSDB_CODE_SUCCESS) {
      return TSDB_CODE_TSC_INVALID_SQL;
    }

    int32_t firstPartLen = pToken->n;

    pToken->z = sep + 1;
    pToken->n = (uint32_t)(oldLen - (sep - pStr) - 1);
    int32_t len = tSQLGetToken(pToken->z, &pToken->type);
    if (len != pToken->n || (pToken->type != TK_STRING && pToken->type != TK_ID)) {
      return TSDB_CODE_TSC_INVALID_SQL;
    }

    if (pToken->type == TK_STRING && validateQuoteToken(pToken) != TSDB_CODE_SUCCESS) {
      return TSDB_CODE_TSC_INVALID_SQL;
    }
    
    // re-build the whole name string
    if (pStr[firstPartLen] == TS_PATH_DELIMITER[0]) {
      // first part do not have quote do nothing
    } else {
      pStr[firstPartLen] = TS_PATH_DELIMITER[0];
      memmove(&pStr[firstPartLen + 1], pToken->z, pToken->n);
      uint32_t offset = (uint32_t)(pToken->z - (pStr + firstPartLen + 1));
      memset(pToken->z + pToken->n - offset, ' ', offset);
    }
    pToken->n += (firstPartLen + sizeof(TS_PATH_DELIMITER[0]));
    pToken->z = pStr;

    tscStrToLower(pToken->z,pToken->n);
  }

  return TSDB_CODE_SUCCESS;
}

void tscIncStreamExecutionCount(void* pStream) {
  if (pStream == NULL) {
    return;
  }

  SSqlStream* ps = (SSqlStream*)pStream;
  ps->num += 1;
}

bool tscValidateColumnId(STableMetaInfo* pTableMetaInfo, int32_t colId, int32_t numOfParams) {
  if (pTableMetaInfo->pTableMeta == NULL) {
    return false;
  }

  if (colId == TSDB_TBNAME_COLUMN_INDEX || colId == TSDB_BLOCK_DIST_COLUMN_INDEX || (colId <= TSDB_UD_COLUMN_INDEX && numOfParams == 2)) {
    return true;
  }

  SSchema* pSchema = tscGetTableSchema(pTableMetaInfo->pTableMeta);
  STableComInfo tinfo = tscGetTableInfo(pTableMetaInfo->pTableMeta);
  
  int32_t  numOfTotal = tinfo.numOfTags + tinfo.numOfColumns;

  for (int32_t i = 0; i < numOfTotal; ++i) {
    if (pSchema[i].colId == colId) {
      return true;
    }
  }

  return false;
}

int32_t tscTagCondCopy(STagCond* dest, const STagCond* src) {
  memset(dest, 0, sizeof(STagCond));

  if (src->tbnameCond.cond != NULL) {
    dest->tbnameCond.cond = strdup(src->tbnameCond.cond);
    if (dest->tbnameCond.cond == NULL) {
      return -1;
    }
  }

  dest->tbnameCond.uid = src->tbnameCond.uid;
  dest->tbnameCond.len = src->tbnameCond.len;

  dest->joinInfo.hasJoin = src->joinInfo.hasJoin;

  for (int32_t i = 0; i < TSDB_MAX_JOIN_TABLE_NUM; ++i) {
    if (src->joinInfo.joinTables[i]) {
      dest->joinInfo.joinTables[i] = calloc(1, sizeof(SJoinNode));

      memcpy(dest->joinInfo.joinTables[i], src->joinInfo.joinTables[i], sizeof(SJoinNode));

      if (src->joinInfo.joinTables[i]->tsJoin) {
        dest->joinInfo.joinTables[i]->tsJoin = taosArrayDup(src->joinInfo.joinTables[i]->tsJoin);
      }

      if (src->joinInfo.joinTables[i]->tagJoin) {
        dest->joinInfo.joinTables[i]->tagJoin = taosArrayDup(src->joinInfo.joinTables[i]->tagJoin);
      }
    }
  }


  dest->relType = src->relType;
  
  if (src->pCond == NULL) {
    return 0;
  }
  
  size_t s = taosArrayGetSize(src->pCond);
  dest->pCond = taosArrayInit(s, sizeof(SCond));
  
  for (int32_t i = 0; i < s; ++i) {
    SCond* pCond = taosArrayGet(src->pCond, i);
    
    SCond c = {0};
    c.len = pCond->len;
    c.uid = pCond->uid;
    
    if (pCond->len > 0) {
      assert(pCond->cond != NULL);
      c.cond = malloc(c.len);
      if (c.cond == NULL) {
        return -1;
      }

      memcpy(c.cond, pCond->cond, c.len);
    }
    
    taosArrayPush(dest->pCond, &c);
  }

  return 0;
}

void tscTagCondRelease(STagCond* pTagCond) {
  free(pTagCond->tbnameCond.cond);
  
  if (pTagCond->pCond != NULL) {
    size_t s = taosArrayGetSize(pTagCond->pCond);
    for (int32_t i = 0; i < s; ++i) {
      SCond* p = taosArrayGet(pTagCond->pCond, i);
      tfree(p->cond);
    }
  
    taosArrayDestroy(pTagCond->pCond);
  }

  for (int32_t i = 0; i < TSDB_MAX_JOIN_TABLE_NUM; ++i) {
    SJoinNode *node = pTagCond->joinInfo.joinTables[i];
    if (node == NULL) {
      continue;
    }

    if (node->tsJoin != NULL) {
      taosArrayDestroy(node->tsJoin);
    }

    if (node->tagJoin != NULL) {
      taosArrayDestroy(node->tagJoin);
    }

    tfree(node);
  }

  memset(pTagCond, 0, sizeof(STagCond));
}

void tscGetSrcColumnInfo(SSrcColumnInfo* pColInfo, SQueryInfo* pQueryInfo) {
  STableMetaInfo* pTableMetaInfo = tscGetMetaInfo(pQueryInfo, 0);
  SSchema*        pSchema = tscGetTableSchema(pTableMetaInfo->pTableMeta);
  
  size_t numOfExprs = tscSqlExprNumOfExprs(pQueryInfo);
  for (int32_t i = 0; i < numOfExprs; ++i) {
    SExprInfo* pExpr = tscSqlExprGet(pQueryInfo, i);
    pColInfo[i].functionId = pExpr->base.functionId;

    if (TSDB_COL_IS_TAG(pExpr->base.colInfo.flag)) {
      SSchema* pTagSchema = tscGetTableTagSchema(pTableMetaInfo->pTableMeta);
      
      int16_t index = pExpr->base.colInfo.colIndex;
      pColInfo[i].type = (index != -1) ? pTagSchema[index].type : TSDB_DATA_TYPE_BINARY;
    } else {
      pColInfo[i].type = pSchema[pExpr->base.colInfo.colIndex].type;
    }
  }
}

/*
 * the following four kinds of SqlObj should not be freed
 * 1. SqlObj for stream computing
 * 2. main SqlObj
 * 3. heartbeat SqlObj
 * 4. SqlObj for subscription
 *
 * If res code is error and SqlObj does not belong to above types, it should be
 * automatically freed for async query, ignoring that connection should be kept.
 *
 * If connection need to be recycled, the SqlObj also should be freed.
 */
bool tscShouldBeFreed(SSqlObj* pSql) {
  if (pSql == NULL || pSql->signature != pSql) {
    return false;
  }
  
  STscObj* pTscObj = pSql->pTscObj;
  if (pSql->pStream != NULL || pTscObj->hbrid == pSql->self || pSql->pSubscription != NULL) {
    return false;
  }

  // only the table meta and super table vgroup query will free resource automatically
  int32_t command = pSql->cmd.command;
  if (command == TSDB_SQL_META || command == TSDB_SQL_STABLEVGROUP) {
    return true;
  }

  return false;
}

/**
 *
 * @param pCmd
 * @param clauseIndex denote the index of the union sub clause, usually are 0, if no union query exists.
 * @param tableIndex  denote the table index for join query, where more than one table exists
 * @return
 */
STableMetaInfo* tscGetTableMetaInfoFromCmd(SSqlCmd* pCmd, int32_t clauseIndex, int32_t tableIndex) {
  if (pCmd == NULL || pCmd->numOfClause == 0) {
    return NULL;
  }

  assert(clauseIndex >= 0 && clauseIndex < pCmd->numOfClause);

  SQueryInfo* pQueryInfo = tscGetQueryInfo(pCmd, clauseIndex);
  return tscGetMetaInfo(pQueryInfo, tableIndex);
}

STableMetaInfo* tscGetMetaInfo(SQueryInfo* pQueryInfo, int32_t tableIndex) {
  assert(pQueryInfo != NULL);

  if (pQueryInfo->pTableMetaInfo == NULL) {
    assert(pQueryInfo->numOfTables == 0);
    return NULL;
  }

  assert(tableIndex >= 0 && tableIndex <= pQueryInfo->numOfTables && pQueryInfo->pTableMetaInfo != NULL);

  return pQueryInfo->pTableMetaInfo[tableIndex];
}

SQueryInfo* tscGetQueryInfoS(SSqlCmd* pCmd, int32_t subClauseIndex) {
  SQueryInfo* pQueryInfo = tscGetQueryInfo(pCmd, subClauseIndex);
  int32_t ret = TSDB_CODE_SUCCESS;

  while ((pQueryInfo) == NULL) {
    if ((ret = tscAddQueryInfo(pCmd)) != TSDB_CODE_SUCCESS) {
      terrno = TSDB_CODE_TSC_OUT_OF_MEMORY;
      return NULL;
    }

    pQueryInfo = tscGetQueryInfo(pCmd, subClauseIndex);
  }

  return pQueryInfo;
}

STableMetaInfo* tscGetTableMetaInfoByUid(SQueryInfo* pQueryInfo, uint64_t uid, int32_t* index) {
  int32_t k = -1;

  for (int32_t i = 0; i < pQueryInfo->numOfTables; ++i) {
    if (pQueryInfo->pTableMetaInfo[i]->pTableMeta->id.uid == uid) {
      k = i;
      break;
    }
  }

  if (index != NULL) {
    *index = k;
  }

  assert(k != -1);
  return tscGetMetaInfo(pQueryInfo, k);
}

void tscInitQueryInfo(SQueryInfo* pQueryInfo) {
  assert(pQueryInfo->fieldsInfo.internalField == NULL);
  pQueryInfo->fieldsInfo.internalField = taosArrayInit(4, sizeof(SInternalField));
  
  assert(pQueryInfo->exprList == NULL);

  pQueryInfo->exprList       = taosArrayInit(4, POINTER_BYTES);
  pQueryInfo->colList        = taosArrayInit(4, POINTER_BYTES);
  pQueryInfo->udColumnId     = TSDB_UD_COLUMN_INDEX;
  pQueryInfo->resColumnId    = TSDB_RES_COL_ID;
  pQueryInfo->limit.limit    = -1;
  pQueryInfo->limit.offset   = 0;

  pQueryInfo->slimit.limit   = -1;
  pQueryInfo->slimit.offset  = 0;
  pQueryInfo->pUpstream      = taosArrayInit(4, POINTER_BYTES);
}

int32_t tscAddQueryInfo(SSqlCmd* pCmd) {
  assert(pCmd != NULL);

  // todo refactor: remove this structure
  size_t s = pCmd->numOfClause + 1;
  char*  tmp = realloc(pCmd->pQueryInfo, s * POINTER_BYTES);
  if (tmp == NULL) {
    return TSDB_CODE_TSC_OUT_OF_MEMORY;
  }

  pCmd->pQueryInfo = (SQueryInfo**)tmp;

  SQueryInfo* pQueryInfo = calloc(1, sizeof(SQueryInfo));
  if (pQueryInfo == NULL) {
    return TSDB_CODE_TSC_OUT_OF_MEMORY;
  }

  tscInitQueryInfo(pQueryInfo);

  pQueryInfo->window = TSWINDOW_INITIALIZER;
  pQueryInfo->msg = pCmd->payload;  // pointer to the parent error message buffer

  pCmd->pQueryInfo[pCmd->numOfClause++] = pQueryInfo;
  return TSDB_CODE_SUCCESS;
}

static void freeQueryInfoImpl(SQueryInfo* pQueryInfo) {
  tscTagCondRelease(&pQueryInfo->tagCond);
  tscFieldInfoClear(&pQueryInfo->fieldsInfo);

  tscSqlExprInfoDestroy(pQueryInfo->exprList);
  pQueryInfo->exprList = NULL;

  tscColumnListDestroy(pQueryInfo->colList);
  pQueryInfo->colList = NULL;

  if (pQueryInfo->groupbyExpr.columnInfo != NULL) {
    taosArrayDestroy(pQueryInfo->groupbyExpr.columnInfo);
    pQueryInfo->groupbyExpr.columnInfo = NULL;
    pQueryInfo->groupbyExpr.numOfGroupCols = 0;
  }
  
  pQueryInfo->tsBuf = tsBufDestroy(pQueryInfo->tsBuf);

  tfree(pQueryInfo->fillVal);
  tfree(pQueryInfo->buf);

  taosArrayDestroy(pQueryInfo->pUpstream);
  pQueryInfo->pUpstream = NULL;
}

void tscClearSubqueryInfo(SSqlCmd* pCmd) {
  for (int32_t i = 0; i < pCmd->numOfClause; ++i) {
    SQueryInfo* pQueryInfo = tscGetQueryInfo(pCmd, i);
    freeQueryInfoImpl(pQueryInfo);
  }
}

void tscFreeVgroupTableInfo(SArray* pVgroupTables) {
  if (pVgroupTables == NULL) {
    return;
  }

  size_t num = taosArrayGetSize(pVgroupTables);
  for (size_t i = 0; i < num; i++) {
    SVgroupTableInfo* pInfo = taosArrayGet(pVgroupTables, i);

    for(int32_t j = 0; j < pInfo->vgInfo.numOfEps; ++j) {
      tfree(pInfo->vgInfo.epAddr[j].fqdn);
    }

    taosArrayDestroy(pInfo->itemList);
  }

  taosArrayDestroy(pVgroupTables);
}

void tscRemoveVgroupTableGroup(SArray* pVgroupTable, int32_t index) {
  assert(pVgroupTable != NULL && index >= 0);

  size_t size = taosArrayGetSize(pVgroupTable);
  assert(size > index);

  SVgroupTableInfo* pInfo = taosArrayGet(pVgroupTable, index);
  for(int32_t j = 0; j < pInfo->vgInfo.numOfEps; ++j) {
    tfree(pInfo->vgInfo.epAddr[j].fqdn);
  }

  taosArrayDestroy(pInfo->itemList);
  taosArrayRemove(pVgroupTable, index);
}

void tscVgroupTableCopy(SVgroupTableInfo* info, SVgroupTableInfo* pInfo) {
  memset(info, 0, sizeof(SVgroupTableInfo));

  info->vgInfo = pInfo->vgInfo;
  for(int32_t j = 0; j < pInfo->vgInfo.numOfEps; ++j) {
    info->vgInfo.epAddr[j].fqdn = strdup(pInfo->vgInfo.epAddr[j].fqdn);
  }

  if (pInfo->itemList) {
    info->itemList = taosArrayDup(pInfo->itemList);
  }
}

SArray* tscVgroupTableInfoDup(SArray* pVgroupTables) {
  if (pVgroupTables == NULL) {
    return NULL;
  }

  size_t num = taosArrayGetSize(pVgroupTables);
  SArray* pa = taosArrayInit(num, sizeof(SVgroupTableInfo));

  SVgroupTableInfo info;
  for (size_t i = 0; i < num; i++) {
    SVgroupTableInfo* pInfo = taosArrayGet(pVgroupTables, i);
    tscVgroupTableCopy(&info, pInfo);

    taosArrayPush(pa, &info);
  }

  return pa;
}

void clearAllTableMetaInfo(SQueryInfo* pQueryInfo, bool removeMeta) {
  for(int32_t i = 0; i < pQueryInfo->numOfTables; ++i) {
    STableMetaInfo* pTableMetaInfo = tscGetMetaInfo(pQueryInfo, i);

    if (removeMeta) {
      char name[TSDB_TABLE_FNAME_LEN] = {0};
      tNameExtractFullName(&pTableMetaInfo->name, name);
    
      taosHashRemove(tscTableMetaInfo, name, strnlen(name, TSDB_TABLE_FNAME_LEN));
    }
    
    tscFreeVgroupTableInfo(pTableMetaInfo->pVgroupTables);
    tscClearTableMetaInfo(pTableMetaInfo);
    free(pTableMetaInfo);
  }
  
  tfree(pQueryInfo->pTableMetaInfo);
}

STableMetaInfo* tscAddTableMetaInfo(SQueryInfo* pQueryInfo, SName* name, STableMeta* pTableMeta,
                                    SVgroupsInfo* vgroupList, SArray* pTagCols, SArray* pVgroupTables) {
  void* pAlloc = realloc(pQueryInfo->pTableMetaInfo, (pQueryInfo->numOfTables + 1) * POINTER_BYTES);
  if (pAlloc == NULL) {
    terrno = TSDB_CODE_TSC_OUT_OF_MEMORY;
    return NULL;
  }

  pQueryInfo->pTableMetaInfo = pAlloc;
  STableMetaInfo* pTableMetaInfo = calloc(1, sizeof(STableMetaInfo));
  if (pTableMetaInfo == NULL) {
    terrno = TSDB_CODE_TSC_OUT_OF_MEMORY;
    return NULL;
  }

  pQueryInfo->pTableMetaInfo[pQueryInfo->numOfTables] = pTableMetaInfo;

  if (name != NULL) {
    tNameAssign(&pTableMetaInfo->name, name);
  }

  pTableMetaInfo->pTableMeta = pTableMeta;
  
  if (vgroupList != NULL) {
    pTableMetaInfo->vgroupList = tscVgroupInfoClone(vgroupList);
  }

  // TODO handle malloc failure
  pTableMetaInfo->tagColList = taosArrayInit(4, POINTER_BYTES);
  if (pTableMetaInfo->tagColList == NULL) {
    return NULL;
  }

  if (pTagCols != NULL) {
    tscColumnListCopy(pTableMetaInfo->tagColList, pTagCols, pTableMetaInfo->pTableMeta->id.uid);
  }

  pTableMetaInfo->pVgroupTables = tscVgroupTableInfoDup(pVgroupTables);
  
  pQueryInfo->numOfTables += 1;
  return pTableMetaInfo;
}

STableMetaInfo* tscAddEmptyMetaInfo(SQueryInfo* pQueryInfo) {
  return tscAddTableMetaInfo(pQueryInfo, NULL, NULL, NULL, NULL, NULL);
}

void tscClearTableMetaInfo(STableMetaInfo* pTableMetaInfo) {
  if (pTableMetaInfo == NULL) {
    return;
  }

  tfree(pTableMetaInfo->pTableMeta);

  pTableMetaInfo->vgroupList = tscVgroupInfoClear(pTableMetaInfo->vgroupList);
  tscColumnListDestroy(pTableMetaInfo->tagColList);
  pTableMetaInfo->tagColList = NULL;
}

void tscResetForNextRetrieve(SSqlRes* pRes) {
  if (pRes == NULL) {
    return;
  }

  pRes->row = 0;
  pRes->numOfRows = 0;
}

void registerSqlObj(SSqlObj* pSql) {
  taosAcquireRef(tscRefId, pSql->pTscObj->rid);
  pSql->self = taosAddRef(tscObjRef, pSql);

  int32_t num   = atomic_add_fetch_32(&pSql->pTscObj->numOfObj, 1);
  int32_t total = atomic_add_fetch_32(&tscNumOfObj, 1);
  tscDebug("0x%"PRIx64" new SqlObj from %p, total in tscObj:%d, total:%d", pSql->self, pSql->pTscObj, num, total);
}

SSqlObj* createSimpleSubObj(SSqlObj* pSql, __async_cb_func_t fp, void* param, int32_t cmd) {
  SSqlObj* pNew = (SSqlObj*)calloc(1, sizeof(SSqlObj));
  if (pNew == NULL) {
    tscError("%p new subquery failed, tableIndex:%d", pSql, 0);
    return NULL;
  }

  pNew->pTscObj = pSql->pTscObj;
  pNew->signature = pNew;

  SSqlCmd* pCmd = &pNew->cmd;
  pCmd->command = cmd;
  pCmd->parseFinished = 1;
  pCmd->autoCreated = pSql->cmd.autoCreated;

  int32_t code = copyTagData(&pNew->cmd.tagData, &pSql->cmd.tagData);
  if (code != TSDB_CODE_SUCCESS) {
    tscError("%p new subquery failed, unable to malloc tag data, tableIndex:%d", pSql, 0);
    free(pNew);
    return NULL;
  }

  if (tscAddQueryInfo(pCmd) != TSDB_CODE_SUCCESS) {
#ifdef __APPLE__
    // to satisfy later tsem_destroy in taos_free_result
    tsem_init(&pNew->rspSem, 0, 0);
#endif // __APPLE__
    tscFreeSqlObj(pNew);
    return NULL;
  }

  pNew->fp      = fp;
  pNew->fetchFp = fp;
  pNew->param   = param;
  pNew->sqlstr  = NULL;
  pNew->maxRetry = TSDB_MAX_REPLICA;

  SQueryInfo* pQueryInfo = tscGetQueryInfoS(pCmd, 0);

  assert(pSql->cmd.clauseIndex == 0);
  STableMetaInfo* pMasterTableMetaInfo = tscGetTableMetaInfoFromCmd(&pSql->cmd, pSql->cmd.clauseIndex, 0);

  tscAddTableMetaInfo(pQueryInfo, &pMasterTableMetaInfo->name, NULL, NULL, NULL, NULL);
  registerSqlObj(pNew);

  return pNew;
}

static void doSetSqlExprAndResultFieldInfo(SQueryInfo* pNewQueryInfo, int64_t uid) {
  int32_t numOfOutput = (int32_t)tscSqlExprNumOfExprs(pNewQueryInfo);
  if (numOfOutput == 0) {
    return;
  }

  // set the field info in pNewQueryInfo object according to sqlExpr information
  for (int32_t i = 0; i < numOfOutput; ++i) {
    SExprInfo* pExpr = tscSqlExprGet(pNewQueryInfo, i);

    TAOS_FIELD f = tscCreateField((int8_t) pExpr->base.resType, pExpr->base.aliasName, pExpr->base.resBytes);
    SInternalField* pInfo1 = tscFieldInfoAppend(&pNewQueryInfo->fieldsInfo, &f);
    pInfo1->pExpr = pExpr;
  }

  // update the pSqlExpr pointer in SInternalField according the field name
  // make sure the pSqlExpr point to the correct SqlExpr in pNewQueryInfo, not SqlExpr in pQueryInfo
  for (int32_t f = 0; f < pNewQueryInfo->fieldsInfo.numOfOutput; ++f) {
    TAOS_FIELD* field = tscFieldInfoGetField(&pNewQueryInfo->fieldsInfo, f);

    bool matched = false;
    for (int32_t k1 = 0; k1 < numOfOutput; ++k1) {
      SExprInfo* pExpr1 = tscSqlExprGet(pNewQueryInfo, k1);

      if (strcmp(field->name, pExpr1->base.aliasName) == 0) {  // establish link according to the result field name
        SInternalField* pInfo = tscFieldInfoGetInternalField(&pNewQueryInfo->fieldsInfo, f);
        pInfo->pExpr = pExpr1;

        matched = true;
        break;
      }
    }

    assert(matched);
    (void)matched;
  }

  tscFieldInfoUpdateOffset(pNewQueryInfo);
}

SSqlObj* createSubqueryObj(SSqlObj* pSql, int16_t tableIndex, __async_cb_func_t fp, void* param, int32_t cmd, SSqlObj* pPrevSql) {
  SSqlCmd* pCmd = &pSql->cmd;

  SSqlObj* pNew = (SSqlObj*)calloc(1, sizeof(SSqlObj));
  if (pNew == NULL) {
    tscError("%p new subquery failed, tableIndex:%d", pSql, tableIndex);
    terrno = TSDB_CODE_TSC_OUT_OF_MEMORY;
    return NULL;
  }

  SQueryInfo* pQueryInfo = tscGetActiveQueryInfo(pCmd);
  STableMetaInfo* pTableMetaInfo = pQueryInfo->pTableMetaInfo[tableIndex];

  pNew->pTscObj   = pSql->pTscObj;
  pNew->signature = pNew;
  pNew->sqlstr    = strdup(pSql->sqlstr);

  SSqlCmd* pnCmd  = &pNew->cmd;
  memcpy(pnCmd, pCmd, sizeof(SSqlCmd));

  pnCmd->subCmd    = true;
  
  pnCmd->command = cmd;
  pnCmd->payload = NULL;
  pnCmd->allocSize = 0;

  pnCmd->pQueryInfo  = NULL;
  pnCmd->numOfClause = 0;
  pnCmd->clauseIndex = 0;
  pnCmd->pDataBlocks = NULL;

  pnCmd->numOfTables = 0;
  pnCmd->parseFinished = 1;
  pnCmd->pTableNameList = NULL;
  pnCmd->pTableBlockHashList = NULL;
  pnCmd->tagData.data = NULL;
  pnCmd->tagData.dataLen = 0;

<<<<<<< HEAD
  if (pCmd->pUdfInfo) {
    pnCmd->pUdfInfo = taosArrayDup(pCmd->pUdfInfo);
  }
  
  if (tscAddSubqueryInfo(pnCmd) != TSDB_CODE_SUCCESS) {
=======
  if (tscAddQueryInfo(pnCmd) != TSDB_CODE_SUCCESS) {
>>>>>>> b45f8b24
    terrno = TSDB_CODE_TSC_OUT_OF_MEMORY;
    goto _error;
  }

  SQueryInfo* pNewQueryInfo = tscGetQueryInfo(pnCmd, 0);

  pNewQueryInfo->command = pQueryInfo->command;
  pnCmd->active = pNewQueryInfo;

  memcpy(&pNewQueryInfo->interval, &pQueryInfo->interval, sizeof(pNewQueryInfo->interval));
  pNewQueryInfo->type   = pQueryInfo->type;
  pNewQueryInfo->window = pQueryInfo->window;
  pNewQueryInfo->limit  = pQueryInfo->limit;
  pNewQueryInfo->slimit = pQueryInfo->slimit;
  pNewQueryInfo->order  = pQueryInfo->order;
  pNewQueryInfo->vgroupLimit = pQueryInfo->vgroupLimit;
  pNewQueryInfo->tsBuf  = NULL;
  pNewQueryInfo->fillType = pQueryInfo->fillType;
  pNewQueryInfo->fillVal  = NULL;
  pNewQueryInfo->clauseLimit = pQueryInfo->clauseLimit;
  pNewQueryInfo->numOfTables = 0;
  pNewQueryInfo->pTableMetaInfo = NULL;
  pNewQueryInfo->bufLen = pQueryInfo->bufLen;

  pNewQueryInfo->buf = malloc(pQueryInfo->bufLen);
  if (pNewQueryInfo->buf == NULL) {
    terrno = TSDB_CODE_TSC_OUT_OF_MEMORY;
    goto _error;
  }

  if (pQueryInfo->bufLen > 0) {
    memcpy(pNewQueryInfo->buf, pQueryInfo->buf, pQueryInfo->bufLen);
  }

  pNewQueryInfo->groupbyExpr = pQueryInfo->groupbyExpr;
  if (pQueryInfo->groupbyExpr.columnInfo != NULL) {
    pNewQueryInfo->groupbyExpr.columnInfo = taosArrayDup(pQueryInfo->groupbyExpr.columnInfo);
    if (pNewQueryInfo->groupbyExpr.columnInfo == NULL) {
      terrno = TSDB_CODE_TSC_OUT_OF_MEMORY;
      goto _error;
    }
  }
  
  if (tscTagCondCopy(&pNewQueryInfo->tagCond, &pQueryInfo->tagCond) != 0) {
    terrno = TSDB_CODE_TSC_OUT_OF_MEMORY;
    goto _error;
  }

  if (pQueryInfo->fillType != TSDB_FILL_NONE) {
    pNewQueryInfo->fillVal = malloc(pQueryInfo->fieldsInfo.numOfOutput * sizeof(int64_t));
    if (pNewQueryInfo->fillVal == NULL) {
      terrno = TSDB_CODE_TSC_OUT_OF_MEMORY;
      goto _error;
    }

    memcpy(pNewQueryInfo->fillVal, pQueryInfo->fillVal, pQueryInfo->fieldsInfo.numOfOutput * sizeof(int64_t));
  }

  if (tscAllocPayload(pnCmd, TSDB_DEFAULT_PAYLOAD_SIZE) != TSDB_CODE_SUCCESS) {
    tscError("%p new subquery failed, tableIndex:%d, vgroupIndex:%d", pSql, tableIndex, pTableMetaInfo->vgroupIndex);
    terrno = TSDB_CODE_TSC_OUT_OF_MEMORY;
    goto _error;
  }

  uint64_t uid = pTableMetaInfo->pTableMeta->id.uid;
  tscColumnListCopy(pNewQueryInfo->colList, pQueryInfo->colList, uid);

  // set the correct query type
  if (pPrevSql != NULL) {
    SQueryInfo* pPrevQueryInfo = tscGetQueryInfo(&pPrevSql->cmd, pPrevSql->cmd.clauseIndex);
    pNewQueryInfo->type = pPrevQueryInfo->type;
  } else {
    TSDB_QUERY_SET_TYPE(pNewQueryInfo->type, TSDB_QUERY_TYPE_SUBQUERY);// it must be the subquery
  }

  if (tscSqlExprCopy(pNewQueryInfo->exprList, pQueryInfo->exprList, uid, true) != 0) {
    terrno = TSDB_CODE_TSC_OUT_OF_MEMORY;
    goto _error;
  }

  doSetSqlExprAndResultFieldInfo(pNewQueryInfo, uid);

  pNew->fp      = fp;
  pNew->fetchFp = fp;
  pNew->param   = param;
  pNew->maxRetry = TSDB_MAX_REPLICA;

  STableMetaInfo* pFinalInfo = NULL;

  if (pPrevSql == NULL) {
    STableMeta* pTableMeta = tscTableMetaDup(pTableMetaInfo->pTableMeta);
    assert(pTableMeta != NULL);

    pFinalInfo = tscAddTableMetaInfo(pNewQueryInfo, &pTableMetaInfo->name, pTableMeta, pTableMetaInfo->vgroupList,
                                     pTableMetaInfo->tagColList, pTableMetaInfo->pVgroupTables);
  } else {  // transfer the ownership of pTableMeta to the newly create sql object.
    STableMetaInfo* pPrevInfo = tscGetTableMetaInfoFromCmd(&pPrevSql->cmd, pPrevSql->cmd.clauseIndex, 0);
    if (pPrevInfo->pTableMeta && pPrevInfo->pTableMeta->tableType < 0) {
      terrno = TSDB_CODE_TSC_APP_ERROR;
      goto _error;
    }
    
    STableMeta*  pPrevTableMeta = tscTableMetaDup(pPrevInfo->pTableMeta);
    SVgroupsInfo* pVgroupsInfo = pPrevInfo->vgroupList;
    pFinalInfo = tscAddTableMetaInfo(pNewQueryInfo, &pTableMetaInfo->name, pPrevTableMeta, pVgroupsInfo, pTableMetaInfo->tagColList,
        pTableMetaInfo->pVgroupTables);
  }

  // this case cannot be happened
  if (pFinalInfo->pTableMeta == NULL) {
    tscError("%p new subquery failed since no tableMeta, name:%s", pSql, tNameGetTableName(&pTableMetaInfo->name));

    if (pPrevSql != NULL) { // pass the previous error to client
      assert(pPrevSql->res.code != TSDB_CODE_SUCCESS);
      terrno = pPrevSql->res.code;
    } else {
      terrno = TSDB_CODE_TSC_APP_ERROR;
    }

    goto _error;
  }
  
  assert(pNewQueryInfo->numOfTables == 1);
  
  if (UTIL_TABLE_IS_SUPER_TABLE(pTableMetaInfo)) {
    assert(pFinalInfo->vgroupList != NULL);
  }

  if (cmd == TSDB_SQL_SELECT) {
    size_t size = taosArrayGetSize(pNewQueryInfo->colList);
    
    tscDebug(
        "%p new subquery:%p, tableIndex:%d, vgroupIndex:%d, type:%d, exprInfo:%" PRIzu ", colList:%" PRIzu ","
        "fieldInfo:%d, name:%s, qrang:%" PRId64 " - %" PRId64 " order:%d, limit:%" PRId64,
        pSql, pNew, tableIndex, pTableMetaInfo->vgroupIndex, pNewQueryInfo->type, tscSqlExprNumOfExprs(pNewQueryInfo),
        size, pNewQueryInfo->fieldsInfo.numOfOutput, tNameGetTableName(&pFinalInfo->name), pNewQueryInfo->window.skey,
        pNewQueryInfo->window.ekey, pNewQueryInfo->order.order, pNewQueryInfo->limit.limit);
    
    tscPrintSelNodeList(pNew, 0);
  } else {
    tscDebug("0x%"PRIx64" new sub insertion: %p, vnodeIdx:%d", pSql->self, pNew, pTableMetaInfo->vgroupIndex);
  }

  registerSqlObj(pNew);
  return pNew;

_error:
  tscFreeSqlObj(pNew);
  return NULL;
}

void doExecuteQuery(SSqlObj* pSql, SQueryInfo* pQueryInfo) {
  uint16_t type = pQueryInfo->type;
  if (QUERY_IS_JOIN_QUERY(type) && !TSDB_QUERY_HAS_TYPE(type, TSDB_QUERY_TYPE_SUBQUERY)) {
    tscHandleMasterJoinQuery(pSql);
  } else if (tscMultiRoundQuery(pQueryInfo, 0) && pQueryInfo->round == 0) {
    tscHandleFirstRoundStableQuery(pSql);                // todo lock?
  } else if (tscIsTwoStageSTableQuery(pQueryInfo, 0)) {  // super table query
    tscLockByThread(&pSql->squeryLock);
    tscHandleMasterSTableQuery(pSql);
    tscUnlockByThread(&pSql->squeryLock);
  } else if (TSDB_QUERY_HAS_TYPE(pQueryInfo->type, TSDB_QUERY_TYPE_INSERT)) {
    tscHandleMultivnodeInsert(pSql);
  } else if (pSql->cmd.command > TSDB_SQL_LOCAL) {
    tscProcessLocalCmd(pSql);
  } else { // send request to server directly
    tscBuildAndSendRequest(pSql, pQueryInfo);
  }
}

// do execute the query according to the query execution plan
void executeQuery(SSqlObj* pSql, SQueryInfo* pQueryInfo) {
  if (pSql->cmd.command == TSDB_SQL_RETRIEVE_EMPTY_RESULT) {
    (*pSql->fp)(pSql->param, pSql, 0);
    return;
  }

  if (pSql->cmd.command == TSDB_SQL_SELECT) {
    tscAddIntoSqlList(pSql);
  }

  if (taosArrayGetSize(pQueryInfo->pUpstream) > 0) {  // nest query. do execute it firstly
    SQueryInfo* pq = taosArrayGetP(pQueryInfo->pUpstream, 0);

    pSql->cmd.active = pq;
    pSql->cmd.command = TSDB_SQL_SELECT;

    executeQuery(pSql, pq);

    // merge nest query result and generate final results
    return;
  }

  pSql->cmd.active = pQueryInfo;
  doExecuteQuery(pSql, pQueryInfo);
}

/**
 * todo remove it
 * To decide if current is a two-stage super table query, join query, or insert. And invoke different
 * procedure accordingly
 * @param pSql
 */
void tscDoQuery(SSqlObj* pSql) {
  SSqlCmd* pCmd = &pSql->cmd;
  SSqlRes* pRes = &pSql->res;
  
  pRes->code = TSDB_CODE_SUCCESS;
  
  if (pCmd->command > TSDB_SQL_LOCAL) {
    tscProcessLocalCmd(pSql);
    return;
  }
  
  if (pCmd->command == TSDB_SQL_SELECT) {
    tscAddIntoSqlList(pSql);
  }

  if (pCmd->dataSourceType == DATA_FROM_DATA_FILE) {
    tscImportDataFromFile(pSql);
  } else {
    SQueryInfo *pQueryInfo = tscGetQueryInfo(pCmd, pCmd->clauseIndex);
    uint16_t type = pQueryInfo->type;

    if (QUERY_IS_JOIN_QUERY(type)) {
      if (!TSDB_QUERY_HAS_TYPE(type, TSDB_QUERY_TYPE_SUBQUERY)) {
        tscHandleMasterJoinQuery(pSql);
      } else { // for first stage sub query, iterate all vnodes to get all timestamp
        if (!TSDB_QUERY_HAS_TYPE(type, TSDB_QUERY_TYPE_JOIN_SEC_STAGE)) {
          tscBuildAndSendRequest(pSql, NULL);
        } else { // secondary stage join query.
          if (tscIsTwoStageSTableQuery(pCmd, pQueryInfo, 0)) {  // super table query
            tscLockByThread(&pSql->squeryLock);
            tscHandleMasterSTableQuery(pSql);
            tscUnlockByThread(&pSql->squeryLock);
          } else {
            tscBuildAndSendRequest(pSql, NULL);
          }
        }
      }

      return;
    } else if (tscMultiRoundQuery(pQueryInfo, 0) && pQueryInfo->round == 0) {
      tscHandleFirstRoundStableQuery(pSql);  // todo lock?
      return;
    } else if (tscIsTwoStageSTableQuery(pCmd, pQueryInfo, 0)) {  // super table query
      tscLockByThread(&pSql->squeryLock);
      tscHandleMasterSTableQuery(pSql);
      tscUnlockByThread(&pSql->squeryLock);
      return;
    }

    pCmd->active = pQueryInfo;
    tscBuildAndSendRequest(pSql, NULL);
  }
}

int16_t tscGetJoinTagColIdByUid(STagCond* pTagCond, uint64_t uid) {
  int32_t i = 0;
  while (i < TSDB_MAX_JOIN_TABLE_NUM) {
    SJoinNode* node = pTagCond->joinInfo.joinTables[i];
    if (node && node->uid == uid) {
      return node->tagColId;
    }

    i++;
  }

  assert(0);
  return -1;
}


int16_t tscGetTagColIndexById(STableMeta* pTableMeta, int16_t colId) {
  int32_t numOfTags = tscGetNumOfTags(pTableMeta);

  SSchema* pSchema = tscGetTableTagSchema(pTableMeta);
  for(int32_t i = 0; i < numOfTags; ++i) {
    if (pSchema[i].colId == colId) {
      return i;
    }
  }

  // can not reach here
  assert(0);
  return INT16_MIN;
}

bool tscIsUpdateQuery(SSqlObj* pSql) {
  if (pSql == NULL || pSql->signature != pSql) {
    terrno = TSDB_CODE_TSC_DISCONNECTED;
    return TSDB_CODE_TSC_DISCONNECTED;
  }

  SSqlCmd* pCmd = &pSql->cmd;
  return ((pCmd->command >= TSDB_SQL_INSERT && pCmd->command <= TSDB_SQL_DROP_DNODE) || TSDB_SQL_USE_DB == pCmd->command);
}

char* tscGetSqlStr(SSqlObj* pSql) {
  if (pSql == NULL || pSql->signature != pSql) {
    return NULL;
  }

  return pSql->sqlstr;
}

bool tscIsQueryWithLimit(SSqlObj* pSql) {
  if (pSql == NULL || pSql->signature != pSql) {
    return false;
  }

  SSqlCmd* pCmd = &pSql->cmd;
  for (int32_t i = 0; i < pCmd->numOfClause; ++i) {
    SQueryInfo* pqi = tscGetQueryInfoS(pCmd, i);
    if (pqi == NULL) {
      continue;
    }

    if (pqi->limit.limit > 0) {
      return true;
    }
  }
  
  return false;
}


int32_t tscSQLSyntaxErrMsg(char* msg, const char* additionalInfo,  const char* sql) {
  const char* msgFormat1 = "syntax error near \'%s\'";
  const char* msgFormat2 = "syntax error near \'%s\' (%s)";
  const char* msgFormat3 = "%s";

  const char* prefix = "syntax error"; 
  const int32_t BACKWARD_CHAR_STEP = 0;

  if (sql == NULL) {
    assert(additionalInfo != NULL);
    sprintf(msg, msgFormat1, additionalInfo);
    return TSDB_CODE_TSC_SQL_SYNTAX_ERROR;
  }

  char buf[64] = {0};  // only extract part of sql string
  strncpy(buf, (sql - BACKWARD_CHAR_STEP), tListLen(buf) - 1);

  if (additionalInfo != NULL) {
    sprintf(msg, msgFormat2, buf, additionalInfo);
  } else {
    const char* msgFormat = (0 == strncmp(sql, prefix, strlen(prefix))) ? msgFormat3 : msgFormat1; 
    sprintf(msg, msgFormat, buf);
  }

  return TSDB_CODE_TSC_SQL_SYNTAX_ERROR;
}

int32_t tscInvalidSQLErrMsg(char* msg, const char* additionalInfo, const char* sql) {
  const char* msgFormat1 = "invalid SQL: %s";
  const char* msgFormat2 = "invalid SQL: \'%s\' (%s)";
  const char* msgFormat3 = "invalid SQL: \'%s\'";

  const int32_t BACKWARD_CHAR_STEP = 0;

  if (sql == NULL) {
    assert(additionalInfo != NULL);
    sprintf(msg, msgFormat1, additionalInfo);
    return TSDB_CODE_TSC_INVALID_SQL;
  }

  char buf[64] = {0};  // only extract part of sql string
  strncpy(buf, (sql - BACKWARD_CHAR_STEP), tListLen(buf) - 1);

  if (additionalInfo != NULL) {
    sprintf(msg, msgFormat2, buf, additionalInfo);
  } else {
    sprintf(msg, msgFormat3, buf);  // no additional information for invalid sql error
  }

  return TSDB_CODE_TSC_INVALID_SQL;
}

bool tscHasReachLimitation(SQueryInfo* pQueryInfo, SSqlRes* pRes) {
  assert(pQueryInfo != NULL && pQueryInfo->clauseLimit != 0);
  return (pQueryInfo->clauseLimit > 0 && pRes->numOfClauseTotal >= pQueryInfo->clauseLimit);
}

char* tscGetErrorMsgPayload(SSqlCmd* pCmd) { return pCmd->payload; }

/**
 *  If current vnode query does not return results anymore (pRes->numOfRows == 0), try the next vnode if exists,
 *  while multi-vnode super table projection query and the result does not reach the limitation.
 */
bool hasMoreVnodesToTry(SSqlObj* pSql) {
  SSqlCmd* pCmd = &pSql->cmd;
  SSqlRes* pRes = &pSql->res;
  if (pCmd->command != TSDB_SQL_FETCH) {
    return false;
  }

  assert(pRes->completed);
  SQueryInfo* pQueryInfo = tscGetQueryInfo(pCmd, pCmd->clauseIndex);
  STableMetaInfo* pTableMetaInfo = tscGetMetaInfo(pQueryInfo, 0);

  // for normal table, no need to try any more if results are all retrieved from one vnode
  if (!UTIL_TABLE_IS_SUPER_TABLE(pTableMetaInfo) || (pTableMetaInfo->vgroupList == NULL)) {
    return false;
  }
  
  int32_t numOfVgroups = pTableMetaInfo->vgroupList->numOfVgroups;
  if (pTableMetaInfo->pVgroupTables != NULL) {
    numOfVgroups = (int32_t)taosArrayGetSize(pTableMetaInfo->pVgroupTables);
  }

  return tscNonOrderedProjectionQueryOnSTable(pCmd, pQueryInfo, 0) &&
         (!tscHasReachLimitation(pQueryInfo, pRes)) && (pTableMetaInfo->vgroupIndex < numOfVgroups - 1);
}

bool hasMoreClauseToTry(SSqlObj* pSql) {
  return pSql->cmd.clauseIndex < pSql->cmd.numOfClause - 1;
}

void tscTryQueryNextVnode(SSqlObj* pSql, __async_cb_func_t fp) {
  SSqlCmd* pCmd = &pSql->cmd;
  SSqlRes* pRes = &pSql->res;

  SQueryInfo* pQueryInfo = tscGetQueryInfo(pCmd, pCmd->clauseIndex);

  /*
   * no result returned from the current virtual node anymore, try the next vnode if exists
   * if case of: multi-vnode super table projection query
   */
  assert(pRes->numOfRows == 0 && tscNonOrderedProjectionQueryOnSTable(pCmd, pQueryInfo, 0) && !tscHasReachLimitation(pQueryInfo, pRes));
  STableMetaInfo* pTableMetaInfo = tscGetMetaInfo(pQueryInfo, 0);
  
  int32_t totalVgroups = pTableMetaInfo->vgroupList->numOfVgroups;
  if (++pTableMetaInfo->vgroupIndex < totalVgroups) {
    tscDebug("0x%"PRIx64" results from vgroup index:%d completed, try next:%d. total vgroups:%d. current numOfRes:%" PRId64, pSql->self,
             pTableMetaInfo->vgroupIndex - 1, pTableMetaInfo->vgroupIndex, totalVgroups, pRes->numOfClauseTotal);

    /*
     * update the limit and offset value for the query on the next vnode,
     * according to current retrieval results
     *
     * NOTE:
     * if the pRes->offset is larger than 0, the start returned position has not reached yet.
     * Therefore, the pRes->numOfRows, as well as pRes->numOfClauseTotal, must be 0.
     * The pRes->offset value will be updated by virtual node, during query execution.
     */
    if (pQueryInfo->clauseLimit >= 0) {
      pQueryInfo->limit.limit = pQueryInfo->clauseLimit - pRes->numOfClauseTotal;
    }

    pQueryInfo->limit.offset = pRes->offset;
    assert((pRes->offset >= 0 && pRes->numOfRows == 0) || (pRes->offset == 0 && pRes->numOfRows >= 0));
    
    tscDebug("0x%"PRIx64" new query to next vgroup, index:%d, limit:%" PRId64 ", offset:%" PRId64 ", glimit:%" PRId64,
        pSql->self, pTableMetaInfo->vgroupIndex, pQueryInfo->limit.limit, pQueryInfo->limit.offset, pQueryInfo->clauseLimit);

    /*
     * For project query with super table join, the numOfSub is equalled to the number of all subqueries.
     * Therefore, we need to reset the value of numOfSubs to be 0.
     *
     * For super table join with projection query, if anyone of the subquery is exhausted, the query completed.
     */
    pSql->subState.numOfSub = 0;
    pCmd->command = TSDB_SQL_SELECT;

    tscResetForNextRetrieve(pRes);

    // set the callback function
    pSql->fp = fp;
    tscBuildAndSendRequest(pSql, NULL);
  } else {
    tscDebug("0x%"PRIx64" try all %d vnodes, query complete. current numOfRes:%" PRId64, pSql->self, totalVgroups, pRes->numOfClauseTotal);
  }
}

void tscTryQueryNextClause(SSqlObj* pSql, __async_cb_func_t fp) {
  SSqlCmd* pCmd = &pSql->cmd;
  SSqlRes* pRes = &pSql->res;

  // current subclause is completed, try the next subclause
  assert(pCmd->clauseIndex < pCmd->numOfClause - 1);

  pCmd->clauseIndex++;
  SQueryInfo* pQueryInfo = tscGetQueryInfo(pCmd, pCmd->clauseIndex);

  pSql->cmd.command = pQueryInfo->command;

  //backup the total number of result first
  int64_t num = pRes->numOfTotal + pRes->numOfClauseTotal;
  tscFreeSqlResult(pSql);
  
  pRes->numOfTotal = num;
  
  tfree(pSql->pSubs);
  pSql->subState.numOfSub = 0;
  pSql->fp = fp;

  tscDebug("0x%"PRIx64" try data in the next subclause:%d, total subclause:%d", pSql->self, pCmd->clauseIndex, pCmd->numOfClause);
  if (pCmd->command > TSDB_SQL_LOCAL) {
    tscProcessLocalCmd(pSql);
  } else {
    executeQuery(pSql, pQueryInfo);
  }
}

void* malloc_throw(size_t size) {
  void* p = malloc(size);
  if (p == NULL) {
    THROW(TSDB_CODE_TSC_OUT_OF_MEMORY);
  }
  return p;
}

void* calloc_throw(size_t nmemb, size_t size) {
  void* p = calloc(nmemb, size);
  if (p == NULL) {
    THROW(TSDB_CODE_TSC_OUT_OF_MEMORY);
  }
  return p;
}

char* strdup_throw(const char* str) {
  char* p = strdup(str);
  if (p == NULL) {
    THROW(TSDB_CODE_TSC_OUT_OF_MEMORY);
  }
  return p;
}

int tscSetMgmtEpSetFromCfg(const char *first, const char *second, SRpcCorEpSet *corMgmtEpSet) {
  corMgmtEpSet->version = 0;
  // init mgmt ip set 
  SRpcEpSet *mgmtEpSet = &(corMgmtEpSet->epSet);
  mgmtEpSet->numOfEps = 0;
  mgmtEpSet->inUse = 0;

  if (first && first[0] != 0) {
    if (strlen(first) >= TSDB_EP_LEN) {
      terrno = TSDB_CODE_TSC_INVALID_FQDN;
      return -1;
    }
    taosGetFqdnPortFromEp(first, mgmtEpSet->fqdn[mgmtEpSet->numOfEps], &(mgmtEpSet->port[mgmtEpSet->numOfEps]));
    mgmtEpSet->numOfEps++;
  }

  if (second && second[0] != 0) {
    if (strlen(second) >= TSDB_EP_LEN) {
      terrno = TSDB_CODE_TSC_INVALID_FQDN;
      return -1;
    }
    taosGetFqdnPortFromEp(second, mgmtEpSet->fqdn[mgmtEpSet->numOfEps], &(mgmtEpSet->port[mgmtEpSet->numOfEps]));
    mgmtEpSet->numOfEps++;
  }

  if (mgmtEpSet->numOfEps == 0) {
    terrno = TSDB_CODE_TSC_INVALID_FQDN;
    return -1;
  }

  return 0;
}

bool tscSetSqlOwner(SSqlObj* pSql) {
  SSqlRes* pRes = &pSql->res;

  // set the sql object owner
  int64_t threadId = taosGetSelfPthreadId();
  if (atomic_val_compare_exchange_64(&pSql->owner, 0, threadId) != 0) {
    pRes->code = TSDB_CODE_QRY_IN_EXEC;
    return false;
  }

  return true;
}

void tscClearSqlOwner(SSqlObj* pSql) {
  atomic_store_64(&pSql->owner, 0);
}

SVgroupsInfo* tscVgroupInfoClone(SVgroupsInfo *vgroupList) {
  if (vgroupList == NULL) {
    return NULL;
  }

  size_t size = sizeof(SVgroupsInfo) + sizeof(SVgroupInfo) * vgroupList->numOfVgroups;
  SVgroupsInfo* pNew = calloc(1, size);
  if (pNew == NULL) {
    return NULL;
  }

  pNew->numOfVgroups = vgroupList->numOfVgroups;

  for(int32_t i = 0; i < vgroupList->numOfVgroups; ++i) {
    SVgroupInfo* pNewVInfo = &pNew->vgroups[i];

    SVgroupInfo* pvInfo = &vgroupList->vgroups[i];
    pNewVInfo->vgId = pvInfo->vgId;
    pNewVInfo->numOfEps = pvInfo->numOfEps;

    for(int32_t j = 0; j < pvInfo->numOfEps; ++j) {
      pNewVInfo->epAddr[j].fqdn = strdup(pvInfo->epAddr[j].fqdn);
      pNewVInfo->epAddr[j].port = pvInfo->epAddr[j].port;
    }
  }

  return pNew;
}

void* tscVgroupInfoClear(SVgroupsInfo *vgroupList) {
  if (vgroupList == NULL) {
    return NULL;
  }

  for(int32_t i = 0; i < vgroupList->numOfVgroups; ++i) {
    SVgroupInfo* pVgroupInfo = &vgroupList->vgroups[i];

    for(int32_t j = 0; j < pVgroupInfo->numOfEps; ++j) {
      tfree(pVgroupInfo->epAddr[j].fqdn);
    }

    for(int32_t j = pVgroupInfo->numOfEps; j < TSDB_MAX_REPLICA; j++) {
      assert( pVgroupInfo->epAddr[j].fqdn == NULL );
    }
  }

  tfree(vgroupList);
  return NULL;
}

void tscSVgroupInfoCopy(SVgroupInfo* dst, const SVgroupInfo* src) {
  dst->vgId = src->vgId;
  dst->numOfEps = src->numOfEps;
  for(int32_t i = 0; i < dst->numOfEps; ++i) {
    tfree(dst->epAddr[i].fqdn);
    dst->epAddr[i].port = src->epAddr[i].port;
    assert(dst->epAddr[i].fqdn == NULL);

    dst->epAddr[i].fqdn = strdup(src->epAddr[i].fqdn);
  }
}

char* serializeTagData(STagData* pTagData, char* pMsg) {
  int32_t n = (int32_t) strlen(pTagData->name);
  *(int32_t*) pMsg = htonl(n);
  pMsg += sizeof(n);

  memcpy(pMsg, pTagData->name, n);
  pMsg += n;

  *(int32_t*)pMsg = htonl(pTagData->dataLen);
  pMsg += sizeof(int32_t);

  memcpy(pMsg, pTagData->data, pTagData->dataLen);
  pMsg += pTagData->dataLen;

  return pMsg;
}

int32_t copyTagData(STagData* dst, const STagData* src) {
  dst->dataLen = src->dataLen;
  tstrncpy(dst->name, src->name, tListLen(dst->name));

  if (dst->dataLen > 0) {
    dst->data = malloc(dst->dataLen);
    if (dst->data == NULL) {
      return -1;
    }

    memcpy(dst->data, src->data, dst->dataLen);
  }

  return 0;
}

STableMeta* createSuperTableMeta(STableMetaMsg* pChild) {
  assert(pChild != NULL);
  int32_t total = pChild->numOfColumns + pChild->numOfTags;

  STableMeta* pTableMeta = calloc(1, sizeof(STableMeta) + sizeof(SSchema) * total);
  pTableMeta->tableType = TSDB_SUPER_TABLE;
  pTableMeta->tableInfo.numOfTags = pChild->numOfTags;
  pTableMeta->tableInfo.numOfColumns = pChild->numOfColumns;
  pTableMeta->tableInfo.precision = pChild->precision;

  pTableMeta->id.tid = 0;
  pTableMeta->id.uid = pChild->suid;
  pTableMeta->tversion = pChild->tversion;
  pTableMeta->sversion = pChild->sversion;

  memcpy(pTableMeta->schema, pChild->schema, sizeof(SSchema) * total);

  int32_t num = pTableMeta->tableInfo.numOfColumns;
  for(int32_t i = 0; i < num; ++i) {
    pTableMeta->tableInfo.rowSize += pTableMeta->schema[i].bytes;
  }

  return pTableMeta;
}

uint32_t tscGetTableMetaSize(STableMeta* pTableMeta) {
  assert(pTableMeta != NULL);

  int32_t totalCols = 0;
  if (pTableMeta->tableInfo.numOfColumns >= 0 && pTableMeta->tableInfo.numOfTags >= 0) {
    totalCols = pTableMeta->tableInfo.numOfColumns + pTableMeta->tableInfo.numOfTags;
  }
  
  return sizeof(STableMeta) + totalCols * sizeof(SSchema);
}

CChildTableMeta* tscCreateChildMeta(STableMeta* pTableMeta) {
  assert(pTableMeta != NULL);

  CChildTableMeta* cMeta = calloc(1, sizeof(CChildTableMeta));
  cMeta->tableType = TSDB_CHILD_TABLE;
  cMeta->vgId = pTableMeta->vgId;
  cMeta->id   = pTableMeta->id;
  tstrncpy(cMeta->sTableName, pTableMeta->sTableName, TSDB_TABLE_FNAME_LEN);

  return cMeta;
}

int32_t tscCreateTableMetaFromCChildMeta(STableMeta* pChild, const char* name) {
  assert(pChild != NULL);

  uint32_t size = tscGetTableMetaMaxSize();
  STableMeta* p = calloc(1, size);

  taosHashGetClone(tscTableMetaInfo, pChild->sTableName, strnlen(pChild->sTableName, TSDB_TABLE_FNAME_LEN), NULL, p, -1);
  if (p->id.uid > 0) { // tableMeta exists, build child table meta and return
    pChild->sversion = p->sversion;
    pChild->tversion = p->tversion;

    memcpy(&pChild->tableInfo, &p->tableInfo, sizeof(STableInfo));
    int32_t total = pChild->tableInfo.numOfColumns + pChild->tableInfo.numOfTags;

    memcpy(pChild->schema, p->schema, sizeof(SSchema) *total);

    tfree(p);
    return TSDB_CODE_SUCCESS;
  } else { // super table has been removed, current tableMeta is also expired. remove it here
    taosHashRemove(tscTableMetaInfo, name, strnlen(name, TSDB_TABLE_FNAME_LEN));

    tfree(p);
    return -1;
  }
}

uint32_t tscGetTableMetaMaxSize() {
  return sizeof(STableMeta) + TSDB_MAX_COLUMNS * sizeof(SSchema);
}

STableMeta* tscTableMetaDup(STableMeta* pTableMeta) {
  assert(pTableMeta != NULL);
  uint32_t size = tscGetTableMetaSize(pTableMeta);
  STableMeta* p = calloc(1, size);
  memcpy(p, pTableMeta, size);
  return p;
}

static int32_t createSecondaryExpr(SQueryAttr* pQueryAttr, SQueryInfo* pQueryInfo, STableMetaInfo* pTableMetaInfo) {
  if (!tscIsSecondStageQuery(pQueryInfo)) {
    return TSDB_CODE_SUCCESS;
  }

  pQueryAttr->numOfExpr2 = tscNumOfFields(pQueryInfo);
  pQueryAttr->pExpr2 = calloc(pQueryAttr->numOfExpr2, sizeof(SExprInfo));
  if (pQueryAttr->pExpr2 == NULL) {
    return TSDB_CODE_TSC_OUT_OF_MEMORY;
  }

  for (int32_t i = 0; i < pQueryAttr->numOfExpr2; ++i) {
    SInternalField* pField = tscFieldInfoGetInternalField(&pQueryInfo->fieldsInfo, i);
    SExprInfo*      pExpr = pField->pExpr;

    SSqlExpr *pse = &pQueryAttr->pExpr2[i].base;
    pse->uid      = pTableMetaInfo->pTableMeta->id.uid;
    pse->resColId = pExpr->base.resColId;

    if (pExpr->base.functionId != TSDB_FUNC_ARITHM) {  // this should be switched to projection query
      pse->numOfParams = 0;      // no params for projection query
      pse->functionId  = TSDB_FUNC_PRJ;
      pse->colInfo.colId = pExpr->base.resColId;

      for (int32_t j = 0; j < pQueryAttr->numOfOutput; ++j) {
        if (pQueryAttr->pExpr1[j].base.resColId == pse->colInfo.colId) {
          pse->colInfo.colIndex = j;
        }
      }

      pse->colInfo.flag = TSDB_COL_NORMAL;
      pse->resType  = pExpr->base.resType;
      pse->resBytes = pExpr->base.resBytes;

      // TODO restore refactor
      int32_t functionId = pExpr->base.functionId;
      if (pExpr->base.functionId == TSDB_FUNC_FIRST_DST) {
        functionId = TSDB_FUNC_FIRST;
      } else if (pExpr->base.functionId == TSDB_FUNC_LAST_DST) {
        functionId = TSDB_FUNC_LAST;
      } else if (pExpr->base.functionId == TSDB_FUNC_STDDEV_DST) {
        functionId = TSDB_FUNC_STDDEV;
      }

      int32_t inter = 0;
      getResultDataInfo(pExpr->base.colType, pExpr->base.colBytes, functionId, 0, &pse->resType,
          &pse->resBytes, &inter, 0, false);
      pse->colType  = pse->resType;
      pse->colBytes = pse->resBytes;

    } else {  // arithmetic expression
      pse->colInfo.colId = pExpr->base.colInfo.colId;
      pse->colType  = pExpr->base.colType;
      pse->colBytes = pExpr->base.colBytes;
      pse->resBytes = sizeof(double);
      pse->resType  = TSDB_DATA_TYPE_DOUBLE;

      pse->functionId = pExpr->base.functionId;
      pse->numOfParams = pExpr->base.numOfParams;

      for (int32_t j = 0; j < pExpr->base.numOfParams; ++j) {
        tVariantAssign(&pse->param[j], &pExpr->base.param[j]);
        buildArithmeticExprFromMsg(&pQueryAttr->pExpr2[i], NULL);
      }
    }
  }

  return TSDB_CODE_SUCCESS;
}

static int32_t createGlobalAggregateExpr(SQueryAttr* pQueryAttr, SQueryInfo* pQueryInfo) {
  assert(tscIsTwoStageSTableQuery(pQueryInfo, 0));

  pQueryAttr->numOfExpr3 = (int32_t) tscSqlExprNumOfExprs(pQueryInfo);
  pQueryAttr->pExpr3 = calloc(pQueryAttr->numOfExpr3, sizeof(SExprInfo));
  if (pQueryAttr->pExpr3 == NULL) {
    return TSDB_CODE_TSC_OUT_OF_MEMORY;
  }

  for (int32_t i = 0; i < pQueryAttr->numOfExpr3; ++i) {
    SExprInfo* pExpr = &pQueryAttr->pExpr1[i];
    SSqlExpr*  pse = &pQueryAttr->pExpr3[i].base;

    tscSqlExprAssign(&pQueryAttr->pExpr3[i], pExpr);
    pse->colInfo.colId = pExpr->base.resColId;
    pse->colInfo.colIndex = i;

    pse->colType = pExpr->base.resType;
    pse->colBytes = pExpr->base.resBytes;
  }

  {
    for (int32_t i = 0; i < pQueryAttr->numOfExpr3; ++i) {
      SExprInfo* pExpr = &pQueryAttr->pExpr1[i];
      SSqlExpr*  pse = &pQueryAttr->pExpr3[i].base;

      // the final result size and type in the same as query on single table.
      // so here, set the flag to be false;
      int32_t inter = 0;

      int32_t functionId = pExpr->base.functionId;
      if (functionId >= TSDB_FUNC_TS && functionId <= TSDB_FUNC_DIFF) {
        continue;
      }

      if (functionId == TSDB_FUNC_FIRST_DST) {
        functionId = TSDB_FUNC_FIRST;
      } else if (functionId == TSDB_FUNC_LAST_DST) {
        functionId = TSDB_FUNC_LAST;
      } else if (functionId == TSDB_FUNC_STDDEV_DST) {
        functionId = TSDB_FUNC_STDDEV;
      }

      getResultDataInfo(pExpr->base.colType, pExpr->base.colBytes, functionId, 0, &pse->resType, &pse->resBytes, &inter,
                        0, false);
    }
  }

  return TSDB_CODE_SUCCESS;
}

static int32_t createTagColumnInfo(SQueryAttr* pQueryAttr, SQueryInfo* pQueryInfo, STableMetaInfo* pTableMetaInfo) {
  if (pTableMetaInfo->tagColList == NULL) {
    return TSDB_CODE_SUCCESS;
  }

  pQueryAttr->numOfTags = (int16_t)taosArrayGetSize(pTableMetaInfo->tagColList);
  if (pQueryAttr->numOfTags == 0) {
    return TSDB_CODE_SUCCESS;
  }

  STableMeta* pTableMeta = pQueryInfo->pTableMetaInfo[0]->pTableMeta;

  int32_t numOfTagColumns = tscGetNumOfTags(pTableMeta);

  pQueryAttr->tagColList = calloc(pQueryAttr->numOfTags, sizeof(SColumnInfo));
  if (pQueryAttr->tagColList == NULL) {
    return TSDB_CODE_TSC_OUT_OF_MEMORY;
  }

  SSchema* pSchema = tscGetTableTagSchema(pTableMeta);
  for (int32_t i = 0; i < pQueryAttr->numOfTags; ++i) {
    SColumn* pCol = taosArrayGetP(pTableMetaInfo->tagColList, i);
    SSchema* pColSchema = &pSchema[pCol->columnIndex];

    if ((pCol->columnIndex >= numOfTagColumns || pCol->columnIndex < TSDB_TBNAME_COLUMN_INDEX) ||
        (!isValidDataType(pColSchema->type))) {
      return TSDB_CODE_TSC_INVALID_SQL;
    }

    SColumnInfo* pTagCol = &pQueryAttr->tagColList[i];

    pTagCol->colId = pColSchema->colId;
    pTagCol->bytes = pColSchema->bytes;
    pTagCol->type  = pColSchema->type;
    pTagCol->flist.numOfFilters = 0;
  }

  return TSDB_CODE_SUCCESS;
}

int32_t tscCreateQueryFromQueryInfo(SQueryInfo* pQueryInfo, SQueryAttr* pQueryAttr, void* addr) {
  memset(pQueryAttr, 0, sizeof(SQueryAttr));

  int16_t numOfCols        = (int16_t) taosArrayGetSize(pQueryInfo->colList);
  int16_t numOfOutput      = (int16_t) tscSqlExprNumOfExprs(pQueryInfo);

  pQueryAttr->topBotQuery       = tscIsTopBotQuery(pQueryInfo);
  pQueryAttr->hasTagResults     = hasTagValOutput(pQueryInfo);
  pQueryAttr->stabledev         = isStabledev(pQueryInfo);
  pQueryAttr->tsCompQuery       = isTsCompQuery(pQueryInfo);
  pQueryAttr->simpleAgg         = isSimpleAggregate(pQueryInfo);
  pQueryAttr->needReverseScan   = tscNeedReverseScan(pQueryInfo);
  pQueryAttr->stableQuery       = QUERY_IS_STABLE_QUERY(pQueryInfo->type);
  pQueryAttr->groupbyColumn     = tscGroupbyColumn(pQueryInfo);
  pQueryAttr->queryBlockDist    = isBlockDistQuery(pQueryInfo);
  pQueryAttr->pointInterpQuery  = tscIsPointInterpQuery(pQueryInfo);
  pQueryAttr->timeWindowInterpo = timeWindowInterpoRequired(pQueryInfo);
  pQueryAttr->distinctTag       = pQueryInfo->distinctTag;

  pQueryAttr->numOfCols         = numOfCols;
  pQueryAttr->numOfOutput       = numOfOutput;
  pQueryAttr->limit             = pQueryInfo->limit;
  pQueryAttr->slimit            = pQueryInfo->slimit;
  pQueryAttr->order             = pQueryInfo->order;
  pQueryAttr->fillType          = pQueryInfo->fillType;
  pQueryAttr->groupbyColumn     = tscGroupbyColumn(pQueryInfo);
  pQueryAttr->havingNum         = pQueryInfo->havingFieldNum;

  if (pQueryInfo->order.order == TSDB_ORDER_ASC) {   // TODO refactor
    pQueryAttr->window = pQueryInfo->window;
  } else {
    pQueryAttr->window.skey = pQueryInfo->window.ekey;
    pQueryAttr->window.ekey = pQueryInfo->window.skey;
  }

  memcpy(&pQueryAttr->interval, &pQueryInfo->interval, sizeof(pQueryAttr->interval));

  STableMetaInfo* pTableMetaInfo = pQueryInfo->pTableMetaInfo[0];

  pQueryAttr->pGroupbyExpr    = calloc(1, sizeof(SSqlGroupbyExpr));
  *(pQueryAttr->pGroupbyExpr) = pQueryInfo->groupbyExpr;

  if (pQueryInfo->groupbyExpr.numOfGroupCols > 0) {
    pQueryAttr->pGroupbyExpr->columnInfo = taosArrayDup(pQueryInfo->groupbyExpr.columnInfo);
  } else {
    assert(pQueryInfo->groupbyExpr.columnInfo == NULL);
  }

  pQueryAttr->pExpr1 = calloc(pQueryAttr->numOfOutput, sizeof(SExprInfo));
  for(int32_t i = 0; i < pQueryAttr->numOfOutput; ++i) {
    SExprInfo* pExpr = tscSqlExprGet(pQueryInfo, i);
    tscSqlExprAssign(&pQueryAttr->pExpr1[i], pExpr);

    if (pQueryAttr->pExpr1[i].base.functionId == TSDB_FUNC_ARITHM) {
      for (int32_t j = 0; j < pQueryAttr->pExpr1[i].base.numOfParams; ++j) {
        buildArithmeticExprFromMsg(&pQueryAttr->pExpr1[i], NULL);
      }
    }
  }

  pQueryAttr->tableCols = calloc(numOfCols, sizeof(SColumnInfo));
  for(int32_t i = 0; i < numOfCols; ++i) {
    SColumn* pCol = taosArrayGetP(pQueryInfo->colList, i);
    if (!isValidDataType(pCol->info.type) || pCol->info.type == TSDB_DATA_TYPE_NULL) {
      assert(0);
    }

    pQueryAttr->tableCols[i] = pCol->info;
    pQueryAttr->tableCols[i].flist.filterInfo = tFilterInfoDup(pCol->info.flist.filterInfo, pQueryAttr->tableCols[i].flist.numOfFilters);
  }

  // global aggregate query
  if (pQueryAttr->stableQuery && (pQueryAttr->simpleAgg || pQueryAttr->interval.interval > 0) && tscIsTwoStageSTableQuery(pQueryInfo, 0)) {
    createGlobalAggregateExpr(pQueryAttr, pQueryInfo);
  }

  // for simple table, not for super table
  int32_t code = createSecondaryExpr(pQueryAttr, pQueryInfo, pTableMetaInfo);
  if (code != TSDB_CODE_SUCCESS) {
    return code;
  }

  // tag column info
  code = createTagColumnInfo(pQueryAttr, pQueryInfo, pTableMetaInfo);
  if (code != TSDB_CODE_SUCCESS) {
    return code;
  }

  if (pQueryAttr->fillType != TSDB_FILL_NONE) {
    pQueryAttr->fillVal = calloc(pQueryAttr->numOfOutput, sizeof(int64_t));
    memcpy(pQueryAttr->fillVal, pQueryInfo->fillVal, pQueryAttr->numOfOutput * sizeof(int64_t));
  }

  pQueryAttr->srcRowSize = 0;
  pQueryAttr->maxTableColumnWidth = 0;
  for (int16_t i = 0; i < numOfCols; ++i) {
    pQueryAttr->srcRowSize += pQueryAttr->tableCols[i].bytes;
    if (pQueryAttr->maxTableColumnWidth < pQueryAttr->tableCols[i].bytes) {
      pQueryAttr->maxTableColumnWidth = pQueryAttr->tableCols[i].bytes;
    }
  }

  pQueryAttr->interBufSize = getOutputInterResultBufSize(pQueryAttr);

  if (pQueryAttr->numOfCols <= 0 && !tscQueryTags(pQueryInfo) && !pQueryAttr->queryBlockDist) {
        tscError("%p illegal value of numOfCols in query msg: %" PRIu64 ", table cols:%d", addr,
        (uint64_t)pQueryAttr->numOfCols, numOfCols);

    return TSDB_CODE_TSC_INVALID_SQL;
  }

  if (pQueryAttr->interval.interval < 0) {
    tscError("%p illegal value of aggregation time interval in query msg: %" PRId64, addr,
             (int64_t)pQueryInfo->interval.interval);
    return TSDB_CODE_TSC_INVALID_SQL;
  }

  if (pQueryAttr->pGroupbyExpr->numOfGroupCols < 0) {
    tscError("%p illegal value of numOfGroupCols in query msg: %d", addr, pQueryInfo->groupbyExpr.numOfGroupCols);
    return TSDB_CODE_TSC_INVALID_SQL;
  }

  return TSDB_CODE_SUCCESS;
}<|MERGE_RESOLUTION|>--- conflicted
+++ resolved
@@ -160,10 +160,10 @@
       if (pUdfInfo->funcType == TSDB_UDF_TYPE_AGGREGATE) {
         return false;
       }
-    
+
       continue;
     }
-        
+
     if (functionId != TSDB_FUNC_PRJ &&
         functionId != TSDB_FUNC_TAGPRJ &&
         functionId != TSDB_FUNC_TAG &&
@@ -208,7 +208,7 @@
       if (pUdfInfo->funcType == TSDB_UDF_TYPE_AGGREGATE) {
         return false;
       }
-    
+
       continue;
     }
 
@@ -739,7 +739,7 @@
     SOperatorInfo* pSourceOptr = createDummyInputOperator((char*)pRes, pSchema, numOfCols);
 
     SExprInfo *exprInfo = NULL;
-    /*int32_t code = */createQueryFunc(&info, numOfOutput, &exprInfo, px->exprList->pData, NULL, px->type, NULL);
+    /*int32_t code = */createQueryFunc(&info, numOfOutput, &exprInfo, px->exprList->pData, NULL, px->type, NULL, NULL);
     px->pQInfo = createQueryInfoFromQueryNode(px, exprInfo, &tableGroupInfo, pSourceOptr, NULL, NULL, MASTER_SCAN);
 
     uint64_t qId = 0;
@@ -1037,17 +1037,17 @@
   if (pUdfInfo->funcs[TSDB_UDF_FUNC_DESTROY]) {
     (*(udfDestroyFunc)pUdfInfo->funcs[TSDB_UDF_FUNC_DESTROY])(&pUdfInfo->init);
   }
-  
+
   tfree(pUdfInfo->name);
 
   if (pUdfInfo->path) {
     unlink(pUdfInfo->path);
   }
-  
+
   tfree(pUdfInfo->path);
 
   tfree(pUdfInfo->content);
-  
+
   taosCloseDll(pUdfInfo->handle);
 }
 
@@ -2661,7 +2661,7 @@
   memcpy(pnCmd, pCmd, sizeof(SSqlCmd));
 
   pnCmd->subCmd    = true;
-  
+
   pnCmd->command = cmd;
   pnCmd->payload = NULL;
   pnCmd->allocSize = 0;
@@ -2678,17 +2678,13 @@
   pnCmd->tagData.data = NULL;
   pnCmd->tagData.dataLen = 0;
 
-<<<<<<< HEAD
+  if (tscAddQueryInfo(pnCmd) != TSDB_CODE_SUCCESS) {
+    terrno = TSDB_CODE_TSC_OUT_OF_MEMORY;
+    goto _error;
+  }
+
   if (pCmd->pUdfInfo) {
     pnCmd->pUdfInfo = taosArrayDup(pCmd->pUdfInfo);
-  }
-  
-  if (tscAddSubqueryInfo(pnCmd) != TSDB_CODE_SUCCESS) {
-=======
-  if (tscAddQueryInfo(pnCmd) != TSDB_CODE_SUCCESS) {
->>>>>>> b45f8b24
-    terrno = TSDB_CODE_TSC_OUT_OF_MEMORY;
-    goto _error;
   }
 
   SQueryInfo* pNewQueryInfo = tscGetQueryInfo(pnCmd, 0);
@@ -2710,6 +2706,8 @@
   pNewQueryInfo->numOfTables = 0;
   pNewQueryInfo->pTableMetaInfo = NULL;
   pNewQueryInfo->bufLen = pQueryInfo->bufLen;
+  pNewQueryInfo->globalMerge = false;
+  pNewQueryInfo->arithmCalOnAgg = false;
 
   pNewQueryInfo->buf = malloc(pQueryInfo->bufLen);
   if (pNewQueryInfo->buf == NULL) {
@@ -2844,7 +2842,7 @@
     tscHandleMasterJoinQuery(pSql);
   } else if (tscMultiRoundQuery(pQueryInfo, 0) && pQueryInfo->round == 0) {
     tscHandleFirstRoundStableQuery(pSql);                // todo lock?
-  } else if (tscIsTwoStageSTableQuery(pQueryInfo, 0)) {  // super table query
+  } else if (pQueryInfo->globalMerge) {  // super table query
     tscLockByThread(&pSql->squeryLock);
     tscHandleMasterSTableQuery(pSql);
     tscUnlockByThread(&pSql->squeryLock);
@@ -2918,7 +2916,7 @@
         if (!TSDB_QUERY_HAS_TYPE(type, TSDB_QUERY_TYPE_JOIN_SEC_STAGE)) {
           tscBuildAndSendRequest(pSql, NULL);
         } else { // secondary stage join query.
-          if (tscIsTwoStageSTableQuery(pCmd, pQueryInfo, 0)) {  // super table query
+          if (pQueryInfo->globalMerge) {  // super table query
             tscLockByThread(&pSql->squeryLock);
             tscHandleMasterSTableQuery(pSql);
             tscUnlockByThread(&pSql->squeryLock);
@@ -2932,7 +2930,7 @@
     } else if (tscMultiRoundQuery(pQueryInfo, 0) && pQueryInfo->round == 0) {
       tscHandleFirstRoundStableQuery(pSql);  // todo lock?
       return;
-    } else if (tscIsTwoStageSTableQuery(pCmd, pQueryInfo, 0)) {  // super table query
+    } else if (pQueryInfo->globalMerge) {  // super table query
       tscLockByThread(&pSql->squeryLock);
       tscHandleMasterSTableQuery(pSql);
       tscUnlockByThread(&pSql->squeryLock);
@@ -3448,7 +3446,7 @@
 }
 
 static int32_t createSecondaryExpr(SQueryAttr* pQueryAttr, SQueryInfo* pQueryInfo, STableMetaInfo* pTableMetaInfo) {
-  if (!tscIsSecondStageQuery(pQueryInfo)) {
+  if (!pQueryInfo->arithmCalOnAgg) {
     return TSDB_CODE_SUCCESS;
   }
 
@@ -3493,7 +3491,7 @@
 
       int32_t inter = 0;
       getResultDataInfo(pExpr->base.colType, pExpr->base.colBytes, functionId, 0, &pse->resType,
-          &pse->resBytes, &inter, 0, false);
+          &pse->resBytes, &inter, 0, false, NULL);
       pse->colType  = pse->resType;
       pse->colBytes = pse->resBytes;
 
@@ -3518,7 +3516,7 @@
 }
 
 static int32_t createGlobalAggregateExpr(SQueryAttr* pQueryAttr, SQueryInfo* pQueryInfo) {
-  assert(tscIsTwoStageSTableQuery(pQueryInfo, 0));
+  assert(pQueryInfo->globalMerge);
 
   pQueryAttr->numOfExpr3 = (int32_t) tscSqlExprNumOfExprs(pQueryInfo);
   pQueryAttr->pExpr3 = calloc(pQueryAttr->numOfExpr3, sizeof(SExprInfo));
@@ -3561,7 +3559,7 @@
       }
 
       getResultDataInfo(pExpr->base.colType, pExpr->base.colBytes, functionId, 0, &pse->resType, &pse->resBytes, &inter,
-                        0, false);
+                        0, false, NULL);
     }
   }
 
@@ -3680,7 +3678,7 @@
   }
 
   // global aggregate query
-  if (pQueryAttr->stableQuery && (pQueryAttr->simpleAgg || pQueryAttr->interval.interval > 0) && tscIsTwoStageSTableQuery(pQueryInfo, 0)) {
+  if (pQueryAttr->stableQuery && (pQueryAttr->simpleAgg || pQueryAttr->interval.interval > 0) && pQueryInfo->globalMerge) {
     createGlobalAggregateExpr(pQueryAttr, pQueryInfo);
   }
 
