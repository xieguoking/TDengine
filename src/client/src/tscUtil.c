/*
 * Copyright (c) 2019 TAOS Data, Inc. <jhtao@taosdata.com>
 *
 * This program is free software: you can use, redistribute, and/or modify
 * it under the terms of the GNU Affero General Public License, version 3
 * or later ("AGPL"), as published by the Free Software Foundation.
 *
 * This program is distributed in the hope that it will be useful, but WITHOUT
 * ANY WARRANTY; without even the implied warranty of MERCHANTABILITY or
 * FITNESS FOR A PARTICULAR PURPOSE.
 *
 * You should have received a copy of the GNU Affero General Public License
 * along with this program. If not, see <http://www.gnu.org/licenses/>.
 */

#include "tscUtil.h"
#include "hash.h"
#include "os.h"
#include "taosmsg.h"
#include "texpr.h"
#include "tkey.h"
#include "tmd5.h"
#include "tscGlobalmerge.h"
#include "tscLog.h"
#include "tscProfile.h"
#include "tscSubquery.h"
#include "tsched.h"
#include "qTableMeta.h"
#include "tsclient.h"
#include "ttimer.h"
#include "ttokendef.h"

static void freeQueryInfoImpl(SQueryInfo* pQueryInfo);

int32_t converToStr(char *str, int type, void *buf, int32_t bufSize, int32_t *len) {
  int32_t n = 0;

  switch (type) {
    case TSDB_DATA_TYPE_NULL:
      n = sprintf(str, "null");
      break;

    case TSDB_DATA_TYPE_BOOL:
      n = sprintf(str, (*(int8_t*)buf) ? "true" : "false");
      break;

    case TSDB_DATA_TYPE_TINYINT:
      n = sprintf(str, "%d", *(int8_t*)buf);
      break;

    case TSDB_DATA_TYPE_SMALLINT:
      n = sprintf(str, "%d", *(int16_t*)buf);
      break;

    case TSDB_DATA_TYPE_INT:
      n = sprintf(str, "%d", *(int32_t*)buf);
      break;

    case TSDB_DATA_TYPE_BIGINT:
    case TSDB_DATA_TYPE_TIMESTAMP:
      n = sprintf(str, "%" PRId64, *(int64_t*)buf);
      break;

    case TSDB_DATA_TYPE_FLOAT:
      n = sprintf(str, "%e", GET_FLOAT_VAL(buf));
      break;

    case TSDB_DATA_TYPE_DOUBLE:
      n = sprintf(str, "%e", GET_DOUBLE_VAL(buf));
      break;

    case TSDB_DATA_TYPE_BINARY:
    case TSDB_DATA_TYPE_NCHAR:
      if (bufSize < 0) {
        tscError("invalid buf size");
        return TSDB_CODE_TSC_INVALID_VALUE;
      }

      *str = '"';
      memcpy(str + 1, buf, bufSize);
      *(str + bufSize + 1) = '"';
      n = bufSize + 2;
      break;

    case TSDB_DATA_TYPE_UTINYINT:
      n = sprintf(str, "%d", *(uint8_t*)buf);
      break;
  
    case TSDB_DATA_TYPE_USMALLINT:
      n = sprintf(str, "%d", *(uint16_t*)buf);
      break;
  
    case TSDB_DATA_TYPE_UINT:
      n = sprintf(str, "%u", *(uint32_t*)buf);
      break;
  
    case TSDB_DATA_TYPE_UBIGINT:
      n = sprintf(str, "%" PRIu64, *(uint64_t*)buf);
      break;
    
    default:
      tscError("unsupported type:%d", type);
      return TSDB_CODE_TSC_INVALID_VALUE;
  }

  *len = n;

  return TSDB_CODE_SUCCESS;
}


static void tscStrToLower(char *str, int32_t n) {
  if (str == NULL || n <= 0) { return;}
  for (int32_t i = 0; i < n; i++) {
    if (str[i] >= 'A' && str[i] <= 'Z') {
        str[i] -= ('A' - 'a');
    }
  }
}
SCond* tsGetSTableQueryCond(STagCond* pTagCond, uint64_t uid) {
  if (pTagCond->pCond == NULL) {
    return NULL;
  }
  
  size_t size = taosArrayGetSize(pTagCond->pCond);
  for (int32_t i = 0; i < size; ++i) {
    SCond* pCond = taosArrayGet(pTagCond->pCond, i);
    
    if (uid == pCond->uid) {
      return pCond;
    }
  }

  return NULL;
}

STblCond* tsGetTableFilter(SArray* filters, uint64_t uid, int16_t idx) {
  if (filters == NULL) {
    return NULL;
  }
  
  size_t size = taosArrayGetSize(filters);
  for (int32_t i = 0; i < size; ++i) {
    STblCond* cond = taosArrayGet(filters, i);
    
    if (uid == cond->uid && (idx >= 0 && cond->idx == idx)) {
      return cond;
    }
  }

  return NULL;
}


void tsSetSTableQueryCond(STagCond* pTagCond, uint64_t uid, SBufferWriter* bw) {
  if (tbufTell(bw) == 0) {
    return;
  }
  
  SCond cond = {
    .uid = uid,
    .len = (int32_t)(tbufTell(bw)),
    .cond = NULL,
  };
  
  cond.cond = tbufGetData(bw, true);
  
  if (pTagCond->pCond == NULL) {
    pTagCond->pCond = taosArrayInit(3, sizeof(SCond));
  }
  
  taosArrayPush(pTagCond->pCond, &cond);
}

bool tscQueryTags(SQueryInfo* pQueryInfo) {
  int32_t numOfCols = (int32_t) tscNumOfExprs(pQueryInfo);

  for (int32_t i = 0; i < numOfCols; ++i) {
    SExprInfo* pExpr = tscExprGet(pQueryInfo, i);
    int32_t functId = pExpr->base.functionId;

    // "select count(tbname)" query
    if (functId == TSDB_FUNC_COUNT && pExpr->base.colInfo.colId == TSDB_TBNAME_COLUMN_INDEX) {
      continue;
    }

    if (functId != TSDB_FUNC_TAGPRJ && functId != TSDB_FUNC_TID_TAG) {
      return false;
    }
  }

  return true;
}

bool tscQueryBlockInfo(SQueryInfo* pQueryInfo) {
  int32_t numOfCols = (int32_t) tscNumOfExprs(pQueryInfo);

  for (int32_t i = 0; i < numOfCols; ++i) {
    SExprInfo* pExpr = tscExprGet(pQueryInfo, i);
    int32_t functId = pExpr->base.functionId;

    if (functId == TSDB_FUNC_BLKINFO) {
      return true;
    }
  }

  return false;
}

bool tscIsTwoStageSTableQuery(SQueryInfo* pQueryInfo, int32_t tableIndex) {
  if (pQueryInfo == NULL) {
    return false;
  }

  STableMetaInfo* pTableMetaInfo = tscGetMetaInfo(pQueryInfo, tableIndex);
  if (pTableMetaInfo == NULL) {
    return false;
  }
  
  if ((pQueryInfo->type & TSDB_QUERY_TYPE_FREE_RESOURCE) == TSDB_QUERY_TYPE_FREE_RESOURCE) {
    return false;
  }

  // for ordered projection query, iterate all qualified vnodes sequentially
  if (tscNonOrderedProjectionQueryOnSTable(pQueryInfo, tableIndex)) {
    return false;
  }

  if (!TSDB_QUERY_HAS_TYPE(pQueryInfo->type, TSDB_QUERY_TYPE_STABLE_SUBQUERY) && pQueryInfo->command == TSDB_SQL_SELECT) {
    return UTIL_TABLE_IS_SUPER_TABLE(pTableMetaInfo);
  }

  return false;
}

bool tscIsProjectionQueryOnSTable(SQueryInfo* pQueryInfo, int32_t tableIndex) {
  STableMetaInfo* pTableMetaInfo = tscGetMetaInfo(pQueryInfo, tableIndex);
  
  /*
   * In following cases, return false for non ordered project query on super table
   * 1. failed to get tableMeta from server; 2. not a super table; 3. limitation is 0;
   * 4. show queries, instead of a select query
   */
  size_t numOfExprs = tscNumOfExprs(pQueryInfo);
  if (pTableMetaInfo == NULL || !UTIL_TABLE_IS_SUPER_TABLE(pTableMetaInfo) ||
      pQueryInfo->command == TSDB_SQL_RETRIEVE_EMPTY_RESULT || numOfExprs == 0) {
    return false;
  }
  
  for (int32_t i = 0; i < numOfExprs; ++i) {
    int32_t functionId = tscExprGet(pQueryInfo, i)->base.functionId;

    if (functionId < 0) {
      SUdfInfo* pUdfInfo = taosArrayGet(pQueryInfo->pUdfInfo, -1 * functionId - 1);
      if (pUdfInfo->funcType == TSDB_UDF_TYPE_AGGREGATE) {
        return false;
      }

      continue;
    }

    if (functionId != TSDB_FUNC_PRJ &&
        functionId != TSDB_FUNC_TAGPRJ &&
        functionId != TSDB_FUNC_TAG &&
        functionId != TSDB_FUNC_TS &&
        functionId != TSDB_FUNC_ARITHM &&
        functionId != TSDB_FUNC_TS_COMP &&
        functionId != TSDB_FUNC_DIFF &&
        functionId != TSDB_FUNC_DERIVATIVE &&
        functionId != TSDB_FUNC_TS_DUMMY &&
        functionId != TSDB_FUNC_TID_TAG) {
      return false;
    }
  }
  
  return true;
}

// not order by timestamp projection query on super table
bool tscNonOrderedProjectionQueryOnSTable(SQueryInfo* pQueryInfo, int32_t tableIndex) {
  if (!tscIsProjectionQueryOnSTable(pQueryInfo, tableIndex)) {
    return false;
  }
  
  // order by columnIndex exists, not a non-ordered projection query
  return pQueryInfo->order.orderColId < 0;
}

bool tscOrderedProjectionQueryOnSTable(SQueryInfo* pQueryInfo, int32_t tableIndex) {
  if (!tscIsProjectionQueryOnSTable(pQueryInfo, tableIndex)) {
    return false;
  }
  
  // order by columnIndex exists, a non-ordered projection query
  return pQueryInfo->order.orderColId >= 0;
}

bool tscIsProjectionQuery(SQueryInfo* pQueryInfo) {
  size_t size = tscNumOfExprs(pQueryInfo);

  for (int32_t i = 0; i < size; ++i) {
    int32_t f = tscExprGet(pQueryInfo, i)->base.functionId;
    if (f == TSDB_FUNC_TS_DUMMY) {
      continue;
    }

    if (f != TSDB_FUNC_PRJ && f != TSDB_FUNC_TAGPRJ && f != TSDB_FUNC_TAG &&
        f != TSDB_FUNC_TS && f != TSDB_FUNC_ARITHM && f != TSDB_FUNC_DIFF &&
        f != TSDB_FUNC_DERIVATIVE) {
      return false;
    }
  }

  return true;
}

bool tscIsDiffDerivQuery(SQueryInfo* pQueryInfo) {
  size_t size = tscNumOfExprs(pQueryInfo);

  for (int32_t i = 0; i < size; ++i) {
    int32_t f = tscExprGet(pQueryInfo, i)->base.functionId;
    if (f == TSDB_FUNC_TS_DUMMY) {
      continue;
    }

    if (f == TSDB_FUNC_DIFF || f == TSDB_FUNC_DERIVATIVE) {
      return true;
    }
  }

  return false;
}


bool tscHasColumnFilter(SQueryInfo* pQueryInfo) {
  // filter on primary timestamp column
  if (pQueryInfo->window.skey != INT64_MIN || pQueryInfo->window.ekey != INT64_MAX) {
    return true;
  }

  size_t size = taosArrayGetSize(pQueryInfo->colList);
  for (int32_t i = 0; i < size; ++i) {
    SColumn* pCol = taosArrayGetP(pQueryInfo->colList, i);
    if (pCol->info.flist.numOfFilters > 0) {
      return true;
    }
  }

  return false;
}

bool tscIsPointInterpQuery(SQueryInfo* pQueryInfo) {
  size_t size = tscNumOfExprs(pQueryInfo);
  for (int32_t i = 0; i < size; ++i) {
    SExprInfo* pExpr = tscExprGet(pQueryInfo, i);
    assert(pExpr != NULL);

    int32_t functionId = pExpr->base.functionId;
    if (functionId == TSDB_FUNC_TAG || functionId == TSDB_FUNC_TS) {
      continue;
    }

    if (functionId != TSDB_FUNC_INTERP) {
      return false;
    }
  }

  return true;
}

bool tsIsArithmeticQueryOnAggResult(SQueryInfo* pQueryInfo) {
  if (tscIsProjectionQuery(pQueryInfo)) {
    return false;
  }

  size_t numOfOutput = tscNumOfFields(pQueryInfo);
  for(int32_t i = 0; i < numOfOutput; ++i) {
    SExprInfo* pExprInfo = tscFieldInfoGetInternalField(&pQueryInfo->fieldsInfo, i)->pExpr;
    if (pExprInfo->pExpr != NULL) {
      return true;
    }
  }

  if (tscIsProjectionQuery(pQueryInfo)) {
    return false;
  }

  return false;
}

bool tscGroupbyColumn(SQueryInfo* pQueryInfo) {
  STableMetaInfo* pTableMetaInfo = tscGetMetaInfo(pQueryInfo, 0);
  int32_t         numOfCols = tscGetNumOfColumns(pTableMetaInfo->pTableMeta);

  SGroupbyExpr* pGroupbyExpr = &pQueryInfo->groupbyExpr;
  for (int32_t k = 0; k < pGroupbyExpr->numOfGroupCols; ++k) {
    SColIndex* pIndex = taosArrayGet(pGroupbyExpr->columnInfo, k);
    if (!TSDB_COL_IS_TAG(pIndex->flag) && pIndex->colIndex < numOfCols) {  // group by normal columns
      return true;
    }
  }

  return false;
}

int32_t tscGetTopBotQueryExprIndex(SQueryInfo* pQueryInfo) {
  size_t numOfExprs = tscNumOfExprs(pQueryInfo);

  for (int32_t i = 0; i < numOfExprs; ++i) {
    SExprInfo* pExpr = tscExprGet(pQueryInfo, i);
    if (pExpr == NULL) {
      continue;
    }

    if (pExpr->base.functionId == TSDB_FUNC_TS) {
      continue;
    }

    if (pExpr->base.functionId == TSDB_FUNC_TOP || pExpr->base.functionId == TSDB_FUNC_BOTTOM) {
      return i;
    }
  }

  return -1;
}

bool tscIsTopBotQuery(SQueryInfo* pQueryInfo) {
  size_t numOfExprs = tscNumOfExprs(pQueryInfo);

  for (int32_t i = 0; i < numOfExprs; ++i) {
    SExprInfo* pExpr = tscExprGet(pQueryInfo, i);
    if (pExpr == NULL) {
      continue;
    }

    if (pExpr->base.functionId == TSDB_FUNC_TS) {
      continue;
    }

    if (pExpr->base.functionId == TSDB_FUNC_TOP || pExpr->base.functionId == TSDB_FUNC_BOTTOM) {
      return true;
    }
  }

  return false;
}

bool isTsCompQuery(SQueryInfo* pQueryInfo) {
  size_t    numOfExprs = tscNumOfExprs(pQueryInfo);
  SExprInfo* pExpr1 = tscExprGet(pQueryInfo, 0);
  if (numOfExprs != 1) {
    return false;
  }

  return pExpr1->base.functionId == TSDB_FUNC_TS_COMP;
}

bool hasTagValOutput(SQueryInfo* pQueryInfo) {
  size_t    numOfExprs = tscNumOfExprs(pQueryInfo);
  SExprInfo* pExpr1 = tscExprGet(pQueryInfo, 0);

  if (numOfExprs == 1 && pExpr1->base.functionId == TSDB_FUNC_TS_COMP) {
    return true;
  }

  for (int32_t i = 0; i < numOfExprs; ++i) {
    SExprInfo* pExpr = tscExprGet(pQueryInfo, i);
    if (pExpr == NULL) {
      continue;
    }

    // ts_comp column required the tag value for join filter
    if (TSDB_COL_IS_TAG(pExpr->base.colInfo.flag)) {
      return true;
    }
  }

  return false;
}

bool timeWindowInterpoRequired(SQueryInfo *pQueryInfo) {
  size_t numOfExprs = tscNumOfExprs(pQueryInfo);
  for (int32_t i = 0; i < numOfExprs; ++i) {
    SExprInfo* pExpr = tscExprGet(pQueryInfo, i);
    if (pExpr == NULL) {
      continue;
    }

    int32_t functionId = pExpr->base.functionId;
    if (functionId == TSDB_FUNC_TWA || functionId == TSDB_FUNC_INTERP) {
      return true;
    }
  }

  return false;
}

bool isStabledev(SQueryInfo* pQueryInfo) {
  size_t numOfExprs = tscNumOfExprs(pQueryInfo);
  for (int32_t i = 0; i < numOfExprs; ++i) {
    SExprInfo* pExpr = tscExprGet(pQueryInfo, i);
    if (pExpr == NULL) {
      continue;
    }

    int32_t functionId = pExpr->base.functionId;
    if (functionId == TSDB_FUNC_STDDEV_DST) {
      return true;
    }
  }

  return false;
}

bool tscIsTWAQuery(SQueryInfo* pQueryInfo) {
  size_t numOfExprs = tscNumOfExprs(pQueryInfo);
  for (int32_t i = 0; i < numOfExprs; ++i) {
    SExprInfo* pExpr = tscExprGet(pQueryInfo, i);
    if (pExpr == NULL) {
      continue;
    }

    if (pExpr->base.functionId == TSDB_FUNC_TWA) {
      return true;
    }
  }

  return false;
}

bool tscIsIrateQuery(SQueryInfo* pQueryInfo) {
  size_t numOfExprs = tscNumOfExprs(pQueryInfo);
  for (int32_t i = 0; i < numOfExprs; ++i) {
    SExprInfo* pExpr = tscExprGet(pQueryInfo, i);
    if (pExpr == NULL) {
      continue;
    }

    if (pExpr->base.functionId == TSDB_FUNC_IRATE) {
      return true;
    }
  }

  return false;
}

bool tscIsSessionWindowQuery(SQueryInfo* pQueryInfo) {
  return pQueryInfo->sessionWindow.gap > 0;
}

bool tscNeedReverseScan(SQueryInfo* pQueryInfo) {
  size_t numOfExprs = tscNumOfExprs(pQueryInfo);
  for (int32_t i = 0; i < numOfExprs; ++i) {
    SExprInfo* pExpr = tscExprGet(pQueryInfo, i);
    if (pExpr == NULL) {
      continue;
    }

    int32_t functionId = pExpr->base.functionId;
    if (functionId == TSDB_FUNC_TS || functionId == TSDB_FUNC_TS_DUMMY || functionId == TSDB_FUNC_TAG) {
      continue;
    }

    if ((functionId == TSDB_FUNC_FIRST || functionId == TSDB_FUNC_FIRST_DST) && pQueryInfo->order.order == TSDB_ORDER_DESC) {
      return true;
    }

    if (functionId == TSDB_FUNC_LAST || functionId == TSDB_FUNC_LAST_DST) {
      // the scan order to acquire the last result of the specified column
      int32_t order = (int32_t)pExpr->base.param[0].i64;
      if (order != pQueryInfo->order.order) {
        return true;
      }
    }
  }

  return false;
}

bool isSimpleAggregateRv(SQueryInfo* pQueryInfo) {
  if (pQueryInfo->interval.interval > 0 || pQueryInfo->sessionWindow.gap > 0) {
    return false;
  }

  if (tscIsDiffDerivQuery(pQueryInfo)) {
    return false;
  }

  size_t numOfExprs = tscNumOfExprs(pQueryInfo);
  for (int32_t i = 0; i < numOfExprs; ++i) {
    SExprInfo* pExpr = tscExprGet(pQueryInfo, i);
    if (pExpr == NULL) {
      continue;
    }

    int32_t functionId = pExpr->base.functionId;
    if (functionId < 0) {
      SUdfInfo* pUdfInfo = taosArrayGet(pQueryInfo->pUdfInfo, -1 * functionId - 1);
      if (pUdfInfo->funcType == TSDB_UDF_TYPE_AGGREGATE) {
        return true;
      }

      continue;
    }

    if (functionId == TSDB_FUNC_TS || functionId == TSDB_FUNC_TS_DUMMY) {
      continue;
    }

    if ((!IS_MULTIOUTPUT(aAggs[functionId].status)) ||
        (functionId == TSDB_FUNC_TOP || functionId == TSDB_FUNC_BOTTOM || functionId == TSDB_FUNC_TS_COMP)) {
      return true;
    }
  }

  return false;
}

bool isBlockDistQuery(SQueryInfo* pQueryInfo) {
  size_t numOfExprs = tscNumOfExprs(pQueryInfo);
  SExprInfo* pExpr = tscExprGet(pQueryInfo, 0);
  return (numOfExprs == 1 && pExpr->base.functionId == TSDB_FUNC_BLKINFO);
}

void tscClearInterpInfo(SQueryInfo* pQueryInfo) {
  if (!tscIsPointInterpQuery(pQueryInfo)) {
    return;
  }

  pQueryInfo->fillType = TSDB_FILL_NONE;
  tfree(pQueryInfo->fillVal);
}

int32_t tscCreateResPointerInfo(SSqlRes* pRes, SQueryInfo* pQueryInfo) {
  pRes->numOfCols = pQueryInfo->fieldsInfo.numOfOutput;

  if (pRes->tsrow == NULL) {
    pRes->tsrow  = calloc(pRes->numOfCols, POINTER_BYTES);
    pRes->urow   = calloc(pRes->numOfCols, POINTER_BYTES);
    pRes->length = calloc(pRes->numOfCols, sizeof(int32_t));
    pRes->buffer = calloc(pRes->numOfCols, POINTER_BYTES);

    // not enough memory
    if (pRes->tsrow == NULL  || pRes->urow == NULL || pRes->length == NULL || (pRes->buffer == NULL && pRes->numOfCols > 0)) {
      tfree(pRes->tsrow);
      tfree(pRes->urow);
      tfree(pRes->length);
      tfree(pRes->buffer);

      pRes->code = TSDB_CODE_TSC_OUT_OF_MEMORY;
      return pRes->code;
    }
  }

  return TSDB_CODE_SUCCESS;
}

static void setResRawPtrImpl(SSqlRes* pRes, SInternalField* pInfo, int32_t i, bool convertNchar) {
  // generated the user-defined column result
  if (pInfo->pExpr->pExpr == NULL && TSDB_COL_IS_UD_COL(pInfo->pExpr->base.colInfo.flag)) {
    if (pInfo->pExpr->base.param[1].nType == TSDB_DATA_TYPE_NULL) {
      setNullN(pRes->urow[i], pInfo->field.type, pInfo->field.bytes, (int32_t) pRes->numOfRows);
    } else {
      if (pInfo->field.type == TSDB_DATA_TYPE_NCHAR || pInfo->field.type == TSDB_DATA_TYPE_BINARY) {
        assert(pInfo->pExpr->base.param[1].nLen <= pInfo->field.bytes);

        for (int32_t k = 0; k < pRes->numOfRows; ++k) {
          char* p = ((char**)pRes->urow)[i] + k * pInfo->field.bytes;

          memcpy(varDataVal(p), pInfo->pExpr->base.param[1].pz, pInfo->pExpr->base.param[1].nLen);
          varDataSetLen(p, pInfo->pExpr->base.param[1].nLen);
        }
      } else {
        for (int32_t k = 0; k < pRes->numOfRows; ++k) {
          char* p = ((char**)pRes->urow)[i] + k * pInfo->field.bytes;
          memcpy(p, &pInfo->pExpr->base.param[1].i64, pInfo->field.bytes);
        }
      }
    }

  } else if (convertNchar && pInfo->field.type == TSDB_DATA_TYPE_NCHAR) {
    // convert unicode to native code in a temporary buffer extra one byte for terminated symbol
    char* buffer = realloc(pRes->buffer[i], pInfo->field.bytes * pRes->numOfRows);
    if(buffer == NULL)
       return ;
    pRes->buffer[i] = buffer;
    // string terminated char for binary data
    memset(pRes->buffer[i], 0, pInfo->field.bytes * pRes->numOfRows);

    char* p = pRes->urow[i];
    for (int32_t k = 0; k < pRes->numOfRows; ++k) {
      char* dst = pRes->buffer[i] + k * pInfo->field.bytes;

      if (isNull(p, TSDB_DATA_TYPE_NCHAR)) {
        memcpy(dst, p, varDataTLen(p));
      } else if (varDataLen(p) > 0) {
        int32_t length = taosUcs4ToMbs(varDataVal(p), varDataLen(p), varDataVal(dst));
        varDataSetLen(dst, length);

        if (length == 0) {
          tscError("charset:%s to %s. val:%s convert failed.", DEFAULT_UNICODE_ENCODEC, tsCharset, (char*)p);
        }
      } else {
        varDataSetLen(dst, 0);
      }

      p += pInfo->field.bytes;
    }

    memcpy(pRes->urow[i], pRes->buffer[i], pInfo->field.bytes * pRes->numOfRows);
  }
}

void tscSetResRawPtr(SSqlRes* pRes, SQueryInfo* pQueryInfo) {
  assert(pRes->numOfCols > 0);
  if (pRes->numOfRows == 0) {
    return;
  }
  int32_t offset = 0;
  for (int32_t i = 0; i < pQueryInfo->fieldsInfo.numOfOutput; ++i) {
    SInternalField* pInfo = (SInternalField*)TARRAY_GET_ELEM(pQueryInfo->fieldsInfo.internalField, i);

    pRes->urow[i] = pRes->data + offset * pRes->numOfRows;
    pRes->length[i] = pInfo->field.bytes;

    offset += pInfo->field.bytes;
    setResRawPtrImpl(pRes, pInfo, i, true);
  }
}

void tscSetResRawPtrRv(SSqlRes* pRes, SQueryInfo* pQueryInfo, SSDataBlock* pBlock, bool convertNchar) {
  assert(pRes->numOfCols > 0);

  for (int32_t i = 0; i < pQueryInfo->fieldsInfo.numOfOutput; ++i) {
    SInternalField* pInfo = (SInternalField*)TARRAY_GET_ELEM(pQueryInfo->fieldsInfo.internalField, i);

    SColumnInfoData* pColData = taosArrayGet(pBlock->pDataBlock, i);

    pRes->urow[i] = pColData->pData;
    pRes->length[i] = pInfo->field.bytes;

    setResRawPtrImpl(pRes, pInfo, i, convertNchar);
    /*
    // generated the user-defined column result
    if (pInfo->pExpr->pExpr == NULL && TSDB_COL_IS_UD_COL(pInfo->pExpr->base.ColName.flag)) {
      if (pInfo->pExpr->base.param[1].nType == TSDB_DATA_TYPE_NULL) {
        setNullN(pRes->urow[i], pInfo->field.type, pInfo->field.bytes, (int32_t) pRes->numOfRows);
      } else {
        if (pInfo->field.type == TSDB_DATA_TYPE_NCHAR || pInfo->field.type == TSDB_DATA_TYPE_BINARY) {
          assert(pInfo->pExpr->base.param[1].nLen <= pInfo->field.bytes);

          for (int32_t k = 0; k < pRes->numOfRows; ++k) {
            char* p = ((char**)pRes->urow)[i] + k * pInfo->field.bytes;

            memcpy(varDataVal(p), pInfo->pExpr->base.param[1].pz, pInfo->pExpr->base.param[1].nLen);
            varDataSetLen(p, pInfo->pExpr->base.param[1].nLen);
          }
        } else {
          for (int32_t k = 0; k < pRes->numOfRows; ++k) {
            char* p = ((char**)pRes->urow)[i] + k * pInfo->field.bytes;
            memcpy(p, &pInfo->pExpr->base.param[1].i64, pInfo->field.bytes);
          }
        }
      }

    } else if (convertNchar && pInfo->field.type == TSDB_DATA_TYPE_NCHAR) {
      // convert unicode to native code in a temporary buffer extra one byte for terminated symbol
      pRes->buffer[i] = realloc(pRes->buffer[i], pInfo->field.bytes * pRes->numOfRows);

      // string terminated char for binary data
      memset(pRes->buffer[i], 0, pInfo->field.bytes * pRes->numOfRows);

      char* p = pRes->urow[i];
      for (int32_t k = 0; k < pRes->numOfRows; ++k) {
        char* dst = pRes->buffer[i] + k * pInfo->field.bytes;

        if (isNull(p, TSDB_DATA_TYPE_NCHAR)) {
          memcpy(dst, p, varDataTLen(p));
        } else if (varDataLen(p) > 0) {
          int32_t length = taosUcs4ToMbs(varDataVal(p), varDataLen(p), varDataVal(dst));
          varDataSetLen(dst, length);

          if (length == 0) {
            tscError("charset:%s to %s. val:%s convert failed.", DEFAULT_UNICODE_ENCODEC, tsCharset, (char*)p);
          }
        } else {
          varDataSetLen(dst, 0);
        }

        p += pInfo->field.bytes;
      }

      memcpy(pRes->urow[i], pRes->buffer[i], pInfo->field.bytes * pRes->numOfRows);
    }*/
  }
}

static SColumnInfo* extractColumnInfoFromResult(SArray* pTableCols) {
  int32_t numOfCols = (int32_t) taosArrayGetSize(pTableCols);
  SColumnInfo* pColInfo = calloc(numOfCols, sizeof(SColumnInfo));
  for(int32_t i = 0; i < numOfCols; ++i) {
    SColumn* pCol = taosArrayGetP(pTableCols, i);
    pColInfo[i] = pCol->info;//[index].type;
  }

  return pColInfo;
}

typedef struct SDummyInputInfo {
  SSDataBlock     *block;
  STableQueryInfo *pTableQueryInfo;
  SSqlObj         *pSql;  // refactor: remove it
  SFilterInfo     *pFilterInfo;
} SDummyInputInfo;

typedef struct SJoinStatus {
  SSDataBlock* pBlock;   // point to the upstream block
  int32_t      index;
  bool         completed;// current upstream is completed or not
} SJoinStatus;

typedef struct SJoinOperatorInfo {
  SSDataBlock   *pRes;
  SJoinStatus   *status;
  int32_t        numOfUpstream;
  SRspResultInfo resultInfo;  // todo refactor, add this info for each operator
} SJoinOperatorInfo;

static void doSetupSDataBlock(SSqlRes* pRes, SSDataBlock* pBlock, SFilterInfo* pFilterInfo) {
  int32_t offset = 0;
  char* pData = pRes->data;

  for(int32_t i = 0; i < pBlock->info.numOfCols; ++i) {
    SColumnInfoData* pColData = taosArrayGet(pBlock->pDataBlock, i);
    if (pData != NULL) {
      pColData->pData = pData + offset * pBlock->info.rows;
    } else {
      pColData->pData = pRes->urow[i];
    }

    offset += pColData->info.bytes;
  }

  // filter data if needed
  if (pFilterInfo) {
    //doSetFilterColumnInfo(pFilterInfo, numOfFilterCols, pBlock); 
    filterSetColFieldData(pFilterInfo, pBlock->info.numOfCols, pBlock->pDataBlock);
    bool gotNchar = false;
    filterConverNcharColumns(pFilterInfo, pBlock->info.rows, &gotNchar);
    int8_t* p = NULL;
    //bool all = doFilterDataBlock(pFilterInfo, numOfFilterCols, pBlock->info.rows, p);
    bool all = filterExecute(pFilterInfo, pBlock->info.rows, &p, NULL, 0);
    if (gotNchar) {
      filterFreeNcharColumns(pFilterInfo);
    }
    if (!all) {
      if (p) {
        doCompactSDataBlock(pBlock, pBlock->info.rows, p);
      } else {
        pBlock->info.rows = 0;
        pBlock->pBlockStatis = NULL;  // clean the block statistics info
      }
    }

    tfree(p);
  }

  // todo refactor: extract method
  // set the timestamp range of current result data block
  SColumnInfoData* pColData = taosArrayGet(pBlock->pDataBlock, 0);
  if (pColData->info.type == TSDB_DATA_TYPE_TIMESTAMP) {
    pBlock->info.window.skey = ((int64_t*)pColData->pData)[0];
    pBlock->info.window.ekey = ((int64_t*)pColData->pData)[pBlock->info.rows-1];
  }

  pRes->numOfRows = 0;
}

// NOTE: there is already exists data blocks before this function calls.
SSDataBlock* doGetDataBlock(void* param, bool* newgroup) {
  SOperatorInfo *pOperator = (SOperatorInfo*) param;
  if (pOperator->status == OP_EXEC_DONE) {
    return NULL;
  }

  SDummyInputInfo *pInput = pOperator->info;
  SSqlObj* pSql = pInput->pSql;
  SSqlRes* pRes = &pSql->res;

  SSDataBlock* pBlock = pInput->block;
  if (pOperator->pRuntimeEnv != NULL) {
    pOperator->pRuntimeEnv->current = pInput->pTableQueryInfo;
  }

  pBlock->info.rows = pRes->numOfRows;
  if (pRes->numOfRows != 0) {
    doSetupSDataBlock(pRes, pBlock, pInput->pFilterInfo);
    *newgroup = false;
    return pBlock;
  }

  // No data block exists. So retrieve and transfer it into to SSDataBlock
  TAOS_ROW pRow = NULL;
  taos_fetch_block(pSql, &pRow);

  if (pRes->numOfRows == 0) {
    pOperator->status = OP_EXEC_DONE;
    return NULL;
  }

  pBlock->info.rows = pRes->numOfRows;
  doSetupSDataBlock(pRes, pBlock, pInput->pFilterInfo);
  *newgroup = false;
  return pBlock;
}

static void fetchNextBlockIfCompleted(SOperatorInfo* pOperator, bool* newgroup) {
  SJoinOperatorInfo* pJoinInfo = pOperator->info;

  for (int32_t i = 0; i < pOperator->numOfUpstream; ++i) {
    SJoinStatus* pStatus = &pJoinInfo->status[i];
    if (pStatus->pBlock == NULL || pStatus->index >= pStatus->pBlock->info.rows) {
      tscDebug("Retrieve nest query result, index:%d, total:%d", i, pOperator->numOfUpstream);

      publishOperatorProfEvent(pOperator->upstream[0], QUERY_PROF_BEFORE_OPERATOR_EXEC);
      pStatus->pBlock = pOperator->upstream[i]->exec(pOperator->upstream[i], newgroup);
      publishOperatorProfEvent(pOperator->upstream[0], QUERY_PROF_AFTER_OPERATOR_EXEC);
      pStatus->index = 0;

      if (pStatus->pBlock == NULL) {
        pOperator->status = OP_EXEC_DONE;
        pJoinInfo->resultInfo.total += pJoinInfo->pRes->info.rows;
        break;
      }
    }
  }
}

SSDataBlock* doDataBlockJoin(void* param, bool* newgroup) {
  SOperatorInfo *pOperator = (SOperatorInfo*) param;
  if (pOperator->status == OP_EXEC_DONE) {
    return NULL;
  }

  assert(pOperator->numOfUpstream > 1);

  SJoinOperatorInfo* pJoinInfo = pOperator->info;
  pJoinInfo->pRes->info.rows = 0;

  while(1) {
    fetchNextBlockIfCompleted(pOperator, newgroup);
    if (pOperator->status == OP_EXEC_DONE) {
      return pJoinInfo->pRes;
    }
    
    SJoinStatus* st0 = &pJoinInfo->status[0];
    SColumnInfoData* p0 = taosArrayGet(st0->pBlock->pDataBlock, 0);
    int64_t* ts0 = (int64_t*) p0->pData;

    if (st0->index >= st0->pBlock->info.rows) {
      continue;
    }

    bool prefixEqual = true;

    while(1) {
      prefixEqual = true;
      for (int32_t i = 1; i < pJoinInfo->numOfUpstream; ++i) {
        SJoinStatus* st = &pJoinInfo->status[i];
        ts0 = (int64_t*) p0->pData;

        SColumnInfoData* p = taosArrayGet(st->pBlock->pDataBlock, 0);
        int64_t*         ts = (int64_t*)p->pData;

        if (st->index >= st->pBlock->info.rows || st0->index >= st0->pBlock->info.rows) {
          fetchNextBlockIfCompleted(pOperator, newgroup);
          if (pOperator->status == OP_EXEC_DONE) {
            return pJoinInfo->pRes;
          }

          prefixEqual = false;
          break;
        }

        if (ts[st->index] < ts0[st0->index]) {  // less than the first
          prefixEqual = false;

          if ((++(st->index)) >= st->pBlock->info.rows) {            
            fetchNextBlockIfCompleted(pOperator, newgroup);
            if (pOperator->status == OP_EXEC_DONE) {
              return pJoinInfo->pRes;
            }
          }
        } else if (ts[st->index] > ts0[st0->index]) {  // greater than the first;
          if (prefixEqual == true) {
            prefixEqual = false;
            for (int32_t j = 0; j < i; ++j) {
              SJoinStatus* stx = &pJoinInfo->status[j];
              if ((++(stx->index)) >= stx->pBlock->info.rows) {

                fetchNextBlockIfCompleted(pOperator, newgroup);
                if (pOperator->status == OP_EXEC_DONE) {
                  return pJoinInfo->pRes;
                }
              }
            }
          } else {
            if ((++(st0->index)) >= st0->pBlock->info.rows) {
              fetchNextBlockIfCompleted(pOperator, newgroup);
              if (pOperator->status == OP_EXEC_DONE) {
                return pJoinInfo->pRes;
              }
            }
          }
        }
      }

      if (prefixEqual) {
        int32_t offset = 0;
        bool completed = false;
        for (int32_t i = 0; i < pOperator->numOfUpstream; ++i) {
          SJoinStatus* st1 = &pJoinInfo->status[i];
          int32_t      rows = pJoinInfo->pRes->info.rows;

          for (int32_t j = 0; j < st1->pBlock->info.numOfCols; ++j) {
            SColumnInfoData* pCol1 = taosArrayGet(pJoinInfo->pRes->pDataBlock, j + offset);
            SColumnInfoData* pSrc = taosArrayGet(st1->pBlock->pDataBlock, j);

            int32_t bytes = pSrc->info.bytes;
            memcpy(pCol1->pData + rows * bytes, pSrc->pData + st1->index * bytes, bytes);
          }

          offset += st1->pBlock->info.numOfCols;
          if ((++(st1->index)) == st1->pBlock->info.rows) {
            completed = true;
          }
        }

        if ((++pJoinInfo->pRes->info.rows) >= pJoinInfo->resultInfo.capacity) {
          pJoinInfo->resultInfo.total += pJoinInfo->pRes->info.rows;
          return pJoinInfo->pRes;
        }

        if (completed == true) {
          break;
        }
      }
    }
/*
    while (st0->index < st0->pBlock->info.rows && st1->index < st1->pBlock->info.rows) {
      SColumnInfoData* p0 = taosArrayGet(st0->pBlock->pDataBlock, 0);
      SColumnInfoData* p1 = taosArrayGet(st1->pBlock->pDataBlock, 0);

      int64_t* ts0 = (int64_t*)p0->pData;
      int64_t* ts1 = (int64_t*)p1->pData;
      if (ts0[st0->index] == ts1[st1->index]) {  // add to the final result buffer
        // check if current output buffer is over the threshold to pause current loop
        int32_t rows = pJoinInfo->pRes->info.rows;
        for (int32_t j = 0; j < st0->pBlock->info.numOfCols; ++j) {
          SColumnInfoData* pCol1 = taosArrayGet(pJoinInfo->pRes->pDataBlock, j);
          SColumnInfoData* pSrc = taosArrayGet(st0->pBlock->pDataBlock, j);

          int32_t bytes = pSrc->info.bytes;
          memcpy(pCol1->pData + rows * bytes, pSrc->pData + st0->index * bytes, bytes);
        }

        for (int32_t j = 0; j < st1->pBlock->info.numOfCols; ++j) {
          SColumnInfoData* pCol1 = taosArrayGet(pJoinInfo->pRes->pDataBlock, j + st0->pBlock->info.numOfCols);
          SColumnInfoData* pSrc = taosArrayGet(st1->pBlock->pDataBlock, j);

          int32_t bytes = pSrc->info.bytes;
          memcpy(pCol1->pData + rows * bytes, pSrc->pData + st1->index * bytes, bytes);
        }

        st0->index++;
        st1->index++;

        if ((++pJoinInfo->pRes->info.rows) >= pJoinInfo->resultInfo.capacity) {
          pJoinInfo->resultInfo.total += pJoinInfo->pRes->info.rows;
          return pJoinInfo->pRes;
        }
      } else if (ts0[st0->index] < ts1[st1->index]) {
        st0->index++;
      } else {
        st1->index++;
      }
    }*/
  }
}

static void destroyDummyInputOperator(void* param, int32_t numOfOutput) {
  SDummyInputInfo* pInfo = (SDummyInputInfo*) param;

  // tricky
  for(int32_t i = 0; i < numOfOutput; ++i) {
    SColumnInfoData* pColInfoData = taosArrayGet(pInfo->block->pDataBlock, i);
    pColInfoData->pData = NULL;
  }

  pInfo->block = destroyOutputBuf(pInfo->block);
  pInfo->pSql = NULL;

  filterFreeInfo(pInfo->pFilterInfo);

  cleanupResultRowInfo(&pInfo->pTableQueryInfo->resInfo);
  tfree(pInfo->pTableQueryInfo);
}

// todo this operator servers as the adapter for Operator tree and SqlRes result, remove it later
SOperatorInfo* createDummyInputOperator(SSqlObj* pSql, SSchema* pSchema, int32_t numOfCols, SFilterInfo* pFilters) {
  assert(numOfCols > 0);
  STimeWindow win = {.skey = INT64_MIN, .ekey = INT64_MAX};

  SDummyInputInfo* pInfo = calloc(1, sizeof(SDummyInputInfo));

  pInfo->pSql            = pSql;
  pInfo->pFilterInfo     = pFilters;
  pInfo->pTableQueryInfo = createTmpTableQueryInfo(win);

  pInfo->block = calloc(numOfCols, sizeof(SSDataBlock));
  pInfo->block->info.numOfCols = numOfCols;

  pInfo->block->pDataBlock = taosArrayInit(numOfCols, sizeof(SColumnInfoData));
  for(int32_t i = 0; i < numOfCols; ++i) {
    SColumnInfoData colData = {{0}};
    colData.info.bytes = pSchema[i].bytes;
    colData.info.type  = pSchema[i].type;
    colData.info.colId = pSchema[i].colId;

    taosArrayPush(pInfo->block->pDataBlock, &colData);
  }

  SOperatorInfo* pOptr = calloc(1, sizeof(SOperatorInfo));
  pOptr->name          = "DummyInputOperator";
  pOptr->operatorType  = OP_DummyInput;
  pOptr->numOfOutput   = numOfCols;
  pOptr->blockingOptr  = false;
  pOptr->info          = pInfo;
  pOptr->exec          = doGetDataBlock;
  pOptr->cleanup       = destroyDummyInputOperator;
  return pOptr;
}

static void destroyJoinOperator(void* param, int32_t numOfOutput) {
  SJoinOperatorInfo* pInfo = (SJoinOperatorInfo*) param;
  tfree(pInfo->status);

  pInfo->pRes = destroyOutputBuf(pInfo->pRes);
}

SOperatorInfo* createJoinOperatorInfo(SOperatorInfo** pUpstream, int32_t numOfUpstream, SSchema* pSchema, int32_t numOfOutput) {
  SJoinOperatorInfo* pInfo = calloc(1, sizeof(SJoinOperatorInfo));

  pInfo->numOfUpstream = numOfUpstream;
  pInfo->status = calloc(numOfUpstream, sizeof(SJoinStatus));

  SRspResultInfo* pResInfo = &pInfo->resultInfo;
  pResInfo->capacity  = 4096;
  pResInfo->threshold = (int32_t) (4096 * 0.8);

  pInfo->pRes = calloc(1, sizeof(SSDataBlock));
  pInfo->pRes->info.numOfCols = numOfOutput;
  pInfo->pRes->pDataBlock = taosArrayInit(numOfOutput, sizeof(SColumnInfoData));
  for(int32_t i = 0; i < numOfOutput; ++i) {
    SColumnInfoData colData = {{0}};
    colData.info.bytes = pSchema[i].bytes;
    colData.info.type  = pSchema[i].type;
    colData.info.colId = pSchema[i].colId;
    colData.pData = calloc(1, colData.info.bytes * pResInfo->capacity);

    taosArrayPush(pInfo->pRes->pDataBlock, &colData);
  }

  SOperatorInfo* pOperator = calloc(1, sizeof(SOperatorInfo));
  pOperator->name          = "JoinOperator";
  pOperator->operatorType  = OP_Join;
  pOperator->numOfOutput   = numOfOutput;
  pOperator->blockingOptr  = false;
  pOperator->info          = pInfo;
  pOperator->exec          = doDataBlockJoin;
  pOperator->cleanup       = destroyJoinOperator;

  for(int32_t i = 0; i < numOfUpstream; ++i) {
    appendUpstream(pOperator, pUpstream[i]);
  }

  return pOperator;
}

void convertQueryResult(SSqlRes* pRes, SQueryInfo* pQueryInfo, uint64_t objId, bool convertNchar) {
  // set the correct result
  SSDataBlock* p = pQueryInfo->pQInfo->runtimeEnv.outputBuf;
  pRes->numOfRows = (p != NULL)? p->info.rows: 0;

  if (pRes->code == TSDB_CODE_SUCCESS && pRes->numOfRows > 0) {
    tscCreateResPointerInfo(pRes, pQueryInfo);
    tscSetResRawPtrRv(pRes, pQueryInfo, p, convertNchar);
  }

  tscDebug("0x%"PRIx64" retrieve result in pRes, numOfRows:%d", objId, pRes->numOfRows);
  pRes->row = 0;
  pRes->completed = (pRes->numOfRows == 0);
}

/*
static void createInputDataFilterInfo(SQueryInfo* px, int32_t numOfCol1, int32_t* numOfFilterCols, SSingleColumnFilterInfo** pFilterInfo) {
  SColumnInfo* tableCols = calloc(numOfCol1, sizeof(SColumnInfo));
  for(int32_t i = 0; i < numOfCol1; ++i) {
    SColumn* pCol = taosArrayGetP(px->colList, i);
    if (pCol->info.flist.numOfFilters > 0) {
      (*numOfFilterCols) += 1;
    }

    tableCols[i] = pCol->info;
  }

  if ((*numOfFilterCols) > 0) {
    doCreateFilterInfo(tableCols, numOfCol1, (*numOfFilterCols), pFilterInfo, 0);
  }

  tfree(tableCols);
}
*/

void handleDownstreamOperator(SSqlObj** pSqlObjList, int32_t numOfUpstream, SQueryInfo* px, SSqlObj* pSql) {
  SSqlRes* pOutput = &pSql->res;

  // handle the following query process
  if (px->pQInfo == NULL) {
    SColumnInfo* pColumnInfo = extractColumnInfoFromResult(px->colList);

    STableMeta* pTableMeta = tscGetMetaInfo(px, 0)->pTableMeta;
    SSchema* pSchema = tscGetTableSchema(pTableMeta);

    STableGroupInfo tableGroupInfo = {
        .numOfTables = 1,
        .pGroupList = taosArrayInit(1, POINTER_BYTES),
    };

    tableGroupInfo.map = taosHashInit(1, taosGetDefaultHashFunction(TSDB_DATA_TYPE_INT), true, HASH_NO_LOCK);

    STableKeyInfo tableKeyInfo = {.pTable = NULL, .lastKey = INT64_MIN};

    SArray* group = taosArrayInit(1, sizeof(STableKeyInfo));
    taosArrayPush(group, &tableKeyInfo);

    taosArrayPush(tableGroupInfo.pGroupList, &group);

    // if it is a join query, create join operator here
    int32_t numOfCol1 = pTableMeta->tableInfo.numOfColumns;

    SFilterInfo     *pFilters = NULL;
    STblCond *pCond = NULL;
    if (px->colCond) {
      pCond = tsGetTableFilter(px->colCond, pTableMeta->id.uid, 0);
      if (pCond && pCond->cond) {
        createQueryFilter(pCond->cond, pCond->len, &pFilters);
      }
    }

    SOperatorInfo* pSourceOperator = createDummyInputOperator(pSqlObjList[0], pSchema, numOfCol1, pFilters);

    pOutput->precision = pSqlObjList[0]->res.precision;

    SSchema* schema = NULL;
    if (px->numOfTables > 1) {
      SOperatorInfo** p = calloc(px->numOfTables, POINTER_BYTES);
      p[0] = pSourceOperator;

      int32_t num = (int32_t) taosArrayGetSize(px->colList);
      schema = calloc(num, sizeof(SSchema));
      memcpy(schema, pSchema, numOfCol1*sizeof(SSchema));

      int32_t offset = pSourceOperator->numOfOutput;

      for(int32_t i = 1; i < px->numOfTables; ++i) {
        STableMeta* pTableMeta1 = tscGetMetaInfo(px, i)->pTableMeta;
        numOfCol1 = pTableMeta1->tableInfo.numOfColumns;
        SFilterInfo     *pFilters1 = NULL;

        SSchema* pSchema1 = tscGetTableSchema(pTableMeta1);
        int32_t n = pTableMeta1->tableInfo.numOfColumns;

        if (px->colCond) {
          pCond = tsGetTableFilter(px->colCond, pTableMeta1->id.uid, i);
          if (pCond && pCond->cond) {
            createQueryFilter(pCond->cond, pCond->len, &pFilters1);
          }
          //createInputDataFilterInfo(px, numOfCol1, &numOfFilterCols1, &pFilterInfo1);
        }

        p[i] = createDummyInputOperator(pSqlObjList[i], pSchema1, n, pFilters1);
        memcpy(&schema[offset], pSchema1, n * sizeof(SSchema));
        offset += n;
      }

      pSourceOperator = createJoinOperatorInfo(p, px->numOfTables, schema, num);
      tfree(p);
    } else {
      size_t num = taosArrayGetSize(px->colList);
      schema = calloc(num, sizeof(SSchema));
      memcpy(schema, pSchema, numOfCol1*sizeof(SSchema));
    }

    // update the exprinfo
    int32_t numOfOutput = (int32_t)tscNumOfExprs(px);
    for(int32_t i = 0; i < numOfOutput; ++i) {
      SExprInfo* pex = taosArrayGetP(px->exprList, i);
      int32_t colId = pex->base.colInfo.colId;
      for(int32_t j = 0; j < pSourceOperator->numOfOutput; ++j) {
        if (colId == schema[j].colId) {
          pex->base.colInfo.colIndex = j;
          break;
        }
      }
    }

    tscDebug("0x%"PRIx64" create QInfo 0x%"PRIx64" to execute the main query while all nest queries are ready", pSql->self, pSql->self);
    px->pQInfo = createQInfoFromQueryNode(px, &tableGroupInfo, pSourceOperator, NULL, NULL, MASTER_SCAN, pSql->self);

    tfree(pColumnInfo);
    tfree(schema);

    // set the pRuntimeEnv for pSourceOperator
    pSourceOperator->pRuntimeEnv = &px->pQInfo->runtimeEnv;
  }

  uint64_t qId = pSql->self;
  qTableQuery(px->pQInfo, &qId);
  convertQueryResult(pOutput, px, pSql->self, false);
}

static void tscDestroyResPointerInfo(SSqlRes* pRes) {
  if (pRes->buffer != NULL) { // free all buffers containing the multibyte string
    for (int i = 0; i < pRes->numOfCols; i++) {
      tfree(pRes->buffer[i]);
    }

    pRes->numOfCols = 0;
  }

  tfree(pRes->pRsp);

  tfree(pRes->tsrow);
  tfree(pRes->length);
  tfree(pRes->buffer);
  tfree(pRes->urow);

  tfree(pRes->pGroupRec);
  tfree(pRes->pColumnIndex);

  if (pRes->pArithSup != NULL) {
    tfree(pRes->pArithSup->data);
    tfree(pRes->pArithSup);
  }

  tfree(pRes->final);

  pRes->data = NULL;  // pRes->data points to the buffer of pRsp, no need to free
}

void tscFreeQueryInfo(SSqlCmd* pCmd, bool removeCachedMeta, uint64_t id) {
  if (pCmd == NULL) {
    return;
  }

  SQueryInfo* pQueryInfo = pCmd->pQueryInfo;

  while(pQueryInfo != NULL) {
    SQueryInfo* p = pQueryInfo->sibling;

    size_t numOfUpstream = taosArrayGetSize(pQueryInfo->pUpstream);
    for(int32_t i = 0; i < numOfUpstream; ++i) {
      SQueryInfo* pUpQueryInfo = taosArrayGetP(pQueryInfo->pUpstream, i);
      freeQueryInfoImpl(pUpQueryInfo);

      clearAllTableMetaInfo(pUpQueryInfo, removeCachedMeta, id);
      if (pUpQueryInfo->pQInfo != NULL) {
        qDestroyQueryInfo(pUpQueryInfo->pQInfo);
        pUpQueryInfo->pQInfo = NULL;
      }

      tfree(pUpQueryInfo);
    }

    if (pQueryInfo->udfCopy) {
      pQueryInfo->pUdfInfo = taosArrayDestroy(pQueryInfo->pUdfInfo);
    } else {
      pQueryInfo->pUdfInfo = tscDestroyUdfArrayList(pQueryInfo->pUdfInfo);
    }

    freeQueryInfoImpl(pQueryInfo);
    clearAllTableMetaInfo(pQueryInfo, removeCachedMeta, id);

    if (pQueryInfo->pQInfo != NULL) {
      qDestroyQueryInfo(pQueryInfo->pQInfo);
      pQueryInfo->pQInfo = NULL;
    }

    tfree(pQueryInfo);
    pQueryInfo = p;
  }

  pCmd->pQueryInfo = NULL;
  pCmd->active = NULL;
}

void destroyTableNameList(SInsertStatementParam* pInsertParam) {
  if (pInsertParam->numOfTables == 0) {
    assert(pInsertParam->pTableNameList == NULL);
    return;
  }

  for(int32_t i = 0; i < pInsertParam->numOfTables; ++i) {
    tfree(pInsertParam->pTableNameList[i]);
  }

  pInsertParam->numOfTables = 0;
  tfree(pInsertParam->pTableNameList);
}

void tscResetSqlCmd(SSqlCmd* pCmd, bool clearCachedMeta, uint64_t id) {
  pCmd->command   = 0;
  pCmd->numOfCols = 0;
  pCmd->count     = 0;
  pCmd->msgType   = 0;

  pCmd->insertParam.sql = NULL;
  destroyTableNameList(&pCmd->insertParam);

  pCmd->insertParam.pTableBlockHashList = tscDestroyBlockHashTable(pCmd->insertParam.pTableBlockHashList, clearCachedMeta);
  pCmd->insertParam.pDataBlocks = tscDestroyBlockArrayList(pCmd->insertParam.pDataBlocks);
  tfree(pCmd->insertParam.tagData.data);
  pCmd->insertParam.tagData.dataLen = 0;

  tscFreeQueryInfo(pCmd, clearCachedMeta, id);
  pCmd->pTableMetaMap = tscCleanupTableMetaMap(pCmd->pTableMetaMap);
}

void* tscCleanupTableMetaMap(SHashObj* pTableMetaMap) {
  if (pTableMetaMap == NULL) {
    return NULL;
  }

  STableMetaVgroupInfo* p = taosHashIterate(pTableMetaMap, NULL);
  while (p) {
    taosArrayDestroy(p->vgroupIdList);
    tfree(p->pTableMeta);
    p = taosHashIterate(pTableMetaMap, p);
  }

  taosHashCleanup(pTableMetaMap);
  return NULL;
}

void tscFreeSqlResult(SSqlObj* pSql) {
  SSqlRes* pRes = &pSql->res;

  tscDestroyGlobalMerger(pRes->pMerger);
  pRes->pMerger = NULL;

  tscDestroyResPointerInfo(pRes);
  memset(&pSql->res, 0, sizeof(SSqlRes));
}

void tscFreeSubobj(SSqlObj* pSql) {
  if (pSql->subState.numOfSub == 0) {
    return;
  }

  tscDebug("0x%"PRIx64" start to free sub SqlObj, numOfSub:%d", pSql->self, pSql->subState.numOfSub);

  for(int32_t i = 0; i < pSql->subState.numOfSub; ++i) {
    tscDebug("0x%"PRIx64" free sub SqlObj:0x%"PRIx64", index:%d", pSql->self, pSql->pSubs[i]->self, i);
    taos_free_result(pSql->pSubs[i]);
    pSql->pSubs[i] = NULL;
  }

  if (pSql->subState.states) {
    pthread_mutex_destroy(&pSql->subState.mutex);
  }

  tfree(pSql->subState.states);
  pSql->subState.numOfSub = 0;
}

/**
 * The free operation will cause the pSql to be removed from hash table and free it in
 * the function of processmsgfromserver is impossible in this case, since it will fail
 * to retrieve pSqlObj in hashtable.
 *
 * @param pSql
 */
void tscFreeRegisteredSqlObj(void *pSql) {
  assert(pSql != NULL);

  SSqlObj* p = *(SSqlObj**)pSql;
  STscObj* pTscObj = p->pTscObj;
  assert(RID_VALID(p->self));

  int32_t num   = atomic_sub_fetch_32(&pTscObj->numOfObj, 1);
  int32_t total = atomic_sub_fetch_32(&tscNumOfObj, 1);

  tscDebug("0x%"PRIx64" free SqlObj, total in tscObj:%d, total:%d", p->self, num, total);
  tscFreeSqlObj(p);
  taosReleaseRef(tscRefId, pTscObj->rid);
}

void tscFreeMetaSqlObj(int64_t *rid){
  if (RID_VALID(*rid)) {
    SSqlObj* pSql = (SSqlObj*)taosAcquireRef(tscObjRef, *rid);
    if (pSql) {
      taosRemoveRef(tscObjRef, *rid);
      taosReleaseRef(tscObjRef, *rid);
    }

    *rid = 0;
  }
}

void tscFreeSqlObj(SSqlObj* pSql) {
  if (pSql == NULL || pSql->signature != pSql) {
    return;
  }

  tscDebug("0x%"PRIx64" start to free sqlObj", pSql->self);

  pSql->res.code = TSDB_CODE_TSC_QUERY_CANCELLED;

  tscFreeMetaSqlObj(&pSql->metaRid);
  tscFreeMetaSqlObj(&pSql->svgroupRid);

  SSqlCmd* pCmd = &pSql->cmd;
  int32_t cmd = pCmd->command;
  if (cmd < TSDB_SQL_INSERT || cmd == TSDB_SQL_RETRIEVE_GLOBALMERGE || cmd == TSDB_SQL_RETRIEVE_EMPTY_RESULT ||
      cmd == TSDB_SQL_TABLE_JOIN_RETRIEVE) {
    tscRemoveFromSqlList(pSql);
  }

  tscFreeSubobj(pSql);

  pSql->signature = NULL;
  pSql->fp = NULL;
  tfree(pSql->sqlstr);
  tfree(pSql->pBuf);

  tfree(pSql->pSubs);
  pSql->subState.numOfSub = 0;
  pSql->self = 0;

  tscFreeSqlResult(pSql);
  tscResetSqlCmd(pCmd, false, pSql->self);

  tfree(pCmd->payload);
  pCmd->allocSize = 0;

  tsem_destroy(&pSql->rspSem);
  memset(pSql, 0, sizeof(*pSql));
  free(pSql);
}

void tscDestroyBoundColumnInfo(SParsedDataColInfo* pColInfo) {
  tfree(pColInfo->boundedColumns);
  tfree(pColInfo->cols);
  tfree(pColInfo->colIdxInfo);
}

void tscDestroyDataBlock(STableDataBlocks* pDataBlock, bool removeMeta) {
  if (pDataBlock == NULL) {
    return;
  }

  tfree(pDataBlock->pData);

  if (removeMeta) {
    char name[TSDB_TABLE_FNAME_LEN] = {0};
    tNameExtractFullName(&pDataBlock->tableName, name);

    taosHashRemove(tscTableMetaMap, name, strnlen(name, TSDB_TABLE_FNAME_LEN));
  }

  if (!pDataBlock->cloned) {
    tfree(pDataBlock->params);

    // free the refcount for metermeta
    if (pDataBlock->pTableMeta != NULL) {
      tfree(pDataBlock->pTableMeta);
    }

    tscDestroyBoundColumnInfo(&pDataBlock->boundColumnInfo);
  }

  tfree(pDataBlock);
}

SParamInfo* tscAddParamToDataBlock(STableDataBlocks* pDataBlock, char type, uint8_t timePrec, int16_t bytes,
                                   uint32_t offset) {
  uint32_t needed = pDataBlock->numOfParams + 1;
  if (needed > pDataBlock->numOfAllocedParams) {
    needed *= 2;
    void* tmp = realloc(pDataBlock->params, needed * sizeof(SParamInfo));
    if (tmp == NULL) {
      return NULL;
    }
    pDataBlock->params = (SParamInfo*)tmp;
    pDataBlock->numOfAllocedParams = needed;
  }

  SParamInfo* param = pDataBlock->params + pDataBlock->numOfParams;
  param->idx = -1;
  param->type = type;
  param->timePrec = timePrec;
  param->bytes = bytes;
  param->offset = offset;

  ++pDataBlock->numOfParams;
  return param;
}

void*  tscDestroyBlockArrayList(SArray* pDataBlockList) {
  if (pDataBlockList == NULL) {
    return NULL;
  }

  size_t size = taosArrayGetSize(pDataBlockList);
  for (int32_t i = 0; i < size; i++) {
    void* d = taosArrayGetP(pDataBlockList, i);
    tscDestroyDataBlock(d, false);
  }

  taosArrayDestroy(pDataBlockList);
  return NULL;
}


void freeUdfInfo(SUdfInfo* pUdfInfo) {
  if (pUdfInfo == NULL) {
    return;
  }

  if (pUdfInfo->funcs[TSDB_UDF_FUNC_DESTROY]) {
    (*(udfDestroyFunc)pUdfInfo->funcs[TSDB_UDF_FUNC_DESTROY])(&pUdfInfo->init);
  }

  tfree(pUdfInfo->name);

  if (pUdfInfo->path) {
    unlink(pUdfInfo->path);
  }

  tfree(pUdfInfo->path);

  tfree(pUdfInfo->content);

  taosCloseDll(pUdfInfo->handle);
}

// todo refactor
void*  tscDestroyUdfArrayList(SArray* pUdfList) {
  if (pUdfList == NULL) {
    return NULL;
  }

  size_t size = taosArrayGetSize(pUdfList);
  for (int32_t i = 0; i < size; i++) {
    SUdfInfo* udf = taosArrayGet(pUdfList, i);
    freeUdfInfo(udf);
  }

  taosArrayDestroy(pUdfList);
  return NULL;
}



void* tscDestroyBlockHashTable(SHashObj* pBlockHashTable, bool removeMeta) {
  if (pBlockHashTable == NULL) {
    return NULL;
  }

  STableDataBlocks** p = taosHashIterate(pBlockHashTable, NULL);
  while(p) {
    tscDestroyDataBlock(*p, removeMeta);
    p = taosHashIterate(pBlockHashTable, p);
  }

  taosHashCleanup(pBlockHashTable);
  return NULL;
}

int32_t tscCopyDataBlockToPayload(SSqlObj* pSql, STableDataBlocks* pDataBlock) {
  SSqlCmd* pCmd = &pSql->cmd;
  assert(pDataBlock->pTableMeta != NULL && pDataBlock->size <= pDataBlock->nAllocSize && pDataBlock->size > sizeof(SMsgDesc));

  STableMetaInfo* pTableMetaInfo = tscGetTableMetaInfoFromCmd(pCmd,  0);

  // todo remove it later
  // set the correct table meta object, the table meta has been locked in pDataBlocks, so it must be in the cache
  if (pTableMetaInfo->pTableMeta != pDataBlock->pTableMeta) {
    tNameAssign(&pTableMetaInfo->name, &pDataBlock->tableName);

    if (pTableMetaInfo->pTableMeta != NULL) {
      tfree(pTableMetaInfo->pTableMeta);
    }

    pTableMetaInfo->pTableMeta    = tscTableMetaDup(pDataBlock->pTableMeta);
    pTableMetaInfo->tableMetaSize = tscGetTableMetaSize(pDataBlock->pTableMeta);
    pTableMetaInfo->tableMetaCapacity =  (size_t)(pTableMetaInfo->tableMetaSize);
  }

  /*
   * the format of submit message is as follows [RPC header|message body|digest]
   * the dataBlock only includes the RPC Header buffer and actual submit message body,
   * space for digest needs additional space.
   */
  int ret = tscAllocPayload(pCmd, pDataBlock->size);
  if (TSDB_CODE_SUCCESS != ret) {
    return ret;
  }

  memcpy(pCmd->payload, pDataBlock->pData, pDataBlock->size);

  //the payloadLen should be actual message body size, the old value of payloadLen is the allocated payload size
  pCmd->payloadLen = pDataBlock->size;
  assert(pCmd->allocSize >= (uint32_t)(pCmd->payloadLen));

  // NOTE: shell message size should not include SMsgDesc
  int32_t size = pCmd->payloadLen - sizeof(SMsgDesc);

  SMsgDesc* pMsgDesc        = (SMsgDesc*) pCmd->payload;
  pMsgDesc->numOfVnodes     = htonl(1);    // always for one vnode

  SSubmitMsg *pShellMsg     = (SSubmitMsg *)(pCmd->payload + sizeof(SMsgDesc));
  pShellMsg->header.vgId    = htonl(pDataBlock->pTableMeta->vgId);   // data in current block all routes to the same vgroup
  pShellMsg->header.contLen = htonl(size);                           // the length not includes the size of SMsgDesc
  pShellMsg->length         = pShellMsg->header.contLen;
  pShellMsg->numOfBlocks    = htonl(pDataBlock->numOfTables);  // the number of tables to be inserted

  tscDebug("0x%"PRIx64" submit msg built, vgId:%d numOfTables:%d", pSql->self, pDataBlock->pTableMeta->vgId, pDataBlock->numOfTables);
  return TSDB_CODE_SUCCESS;
}

SQueryInfo* tscGetQueryInfo(SSqlCmd* pCmd) {
  return pCmd->active;
}

/**
 * create the in-memory buffer for each table to keep the submitted data block
 * @param initialSize
 * @param rowSize
 * @param startOffset
 * @param name
 * @param dataBlocks
 * @return
 */
int32_t tscCreateDataBlock(size_t defaultSize, int32_t rowSize, int32_t startOffset, SName* name,
                           STableMeta* pTableMeta, STableDataBlocks** dataBlocks) {
  STableDataBlocks* dataBuf = (STableDataBlocks*)calloc(1, sizeof(STableDataBlocks));
  if (dataBuf == NULL) {
    tscError("failed to allocated memory, reason:%s", strerror(errno));
    return TSDB_CODE_TSC_OUT_OF_MEMORY;
  }

  dataBuf->nAllocSize = (uint32_t)defaultSize;
  dataBuf->headerSize = startOffset;

  // the header size will always be the startOffset value, reserved for the subumit block header
  if (dataBuf->nAllocSize <= dataBuf->headerSize) {
    dataBuf->nAllocSize = dataBuf->headerSize * 2;
  }

  //dataBuf->pData = calloc(1, dataBuf->nAllocSize);
  dataBuf->pData = malloc(dataBuf->nAllocSize);
  if (dataBuf->pData == NULL) {
    tscError("failed to allocated memory, reason:%s", strerror(errno));
    tfree(dataBuf);
    return TSDB_CODE_TSC_OUT_OF_MEMORY;
  }
  memset(dataBuf->pData, 0, sizeof(SSubmitBlk));

  //Here we keep the tableMeta to avoid it to be remove by other threads.
  dataBuf->pTableMeta = tscTableMetaDup(pTableMeta);

  SParsedDataColInfo* pColInfo = &dataBuf->boundColumnInfo;
  SSchema* pSchema = tscGetTableSchema(dataBuf->pTableMeta);
  tscSetBoundColumnInfo(pColInfo, pSchema, dataBuf->pTableMeta->tableInfo.numOfColumns);

  dataBuf->ordered  = true;
  dataBuf->prevTS   = INT64_MIN;
  dataBuf->rowSize  = rowSize;
  dataBuf->size     = startOffset;
  dataBuf->tsSource = -1;
  dataBuf->vgId     = dataBuf->pTableMeta->vgId;

  tNameAssign(&dataBuf->tableName, name);

  assert(defaultSize > 0 && pTableMeta != NULL && dataBuf->pTableMeta != NULL);

  *dataBlocks = dataBuf;
  return TSDB_CODE_SUCCESS;
}

int32_t tscGetDataBlockFromList(SHashObj* pHashList, int64_t id, int32_t size, int32_t startOffset, int32_t rowSize,
                                SName* name, STableMeta* pTableMeta, STableDataBlocks** dataBlocks,
                                SArray* pBlockList) {
  *dataBlocks = NULL;
  STableDataBlocks** t1 = (STableDataBlocks**)taosHashGet(pHashList, (const char*)&id, sizeof(id));
  if (t1 != NULL) {
    *dataBlocks = *t1;
  }

  if (*dataBlocks == NULL) {
    int32_t ret = tscCreateDataBlock((size_t)size, rowSize, startOffset, name, pTableMeta, dataBlocks);
    if (ret != TSDB_CODE_SUCCESS) {
      return ret;
    }

    taosHashPut(pHashList, (const char*)&id, sizeof(int64_t), (char*)dataBlocks, POINTER_BYTES);
    if (pBlockList) {
      taosArrayPush(pBlockList, dataBlocks);
    }
  }

  return TSDB_CODE_SUCCESS;
}

// Erase the empty space reserved for binary data
static int trimDataBlock(void* pDataBlock, STableDataBlocks* pTableDataBlock, SInsertStatementParam* insertParam,
                         SBlockKeyTuple* blkKeyTuple) {
  // TODO: optimize this function, handle the case while binary is not presented
  STableMeta*     pTableMeta = pTableDataBlock->pTableMeta;
  STableComInfo   tinfo = tscGetTableInfo(pTableMeta);
  SSchema*        pSchema = tscGetTableSchema(pTableMeta);

  SSubmitBlk* pBlock = pDataBlock;
  memcpy(pDataBlock, pTableDataBlock->pData, sizeof(SSubmitBlk));
  pDataBlock = (char*)pDataBlock + sizeof(SSubmitBlk);

  int32_t flen = 0;  // original total length of row

  // schema needs to be included into the submit data block
  if (insertParam->schemaAttached) {
    int32_t numOfCols = tscGetNumOfColumns(pTableDataBlock->pTableMeta);
    for(int32_t j = 0; j < numOfCols; ++j) {
      STColumn* pCol = (STColumn*) pDataBlock;
      pCol->colId = htons(pSchema[j].colId);
      pCol->type  = pSchema[j].type;
      pCol->bytes = htons(pSchema[j].bytes);
      pCol->offset = 0;

      pDataBlock = (char*)pDataBlock + sizeof(STColumn);
      flen += TYPE_BYTES[pSchema[j].type];
    }

    int32_t schemaSize = sizeof(STColumn) * numOfCols;
    pBlock->schemaLen = schemaSize;
  } else {
    if (IS_RAW_PAYLOAD(insertParam->payloadType)) {
      for (int32_t j = 0; j < tinfo.numOfColumns; ++j) {
        flen += TYPE_BYTES[pSchema[j].type];
      }
    }
    pBlock->schemaLen = 0;
  }

  char* p = pTableDataBlock->pData + sizeof(SSubmitBlk);
  pBlock->dataLen = 0;
  int32_t numOfRows = htons(pBlock->numOfRows);

  if (IS_RAW_PAYLOAD(insertParam->payloadType)) {
    for (int32_t i = 0; i < numOfRows; ++i) {
      SMemRow memRow = (SMemRow)pDataBlock;
      memRowSetType(memRow, SMEM_ROW_DATA);
      SDataRow trow = memRowDataBody(memRow);
      dataRowSetLen(trow, (uint16_t)(TD_DATA_ROW_HEAD_SIZE + flen));
      dataRowSetVersion(trow, pTableMeta->sversion);

      int toffset = 0;
      for (int32_t j = 0; j < tinfo.numOfColumns; j++) {
        tdAppendColVal(trow, p, pSchema[j].type, toffset);
        toffset += TYPE_BYTES[pSchema[j].type];
        p += pSchema[j].bytes;
      }

      pDataBlock = (char*)pDataBlock + memRowTLen(memRow);
      pBlock->dataLen += memRowTLen(memRow);
    }
  } else {
    for (int32_t i = 0; i < numOfRows; ++i) {
      char* payload = (blkKeyTuple + i)->payloadAddr;
      if (isNeedConvertRow(payload)) {
        convertSMemRow(pDataBlock, payload, pTableDataBlock);
        TDRowTLenT rowTLen = memRowTLen(pDataBlock);
        pDataBlock = POINTER_SHIFT(pDataBlock, rowTLen);
        pBlock->dataLen += rowTLen;
      } else {
        TDRowTLenT rowTLen = memRowTLen(payload);
        memcpy(pDataBlock, payload, rowTLen);
        pDataBlock = POINTER_SHIFT(pDataBlock, rowTLen);
        pBlock->dataLen += rowTLen;
      }
    }
  }

  int32_t len = pBlock->dataLen + pBlock->schemaLen;
  pBlock->dataLen = htonl(pBlock->dataLen);
  pBlock->schemaLen = htonl(pBlock->schemaLen);

  return len;
}

static int32_t getRowExpandSize(STableMeta* pTableMeta) {
  int32_t  result = TD_MEM_ROW_DATA_HEAD_SIZE;
  int32_t  columns = tscGetNumOfColumns(pTableMeta);
  SSchema* pSchema = tscGetTableSchema(pTableMeta);
  for (int32_t i = 0; i < columns; i++) {
    if (IS_VAR_DATA_TYPE((pSchema + i)->type)) {
      result += TYPE_BYTES[TSDB_DATA_TYPE_BINARY];
    }
  }
  return result;
}

static void extractTableNameList(SInsertStatementParam *pInsertParam, bool freeBlockMap) {
  pInsertParam->numOfTables = (int32_t) taosHashGetSize(pInsertParam->pTableBlockHashList);
  if (pInsertParam->pTableNameList == NULL) {
    pInsertParam->pTableNameList = malloc(pInsertParam->numOfTables * POINTER_BYTES);
  }

  STableDataBlocks **p1 = taosHashIterate(pInsertParam->pTableBlockHashList, NULL);
  int32_t i = 0;
  while(p1) {
    STableDataBlocks* pBlocks = *p1;
    //tfree(pInsertParam->pTableNameList[i]);

    pInsertParam->pTableNameList[i++] = tNameDup(&pBlocks->tableName);
    p1 = taosHashIterate(pInsertParam->pTableBlockHashList, p1);
  }

  if (freeBlockMap) {
    pInsertParam->pTableBlockHashList = tscDestroyBlockHashTable(pInsertParam->pTableBlockHashList, false);
  }
}

int32_t tscMergeTableDataBlocks(SInsertStatementParam *pInsertParam, bool freeBlockMap) {
  const int INSERT_HEAD_SIZE = sizeof(SMsgDesc) + sizeof(SSubmitMsg);
  int       code = 0;
  bool      isRawPayload = IS_RAW_PAYLOAD(pInsertParam->payloadType);
  void*     pVnodeDataBlockHashList = taosHashInit(128, taosGetDefaultHashFunction(TSDB_DATA_TYPE_BIGINT), true, false);
  SArray*   pVnodeDataBlockList = taosArrayInit(8, POINTER_BYTES);

  STableDataBlocks** p = taosHashIterate(pInsertParam->pTableBlockHashList, NULL);

  STableDataBlocks* pOneTableBlock = *p;

  SBlockKeyInfo blkKeyInfo = {0};  // share by pOneTableBlock

  while(pOneTableBlock) {
    SSubmitBlk* pBlocks = (SSubmitBlk*) pOneTableBlock->pData;
    if (pBlocks->numOfRows > 0) {
      // the maximum expanded size in byte when a row-wise data is converted to SDataRow format
      int32_t           expandSize = isRawPayload ? getRowExpandSize(pOneTableBlock->pTableMeta) : 0;
      STableDataBlocks* dataBuf = NULL;

      int32_t ret = tscGetDataBlockFromList(pVnodeDataBlockHashList, pOneTableBlock->vgId, TSDB_PAYLOAD_SIZE,
                                  INSERT_HEAD_SIZE, 0, &pOneTableBlock->tableName, pOneTableBlock->pTableMeta, &dataBuf, pVnodeDataBlockList);
      if (ret != TSDB_CODE_SUCCESS) {
        tscError("0x%"PRIx64" failed to prepare the data block buffer for merging table data, code:%d", pInsertParam->objectId, ret);
        taosHashCleanup(pVnodeDataBlockHashList);
        tscDestroyBlockArrayList(pVnodeDataBlockList);
        tfree(blkKeyInfo.pKeyTuple);
        return ret;
      }

      int64_t destSize = dataBuf->size + pOneTableBlock->size + pBlocks->numOfRows * expandSize +
                         sizeof(STColumn) * tscGetNumOfColumns(pOneTableBlock->pTableMeta);

      if (dataBuf->nAllocSize < destSize) {
        dataBuf->nAllocSize = (uint32_t)(destSize * 1.5);

        char* tmp = realloc(dataBuf->pData, dataBuf->nAllocSize);
        if (tmp != NULL) {
          dataBuf->pData = tmp;
          //memset(dataBuf->pData + dataBuf->size, 0, dataBuf->nAllocSize - dataBuf->size);
        } else {  // failed to allocate memory, free already allocated memory and return error code
          tscError("0x%"PRIx64" failed to allocate memory for merging submit block, size:%d", pInsertParam->objectId, dataBuf->nAllocSize);

          taosHashCleanup(pVnodeDataBlockHashList);
          tscDestroyBlockArrayList(pVnodeDataBlockList);
          tfree(dataBuf->pData);
          tfree(blkKeyInfo.pKeyTuple);

          return TSDB_CODE_TSC_OUT_OF_MEMORY;
        }
      }

      if (isRawPayload) {
        tscSortRemoveDataBlockDupRowsRaw(pOneTableBlock);
        char* ekey = (char*)pBlocks->data + pOneTableBlock->rowSize * (pBlocks->numOfRows - 1);

        tscDebug("0x%" PRIx64 " name:%s, tid:%d rows:%d sversion:%d skey:%" PRId64 ", ekey:%" PRId64,
                 pInsertParam->objectId, tNameGetTableName(&pOneTableBlock->tableName), pBlocks->tid,
                 pBlocks->numOfRows, pBlocks->sversion, GET_INT64_VAL(pBlocks->data), GET_INT64_VAL(ekey));
      } else {
        if ((code = tscSortRemoveDataBlockDupRows(pOneTableBlock, &blkKeyInfo)) != 0) {
          taosHashCleanup(pVnodeDataBlockHashList);
          tscDestroyBlockArrayList(pVnodeDataBlockList);
          tfree(dataBuf->pData);
          tfree(blkKeyInfo.pKeyTuple);
          return code;
        }
        ASSERT(blkKeyInfo.pKeyTuple != NULL && pBlocks->numOfRows > 0);

        SBlockKeyTuple* pLastKeyTuple = blkKeyInfo.pKeyTuple + pBlocks->numOfRows - 1;
        tscDebug("0x%" PRIx64 " name:%s, tid:%d rows:%d sversion:%d skey:%" PRId64 ", ekey:%" PRId64,
                 pInsertParam->objectId, tNameGetTableName(&pOneTableBlock->tableName), pBlocks->tid,
                 pBlocks->numOfRows, pBlocks->sversion, blkKeyInfo.pKeyTuple->skey, pLastKeyTuple->skey);
      }

      int32_t len = pBlocks->numOfRows *
                        (isRawPayload ? (pOneTableBlock->rowSize + expandSize) : getExtendedRowSize(pOneTableBlock)) +
                    sizeof(STColumn) * tscGetNumOfColumns(pOneTableBlock->pTableMeta);

      pBlocks->tid = htonl(pBlocks->tid);
      pBlocks->uid = htobe64(pBlocks->uid);
      pBlocks->sversion = htonl(pBlocks->sversion);
      pBlocks->numOfRows = htons(pBlocks->numOfRows);
      pBlocks->schemaLen = 0;

      // erase the empty space reserved for binary data
      int32_t finalLen = trimDataBlock(dataBuf->pData + dataBuf->size, pOneTableBlock, pInsertParam, blkKeyInfo.pKeyTuple);
      assert(finalLen <= len);

      dataBuf->size += (finalLen + sizeof(SSubmitBlk));
      assert(dataBuf->size <= dataBuf->nAllocSize);

      // the length does not include the SSubmitBlk structure
      pBlocks->dataLen = htonl(finalLen);
      dataBuf->numOfTables += 1;

      pBlocks->numOfRows = 0;
    }else {
      tscDebug("0x%"PRIx64" table %s data block is empty", pInsertParam->objectId, pOneTableBlock->tableName.tname);
    }

    p = taosHashIterate(pInsertParam->pTableBlockHashList, p);
    if (p == NULL) {
      break;
    }

    pOneTableBlock = *p;
  }

  extractTableNameList(pInsertParam, freeBlockMap);

  // free the table data blocks;
  pInsertParam->pDataBlocks = pVnodeDataBlockList;
  taosHashCleanup(pVnodeDataBlockHashList);
  tfree(blkKeyInfo.pKeyTuple);

  return TSDB_CODE_SUCCESS;
}

// TODO: all subqueries should be freed correctly before close this connection.
void tscCloseTscObj(void *param) {
  STscObj *pObj = param;

  pObj->signature = NULL;
  taosTmrStopA(&(pObj->pTimer));

  tfree(pObj->tscCorMgmtEpSet);
  tscReleaseRpc(pObj->pRpcObj);
  pthread_mutex_destroy(&pObj->mutex);

  tfree(pObj);
}

bool tscIsInsertData(char* sqlstr) {
  int32_t index = 0;

  do {
    SStrToken t0 = tStrGetToken(sqlstr, &index, false);
    if (t0.type != TK_LP) {
      return t0.type == TK_INSERT || t0.type == TK_IMPORT;
    }
  } while (1);
}

int tscAllocPayload(SSqlCmd* pCmd, int size) {
  if (pCmd->payload == NULL) {
    assert(pCmd->allocSize == 0);

    pCmd->payload = (char*)calloc(1, size);
    if (pCmd->payload == NULL) {
      return TSDB_CODE_TSC_OUT_OF_MEMORY;
    }

    pCmd->allocSize = size;
  } else {
    if (pCmd->allocSize < (uint32_t)size) {
      char* b = realloc(pCmd->payload, size);
      if (b == NULL) {
        return TSDB_CODE_TSC_OUT_OF_MEMORY;
      }

      pCmd->payload = b;
      pCmd->allocSize = size;
    }

    memset(pCmd->payload, 0, pCmd->allocSize);
  }

  assert(pCmd->allocSize >= (uint32_t)size && size > 0);
  return TSDB_CODE_SUCCESS;
}

TAOS_FIELD tscCreateField(int8_t type, const char* name, int16_t bytes) {
  TAOS_FIELD f = { .type = type, .bytes = bytes, };
  tstrncpy(f.name, name, sizeof(f.name));
  return f;
}

int32_t tscGetFirstInvisibleFieldPos(SQueryInfo* pQueryInfo) { 
  if (pQueryInfo->fieldsInfo.numOfOutput <= 0 || pQueryInfo->fieldsInfo.internalField == NULL) {
    return 0;
  }

  for (int32_t i = 0; i < pQueryInfo->fieldsInfo.numOfOutput; ++i) {
    SInternalField* pField = taosArrayGet(pQueryInfo->fieldsInfo.internalField, i);
    if (!pField->visible) {
      return i;
    }    
  }
  
  return pQueryInfo->fieldsInfo.numOfOutput; 
}


SInternalField* tscFieldInfoAppend(SFieldInfo* pFieldInfo, TAOS_FIELD* pField) {
  assert(pFieldInfo != NULL);
  pFieldInfo->numOfOutput++;

  struct SInternalField info = { .pExpr = NULL, .visible = true };

  info.field = *pField;
  return taosArrayPush(pFieldInfo->internalField, &info);
}

SInternalField* tscFieldInfoInsert(SFieldInfo* pFieldInfo, int32_t index, TAOS_FIELD* field) {
  pFieldInfo->numOfOutput++;
  struct SInternalField info = { .pExpr = NULL, .visible = true };

  info.field = *field;
  return taosArrayInsert(pFieldInfo->internalField, index, &info);
}

void tscFieldInfoUpdateOffset(SQueryInfo* pQueryInfo) {
  int32_t offset = 0;
  size_t numOfExprs = tscNumOfExprs(pQueryInfo);

  for (int32_t i = 0; i < numOfExprs; ++i) {
    SExprInfo* p = taosArrayGetP(pQueryInfo->exprList, i);

    p->base.offset = offset;
    offset += p->base.resBytes;
  }
}

SInternalField* tscFieldInfoGetInternalField(SFieldInfo* pFieldInfo, int32_t index) {
  assert(index < pFieldInfo->numOfOutput);
  return TARRAY_GET_ELEM(pFieldInfo->internalField, index);
}

TAOS_FIELD* tscFieldInfoGetField(SFieldInfo* pFieldInfo, int32_t index) {
  assert(index < pFieldInfo->numOfOutput);
  return &((SInternalField*)TARRAY_GET_ELEM(pFieldInfo->internalField, index))->field;
}

int16_t tscFieldInfoGetOffset(SQueryInfo* pQueryInfo, int32_t index) {
  SInternalField* pInfo = tscFieldInfoGetInternalField(&pQueryInfo->fieldsInfo, index);
  assert(pInfo != NULL && pInfo->pExpr->pExpr == NULL);

  return pInfo->pExpr->base.offset;
}

int32_t tscFieldInfoCompare(const SFieldInfo* pFieldInfo1, const SFieldInfo* pFieldInfo2, int32_t *diffSize) {
  assert(pFieldInfo1 != NULL && pFieldInfo2 != NULL);

  if (pFieldInfo1->numOfOutput != pFieldInfo2->numOfOutput) {
    return pFieldInfo1->numOfOutput - pFieldInfo2->numOfOutput;
  }

  for (int32_t i = 0; i < pFieldInfo1->numOfOutput; ++i) {
    TAOS_FIELD* pField1 = tscFieldInfoGetField((SFieldInfo*) pFieldInfo1, i);
    TAOS_FIELD* pField2 = tscFieldInfoGetField((SFieldInfo*) pFieldInfo2, i);

    if (pField1->type != pField2->type ||
        strcasecmp(pField1->name, pField2->name) != 0) {
      return 1;
    }

    if (pField1->bytes != pField2->bytes) {
      *diffSize = 1;

      if (pField2->bytes > pField1->bytes) {
        assert(IS_VAR_DATA_TYPE(pField1->type));
        pField1->bytes = pField2->bytes;
      }
    }
  }

  return 0;
}

int32_t tscFieldInfoSetSize(const SFieldInfo* pFieldInfo1, const SFieldInfo* pFieldInfo2) {
  assert(pFieldInfo1 != NULL && pFieldInfo2 != NULL);

  for (int32_t i = 0; i < pFieldInfo1->numOfOutput; ++i) {
    TAOS_FIELD* pField1 = tscFieldInfoGetField((SFieldInfo*) pFieldInfo1, i);
    TAOS_FIELD* pField2 = tscFieldInfoGetField((SFieldInfo*) pFieldInfo2, i);

    pField2->bytes = pField1->bytes;
  }

  return 0;
}


int32_t tscGetResRowLength(SArray* pExprList) {
  size_t num = taosArrayGetSize(pExprList);
  if (num == 0) {
    return 0;
  }

  int32_t size = 0;
  for(int32_t i = 0; i < num; ++i) {
    SExprInfo* pExpr = taosArrayGetP(pExprList, i);
    size += pExpr->base.resBytes;
  }

  return size;
}

static void destroyFilterInfo(SColumnFilterList* pFilterList) {
  if (pFilterList->filterInfo == NULL) {
    pFilterList->numOfFilters = 0;
    return;
  }
  
  for(int32_t i = 0; i < pFilterList->numOfFilters; ++i) {
    if (pFilterList->filterInfo[i].filterstr) {
      tfree(pFilterList->filterInfo[i].pz);
    }
  }

  tfree(pFilterList->filterInfo);
  pFilterList->numOfFilters = 0;
}

void* sqlExprDestroy(SExprInfo* pExpr) {
  if (pExpr == NULL) {
    return NULL;
  }

  SSqlExpr* p = &pExpr->base;
  for(int32_t i = 0; i < tListLen(p->param); ++i) {
    tVariantDestroy(&p->param[i]);
  }

  if (p->flist.numOfFilters > 0) {
    tfree(p->flist.filterInfo);
  }

  if (pExpr->pExpr != NULL) {
    tExprTreeDestroy(pExpr->pExpr, NULL);
  }

  tfree(pExpr);
  return NULL;
}

void tscFieldInfoClear(SFieldInfo* pFieldInfo) {
  if (pFieldInfo == NULL) {
    return;
  }

  if (pFieldInfo->internalField != NULL) {
    size_t num = taosArrayGetSize(pFieldInfo->internalField);
    for (int32_t i = 0; i < num; ++i) {
      SInternalField* pfield = taosArrayGet(pFieldInfo->internalField, i);
      if (pfield->pExpr != NULL && pfield->pExpr->pExpr != NULL) {
        sqlExprDestroy(pfield->pExpr);
      }
    }
  }

  taosArrayDestroy(pFieldInfo->internalField);
  tfree(pFieldInfo->final);

  memset(pFieldInfo, 0, sizeof(SFieldInfo));
}

void tscFieldInfoCopy(SFieldInfo* pFieldInfo, const SFieldInfo* pSrc, const SArray* pExprList) {
  assert(pFieldInfo != NULL && pSrc != NULL && pExprList != NULL);
  pFieldInfo->numOfOutput = pSrc->numOfOutput;

  if (pSrc->final != NULL) {
    pFieldInfo->final = calloc(pSrc->numOfOutput, sizeof(TAOS_FIELD));
    memcpy(pFieldInfo->final, pSrc->final, sizeof(TAOS_FIELD) * pSrc->numOfOutput);
  }

  if (pSrc->internalField != NULL) {
    size_t num = taosArrayGetSize(pSrc->internalField);
    size_t numOfExpr = taosArrayGetSize(pExprList);

    for (int32_t i = 0; i < num; ++i) {
      SInternalField* pfield = taosArrayGet(pSrc->internalField, i);

      SInternalField p = {.visible = pfield->visible, .field = pfield->field};

      bool found = false;
      int32_t resColId = pfield->pExpr->base.resColId;
      for(int32_t j = 0; j < numOfExpr; ++j) {
        SExprInfo* pExpr = taosArrayGetP(pExprList, j);
        if (pExpr->base.resColId == resColId) {
          p.pExpr = pExpr;
          found = true;
          break;
        }
      }

      if (!found) {
        assert(pfield->pExpr->pExpr != NULL);
        p.pExpr = calloc(1, sizeof(SExprInfo));
        tscExprAssign(p.pExpr, pfield->pExpr);
      }

      taosArrayPush(pFieldInfo->internalField, &p);
    }
  }
}


SExprInfo* tscExprCreate(STableMetaInfo* pTableMetaInfo, int16_t functionId, SColumnIndex* pColIndex, int16_t type,
                         int16_t size, int16_t resColId, int16_t interSize, int32_t colType) {
  SExprInfo* pExpr = calloc(1, sizeof(SExprInfo));
  if (pExpr == NULL) {
    return NULL;
  }

  SSqlExpr* p = &pExpr->base;
  p->functionId = functionId;

  // set the correct columnIndex index
  if (pColIndex->columnIndex == TSDB_TBNAME_COLUMN_INDEX) {
    SSchema* s = tGetTbnameColumnSchema();
    p->colInfo.colId = TSDB_TBNAME_COLUMN_INDEX;
    p->colBytes = s->bytes;
    p->colType  = s->type;
  } else if (pColIndex->columnIndex <= TSDB_UD_COLUMN_INDEX) {
    p->colInfo.colId = pColIndex->columnIndex;
    p->colBytes = size;
    p->colType = type;
  } else if (functionId == TSDB_FUNC_BLKINFO) {
    p->colInfo.colId = pColIndex->columnIndex;
    p->colBytes = TSDB_MAX_BINARY_LEN;
    p->colType  = TSDB_DATA_TYPE_BINARY;
  } else {
    int32_t len = tListLen(p->colInfo.name);
    if (TSDB_COL_IS_TAG(colType)) {
      SSchema* pSchema = tscGetTableTagSchema(pTableMetaInfo->pTableMeta);
      p->colInfo.colId = pSchema[pColIndex->columnIndex].colId;
      p->colBytes = pSchema[pColIndex->columnIndex].bytes;
      p->colType = pSchema[pColIndex->columnIndex].type;
      snprintf(p->colInfo.name, len, "%s.%s", pTableMetaInfo->aliasName, pSchema[pColIndex->columnIndex].name);
    } else if (pTableMetaInfo->pTableMeta != NULL) {
      // in handling select database/version/server_status(), the pTableMeta is NULL
      SSchema* pSchema = tscGetTableColumnSchema(pTableMetaInfo->pTableMeta, pColIndex->columnIndex);
      p->colInfo.colId = pSchema->colId;
      p->colBytes = pSchema->bytes;
      p->colType  = pSchema->type;
      snprintf(p->colInfo.name, len, "%s.%s", pTableMetaInfo->aliasName, pSchema->name);
    }
  }

  p->colInfo.flag     = colType;
  p->colInfo.colIndex = pColIndex->columnIndex;

  p->resType       = type;
  p->resBytes      = size;
  p->resColId      = resColId;
  p->interBytes    = interSize;

  if (pTableMetaInfo->pTableMeta) {
    p->uid = pTableMetaInfo->pTableMeta->id.uid;
  }

  return pExpr;
}

SExprInfo* tscExprInsert(SQueryInfo* pQueryInfo, int32_t index, int16_t functionId, SColumnIndex* pColIndex, int16_t type,
                           int16_t size, int16_t resColId, int16_t interSize, bool isTagCol) {
  int32_t num = (int32_t)taosArrayGetSize(pQueryInfo->exprList);
  if (index == num) {
    return tscExprAppend(pQueryInfo, functionId, pColIndex, type, size, resColId, interSize, isTagCol);
  }

  STableMetaInfo* pTableMetaInfo = tscGetMetaInfo(pQueryInfo, pColIndex->tableIndex);
  SExprInfo* pExpr = tscExprCreate(pTableMetaInfo, functionId, pColIndex, type, size, resColId, interSize, isTagCol);
  taosArrayInsert(pQueryInfo->exprList, index, &pExpr);
  return pExpr;
}

SExprInfo* tscExprAppend(SQueryInfo* pQueryInfo, int16_t functionId, SColumnIndex* pColIndex, int16_t type,
                           int16_t size, int16_t resColId, int16_t interSize, bool isTagCol) {
  STableMetaInfo* pTableMetaInfo = tscGetMetaInfo(pQueryInfo, pColIndex->tableIndex);
  SExprInfo* pExpr = tscExprCreate(pTableMetaInfo, functionId, pColIndex, type, size, resColId, interSize, isTagCol);
  taosArrayPush(pQueryInfo->exprList, &pExpr);
  return pExpr;
}

SExprInfo* tscExprUpdate(SQueryInfo* pQueryInfo, int32_t index, int16_t functionId, int16_t srcColumnIndex,
                           int16_t type, int16_t size) {
  STableMetaInfo* pTableMetaInfo = tscGetMetaInfo(pQueryInfo, 0);
  SExprInfo* pExpr = tscExprGet(pQueryInfo, index);
  if (pExpr == NULL) {
    return NULL;
  }

  SSqlExpr* pse = &pExpr->base;
  pse->functionId = functionId;

  pse->colInfo.colIndex = srcColumnIndex;
  pse->colInfo.colId = tscGetTableColumnSchema(pTableMetaInfo->pTableMeta, srcColumnIndex)->colId;

  pse->resType = type;
  pse->resBytes = size;

  return pExpr;
}

bool tscMultiRoundQuery(SQueryInfo* pQueryInfo, int32_t index) {
  if (!UTIL_TABLE_IS_SUPER_TABLE(pQueryInfo->pTableMetaInfo[index])) {
    return false;
  }

  int32_t numOfExprs = (int32_t) tscNumOfExprs(pQueryInfo);
  for(int32_t i = 0; i < numOfExprs; ++i) {
    SExprInfo* pExpr = tscExprGet(pQueryInfo, i);
    if (pExpr->base.functionId == TSDB_FUNC_STDDEV_DST) {
      return true;
    }
  }

  return false;
}

size_t tscNumOfExprs(SQueryInfo* pQueryInfo) {
  return taosArrayGetSize(pQueryInfo->exprList);
}

int32_t tscExprTopBottomIndex(SQueryInfo* pQueryInfo){
  size_t numOfExprs = tscNumOfExprs(pQueryInfo);
  for(int32_t i = 0; i < numOfExprs; ++i) {
    SExprInfo* pExpr = tscExprGet(pQueryInfo, i);
    if (pExpr == NULL)
      continue;
    if (pExpr->base.functionId == TSDB_FUNC_TOP || pExpr->base.functionId == TSDB_FUNC_BOTTOM) {
      return i;
    }
  }
  return -1;
}

// todo REFACTOR
void tscExprAddParams(SSqlExpr* pExpr, char* argument, int32_t type, int32_t bytes) {
  assert (pExpr != NULL || argument != NULL || bytes != 0);

  // set parameter value
  // transfer to tVariant from byte data/no ascii data
  tVariantCreateFromBinary(&pExpr->param[pExpr->numOfParams], argument, bytes, type);
  pExpr->numOfParams += 1;

  assert(pExpr->numOfParams <= 3);
}

SExprInfo* tscExprGet(SQueryInfo* pQueryInfo, int32_t index) {
  return taosArrayGetP(pQueryInfo->exprList, index);
}

/*
 * NOTE: Does not release SExprInfo here.
 */
void tscExprDestroy(SArray* pExprInfo) {
  size_t size = taosArrayGetSize(pExprInfo);

  for(int32_t i = 0; i < size; ++i) {
    SExprInfo* pExpr = taosArrayGetP(pExprInfo, i);
    sqlExprDestroy(pExpr);
  }

  taosArrayDestroy(pExprInfo);
}

int32_t tscExprCopy(SArray* dst, const SArray* src, uint64_t uid, bool deepcopy) {
  assert(src != NULL && dst != NULL);

  size_t size = taosArrayGetSize(src);
  for (int32_t i = 0; i < size; ++i) {
    SExprInfo* pExpr = taosArrayGetP(src, i);

    if (pExpr->base.uid == uid) {
      if (deepcopy) {
        SExprInfo* p1 = calloc(1, sizeof(SExprInfo));
        tscExprAssign(p1, pExpr);

        taosArrayPush(dst, &p1);
      } else {
        taosArrayPush(dst, &pExpr);
      }
    }
  }

  return 0;
}

int32_t tscExprCopyAll(SArray* dst, const SArray* src, bool deepcopy) {
  assert(src != NULL && dst != NULL);

  size_t size = taosArrayGetSize(src);
  for (int32_t i = 0; i < size; ++i) {
    SExprInfo* pExpr = taosArrayGetP(src, i);

    if (deepcopy) {
      SExprInfo* p1 = calloc(1, sizeof(SExprInfo));
      tscExprAssign(p1, pExpr);

      taosArrayPush(dst, &p1);
    } else {
      taosArrayPush(dst, &pExpr);
    }
  }

  return 0;
}

// ignore the tbname columnIndex to be inserted into source list
int32_t tscColumnExists(SArray* pColumnList, int32_t columnId, uint64_t uid) {
  size_t numOfCols = taosArrayGetSize(pColumnList);

  int32_t i = 0;
  while (i < numOfCols) {
    SColumn* pCol = taosArrayGetP(pColumnList, i);
    if ((pCol->info.colId != columnId) || (pCol->tableUid != uid)) {
      ++i;
      continue;
    } else {
      break;
    }
  }

  if (i >= numOfCols || numOfCols == 0) {
    return -1;
  }

  return i;
}

void tscExprAssign(SExprInfo* dst, const SExprInfo* src) {
  assert(dst != NULL && src != NULL);

  *dst = *src;

  if (src->base.flist.numOfFilters > 0) {
    dst->base.flist.filterInfo = calloc(src->base.flist.numOfFilters, sizeof(SColumnFilterInfo));
    memcpy(dst->base.flist.filterInfo, src->base.flist.filterInfo, sizeof(SColumnFilterInfo) * src->base.flist.numOfFilters);
  }

  dst->pExpr = exprdup(src->pExpr);

  memset(dst->base.param, 0, sizeof(tVariant) * tListLen(dst->base.param));
  for (int32_t j = 0; j < src->base.numOfParams; ++j) {
    tVariantAssign(&dst->base.param[j], &src->base.param[j]);
  }
}

SColumn* tscColumnListInsert(SArray* pColumnList, int32_t columnIndex, uint64_t uid, SSchema* pSchema) {
  // ignore the tbname columnIndex to be inserted into source list
  if (columnIndex < 0) {
    return NULL;
  }

  size_t numOfCols = taosArrayGetSize(pColumnList);

  int32_t i = 0;
  while (i < numOfCols) {
    SColumn* pCol = taosArrayGetP(pColumnList, i);
    if (pCol->columnIndex < columnIndex) {
      i++;
    } else if (pCol->tableUid < uid) {
      i++;
    } else {
      break;
    }
  }

  if (i >= numOfCols || numOfCols == 0) {
    SColumn* b = calloc(1, sizeof(SColumn));
    if (b == NULL) {
      return NULL;
    }

    b->columnIndex = columnIndex;
    b->tableUid    = uid;
    b->info.colId  = pSchema->colId;
    b->info.bytes  = pSchema->bytes;
    b->info.type   = pSchema->type;

    taosArrayInsert(pColumnList, i, &b);
  } else {
    SColumn* pCol = taosArrayGetP(pColumnList, i);

    if (i < numOfCols && (pCol->columnIndex > columnIndex || pCol->tableUid != uid)) {
      SColumn* b = calloc(1, sizeof(SColumn));
      if (b == NULL) {
        return NULL;
      }

      b->columnIndex = columnIndex;
      b->tableUid    = uid;
      b->info.colId = pSchema->colId;
      b->info.bytes = pSchema->bytes;
      b->info.type  = pSchema->type;

      taosArrayInsert(pColumnList, i, &b);
    }
  }

  return taosArrayGetP(pColumnList, i);
}



SColumn* tscColumnClone(const SColumn* src) {
  assert(src != NULL);

  SColumn* dst = calloc(1, sizeof(SColumn));
  if (dst == NULL) {
    return NULL;
  }

  tscColumnCopy(dst, src);
  return dst;
}

static void tscColumnDestroy(SColumn* pCol) {
  destroyFilterInfo(&pCol->info.flist);
  free(pCol);
}

void tscColumnCopy(SColumn* pDest, const SColumn* pSrc) {
  destroyFilterInfo(&pDest->info.flist);

  pDest->columnIndex       = pSrc->columnIndex;
  pDest->tableUid          = pSrc->tableUid;
  pDest->info.flist.numOfFilters = pSrc->info.flist.numOfFilters;
  pDest->info.flist.filterInfo   = tFilterInfoDup(pSrc->info.flist.filterInfo, pSrc->info.flist.numOfFilters);
  pDest->info.type        = pSrc->info.type;
  pDest->info.colId        = pSrc->info.colId;
  pDest->info.bytes      = pSrc->info.bytes;
}

void tscColumnListCopy(SArray* dst, const SArray* src, uint64_t tableUid) {
  assert(src != NULL && dst != NULL);

  size_t num = taosArrayGetSize(src);
  for (int32_t i = 0; i < num; ++i) {
    SColumn* pCol = taosArrayGetP(src, i);

    if (pCol->tableUid == tableUid) {
      SColumn* p = tscColumnClone(pCol);
      taosArrayPush(dst, &p);
    }
  }
}

void tscColumnListCopyAll(SArray* dst, const SArray* src) {
  assert(src != NULL && dst != NULL);

  size_t num = taosArrayGetSize(src);
  for (int32_t i = 0; i < num; ++i) {
    SColumn* pCol = taosArrayGetP(src, i);
    SColumn* p = tscColumnClone(pCol);
    taosArrayPush(dst, &p);
  }
}


void tscColumnListDestroy(SArray* pColumnList) {
  if (pColumnList == NULL) {
    return;
  }

  size_t num = taosArrayGetSize(pColumnList);
  for (int32_t i = 0; i < num; ++i) {
    SColumn* pCol = taosArrayGetP(pColumnList, i);
    tscColumnDestroy(pCol);
  }

  taosArrayDestroy(pColumnList);
}

/*
 * 1. normal name, not a keyword or number
 * 2. name with quote
 * 3. string with only one delimiter '.'.
 *
 * only_one_part
 * 'only_one_part'
 * first_part.second_part
 * first_part.'second_part'
 * 'first_part'.second_part
 * 'first_part'.'second_part'
 * 'first_part.second_part'
 *
 */
static int32_t validateQuoteToken(SStrToken* pToken) {
  tscDequoteAndTrimToken(pToken);

  int32_t k = tGetToken(pToken->z, &pToken->type);

  if (pToken->type == TK_STRING) {
    return tscValidateName(pToken);
  }

  if (k != pToken->n || pToken->type != TK_ID) {
    return TSDB_CODE_TSC_INVALID_OPERATION;
  }
  return TSDB_CODE_SUCCESS;
}

void tscDequoteAndTrimToken(SStrToken* pToken) {
  uint32_t first = 0, last = pToken->n;

  // trim leading spaces
  while (first < last) {
    char c = pToken->z[first];
    if (c != ' ' && c != '\t') {
      break;
    }
    first++;
  }

  // trim ending spaces
  while (first < last) {
    char c = pToken->z[last - 1];
    if (c != ' ' && c != '\t') {
      break;
    }
    last--;
  }

  // there are still at least two characters
  if (first < last - 1) {
    char c = pToken->z[first];
    // dequote
    if ((c == '\'' || c == '"') && c == pToken->z[last - 1]) {
      first++;
      last--;
    }
  }

  // left shift the string and pad spaces
  for (uint32_t i = 0; i + first < last; i++) {
    pToken->z[i] = pToken->z[first + i];
  }
  for (uint32_t i = last - first; i < pToken->n; i++) {
    pToken->z[i] = ' ';
  }

  // adjust token length
  pToken->n = last - first;
}

int32_t tscValidateName(SStrToken* pToken) {
  if (pToken == NULL || pToken->z == NULL ||
  (pToken->type != TK_STRING && pToken->type != TK_ID)) {
    return TSDB_CODE_TSC_INVALID_OPERATION;
  }

  char* sep = strnchr(pToken->z, TS_PATH_DELIMITER[0], pToken->n, true);
  if (sep == NULL) {  // single part
    if (pToken->type == TK_STRING) {

      tscDequoteAndTrimToken(pToken);
      tscStrToLower(pToken->z, pToken->n);
      //pToken->n = (uint32_t)strtrim(pToken->z);

      int len = tGetToken(pToken->z, &pToken->type);

      // single token, validate it
      if (len == pToken->n) {
        return validateQuoteToken(pToken);
      } else {
        sep = strnchr(pToken->z, TS_PATH_DELIMITER[0], pToken->n, true);
        if (sep == NULL) {
          return TSDB_CODE_TSC_INVALID_OPERATION;
        }

        return tscValidateName(pToken);
      }
    } else {
      if (isNumber(pToken)) {
        return TSDB_CODE_TSC_INVALID_OPERATION;
      }
    }
  } else {  // two part
    int32_t oldLen = pToken->n;
    char*   pStr = pToken->z;

    if (pToken->type == TK_SPACE) {
      pToken->n = (uint32_t)strtrim(pToken->z);
    }

    pToken->n = tGetToken(pToken->z, &pToken->type);
    if (pToken->z[pToken->n] != TS_PATH_DELIMITER[0]) {
      return TSDB_CODE_TSC_INVALID_OPERATION;
    }

    if (pToken->type != TK_STRING && pToken->type != TK_ID) {
      return TSDB_CODE_TSC_INVALID_OPERATION;
    }

    if (pToken->type == TK_STRING && validateQuoteToken(pToken) != TSDB_CODE_SUCCESS) {
      return TSDB_CODE_TSC_INVALID_OPERATION;
    }

    int32_t firstPartLen = pToken->n;

    pToken->z = sep + 1;
    pToken->n = (uint32_t)(oldLen - (sep - pStr) - 1);
    int32_t len = tGetToken(pToken->z, &pToken->type);
    if (len != pToken->n || (pToken->type != TK_STRING && pToken->type != TK_ID)) {
      return TSDB_CODE_TSC_INVALID_OPERATION;
    }

    if (pToken->type == TK_STRING && validateQuoteToken(pToken) != TSDB_CODE_SUCCESS) {
      return TSDB_CODE_TSC_INVALID_OPERATION;
    }

    // re-build the whole name string
    if (pStr[firstPartLen] == TS_PATH_DELIMITER[0]) {
      // first part do not have quote do nothing
    } else {
      pStr[firstPartLen] = TS_PATH_DELIMITER[0];
      memmove(&pStr[firstPartLen + 1], pToken->z, pToken->n);
      uint32_t offset = (uint32_t)(pToken->z - (pStr + firstPartLen + 1));
      memset(pToken->z + pToken->n - offset, ' ', offset);
    }
    pToken->n += (firstPartLen + sizeof(TS_PATH_DELIMITER[0]));
    pToken->z = pStr;

    tscStrToLower(pToken->z,pToken->n);
  }

  return TSDB_CODE_SUCCESS;
}

void tscIncStreamExecutionCount(void* pStream) {
  if (pStream == NULL) {
    return;
  }

  SSqlStream* ps = (SSqlStream*)pStream;
  ps->num += 1;
}

bool tscValidateColumnId(STableMetaInfo* pTableMetaInfo, int32_t colId, int32_t numOfParams) {
  if (pTableMetaInfo->pTableMeta == NULL) {
    return false;
  }

  if (colId == TSDB_TBNAME_COLUMN_INDEX || (colId <= TSDB_UD_COLUMN_INDEX && numOfParams == 2)) {
    return true;
  }

  SSchema* pSchema = tscGetTableSchema(pTableMetaInfo->pTableMeta);
  STableComInfo tinfo = tscGetTableInfo(pTableMetaInfo->pTableMeta);

  int32_t  numOfTotal = tinfo.numOfTags + tinfo.numOfColumns;

  for (int32_t i = 0; i < numOfTotal; ++i) {
    if (pSchema[i].colId == colId) {
      return true;
    }
  }

  return false;
}

int32_t tscTagCondCopy(STagCond* dest, const STagCond* src) {
  memset(dest, 0, sizeof(STagCond));

  if (src->tbnameCond.cond != NULL) {
    dest->tbnameCond.cond = strdup(src->tbnameCond.cond);
    if (dest->tbnameCond.cond == NULL) {
      return -1;
    }
  }

  dest->tbnameCond.uid = src->tbnameCond.uid;
  dest->tbnameCond.len = src->tbnameCond.len;

  dest->joinInfo.hasJoin = src->joinInfo.hasJoin;

  for (int32_t i = 0; i < TSDB_MAX_JOIN_TABLE_NUM; ++i) {
    if (src->joinInfo.joinTables[i]) {
      dest->joinInfo.joinTables[i] = calloc(1, sizeof(SJoinNode));

      memcpy(dest->joinInfo.joinTables[i], src->joinInfo.joinTables[i], sizeof(SJoinNode));

      if (src->joinInfo.joinTables[i]->tsJoin) {
        dest->joinInfo.joinTables[i]->tsJoin = taosArrayDup(src->joinInfo.joinTables[i]->tsJoin);
      }

      if (src->joinInfo.joinTables[i]->tagJoin) {
        dest->joinInfo.joinTables[i]->tagJoin = taosArrayDup(src->joinInfo.joinTables[i]->tagJoin);
      }
    }
  }


  dest->relType = src->relType;

  if (src->pCond == NULL) {
    return 0;
  }

  size_t s = taosArrayGetSize(src->pCond);
  dest->pCond = taosArrayInit(s, sizeof(SCond));

  for (int32_t i = 0; i < s; ++i) {
    SCond* pCond = taosArrayGet(src->pCond, i);

    SCond c = {0};
    c.len = pCond->len;
    c.uid = pCond->uid;

    if (pCond->len > 0) {
      assert(pCond->cond != NULL);
      c.cond = malloc(c.len);
      if (c.cond == NULL) {
        return -1;
      }

      memcpy(c.cond, pCond->cond, c.len);
    }

    taosArrayPush(dest->pCond, &c);
  }

  return 0;
}

int32_t tscColCondCopy(SArray** dest, const SArray* src, uint64_t uid, int16_t tidx) {
  if (src == NULL) {
    return 0;
  }
  
  size_t s = taosArrayGetSize(src);
  *dest = taosArrayInit(s, sizeof(SCond));
  
  for (int32_t i = 0; i < s; ++i) {
    STblCond* pCond = taosArrayGet(src, i);
    STblCond c = {0};

    if (tidx > 0) {
      if (!(pCond->uid == uid && pCond->idx == tidx)) {
        continue;
      }

      c.idx = 0;
    } else {
      c.idx = pCond->idx;
    }
    
    c.len = pCond->len;
    c.uid = pCond->uid;
    
    if (pCond->len > 0) {
      assert(pCond->cond != NULL);
      c.cond = malloc(c.len);
      if (c.cond == NULL) {
        return -1;
      }

      memcpy(c.cond, pCond->cond, c.len);
    }
    
    taosArrayPush(*dest, &c);
  }

  return 0;
}

void tscColCondRelease(SArray** pCond) {
  if (*pCond == NULL) {
    return;
  }
  
  size_t s = taosArrayGetSize(*pCond);
  for (int32_t i = 0; i < s; ++i) {
    STblCond* p = taosArrayGet(*pCond, i);
    tfree(p->cond);
  }

  taosArrayDestroy(*pCond);

  *pCond = NULL;
}


void tscTagCondRelease(STagCond* pTagCond) {
  free(pTagCond->tbnameCond.cond);

  if (pTagCond->pCond != NULL) {
    size_t s = taosArrayGetSize(pTagCond->pCond);
    for (int32_t i = 0; i < s; ++i) {
      SCond* p = taosArrayGet(pTagCond->pCond, i);
      tfree(p->cond);
    }

    taosArrayDestroy(pTagCond->pCond);
  }

  for (int32_t i = 0; i < TSDB_MAX_JOIN_TABLE_NUM; ++i) {
    SJoinNode *node = pTagCond->joinInfo.joinTables[i];
    if (node == NULL) {
      continue;
    }

    if (node->tsJoin != NULL) {
      taosArrayDestroy(node->tsJoin);
    }

    if (node->tagJoin != NULL) {
      taosArrayDestroy(node->tagJoin);
    }

    tfree(node);
  }

  memset(pTagCond, 0, sizeof(STagCond));
}

void tscGetSrcColumnInfo(SSrcColumnInfo* pColInfo, SQueryInfo* pQueryInfo) {
  STableMetaInfo* pTableMetaInfo = tscGetMetaInfo(pQueryInfo, 0);
  SSchema*        pSchema = tscGetTableSchema(pTableMetaInfo->pTableMeta);

  size_t numOfExprs = tscNumOfExprs(pQueryInfo);
  for (int32_t i = 0; i < numOfExprs; ++i) {
    SExprInfo* pExpr = tscExprGet(pQueryInfo, i);
    pColInfo[i].functionId = pExpr->base.functionId;

    if (TSDB_COL_IS_TAG(pExpr->base.colInfo.flag)) {
      SSchema* pTagSchema = tscGetTableTagSchema(pTableMetaInfo->pTableMeta);

      int16_t index = pExpr->base.colInfo.colIndex;
      pColInfo[i].type = (index != -1) ? pTagSchema[index].type : TSDB_DATA_TYPE_BINARY;
    } else {
      pColInfo[i].type = pSchema[pExpr->base.colInfo.colIndex].type;
    }
  }
}

/*
 * the following four kinds of SqlObj should not be freed
 * 1. SqlObj for stream computing
 * 2. main SqlObj
 * 3. heartbeat SqlObj
 * 4. SqlObj for subscription
 *
 * If res code is error and SqlObj does not belong to above types, it should be
 * automatically freed for async query, ignoring that connection should be kept.
 *
 * If connection need to be recycled, the SqlObj also should be freed.
 */
bool tscShouldBeFreed(SSqlObj* pSql) {
  if (pSql == NULL || pSql->signature != pSql) {
    return false;
  }

  STscObj* pTscObj = pSql->pTscObj;
  if (pSql->pStream != NULL || pTscObj->hbrid == pSql->self || pSql->pSubscription != NULL) {
    return false;
  }

  // only the table meta and super table vgroup query will free resource automatically
  int32_t command = pSql->cmd.command;
  if (command == TSDB_SQL_META || command == TSDB_SQL_STABLEVGROUP) {
    return true;
  }

  return false;
}

/**
 *
 * @param pCmd
 * @param clauseIndex denote the index of the union sub clause, usually are 0, if no union query exists.
 * @param tableIndex  denote the table index for join query, where more than one table exists
 * @return
 */
STableMetaInfo* tscGetTableMetaInfoFromCmd(SSqlCmd* pCmd, int32_t tableIndex) {
  assert(pCmd != NULL);
  SQueryInfo* pQueryInfo = tscGetQueryInfo(pCmd);
  return tscGetMetaInfo(pQueryInfo, tableIndex);
}

STableMetaInfo* tscGetMetaInfo(SQueryInfo* pQueryInfo, int32_t tableIndex) {
  assert(pQueryInfo != NULL);

  if (pQueryInfo->pTableMetaInfo == NULL) {
    assert(pQueryInfo->numOfTables == 0);
    return NULL;
  }

  assert(tableIndex >= 0 && tableIndex <= pQueryInfo->numOfTables && pQueryInfo->pTableMetaInfo != NULL);

  return pQueryInfo->pTableMetaInfo[tableIndex];
}

SQueryInfo* tscGetQueryInfoS(SSqlCmd* pCmd) {
  SQueryInfo* pQueryInfo = tscGetQueryInfo(pCmd);
  int32_t ret = TSDB_CODE_SUCCESS;

  while ((pQueryInfo) == NULL) {
    if ((ret = tscAddQueryInfo(pCmd)) != TSDB_CODE_SUCCESS) {
      terrno = TSDB_CODE_TSC_OUT_OF_MEMORY;
      return NULL;
    }

    pQueryInfo = tscGetQueryInfo(pCmd);
  }

  return pQueryInfo;
}

STableMetaInfo* tscGetTableMetaInfoByUid(SQueryInfo* pQueryInfo, uint64_t uid, int32_t* index) {
  int32_t k = -1;

  for (int32_t i = 0; i < pQueryInfo->numOfTables; ++i) {
    if (pQueryInfo->pTableMetaInfo[i]->pTableMeta->id.uid == uid) {
      k = i;
      break;
    }
  }

  if (index != NULL) {
    *index = k;
  }

  assert(k != -1);
  return tscGetMetaInfo(pQueryInfo, k);
}

// todo refactor
void tscInitQueryInfo(SQueryInfo* pQueryInfo) {
  assert(pQueryInfo->fieldsInfo.internalField == NULL);
  pQueryInfo->fieldsInfo.internalField = taosArrayInit(4, sizeof(SInternalField));

  assert(pQueryInfo->exprList == NULL);

  pQueryInfo->exprList       = taosArrayInit(4, POINTER_BYTES);
  pQueryInfo->colList        = taosArrayInit(4, POINTER_BYTES);
  pQueryInfo->udColumnId     = TSDB_UD_COLUMN_INDEX;
  pQueryInfo->limit.limit    = -1;
  pQueryInfo->limit.offset   = 0;

  pQueryInfo->slimit.limit   = -1;
  pQueryInfo->slimit.offset  = 0;
  pQueryInfo->pUpstream      = taosArrayInit(4, POINTER_BYTES);
  pQueryInfo->window         = TSWINDOW_INITIALIZER;
  pQueryInfo->multigroupResult = true;
}

int32_t tscAddQueryInfo(SSqlCmd* pCmd) {
  assert(pCmd != NULL);
  SQueryInfo* pQueryInfo = calloc(1, sizeof(SQueryInfo));

  if (pQueryInfo == NULL) {
    return TSDB_CODE_TSC_OUT_OF_MEMORY;
  }

  tscInitQueryInfo(pQueryInfo);
  pQueryInfo->msg = pCmd->payload;  // pointer to the parent error message buffer

  if (pCmd->pQueryInfo == NULL) {
    pCmd->pQueryInfo = pQueryInfo;
  } else {
    SQueryInfo* p = pCmd->pQueryInfo;
    while(p->sibling != NULL) {
      p = p->sibling;
    }

    p->sibling = pQueryInfo;
  }

  pCmd->active = pQueryInfo;
  return TSDB_CODE_SUCCESS;
}

static void freeQueryInfoImpl(SQueryInfo* pQueryInfo) {
  tscTagCondRelease(&pQueryInfo->tagCond);
  tscColCondRelease(&pQueryInfo->colCond);
  tscFieldInfoClear(&pQueryInfo->fieldsInfo);

  tscExprDestroy(pQueryInfo->exprList);
  pQueryInfo->exprList = NULL;

  if (pQueryInfo->exprList1 != NULL) {
    tscExprDestroy(pQueryInfo->exprList1);
    pQueryInfo->exprList1 = NULL;
  }

  tscColumnListDestroy(pQueryInfo->colList);
  pQueryInfo->colList = NULL;

  if (pQueryInfo->groupbyExpr.columnInfo != NULL) {
    taosArrayDestroy(pQueryInfo->groupbyExpr.columnInfo);
    pQueryInfo->groupbyExpr.columnInfo = NULL;
    pQueryInfo->groupbyExpr.numOfGroupCols = 0;
  }

  pQueryInfo->tsBuf = tsBufDestroy(pQueryInfo->tsBuf);
  pQueryInfo->fillType = 0;

  tfree(pQueryInfo->fillVal);
  pQueryInfo->fillType = 0;
  tfree(pQueryInfo->buf);

  taosArrayDestroy(pQueryInfo->pUpstream);
  pQueryInfo->pUpstream = NULL;
}

void tscClearSubqueryInfo(SSqlCmd* pCmd) {
  SQueryInfo* pQueryInfo = tscGetQueryInfo(pCmd);
  while (pQueryInfo != NULL) {
    SQueryInfo* p = pQueryInfo->sibling;
    freeQueryInfoImpl(pQueryInfo);
    pQueryInfo = p;
  }
}

int32_t tscQueryInfoCopy(SQueryInfo* pQueryInfo, const SQueryInfo* pSrc) {
  assert(pQueryInfo != NULL && pSrc != NULL);
  int32_t code = TSDB_CODE_SUCCESS;

  memcpy(&pQueryInfo->interval, &pSrc->interval, sizeof(pQueryInfo->interval));

  pQueryInfo->command        = pSrc->command;
  pQueryInfo->type           = pSrc->type;
  pQueryInfo->window         = pSrc->window;
  pQueryInfo->limit          = pSrc->limit;
  pQueryInfo->slimit         = pSrc->slimit;
  pQueryInfo->order          = pSrc->order;
  pQueryInfo->vgroupLimit    = pSrc->vgroupLimit;
  pQueryInfo->tsBuf          = NULL;
  pQueryInfo->fillType       = pSrc->fillType;
  pQueryInfo->fillVal        = NULL;
  pQueryInfo->numOfFillVal   = 0;;
  pQueryInfo->clauseLimit    = pSrc->clauseLimit;
  pQueryInfo->prjOffset      = pSrc->prjOffset;
  pQueryInfo->numOfTables    = 0;
  pQueryInfo->window         = pSrc->window;
  pQueryInfo->sessionWindow  = pSrc->sessionWindow;
  pQueryInfo->pTableMetaInfo = NULL;
  pQueryInfo->multigroupResult = pSrc->multigroupResult;

  pQueryInfo->bufLen         = pSrc->bufLen;
  pQueryInfo->orderProjectQuery = pSrc->orderProjectQuery;
  pQueryInfo->arithmeticOnAgg   = pSrc->arithmeticOnAgg;
  pQueryInfo->buf            = malloc(pSrc->bufLen);
  if (pQueryInfo->buf == NULL) {
    code = TSDB_CODE_TSC_OUT_OF_MEMORY;
    goto _error;
  }

  if (pSrc->bufLen > 0) {
    memcpy(pQueryInfo->buf, pSrc->buf, pSrc->bufLen);
  }

  pQueryInfo->groupbyExpr = pSrc->groupbyExpr;
  if (pSrc->groupbyExpr.columnInfo != NULL) {
    pQueryInfo->groupbyExpr.columnInfo = taosArrayDup(pSrc->groupbyExpr.columnInfo);
    if (pQueryInfo->groupbyExpr.columnInfo == NULL) {
      code = TSDB_CODE_TSC_OUT_OF_MEMORY;
      goto _error;
    }
  }

  if (tscTagCondCopy(&pQueryInfo->tagCond, &pSrc->tagCond) != 0) {
    code = TSDB_CODE_TSC_OUT_OF_MEMORY;
    goto _error;
  }

  if (tscColCondCopy(&pQueryInfo->colCond, pSrc->colCond, 0, -1) != 0) {
    code = TSDB_CODE_TSC_OUT_OF_MEMORY;
    goto _error;
  }

  if (pSrc->fillType != TSDB_FILL_NONE) {
    pQueryInfo->fillVal = calloc(1, pSrc->fieldsInfo.numOfOutput * sizeof(int64_t));
    if (pQueryInfo->fillVal == NULL) {
      code = TSDB_CODE_TSC_OUT_OF_MEMORY;
      goto _error;
    }
    pQueryInfo->numOfFillVal = pSrc->fieldsInfo.numOfOutput;

    memcpy(pQueryInfo->fillVal, pSrc->fillVal, pSrc->fieldsInfo.numOfOutput * sizeof(int64_t));
  }

  if (tscExprCopyAll(pQueryInfo->exprList, pSrc->exprList, true) != 0) {
    code = TSDB_CODE_TSC_OUT_OF_MEMORY;
    goto _error;
  }

  if (pQueryInfo->arithmeticOnAgg) {
    pQueryInfo->exprList1 = taosArrayInit(4, POINTER_BYTES);
    if (tscExprCopyAll(pQueryInfo->exprList1, pSrc->exprList1, true) != 0) {
      code = TSDB_CODE_TSC_OUT_OF_MEMORY;
      goto _error;
    }
  }

  tscColumnListCopyAll(pQueryInfo->colList, pSrc->colList);
  tscFieldInfoCopy(&pQueryInfo->fieldsInfo, &pSrc->fieldsInfo, pQueryInfo->exprList);

  for(int32_t i = 0; i < pSrc->numOfTables; ++i) {
    STableMetaInfo* p1 = tscGetMetaInfo((SQueryInfo*) pSrc, i);

    STableMeta* pMeta = tscTableMetaDup(p1->pTableMeta);
    if (pMeta == NULL) {
      // todo handle the error
    }

    tscAddTableMetaInfo(pQueryInfo, &p1->name, pMeta, p1->vgroupList, p1->tagColList, p1->pVgroupTables);
  }

  SArray *pUdfInfo = NULL;
  if (pSrc->pUdfInfo) {
    pUdfInfo = taosArrayDup(pSrc->pUdfInfo);
  }

  pQueryInfo->pUdfInfo = pUdfInfo;
  pQueryInfo->udfCopy = true;

  _error:
  return code;
}

void tscFreeVgroupTableInfo(SArray* pVgroupTables) {
  if (pVgroupTables == NULL) {
    return;
  }

  size_t num = taosArrayGetSize(pVgroupTables);
  for (size_t i = 0; i < num; i++) {
    SVgroupTableInfo* pInfo = taosArrayGet(pVgroupTables, i);

    for(int32_t j = 0; j < pInfo->vgInfo.numOfEps; ++j) {
      tfree(pInfo->vgInfo.epAddr[j].fqdn);
    }

    taosArrayDestroy(pInfo->itemList);
  }

  taosArrayDestroy(pVgroupTables);
}

void tscRemoveVgroupTableGroup(SArray* pVgroupTable, int32_t index) {
  assert(pVgroupTable != NULL && index >= 0);

  size_t size = taosArrayGetSize(pVgroupTable);
  assert(size > index);

  SVgroupTableInfo* pInfo = taosArrayGet(pVgroupTable, index);
  for(int32_t j = 0; j < pInfo->vgInfo.numOfEps; ++j) {
    tfree(pInfo->vgInfo.epAddr[j].fqdn);
  }

  taosArrayDestroy(pInfo->itemList);
  taosArrayRemove(pVgroupTable, index);
}

void tscVgroupTableCopy(SVgroupTableInfo* info, SVgroupTableInfo* pInfo) {
  memset(info, 0, sizeof(SVgroupTableInfo));

  info->vgInfo = pInfo->vgInfo;
  for(int32_t j = 0; j < pInfo->vgInfo.numOfEps; ++j) {
    info->vgInfo.epAddr[j].fqdn = strdup(pInfo->vgInfo.epAddr[j].fqdn);
  }

  if (pInfo->itemList) {
    info->itemList = taosArrayDup(pInfo->itemList);
  }
}

SArray* tscVgroupTableInfoDup(SArray* pVgroupTables) {
  if (pVgroupTables == NULL) {
    return NULL;
  }

  size_t num = taosArrayGetSize(pVgroupTables);
  SArray* pa = taosArrayInit(num, sizeof(SVgroupTableInfo));

  SVgroupTableInfo info;
  for (size_t i = 0; i < num; i++) {
    SVgroupTableInfo* pInfo = taosArrayGet(pVgroupTables, i);
    tscVgroupTableCopy(&info, pInfo);

    taosArrayPush(pa, &info);
  }

  return pa;
}

void clearAllTableMetaInfo(SQueryInfo* pQueryInfo, bool removeMeta, uint64_t id) {
  for(int32_t i = 0; i < pQueryInfo->numOfTables; ++i) {
    STableMetaInfo* pTableMetaInfo = tscGetMetaInfo(pQueryInfo, i);
    if (removeMeta) {
      tscRemoveCachedTableMeta(pTableMetaInfo, id);
    }

    tscFreeVgroupTableInfo(pTableMetaInfo->pVgroupTables);
    tscClearTableMetaInfo(pTableMetaInfo);
  }

  tfree(pQueryInfo->pTableMetaInfo);
}

STableMetaInfo* tscAddTableMetaInfo(SQueryInfo* pQueryInfo, SName* name, STableMeta* pTableMeta,
                                    SVgroupsInfo* vgroupList, SArray* pTagCols, SArray* pVgroupTables) {
  void* tmp = realloc(pQueryInfo->pTableMetaInfo, (pQueryInfo->numOfTables + 1) * POINTER_BYTES);
  if (tmp == NULL) {
    terrno = TSDB_CODE_TSC_OUT_OF_MEMORY;
    return NULL;
  }

  pQueryInfo->pTableMetaInfo = tmp;
  STableMetaInfo* pTableMetaInfo = calloc(1, sizeof(STableMetaInfo));

  if (pTableMetaInfo == NULL) {
    terrno = TSDB_CODE_TSC_OUT_OF_MEMORY;
    return NULL;
  }

  pQueryInfo->pTableMetaInfo[pQueryInfo->numOfTables] = pTableMetaInfo;

  if (name != NULL) {
    tNameAssign(&pTableMetaInfo->name, name);
  }

  pTableMetaInfo->pTableMeta = pTableMeta;
  if (pTableMetaInfo->pTableMeta == NULL) {
    pTableMetaInfo->tableMetaSize = 0;
  } else {
    pTableMetaInfo->tableMetaSize = tscGetTableMetaSize(pTableMeta);
  }
  pTableMetaInfo->tableMetaCapacity = (size_t)(pTableMetaInfo->tableMetaSize);
  

  if (vgroupList != NULL) {
    pTableMetaInfo->vgroupList = tscVgroupInfoClone(vgroupList);
  }

  // TODO handle malloc failure
  pTableMetaInfo->tagColList = taosArrayInit(4, POINTER_BYTES);
  if (pTableMetaInfo->tagColList == NULL) {
    return NULL;
  }

  if (pTagCols != NULL && pTableMetaInfo->pTableMeta != NULL) {
    tscColumnListCopy(pTableMetaInfo->tagColList, pTagCols, pTableMetaInfo->pTableMeta->id.uid);
  }

  pTableMetaInfo->pVgroupTables = tscVgroupTableInfoDup(pVgroupTables);

  pQueryInfo->numOfTables += 1;
  return pTableMetaInfo;
}

STableMetaInfo* tscAddEmptyMetaInfo(SQueryInfo* pQueryInfo) {
  return tscAddTableMetaInfo(pQueryInfo, NULL, NULL, NULL, NULL, NULL);
}

void tscClearTableMetaInfo(STableMetaInfo* pTableMetaInfo) {
  if (pTableMetaInfo == NULL) {
    return;
  }

  tfree(pTableMetaInfo->pTableMeta);
  pTableMetaInfo->vgroupList = tscVgroupInfoClear(pTableMetaInfo->vgroupList);

  tscColumnListDestroy(pTableMetaInfo->tagColList);
  pTableMetaInfo->tagColList = NULL;

  free(pTableMetaInfo);
}

void tscResetForNextRetrieve(SSqlRes* pRes) {
  if (pRes == NULL) {
    return;
  }

  pRes->row = 0;
  pRes->numOfRows = 0;
}

void tscInitResForMerge(SSqlRes* pRes) {
  pRes->qId = 1;      // hack to pass the safety check in fetch_row function
  pRes->rspType = 0;  // used as a flag to denote if taos_retrieved() has been called yet
  tscResetForNextRetrieve(pRes);

  assert(pRes->pMerger != NULL);
  pRes->data = pRes->pMerger->buf;
}

void registerSqlObj(SSqlObj* pSql) {
  taosAcquireRef(tscRefId, pSql->pTscObj->rid);
  pSql->self = taosAddRef(tscObjRef, pSql);

  int32_t num   = atomic_add_fetch_32(&pSql->pTscObj->numOfObj, 1);
  int32_t total = atomic_add_fetch_32(&tscNumOfObj, 1);
  tscDebug("0x%"PRIx64" new SqlObj from %p, total in tscObj:%d, total:%d", pSql->self, pSql->pTscObj, num, total);
}

SSqlObj* createSimpleSubObj(SSqlObj* pSql, __async_cb_func_t fp, void* param, int32_t cmd) {
  SSqlObj* pNew = (SSqlObj*)calloc(1, sizeof(SSqlObj));
  if (pNew == NULL) {
    tscError("0x%"PRIx64" new subquery failed, tableIndex:%d", pSql->self, 0);
    return NULL;
  }

  pNew->pTscObj = pSql->pTscObj;
  pNew->signature = pNew;

  SSqlCmd* pCmd = &pNew->cmd;
  pCmd->command = cmd;
  tsem_init(&pNew->rspSem, 0 ,0);

  if (tscAddQueryInfo(pCmd) != TSDB_CODE_SUCCESS) {
    tscFreeSqlObj(pNew);
    return NULL;
  }

  pNew->fp      = fp;
  pNew->fetchFp = fp;
  pNew->param   = param;
  pNew->sqlstr  = NULL;
  pNew->maxRetry = TSDB_MAX_REPLICA;

  SQueryInfo* pQueryInfo = tscGetQueryInfoS(pCmd);
  STableMetaInfo* pMasterTableMetaInfo = tscGetTableMetaInfoFromCmd(&pSql->cmd, 0);

  tscAddTableMetaInfo(pQueryInfo, &pMasterTableMetaInfo->name, NULL, NULL, NULL, NULL);
  registerSqlObj(pNew);

  return pNew;
}

static void doSetSqlExprAndResultFieldInfo(SQueryInfo* pNewQueryInfo, int64_t uid) {
  int32_t numOfOutput = (int32_t)tscNumOfExprs(pNewQueryInfo);
  if (numOfOutput == 0) {
    return;
  }

  // set the field info in pNewQueryInfo object according to sqlExpr information
  for (int32_t i = 0; i < numOfOutput; ++i) {
    SExprInfo* pExpr = tscExprGet(pNewQueryInfo, i);

    TAOS_FIELD f = tscCreateField((int8_t) pExpr->base.resType, pExpr->base.aliasName, pExpr->base.resBytes);
    SInternalField* pInfo1 = tscFieldInfoAppend(&pNewQueryInfo->fieldsInfo, &f);
    pInfo1->pExpr = pExpr;
  }

  // update the pSqlExpr pointer in SInternalField according the field name
  // make sure the pSqlExpr point to the correct SqlExpr in pNewQueryInfo, not SqlExpr in pQueryInfo
  for (int32_t f = 0; f < pNewQueryInfo->fieldsInfo.numOfOutput; ++f) {
    TAOS_FIELD* field = tscFieldInfoGetField(&pNewQueryInfo->fieldsInfo, f);

    bool matched = false;
    for (int32_t k1 = 0; k1 < numOfOutput; ++k1) {
      SExprInfo* pExpr1 = tscExprGet(pNewQueryInfo, k1);

      if (strcmp(field->name, pExpr1->base.aliasName) == 0) {  // establish link according to the result field name
        SInternalField* pInfo = tscFieldInfoGetInternalField(&pNewQueryInfo->fieldsInfo, f);
        pInfo->pExpr = pExpr1;

        matched = true;
        break;
      }
    }

    assert(matched);
    (void)matched;
  }

  tscFieldInfoUpdateOffset(pNewQueryInfo);
}

SSqlObj* createSubqueryObj(SSqlObj* pSql, int16_t tableIndex, __async_cb_func_t fp, void* param, int32_t cmd, SSqlObj* pPrevSql) {
  SSqlCmd* pCmd = &pSql->cmd;

  SSqlObj* pNew = (SSqlObj*)calloc(1, sizeof(SSqlObj));
  if (pNew == NULL) {
    tscError("0x%"PRIx64" new subquery failed, tableIndex:%d", pSql->self, tableIndex);
    terrno = TSDB_CODE_TSC_OUT_OF_MEMORY;
    return NULL;
  }

  SQueryInfo* pQueryInfo = tscGetQueryInfo(pCmd);
  STableMetaInfo* pTableMetaInfo = pQueryInfo->pTableMetaInfo[tableIndex];

  pNew->pTscObj   = pSql->pTscObj;
  pNew->signature = pNew;
  pNew->sqlstr    = strdup(pSql->sqlstr);
  tsem_init(&pNew->rspSem, 0, 0);

  SSqlCmd* pnCmd  = &pNew->cmd;
  memcpy(pnCmd, pCmd, sizeof(SSqlCmd));

  pnCmd->command = cmd;
  pnCmd->payload = NULL;
  pnCmd->allocSize = 0;
  pnCmd->pTableMetaMap = NULL;

  pnCmd->pQueryInfo  = NULL;
  pnCmd->insertParam.pDataBlocks = NULL;

  pnCmd->insertParam.numOfTables = 0;
  pnCmd->insertParam.pTableNameList = NULL;
  pnCmd->insertParam.pTableBlockHashList = NULL;
  pnCmd->insertParam.objectId = pNew->self;

  memset(&pnCmd->insertParam.tagData, 0, sizeof(STagData));

  if (tscAddQueryInfo(pnCmd) != TSDB_CODE_SUCCESS) {
    terrno = TSDB_CODE_TSC_OUT_OF_MEMORY;
    goto _error;
  }

  SQueryInfo* pNewQueryInfo = tscGetQueryInfo(pnCmd);

  if (pQueryInfo->pUdfInfo) {
    pNewQueryInfo->pUdfInfo = taosArrayDup(pQueryInfo->pUdfInfo);
    pNewQueryInfo->udfCopy = true;
  }

  pNewQueryInfo->command = pQueryInfo->command;
  pnCmd->active = pNewQueryInfo;

  memcpy(&pNewQueryInfo->interval, &pQueryInfo->interval, sizeof(pNewQueryInfo->interval));
  pNewQueryInfo->type   = pQueryInfo->type;
  pNewQueryInfo->window = pQueryInfo->window;
  pNewQueryInfo->limit  = pQueryInfo->limit;
  pNewQueryInfo->slimit = pQueryInfo->slimit;
  pNewQueryInfo->order  = pQueryInfo->order;
  pNewQueryInfo->vgroupLimit = pQueryInfo->vgroupLimit;
  pNewQueryInfo->tsBuf  = NULL;
  pNewQueryInfo->fillType = pQueryInfo->fillType;
  pNewQueryInfo->fillVal  = NULL;
  pNewQueryInfo->numOfFillVal = 0;
  pNewQueryInfo->clauseLimit = pQueryInfo->clauseLimit;
  pNewQueryInfo->prjOffset = pQueryInfo->prjOffset;
  pNewQueryInfo->numOfTables = 0;
  pNewQueryInfo->pTableMetaInfo = NULL;
  pNewQueryInfo->bufLen = pQueryInfo->bufLen;
  pNewQueryInfo->buf = malloc(pQueryInfo->bufLen);

  pNewQueryInfo->distinct =  pQueryInfo->distinct;
  pNewQueryInfo->multigroupResult = pQueryInfo->multigroupResult;

  pNewQueryInfo->buf = malloc(pQueryInfo->bufLen);
  if (pNewQueryInfo->buf == NULL) {
    terrno = TSDB_CODE_TSC_OUT_OF_MEMORY;
    goto _error;
  }

  if (pQueryInfo->bufLen > 0) {
    memcpy(pNewQueryInfo->buf, pQueryInfo->buf, pQueryInfo->bufLen);
  }

  pNewQueryInfo->groupbyExpr = pQueryInfo->groupbyExpr;
  if (pQueryInfo->groupbyExpr.columnInfo != NULL) {
    pNewQueryInfo->groupbyExpr.columnInfo = taosArrayDup(pQueryInfo->groupbyExpr.columnInfo);
    if (pNewQueryInfo->groupbyExpr.columnInfo == NULL) {
      terrno = TSDB_CODE_TSC_OUT_OF_MEMORY;
      goto _error;
    }
  }

  if (tscTagCondCopy(&pNewQueryInfo->tagCond, &pQueryInfo->tagCond) != 0) {
    terrno = TSDB_CODE_TSC_OUT_OF_MEMORY;
    goto _error;
  }

  if (tscColCondCopy(&pNewQueryInfo->colCond, pQueryInfo->colCond, pTableMetaInfo->pTableMeta->id.uid, tableIndex) != 0) {
    terrno = TSDB_CODE_TSC_OUT_OF_MEMORY;
    goto _error;
  }

  if (pQueryInfo->fillType != TSDB_FILL_NONE) {
    //just make memory memory sanitizer happy  
    //refactor later
    pNewQueryInfo->fillVal = calloc(1, pQueryInfo->fieldsInfo.numOfOutput * sizeof(int64_t));
    if (pNewQueryInfo->fillVal == NULL) {
      terrno = TSDB_CODE_TSC_OUT_OF_MEMORY;
      goto _error;
    }
    pNewQueryInfo->numOfFillVal = pQueryInfo->fieldsInfo.numOfOutput;

    memcpy(pNewQueryInfo->fillVal, pQueryInfo->fillVal, pQueryInfo->fieldsInfo.numOfOutput * sizeof(int64_t));
  }

  if (tscAllocPayload(pnCmd, TSDB_DEFAULT_PAYLOAD_SIZE) != TSDB_CODE_SUCCESS) {
    tscError("0x%"PRIx64" new subquery failed, tableIndex:%d, vgroupIndex:%d", pSql->self, tableIndex, pTableMetaInfo->vgroupIndex);
    terrno = TSDB_CODE_TSC_OUT_OF_MEMORY;
    goto _error;
  }

  uint64_t uid = pTableMetaInfo->pTableMeta->id.uid;
  tscColumnListCopy(pNewQueryInfo->colList, pQueryInfo->colList, uid);

  // set the correct query type
  if (pPrevSql != NULL) {
    SQueryInfo* pPrevQueryInfo = tscGetQueryInfo(&pPrevSql->cmd);
    pNewQueryInfo->type = pPrevQueryInfo->type;
  } else {
    TSDB_QUERY_SET_TYPE(pNewQueryInfo->type, TSDB_QUERY_TYPE_SUBQUERY);// it must be the subquery
  }

  if (tscExprCopy(pNewQueryInfo->exprList, pQueryInfo->exprList, uid, true) != 0) {
    terrno = TSDB_CODE_TSC_OUT_OF_MEMORY;
    goto _error;
  }

  doSetSqlExprAndResultFieldInfo(pNewQueryInfo, uid);

  pNew->fp      = fp;
  pNew->fetchFp = fp;
  pNew->param   = param;
  pNew->maxRetry = TSDB_MAX_REPLICA;

  STableMetaInfo* pFinalInfo = NULL;

  if (pPrevSql == NULL) {
    STableMeta* pTableMeta = tscTableMetaDup(pTableMetaInfo->pTableMeta);
    assert(pTableMeta != NULL);

    pFinalInfo = tscAddTableMetaInfo(pNewQueryInfo, &pTableMetaInfo->name, pTableMeta, pTableMetaInfo->vgroupList,
                                     pTableMetaInfo->tagColList, pTableMetaInfo->pVgroupTables);

  } else {  // transfer the ownership of pTableMeta to the newly create sql object.
    STableMetaInfo* pPrevInfo = tscGetTableMetaInfoFromCmd(&pPrevSql->cmd, 0);
    if (pPrevInfo->pTableMeta && pPrevInfo->pTableMeta->tableType < 0) {
      terrno = TSDB_CODE_TSC_APP_ERROR;
      goto _error;
    }

    STableMeta*  pPrevTableMeta = tscTableMetaDup(pPrevInfo->pTableMeta);
    SVgroupsInfo* pVgroupsInfo = pPrevInfo->vgroupList;
    pFinalInfo = tscAddTableMetaInfo(pNewQueryInfo, &pTableMetaInfo->name, pPrevTableMeta, pVgroupsInfo, pTableMetaInfo->tagColList,
        pTableMetaInfo->pVgroupTables);
  }

  // this case cannot be happened
  if (pFinalInfo->pTableMeta == NULL) {
    tscError("0x%"PRIx64" new subquery failed since no tableMeta, name:%s", pSql->self, tNameGetTableName(&pTableMetaInfo->name));

    if (pPrevSql != NULL) { // pass the previous error to client
      assert(pPrevSql->res.code != TSDB_CODE_SUCCESS);
      terrno = pPrevSql->res.code;
    } else {
      terrno = TSDB_CODE_TSC_APP_ERROR;
    }

    goto _error;
  }

  assert(pNewQueryInfo->numOfTables == 1);

  if (UTIL_TABLE_IS_SUPER_TABLE(pTableMetaInfo)) {
    assert(pFinalInfo->vgroupList != NULL);
  }

  registerSqlObj(pNew);

  if (cmd == TSDB_SQL_SELECT) {
    size_t size = taosArrayGetSize(pNewQueryInfo->colList);

    tscDebug("0x%"PRIx64" new subquery:0x%"PRIx64", tableIndex:%d, vgroupIndex:%d, type:%d, exprInfo:%" PRIzu ", colList:%" PRIzu ","
        "fieldInfo:%d, name:%s, qrang:%" PRId64 " - %" PRId64 " order:%d, limit:%" PRId64,
        pSql->self, pNew->self, tableIndex, pTableMetaInfo->vgroupIndex, pNewQueryInfo->type, tscNumOfExprs(pNewQueryInfo),
        size, pNewQueryInfo->fieldsInfo.numOfOutput, tNameGetTableName(&pFinalInfo->name), pNewQueryInfo->window.skey,
        pNewQueryInfo->window.ekey, pNewQueryInfo->order.order, pNewQueryInfo->limit.limit);

    tscPrintSelNodeList(pNew, 0);
  } else {
    tscDebug("0x%"PRIx64" new sub insertion: %p, vnodeIdx:%d", pSql->self, pNew, pTableMetaInfo->vgroupIndex);
  }

  return pNew;

_error:
  tscFreeSqlObj(pNew);
  return NULL;
}

void doExecuteQuery(SSqlObj* pSql, SQueryInfo* pQueryInfo) {
  uint16_t type = pQueryInfo->type;
  if (QUERY_IS_JOIN_QUERY(type) && !TSDB_QUERY_HAS_TYPE(type, TSDB_QUERY_TYPE_SUBQUERY)) {
    tscHandleMasterJoinQuery(pSql);
  } else if (tscMultiRoundQuery(pQueryInfo, 0) && pQueryInfo->round == 0) {
    tscHandleFirstRoundStableQuery(pSql);                // todo lock?
  } else if (tscIsTwoStageSTableQuery(pQueryInfo, 0)) {  // super table query
    tscLockByThread(&pSql->squeryLock);
    tscHandleMasterSTableQuery(pSql);
    tscUnlockByThread(&pSql->squeryLock);
  } else if (TSDB_QUERY_HAS_TYPE(pQueryInfo->type, TSDB_QUERY_TYPE_INSERT)) {
    if (TSDB_QUERY_HAS_TYPE(pSql->cmd.insertParam.insertType, TSDB_QUERY_TYPE_FILE_INSERT)) {
      tscImportDataFromFile(pSql);
    } else {
      tscHandleMultivnodeInsert(pSql);
    }
  } else if (pSql->cmd.command > TSDB_SQL_LOCAL) {
    tscProcessLocalCmd(pSql);
  } else { // send request to server directly
    tscBuildAndSendRequest(pSql, pQueryInfo);
  }
}

void doRetrieveSubqueryData(SSchedMsg *pMsg) {
  SSqlObj* pSql = (SSqlObj*) pMsg->ahandle;
  if (pSql == NULL || pSql->signature != pSql) {
    tscDebug("%p SqlObj is freed, not add into queue async res", pMsg->ahandle);
    return;
  }

  SQueryInfo *pQueryInfo = tscGetQueryInfo(&pSql->cmd);
  handleDownstreamOperator(pSql->pSubs, pSql->subState.numOfSub, pQueryInfo, pSql);

  pSql->res.qId = -1;
  if (pSql->res.code == TSDB_CODE_SUCCESS) {
    (*pSql->fp)(pSql->param, pSql, pSql->res.numOfRows);
  } else {
    tscAsyncResultOnError(pSql);
  }
}

// NOTE: the blocking query can not be executed in the rpc message handler thread
static void tscSubqueryRetrieveCallback(void* param, TAOS_RES* tres, int code) {
  // handle the pDownStream process
  SRetrieveSupport* ps = param;
  SSqlObj* pParentSql = ps->pParentSql;
  SSqlObj* pSql = tres;

  int32_t index = ps->subqueryIndex;
  bool ret = subAndCheckDone(pSql, pParentSql, index);

  // TODO refactor
  tfree(ps);
  pSql->param = NULL;

  if (!ret) {
    tscDebug("0x%"PRIx64" sub:0x%"PRIx64" orderOfSub:%d completed, not all subquery finished", pParentSql->self, pSql->self, index);
    return;
  }

  pParentSql->cmd.active = pParentSql->cmd.pQueryInfo;
  pParentSql->res.qId = -1;
  if (pSql->res.code == TSDB_CODE_SUCCESS) {
    (*pSql->fp)(pParentSql->param, pParentSql, pParentSql->res.numOfRows);
  } else {
    pParentSql->res.code = pSql->res.code;
    tscAsyncResultOnError(pParentSql);
  }
}

static void tscSubqueryCompleteCallback(void* param, TAOS_RES* tres, int code) {
  SSqlObj* pSql = tres;
  SRetrieveSupport* ps = param;

  if (pSql->res.code != TSDB_CODE_SUCCESS) {
    SSqlObj* pParentSql = ps->pParentSql;

    int32_t index = ps->subqueryIndex;
    bool ret = subAndCheckDone(pSql, pParentSql, index);

    tscFreeRetrieveSup(pSql);

    if (!ret) {
      tscDebug("0x%"PRIx64" sub:0x%"PRIx64" orderOfSub:%d completed, not all subquery finished", pParentSql->self, pSql->self, index);
      return;
    }

    // todo refactor
    tscDebug("0x%"PRIx64" all subquery response received, retry", pParentSql->self);
    if (code && !((code == TSDB_CODE_TDB_INVALID_TABLE_ID || code == TSDB_CODE_VND_INVALID_VGROUP_ID) && pParentSql->retry < pParentSql->maxRetry)) {
      pParentSql->res.code = code;
      
      tscAsyncResultOnError(pParentSql);
      return;
    }

    tscFreeSubobj(pParentSql);
    tfree(pParentSql->pSubs);

    pParentSql->res.code = TSDB_CODE_SUCCESS;
    pParentSql->retry++;

    tscDebug("0x%"PRIx64" retry parse sql and send query, prev error: %s, retry:%d", pParentSql->self,
             tstrerror(code), pParentSql->retry);


    tscResetSqlCmd(&pParentSql->cmd, true, pParentSql->self);

    code = tsParseSql(pParentSql, true);
    if (code == TSDB_CODE_TSC_ACTION_IN_PROGRESS) {
      return;
    }

    if (code != TSDB_CODE_SUCCESS) {
      pParentSql->res.code = code;
      tscAsyncResultOnError(pParentSql);
      return;
    }

    SQueryInfo *pQueryInfo = tscGetQueryInfo(&pParentSql->cmd);
    executeQuery(pParentSql, pQueryInfo);
    return;
  }

  taos_fetch_rows_a(tres, tscSubqueryRetrieveCallback, param);
}

// do execute the query according to the query execution plan
void executeQuery(SSqlObj* pSql, SQueryInfo* pQueryInfo) {
  int32_t code = TSDB_CODE_SUCCESS;
  int32_t numOfInit = 0;

  if (pSql->cmd.command == TSDB_SQL_RETRIEVE_EMPTY_RESULT) {
    (*pSql->fp)(pSql->param, pSql, 0);
    return;
  }

  if (pSql->cmd.command == TSDB_SQL_SELECT) {
    tscAddIntoSqlList(pSql);
  }

  if (taosArrayGetSize(pQueryInfo->pUpstream) > 0) {  // nest query. do execute it firstly
    assert(pSql->subState.numOfSub == 0);
    pSql->subState.numOfSub = (int32_t) taosArrayGetSize(pQueryInfo->pUpstream);
    assert(pSql->pSubs == NULL);
    pSql->pSubs = calloc(pSql->subState.numOfSub, POINTER_BYTES);
    assert(pSql->subState.states == NULL);
    pSql->subState.states = calloc(pSql->subState.numOfSub, sizeof(int8_t));
    code = pthread_mutex_init(&pSql->subState.mutex, NULL);

    if (pSql->pSubs == NULL || pSql->subState.states == NULL || code != TSDB_CODE_SUCCESS) {
      code = TSDB_CODE_TSC_OUT_OF_MEMORY;
      goto _error;
    }

    for(int32_t i = 0; i < pSql->subState.numOfSub; ++i) {
      SQueryInfo* pSub = taosArrayGetP(pQueryInfo->pUpstream, i);

      pSql->cmd.active = pSub;
      pSql->cmd.command = TSDB_SQL_SELECT;

      SSqlObj* pNew = (SSqlObj*)calloc(1, sizeof(SSqlObj));
      if (pNew == NULL) {
        code = TSDB_CODE_TSC_OUT_OF_MEMORY;
        goto _error;
      }

      pNew->pTscObj   = pSql->pTscObj;
      pNew->signature = pNew;
      pNew->sqlstr    = strdup(pSql->sqlstr);
      pNew->fp        = tscSubqueryCompleteCallback;
      pNew->fetchFp   = tscSubqueryCompleteCallback;
      pNew->maxRetry  = pSql->maxRetry;

      pNew->cmd.resColumnId = TSDB_RES_COL_ID;

      tsem_init(&pNew->rspSem, 0, 0);

      SRetrieveSupport* ps = calloc(1, sizeof(SRetrieveSupport));  // todo use object id
      if (ps == NULL) {
        tscFreeSqlObj(pNew);
        goto _error;
      }

      ps->pParentSql = pSql;
      ps->subqueryIndex = i;

      pNew->param = ps;
      pSql->pSubs[i] = pNew;

      SSqlCmd* pCmd = &pNew->cmd;
      pCmd->command = TSDB_SQL_SELECT;
      if ((code = tscAddQueryInfo(pCmd)) != TSDB_CODE_SUCCESS) {
        goto _error;
      }

      SQueryInfo* pNewQueryInfo = tscGetQueryInfo(pCmd);
      tscQueryInfoCopy(pNewQueryInfo, pSub);

      TSDB_QUERY_SET_TYPE(pNewQueryInfo->type, TSDB_QUERY_TYPE_NEST_SUBQUERY);
      numOfInit++;
    }

    for(int32_t i = 0; i < pSql->subState.numOfSub; ++i) {
      SSqlObj* psub = pSql->pSubs[i];
      registerSqlObj(psub);

      // create sub query to handle the sub query.
      SQueryInfo* pq = tscGetQueryInfo(&psub->cmd);
      executeQuery(psub, pq);
    }

    return;
  }

  pSql->cmd.active = pQueryInfo;
  doExecuteQuery(pSql, pQueryInfo);
  return;

  _error:
  for(int32_t i = 0; i < numOfInit; ++i) {
    SSqlObj* p = pSql->pSubs[i];
    tscFreeSqlObj(p);
  }

  pSql->res.code = code;
  pSql->subState.numOfSub = 0;   // not initialized sub query object will not be freed
  tfree(pSql->subState.states);
  tfree(pSql->pSubs);
  tscAsyncResultOnError(pSql);
}

int16_t tscGetJoinTagColIdByUid(STagCond* pTagCond, uint64_t uid) {
  int32_t i = 0;
  while (i < TSDB_MAX_JOIN_TABLE_NUM) {
    SJoinNode* node = pTagCond->joinInfo.joinTables[i];
    if (node && node->uid == uid) {
      return node->tagColId;
    }

    i++;
  }

  assert(0);
  return -1;
}


int16_t tscGetTagColIndexById(STableMeta* pTableMeta, int16_t colId) {
  int32_t numOfTags = tscGetNumOfTags(pTableMeta);

  SSchema* pSchema = tscGetTableTagSchema(pTableMeta);
  for(int32_t i = 0; i < numOfTags; ++i) {
    if (pSchema[i].colId == colId) {
      return i;
    }
  }

  // can not reach here
  assert(0);
  return INT16_MIN;
}

bool tscIsUpdateQuery(SSqlObj* pSql) {
  if (pSql == NULL || pSql->signature != pSql) {
    terrno = TSDB_CODE_TSC_DISCONNECTED;
    return TSDB_CODE_TSC_DISCONNECTED;
  }

  SSqlCmd* pCmd = &pSql->cmd;
  return ((pCmd->command >= TSDB_SQL_INSERT && pCmd->command <= TSDB_SQL_DROP_DNODE) || TSDB_SQL_RESET_CACHE == pCmd->command || TSDB_SQL_USE_DB == pCmd->command);
}

char* tscGetSqlStr(SSqlObj* pSql) {
  if (pSql == NULL || pSql->signature != pSql) {
    return NULL;
  }

  return pSql->sqlstr;
}

bool tscIsQueryWithLimit(SSqlObj* pSql) {
  if (pSql == NULL || pSql->signature != pSql) {
    return false;
  }

  SSqlCmd* pCmd = &pSql->cmd;
  SQueryInfo* pqi = tscGetQueryInfo(pCmd);
  while(pqi != NULL) {
    if (pqi->limit.limit > 0) {
      return true;
    }

    pqi = pqi->sibling;
  }

  return false;
}


int32_t tscSQLSyntaxErrMsg(char* msg, const char* additionalInfo,  const char* sql) {
  const char* msgFormat1 = "syntax error near \'%s\'";
  const char* msgFormat2 = "syntax error near \'%s\' (%s)";
  const char* msgFormat3 = "%s";

  const char* prefix = "syntax error";
  const int32_t BACKWARD_CHAR_STEP = 0;

  if (sql == NULL) {
    assert(additionalInfo != NULL);
    sprintf(msg, msgFormat1, additionalInfo);
    return TSDB_CODE_TSC_SQL_SYNTAX_ERROR;
  }

  char buf[64] = {0};  // only extract part of sql string
  strncpy(buf, (sql - BACKWARD_CHAR_STEP), tListLen(buf) - 1);

  if (additionalInfo != NULL) {
    sprintf(msg, msgFormat2, buf, additionalInfo);
  } else {
    const char* msgFormat = (0 == strncmp(sql, prefix, strlen(prefix))) ? msgFormat3 : msgFormat1;
    sprintf(msg, msgFormat, buf);
  }

  return TSDB_CODE_TSC_SQL_SYNTAX_ERROR;
}

int32_t tscInvalidOperationMsg(char* msg, const char* additionalInfo, const char* sql) {
  const char* msgFormat1 = "invalid operation: %s";
  const char* msgFormat2 = "invalid operation: \'%s\' (%s)";
  const char* msgFormat3 = "invalid operation: \'%s\'";

  const int32_t BACKWARD_CHAR_STEP = 0;

  if (sql == NULL) {
    assert(additionalInfo != NULL);
    sprintf(msg, msgFormat1, additionalInfo);
    return TSDB_CODE_TSC_INVALID_OPERATION;
  }

  char buf[64] = {0};  // only extract part of sql string
  strncpy(buf, (sql - BACKWARD_CHAR_STEP), tListLen(buf) - 1);

  if (additionalInfo != NULL) {
    sprintf(msg, msgFormat2, buf, additionalInfo);
  } else {
    sprintf(msg, msgFormat3, buf);  // no additional information for invalid sql error
  }

  return TSDB_CODE_TSC_INVALID_OPERATION;
}

bool tscHasReachLimitation(SQueryInfo* pQueryInfo, SSqlRes* pRes) {
  assert(pQueryInfo != NULL && pQueryInfo->clauseLimit != 0);
  return (pQueryInfo->clauseLimit > 0 && pRes->numOfClauseTotal >= pQueryInfo->clauseLimit);
}

char* tscGetErrorMsgPayload(SSqlCmd* pCmd) { return pCmd->payload; }

/**
 *  If current vnode query does not return results anymore (pRes->numOfRows == 0), try the next vnode if exists,
 *  while multi-vnode super table projection query and the result does not reach the limitation.
 */
bool hasMoreVnodesToTry(SSqlObj* pSql) {
  SSqlCmd* pCmd = &pSql->cmd;
  SSqlRes* pRes = &pSql->res;
  if (pCmd->command != TSDB_SQL_FETCH) {
    return false;
  }

  assert(pRes->completed);
  SQueryInfo* pQueryInfo = tscGetQueryInfo(pCmd);
  STableMetaInfo* pTableMetaInfo = tscGetMetaInfo(pQueryInfo, 0);

  // for normal table, no need to try any more if results are all retrieved from one vnode
  if (!UTIL_TABLE_IS_SUPER_TABLE(pTableMetaInfo) || (pTableMetaInfo->vgroupList == NULL)) {
    return false;
  }

  int32_t numOfVgroups = pTableMetaInfo->vgroupList->numOfVgroups;
  if (pTableMetaInfo->pVgroupTables != NULL) {
    numOfVgroups = (int32_t)taosArrayGetSize(pTableMetaInfo->pVgroupTables);
  }

  return tscNonOrderedProjectionQueryOnSTable(pQueryInfo, 0) &&
         (!tscHasReachLimitation(pQueryInfo, pRes)) && (pTableMetaInfo->vgroupIndex < numOfVgroups - 1);
}

bool hasMoreClauseToTry(SSqlObj* pSql) {
  SSqlCmd* pCmd = &pSql->cmd;
  return pCmd->active->sibling != NULL;
}

void tscTryQueryNextVnode(SSqlObj* pSql, __async_cb_func_t fp) {
  SSqlCmd* pCmd = &pSql->cmd;
  SSqlRes* pRes = &pSql->res;

  SQueryInfo* pQueryInfo = tscGetQueryInfo(pCmd);

  /*
   * no result returned from the current virtual node anymore, try the next vnode if exists
   * if case of: multi-vnode super table projection query
   */
  assert(pRes->numOfRows == 0 && tscNonOrderedProjectionQueryOnSTable(pQueryInfo, 0) && !tscHasReachLimitation(pQueryInfo, pRes));
  STableMetaInfo* pTableMetaInfo = tscGetMetaInfo(pQueryInfo, 0);

  int32_t totalVgroups = pTableMetaInfo->vgroupList->numOfVgroups;
  if (++pTableMetaInfo->vgroupIndex < totalVgroups) {
    tscDebug("0x%"PRIx64" results from vgroup index:%d completed, try next:%d. total vgroups:%d. current numOfRes:%" PRId64, pSql->self,
             pTableMetaInfo->vgroupIndex - 1, pTableMetaInfo->vgroupIndex, totalVgroups, pRes->numOfClauseTotal);

    /*
     * update the limit and offset value for the query on the next vnode,
     * according to current retrieval results
     *
     * NOTE:
     * if the pRes->offset is larger than 0, the start returned position has not reached yet.
     * Therefore, the pRes->numOfRows, as well as pRes->numOfClauseTotal, must be 0.
     * The pRes->offset value will be updated by virtual node, during query execution.
     */
    if (pQueryInfo->clauseLimit >= 0) {
      pQueryInfo->limit.limit = pQueryInfo->clauseLimit - pRes->numOfClauseTotal;
    }

    pQueryInfo->limit.offset = pRes->offset;
    assert((pRes->offset >= 0 && pRes->numOfRows == 0) || (pRes->offset == 0 && pRes->numOfRows >= 0));

    tscDebug("0x%"PRIx64" new query to next vgroup, index:%d, limit:%" PRId64 ", offset:%" PRId64 ", glimit:%" PRId64,
        pSql->self, pTableMetaInfo->vgroupIndex, pQueryInfo->limit.limit, pQueryInfo->limit.offset, pQueryInfo->clauseLimit);

    /*
     * For project query with super table join, the numOfSub is equalled to the number of all subqueries.
     * Therefore, we need to reset the value of numOfSubs to be 0.
     *
     * For super table join with projection query, if anyone of the subquery is exhausted, the query completed.
     */
    pSql->subState.numOfSub = 0;
    pCmd->command = TSDB_SQL_SELECT;

    tscResetForNextRetrieve(pRes);

    // set the callback function
    pSql->fp = fp;
    tscBuildAndSendRequest(pSql, NULL);
  } else {
    tscDebug("0x%"PRIx64" try all %d vnodes, query complete. current numOfRes:%" PRId64, pSql->self, totalVgroups, pRes->numOfClauseTotal);
  }
}

void tscTryQueryNextClause(SSqlObj* pSql, __async_cb_func_t fp) {
  SSqlCmd* pCmd = &pSql->cmd;
  SSqlRes* pRes = &pSql->res;

  SQueryInfo* pQueryInfo = tscGetQueryInfo(pCmd);

  pSql->cmd.command = pQueryInfo->command;

  //backup the total number of result first
  int64_t num = pRes->numOfTotal + pRes->numOfClauseTotal;

  // DON't free final since it may be recoreded and used later in APP
  TAOS_FIELD* finalBk = pRes->final;
  pRes->final = NULL;
  tscFreeSqlResult(pSql);

  pRes->final = finalBk;
  pRes->numOfTotal = num;

  for(int32_t i = 0; i < pSql->subState.numOfSub; ++i) {
    taos_free_result(pSql->pSubs[i]);
  }

  tfree(pSql->pSubs);
  pSql->subState.numOfSub = 0;

  pSql->fp = fp;

  tscDebug("0x%"PRIx64" try data in the next subclause", pSql->self);
  if (pCmd->command > TSDB_SQL_LOCAL) {
    tscProcessLocalCmd(pSql);
  } else {
    executeQuery(pSql, pQueryInfo);
  }
}

void* malloc_throw(size_t size) {
  void* p = malloc(size);
  if (p == NULL) {
    THROW(TSDB_CODE_TSC_OUT_OF_MEMORY);
  }
  return p;
}

void* calloc_throw(size_t nmemb, size_t size) {
  void* p = calloc(nmemb, size);
  if (p == NULL) {
    THROW(TSDB_CODE_TSC_OUT_OF_MEMORY);
  }
  return p;
}

char* strdup_throw(const char* str) {
  char* p = strdup(str);
  if (p == NULL) {
    THROW(TSDB_CODE_TSC_OUT_OF_MEMORY);
  }
  return p;
}

int tscSetMgmtEpSetFromCfg(const char *first, const char *second, SRpcCorEpSet *corMgmtEpSet) {
  corMgmtEpSet->version = 0;
  // init mgmt ip set
  SRpcEpSet *mgmtEpSet = &(corMgmtEpSet->epSet);
  mgmtEpSet->numOfEps = 0;
  mgmtEpSet->inUse = 0;

  if (first && first[0] != 0) {
    if (strlen(first) >= TSDB_EP_LEN) {
      terrno = TSDB_CODE_TSC_INVALID_FQDN;
      return -1;
    }
    taosGetFqdnPortFromEp(first, mgmtEpSet->fqdn[mgmtEpSet->numOfEps], &(mgmtEpSet->port[mgmtEpSet->numOfEps]));
    mgmtEpSet->numOfEps++;
  }

  if (second && second[0] != 0) {
    if (strlen(second) >= TSDB_EP_LEN) {
      terrno = TSDB_CODE_TSC_INVALID_FQDN;
      return -1;
    }
    taosGetFqdnPortFromEp(second, mgmtEpSet->fqdn[mgmtEpSet->numOfEps], &(mgmtEpSet->port[mgmtEpSet->numOfEps]));
    mgmtEpSet->numOfEps++;
  }

  if (mgmtEpSet->numOfEps == 0) {
    terrno = TSDB_CODE_TSC_INVALID_FQDN;
    return -1;
  }

  return 0;
}

bool tscSetSqlOwner(SSqlObj* pSql) {
  SSqlRes* pRes = &pSql->res;

  // set the sql object owner
  int64_t threadId = taosGetSelfPthreadId();
  if (atomic_val_compare_exchange_64(&pSql->owner, 0, threadId) != 0) {
    pRes->code = TSDB_CODE_QRY_IN_EXEC;
    return false;
  }

  return true;
}

void tscClearSqlOwner(SSqlObj* pSql) {
  atomic_store_64(&pSql->owner, 0);
}

SVgroupsInfo* tscVgroupInfoClone(SVgroupsInfo *vgroupList) {
  if (vgroupList == NULL) {
    return NULL;
  }

  size_t size = sizeof(SVgroupsInfo) + sizeof(SVgroupInfo) * vgroupList->numOfVgroups;
  SVgroupsInfo* pNew = calloc(1, size);
  if (pNew == NULL) {
    return NULL;
  }

  pNew->numOfVgroups = vgroupList->numOfVgroups;

  for(int32_t i = 0; i < vgroupList->numOfVgroups; ++i) {
    SVgroupInfo* pNewVInfo = &pNew->vgroups[i];

    SVgroupInfo* pvInfo = &vgroupList->vgroups[i];
    pNewVInfo->vgId = pvInfo->vgId;
    pNewVInfo->numOfEps = pvInfo->numOfEps;

    for(int32_t j = 0; j < pvInfo->numOfEps; ++j) {
      pNewVInfo->epAddr[j].fqdn = strdup(pvInfo->epAddr[j].fqdn);
      pNewVInfo->epAddr[j].port = pvInfo->epAddr[j].port;
    }
  }

  return pNew;
}

void* tscVgroupInfoClear(SVgroupsInfo *vgroupList) {
  if (vgroupList == NULL) {
    return NULL;
  }

  for(int32_t i = 0; i < vgroupList->numOfVgroups; ++i) {
    SVgroupInfo* pVgroupInfo = &vgroupList->vgroups[i];

    for(int32_t j = 0; j < pVgroupInfo->numOfEps; ++j) {
      tfree(pVgroupInfo->epAddr[j].fqdn);
    }

    for(int32_t j = pVgroupInfo->numOfEps; j < TSDB_MAX_REPLICA; j++) {
      assert( pVgroupInfo->epAddr[j].fqdn == NULL );
    }
  }

  tfree(vgroupList);
  return NULL;
}

void tscSVgroupInfoCopy(SVgroupInfo* dst, const SVgroupInfo* src) {
  dst->vgId = src->vgId;
  dst->numOfEps = src->numOfEps;
  for(int32_t i = 0; i < dst->numOfEps; ++i) {
    tfree(dst->epAddr[i].fqdn);
    dst->epAddr[i].port = src->epAddr[i].port;
    assert(dst->epAddr[i].fqdn == NULL);

    dst->epAddr[i].fqdn = strdup(src->epAddr[i].fqdn);
  }
}

char* serializeTagData(STagData* pTagData, char* pMsg) {
  int32_t n = (int32_t) strlen(pTagData->name);
  *(int32_t*) pMsg = htonl(n);
  pMsg += sizeof(n);

  memcpy(pMsg, pTagData->name, n);
  pMsg += n;

  *(int32_t*)pMsg = htonl(pTagData->dataLen);
  pMsg += sizeof(int32_t);

  memcpy(pMsg, pTagData->data, pTagData->dataLen);
  pMsg += pTagData->dataLen;

  return pMsg;
}

int32_t copyTagData(STagData* dst, const STagData* src) {
  dst->dataLen = src->dataLen;
  tstrncpy(dst->name, src->name, tListLen(dst->name));

  if (dst->dataLen > 0) {
    dst->data = malloc(dst->dataLen);
    if (dst->data == NULL) {
      return -1;
    }

    memcpy(dst->data, src->data, dst->dataLen);
  }

  return 0;
}

STableMeta* createSuperTableMeta(STableMetaMsg* pChild) {
  assert(pChild != NULL);
  int32_t total = pChild->numOfColumns + pChild->numOfTags;

  STableMeta* pTableMeta = calloc(1, sizeof(STableMeta) + sizeof(SSchema) * total);
  pTableMeta->tableType = TSDB_SUPER_TABLE;
  pTableMeta->tableInfo.numOfTags = pChild->numOfTags;
  pTableMeta->tableInfo.numOfColumns = pChild->numOfColumns;
  pTableMeta->tableInfo.precision = pChild->precision;

  pTableMeta->id.tid = 0;
  pTableMeta->id.uid = pChild->suid;
  pTableMeta->tversion = pChild->tversion;
  pTableMeta->sversion = pChild->sversion;

  memcpy(pTableMeta->schema, pChild->schema, sizeof(SSchema) * total);

  int32_t num = pTableMeta->tableInfo.numOfColumns;
  for(int32_t i = 0; i < num; ++i) {
    pTableMeta->tableInfo.rowSize += pTableMeta->schema[i].bytes;
  }

  return pTableMeta;
}

uint32_t tscGetTableMetaSize(STableMeta* pTableMeta) {
  assert(pTableMeta != NULL);

  int32_t totalCols = 0;
  if (pTableMeta->tableInfo.numOfColumns >= 0) {
    totalCols = pTableMeta->tableInfo.numOfColumns + pTableMeta->tableInfo.numOfTags;
  }

  return sizeof(STableMeta) + totalCols * sizeof(SSchema);
}

CChildTableMeta* tscCreateChildMeta(STableMeta* pTableMeta) {
  assert(pTableMeta != NULL);

  CChildTableMeta* cMeta = calloc(1, sizeof(CChildTableMeta));

  cMeta->tableType = TSDB_CHILD_TABLE;
  cMeta->vgId      = pTableMeta->vgId;
  cMeta->id        = pTableMeta->id;
  cMeta->suid      = pTableMeta->suid;
  tstrncpy(cMeta->sTableName, pTableMeta->sTableName, TSDB_TABLE_FNAME_LEN);

  return cMeta;
}

int32_t tscCreateTableMetaFromSTableMeta(STableMeta** ppChild, const char* name, size_t *tableMetaCapacity, STableMeta**ppSTable) {
  assert(*ppChild != NULL);
  STableMeta* p      = *ppSTable;
  STableMeta* pChild = *ppChild;

<<<<<<< HEAD
  size_t sz = (p != NULL) ? tscGetTableMetaSize(p) : 0; //ppSTableBuf actually capacity may larger than sz, dont care
  if (p != NULL && sz != 0) {
    memset((char *)p, 0, sz);
  }

  STableMeta* pChild1;

  taosHashGetCloneExt(tscTableMetaMap, pChild->sTableName, strnlen(pChild->sTableName, TSDB_TABLE_FNAME_LEN), NULL, (void **)&p, &sz);
  *ppSTable = p; 
=======
  size_t sz = (p != NULL) ? tscGetTableMetaSize(p) : 0; //ppSTableBuf actually capacity may larger than sz, dont care 
  if (sz != 0) {
    memset((char *)p, 0, sz);
  }

  if (NULL == taosHashGetCloneExt(tscTableMetaMap, pChild->sTableName, strnlen(pChild->sTableName, TSDB_TABLE_FNAME_LEN), NULL, (void **)&p, &sz)) {
    tfree(p);
  } else {
    *ppSTable = p; 
  }
>>>>>>> 7c76e859

  // tableMeta exists, build child table meta according to the super table meta
  // the uid need to be checked in addition to the general name of the super table.
  if (p && p->id.uid > 0 && pChild->suid == p->id.uid) {
    int32_t totalBytes    = (p->tableInfo.numOfColumns + p->tableInfo.numOfTags) * sizeof(SSchema);
    int32_t tableMetaSize =  sizeof(STableMeta)  + totalBytes;
    if (*tableMetaCapacity < tableMetaSize) {
<<<<<<< HEAD
      pChild1 = realloc(pChild, tableMetaSize);
      if(pChild1 == NULL)
        return -1;
      pChild = pChild1;
=======
      STableMeta* pChild1 = realloc(pChild, tableMetaSize);
      if(pChild1 == NULL) return -1;
      pChild = pChild1; 
>>>>>>> 7c76e859
      *tableMetaCapacity = (size_t)tableMetaSize;
    }

    pChild->sversion = p->sversion;
    pChild->tversion = p->tversion;
    memcpy(&pChild->tableInfo, &p->tableInfo, sizeof(STableComInfo));
    memcpy(pChild->schema, p->schema, totalBytes);

    *ppChild = pChild;
    return TSDB_CODE_SUCCESS;
  } else { // super table has been removed, current tableMeta is also expired. remove it here
    taosHashRemove(tscTableMetaMap, name, strnlen(name, TSDB_TABLE_FNAME_LEN));
    return -1;
  }
}

uint32_t tscGetTableMetaMaxSize() {
  return sizeof(STableMeta) + TSDB_MAX_COLUMNS * sizeof(SSchema);
}

STableMeta* tscTableMetaDup(STableMeta* pTableMeta) {
  assert(pTableMeta != NULL);
  size_t size = tscGetTableMetaSize(pTableMeta);

  STableMeta* p = malloc(size);
  memcpy(p, pTableMeta, size);
  return p;
}

SVgroupsInfo* tscVgroupsInfoDup(SVgroupsInfo* pVgroupsInfo) {
  assert(pVgroupsInfo != NULL);

  size_t size = sizeof(SVgroupInfo) * pVgroupsInfo->numOfVgroups + sizeof(SVgroupsInfo);
  SVgroupsInfo* pInfo = calloc(1, size);
  pInfo->numOfVgroups = pVgroupsInfo->numOfVgroups;
  for (int32_t m = 0; m < pVgroupsInfo->numOfVgroups; ++m) {
    tscSVgroupInfoCopy(&pInfo->vgroups[m], &pVgroupsInfo->vgroups[m]);
  }
  return pInfo;
}

int32_t createProjectionExpr(SQueryInfo* pQueryInfo, STableMetaInfo* pTableMetaInfo, SExprInfo*** pExpr, int32_t* num) {
  if (!pQueryInfo->arithmeticOnAgg) {
    return TSDB_CODE_SUCCESS;
  }

  *num = tscNumOfFields(pQueryInfo);
  *pExpr = calloc(*(num), POINTER_BYTES);
  if ((*pExpr) == NULL) {
    return TSDB_CODE_TSC_OUT_OF_MEMORY;
  }

  for (int32_t i = 0; i < (*num); ++i) {
    SInternalField* pField = tscFieldInfoGetInternalField(&pQueryInfo->fieldsInfo, i);
    SExprInfo* pSource = pField->pExpr;

    SExprInfo* px = calloc(1, sizeof(SExprInfo));
    (*pExpr)[i] = px;

    SSqlExpr *pse = &px->base;
    pse->uid      = pTableMetaInfo->pTableMeta->id.uid;
    pse->resColId = pSource->base.resColId;
    strncpy(pse->aliasName, pSource->base.aliasName, tListLen(pse->aliasName));
    strncpy(pse->token, pSource->base.token, tListLen(pse->token));

    if (pSource->base.functionId != TSDB_FUNC_ARITHM) {  // this should be switched to projection query
      pse->numOfParams = 0;      // no params for projection query
      pse->functionId  = TSDB_FUNC_PRJ;
      pse->colInfo.colId = pSource->base.resColId;

      int32_t numOfOutput = (int32_t) taosArrayGetSize(pQueryInfo->exprList);
      for (int32_t j = 0; j < numOfOutput; ++j) {
        SExprInfo* p = taosArrayGetP(pQueryInfo->exprList, j);
        if (p->base.resColId == pse->colInfo.colId) {
          pse->colInfo.colIndex = j;
          break;
        }
      }

      pse->colInfo.flag = TSDB_COL_NORMAL;
      pse->resType  = pSource->base.resType;
      pse->resBytes = pSource->base.resBytes;
      strncpy(pse->colInfo.name, pSource->base.aliasName, tListLen(pse->colInfo.name));

      // TODO restore refactor
      int32_t functionId = pSource->base.functionId;
      if (pSource->base.functionId == TSDB_FUNC_FIRST_DST) {
        functionId = TSDB_FUNC_FIRST;
      } else if (pSource->base.functionId == TSDB_FUNC_LAST_DST) {
        functionId = TSDB_FUNC_LAST;
      } else if (pSource->base.functionId == TSDB_FUNC_STDDEV_DST) {
        functionId = TSDB_FUNC_STDDEV;
      }

      int32_t inter = 0;
      getResultDataInfo(pSource->base.colType, pSource->base.colBytes, functionId, 0, &pse->resType,
          &pse->resBytes, &inter, 0, false, NULL);
      pse->colType  = pse->resType;
      pse->colBytes = pse->resBytes;

    } else {  // arithmetic expression
      pse->colInfo.colId = pSource->base.colInfo.colId;
      pse->colType  = pSource->base.colType;
      pse->colBytes = pSource->base.colBytes;
      pse->resBytes = sizeof(double);
      pse->resType  = TSDB_DATA_TYPE_DOUBLE;

      pse->functionId = pSource->base.functionId;
      pse->numOfParams = pSource->base.numOfParams;

      for (int32_t j = 0; j < pSource->base.numOfParams; ++j) {
        tVariantAssign(&pse->param[j], &pSource->base.param[j]);
        buildArithmeticExprFromMsg(px, NULL);
      }
    }
  }

  return TSDB_CODE_SUCCESS;
}

static int32_t createGlobalAggregateExpr(SQueryAttr* pQueryAttr, SQueryInfo* pQueryInfo) {
  assert(tscIsTwoStageSTableQuery(pQueryInfo, 0));

  pQueryAttr->numOfExpr3 = (int32_t) tscNumOfExprs(pQueryInfo);
  pQueryAttr->pExpr3 = calloc(pQueryAttr->numOfExpr3, sizeof(SExprInfo));
  if (pQueryAttr->pExpr3 == NULL) {
    return TSDB_CODE_TSC_OUT_OF_MEMORY;
  }

  for (int32_t i = 0; i < pQueryAttr->numOfExpr3; ++i) {
    SExprInfo* pExpr = &pQueryAttr->pExpr1[i];
    SSqlExpr*  pse = &pQueryAttr->pExpr3[i].base;

    tscExprAssign(&pQueryAttr->pExpr3[i], pExpr);
    pse->colInfo.colId = pExpr->base.resColId;
    pse->colInfo.colIndex = i;

    pse->colType = pExpr->base.resType;
    pse->colBytes = pExpr->base.resBytes;
  }

  {
    for (int32_t i = 0; i < pQueryAttr->numOfExpr3; ++i) {
      SExprInfo* pExpr = &pQueryAttr->pExpr1[i];
      SSqlExpr*  pse = &pQueryAttr->pExpr3[i].base;

      // the final result size and type in the same as query on single table.
      // so here, set the flag to be false;
      int32_t inter = 0;

      int32_t functionId = pExpr->base.functionId;
      if (functionId >= TSDB_FUNC_TS && functionId <= TSDB_FUNC_DIFF) {
        continue;
      }

      if (functionId == TSDB_FUNC_FIRST_DST) {
        functionId = TSDB_FUNC_FIRST;
      } else if (functionId == TSDB_FUNC_LAST_DST) {
        functionId = TSDB_FUNC_LAST;
      } else if (functionId == TSDB_FUNC_STDDEV_DST) {
        functionId = TSDB_FUNC_STDDEV;
      }

      SUdfInfo* pUdfInfo = NULL;

      if (functionId < 0) {
        pUdfInfo = taosArrayGet(pQueryInfo->pUdfInfo, -1 * functionId - 1);
      }

      getResultDataInfo(pExpr->base.colType, pExpr->base.colBytes, functionId, 0, &pse->resType, &pse->resBytes, &inter,
                        0, false, pUdfInfo);
    }
  }

  return TSDB_CODE_SUCCESS;
}

static int32_t createTagColumnInfo(SQueryAttr* pQueryAttr, SQueryInfo* pQueryInfo, STableMetaInfo* pTableMetaInfo) {
  if (pTableMetaInfo->tagColList == NULL) {
    return TSDB_CODE_SUCCESS;
  }

  pQueryAttr->numOfTags = (int16_t)taosArrayGetSize(pTableMetaInfo->tagColList);
  if (pQueryAttr->numOfTags == 0) {
    return TSDB_CODE_SUCCESS;
  }

  STableMeta* pTableMeta = pQueryInfo->pTableMetaInfo[0]->pTableMeta;

  int32_t numOfTagColumns = tscGetNumOfTags(pTableMeta);

  pQueryAttr->tagColList = calloc(pQueryAttr->numOfTags, sizeof(SColumnInfo));
  if (pQueryAttr->tagColList == NULL) {
    return TSDB_CODE_TSC_OUT_OF_MEMORY;
  }

  SSchema* pSchema = tscGetTableTagSchema(pTableMeta);
  for (int32_t i = 0; i < pQueryAttr->numOfTags; ++i) {
    SColumn* pCol = taosArrayGetP(pTableMetaInfo->tagColList, i);
    SSchema* pColSchema = &pSchema[pCol->columnIndex];

    if ((pCol->columnIndex >= numOfTagColumns || pCol->columnIndex < TSDB_TBNAME_COLUMN_INDEX) ||
        (!isValidDataType(pColSchema->type))) {
      return TSDB_CODE_TSC_INVALID_OPERATION;
    }

    SColumnInfo* pTagCol = &pQueryAttr->tagColList[i];

    pTagCol->colId = pColSchema->colId;
    pTagCol->bytes = pColSchema->bytes;
    pTagCol->type  = pColSchema->type;
    pTagCol->flist.numOfFilters = 0;
  }

  return TSDB_CODE_SUCCESS;
}

int32_t tscGetColFilterSerializeLen(SQueryInfo* pQueryInfo) {
  int16_t numOfCols = (int16_t)taosArrayGetSize(pQueryInfo->colList);
  int32_t len = 0;

  for(int32_t i = 0; i < numOfCols; ++i) {
    SColumn* pCol = taosArrayGetP(pQueryInfo->colList, i);
    for (int32_t j = 0; j < pCol->info.flist.numOfFilters; ++j) {
      len += sizeof(SColumnFilterInfo);
      if (pCol->info.flist.filterInfo[j].filterstr) {
        len += (int32_t)pCol->info.flist.filterInfo[j].len + 1 * TSDB_NCHAR_SIZE;
      }
    }
  }
  return len;
}

int32_t tscGetTagFilterSerializeLen(SQueryInfo* pQueryInfo) {
  // serialize tag column query condition
  if (pQueryInfo->tagCond.pCond != NULL && taosArrayGetSize(pQueryInfo->tagCond.pCond) > 0) {
    STagCond* pTagCond = &pQueryInfo->tagCond;

    STableMetaInfo *pTableMetaInfo = tscGetMetaInfo(pQueryInfo, 0);
    STableMeta * pTableMeta = pTableMetaInfo->pTableMeta;
    SCond *pCond = tsGetSTableQueryCond(pTagCond, pTableMeta->id.uid);
    if (pCond != NULL && pCond->cond != NULL) {
      return pCond->len;
    }
  }
  return 0;
}

int32_t tscCreateQueryFromQueryInfo(SQueryInfo* pQueryInfo, SQueryAttr* pQueryAttr, void* addr) {
  memset(pQueryAttr, 0, sizeof(SQueryAttr));

  int16_t numOfCols        = (int16_t) taosArrayGetSize(pQueryInfo->colList);
  int16_t numOfOutput      = (int16_t) tscNumOfExprs(pQueryInfo);

  pQueryAttr->topBotQuery       = tscIsTopBotQuery(pQueryInfo);
  pQueryAttr->hasTagResults     = hasTagValOutput(pQueryInfo);
  pQueryAttr->stabledev         = isStabledev(pQueryInfo);
  pQueryAttr->tsCompQuery       = isTsCompQuery(pQueryInfo);
  pQueryAttr->diffQuery         = tscIsDiffDerivQuery(pQueryInfo);
  pQueryAttr->simpleAgg         = isSimpleAggregateRv(pQueryInfo);
  pQueryAttr->needReverseScan   = tscNeedReverseScan(pQueryInfo);
  pQueryAttr->stableQuery       = QUERY_IS_STABLE_QUERY(pQueryInfo->type);
  pQueryAttr->groupbyColumn     = (!pQueryInfo->stateWindow) && tscGroupbyColumn(pQueryInfo);
  pQueryAttr->queryBlockDist    = isBlockDistQuery(pQueryInfo);
  pQueryAttr->pointInterpQuery  = tscIsPointInterpQuery(pQueryInfo);
  pQueryAttr->timeWindowInterpo = timeWindowInterpoRequired(pQueryInfo);
  pQueryAttr->distinct          = pQueryInfo->distinct;
  pQueryAttr->sw                = pQueryInfo->sessionWindow;
  pQueryAttr->stateWindow       = pQueryInfo->stateWindow;
  pQueryAttr->multigroupResult  = pQueryInfo->multigroupResult;

  pQueryAttr->numOfCols         = numOfCols;
  pQueryAttr->numOfOutput       = numOfOutput;
  pQueryAttr->limit             = pQueryInfo->limit;
  pQueryAttr->slimit            = pQueryInfo->slimit;
  pQueryAttr->order             = pQueryInfo->order;
  pQueryAttr->fillType          = pQueryInfo->fillType;
  pQueryAttr->havingNum         = pQueryInfo->havingFieldNum;
  pQueryAttr->pUdfInfo          = pQueryInfo->pUdfInfo;

  if (pQueryInfo->order.order == TSDB_ORDER_ASC) {   // TODO refactor
    pQueryAttr->window = pQueryInfo->window;
  } else {
    pQueryAttr->window.skey = pQueryInfo->window.ekey;
    pQueryAttr->window.ekey = pQueryInfo->window.skey;
  }

  memcpy(&pQueryAttr->interval, &pQueryInfo->interval, sizeof(pQueryAttr->interval));

  STableMetaInfo* pTableMetaInfo = pQueryInfo->pTableMetaInfo[0];

  if (pQueryInfo->groupbyExpr.numOfGroupCols > 0) {
    pQueryAttr->pGroupbyExpr    = calloc(1, sizeof(SGroupbyExpr));
    *(pQueryAttr->pGroupbyExpr) = pQueryInfo->groupbyExpr;
    pQueryAttr->pGroupbyExpr->columnInfo = taosArrayDup(pQueryInfo->groupbyExpr.columnInfo);
  } else {
    assert(pQueryInfo->groupbyExpr.columnInfo == NULL);
  }

  pQueryAttr->pExpr1 = calloc(pQueryAttr->numOfOutput, sizeof(SExprInfo));
  for(int32_t i = 0; i < pQueryAttr->numOfOutput; ++i) {
    SExprInfo* pExpr = tscExprGet(pQueryInfo, i);
    tscExprAssign(&pQueryAttr->pExpr1[i], pExpr);

    if (pQueryAttr->pExpr1[i].base.functionId == TSDB_FUNC_ARITHM) {
      for (int32_t j = 0; j < pQueryAttr->pExpr1[i].base.numOfParams; ++j) {
        buildArithmeticExprFromMsg(&pQueryAttr->pExpr1[i], NULL);
      }
    }
  }

  pQueryAttr->tableCols = calloc(numOfCols, sizeof(SColumnInfo));
  for(int32_t i = 0; i < numOfCols; ++i) {
    SColumn* pCol = taosArrayGetP(pQueryInfo->colList, i);
    if (!isValidDataType(pCol->info.type) || pCol->info.type == TSDB_DATA_TYPE_NULL) {
      assert(0);
    }

    pQueryAttr->tableCols[i] = pCol->info;
    pQueryAttr->tableCols[i].flist.filterInfo = tFilterInfoDup(pCol->info.flist.filterInfo, pQueryAttr->tableCols[i].flist.numOfFilters);
  }

  // global aggregate query
  if (pQueryAttr->stableQuery && (pQueryAttr->simpleAgg || pQueryAttr->interval.interval > 0) && tscIsTwoStageSTableQuery(pQueryInfo, 0)) {
    createGlobalAggregateExpr(pQueryAttr, pQueryInfo);
  }

  // for simple table, not for super table
  if (pQueryInfo->arithmeticOnAgg) {
    pQueryAttr->numOfExpr2 = (int32_t) taosArrayGetSize(pQueryInfo->exprList1);
    pQueryAttr->pExpr2 = calloc(pQueryAttr->numOfExpr2, sizeof(SExprInfo));
    for(int32_t i = 0; i < pQueryAttr->numOfExpr2; ++i) {
      SExprInfo* p = taosArrayGetP(pQueryInfo->exprList1, i);
      tscExprAssign(&pQueryAttr->pExpr2[i], p);
    }
  }

  // tag column info
  int32_t code = createTagColumnInfo(pQueryAttr, pQueryInfo, pTableMetaInfo);
  if (code != TSDB_CODE_SUCCESS) {
    return code;
  }

  if (pQueryAttr->fillType != TSDB_FILL_NONE) {
    pQueryAttr->fillVal = calloc(pQueryAttr->numOfOutput, sizeof(int64_t));
    memcpy(pQueryAttr->fillVal, pQueryInfo->fillVal, pQueryInfo->numOfFillVal * sizeof(int64_t));
  }

  pQueryAttr->srcRowSize = 0;
  pQueryAttr->maxTableColumnWidth = 0;
  for (int16_t i = 0; i < numOfCols; ++i) {
    pQueryAttr->srcRowSize += pQueryAttr->tableCols[i].bytes;
    if (pQueryAttr->maxTableColumnWidth < pQueryAttr->tableCols[i].bytes) {
      pQueryAttr->maxTableColumnWidth = pQueryAttr->tableCols[i].bytes;
    }
  }

  pQueryAttr->interBufSize = getOutputInterResultBufSize(pQueryAttr);

  if (pQueryAttr->numOfCols <= 0 && !tscQueryTags(pQueryInfo) && !pQueryAttr->queryBlockDist) {
        tscError("%p illegal value of numOfCols in query msg: %" PRIu64 ", table cols:%d", addr,
        (uint64_t)pQueryAttr->numOfCols, numOfCols);

    return TSDB_CODE_TSC_INVALID_OPERATION;
  }

  if (pQueryAttr->interval.interval < 0) {
    tscError("%p illegal value of aggregation time interval in query msg: %" PRId64, addr,
             (int64_t)pQueryInfo->interval.interval);
    return TSDB_CODE_TSC_INVALID_OPERATION;
  }

  if (pQueryAttr->pGroupbyExpr != NULL && pQueryAttr->pGroupbyExpr->numOfGroupCols < 0) {
    tscError("%p illegal value of numOfGroupCols in query msg: %d", addr, pQueryInfo->groupbyExpr.numOfGroupCols);
    return TSDB_CODE_TSC_INVALID_OPERATION;
  }

  return TSDB_CODE_SUCCESS;
}

static int32_t doAddTableName(char* nextStr, char** str, SArray* pNameArray, SSqlObj* pSql) {
  int32_t code = TSDB_CODE_SUCCESS;
  SSqlCmd* pCmd = &pSql->cmd;

  char  tablename[TSDB_TABLE_FNAME_LEN] = {0};
  int32_t len = 0;

  if (nextStr == NULL) {
    tstrncpy(tablename, *str, TSDB_TABLE_FNAME_LEN);
    len = (int32_t) strlen(tablename);
  } else {
    len = (int32_t)(nextStr - (*str));
    if (len >= TSDB_TABLE_NAME_LEN) {
      sprintf(pCmd->payload, "table name too long");
      return TSDB_CODE_TSC_INVALID_OPERATION;
    }

    memcpy(tablename, *str, nextStr - (*str));
    tablename[len] = '\0';
  }

  (*str) = nextStr + 1;
  len = (int32_t)strtrim(tablename);

  SStrToken sToken = {.n = len, .type = TK_ID, .z = tablename};
  tGetToken(tablename, &sToken.type);

  // Check if the table name available or not
  if (tscValidateName(&sToken) != TSDB_CODE_SUCCESS) {
    sprintf(pCmd->payload, "table name is invalid");
    return TSDB_CODE_TSC_INVALID_TABLE_ID_LENGTH;
  }

  SName name = {0};
  if ((code = tscSetTableFullName(&name, &sToken, pSql)) != TSDB_CODE_SUCCESS) {
    return code;
  }

  memset(tablename, 0, tListLen(tablename));
  tNameExtractFullName(&name, tablename);

  char* p = strdup(tablename);
  taosArrayPush(pNameArray, &p);
  return TSDB_CODE_SUCCESS;
}

int32_t nameComparFn(const void* n1, const void* n2) {
  int32_t ret = strcmp(*(char**)n1, *(char**)n2);
  if (ret == 0) {
    return 0;
  } else {
    return ret > 0? 1:-1;
  }
}

static void freeContent(void* p) {
  char* ptr = *(char**)p;
  tfree(ptr);
}

int tscTransferTableNameList(SSqlObj *pSql, const char *pNameList, int32_t length, SArray* pNameArray) {
  SSqlCmd *pCmd = &pSql->cmd;

  pCmd->command = TSDB_SQL_MULTI_META;
  pCmd->msgType = TSDB_MSG_TYPE_CM_TABLES_META;

  int   code = TSDB_CODE_TSC_INVALID_TABLE_ID_LENGTH;
  char *str = (char *)pNameList;

  SQueryInfo *pQueryInfo = tscGetQueryInfoS(pCmd);
  if (pQueryInfo == NULL) {
    pSql->res.code = terrno;
    return terrno;
  }

  char *nextStr;
  while (1) {
    nextStr = strchr(str, ',');
    if (nextStr == NULL) {
      code = doAddTableName(nextStr, &str, pNameArray, pSql);
      break;
    }

    code = doAddTableName(nextStr, &str, pNameArray, pSql);
    if (code != TSDB_CODE_SUCCESS) {
      return code;
    }

    if (taosArrayGetSize(pNameArray) > TSDB_MULTI_TABLEMETA_MAX_NUM) {
      code = TSDB_CODE_TSC_INVALID_TABLE_ID_LENGTH;
      sprintf(pCmd->payload, "tables over the max number");
      return code;
    }
  }

  size_t len = taosArrayGetSize(pNameArray);
  if (len == 1) {
    return TSDB_CODE_SUCCESS;
  }

  if (len > TSDB_MULTI_TABLEMETA_MAX_NUM) {
    code = TSDB_CODE_TSC_INVALID_TABLE_ID_LENGTH;
    sprintf(pCmd->payload, "tables over the max number");
    return code;
  }

  taosArraySort(pNameArray, nameComparFn);
  taosArrayRemoveDuplicate(pNameArray, nameComparFn, freeContent);
  return TSDB_CODE_SUCCESS;
}

bool vgroupInfoIdentical(SNewVgroupInfo *pExisted, SVgroupMsg* src) {
  assert(pExisted != NULL && src != NULL);
  if (pExisted->numOfEps != src->numOfEps) {
    return false;
  }

  for(int32_t i = 0; i < pExisted->numOfEps; ++i) {
    if (pExisted->ep[i].port != src->epAddr[i].port) {
      return false;
    }

    if (strncmp(pExisted->ep[i].fqdn, src->epAddr[i].fqdn, tListLen(pExisted->ep[i].fqdn)) != 0) {
      return false;
    }
  }

  return true;
}

SNewVgroupInfo createNewVgroupInfo(SVgroupMsg *pVgroupMsg) {
  assert(pVgroupMsg != NULL);

  SNewVgroupInfo info = {0};
  info.numOfEps = pVgroupMsg->numOfEps;
  info.vgId     = pVgroupMsg->vgId;
  info.inUse    = 0;   // 0 is the default value of inUse in case of multiple replica

  assert(info.numOfEps >= 1 && info.vgId >= 1);
  for(int32_t i = 0; i < pVgroupMsg->numOfEps; ++i) {
    tstrncpy(info.ep[i].fqdn, pVgroupMsg->epAddr[i].fqdn, TSDB_FQDN_LEN);
    info.ep[i].port = pVgroupMsg->epAddr[i].port;
  }

  return info;
}

void tscRemoveCachedTableMeta(STableMetaInfo* pTableMetaInfo, uint64_t id) {
  char fname[TSDB_TABLE_FNAME_LEN] = {0};
  tNameExtractFullName(&pTableMetaInfo->name, fname);

  int32_t len = (int32_t) strnlen(fname, TSDB_TABLE_FNAME_LEN);
  if (UTIL_TABLE_IS_SUPER_TABLE(pTableMetaInfo)) {
    void* pv = taosCacheAcquireByKey(tscVgroupListBuf, fname, len);
    if (pv != NULL) {
      taosCacheRelease(tscVgroupListBuf, &pv, true);
    }
  }

  taosHashRemove(tscTableMetaMap, fname, len);
  tscDebug("0x%"PRIx64" remove table meta %s, numOfRemain:%d", id, fname, (int32_t) taosHashGetSize(tscTableMetaMap));
}<|MERGE_RESOLUTION|>--- conflicted
+++ resolved
@@ -2120,7 +2120,7 @@
   return f;
 }
 
-int32_t tscGetFirstInvisibleFieldPos(SQueryInfo* pQueryInfo) { 
+int32_t tscGetFirstInvisibleFieldPos(SQueryInfo* pQueryInfo) {
   if (pQueryInfo->fieldsInfo.numOfOutput <= 0 || pQueryInfo->fieldsInfo.internalField == NULL) {
     return 0;
   }
@@ -2129,10 +2129,10 @@
     SInternalField* pField = taosArrayGet(pQueryInfo->fieldsInfo.internalField, i);
     if (!pField->visible) {
       return i;
-    }    
-  }
-  
-  return pQueryInfo->fieldsInfo.numOfOutput; 
+    }
+  }
+
+  return pQueryInfo->fieldsInfo.numOfOutput;
 }
 
 
@@ -3908,7 +3908,7 @@
     tscDebug("0x%"PRIx64" all subquery response received, retry", pParentSql->self);
     if (code && !((code == TSDB_CODE_TDB_INVALID_TABLE_ID || code == TSDB_CODE_VND_INVALID_VGROUP_ID) && pParentSql->retry < pParentSql->maxRetry)) {
       pParentSql->res.code = code;
-      
+
       tscAsyncResultOnError(pParentSql);
       return;
     }
@@ -4526,28 +4526,16 @@
   STableMeta* p      = *ppSTable;
   STableMeta* pChild = *ppChild;
 
-<<<<<<< HEAD
   size_t sz = (p != NULL) ? tscGetTableMetaSize(p) : 0; //ppSTableBuf actually capacity may larger than sz, dont care
   if (p != NULL && sz != 0) {
     memset((char *)p, 0, sz);
   }
 
-  STableMeta* pChild1;
-
-  taosHashGetCloneExt(tscTableMetaMap, pChild->sTableName, strnlen(pChild->sTableName, TSDB_TABLE_FNAME_LEN), NULL, (void **)&p, &sz);
-  *ppSTable = p; 
-=======
-  size_t sz = (p != NULL) ? tscGetTableMetaSize(p) : 0; //ppSTableBuf actually capacity may larger than sz, dont care 
-  if (sz != 0) {
-    memset((char *)p, 0, sz);
-  }
-
   if (NULL == taosHashGetCloneExt(tscTableMetaMap, pChild->sTableName, strnlen(pChild->sTableName, TSDB_TABLE_FNAME_LEN), NULL, (void **)&p, &sz)) {
     tfree(p);
   } else {
-    *ppSTable = p; 
-  }
->>>>>>> 7c76e859
+    *ppSTable = p;
+  }
 
   // tableMeta exists, build child table meta according to the super table meta
   // the uid need to be checked in addition to the general name of the super table.
@@ -4555,16 +4543,9 @@
     int32_t totalBytes    = (p->tableInfo.numOfColumns + p->tableInfo.numOfTags) * sizeof(SSchema);
     int32_t tableMetaSize =  sizeof(STableMeta)  + totalBytes;
     if (*tableMetaCapacity < tableMetaSize) {
-<<<<<<< HEAD
-      pChild1 = realloc(pChild, tableMetaSize);
-      if(pChild1 == NULL)
-        return -1;
-      pChild = pChild1;
-=======
       STableMeta* pChild1 = realloc(pChild, tableMetaSize);
       if(pChild1 == NULL) return -1;
       pChild = pChild1; 
->>>>>>> 7c76e859
       *tableMetaCapacity = (size_t)tableMetaSize;
     }
 
