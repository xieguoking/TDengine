--- conflicted
+++ resolved
@@ -447,17 +447,8 @@
 
   SSqlObj* p = *(SSqlObj**)pSql;
   STscObj* pTscObj = p->pTscObj;
-
-  int32_t num   = atomic_sub_fetch_32(&pTscObj->numOfObj, 1);
-  int32_t total = atomic_sub_fetch_32(&tscNumOfObj, 1);
-  tscDebug("%p free SqlObj, total in tscObj:%d, total:%d", pSql, num, total);
   assert(RID_VALID(p->self));
 
-<<<<<<< HEAD
-  tscFreeSqlObj(p);
-  taosReleaseRef(tscRefId, pTscObj->rid);
-
-=======
   int32_t num   = atomic_sub_fetch_32(&pTscObj->numOfObj, 1);
   int32_t total = atomic_sub_fetch_32(&tscNumOfObj, 1);
 
@@ -477,7 +468,6 @@
 
     *rid = 0;
   }
->>>>>>> cfa92133
 }
 
 void tscFreeSqlObj(SSqlObj* pSql) {
