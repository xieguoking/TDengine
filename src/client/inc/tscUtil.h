/*
 * Copyright (c) 2019 TAOS Data, Inc. <jhtao@taosdata.com>
 *
 * This program is free software: you can use, redistribute, and/or modify
 * it under the terms of the GNU Affero General Public License, version 3
 * or later ("AGPL"), as published by the Free Software Foundation.
 *
 * This program is distributed in the hope that it will be useful, but WITHOUT
 * ANY WARRANTY; without even the implied warranty of MERCHANTABILITY or
 * FITNESS FOR A PARTICULAR PURPOSE.
 *
 * You should have received a copy of the GNU Affero General Public License
 * along with this program. If not, see <http://www.gnu.org/licenses/>.
 */

#ifndef TDENGINE_TSCUTIL_H
#define TDENGINE_TSCUTIL_H

#ifdef __cplusplus
extern "C" {
#endif

/*
 * @date   2018/09/30
 */
#include "os.h"
#include "textbuffer.h"
#include "tscSecondaryMerge.h"
#include "tsclient.h"
#include "tsdb.h"

#define UTIL_METER_IS_METRIC(metaInfo) \
  (((metaInfo)->pMeterMeta != NULL) && ((metaInfo)->pMeterMeta->meterType == TSDB_METER_METRIC))
#define UTIL_METER_IS_NOMRAL_METER(metaInfo) (!(UTIL_METER_IS_METRIC(metaInfo)))
#define UTIL_METER_IS_CREATE_FROM_METRIC(metaInfo) \
  (((metaInfo)->pMeterMeta != NULL) && ((metaInfo)->pMeterMeta->meterType == TSDB_METER_MTABLE))

#define TSDB_COL_IS_TAG(f) (((f)&TSDB_COL_TAG) != 0)

typedef struct SParsedColElem {
  int16_t colIndex;
  int16_t offset;
} SParsedColElem;

typedef struct SParsedDataColInfo {
  int16_t        numOfCols;
  int16_t        numOfAssignedCols;
  SParsedColElem elems[TSDB_MAX_COLUMNS];
  bool           hasVal[TSDB_MAX_COLUMNS];
} SParsedDataColInfo;

typedef struct SJoinSubquerySupporter {
  SSubqueryState* pState;
  SSqlObj*        pObj;           // parent SqlObj
  int32_t         subqueryIndex;  // index of sub query
  int64_t         interval;       // interval time
  SLimitVal       limit;          // limit info
  uint64_t        uid;            // query meter uid
  SColumnBaseInfo colList;        // previous query information
  SSqlExprInfo    exprsInfo;
  SFieldInfo      fieldsInfo;
  STagCond        tagCond;
  SSqlGroupbyExpr groupbyExpr;
  struct STSBuf*  pTSBuf;          // the TSBuf struct that holds the compressed timestamp array
  FILE*           f;               // temporary file in order to create TSBuf
  char            path[PATH_MAX];  // temporary file path
} SJoinSubquerySupporter;

void              tscDestroyDataBlock(STableDataBlocks* pDataBlock);
<<<<<<< HEAD
STableDataBlocks* tscCreateDataBlock(int32_t size);
=======
STableDataBlocks* tscCreateDataBlock(size_t initialBufSize, int32_t rowSize, int32_t startOffset, const char* name);
>>>>>>> 77f2784f
void              tscAppendDataBlock(SDataBlockList* pList, STableDataBlocks* pBlocks);
SParamInfo*       tscAddParamToDataBlock(STableDataBlocks* pDataBlock, char type, uint8_t timePrec, short bytes,
                                         uint32_t offset);

SDataBlockList*   tscCreateBlockArrayList();
void*             tscDestroyBlockArrayList(SDataBlockList* pList);
int32_t           tscCopyDataBlockToPayload(SSqlObj* pSql, STableDataBlocks* pDataBlock);
void              tscFreeUnusedDataBlocks(SDataBlockList* pList);
int32_t           tscMergeTableDataBlocks(SSqlObj* pSql, SDataBlockList* pDataList);
STableDataBlocks* tscGetDataBlockFromList(void* pHashList, SDataBlockList* pDataBlockList, int64_t id, int32_t size,
<<<<<<< HEAD
                                          int32_t startOffset, int32_t rowSize, char* tableId);
STableDataBlocks* tscCreateDataBlockEx(size_t size, int32_t rowSize, int32_t startOffset, char* name);

=======
                                          int32_t startOffset, int32_t rowSize, const char* tableId);
>>>>>>> 77f2784f
SVnodeSidList*    tscGetVnodeSidList(SMetricMeta* pMetricmeta, int32_t vnodeIdx);
SMeterSidExtInfo* tscGetMeterSidInfo(SVnodeSidList* pSidList, int32_t idx);

/**
 *
 * for the projection query on metric or point interpolation query on metric,
 * we iterate all the meters, instead of invoke query on all qualified meters simultaneously.
 *
 * @param pSql  sql object
 * @return
 */
bool tscIsPointInterpQuery(SSqlCmd* pCmd);
bool tscIsTWAQuery(SSqlCmd* pCmd);
bool tscProjectionQueryOnMetric(SSqlCmd* pCmd);
bool tscProjectionQueryOnTable(SSqlCmd* pCmd);

bool tscIsTwoStageMergeMetricQuery(SSqlCmd* pCmd);
bool tscQueryOnMetric(SSqlCmd* pCmd);
bool tscQueryMetricTags(SSqlCmd* pCmd);
bool tscIsSelectivityWithTagQuery(SSqlCmd* pCmd);

void tscAddSpecialColumnForSelect(SSqlCmd* pCmd, int32_t outputColIndex, int16_t functionId, SColumnIndex* pIndex,
                                  SSchema* pColSchema, int16_t isTag);

void addRequiredTagColumn(SSqlCmd* pCmd, int32_t tagColIndex, int32_t tableIndex);

int32_t setMeterID(SSqlObj* pSql, SSQLToken* pzTableName, int32_t tableIndex);
void    tscClearInterpInfo(SSqlCmd* pCmd);

bool tscIsInsertOrImportData(char* sqlstr);

/* use for keep current db info temporarily, for handle table with db prefix */
void tscGetDBInfoFromMeterId(char* meterId, char* db);

int tscAllocPayload(SSqlCmd* pCmd, int size);

void tscFieldInfoSetValFromSchema(SFieldInfo* pFieldInfo, int32_t index, SSchema* pSchema);
void tscFieldInfoSetValFromField(SFieldInfo* pFieldInfo, int32_t index, TAOS_FIELD* pField);
void tscFieldInfoSetValue(SFieldInfo* pFieldInfo, int32_t index, int8_t type, const char* name, int16_t bytes);
void tscFieldInfoUpdateVisible(SFieldInfo* pFieldInfo, int32_t index, bool visible);

void tscFieldInfoCalOffset(SSqlCmd* pCmd);
void tscFieldInfoUpdateOffset(SSqlCmd* pCmd);
void tscFieldInfoCopy(SFieldInfo* src, SFieldInfo* dst, const int32_t* indexList, int32_t size);
void tscFieldInfoCopyAll(SFieldInfo* src, SFieldInfo* dst);

TAOS_FIELD* tscFieldInfoGetField(SSqlCmd* pCmd, int32_t index);
int16_t     tscFieldInfoGetOffset(SSqlCmd* pCmd, int32_t index);
int32_t     tscGetResRowLength(SSqlCmd* pCmd);
void        tscClearFieldInfo(SFieldInfo* pFieldInfo);

void addExprParams(SSqlExpr* pExpr, char* argument, int32_t type, int32_t bytes, int16_t tableIndex);

SSqlExpr* tscSqlExprInsert(SSqlCmd* pCmd, int32_t index, int16_t functionId, SColumnIndex* pColIndex, int16_t type,
                           int16_t size, int16_t interSize);
SSqlExpr* tscSqlExprInsertEmpty(SSqlCmd* pCmd, int32_t index, int16_t functionId);

SSqlExpr* tscSqlExprUpdate(SSqlCmd* pCmd, int32_t index, int16_t functionId, int16_t srcColumnIndex, int16_t type,
                           int16_t size);

SSqlExpr* tscSqlExprGet(SSqlCmd* pCmd, int32_t index);
void      tscSqlExprCopy(SSqlExprInfo* dst, const SSqlExprInfo* src, uint64_t uid);

SColumnBase* tscColumnBaseInfoInsert(SSqlCmd* pCmd, SColumnIndex* colIndex);
void         tscColumnFilterInfoCopy(SColumnFilterInfo* dst, const SColumnFilterInfo* src);
void         tscColumnBaseCopy(SColumnBase* dst, const SColumnBase* src);

void         tscColumnBaseInfoCopy(SColumnBaseInfo* dst, const SColumnBaseInfo* src, int16_t tableIndex);
SColumnBase* tscColumnBaseInfoGet(SColumnBaseInfo* pColumnBaseInfo, int32_t index);
void         tscColumnBaseInfoUpdateTableIndex(SColumnBaseInfo* pColList, int16_t tableIndex);

void tscColumnBaseInfoReserve(SColumnBaseInfo* pColumnBaseInfo, int32_t size);
void tscColumnBaseInfoDestroy(SColumnBaseInfo* pColumnBaseInfo);

int32_t tscValidateName(SSQLToken* pToken);

void tscIncStreamExecutionCount(void* pStream);

bool tscValidateColumnId(SSqlCmd* pCmd, int32_t colId);

// get starter position of metric query condition (query on tags) in SSqlCmd.payload
SCond* tsGetMetricQueryCondPos(STagCond* pCond, uint64_t tableIndex);
void   tsSetMetricQueryCond(STagCond* pTagCond, uint64_t uid, const char* str);

void tscTagCondCopy(STagCond* dest, const STagCond* src);
void tscTagCondRelease(STagCond* pCond);

void tscGetSrcColumnInfo(SSrcColumnInfo* pColInfo, SSqlCmd* pCmd);

void tscSetFreeHeatBeat(STscObj* pObj);
bool tscShouldFreeHeatBeat(SSqlObj* pHb);
void tscCleanSqlCmd(SSqlCmd* pCmd);
bool tscShouldFreeAsyncSqlObj(SSqlObj* pSql);

void            tscRemoveAllMeterMetaInfo(SSqlCmd* pCmd, bool removeFromCache);
SMeterMetaInfo* tscGetMeterMetaInfo(SSqlCmd* pCmd, int32_t index);
SMeterMetaInfo* tscGetMeterMetaInfoByUid(SSqlCmd* pCmd, uint64_t uid, int32_t* index);
void            tscClearMeterMetaInfo(SMeterMetaInfo* pMeterMetaInfo, bool removeFromCache);

SMeterMetaInfo* tscAddMeterMetaInfo(SSqlCmd* pCmd, const char* name, SMeterMeta* pMeterMeta, SMetricMeta* pMetricMeta,
                                    int16_t numOfTags, int16_t* tags);
SMeterMetaInfo* tscAddEmptyMeterMetaInfo(SSqlCmd* pCmd);

void tscGetMetricMetaCacheKey(SSqlCmd* pCmd, char* keyStr, uint64_t uid);
int  tscGetMetricMeta(SSqlObj* pSql);
int  tscGetMeterMeta(SSqlObj* pSql, char* meterId, int32_t tableIndex);
int  tscGetMeterMetaEx(SSqlObj* pSql, char* meterId, bool createIfNotExists);

void tscResetForNextRetrieve(SSqlRes* pRes);

void tscAddTimestampColumn(SSqlCmd* pCmd, int16_t functionId, int16_t tableIndex);
void tscDoQuery(SSqlObj* pSql);

/**
 * The create object function must be successful expect for the out of memory issue.
 *
 * Therefore, the metermeta/metricmeta object is directly passed to the newly created subquery object from the
 * previous sql object, instead of retrieving the metermeta/metricmeta from cache.
 *
 * Because the metermeta/metricmeta may have been released by other threads, resulting in the retrieving failed as
 * well as the create function.
 *
 * @param pSql
 * @param vnodeIndex
 * @param tableIndex
 * @param fp
 * @param param
 * @param pPrevSql
 * @return
 */
SSqlObj* createSubqueryObj(SSqlObj* pSql, int16_t tableIndex, void (*fp)(), void* param, SSqlObj* pPrevSql);
void     addGroupInfoForSubquery(SSqlObj* pParentObj, SSqlObj* pSql, int32_t tableIndex);

void doAddGroupColumnForSubquery(SSqlCmd* pCmd, int32_t tagIndex);

int16_t tscGetJoinTagColIndexByUid(STagCond* pTagCond, uint64_t uid);

TAOS* taos_connect_a(char* ip, char* user, char* pass, char* db, uint16_t port, void (*fp)(void*, TAOS_RES*, int),
                     void* param, void** taos);

void sortRemoveDuplicates(STableDataBlocks* dataBuf);

void tscPrintSelectClause(SSqlCmd* pCmd);

#ifdef __cplusplus
}
#endif

#endif  // TDENGINE_TSCUTIL_H<|MERGE_RESOLUTION|>--- conflicted
+++ resolved
@@ -67,11 +67,7 @@
 } SJoinSubquerySupporter;
 
 void              tscDestroyDataBlock(STableDataBlocks* pDataBlock);
-<<<<<<< HEAD
-STableDataBlocks* tscCreateDataBlock(int32_t size);
-=======
 STableDataBlocks* tscCreateDataBlock(size_t initialBufSize, int32_t rowSize, int32_t startOffset, const char* name);
->>>>>>> 77f2784f
 void              tscAppendDataBlock(SDataBlockList* pList, STableDataBlocks* pBlocks);
 SParamInfo*       tscAddParamToDataBlock(STableDataBlocks* pDataBlock, char type, uint8_t timePrec, short bytes,
                                          uint32_t offset);
@@ -82,13 +78,7 @@
 void              tscFreeUnusedDataBlocks(SDataBlockList* pList);
 int32_t           tscMergeTableDataBlocks(SSqlObj* pSql, SDataBlockList* pDataList);
 STableDataBlocks* tscGetDataBlockFromList(void* pHashList, SDataBlockList* pDataBlockList, int64_t id, int32_t size,
-<<<<<<< HEAD
-                                          int32_t startOffset, int32_t rowSize, char* tableId);
-STableDataBlocks* tscCreateDataBlockEx(size_t size, int32_t rowSize, int32_t startOffset, char* name);
-
-=======
                                           int32_t startOffset, int32_t rowSize, const char* tableId);
->>>>>>> 77f2784f
 SVnodeSidList*    tscGetVnodeSidList(SMetricMeta* pMetricmeta, int32_t vnodeIdx);
 SMeterSidExtInfo* tscGetMeterSidInfo(SVnodeSidList* pSidList, int32_t idx);
 
