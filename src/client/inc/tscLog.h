/*
 * Copyright (c) 2019 TAOS Data, Inc. <jhtao@taosdata.com>
 *
 * This program is free software: you can use, redistribute, and/or modify
 * it under the terms of the GNU Affero General Public License, version 3
 * or later ("AGPL"), as published by the Free Software Foundation.
 *
 * This program is distributed in the hope that it will be useful, but WITHOUT
 * ANY WARRANTY; without even the implied warranty of MERCHANTABILITY or
 * FITNESS FOR A PARTICULAR PURPOSE.
 *
 * You should have received a copy of the GNU Affero General Public License
 * along with this program. If not, see <http://www.gnu.org/licenses/>.
 */

#ifndef TDENGINE_TSC_LOG_H
#define TDENGINE_TSC_LOG_H

#ifdef __cplusplus
extern "C" {
#endif

#include "tlog.h"

extern int32_t cDebugFlag;

<<<<<<< HEAD
#define tscError(...)  { if (cDebugFlag & DEBUG_ERROR) { taosPrintLog("ERROR TSC ", cDebugFlag, __VA_ARGS__); }}
#define tscWarn(...)   { if (cDebugFlag & DEBUG_WARN)  { taosPrintLog("WARN  TSC ", cDebugFlag, __VA_ARGS__); }}
#define tscTrace(...)  { if (cDebugFlag & DEBUG_TRACE) { taosPrintLog("TSC ", cDebugFlag, __VA_ARGS__); }}
#define tscDump(...)   { if (cDebugFlag & DEBUG_TRACE) { taosPrintLongString("TSC ", cDebugFlag, __VA_ARGS__); }}
#define tscPrint(...)  { taosPrintLog("TSC ", tscEmbedded ? 255 : uDebugFlag, __VA_ARGS__); }
=======
#define tscError(...)                        \
  if (cDebugFlag & DEBUG_ERROR) {            \
    taosPrintLog("ERROR TSC ", 255, __VA_ARGS__); \
  }
#define tscWarn(...)                                \
  if (cDebugFlag & DEBUG_WARN) {                    \
    taosPrintLog("WARN TSC ", cDebugFlag, __VA_ARGS__); \
  }
#define tscTrace(...)                         \
  if (cDebugFlag & DEBUG_TRACE) {             \
    taosPrintLog("TSC ", cDebugFlag, __VA_ARGS__); \
  }
#define tscPrint(...) \
  { taosPrintLog("TSC ", 255, __VA_ARGS__); }
#define tscDump(...)                                      \
  if (cDebugFlag & DEBUG_TRACE) {                         \
    taosPrintLongString("TSC ", cDebugFlag, __VA_ARGS__); \
  }
>>>>>>> dfbe9ace

#ifdef __cplusplus
}
#endif

#endif<|MERGE_RESOLUTION|>--- conflicted
+++ resolved
@@ -24,32 +24,11 @@
 
 extern int32_t cDebugFlag;
 
-<<<<<<< HEAD
 #define tscError(...)  { if (cDebugFlag & DEBUG_ERROR) { taosPrintLog("ERROR TSC ", cDebugFlag, __VA_ARGS__); }}
-#define tscWarn(...)   { if (cDebugFlag & DEBUG_WARN)  { taosPrintLog("WARN  TSC ", cDebugFlag, __VA_ARGS__); }}
+#define tscWarn(...)   { if (cDebugFlag & DEBUG_WARN)  { taosPrintLog("WARN TSC ", cDebugFlag, __VA_ARGS__); }}
 #define tscTrace(...)  { if (cDebugFlag & DEBUG_TRACE) { taosPrintLog("TSC ", cDebugFlag, __VA_ARGS__); }}
 #define tscDump(...)   { if (cDebugFlag & DEBUG_TRACE) { taosPrintLongString("TSC ", cDebugFlag, __VA_ARGS__); }}
 #define tscPrint(...)  { taosPrintLog("TSC ", tscEmbedded ? 255 : uDebugFlag, __VA_ARGS__); }
-=======
-#define tscError(...)                        \
-  if (cDebugFlag & DEBUG_ERROR) {            \
-    taosPrintLog("ERROR TSC ", 255, __VA_ARGS__); \
-  }
-#define tscWarn(...)                                \
-  if (cDebugFlag & DEBUG_WARN) {                    \
-    taosPrintLog("WARN TSC ", cDebugFlag, __VA_ARGS__); \
-  }
-#define tscTrace(...)                         \
-  if (cDebugFlag & DEBUG_TRACE) {             \
-    taosPrintLog("TSC ", cDebugFlag, __VA_ARGS__); \
-  }
-#define tscPrint(...) \
-  { taosPrintLog("TSC ", 255, __VA_ARGS__); }
-#define tscDump(...)                                      \
-  if (cDebugFlag & DEBUG_TRACE) {                         \
-    taosPrintLongString("TSC ", cDebugFlag, __VA_ARGS__); \
-  }
->>>>>>> dfbe9ace
 
 #ifdef __cplusplus
 }
