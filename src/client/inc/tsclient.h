--- conflicted
+++ resolved
@@ -133,7 +133,7 @@
 } SJoinNode;
 
 typedef struct SJoinInfo {
-  bool      hasJoin;  
+  bool      hasJoin;
   SJoinNode*  joinTables[TSDB_MAX_JOIN_TABLE_NUM];
 } SJoinInfo;
 
@@ -279,11 +279,7 @@
   char *         pRsp;
   int32_t        rspType;
   int32_t        rspLen;
-<<<<<<< HEAD
-  uint64_t       qid;
-=======
   uint64_t       qId;
->>>>>>> 3d2706fe
   int64_t        useconds;
   int64_t        offset;  // offset value from vnode during projection query of stable
   int32_t        row;
