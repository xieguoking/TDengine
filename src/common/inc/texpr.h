/*
 * Copyright (c) 2019 TAOS Data, Inc. <jhtao@taosdata.com>
 *
 * This program is free software: you can use, redistribute, and/or modify
 * it under the terms of the GNU Affero General Public License, version 3
 * or later ("AGPL"), as published by the Free Software Foundation.
 *
 * This program is distributed in the hope that it will be useful, but WITHOUT
 * ANY WARRANTY; without even the implied warranty of MERCHANTABILITY or
 * FITNESS FOR A PARTICULAR PURPOSE.
 *
 * You should have received a copy of the GNU Affero General Public License
 * along with this program. If not, see <http://www.gnu.org/licenses/>.
 */

#ifndef TDENGINE_TEXPR_H
#define TDENGINE_TEXPR_H

#ifdef __cplusplus
extern "C" {
#endif

#include "os.h"

#include "taosmsg.h"
#include "taosdef.h"
#include "tskiplist.h"
#include "tbuffer.h"
#include "tvariant.h"

struct tExprNode;
struct SSchema;

#define QUERY_COND_REL_PREFIX_IN "IN|"
#define QUERY_COND_REL_PREFIX_LIKE "LIKE|"
#define QUERY_COND_REL_PREFIX_MATCH "MATCH|"
#define QUERY_COND_REL_PREFIX_NMATCH "NMATCH|"

#define QUERY_COND_REL_PREFIX_IN_LEN   3
#define QUERY_COND_REL_PREFIX_LIKE_LEN 5
#define QUERY_COND_REL_PREFIX_MATCH_LEN 6
#define QUERY_COND_REL_PREFIX_NMATCH_LEN 7

#define TSDB_FUNC_FLAG_SCALAR       0x4000
#define TSDB_FUNC_IS_SCALAR(id)     ((((id) > 0)) && (((id) & TSDB_FUNC_FLAG_SCALAR) != 0))
#define TSDB_FUNC_SCALAR_INDEX(id)  ((id) & ~TSDB_FUNC_FLAG_SCALAR)

///////////////////////////////////////////
// SCALAR FUNCTIONS
#define TSDB_FUNC_SCALAR_POW          (TSDB_FUNC_FLAG_SCALAR | 0x0000)
#define TSDB_FUNC_SCALAR_LOG          (TSDB_FUNC_FLAG_SCALAR | 0x0001)
#define TSDB_FUNC_SCALAR_ABS          (TSDB_FUNC_FLAG_SCALAR | 0x0002)
#define TSDB_FUNC_SCALAR_ACOS         (TSDB_FUNC_FLAG_SCALAR | 0x0003)
#define TSDB_FUNC_SCALAR_ASIN         (TSDB_FUNC_FLAG_SCALAR | 0x0004)
#define TSDB_FUNC_SCALAR_ATAN         (TSDB_FUNC_FLAG_SCALAR | 0x0005)
#define TSDB_FUNC_SCALAR_COS          (TSDB_FUNC_FLAG_SCALAR | 0x0006)
#define TSDB_FUNC_SCALAR_SIN          (TSDB_FUNC_FLAG_SCALAR | 0x0007)
#define TSDB_FUNC_SCALAR_TAN          (TSDB_FUNC_FLAG_SCALAR | 0x0008)
#define TSDB_FUNC_SCALAR_SQRT         (TSDB_FUNC_FLAG_SCALAR | 0x0009)
#define TSDB_FUNC_SCALAR_CEIL         (TSDB_FUNC_FLAG_SCALAR | 0x000A)
#define TSDB_FUNC_SCALAR_FLOOR        (TSDB_FUNC_FLAG_SCALAR | 0x000B)
#define TSDB_FUNC_SCALAR_ROUND        (TSDB_FUNC_FLAG_SCALAR | 0x000C)
#define TSDB_FUNC_SCALAR_CONCAT       (TSDB_FUNC_FLAG_SCALAR | 0x000D)
#define TSDB_FUNC_SCALAR_LENGTH       (TSDB_FUNC_FLAG_SCALAR | 0x000E)
#define TSDB_FUNC_SCALAR_CONCAT_WS    (TSDB_FUNC_FLAG_SCALAR | 0x000F)
#define TSDB_FUNC_SCALAR_CHAR_LENGTH  (TSDB_FUNC_FLAG_SCALAR | 0x0010)
<<<<<<< HEAD
#define TSDB_FUNC_SCALAR_MAX_NUM      17
=======
#define TSDB_FUNC_SCALAR_CAST         (TSDB_FUNC_FLAG_SCALAR | 0x0011)
#define TSDB_FUNC_SCALAR_MAX_NUM      18
>>>>>>> 26b362bc

#define TSDB_FUNC_SCALAR_NAME_MAX_LEN 16

typedef struct {
  int16_t type;
  int16_t bytes;
  int16_t numOfRows;
  char* data;
} tExprOperandInfo;

typedef void (*_expr_scalar_function_t)(int16_t functionId, tExprOperandInfo* pInputs, int32_t numInputs, tExprOperandInfo* pOutput, int32_t order);

_expr_scalar_function_t getExprScalarFunction(uint16_t scalar);

typedef struct tScalarFunctionInfo{
  int16_t functionId; // scalar function id & ~TSDB_FUNC_FLAG_SCALAR == index
  char    name[TSDB_FUNC_SCALAR_NAME_MAX_LEN];
  _expr_scalar_function_t scalarFunc;
} tScalarFunctionInfo;

/* global scalar sql functions array */
extern struct tScalarFunctionInfo aScalarFunctions[TSDB_FUNC_SCALAR_MAX_NUM];


typedef bool (*__result_filter_fn_t)(const void *, void *);
typedef void (*__do_filter_suppl_fn_t)(void *, void *);

enum {
  TSQL_NODE_DUMMY = 0x0,
  TSQL_NODE_EXPR  = 0x1,
  TSQL_NODE_COL   = 0x2,
  TSQL_NODE_VALUE = 0x4,
<<<<<<< HEAD
  TSQL_NODE_FUNC  = 0x8
=======
  TSQL_NODE_FUNC  = 0x8,
  TSQL_NODE_TYPE  = 0x10
>>>>>>> 26b362bc
};

/**
 * this structure is used to filter data in tags, so the offset of filtered tag column in tagdata string is required
 */
typedef struct tQueryInfo {
  uint8_t       optr;     // expression operator
  SSchema       sch;      // schema of tags
  char*         q;
  __compar_fn_t compare;  // filter function
  bool          indexed;  // indexed columns
} tQueryInfo;

typedef struct tExprNode {
  uint8_t nodeType;
  union {
    struct {
      uint8_t           optr;   // filter operator
      uint8_t           hasPK;  // 0: do not contain primary filter, 1: contain
      void             *info;   // support filter operation on this expression only available for leaf node
      struct tExprNode *pLeft;  // left child pointer
      struct tExprNode *pRight; // right child pointer
    } _node;

    struct SSchema     *pSchema;

    tVariant           *pVal;

    struct {
      int16_t functionId;
      int32_t numChildren;
      struct tExprNode **pChildren;
    } _func;
<<<<<<< HEAD
=======

    TAOS_FIELD        *pType;
>>>>>>> 26b362bc
  };
  int16_t resultType;
  int16_t resultBytes;
} tExprNode;

typedef struct SExprTraverseSupp {
  __result_filter_fn_t   nodeFilterFn;
  __do_filter_suppl_fn_t setupInfoFn;
  void                  *pExtInfo;
} SExprTraverseSupp;

void tExprTreeDestroy(tExprNode *pNode, void (*fp)(void *));

<<<<<<< HEAD
int32_t exprTreeValidateTree(tExprNode *pExpr);
=======
int32_t exprTreeValidateTree(char* msgbuf, tExprNode *pExpr);
>>>>>>> 26b362bc

void exprTreeToBinary(SBufferWriter* bw, tExprNode* pExprTree);
tExprNode* exprTreeFromBinary(const void* data, size_t size);
tExprNode* exprdup(tExprNode* pTree);

void exprTreeToBinary(SBufferWriter* bw, tExprNode* pExprTree);

bool exprTreeApplyFilter(tExprNode *pExpr, const void *pItem, SExprTraverseSupp *param);

void exprTreeNodeTraverse(tExprNode *pExpr, int32_t numOfRows, tExprOperandInfo *output, void *param, int32_t order,
                                  char *(*getSourceDataBlock)(void *, const char*, int32_t));

void buildFilterSetFromBinary(void **q, const char *buf, int32_t len);

#ifdef __cplusplus
}
#endif

#endif  // TDENGINE_TEXPR_H<|MERGE_RESOLUTION|>--- conflicted
+++ resolved
@@ -64,12 +64,8 @@
 #define TSDB_FUNC_SCALAR_LENGTH       (TSDB_FUNC_FLAG_SCALAR | 0x000E)
 #define TSDB_FUNC_SCALAR_CONCAT_WS    (TSDB_FUNC_FLAG_SCALAR | 0x000F)
 #define TSDB_FUNC_SCALAR_CHAR_LENGTH  (TSDB_FUNC_FLAG_SCALAR | 0x0010)
-<<<<<<< HEAD
-#define TSDB_FUNC_SCALAR_MAX_NUM      17
-=======
 #define TSDB_FUNC_SCALAR_CAST         (TSDB_FUNC_FLAG_SCALAR | 0x0011)
 #define TSDB_FUNC_SCALAR_MAX_NUM      18
->>>>>>> 26b362bc
 
 #define TSDB_FUNC_SCALAR_NAME_MAX_LEN 16
 
@@ -102,12 +98,8 @@
   TSQL_NODE_EXPR  = 0x1,
   TSQL_NODE_COL   = 0x2,
   TSQL_NODE_VALUE = 0x4,
-<<<<<<< HEAD
-  TSQL_NODE_FUNC  = 0x8
-=======
   TSQL_NODE_FUNC  = 0x8,
   TSQL_NODE_TYPE  = 0x10
->>>>>>> 26b362bc
 };
 
 /**
@@ -141,11 +133,8 @@
       int32_t numChildren;
       struct tExprNode **pChildren;
     } _func;
-<<<<<<< HEAD
-=======
 
     TAOS_FIELD        *pType;
->>>>>>> 26b362bc
   };
   int16_t resultType;
   int16_t resultBytes;
@@ -159,11 +148,7 @@
 
 void tExprTreeDestroy(tExprNode *pNode, void (*fp)(void *));
 
-<<<<<<< HEAD
-int32_t exprTreeValidateTree(tExprNode *pExpr);
-=======
 int32_t exprTreeValidateTree(char* msgbuf, tExprNode *pExpr);
->>>>>>> 26b362bc
 
 void exprTreeToBinary(SBufferWriter* bw, tExprNode* pExprTree);
 tExprNode* exprTreeFromBinary(const void* data, size_t size);
