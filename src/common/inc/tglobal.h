--- conflicted
+++ resolved
@@ -93,12 +93,8 @@
 extern int32_t tsFsyncPeriod;
 extern int32_t tsReplications;
 extern int32_t tsQuorum;
-<<<<<<< HEAD
 extern int8_t  tsUpdate;
-=======
-extern int32_t tsUpdate;
-extern int32_t tsCacheLastRow;
->>>>>>> 0908755d
+extern int8_t  tsCacheLastRow;
 
 // balance
 extern int8_t  tsEnableBalance;
