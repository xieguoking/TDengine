--- conflicted
+++ resolved
@@ -32,10 +32,6 @@
 static int32_t exprValidateStringConcatNode(tExprNode *pExpr);
 static int32_t exprValidateStringConcatWsNode(tExprNode *pExpr);
 static int32_t exprValidateStringLengthNode(tExprNode *pExpr);
-<<<<<<< HEAD
-
-int32_t exprTreeValidateFunctionNode(tExprNode *pExpr) {
-=======
 static int32_t exprValidateCastNode(char* msgbuf, tExprNode *pExpr);
 
 static int32_t exprInvalidOperationMsg(char *msgbuf, const char *msg) {
@@ -49,7 +45,6 @@
 
 
 int32_t exprTreeValidateFunctionNode(char* msgbuf, tExprNode *pExpr) {
->>>>>>> 26b362bc
   int32_t code = TSDB_CODE_SUCCESS;
   //TODO: check childs for every function
   switch (pExpr->_func.functionId) {
@@ -75,12 +70,9 @@
     case TSDB_FUNC_SCALAR_CHAR_LENGTH: {
       return exprValidateStringLengthNode(pExpr);
     }
-<<<<<<< HEAD
-=======
     case TSDB_FUNC_SCALAR_CAST: {
       return exprValidateCastNode(msgbuf, pExpr);
     }
->>>>>>> 26b362bc
     case TSDB_FUNC_SCALAR_CONCAT_WS: {
       return exprValidateStringConcatWsNode(pExpr);
     }
@@ -108,11 +100,7 @@
   }
 }
 
-<<<<<<< HEAD
-int32_t exprTreeValidateTree(tExprNode *pExpr) {
-=======
 int32_t exprTreeValidateTree(char* msgbuf, tExprNode *pExpr) {
->>>>>>> 26b362bc
   int32_t code = TSDB_CODE_SUCCESS;
   if (pExpr == NULL) {
     return TSDB_CODE_SUCCESS;
@@ -132,19 +120,11 @@
       pExpr->resultBytes = tGetTbnameColumnSchema()->bytes;
     }
   } else if (pExpr->nodeType == TSQL_NODE_EXPR) {
-<<<<<<< HEAD
-    code = exprTreeValidateTree(pExpr->_node.pLeft);
-    if (code != TSDB_CODE_SUCCESS) {
-      return code;
-    }
-    code = exprTreeValidateTree(pExpr->_node.pRight);
-=======
     code = exprTreeValidateTree(msgbuf, pExpr->_node.pLeft);
     if (code != TSDB_CODE_SUCCESS) {
       return code;
     }
     code = exprTreeValidateTree(msgbuf, pExpr->_node.pRight);
->>>>>>> 26b362bc
     if (code != TSDB_CODE_SUCCESS) {
       return code;
     }
@@ -154,21 +134,11 @@
     }
   } else if (pExpr->nodeType == TSQL_NODE_FUNC) {
     for (int32_t i = 0; i < pExpr->_func.numChildren; ++i) {
-<<<<<<< HEAD
-      code = exprTreeValidateTree(pExpr->_func.pChildren[i]);
-=======
       code = exprTreeValidateTree(msgbuf, pExpr->_func.pChildren[i]);
->>>>>>> 26b362bc
       if (code != TSDB_CODE_SUCCESS) {
         return code;
       }
     }
-<<<<<<< HEAD
-    code = exprTreeValidateFunctionNode(pExpr);
-    if (code != TSDB_CODE_SUCCESS) {
-      return code;
-    }
-=======
     code = exprTreeValidateFunctionNode(msgbuf, pExpr);
     if (code != TSDB_CODE_SUCCESS) {
       return code;
@@ -176,7 +146,6 @@
   } else if (pExpr->nodeType == TSQL_NODE_TYPE) {
     pExpr->resultType = pExpr->pType->type;
     pExpr->resultBytes = pExpr->pType->bytes;
->>>>>>> 26b362bc
   }
 
   return TSDB_CODE_SUCCESS;
@@ -282,11 +251,8 @@
     tfree(pNode->pSchema);
   } else if (pNode->nodeType == TSQL_NODE_FUNC) {
     doExprTreeDestroy(&pNode, fp);
-<<<<<<< HEAD
-=======
   } else if (pNode->nodeType == TSQL_NODE_TYPE) {
     tfree(pNode->pType);
->>>>>>> 26b362bc
   }
 
   free(pNode);
@@ -314,11 +280,8 @@
       doExprTreeDestroy((*pExpr)->_func.pChildren + i, fp);
     }
     free((*pExpr)->_func.pChildren);
-<<<<<<< HEAD
-=======
   } else if ((*pExpr)->nodeType == TSQL_NODE_TYPE) {
     tfree((*pExpr)->pType);
->>>>>>> 26b362bc
   }
 
   free(*pExpr);
@@ -354,7 +317,6 @@
 
 void exprTreeExprNodeTraverse(tExprNode *pExpr, int32_t numOfRows, tExprOperandInfo *output, void *param, int32_t order,
                               char *(*getSourceDataBlock)(void *, const char*, int32_t));
-<<<<<<< HEAD
 
 void exprTreeFunctionNodeTraverse(tExprNode *pExprs, int32_t numOfRows, tExprOperandInfo *output, void *param, int32_t order,
                               char *(*getSourceDataBlock)(void *, const char*, int32_t));
@@ -369,7 +331,7 @@
   } else if (pExpr->nodeType == TSQL_NODE_COL) {
     char *pInputData = getSourceDataBlock(param, pExpr->pSchema->name, pExpr->pSchema->colId);
     if (order == TSDB_ORDER_DESC) {
-      reverseCopy(pOutput, pInputData, pExpr->pSchema->type, numOfRows);
+      reverseCopy(pOutput, pInputData, pExpr->pSchema->type, numOfRows, pExpr->pSchema->bytes);
     } else {
       memcpy(pOutput, pInputData, pExpr->pSchema->bytes*numOfRows);
     }
@@ -424,213 +386,6 @@
       assert(pChild->resultType == pChild->pSchema->type && pChild->resultBytes == pChild->pSchema->bytes);
       char *pInputData = getSourceDataBlock(param, pChild->pSchema->name, pChild->pSchema->colId);
       if (order == TSDB_ORDER_DESC) {
-        pChildrenOutput[i] = malloc(pChild->pSchema->bytes * numOfRows);
-        reverseCopy(pChildrenOutput[i], pInputData, pChild->pSchema->type, numOfRows);
-        pInputs[i].data = pChildrenOutput[i];
-      } else {
-        pInputs[i].data = pInputData;
-      }
-      pInputs[i].numOfRows = (int16_t)numOfRows;
-    } else if (pChild->nodeType == TSQL_NODE_VALUE) {
-      pChildrenOutput[i] = malloc(pChild->resultBytes);
-      tVariantDump(pChild->pVal, pChildrenOutput[i], pChild->resultType, true);
-      pInputs[i].data = pChildrenOutput[i];
-      pInputs[i].numOfRows = 1;
-    }
-  }
-
-  _expr_scalar_function_t scalarFn = getExprScalarFunction(pExpr->_func.functionId);
-  output->type = pExpr->resultType;
-  output->bytes = pExpr->resultBytes;
-  output->numOfRows = (int16_t)numOfRows;
-  scalarFn(pExpr->_func.functionId, pInputs, numChildren, output, TSDB_ORDER_ASC);
-
-  tfree(pChildrenResults);
-  for (int i = 0; i < numChildren; ++i) {
-    tfree(pChildrenOutput[i]);
-  }
-  tfree(pInputs);
-  tfree(pChildrenOutput);
-}
-
-void exprTreeExprNodeTraverse(tExprNode *pExpr, int32_t numOfRows, tExprOperandInfo *output, void *param, int32_t order,
-                            char *(*getSourceDataBlock)(void *, const char*, int32_t)) {
-
-  tExprNode *pLeft = pExpr->_node.pLeft;
-  tExprNode *pRight = pExpr->_node.pRight;
-
-  /* the left output has result from the left child syntax tree */
-  char *pLeftOutput = (char*)malloc(sizeof(int64_t) * numOfRows);
-  tExprOperandInfo left;
-  left.type = TSDB_DATA_TYPE_DOUBLE;
-  left.bytes = tDataTypes[TSDB_DATA_TYPE_DOUBLE].bytes;
-  left.data = pLeftOutput;
-  if (pLeft->nodeType == TSQL_NODE_EXPR || pLeft->nodeType == TSQL_NODE_FUNC) {
-    exprTreeInternalNodeTraverse(pLeft, numOfRows, &left, param, order, getSourceDataBlock);
-=======
-
-void exprTreeFunctionNodeTraverse(tExprNode *pExprs, int32_t numOfRows, tExprOperandInfo *output, void *param, int32_t order,
-                              char *(*getSourceDataBlock)(void *, const char*, int32_t));
-void exprTreeInternalNodeTraverse(tExprNode *pExpr, int32_t numOfRows, tExprOperandInfo *output, void *param, int32_t order,
-                                  char *(*getSourceDataBlock)(void *, const char*, int32_t));
-
-void exprTreeNodeTraverse(tExprNode *pExpr, int32_t numOfRows, tExprOperandInfo *output, void *param, int32_t order,
-                          char *(*getSourceDataBlock)(void*, const char*, int32_t)) {
-  char* pOutput = output->data;
-  if (pExpr->nodeType == TSQL_NODE_FUNC || pExpr->nodeType == TSQL_NODE_EXPR) {
-    exprTreeInternalNodeTraverse(pExpr, numOfRows, output, param, order, getSourceDataBlock);
-  } else if (pExpr->nodeType == TSQL_NODE_COL) {
-    char *pInputData = getSourceDataBlock(param, pExpr->pSchema->name, pExpr->pSchema->colId);
-    if (order == TSDB_ORDER_DESC) {
-      reverseCopy(pOutput, pInputData, pExpr->pSchema->type, numOfRows, pExpr->pSchema->bytes);
-    } else {
-      memcpy(pOutput, pInputData, pExpr->pSchema->bytes*numOfRows);
-    }
-    assert(pExpr->resultType == pExpr->pSchema->type && pExpr->pSchema->bytes == pExpr->resultBytes);
-    output->numOfRows = numOfRows;
-  } else if (pExpr->nodeType == TSQL_NODE_VALUE) {
-    tVariantDump(pExpr->pVal, pOutput, pExpr->resultType, true);
-    output->numOfRows = 1;
->>>>>>> 26b362bc
-  }
-}
-
-<<<<<<< HEAD
-  /* the right output has result from the right child syntax tree */
-  char *pRightOutput = malloc(sizeof(int64_t) * numOfRows);
-  tExprOperandInfo right;
-  right.type = TSDB_DATA_TYPE_DOUBLE;
-  right.bytes = tDataTypes[TSDB_DATA_TYPE_DOUBLE].bytes;
-  right.data = pRightOutput;
-
-  char *pData = malloc(sizeof(int64_t) * numOfRows);
-
-  if (pRight->nodeType == TSQL_NODE_EXPR || pRight->nodeType == TSQL_NODE_FUNC) {
-    exprTreeInternalNodeTraverse(pRight, numOfRows, &right, param, order, getSourceDataBlock);
-  }
-
-  if (pLeft->nodeType == TSQL_NODE_EXPR || pLeft->nodeType == TSQL_NODE_FUNC) {
-    if (pRight->nodeType == TSQL_NODE_EXPR || pRight->nodeType == TSQL_NODE_FUNC) {
-      /*
-       * exprLeft + exprRight
-       * the type of returned value of one expression is always double float precious
-       */
-      _arithmetic_operator_fn_t OperatorFn = getArithmeticOperatorFn(pExpr->_node.optr);
-      OperatorFn(pLeftOutput, numOfRows, TSDB_DATA_TYPE_DOUBLE, pRightOutput, numOfRows, TSDB_DATA_TYPE_DOUBLE, output->data, TSDB_ORDER_ASC);
-      output->numOfRows = MAX(left.numOfRows, right.numOfRows);
-    } else if (pRight->nodeType == TSQL_NODE_COL) {  // exprLeft + columnRight
-      _arithmetic_operator_fn_t OperatorFn = getArithmeticOperatorFn(pExpr->_node.optr);
-=======
-void exprTreeInternalNodeTraverse(tExprNode *pExpr, int32_t numOfRows, tExprOperandInfo *output, void *param, int32_t order,
-                                  char *(*getSourceDataBlock)(void *, const char*, int32_t)) {
-  if (pExpr->nodeType == TSQL_NODE_FUNC) {
-    exprTreeFunctionNodeTraverse(pExpr, numOfRows, output, param, order, getSourceDataBlock);
-  } else if (pExpr->nodeType == TSQL_NODE_EXPR){
-    exprTreeExprNodeTraverse(pExpr, numOfRows, output, param, order, getSourceDataBlock);
-  }
-}
-
-void exprTreeFunctionNodeTraverse(tExprNode *pExpr, int32_t numOfRows, tExprOperandInfo *output, void *param, int32_t order,
-                                  char *(*getSourceDataBlock)(void *, const char*, int32_t)) {
-  int32_t numChildren = pExpr->_func.numChildren;
-  if (numChildren == 0) {
-    _expr_scalar_function_t scalarFn = getExprScalarFunction(pExpr->_func.functionId);
-    output->type = pExpr->resultType;
-    output->bytes = pExpr->resultBytes;
-    output->numOfRows = numOfRows;
-    scalarFn(pExpr->_func.functionId, NULL, 0, output, order);
-    return;
-  }
-
-  char** pChildrenOutput = calloc(numChildren, sizeof(char*));
-  tExprOperandInfo* pChildrenResults = calloc(numChildren, sizeof(tExprOperandInfo));
-
-  tExprOperandInfo* pInputs = calloc(numChildren, sizeof(tExprOperandInfo));
-  for (int i = 0; i < numChildren; ++i) {
-    tExprNode *pChild = pExpr->_func.pChildren[i];
-    pInputs[i].type = pChild->resultType;
-    pInputs[i].bytes = pChild->resultBytes;
-  }
->>>>>>> 26b362bc
-
-  for (int i = 0; i < numChildren; ++i) {
-    tExprNode *pChild = pExpr->_func.pChildren[i];
-    if (pChild->nodeType == TSQL_NODE_EXPR || pChild->nodeType == TSQL_NODE_FUNC) {
-      pChildrenOutput[i] = malloc(pChild->resultBytes * numOfRows);
-      pChildrenResults[i].data = pChildrenOutput[i];
-      exprTreeInternalNodeTraverse(pChild, numOfRows, pChildrenResults+i, param, order, getSourceDataBlock);
-      pInputs[i].data = pChildrenOutput[i];
-      pInputs[i].numOfRows = pChildrenResults[i].numOfRows;
-    } else if (pChild->nodeType == TSQL_NODE_COL) {
-      assert(pChild->resultType == pChild->pSchema->type && pChild->resultBytes == pChild->pSchema->bytes);
-      char *pInputData = getSourceDataBlock(param, pChild->pSchema->name, pChild->pSchema->colId);
-      if (order == TSDB_ORDER_DESC) {
-<<<<<<< HEAD
-        reverseCopy(pData, pInputData, pRight->pSchema->type, numOfRows);
-        OperatorFn(pLeftOutput, numOfRows, TSDB_DATA_TYPE_DOUBLE, pData, numOfRows, pRight->pSchema->type, output->data, TSDB_ORDER_ASC);
-      } else {
-        OperatorFn(pLeftOutput, numOfRows, TSDB_DATA_TYPE_DOUBLE, pInputData, numOfRows, pRight->pSchema->type, output->data, TSDB_ORDER_ASC);
-      }
-      output->numOfRows = numOfRows;
-    } else if (pRight->nodeType == TSQL_NODE_VALUE) {  // exprLeft + 12
-      _arithmetic_operator_fn_t OperatorFn = getArithmeticOperatorFn(pExpr->_node.optr);
-      OperatorFn(pLeftOutput, numOfRows, TSDB_DATA_TYPE_DOUBLE, &pRight->pVal->i64, 1, pRight->pVal->nType, output->data, TSDB_ORDER_ASC);
-      output->numOfRows = numOfRows;
-    }
-  } else if (pLeft->nodeType == TSQL_NODE_COL) {
-    // column data specified on left-hand-side
-    char *pLeftInputData = getSourceDataBlock(param, pLeft->pSchema->name, pLeft->pSchema->colId);
-    if (pRight->nodeType == TSQL_NODE_EXPR || pRight->nodeType == TSQL_NODE_FUNC) {  // columnLeft + expr2
-      _arithmetic_operator_fn_t OperatorFn = getArithmeticOperatorFn(pExpr->_node.optr);
-
-      if (order == TSDB_ORDER_DESC) {
-        reverseCopy(pData, pLeftInputData, pLeft->pSchema->type, numOfRows);
-        OperatorFn(pData, numOfRows, pLeft->pSchema->type, pRightOutput, numOfRows, TSDB_DATA_TYPE_DOUBLE, output->data, TSDB_ORDER_ASC);
-      } else {
-        OperatorFn(pLeftInputData, numOfRows, pLeft->pSchema->type, pRightOutput, numOfRows, TSDB_DATA_TYPE_DOUBLE, output->data, TSDB_ORDER_ASC);
-      }
-
-    } else if (pRight->nodeType == TSQL_NODE_COL) {  // columnLeft + columnRight
-      // column data specified on right-hand-side
-      char *pRightInputData = getSourceDataBlock(param, pRight->pSchema->name, pRight->pSchema->colId);
-      _arithmetic_operator_fn_t OperatorFn = getArithmeticOperatorFn(pExpr->_node.optr);
-
-      // both columns are descending order, do not reverse the source data
-      OperatorFn(pLeftInputData, numOfRows, pLeft->pSchema->type, pRightInputData, numOfRows, pRight->pSchema->type, output->data, order);
-    } else if (pRight->nodeType == TSQL_NODE_VALUE) {  // columnLeft + 12
-      _arithmetic_operator_fn_t OperatorFn = getArithmeticOperatorFn(pExpr->_node.optr);
-
-      if (order == TSDB_ORDER_DESC) {
-        reverseCopy(pData, pLeftInputData, pLeft->pSchema->type, numOfRows);
-        OperatorFn(pData, numOfRows, pLeft->pSchema->type, &pRight->pVal->i64, 1, pRight->pVal->nType, output->data, TSDB_ORDER_ASC);
-      } else {
-        OperatorFn(pLeftInputData, numOfRows, pLeft->pSchema->type, &pRight->pVal->i64, 1, pRight->pVal->nType, output->data, TSDB_ORDER_ASC);
-      }
-    }
-    output->numOfRows = numOfRows;
-  } else {
-    // column data specified on left-hand-side
-    if (pRight->nodeType == TSQL_NODE_EXPR || pRight->nodeType == TSQL_NODE_FUNC) {  // 12 + expr2
-      _arithmetic_operator_fn_t OperatorFn = getArithmeticOperatorFn(pExpr->_node.optr);
-      OperatorFn(&pLeft->pVal->i64, 1, pLeft->pVal->nType, pRightOutput, numOfRows, TSDB_DATA_TYPE_DOUBLE, output->data, TSDB_ORDER_ASC);
-      output->numOfRows = right.numOfRows;
-    } else if (pRight->nodeType == TSQL_NODE_COL) {  // 12 + columnRight
-      // column data specified on right-hand-side
-      char *pRightInputData = getSourceDataBlock(param, pRight->pSchema->name, pRight->pSchema->colId);
-      _arithmetic_operator_fn_t OperatorFn = getArithmeticOperatorFn(pExpr->_node.optr);
-
-      if (order == TSDB_ORDER_DESC) {
-        reverseCopy(pData, pRightInputData, pRight->pSchema->type, numOfRows);
-        OperatorFn(&pLeft->pVal->i64, 1, pLeft->pVal->nType, pData, numOfRows, pRight->pSchema->type, output->data, TSDB_ORDER_ASC);
-      } else {
-        OperatorFn(&pLeft->pVal->i64, 1, pLeft->pVal->nType, pRightInputData, numOfRows, pRight->pSchema->type, output->data, TSDB_ORDER_ASC);
-      }
-      output->numOfRows = numOfRows;
-    } else if (pRight->nodeType == TSQL_NODE_VALUE) {  // 12 + 12
-      _arithmetic_operator_fn_t OperatorFn = getArithmeticOperatorFn(pExpr->_node.optr);
-      OperatorFn(&pLeft->pVal->i64, 1, pLeft->pVal->nType, &pRight->pVal->i64, 1, pRight->pVal->nType, output->data, TSDB_ORDER_ASC);
-      output->numOfRows = 1;
-=======
         pChildrenOutput[i] = malloc(pChild->pSchema->bytes * numOfRows);
         reverseCopy(pChildrenOutput[i], pInputData, pChild->pSchema->type, numOfRows, pChild->pSchema->bytes);
         pInputs[i].data = pChildrenOutput[i];
@@ -718,7 +473,6 @@
     } else {
       rightIn = pInputData;
       fnOrder = order;
->>>>>>> 26b362bc
     }
 
     rightType = pRight->pSchema->type;
@@ -730,11 +484,6 @@
     rightNum = 1;
   }
 
-<<<<<<< HEAD
-  tfree(pData);
-  tfree(pLeftOutput);
-  tfree(pRightOutput);
-=======
   _arithmetic_operator_fn_t OperatorFn = getArithmeticOperatorFn(pExpr->_node.optr);
   OperatorFn(leftIn, leftNum, leftType, rightIn, rightNum, rightType, output->data, fnOrder);
   
@@ -744,7 +493,6 @@
 
   tfree(ltmp);
   tfree(rtmp);
->>>>>>> 26b362bc
 }
 
 static void exprTreeToBinaryImpl(SBufferWriter* bw, tExprNode* expr) {
@@ -1109,16 +857,11 @@
     for (int i = 0; i < pNode->_func.numChildren; ++i) {
       pCloned->_func.pChildren[i] = exprdup(pNode->_func.pChildren[i]);
     }
-<<<<<<< HEAD
-  }
-
-=======
   } else if (pNode->nodeType == TSQL_NODE_TYPE) {
     pCloned->pType = calloc(1, sizeof(TAOS_FIELD));
     *pCloned->pType = *pNode->pType;
   } 
   
->>>>>>> 26b362bc
   pCloned->nodeType = pNode->nodeType;
   pCloned->resultType = pNode->resultType;
   pCloned->resultBytes = pNode->resultBytes;
@@ -1297,8 +1040,6 @@
   return TSDB_CODE_SUCCESS;
 }
 
-<<<<<<< HEAD
-=======
 int32_t exprValidateCastNode(char* msgbuf, tExprNode *pExpr) {
   const char* msg1 = "invalid param num for cast function";
   const char* msg2 = "the second param should be a valid type name for cast function";
@@ -1338,7 +1079,6 @@
 }
 
 
->>>>>>> 26b362bc
 int32_t exprValidateMathNode(tExprNode *pExpr) {
   switch (pExpr->_func.functionId) {
     case TSDB_FUNC_SCALAR_POW:
@@ -1521,8 +1261,6 @@
   }
 }
 
-<<<<<<< HEAD
-=======
 void castConvert(int16_t inputType, int16_t inputBytes, char *input, int16_t OutputType, int16_t outputBytes, char *output) {
   switch (OutputType) {
     case TSDB_DATA_TYPE_BIGINT:
@@ -1620,7 +1358,6 @@
   }
 }
 
->>>>>>> 26b362bc
 void vectorCharLength(int16_t functionId, tExprOperandInfo *pInputs, int32_t numInputs, tExprOperandInfo* pOutput, int32_t order) {
   assert(functionId == TSDB_FUNC_SCALAR_CHAR_LENGTH && numInputs == 1 && order == TSDB_ORDER_ASC);
   assert(IS_VAR_DATA_TYPE(pInputs[0].type));
@@ -1649,10 +1386,6 @@
 }
 
 void vectorMathFunc(int16_t functionId, tExprOperandInfo *pInputs, int32_t numInputs, tExprOperandInfo* pOutput, int32_t order)  {
-<<<<<<< HEAD
-
-=======
->>>>>>> 26b362bc
   for (int i = 0; i < numInputs; ++i) {
     assert(pInputs[i].numOfRows == 1 || pInputs[i].numOfRows == pOutput->numOfRows);
   }
@@ -1855,13 +1588,10 @@
           }
           break;
         }
-<<<<<<< HEAD
-=======
         case TSDB_FUNC_SCALAR_CAST: {
           castConvert(pInputs[0].type, pInputs[0].bytes, inputData[0], pOutput->type, pOutput->bytes, outputData);
           break;
         }
->>>>>>> 26b362bc
         default: {
           assert(false);
           break;
@@ -1956,14 +1686,11 @@
         vectorLength
     },
     {
-<<<<<<< HEAD
-=======
         TSDB_FUNC_SCALAR_CAST,
         "cast",
         vectorMathFunc
     },
     {
->>>>>>> 26b362bc
         TSDB_FUNC_SCALAR_CONCAT_WS,
         "concat_ws",
         vectorConcatWs
