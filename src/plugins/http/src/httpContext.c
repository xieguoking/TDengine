--- conflicted
+++ resolved
@@ -142,13 +142,9 @@
   pContext->lastAccessTime = taosGetTimestampSec();
   pContext->state = HTTP_CONTEXT_STATE_READY;
 
-<<<<<<< HEAD
+  ehttpIncContextRef(pContext);
   uint64_t handleVal = (uint64_t)pContext;
   HttpContext **ppContext = taosCachePut(tsHttpServer.contextCache, &handleVal, sizeof(int64_t), &pContext, sizeof(int64_t), 3000);
-=======
-  ehttpIncContextRef(pContext);
-  HttpContext **ppContext = taosCachePut(tsHttpServer.contextCache, &pContext, sizeof(int64_t), &pContext, sizeof(int64_t), 3);
->>>>>>> 46cf2db0
   pContext->ppContext = ppContext;
   httpDebug("context:%p, fd:%d, is created, data:%p", pContext, fd, ppContext);
 
@@ -160,14 +156,10 @@
 }
 
 HttpContext *httpGetContext(void *ptr) {
-<<<<<<< HEAD
   uint64_t handleVal = (uint64_t)ptr;
   HttpContext **ppContext = taosCacheAcquireByKey(tsHttpServer.contextCache, &handleVal, sizeof(HttpContext *));
-=======
-  HttpContext **ppContext = taosCacheAcquireByKey(tsHttpServer.contextCache, &ptr, sizeof(HttpContext *));
   EQ_ASSERT(ppContext);
   EQ_ASSERT(*ppContext);
->>>>>>> 46cf2db0
 
   if (ppContext) {
     HttpContext *pContext = *ppContext;
@@ -220,10 +212,6 @@
   memset(pParser, 0, sizeof(HttpParser));
   pParser->pCur = pParser->pLast = pParser->buffer;
 
-<<<<<<< HEAD
-  httpDebug("context:%p, fd:%d, ip:%s, accessTimes:%d, parsed:%d", pContext, pContext->fd, pContext->ipstr,
-            pContext->accessTimes, pContext->parsed);
-=======
   if (!tsHttpServer.fallback) {
     ehttp_parser_callbacks_t callbacks = {
       on_request_line,
@@ -240,9 +228,8 @@
     pParser->inited = 1;
   }
 
-  httpDebug("context:%p, fd:%d, ip:%s, thread:%s, accessTimes:%d, parsed:%d",
-          pContext, pContext->fd, pContext->ipstr, pContext->pThread->label, pContext->accessTimes, pContext->parsed);
->>>>>>> 46cf2db0
+  httpDebug("context:%p, fd:%d, ip:%s, accessTimes:%d, parsed:%d", pContext, pContext->fd, pContext->ipstr,
+            pContext->accessTimes, pContext->parsed);
   return true;
 }
 
