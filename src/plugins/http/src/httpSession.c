/*
 * Copyright (c) 2019 TAOS Data, Inc. <jhtao@taosdata.com>
 *
 * This program is free software: you can use, redistribute, and/or modify
 * it under the terms of the GNU Affero General Public License, version 3
 * or later ("AGPL"), as published by the Free Software Foundation.
 *
 * This program is distributed in the hope that it will be useful, but WITHOUT
 * ANY WARRANTY; without even the implied warranty of MERCHANTABILITY or
 * FITNESS FOR A PARTICULAR PURPOSE.
 *
 * You should have received a copy of the GNU Affero General Public License
 * along with this program. If not, see <http://www.gnu.org/licenses/>.
 */

#define _DEFAULT_SOURCE
#include "os.h"
#include "taos.h"
#include "ttime.h"
#include "tglobal.h"
#include "tcache.h"
#include "httpInt.h"
#include "httpContext.h"
#include "httpSession.h"

void httpCreateSession(HttpContext *pContext, void *taos) {
  HttpServer *server = &tsHttpServer;
  httpReleaseSession(pContext);

  pthread_mutex_lock(&server->serverMutex);

<<<<<<< HEAD
  HttpSession session;
  memset(&session, 0, sizeof(HttpSession));
=======
  HttpSession session = {0};
>>>>>>> ac794240
  session.taos = taos;
  session.refCount = 1;
  snprintf(session.id, HTTP_SESSION_ID_LEN, "%s.%s", pContext->user, pContext->pass);

  pContext->session = taosCachePut(server->sessionCache, session.id, &session, sizeof(HttpSession), tsHttpSessionExpire);
  // void *temp = pContext->session;
  // taosCacheRelease(server->sessionCache, (void **)&temp, false);

  if (pContext->session == NULL) {
    httpError("context:%p, fd:%d, ip:%s, user:%s, error:%s", pContext, pContext->fd, pContext->ipstr, pContext->user,
              httpMsg[HTTP_SESSION_FULL]);
    taos_close(taos);
    pthread_mutex_unlock(&server->serverMutex);
    return;
  }

  httpTrace("context:%p, fd:%d, ip:%s, user:%s, create a new session:%p:%p sessionRef:%d", pContext, pContext->fd,
            pContext->ipstr, pContext->user, pContext->session, pContext->session->taos, pContext->session->refCount);
  pthread_mutex_unlock(&server->serverMutex);
}

static void httpFetchSessionImp(HttpContext *pContext) {
  HttpServer *server = &tsHttpServer;
  pthread_mutex_lock(&server->serverMutex);

  char sessionId[HTTP_SESSION_ID_LEN];
  snprintf(sessionId, HTTP_SESSION_ID_LEN, "%s.%s", pContext->user, pContext->pass);

  pContext->session = taosCacheAcquireByName(server->sessionCache, sessionId);
  if (pContext->session != NULL) {
    atomic_add_fetch_32(&pContext->session->refCount, 1);
    httpTrace("context:%p, fd:%d, ip:%s, user:%s, find an exist session:%p:%p, sessionRef:%d", pContext, pContext->fd,
              pContext->ipstr, pContext->user, pContext->session, pContext->session->taos, pContext->session->refCount);
  } else {
    httpTrace("context:%p, fd:%d, ip:%s, user:%s, session not found", pContext, pContext->fd, pContext->ipstr,
              pContext->user);
  }

  pthread_mutex_unlock(&server->serverMutex);
}

void httpGetSession(HttpContext *pContext) {
  if (pContext->session == NULL) {
    httpFetchSessionImp(pContext);
  } else {
    char sessionId[HTTP_SESSION_ID_LEN];
    snprintf(sessionId, HTTP_SESSION_ID_LEN, "%s.%s", pContext->user, pContext->pass);
    httpReleaseSession(pContext);
    httpFetchSessionImp(pContext);
  }
}

void httpReleaseSession(HttpContext *pContext) {
  if (pContext == NULL || pContext->session == NULL) return;

  int32_t refCount = atomic_sub_fetch_32(&pContext->session->refCount, 1);
  assert(refCount >= 0);
  httpTrace("context:%p, release session:%p:%p, sessionRef:%d", pContext, pContext->session, pContext->session->taos,
            pContext->session->refCount);

  taosCacheRelease(tsHttpServer.sessionCache, (void **)&pContext->session, false);
  pContext->session = NULL;
}

static void httpDestroySession(void *data) {
  HttpSession *session = data;
  httpTrace("session:%p:%p, is destroyed, sessionRef:%d", session, session->taos, session->refCount);

  if (session->taos != NULL) {
    taos_close(session->taos);
    session->taos = NULL;
  }
}

void httpCleanUpSessions() {
  if (tsHttpServer.sessionCache != NULL) {
    SCacheObj *cache = tsHttpServer.sessionCache;
    httpPrint("session cache is cleanuping, size:%d", taosHashGetSize(cache->pHashTable));
    taosCacheCleanup(tsHttpServer.sessionCache);
    tsHttpServer.sessionCache = NULL;
  }
}

bool httpInitSessions() {
  tsHttpServer.sessionCache = taosCacheInitWithCb(5, httpDestroySession);
  if (tsHttpServer.sessionCache == NULL) {
    httpError("failed to init session cache");
    return false;
  }

  return true;
}<|MERGE_RESOLUTION|>--- conflicted
+++ resolved
@@ -29,12 +29,7 @@
 
   pthread_mutex_lock(&server->serverMutex);
 
-<<<<<<< HEAD
-  HttpSession session;
-  memset(&session, 0, sizeof(HttpSession));
-=======
   HttpSession session = {0};
->>>>>>> ac794240
   session.taos = taos;
   session.refCount = 1;
   snprintf(session.id, HTTP_SESSION_ID_LEN, "%s.%s", pContext->user, pContext->pass);
@@ -126,4 +121,28 @@
   }
 
   return true;
+}
+
+void httpRemoveExpireSessions(HttpServer *pServer) {  
+  SHashMutableIterator *pIter = taosHashCreateIter(pServer->pSessionHash);
+
+  while (taosHashIterNext(pIter)) {
+    HttpSession *pSession = taosHashIterGet(pIter);
+    if (pSession == NULL) continue;
+
+    pthread_mutex_lock(&pServer->serverMutex);
+    if (httpSessionExpired(pSession)) {
+      httpResetSession(pSession);
+      taosHashRemove(pServer->pSessionHash, pSession->id, strlen(pSession->id));
+    }
+    pthread_mutex_unlock(&pServer->serverMutex);
+  }
+
+  taosHashDestroyIter(pIter);
+}
+
+void httpProcessSessionExpire(void *handle, void *tmrId) {
+  HttpServer *pServer = (HttpServer *)handle;
+  httpRemoveExpireSessions(pServer);
+  taosTmrReset(httpProcessSessionExpire, 60000, pServer, pServer->timerHandle, &pServer->expireTimer);
 }