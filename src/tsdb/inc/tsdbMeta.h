--- conflicted
+++ resolved
@@ -38,14 +38,9 @@
   SRWLatch       latch;  // TODO: implementa latch functions
 
   SDataCol      *lastCols;
-<<<<<<< HEAD
-  int32_t        lastColNum;
-  int32_t        restoreColumnNum;
-=======
   int16_t        lastColNum;
   int16_t        maxColumnNum;
   int            lastColSVersion;
->>>>>>> f1824956
   T_REF_DECLARE()
 } STable;
 
