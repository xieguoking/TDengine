/*
 * Copyright (c) 2019 TAOS Data, Inc. <jhtao@taosdata.com>
 *
 * This program is free software: you can use, redistribute, and/or modify
 * it under the terms of the GNU Affero General Public License, version 3
 * or later ("AGPL"), as published by the Free Software Foundation.
 *
 * This program is distributed in the hope that it will be useful, but WITHOUT
 * ANY WARRANTY; without even the implied warranty of MERCHANTABILITY or
 * FITNESS FOR A PARTICULAR PURPOSE.
 *
 * You should have received a copy of the GNU Affero General Public License
 * along with this program. If not, see <http://www.gnu.org/licenses/>.
 */

#include "os.h"
#include "tulog.h"
#include "talgo.h"
#include "tutil.h"
#include "ttime.h"
#include "tcompare.h"
#include "exception.h"

#include "../../query/inc/qAst.h"  // todo move to common module
#include "tlosertree.h"
#include "tsdb.h"
#include "tsdbMain.h"

#define EXTRA_BYTES 2
#define ASCENDING_TRAVERSE(o)   (o == TSDB_ORDER_ASC)
#define QH_GET_NUM_OF_COLS(handle) ((size_t)(taosArrayGetSize((handle)->pColumns)))

enum {
  QUERY_RANGE_LESS_EQUAL = 0,
  QUERY_RANGE_GREATER_EQUAL = 1,
};

enum {
  TSDB_QUERY_TYPE_ALL      = 1,
  TSDB_QUERY_TYPE_LAST     = 2,
  TSDB_QUERY_TYPE_EXTERNAL = 3,
};

typedef struct SQueryFilePos {
  int32_t fid;
  int32_t slot;
  int32_t pos;
  int64_t lastKey;
  int32_t rows;
  bool    mixBlock;
  bool    blockCompleted;
  STimeWindow win;
} SQueryFilePos;

typedef struct SDataBlockLoadInfo {
  SFileGroup* fileGroup;
  int32_t     slot;
  int32_t     tid;
  SArray*     pLoadedCols;
} SDataBlockLoadInfo;

typedef struct SLoadCompBlockInfo {
  int32_t tid; /* table tid */
  int32_t fileId;
} SLoadCompBlockInfo;

typedef struct STableCheckInfo {
  STableId      tableId;
  TSKEY         lastKey;
  STable*       pTableObj;
  SCompInfo*    pCompInfo;
  int32_t       compSize;
  int32_t       numOfBlocks;    // number of qualified data blocks not the original blocks
  SDataCols*    pDataCols;
  int32_t       chosen;         // indicate which iterator should move forward
  bool          initBuf;        // whether to initialize the in-memory skip list iterator or not
  SSkipListIterator* iter;      // mem buffer skip list iterator
  SSkipListIterator* iiter;     // imem buffer skip list iterator
} STableCheckInfo;

typedef struct STableBlockInfo {
  SCompBlock*        compBlock;
  STableCheckInfo*   pTableCheckInfo;
} STableBlockInfo;

typedef struct SBlockOrderSupporter {
  int32_t             numOfTables;
  STableBlockInfo**   pDataBlockInfo;
  int32_t*            blockIndexArray;
  int32_t*            numOfBlocksPerTable;
} SBlockOrderSupporter;

typedef struct SIOCostSummary {
  int64_t blockLoadTime;
  int64_t statisInfoLoadTime;
  int64_t checkForNextTime;
} SIOCostSummary;

typedef struct STsdbQueryHandle {
  STsdbRepo*     pTsdb;
  SQueryFilePos  cur;              // current position
  int16_t        order;
  STimeWindow    window;           // the primary query time window that applies to all queries
  SDataStatis*   statis;           // query level statistics, only one table block statistics info exists at any time
  int32_t        numOfBlocks;
  SArray*        pColumns;         // column list, SColumnInfoData array list
  bool           locateStart;
  int32_t        outputCapacity;
  int32_t        realNumOfRows;
  SArray*        pTableCheckInfo;  // SArray<STableCheckInfo>
  int32_t        activeIndex;
  bool           checkFiles;       // check file stage
  void*          qinfo;            // query info handle, for debug purpose
  int32_t        type;             // query type: retrieve all data blocks, 2. retrieve only last row, 3. retrieve direct prev|next rows
  SFileGroup*    pFileGroup;
  SFileGroupIter fileIter;
  SRWHelper      rhelper;
  STableBlockInfo* pDataBlockInfo;
  int32_t        allocSize;        // allocated data block size
  SMemTable*     mem;              // mem-table
  SMemTable*     imem;             // imem-table, acquired from snapshot
  SArray*        defaultLoadColumn;// default load column
  SDataBlockLoadInfo dataBlockLoadInfo; /* record current block load information */
  SLoadCompBlockInfo compBlockLoadInfo; /* record current compblock information in SQuery */

  SIOCostSummary cost;
} STsdbQueryHandle;

static void    changeQueryHandleForLastrowQuery(TsdbQueryHandleT pqHandle);
static void    changeQueryHandleForInterpQuery(TsdbQueryHandleT pHandle);
static void    doMergeTwoLevelData(STsdbQueryHandle* pQueryHandle, STableCheckInfo* pCheckInfo, SCompBlock* pBlock);
static int32_t binarySearchForKey(char* pValue, int num, TSKEY key, int order);
static int     tsdbReadRowsFromCache(STableCheckInfo* pCheckInfo, TSKEY maxKey, int maxRowsToRead, STimeWindow* win,
                                     STsdbQueryHandle* pQueryHandle);
static int     tsdbCheckInfoCompar(const void* key1, const void* key2);

static void tsdbInitDataBlockLoadInfo(SDataBlockLoadInfo* pBlockLoadInfo) {
  pBlockLoadInfo->slot = -1;
  pBlockLoadInfo->tid = -1;
  pBlockLoadInfo->fileGroup = NULL;
}

static void tsdbInitCompBlockLoadInfo(SLoadCompBlockInfo* pCompBlockLoadInfo) {
  pCompBlockLoadInfo->tid = -1;
  pCompBlockLoadInfo->fileId = -1;
}

static SArray* getColumnIdList(STsdbQueryHandle* pQueryHandle) {
  size_t numOfCols = QH_GET_NUM_OF_COLS(pQueryHandle);
  assert(numOfCols <= TSDB_MAX_COLUMNS);

  SArray* pIdList = taosArrayInit(numOfCols, sizeof(int16_t));
  for (int32_t i = 0; i < numOfCols; ++i) {
    SColumnInfoData* pCol = taosArrayGet(pQueryHandle->pColumns, i);
    taosArrayPush(pIdList, &pCol->info.colId);
  }

  return pIdList;
}

static SArray* getDefaultLoadColumns(STsdbQueryHandle* pQueryHandle, bool loadTS) {
  SArray* pLocalIdList = getColumnIdList(pQueryHandle);

  // check if the primary time stamp column needs to load
  int16_t colId = *(int16_t*)taosArrayGet(pLocalIdList, 0);

  // the primary timestamp column does not be included in the the specified load column list, add it
  if (loadTS && colId != 0) {
    int16_t columnId = 0;
    taosArrayInsert(pLocalIdList, 0, &columnId);
  }

  return pLocalIdList;
}

TsdbQueryHandleT* tsdbQueryTables(TSDB_REPO_T* tsdb, STsdbQueryCond* pCond, STableGroupInfo* groupList, void* qinfo) {
  STsdbQueryHandle* pQueryHandle = calloc(1, sizeof(STsdbQueryHandle));
  pQueryHandle->order       = pCond->order;
  pQueryHandle->window      = pCond->twindow;
  pQueryHandle->pTsdb       = tsdb;
  pQueryHandle->type        = TSDB_QUERY_TYPE_ALL;
  pQueryHandle->cur.fid     = -1;
  pQueryHandle->cur.win     = TSWINDOW_INITIALIZER;
  pQueryHandle->checkFiles  = true;
  pQueryHandle->activeIndex = 0;   // current active table index
  pQueryHandle->qinfo       = qinfo;
  pQueryHandle->outputCapacity = ((STsdbRepo*)tsdb)->config.maxRowsPerFileBlock;
  pQueryHandle->allocSize   = 0;

  if (tsdbInitReadHelper(&pQueryHandle->rhelper, (STsdbRepo*) tsdb) != 0) {
    goto out_of_memory;
  }

  tsdbTakeMemSnapshot(pQueryHandle->pTsdb, &pQueryHandle->mem, &pQueryHandle->imem);

  size_t sizeOfGroup = taosArrayGetSize(groupList->pGroupList);
  assert(sizeOfGroup >= 1 && pCond != NULL && pCond->numOfCols > 0);

  // allocate buffer in order to load data blocks from file
  int32_t numOfCols = pCond->numOfCols;
  
  pQueryHandle->statis = calloc(numOfCols, sizeof(SDataStatis));
  if (pQueryHandle->statis == NULL) {
    goto out_of_memory;
  }
  pQueryHandle->pColumns = taosArrayInit(numOfCols, sizeof(SColumnInfoData));  // todo: use list instead of array?
  if (pQueryHandle->pColumns == NULL) {
    goto out_of_memory;
  }

  for (int32_t i = 0; i < numOfCols; ++i) {
    SColumnInfoData  colInfo = {{0}, 0};
  
    colInfo.info = pCond->colList[i];
    colInfo.pData = calloc(1, EXTRA_BYTES + pQueryHandle->outputCapacity * pCond->colList[i].bytes);
    if (colInfo.pData == NULL) {
      goto out_of_memory;
    }
    taosArrayPush(pQueryHandle->pColumns, &colInfo);
    pQueryHandle->statis[i].colId = colInfo.info.colId;
  }

  pQueryHandle->pTableCheckInfo = taosArrayInit(groupList->numOfTables, sizeof(STableCheckInfo));
  if (pQueryHandle->pTableCheckInfo == NULL) {
    goto out_of_memory;
  }
  STsdbMeta* pMeta = tsdbGetMeta(tsdb);
  assert(pMeta != NULL);

  for (int32_t i = 0; i < sizeOfGroup; ++i) {
    SArray* group = *(SArray**) taosArrayGet(groupList->pGroupList, i);

    size_t gsize = taosArrayGetSize(group);
    assert(gsize > 0);

    for (int32_t j = 0; j < gsize; ++j) {
      STable* pTable = (STable*) taosArrayGetP(group, j);

      STableCheckInfo info = {
          .lastKey = pQueryHandle->window.skey,
          .tableId = pTable->tableId,
          .pTableObj = pTable,
      };

      assert(info.pTableObj != NULL && (info.pTableObj->type == TSDB_NORMAL_TABLE ||
      info.pTableObj->type == TSDB_CHILD_TABLE || info.pTableObj->type == TSDB_STREAM_TABLE));

      taosArrayPush(pQueryHandle->pTableCheckInfo, &info);
    }
  }
  
  taosArraySort(pQueryHandle->pTableCheckInfo, tsdbCheckInfoCompar);
  pQueryHandle->defaultLoadColumn = getDefaultLoadColumns(pQueryHandle, true);

  tsdbDebug("%p total numOfTable:%zu in query, %p", pQueryHandle, taosArrayGetSize(pQueryHandle->pTableCheckInfo), pQueryHandle->qinfo);

  tsdbInitDataBlockLoadInfo(&pQueryHandle->dataBlockLoadInfo);
  tsdbInitCompBlockLoadInfo(&pQueryHandle->compBlockLoadInfo);

  return (TsdbQueryHandleT) pQueryHandle;

out_of_memory:
  terrno = TSDB_CODE_TDB_OUT_OF_MEMORY;
  tsdbCleanupQueryHandle(pQueryHandle);
  return NULL;
}

TsdbQueryHandleT tsdbQueryLastRow(TSDB_REPO_T *tsdb, STsdbQueryCond *pCond, STableGroupInfo *groupList, void* qinfo) {
  STsdbQueryHandle *pQueryHandle = (STsdbQueryHandle*) tsdbQueryTables(tsdb, pCond, groupList, qinfo);
  if (pQueryHandle != NULL) {
    pQueryHandle->type = TSDB_QUERY_TYPE_LAST;
    pQueryHandle->order = TSDB_ORDER_DESC;
    changeQueryHandleForLastrowQuery(pQueryHandle);
  }
  return pQueryHandle;
}

SArray* tsdbGetQueriedTableList(TsdbQueryHandleT *pHandle) {
  assert(pHandle != NULL);

  STsdbQueryHandle *pQueryHandle = (STsdbQueryHandle*) pHandle;

  size_t size = taosArrayGetSize(pQueryHandle->pTableCheckInfo);
  SArray* res = taosArrayInit(size, POINTER_BYTES);

  for(int32_t i = 0; i < size; ++i) {
    STableCheckInfo* pCheckInfo = taosArrayGet(pQueryHandle->pTableCheckInfo, i);
    taosArrayPush(res, &pCheckInfo->pTableObj);
  }

  return res;
}

TsdbQueryHandleT tsdbQueryRowsInExternalWindow(TSDB_REPO_T *tsdb, STsdbQueryCond* pCond, STableGroupInfo *groupList, void* qinfo) {
  STsdbQueryHandle *pQueryHandle = (STsdbQueryHandle*) tsdbQueryTables(tsdb, pCond, groupList, qinfo);
  if (pQueryHandle != NULL) {
    pQueryHandle->type = TSDB_QUERY_TYPE_EXTERNAL;
    changeQueryHandleForInterpQuery(pQueryHandle);
  }
  return pQueryHandle;
}

static bool initTableMemIterator(STsdbQueryHandle* pHandle, STableCheckInfo* pCheckInfo) {
  STable* pTable = pCheckInfo->pTableObj;
  assert(pTable != NULL);

  if (pCheckInfo->initBuf) {
    return true;
  }

  pCheckInfo->initBuf = true;
  int32_t order = pHandle->order;

  // no data in buffer, abort
  if (pHandle->mem == NULL && pHandle->imem == NULL) {
    return false;
  }

  assert(pCheckInfo->iter == NULL && pCheckInfo->iiter == NULL);

<<<<<<< HEAD
  if (pHandle->mem && pHandle->mem->tData[pCheckInfo->tableId.tid] != NULL) {
=======
  // TODO: add uid check
  if (pHandle->mem && pCheckInfo->tableId.tid < pHandle->mem->maxTables &&
      pHandle->mem->tData[pCheckInfo->tableId.tid] != NULL) {
>>>>>>> b1a77eda
    pCheckInfo->iter = tSkipListCreateIterFromVal(pHandle->mem->tData[pCheckInfo->tableId.tid]->pData,
                                                  (const char*)&pCheckInfo->lastKey, TSDB_DATA_TYPE_TIMESTAMP, order);
  }

<<<<<<< HEAD
  if (pHandle->imem && pHandle->imem->tData[pCheckInfo->tableId.tid] != NULL) {
=======
  if (pHandle->imem && pCheckInfo->tableId.tid < pHandle->imem->maxTables &&
      pHandle->imem->tData[pCheckInfo->tableId.tid] != NULL) {
>>>>>>> b1a77eda
    pCheckInfo->iiter = tSkipListCreateIterFromVal(pHandle->imem->tData[pCheckInfo->tableId.tid]->pData,
                                                   (const char*)&pCheckInfo->lastKey, TSDB_DATA_TYPE_TIMESTAMP, order);
  }

  // both iterators are NULL, no data in buffer right now
  if (pCheckInfo->iter == NULL && pCheckInfo->iiter == NULL) {
    return false;
  }

  bool memEmpty  = (pCheckInfo->iter == NULL) || (pCheckInfo->iter != NULL && !tSkipListIterNext(pCheckInfo->iter));
  bool imemEmpty = (pCheckInfo->iiter == NULL) || (pCheckInfo->iiter != NULL && !tSkipListIterNext(pCheckInfo->iiter));
  if (memEmpty && imemEmpty) { // buffer is empty
    return false;
  }

  if (!memEmpty) {
    SSkipListNode* node = tSkipListIterGet(pCheckInfo->iter);
    assert(node != NULL);

    SDataRow row = SL_GET_NODE_DATA(node);
    TSKEY key = dataRowKey(row);  // first timestamp in buffer
    tsdbDebug("%p uid:%" PRId64", tid:%d check data in mem from skey:%" PRId64 ", order:%d, %p", pHandle,
           pCheckInfo->tableId.uid, pCheckInfo->tableId.tid, key, order, pHandle->qinfo);
  } else {
    tsdbDebug("%p uid:%"PRId64", tid:%d no data in mem, %p", pHandle, pCheckInfo->tableId.uid, pCheckInfo->tableId.tid,
        pHandle->qinfo);
  }

  if (!imemEmpty) {
    SSkipListNode* node = tSkipListIterGet(pCheckInfo->iiter);
    assert(node != NULL);

    SDataRow row = SL_GET_NODE_DATA(node);
    TSKEY key = dataRowKey(row);  // first timestamp in buffer
    tsdbDebug("%p uid:%" PRId64", tid:%d check data in imem from skey:%" PRId64 ", order:%d, %p", pHandle,
           pCheckInfo->tableId.uid, pCheckInfo->tableId.tid, key, order, pHandle->qinfo);
  } else {
    tsdbDebug("%p uid:%"PRId64", tid:%d no data in imem, %p", pHandle, pCheckInfo->tableId.uid, pCheckInfo->tableId.tid,
        pHandle->qinfo);
  }

  return true;
}

static void destroyTableMemIterator(STableCheckInfo* pCheckInfo) {
  tSkipListDestroyIter(pCheckInfo->iter);
  tSkipListDestroyIter(pCheckInfo->iiter);
}

SDataRow getSDataRowInTableMem(STableCheckInfo* pCheckInfo, int32_t order) {
  SDataRow rmem = NULL, rimem = NULL;
  if (pCheckInfo->iter) {
    SSkipListNode* node = tSkipListIterGet(pCheckInfo->iter);
    if (node != NULL) {
      rmem = SL_GET_NODE_DATA(node);
    }
  }

  if (pCheckInfo->iiter) {
    SSkipListNode* node = tSkipListIterGet(pCheckInfo->iiter);
    if (node != NULL) {
      rimem = SL_GET_NODE_DATA(node);
    }
  }

  if (rmem != NULL && rimem != NULL) {
    TSKEY r1 = dataRowKey(rmem);
    TSKEY r2 = dataRowKey(rimem);

    if (r1 == r2) { // data ts are duplicated, ignore the data in mem
      tSkipListIterNext(pCheckInfo->iter);
      pCheckInfo->chosen = 1;
      return rimem;
    } else {
      if (ASCENDING_TRAVERSE(order)) {
        if (r1 < r2) {
          pCheckInfo->chosen = 0;
          return rmem;
        } else {
          pCheckInfo->chosen = 1;
          return rimem;
        }
      } else {
        if (r1 < r2) {
          pCheckInfo->chosen = 1;
          return rimem;
        } else {
          pCheckInfo->chosen = 0;
          return rmem;
        }
      }
    }
  }

  // at least one (rmem or rimem) is absent here
  if (rmem != NULL) {
    pCheckInfo->chosen = 0;
    return rmem;
  }

  if (rimem != NULL) {
    pCheckInfo->chosen = 1;
    return rimem;
  }

  return NULL;
}

static bool moveToNextRowInMem(STableCheckInfo* pCheckInfo) {
  bool hasNext = false;
  if (pCheckInfo->chosen == 0) {
    if (pCheckInfo->iter != NULL) {
      hasNext = tSkipListIterNext(pCheckInfo->iter);
    }

    if (hasNext) {
      return hasNext;
    }

    if (pCheckInfo->iiter != NULL) {
      return tSkipListIterGet(pCheckInfo->iiter) != NULL;
    }
  } else { //pCheckInfo->chosen == 1
    if (pCheckInfo->iiter != NULL) {
      hasNext = tSkipListIterNext(pCheckInfo->iiter);
    }

    if (hasNext) {
      return hasNext;
    }

    if (pCheckInfo->iter != NULL) {
      return tSkipListIterGet(pCheckInfo->iter) != NULL;
    }
  }

  return hasNext;
}

static bool hasMoreDataInCache(STsdbQueryHandle* pHandle) {
  size_t size = taosArrayGetSize(pHandle->pTableCheckInfo);
  assert(pHandle->activeIndex < size && pHandle->activeIndex >= 0 && size >= 1);
  pHandle->cur.fid = -1;

  STableCheckInfo* pCheckInfo = taosArrayGet(pHandle->pTableCheckInfo, pHandle->activeIndex);

  STable* pTable = pCheckInfo->pTableObj;
  assert(pTable != NULL);

  if (!pCheckInfo->initBuf) {
    initTableMemIterator(pHandle, pCheckInfo);
  }

  SDataRow row = getSDataRowInTableMem(pCheckInfo, pHandle->order);
  if (row == NULL) {
    return false;
  }

  pCheckInfo->lastKey = dataRowKey(row);  // first timestamp in buffer
  tsdbDebug("%p uid:%" PRId64", tid:%d check data in buffer from skey:%" PRId64 ", order:%d, %p", pHandle,
      pCheckInfo->tableId.uid, pCheckInfo->tableId.tid, pCheckInfo->lastKey, pHandle->order, pHandle->qinfo);

  // all data in mem are checked already.
  if ((pCheckInfo->lastKey > pHandle->window.ekey && ASCENDING_TRAVERSE(pHandle->order)) ||
      (pCheckInfo->lastKey < pHandle->window.ekey && !ASCENDING_TRAVERSE(pHandle->order))) {
    return false;
  }

  int32_t step = ASCENDING_TRAVERSE(pHandle->order)? 1:-1;
  STimeWindow* win = &pHandle->cur.win;
  pHandle->cur.rows = tsdbReadRowsFromCache(pCheckInfo, pHandle->window.ekey, pHandle->outputCapacity, win, pHandle);

  // update the last key value
  pCheckInfo->lastKey = win->ekey + step;
  pHandle->cur.lastKey = win->ekey + step;
  pHandle->cur.mixBlock = true;

  if (!ASCENDING_TRAVERSE(pHandle->order)) {
    SWAP(win->skey, win->ekey, TSKEY);
  }

  return true;
}

static int32_t getFileIdFromKey(TSKEY key, int32_t daysPerFile, int32_t precision) {
  assert(precision >= TSDB_TIME_PRECISION_MICRO || precision <= TSDB_TIME_PRECISION_NANO);
  if (key == TSKEY_INITIAL_VAL) {
    return INT32_MIN;
  }

  int64_t fid = (int64_t)(key / (daysPerFile * tsMsPerDay[precision]));  // set the starting fileId
  if (fid < 0L && llabs(fid) > INT32_MAX) { // data value overflow for INT32
    fid = INT32_MIN;
  }

  if (fid > 0L && fid > INT32_MAX) {
    fid = INT32_MAX;
  }

  return fid;
}

static int32_t binarySearchForBlock(SCompBlock* pBlock, int32_t numOfBlocks, TSKEY skey, int32_t order) {
  int32_t firstSlot = 0;
  int32_t lastSlot = numOfBlocks - 1;

  int32_t midSlot = firstSlot;

  while (1) {
    numOfBlocks = lastSlot - firstSlot + 1;
    midSlot = (firstSlot + (numOfBlocks >> 1));

    if (numOfBlocks == 1) break;

    if (skey > pBlock[midSlot].keyLast) {
      if (numOfBlocks == 2) break;
      if ((order == TSDB_ORDER_DESC) && (skey < pBlock[midSlot + 1].keyFirst)) break;
      firstSlot = midSlot + 1;
    } else if (skey < pBlock[midSlot].keyFirst) {
      if ((order == TSDB_ORDER_ASC) && (skey > pBlock[midSlot - 1].keyLast)) break;
      lastSlot = midSlot - 1;
    } else {
      break;  // got the slot
    }
  }

  return midSlot;
}

static int32_t getFileCompInfo(STsdbQueryHandle* pQueryHandle, int32_t* numOfBlocks) {
  SFileGroup* fileGroup = pQueryHandle->pFileGroup;
  assert(fileGroup->files[TSDB_FILE_TYPE_HEAD].fname > 0);

  int32_t code = tsdbSetAndOpenHelperFile(&pQueryHandle->rhelper, fileGroup);

  //open file failed, return error code to client
  if (code != TSDB_CODE_SUCCESS) {
    return code;
  }

  // load all the comp offset value for all tables in this file
  *numOfBlocks = 0;
  size_t numOfTables = taosArrayGetSize(pQueryHandle->pTableCheckInfo);

  for (int32_t i = 0; i < numOfTables; ++i) {
    STableCheckInfo* pCheckInfo = taosArrayGet(pQueryHandle->pTableCheckInfo, i);
    pCheckInfo->numOfBlocks = 0;

    tsdbSetHelperTable(&pQueryHandle->rhelper, pCheckInfo->pTableObj, pQueryHandle->pTsdb);

    SCompIdx* compIndex = &pQueryHandle->rhelper.curCompIdx;

    // no data block in this file, try next file
    if (compIndex->len == 0 || compIndex->numOfBlocks == 0 || compIndex->uid != pCheckInfo->tableId.uid) {
      continue; // no data blocks in the file belongs to pCheckInfo->pTable
    }

    if (pCheckInfo->compSize < compIndex->len) {
      assert(compIndex->len > 0);

      char* t = realloc(pCheckInfo->pCompInfo, compIndex->len);
      assert(t != NULL);

      pCheckInfo->pCompInfo = (SCompInfo*) t;
      pCheckInfo->compSize = compIndex->len;
    }

    tsdbLoadCompInfo(&(pQueryHandle->rhelper), (void *)(pCheckInfo->pCompInfo));
    SCompInfo* pCompInfo = pCheckInfo->pCompInfo;

    TSKEY s = TSKEY_INITIAL_VAL, e = TSKEY_INITIAL_VAL;

    if (ASCENDING_TRAVERSE(pQueryHandle->order)) {
      assert(pCheckInfo->lastKey <= pQueryHandle->window.ekey && pQueryHandle->window.skey <= pQueryHandle->window.ekey);
    } else {
      assert(pCheckInfo->lastKey >= pQueryHandle->window.ekey && pQueryHandle->window.skey >= pQueryHandle->window.ekey);
    }

    s = MIN(pCheckInfo->lastKey, pQueryHandle->window.ekey);
    e = MAX(pCheckInfo->lastKey, pQueryHandle->window.ekey);

    // discard the unqualified data block based on the query time window
    int32_t start = binarySearchForBlock(pCompInfo->blocks, compIndex->numOfBlocks, s, TSDB_ORDER_ASC);
    int32_t end = start;

    if (s > pCompInfo->blocks[start].keyLast) {
      continue;
    }

    // todo speedup the procedure of located end block
    while (end < compIndex->numOfBlocks && (pCompInfo->blocks[end].keyFirst <= e)) {
      end += 1;
    }

    pCheckInfo->numOfBlocks = (end - start);

    if (start > 0) {
      memmove(pCompInfo->blocks, &pCompInfo->blocks[start], pCheckInfo->numOfBlocks * sizeof(SCompBlock));
    }

    (*numOfBlocks) += pCheckInfo->numOfBlocks;
  }

  return TSDB_CODE_SUCCESS;
}

#define GET_FILE_DATA_BLOCK_INFO(_checkInfo, _block)                                   \
  ((SDataBlockInfo){.window = {.skey = (_block)->keyFirst, .ekey = (_block)->keyLast}, \
                    .numOfCols = (_block)->numOfCols,                                  \
                    .rows = (_block)->numOfRows,                                       \
                    .tid = (_checkInfo)->tableId.tid,                                  \
                    .uid = (_checkInfo)->tableId.uid})


static bool doLoadFileDataBlock(STsdbQueryHandle* pQueryHandle, SCompBlock* pBlock, STableCheckInfo* pCheckInfo, int32_t slotIndex) {
  STsdbRepo *pRepo = pQueryHandle->pTsdb;
  bool       blockLoaded = false;
  int64_t    st = taosGetTimestampUs();

  if (pCheckInfo->pDataCols == NULL) {
    STsdbMeta* pMeta = tsdbGetMeta(pRepo);
    pCheckInfo->pDataCols = tdNewDataCols(pMeta->maxRowBytes, pMeta->maxCols, pRepo->config.maxRowsPerFileBlock);
  }

  STSchema* pSchema = tsdbGetTableSchema(pCheckInfo->pTableObj);
  tdInitDataCols(pCheckInfo->pDataCols, pSchema);
  tdInitDataCols(pQueryHandle->rhelper.pDataCols[0], pSchema);
  tdInitDataCols(pQueryHandle->rhelper.pDataCols[1], pSchema);

  int16_t* colIds = pQueryHandle->defaultLoadColumn->pData;
  int32_t ret = tsdbLoadBlockDataCols(&(pQueryHandle->rhelper), pBlock, pCheckInfo->pCompInfo, colIds, QH_GET_NUM_OF_COLS(pQueryHandle));
    if (ret == TSDB_CODE_SUCCESS) {
    SDataBlockLoadInfo* pBlockLoadInfo = &pQueryHandle->dataBlockLoadInfo;

    pBlockLoadInfo->fileGroup = pQueryHandle->pFileGroup;
    pBlockLoadInfo->slot = pQueryHandle->cur.slot;
    pBlockLoadInfo->tid = pCheckInfo->pTableObj->tableId.tid;

    blockLoaded = true;
  }

  SDataCols* pCols = pQueryHandle->rhelper.pDataCols[0];
  assert(pCols->numOfRows != 0 && pCols->numOfRows <= pBlock->numOfRows);

  pBlock->numOfRows = pCols->numOfRows;

  int64_t elapsedTime = (taosGetTimestampUs() - st);
  pQueryHandle->cost.blockLoadTime += elapsedTime;

  tsdbDebug("%p load file block into buffer, index:%d, brange:%"PRId64"-%"PRId64" , rows:%d, elapsed time:%"PRId64 " us, %p",
      pQueryHandle, slotIndex, pBlock->keyFirst, pBlock->keyLast, pBlock->numOfRows, elapsedTime, pQueryHandle->qinfo);
  return blockLoaded;
}

static void handleDataMergeIfNeeded(STsdbQueryHandle* pQueryHandle, SCompBlock* pBlock, STableCheckInfo* pCheckInfo){
  SQueryFilePos* cur = &pQueryHandle->cur;
  SDataBlockInfo binfo = GET_FILE_DATA_BLOCK_INFO(pCheckInfo, pBlock);

  /*bool hasData = */ initTableMemIterator(pQueryHandle, pCheckInfo);
  SDataRow row = getSDataRowInTableMem(pCheckInfo, pQueryHandle->order);

  TSKEY key = (row != NULL)? dataRowKey(row):TSKEY_INITIAL_VAL;
  cur->pos = ASCENDING_TRAVERSE(pQueryHandle->order)? 0:(binfo.rows-1);

  if ((ASCENDING_TRAVERSE(pQueryHandle->order) && (key != TSKEY_INITIAL_VAL && key <= binfo.window.ekey)) ||
      (!ASCENDING_TRAVERSE(pQueryHandle->order) && (key != TSKEY_INITIAL_VAL && key >= binfo.window.skey))) {

    if ((ASCENDING_TRAVERSE(pQueryHandle->order) && (key != TSKEY_INITIAL_VAL && key < binfo.window.skey)) ||
        (!ASCENDING_TRAVERSE(pQueryHandle->order) && (key != TSKEY_INITIAL_VAL && key > binfo.window.ekey))) {

      // do not load file block into buffer
      int32_t step = ASCENDING_TRAVERSE(pQueryHandle->order) ? 1 : -1;

      cur->rows = tsdbReadRowsFromCache(pCheckInfo, binfo.window.skey - step, pQueryHandle->outputCapacity, &cur->win, pQueryHandle);
      pQueryHandle->realNumOfRows = cur->rows;

      // update the last key value
      pCheckInfo->lastKey = cur->win.ekey + step;
      if (!ASCENDING_TRAVERSE(pQueryHandle->order)) {
        SWAP(cur->win.skey, cur->win.ekey, TSKEY);
      }

      cur->mixBlock = true;
      cur->blockCompleted = false;
      return;
    }

    doLoadFileDataBlock(pQueryHandle, pBlock, pCheckInfo, cur->slot);
    doMergeTwoLevelData(pQueryHandle, pCheckInfo, pBlock);
  } else {
    /*
     * no data in cache, only load data from file
     * during the query processing, data in cache will not be checked anymore.
     *
     * Here the buffer is not enough, so only part of file block can be loaded into memory buffer
     */
    assert(pQueryHandle->outputCapacity >= binfo.rows);
    pQueryHandle->realNumOfRows = binfo.rows;

    cur->rows = binfo.rows;
    cur->win  = binfo.window;
    cur->mixBlock = false;
    cur->blockCompleted = true;
    cur->lastKey = binfo.window.ekey + (ASCENDING_TRAVERSE(pQueryHandle->order)? 1:-1);
    pCheckInfo->lastKey = cur->lastKey;
  }
}

static bool loadFileDataBlock(STsdbQueryHandle* pQueryHandle, SCompBlock* pBlock, STableCheckInfo* pCheckInfo) {
  SQueryFilePos* cur = &pQueryHandle->cur;

  if (ASCENDING_TRAVERSE(pQueryHandle->order)) {
    // query ended in/started from current block
    if (pQueryHandle->window.ekey < pBlock->keyLast || pCheckInfo->lastKey > pBlock->keyFirst) {
      if (!doLoadFileDataBlock(pQueryHandle, pBlock, pCheckInfo, cur->slot)) {
        return false;
      }

      SDataCols* pTSCol = pQueryHandle->rhelper.pDataCols[0];
      assert(pTSCol->cols->type == TSDB_DATA_TYPE_TIMESTAMP && pTSCol->numOfRows == pBlock->numOfRows);

      if (pCheckInfo->lastKey > pBlock->keyFirst) {
        cur->pos =
            binarySearchForKey(pTSCol->cols[0].pData, pBlock->numOfRows, pCheckInfo->lastKey, pQueryHandle->order);
      } else {
        cur->pos = 0;
      }

      assert(pCheckInfo->lastKey <= pBlock->keyLast);
      doMergeTwoLevelData(pQueryHandle, pCheckInfo, pBlock);
    } else {  // the whole block is loaded in to buffer
      handleDataMergeIfNeeded(pQueryHandle, pBlock, pCheckInfo);
    }
  } else {  //desc order, query ended in current block
    if (pQueryHandle->window.ekey > pBlock->keyFirst || pCheckInfo->lastKey < pBlock->keyLast) {
      if (!doLoadFileDataBlock(pQueryHandle, pBlock, pCheckInfo, cur->slot)) {
        return false;
      }

      SDataCols* pTSCol = pQueryHandle->rhelper.pDataCols[0];
      if (pCheckInfo->lastKey < pBlock->keyLast) {
        cur->pos = binarySearchForKey(pTSCol->cols[0].pData, pBlock->numOfRows, pCheckInfo->lastKey, pQueryHandle->order);
      } else {
        cur->pos = pBlock->numOfRows - 1;
      }

      assert(pCheckInfo->lastKey >= pBlock->keyFirst);
      doMergeTwoLevelData(pQueryHandle, pCheckInfo, pBlock);
    } else {
      handleDataMergeIfNeeded(pQueryHandle, pBlock, pCheckInfo);
    }
  }

  return pQueryHandle->realNumOfRows > 0;
}

static int doBinarySearchKey(char* pValue, int num, TSKEY key, int order) {
  int    firstPos, lastPos, midPos = -1;
  int    numOfRows;
  TSKEY* keyList;

  assert(order == TSDB_ORDER_ASC || order == TSDB_ORDER_DESC);

  if (num <= 0) return -1;

  keyList = (TSKEY*)pValue;
  firstPos = 0;
  lastPos = num - 1;

  if (order == TSDB_ORDER_DESC) {
    // find the first position which is smaller than the key
    while (1) {
      if (key >= keyList[lastPos]) return lastPos;
      if (key == keyList[firstPos]) return firstPos;
      if (key < keyList[firstPos]) return firstPos - 1;

      numOfRows = lastPos - firstPos + 1;
      midPos = (numOfRows >> 1) + firstPos;

      if (key < keyList[midPos]) {
        lastPos = midPos - 1;
      } else if (key > keyList[midPos]) {
        firstPos = midPos + 1;
      } else {
        break;
      }
    }

  } else {
    // find the first position which is bigger than the key
    while (1) {
      if (key <= keyList[firstPos]) return firstPos;
      if (key == keyList[lastPos]) return lastPos;

      if (key > keyList[lastPos]) {
        lastPos = lastPos + 1;
        if (lastPos >= num)
          return -1;
        else
          return lastPos;
      }

      numOfRows = lastPos - firstPos + 1;
      midPos = (numOfRows >> 1) + firstPos;

      if (key < keyList[midPos]) {
        lastPos = midPos - 1;
      } else if (key > keyList[midPos]) {
        firstPos = midPos + 1;
      } else {
        break;
      }
    }
  }

  return midPos;
}

static int32_t copyDataFromFileBlock(STsdbQueryHandle* pQueryHandle, int32_t capacity, int32_t numOfRows, int32_t start, int32_t end) {
  char* pData = NULL;
  int32_t step = ASCENDING_TRAVERSE(pQueryHandle->order)? 1 : -1;

  SDataCols* pCols = pQueryHandle->rhelper.pDataCols[0];
  TSKEY* tsArray = pCols->cols[0].pData;

  int32_t num = end - start + 1;
  assert(num >= 0);

  if (num == 0) {
    return numOfRows;
  }

  int32_t requiredNumOfCols = taosArrayGetSize(pQueryHandle->pColumns);

  //data in buffer has greater timestamp, copy data in file block
  int32_t i = 0, j = 0;
  while(i < requiredNumOfCols && j < pCols->numOfCols) {
    SColumnInfoData* pColInfo = taosArrayGet(pQueryHandle->pColumns, i);

    SDataCol* src = &pCols->cols[j];
    if (src->colId < pColInfo->info.colId) {
      j++;
      continue;
    }

    int32_t bytes = pColInfo->info.bytes;

    if (ASCENDING_TRAVERSE(pQueryHandle->order)) {
      pData = pColInfo->pData + numOfRows * pColInfo->info.bytes;
    } else {
      pData = pColInfo->pData + (capacity - numOfRows - num) * pColInfo->info.bytes;
    }

    if (pColInfo->info.colId == src->colId) {

      if (pColInfo->info.type != TSDB_DATA_TYPE_BINARY && pColInfo->info.type != TSDB_DATA_TYPE_NCHAR) {
        memmove(pData, src->pData + bytes * start, bytes * num);
      } else {  // handle the var-string
        char* dst = pData;

        // todo refactor, only copy one-by-one
        for (int32_t k = start; k < num + start; ++k) {
          char* p = tdGetColDataOfRow(src, k);
          memcpy(dst, p, varDataTLen(p));
          dst += bytes;
        }
      }

      j++;
      i++;
    } else { // pColInfo->info.colId < src->colId, it is a NULL data
      if (pColInfo->info.type == TSDB_DATA_TYPE_BINARY || pColInfo->info.type == TSDB_DATA_TYPE_NCHAR) {
        char* dst = pData;

        for(int32_t k = start; k < num + start; ++k) {
          setVardataNull(dst, pColInfo->info.type);
          dst += bytes;
        }
      } else {
        setNullN(pData, pColInfo->info.type, pColInfo->info.bytes, num);
      }
      i++;
    }
  }

  while (i < requiredNumOfCols) { // the remain columns are all null data
    SColumnInfoData* pColInfo = taosArrayGet(pQueryHandle->pColumns, i);
    if (ASCENDING_TRAVERSE(pQueryHandle->order)) {
      pData = pColInfo->pData + numOfRows * pColInfo->info.bytes;
    } else {
      pData = pColInfo->pData + (capacity - numOfRows - num) * pColInfo->info.bytes;
    }

    if (pColInfo->info.type == TSDB_DATA_TYPE_BINARY || pColInfo->info.type == TSDB_DATA_TYPE_NCHAR) {
      char* dst = pData;

      for(int32_t k = start; k < num + start; ++k) {
        setVardataNull(dst, pColInfo->info.type);
        dst += pColInfo->info.bytes;
      }
    } else {
      setNullN(pData, pColInfo->info.type, pColInfo->info.bytes, num);
    }

    i++;
  }

  pQueryHandle->cur.win.ekey = tsArray[end];
  pQueryHandle->cur.lastKey = tsArray[end] + step;

  return numOfRows + num;
}

static void copyOneRowFromMem(STsdbQueryHandle* pQueryHandle, int32_t capacity, int32_t numOfRows, SDataRow row,
                              int32_t numOfCols, STable* pTable) {
  char* pData = NULL;

  // the schema version info is embeded in SDataRow
  STSchema* pSchema = tsdbGetTableSchemaByVersion(pTable, dataRowVersion(row));
  int32_t numOfRowCols = schemaNCols(pSchema);

  int32_t i = 0, j = 0;
  while(i < numOfCols && j < numOfRowCols) {
    SColumnInfoData* pColInfo = taosArrayGet(pQueryHandle->pColumns, i);
    if (pSchema->columns[j].colId < pColInfo->info.colId) {
      j++;
      continue;
    }

    if (ASCENDING_TRAVERSE(pQueryHandle->order)) {
      pData = pColInfo->pData + numOfRows * pColInfo->info.bytes;
    } else {
      pData = pColInfo->pData + (capacity - numOfRows - 1) * pColInfo->info.bytes;
    }

    if (pSchema->columns[j].colId == pColInfo->info.colId) {
      void* value = tdGetRowDataOfCol(row, pColInfo->info.type, TD_DATA_ROW_HEAD_SIZE + pSchema->columns[j].offset);
      if (pColInfo->info.type == TSDB_DATA_TYPE_BINARY || pColInfo->info.type == TSDB_DATA_TYPE_NCHAR) {
        memcpy(pData, value, varDataTLen(value));
      } else {
        memcpy(pData, value, pColInfo->info.bytes);
      }

      j++;
      i++;
    } else { // pColInfo->info.colId < pSchema->columns[j].colId, it is a NULL data
      if (pColInfo->info.type == TSDB_DATA_TYPE_BINARY || pColInfo->info.type == TSDB_DATA_TYPE_NCHAR) {
        setVardataNull(pData, pColInfo->info.type);
      } else {
        setNull(pData, pColInfo->info.type, pColInfo->info.bytes);
      }
      i++;
    }
  }

  while (i < numOfCols) { // the remain columns are all null data
    SColumnInfoData* pColInfo = taosArrayGet(pQueryHandle->pColumns, i);
    if (ASCENDING_TRAVERSE(pQueryHandle->order)) {
      pData = pColInfo->pData + numOfRows * pColInfo->info.bytes;
    } else {
      pData = pColInfo->pData + (capacity - numOfRows - 1) * pColInfo->info.bytes;
    }

    if (pColInfo->info.type == TSDB_DATA_TYPE_BINARY || pColInfo->info.type == TSDB_DATA_TYPE_NCHAR) {
      setVardataNull(pData, pColInfo->info.type);
    } else {
      setNull(pData, pColInfo->info.type, pColInfo->info.bytes);
    }

    i++;
  }
}

static void moveDataToFront(STsdbQueryHandle* pQueryHandle, int32_t numOfRows, int32_t numOfCols) {
  if (numOfRows == 0 || ASCENDING_TRAVERSE(pQueryHandle->order)) {
    return;
  }

  // if the buffer is not full in case of descending order query, move the data in the front of the buffer
  if (numOfRows < pQueryHandle->outputCapacity) {
    int32_t emptySize = pQueryHandle->outputCapacity - numOfRows;
    for(int32_t i = 0; i < numOfCols; ++i) {
      SColumnInfoData* pColInfo = taosArrayGet(pQueryHandle->pColumns, i);
      memmove(pColInfo->pData, pColInfo->pData + emptySize * pColInfo->info.bytes, numOfRows * pColInfo->info.bytes);
    }
  }
}

static void getQualifiedRowsPos(STsdbQueryHandle* pQueryHandle, int32_t startPos, int32_t endPos,
    int32_t numOfExisted, int32_t *start, int32_t *end) {
  *start = -1;

  if (ASCENDING_TRAVERSE(pQueryHandle->order)) {
    int32_t remain = endPos - startPos + 1;
    if (remain + numOfExisted > pQueryHandle->outputCapacity) {
      *end = (pQueryHandle->outputCapacity - numOfExisted) + startPos - 1;
    } else {
      *end = endPos;
    }

    *start = startPos;
  } else {
    int32_t remain = (startPos - endPos) + 1;
    if (remain + numOfExisted > pQueryHandle->outputCapacity) {
      *end = startPos + 1 - (pQueryHandle->outputCapacity - numOfExisted);
    } else {
      *end = endPos;
    }

    *start = *end;
    *end = startPos;
  }
}

static void updateInfoAfterMerge(STsdbQueryHandle* pQueryHandle, STableCheckInfo* pCheckInfo, int32_t numOfRows, int32_t endPos) {
  SQueryFilePos* cur = &pQueryHandle->cur;

  pCheckInfo->lastKey = cur->lastKey;
  pQueryHandle->realNumOfRows = numOfRows;
  cur->rows = numOfRows;
  cur->pos = endPos;
}

static void doCheckGeneratedBlockRange(STsdbQueryHandle* pQueryHandle) {
  SQueryFilePos* cur = &pQueryHandle->cur;

  if (cur->rows > 0) {
    if (ASCENDING_TRAVERSE(pQueryHandle->order)) {
      assert(cur->win.skey >= pQueryHandle->window.skey && cur->win.ekey <= pQueryHandle->window.ekey);
    } else {
      assert(cur->win.skey >= pQueryHandle->window.ekey && cur->win.ekey <= pQueryHandle->window.skey);
    }

    SColumnInfoData* pColInfoData = taosArrayGet(pQueryHandle->pColumns, 0);
    assert(cur->win.skey == ((TSKEY*)pColInfoData->pData)[0] && cur->win.ekey == ((TSKEY*)pColInfoData->pData)[cur->rows-1]);
  } else {
    cur->win = pQueryHandle->window;

    int32_t step = ASCENDING_TRAVERSE(pQueryHandle->order)? 1:-1;
    cur->lastKey = pQueryHandle->window.ekey + step;
  }
}

// only return the qualified data to client in terms of query time window, data rows in the same block but do not
// be included in the query time window will be discarded
static void doMergeTwoLevelData(STsdbQueryHandle* pQueryHandle, STableCheckInfo* pCheckInfo, SCompBlock* pBlock) {
  SQueryFilePos* cur = &pQueryHandle->cur;
  SDataBlockInfo blockInfo = GET_FILE_DATA_BLOCK_INFO(pCheckInfo, pBlock);

  initTableMemIterator(pQueryHandle, pCheckInfo);

  SDataCols* pCols = pQueryHandle->rhelper.pDataCols[0];
  assert(pCols->cols[0].type == TSDB_DATA_TYPE_TIMESTAMP && pCols->cols[0].colId == PRIMARYKEY_TIMESTAMP_COL_INDEX &&
      cur->pos >= 0 && cur->pos < pBlock->numOfRows);

  TSKEY* tsArray = pCols->cols[0].pData;

  // for search the endPos, so the order needs to reverse
  int32_t order = (pQueryHandle->order == TSDB_ORDER_ASC)? TSDB_ORDER_DESC:TSDB_ORDER_ASC;

  int32_t step = ASCENDING_TRAVERSE(pQueryHandle->order)? 1:-1;
  int32_t numOfCols = QH_GET_NUM_OF_COLS(pQueryHandle);

  STable* pTable = pCheckInfo->pTableObj;
  int32_t endPos = cur->pos;

  if (ASCENDING_TRAVERSE(pQueryHandle->order) && pQueryHandle->window.ekey > blockInfo.window.ekey) {
    endPos = blockInfo.rows - 1;
    cur->mixBlock = (cur->pos != 0);
  } else if (!ASCENDING_TRAVERSE(pQueryHandle->order) && pQueryHandle->window.ekey < blockInfo.window.skey) {
    endPos = 0;
    cur->mixBlock = (cur->pos != blockInfo.rows - 1);
  } else {
    assert(pCols->numOfRows > 0);
    endPos = doBinarySearchKey(pCols->cols[0].pData, pCols->numOfRows, pQueryHandle->window.ekey, order);
    cur->mixBlock = true;
  }

  // compared with the data from in-memory buffer, to generate the correct timestamp array list
  int32_t numOfRows = 0;
  int32_t pos = cur->pos;
  cur->win = TSWINDOW_INITIALIZER;

  // no data in buffer, load data from file directly
  if (pCheckInfo->iiter == NULL && pCheckInfo->iter == NULL) {
    int32_t start = cur->pos;
    int32_t end = endPos;

    if (!ASCENDING_TRAVERSE(pQueryHandle->order)) {
      SWAP(start, end, int32_t);
    }

    numOfRows = copyDataFromFileBlock(pQueryHandle, pQueryHandle->outputCapacity, numOfRows, start, end);

    // the time window should always be right order: skey <= ekey
    cur->win = (STimeWindow) {.skey = tsArray[start], .ekey = tsArray[end]};
    cur->lastKey = tsArray[endPos];
    pos += (end - start + 1) * step;

    cur->blockCompleted =
        (((pos >= endPos || cur->lastKey > pQueryHandle->window.ekey) && ASCENDING_TRAVERSE(pQueryHandle->order)) ||
         ((pos <= endPos || cur->lastKey < pQueryHandle->window.ekey) && !ASCENDING_TRAVERSE(pQueryHandle->order)));

    // if the buffer is not full in case of descending order query, move the data in the front of the buffer
    moveDataToFront(pQueryHandle, numOfRows, numOfCols);
    updateInfoAfterMerge(pQueryHandle, pCheckInfo, numOfRows, pos);
    doCheckGeneratedBlockRange(pQueryHandle);
    return;
  } else if (pCheckInfo->iter != NULL || pCheckInfo->iiter != NULL) {
    SSkipListNode* node = NULL;
    do {
      SDataRow row = getSDataRowInTableMem(pCheckInfo, pQueryHandle->order);
      if (row == NULL) {
        break;
      }

      TSKEY key = dataRowKey(row);
      if ((key > pQueryHandle->window.ekey && ASCENDING_TRAVERSE(pQueryHandle->order)) ||
          (key < pQueryHandle->window.ekey && !ASCENDING_TRAVERSE(pQueryHandle->order))) {
        break;
      }

      if (((tsArray[pos] > pQueryHandle->window.ekey || pos > endPos) && ASCENDING_TRAVERSE(pQueryHandle->order)) ||
          ((tsArray[pos] < pQueryHandle->window.ekey || pos < endPos) && !ASCENDING_TRAVERSE(pQueryHandle->order))) {
        break;
      }

      if ((key < tsArray[pos] && ASCENDING_TRAVERSE(pQueryHandle->order)) ||
          (key > tsArray[pos] && !ASCENDING_TRAVERSE(pQueryHandle->order))) {
        copyOneRowFromMem(pQueryHandle, pQueryHandle->outputCapacity, numOfRows, row, numOfCols, pTable);
        numOfRows += 1;
        if (cur->win.skey == TSKEY_INITIAL_VAL) {
          cur->win.skey = key;
        }

        cur->win.ekey = key;
        cur->lastKey  = key + step;
        cur->mixBlock = true;

        moveToNextRowInMem(pCheckInfo);
      } else if (key == tsArray[pos]) {  // data in buffer has the same timestamp of data in file block, ignore it
        moveToNextRowInMem(pCheckInfo);
      } else if ((key > tsArray[pos] && ASCENDING_TRAVERSE(pQueryHandle->order)) ||
                  (key < tsArray[pos] && !ASCENDING_TRAVERSE(pQueryHandle->order))) {
        if (cur->win.skey == TSKEY_INITIAL_VAL) {
          cur->win.skey = tsArray[pos];
        }

        int32_t end = doBinarySearchKey(pCols->cols[0].pData, pCols->numOfRows, key, order);
        if (tsArray[end] == key) { // the value of key in cache equals to the end timestamp value, ignore it
          moveToNextRowInMem(pCheckInfo);
        }

        int32_t qstart = 0, qend = 0;
        getQualifiedRowsPos(pQueryHandle, pos, end, numOfRows, &qstart, &qend);

        numOfRows = copyDataFromFileBlock(pQueryHandle, pQueryHandle->outputCapacity, numOfRows, qstart, qend);
        pos += (qend - qstart + 1) * step;

        cur->win.ekey = ASCENDING_TRAVERSE(pQueryHandle->order)? tsArray[qend]:tsArray[qstart];
        cur->lastKey  = cur->win.ekey + step;
      }
    } while (numOfRows < pQueryHandle->outputCapacity);

    if (numOfRows < pQueryHandle->outputCapacity) {
      /**
       * if cache is empty, load remain file block data. In contrast, if there are remain data in cache, do NOT
       * copy them all to result buffer, since it may be overlapped with file data block.
       */
      if (node == NULL ||
          ((dataRowKey(SL_GET_NODE_DATA(node)) > pQueryHandle->window.ekey) && ASCENDING_TRAVERSE(pQueryHandle->order)) ||
          ((dataRowKey(SL_GET_NODE_DATA(node)) < pQueryHandle->window.ekey) && !ASCENDING_TRAVERSE(pQueryHandle->order))) {
        // no data in cache or data in cache is greater than the ekey of time window, load data from file block
        if (cur->win.skey == TSKEY_INITIAL_VAL) {
          cur->win.skey = tsArray[pos];
        }

        int32_t start = -1, end = -1;
        getQualifiedRowsPos(pQueryHandle, pos, endPos, numOfRows, &start, &end);

        numOfRows = copyDataFromFileBlock(pQueryHandle, pQueryHandle->outputCapacity, numOfRows, start, end);
        pos += (end - start + 1) * step;

        cur->win.ekey = ASCENDING_TRAVERSE(pQueryHandle->order)? tsArray[end]:tsArray[start];
        cur->lastKey  = cur->win.ekey + step;
      }
    }
  }

  cur->blockCompleted =
      (((pos >= endPos || cur->lastKey > pQueryHandle->window.ekey) && ASCENDING_TRAVERSE(pQueryHandle->order)) ||
       ((pos <= endPos || cur->lastKey < pQueryHandle->window.ekey) && !ASCENDING_TRAVERSE(pQueryHandle->order)));

  if (!ASCENDING_TRAVERSE(pQueryHandle->order)) {
    SWAP(cur->win.skey, cur->win.ekey, TSKEY);
  }

  moveDataToFront(pQueryHandle, numOfRows, numOfCols);
  updateInfoAfterMerge(pQueryHandle, pCheckInfo, numOfRows, pos);
  doCheckGeneratedBlockRange(pQueryHandle);

  tsdbDebug("%p uid:%" PRIu64",tid:%d data block created, brange:%"PRIu64"-%"PRIu64" rows:%d, %p", pQueryHandle, pCheckInfo->tableId.uid, pCheckInfo->tableId.tid, cur->win.skey,
      cur->win.ekey, cur->rows, pQueryHandle->qinfo);
}

int32_t binarySearchForKey(char* pValue, int num, TSKEY key, int order) {
  int    firstPos, lastPos, midPos = -1;
  int    numOfRows;
  TSKEY* keyList;

  if (num <= 0) return -1;

  keyList = (TSKEY*)pValue;
  firstPos = 0;
  lastPos = num - 1;

  if (order == TSDB_ORDER_DESC) {
    // find the first position which is smaller than the key
    while (1) {
      if (key >= keyList[lastPos]) return lastPos;
      if (key == keyList[firstPos]) return firstPos;
      if (key < keyList[firstPos]) return firstPos - 1;

      numOfRows = lastPos - firstPos + 1;
      midPos = (numOfRows >> 1) + firstPos;

      if (key < keyList[midPos]) {
        lastPos = midPos - 1;
      } else if (key > keyList[midPos]) {
        firstPos = midPos + 1;
      } else {
        break;
      }
    }

  } else {
    // find the first position which is bigger than the key
    while (1) {
      if (key <= keyList[firstPos]) return firstPos;
      if (key == keyList[lastPos]) return lastPos;

      if (key > keyList[lastPos]) {
        lastPos = lastPos + 1;
        if (lastPos >= num)
          return -1;
        else
          return lastPos;
      }

      numOfRows = lastPos - firstPos + 1;
      midPos = (numOfRows >> 1) + firstPos;

      if (key < keyList[midPos]) {
        lastPos = midPos - 1;
      } else if (key > keyList[midPos]) {
        firstPos = midPos + 1;
      } else {
        break;
      }
    }
  }

  return midPos;
}

static void cleanBlockOrderSupporter(SBlockOrderSupporter* pSupporter, int32_t numOfTables) {
  tfree(pSupporter->numOfBlocksPerTable);
  tfree(pSupporter->blockIndexArray);

  for (int32_t i = 0; i < numOfTables; ++i) {
    STableBlockInfo* pBlockInfo = pSupporter->pDataBlockInfo[i];
    tfree(pBlockInfo);
  }

  tfree(pSupporter->pDataBlockInfo);
}

static int32_t dataBlockOrderCompar(const void* pLeft, const void* pRight, void* param) {
  int32_t leftTableIndex = *(int32_t*)pLeft;
  int32_t rightTableIndex = *(int32_t*)pRight;

  SBlockOrderSupporter* pSupporter = (SBlockOrderSupporter*)param;

  int32_t leftTableBlockIndex = pSupporter->blockIndexArray[leftTableIndex];
  int32_t rightTableBlockIndex = pSupporter->blockIndexArray[rightTableIndex];

  if (leftTableBlockIndex > pSupporter->numOfBlocksPerTable[leftTableIndex]) {
    /* left block is empty */
    return 1;
  } else if (rightTableBlockIndex > pSupporter->numOfBlocksPerTable[rightTableIndex]) {
    /* right block is empty */
    return -1;
  }

  STableBlockInfo* pLeftBlockInfoEx = &pSupporter->pDataBlockInfo[leftTableIndex][leftTableBlockIndex];
  STableBlockInfo* pRightBlockInfoEx = &pSupporter->pDataBlockInfo[rightTableIndex][rightTableBlockIndex];

  //    assert(pLeftBlockInfoEx->compBlock->offset != pRightBlockInfoEx->compBlock->offset);
#if 0	// TODO: temporarily comment off requested by Dr. Liao
  if (pLeftBlockInfoEx->compBlock->offset == pRightBlockInfoEx->compBlock->offset &&
      pLeftBlockInfoEx->compBlock->last == pRightBlockInfoEx->compBlock->last) {
    tsdbError("error in header file, two block with same offset:%" PRId64, (int64_t)pLeftBlockInfoEx->compBlock->offset);
  }
#endif

  return pLeftBlockInfoEx->compBlock->offset > pRightBlockInfoEx->compBlock->offset ? 1 : -1;
}

static int32_t createDataBlocksInfo(STsdbQueryHandle* pQueryHandle, int32_t numOfBlocks, int32_t* numOfAllocBlocks) {
  size_t size = sizeof(STableBlockInfo) * numOfBlocks;

  if (pQueryHandle->allocSize < size) {
    pQueryHandle->allocSize = size;
    char* tmp = realloc(pQueryHandle->pDataBlockInfo, pQueryHandle->allocSize);
    if (tmp == NULL) {
      return TSDB_CODE_TDB_OUT_OF_MEMORY;
    }

    pQueryHandle->pDataBlockInfo = (STableBlockInfo*) tmp;
  }

  memset(pQueryHandle->pDataBlockInfo, 0, size);
  *numOfAllocBlocks = numOfBlocks;

  int32_t numOfTables = taosArrayGetSize(pQueryHandle->pTableCheckInfo);

  SBlockOrderSupporter sup = {0};
  sup.numOfTables = numOfTables;
  sup.numOfBlocksPerTable = calloc(1, sizeof(int32_t) * numOfTables);
  sup.blockIndexArray = calloc(1, sizeof(int32_t) * numOfTables);
  sup.pDataBlockInfo = calloc(1, POINTER_BYTES * numOfTables);

  if (sup.numOfBlocksPerTable == NULL || sup.blockIndexArray == NULL || sup.pDataBlockInfo == NULL) {
    cleanBlockOrderSupporter(&sup, 0);
    return TSDB_CODE_TDB_OUT_OF_MEMORY;
  }

  int32_t cnt = 0;
  int32_t numOfQualTables = 0;

  for (int32_t j = 0; j < numOfTables; ++j) {
    STableCheckInfo* pTableCheck = (STableCheckInfo*)taosArrayGet(pQueryHandle->pTableCheckInfo, j);
    if (pTableCheck->numOfBlocks <= 0) {
      continue;
    }

    SCompBlock* pBlock = pTableCheck->pCompInfo->blocks;
    sup.numOfBlocksPerTable[numOfQualTables] = pTableCheck->numOfBlocks;

    char* buf = calloc(1, sizeof(STableBlockInfo) * pTableCheck->numOfBlocks);
    if (buf == NULL) {
      cleanBlockOrderSupporter(&sup, numOfQualTables);
      return TSDB_CODE_TDB_OUT_OF_MEMORY;
    }

    sup.pDataBlockInfo[numOfQualTables] = (STableBlockInfo*)buf;

    for (int32_t k = 0; k < pTableCheck->numOfBlocks; ++k) {
      STableBlockInfo* pBlockInfo = &sup.pDataBlockInfo[numOfQualTables][k];

      pBlockInfo->compBlock = &pBlock[k];
      pBlockInfo->pTableCheckInfo = pTableCheck;
      cnt++;
    }

    numOfQualTables++;
  }

  assert(numOfBlocks == cnt);

  // since there is only one table qualified, blocks are not sorted
  if (numOfQualTables == 1) {
    memcpy(pQueryHandle->pDataBlockInfo, sup.pDataBlockInfo[0], sizeof(STableBlockInfo) * numOfBlocks);
    cleanBlockOrderSupporter(&sup, numOfQualTables);

    tsdbDebug("%p create data blocks info struct completed for 1 table, %d blocks not sorted %p ", pQueryHandle, cnt,
        pQueryHandle->qinfo);
    return TSDB_CODE_SUCCESS;
  }

  tsdbDebug("%p create data blocks info struct completed, %d blocks in %d tables %p", pQueryHandle, cnt,
      numOfQualTables, pQueryHandle->qinfo);

  assert(cnt <= numOfBlocks && numOfQualTables <= numOfTables);  // the pTableQueryInfo[j]->numOfBlocks may be 0
  sup.numOfTables = numOfQualTables;

  SLoserTreeInfo* pTree = NULL;
  uint8_t ret = tLoserTreeCreate(&pTree, sup.numOfTables, &sup, dataBlockOrderCompar);
  if (ret != TSDB_CODE_SUCCESS) {
    cleanBlockOrderSupporter(&sup, numOfTables);
    return TSDB_CODE_TDB_OUT_OF_MEMORY;
  }

  int32_t numOfTotal = 0;

  while (numOfTotal < cnt) {
    int32_t pos = pTree->pNode[0].index;
    int32_t index = sup.blockIndexArray[pos]++;

    STableBlockInfo* pBlocksInfo = sup.pDataBlockInfo[pos];
    pQueryHandle->pDataBlockInfo[numOfTotal++] = pBlocksInfo[index];

    // set data block index overflow, in order to disable the offset comparator
    if (sup.blockIndexArray[pos] >= sup.numOfBlocksPerTable[pos]) {
      sup.blockIndexArray[pos] = sup.numOfBlocksPerTable[pos] + 1;
    }

    tLoserTreeAdjust(pTree, pos + sup.numOfTables);
  }

  /*
   * available when no import exists
   * for(int32_t i = 0; i < cnt - 1; ++i) {
   *   assert((*pDataBlockInfo)[i].compBlock->offset < (*pDataBlockInfo)[i+1].compBlock->offset);
   * }
   */

  tsdbDebug("%p %d data blocks sort completed, %p", pQueryHandle, cnt, pQueryHandle->qinfo);
  cleanBlockOrderSupporter(&sup, numOfTables);
  free(pTree);

  return TSDB_CODE_SUCCESS;
}

static int32_t getDataBlocksInFilesImpl(STsdbQueryHandle* pQueryHandle, bool* exists) {
  pQueryHandle->numOfBlocks = 0;
  SQueryFilePos* cur = &pQueryHandle->cur;

  int32_t code = TSDB_CODE_SUCCESS;

  int32_t numOfBlocks = 0;
  int32_t numOfTables = taosArrayGetSize(pQueryHandle->pTableCheckInfo);

  STsdbCfg* pCfg = &pQueryHandle->pTsdb->config;
  STimeWindow win = TSWINDOW_INITIALIZER;

  while ((pQueryHandle->pFileGroup = tsdbGetFileGroupNext(&pQueryHandle->fileIter)) != NULL) {
    tsdbGetFidKeyRange(pCfg->daysPerFile, pCfg->precision, pQueryHandle->pFileGroup->fileId, &win.skey, &win.ekey);

    // current file are not overlapped with query time window, ignore remain files
    if ((ASCENDING_TRAVERSE(pQueryHandle->order) && win.skey > pQueryHandle->window.ekey) ||
        (!ASCENDING_TRAVERSE(pQueryHandle->order) && win.ekey < pQueryHandle->window.ekey)) {
      tsdbDebug("%p remain files are not qualified for qrange:%" PRId64 "-%" PRId64 ", ignore, %p", pQueryHandle,
                pQueryHandle->window.skey, pQueryHandle->window.ekey, pQueryHandle->qinfo);
      pQueryHandle->pFileGroup = NULL;
      assert(pQueryHandle->numOfBlocks == 0);
      break;
    }

    if ((code = getFileCompInfo(pQueryHandle, &numOfBlocks)) != TSDB_CODE_SUCCESS) {
      break;
    }

    tsdbDebug("%p %d blocks found in file for %d table(s), fid:%d, %p", pQueryHandle, numOfBlocks, numOfTables,
              pQueryHandle->pFileGroup->fileId, pQueryHandle->qinfo);

    assert(numOfBlocks >= 0);
    if (numOfBlocks == 0) {
      continue;
    }

    // todo return error code to query engine
    if ((code = createDataBlocksInfo(pQueryHandle, numOfBlocks, &pQueryHandle->numOfBlocks)) != TSDB_CODE_SUCCESS) {
      break;
    }

    assert(numOfBlocks >= pQueryHandle->numOfBlocks);
    if (pQueryHandle->numOfBlocks > 0) {
      break;
    }
  }

  // no data in file anymore
  if (pQueryHandle->numOfBlocks <= 0 || code != TSDB_CODE_SUCCESS) {
    if (code == TSDB_CODE_SUCCESS) {
      assert(pQueryHandle->pFileGroup == NULL);
    }

    cur->fid = -1;  // denote that there are no data in file anymore
    *exists = false;
    return code;
  }

  assert(pQueryHandle->pFileGroup != NULL && pQueryHandle->numOfBlocks > 0);
  cur->slot = ASCENDING_TRAVERSE(pQueryHandle->order)? 0:pQueryHandle->numOfBlocks-1;
  cur->fid = pQueryHandle->pFileGroup->fileId;

  STableBlockInfo* pBlockInfo = &pQueryHandle->pDataBlockInfo[cur->slot];
  *exists = loadFileDataBlock(pQueryHandle, pBlockInfo->compBlock, pBlockInfo->pTableCheckInfo);

  return TSDB_CODE_SUCCESS;
}

static int32_t getDataBlocksInFiles(STsdbQueryHandle* pQueryHandle, bool* exists) {
  STsdbFileH*    pFileHandle = tsdbGetFile(pQueryHandle->pTsdb);
  SQueryFilePos* cur = &pQueryHandle->cur;

  // find the start data block in file
  if (!pQueryHandle->locateStart) {
    pQueryHandle->locateStart = true;
    STsdbCfg* pCfg = &pQueryHandle->pTsdb->config;
    int32_t fid = getFileIdFromKey(pQueryHandle->window.skey, pCfg->daysPerFile, pCfg->precision);

    tsdbInitFileGroupIter(pFileHandle, &pQueryHandle->fileIter, pQueryHandle->order);
    tsdbSeekFileGroupIter(&pQueryHandle->fileIter, fid);

    return getDataBlocksInFilesImpl(pQueryHandle, exists);
  } else {
    // check if current file block is all consumed
    STableBlockInfo* pBlockInfo = &pQueryHandle->pDataBlockInfo[cur->slot];
    STableCheckInfo* pCheckInfo = pBlockInfo->pTableCheckInfo;

    // current block is done, try next
    if (!cur->mixBlock || cur->blockCompleted) {
      if ((cur->slot == pQueryHandle->numOfBlocks - 1 && ASCENDING_TRAVERSE(pQueryHandle->order)) ||
          (cur->slot == 0 && !ASCENDING_TRAVERSE(pQueryHandle->order))) {
        // all data blocks in current file has been checked already, try next file if exists
        return getDataBlocksInFilesImpl(pQueryHandle, exists);
      } else {
        // next block of the same file
        int32_t step = ASCENDING_TRAVERSE(pQueryHandle->order) ? 1 : -1;
        cur->slot += step;

        cur->mixBlock = false;
        cur->blockCompleted = false;

        STableBlockInfo* pNext = &pQueryHandle->pDataBlockInfo[cur->slot];
        *exists = loadFileDataBlock(pQueryHandle, pNext->compBlock, pNext->pTableCheckInfo);

        return TSDB_CODE_SUCCESS;
      }
    } else {
      handleDataMergeIfNeeded(pQueryHandle, pBlockInfo->compBlock, pCheckInfo);
      *exists = pQueryHandle->realNumOfRows > 0;

      return TSDB_CODE_SUCCESS;
    }
  }
}

static bool doHasDataInBuffer(STsdbQueryHandle* pQueryHandle) {
  size_t numOfTables = taosArrayGetSize(pQueryHandle->pTableCheckInfo);
<<<<<<< HEAD
  assert(numOfTables <= ((STsdbRepo*)pQueryHandle->pTsdb)->config.maxTables);

=======
  
>>>>>>> b1a77eda
  while (pQueryHandle->activeIndex < numOfTables) {
    if (hasMoreDataInCache(pQueryHandle)) {
      return true;
    }

    pQueryHandle->activeIndex += 1;
  }

  return false;
}

// handle data in cache situation
bool tsdbNextDataBlock(TsdbQueryHandleT* pHandle) {
  STsdbQueryHandle* pQueryHandle = (STsdbQueryHandle*) pHandle;

  int64_t stime = taosGetTimestampUs();
  int64_t elapsedTime = stime;

  size_t numOfTables = taosArrayGetSize(pQueryHandle->pTableCheckInfo);
  assert(numOfTables > 0);

  SDataBlockInfo blockInfo = {{0}, 0};
  if (pQueryHandle->type == TSDB_QUERY_TYPE_EXTERNAL) {
    pQueryHandle->type = TSDB_QUERY_TYPE_ALL;
    pQueryHandle->order = TSDB_ORDER_DESC;

    if (!tsdbNextDataBlock(pHandle)) {
      return false;
    }

    /*SDataBlockInfo* pBlockInfo =*/ tsdbRetrieveDataBlockInfo(pHandle, &blockInfo);
    /*SArray *pDataBlock = */tsdbRetrieveDataBlock(pHandle, pQueryHandle->defaultLoadColumn);

    if (pQueryHandle->cur.win.ekey == pQueryHandle->window.skey) {
      // data already retrieve, discard other data rows and return
      int32_t numOfCols = QH_GET_NUM_OF_COLS(pQueryHandle);
      for (int32_t i = 0; i < numOfCols; ++i) {
        SColumnInfoData* pCol = taosArrayGet(pQueryHandle->pColumns, i);
        memcpy(pCol->pData, pCol->pData + pCol->info.bytes * (pQueryHandle->cur.rows-1), pCol->info.bytes);
      }

      pQueryHandle->cur.win  = (STimeWindow){pQueryHandle->window.skey, pQueryHandle->window.skey};
      pQueryHandle->window   = pQueryHandle->cur.win;
      pQueryHandle->cur.rows = 1;
      pQueryHandle->type = TSDB_QUERY_TYPE_ALL;
      return true;
    } else {
      STsdbQueryHandle* pSecQueryHandle = calloc(1, sizeof(STsdbQueryHandle));
      pSecQueryHandle->order       = TSDB_ORDER_ASC;
      pSecQueryHandle->window      = (STimeWindow) {pQueryHandle->window.skey, INT64_MAX};
      pSecQueryHandle->pTsdb       = pQueryHandle->pTsdb;
      pSecQueryHandle->type        = TSDB_QUERY_TYPE_ALL;
      pSecQueryHandle->cur.fid     = -1;
      pSecQueryHandle->cur.win     = TSWINDOW_INITIALIZER;
      pSecQueryHandle->checkFiles  = true;
      pSecQueryHandle->activeIndex = 0;
      pSecQueryHandle->outputCapacity = ((STsdbRepo*)pSecQueryHandle->pTsdb)->config.maxRowsPerFileBlock;

      if (tsdbInitReadHelper(&pSecQueryHandle->rhelper, (STsdbRepo*) pSecQueryHandle->pTsdb) != 0) {
        free(pSecQueryHandle);
        return false;
      }

      tsdbTakeMemSnapshot(pSecQueryHandle->pTsdb, &pSecQueryHandle->mem, &pSecQueryHandle->imem);

      // allocate buffer in order to load data blocks from file
      int32_t numOfCols = QH_GET_NUM_OF_COLS(pQueryHandle);

      pSecQueryHandle->statis = calloc(numOfCols, sizeof(SDataStatis));
      pSecQueryHandle->pColumns = taosArrayInit(numOfCols, sizeof(SColumnInfoData));

      for (int32_t i = 0; i < numOfCols; ++i) {
        SColumnInfoData colInfo = {{0}, 0};
        SColumnInfoData* pCol = taosArrayGet(pQueryHandle->pColumns, i);

        colInfo.info = pCol->info;
        colInfo.pData = calloc(1, EXTRA_BYTES + pQueryHandle->outputCapacity * pCol->info.bytes);
        taosArrayPush(pSecQueryHandle->pColumns, &colInfo);
      }

      size_t si = taosArrayGetSize(pQueryHandle->pTableCheckInfo);
      pSecQueryHandle->pTableCheckInfo = taosArrayInit(si, sizeof(STableCheckInfo));
      STsdbMeta* pMeta = tsdbGetMeta(pQueryHandle->pTsdb);
      assert(pMeta != NULL);

      for (int32_t j = 0; j < si; ++j) {
        STableCheckInfo* pCheckInfo = (STableCheckInfo*) taosArrayGet(pQueryHandle->pTableCheckInfo, j);
        STableCheckInfo info = {
            .lastKey = pSecQueryHandle->window.skey,
            .tableId = pCheckInfo->tableId,
            .pTableObj = pCheckInfo->pTableObj,
        };

        taosArrayPush(pSecQueryHandle->pTableCheckInfo, &info);
      }

      tsdbInitDataBlockLoadInfo(&pSecQueryHandle->dataBlockLoadInfo);
      tsdbInitCompBlockLoadInfo(&pSecQueryHandle->compBlockLoadInfo);
      pSecQueryHandle->defaultLoadColumn = taosArrayClone(pQueryHandle->defaultLoadColumn);

      bool ret = tsdbNextDataBlock((void*) pSecQueryHandle);
      assert(ret);

      tsdbRetrieveDataBlockInfo((void*) pSecQueryHandle, &blockInfo);
      tsdbRetrieveDataBlock((void*) pSecQueryHandle, pSecQueryHandle->defaultLoadColumn);

      for (int32_t i = 0; i < numOfCols; ++i) {
        SColumnInfoData* pCol = taosArrayGet(pQueryHandle->pColumns, i);
        memcpy(pCol->pData, pCol->pData + pCol->info.bytes * (pQueryHandle->cur.rows-1), pCol->info.bytes);

        SColumnInfoData* pCol1 = taosArrayGet(pSecQueryHandle->pColumns, i);
        assert(pCol->info.colId == pCol1->info.colId);

        memcpy(pCol->pData + pCol->info.bytes, pCol1->pData, pCol1->info.bytes);
      }

      SColumnInfoData* pTSCol = taosArrayGet(pQueryHandle->pColumns, 0);

      // it is ascending order
      pQueryHandle->cur.win  = (STimeWindow){((TSKEY*)pTSCol->pData)[0], ((TSKEY*)pTSCol->pData)[1]};
      pQueryHandle->window   = pQueryHandle->cur.win;
      pQueryHandle->cur.rows = 2;
      pQueryHandle->cur.mixBlock = true;
      pQueryHandle->order = TSDB_ORDER_DESC;

      int32_t step = -1;// one step for ascending order traverse
      for (int32_t j = 0; j < si; ++j) {
        STableCheckInfo* pCheckInfo = (STableCheckInfo*) taosArrayGet(pQueryHandle->pTableCheckInfo, j);
        pCheckInfo->lastKey = pQueryHandle->cur.win.ekey + step;
      }

      tsdbCleanupQueryHandle(pSecQueryHandle);
    }

    //disable it after retrieve data
    pQueryHandle->type = TSDB_QUERY_TYPE_EXTERNAL;
    pQueryHandle->checkFiles = false;
    return true;
  }

  if (pQueryHandle->checkFiles) {
    bool exists = true;
    int32_t code = getDataBlocksInFiles(pQueryHandle, &exists);
    if (code != TSDB_CODE_SUCCESS) {
      return false;
    }

    if (exists) {
      elapsedTime = taosGetTimestampUs() - stime;
      pQueryHandle->cost.checkForNextTime += elapsedTime;
      return exists;
    }

    pQueryHandle->activeIndex = 0;
    pQueryHandle->checkFiles  = false;
  }

  // TODO: opt by consider the scan order
  bool ret = doHasDataInBuffer(pQueryHandle);
  terrno = TSDB_CODE_SUCCESS;

  elapsedTime = taosGetTimestampUs() - stime;
  pQueryHandle->cost.checkForNextTime += elapsedTime;
  return ret;
}

void changeQueryHandleForLastrowQuery(TsdbQueryHandleT pqHandle) {
  STsdbQueryHandle* pQueryHandle = (STsdbQueryHandle*) pqHandle;
  assert(!ASCENDING_TRAVERSE(pQueryHandle->order));

  // starts from the buffer in case of descending timestamp order check data blocks

  // todo consider the query time window, current last_row does not apply the query time window
  size_t numOfTables = taosArrayGetSize(pQueryHandle->pTableCheckInfo);

  TSKEY key = TSKEY_INITIAL_VAL;
  int32_t index = -1;

  for(int32_t i = 0; i < numOfTables; ++i) {
    STableCheckInfo* pCheckInfo = taosArrayGet(pQueryHandle->pTableCheckInfo, i);
    if (pCheckInfo->pTableObj->lastKey > key) {
      key = pCheckInfo->pTableObj->lastKey;
      index = i;
    }
  }

  if (index == -1) {
    // todo add failure test cases
    return;
  }

  // erase all other elements in array list
  size_t size = taosArrayGetSize(pQueryHandle->pTableCheckInfo);
  for (int32_t i = 0; i < size; ++i) {
    if (i == index) {
      continue;
    }

    STableCheckInfo* pTableCheckInfo = taosArrayGet(pQueryHandle->pTableCheckInfo, i);
    tSkipListDestroyIter(pTableCheckInfo->iter);

    if (pTableCheckInfo->pDataCols != NULL) {
      tfree(pTableCheckInfo->pDataCols->buf);
    }

    tfree(pTableCheckInfo->pDataCols);
    tfree(pTableCheckInfo->pCompInfo);
  }

  STableCheckInfo info = *(STableCheckInfo*) taosArrayGet(pQueryHandle->pTableCheckInfo, index);
  taosArrayClear(pQueryHandle->pTableCheckInfo);

  info.lastKey = key;
  taosArrayPush(pQueryHandle->pTableCheckInfo, &info);

  // update the query time window according to the chosen last timestamp
  pQueryHandle->window = (STimeWindow) {key, key};
}

static void changeQueryHandleForInterpQuery(TsdbQueryHandleT pHandle) {
  // filter the queried time stamp in the first place
  STsdbQueryHandle* pQueryHandle = (STsdbQueryHandle*) pHandle;
  pQueryHandle->order = TSDB_ORDER_DESC;

  assert(pQueryHandle->window.skey == pQueryHandle->window.ekey);

  // starts from the buffer in case of descending timestamp order check data blocks
  // todo consider the query time window, current last_row does not apply the query time window
  size_t numOfTables = taosArrayGetSize(pQueryHandle->pTableCheckInfo);

  int32_t i = 0;
  while(i < numOfTables) {
    STableCheckInfo* pCheckInfo = taosArrayGet(pQueryHandle->pTableCheckInfo, i);
    if (pQueryHandle->window.skey <= pCheckInfo->pTableObj->lastKey &&
        pCheckInfo->pTableObj->lastKey != TSKEY_INITIAL_VAL) {
      break;
    }

    i++;
  }

  // there are no data in all the tables
  if (i == numOfTables) {
    return;
  }

  STableCheckInfo info = *(STableCheckInfo*) taosArrayGet(pQueryHandle->pTableCheckInfo, i);
  taosArrayClear(pQueryHandle->pTableCheckInfo);

  info.lastKey = pQueryHandle->window.skey;
  taosArrayPush(pQueryHandle->pTableCheckInfo, &info);

  // update the query time window according to the chosen last timestamp
  pQueryHandle->window = (STimeWindow) {info.lastKey, TSKEY_INITIAL_VAL};
}

static int tsdbReadRowsFromCache(STableCheckInfo* pCheckInfo, TSKEY maxKey, int maxRowsToRead, STimeWindow* win,
                                 STsdbQueryHandle* pQueryHandle) {
  int     numOfRows = 0;
  int32_t numOfCols = taosArrayGetSize(pQueryHandle->pColumns);
  win->skey = TSKEY_INITIAL_VAL;

  int64_t st = taosGetTimestampUs();
  STable* pTable = pCheckInfo->pTableObj;

  do {
    SDataRow row = getSDataRowInTableMem(pCheckInfo, pQueryHandle->order);
    if (row == NULL) {
      break;
    }

    TSKEY key = dataRowKey(row);
    if ((key > maxKey && ASCENDING_TRAVERSE(pQueryHandle->order)) || (key < maxKey && !ASCENDING_TRAVERSE(pQueryHandle->order))) {
      tsdbDebug("%p key:%"PRIu64" beyond qrange:%"PRId64" - %"PRId64", no more data in buffer", pQueryHandle, key, pQueryHandle->window.skey,
          pQueryHandle->window.ekey);

      break;
    }

    if (win->skey == INT64_MIN) {
      win->skey = key;
    }

    win->ekey = key;
    copyOneRowFromMem(pQueryHandle, maxRowsToRead, numOfRows, row, numOfCols, pTable);

    if (++numOfRows >= maxRowsToRead) {
      moveToNextRowInMem(pCheckInfo);
      break;
    }

  } while(moveToNextRowInMem(pCheckInfo));

  assert(numOfRows <= maxRowsToRead);

  // if the buffer is not full in case of descending order query, move the data in the front of the buffer
  if (!ASCENDING_TRAVERSE(pQueryHandle->order) && numOfRows < maxRowsToRead) {
    int32_t emptySize = maxRowsToRead - numOfRows;

    for(int32_t i = 0; i < numOfCols; ++i) {
      SColumnInfoData* pColInfo = taosArrayGet(pQueryHandle->pColumns, i);
      memmove(pColInfo->pData, pColInfo->pData + emptySize * pColInfo->info.bytes, numOfRows * pColInfo->info.bytes);
    }
  }

  int64_t elapsedTime = taosGetTimestampUs() - st;
  tsdbDebug("%p build data block from cache completed, elapsed time:%"PRId64" us, numOfRows:%d, numOfCols:%d, %p", pQueryHandle,
            elapsedTime, numOfRows, numOfCols, pQueryHandle->qinfo);

  return numOfRows;
}

void tsdbRetrieveDataBlockInfo(TsdbQueryHandleT* pQueryHandle, SDataBlockInfo* pDataBlockInfo) {
  STsdbQueryHandle* pHandle = (STsdbQueryHandle*)pQueryHandle;
  SQueryFilePos* cur = &pHandle->cur;
  STable* pTable = NULL;

  // there are data in file
  if (pHandle->cur.fid >= 0) {
    STableBlockInfo* pBlockInfo = &pHandle->pDataBlockInfo[cur->slot];
    pTable = pBlockInfo->pTableCheckInfo->pTableObj;
  } else {
    STableCheckInfo* pCheckInfo = taosArrayGet(pHandle->pTableCheckInfo, pHandle->activeIndex);
    pTable = pCheckInfo->pTableObj;
  }

  pDataBlockInfo->uid = pTable->tableId.uid;
  pDataBlockInfo->tid = pTable->tableId.tid;
  pDataBlockInfo->rows = cur->rows;
  pDataBlockInfo->window = cur->win;
  pDataBlockInfo->numOfCols = QH_GET_NUM_OF_COLS(pHandle);
}

/*
 * return null for mixed data block, if not a complete file data block, the statistics value will always return NULL
 */
int32_t tsdbRetrieveDataBlockStatisInfo(TsdbQueryHandleT* pQueryHandle, SDataStatis** pBlockStatis) {
  STsdbQueryHandle* pHandle = (STsdbQueryHandle*) pQueryHandle;

  SQueryFilePos* c = &pHandle->cur;
  if (c->mixBlock) {
    *pBlockStatis = NULL;
    return TSDB_CODE_SUCCESS;
  }

  STableBlockInfo* pBlockInfo = &pHandle->pDataBlockInfo[c->slot];
  assert((c->slot >= 0 && c->slot < pHandle->numOfBlocks) || ((c->slot == pHandle->numOfBlocks) && (c->slot == 0)));

  // file block with sub-blocks has no statistics data
  if (pBlockInfo->compBlock->numOfSubBlocks > 1) {
    *pBlockStatis = NULL;
    return TSDB_CODE_SUCCESS;
  }

  int64_t stime = taosGetTimestampUs();
  tsdbLoadCompData(&pHandle->rhelper, pBlockInfo->compBlock, NULL);

  int16_t* colIds = pHandle->defaultLoadColumn->pData;

  size_t numOfCols = QH_GET_NUM_OF_COLS(pHandle);
  memset(pHandle->statis, 0, numOfCols * sizeof(SDataStatis));
  for(int32_t i = 0; i < numOfCols; ++i) {
    pHandle->statis[i].colId = colIds[i];
  }

  tsdbGetDataStatis(&pHandle->rhelper, pHandle->statis, numOfCols);

  // always load the first primary timestamp column data
  SDataStatis* pPrimaryColStatis = &pHandle->statis[0];
  assert(pPrimaryColStatis->colId == PRIMARYKEY_TIMESTAMP_COL_INDEX);

  pPrimaryColStatis->numOfNull = 0;
  pPrimaryColStatis->min = pBlockInfo->compBlock->keyFirst;
  pPrimaryColStatis->max = pBlockInfo->compBlock->keyLast;

  //update the number of NULL data rows
  for(int32_t i = 1; i < numOfCols; ++i) {
    if (pHandle->statis[i].numOfNull == -1) { // set the column data are all NULL
      pHandle->statis[i].numOfNull = pBlockInfo->compBlock->numOfRows;
    }

    SColumnInfo* pColInfo = taosArrayGet(pHandle->pColumns, i);
    if (pColInfo->type == TSDB_DATA_TYPE_TIMESTAMP) {
      pHandle->statis[i].min = pBlockInfo->compBlock->keyFirst;
      pHandle->statis[i].max = pBlockInfo->compBlock->keyLast;
    }
  }

  int64_t elapsed = taosGetTimestampUs() - stime;
  pHandle->cost.statisInfoLoadTime += elapsed;

  *pBlockStatis = pHandle->statis;
  return TSDB_CODE_SUCCESS;
}

SArray* tsdbRetrieveDataBlock(TsdbQueryHandleT* pQueryHandle, SArray* pIdList) {
  /**
   * In the following two cases, the data has been loaded to SColumnInfoData.
   * 1. data is from cache, 2. data block is not completed qualified to query time range
   */
  STsdbQueryHandle* pHandle = (STsdbQueryHandle*)pQueryHandle;

  if (pHandle->cur.fid < 0) {
    return pHandle->pColumns;
  } else {
    STableBlockInfo* pBlockInfo = &pHandle->pDataBlockInfo[pHandle->cur.slot];
    STableCheckInfo* pCheckInfo = pBlockInfo->pTableCheckInfo;

    if (pHandle->cur.mixBlock) {
      return pHandle->pColumns;
    } else {
      SDataBlockInfo binfo = GET_FILE_DATA_BLOCK_INFO(pCheckInfo, pBlockInfo->compBlock);
      assert(pHandle->realNumOfRows <= binfo.rows);

      // data block has been loaded, todo extract method
      SDataBlockLoadInfo* pBlockLoadInfo = &pHandle->dataBlockLoadInfo;

      if (pBlockLoadInfo->slot == pHandle->cur.slot && pBlockLoadInfo->fileGroup->fileId == pHandle->cur.fid &&
          pBlockLoadInfo->tid == pCheckInfo->pTableObj->tableId.tid) {
        return pHandle->pColumns;
      } else {  // only load the file block
        SCompBlock* pBlock = pBlockInfo->compBlock;
        doLoadFileDataBlock(pHandle, pBlock, pCheckInfo, pHandle->cur.slot);

        // todo refactor
        int32_t numOfRows = copyDataFromFileBlock(pHandle, pHandle->outputCapacity, 0, 0, pBlock->numOfRows - 1);

        // if the buffer is not full in case of descending order query, move the data in the front of the buffer
        if (!ASCENDING_TRAVERSE(pHandle->order) && numOfRows < pHandle->outputCapacity) {
          int32_t emptySize = pHandle->outputCapacity - numOfRows;
          int32_t reqNumOfCols = taosArrayGetSize(pHandle->pColumns);

          for(int32_t i = 0; i < reqNumOfCols; ++i) {
            SColumnInfoData* pColInfo = taosArrayGet(pHandle->pColumns, i);
            memmove(pColInfo->pData, pColInfo->pData + emptySize * pColInfo->info.bytes, numOfRows * pColInfo->info.bytes);
          }
        }

        return pHandle->pColumns;
      }
    }
  }
}

static int32_t getAllTableList(STable* pSuperTable, SArray* list) {
  SSkipListIterator* iter = tSkipListCreateIter(pSuperTable->pIndex);
  while (tSkipListIterNext(iter)) {
    SSkipListNode* pNode = tSkipListIterGet(iter);

    STable** pTable = (STable**) SL_GET_NODE_DATA((SSkipListNode*) pNode);
    taosArrayPush(list, pTable);
  }

  tSkipListDestroyIter(iter);
  return TSDB_CODE_SUCCESS;
}

static void destroyHelper(void* param) {
  if (param == NULL) {
    return;
  }


  tQueryInfo* pInfo = (tQueryInfo*)param;
  if (pInfo->optr != TSDB_RELATION_IN) {
    tfree(pInfo->q);
  }

//  tVariantDestroy(&(pInfo->q));
  free(param);
}

void filterPrepare(void* expr, void* param) {
  tExprNode* pExpr = (tExprNode*)expr;
  if (pExpr->_node.info != NULL) {
    return;
  }

  pExpr->_node.info = calloc(1, sizeof(tQueryInfo));

  STSchema*   pTSSchema = (STSchema*) param;
  tQueryInfo* pInfo = pExpr->_node.info;
  tVariant*   pCond = pExpr->_node.pRight->pVal;
  SSchema*    pSchema = pExpr->_node.pLeft->pSchema;

  pInfo->sch      = *pSchema;
  pInfo->optr     = pExpr->_node.optr;
  pInfo->compare  = getComparFunc(pSchema->type, pInfo->optr);
  pInfo->param    = pTSSchema;

  if (pInfo->optr == TSDB_RELATION_IN) {
    pInfo->q = (char*) pCond->arr;
  } else {
    pInfo->q = calloc(1, pSchema->bytes);
    tVariantDump(pCond, pInfo->q, pSchema->type, true);
  }
}

typedef struct STableGroupSupporter {
  int32_t    numOfCols;
  SColIndex* pCols;
  STSchema*  pTagSchema;
} STableGroupSupporter;

int32_t tableGroupComparFn(const void *p1, const void *p2, const void *param) {
  STableGroupSupporter* pTableGroupSupp = (STableGroupSupporter*) param;
  STable* pTable1 = *(STable**) p1;
  STable* pTable2 = *(STable**) p2;

  for (int32_t i = 0; i < pTableGroupSupp->numOfCols; ++i) {
    SColIndex* pColIndex = &pTableGroupSupp->pCols[i];
    int32_t colIndex = pColIndex->colIndex;

    assert(colIndex >= TSDB_TBNAME_COLUMN_INDEX);

    char *  f1 = NULL;
    char *  f2 = NULL;
    int32_t type = 0;
    int32_t bytes = 0;

    if (colIndex == TSDB_TBNAME_COLUMN_INDEX) {
      f1 = (char*) TABLE_NAME(pTable1);
      f2 = (char*) TABLE_NAME(pTable2);
      type = TSDB_DATA_TYPE_BINARY;
      bytes = tGetTableNameColumnSchema().bytes;
    } else {
      STColumn* pCol = schemaColAt(pTableGroupSupp->pTagSchema, colIndex);
      bytes = pCol->bytes;
      type = pCol->type;
      f1 = tdGetKVRowValOfCol(pTable1->tagVal, pCol->colId);
      f2 = tdGetKVRowValOfCol(pTable2->tagVal, pCol->colId);
    }

    // this tags value may be NULL
    if (f1 == NULL && f2 == NULL) {
      continue;
    }

    if (f1 == NULL) {
      return -1;
    }

    if (f2 == NULL) {
      return 1;
    }

    int32_t ret = doCompare(f1, f2, type, bytes);
    if (ret == 0) {
      continue;
    } else {
      return ret;
    }
  }

  return 0;
}

void createTableGroupImpl(SArray* pGroups, SArray* pTableList, size_t numOfTables, STableGroupSupporter* pSupp,
    __ext_compar_fn_t compareFn) {
  STable* pTable = taosArrayGetP(pTableList, 0);

  SArray* g = taosArrayInit(16, POINTER_BYTES);
  taosArrayPush(g, &pTable);
  tsdbRefTable(pTable);

  for (int32_t i = 1; i < numOfTables; ++i) {
    STable** prev = taosArrayGet(pTableList, i - 1);
    STable** p = taosArrayGet(pTableList, i);

    int32_t ret = compareFn(prev, p, pSupp);
    assert(ret == 0 || ret == -1);

    tsdbRefTable(*p);
    assert((*p)->type == TSDB_CHILD_TABLE);

    if (ret == 0) {
      taosArrayPush(g, p);
    } else {
      taosArrayPush(pGroups, &g);  // current group is ended, start a new group
      g = taosArrayInit(16, POINTER_BYTES);
      taosArrayPush(g, p);
    }
  }

  taosArrayPush(pGroups, &g);
}

SArray* createTableGroup(SArray* pTableList, STSchema* pTagSchema, SColIndex* pCols, int32_t numOfOrderCols) {
  assert(pTableList != NULL);
  SArray* pTableGroup = taosArrayInit(1, POINTER_BYTES);

  size_t size = taosArrayGetSize(pTableList);
  if (size == 0) {
    tsdbDebug("no qualified tables");
    return pTableGroup;
  }

  if (numOfOrderCols == 0 || size == 1) { // no group by tags clause or only one table
    SArray* sa = taosArrayInit(size, POINTER_BYTES);
    for(int32_t i = 0; i < size; ++i) {
      STable** pTable = taosArrayGet(pTableList, i);
      assert((*pTable)->type == TSDB_CHILD_TABLE);

      tsdbRefTable(*pTable);
      taosArrayPush(sa, pTable);
    }

    taosArrayPush(pTableGroup, &sa);
    tsdbDebug("all %zu tables belong to one group", size);
  } else {
    STableGroupSupporter *pSupp = (STableGroupSupporter *) calloc(1, sizeof(STableGroupSupporter));
    pSupp->numOfCols = numOfOrderCols;
    pSupp->pTagSchema = pTagSchema;
    pSupp->pCols = pCols;

    taosqsort(pTableList->pData, size, POINTER_BYTES, pSupp, tableGroupComparFn);
    createTableGroupImpl(pTableGroup, pTableList, size, pSupp, tableGroupComparFn);
    tfree(pSupp);
  }

  return pTableGroup;
}

bool indexedNodeFilterFp(const void* pNode, void* param) {
  tQueryInfo* pInfo = (tQueryInfo*) param;

  STable* pTable = *(STable**)(SL_GET_NODE_DATA((SSkipListNode*)pNode));

  char*  val = NULL;

  if (pInfo->sch.colId == TSDB_TBNAME_COLUMN_INDEX) {
    val = (char*) TABLE_NAME(pTable);
  } else {
    val = tdGetKVRowValOfCol(pTable->tagVal, pInfo->sch.colId);
  }

  int32_t ret = 0;
  if (val == NULL) { //the val is possible to be null, so check it out carefully
    ret = -1; // val is missing in table tags value pairs
  } else {
    ret = pInfo->compare(val, pInfo->q);
  }

  switch (pInfo->optr) {
    case TSDB_RELATION_EQUAL: {
      return ret == 0;
    }
    case TSDB_RELATION_NOT_EQUAL: {
      return ret != 0;
    }
    case TSDB_RELATION_GREATER_EQUAL: {
      return ret >= 0;
    }
    case TSDB_RELATION_GREATER: {
      return ret > 0;
    }
    case TSDB_RELATION_LESS_EQUAL: {
      return ret <= 0;
    }
    case TSDB_RELATION_LESS: {
      return ret < 0;
    }
    case TSDB_RELATION_LIKE: {
      return ret == 0;
    }
    case TSDB_RELATION_IN: {
      return ret == 1;
    }

    default:
      assert(false);
  }

  return true;
}

static int32_t doQueryTableList(STable* pSTable, SArray* pRes, tExprNode* pExpr) {
  // query according to the expression tree
  SExprTraverseSupp supp = {
      .nodeFilterFn = (__result_filter_fn_t) indexedNodeFilterFp,
      .setupInfoFn = filterPrepare,
      .pExtInfo = pSTable->tagSchema,
      };

  tExprTreeTraverse(pExpr, pSTable->pIndex, pRes, &supp);
  tExprTreeDestroy(&pExpr, destroyHelper);
  return TSDB_CODE_SUCCESS;
}

int32_t tsdbQuerySTableByTagCond(TSDB_REPO_T* tsdb, uint64_t uid, const char* pTagCond, size_t len,
                                 int16_t tagNameRelType, const char* tbnameCond, STableGroupInfo* pGroupInfo,
                                 SColIndex* pColIndex, int32_t numOfCols) {
  if (tsdbRLockRepoMeta(tsdb) < 0) goto _error;

  STable* pTable = tsdbGetTableByUid(tsdbGetMeta(tsdb), uid);
  if (pTable == NULL) {
    tsdbError("%p failed to get stable, uid:%" PRIu64, tsdb, uid);
    terrno = TSDB_CODE_TDB_INVALID_TABLE_ID;
    tsdbUnlockRepoMeta(tsdb);

    goto _error;
  }

  if (pTable->type != TSDB_SUPER_TABLE) {
    tsdbError("%p query normal tag not allowed, uid:%" PRIu64 ", tid:%d, name:%s", tsdb, uid, pTable->tableId.tid,
        pTable->name->data);
    terrno = TSDB_CODE_COM_OPS_NOT_SUPPORT; //basically, this error is caused by invalid sql issued by client

    tsdbUnlockRepoMeta(tsdb);
    goto _error;
  }

  //NOTE: not add ref count for super table
  SArray* res = taosArrayInit(8, POINTER_BYTES);
  STSchema* pTagSchema = tsdbGetTableTagSchema(pTable);

  // no tags and tbname condition, all child tables of this stable are involved
  if (tbnameCond == NULL && (pTagCond == NULL || len == 0)) {
    int32_t ret = getAllTableList(pTable, res);
    if (ret != TSDB_CODE_SUCCESS) {
      tsdbUnlockRepoMeta(tsdb);
      goto _error;
    }

    pGroupInfo->numOfTables = taosArrayGetSize(res);
    pGroupInfo->pGroupList  = createTableGroup(res, pTagSchema, pColIndex, numOfCols);

    tsdbDebug("%p no table name/tag condition, all tables belong to one group, numOfTables:%zu", tsdb, pGroupInfo->numOfTables);
    taosArrayDestroy(res);

    if (tsdbUnlockRepoMeta(tsdb) < 0) goto _error;
    return ret;
  }

  int32_t ret = TSDB_CODE_SUCCESS;
  tExprNode* expr = NULL;

  TRY(TSDB_MAX_TAGS) {
    expr = exprTreeFromTableName(tbnameCond);
    if (expr == NULL) {
      expr = exprTreeFromBinary(pTagCond, len);
    } else {
      CLEANUP_PUSH_VOID_PTR_PTR(true, tExprNodeDestroy, expr, NULL);
      tExprNode* tagExpr = exprTreeFromBinary(pTagCond, len);
      if (tagExpr != NULL) {
        CLEANUP_PUSH_VOID_PTR_PTR(true, tExprNodeDestroy, tagExpr, NULL);
        tExprNode* tbnameExpr = expr;
        expr = calloc(1, sizeof(tExprNode));
        if (expr == NULL) {
          THROW( TSDB_CODE_TDB_OUT_OF_MEMORY );
        }
        expr->nodeType = TSQL_NODE_EXPR;
        expr->_node.optr = tagNameRelType;
        expr->_node.pLeft = tagExpr;
        expr->_node.pRight = tbnameExpr;
      }
    }
    CLEANUP_EXECUTE();

  } CATCH( code ) {
    CLEANUP_EXECUTE();
    terrno = code;
    goto _error;
    // TODO: more error handling
  } END_TRY

  doQueryTableList(pTable, res, expr);
  pGroupInfo->numOfTables = taosArrayGetSize(res);
  pGroupInfo->pGroupList  = createTableGroup(res, pTagSchema, pColIndex, numOfCols);

  tsdbDebug("%p stable tid:%d, uid:%"PRIu64" query, numOfTables:%zu, belong to %zu groups", tsdb, pTable->tableId.tid,
      pTable->tableId.uid, pGroupInfo->numOfTables, taosArrayGetSize(pGroupInfo->pGroupList));

  taosArrayDestroy(res);

  if (tsdbUnlockRepoMeta(tsdb) < 0) goto _error;
  return ret;

  _error:
  return terrno;
}

int32_t tsdbGetOneTableGroup(TSDB_REPO_T* tsdb, uint64_t uid, STableGroupInfo* pGroupInfo) {
  if (tsdbRLockRepoMeta(tsdb) < 0) goto _error;

  STable* pTable = tsdbGetTableByUid(tsdbGetMeta(tsdb), uid);
  if (pTable == NULL) {
    terrno = TSDB_CODE_TDB_INVALID_TABLE_ID;
    tsdbUnlockRepoMeta(tsdb);
    goto _error;
  }

  assert(pTable->type == TSDB_CHILD_TABLE || pTable->type == TSDB_NORMAL_TABLE || pTable->type == TSDB_STREAM_TABLE);
  tsdbRefTable(pTable);
  if (tsdbUnlockRepoMeta(tsdb) < 0) goto _error;

  pGroupInfo->numOfTables = 1;
  pGroupInfo->pGroupList = taosArrayInit(1, POINTER_BYTES);

  SArray* group = taosArrayInit(1, POINTER_BYTES);

  taosArrayPush(group, &pTable);
  taosArrayPush(pGroupInfo->pGroupList, &group);

  return TSDB_CODE_SUCCESS;

  _error:
  return terrno;
}

int32_t tsdbGetTableGroupFromIdList(TSDB_REPO_T* tsdb, SArray* pTableIdList, STableGroupInfo* pGroupInfo) {
  if (tsdbRLockRepoMeta(tsdb) < 0) {
    return terrno;
  }

  assert(pTableIdList != NULL);
  size_t size = taosArrayGetSize(pTableIdList);
  pGroupInfo->pGroupList = taosArrayInit(1, POINTER_BYTES);
  SArray* group = taosArrayInit(1, POINTER_BYTES);

  int32_t i = 0;
  for(; i < size; ++i) {
    STableIdInfo *id = taosArrayGet(pTableIdList, i);

    STable* pTable = tsdbGetTableByUid(tsdbGetMeta(tsdb), id->uid);
    if (pTable == NULL) {
      tsdbWarn("table uid:%"PRIu64", tid:%d has been drop already", id->uid, id->tid);
      continue;
    }

    if (pTable->type == TSDB_SUPER_TABLE) {
      tsdbError("direct query on super tale is not allowed, table uid:%"PRIu64", tid:%d", id->uid, id->tid);
      terrno = TSDB_CODE_QRY_INVALID_MSG;
    }

    tsdbRefTable(pTable);
    taosArrayPush(group, &pTable);
  }

  if (tsdbUnlockRepoMeta(tsdb) < 0) {
    taosArrayDestroy(group);
    return terrno;
  }

  pGroupInfo->numOfTables = i;
  taosArrayPush(pGroupInfo->pGroupList, &group);

  return TSDB_CODE_SUCCESS;
}

void tsdbCleanupQueryHandle(TsdbQueryHandleT queryHandle) {
  STsdbQueryHandle* pQueryHandle = (STsdbQueryHandle*)queryHandle;
  if (pQueryHandle == NULL) {
    return;
  }
  
  if (pQueryHandle->pTableCheckInfo != NULL) {
    size_t size = taosArrayGetSize(pQueryHandle->pTableCheckInfo);
    for (int32_t i = 0; i < size; ++i) {
      STableCheckInfo* pTableCheckInfo = taosArrayGet(pQueryHandle->pTableCheckInfo, i);
      destroyTableMemIterator(pTableCheckInfo);

      if (pTableCheckInfo->pDataCols != NULL) {
        tfree(pTableCheckInfo->pDataCols->buf);
      }

      tfree(pTableCheckInfo->pDataCols);
      tfree(pTableCheckInfo->pCompInfo);
    }
    taosArrayDestroy(pQueryHandle->pTableCheckInfo);
  }

  if (pQueryHandle->pColumns != NULL) {
    size_t cols = taosArrayGetSize(pQueryHandle->pColumns);
    for (int32_t i = 0; i < cols; ++i) {
      SColumnInfoData* pColInfo = taosArrayGet(pQueryHandle->pColumns, i);
      tfree(pColInfo->pData);
    }
    taosArrayDestroy(pQueryHandle->pColumns);
  }

  taosArrayDestroy(pQueryHandle->defaultLoadColumn);
  tfree(pQueryHandle->pDataBlockInfo);
  tfree(pQueryHandle->statis);

  // todo check error
  tsdbUnTakeMemSnapShot(pQueryHandle->pTsdb, pQueryHandle->mem, pQueryHandle->imem);

  tsdbDestroyHelper(&pQueryHandle->rhelper);

  SIOCostSummary* pCost = &pQueryHandle->cost;
  tsdbDebug(":io-cost summary: statis-info:%"PRId64"us, datablock:%" PRId64"us, check data:%"PRId64"us, %p",
      pCost->statisInfoLoadTime, pCost->blockLoadTime, pCost->checkForNextTime, pQueryHandle->qinfo);

  tfree(pQueryHandle);
}

void tsdbDestroyTableGroup(STableGroupInfo *pGroupList) {
  assert(pGroupList != NULL);

  size_t numOfGroup = taosArrayGetSize(pGroupList->pGroupList);

  for(int32_t i = 0; i < numOfGroup; ++i) {
    SArray* p = taosArrayGetP(pGroupList->pGroupList, i);

    size_t numOfTables = taosArrayGetSize(p);
    for(int32_t j = 0; j < numOfTables; ++j) {
      STable* pTable = taosArrayGetP(p, j);
      assert(pTable != NULL);

      tsdbUnRefTable(pTable);
    }

    taosArrayDestroy(p);
  }

  taosArrayDestroy(pGroupList->pGroupList);
}

static int tsdbCheckInfoCompar(const void* key1, const void* key2) {
  if (((STableCheckInfo*)key1)->tableId.tid < ((STableCheckInfo*)key2)->tableId.tid) {
    return -1;
  } else if (((STableCheckInfo*)key1)->tableId.tid > ((STableCheckInfo*)key2)->tableId.tid) {
    return 1;
  } else {
    ASSERT(false);
    return 0;
  }
}<|MERGE_RESOLUTION|>--- conflicted
+++ resolved
@@ -318,23 +318,15 @@
 
   assert(pCheckInfo->iter == NULL && pCheckInfo->iiter == NULL);
 
-<<<<<<< HEAD
-  if (pHandle->mem && pHandle->mem->tData[pCheckInfo->tableId.tid] != NULL) {
-=======
   // TODO: add uid check
   if (pHandle->mem && pCheckInfo->tableId.tid < pHandle->mem->maxTables &&
       pHandle->mem->tData[pCheckInfo->tableId.tid] != NULL) {
->>>>>>> b1a77eda
     pCheckInfo->iter = tSkipListCreateIterFromVal(pHandle->mem->tData[pCheckInfo->tableId.tid]->pData,
                                                   (const char*)&pCheckInfo->lastKey, TSDB_DATA_TYPE_TIMESTAMP, order);
   }
 
-<<<<<<< HEAD
-  if (pHandle->imem && pHandle->imem->tData[pCheckInfo->tableId.tid] != NULL) {
-=======
   if (pHandle->imem && pCheckInfo->tableId.tid < pHandle->imem->maxTables &&
       pHandle->imem->tData[pCheckInfo->tableId.tid] != NULL) {
->>>>>>> b1a77eda
     pCheckInfo->iiter = tSkipListCreateIterFromVal(pHandle->imem->tData[pCheckInfo->tableId.tid]->pData,
                                                    (const char*)&pCheckInfo->lastKey, TSDB_DATA_TYPE_TIMESTAMP, order);
   }
@@ -1577,12 +1569,7 @@
 
 static bool doHasDataInBuffer(STsdbQueryHandle* pQueryHandle) {
   size_t numOfTables = taosArrayGetSize(pQueryHandle->pTableCheckInfo);
-<<<<<<< HEAD
-  assert(numOfTables <= ((STsdbRepo*)pQueryHandle->pTsdb)->config.maxTables);
-
-=======
   
->>>>>>> b1a77eda
   while (pQueryHandle->activeIndex < numOfTables) {
     if (hasMoreDataInCache(pQueryHandle)) {
       return true;
