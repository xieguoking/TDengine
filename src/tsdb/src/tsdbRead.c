--- conflicted
+++ resolved
@@ -3628,111 +3628,8 @@
   return pTableGroup;
 }
 
-<<<<<<< HEAD
 int32_t tsdbQuerySTableByTagCond(STsdbRepo* tsdb, uint64_t uid, TSKEY skey, const char* pTagCond, size_t len, 
                                  STableGroupInfo* pGroupInfo, SColIndex* pColIndex, int32_t numOfCols) {
-=======
-static bool tableFilterFp(const void* pNode, void* param) {
-  tQueryInfo* pInfo = (tQueryInfo*) param;
-
-  STable* pTable = (STable*)(SL_GET_NODE_DATA((SSkipListNode*)pNode));
-
-  char* val = NULL;
-  if (pInfo->sch.colId == TSDB_TBNAME_COLUMN_INDEX) {
-    val = (char*) TABLE_NAME(pTable);
-  } else {
-    val = tdGetKVRowValOfCol(pTable->tagVal, pInfo->sch.colId);
-  }
-
-  if (pInfo->optr == TSDB_RELATION_ISNULL || pInfo->optr == TSDB_RELATION_NOTNULL) {
-    if (pInfo->optr == TSDB_RELATION_ISNULL) {
-      return (val == NULL) || isNull(val, pInfo->sch.type);
-    } else if (pInfo->optr == TSDB_RELATION_NOTNULL) {
-      return (val != NULL) && (!isNull(val, pInfo->sch.type));
-    }
-  } else if (pInfo->optr == TSDB_RELATION_IN) {
-     int type = pInfo->sch.type;
-     if (type == TSDB_DATA_TYPE_BOOL || IS_SIGNED_NUMERIC_TYPE(type) || type == TSDB_DATA_TYPE_TIMESTAMP) {
-       int64_t v;
-       GET_TYPED_DATA(v, int64_t, pInfo->sch.type, val);
-       return NULL != taosHashGet((SHashObj *)pInfo->q, (char *)&v, sizeof(v));     
-     } else if (IS_UNSIGNED_NUMERIC_TYPE(type)) {
-       uint64_t v;
-       GET_TYPED_DATA(v, uint64_t, pInfo->sch.type, val);
-       return NULL != taosHashGet((SHashObj *)pInfo->q, (char *)&v, sizeof(v));     
-     }
-     else if (type == TSDB_DATA_TYPE_DOUBLE || type == TSDB_DATA_TYPE_FLOAT) {
-       double v;
-       GET_TYPED_DATA(v, double, pInfo->sch.type, val);
-       return NULL != taosHashGet((SHashObj *)pInfo->q, (char *)&v, sizeof(v));     
-     } else if (type == TSDB_DATA_TYPE_BINARY || type == TSDB_DATA_TYPE_NCHAR){
-       return NULL != taosHashGet((SHashObj *)pInfo->q, varDataVal(val), varDataLen(val));        
-     }     
-
-  }
-
-  int32_t ret = 0;
-  if (val == NULL) { //the val is possible to be null, so check it out carefully
-    ret = -1; // val is missing in table tags value pairs
-  } else {
-    ret = pInfo->compare(val, pInfo->q);
-  }
-
-  switch (pInfo->optr) {
-    case TSDB_RELATION_EQUAL: {
-      return ret == 0;
-    }
-    case TSDB_RELATION_NOT_EQUAL: {
-      return ret != 0;
-    }
-    case TSDB_RELATION_GREATER_EQUAL: {
-      return ret >= 0;
-    }
-    case TSDB_RELATION_GREATER: {
-      return ret > 0;
-    }
-    case TSDB_RELATION_LESS_EQUAL: {
-      return ret <= 0;
-    }
-    case TSDB_RELATION_LESS: {
-      return ret < 0;
-    }
-    case TSDB_RELATION_LIKE: {
-      return ret == 0;
-    }
-    case TSDB_RELATION_MATCH: {
-      return ret == 0;
-    }
-    case TSDB_RELATION_IN: {
-      return ret == 1;
-    }
-
-    default:
-      assert(false);
-  }
-
-  return true;
-}
-
-static void getTableListfromSkipList(tExprNode *pExpr, SSkipList *pSkipList, SArray *result, SExprTraverseSupp *param);
-
-static int32_t doQueryTableList(STable* pSTable, SArray* pRes, tExprNode* pExpr) {
-  // query according to the expression tree
-  SExprTraverseSupp supp = {
-      .nodeFilterFn = (__result_filter_fn_t) tableFilterFp,
-      .setupInfoFn = filterPrepare,
-      .pExtInfo = pSTable->tagSchema,
-      };
-
-  getTableListfromSkipList(pExpr, pSTable->pIndex, pRes, &supp);
-  tExprTreeDestroy(pExpr, destroyHelper);
-  return TSDB_CODE_SUCCESS;
-}
-
-int32_t tsdbQuerySTableByTagCond(STsdbRepo* tsdb, uint64_t uid, TSKEY skey, const char* pTagCond, size_t len,
-                                 int16_t tagNameRelType, const char* tbnameCond, STableGroupInfo* pGroupInfo,
-                                 SColIndex* pColIndex, int32_t numOfCols) {
->>>>>>> ab24035c
   if (tsdbRLockRepoMeta(tsdb) < 0) goto _error;
 
   STable* pTable = tsdbGetTableByUid(tsdbGetMeta(tsdb), uid);
@@ -3992,47 +3889,7 @@
 
 #if 0
 
-<<<<<<< HEAD
-static void queryIndexedColumn(SSkipList* pSkipList, void* filterInfo, SArray* result) {
-=======
-typedef struct {
-  char*    v;
-  int32_t  optr;
-} SEndPoint;
-
-typedef struct {
-  SEndPoint* start;
-  SEndPoint* end;
-} SQueryCond;
-
-// todo check for malloc failure
-static int32_t setQueryCond(tQueryInfo *queryColInfo, SQueryCond* pCond) {
-  int32_t optr = queryColInfo->optr;
-
-  if (optr == TSDB_RELATION_GREATER || optr == TSDB_RELATION_GREATER_EQUAL ||
-      optr == TSDB_RELATION_EQUAL || optr == TSDB_RELATION_NOT_EQUAL) {
-    pCond->start       = calloc(1, sizeof(SEndPoint));
-    pCond->start->optr = queryColInfo->optr;
-    pCond->start->v    = queryColInfo->q;
-  } else if (optr == TSDB_RELATION_LESS || optr == TSDB_RELATION_LESS_EQUAL) {
-    pCond->end       = calloc(1, sizeof(SEndPoint));
-    pCond->end->optr = queryColInfo->optr;
-    pCond->end->v    = queryColInfo->q;
-  } else if (optr == TSDB_RELATION_IN) {
-    pCond->start       = calloc(1, sizeof(SEndPoint));
-    pCond->start->optr = queryColInfo->optr;
-    pCond->start->v    = queryColInfo->q; 
-  } else if (optr == TSDB_RELATION_LIKE) {
-    assert(0);
-  } else if (optr == TSDB_RELATION_MATCH) {
-    assert(0);
-  }
-
-  return TSDB_CODE_SUCCESS;
-}
-
 static void queryIndexedColumn(SSkipList* pSkipList, tQueryInfo* pQueryInfo, SArray* result) {
->>>>>>> ab24035c
   SSkipListIterator* iter = NULL;
 
   SQueryCond cond = {0};
@@ -4195,21 +4052,6 @@
     filterSetColFieldData(filterInfo, pNode, tsdbGetTagDataFromId);
     
     char *pData = SL_GET_NODE_DATA(pNode);
-<<<<<<< HEAD
-=======
-    tstr *name = (tstr*) tsdbGetTableName((void*) pData);
-
-    // todo speed up by using hash
-    if (pQueryInfo->sch.colId == TSDB_TBNAME_COLUMN_INDEX) {
-      if (pQueryInfo->optr == TSDB_RELATION_IN) {
-        addToResult = pQueryInfo->compare(name, pQueryInfo->q);
-      } else if (pQueryInfo->optr == TSDB_RELATION_LIKE || pQueryInfo->optr == TSDB_RELATION_MATCH) {
-        addToResult = !pQueryInfo->compare(name, pQueryInfo->q);
-      }
-    } else {
-      addToResult = filterFp(pNode, pQueryInfo);
-    }
->>>>>>> ab24035c
 
     bool all = filterExecute(filterInfo, 1, &addToResult, NULL, 0);
 
@@ -4236,18 +4078,7 @@
     queryIndexlessColumn(pSkipList, filterInfo, pRes);
   //}
 
-<<<<<<< HEAD
   return TSDB_CODE_SUCCESS;
 }
-=======
-    tQueryInfo *pQueryInfo = pExpr->_node.info;
-    if (pQueryInfo->indexed && (pQueryInfo->optr != TSDB_RELATION_LIKE && pQueryInfo->optr != TSDB_RELATION_MATCH
-                                && pQueryInfo->optr != TSDB_RELATION_IN)) {
-      queryIndexedColumn(pSkipList, pQueryInfo, result);
-    } else {
-      queryIndexlessColumn(pSkipList, pQueryInfo, result, param->nodeFilterFn);
-    }
->>>>>>> ab24035c
-
-
-
+
+
