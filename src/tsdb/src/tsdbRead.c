/*
 * Copyright (c) 2019 TAOS Data, Inc. <jhtao@taosdata.com>
 *
 * This program is free software: you can use, redistribute, and/or modify
 * it under the terms of the GNU Affero General Public License, version 3
 * or later ("AGPL"), as published by the Free Software Foundation.
 *
 * This program is distributed in the hope that it will be useful, but WITHOUT
 * ANY WARRANTY; without even the implied warranty of MERCHANTABILITY or
 * FITNESS FOR A PARTICULAR PURPOSE.
 *
 * You should have received a copy of the GNU Affero General Public License
 * along with this program. If not, see <http://www.gnu.org/licenses/>.
 */

#include "os.h"
#include "tulog.h"
#include "talgo.h"
#include "tcompare.h"
#include "exception.h"

#include "tlosertree.h"
#include "tsdbint.h"
#include "texpr.h"

#define EXTRA_BYTES 2
#define ASCENDING_TRAVERSE(o)   (o == TSDB_ORDER_ASC)
#define QH_GET_NUM_OF_COLS(handle) ((size_t)(taosArrayGetSize((handle)->pColumns)))

#define GET_FILE_DATA_BLOCK_INFO(_checkInfo, _block)                                   \
  ((SDataBlockInfo){.window = {.skey = (_block)->keyFirst, .ekey = (_block)->keyLast}, \
                    .numOfCols = (_block)->numOfCols,                                  \
                    .rows = (_block)->numOfRows,                                       \
                    .tid = (_checkInfo)->tableId.tid,                                  \
                    .uid = (_checkInfo)->tableId.uid})


enum {
  TSDB_QUERY_TYPE_ALL      = 1,
  TSDB_QUERY_TYPE_LAST     = 2,
  TSDB_QUERY_TYPE_EXTERNAL = 3,
};

typedef struct SQueryFilePos {
  int32_t fid;
  int32_t slot;
  int32_t pos;
  int64_t lastKey;
  int32_t rows;
  bool    mixBlock;
  bool    blockCompleted;
  STimeWindow win;
} SQueryFilePos;

typedef struct SDataBlockLoadInfo {
  SDFileSet*  fileGroup;
  int32_t     slot;
  int32_t     tid;
  SArray*     pLoadedCols;
} SDataBlockLoadInfo;

typedef struct SLoadCompBlockInfo {
  int32_t tid; /* table tid */
  int32_t fileId;
} SLoadCompBlockInfo;

typedef struct STableCheckInfo {
  STableId      tableId;
  TSKEY         lastKey;
  STable*       pTableObj;
  SBlockInfo*    pCompInfo;
  int32_t       compSize;
  int32_t       numOfBlocks:29; // number of qualified data blocks not the original blocks
  int8_t        chosen:2;       // indicate which iterator should move forward
  bool          initBuf;        // whether to initialize the in-memory skip list iterator or not
  SSkipListIterator* iter;      // mem buffer skip list iterator
  SSkipListIterator* iiter;     // imem buffer skip list iterator
} STableCheckInfo;

typedef struct STableBlockInfo {
  SBlock          *compBlock;
  STableCheckInfo *pTableCheckInfo;
} STableBlockInfo;

typedef struct SBlockOrderSupporter {
  int32_t             numOfTables;
  STableBlockInfo**   pDataBlockInfo;
  int32_t*            blockIndexArray;
  int32_t*            numOfBlocksPerTable;
} SBlockOrderSupporter;

typedef struct SIOCostSummary {
  int64_t blockLoadTime;
  int64_t statisInfoLoadTime;
  int64_t checkForNextTime;
} SIOCostSummary;

typedef struct STsdbQueryHandle {
  STsdbRepo*     pTsdb;
  SQueryFilePos  cur;              // current position
  int16_t        order;
  STimeWindow    window;           // the primary query time window that applies to all queries
  SDataStatis*   statis;           // query level statistics, only one table block statistics info exists at any time
  int32_t        numOfBlocks;
  SArray*        pColumns;         // column list, SColumnInfoData array list
  bool           locateStart;
  int32_t        outputCapacity;
  int32_t        realNumOfRows;
  SArray*        pTableCheckInfo;  // SArray<STableCheckInfo>
  int32_t        activeIndex;
  bool           checkFiles;       // check file stage
  bool           cachelastrow;     // check if last row cached
  bool           loadExternalRow;  // load time window external data rows
  void*          qinfo;            // query info handle, for debug purpose
  int32_t        type;             // query type: retrieve all data blocks, 2. retrieve only last row, 3. retrieve direct prev|next rows
  SDFileSet*     pFileGroup;
  SFSIter        fileIter;
  SReadH         rhelper;
  STableBlockInfo* pDataBlockInfo;

  SDataCols     *pDataCols;        // in order to hold current file data block
  int32_t        allocSize;        // allocated data block size
  SMemRef       *pMemRef;
  SArray        *defaultLoadColumn;// default load column
  SDataBlockLoadInfo dataBlockLoadInfo; /* record current block load information */
  SLoadCompBlockInfo compBlockLoadInfo; /* record current compblock information in SQuery */

  SArray        *prev;             // previous row which is before than time window
  SArray        *next;             // next row which is after the query time window
  SIOCostSummary cost;
} STsdbQueryHandle;

typedef struct STableGroupSupporter {
  int32_t    numOfCols;
  SColIndex* pCols;
  STSchema*  pTagSchema;
} STableGroupSupporter;

static STimeWindow updateLastrowForEachGroup(STableGroupInfo *groupList);
static int32_t checkForCachedLastRow(STsdbQueryHandle* pQueryHandle, STableGroupInfo *groupList);
static int32_t tsdbGetCachedLastRow(STable* pTable, SDataRow* pRes, TSKEY* lastKey);

static void    changeQueryHandleForInterpQuery(TsdbQueryHandleT pHandle);
static void    doMergeTwoLevelData(STsdbQueryHandle* pQueryHandle, STableCheckInfo* pCheckInfo, SBlock* pBlock);
static int32_t binarySearchForKey(char* pValue, int num, TSKEY key, int order);
static int32_t tsdbReadRowsFromCache(STableCheckInfo* pCheckInfo, TSKEY maxKey, int maxRowsToRead, STimeWindow* win, STsdbQueryHandle* pQueryHandle);
static int32_t tsdbCheckInfoCompar(const void* key1, const void* key2);
static int32_t doGetExternalRow(STsdbQueryHandle* pQueryHandle, int16_t type, SMemRef* pMemRef);
static void*   doFreeColumnInfoData(SArray* pColumnInfoData);

static void tsdbInitDataBlockLoadInfo(SDataBlockLoadInfo* pBlockLoadInfo) {
  pBlockLoadInfo->slot = -1;
  pBlockLoadInfo->tid = -1;
  pBlockLoadInfo->fileGroup = NULL;
}

static void tsdbInitCompBlockLoadInfo(SLoadCompBlockInfo* pCompBlockLoadInfo) {
  pCompBlockLoadInfo->tid = -1;
  pCompBlockLoadInfo->fileId = -1;
}

static SArray* getColumnIdList(STsdbQueryHandle* pQueryHandle) {
  size_t numOfCols = QH_GET_NUM_OF_COLS(pQueryHandle);
  assert(numOfCols <= TSDB_MAX_COLUMNS);

  SArray* pIdList = taosArrayInit(numOfCols, sizeof(int16_t));
  for (int32_t i = 0; i < numOfCols; ++i) {
    SColumnInfoData* pCol = taosArrayGet(pQueryHandle->pColumns, i);
    taosArrayPush(pIdList, &pCol->info.colId);
  }

  return pIdList;
}

static SArray* getDefaultLoadColumns(STsdbQueryHandle* pQueryHandle, bool loadTS) {
  SArray* pLocalIdList = getColumnIdList(pQueryHandle);

  // check if the primary time stamp column needs to load
  int16_t colId = *(int16_t*)taosArrayGet(pLocalIdList, 0);

  // the primary timestamp column does not be included in the the specified load column list, add it
  if (loadTS && colId != 0) {
    int16_t columnId = 0;
    taosArrayInsert(pLocalIdList, 0, &columnId);
  }

  return pLocalIdList;
}

static void tsdbMayTakeMemSnapshot(STsdbQueryHandle* pQueryHandle, SArray* psTable) {
  assert(pQueryHandle != NULL && pQueryHandle->pMemRef != NULL);

  SMemRef* pMemRef = pQueryHandle->pMemRef;
  if (pQueryHandle->pMemRef->ref++ == 0) {
    tsdbTakeMemSnapshot(pQueryHandle->pTsdb, (SMemTable**)&(pMemRef->mem), (SMemTable**)&(pMemRef->imem), psTable);
  }

  taosArrayDestroy(psTable);
}

static void tsdbMayUnTakeMemSnapshot(STsdbQueryHandle* pQueryHandle) {
  assert(pQueryHandle != NULL);
  SMemRef* pMemRef = pQueryHandle->pMemRef;
  if (pMemRef == NULL) { // it has been freed
    return;
  }

  if (--pMemRef->ref == 0) {
    tsdbUnTakeMemSnapShot(pQueryHandle->pTsdb, pMemRef->mem, pMemRef->imem);
    pMemRef->mem = NULL;
    pMemRef->imem = NULL;
  }

  pQueryHandle->pMemRef = NULL;
}

int64_t tsdbGetNumOfRowsInMemTable(TsdbQueryHandleT* pHandle) {
  STsdbQueryHandle* pQueryHandle = (STsdbQueryHandle*) pHandle;

  size_t size = taosArrayGetSize(pQueryHandle->pTableCheckInfo);
  assert(pQueryHandle->activeIndex < size && pQueryHandle->activeIndex >= 0 && size >= 1);
  STableCheckInfo* pCheckInfo = taosArrayGet(pQueryHandle->pTableCheckInfo, pQueryHandle->activeIndex);
  

  int64_t rows = 0;
  SMemRef* pMemRef = pQueryHandle->pMemRef;
  if (pMemRef == NULL) { return rows; }

  STableData* pMem  = NULL;
  STableData* pIMem = NULL; 

  SMemTable *pMemT  = (SMemTable *)(pMemRef->mem);  
  SMemTable *pIMemT = (SMemTable *)(pMemRef->imem);

  if (pMemT && pCheckInfo->tableId.tid < pMemT->maxTables) {
    pMem = pMemT->tData[pCheckInfo->tableId.tid];
    rows += (pMem && pMem->uid == pCheckInfo->tableId.uid) ? pMem->numOfRows: 0; 
  }
  if (pIMemT && pCheckInfo->tableId.tid < pIMemT->maxTables) {
    pIMem = pIMemT->tData[pCheckInfo->tableId.tid];
    rows += (pIMem && pIMem->uid == pCheckInfo->tableId.uid) ? pIMem->numOfRows: 0; 
  }
  
  return rows;
}

static SArray* createCheckInfoFromTableGroup(STsdbQueryHandle* pQueryHandle, STableGroupInfo* pGroupList, STsdbMeta* pMeta, SArray** psTable) {
  size_t sizeOfGroup = taosArrayGetSize(pGroupList->pGroupList);
  assert(sizeOfGroup >= 1 && pMeta != NULL);

  // allocate buffer in order to load data blocks from file
  SArray* pTableCheckInfo = taosArrayInit(pGroupList->numOfTables, sizeof(STableCheckInfo));
  if (pTableCheckInfo == NULL) {
    return NULL;
  }

  SArray* pTable = taosArrayInit(4, sizeof(STable*));
  if (pTable == NULL) {
    taosArrayDestroy(pTableCheckInfo);
    return NULL;
  }

  // todo apply the lastkey of table check to avoid to load header file
  for (int32_t i = 0; i < sizeOfGroup; ++i) {
    SArray* group = *(SArray**) taosArrayGet(pGroupList->pGroupList, i);

    size_t gsize = taosArrayGetSize(group);
    assert(gsize > 0);

    for (int32_t j = 0; j < gsize; ++j) {
      STableKeyInfo* pKeyInfo = (STableKeyInfo*) taosArrayGet(group, j);

      STableCheckInfo info = { .lastKey = pKeyInfo->lastKey, .pTableObj = pKeyInfo->pTable };
      info.tableId = ((STable*)(pKeyInfo->pTable))->tableId;

      assert(info.pTableObj != NULL && (info.pTableObj->type == TSDB_NORMAL_TABLE ||
                                        info.pTableObj->type == TSDB_CHILD_TABLE || info.pTableObj->type == TSDB_STREAM_TABLE));

      info.tableId.tid = info.pTableObj->tableId.tid;
      info.tableId.uid = info.pTableObj->tableId.uid;

      if (ASCENDING_TRAVERSE(pQueryHandle->order)) {
        assert(info.lastKey >= pQueryHandle->window.skey);
      } else {
        assert(info.lastKey <= pQueryHandle->window.skey);
      }

      taosArrayPush(pTableCheckInfo, &info);
      tsdbDebug("%p check table uid:%"PRId64", tid:%d from lastKey:%"PRId64" %p", pQueryHandle, info.tableId.uid,
                info.tableId.tid, info.lastKey, pQueryHandle->qinfo);
    }
  }

  taosArraySort(pTableCheckInfo, tsdbCheckInfoCompar);

  size_t gsize = taosArrayGetSize(pTableCheckInfo);
  
  for (int32_t i = 0; i < gsize; ++i) {
    STableCheckInfo* pInfo = (STableCheckInfo*) taosArrayGet(pTableCheckInfo, i);
    
    taosArrayPush(pTable, &pInfo->pTableObj);
  }

  *psTable = pTable;
  
  return pTableCheckInfo;
}

<<<<<<< HEAD
static void resetCheckInfo(STsdbQueryHandle* pQueryHandle) {
  size_t numOfTables = taosArrayGetSize(pQueryHandle->pTableCheckInfo);
  assert(numOfTables >= 1);

  // todo apply the lastkey of table check to avoid to load header file
  for (int32_t i = 0; i < numOfTables; ++i) {
    STableCheckInfo* pCheckInfo = (STableCheckInfo*) taosArrayGet(pQueryHandle->pTableCheckInfo, i);
    pCheckInfo->lastKey = pQueryHandle->window.skey;
    pCheckInfo->iter    = tSkipListDestroyIter(pCheckInfo->iter);
    pCheckInfo->iiter   = tSkipListDestroyIter(pCheckInfo->iiter);
    pCheckInfo->initBuf = false;

    if (ASCENDING_TRAVERSE(pQueryHandle->order)) {
      assert(pCheckInfo->lastKey >= pQueryHandle->window.skey);
    } else {
      assert(pCheckInfo->lastKey <= pQueryHandle->window.skey);
    }
  }
}

static SArray* createCheckInfoFromCheckInfo(SArray* pTableCheckInfo, TSKEY skey) {
=======
static SArray* createCheckInfoFromCheckInfo(SArray* pTableCheckInfo, TSKEY skey, SArray** psTable) {
>>>>>>> bfc1b0df
  size_t si = taosArrayGetSize(pTableCheckInfo);
  SArray* pNew = taosArrayInit(si, sizeof(STableCheckInfo));
  if (pNew == NULL) {
    return NULL;
  }

  SArray* pTable = taosArrayInit(si, sizeof(STable*));

  for (int32_t j = 0; j < si; ++j) {
    STableCheckInfo* pCheckInfo = (STableCheckInfo*) taosArrayGet(pTableCheckInfo, j);
    STableCheckInfo info = { .lastKey = skey, .pTableObj = pCheckInfo->pTableObj};

    info.tableId = pCheckInfo->tableId;
    taosArrayPush(pNew, &info);
    taosArrayPush(pTable, &pCheckInfo->pTableObj);
  }

  *psTable = pTable;

  // it is ordered already, no need to sort again.
  taosArraySort(pNew, tsdbCheckInfoCompar);
  return pNew;
}

static STsdbQueryHandle* tsdbQueryTablesImpl(STsdbRepo* tsdb, STsdbQueryCond* pCond, void* qinfo, SMemRef* pMemRef) {
  STsdbQueryHandle* pQueryHandle = calloc(1, sizeof(STsdbQueryHandle));
  if (pQueryHandle == NULL) {
    goto out_of_memory;
  }

  pQueryHandle->order       = pCond->order;
  pQueryHandle->window      = pCond->twindow;
  pQueryHandle->pTsdb       = tsdb;
  pQueryHandle->type        = TSDB_QUERY_TYPE_ALL;
  pQueryHandle->cur.fid     = INT32_MIN;
  pQueryHandle->cur.win     = TSWINDOW_INITIALIZER;
  pQueryHandle->checkFiles  = true;
  pQueryHandle->activeIndex = 0;   // current active table index
  pQueryHandle->qinfo       = qinfo;
  pQueryHandle->outputCapacity = ((STsdbRepo*)tsdb)->config.maxRowsPerFileBlock;
  pQueryHandle->allocSize   = 0;
  pQueryHandle->locateStart = false;
  pQueryHandle->pMemRef     = pMemRef;
  pQueryHandle->loadExternalRow = pCond->loadExternalRows;

  if (tsdbInitReadH(&pQueryHandle->rhelper, (STsdbRepo*)tsdb) != 0) {
    goto out_of_memory;
  }

<<<<<<< HEAD
  tsdbMayTakeMemSnapshot(pQueryHandle);

  // In case of data block info retrieval, the pCond->numOfCols is 0.
  assert(pCond != NULL && pCond->numOfCols >= 0 && pMemRef != NULL);
=======
  //tsdbMayTakeMemSnapshot(pQueryHandle);
  assert(pCond != NULL && pCond->numOfCols > 0 && pMemRef != NULL);
>>>>>>> bfc1b0df

  if (ASCENDING_TRAVERSE(pCond->order)) {
    assert(pQueryHandle->window.skey <= pQueryHandle->window.ekey);
  } else {
    assert(pQueryHandle->window.skey >= pQueryHandle->window.ekey);
  }

  // allocate buffer in order to load data blocks from file
  pQueryHandle->statis = calloc(pCond->numOfCols, sizeof(SDataStatis));
  if (pQueryHandle->statis == NULL) {
    goto out_of_memory;
  }

  pQueryHandle->pColumns = taosArrayInit(pCond->numOfCols, sizeof(SColumnInfoData));  // todo: use list instead of array?
  if (pQueryHandle->pColumns == NULL) {
    goto out_of_memory;
  }

  for (int32_t i = 0; i < pCond->numOfCols; ++i) {
    SColumnInfoData  colInfo = {{0}, 0};

    colInfo.info = pCond->colList[i];
    colInfo.pData = calloc(1, EXTRA_BYTES + pQueryHandle->outputCapacity * pCond->colList[i].bytes);
    if (colInfo.pData == NULL) {
      goto out_of_memory;
    }
    taosArrayPush(pQueryHandle->pColumns, &colInfo);
    pQueryHandle->statis[i].colId = colInfo.info.colId;
  }

  if (pCond->numOfCols > 0) {
    pQueryHandle->defaultLoadColumn = getDefaultLoadColumns(pQueryHandle, true);
  }

  STsdbMeta* pMeta = tsdbGetMeta(tsdb);
  assert(pMeta != NULL);

  pQueryHandle->pDataCols = tdNewDataCols(pMeta->maxRowBytes, pMeta->maxCols, pQueryHandle->pTsdb->config.maxRowsPerFileBlock);
  if (pQueryHandle->pDataCols == NULL) {
    tsdbError("%p failed to malloc buf for pDataCols, %p", pQueryHandle, pQueryHandle->qinfo);
    terrno = TSDB_CODE_TDB_OUT_OF_MEMORY;
    goto out_of_memory;
  }

  tsdbInitDataBlockLoadInfo(&pQueryHandle->dataBlockLoadInfo);
  tsdbInitCompBlockLoadInfo(&pQueryHandle->compBlockLoadInfo);

  return (TsdbQueryHandleT) pQueryHandle;

  out_of_memory:
  tsdbCleanupQueryHandle(pQueryHandle);
  terrno = TSDB_CODE_TDB_OUT_OF_MEMORY;
  return NULL;
}

TsdbQueryHandleT* tsdbQueryTables(STsdbRepo* tsdb, STsdbQueryCond* pCond, STableGroupInfo* groupList, void* qinfo, SMemRef* pRef) {
  STsdbQueryHandle* pQueryHandle = tsdbQueryTablesImpl(tsdb, pCond, qinfo, pRef);

  STsdbMeta* pMeta = tsdbGetMeta(tsdb);
  assert(pMeta != NULL);

  SArray* psTable = NULL;

  // todo apply the lastkey of table check to avoid to load header file
  pQueryHandle->pTableCheckInfo = createCheckInfoFromTableGroup(pQueryHandle, groupList, pMeta, &psTable);
  if (pQueryHandle->pTableCheckInfo == NULL) {
    tsdbCleanupQueryHandle(pQueryHandle);
    terrno = TSDB_CODE_TDB_OUT_OF_MEMORY;
    return NULL;
  }

  tsdbMayTakeMemSnapshot(pQueryHandle, psTable);

  tsdbDebug("%p total numOfTable:%" PRIzu " in query, %p", pQueryHandle, taosArrayGetSize(pQueryHandle->pTableCheckInfo), pQueryHandle->qinfo);
  return (TsdbQueryHandleT) pQueryHandle;
}

void tsdbResetQueryHandle(TsdbQueryHandleT queryHandle, STsdbQueryCond *pCond) {
  STsdbQueryHandle* pQueryHandle = queryHandle;

  pQueryHandle->order       = pCond->order;
  pQueryHandle->window      = pCond->twindow;
  pQueryHandle->type        = TSDB_QUERY_TYPE_ALL;
  pQueryHandle->cur.fid     = -1;
  pQueryHandle->cur.win     = TSWINDOW_INITIALIZER;
  pQueryHandle->checkFiles  = true;
  pQueryHandle->activeIndex = 0;   // current active table index
  pQueryHandle->locateStart = false;
  pQueryHandle->loadExternalRow = pCond->loadExternalRows;

  if (ASCENDING_TRAVERSE(pCond->order)) {
    assert(pQueryHandle->window.skey <= pQueryHandle->window.ekey);
  } else {
    assert(pQueryHandle->window.skey >= pQueryHandle->window.ekey);
  }

  // allocate buffer in order to load data blocks from file
  memset(pQueryHandle->statis, 0, sizeof(SDataStatis));

  tsdbInitDataBlockLoadInfo(&pQueryHandle->dataBlockLoadInfo);
  tsdbInitCompBlockLoadInfo(&pQueryHandle->compBlockLoadInfo);

  resetCheckInfo(pQueryHandle);
}

void tsdbResetQueryHandleForNewTable(TsdbQueryHandleT queryHandle, STsdbQueryCond *pCond, STableGroupInfo* groupList) {
  STsdbQueryHandle* pQueryHandle = queryHandle;

  pQueryHandle->order       = pCond->order;
  pQueryHandle->window      = pCond->twindow;
  pQueryHandle->type        = TSDB_QUERY_TYPE_ALL;
  pQueryHandle->cur.fid     = -1;
  pQueryHandle->cur.win     = TSWINDOW_INITIALIZER;
  pQueryHandle->checkFiles  = true;
  pQueryHandle->activeIndex = 0;   // current active table index
  pQueryHandle->locateStart = false;
  pQueryHandle->loadExternalRow = pCond->loadExternalRows;

  if (ASCENDING_TRAVERSE(pCond->order)) {
    assert(pQueryHandle->window.skey <= pQueryHandle->window.ekey);
  } else {
    assert(pQueryHandle->window.skey >= pQueryHandle->window.ekey);
  }

  // allocate buffer in order to load data blocks from file
  memset(pQueryHandle->statis, 0, sizeof(SDataStatis));

  tsdbInitDataBlockLoadInfo(&pQueryHandle->dataBlockLoadInfo);
  tsdbInitCompBlockLoadInfo(&pQueryHandle->compBlockLoadInfo);

  STsdbMeta* pMeta = tsdbGetMeta(pQueryHandle->pTsdb);
  pQueryHandle->pTableCheckInfo = createCheckInfoFromTableGroup(pQueryHandle, groupList, pMeta);
  if (pQueryHandle->pTableCheckInfo == NULL) {
    tsdbCleanupQueryHandle(pQueryHandle);
    terrno = TSDB_CODE_TDB_OUT_OF_MEMORY;
  }

  pQueryHandle->prev = doFreeColumnInfoData(pQueryHandle->prev);
  pQueryHandle->next = doFreeColumnInfoData(pQueryHandle->next);
}

TsdbQueryHandleT tsdbQueryLastRow(STsdbRepo *tsdb, STsdbQueryCond *pCond, STableGroupInfo *groupList, void* qinfo, SMemRef* pMemRef) {
  pCond->twindow = updateLastrowForEachGroup(groupList);

  // no qualified table
  if (groupList->numOfTables == 0) {
    return NULL;
  }

  STsdbQueryHandle *pQueryHandle = (STsdbQueryHandle*) tsdbQueryTables(tsdb, pCond, groupList, qinfo, pMemRef);
  int32_t code = checkForCachedLastRow(pQueryHandle, groupList);
  if (code != TSDB_CODE_SUCCESS) { // set the numOfTables to be 0
    terrno = code;
    return NULL;
  }

  assert(pCond->order == TSDB_ORDER_ASC && pCond->twindow.skey <= pCond->twindow.ekey);
  pQueryHandle->type = TSDB_QUERY_TYPE_LAST;
  return pQueryHandle;
}

SArray* tsdbGetQueriedTableList(TsdbQueryHandleT *pHandle) {
  assert(pHandle != NULL);

  STsdbQueryHandle *pQueryHandle = (STsdbQueryHandle*) pHandle;

  size_t size = taosArrayGetSize(pQueryHandle->pTableCheckInfo);
  SArray* res = taosArrayInit(size, POINTER_BYTES);

  for(int32_t i = 0; i < size; ++i) {
    STableCheckInfo* pCheckInfo = taosArrayGet(pQueryHandle->pTableCheckInfo, i);
    taosArrayPush(res, &pCheckInfo->pTableObj);
  }

  return res;
}

TsdbQueryHandleT tsdbQueryRowsInExternalWindow(STsdbRepo *tsdb, STsdbQueryCond* pCond, STableGroupInfo *groupList, void* qinfo, SMemRef* pRef) {
  STsdbQueryHandle *pQueryHandle = (STsdbQueryHandle*) tsdbQueryTables(tsdb, pCond, groupList, qinfo, pRef);
  pQueryHandle->loadExternalRow = true;
  if (pQueryHandle != NULL) {
    changeQueryHandleForInterpQuery(pQueryHandle);
  }

  return pQueryHandle;
}

static bool initTableMemIterator(STsdbQueryHandle* pHandle, STableCheckInfo* pCheckInfo) {
  STable* pTable = pCheckInfo->pTableObj;
  assert(pTable != NULL);

  if (pCheckInfo->initBuf) {
    return true;
  }

  pCheckInfo->initBuf = true;
  int32_t order = pHandle->order;

  // no data in buffer, abort
  if (pHandle->pMemRef->mem == NULL && pHandle->pMemRef->imem == NULL) {
    return false;
  }

  assert(pCheckInfo->iter == NULL && pCheckInfo->iiter == NULL);

  STableData* pMem = NULL;
  STableData* pIMem = NULL;

  SMemTable* pMemT = pHandle->pMemRef->mem;
  SMemTable* pIMemT = pHandle->pMemRef->imem;

  if (pMemT && pCheckInfo->tableId.tid < pMemT->maxTables) {
    pMem = pMemT->tData[pCheckInfo->tableId.tid];
    if (pMem != NULL && pMem->uid == pCheckInfo->tableId.uid) { // check uid
      TKEY tLastKey = keyToTkey(pCheckInfo->lastKey);
      pCheckInfo->iter =
          tSkipListCreateIterFromVal(pMem->pData, (const char*)&tLastKey, TSDB_DATA_TYPE_TIMESTAMP, order);
    }
  }

  if (pIMemT && pCheckInfo->tableId.tid < pIMemT->maxTables) {
    pIMem = pIMemT->tData[pCheckInfo->tableId.tid];
    if (pIMem != NULL && pIMem->uid == pCheckInfo->tableId.uid) { // check uid
      TKEY tLastKey = keyToTkey(pCheckInfo->lastKey);
      pCheckInfo->iiter =
          tSkipListCreateIterFromVal(pIMem->pData, (const char*)&tLastKey, TSDB_DATA_TYPE_TIMESTAMP, order);
    }
  }

  // both iterators are NULL, no data in buffer right now
  if (pCheckInfo->iter == NULL && pCheckInfo->iiter == NULL) {
    return false;
  }

  bool memEmpty  = (pCheckInfo->iter == NULL) || (pCheckInfo->iter != NULL && !tSkipListIterNext(pCheckInfo->iter));
  bool imemEmpty = (pCheckInfo->iiter == NULL) || (pCheckInfo->iiter != NULL && !tSkipListIterNext(pCheckInfo->iiter));
  if (memEmpty && imemEmpty) { // buffer is empty
    return false;
  }

  if (!memEmpty) {
    SSkipListNode* node = tSkipListIterGet(pCheckInfo->iter);
    assert(node != NULL);

    SDataRow row = (SDataRow)SL_GET_NODE_DATA(node);
    TSKEY key = dataRowKey(row);  // first timestamp in buffer
    tsdbDebug("%p uid:%" PRId64 ", tid:%d check data in mem from skey:%" PRId64 ", order:%d, ts range in buf:%" PRId64
              "-%" PRId64 ", lastKey:%" PRId64 ", numOfRows:%"PRId64", %p",
              pHandle, pCheckInfo->tableId.uid, pCheckInfo->tableId.tid, key, order, pMem->keyFirst, pMem->keyLast,
              pCheckInfo->lastKey, pMem->numOfRows, pHandle->qinfo);

    if (ASCENDING_TRAVERSE(order)) {
      assert(pCheckInfo->lastKey <= key);
    } else {
      assert(pCheckInfo->lastKey >= key);
    }

  } else {
    tsdbDebug("%p uid:%"PRId64", tid:%d no data in mem, %p", pHandle, pCheckInfo->tableId.uid, pCheckInfo->tableId.tid,
        pHandle->qinfo);
  }

  if (!imemEmpty) {
    SSkipListNode* node = tSkipListIterGet(pCheckInfo->iiter);
    assert(node != NULL);

    SDataRow row = (SDataRow)SL_GET_NODE_DATA(node);
    TSKEY key = dataRowKey(row);  // first timestamp in buffer
    tsdbDebug("%p uid:%" PRId64 ", tid:%d check data in imem from skey:%" PRId64 ", order:%d, ts range in buf:%" PRId64
              "-%" PRId64 ", lastKey:%" PRId64 ", numOfRows:%"PRId64", %p",
              pHandle, pCheckInfo->tableId.uid, pCheckInfo->tableId.tid, key, order, pIMem->keyFirst, pIMem->keyLast,
              pCheckInfo->lastKey, pIMem->numOfRows, pHandle->qinfo);

    if (ASCENDING_TRAVERSE(order)) {
      assert(pCheckInfo->lastKey <= key);
    } else {
      assert(pCheckInfo->lastKey >= key);
    }
  } else {
    tsdbDebug("%p uid:%"PRId64", tid:%d no data in imem, %p", pHandle, pCheckInfo->tableId.uid, pCheckInfo->tableId.tid,
        pHandle->qinfo);
  }

  return true;
}

static void destroyTableMemIterator(STableCheckInfo* pCheckInfo) {
  tSkipListDestroyIter(pCheckInfo->iter);
  tSkipListDestroyIter(pCheckInfo->iiter);
}

static SDataRow getSDataRowInTableMem(STableCheckInfo* pCheckInfo, int32_t order, int32_t update) {
  SDataRow rmem = NULL, rimem = NULL;
  if (pCheckInfo->iter) {
    SSkipListNode* node = tSkipListIterGet(pCheckInfo->iter);
    if (node != NULL) {
      rmem = (SDataRow)SL_GET_NODE_DATA(node);
    }
  }

  if (pCheckInfo->iiter) {
    SSkipListNode* node = tSkipListIterGet(pCheckInfo->iiter);
    if (node != NULL) {
      rimem = (SDataRow)SL_GET_NODE_DATA(node);
    }
  }

  if (rmem == NULL && rimem == NULL) {
    return NULL;
  }

  if (rmem != NULL && rimem == NULL) {
    pCheckInfo->chosen = 0;
    return rmem;
  }

  if (rmem == NULL && rimem != NULL) {
    pCheckInfo->chosen = 1;
    return rimem;
  }

  TSKEY r1 = dataRowKey(rmem);
  TSKEY r2 = dataRowKey(rimem);

  if (r1 == r2) { // data ts are duplicated, ignore the data in mem
    if (!update) {
      tSkipListIterNext(pCheckInfo->iter);
      pCheckInfo->chosen = 1;
      return rimem;
    } else {
      tSkipListIterNext(pCheckInfo->iiter);
      pCheckInfo->chosen = 0;
      return rmem;
    }
  } else {
    if (ASCENDING_TRAVERSE(order)) {
      if (r1 < r2) {
        pCheckInfo->chosen = 0;
        return rmem;
      } else {
        pCheckInfo->chosen = 1;
        return rimem;
      }
    } else {
      if (r1 < r2) {
        pCheckInfo->chosen = 1;
        return rimem;
      } else {
        pCheckInfo->chosen = 0;
        return rmem;
      }
    }
  }
}

static bool moveToNextRowInMem(STableCheckInfo* pCheckInfo) {
  bool hasNext = false;
  if (pCheckInfo->chosen == 0) {
    if (pCheckInfo->iter != NULL) {
      hasNext = tSkipListIterNext(pCheckInfo->iter);
    }

    if (hasNext) {
      return hasNext;
    }

    if (pCheckInfo->iiter != NULL) {
      return tSkipListIterGet(pCheckInfo->iiter) != NULL;
    }
  } else { //pCheckInfo->chosen == 1
    if (pCheckInfo->iiter != NULL) {
      hasNext = tSkipListIterNext(pCheckInfo->iiter);
    }

    if (hasNext) {
      return hasNext;
    }

    if (pCheckInfo->iter != NULL) {
      return tSkipListIterGet(pCheckInfo->iter) != NULL;
    }
  }

  return hasNext;
}

static bool hasMoreDataInCache(STsdbQueryHandle* pHandle) {
  STsdbCfg *pCfg = &pHandle->pTsdb->config;
  size_t size = taosArrayGetSize(pHandle->pTableCheckInfo);
  assert(pHandle->activeIndex < size && pHandle->activeIndex >= 0 && size >= 1);
  pHandle->cur.fid = INT32_MIN;

  STableCheckInfo* pCheckInfo = taosArrayGet(pHandle->pTableCheckInfo, pHandle->activeIndex);

  STable* pTable = pCheckInfo->pTableObj;
  assert(pTable != NULL);

  if (!pCheckInfo->initBuf) {
    initTableMemIterator(pHandle, pCheckInfo);
  }

  SDataRow row = getSDataRowInTableMem(pCheckInfo, pHandle->order, pCfg->update);
  if (row == NULL) {
    return false;
  }

  pCheckInfo->lastKey = dataRowKey(row);  // first timestamp in buffer
  tsdbDebug("%p uid:%" PRId64", tid:%d check data in buffer from skey:%" PRId64 ", order:%d, %p", pHandle,
      pCheckInfo->tableId.uid, pCheckInfo->tableId.tid, pCheckInfo->lastKey, pHandle->order, pHandle->qinfo);

  // all data in mem are checked already.
  if ((pCheckInfo->lastKey > pHandle->window.ekey && ASCENDING_TRAVERSE(pHandle->order)) ||
      (pCheckInfo->lastKey < pHandle->window.ekey && !ASCENDING_TRAVERSE(pHandle->order))) {
    return false;
  }

  int32_t step = ASCENDING_TRAVERSE(pHandle->order)? 1:-1;
  STimeWindow* win = &pHandle->cur.win;
  pHandle->cur.rows = tsdbReadRowsFromCache(pCheckInfo, pHandle->window.ekey, pHandle->outputCapacity, win, pHandle);

  // update the last key value
  pCheckInfo->lastKey = win->ekey + step;
  pHandle->cur.lastKey = win->ekey + step;
  pHandle->cur.mixBlock = true;

  if (!ASCENDING_TRAVERSE(pHandle->order)) {
    SWAP(win->skey, win->ekey, TSKEY);
  }

  return true;
}

static int32_t getFileIdFromKey(TSKEY key, int32_t daysPerFile, int32_t precision) {
  assert(precision >= TSDB_TIME_PRECISION_MICRO || precision <= TSDB_TIME_PRECISION_NANO);
  if (key == TSKEY_INITIAL_VAL) {
    return INT32_MIN;
  }

  int64_t fid = (int64_t)(key / (daysPerFile * tsMsPerDay[precision]));  // set the starting fileId
  if (fid < 0L && llabs(fid) > INT32_MAX) { // data value overflow for INT32
    fid = INT32_MIN;
  }

  if (fid > 0L && fid > INT32_MAX) {
    fid = INT32_MAX;
  }

  return (int32_t)fid;
}

static int32_t binarySearchForBlock(SBlock* pBlock, int32_t numOfBlocks, TSKEY skey, int32_t order) {
  int32_t firstSlot = 0;
  int32_t lastSlot = numOfBlocks - 1;

  int32_t midSlot = firstSlot;

  while (1) {
    numOfBlocks = lastSlot - firstSlot + 1;
    midSlot = (firstSlot + (numOfBlocks >> 1));

    if (numOfBlocks == 1) break;

    if (skey > pBlock[midSlot].keyLast) {
      if (numOfBlocks == 2) break;
      if ((order == TSDB_ORDER_DESC) && (skey < pBlock[midSlot + 1].keyFirst)) break;
      firstSlot = midSlot + 1;
    } else if (skey < pBlock[midSlot].keyFirst) {
      if ((order == TSDB_ORDER_ASC) && (skey > pBlock[midSlot - 1].keyLast)) break;
      lastSlot = midSlot - 1;
    } else {
      break;  // got the slot
    }
  }

  return midSlot;
}

static int32_t getFileCompInfo(STsdbQueryHandle* pQueryHandle, int32_t* numOfBlocks) {
  // load all the comp offset value for all tables in this file
  int32_t code = TSDB_CODE_SUCCESS;

  *numOfBlocks = 0;
  size_t numOfTables = taosArrayGetSize(pQueryHandle->pTableCheckInfo);

  for (int32_t i = 0; i < numOfTables; ++i) {
    STableCheckInfo* pCheckInfo = taosArrayGet(pQueryHandle->pTableCheckInfo, i);
    pCheckInfo->numOfBlocks = 0;

    if (tsdbSetReadTable(&pQueryHandle->rhelper, pCheckInfo->pTableObj) != TSDB_CODE_SUCCESS) {
      code = terrno;
      break;
    }

    SBlockIdx* compIndex = pQueryHandle->rhelper.pBlkIdx;

    // no data block in this file, try next file
    if (compIndex == NULL || compIndex->uid != pCheckInfo->tableId.uid) {
      continue;  // no data blocks in the file belongs to pCheckInfo->pTable
    }

    if (pCheckInfo->compSize < (int32_t)compIndex->len) {
      assert(compIndex->len > 0);

      char* t = realloc(pCheckInfo->pCompInfo, compIndex->len);
      if (t == NULL) {
        terrno = TSDB_CODE_TDB_OUT_OF_MEMORY;
        code = TSDB_CODE_TDB_OUT_OF_MEMORY;
        break;
      }

      pCheckInfo->pCompInfo = (SBlockInfo*) t;
      pCheckInfo->compSize = compIndex->len;
    }

    tsdbLoadBlockInfo(&(pQueryHandle->rhelper), (void *)(pCheckInfo->pCompInfo));
    SBlockInfo* pCompInfo = pCheckInfo->pCompInfo;

    TSKEY s = TSKEY_INITIAL_VAL, e = TSKEY_INITIAL_VAL;

    if (ASCENDING_TRAVERSE(pQueryHandle->order)) {
      assert(pCheckInfo->lastKey <= pQueryHandle->window.ekey && pQueryHandle->window.skey <= pQueryHandle->window.ekey);
    } else {
      assert(pCheckInfo->lastKey >= pQueryHandle->window.ekey && pQueryHandle->window.skey >= pQueryHandle->window.ekey);
    }

    s = MIN(pCheckInfo->lastKey, pQueryHandle->window.ekey);
    e = MAX(pCheckInfo->lastKey, pQueryHandle->window.ekey);

    // discard the unqualified data block based on the query time window
    int32_t start = binarySearchForBlock(pCompInfo->blocks, compIndex->numOfBlocks, s, TSDB_ORDER_ASC);
    int32_t end = start;

    if (s > pCompInfo->blocks[start].keyLast) {
      continue;
    }

    // todo speedup the procedure of located end block
    while (end < (int32_t)compIndex->numOfBlocks && (pCompInfo->blocks[end].keyFirst <= e)) {
      end += 1;
    }

    pCheckInfo->numOfBlocks = (end - start);

    if (start > 0) {
      memmove(pCompInfo->blocks, &pCompInfo->blocks[start], pCheckInfo->numOfBlocks * sizeof(SBlock));
    }

    (*numOfBlocks) += pCheckInfo->numOfBlocks;
  }

  return code;
}

static int32_t doLoadFileDataBlock(STsdbQueryHandle* pQueryHandle, SBlock* pBlock, STableCheckInfo* pCheckInfo, int32_t slotIndex) {
  int64_t st = taosGetTimestampUs();

  STSchema *pSchema = tsdbGetTableSchema(pCheckInfo->pTableObj);
  int32_t   code = tdInitDataCols(pQueryHandle->pDataCols, pSchema);
  if (code != TSDB_CODE_SUCCESS) {
    tsdbError("%p failed to malloc buf for pDataCols, %p", pQueryHandle, pQueryHandle->qinfo);
    terrno = TSDB_CODE_TDB_OUT_OF_MEMORY;
    goto _error;
  }

  code = tdInitDataCols(pQueryHandle->rhelper.pDCols[0], pSchema);
  if (code != TSDB_CODE_SUCCESS) {
    tsdbError("%p failed to malloc buf for rhelper.pDataCols[0], %p", pQueryHandle, pQueryHandle->qinfo);
    terrno = TSDB_CODE_TDB_OUT_OF_MEMORY;
    goto _error;
  }

  code = tdInitDataCols(pQueryHandle->rhelper.pDCols[1], pSchema);
  if (code != TSDB_CODE_SUCCESS) {
    tsdbError("%p failed to malloc buf for rhelper.pDataCols[1], %p", pQueryHandle, pQueryHandle->qinfo);
    terrno = TSDB_CODE_TDB_OUT_OF_MEMORY;
    goto _error;
  }

  int16_t* colIds = pQueryHandle->defaultLoadColumn->pData;

  int32_t ret = tsdbLoadBlockDataCols(&(pQueryHandle->rhelper), pBlock, pCheckInfo->pCompInfo, colIds, (int)(QH_GET_NUM_OF_COLS(pQueryHandle)));
  if (ret != TSDB_CODE_SUCCESS) {
    int32_t c = terrno;
    assert(c != TSDB_CODE_SUCCESS);
    goto _error;
  }

  SDataBlockLoadInfo* pBlockLoadInfo = &pQueryHandle->dataBlockLoadInfo;

  pBlockLoadInfo->fileGroup = pQueryHandle->pFileGroup;
  pBlockLoadInfo->slot = pQueryHandle->cur.slot;
  pBlockLoadInfo->tid = pCheckInfo->pTableObj->tableId.tid;

  SDataCols* pCols = pQueryHandle->rhelper.pDCols[0];
  assert(pCols->numOfRows != 0 && pCols->numOfRows <= pBlock->numOfRows);

  pBlock->numOfRows = pCols->numOfRows;

  int64_t elapsedTime = (taosGetTimestampUs() - st);
  pQueryHandle->cost.blockLoadTime += elapsedTime;

  tsdbDebug("%p load file block into buffer, index:%d, brange:%"PRId64"-%"PRId64", rows:%d, elapsed time:%"PRId64 " us, %p",
      pQueryHandle, slotIndex, pBlock->keyFirst, pBlock->keyLast, pBlock->numOfRows, elapsedTime, pQueryHandle->qinfo);
  return TSDB_CODE_SUCCESS;

_error:
  pBlock->numOfRows = 0;

  tsdbError("%p error occurs in loading file block, index:%d, brange:%"PRId64"-%"PRId64", rows:%d, %p",
            pQueryHandle, slotIndex, pBlock->keyFirst, pBlock->keyLast, pBlock->numOfRows, pQueryHandle->qinfo);
  return terrno;
}

static int32_t getEndPosInDataBlock(STsdbQueryHandle* pQueryHandle, SDataBlockInfo* pBlockInfo);
static int32_t doCopyRowsFromFileBlock(STsdbQueryHandle* pQueryHandle, int32_t capacity, int32_t numOfRows, int32_t start, int32_t end);
static void moveDataToFront(STsdbQueryHandle* pQueryHandle, int32_t numOfRows, int32_t numOfCols);
static void doCheckGeneratedBlockRange(STsdbQueryHandle* pQueryHandle);
static void copyAllRemainRowsFromFileBlock(STsdbQueryHandle* pQueryHandle, STableCheckInfo* pCheckInfo, SDataBlockInfo* pBlockInfo, int32_t endPos);

static int32_t handleDataMergeIfNeeded(STsdbQueryHandle* pQueryHandle, SBlock* pBlock, STableCheckInfo* pCheckInfo){
  SQueryFilePos* cur = &pQueryHandle->cur;
  STsdbCfg*      pCfg = &pQueryHandle->pTsdb->config;
  SDataBlockInfo binfo = GET_FILE_DATA_BLOCK_INFO(pCheckInfo, pBlock);
  int32_t code = TSDB_CODE_SUCCESS;

  /*bool hasData = */ initTableMemIterator(pQueryHandle, pCheckInfo);
  SDataRow row = getSDataRowInTableMem(pCheckInfo, pQueryHandle->order, pCfg->update);

  assert(cur->pos >= 0 && cur->pos <= binfo.rows);

  TSKEY key = (row != NULL)? dataRowKey(row):TSKEY_INITIAL_VAL;
  tsdbDebug("%p key in mem:%"PRId64", %p", pQueryHandle, key, pQueryHandle->qinfo);

  if ((ASCENDING_TRAVERSE(pQueryHandle->order) && (key != TSKEY_INITIAL_VAL && key <= binfo.window.ekey)) ||
      (!ASCENDING_TRAVERSE(pQueryHandle->order) && (key != TSKEY_INITIAL_VAL && key >= binfo.window.skey))) {

    if ((ASCENDING_TRAVERSE(pQueryHandle->order) && (key != TSKEY_INITIAL_VAL && key < binfo.window.skey)) ||
        (!ASCENDING_TRAVERSE(pQueryHandle->order) && (key != TSKEY_INITIAL_VAL && key > binfo.window.ekey))) {

      // do not load file block into buffer
      int32_t step = ASCENDING_TRAVERSE(pQueryHandle->order) ? 1 : -1;

      TSKEY maxKey = ASCENDING_TRAVERSE(pQueryHandle->order)? (binfo.window.skey - step):(binfo.window.ekey - step);
      cur->rows = tsdbReadRowsFromCache(pCheckInfo, maxKey, pQueryHandle->outputCapacity, &cur->win, pQueryHandle);
      pQueryHandle->realNumOfRows = cur->rows;

      // update the last key value
      pCheckInfo->lastKey = cur->win.ekey + step;
      if (!ASCENDING_TRAVERSE(pQueryHandle->order)) {
        SWAP(cur->win.skey, cur->win.ekey, TSKEY);
      }

      cur->mixBlock = true;
      cur->blockCompleted = false;
      return code;
    }

    // return error, add test cases
    if ((code = doLoadFileDataBlock(pQueryHandle, pBlock, pCheckInfo, cur->slot)) != TSDB_CODE_SUCCESS) {
      return code;
    }

    doMergeTwoLevelData(pQueryHandle, pCheckInfo, pBlock);
  } else {
    /*
     * no data in cache, only load data from file
     * during the query processing, data in cache will not be checked anymore.
     *
     * Here the buffer is not enough, so only part of file block can be loaded into memory buffer
     */
    assert(pQueryHandle->outputCapacity >= binfo.rows);
    int32_t endPos = getEndPosInDataBlock(pQueryHandle, &binfo);

    if ((cur->pos == 0 && endPos == binfo.rows -1 && ASCENDING_TRAVERSE(pQueryHandle->order)) ||
        (cur->pos == (binfo.rows - 1) && endPos == 0 && (!ASCENDING_TRAVERSE(pQueryHandle->order)))) {
      pQueryHandle->realNumOfRows = binfo.rows;

      cur->rows = binfo.rows;
      cur->win  = binfo.window;
      cur->mixBlock = false;
      cur->blockCompleted = true;

      if (ASCENDING_TRAVERSE(pQueryHandle->order)) {
        cur->lastKey = binfo.window.ekey + 1;
        cur->pos = binfo.rows;
      } else {
        cur->lastKey = binfo.window.skey - 1;
        cur->pos = -1;
      }
    } else { // partially copy to dest buffer
      copyAllRemainRowsFromFileBlock(pQueryHandle, pCheckInfo, &binfo, endPos);
      cur->mixBlock = true;
    }

    assert(cur->blockCompleted);
    tsdbDebug("create data block from remain file block, brange:%"PRId64"-%"PRId64", rows:%d, lastKey:%"PRId64", %p",
        cur->win.skey, cur->win.ekey, cur->rows, cur->lastKey, pQueryHandle);
  }

  return code;
}

static int32_t loadFileDataBlock(STsdbQueryHandle* pQueryHandle, SBlock* pBlock, STableCheckInfo* pCheckInfo, bool* exists) {
  SQueryFilePos* cur = &pQueryHandle->cur;
  int32_t code = TSDB_CODE_SUCCESS;

  if (ASCENDING_TRAVERSE(pQueryHandle->order)) {
    // query ended in/started from current block
    if (pQueryHandle->window.ekey < pBlock->keyLast || pCheckInfo->lastKey > pBlock->keyFirst) {
      if ((code = doLoadFileDataBlock(pQueryHandle, pBlock, pCheckInfo, cur->slot)) != TSDB_CODE_SUCCESS) {
        *exists = false;
        return code;
      }

      SDataCols* pTSCol = pQueryHandle->rhelper.pDCols[0];
      assert(pTSCol->cols->type == TSDB_DATA_TYPE_TIMESTAMP && pTSCol->numOfRows == pBlock->numOfRows);

      if (pCheckInfo->lastKey > pBlock->keyFirst) {
        cur->pos =
            binarySearchForKey(pTSCol->cols[0].pData, pBlock->numOfRows, pCheckInfo->lastKey, pQueryHandle->order);
      } else {
        cur->pos = 0;
      }

      assert(pCheckInfo->lastKey <= pBlock->keyLast);
      doMergeTwoLevelData(pQueryHandle, pCheckInfo, pBlock);
    } else {  // the whole block is loaded in to buffer
      cur->pos = ASCENDING_TRAVERSE(pQueryHandle->order)? 0:(pBlock->numOfRows - 1);
      code = handleDataMergeIfNeeded(pQueryHandle, pBlock, pCheckInfo);
    }
  } else {  //desc order, query ended in current block
    if (pQueryHandle->window.ekey > pBlock->keyFirst || pCheckInfo->lastKey < pBlock->keyLast) {
      if ((code = doLoadFileDataBlock(pQueryHandle, pBlock, pCheckInfo, cur->slot)) != TSDB_CODE_SUCCESS) {
        *exists = false;
        return code;
      }

      SDataCols* pTsCol = pQueryHandle->rhelper.pDCols[0];
      if (pCheckInfo->lastKey < pBlock->keyLast) {
        cur->pos = binarySearchForKey(pTsCol->cols[0].pData, pBlock->numOfRows, pCheckInfo->lastKey, pQueryHandle->order);
      } else {
        cur->pos = pBlock->numOfRows - 1;
      }

      assert(pCheckInfo->lastKey >= pBlock->keyFirst);
      doMergeTwoLevelData(pQueryHandle, pCheckInfo, pBlock);
    } else {
      cur->pos = ASCENDING_TRAVERSE(pQueryHandle->order)? 0:(pBlock->numOfRows-1);
      code = handleDataMergeIfNeeded(pQueryHandle, pBlock, pCheckInfo);
    }
  }

  *exists = pQueryHandle->realNumOfRows > 0;
  return code;
}

static int doBinarySearchKey(char* pValue, int num, TSKEY key, int order) {
  int    firstPos, lastPos, midPos = -1;
  int    numOfRows;
  TSKEY* keyList;

  assert(order == TSDB_ORDER_ASC || order == TSDB_ORDER_DESC);

  if (num <= 0) return -1;

  keyList = (TSKEY*)pValue;
  firstPos = 0;
  lastPos = num - 1;

  if (order == TSDB_ORDER_DESC) {
    // find the first position which is smaller than the key
    while (1) {
      if (key >= keyList[lastPos]) return lastPos;
      if (key == keyList[firstPos]) return firstPos;
      if (key < keyList[firstPos]) return firstPos - 1;

      numOfRows = lastPos - firstPos + 1;
      midPos = (numOfRows >> 1) + firstPos;

      if (key < keyList[midPos]) {
        lastPos = midPos - 1;
      } else if (key > keyList[midPos]) {
        firstPos = midPos + 1;
      } else {
        break;
      }
    }

  } else {
    // find the first position which is bigger than the key
    while (1) {
      if (key <= keyList[firstPos]) return firstPos;
      if (key == keyList[lastPos]) return lastPos;

      if (key > keyList[lastPos]) {
        lastPos = lastPos + 1;
        if (lastPos >= num)
          return -1;
        else
          return lastPos;
      }

      numOfRows = lastPos - firstPos + 1;
      midPos = (numOfRows >> 1) + firstPos;

      if (key < keyList[midPos]) {
        lastPos = midPos - 1;
      } else if (key > keyList[midPos]) {
        firstPos = midPos + 1;
      } else {
        break;
      }
    }
  }

  return midPos;
}

int32_t doCopyRowsFromFileBlock(STsdbQueryHandle* pQueryHandle, int32_t capacity, int32_t numOfRows, int32_t start, int32_t end) {
  char* pData = NULL;
  int32_t step = ASCENDING_TRAVERSE(pQueryHandle->order)? 1 : -1;

  SDataCols* pCols = pQueryHandle->rhelper.pDCols[0];
  TSKEY* tsArray = pCols->cols[0].pData;

  int32_t num = end - start + 1;
  assert(num >= 0);

  if (num == 0) {
    return numOfRows;
  }

  int32_t requiredNumOfCols = (int32_t)taosArrayGetSize(pQueryHandle->pColumns);

  //data in buffer has greater timestamp, copy data in file block
  int32_t i = 0, j = 0;
  while(i < requiredNumOfCols && j < pCols->numOfCols) {
    SColumnInfoData* pColInfo = taosArrayGet(pQueryHandle->pColumns, i);

    SDataCol* src = &pCols->cols[j];
    if (src->colId < pColInfo->info.colId) {
      j++;
      continue;
    }

    int32_t bytes = pColInfo->info.bytes;

    if (ASCENDING_TRAVERSE(pQueryHandle->order)) {
      pData = (char*)pColInfo->pData + numOfRows * pColInfo->info.bytes;
    } else {
      pData = (char*)pColInfo->pData + (capacity - numOfRows - num) * pColInfo->info.bytes;
    }

    if (pColInfo->info.colId == src->colId) {

      if (pColInfo->info.type == TSDB_DATA_TYPE_TIMESTAMP) {
        for (int32_t n = 0; n < num; n++) {
          TKEY tkey = *(TKEY *)((char*)src->pData + bytes * start + n * sizeof(TKEY));
          *(TSKEY *)(pData + n * sizeof(TSKEY)) = tdGetKey(tkey);
        }
      } else if (pColInfo->info.type != TSDB_DATA_TYPE_BINARY && pColInfo->info.type != TSDB_DATA_TYPE_NCHAR) {
        memmove(pData, (char*)src->pData + bytes * start, bytes * num);
      } else {  // handle the var-string
        char* dst = pData;

        // todo refactor, only copy one-by-one
        for (int32_t k = start; k < num + start; ++k) {
          char* p = tdGetColDataOfRow(src, k);
          memcpy(dst, p, varDataTLen(p));
          dst += bytes;
        }
      }

      j++;
      i++;
    } else { // pColInfo->info.colId < src->colId, it is a NULL data
      if (pColInfo->info.type == TSDB_DATA_TYPE_BINARY || pColInfo->info.type == TSDB_DATA_TYPE_NCHAR) {
        char* dst = pData;

        for(int32_t k = start; k < num + start; ++k) {
          setVardataNull(dst, pColInfo->info.type);
          dst += bytes;
        }
      } else {
        setNullN(pData, pColInfo->info.type, pColInfo->info.bytes, num);
      }
      i++;
    }
  }

  while (i < requiredNumOfCols) { // the remain columns are all null data
    SColumnInfoData* pColInfo = taosArrayGet(pQueryHandle->pColumns, i);
    if (ASCENDING_TRAVERSE(pQueryHandle->order)) {
      pData = (char*)pColInfo->pData + numOfRows * pColInfo->info.bytes;
    } else {
      pData = (char*)pColInfo->pData + (capacity - numOfRows - num) * pColInfo->info.bytes;
    }

    if (pColInfo->info.type == TSDB_DATA_TYPE_BINARY || pColInfo->info.type == TSDB_DATA_TYPE_NCHAR) {
      char* dst = pData;

      for(int32_t k = start; k < num + start; ++k) {
        setVardataNull(dst, pColInfo->info.type);
        dst += pColInfo->info.bytes;
      }
    } else {
      setNullN(pData, pColInfo->info.type, pColInfo->info.bytes, num);
    }

    i++;
  }

  pQueryHandle->cur.win.ekey = tsArray[end];
  pQueryHandle->cur.lastKey = tsArray[end] + step;

  return numOfRows + num;
}

static void copyOneRowFromMem(STsdbQueryHandle* pQueryHandle, int32_t capacity, int32_t numOfRows, SDataRow row,
                              int32_t numOfCols, STable* pTable, STSchema* pSchema) {
  char* pData = NULL;

  // the schema version info is embeded in SDataRow
  int32_t numOfRowCols = 0;
  if (pSchema == NULL) {
    pSchema = tsdbGetTableSchemaByVersion(pTable, dataRowVersion(row));
    numOfRowCols = schemaNCols(pSchema);
  } else {
    numOfRowCols = schemaNCols(pSchema);
  }
  
  int32_t i = 0, j = 0;
  while(i < numOfCols && j < numOfRowCols) {
    SColumnInfoData* pColInfo = taosArrayGet(pQueryHandle->pColumns, i);
    if (pSchema->columns[j].colId < pColInfo->info.colId) {
      j++;
      continue;
    }

    if (ASCENDING_TRAVERSE(pQueryHandle->order)) {
      pData = (char*)pColInfo->pData + numOfRows * pColInfo->info.bytes;
    } else {
      pData = (char*)pColInfo->pData + (capacity - numOfRows - 1) * pColInfo->info.bytes;
    }

    if (pSchema->columns[j].colId == pColInfo->info.colId) {
      void* value = tdGetRowDataOfCol(row, (int8_t)pColInfo->info.type, TD_DATA_ROW_HEAD_SIZE + pSchema->columns[j].offset);
      switch (pColInfo->info.type) {
        case TSDB_DATA_TYPE_BINARY:
        case TSDB_DATA_TYPE_NCHAR:
          memcpy(pData, value, varDataTLen(value));
          break;
        case TSDB_DATA_TYPE_NULL:
        case TSDB_DATA_TYPE_BOOL:
        case TSDB_DATA_TYPE_TINYINT:
        case TSDB_DATA_TYPE_UTINYINT:  
          *(uint8_t *)pData = *(uint8_t *)value;
          break;
        case TSDB_DATA_TYPE_SMALLINT:
        case TSDB_DATA_TYPE_USMALLINT:
          *(uint16_t *)pData = *(uint16_t *)value;
          break;
        case TSDB_DATA_TYPE_INT:
        case TSDB_DATA_TYPE_UINT:
          *(uint32_t *)pData = *(uint32_t *)value;
          break;
        case TSDB_DATA_TYPE_BIGINT:
        case TSDB_DATA_TYPE_UBIGINT:
          *(uint64_t *)pData = *(uint64_t *)value;
          break;
        case TSDB_DATA_TYPE_FLOAT:
          SET_FLOAT_PTR(pData, value);
          break;
        case TSDB_DATA_TYPE_DOUBLE:
          SET_DOUBLE_PTR(pData, value);
          break;
        case TSDB_DATA_TYPE_TIMESTAMP:  
          *(TSKEY *)pData = tdGetKey(*(TKEY *)value);
          break;
        default:
          memcpy(pData, value, pColInfo->info.bytes);
      }

      j++;
      i++;
    } else { // pColInfo->info.colId < pSchema->columns[j].colId, it is a NULL data
      if (pColInfo->info.type == TSDB_DATA_TYPE_BINARY || pColInfo->info.type == TSDB_DATA_TYPE_NCHAR) {
        setVardataNull(pData, pColInfo->info.type);
      } else {
        setNull(pData, pColInfo->info.type, pColInfo->info.bytes);
      }
      i++;
    }
  }

  while (i < numOfCols) { // the remain columns are all null data
    SColumnInfoData* pColInfo = taosArrayGet(pQueryHandle->pColumns, i);
    if (ASCENDING_TRAVERSE(pQueryHandle->order)) {
      pData = (char*)pColInfo->pData + numOfRows * pColInfo->info.bytes;
    } else {
      pData = (char*)pColInfo->pData + (capacity - numOfRows - 1) * pColInfo->info.bytes;
    }

    if (pColInfo->info.type == TSDB_DATA_TYPE_BINARY || pColInfo->info.type == TSDB_DATA_TYPE_NCHAR) {
      setVardataNull(pData, pColInfo->info.type);
    } else {
      setNull(pData, pColInfo->info.type, pColInfo->info.bytes);
    }

    i++;
  }
}

static void moveDataToFront(STsdbQueryHandle* pQueryHandle, int32_t numOfRows, int32_t numOfCols) {
  if (numOfRows == 0 || ASCENDING_TRAVERSE(pQueryHandle->order)) {
    return;
  }

  // if the buffer is not full in case of descending order query, move the data in the front of the buffer
  if (numOfRows < pQueryHandle->outputCapacity) {
    int32_t emptySize = pQueryHandle->outputCapacity - numOfRows;
    for(int32_t i = 0; i < numOfCols; ++i) {
      SColumnInfoData* pColInfo = taosArrayGet(pQueryHandle->pColumns, i);
      memmove((char*)pColInfo->pData, (char*)pColInfo->pData + emptySize * pColInfo->info.bytes, numOfRows * pColInfo->info.bytes);
    }
  }
}

static void getQualifiedRowsPos(STsdbQueryHandle* pQueryHandle, int32_t startPos, int32_t endPos, int32_t numOfExisted,
                                int32_t* start, int32_t* end) {
  *start = -1;

  if (ASCENDING_TRAVERSE(pQueryHandle->order)) {
    int32_t remain = endPos - startPos + 1;
    if (remain + numOfExisted > pQueryHandle->outputCapacity) {
      *end = (pQueryHandle->outputCapacity - numOfExisted) + startPos - 1;
    } else {
      *end = endPos;
    }

    *start = startPos;
  } else {
    int32_t remain = (startPos - endPos) + 1;
    if (remain + numOfExisted > pQueryHandle->outputCapacity) {
      *end = startPos + 1 - (pQueryHandle->outputCapacity - numOfExisted);
    } else {
      *end = endPos;
    }

    *start = *end;
    *end = startPos;
  }
}

static void updateInfoAfterMerge(STsdbQueryHandle* pQueryHandle, STableCheckInfo* pCheckInfo, int32_t numOfRows, int32_t endPos) {
  SQueryFilePos* cur = &pQueryHandle->cur;

  pCheckInfo->lastKey = cur->lastKey;
  pQueryHandle->realNumOfRows = numOfRows;
  cur->rows = numOfRows;
  cur->pos = endPos;
}

static void doCheckGeneratedBlockRange(STsdbQueryHandle* pQueryHandle) {
  SQueryFilePos* cur = &pQueryHandle->cur;

  if (cur->rows > 0) {
    if (ASCENDING_TRAVERSE(pQueryHandle->order)) {
      assert(cur->win.skey >= pQueryHandle->window.skey && cur->win.ekey <= pQueryHandle->window.ekey);
    } else {
      assert(cur->win.skey >= pQueryHandle->window.ekey && cur->win.ekey <= pQueryHandle->window.skey);
    }

    SColumnInfoData* pColInfoData = taosArrayGet(pQueryHandle->pColumns, 0);
    assert(cur->win.skey == ((TSKEY*)pColInfoData->pData)[0] && cur->win.ekey == ((TSKEY*)pColInfoData->pData)[cur->rows-1]);
  } else {
    cur->win = pQueryHandle->window;

    int32_t step = ASCENDING_TRAVERSE(pQueryHandle->order)? 1:-1;
    cur->lastKey = pQueryHandle->window.ekey + step;
  }
}

static void copyAllRemainRowsFromFileBlock(STsdbQueryHandle* pQueryHandle, STableCheckInfo* pCheckInfo, SDataBlockInfo* pBlockInfo, int32_t endPos) {
  SQueryFilePos* cur = &pQueryHandle->cur;

  SDataCols* pCols = pQueryHandle->rhelper.pDCols[0];
  TSKEY* tsArray = pCols->cols[0].pData;

  int32_t step = ASCENDING_TRAVERSE(pQueryHandle->order)? 1:-1;
  int32_t numOfCols = (int32_t)(QH_GET_NUM_OF_COLS(pQueryHandle));

  int32_t pos = cur->pos;

  int32_t start = cur->pos;
  int32_t end = endPos;

  if (!ASCENDING_TRAVERSE(pQueryHandle->order)) {
    SWAP(start, end, int32_t);
  }

  assert(pQueryHandle->outputCapacity >= (end - start + 1));
  int32_t numOfRows = doCopyRowsFromFileBlock(pQueryHandle, pQueryHandle->outputCapacity, 0, start, end);

  // the time window should always be ascending order: skey <= ekey
  cur->win = (STimeWindow) {.skey = tsArray[start], .ekey = tsArray[end]};
  cur->mixBlock = (numOfRows != pBlockInfo->rows);
  cur->lastKey = tsArray[endPos] + step;
  cur->blockCompleted = true;

  // if the buffer is not full in case of descending order query, move the data in the front of the buffer
  moveDataToFront(pQueryHandle, numOfRows, numOfCols);

  // The value of pos may be -1 or pBlockInfo->rows, and it is invalid in both cases.
  pos = endPos + step;
  updateInfoAfterMerge(pQueryHandle, pCheckInfo, numOfRows, pos);
  doCheckGeneratedBlockRange(pQueryHandle);

  tsdbDebug("%p uid:%" PRIu64",tid:%d data block created, mixblock:%d, brange:%"PRIu64"-%"PRIu64" rows:%d, %p",
            pQueryHandle, pCheckInfo->tableId.uid, pCheckInfo->tableId.tid, cur->mixBlock, cur->win.skey,
            cur->win.ekey, cur->rows, pQueryHandle->qinfo);
}

int32_t getEndPosInDataBlock(STsdbQueryHandle* pQueryHandle, SDataBlockInfo* pBlockInfo) {
  // NOTE: reverse the order to find the end position in data block
  int32_t endPos = -1;
  int32_t order = ASCENDING_TRAVERSE(pQueryHandle->order)? TSDB_ORDER_DESC : TSDB_ORDER_ASC;

  SQueryFilePos* cur = &pQueryHandle->cur;
  SDataCols* pCols = pQueryHandle->rhelper.pDCols[0];

  if (ASCENDING_TRAVERSE(pQueryHandle->order) && pQueryHandle->window.ekey >= pBlockInfo->window.ekey) {
    endPos = pBlockInfo->rows - 1;
    cur->mixBlock = (cur->pos != 0);
  } else if (!ASCENDING_TRAVERSE(pQueryHandle->order) && pQueryHandle->window.ekey <= pBlockInfo->window.skey) {
    endPos = 0;
    cur->mixBlock = (cur->pos != pBlockInfo->rows - 1);
  } else {
    assert(pCols->numOfRows > 0);
    endPos = doBinarySearchKey(pCols->cols[0].pData, pCols->numOfRows, pQueryHandle->window.ekey, order);
    cur->mixBlock = true;
  }

  return endPos;
}

// only return the qualified data to client in terms of query time window, data rows in the same block but do not
// be included in the query time window will be discarded
static void doMergeTwoLevelData(STsdbQueryHandle* pQueryHandle, STableCheckInfo* pCheckInfo, SBlock* pBlock) {
  SQueryFilePos* cur = &pQueryHandle->cur;
  SDataBlockInfo blockInfo = GET_FILE_DATA_BLOCK_INFO(pCheckInfo, pBlock);
  STsdbCfg*      pCfg = &pQueryHandle->pTsdb->config;

  initTableMemIterator(pQueryHandle, pCheckInfo);

  SDataCols* pCols = pQueryHandle->rhelper.pDCols[0];
  assert(pCols->cols[0].type == TSDB_DATA_TYPE_TIMESTAMP && pCols->cols[0].colId == PRIMARYKEY_TIMESTAMP_COL_INDEX &&
      cur->pos >= 0 && cur->pos < pBlock->numOfRows);

  TSKEY* tsArray = pCols->cols[0].pData;
  assert(pCols->numOfRows == pBlock->numOfRows && tsArray[0] == pBlock->keyFirst && tsArray[pBlock->numOfRows-1] == pBlock->keyLast);

  // for search the endPos, so the order needs to reverse
  int32_t order = (pQueryHandle->order == TSDB_ORDER_ASC)? TSDB_ORDER_DESC:TSDB_ORDER_ASC;

  int32_t step = ASCENDING_TRAVERSE(pQueryHandle->order)? 1:-1;
  int32_t numOfCols = (int32_t)(QH_GET_NUM_OF_COLS(pQueryHandle));

  STable* pTable = pCheckInfo->pTableObj;
  int32_t endPos = getEndPosInDataBlock(pQueryHandle, &blockInfo);

  tsdbDebug("%p uid:%" PRIu64",tid:%d start merge data block, file block range:%"PRIu64"-%"PRIu64" rows:%d, start:%d,"
            "end:%d, %p",
            pQueryHandle, pCheckInfo->tableId.uid, pCheckInfo->tableId.tid, blockInfo.window.skey, blockInfo.window.ekey,
            blockInfo.rows, cur->pos, endPos, pQueryHandle->qinfo);

  // compared with the data from in-memory buffer, to generate the correct timestamp array list
  int32_t numOfRows = 0;

  int16_t rv = -1;
  STSchema* pSchema = NULL;

  int32_t pos = cur->pos;
  cur->win = TSWINDOW_INITIALIZER;

  // no data in buffer, load data from file directly
  if (pCheckInfo->iiter == NULL && pCheckInfo->iter == NULL) {
    copyAllRemainRowsFromFileBlock(pQueryHandle, pCheckInfo, &blockInfo, endPos);
    return;
  } else if (pCheckInfo->iter != NULL || pCheckInfo->iiter != NULL) {
    SSkipListNode* node = NULL;
    do {
      SDataRow row = getSDataRowInTableMem(pCheckInfo, pQueryHandle->order, pCfg->update);
      if (row == NULL) {
        break;
      }

      TSKEY key = dataRowKey(row);
      if ((key > pQueryHandle->window.ekey && ASCENDING_TRAVERSE(pQueryHandle->order)) ||
          (key < pQueryHandle->window.ekey && !ASCENDING_TRAVERSE(pQueryHandle->order))) {
        break;
      }

      if (((pos > endPos || tsArray[pos] > pQueryHandle->window.ekey) && ASCENDING_TRAVERSE(pQueryHandle->order)) ||
          ((pos < endPos || tsArray[pos] < pQueryHandle->window.ekey) && !ASCENDING_TRAVERSE(pQueryHandle->order))) {
        break;
      }

      if ((key < tsArray[pos] && ASCENDING_TRAVERSE(pQueryHandle->order)) ||
          (key > tsArray[pos] && !ASCENDING_TRAVERSE(pQueryHandle->order))) {
        if (rv != dataRowVersion(row)) {
          pSchema = tsdbGetTableSchemaByVersion(pTable, dataRowVersion(row));
          rv = dataRowVersion(row);
        }  
        
        copyOneRowFromMem(pQueryHandle, pQueryHandle->outputCapacity, numOfRows, row, numOfCols, pTable, pSchema);
        numOfRows += 1;
        if (cur->win.skey == TSKEY_INITIAL_VAL) {
          cur->win.skey = key;
        }

        cur->win.ekey = key;
        cur->lastKey  = key + step;
        cur->mixBlock = true;

        moveToNextRowInMem(pCheckInfo);
      } else if (key == tsArray[pos]) {  // data in buffer has the same timestamp of data in file block, ignore it
        if (pCfg->update) {
          if (rv != dataRowVersion(row)) {
            pSchema = tsdbGetTableSchemaByVersion(pTable, dataRowVersion(row));
            rv = dataRowVersion(row);
          }
          
          copyOneRowFromMem(pQueryHandle, pQueryHandle->outputCapacity, numOfRows, row, numOfCols, pTable, pSchema);
          numOfRows += 1;
          if (cur->win.skey == TSKEY_INITIAL_VAL) {
            cur->win.skey = key;
          }

          cur->win.ekey = key;
          cur->lastKey = key + step;
          cur->mixBlock = true;

          moveToNextRowInMem(pCheckInfo);
          pos += step;
        } else {
          moveToNextRowInMem(pCheckInfo);
        }
      } else if ((key > tsArray[pos] && ASCENDING_TRAVERSE(pQueryHandle->order)) ||
                  (key < tsArray[pos] && !ASCENDING_TRAVERSE(pQueryHandle->order))) {
        if (cur->win.skey == TSKEY_INITIAL_VAL) {
          cur->win.skey = tsArray[pos];
        }

        int32_t end = doBinarySearchKey(pCols->cols[0].pData, pCols->numOfRows, key, order);
        assert(end != -1);

        if (tsArray[end] == key) { // the value of key in cache equals to the end timestamp value, ignore it
          if (!pCfg->update) {
            moveToNextRowInMem(pCheckInfo);
          } else {
            end -= step;
          }
        }

        int32_t qstart = 0, qend = 0;
        getQualifiedRowsPos(pQueryHandle, pos, end, numOfRows, &qstart, &qend);

        numOfRows = doCopyRowsFromFileBlock(pQueryHandle, pQueryHandle->outputCapacity, numOfRows, qstart, qend);
        pos += (qend - qstart + 1) * step;

        cur->win.ekey = ASCENDING_TRAVERSE(pQueryHandle->order)? tsArray[qend]:tsArray[qstart];
        cur->lastKey  = cur->win.ekey + step;
      }
    } while (numOfRows < pQueryHandle->outputCapacity);

    if (numOfRows < pQueryHandle->outputCapacity) {
      /**
       * if cache is empty, load remain file block data. In contrast, if there are remain data in cache, do NOT
       * copy them all to result buffer, since it may be overlapped with file data block.
       */
      if (node == NULL ||
          ((dataRowKey((SDataRow)SL_GET_NODE_DATA(node)) > pQueryHandle->window.ekey) && ASCENDING_TRAVERSE(pQueryHandle->order)) ||
          ((dataRowKey((SDataRow)SL_GET_NODE_DATA(node)) < pQueryHandle->window.ekey) && !ASCENDING_TRAVERSE(pQueryHandle->order))) {
        // no data in cache or data in cache is greater than the ekey of time window, load data from file block
        if (cur->win.skey == TSKEY_INITIAL_VAL) {
          cur->win.skey = tsArray[pos];
        }

        int32_t start = -1, end = -1;
        getQualifiedRowsPos(pQueryHandle, pos, endPos, numOfRows, &start, &end);

        numOfRows = doCopyRowsFromFileBlock(pQueryHandle, pQueryHandle->outputCapacity, numOfRows, start, end);
        pos += (end - start + 1) * step;

        cur->win.ekey = ASCENDING_TRAVERSE(pQueryHandle->order)? tsArray[end]:tsArray[start];
        cur->lastKey  = cur->win.ekey + step;
        cur->mixBlock = true;
      }
    }
  }

  cur->blockCompleted =
      (((pos > endPos || cur->lastKey > pQueryHandle->window.ekey) && ASCENDING_TRAVERSE(pQueryHandle->order)) ||
       ((pos < endPos || cur->lastKey < pQueryHandle->window.ekey) && !ASCENDING_TRAVERSE(pQueryHandle->order)));

  if (!ASCENDING_TRAVERSE(pQueryHandle->order)) {
    SWAP(cur->win.skey, cur->win.ekey, TSKEY);
  }

  moveDataToFront(pQueryHandle, numOfRows, numOfCols);
  updateInfoAfterMerge(pQueryHandle, pCheckInfo, numOfRows, pos);
  doCheckGeneratedBlockRange(pQueryHandle);

  tsdbDebug("%p uid:%" PRIu64",tid:%d data block created, mixblock:%d, brange:%"PRIu64"-%"PRIu64" rows:%d, %p",
      pQueryHandle, pCheckInfo->tableId.uid, pCheckInfo->tableId.tid, cur->mixBlock, cur->win.skey,
      cur->win.ekey, cur->rows, pQueryHandle->qinfo);
}

int32_t binarySearchForKey(char* pValue, int num, TSKEY key, int order) {
  int    firstPos, lastPos, midPos = -1;
  int    numOfRows;
  TSKEY* keyList;

  if (num <= 0) return -1;

  keyList = (TSKEY*)pValue;
  firstPos = 0;
  lastPos = num - 1;

  if (order == TSDB_ORDER_DESC) {
    // find the first position which is smaller than the key
    while (1) {
      if (key >= keyList[lastPos]) return lastPos;
      if (key == keyList[firstPos]) return firstPos;
      if (key < keyList[firstPos]) return firstPos - 1;

      numOfRows = lastPos - firstPos + 1;
      midPos = (numOfRows >> 1) + firstPos;

      if (key < keyList[midPos]) {
        lastPos = midPos - 1;
      } else if (key > keyList[midPos]) {
        firstPos = midPos + 1;
      } else {
        break;
      }
    }

  } else {
    // find the first position which is bigger than the key
    while (1) {
      if (key <= keyList[firstPos]) return firstPos;
      if (key == keyList[lastPos]) return lastPos;

      if (key > keyList[lastPos]) {
        lastPos = lastPos + 1;
        if (lastPos >= num)
          return -1;
        else
          return lastPos;
      }

      numOfRows = lastPos - firstPos + 1;
      midPos = (numOfRows >> 1) + firstPos;

      if (key < keyList[midPos]) {
        lastPos = midPos - 1;
      } else if (key > keyList[midPos]) {
        firstPos = midPos + 1;
      } else {
        break;
      }
    }
  }

  return midPos;
}

static void cleanBlockOrderSupporter(SBlockOrderSupporter* pSupporter, int32_t numOfTables) {
  tfree(pSupporter->numOfBlocksPerTable);
  tfree(pSupporter->blockIndexArray);

  for (int32_t i = 0; i < numOfTables; ++i) {
    STableBlockInfo* pBlockInfo = pSupporter->pDataBlockInfo[i];
    tfree(pBlockInfo);
  }

  tfree(pSupporter->pDataBlockInfo);
}

static int32_t dataBlockOrderCompar(const void* pLeft, const void* pRight, void* param) {
  int32_t leftTableIndex = *(int32_t*)pLeft;
  int32_t rightTableIndex = *(int32_t*)pRight;

  SBlockOrderSupporter* pSupporter = (SBlockOrderSupporter*)param;

  int32_t leftTableBlockIndex = pSupporter->blockIndexArray[leftTableIndex];
  int32_t rightTableBlockIndex = pSupporter->blockIndexArray[rightTableIndex];

  if (leftTableBlockIndex > pSupporter->numOfBlocksPerTable[leftTableIndex]) {
    /* left block is empty */
    return 1;
  } else if (rightTableBlockIndex > pSupporter->numOfBlocksPerTable[rightTableIndex]) {
    /* right block is empty */
    return -1;
  }

  STableBlockInfo* pLeftBlockInfoEx = &pSupporter->pDataBlockInfo[leftTableIndex][leftTableBlockIndex];
  STableBlockInfo* pRightBlockInfoEx = &pSupporter->pDataBlockInfo[rightTableIndex][rightTableBlockIndex];

  //    assert(pLeftBlockInfoEx->compBlock->offset != pRightBlockInfoEx->compBlock->offset);
#if 0	// TODO: temporarily comment off requested by Dr. Liao
  if (pLeftBlockInfoEx->compBlock->offset == pRightBlockInfoEx->compBlock->offset &&
      pLeftBlockInfoEx->compBlock->last == pRightBlockInfoEx->compBlock->last) {
    tsdbError("error in header file, two block with same offset:%" PRId64, (int64_t)pLeftBlockInfoEx->compBlock->offset);
  }
#endif

  return pLeftBlockInfoEx->compBlock->offset > pRightBlockInfoEx->compBlock->offset ? 1 : -1;
}

static int32_t createDataBlocksInfo(STsdbQueryHandle* pQueryHandle, int32_t numOfBlocks, int32_t* numOfAllocBlocks) {
  size_t size = sizeof(STableBlockInfo) * numOfBlocks;

  if (pQueryHandle->allocSize < size) {
    pQueryHandle->allocSize = (int32_t)size;
    char* tmp = realloc(pQueryHandle->pDataBlockInfo, pQueryHandle->allocSize);
    if (tmp == NULL) {
      return TSDB_CODE_TDB_OUT_OF_MEMORY;
    }

    pQueryHandle->pDataBlockInfo = (STableBlockInfo*) tmp;
  }

  memset(pQueryHandle->pDataBlockInfo, 0, size);
  *numOfAllocBlocks = numOfBlocks;

  int32_t numOfTables = (int32_t)taosArrayGetSize(pQueryHandle->pTableCheckInfo);

  SBlockOrderSupporter sup = {0};
  sup.numOfTables = numOfTables;
  sup.numOfBlocksPerTable = calloc(1, sizeof(int32_t) * numOfTables);
  sup.blockIndexArray = calloc(1, sizeof(int32_t) * numOfTables);
  sup.pDataBlockInfo = calloc(1, POINTER_BYTES * numOfTables);

  if (sup.numOfBlocksPerTable == NULL || sup.blockIndexArray == NULL || sup.pDataBlockInfo == NULL) {
    cleanBlockOrderSupporter(&sup, 0);
    return TSDB_CODE_TDB_OUT_OF_MEMORY;
  }

  int32_t cnt = 0;
  int32_t numOfQualTables = 0;

  for (int32_t j = 0; j < numOfTables; ++j) {
    STableCheckInfo* pTableCheck = (STableCheckInfo*)taosArrayGet(pQueryHandle->pTableCheckInfo, j);
    if (pTableCheck->numOfBlocks <= 0) {
      continue;
    }

    SBlock* pBlock = pTableCheck->pCompInfo->blocks;
    sup.numOfBlocksPerTable[numOfQualTables] = pTableCheck->numOfBlocks;

    char* buf = calloc(1, sizeof(STableBlockInfo) * pTableCheck->numOfBlocks);
    if (buf == NULL) {
      cleanBlockOrderSupporter(&sup, numOfQualTables);
      return TSDB_CODE_TDB_OUT_OF_MEMORY;
    }

    sup.pDataBlockInfo[numOfQualTables] = (STableBlockInfo*)buf;

    for (int32_t k = 0; k < pTableCheck->numOfBlocks; ++k) {
      STableBlockInfo* pBlockInfo = &sup.pDataBlockInfo[numOfQualTables][k];

      pBlockInfo->compBlock = &pBlock[k];
      pBlockInfo->pTableCheckInfo = pTableCheck;
      cnt++;
    }

    numOfQualTables++;
  }

  assert(numOfBlocks == cnt);

  // since there is only one table qualified, blocks are not sorted
  if (numOfQualTables == 1) {
    memcpy(pQueryHandle->pDataBlockInfo, sup.pDataBlockInfo[0], sizeof(STableBlockInfo) * numOfBlocks);
    cleanBlockOrderSupporter(&sup, numOfQualTables);

    tsdbDebug("%p create data blocks info struct completed for 1 table, %d blocks not sorted %p ", pQueryHandle, cnt,
        pQueryHandle->qinfo);
    return TSDB_CODE_SUCCESS;
  }

  tsdbDebug("%p create data blocks info struct completed, %d blocks in %d tables %p", pQueryHandle, cnt,
      numOfQualTables, pQueryHandle->qinfo);

  assert(cnt <= numOfBlocks && numOfQualTables <= numOfTables);  // the pTableQueryInfo[j]->numOfBlocks may be 0
  sup.numOfTables = numOfQualTables;

  SLoserTreeInfo* pTree = NULL;
  uint8_t ret = tLoserTreeCreate(&pTree, sup.numOfTables, &sup, dataBlockOrderCompar);
  if (ret != TSDB_CODE_SUCCESS) {
    cleanBlockOrderSupporter(&sup, numOfTables);
    return TSDB_CODE_TDB_OUT_OF_MEMORY;
  }

  int32_t numOfTotal = 0;

  while (numOfTotal < cnt) {
    int32_t pos = pTree->pNode[0].index;
    int32_t index = sup.blockIndexArray[pos]++;

    STableBlockInfo* pBlocksInfo = sup.pDataBlockInfo[pos];
    pQueryHandle->pDataBlockInfo[numOfTotal++] = pBlocksInfo[index];

    // set data block index overflow, in order to disable the offset comparator
    if (sup.blockIndexArray[pos] >= sup.numOfBlocksPerTable[pos]) {
      sup.blockIndexArray[pos] = sup.numOfBlocksPerTable[pos] + 1;
    }

    tLoserTreeAdjust(pTree, pos + sup.numOfTables);
  }

  /*
   * available when no import exists
   * for(int32_t i = 0; i < cnt - 1; ++i) {
   *   assert((*pDataBlockInfo)[i].compBlock->offset < (*pDataBlockInfo)[i+1].compBlock->offset);
   * }
   */

  tsdbDebug("%p %d data blocks sort completed, %p", pQueryHandle, cnt, pQueryHandle->qinfo);
  cleanBlockOrderSupporter(&sup, numOfTables);
  free(pTree);

  return TSDB_CODE_SUCCESS;
}

static int32_t getFirstFileDataBlock(STsdbQueryHandle* pQueryHandle, bool* exists);

static int32_t getDataBlockRv(STsdbQueryHandle* pQueryHandle, STableBlockInfo* pNext, bool *exists) {
  int32_t step = ASCENDING_TRAVERSE(pQueryHandle->order)? 1 : -1;
  SQueryFilePos* cur = &pQueryHandle->cur;

  while(1) {
    int32_t code = loadFileDataBlock(pQueryHandle, pNext->compBlock, pNext->pTableCheckInfo, exists);
    if (code != TSDB_CODE_SUCCESS || *exists) {
      return code;
    }

    if ((cur->slot == pQueryHandle->numOfBlocks - 1 && ASCENDING_TRAVERSE(pQueryHandle->order)) ||
        (cur->slot == 0 && !ASCENDING_TRAVERSE(pQueryHandle->order))) {
      // all data blocks in current file has been checked already, try next file if exists
      return getFirstFileDataBlock(pQueryHandle, exists);
    } else {  // next block of the same file
      cur->slot += step;
      cur->mixBlock = false;
      cur->blockCompleted = false;
      pNext = &pQueryHandle->pDataBlockInfo[cur->slot];
    }
  }
}

static int32_t getFirstFileDataBlock(STsdbQueryHandle* pQueryHandle, bool* exists) {
  pQueryHandle->numOfBlocks = 0;
  SQueryFilePos* cur = &pQueryHandle->cur;

  int32_t code = TSDB_CODE_SUCCESS;

  int32_t numOfBlocks = 0;
  int32_t numOfTables = (int32_t)taosArrayGetSize(pQueryHandle->pTableCheckInfo);

  STsdbCfg* pCfg = &pQueryHandle->pTsdb->config;
  STimeWindow win = TSWINDOW_INITIALIZER;

  while (true) {
    tsdbRLockFS(REPO_FS(pQueryHandle->pTsdb));

    if ((pQueryHandle->pFileGroup = tsdbFSIterNext(&pQueryHandle->fileIter)) == NULL) {
      tsdbUnLockFS(REPO_FS(pQueryHandle->pTsdb));
      break;
    }

    tsdbGetFidKeyRange(pCfg->daysPerFile, pCfg->precision, pQueryHandle->pFileGroup->fid, &win.skey, &win.ekey);

    // current file are not overlapped with query time window, ignore remain files
    if ((ASCENDING_TRAVERSE(pQueryHandle->order) && win.skey > pQueryHandle->window.ekey) ||
        (!ASCENDING_TRAVERSE(pQueryHandle->order) && win.ekey < pQueryHandle->window.ekey)) {
      tsdbUnLockFS(REPO_FS(pQueryHandle->pTsdb));
      tsdbDebug("%p remain files are not qualified for qrange:%" PRId64 "-%" PRId64 ", ignore, %p", pQueryHandle,
                pQueryHandle->window.skey, pQueryHandle->window.ekey, pQueryHandle->qinfo);
      pQueryHandle->pFileGroup = NULL;
      assert(pQueryHandle->numOfBlocks == 0);
      break;
    }

    if (tsdbSetAndOpenReadFSet(&pQueryHandle->rhelper, pQueryHandle->pFileGroup) < 0) {
      tsdbUnLockFS(REPO_FS(pQueryHandle->pTsdb));
      code = terrno;
      break;
    }

    tsdbUnLockFS(REPO_FS(pQueryHandle->pTsdb));

    if (tsdbLoadBlockIdx(&pQueryHandle->rhelper) < 0) {
      code = terrno;
      break;
    }

    if ((code = getFileCompInfo(pQueryHandle, &numOfBlocks)) != TSDB_CODE_SUCCESS) {
      break;
    }

    tsdbDebug("%p %d blocks found in file for %d table(s), fid:%d, %p", pQueryHandle, numOfBlocks, numOfTables,
              pQueryHandle->pFileGroup->fid, pQueryHandle->qinfo);

    assert(numOfBlocks >= 0);
    if (numOfBlocks == 0) {
      continue;
    }

    // todo return error code to query engine
    if ((code = createDataBlocksInfo(pQueryHandle, numOfBlocks, &pQueryHandle->numOfBlocks)) != TSDB_CODE_SUCCESS) {
      break;
    }

    assert(numOfBlocks >= pQueryHandle->numOfBlocks);
    if (pQueryHandle->numOfBlocks > 0) {
      break;
    }
  }

  // no data in file anymore
  if (pQueryHandle->numOfBlocks <= 0 || code != TSDB_CODE_SUCCESS) {
    if (code == TSDB_CODE_SUCCESS) {
      assert(pQueryHandle->pFileGroup == NULL);
    }

    cur->fid = INT32_MIN;  // denote that there are no data in file anymore
    *exists = false;
    return code;
  }

  assert(pQueryHandle->pFileGroup != NULL && pQueryHandle->numOfBlocks > 0);
  cur->slot = ASCENDING_TRAVERSE(pQueryHandle->order)? 0:pQueryHandle->numOfBlocks-1;
  cur->fid = pQueryHandle->pFileGroup->fid;

  STableBlockInfo* pBlockInfo = &pQueryHandle->pDataBlockInfo[cur->slot];
  return getDataBlockRv(pQueryHandle, pBlockInfo, exists);
}

static bool isEndFileDataBlock(SQueryFilePos* cur, int32_t numOfBlocks, bool ascTrav) {
  assert(cur != NULL && numOfBlocks > 0);
  return (cur->slot == numOfBlocks - 1 && ascTrav) || (cur->slot == 0 && !ascTrav);
}

static void moveToNextDataBlockInCurrentFile(STsdbQueryHandle* pQueryHandle) {
  int32_t step = ASCENDING_TRAVERSE(pQueryHandle->order)? 1 : -1;

  SQueryFilePos* cur = &pQueryHandle->cur;
  assert(cur->slot < pQueryHandle->numOfBlocks && cur->slot >= 0);

  cur->slot += step;
  cur->mixBlock       = false;
  cur->blockCompleted = false;
}

int32_t tsdbGetFileBlocksDistInfo(TsdbQueryHandleT* queryHandle, STableBlockDist* pTableBlockInfo) {
  STsdbQueryHandle* pQueryHandle = (STsdbQueryHandle*) queryHandle;

  pTableBlockInfo->totalSize = 0;
  STsdbFS* pFileHandle = REPO_FS(pQueryHandle->pTsdb);

  // find the start data block in file
  pQueryHandle->locateStart = true;
  STsdbCfg* pCfg = &pQueryHandle->pTsdb->config;
  int32_t   fid = getFileIdFromKey(pQueryHandle->window.skey, pCfg->daysPerFile, pCfg->precision);

  tsdbRLockFS(pFileHandle);
  tsdbFSIterInit(&pQueryHandle->fileIter, pFileHandle, pQueryHandle->order);
  tsdbFSIterSeek(&pQueryHandle->fileIter, fid);
  tsdbUnLockFS(pFileHandle);

  pTableBlockInfo->numOfFiles += 1;

  int32_t     code = TSDB_CODE_SUCCESS;
  int32_t     numOfBlocks = 0;
  int32_t     numOfTables = (int32_t)taosArrayGetSize(pQueryHandle->pTableCheckInfo);
  STimeWindow win = TSWINDOW_INITIALIZER;

  while (true) {
    numOfBlocks = 0;
    tsdbRLockFS(REPO_FS(pQueryHandle->pTsdb));

    if ((pQueryHandle->pFileGroup = tsdbFSIterNext(&pQueryHandle->fileIter)) == NULL) {
      tsdbUnLockFS(REPO_FS(pQueryHandle->pTsdb));
      break;
    }

    tsdbGetFidKeyRange(pCfg->daysPerFile, pCfg->precision, pQueryHandle->pFileGroup->fid, &win.skey, &win.ekey);

    // current file are not overlapped with query time window, ignore remain files
    if ((ASCENDING_TRAVERSE(pQueryHandle->order) && win.skey > pQueryHandle->window.ekey) ||
        (!ASCENDING_TRAVERSE(pQueryHandle->order) && win.ekey < pQueryHandle->window.ekey)) {
      tsdbUnLockFS(REPO_FS(pQueryHandle->pTsdb));
      tsdbDebug("%p remain files are not qualified for qrange:%" PRId64 "-%" PRId64 ", ignore, %p", pQueryHandle,
                pQueryHandle->window.skey, pQueryHandle->window.ekey, pQueryHandle->qinfo);
      pQueryHandle->pFileGroup = NULL;
      break;
    }

    pTableBlockInfo->numOfFiles += 1;
    if (tsdbSetAndOpenReadFSet(&pQueryHandle->rhelper, pQueryHandle->pFileGroup) < 0) {
      tsdbUnLockFS(REPO_FS(pQueryHandle->pTsdb));
      code = terrno;
      break;
    }

    tsdbUnLockFS(REPO_FS(pQueryHandle->pTsdb));

    if (tsdbLoadBlockIdx(&pQueryHandle->rhelper) < 0) {
      code = terrno;
      break;
    }

    if ((code = getFileCompInfo(pQueryHandle, &numOfBlocks)) != TSDB_CODE_SUCCESS) {
      break;
    }

    tsdbDebug("%p %d blocks found in file for %d table(s), fid:%d, %p", pQueryHandle, numOfBlocks, numOfTables,
              pQueryHandle->pFileGroup->fid, pQueryHandle->qinfo);

    if (numOfBlocks == 0) {
      continue;
    }

    for (int32_t i = 0; i < numOfTables; ++i) {
      STableCheckInfo* pCheckInfo = taosArrayGet(pQueryHandle->pTableCheckInfo, i);

      SBlock* pBlock = pCheckInfo->pCompInfo->blocks;
      for (int32_t j = 0; j < pCheckInfo->numOfBlocks; ++j) {
        pTableBlockInfo->totalSize += pBlock[j].len;

        int32_t numOfRows = pBlock[j].numOfRows;
        taosArrayPush(pTableBlockInfo->dataBlockInfos, &numOfRows);
      }
    }
  }

  return code;
}

static int32_t getDataBlocksInFiles(STsdbQueryHandle* pQueryHandle, bool* exists) {
  STsdbFS*       pFileHandle = REPO_FS(pQueryHandle->pTsdb);
  SQueryFilePos* cur = &pQueryHandle->cur;

  // find the start data block in file
  if (!pQueryHandle->locateStart) {
    pQueryHandle->locateStart = true;
    STsdbCfg* pCfg = &pQueryHandle->pTsdb->config;
    int32_t   fid = getFileIdFromKey(pQueryHandle->window.skey, pCfg->daysPerFile, pCfg->precision);

    tsdbRLockFS(pFileHandle);
    tsdbFSIterInit(&pQueryHandle->fileIter, pFileHandle, pQueryHandle->order);
    tsdbFSIterSeek(&pQueryHandle->fileIter, fid);
    tsdbUnLockFS(pFileHandle);

    return getFirstFileDataBlock(pQueryHandle, exists);
  } else {
    // check if current file block is all consumed
    STableBlockInfo* pBlockInfo = &pQueryHandle->pDataBlockInfo[cur->slot];
    STableCheckInfo* pCheckInfo = pBlockInfo->pTableCheckInfo;

    // current block is done, try next
    if ((!cur->mixBlock) || cur->blockCompleted) {
      // all data blocks in current file has been checked already, try next file if exists
    } else {
      tsdbDebug("%p continue in current data block, index:%d, pos:%d, %p", pQueryHandle, cur->slot, cur->pos,
                pQueryHandle->qinfo);
      int32_t code = handleDataMergeIfNeeded(pQueryHandle, pBlockInfo->compBlock, pCheckInfo);
      *exists = (pQueryHandle->realNumOfRows > 0);

      if (code != TSDB_CODE_SUCCESS || *exists) {
        return code;
      }
    }

    // current block is empty, try next block in file
    // all data blocks in current file has been checked already, try next file if exists
    if (isEndFileDataBlock(cur, pQueryHandle->numOfBlocks, ASCENDING_TRAVERSE(pQueryHandle->order))) {
      return getFirstFileDataBlock(pQueryHandle, exists);
    } else {
      moveToNextDataBlockInCurrentFile(pQueryHandle);
      STableBlockInfo* pNext = &pQueryHandle->pDataBlockInfo[cur->slot];
      return getDataBlockRv(pQueryHandle, pNext, exists);
    }
  }
}

static bool doHasDataInBuffer(STsdbQueryHandle* pQueryHandle) {
  size_t numOfTables = taosArrayGetSize(pQueryHandle->pTableCheckInfo);
  
  while (pQueryHandle->activeIndex < numOfTables) {
    if (hasMoreDataInCache(pQueryHandle)) {
      return true;
    }

    pQueryHandle->activeIndex += 1;
  }

  if (pQueryHandle->loadExternalRow && pQueryHandle->window.skey == pQueryHandle->window.ekey) {
    SMemRef* pMemRef = pQueryHandle->pMemRef;
    doGetExternalRow(pQueryHandle, TSDB_PREV_ROW, pMemRef);
    doGetExternalRow(pQueryHandle, TSDB_NEXT_ROW, pMemRef);
  }

  // no data in memtable or imemtable, decrease the memory reference.
  // TODO !!
//  tsdbMayUnTakeMemSnapshot(pQueryHandle);
  return false;
}

//todo not unref yet, since it is not support multi-group interpolation query
static void changeQueryHandleForInterpQuery(TsdbQueryHandleT pHandle) {
  // filter the queried time stamp in the first place
  STsdbQueryHandle* pQueryHandle = (STsdbQueryHandle*) pHandle;

  // starts from the buffer in case of descending timestamp order check data blocks
  size_t numOfTables = taosArrayGetSize(pQueryHandle->pTableCheckInfo);

  int32_t i = 0;
  while(i < numOfTables) {
    STableCheckInfo* pCheckInfo = taosArrayGet(pQueryHandle->pTableCheckInfo, i);

    // the first qualified table for interpolation query
    if ((pQueryHandle->window.skey <= pCheckInfo->pTableObj->lastKey) &&
        (pCheckInfo->pTableObj->lastKey != TSKEY_INITIAL_VAL)) {
      break;
    }

    i++;
  }

  // there are no data in all the tables
  if (i == numOfTables) {
    return;
  }

  STableCheckInfo info = *(STableCheckInfo*) taosArrayGet(pQueryHandle->pTableCheckInfo, i);
  taosArrayClear(pQueryHandle->pTableCheckInfo);

  info.lastKey = pQueryHandle->window.skey;
  taosArrayPush(pQueryHandle->pTableCheckInfo, &info);
}

static int tsdbReadRowsFromCache(STableCheckInfo* pCheckInfo, TSKEY maxKey, int maxRowsToRead, STimeWindow* win,
                                 STsdbQueryHandle* pQueryHandle) {
  int     numOfRows = 0;
  int32_t numOfCols = (int32_t)taosArrayGetSize(pQueryHandle->pColumns);
  STsdbCfg* pCfg = &pQueryHandle->pTsdb->config;
  win->skey = TSKEY_INITIAL_VAL;

  int64_t st = taosGetTimestampUs();
  STable* pTable = pCheckInfo->pTableObj;
  int16_t rv = -1;
  STSchema* pSchema = NULL;

  do {
    SDataRow row = getSDataRowInTableMem(pCheckInfo, pQueryHandle->order, pCfg->update);
    if (row == NULL) {
      break;
    }

    TSKEY key = dataRowKey(row);
    if ((key > maxKey && ASCENDING_TRAVERSE(pQueryHandle->order)) || (key < maxKey && !ASCENDING_TRAVERSE(pQueryHandle->order))) {
      tsdbDebug("%p key:%"PRIu64" beyond qrange:%"PRId64" - %"PRId64", no more data in buffer", pQueryHandle, key, pQueryHandle->window.skey,
                pQueryHandle->window.ekey);

      break;
    }

    if (win->skey == INT64_MIN) {
      win->skey = key;
    }

    win->ekey = key;
    if (rv != dataRowVersion(row)) {
      pSchema = tsdbGetTableSchemaByVersion(pTable, dataRowVersion(row));
      rv = dataRowVersion(row);
    }
    copyOneRowFromMem(pQueryHandle, maxRowsToRead, numOfRows, row, numOfCols, pTable, pSchema);

    if (++numOfRows >= maxRowsToRead) {
      moveToNextRowInMem(pCheckInfo);
      break;
    }

  } while(moveToNextRowInMem(pCheckInfo));

  assert(numOfRows <= maxRowsToRead);

  // if the buffer is not full in case of descending order query, move the data in the front of the buffer
  if (!ASCENDING_TRAVERSE(pQueryHandle->order) && numOfRows < maxRowsToRead) {
    int32_t emptySize = maxRowsToRead - numOfRows;

    for(int32_t i = 0; i < numOfCols; ++i) {
      SColumnInfoData* pColInfo = taosArrayGet(pQueryHandle->pColumns, i);
      memmove((char*)pColInfo->pData, (char*)pColInfo->pData + emptySize * pColInfo->info.bytes, numOfRows * pColInfo->info.bytes);
    }
  }

  int64_t elapsedTime = taosGetTimestampUs() - st;
  tsdbDebug("%p build data block from cache completed, elapsed time:%"PRId64" us, numOfRows:%d, numOfCols:%d, %p", pQueryHandle,
            elapsedTime, numOfRows, numOfCols, pQueryHandle->qinfo);

  return numOfRows;
}

static int32_t getAllTableList(STable* pSuperTable, SArray* list) {
  SSkipListIterator* iter = tSkipListCreateIter(pSuperTable->pIndex);
  while (tSkipListIterNext(iter)) {
    SSkipListNode* pNode = tSkipListIterGet(iter);

    STable* pTable = (STable*) SL_GET_NODE_DATA((SSkipListNode*) pNode);

    STableKeyInfo info = {.pTable = pTable, .lastKey = TSKEY_INITIAL_VAL};
    taosArrayPush(list, &info);
  }

  tSkipListDestroyIter(iter);
  return TSDB_CODE_SUCCESS;
}

static void destroyHelper(void* param) {
  if (param == NULL) {
    return;
  }

  tQueryInfo* pInfo = (tQueryInfo*)param;
  if (pInfo->optr != TSDB_RELATION_IN) {
    tfree(pInfo->q);
  }

  free(param);
}

// handle data in cache situation
bool tsdbNextDataBlock(TsdbQueryHandleT* pHandle) {
  STsdbQueryHandle* pQueryHandle = (STsdbQueryHandle*) pHandle;

  int64_t stime = taosGetTimestampUs();
  int64_t elapsedTime = stime;

  size_t numOfTables = taosArrayGetSize(pQueryHandle->pTableCheckInfo);
  assert(numOfTables > 0);

  if (pQueryHandle->type == TSDB_QUERY_TYPE_LAST && pQueryHandle->cachelastrow) {
    // the last row is cached in buffer, return it directly.
    // here note that the pQueryHandle->window must be the TS_INITIALIZER
    int32_t numOfCols  = (int32_t)(QH_GET_NUM_OF_COLS(pQueryHandle));
    SQueryFilePos* cur = &pQueryHandle->cur;

    SDataRow pRow = NULL;
    TSKEY    key  = TSKEY_INITIAL_VAL;
    int32_t  step = ASCENDING_TRAVERSE(pQueryHandle->order)? 1:-1;

    if (++pQueryHandle->activeIndex < numOfTables) {
      STableCheckInfo* pCheckInfo = taosArrayGet(pQueryHandle->pTableCheckInfo, pQueryHandle->activeIndex);
      int32_t ret = tsdbGetCachedLastRow(pCheckInfo->pTableObj, &pRow, &key);
      if (ret != TSDB_CODE_SUCCESS) {
        return false;
      }

      copyOneRowFromMem(pQueryHandle, pQueryHandle->outputCapacity, 0, pRow, numOfCols, pCheckInfo->pTableObj, NULL);
      tfree(pRow);

      // update the last key value
      pCheckInfo->lastKey = key + step;

      cur->rows     = 1;  // only one row
      cur->lastKey  = key + step;
      cur->mixBlock = true;
      cur->win.skey = key;
      cur->win.ekey = key;

      return true;
    }

    return false;
  }

  if (pQueryHandle->checkFiles) {
    // check if the query range overlaps with the file data block
    bool exists = true;

    int32_t code = getDataBlocksInFiles(pQueryHandle, &exists);
    if (code != TSDB_CODE_SUCCESS) {
      pQueryHandle->activeIndex = 0;
      pQueryHandle->checkFiles = false;

      return false;
    }

    if (exists) {
      pQueryHandle->cost.checkForNextTime += (taosGetTimestampUs() - stime);
      return exists;
    }

    pQueryHandle->activeIndex = 0;
    pQueryHandle->checkFiles = false;
  }

  // TODO: opt by consider the scan order
  bool ret = doHasDataInBuffer(pQueryHandle);
  terrno = TSDB_CODE_SUCCESS;

  elapsedTime = taosGetTimestampUs() - stime;
  pQueryHandle->cost.checkForNextTime += elapsedTime;
  return ret;
}

bool tsdbNextDataBlockWithoutMerge(TsdbQueryHandleT* pHandle) {
  STsdbQueryHandle* pQueryHandle = (STsdbQueryHandle*) pHandle;

  int64_t stime = taosGetTimestampUs();
  int64_t elapsedTime = stime;

  size_t numOfTables = taosArrayGetSize(pQueryHandle->pTableCheckInfo);
  assert(numOfTables > 0);

  if (pQueryHandle->checkFiles) {
    // check if the query range overlaps with the file data block
    bool exists = true;

    int32_t code = getDataBlocksInFiles(pQueryHandle, &exists);
    if (code != TSDB_CODE_SUCCESS) {
      pQueryHandle->activeIndex = 0;
      pQueryHandle->checkFiles = false;

      return false;
    }

    if (exists) {
      pQueryHandle->cost.checkForNextTime += (taosGetTimestampUs() - stime);
      return exists;
    }

    pQueryHandle->activeIndex = 0;
    pQueryHandle->checkFiles = false;
  }

  elapsedTime = taosGetTimestampUs() - stime;
  pQueryHandle->cost.checkForNextTime += elapsedTime;
  return false;
}

static int32_t doGetExternalRow(STsdbQueryHandle* pQueryHandle, int16_t type, SMemRef* pMemRef) {
  STsdbQueryHandle* pSecQueryHandle = NULL;

  if (type == TSDB_PREV_ROW && pQueryHandle->prev) {
    return TSDB_CODE_SUCCESS;
  }

  if (type == TSDB_NEXT_ROW && pQueryHandle->next) {
    return TSDB_CODE_SUCCESS;
  }

  // prepare the structure
  int32_t numOfCols = (int32_t) QH_GET_NUM_OF_COLS(pQueryHandle);

  if (type == TSDB_PREV_ROW) {
    pQueryHandle->prev = taosArrayInit(numOfCols, sizeof(SColumnInfoData));
    if (pQueryHandle->prev == NULL) {
      terrno = TSDB_CODE_QRY_OUT_OF_MEMORY;
      goto out_of_memory;
    }
  } else {
    pQueryHandle->next = taosArrayInit(numOfCols, sizeof(SColumnInfoData));
    if (pQueryHandle->next == NULL) {
      terrno = TSDB_CODE_QRY_OUT_OF_MEMORY;
      goto out_of_memory;
    }
  }

  SArray* row = (type == TSDB_PREV_ROW)? pQueryHandle->prev:pQueryHandle->next;

  for (int32_t i = 0; i < numOfCols; ++i) {
    SColumnInfoData* pCol = taosArrayGet(pQueryHandle->pColumns, i);

    SColumnInfoData colInfo = {{0}, 0};
    colInfo.info = pCol->info;
    colInfo.pData = calloc(1, pCol->info.bytes);
    if (colInfo.pData == NULL) {
      terrno = TSDB_CODE_QRY_OUT_OF_MEMORY;
      goto out_of_memory;
    }

    taosArrayPush(row, &colInfo);
  }

  // load the previous row
  STsdbQueryCond cond = {.numOfCols = numOfCols, .loadExternalRows = false,};
  if (type == TSDB_PREV_ROW) {
    cond.order = TSDB_ORDER_DESC;
    cond.twindow = (STimeWindow){pQueryHandle->window.skey, INT64_MIN};
  } else {
    cond.order = TSDB_ORDER_ASC;
    cond.twindow = (STimeWindow){pQueryHandle->window.skey, INT64_MAX};
  }

  cond.colList = calloc(cond.numOfCols, sizeof(SColumnInfo));
  if (cond.colList == NULL) {
    terrno = TSDB_CODE_QRY_OUT_OF_MEMORY;
    goto out_of_memory;
  }

  for (int32_t i = 0; i < cond.numOfCols; ++i) {
    SColumnInfoData* pColInfoData = taosArrayGet(pQueryHandle->pColumns, i);
    memcpy(&cond.colList[i], &pColInfoData->info, sizeof(SColumnInfo));
  }

  pSecQueryHandle = tsdbQueryTablesImpl(pQueryHandle->pTsdb, &cond, pQueryHandle->qinfo, pMemRef);

  tfree(cond.colList);

  SArray* psTable = NULL;
  
  pSecQueryHandle->pTableCheckInfo = createCheckInfoFromCheckInfo(pQueryHandle->pTableCheckInfo, pSecQueryHandle->window.skey, &psTable);
  if (pSecQueryHandle->pTableCheckInfo == NULL) {
    terrno = TSDB_CODE_QRY_OUT_OF_MEMORY;
    goto out_of_memory;
  }

  
  tsdbMayTakeMemSnapshot(pSecQueryHandle, psTable);

  if (!tsdbNextDataBlock((void*)pSecQueryHandle)) {
    // no result in current query, free the corresponding result rows structure
    if (type == TSDB_PREV_ROW) {
      pQueryHandle->prev = doFreeColumnInfoData(pQueryHandle->prev);
    } else {
      pQueryHandle->next = doFreeColumnInfoData(pQueryHandle->next);
    }

    goto out_of_memory;
  }

  SDataBlockInfo blockInfo = {{0}, 0};
  tsdbRetrieveDataBlockInfo((void*)pSecQueryHandle, &blockInfo);
  tsdbRetrieveDataBlock((void*)pSecQueryHandle, pSecQueryHandle->defaultLoadColumn);

  row = (type == TSDB_PREV_ROW)? pQueryHandle->prev:pQueryHandle->next;
  int32_t pos = (type == TSDB_PREV_ROW)?pSecQueryHandle->cur.rows - 1:0;

  for (int32_t i = 0; i < numOfCols; ++i) {
    SColumnInfoData* pCol = taosArrayGet(row, i);
    SColumnInfoData* s = taosArrayGet(pSecQueryHandle->pColumns, i);
    memcpy((char*)pCol->pData, (char*)s->pData + s->info.bytes * pos, pCol->info.bytes);
  }

out_of_memory:
  tsdbCleanupQueryHandle(pSecQueryHandle);
  return terrno;
}

SArray* tsdbGetExternalRow(TsdbQueryHandleT *pHandle, SDataBlockInfo* blockInfo) {
  STsdbQueryHandle* pQueryHandle = (STsdbQueryHandle*) pHandle;
  int32_t numOfCols = QH_GET_NUM_OF_COLS(pQueryHandle);

  STableCheckInfo* pCheckInfo = taosArrayGet(pQueryHandle->pTableCheckInfo, 0);
  blockInfo->tid = pCheckInfo->tableId.tid;
  blockInfo->uid = pCheckInfo->tableId.uid;
  blockInfo->numOfCols = numOfCols;

  if (pQueryHandle->prev == NULL || pQueryHandle->next == NULL) {
    blockInfo->rows = 0;
    return NULL;
  }

  for (int32_t i = 0; i < numOfCols; ++i) {
    SColumnInfoData* pColInfoData = taosArrayGet(pQueryHandle->pColumns, i);
    SColumnInfoData* first = taosArrayGet(pQueryHandle->prev, i);

    memcpy(pColInfoData->pData, first->pData, pColInfoData->info.bytes);

    SColumnInfoData* sec = taosArrayGet(pQueryHandle->next, i);
    memcpy(pColInfoData->pData + pColInfoData->info.bytes, sec->pData, pColInfoData->info.bytes);

    if (i == 0 && pColInfoData->info.type == TSDB_DATA_TYPE_TIMESTAMP) {
      blockInfo->window.skey = *(TSKEY*)pColInfoData->pData;
      blockInfo->window.ekey = *(TSKEY*)(pColInfoData->pData + TSDB_KEYSIZE);
    }
  }

  blockInfo->rows = 2;
  return pQueryHandle->pColumns;
}

/*
 * 1. no data at all (pTable->lastKey = TSKEY_INITIAL_VAL), just return TSKEY_INITIAL_VAL
 * 2. has data but not loaded, just return lastKey but not set pRes
 * 3. has data and loaded, return lastKey and set pRes
 */
int32_t tsdbGetCachedLastRow(STable* pTable, SDataRow* pRes, TSKEY* lastKey) {
  TSDB_RLOCK_TABLE(pTable);
  *lastKey = pTable->lastKey;

  if ((*lastKey) != TSKEY_INITIAL_VAL && pTable->lastRow) {
    *pRes = tdDataRowDup(pTable->lastRow);
    if (*pRes == NULL) {
      TSDB_RUNLOCK_TABLE(pTable);
      return TSDB_CODE_TDB_OUT_OF_MEMORY;
    }
  }

  TSDB_RUNLOCK_TABLE(pTable);
  return TSDB_CODE_SUCCESS;
}

int32_t checkForCachedLastRow(STsdbQueryHandle* pQueryHandle, STableGroupInfo *groupList) {
  assert(pQueryHandle != NULL && groupList != NULL);

  SDataRow pRow = NULL;
  TSKEY    key = TSKEY_INITIAL_VAL;

  SArray* group = taosArrayGetP(groupList->pGroupList, 0);
  assert(group != NULL);

  STableKeyInfo* pInfo = (STableKeyInfo*)taosArrayGet(group, 0);

  int32_t code = tsdbGetCachedLastRow(pInfo->pTable, &pRow, &key);
  if (code != TSDB_CODE_SUCCESS) {
    pQueryHandle->cachelastrow = false;
  } else {
    pQueryHandle->cachelastrow = (pRow != NULL);
  }

  // update the tsdb query time range
  if (pQueryHandle->cachelastrow) {
    pQueryHandle->window      = TSWINDOW_INITIALIZER;
    pQueryHandle->checkFiles  = false;
    pQueryHandle->activeIndex = -1;  // start from -1
  }

  tfree(pRow);
  return code;
}

STimeWindow updateLastrowForEachGroup(STableGroupInfo *groupList) {
  STimeWindow window = {INT64_MAX, INT64_MIN};

  int32_t totalNumOfTable = 0;

  // NOTE: starts from the buffer in case of descending timestamp order check data blocks
  size_t numOfGroups = taosArrayGetSize(groupList->pGroupList);
  for(int32_t j = 0; j < numOfGroups; ++j) {
    SArray* pGroup = taosArrayGetP(groupList->pGroupList, j);
    TSKEY   key = TSKEY_INITIAL_VAL;

    STableKeyInfo keyInfo = {0};

    size_t numOfTables = taosArrayGetSize(pGroup);
    for(int32_t i = 0; i < numOfTables; ++i) {
      STableKeyInfo* pInfo = (STableKeyInfo*) taosArrayGet(pGroup, i);

      // if the lastKey equals to INT64_MIN, there is no data in this table
      TSKEY lastKey = ((STable*)(pInfo->pTable))->lastKey;
      if (key < lastKey) {
        key = lastKey;

        keyInfo.pTable  = pInfo->pTable;
        keyInfo.lastKey = key;
        pInfo->lastKey  = key;

        if (key < window.skey) {
          window.skey = key;
        }

        if (key > window.ekey) {
          window.ekey = key;
        }
      }
    }

    // clear current group, unref unused table
    for (int32_t i = 0; i < numOfTables; ++i) {
      STableKeyInfo* pInfo = (STableKeyInfo*)taosArrayGet(pGroup, i);

      // keyInfo.pTable may be NULL here.
      if (pInfo->pTable != keyInfo.pTable) {
        tsdbUnRefTable(pInfo->pTable);
      }
    }

    taosArrayClear(pGroup);

    // more than one table in each group, only one table left for each group
    if (keyInfo.pTable != NULL) {
      totalNumOfTable++;
      taosArrayPush(pGroup, &keyInfo);
    } else {
      taosArrayDestroy(pGroup);

      taosArrayRemove(groupList->pGroupList, j);
      numOfGroups -= 1;
      j -= 1;
    }
  }

  // window does not being updated, so set the original
  if (window.skey == INT64_MAX && window.ekey == INT64_MIN) {
    window = TSWINDOW_INITIALIZER;
    assert(totalNumOfTable == 0 && taosArrayGetSize(groupList->pGroupList) == 0);
  }

  groupList->numOfTables = totalNumOfTable;
  return window;
}

void tsdbRetrieveDataBlockInfo(TsdbQueryHandleT* pQueryHandle, SDataBlockInfo* pDataBlockInfo) {
  STsdbQueryHandle* pHandle = (STsdbQueryHandle*)pQueryHandle;
  SQueryFilePos* cur = &pHandle->cur;
  STable* pTable = NULL;

  // there are data in file
  if (pHandle->cur.fid != INT32_MIN) {
    STableBlockInfo* pBlockInfo = &pHandle->pDataBlockInfo[cur->slot];
    pTable = pBlockInfo->pTableCheckInfo->pTableObj;
  } else {
    STableCheckInfo* pCheckInfo = taosArrayGet(pHandle->pTableCheckInfo, pHandle->activeIndex);
    pTable = pCheckInfo->pTableObj;
  }

  pDataBlockInfo->uid = pTable->tableId.uid;
  pDataBlockInfo->tid = pTable->tableId.tid;
  pDataBlockInfo->rows = cur->rows;
  pDataBlockInfo->window = cur->win;
  pDataBlockInfo->numOfCols = (int32_t)(QH_GET_NUM_OF_COLS(pHandle));
}

/*
 * return null for mixed data block, if not a complete file data block, the statistics value will always return NULL
 */
int32_t tsdbRetrieveDataBlockStatisInfo(TsdbQueryHandleT* pQueryHandle, SDataStatis** pBlockStatis) {
  STsdbQueryHandle* pHandle = (STsdbQueryHandle*) pQueryHandle;

  SQueryFilePos* c = &pHandle->cur;
  if (c->mixBlock) {
    *pBlockStatis = NULL;
    return TSDB_CODE_SUCCESS;
  }

  STableBlockInfo* pBlockInfo = &pHandle->pDataBlockInfo[c->slot];
  assert((c->slot >= 0 && c->slot < pHandle->numOfBlocks) || ((c->slot == pHandle->numOfBlocks) && (c->slot == 0)));

  // file block with sub-blocks has no statistics data
  if (pBlockInfo->compBlock->numOfSubBlocks > 1) {
    *pBlockStatis = NULL;
    return TSDB_CODE_SUCCESS;
  }

  int64_t stime = taosGetTimestampUs();
  tsdbLoadBlockStatis(&pHandle->rhelper, pBlockInfo->compBlock);

  int16_t* colIds = pHandle->defaultLoadColumn->pData;

  size_t numOfCols = QH_GET_NUM_OF_COLS(pHandle);
  memset(pHandle->statis, 0, numOfCols * sizeof(SDataStatis));
  for(int32_t i = 0; i < numOfCols; ++i) {
    pHandle->statis[i].colId = colIds[i];
  }

  tsdbGetBlockStatis(&pHandle->rhelper, pHandle->statis, (int)numOfCols);

  // always load the first primary timestamp column data
  SDataStatis* pPrimaryColStatis = &pHandle->statis[0];
  assert(pPrimaryColStatis->colId == PRIMARYKEY_TIMESTAMP_COL_INDEX);

  pPrimaryColStatis->numOfNull = 0;
  pPrimaryColStatis->min = pBlockInfo->compBlock->keyFirst;
  pPrimaryColStatis->max = pBlockInfo->compBlock->keyLast;

  //update the number of NULL data rows
  for(int32_t i = 1; i < numOfCols; ++i) {
    if (pHandle->statis[i].numOfNull == -1) { // set the column data are all NULL
      pHandle->statis[i].numOfNull = pBlockInfo->compBlock->numOfRows;
    }

    SColumnInfo* pColInfo = taosArrayGet(pHandle->pColumns, i);
    if (pColInfo->type == TSDB_DATA_TYPE_TIMESTAMP) {
      pHandle->statis[i].min = pBlockInfo->compBlock->keyFirst;
      pHandle->statis[i].max = pBlockInfo->compBlock->keyLast;
    }
  }

  int64_t elapsed = taosGetTimestampUs() - stime;
  pHandle->cost.statisInfoLoadTime += elapsed;

  *pBlockStatis = pHandle->statis;
  return TSDB_CODE_SUCCESS;
}

SArray* tsdbRetrieveDataBlock(TsdbQueryHandleT* pQueryHandle, SArray* pIdList) {
  /**
   * In the following two cases, the data has been loaded to SColumnInfoData.
   * 1. data is from cache, 2. data block is not completed qualified to query time range
   */
  STsdbQueryHandle* pHandle = (STsdbQueryHandle*)pQueryHandle;

  if (pHandle->cur.fid == INT32_MIN) {
    return pHandle->pColumns;
  } else {
    STableBlockInfo* pBlockInfo = &pHandle->pDataBlockInfo[pHandle->cur.slot];
    STableCheckInfo* pCheckInfo = pBlockInfo->pTableCheckInfo;

    if (pHandle->cur.mixBlock) {
      return pHandle->pColumns;
    } else {
      SDataBlockInfo binfo = GET_FILE_DATA_BLOCK_INFO(pCheckInfo, pBlockInfo->compBlock);
      assert(pHandle->realNumOfRows <= binfo.rows);

      // data block has been loaded, todo extract method
      SDataBlockLoadInfo* pBlockLoadInfo = &pHandle->dataBlockLoadInfo;

      if (pBlockLoadInfo->slot == pHandle->cur.slot && pBlockLoadInfo->fileGroup->fid == pHandle->cur.fid &&
          pBlockLoadInfo->tid == pCheckInfo->pTableObj->tableId.tid) {
        return pHandle->pColumns;
      } else {  // only load the file block
        SBlock* pBlock = pBlockInfo->compBlock;
        if (doLoadFileDataBlock(pHandle, pBlock, pCheckInfo, pHandle->cur.slot) != TSDB_CODE_SUCCESS) {
          return NULL;
        }

        // todo refactor
        int32_t numOfRows = doCopyRowsFromFileBlock(pHandle, pHandle->outputCapacity, 0, 0, pBlock->numOfRows - 1);

        // if the buffer is not full in case of descending order query, move the data in the front of the buffer
        if (!ASCENDING_TRAVERSE(pHandle->order) && numOfRows < pHandle->outputCapacity) {
          int32_t emptySize = pHandle->outputCapacity - numOfRows;
          int32_t reqNumOfCols = (int32_t)taosArrayGetSize(pHandle->pColumns);

          for(int32_t i = 0; i < reqNumOfCols; ++i) {
            SColumnInfoData* pColInfo = taosArrayGet(pHandle->pColumns, i);
            memmove((char*)pColInfo->pData, (char*)pColInfo->pData + emptySize * pColInfo->info.bytes, numOfRows * pColInfo->info.bytes);
          }
        }

        return pHandle->pColumns;
      }
    }
  }
}

void filterPrepare(void* expr, void* param) {
  tExprNode* pExpr = (tExprNode*)expr;
  if (pExpr->_node.info != NULL) {
    return;
  }

  pExpr->_node.info = calloc(1, sizeof(tQueryInfo));

  STSchema*   pTSSchema = (STSchema*) param;
  tQueryInfo* pInfo = pExpr->_node.info;
  tVariant*   pCond = pExpr->_node.pRight->pVal;
  SSchema*    pSchema = pExpr->_node.pLeft->pSchema;

  pInfo->sch      = *pSchema;
  pInfo->optr     = pExpr->_node.optr;
  pInfo->compare  = getComparFunc(pSchema->type, pInfo->optr);
  pInfo->indexed  = pTSSchema->columns->colId == pInfo->sch.colId;

  if (pInfo->optr == TSDB_RELATION_IN) {
    pInfo->q = (char*) pCond->arr;
  } else if (pCond != NULL) {
    uint32_t size = pCond->nLen * TSDB_NCHAR_SIZE;
    if (size < (uint32_t)pSchema->bytes) {
      size = pSchema->bytes;
    }
    // to make sure tonchar does not cause invalid write, since the '\0' needs at least sizeof(wchar_t) space.
    pInfo->q = calloc(1, size + TSDB_NCHAR_SIZE + VARSTR_HEADER_SIZE);
    tVariantDump(pCond, pInfo->q, pSchema->type, true);
  }
}

static int32_t tableGroupComparFn(const void *p1, const void *p2, const void *param) {
  STableGroupSupporter* pTableGroupSupp = (STableGroupSupporter*) param;
  STable* pTable1 = ((STableKeyInfo*) p1)->pTable;
  STable* pTable2 = ((STableKeyInfo*) p2)->pTable;

  for (int32_t i = 0; i < pTableGroupSupp->numOfCols; ++i) {
    SColIndex* pColIndex = &pTableGroupSupp->pCols[i];
    int32_t colIndex = pColIndex->colIndex;

    assert(colIndex >= TSDB_TBNAME_COLUMN_INDEX);

    char *  f1 = NULL;
    char *  f2 = NULL;
    int32_t type = 0;
    int32_t bytes = 0;

    if (colIndex == TSDB_TBNAME_COLUMN_INDEX) {
      f1 = (char*) TABLE_NAME(pTable1);
      f2 = (char*) TABLE_NAME(pTable2);
      type = TSDB_DATA_TYPE_BINARY;
      bytes = tGetTbnameColumnSchema()->bytes;
    } else {
      STColumn* pCol = schemaColAt(pTableGroupSupp->pTagSchema, colIndex);
      bytes = pCol->bytes;
      type = pCol->type;
      f1 = tdGetKVRowValOfCol(pTable1->tagVal, pCol->colId);
      f2 = tdGetKVRowValOfCol(pTable2->tagVal, pCol->colId);
    }

    // this tags value may be NULL
    if (f1 == NULL && f2 == NULL) {
      continue;
    }

    if (f1 == NULL) {
      return -1;
    }

    if (f2 == NULL) {
      return 1;
    }

    int32_t ret = doCompare(f1, f2, type, bytes);
    if (ret == 0) {
      continue;
    } else {
      return ret;
    }
  }

  return 0;
}

static int tsdbCheckInfoCompar(const void* key1, const void* key2) {
  if (((STableCheckInfo*)key1)->tableId.tid < ((STableCheckInfo*)key2)->tableId.tid) {
    return -1;
  } else if (((STableCheckInfo*)key1)->tableId.tid > ((STableCheckInfo*)key2)->tableId.tid) {
    return 1;
  } else {
    ASSERT(false);
    return 0;
  }
}

void createTableGroupImpl(SArray* pGroups, SArray* pTableList, size_t numOfTables, TSKEY skey,
                          STableGroupSupporter* pSupp, __ext_compar_fn_t compareFn) {
  STable* pTable = taosArrayGetP(pTableList, 0);

  SArray* g = taosArrayInit(16, sizeof(STableKeyInfo));

  STableKeyInfo info = {.pTable = pTable, .lastKey = skey};
  taosArrayPush(g, &info);
  tsdbRefTable(pTable);

  for (int32_t i = 1; i < numOfTables; ++i) {
    STable** prev = taosArrayGet(pTableList, i - 1);
    STable** p = taosArrayGet(pTableList, i);

    int32_t ret = compareFn(prev, p, pSupp);
    assert(ret == 0 || ret == -1);

    tsdbRefTable(*p);
    assert((*p)->type == TSDB_CHILD_TABLE);

    if (ret == 0) {
      STableKeyInfo info1 = {.pTable = *p, .lastKey = skey};
      taosArrayPush(g, &info1);
    } else {
      taosArrayPush(pGroups, &g);  // current group is ended, start a new group
      g = taosArrayInit(16, sizeof(STableKeyInfo));

      STableKeyInfo info1 = {.pTable = *p, .lastKey = skey};
      taosArrayPush(g, &info1);
    }
  }

  taosArrayPush(pGroups, &g);
}

SArray* createTableGroup(SArray* pTableList, STSchema* pTagSchema, SColIndex* pCols, int32_t numOfOrderCols, TSKEY skey) {
  assert(pTableList != NULL);
  SArray* pTableGroup = taosArrayInit(1, POINTER_BYTES);

  size_t size = taosArrayGetSize(pTableList);
  if (size == 0) {
    tsdbDebug("no qualified tables");
    return pTableGroup;
  }

  if (numOfOrderCols == 0 || size == 1) { // no group by tags clause or only one table
    SArray* sa = taosArrayInit(size, sizeof(STableKeyInfo));
    if (sa == NULL) {
      taosArrayDestroy(pTableGroup);
      return NULL;
    }

    for(int32_t i = 0; i < size; ++i) {
      STableKeyInfo *pKeyInfo = taosArrayGet(pTableList, i);
      assert(((STable*)pKeyInfo->pTable)->type == TSDB_CHILD_TABLE);

      tsdbRefTable(pKeyInfo->pTable);

      STableKeyInfo info = {.pTable = pKeyInfo->pTable, .lastKey = skey};
      taosArrayPush(sa, &info);
    }

    taosArrayPush(pTableGroup, &sa);
    tsdbDebug("all %" PRIzu " tables belong to one group", size);
  } else {
    STableGroupSupporter sup = {0};
    sup.numOfCols = numOfOrderCols;
    sup.pTagSchema = pTagSchema;
    sup.pCols = pCols;

    taosqsort(pTableList->pData, size, sizeof(STableKeyInfo), &sup, tableGroupComparFn);
    createTableGroupImpl(pTableGroup, pTableList, size, skey, &sup, tableGroupComparFn);
  }

  return pTableGroup;
}

static bool tableFilterFp(const void* pNode, void* param) {
  tQueryInfo* pInfo = (tQueryInfo*) param;

  STable* pTable = (STable*)(SL_GET_NODE_DATA((SSkipListNode*)pNode));

  char* val = NULL;
  if (pInfo->sch.colId == TSDB_TBNAME_COLUMN_INDEX) {
    val = (char*) TABLE_NAME(pTable);
  } else {
    val = tdGetKVRowValOfCol(pTable->tagVal, pInfo->sch.colId);
  }

  if (pInfo->optr == TSDB_RELATION_ISNULL || pInfo->optr == TSDB_RELATION_NOTNULL) {
    if (pInfo->optr == TSDB_RELATION_ISNULL) {
      return (val == NULL) || isNull(val, pInfo->sch.type);
    } else if (pInfo->optr == TSDB_RELATION_NOTNULL) {
      return (val != NULL) && (!isNull(val, pInfo->sch.type));
    }
  }

  int32_t ret = 0;
  if (val == NULL) { //the val is possible to be null, so check it out carefully
    ret = -1; // val is missing in table tags value pairs
  } else {
    ret = pInfo->compare(val, pInfo->q);
  }

  switch (pInfo->optr) {
    case TSDB_RELATION_EQUAL: {
      return ret == 0;
    }
    case TSDB_RELATION_NOT_EQUAL: {
      return ret != 0;
    }
    case TSDB_RELATION_GREATER_EQUAL: {
      return ret >= 0;
    }
    case TSDB_RELATION_GREATER: {
      return ret > 0;
    }
    case TSDB_RELATION_LESS_EQUAL: {
      return ret <= 0;
    }
    case TSDB_RELATION_LESS: {
      return ret < 0;
    }
    case TSDB_RELATION_LIKE: {
      return ret == 0;
    }
    case TSDB_RELATION_IN: {
      return ret == 1;
    }

    default:
      assert(false);
  }

  return true;
}

static void getTableListfromSkipList(tExprNode *pExpr, SSkipList *pSkipList, SArray *result, SExprTraverseSupp *param);

static int32_t doQueryTableList(STable* pSTable, SArray* pRes, tExprNode* pExpr) {
  // query according to the expression tree
  SExprTraverseSupp supp = {
      .nodeFilterFn = (__result_filter_fn_t) tableFilterFp,
      .setupInfoFn = filterPrepare,
      .pExtInfo = pSTable->tagSchema,
      };

  getTableListfromSkipList(pExpr, pSTable->pIndex, pRes, &supp);
  tExprTreeDestroy(pExpr, destroyHelper);
  return TSDB_CODE_SUCCESS;
}

int32_t tsdbQuerySTableByTagCond(STsdbRepo* tsdb, uint64_t uid, TSKEY skey, const char* pTagCond, size_t len,
                                 int16_t tagNameRelType, const char* tbnameCond, STableGroupInfo* pGroupInfo,
                                 SColIndex* pColIndex, int32_t numOfCols) {
  if (tsdbRLockRepoMeta(tsdb) < 0) goto _error;

  STable* pTable = tsdbGetTableByUid(tsdbGetMeta(tsdb), uid);
  if (pTable == NULL) {
    tsdbError("%p failed to get stable, uid:%" PRIu64, tsdb, uid);
    terrno = TSDB_CODE_TDB_INVALID_TABLE_ID;
    tsdbUnlockRepoMeta(tsdb);

    goto _error;
  }

  if (pTable->type != TSDB_SUPER_TABLE) {
    tsdbError("%p query normal tag not allowed, uid:%" PRIu64 ", tid:%d, name:%s", tsdb, uid, pTable->tableId.tid,
        pTable->name->data);
    terrno = TSDB_CODE_COM_OPS_NOT_SUPPORT; //basically, this error is caused by invalid sql issued by client

    tsdbUnlockRepoMeta(tsdb);
    goto _error;
  }

  //NOTE: not add ref count for super table
  SArray* res = taosArrayInit(8, sizeof(STableKeyInfo));
  STSchema* pTagSchema = tsdbGetTableTagSchema(pTable);

  // no tags and tbname condition, all child tables of this stable are involved
  if (tbnameCond == NULL && (pTagCond == NULL || len == 0)) {
    int32_t ret = getAllTableList(pTable, res);
    if (ret != TSDB_CODE_SUCCESS) {
      tsdbUnlockRepoMeta(tsdb);
      goto _error;
    }

    pGroupInfo->numOfTables = taosArrayGetSize(res);
    pGroupInfo->pGroupList  = createTableGroup(res, pTagSchema, pColIndex, numOfCols, skey);

    tsdbDebug("%p no table name/tag condition, all tables belong to one group, numOfTables:%" PRIzu "", tsdb, pGroupInfo->numOfTables);
    taosArrayDestroy(res);

    if (tsdbUnlockRepoMeta(tsdb) < 0) goto _error;
    return ret;
  }

  int32_t ret = TSDB_CODE_SUCCESS;
  tExprNode* expr = NULL;

  TRY(TSDB_MAX_TAG_CONDITIONS) {
    expr = exprTreeFromTableName(tbnameCond);
    if (expr == NULL) {
      expr = exprTreeFromBinary(pTagCond, len);
    } else {
      CLEANUP_PUSH_VOID_PTR_PTR(true, tExprTreeDestroy, expr, NULL);
      tExprNode* tagExpr = exprTreeFromBinary(pTagCond, len);
      if (tagExpr != NULL) {
        CLEANUP_PUSH_VOID_PTR_PTR(true, tExprTreeDestroy, tagExpr, NULL);
        tExprNode* tbnameExpr = expr;
        expr = calloc(1, sizeof(tExprNode));
        if (expr == NULL) {
          THROW( TSDB_CODE_TDB_OUT_OF_MEMORY );
        }
        expr->nodeType = TSQL_NODE_EXPR;
        expr->_node.optr = (uint8_t)tagNameRelType;
        expr->_node.pLeft = tagExpr;
        expr->_node.pRight = tbnameExpr;
      }
    }
    CLEANUP_EXECUTE();

  } CATCH( code ) {
    CLEANUP_EXECUTE();
    terrno = code;
    tsdbUnlockRepoMeta(tsdb);     // unlock tsdb in any cases

    goto _error;
    // TODO: more error handling
  } END_TRY

  doQueryTableList(pTable, res, expr);
  pGroupInfo->numOfTables = taosArrayGetSize(res);
  pGroupInfo->pGroupList  = createTableGroup(res, pTagSchema, pColIndex, numOfCols, skey);

  tsdbDebug("%p stable tid:%d, uid:%"PRIu64" query, numOfTables:%" PRIzu ", belong to %" PRIzu " groups", tsdb, pTable->tableId.tid,
      pTable->tableId.uid, pGroupInfo->numOfTables, taosArrayGetSize(pGroupInfo->pGroupList));

  taosArrayDestroy(res);

  if (tsdbUnlockRepoMeta(tsdb) < 0) goto _error;
  return ret;

  _error:
  return terrno;
}

int32_t tsdbGetOneTableGroup(STsdbRepo* tsdb, uint64_t uid, TSKEY startKey, STableGroupInfo* pGroupInfo) {
  if (tsdbRLockRepoMeta(tsdb) < 0) goto _error;

  STable* pTable = tsdbGetTableByUid(tsdbGetMeta(tsdb), uid);
  if (pTable == NULL) {
    terrno = TSDB_CODE_TDB_INVALID_TABLE_ID;
    tsdbUnlockRepoMeta(tsdb);
    goto _error;
  }

  assert(pTable->type == TSDB_CHILD_TABLE || pTable->type == TSDB_NORMAL_TABLE || pTable->type == TSDB_STREAM_TABLE);
  tsdbRefTable(pTable);
  if (tsdbUnlockRepoMeta(tsdb) < 0) goto _error;

  pGroupInfo->numOfTables = 1;
  pGroupInfo->pGroupList = taosArrayInit(1, POINTER_BYTES);

  SArray* group = taosArrayInit(1, sizeof(STableKeyInfo));

  STableKeyInfo info = {.pTable = pTable, .lastKey = startKey};
  taosArrayPush(group, &info);

  taosArrayPush(pGroupInfo->pGroupList, &group);

  return TSDB_CODE_SUCCESS;

  _error:
  return terrno;
}

int32_t tsdbGetTableGroupFromIdList(STsdbRepo* tsdb, SArray* pTableIdList, STableGroupInfo* pGroupInfo) {
  if (tsdbRLockRepoMeta(tsdb) < 0) {
    return terrno;
  }

  assert(pTableIdList != NULL);
  size_t size = taosArrayGetSize(pTableIdList);
  pGroupInfo->pGroupList = taosArrayInit(1, POINTER_BYTES);
  SArray* group = taosArrayInit(1, sizeof(STableKeyInfo));

  for(int32_t i = 0; i < size; ++i) {
    STableIdInfo *id = taosArrayGet(pTableIdList, i);

    STable* pTable = tsdbGetTableByUid(tsdbGetMeta(tsdb), id->uid);
    if (pTable == NULL) {
      tsdbWarn("table uid:%"PRIu64", tid:%d has been drop already", id->uid, id->tid);
      continue;
    }

    if (pTable->type == TSDB_SUPER_TABLE) {
      tsdbError("direct query on super tale is not allowed, table uid:%"PRIu64", tid:%d", id->uid, id->tid);
      terrno = TSDB_CODE_QRY_INVALID_MSG;
    }

    tsdbRefTable(pTable);

    STableKeyInfo info = {.pTable = pTable, .lastKey = id->key};
    taosArrayPush(group, &info);
  }

  if (tsdbUnlockRepoMeta(tsdb) < 0) {
    taosArrayDestroy(group);
    return terrno;
  }

  pGroupInfo->numOfTables = taosArrayGetSize(group);
  if (pGroupInfo->numOfTables > 0) {
    taosArrayPush(pGroupInfo->pGroupList, &group);
  } else {
    taosArrayDestroy(group);
  }

  return TSDB_CODE_SUCCESS;
}

static void* doFreeColumnInfoData(SArray* pColumnInfoData) {
  if (pColumnInfoData == NULL) {
    return NULL;
  }

  size_t cols = taosArrayGetSize(pColumnInfoData);
  for (int32_t i = 0; i < cols; ++i) {
    SColumnInfoData* pColInfo = taosArrayGet(pColumnInfoData, i);
    tfree(pColInfo->pData);
  }

  taosArrayDestroy(pColumnInfoData);
  return NULL;
}

static void* destroyTableCheckInfo(SArray* pTableCheckInfo) {
  size_t size = taosArrayGetSize(pTableCheckInfo);
  for (int32_t i = 0; i < size; ++i) {
    STableCheckInfo* p = taosArrayGet(pTableCheckInfo, i);
    destroyTableMemIterator(p);

    tfree(p->pCompInfo);
  }

  taosArrayDestroy(pTableCheckInfo);
  return NULL;
}

void tsdbCleanupQueryHandle(TsdbQueryHandleT queryHandle) {
  STsdbQueryHandle* pQueryHandle = (STsdbQueryHandle*)queryHandle;
  if (pQueryHandle == NULL) {
    return;
  }

  pQueryHandle->pTableCheckInfo = destroyTableCheckInfo(pQueryHandle->pTableCheckInfo);
  pQueryHandle->pColumns = doFreeColumnInfoData(pQueryHandle->pColumns);

  taosArrayDestroy(pQueryHandle->defaultLoadColumn);
  tfree(pQueryHandle->pDataBlockInfo);
  tfree(pQueryHandle->statis);

  // todo check error
  tsdbMayUnTakeMemSnapshot(pQueryHandle);

  tsdbDestroyReadH(&pQueryHandle->rhelper);

  tdFreeDataCols(pQueryHandle->pDataCols);
  pQueryHandle->pDataCols = NULL;

  pQueryHandle->prev = doFreeColumnInfoData(pQueryHandle->prev);
  pQueryHandle->next = doFreeColumnInfoData(pQueryHandle->next);

  SIOCostSummary* pCost = &pQueryHandle->cost;
  tsdbDebug("%p :io-cost summary: statis-info:%"PRId64" us, datablock:%" PRId64" us, check data:%"PRId64" us, %p",
      pQueryHandle, pCost->statisInfoLoadTime, pCost->blockLoadTime, pCost->checkForNextTime, pQueryHandle->qinfo);

  tfree(pQueryHandle);
}

void tsdbDestroyTableGroup(STableGroupInfo *pGroupList) {
  assert(pGroupList != NULL);

  size_t numOfGroup = taosArrayGetSize(pGroupList->pGroupList);

  for(int32_t i = 0; i < numOfGroup; ++i) {
    SArray* p = taosArrayGetP(pGroupList->pGroupList, i);

    size_t numOfTables = taosArrayGetSize(p);
    for(int32_t j = 0; j < numOfTables; ++j) {
      STable* pTable = taosArrayGetP(p, j);
      assert(pTable != NULL);

      tsdbUnRefTable(pTable);
    }

    taosArrayDestroy(p);
  }

  taosArrayDestroy(pGroupList->pGroupList);
  pGroupList->numOfTables = 0;
}

static void applyFilterToSkipListNode(SSkipList *pSkipList, tExprNode *pExpr, SArray *pResult, SExprTraverseSupp *param) {
  SSkipListIterator* iter = tSkipListCreateIter(pSkipList);

  // Scan each node in the skiplist by using iterator
  while (tSkipListIterNext(iter)) {
    SSkipListNode *pNode = tSkipListIterGet(iter);
    if (exprTreeApplayFilter(pExpr, pNode, param)) {
      taosArrayPush(pResult, &(SL_GET_NODE_DATA(pNode)));
    }
  }

  tSkipListDestroyIter(iter);
}

typedef struct {
  char*    v;
  int32_t  optr;
} SEndPoint;

typedef struct {
  SEndPoint* start;
  SEndPoint* end;
} SQueryCond;

// todo check for malloc failure
static int32_t setQueryCond(tQueryInfo *queryColInfo, SQueryCond* pCond) {
  int32_t optr = queryColInfo->optr;

  if (optr == TSDB_RELATION_GREATER || optr == TSDB_RELATION_GREATER_EQUAL ||
      optr == TSDB_RELATION_EQUAL || optr == TSDB_RELATION_NOT_EQUAL) {
    pCond->start = calloc(1, sizeof(SEndPoint));
    pCond->start->optr = queryColInfo->optr;
    pCond->start->v = queryColInfo->q;
  } else if (optr == TSDB_RELATION_LESS || optr == TSDB_RELATION_LESS_EQUAL) {
    pCond->end = calloc(1, sizeof(SEndPoint));
    pCond->end->optr = queryColInfo->optr;
    pCond->end->v = queryColInfo->q;
  } else if (optr == TSDB_RELATION_IN || optr == TSDB_RELATION_LIKE) {
    assert(0);
  }

  return TSDB_CODE_SUCCESS;
}

static void queryIndexedColumn(SSkipList* pSkipList, tQueryInfo* pQueryInfo, SArray* result) {
  SSkipListIterator* iter = NULL;

  SQueryCond cond = {0};
  if (setQueryCond(pQueryInfo, &cond) != TSDB_CODE_SUCCESS) {
    //todo handle error
  }

  if (cond.start != NULL) {
    iter = tSkipListCreateIterFromVal(pSkipList, (char*) cond.start->v, pSkipList->type, TSDB_ORDER_ASC);
  } else {
    iter = tSkipListCreateIterFromVal(pSkipList, (char*)(cond.end ? cond.end->v: NULL), pSkipList->type, TSDB_ORDER_DESC);
  }

  if (cond.start != NULL) {
    int32_t optr = cond.start->optr;

    if (optr == TSDB_RELATION_EQUAL) {   // equals
      while(tSkipListIterNext(iter)) {
        SSkipListNode* pNode = tSkipListIterGet(iter);

        int32_t ret = pQueryInfo->compare(SL_GET_NODE_KEY(pSkipList, pNode), cond.start->v);
        if (ret != 0) {
          break;
        }

        STableKeyInfo info = {.pTable = (void*)SL_GET_NODE_DATA(pNode), .lastKey = TSKEY_INITIAL_VAL};
        taosArrayPush(result, &info);
      }
    } else if (optr == TSDB_RELATION_GREATER || optr == TSDB_RELATION_GREATER_EQUAL) { // greater equal
      bool comp = true;
      int32_t ret = 0;

      while(tSkipListIterNext(iter)) {
        SSkipListNode* pNode = tSkipListIterGet(iter);

        if (comp) {
          ret = pQueryInfo->compare(SL_GET_NODE_KEY(pSkipList, pNode), cond.start->v);
          assert(ret >= 0);
        }

        if (ret == 0 && optr == TSDB_RELATION_GREATER) {
          continue;
        } else {
          STableKeyInfo info = {.pTable = (void*)SL_GET_NODE_DATA(pNode), .lastKey = TSKEY_INITIAL_VAL};
          taosArrayPush(result, &info);
          comp = false;
        }
      }
    } else if (optr == TSDB_RELATION_NOT_EQUAL) {   // not equal
      bool comp = true;

      while(tSkipListIterNext(iter)) {
        SSkipListNode* pNode = tSkipListIterGet(iter);
        comp = comp && (pQueryInfo->compare(SL_GET_NODE_KEY(pSkipList, pNode), cond.start->v) == 0);
        if (comp) {
          continue;
        }

        STableKeyInfo info = {.pTable = (void*)SL_GET_NODE_DATA(pNode), .lastKey = TSKEY_INITIAL_VAL};
        taosArrayPush(result, &info);
      }

      tSkipListDestroyIter(iter);

      comp = true;
      iter = tSkipListCreateIterFromVal(pSkipList, (char*) cond.start->v, pSkipList->type, TSDB_ORDER_DESC);
      while(tSkipListIterNext(iter)) {
        SSkipListNode* pNode = tSkipListIterGet(iter);
        comp = comp && (pQueryInfo->compare(SL_GET_NODE_KEY(pSkipList, pNode), cond.start->v) == 0);
        if (comp) {
          continue;
        }

        STableKeyInfo info = {.pTable = (void*)SL_GET_NODE_DATA(pNode), .lastKey = TSKEY_INITIAL_VAL};
        taosArrayPush(result, &info);
      }

    } else {
      assert(0);
    }
  } else {
    int32_t optr = cond.end ? cond.end->optr : TSDB_RELATION_INVALID;
    if (optr == TSDB_RELATION_LESS || optr == TSDB_RELATION_LESS_EQUAL) {
      bool    comp = true;
      int32_t ret = 0;

      while (tSkipListIterNext(iter)) {
        SSkipListNode *pNode = tSkipListIterGet(iter);

        if (comp) {
          ret = pQueryInfo->compare(SL_GET_NODE_KEY(pSkipList, pNode), cond.end->v);
          assert(ret <= 0);
        }

        if (ret == 0 && optr == TSDB_RELATION_LESS) {
          continue;
        } else {
          STableKeyInfo info = {.pTable = (void *)SL_GET_NODE_DATA(pNode), .lastKey = TSKEY_INITIAL_VAL};
          taosArrayPush(result, &info);
          comp = false;  // no need to compare anymore
        }
      }
    } else {
      assert(pQueryInfo->optr == TSDB_RELATION_ISNULL || pQueryInfo->optr == TSDB_RELATION_NOTNULL);

      while (tSkipListIterNext(iter)) {
        SSkipListNode *pNode = tSkipListIterGet(iter);

        bool isnull = isNull(SL_GET_NODE_KEY(pSkipList, pNode), pQueryInfo->sch.type);
        if ((pQueryInfo->optr == TSDB_RELATION_ISNULL && isnull) ||
            (pQueryInfo->optr == TSDB_RELATION_NOTNULL && (!isnull))) {
          STableKeyInfo info = {.pTable = (void *)SL_GET_NODE_DATA(pNode), .lastKey = TSKEY_INITIAL_VAL};
          taosArrayPush(result, &info);
        }
      }
    }
  }

  free(cond.start);
  free(cond.end);
  tSkipListDestroyIter(iter);
}

static void queryIndexlessColumn(SSkipList* pSkipList, tQueryInfo* pQueryInfo, SArray* res, __result_filter_fn_t filterFp) {
  SSkipListIterator* iter = tSkipListCreateIter(pSkipList);

  while (tSkipListIterNext(iter)) {
    bool addToResult = false;

    SSkipListNode *pNode = tSkipListIterGet(iter);

    char *pData = SL_GET_NODE_DATA(pNode);
    tstr *name = (tstr*) tsdbGetTableName((void*) pData);

    // todo speed up by using hash
    if (pQueryInfo->sch.colId == TSDB_TBNAME_COLUMN_INDEX) {
      if (pQueryInfo->optr == TSDB_RELATION_IN) {
        addToResult = pQueryInfo->compare(name, pQueryInfo->q);
      } else if (pQueryInfo->optr == TSDB_RELATION_LIKE) {
        addToResult = !pQueryInfo->compare(name, pQueryInfo->q);
      }
    } else {
      addToResult = filterFp(pNode, pQueryInfo);
    }

    if (addToResult) {
      STableKeyInfo info = {.pTable = (void*)pData, .lastKey = TSKEY_INITIAL_VAL};
      taosArrayPush(res, &info);
    }
  }

  tSkipListDestroyIter(iter);
}

// Apply the filter expression to each node in the skiplist to acquire the qualified nodes in skip list
void getTableListfromSkipList(tExprNode *pExpr, SSkipList *pSkipList, SArray *result, SExprTraverseSupp *param) {
  if (pExpr == NULL) {
    return;
  }

  tExprNode *pLeft  = pExpr->_node.pLeft;
  tExprNode *pRight = pExpr->_node.pRight;

  // column project
  if (pLeft->nodeType != TSQL_NODE_EXPR && pRight->nodeType != TSQL_NODE_EXPR) {
    assert(pLeft->nodeType == TSQL_NODE_COL && (pRight->nodeType == TSQL_NODE_VALUE || pRight->nodeType == TSQL_NODE_DUMMY));

    param->setupInfoFn(pExpr, param->pExtInfo);

    tQueryInfo *pQueryInfo = pExpr->_node.info;
    if (pQueryInfo->indexed && pQueryInfo->optr != TSDB_RELATION_LIKE) {
      queryIndexedColumn(pSkipList, pQueryInfo, result);
    } else {
      queryIndexlessColumn(pSkipList, pQueryInfo, result, param->nodeFilterFn);
    }

    return;
  }

  // The value of hasPK is always 0.
  uint8_t weight = pLeft->_node.hasPK + pRight->_node.hasPK;
  assert(weight == 0 && pSkipList != NULL && taosArrayGetSize(result) == 0);

  //apply the hierarchical filter expression to every node in skiplist to find the qualified nodes
  applyFilterToSkipListNode(pSkipList, pExpr, result, param);
}<|MERGE_RESOLUTION|>--- conflicted
+++ resolved
@@ -294,19 +294,18 @@
   taosArraySort(pTableCheckInfo, tsdbCheckInfoCompar);
 
   size_t gsize = taosArrayGetSize(pTableCheckInfo);
-  
+
   for (int32_t i = 0; i < gsize; ++i) {
     STableCheckInfo* pInfo = (STableCheckInfo*) taosArrayGet(pTableCheckInfo, i);
-    
+
     taosArrayPush(pTable, &pInfo->pTableObj);
   }
 
   *psTable = pTable;
-  
+
   return pTableCheckInfo;
 }
 
-<<<<<<< HEAD
 static void resetCheckInfo(STsdbQueryHandle* pQueryHandle) {
   size_t numOfTables = taosArrayGetSize(pQueryHandle->pTableCheckInfo);
   assert(numOfTables >= 1);
@@ -327,10 +326,7 @@
   }
 }
 
-static SArray* createCheckInfoFromCheckInfo(SArray* pTableCheckInfo, TSKEY skey) {
-=======
 static SArray* createCheckInfoFromCheckInfo(SArray* pTableCheckInfo, TSKEY skey, SArray** psTable) {
->>>>>>> bfc1b0df
   size_t si = taosArrayGetSize(pTableCheckInfo);
   SArray* pNew = taosArrayInit(si, sizeof(STableCheckInfo));
   if (pNew == NULL) {
@@ -380,15 +376,8 @@
     goto out_of_memory;
   }
 
-<<<<<<< HEAD
-  tsdbMayTakeMemSnapshot(pQueryHandle);
-
-  // In case of data block info retrieval, the pCond->numOfCols is 0.
-  assert(pCond != NULL && pCond->numOfCols >= 0 && pMemRef != NULL);
-=======
   //tsdbMayTakeMemSnapshot(pQueryHandle);
   assert(pCond != NULL && pCond->numOfCols > 0 && pMemRef != NULL);
->>>>>>> bfc1b0df
 
   if (ASCENDING_TRAVERSE(pCond->order)) {
     assert(pQueryHandle->window.skey <= pQueryHandle->window.ekey);
@@ -519,8 +508,9 @@
   tsdbInitDataBlockLoadInfo(&pQueryHandle->dataBlockLoadInfo);
   tsdbInitCompBlockLoadInfo(&pQueryHandle->compBlockLoadInfo);
 
+  SArray* pTable = NULL;
   STsdbMeta* pMeta = tsdbGetMeta(pQueryHandle->pTsdb);
-  pQueryHandle->pTableCheckInfo = createCheckInfoFromTableGroup(pQueryHandle, groupList, pMeta);
+  pQueryHandle->pTableCheckInfo = createCheckInfoFromTableGroup(pQueryHandle, groupList, pMeta, &pTable);
   if (pQueryHandle->pTableCheckInfo == NULL) {
     tsdbCleanupQueryHandle(pQueryHandle);
     terrno = TSDB_CODE_TDB_OUT_OF_MEMORY;
@@ -1365,7 +1355,7 @@
         case TSDB_DATA_TYPE_DOUBLE:
           SET_DOUBLE_PTR(pData, value);
           break;
-        case TSDB_DATA_TYPE_TIMESTAMP:  
+        case TSDB_DATA_TYPE_TIMESTAMP:
           *(TSKEY *)pData = tdGetKey(*(TKEY *)value);
           break;
         default:
@@ -2515,14 +2505,14 @@
   tfree(cond.colList);
 
   SArray* psTable = NULL;
-  
+
   pSecQueryHandle->pTableCheckInfo = createCheckInfoFromCheckInfo(pQueryHandle->pTableCheckInfo, pSecQueryHandle->window.skey, &psTable);
   if (pSecQueryHandle->pTableCheckInfo == NULL) {
     terrno = TSDB_CODE_QRY_OUT_OF_MEMORY;
     goto out_of_memory;
   }
 
-  
+
   tsdbMayTakeMemSnapshot(pSecQueryHandle, psTable);
 
   if (!tsdbNextDataBlock((void*)pSecQueryHandle)) {
