/*
 * Copyright (c) 2019 TAOS Data, Inc. <jhtao@taosdata.com>
 *
 * This program is free software: you can use, redistribute, and/or modify
 * it under the terms of the GNU Affero General Public License, version 3
 * or later ("AGPL"), as published by the Free Software Foundation.
 *
 * This program is distributed in the hope that it will be useful, but WITHOUT
 * ANY WARRANTY; without even the implied warranty of MERCHANTABILITY or
 * FITNESS FOR A PARTICULAR PURPOSE.
 *
 * You should have received a copy of the GNU Affero General Public License
 * along with this program. If not, see <http://www.gnu.org/licenses/>.
 */

#include "os.h"
#include "tdataformat.h"
#include "tskiplist.h"
#include "tulog.h"
#include "talgo.h"
#include "tcompare.h"
#include "exception.h"

#include "taosdef.h"
#include "tlosertree.h"
#include "tsdbint.h"
#include "texpr.h"
#include "qFilter.h"

#define EXTRA_BYTES 2
#define ASCENDING_TRAVERSE(o)   (o == TSDB_ORDER_ASC)
#define QH_GET_NUM_OF_COLS(handle) ((size_t)(taosArrayGetSize((handle)->pColumns)))

#define GET_FILE_DATA_BLOCK_INFO(_checkInfo, _block)                                   \
  ((SDataBlockInfo){.window = {.skey = (_block)->keyFirst, .ekey = (_block)->keyLast}, \
                    .numOfCols = (_block)->numOfCols,                                  \
                    .rows = (_block)->numOfRows,                                       \
                    .tid = (_checkInfo)->tableId.tid,                                  \
                    .uid = (_checkInfo)->tableId.uid})

enum {
  TSDB_QUERY_TYPE_ALL      = 1,
  TSDB_QUERY_TYPE_LAST     = 2,
};

enum {
  TSDB_CACHED_TYPE_NONE    = 0,
  TSDB_CACHED_TYPE_LASTROW = 1,
  TSDB_CACHED_TYPE_LAST    = 2,
};

typedef struct SQueryFilePos {
  int32_t fid;
  int32_t slot;
  int32_t pos;
  int64_t lastKey;
  int32_t rows;
  bool    mixBlock;
  bool    blockCompleted;
  STimeWindow win;
} SQueryFilePos;

typedef struct SDataBlockLoadInfo {
  SDFileSet*  fileGroup;
  int32_t     slot;
  int32_t     tid;
  SArray*     pLoadedCols;
} SDataBlockLoadInfo;

typedef struct SLoadCompBlockInfo {
  int32_t tid; /* table tid */
  int32_t fileId;
} SLoadCompBlockInfo;

enum {
  CHECKINFO_CHOSEN_MEM  = 0,
  CHECKINFO_CHOSEN_IMEM = 1,
  CHECKINFO_CHOSEN_BOTH = 2    //for update=2(merge case)
};


typedef struct STableCheckInfo {
  STableId      tableId;
  TSKEY         lastKey;
  STable*       pTableObj;
  SBlockInfo*   pCompInfo;
  int32_t       compSize;
  int32_t       numOfBlocks:29; // number of qualified data blocks not the original blocks
  uint8_t        chosen:2;       // indicate which iterator should move forward
  bool          initBuf;        // whether to initialize the in-memory skip list iterator or not
  SSkipListIterator* iter;      // mem buffer skip list iterator
  SSkipListIterator* iiter;     // imem buffer skip list iterator
} STableCheckInfo;

typedef struct STableBlockInfo {
  SBlock          *compBlock;
  STableCheckInfo *pTableCheckInfo;
} STableBlockInfo;

typedef struct SBlockOrderSupporter {
  int32_t             numOfTables;
  STableBlockInfo**   pDataBlockInfo;
  int32_t*            blockIndexArray;
  int32_t*            numOfBlocksPerTable;
} SBlockOrderSupporter;

typedef struct SIOCostSummary {
  int64_t blockLoadTime;
  int64_t statisInfoLoadTime;
  int64_t checkForNextTime;
  int64_t headFileLoad;
  int64_t headFileLoadTime;
} SIOCostSummary;

typedef struct STsdbQueryHandle {
  STsdbRepo*     pTsdb;
  SQueryFilePos  cur;              // current position
  int16_t        order;
  STimeWindow    window;           // the primary query time window that applies to all queries
  SDataStatis*   statis;           // query level statistics, only one table block statistics info exists at any time
  int32_t        numOfBlocks;
  SArray*        pColumns;         // column list, SColumnInfoData array list
  bool           locateStart;
  int32_t        outputCapacity;
  int32_t        realNumOfRows;
  SArray*        pTableCheckInfo;  // SArray<STableCheckInfo>
  int32_t        activeIndex;
  bool           checkFiles;       // check file stage
  int8_t         cachelastrow;     // check if last row cached
  bool           loadExternalRow;  // load time window external data rows
  bool           currentLoadExternalRows; // current load external rows
  int32_t        loadType;         // block load type
  uint64_t       qId;              // query info handle, for debug purpose
  int32_t        type;             // query type: retrieve all data blocks, 2. retrieve only last row, 3. retrieve direct prev|next rows
  SDFileSet*     pFileGroup;
  SFSIter        fileIter;
  SReadH         rhelper;
  STableBlockInfo* pDataBlockInfo;
  SDataCols     *pDataCols;        // in order to hold current file data block
  int32_t        allocSize;        // allocated data block size
  SMemRef       *pMemRef;
  SArray        *defaultLoadColumn;// default load column
  SDataBlockLoadInfo dataBlockLoadInfo; /* record current block load information */
  SLoadCompBlockInfo compBlockLoadInfo; /* record current compblock information in SQueryAttr */

  SArray        *prev;             // previous row which is before than time window
  SArray        *next;             // next row which is after the query time window
  SIOCostSummary cost;
} STsdbQueryHandle;

typedef struct STableGroupSupporter {
  int32_t    numOfCols;
  SColIndex* pCols;
  STSchema*  pTagSchema;
} STableGroupSupporter;

static STimeWindow updateLastrowForEachGroup(STableGroupInfo *groupList);
static int32_t checkForCachedLastRow(STsdbQueryHandle* pQueryHandle, STableGroupInfo *groupList);
static int32_t checkForCachedLast(STsdbQueryHandle* pQueryHandle);
static int32_t tsdbGetCachedLastRow(STable* pTable, SMemRow* pRes, TSKEY* lastKey);

static void    changeQueryHandleForInterpQuery(TsdbQueryHandleT pHandle);
static void    doMergeTwoLevelData(STsdbQueryHandle* pQueryHandle, STableCheckInfo* pCheckInfo, SBlock* pBlock);
static int32_t binarySearchForKey(char* pValue, int num, TSKEY key, int order);
static int32_t tsdbReadRowsFromCache(STableCheckInfo* pCheckInfo, TSKEY maxKey, int maxRowsToRead, STimeWindow* win, STsdbQueryHandle* pQueryHandle);
static int32_t tsdbCheckInfoCompar(const void* key1, const void* key2);
static int32_t doGetExternalRow(STsdbQueryHandle* pQueryHandle, int16_t type, SMemRef* pMemRef);
static void*   doFreeColumnInfoData(SArray* pColumnInfoData);
static void*   destroyTableCheckInfo(SArray* pTableCheckInfo);
static bool    tsdbGetExternalRow(TsdbQueryHandleT pHandle);
static int32_t tsdbQueryTableList(STable* pTable, SArray* pRes, void* filterInfo);

static void tsdbInitDataBlockLoadInfo(SDataBlockLoadInfo* pBlockLoadInfo) {
  pBlockLoadInfo->slot = -1;
  pBlockLoadInfo->tid = -1;
  pBlockLoadInfo->fileGroup = NULL;
}

static void tsdbInitCompBlockLoadInfo(SLoadCompBlockInfo* pCompBlockLoadInfo) {
  pCompBlockLoadInfo->tid = -1;
  pCompBlockLoadInfo->fileId = -1;
}

static SArray* getColumnIdList(STsdbQueryHandle* pQueryHandle) {
  size_t numOfCols = QH_GET_NUM_OF_COLS(pQueryHandle);
  assert(numOfCols <= TSDB_MAX_COLUMNS);

  SArray* pIdList = taosArrayInit(numOfCols, sizeof(int16_t));
  for (int32_t i = 0; i < numOfCols; ++i) {
    SColumnInfoData* pCol = taosArrayGet(pQueryHandle->pColumns, i);
    taosArrayPush(pIdList, &pCol->info.colId);
  }

  return pIdList;
}

static SArray* getDefaultLoadColumns(STsdbQueryHandle* pQueryHandle, bool loadTS) {
  SArray* pLocalIdList = getColumnIdList(pQueryHandle);

  // check if the primary time stamp column needs to load
  int16_t colId = *(int16_t*)taosArrayGet(pLocalIdList, 0);

  // the primary timestamp column does not be included in the the specified load column list, add it
  if (loadTS && colId != 0) {
    int16_t columnId = 0;
    taosArrayInsert(pLocalIdList, 0, &columnId);
  }

  return pLocalIdList;
}

static void tsdbMayTakeMemSnapshot(STsdbQueryHandle* pQueryHandle, SArray* psTable) {
  assert(pQueryHandle != NULL && pQueryHandle->pMemRef != NULL);

  SMemRef* pMemRef = pQueryHandle->pMemRef;
  if (pQueryHandle->pMemRef->ref++ == 0) {
    tsdbTakeMemSnapshot(pQueryHandle->pTsdb, &(pMemRef->snapshot), psTable);
  }

  taosArrayDestroy(psTable);
}

static void tsdbMayUnTakeMemSnapshot(STsdbQueryHandle* pQueryHandle) {
  assert(pQueryHandle != NULL);
  SMemRef* pMemRef = pQueryHandle->pMemRef;
  if (pMemRef == NULL) { // it has been freed
    return;
  }

  if (--pMemRef->ref == 0) {
    tsdbUnTakeMemSnapShot(pQueryHandle->pTsdb, &(pMemRef->snapshot));
  }

  pQueryHandle->pMemRef = NULL;
}

int64_t tsdbGetNumOfRowsInMemTable(TsdbQueryHandleT* pHandle) {
  STsdbQueryHandle* pQueryHandle = (STsdbQueryHandle*) pHandle;

  int64_t rows = 0;
  SMemRef* pMemRef = pQueryHandle->pMemRef;
  if (pMemRef == NULL) { return rows; }

  STableData* pMem  = NULL;
  STableData* pIMem = NULL;

  SMemTable* pMemT = pMemRef->snapshot.mem;
  SMemTable* pIMemT = pMemRef->snapshot.imem;

  size_t size = taosArrayGetSize(pQueryHandle->pTableCheckInfo);
  for (int32_t i = 0; i < size; ++i) {
    STableCheckInfo* pCheckInfo = taosArrayGet(pQueryHandle->pTableCheckInfo, i);

    if (pMemT && pCheckInfo->tableId.tid < pMemT->maxTables) {
      pMem = pMemT->tData[pCheckInfo->tableId.tid];
      rows += (pMem && pMem->uid == pCheckInfo->tableId.uid) ? pMem->numOfRows : 0;
    }
    if (pIMemT && pCheckInfo->tableId.tid < pIMemT->maxTables) {
      pIMem = pIMemT->tData[pCheckInfo->tableId.tid];
      rows += (pIMem && pIMem->uid == pCheckInfo->tableId.uid) ? pIMem->numOfRows : 0;
    }
  }
  return rows;
}

static SArray* createCheckInfoFromTableGroup(STsdbQueryHandle* pQueryHandle, STableGroupInfo* pGroupList, STsdbMeta* pMeta, SArray** psTable) {
  size_t sizeOfGroup = taosArrayGetSize(pGroupList->pGroupList);
  assert(sizeOfGroup >= 1 && pMeta != NULL);

  // allocate buffer in order to load data blocks from file
  SArray* pTableCheckInfo = taosArrayInit(pGroupList->numOfTables, sizeof(STableCheckInfo));
  if (pTableCheckInfo == NULL) {
    return NULL;
  }

  SArray* pTable = taosArrayInit(4, sizeof(STable*));
  if (pTable == NULL) {
    taosArrayDestroy(pTableCheckInfo);
    return NULL;
  }

  // todo apply the lastkey of table check to avoid to load header file
  for (int32_t i = 0; i < sizeOfGroup; ++i) {
    SArray* group = *(SArray**) taosArrayGet(pGroupList->pGroupList, i);

    size_t gsize = taosArrayGetSize(group);
    assert(gsize > 0);

    for (int32_t j = 0; j < gsize; ++j) {
      STableKeyInfo* pKeyInfo = (STableKeyInfo*) taosArrayGet(group, j);

      STableCheckInfo info = { .lastKey = pKeyInfo->lastKey, .pTableObj = pKeyInfo->pTable };
      assert(info.pTableObj != NULL && (info.pTableObj->type == TSDB_NORMAL_TABLE ||
                                        info.pTableObj->type == TSDB_CHILD_TABLE || info.pTableObj->type == TSDB_STREAM_TABLE));

      info.tableId.tid = info.pTableObj->tableId.tid;
      info.tableId.uid = info.pTableObj->tableId.uid;

      if (ASCENDING_TRAVERSE(pQueryHandle->order)) {
        if (info.lastKey == INT64_MIN || info.lastKey < pQueryHandle->window.skey) {
          info.lastKey = pQueryHandle->window.skey;
        }

        assert(info.lastKey >= pQueryHandle->window.skey && info.lastKey <= pQueryHandle->window.ekey);
      } else {
        assert(info.lastKey >= pQueryHandle->window.ekey && info.lastKey <= pQueryHandle->window.skey);
      }

      taosArrayPush(pTableCheckInfo, &info);
      tsdbDebug("%p check table uid:%"PRId64", tid:%d from lastKey:%"PRId64" 0x%"PRIx64, pQueryHandle, info.tableId.uid,
                info.tableId.tid, info.lastKey, pQueryHandle->qId);
    }
  }

  taosArraySort(pTableCheckInfo, tsdbCheckInfoCompar);

  size_t gsize = taosArrayGetSize(pTableCheckInfo);

  for (int32_t i = 0; i < gsize; ++i) {
    STableCheckInfo* pInfo = (STableCheckInfo*) taosArrayGet(pTableCheckInfo, i);
    taosArrayPush(pTable, &pInfo->pTableObj);
  }

  *psTable = pTable;
  return pTableCheckInfo;
}

static void resetCheckInfo(STsdbQueryHandle* pQueryHandle) {
  size_t numOfTables = taosArrayGetSize(pQueryHandle->pTableCheckInfo);
  assert(numOfTables >= 1);

  // todo apply the lastkey of table check to avoid to load header file
  for (int32_t i = 0; i < numOfTables; ++i) {
    STableCheckInfo* pCheckInfo = (STableCheckInfo*) taosArrayGet(pQueryHandle->pTableCheckInfo, i);
    pCheckInfo->lastKey = pQueryHandle->window.skey;
    pCheckInfo->iter    = tSkipListDestroyIter(pCheckInfo->iter);
    pCheckInfo->iiter   = tSkipListDestroyIter(pCheckInfo->iiter);
    pCheckInfo->initBuf = false;

    if (ASCENDING_TRAVERSE(pQueryHandle->order)) {
      assert(pCheckInfo->lastKey >= pQueryHandle->window.skey);
    } else {
      assert(pCheckInfo->lastKey <= pQueryHandle->window.skey);
    }
  }
}

// only one table, not need to sort again
static SArray* createCheckInfoFromCheckInfo(STableCheckInfo* pCheckInfo, TSKEY skey, SArray** psTable) {
  SArray* pNew = taosArrayInit(1, sizeof(STableCheckInfo));
  SArray* pTable = taosArrayInit(1, sizeof(STable*));

  STableCheckInfo info = { .lastKey = skey, .pTableObj = pCheckInfo->pTableObj};

  info.tableId = pCheckInfo->tableId;
  taosArrayPush(pNew, &info);
  taosArrayPush(pTable, &pCheckInfo->pTableObj);

  *psTable = pTable;
  return pNew;
}

static bool emptyQueryTimewindow(STsdbQueryHandle* pQueryHandle) {
  assert(pQueryHandle != NULL);

  STimeWindow* w = &pQueryHandle->window;
  bool asc = ASCENDING_TRAVERSE(pQueryHandle->order);

  return ((asc && w->skey > w->ekey) || (!asc && w->ekey > w->skey));
}

// Update the query time window according to the data time to live(TTL) information, in order to avoid to return
// the expired data to client, even it is queried already.
static int64_t getEarliestValidTimestamp(STsdbRepo* pTsdb) {
  STsdbCfg* pCfg = &pTsdb->config;

  int64_t now = taosGetTimestamp(pCfg->precision);
  return now - (tsTickPerDay[pCfg->precision] * pCfg->keep) + 1;  // needs to add one tick
}

static void setQueryTimewindow(STsdbQueryHandle* pQueryHandle, STsdbQueryCond* pCond) {
  pQueryHandle->window = pCond->twindow;

  bool    updateTs = false;
  int64_t startTs = getEarliestValidTimestamp(pQueryHandle->pTsdb);
  if (ASCENDING_TRAVERSE(pQueryHandle->order)) {
    if (startTs > pQueryHandle->window.skey) {
      pQueryHandle->window.skey = startTs;
      pCond->twindow.skey = startTs;
      updateTs = true;
    }
  } else {
    if (startTs > pQueryHandle->window.ekey) {
      pQueryHandle->window.ekey = startTs;
      pCond->twindow.ekey = startTs;
      updateTs = true;
    }
  }

  if (updateTs) {
    tsdbDebug("%p update the query time window, old:%" PRId64 " - %" PRId64 ", new:%" PRId64 " - %" PRId64
              ", 0x%" PRIx64, pQueryHandle, pCond->twindow.skey, pCond->twindow.ekey, pQueryHandle->window.skey,
              pQueryHandle->window.ekey, pQueryHandle->qId);
  }
}

static STsdbQueryHandle* tsdbQueryTablesImpl(STsdbRepo* tsdb, STsdbQueryCond* pCond, uint64_t qId, SMemRef* pMemRef) {
  STsdbQueryHandle* pQueryHandle = calloc(1, sizeof(STsdbQueryHandle));
  if (pQueryHandle == NULL) {
    goto _end;
  }

  pQueryHandle->order       = pCond->order;
  pQueryHandle->pTsdb       = tsdb;
  pQueryHandle->type        = TSDB_QUERY_TYPE_ALL;
  pQueryHandle->cur.fid     = INT32_MIN;
  pQueryHandle->cur.win     = TSWINDOW_INITIALIZER;
  pQueryHandle->checkFiles  = true;
  pQueryHandle->activeIndex = 0;   // current active table index
  pQueryHandle->qId         = qId;
  pQueryHandle->allocSize   = 0;
  pQueryHandle->locateStart = false;
  pQueryHandle->pMemRef     = pMemRef;
  pQueryHandle->loadType    = pCond->type;

  pQueryHandle->outputCapacity  = ((STsdbRepo*)tsdb)->config.maxRowsPerFileBlock;
  pQueryHandle->loadExternalRow = pCond->loadExternalRows;
  pQueryHandle->currentLoadExternalRows = pCond->loadExternalRows;

  if (tsdbInitReadH(&pQueryHandle->rhelper, (STsdbRepo*)tsdb) != 0) {
    goto _end;
  }

  assert(pCond != NULL && pMemRef != NULL);
  setQueryTimewindow(pQueryHandle, pCond);

  if (pCond->numOfCols > 0) {
    // allocate buffer in order to load data blocks from file
    pQueryHandle->statis = calloc(pCond->numOfCols, sizeof(SDataStatis));
    if (pQueryHandle->statis == NULL) {
      goto _end;
    }

    // todo: use list instead of array?
    pQueryHandle->pColumns = taosArrayInit(pCond->numOfCols, sizeof(SColumnInfoData));
    if (pQueryHandle->pColumns == NULL) {
      goto _end;
    }

    for (int32_t i = 0; i < pCond->numOfCols; ++i) {
      SColumnInfoData colInfo = {{0}, 0};

      colInfo.info = pCond->colList[i];
      colInfo.pData = calloc(1, EXTRA_BYTES + pQueryHandle->outputCapacity * pCond->colList[i].bytes);
      if (colInfo.pData == NULL) {
        goto _end;
      }

      taosArrayPush(pQueryHandle->pColumns, &colInfo);
      pQueryHandle->statis[i].colId = colInfo.info.colId;
    }

    pQueryHandle->defaultLoadColumn = getDefaultLoadColumns(pQueryHandle, true);
  }

  STsdbMeta* pMeta = tsdbGetMeta(tsdb);
  assert(pMeta != NULL);

  pQueryHandle->pDataCols = tdNewDataCols(pMeta->maxCols, pQueryHandle->pTsdb->config.maxRowsPerFileBlock);
  if (pQueryHandle->pDataCols == NULL) {
    tsdbError("%p failed to malloc buf for pDataCols, %"PRIu64, pQueryHandle, pQueryHandle->qId);
    terrno = TSDB_CODE_TDB_OUT_OF_MEMORY;
    goto _end;
  }

  tsdbInitDataBlockLoadInfo(&pQueryHandle->dataBlockLoadInfo);
  tsdbInitCompBlockLoadInfo(&pQueryHandle->compBlockLoadInfo);

  return (TsdbQueryHandleT) pQueryHandle;

  _end:
  tsdbCleanupQueryHandle(pQueryHandle);
  terrno = TSDB_CODE_TDB_OUT_OF_MEMORY;
  return NULL;
}

TsdbQueryHandleT* tsdbQueryTables(STsdbRepo* tsdb, STsdbQueryCond* pCond, STableGroupInfo* groupList, uint64_t qId, SMemRef* pRef) {
  STsdbQueryHandle* pQueryHandle = tsdbQueryTablesImpl(tsdb, pCond, qId, pRef);
  if (pQueryHandle == NULL) {
    return NULL;
  }

  if (emptyQueryTimewindow(pQueryHandle)) {
    return (TsdbQueryHandleT*) pQueryHandle;
  }

  STsdbMeta* pMeta = tsdbGetMeta(tsdb);
  assert(pMeta != NULL);

  SArray* psTable = NULL;

  // todo apply the lastkey of table check to avoid to load header file
  pQueryHandle->pTableCheckInfo = createCheckInfoFromTableGroup(pQueryHandle, groupList, pMeta, &psTable);
  if (pQueryHandle->pTableCheckInfo == NULL) {
    tsdbCleanupQueryHandle(pQueryHandle);
    taosArrayDestroy(psTable);
    terrno = TSDB_CODE_TDB_OUT_OF_MEMORY;
    return NULL;
  }

  tsdbMayTakeMemSnapshot(pQueryHandle, psTable);

  tsdbDebug("%p total numOfTable:%" PRIzu " in query, 0x%"PRIx64, pQueryHandle, taosArrayGetSize(pQueryHandle->pTableCheckInfo), pQueryHandle->qId);
  return (TsdbQueryHandleT) pQueryHandle;
}

void tsdbResetQueryHandle(TsdbQueryHandleT queryHandle, STsdbQueryCond *pCond) {
  STsdbQueryHandle* pQueryHandle = queryHandle;

  if (emptyQueryTimewindow(pQueryHandle)) {
    if (pCond->order != pQueryHandle->order) {
      pQueryHandle->order = pCond->order;
      SWAP(pQueryHandle->window.skey, pQueryHandle->window.ekey, int64_t);
    }

    return;
  }

  pQueryHandle->order       = pCond->order;
  pQueryHandle->window      = pCond->twindow;
  pQueryHandle->type        = TSDB_QUERY_TYPE_ALL;
  pQueryHandle->cur.fid     = -1;
  pQueryHandle->cur.win     = TSWINDOW_INITIALIZER;
  pQueryHandle->checkFiles  = true;
  pQueryHandle->activeIndex = 0;   // current active table index
  pQueryHandle->locateStart = false;
  pQueryHandle->loadExternalRow = pCond->loadExternalRows;

  if (ASCENDING_TRAVERSE(pCond->order)) {
    assert(pQueryHandle->window.skey <= pQueryHandle->window.ekey);
  } else {
    assert(pQueryHandle->window.skey >= pQueryHandle->window.ekey);
  }

  // allocate buffer in order to load data blocks from file
  memset(pQueryHandle->statis, 0, sizeof(SDataStatis));

  tsdbInitDataBlockLoadInfo(&pQueryHandle->dataBlockLoadInfo);
  tsdbInitCompBlockLoadInfo(&pQueryHandle->compBlockLoadInfo);

  resetCheckInfo(pQueryHandle);
}

void tsdbResetQueryHandleForNewTable(TsdbQueryHandleT queryHandle, STsdbQueryCond *pCond, STableGroupInfo* groupList) {
  STsdbQueryHandle* pQueryHandle = queryHandle;

  pQueryHandle->order       = pCond->order;
  pQueryHandle->window      = pCond->twindow;
  pQueryHandle->type        = TSDB_QUERY_TYPE_ALL;
  pQueryHandle->cur.fid     = -1;
  pQueryHandle->cur.win     = TSWINDOW_INITIALIZER;
  pQueryHandle->checkFiles  = true;
  pQueryHandle->activeIndex = 0;   // current active table index
  pQueryHandle->locateStart = false;
  pQueryHandle->loadExternalRow = pCond->loadExternalRows;

  if (ASCENDING_TRAVERSE(pCond->order)) {
    assert(pQueryHandle->window.skey <= pQueryHandle->window.ekey);
  } else {
    assert(pQueryHandle->window.skey >= pQueryHandle->window.ekey);
  }

  // allocate buffer in order to load data blocks from file
  memset(pQueryHandle->statis, 0, sizeof(SDataStatis));

  tsdbInitDataBlockLoadInfo(&pQueryHandle->dataBlockLoadInfo);
  tsdbInitCompBlockLoadInfo(&pQueryHandle->compBlockLoadInfo);

  SArray* pTable = NULL;
  STsdbMeta* pMeta = tsdbGetMeta(pQueryHandle->pTsdb);

  pQueryHandle->pTableCheckInfo = destroyTableCheckInfo(pQueryHandle->pTableCheckInfo);

  pQueryHandle->pTableCheckInfo = createCheckInfoFromTableGroup(pQueryHandle, groupList, pMeta, &pTable);
  if (pQueryHandle->pTableCheckInfo == NULL) {
    tsdbCleanupQueryHandle(pQueryHandle);
    terrno = TSDB_CODE_TDB_OUT_OF_MEMORY;
  }

  pQueryHandle->prev = doFreeColumnInfoData(pQueryHandle->prev);
  pQueryHandle->next = doFreeColumnInfoData(pQueryHandle->next);
}

TsdbQueryHandleT tsdbQueryLastRow(STsdbRepo *tsdb, STsdbQueryCond *pCond, STableGroupInfo *groupList, uint64_t qId, SMemRef* pMemRef) {
  pCond->twindow = updateLastrowForEachGroup(groupList);

  // no qualified table
  if (groupList->numOfTables == 0) {
    return NULL;
  }

  STsdbQueryHandle *pQueryHandle = (STsdbQueryHandle*) tsdbQueryTables(tsdb, pCond, groupList, qId, pMemRef);
  if (pQueryHandle == NULL) {
    return NULL;
  }

  int32_t code = checkForCachedLastRow(pQueryHandle, groupList);
  if (code != TSDB_CODE_SUCCESS) { // set the numOfTables to be 0
    terrno = code;
    return NULL;
  }

  assert(pCond->order == TSDB_ORDER_ASC && pCond->twindow.skey <= pCond->twindow.ekey);
  if (pQueryHandle->cachelastrow) {
    pQueryHandle->type = TSDB_QUERY_TYPE_LAST;
  }
  
  return pQueryHandle;
}


TsdbQueryHandleT tsdbQueryCacheLast(STsdbRepo *tsdb, STsdbQueryCond *pCond, STableGroupInfo *groupList, uint64_t qId, SMemRef* pMemRef) {
  STsdbQueryHandle *pQueryHandle = (STsdbQueryHandle*) tsdbQueryTables(tsdb, pCond, groupList, qId, pMemRef);
  if (pQueryHandle == NULL) {
    return NULL;
  }

  int32_t code = checkForCachedLast(pQueryHandle);
  if (code != TSDB_CODE_SUCCESS) { // set the numOfTables to be 0
    terrno = code;
    return NULL;
  }

  if (pQueryHandle->cachelastrow) {
    pQueryHandle->type = TSDB_QUERY_TYPE_LAST;
  }
  
  return pQueryHandle;
}


SArray* tsdbGetQueriedTableList(TsdbQueryHandleT *pHandle) {
  assert(pHandle != NULL);

  STsdbQueryHandle *pQueryHandle = (STsdbQueryHandle*) pHandle;

  size_t size = taosArrayGetSize(pQueryHandle->pTableCheckInfo);
  SArray* res = taosArrayInit(size, POINTER_BYTES);

  for(int32_t i = 0; i < size; ++i) {
    STableCheckInfo* pCheckInfo = taosArrayGet(pQueryHandle->pTableCheckInfo, i);
    taosArrayPush(res, &pCheckInfo->pTableObj);
  }

  return res;
}

TsdbQueryHandleT tsdbQueryRowsInExternalWindow(STsdbRepo *tsdb, STsdbQueryCond* pCond, STableGroupInfo *groupList, uint64_t qId, SMemRef* pRef) {
  STsdbQueryHandle *pQueryHandle = (STsdbQueryHandle*) tsdbQueryTables(tsdb, pCond, groupList, qId, pRef);
  pQueryHandle->loadExternalRow = true;
  pQueryHandle->currentLoadExternalRows = true;

  return pQueryHandle;
}

static bool initTableMemIterator(STsdbQueryHandle* pHandle, STableCheckInfo* pCheckInfo) {
  STable* pTable = pCheckInfo->pTableObj;
  assert(pTable != NULL);

  if (pCheckInfo->initBuf) {
    return true;
  }

  pCheckInfo->initBuf = true;
  int32_t order = pHandle->order;

  // no data in buffer, abort
  if (pHandle->pMemRef->snapshot.mem == NULL && pHandle->pMemRef->snapshot.imem == NULL) {
    return false;
  }

  assert(pCheckInfo->iter == NULL && pCheckInfo->iiter == NULL);

  STableData* pMem = NULL;
  STableData* pIMem = NULL;

  SMemTable* pMemT = pHandle->pMemRef->snapshot.mem;
  SMemTable* pIMemT = pHandle->pMemRef->snapshot.imem;

  if (pMemT && pCheckInfo->tableId.tid < pMemT->maxTables) {
    pMem = pMemT->tData[pCheckInfo->tableId.tid];
    if (pMem != NULL && pMem->uid == pCheckInfo->tableId.uid) { // check uid
      TKEY tLastKey = keyToTkey(pCheckInfo->lastKey);
      pCheckInfo->iter =
          tSkipListCreateIterFromVal(pMem->pData, (const char*)&tLastKey, TSDB_DATA_TYPE_TIMESTAMP, order);
    }
  }

  if (pIMemT && pCheckInfo->tableId.tid < pIMemT->maxTables) {
    pIMem = pIMemT->tData[pCheckInfo->tableId.tid];
    if (pIMem != NULL && pIMem->uid == pCheckInfo->tableId.uid) { // check uid
      TKEY tLastKey = keyToTkey(pCheckInfo->lastKey);
      pCheckInfo->iiter =
          tSkipListCreateIterFromVal(pIMem->pData, (const char*)&tLastKey, TSDB_DATA_TYPE_TIMESTAMP, order);
    }
  }

  // both iterators are NULL, no data in buffer right now
  if (pCheckInfo->iter == NULL && pCheckInfo->iiter == NULL) {
    return false;
  }

  bool memEmpty  = (pCheckInfo->iter == NULL) || (pCheckInfo->iter != NULL && !tSkipListIterNext(pCheckInfo->iter));
  bool imemEmpty = (pCheckInfo->iiter == NULL) || (pCheckInfo->iiter != NULL && !tSkipListIterNext(pCheckInfo->iiter));
  if (memEmpty && imemEmpty) { // buffer is empty
    return false;
  }

  if (!memEmpty) {
    SSkipListNode* node = tSkipListIterGet(pCheckInfo->iter);
    assert(node != NULL);

    SMemRow row = (SMemRow)SL_GET_NODE_DATA(node);
    TSKEY   key = memRowKey(row);  // first timestamp in buffer
    tsdbDebug("%p uid:%" PRId64 ", tid:%d check data in mem from skey:%" PRId64 ", order:%d, ts range in buf:%" PRId64
              "-%" PRId64 ", lastKey:%" PRId64 ", numOfRows:%"PRId64", 0x%"PRIx64,
              pHandle, pCheckInfo->tableId.uid, pCheckInfo->tableId.tid, key, order, pMem->keyFirst, pMem->keyLast,
              pCheckInfo->lastKey, pMem->numOfRows, pHandle->qId);

    if (ASCENDING_TRAVERSE(order)) {
      assert(pCheckInfo->lastKey <= key);
    } else {
      assert(pCheckInfo->lastKey >= key);
    }

  } else {
    tsdbDebug("%p uid:%"PRId64", tid:%d no data in mem, 0x%"PRIx64, pHandle, pCheckInfo->tableId.uid, pCheckInfo->tableId.tid,
        pHandle->qId);
  }

  if (!imemEmpty) {
    SSkipListNode* node = tSkipListIterGet(pCheckInfo->iiter);
    assert(node != NULL);

    SMemRow row = (SMemRow)SL_GET_NODE_DATA(node);
    TSKEY   key = memRowKey(row);  // first timestamp in buffer
    tsdbDebug("%p uid:%" PRId64 ", tid:%d check data in imem from skey:%" PRId64 ", order:%d, ts range in buf:%" PRId64
              "-%" PRId64 ", lastKey:%" PRId64 ", numOfRows:%"PRId64", 0x%"PRIx64,
              pHandle, pCheckInfo->tableId.uid, pCheckInfo->tableId.tid, key, order, pIMem->keyFirst, pIMem->keyLast,
              pCheckInfo->lastKey, pIMem->numOfRows, pHandle->qId);

    if (ASCENDING_TRAVERSE(order)) {
      assert(pCheckInfo->lastKey <= key);
    } else {
      assert(pCheckInfo->lastKey >= key);
    }
  } else {
    tsdbDebug("%p uid:%"PRId64", tid:%d no data in imem, 0x%"PRIx64, pHandle, pCheckInfo->tableId.uid, pCheckInfo->tableId.tid,
        pHandle->qId);
  }

  return true;
}

static void destroyTableMemIterator(STableCheckInfo* pCheckInfo) {
  tSkipListDestroyIter(pCheckInfo->iter);
  tSkipListDestroyIter(pCheckInfo->iiter);
}

static TSKEY extractFirstTraverseKey(STableCheckInfo* pCheckInfo, int32_t order, int32_t update) {
  SMemRow rmem = NULL, rimem = NULL;
  if (pCheckInfo->iter) {
    SSkipListNode* node = tSkipListIterGet(pCheckInfo->iter);
    if (node != NULL) {
      rmem = (SMemRow)SL_GET_NODE_DATA(node);
    }
  }

  if (pCheckInfo->iiter) {
    SSkipListNode* node = tSkipListIterGet(pCheckInfo->iiter);
    if (node != NULL) {
      rimem = (SMemRow)SL_GET_NODE_DATA(node);
    }
  }

  if (rmem == NULL && rimem == NULL) {
    return TSKEY_INITIAL_VAL;
  }

  if (rmem != NULL && rimem == NULL) {
    pCheckInfo->chosen = CHECKINFO_CHOSEN_MEM;
    return memRowKey(rmem);
  }

  if (rmem == NULL && rimem != NULL) {
    pCheckInfo->chosen = CHECKINFO_CHOSEN_IMEM;
    return memRowKey(rimem);
  }

  TSKEY r1 = memRowKey(rmem);
  TSKEY r2 = memRowKey(rimem);

  if (r1 == r2) {
    if(update == TD_ROW_DISCARD_UPDATE){
      pCheckInfo->chosen = CHECKINFO_CHOSEN_IMEM;
      tSkipListIterNext(pCheckInfo->iter);
      return r2;
    }
    else if(update == TD_ROW_OVERWRITE_UPDATE) {
      pCheckInfo->chosen = CHECKINFO_CHOSEN_MEM;
      tSkipListIterNext(pCheckInfo->iiter);
      return r1;
    } else {
      pCheckInfo->chosen = CHECKINFO_CHOSEN_BOTH;
      return r1;
    }
<<<<<<< HEAD
    return r1;
  } else {
    if (ASCENDING_TRAVERSE(order)) {
      if (r1 < r2) {
        pCheckInfo->chosen = CHECKINFO_CHOSEN_MEM;
        return r1;
      } else {
        pCheckInfo->chosen = CHECKINFO_CHOSEN_IMEM;
        return r2;
      }
    } else {
      if (r1 < r2) {
        pCheckInfo->chosen = CHECKINFO_CHOSEN_IMEM;
        return r2;
      } else {
        pCheckInfo->chosen = CHECKINFO_CHOSEN_MEM;
        return r1;
      }
    }
    
=======
  } else if ( (r1 < r2 && ASCENDING_TRAVERSE(order)) || (r1 > r2 && !ASCENDING_TRAVERSE(order)) ) {
    pCheckInfo->chosen = CHECKINFO_CHOSEN_MEM;
    return r1;
  }
  else {
    pCheckInfo->chosen = CHECKINFO_CHOSEN_IMEM;
    return r2;
>>>>>>> d596a658
  }
}

static SMemRow getSMemRowInTableMem(STableCheckInfo* pCheckInfo, int32_t order, int32_t update, SMemRow* extraRow) {
  SMemRow rmem = NULL, rimem = NULL;
  if (pCheckInfo->iter) {
    SSkipListNode* node = tSkipListIterGet(pCheckInfo->iter);
    if (node != NULL) {
      rmem = (SMemRow)SL_GET_NODE_DATA(node);
    }
  }

  if (pCheckInfo->iiter) {
    SSkipListNode* node = tSkipListIterGet(pCheckInfo->iiter);
    if (node != NULL) {
      rimem = (SMemRow)SL_GET_NODE_DATA(node);
    }
  }

  if (rmem == NULL && rimem == NULL) {
    return NULL;
  }

  if (rmem != NULL && rimem == NULL) {
    pCheckInfo->chosen = 0;
    return rmem;
  }

  if (rmem == NULL && rimem != NULL) {
    pCheckInfo->chosen = 1;
    return rimem;
  }

  TSKEY r1 = memRowKey(rmem);
  TSKEY r2 = memRowKey(rimem);

  if (r1 == r2) {
    if (update == TD_ROW_DISCARD_UPDATE) {
      tSkipListIterNext(pCheckInfo->iter);
      pCheckInfo->chosen = CHECKINFO_CHOSEN_IMEM;
      return rimem;
    } else if(update == TD_ROW_OVERWRITE_UPDATE){
      tSkipListIterNext(pCheckInfo->iiter);
      pCheckInfo->chosen = CHECKINFO_CHOSEN_MEM;
      return rmem;
    } else {
      pCheckInfo->chosen = CHECKINFO_CHOSEN_BOTH;
      extraRow = rimem;
      return rmem;
    }
  } else {
    if (ASCENDING_TRAVERSE(order)) {
      if (r1 < r2) {
        pCheckInfo->chosen = CHECKINFO_CHOSEN_MEM;
        return rmem;
      } else {
        pCheckInfo->chosen = CHECKINFO_CHOSEN_IMEM;
        return rimem;
      }
    } else {
      if (r1 < r2) {
        pCheckInfo->chosen = CHECKINFO_CHOSEN_IMEM;
        return rimem;
      } else {
        pCheckInfo->chosen = CHECKINFO_CHOSEN_MEM;
        return rmem;
      }
    }
  }
}

static bool moveToNextRowInMem(STableCheckInfo* pCheckInfo) {
  bool hasNext = false;
  if (pCheckInfo->chosen == CHECKINFO_CHOSEN_MEM) {
    if (pCheckInfo->iter != NULL) {
      hasNext = tSkipListIterNext(pCheckInfo->iter);
    }

    if (hasNext) {
      return hasNext;
    }

    if (pCheckInfo->iiter != NULL) {
      return tSkipListIterGet(pCheckInfo->iiter) != NULL;
    }
  } else if (pCheckInfo->chosen == CHECKINFO_CHOSEN_IMEM){
    if (pCheckInfo->iiter != NULL) {
      hasNext = tSkipListIterNext(pCheckInfo->iiter);
    }

    if (hasNext) {
      return hasNext;
    }

    if (pCheckInfo->iter != NULL) {
      return tSkipListIterGet(pCheckInfo->iter) != NULL;
    }
  } else {
    if (pCheckInfo->iter != NULL) {
      hasNext = tSkipListIterNext(pCheckInfo->iter);
    }
    if (pCheckInfo->iiter != NULL) {
      hasNext = tSkipListIterNext(pCheckInfo->iiter) || hasNext;
    }
  }

  return hasNext;
}

static bool hasMoreDataInCache(STsdbQueryHandle* pHandle) {
  STsdbCfg *pCfg = &pHandle->pTsdb->config;
  size_t size = taosArrayGetSize(pHandle->pTableCheckInfo);
  assert(pHandle->activeIndex < size && pHandle->activeIndex >= 0 && size >= 1);
  pHandle->cur.fid = INT32_MIN;

  STableCheckInfo* pCheckInfo = taosArrayGet(pHandle->pTableCheckInfo, pHandle->activeIndex);

  STable* pTable = pCheckInfo->pTableObj;
  assert(pTable != NULL);

  if (!pCheckInfo->initBuf) {
    initTableMemIterator(pHandle, pCheckInfo);
  }

  SMemRow row = getSMemRowInTableMem(pCheckInfo, pHandle->order, pCfg->update, NULL);
  if (row == NULL) {
    return false;
  }

  pCheckInfo->lastKey = memRowKey(row);  // first timestamp in buffer
  tsdbDebug("%p uid:%" PRId64", tid:%d check data in buffer from skey:%" PRId64 ", order:%d, 0x%"PRIx64, pHandle,
      pCheckInfo->tableId.uid, pCheckInfo->tableId.tid, pCheckInfo->lastKey, pHandle->order, pHandle->qId);

  // all data in mem are checked already.
  if ((pCheckInfo->lastKey > pHandle->window.ekey && ASCENDING_TRAVERSE(pHandle->order)) ||
      (pCheckInfo->lastKey < pHandle->window.ekey && !ASCENDING_TRAVERSE(pHandle->order))) {
    return false;
  }

  int32_t step = ASCENDING_TRAVERSE(pHandle->order)? 1:-1;
  STimeWindow* win = &pHandle->cur.win;
  pHandle->cur.rows = tsdbReadRowsFromCache(pCheckInfo, pHandle->window.ekey, pHandle->outputCapacity, win, pHandle);

  // update the last key value
  pCheckInfo->lastKey = win->ekey + step;
  pHandle->cur.lastKey = win->ekey + step;
  pHandle->cur.mixBlock = true;

  if (!ASCENDING_TRAVERSE(pHandle->order)) {
    SWAP(win->skey, win->ekey, TSKEY);
  }

  return true;
}

static int32_t getFileIdFromKey(TSKEY key, int32_t daysPerFile, int32_t precision) {
  assert(precision >= TSDB_TIME_PRECISION_MICRO || precision <= TSDB_TIME_PRECISION_NANO);
  if (key == TSKEY_INITIAL_VAL) {
    return INT32_MIN;
  }

  if (key < 0) {
    key -= (daysPerFile * tsTickPerDay[precision]);
  }
  
  int64_t fid = (int64_t)(key / (daysPerFile * tsTickPerDay[precision]));  // set the starting fileId
  if (fid < 0L && llabs(fid) > INT32_MAX) { // data value overflow for INT32
    fid = INT32_MIN;
  }

  if (fid > 0L && fid > INT32_MAX) {
    fid = INT32_MAX;
  }

  return (int32_t)fid;
}

static int32_t binarySearchForBlock(SBlock* pBlock, int32_t numOfBlocks, TSKEY skey, int32_t order) {
  int32_t firstSlot = 0;
  int32_t lastSlot = numOfBlocks - 1;

  int32_t midSlot = firstSlot;

  while (1) {
    numOfBlocks = lastSlot - firstSlot + 1;
    midSlot = (firstSlot + (numOfBlocks >> 1));

    if (numOfBlocks == 1) break;

    if (skey > pBlock[midSlot].keyLast) {
      if (numOfBlocks == 2) break;
      if ((order == TSDB_ORDER_DESC) && (skey < pBlock[midSlot + 1].keyFirst)) break;
      firstSlot = midSlot + 1;
    } else if (skey < pBlock[midSlot].keyFirst) {
      if ((order == TSDB_ORDER_ASC) && (skey > pBlock[midSlot - 1].keyLast)) break;
      lastSlot = midSlot - 1;
    } else {
      break;  // got the slot
    }
  }

  return midSlot;
}

static int32_t loadBlockInfo(STsdbQueryHandle * pQueryHandle, int32_t index, int32_t* numOfBlocks) {
  int32_t code = 0;

  STableCheckInfo* pCheckInfo = taosArrayGet(pQueryHandle->pTableCheckInfo, index);
  pCheckInfo->numOfBlocks = 0;

  if (tsdbSetReadTable(&pQueryHandle->rhelper, pCheckInfo->pTableObj) != TSDB_CODE_SUCCESS) {
    code = terrno;
    return code;
  }

  SBlockIdx* compIndex = pQueryHandle->rhelper.pBlkIdx;

  // no data block in this file, try next file
  if (compIndex == NULL || compIndex->uid != pCheckInfo->tableId.uid) {
    return 0;  // no data blocks in the file belongs to pCheckInfo->pTable
  }

  if (pCheckInfo->compSize < (int32_t)compIndex->len) {
    assert(compIndex->len > 0);

    char* t = realloc(pCheckInfo->pCompInfo, compIndex->len);
    if (t == NULL) {
      terrno = TSDB_CODE_TDB_OUT_OF_MEMORY;
      code = TSDB_CODE_TDB_OUT_OF_MEMORY;
      return code;
    }

    pCheckInfo->pCompInfo = (SBlockInfo*)t;
    pCheckInfo->compSize = compIndex->len;
  }

  if (tsdbLoadBlockInfo(&(pQueryHandle->rhelper), (void*)(pCheckInfo->pCompInfo)) < 0) {
    return terrno;
  }
  SBlockInfo* pCompInfo = pCheckInfo->pCompInfo;

  TSKEY s = TSKEY_INITIAL_VAL, e = TSKEY_INITIAL_VAL;

  if (ASCENDING_TRAVERSE(pQueryHandle->order)) {
    assert(pCheckInfo->lastKey <= pQueryHandle->window.ekey && pQueryHandle->window.skey <= pQueryHandle->window.ekey);
  } else {
    assert(pCheckInfo->lastKey >= pQueryHandle->window.ekey && pQueryHandle->window.skey >= pQueryHandle->window.ekey);
  }

  s = MIN(pCheckInfo->lastKey, pQueryHandle->window.ekey);
  e = MAX(pCheckInfo->lastKey, pQueryHandle->window.ekey);

  // discard the unqualified data block based on the query time window
  int32_t start = binarySearchForBlock(pCompInfo->blocks, compIndex->numOfBlocks, s, TSDB_ORDER_ASC);
  int32_t end = start;

  if (s > pCompInfo->blocks[start].keyLast) {
    return 0;
  }

  // todo speedup the procedure of located end block
  while (end < (int32_t)compIndex->numOfBlocks && (pCompInfo->blocks[end].keyFirst <= e)) {
    end += 1;
  }

  pCheckInfo->numOfBlocks = (end - start);

  if (start > 0) {
    memmove(pCompInfo->blocks, &pCompInfo->blocks[start], pCheckInfo->numOfBlocks * sizeof(SBlock));
  }

  (*numOfBlocks) += pCheckInfo->numOfBlocks;
  return 0;
}

static int32_t getFileCompInfo(STsdbQueryHandle* pQueryHandle, int32_t* numOfBlocks) {
  // load all the comp offset value for all tables in this file
  int32_t code = TSDB_CODE_SUCCESS;
  *numOfBlocks = 0;

  pQueryHandle->cost.headFileLoad += 1;
  int64_t s = taosGetTimestampUs();

  size_t numOfTables = 0;
  if (pQueryHandle->loadType == BLOCK_LOAD_TABLE_SEQ_ORDER) {
    code = loadBlockInfo(pQueryHandle, pQueryHandle->activeIndex, numOfBlocks);
  } else if (pQueryHandle->loadType == BLOCK_LOAD_OFFSET_SEQ_ORDER) {
    numOfTables = taosArrayGetSize(pQueryHandle->pTableCheckInfo);

    for (int32_t i = 0; i < numOfTables; ++i) {
      code = loadBlockInfo(pQueryHandle, i, numOfBlocks);
      if (code != TSDB_CODE_SUCCESS) {
        int64_t e = taosGetTimestampUs();

        pQueryHandle->cost.headFileLoadTime += (e - s);
        return code;
      }
    }
  } else {
    assert(0);
  }

  int64_t e = taosGetTimestampUs();
  pQueryHandle->cost.headFileLoadTime += (e - s);
  return code;
}

static int32_t doLoadFileDataBlock(STsdbQueryHandle* pQueryHandle, SBlock* pBlock, STableCheckInfo* pCheckInfo, int32_t slotIndex) {
  int64_t st = taosGetTimestampUs();

  STSchema *pSchema = tsdbGetTableSchema(pCheckInfo->pTableObj);
  int32_t   code = tdInitDataCols(pQueryHandle->pDataCols, pSchema);
  if (code != TSDB_CODE_SUCCESS) {
    tsdbError("%p failed to malloc buf for pDataCols, 0x%"PRIx64, pQueryHandle, pQueryHandle->qId);
    terrno = TSDB_CODE_TDB_OUT_OF_MEMORY;
    goto _error;
  }

  code = tdInitDataCols(pQueryHandle->rhelper.pDCols[0], pSchema);
  if (code != TSDB_CODE_SUCCESS) {
    tsdbError("%p failed to malloc buf for rhelper.pDataCols[0], 0x%"PRIx64, pQueryHandle, pQueryHandle->qId);
    terrno = TSDB_CODE_TDB_OUT_OF_MEMORY;
    goto _error;
  }

  code = tdInitDataCols(pQueryHandle->rhelper.pDCols[1], pSchema);
  if (code != TSDB_CODE_SUCCESS) {
    tsdbError("%p failed to malloc buf for rhelper.pDataCols[1], 0x%"PRIx64, pQueryHandle, pQueryHandle->qId);
    terrno = TSDB_CODE_TDB_OUT_OF_MEMORY;
    goto _error;
  }

  int16_t* colIds = pQueryHandle->defaultLoadColumn->pData;

  int32_t ret = tsdbLoadBlockDataCols(&(pQueryHandle->rhelper), pBlock, pCheckInfo->pCompInfo, colIds, (int)(QH_GET_NUM_OF_COLS(pQueryHandle)));
  if (ret != TSDB_CODE_SUCCESS) {
    int32_t c = terrno;
    assert(c != TSDB_CODE_SUCCESS);
    goto _error;
  }

  SDataBlockLoadInfo* pBlockLoadInfo = &pQueryHandle->dataBlockLoadInfo;

  pBlockLoadInfo->fileGroup = pQueryHandle->pFileGroup;
  pBlockLoadInfo->slot = pQueryHandle->cur.slot;
  pBlockLoadInfo->tid = pCheckInfo->pTableObj->tableId.tid;

  SDataCols* pCols = pQueryHandle->rhelper.pDCols[0];
  assert(pCols->numOfRows != 0 && pCols->numOfRows <= pBlock->numOfRows);

  pBlock->numOfRows = pCols->numOfRows;

  // Convert from TKEY to TSKEY for primary timestamp column if current block has timestamp before 1970-01-01T00:00:00Z
  if(pBlock->keyFirst < 0 && colIds[0] == PRIMARYKEY_TIMESTAMP_COL_INDEX) {
    int64_t* src = pCols->cols[0].pData;
    for(int32_t i = 0; i < pBlock->numOfRows; ++i) {
      src[i] = tdGetKey(src[i]);
    }
  }

  int64_t elapsedTime = (taosGetTimestampUs() - st);
  pQueryHandle->cost.blockLoadTime += elapsedTime;

  tsdbDebug("%p load file block into buffer, index:%d, brange:%"PRId64"-%"PRId64", rows:%d, elapsed time:%"PRId64 " us, 0x%"PRIx64,
      pQueryHandle, slotIndex, pBlock->keyFirst, pBlock->keyLast, pBlock->numOfRows, elapsedTime, pQueryHandle->qId);
  return TSDB_CODE_SUCCESS;

_error:
  pBlock->numOfRows = 0;

  tsdbError("%p error occurs in loading file block, index:%d, brange:%"PRId64"-%"PRId64", rows:%d, 0x%"PRIx64,
            pQueryHandle, slotIndex, pBlock->keyFirst, pBlock->keyLast, pBlock->numOfRows, pQueryHandle->qId);
  return terrno;
}

static int32_t getEndPosInDataBlock(STsdbQueryHandle* pQueryHandle, SDataBlockInfo* pBlockInfo);
static int32_t doCopyRowsFromFileBlock(STsdbQueryHandle* pQueryHandle, int32_t capacity, int32_t numOfRows, int32_t start, int32_t end);
static void moveDataToFront(STsdbQueryHandle* pQueryHandle, int32_t numOfRows, int32_t numOfCols);
static void doCheckGeneratedBlockRange(STsdbQueryHandle* pQueryHandle);
static void copyAllRemainRowsFromFileBlock(STsdbQueryHandle* pQueryHandle, STableCheckInfo* pCheckInfo, SDataBlockInfo* pBlockInfo, int32_t endPos);

static int32_t handleDataMergeIfNeeded(STsdbQueryHandle* pQueryHandle, SBlock* pBlock, STableCheckInfo* pCheckInfo){
  SQueryFilePos* cur = &pQueryHandle->cur;
  STsdbCfg*      pCfg = &pQueryHandle->pTsdb->config;
  SDataBlockInfo binfo = GET_FILE_DATA_BLOCK_INFO(pCheckInfo, pBlock);
  TSKEY          key;
  int32_t code = TSDB_CODE_SUCCESS;

  /*bool hasData = */ initTableMemIterator(pQueryHandle, pCheckInfo);
  assert(cur->pos >= 0 && cur->pos <= binfo.rows);

  key = extractFirstTraverseKey(pCheckInfo, pQueryHandle->order, pCfg->update);

  if (key != TSKEY_INITIAL_VAL) {
    tsdbDebug("%p key in mem:%"PRId64", 0x%"PRIx64, pQueryHandle, key, pQueryHandle->qId);
  } else {
    tsdbDebug("%p no data in mem, 0x%"PRIx64, pQueryHandle, pQueryHandle->qId);
  }

  if ((ASCENDING_TRAVERSE(pQueryHandle->order) && (key != TSKEY_INITIAL_VAL && key <= binfo.window.ekey)) ||
      (!ASCENDING_TRAVERSE(pQueryHandle->order) && (key != TSKEY_INITIAL_VAL && key >= binfo.window.skey))) {

    if ((ASCENDING_TRAVERSE(pQueryHandle->order) && (key != TSKEY_INITIAL_VAL && key < binfo.window.skey)) ||
        (!ASCENDING_TRAVERSE(pQueryHandle->order) && (key != TSKEY_INITIAL_VAL && key > binfo.window.ekey))) {

      // do not load file block into buffer
      int32_t step = ASCENDING_TRAVERSE(pQueryHandle->order) ? 1 : -1;

      TSKEY maxKey = ASCENDING_TRAVERSE(pQueryHandle->order)? (binfo.window.skey - step):(binfo.window.ekey - step);
      cur->rows = tsdbReadRowsFromCache(pCheckInfo, maxKey, pQueryHandle->outputCapacity, &cur->win, pQueryHandle);
      pQueryHandle->realNumOfRows = cur->rows;

      // update the last key value
      pCheckInfo->lastKey = cur->win.ekey + step;
      if (!ASCENDING_TRAVERSE(pQueryHandle->order)) {
        SWAP(cur->win.skey, cur->win.ekey, TSKEY);
      }

      cur->mixBlock = true;
      cur->blockCompleted = false;
      return code;
    }


    // return error, add test cases
    if ((code = doLoadFileDataBlock(pQueryHandle, pBlock, pCheckInfo, cur->slot)) != TSDB_CODE_SUCCESS) {
      return code;
    }

    doMergeTwoLevelData(pQueryHandle, pCheckInfo, pBlock);
  } else {
    /*
     * no data in cache, only load data from file
     * during the query processing, data in cache will not be checked anymore.
     *
     * Here the buffer is not enough, so only part of file block can be loaded into memory buffer
     */
    assert(pQueryHandle->outputCapacity >= binfo.rows);
    int32_t endPos = getEndPosInDataBlock(pQueryHandle, &binfo);

    if ((cur->pos == 0 && endPos == binfo.rows -1 && ASCENDING_TRAVERSE(pQueryHandle->order)) ||
        (cur->pos == (binfo.rows - 1) && endPos == 0 && (!ASCENDING_TRAVERSE(pQueryHandle->order)))) {
      pQueryHandle->realNumOfRows = binfo.rows;

      cur->rows = binfo.rows;
      cur->win  = binfo.window;
      cur->mixBlock = false;
      cur->blockCompleted = true;

      if (ASCENDING_TRAVERSE(pQueryHandle->order)) {
        cur->lastKey = binfo.window.ekey + 1;
        cur->pos = binfo.rows;
      } else {
        cur->lastKey = binfo.window.skey - 1;
        cur->pos = -1;
      }
    } else { // partially copy to dest buffer
      copyAllRemainRowsFromFileBlock(pQueryHandle, pCheckInfo, &binfo, endPos);
      cur->mixBlock = true;
    }

    assert(cur->blockCompleted);
    if (cur->rows == binfo.rows) {
      tsdbDebug("%p whole file block qualified, brange:%"PRId64"-%"PRId64", rows:%d, lastKey:%"PRId64", tid:%d, %"PRIx64,
                pQueryHandle, cur->win.skey, cur->win.ekey, cur->rows, cur->lastKey, binfo.tid, pQueryHandle->qId);
    } else {
      tsdbDebug("%p create data block from remain file block, brange:%"PRId64"-%"PRId64", rows:%d, total:%d, lastKey:%"PRId64", tid:%d, %"PRIx64,
                pQueryHandle, cur->win.skey, cur->win.ekey, cur->rows, binfo.rows, cur->lastKey, binfo.tid, pQueryHandle->qId);
    }

  }

  return code;
}

static int32_t loadFileDataBlock(STsdbQueryHandle* pQueryHandle, SBlock* pBlock, STableCheckInfo* pCheckInfo, bool* exists) {
  SQueryFilePos* cur = &pQueryHandle->cur;
  int32_t code = TSDB_CODE_SUCCESS;
  bool asc = ASCENDING_TRAVERSE(pQueryHandle->order);

  if (asc) {
    // query ended in/started from current block
    if (pQueryHandle->window.ekey < pBlock->keyLast || pCheckInfo->lastKey > pBlock->keyFirst) {
      if ((code = doLoadFileDataBlock(pQueryHandle, pBlock, pCheckInfo, cur->slot)) != TSDB_CODE_SUCCESS) {
        *exists = false;
        return code;
      }

      SDataCols* pTSCol = pQueryHandle->rhelper.pDCols[0];
      assert(pTSCol->cols->type == TSDB_DATA_TYPE_TIMESTAMP && pTSCol->numOfRows == pBlock->numOfRows);

      if (pCheckInfo->lastKey > pBlock->keyFirst) {
        cur->pos =
            binarySearchForKey(pTSCol->cols[0].pData, pBlock->numOfRows, pCheckInfo->lastKey, pQueryHandle->order);
      } else {
        cur->pos = 0;
      }

      assert(pCheckInfo->lastKey <= pBlock->keyLast);
      doMergeTwoLevelData(pQueryHandle, pCheckInfo, pBlock);
    } else {  // the whole block is loaded in to buffer
      cur->pos = asc? 0:(pBlock->numOfRows - 1);
      code = handleDataMergeIfNeeded(pQueryHandle, pBlock, pCheckInfo);
    }
  } else {  //desc order, query ended in current block
    if (pQueryHandle->window.ekey > pBlock->keyFirst || pCheckInfo->lastKey < pBlock->keyLast) {
      if ((code = doLoadFileDataBlock(pQueryHandle, pBlock, pCheckInfo, cur->slot)) != TSDB_CODE_SUCCESS) {
        *exists = false;
        return code;
      }

      SDataCols* pTsCol = pQueryHandle->rhelper.pDCols[0];
      if (pCheckInfo->lastKey < pBlock->keyLast) {
        cur->pos = binarySearchForKey(pTsCol->cols[0].pData, pBlock->numOfRows, pCheckInfo->lastKey, pQueryHandle->order);
      } else {
        cur->pos = pBlock->numOfRows - 1;
      }

      assert(pCheckInfo->lastKey >= pBlock->keyFirst);
      doMergeTwoLevelData(pQueryHandle, pCheckInfo, pBlock);
    } else {
      cur->pos = asc? 0:(pBlock->numOfRows-1);
      code = handleDataMergeIfNeeded(pQueryHandle, pBlock, pCheckInfo);
    }
  }

  *exists = pQueryHandle->realNumOfRows > 0;
  return code;
}

static int doBinarySearchKey(char* pValue, int num, TSKEY key, int order) {
  int    firstPos, lastPos, midPos = -1;
  int    numOfRows;
  TSKEY* keyList;

  assert(order == TSDB_ORDER_ASC || order == TSDB_ORDER_DESC);

  if (num <= 0) return -1;

  keyList = (TSKEY*)pValue;
  firstPos = 0;
  lastPos = num - 1;

  if (order == TSDB_ORDER_DESC) {
    // find the first position which is smaller than the key
    while (1) {
      if (key >= keyList[lastPos]) return lastPos;
      if (key == keyList[firstPos]) return firstPos;
      if (key < keyList[firstPos]) return firstPos - 1;

      numOfRows = lastPos - firstPos + 1;
      midPos = (numOfRows >> 1) + firstPos;

      if (key < keyList[midPos]) {
        lastPos = midPos - 1;
      } else if (key > keyList[midPos]) {
        firstPos = midPos + 1;
      } else {
        break;
      }
    }

  } else {
    // find the first position which is bigger than the key
    while (1) {
      if (key <= keyList[firstPos]) return firstPos;
      if (key == keyList[lastPos]) return lastPos;

      if (key > keyList[lastPos]) {
        lastPos = lastPos + 1;
        if (lastPos >= num)
          return -1;
        else
          return lastPos;
      }

      numOfRows = lastPos - firstPos + 1;
      midPos = (numOfRows >> 1) + firstPos;

      if (key < keyList[midPos]) {
        lastPos = midPos - 1;
      } else if (key > keyList[midPos]) {
        firstPos = midPos + 1;
      } else {
        break;
      }
    }
  }

  return midPos;
}

static int32_t doCopyRowsFromFileBlock(STsdbQueryHandle* pQueryHandle, int32_t capacity, int32_t numOfRows, int32_t start, int32_t end) {
  char* pData = NULL;
  int32_t step = ASCENDING_TRAVERSE(pQueryHandle->order)? 1 : -1;

  SDataCols* pCols = pQueryHandle->rhelper.pDCols[0];
  TSKEY* tsArray = pCols->cols[0].pData;

  int32_t num = end - start + 1;
  assert(num >= 0);

  if (num == 0) {
    return numOfRows;
  }

  int32_t requiredNumOfCols = (int32_t)taosArrayGetSize(pQueryHandle->pColumns);

  //data in buffer has greater timestamp, copy data in file block
  int32_t i = 0, j = 0;
  while(i < requiredNumOfCols && j < pCols->numOfCols) {
    SColumnInfoData* pColInfo = taosArrayGet(pQueryHandle->pColumns, i);

    SDataCol* src = &pCols->cols[j];
    if (src->colId < pColInfo->info.colId) {
      j++;
      continue;
    }

    int32_t bytes = pColInfo->info.bytes;

    if (ASCENDING_TRAVERSE(pQueryHandle->order)) {
      pData = (char*)pColInfo->pData + numOfRows * pColInfo->info.bytes;
    } else {
      pData = (char*)pColInfo->pData + (capacity - numOfRows - num) * pColInfo->info.bytes;
    }

    if (!isAllRowsNull(src) && pColInfo->info.colId == src->colId) {
      if (pColInfo->info.type != TSDB_DATA_TYPE_BINARY && pColInfo->info.type != TSDB_DATA_TYPE_NCHAR) {
        memmove(pData, (char*)src->pData + bytes * start, bytes * num);
      } else {  // handle the var-string
        char* dst = pData;

        // todo refactor, only copy one-by-one
        for (int32_t k = start; k < num + start; ++k) {
          const char* p = tdGetColDataOfRow(src, k);
          memcpy(dst, p, varDataTLen(p));
          dst += bytes;
        }
      }

      j++;
      i++;
    } else { // pColInfo->info.colId < src->colId, it is a NULL data
      if (pColInfo->info.type == TSDB_DATA_TYPE_BINARY || pColInfo->info.type == TSDB_DATA_TYPE_NCHAR) {
        char* dst = pData;

        for(int32_t k = start; k < num + start; ++k) {
          setVardataNull(dst, pColInfo->info.type);
          dst += bytes;
        }
      } else {
        setNullN(pData, pColInfo->info.type, pColInfo->info.bytes, num);
      }
      i++;
    }
  }

  while (i < requiredNumOfCols) { // the remain columns are all null data
    SColumnInfoData* pColInfo = taosArrayGet(pQueryHandle->pColumns, i);
    if (ASCENDING_TRAVERSE(pQueryHandle->order)) {
      pData = (char*)pColInfo->pData + numOfRows * pColInfo->info.bytes;
    } else {
      pData = (char*)pColInfo->pData + (capacity - numOfRows - num) * pColInfo->info.bytes;
    }

    if (pColInfo->info.type == TSDB_DATA_TYPE_BINARY || pColInfo->info.type == TSDB_DATA_TYPE_NCHAR) {
      char* dst = pData;

      for(int32_t k = start; k < num + start; ++k) {
        setVardataNull(dst, pColInfo->info.type);
        dst += pColInfo->info.bytes;
      }
    } else {
      setNullN(pData, pColInfo->info.type, pColInfo->info.bytes, num);
    }

    i++;
  }

  pQueryHandle->cur.win.ekey = tsArray[end];
  pQueryHandle->cur.lastKey = tsArray[end] + step;

  return numOfRows + num;
}

// Note: row1 always has high priority
static void mergeTwoRowFromMem(STsdbQueryHandle* pQueryHandle, int32_t capacity, int32_t numOfRows,
                               SMemRow row1, SMemRow row2, int32_t numOfCols, STable* pTable,
                               STSchema* pSchema1, STSchema* pSchema2, bool forceSetNull) {
  char* pData = NULL;
  STSchema* pSchema;
  SMemRow row;
  int16_t colId;
  int16_t offset;

  bool isRow1DataRow = isDataRow(row1);
  bool isRow2DataRow;
  bool isChosenRowDataRow;
  int32_t chosen_itr;
  void *value;

  // the schema version info is embeded in SDataRow
  int32_t numOfColsOfRow1 = 0;

  if (pSchema1 == NULL) {
    pSchema1 = tsdbGetTableSchemaByVersion(pTable, memRowVersion(row1), (int8_t)memRowType(row1));
  }
  if(isRow1DataRow) {
    numOfColsOfRow1 = schemaNCols(pSchema1);
  } else {
    numOfColsOfRow1 = kvRowNCols(memRowKvBody(row1));
  }

  int32_t numOfColsOfRow2 = 0;
  if(row2) {
    isRow2DataRow = isDataRow(row2);
    if (pSchema2 == NULL) {
      pSchema2 = tsdbGetTableSchemaByVersion(pTable, memRowVersion(row2), (int8_t)memRowType(row2));
    }
    if(isRow2DataRow) {
      numOfColsOfRow2 = schemaNCols(pSchema2);
    } else {
      numOfColsOfRow2 = kvRowNCols(memRowKvBody(row2));
    }
  }


  int32_t i = 0, j = 0, k = 0;
  while(i < numOfCols && (j < numOfColsOfRow1 || k < numOfColsOfRow2)) {
    SColumnInfoData* pColInfo = taosArrayGet(pQueryHandle->pColumns, i);

    if (ASCENDING_TRAVERSE(pQueryHandle->order)) {
      pData = (char*)pColInfo->pData + numOfRows * pColInfo->info.bytes;
    } else {
      pData = (char*)pColInfo->pData + (capacity - numOfRows - 1) * pColInfo->info.bytes;
    }

    int32_t colIdOfRow1;
    if(j >= numOfColsOfRow1) {
      colIdOfRow1 = INT32_MAX;
    } else if(isRow1DataRow) {
      colIdOfRow1 = pSchema1->columns[j].colId;
    } else {
      void *rowBody = memRowKvBody(row1);
      SColIdx *pColIdx = kvRowColIdxAt(rowBody, j);
      colIdOfRow1 = pColIdx->colId;
    }

    int32_t colIdOfRow2;
    if(k >= numOfColsOfRow2) {
      colIdOfRow2 = INT32_MAX;
    } else if(isRow2DataRow) {
      colIdOfRow2 = pSchema2->columns[k].colId;
    } else {
      void *rowBody = memRowKvBody(row2);
      SColIdx *pColIdx = kvRowColIdxAt(rowBody, k);
      colIdOfRow2 = pColIdx->colId;
    }

    if(colIdOfRow1 == colIdOfRow2) {
      if(colIdOfRow1 < pColInfo->info.colId) {
        j++;
        k++;
        continue;
      }
      row = row1;
      pSchema = pSchema1;
      isChosenRowDataRow = isRow1DataRow;
      chosen_itr = j;
    } else if(colIdOfRow1 < colIdOfRow2) {
      if(colIdOfRow1 < pColInfo->info.colId) {
        j++;
        continue;
      }
      row = row1;
      pSchema = pSchema1;
      isChosenRowDataRow = isRow1DataRow;
      chosen_itr = j;
    } else {
      if(colIdOfRow2 < pColInfo->info.colId) {
        k++;
        continue;
      }
      row = row2;
      pSchema = pSchema2;
      chosen_itr = k;
      isChosenRowDataRow = isRow2DataRow;
    }
    if(isChosenRowDataRow) {
      colId = pSchema->columns[chosen_itr].colId;
      offset = pSchema->columns[chosen_itr].offset;
      void *rowBody = memRowDataBody(row);
      value = tdGetRowDataOfCol(rowBody, (int8_t)pColInfo->info.type, TD_DATA_ROW_HEAD_SIZE + offset);
    } else {
      void *rowBody = memRowKvBody(row);
      SColIdx *pColIdx = kvRowColIdxAt(rowBody, chosen_itr);
      colId = pColIdx->colId;
      offset = pColIdx->offset;
      value = tdGetKvRowDataOfCol(rowBody, pColIdx->offset);
    }


    if (colId == pColInfo->info.colId) {
      if(forceSetNull || (!isNull(value, (int8_t)pColInfo->info.type))) {
        switch (pColInfo->info.type) {
          case TSDB_DATA_TYPE_BINARY:
          case TSDB_DATA_TYPE_NCHAR:
            memcpy(pData, value, varDataTLen(value));
            break;
          case TSDB_DATA_TYPE_NULL:
          case TSDB_DATA_TYPE_BOOL:
          case TSDB_DATA_TYPE_TINYINT:
          case TSDB_DATA_TYPE_UTINYINT:
            *(uint8_t *)pData = *(uint8_t *)value;
            break;
          case TSDB_DATA_TYPE_SMALLINT:
          case TSDB_DATA_TYPE_USMALLINT:
            *(uint16_t *)pData = *(uint16_t *)value;
            break;
          case TSDB_DATA_TYPE_INT:
          case TSDB_DATA_TYPE_UINT:
            *(uint32_t *)pData = *(uint32_t *)value;
            break;
          case TSDB_DATA_TYPE_BIGINT:
          case TSDB_DATA_TYPE_UBIGINT:
            *(uint64_t *)pData = *(uint64_t *)value;
            break;
          case TSDB_DATA_TYPE_FLOAT:
            SET_FLOAT_PTR(pData, value);
            break;
          case TSDB_DATA_TYPE_DOUBLE:
            SET_DOUBLE_PTR(pData, value);
            break;
          case TSDB_DATA_TYPE_TIMESTAMP:
            if (pColInfo->info.colId == PRIMARYKEY_TIMESTAMP_COL_INDEX) {
              *(TSKEY *)pData = tdGetKey(*(TKEY *)value);
            } else {
              *(TSKEY *)pData = *(TSKEY *)value;
            }
            break;
          default:
            memcpy(pData, value, pColInfo->info.bytes);
        }
      }
      i++;

      if(row == row1) {
        j++;
      } else {
        k++;
      }
    } else {
      if(forceSetNull) {
        if (pColInfo->info.type == TSDB_DATA_TYPE_BINARY || pColInfo->info.type == TSDB_DATA_TYPE_NCHAR) {
          setVardataNull(pData, pColInfo->info.type);
        } else {
          setNull(pData, pColInfo->info.type, pColInfo->info.bytes);
        }
      }
      i++;
    }
  }

  if(forceSetNull) {
    while (i < numOfCols) { // the remain columns are all null data
      SColumnInfoData* pColInfo = taosArrayGet(pQueryHandle->pColumns, i);
      if (ASCENDING_TRAVERSE(pQueryHandle->order)) {
        pData = (char*)pColInfo->pData + numOfRows * pColInfo->info.bytes;
      } else {
        pData = (char*)pColInfo->pData + (capacity - numOfRows - 1) * pColInfo->info.bytes;
      }

      if (pColInfo->info.type == TSDB_DATA_TYPE_BINARY || pColInfo->info.type == TSDB_DATA_TYPE_NCHAR) {
        setVardataNull(pData, pColInfo->info.type);
      } else {
        setNull(pData, pColInfo->info.type, pColInfo->info.bytes);
      }

      i++;
    }
  }
}

static void moveDataToFront(STsdbQueryHandle* pQueryHandle, int32_t numOfRows, int32_t numOfCols) {
  if (numOfRows == 0 || ASCENDING_TRAVERSE(pQueryHandle->order)) {
    return;
  }

  // if the buffer is not full in case of descending order query, move the data in the front of the buffer
  if (numOfRows < pQueryHandle->outputCapacity) {
    int32_t emptySize = pQueryHandle->outputCapacity - numOfRows;
    for(int32_t i = 0; i < numOfCols; ++i) {
      SColumnInfoData* pColInfo = taosArrayGet(pQueryHandle->pColumns, i);
      memmove((char*)pColInfo->pData, (char*)pColInfo->pData + emptySize * pColInfo->info.bytes, numOfRows * pColInfo->info.bytes);
    }
  }
}

static void getQualifiedRowsPos(STsdbQueryHandle* pQueryHandle, int32_t startPos, int32_t endPos, int32_t numOfExisted,
                                int32_t* start, int32_t* end) {
  *start = -1;

  if (ASCENDING_TRAVERSE(pQueryHandle->order)) {
    int32_t remain = endPos - startPos + 1;
    if (remain + numOfExisted > pQueryHandle->outputCapacity) {
      *end = (pQueryHandle->outputCapacity - numOfExisted) + startPos - 1;
    } else {
      *end = endPos;
    }

    *start = startPos;
  } else {
    int32_t remain = (startPos - endPos) + 1;
    if (remain + numOfExisted > pQueryHandle->outputCapacity) {
      *end = startPos + 1 - (pQueryHandle->outputCapacity - numOfExisted);
    } else {
      *end = endPos;
    }

    *start = *end;
    *end = startPos;
  }
}

static void updateInfoAfterMerge(STsdbQueryHandle* pQueryHandle, STableCheckInfo* pCheckInfo, int32_t numOfRows, int32_t endPos) {
  SQueryFilePos* cur = &pQueryHandle->cur;

  pCheckInfo->lastKey = cur->lastKey;
  pQueryHandle->realNumOfRows = numOfRows;
  cur->rows = numOfRows;
  cur->pos = endPos;
}

static void doCheckGeneratedBlockRange(STsdbQueryHandle* pQueryHandle) {
  SQueryFilePos* cur = &pQueryHandle->cur;

  if (cur->rows > 0) {
    if (ASCENDING_TRAVERSE(pQueryHandle->order)) {
      assert(cur->win.skey >= pQueryHandle->window.skey && cur->win.ekey <= pQueryHandle->window.ekey);
    } else {
      assert(cur->win.skey >= pQueryHandle->window.ekey && cur->win.ekey <= pQueryHandle->window.skey);
    }

    SColumnInfoData* pColInfoData = taosArrayGet(pQueryHandle->pColumns, 0);
    assert(cur->win.skey == ((TSKEY*)pColInfoData->pData)[0] && cur->win.ekey == ((TSKEY*)pColInfoData->pData)[cur->rows-1]);
  } else {
    cur->win = pQueryHandle->window;

    int32_t step = ASCENDING_TRAVERSE(pQueryHandle->order)? 1:-1;
    cur->lastKey = pQueryHandle->window.ekey + step;
  }
}

static void copyAllRemainRowsFromFileBlock(STsdbQueryHandle* pQueryHandle, STableCheckInfo* pCheckInfo, SDataBlockInfo* pBlockInfo, int32_t endPos) {
  SQueryFilePos* cur = &pQueryHandle->cur;

  SDataCols* pCols = pQueryHandle->rhelper.pDCols[0];
  TSKEY* tsArray = pCols->cols[0].pData;

  int32_t step = ASCENDING_TRAVERSE(pQueryHandle->order)? 1:-1;
  int32_t numOfCols = (int32_t)(QH_GET_NUM_OF_COLS(pQueryHandle));

  int32_t pos = cur->pos;

  int32_t start = cur->pos;
  int32_t end = endPos;

  if (!ASCENDING_TRAVERSE(pQueryHandle->order)) {
    SWAP(start, end, int32_t);
  }

  assert(pQueryHandle->outputCapacity >= (end - start + 1));
  int32_t numOfRows = doCopyRowsFromFileBlock(pQueryHandle, pQueryHandle->outputCapacity, 0, start, end);

  // the time window should always be ascending order: skey <= ekey
  cur->win = (STimeWindow) {.skey = tsArray[start], .ekey = tsArray[end]};
  cur->mixBlock = (numOfRows != pBlockInfo->rows);
  cur->lastKey = tsArray[endPos] + step;
  cur->blockCompleted = true;

  // if the buffer is not full in case of descending order query, move the data in the front of the buffer
  moveDataToFront(pQueryHandle, numOfRows, numOfCols);

  // The value of pos may be -1 or pBlockInfo->rows, and it is invalid in both cases.
  pos = endPos + step;
  updateInfoAfterMerge(pQueryHandle, pCheckInfo, numOfRows, pos);
  doCheckGeneratedBlockRange(pQueryHandle);

  tsdbDebug("%p uid:%" PRIu64",tid:%d data block created, mixblock:%d, brange:%"PRIu64"-%"PRIu64" rows:%d, 0x%"PRIx64,
            pQueryHandle, pCheckInfo->tableId.uid, pCheckInfo->tableId.tid, cur->mixBlock, cur->win.skey,
            cur->win.ekey, cur->rows, pQueryHandle->qId);
}

int32_t getEndPosInDataBlock(STsdbQueryHandle* pQueryHandle, SDataBlockInfo* pBlockInfo) {
  // NOTE: reverse the order to find the end position in data block
  int32_t endPos = -1;
  int32_t order = ASCENDING_TRAVERSE(pQueryHandle->order)? TSDB_ORDER_DESC : TSDB_ORDER_ASC;

  SQueryFilePos* cur = &pQueryHandle->cur;
  SDataCols* pCols = pQueryHandle->rhelper.pDCols[0];

  if (ASCENDING_TRAVERSE(pQueryHandle->order) && pQueryHandle->window.ekey >= pBlockInfo->window.ekey) {
    endPos = pBlockInfo->rows - 1;
    cur->mixBlock = (cur->pos != 0);
  } else if (!ASCENDING_TRAVERSE(pQueryHandle->order) && pQueryHandle->window.ekey <= pBlockInfo->window.skey) {
    endPos = 0;
    cur->mixBlock = (cur->pos != pBlockInfo->rows - 1);
  } else {
    assert(pCols->numOfRows > 0);
    endPos = doBinarySearchKey(pCols->cols[0].pData, pCols->numOfRows, pQueryHandle->window.ekey, order);
    cur->mixBlock = true;
  }

  return endPos;
}

// only return the qualified data to client in terms of query time window, data rows in the same block but do not
// be included in the query time window will be discarded
static void doMergeTwoLevelData(STsdbQueryHandle* pQueryHandle, STableCheckInfo* pCheckInfo, SBlock* pBlock) {
  SQueryFilePos* cur = &pQueryHandle->cur;
  SDataBlockInfo blockInfo = GET_FILE_DATA_BLOCK_INFO(pCheckInfo, pBlock);
  STsdbCfg*      pCfg = &pQueryHandle->pTsdb->config;

  initTableMemIterator(pQueryHandle, pCheckInfo);

  SDataCols* pCols = pQueryHandle->rhelper.pDCols[0];
  assert(pCols->cols[0].type == TSDB_DATA_TYPE_TIMESTAMP && pCols->cols[0].colId == PRIMARYKEY_TIMESTAMP_COL_INDEX &&
      cur->pos >= 0 && cur->pos < pBlock->numOfRows);

  TSKEY* tsArray = pCols->cols[0].pData;
  assert(pCols->numOfRows == pBlock->numOfRows && tsArray[0] == pBlock->keyFirst && tsArray[pBlock->numOfRows-1] == pBlock->keyLast);

  // for search the endPos, so the order needs to reverse
  int32_t order = (pQueryHandle->order == TSDB_ORDER_ASC)? TSDB_ORDER_DESC:TSDB_ORDER_ASC;

  int32_t step = ASCENDING_TRAVERSE(pQueryHandle->order)? 1:-1;
  int32_t numOfCols = (int32_t)(QH_GET_NUM_OF_COLS(pQueryHandle));

  STable* pTable = pCheckInfo->pTableObj;
  int32_t endPos = getEndPosInDataBlock(pQueryHandle, &blockInfo);

  tsdbDebug("%p uid:%" PRIu64",tid:%d start merge data block, file block range:%"PRIu64"-%"PRIu64" rows:%d, start:%d,"
            "end:%d, 0x%"PRIx64,
            pQueryHandle, pCheckInfo->tableId.uid, pCheckInfo->tableId.tid, blockInfo.window.skey, blockInfo.window.ekey,
            blockInfo.rows, cur->pos, endPos, pQueryHandle->qId);

  // compared with the data from in-memory buffer, to generate the correct timestamp array list
  int32_t numOfRows = 0;

  int16_t rv1 = -1;
  int16_t rv2 = -1;
  STSchema* pSchema1 = NULL;
  STSchema* pSchema2 = NULL;

  int32_t pos = cur->pos;
  cur->win = TSWINDOW_INITIALIZER;

  // no data in buffer, load data from file directly
  if (pCheckInfo->iiter == NULL && pCheckInfo->iter == NULL) {
    copyAllRemainRowsFromFileBlock(pQueryHandle, pCheckInfo, &blockInfo, endPos);
    return;
  } else if (pCheckInfo->iter != NULL || pCheckInfo->iiter != NULL) {
    SSkipListNode* node = NULL;
    do {
      SMemRow row2 = NULL;
      SMemRow row1 = getSMemRowInTableMem(pCheckInfo, pQueryHandle->order, pCfg->update, &row2);
      if (row1 == NULL) {
        break;
      }

      TSKEY key = memRowKey(row1);
      if ((key > pQueryHandle->window.ekey && ASCENDING_TRAVERSE(pQueryHandle->order)) ||
          (key < pQueryHandle->window.ekey && !ASCENDING_TRAVERSE(pQueryHandle->order))) {
        break;
      }

      if (((pos > endPos || tsArray[pos] > pQueryHandle->window.ekey) && ASCENDING_TRAVERSE(pQueryHandle->order)) ||
          ((pos < endPos || tsArray[pos] < pQueryHandle->window.ekey) && !ASCENDING_TRAVERSE(pQueryHandle->order))) {
        break;
      }

      if ((key < tsArray[pos] && ASCENDING_TRAVERSE(pQueryHandle->order)) ||
          (key > tsArray[pos] && !ASCENDING_TRAVERSE(pQueryHandle->order))) {
        if (rv1 != memRowVersion(row1)) {
          pSchema1 = tsdbGetTableSchemaByVersion(pTable, memRowVersion(row1), (int8_t)memRowType(row1));
          rv1 = memRowVersion(row1);
        }
        if(row2 && rv2 != memRowVersion(row2)) {
          pSchema2 = tsdbGetTableSchemaByVersion(pTable, memRowVersion(row2), (int8_t)memRowType(row2));
          rv2 = memRowVersion(row2);
        }
        
        mergeTwoRowFromMem(pQueryHandle, pQueryHandle->outputCapacity, numOfRows, row1, row2, numOfCols, pTable, pSchema1, pSchema2, true);
        numOfRows += 1;
        if (cur->win.skey == TSKEY_INITIAL_VAL) {
          cur->win.skey = key;
        }

        cur->win.ekey = key;
        cur->lastKey  = key + step;
        cur->mixBlock = true;

        moveToNextRowInMem(pCheckInfo);
      } else if (key == tsArray[pos]) {  // data in buffer has the same timestamp of data in file block, ignore it
        if (pCfg->update) {
          if(pCfg->update == TD_ROW_PARTIAL_UPDATE) {
            doCopyRowsFromFileBlock(pQueryHandle, pQueryHandle->outputCapacity, numOfRows, pos, pos);
          }
          if (rv1 != memRowVersion(row1)) {
            pSchema1 = tsdbGetTableSchemaByVersion(pTable, memRowVersion(row1), (int8_t)memRowType(row1));
            rv1 = memRowVersion(row1);
          }
          if(row2 && rv2 != memRowVersion(row2)) {
            pSchema2 = tsdbGetTableSchemaByVersion(pTable, memRowVersion(row2), (int8_t)memRowType(row2));
            rv2 = memRowVersion(row2);
          }
          
          bool forceSetNull = pCfg->update != TD_ROW_PARTIAL_UPDATE;
          mergeTwoRowFromMem(pQueryHandle, pQueryHandle->outputCapacity, numOfRows, row1, row2, numOfCols, pTable, pSchema1, pSchema2, forceSetNull);
          numOfRows += 1;
          if (cur->win.skey == TSKEY_INITIAL_VAL) {
            cur->win.skey = key;
          }

          cur->win.ekey = key;
          cur->lastKey = key + step;
          cur->mixBlock = true;

          moveToNextRowInMem(pCheckInfo);
          pos += step;
        } else {
          moveToNextRowInMem(pCheckInfo);
        }
      } else if ((key > tsArray[pos] && ASCENDING_TRAVERSE(pQueryHandle->order)) ||
                  (key < tsArray[pos] && !ASCENDING_TRAVERSE(pQueryHandle->order))) {
        if (cur->win.skey == TSKEY_INITIAL_VAL) {
          cur->win.skey = tsArray[pos];
        }

        int32_t end = doBinarySearchKey(pCols->cols[0].pData, pCols->numOfRows, key, order);
        assert(end != -1);

        if (tsArray[end] == key) { // the value of key in cache equals to the end timestamp value, ignore it
          if (pCfg->update == TD_ROW_DISCARD_UPDATE) {
            moveToNextRowInMem(pCheckInfo);
          } else {
            end -= step;
          }
        }

        int32_t qstart = 0, qend = 0;
        getQualifiedRowsPos(pQueryHandle, pos, end, numOfRows, &qstart, &qend);

        numOfRows = doCopyRowsFromFileBlock(pQueryHandle, pQueryHandle->outputCapacity, numOfRows, qstart, qend);
        pos += (qend - qstart + 1) * step;

        cur->win.ekey = ASCENDING_TRAVERSE(pQueryHandle->order)? tsArray[qend]:tsArray[qstart];
        cur->lastKey  = cur->win.ekey + step;
      }
    } while (numOfRows < pQueryHandle->outputCapacity);

    if (numOfRows < pQueryHandle->outputCapacity) {
      /**
       * if cache is empty, load remain file block data. In contrast, if there are remain data in cache, do NOT
       * copy them all to result buffer, since it may be overlapped with file data block.
       */
      if (node == NULL ||
          ((memRowKey((SMemRow)SL_GET_NODE_DATA(node)) > pQueryHandle->window.ekey) &&
           ASCENDING_TRAVERSE(pQueryHandle->order)) ||
          ((memRowKey((SMemRow)SL_GET_NODE_DATA(node)) < pQueryHandle->window.ekey) &&
           !ASCENDING_TRAVERSE(pQueryHandle->order))) {
        // no data in cache or data in cache is greater than the ekey of time window, load data from file block
        if (cur->win.skey == TSKEY_INITIAL_VAL) {
          cur->win.skey = tsArray[pos];
        }

        int32_t start = -1, end = -1;
        getQualifiedRowsPos(pQueryHandle, pos, endPos, numOfRows, &start, &end);

        numOfRows = doCopyRowsFromFileBlock(pQueryHandle, pQueryHandle->outputCapacity, numOfRows, start, end);
        pos += (end - start + 1) * step;

        cur->win.ekey = ASCENDING_TRAVERSE(pQueryHandle->order)? tsArray[end]:tsArray[start];
        cur->lastKey  = cur->win.ekey + step;
        cur->mixBlock = true;
      }
    }
  }

  cur->blockCompleted =
      (((pos > endPos || cur->lastKey > pQueryHandle->window.ekey) && ASCENDING_TRAVERSE(pQueryHandle->order)) ||
       ((pos < endPos || cur->lastKey < pQueryHandle->window.ekey) && !ASCENDING_TRAVERSE(pQueryHandle->order)));

  if (!ASCENDING_TRAVERSE(pQueryHandle->order)) {
    SWAP(cur->win.skey, cur->win.ekey, TSKEY);
  }

  moveDataToFront(pQueryHandle, numOfRows, numOfCols);
  updateInfoAfterMerge(pQueryHandle, pCheckInfo, numOfRows, pos);
  doCheckGeneratedBlockRange(pQueryHandle);

  tsdbDebug("%p uid:%" PRIu64",tid:%d data block created, mixblock:%d, brange:%"PRIu64"-%"PRIu64" rows:%d, 0x%"PRIx64,
      pQueryHandle, pCheckInfo->tableId.uid, pCheckInfo->tableId.tid, cur->mixBlock, cur->win.skey,
      cur->win.ekey, cur->rows, pQueryHandle->qId);
}

int32_t binarySearchForKey(char* pValue, int num, TSKEY key, int order) {
  int    firstPos, lastPos, midPos = -1;
  int    numOfRows;
  TSKEY* keyList;

  if (num <= 0) return -1;

  keyList = (TSKEY*)pValue;
  firstPos = 0;
  lastPos = num - 1;

  if (order == TSDB_ORDER_DESC) {
    // find the first position which is smaller than the key
    while (1) {
      if (key >= keyList[lastPos]) return lastPos;
      if (key == keyList[firstPos]) return firstPos;
      if (key < keyList[firstPos]) return firstPos - 1;

      numOfRows = lastPos - firstPos + 1;
      midPos = (numOfRows >> 1) + firstPos;

      if (key < keyList[midPos]) {
        lastPos = midPos - 1;
      } else if (key > keyList[midPos]) {
        firstPos = midPos + 1;
      } else {
        break;
      }
    }

  } else {
    // find the first position which is bigger than the key
    while (1) {
      if (key <= keyList[firstPos]) return firstPos;
      if (key == keyList[lastPos]) return lastPos;

      if (key > keyList[lastPos]) {
        lastPos = lastPos + 1;
        if (lastPos >= num)
          return -1;
        else
          return lastPos;
      }

      numOfRows = lastPos - firstPos + 1;
      midPos = (numOfRows >> 1) + firstPos;

      if (key < keyList[midPos]) {
        lastPos = midPos - 1;
      } else if (key > keyList[midPos]) {
        firstPos = midPos + 1;
      } else {
        break;
      }
    }
  }

  return midPos;
}

static void cleanBlockOrderSupporter(SBlockOrderSupporter* pSupporter, int32_t numOfTables) {
  tfree(pSupporter->numOfBlocksPerTable);
  tfree(pSupporter->blockIndexArray);

  for (int32_t i = 0; i < numOfTables; ++i) {
    STableBlockInfo* pBlockInfo = pSupporter->pDataBlockInfo[i];
    tfree(pBlockInfo);
  }

  tfree(pSupporter->pDataBlockInfo);
}

static int32_t dataBlockOrderCompar(const void* pLeft, const void* pRight, void* param) {
  int32_t leftTableIndex = *(int32_t*)pLeft;
  int32_t rightTableIndex = *(int32_t*)pRight;

  SBlockOrderSupporter* pSupporter = (SBlockOrderSupporter*)param;

  int32_t leftTableBlockIndex = pSupporter->blockIndexArray[leftTableIndex];
  int32_t rightTableBlockIndex = pSupporter->blockIndexArray[rightTableIndex];

  if (leftTableBlockIndex > pSupporter->numOfBlocksPerTable[leftTableIndex]) {
    /* left block is empty */
    return 1;
  } else if (rightTableBlockIndex > pSupporter->numOfBlocksPerTable[rightTableIndex]) {
    /* right block is empty */
    return -1;
  }

  STableBlockInfo* pLeftBlockInfoEx = &pSupporter->pDataBlockInfo[leftTableIndex][leftTableBlockIndex];
  STableBlockInfo* pRightBlockInfoEx = &pSupporter->pDataBlockInfo[rightTableIndex][rightTableBlockIndex];

  //    assert(pLeftBlockInfoEx->compBlock->offset != pRightBlockInfoEx->compBlock->offset);
#if 0	// TODO: temporarily comment off requested by Dr. Liao
  if (pLeftBlockInfoEx->compBlock->offset == pRightBlockInfoEx->compBlock->offset &&
      pLeftBlockInfoEx->compBlock->last == pRightBlockInfoEx->compBlock->last) {
    tsdbError("error in header file, two block with same offset:%" PRId64, (int64_t)pLeftBlockInfoEx->compBlock->offset);
  }
#endif

  return pLeftBlockInfoEx->compBlock->offset > pRightBlockInfoEx->compBlock->offset ? 1 : -1;
}

static int32_t createDataBlocksInfo(STsdbQueryHandle* pQueryHandle, int32_t numOfBlocks, int32_t* numOfAllocBlocks) {
  size_t size = sizeof(STableBlockInfo) * numOfBlocks;

  if (pQueryHandle->allocSize < size) {
    pQueryHandle->allocSize = (int32_t)size;
    char* tmp = realloc(pQueryHandle->pDataBlockInfo, pQueryHandle->allocSize);
    if (tmp == NULL) {
      return TSDB_CODE_TDB_OUT_OF_MEMORY;
    }

    pQueryHandle->pDataBlockInfo = (STableBlockInfo*) tmp;
  }

  memset(pQueryHandle->pDataBlockInfo, 0, size);
  *numOfAllocBlocks = numOfBlocks;

  // access data blocks according to the offset of each block in asc/desc order.
  int32_t numOfTables = (int32_t)taosArrayGetSize(pQueryHandle->pTableCheckInfo);

  SBlockOrderSupporter sup = {0};
  sup.numOfTables = numOfTables;
  sup.numOfBlocksPerTable = calloc(1, sizeof(int32_t) * numOfTables);
  sup.blockIndexArray = calloc(1, sizeof(int32_t) * numOfTables);
  sup.pDataBlockInfo = calloc(1, POINTER_BYTES * numOfTables);

  if (sup.numOfBlocksPerTable == NULL || sup.blockIndexArray == NULL || sup.pDataBlockInfo == NULL) {
    cleanBlockOrderSupporter(&sup, 0);
    return TSDB_CODE_TDB_OUT_OF_MEMORY;
  }

  int32_t cnt = 0;
  int32_t numOfQualTables = 0;

  for (int32_t j = 0; j < numOfTables; ++j) {
    STableCheckInfo* pTableCheck = (STableCheckInfo*)taosArrayGet(pQueryHandle->pTableCheckInfo, j);
    if (pTableCheck->numOfBlocks <= 0) {
      continue;
    }

    SBlock* pBlock = pTableCheck->pCompInfo->blocks;
    sup.numOfBlocksPerTable[numOfQualTables] = pTableCheck->numOfBlocks;

    char* buf = malloc(sizeof(STableBlockInfo) * pTableCheck->numOfBlocks);
    if (buf == NULL) {
      cleanBlockOrderSupporter(&sup, numOfQualTables);
      return TSDB_CODE_TDB_OUT_OF_MEMORY;
    }

    sup.pDataBlockInfo[numOfQualTables] = (STableBlockInfo*)buf;

    for (int32_t k = 0; k < pTableCheck->numOfBlocks; ++k) {
      STableBlockInfo* pBlockInfo = &sup.pDataBlockInfo[numOfQualTables][k];

      pBlockInfo->compBlock = &pBlock[k];
      pBlockInfo->pTableCheckInfo = pTableCheck;
      cnt++;
    }

    numOfQualTables++;
  }

  assert(numOfBlocks == cnt);

  // since there is only one table qualified, blocks are not sorted
  if (numOfQualTables == 1) {
    memcpy(pQueryHandle->pDataBlockInfo, sup.pDataBlockInfo[0], sizeof(STableBlockInfo) * numOfBlocks);
    cleanBlockOrderSupporter(&sup, numOfQualTables);

    tsdbDebug("%p create data blocks info struct completed for 1 table, %d blocks not sorted 0x%"PRIx64, pQueryHandle, cnt,
        pQueryHandle->qId);
    return TSDB_CODE_SUCCESS;
  }

  tsdbDebug("%p create data blocks info struct completed, %d blocks in %d tables 0x%"PRIx64, pQueryHandle, cnt,
      numOfQualTables, pQueryHandle->qId);

  assert(cnt <= numOfBlocks && numOfQualTables <= numOfTables);  // the pTableQueryInfo[j]->numOfBlocks may be 0
  sup.numOfTables = numOfQualTables;

  SLoserTreeInfo* pTree = NULL;
  uint8_t ret = tLoserTreeCreate(&pTree, sup.numOfTables, &sup, dataBlockOrderCompar);
  if (ret != TSDB_CODE_SUCCESS) {
    cleanBlockOrderSupporter(&sup, numOfTables);
    return TSDB_CODE_TDB_OUT_OF_MEMORY;
  }

  int32_t numOfTotal = 0;

  while (numOfTotal < cnt) {
    int32_t pos = pTree->pNode[0].index;
    int32_t index = sup.blockIndexArray[pos]++;

    STableBlockInfo* pBlocksInfo = sup.pDataBlockInfo[pos];
    pQueryHandle->pDataBlockInfo[numOfTotal++] = pBlocksInfo[index];

    // set data block index overflow, in order to disable the offset comparator
    if (sup.blockIndexArray[pos] >= sup.numOfBlocksPerTable[pos]) {
      sup.blockIndexArray[pos] = sup.numOfBlocksPerTable[pos] + 1;
    }

    tLoserTreeAdjust(pTree, pos + sup.numOfTables);
  }

  /*
   * available when no import exists
   * for(int32_t i = 0; i < cnt - 1; ++i) {
   *   assert((*pDataBlockInfo)[i].compBlock->offset < (*pDataBlockInfo)[i+1].compBlock->offset);
   * }
   */

  tsdbDebug("%p %d data blocks sort completed, 0x%"PRIx64, pQueryHandle, cnt, pQueryHandle->qId);
  cleanBlockOrderSupporter(&sup, numOfTables);
  free(pTree);

  return TSDB_CODE_SUCCESS;
}

static int32_t getFirstFileDataBlock(STsdbQueryHandle* pQueryHandle, bool* exists);

static int32_t getDataBlockRv(STsdbQueryHandle* pQueryHandle, STableBlockInfo* pNext, bool *exists) {
  int32_t step = ASCENDING_TRAVERSE(pQueryHandle->order)? 1 : -1;
  SQueryFilePos* cur = &pQueryHandle->cur;

  while(1) {
    int32_t code = loadFileDataBlock(pQueryHandle, pNext->compBlock, pNext->pTableCheckInfo, exists);
    if (code != TSDB_CODE_SUCCESS || *exists) {
      return code;
    }

    if ((cur->slot == pQueryHandle->numOfBlocks - 1 && ASCENDING_TRAVERSE(pQueryHandle->order)) ||
        (cur->slot == 0 && !ASCENDING_TRAVERSE(pQueryHandle->order))) {
      // all data blocks in current file has been checked already, try next file if exists
      return getFirstFileDataBlock(pQueryHandle, exists);
    } else {  // next block of the same file
      cur->slot += step;
      cur->mixBlock = false;
      cur->blockCompleted = false;
      pNext = &pQueryHandle->pDataBlockInfo[cur->slot];
    }
  }
}

static int32_t getFirstFileDataBlock(STsdbQueryHandle* pQueryHandle, bool* exists) {
  pQueryHandle->numOfBlocks = 0;
  SQueryFilePos* cur = &pQueryHandle->cur;

  int32_t code = TSDB_CODE_SUCCESS;

  int32_t numOfBlocks = 0;
  int32_t numOfTables = (int32_t)taosArrayGetSize(pQueryHandle->pTableCheckInfo);

  STsdbCfg* pCfg = &pQueryHandle->pTsdb->config;
  STimeWindow win = TSWINDOW_INITIALIZER;

  while (true) {
    tsdbRLockFS(REPO_FS(pQueryHandle->pTsdb));

    if ((pQueryHandle->pFileGroup = tsdbFSIterNext(&pQueryHandle->fileIter)) == NULL) {
      tsdbUnLockFS(REPO_FS(pQueryHandle->pTsdb));
      break;
    }

    tsdbGetFidKeyRange(pCfg->daysPerFile, pCfg->precision, pQueryHandle->pFileGroup->fid, &win.skey, &win.ekey);

    // current file are not overlapped with query time window, ignore remain files
    if ((ASCENDING_TRAVERSE(pQueryHandle->order) && win.skey > pQueryHandle->window.ekey) ||
        (!ASCENDING_TRAVERSE(pQueryHandle->order) && win.ekey < pQueryHandle->window.ekey)) {
      tsdbUnLockFS(REPO_FS(pQueryHandle->pTsdb));
      tsdbDebug("%p remain files are not qualified for qrange:%" PRId64 "-%" PRId64 ", ignore, 0x%"PRIx64, pQueryHandle,
                pQueryHandle->window.skey, pQueryHandle->window.ekey, pQueryHandle->qId);
      pQueryHandle->pFileGroup = NULL;
      assert(pQueryHandle->numOfBlocks == 0);
      break;
    }

    if (tsdbSetAndOpenReadFSet(&pQueryHandle->rhelper, pQueryHandle->pFileGroup) < 0) {
      tsdbUnLockFS(REPO_FS(pQueryHandle->pTsdb));
      code = terrno;
      break;
    }

    tsdbUnLockFS(REPO_FS(pQueryHandle->pTsdb));

    if (tsdbLoadBlockIdx(&pQueryHandle->rhelper) < 0) {
      code = terrno;
      break;
    }

    if ((code = getFileCompInfo(pQueryHandle, &numOfBlocks)) != TSDB_CODE_SUCCESS) {
      break;
    }

    tsdbDebug("%p %d blocks found in file for %d table(s), fid:%d, 0x%"PRIx64, pQueryHandle, numOfBlocks, numOfTables,
              pQueryHandle->pFileGroup->fid, pQueryHandle->qId);

    assert(numOfBlocks >= 0);
    if (numOfBlocks == 0) {
      continue;
    }

    // todo return error code to query engine
    if ((code = createDataBlocksInfo(pQueryHandle, numOfBlocks, &pQueryHandle->numOfBlocks)) != TSDB_CODE_SUCCESS) {
      break;
    }

    assert(numOfBlocks >= pQueryHandle->numOfBlocks);
    if (pQueryHandle->numOfBlocks > 0) {
      break;
    }
  }

  // no data in file anymore
  if (pQueryHandle->numOfBlocks <= 0 || code != TSDB_CODE_SUCCESS) {
    if (code == TSDB_CODE_SUCCESS) {
      assert(pQueryHandle->pFileGroup == NULL);
    }

    cur->fid = INT32_MIN;  // denote that there are no data in file anymore
    *exists = false;
    return code;
  }

  assert(pQueryHandle->pFileGroup != NULL && pQueryHandle->numOfBlocks > 0);
  cur->slot = ASCENDING_TRAVERSE(pQueryHandle->order)? 0:pQueryHandle->numOfBlocks-1;
  cur->fid = pQueryHandle->pFileGroup->fid;

  STableBlockInfo* pBlockInfo = &pQueryHandle->pDataBlockInfo[cur->slot];
  return getDataBlockRv(pQueryHandle, pBlockInfo, exists);
}

static bool isEndFileDataBlock(SQueryFilePos* cur, int32_t numOfBlocks, bool ascTrav) {
  assert(cur != NULL && numOfBlocks > 0);
  return (cur->slot == numOfBlocks - 1 && ascTrav) || (cur->slot == 0 && !ascTrav);
}

static void moveToNextDataBlockInCurrentFile(STsdbQueryHandle* pQueryHandle) {
  int32_t step = ASCENDING_TRAVERSE(pQueryHandle->order)? 1 : -1;

  SQueryFilePos* cur = &pQueryHandle->cur;
  assert(cur->slot < pQueryHandle->numOfBlocks && cur->slot >= 0);

  cur->slot += step;
  cur->mixBlock       = false;
  cur->blockCompleted = false;
}

int32_t tsdbGetFileBlocksDistInfo(TsdbQueryHandleT* queryHandle, STableBlockDist* pTableBlockInfo) {
  STsdbQueryHandle* pQueryHandle = (STsdbQueryHandle*) queryHandle;

  pTableBlockInfo->totalSize = 0;
  pTableBlockInfo->totalRows = 0;
  STsdbFS* pFileHandle = REPO_FS(pQueryHandle->pTsdb);

  // find the start data block in file
  pQueryHandle->locateStart = true;
  STsdbCfg* pCfg = &pQueryHandle->pTsdb->config;
  int32_t   fid = getFileIdFromKey(pQueryHandle->window.skey, pCfg->daysPerFile, pCfg->precision);

  tsdbRLockFS(pFileHandle);
  tsdbFSIterInit(&pQueryHandle->fileIter, pFileHandle, pQueryHandle->order);
  tsdbFSIterSeek(&pQueryHandle->fileIter, fid);
  tsdbUnLockFS(pFileHandle);

  pTableBlockInfo->numOfFiles += 1;

  int32_t     code = TSDB_CODE_SUCCESS;
  int32_t     numOfBlocks = 0;
  int32_t     numOfTables = (int32_t)taosArrayGetSize(pQueryHandle->pTableCheckInfo);
  int         defaultRows = TSDB_DEFAULT_BLOCK_ROWS(pCfg->maxRowsPerFileBlock);
  STimeWindow win = TSWINDOW_INITIALIZER;

  while (true) {
    numOfBlocks = 0;
    tsdbRLockFS(REPO_FS(pQueryHandle->pTsdb));

    if ((pQueryHandle->pFileGroup = tsdbFSIterNext(&pQueryHandle->fileIter)) == NULL) {
      tsdbUnLockFS(REPO_FS(pQueryHandle->pTsdb));
      break;
    }

    tsdbGetFidKeyRange(pCfg->daysPerFile, pCfg->precision, pQueryHandle->pFileGroup->fid, &win.skey, &win.ekey);

    // current file are not overlapped with query time window, ignore remain files
    if ((ASCENDING_TRAVERSE(pQueryHandle->order) && win.skey > pQueryHandle->window.ekey) ||
    (!ASCENDING_TRAVERSE(pQueryHandle->order) && win.ekey < pQueryHandle->window.ekey)) {
      tsdbUnLockFS(REPO_FS(pQueryHandle->pTsdb));
      tsdbDebug("%p remain files are not qualified for qrange:%" PRId64 "-%" PRId64 ", ignore, 0x%"PRIx64, pQueryHandle,
                pQueryHandle->window.skey, pQueryHandle->window.ekey, pQueryHandle->qId);
      pQueryHandle->pFileGroup = NULL;
      break;
    }

    pTableBlockInfo->numOfFiles += 1;
    if (tsdbSetAndOpenReadFSet(&pQueryHandle->rhelper, pQueryHandle->pFileGroup) < 0) {
      tsdbUnLockFS(REPO_FS(pQueryHandle->pTsdb));
      code = terrno;
      break;
    }

    tsdbUnLockFS(REPO_FS(pQueryHandle->pTsdb));

    if (tsdbLoadBlockIdx(&pQueryHandle->rhelper) < 0) {
      code = terrno;
      break;
    }

    if ((code = getFileCompInfo(pQueryHandle, &numOfBlocks)) != TSDB_CODE_SUCCESS) {
      break;
    }

    tsdbDebug("%p %d blocks found in file for %d table(s), fid:%d, 0x%"PRIx64, pQueryHandle, numOfBlocks, numOfTables,
              pQueryHandle->pFileGroup->fid, pQueryHandle->qId);

    if (numOfBlocks == 0) {
      continue;
    }

    for (int32_t i = 0; i < numOfTables; ++i) {
      STableCheckInfo* pCheckInfo = taosArrayGet(pQueryHandle->pTableCheckInfo, i);

      SBlock* pBlock = pCheckInfo->pCompInfo->blocks;
      for (int32_t j = 0; j < pCheckInfo->numOfBlocks; ++j) {
        pTableBlockInfo->totalSize += pBlock[j].len;

        int32_t numOfRows = pBlock[j].numOfRows;
        pTableBlockInfo->totalRows += numOfRows;
        if (numOfRows > pTableBlockInfo->maxRows) pTableBlockInfo->maxRows = numOfRows;
        if (numOfRows < pTableBlockInfo->minRows) pTableBlockInfo->minRows = numOfRows;
        if (numOfRows < defaultRows) pTableBlockInfo->numOfSmallBlocks+=1;
        int32_t  stepIndex = (numOfRows-1)/TSDB_BLOCK_DIST_STEP_ROWS;
        SFileBlockInfo *blockInfo = (SFileBlockInfo*)taosArrayGet(pTableBlockInfo->dataBlockInfos, stepIndex);
        blockInfo->numBlocksOfStep++;
      }
    }
  }

  return code;
}

static int32_t getDataBlocksInFiles(STsdbQueryHandle* pQueryHandle, bool* exists) {
  STsdbFS*       pFileHandle = REPO_FS(pQueryHandle->pTsdb);
  SQueryFilePos* cur = &pQueryHandle->cur;

  // find the start data block in file
  if (!pQueryHandle->locateStart) {
    pQueryHandle->locateStart = true;
    STsdbCfg* pCfg = &pQueryHandle->pTsdb->config;
    int32_t   fid = getFileIdFromKey(pQueryHandle->window.skey, pCfg->daysPerFile, pCfg->precision);

    tsdbRLockFS(pFileHandle);
    tsdbFSIterInit(&pQueryHandle->fileIter, pFileHandle, pQueryHandle->order);
    tsdbFSIterSeek(&pQueryHandle->fileIter, fid);
    tsdbUnLockFS(pFileHandle);

    return getFirstFileDataBlock(pQueryHandle, exists);
  } else {
    // check if current file block is all consumed
    STableBlockInfo* pBlockInfo = &pQueryHandle->pDataBlockInfo[cur->slot];
    STableCheckInfo* pCheckInfo = pBlockInfo->pTableCheckInfo;

    // current block is done, try next
    if ((!cur->mixBlock) || cur->blockCompleted) {
      // all data blocks in current file has been checked already, try next file if exists
    } else {
      tsdbDebug("%p continue in current data block, index:%d, pos:%d, 0x%"PRIx64, pQueryHandle, cur->slot, cur->pos,
                pQueryHandle->qId);
      int32_t code = handleDataMergeIfNeeded(pQueryHandle, pBlockInfo->compBlock, pCheckInfo);
      *exists = (pQueryHandle->realNumOfRows > 0);

      if (code != TSDB_CODE_SUCCESS || *exists) {
        return code;
      }
    }

    // current block is empty, try next block in file
    // all data blocks in current file has been checked already, try next file if exists
    if (isEndFileDataBlock(cur, pQueryHandle->numOfBlocks, ASCENDING_TRAVERSE(pQueryHandle->order))) {
      return getFirstFileDataBlock(pQueryHandle, exists);
    } else {
      moveToNextDataBlockInCurrentFile(pQueryHandle);
      STableBlockInfo* pNext = &pQueryHandle->pDataBlockInfo[cur->slot];
      return getDataBlockRv(pQueryHandle, pNext, exists);
    }
  }
}

static bool doHasDataInBuffer(STsdbQueryHandle* pQueryHandle) {
  size_t numOfTables = taosArrayGetSize(pQueryHandle->pTableCheckInfo);
  
  while (pQueryHandle->activeIndex < numOfTables) {
    if (hasMoreDataInCache(pQueryHandle)) {
      return true;
    }

    pQueryHandle->activeIndex += 1;
  }

  // no data in memtable or imemtable, decrease the memory reference.
  // TODO !!
//  tsdbMayUnTakeMemSnapshot(pQueryHandle);
  return false;
}

//todo not unref yet, since it is not support multi-group interpolation query
static UNUSED_FUNC void changeQueryHandleForInterpQuery(TsdbQueryHandleT pHandle) {
  // filter the queried time stamp in the first place
  STsdbQueryHandle* pQueryHandle = (STsdbQueryHandle*) pHandle;

  // starts from the buffer in case of descending timestamp order check data blocks
  size_t numOfTables = taosArrayGetSize(pQueryHandle->pTableCheckInfo);

  int32_t i = 0;
  while(i < numOfTables) {
    STableCheckInfo* pCheckInfo = taosArrayGet(pQueryHandle->pTableCheckInfo, i);

    // the first qualified table for interpolation query
    if ((pQueryHandle->window.skey <= pCheckInfo->pTableObj->lastKey) &&
        (pCheckInfo->pTableObj->lastKey != TSKEY_INITIAL_VAL)) {
      break;
    }

    i++;
  }

  // there are no data in all the tables
  if (i == numOfTables) {
    return;
  }

  STableCheckInfo info = *(STableCheckInfo*) taosArrayGet(pQueryHandle->pTableCheckInfo, i);
  taosArrayClear(pQueryHandle->pTableCheckInfo);

  info.lastKey = pQueryHandle->window.skey;
  taosArrayPush(pQueryHandle->pTableCheckInfo, &info);
}

static int tsdbReadRowsFromCache(STableCheckInfo* pCheckInfo, TSKEY maxKey, int maxRowsToRead, STimeWindow* win,
                                 STsdbQueryHandle* pQueryHandle) {
  int     numOfRows = 0;
  int32_t numOfCols = (int32_t)taosArrayGetSize(pQueryHandle->pColumns);
  STsdbCfg* pCfg = &pQueryHandle->pTsdb->config;
  win->skey = TSKEY_INITIAL_VAL;

  int64_t st = taosGetTimestampUs();
  STable* pTable = pCheckInfo->pTableObj;
  int16_t rv = -1;
  STSchema* pSchema = NULL;

  do {
    SMemRow row = getSMemRowInTableMem(pCheckInfo, pQueryHandle->order, pCfg->update, NULL);
    if (row == NULL) {
      break;
    }

    TSKEY key = memRowKey(row);
    if ((key > maxKey && ASCENDING_TRAVERSE(pQueryHandle->order)) || (key < maxKey && !ASCENDING_TRAVERSE(pQueryHandle->order))) {
      tsdbDebug("%p key:%"PRIu64" beyond qrange:%"PRId64" - %"PRId64", no more data in buffer", pQueryHandle, key, pQueryHandle->window.skey,
                pQueryHandle->window.ekey);

      break;
    }

    if (win->skey == INT64_MIN) {
      win->skey = key;
    }

    win->ekey = key;
    if (rv != memRowVersion(row)) {
      pSchema = tsdbGetTableSchemaByVersion(pTable, memRowVersion(row), (int8_t)memRowType(row));
      rv = memRowVersion(row);
    }
    mergeTwoRowFromMem(pQueryHandle, maxRowsToRead, numOfRows, row, NULL, numOfCols, pTable, pSchema, NULL, true);

    if (++numOfRows >= maxRowsToRead) {
      moveToNextRowInMem(pCheckInfo);
      break;
    }

  } while(moveToNextRowInMem(pCheckInfo));

  assert(numOfRows <= maxRowsToRead);

  // if the buffer is not full in case of descending order query, move the data in the front of the buffer
  if (!ASCENDING_TRAVERSE(pQueryHandle->order) && numOfRows < maxRowsToRead) {
    int32_t emptySize = maxRowsToRead - numOfRows;

    for(int32_t i = 0; i < numOfCols; ++i) {
      SColumnInfoData* pColInfo = taosArrayGet(pQueryHandle->pColumns, i);
      memmove((char*)pColInfo->pData, (char*)pColInfo->pData + emptySize * pColInfo->info.bytes, numOfRows * pColInfo->info.bytes);
    }
  }

  int64_t elapsedTime = taosGetTimestampUs() - st;
  tsdbDebug("%p build data block from cache completed, elapsed time:%"PRId64" us, numOfRows:%d, numOfCols:%d, 0x%"PRIx64, pQueryHandle,
            elapsedTime, numOfRows, numOfCols, pQueryHandle->qId);

  return numOfRows;
}

static int32_t getAllTableList(STable* pSuperTable, SArray* list) {
  SSkipListIterator* iter = tSkipListCreateIter(pSuperTable->pIndex);
  while (tSkipListIterNext(iter)) {
    SSkipListNode* pNode = tSkipListIterGet(iter);

    STable* pTable = (STable*) SL_GET_NODE_DATA((SSkipListNode*) pNode);

    STableKeyInfo info = {.pTable = pTable, .lastKey = TSKEY_INITIAL_VAL};
    taosArrayPush(list, &info);
  }

  tSkipListDestroyIter(iter);
  return TSDB_CODE_SUCCESS;
}

static bool  loadBlockOfActiveTable(STsdbQueryHandle* pQueryHandle) {
  if (pQueryHandle->checkFiles) {
    // check if the query range overlaps with the file data block
    bool exists = true;

    int32_t code = getDataBlocksInFiles(pQueryHandle, &exists);
    if (code != TSDB_CODE_SUCCESS) {
      pQueryHandle->checkFiles = false;
      return false;
    }

    if (exists) {
      tsdbRetrieveDataBlock((TsdbQueryHandleT*) pQueryHandle, NULL);
      if (pQueryHandle->currentLoadExternalRows && pQueryHandle->window.skey == pQueryHandle->window.ekey) {
        SColumnInfoData* pColInfo = taosArrayGet(pQueryHandle->pColumns, 0);
        assert(*(int64_t*)pColInfo->pData == pQueryHandle->window.skey);
      }

      pQueryHandle->currentLoadExternalRows = false; // clear the flag, since the exact matched row is found.
      return exists;
    }

    pQueryHandle->checkFiles = false;
  }

  if (hasMoreDataInCache(pQueryHandle)) {
    pQueryHandle->currentLoadExternalRows = false;
    return true;
  }

  // current result is empty
  if (pQueryHandle->currentLoadExternalRows && pQueryHandle->window.skey == pQueryHandle->window.ekey && pQueryHandle->cur.rows == 0) {
    SMemRef* pMemRef = pQueryHandle->pMemRef;

    doGetExternalRow(pQueryHandle, TSDB_PREV_ROW, pMemRef);
    doGetExternalRow(pQueryHandle, TSDB_NEXT_ROW, pMemRef);

    bool result = tsdbGetExternalRow(pQueryHandle);

    pQueryHandle->prev = doFreeColumnInfoData(pQueryHandle->prev);
    pQueryHandle->next = doFreeColumnInfoData(pQueryHandle->next);
    pQueryHandle->currentLoadExternalRows = false;

    return result;
  }

  return false;
}

static bool loadCachedLastRow(STsdbQueryHandle* pQueryHandle) {
  // the last row is cached in buffer, return it directly.
  // here note that the pQueryHandle->window must be the TS_INITIALIZER
  int32_t numOfCols  = (int32_t)(QH_GET_NUM_OF_COLS(pQueryHandle));
  size_t  numOfTables = taosArrayGetSize(pQueryHandle->pTableCheckInfo);
  assert(numOfTables > 0 && numOfCols > 0);

  SQueryFilePos* cur = &pQueryHandle->cur;

  SMemRow  pRow = NULL;
  TSKEY    key  = TSKEY_INITIAL_VAL;
  int32_t  step = ASCENDING_TRAVERSE(pQueryHandle->order)? 1:-1;

  if (++pQueryHandle->activeIndex < numOfTables) {
    STableCheckInfo* pCheckInfo = taosArrayGet(pQueryHandle->pTableCheckInfo, pQueryHandle->activeIndex);
    int32_t ret = tsdbGetCachedLastRow(pCheckInfo->pTableObj, &pRow, &key);
    if (ret != TSDB_CODE_SUCCESS) {
      return false;
    }
    mergeTwoRowFromMem(pQueryHandle, pQueryHandle->outputCapacity, 0, pRow, NULL, numOfCols, pCheckInfo->pTableObj, NULL, NULL, true);
    tfree(pRow);

    // update the last key value
    pCheckInfo->lastKey = key + step;

    cur->rows     = 1;  // only one row
    cur->lastKey  = key + step;
    cur->mixBlock = true;
    cur->win.skey = key;
    cur->win.ekey = key;

    return true;
  }

  return false;
}



static bool loadCachedLast(STsdbQueryHandle* pQueryHandle) {
  // the last row is cached in buffer, return it directly.
  // here note that the pQueryHandle->window must be the TS_INITIALIZER
  int32_t tgNumOfCols = (int32_t)QH_GET_NUM_OF_COLS(pQueryHandle);
  size_t  numOfTables = taosArrayGetSize(pQueryHandle->pTableCheckInfo);
  int32_t numOfRows = 0;
  assert(numOfTables > 0 && tgNumOfCols > 0);
  SQueryFilePos* cur = &pQueryHandle->cur;
  TSKEY priKey = TSKEY_INITIAL_VAL;
  int32_t priIdx = -1;
  SColumnInfoData* pColInfo = NULL;

  while (++pQueryHandle->activeIndex < numOfTables) {
    STableCheckInfo* pCheckInfo = taosArrayGet(pQueryHandle->pTableCheckInfo, pQueryHandle->activeIndex);
    STable* pTable = pCheckInfo->pTableObj;  
    char* pData = NULL;

    int32_t numOfCols = pTable->maxColNum;
    
    if (pTable->lastCols == NULL || pTable->maxColNum <= 0) {
      tsdbWarn("no last cached for table %s, uid:%" PRIu64 ",tid:%d", pTable->name->data, pTable->tableId.uid, pTable->tableId.tid);
      continue;
    }
    
    int32_t i = 0, j = 0;
    while(i < tgNumOfCols && j < numOfCols) {
      pColInfo = taosArrayGet(pQueryHandle->pColumns, i);
      if (pTable->lastCols[j].colId < pColInfo->info.colId) {
        j++;
        continue;
      } else if (pTable->lastCols[j].colId > pColInfo->info.colId) {
        i++;
        continue;
      }
    
      pData = (char*)pColInfo->pData + numOfRows * pColInfo->info.bytes;
    
      if (pTable->lastCols[j].bytes > 0) {        
        void* value = pTable->lastCols[j].pData;
        switch (pColInfo->info.type) {
          case TSDB_DATA_TYPE_BINARY:
          case TSDB_DATA_TYPE_NCHAR:
            memcpy(pData, value, varDataTLen(value));
            break;
          case TSDB_DATA_TYPE_NULL:
          case TSDB_DATA_TYPE_BOOL:
          case TSDB_DATA_TYPE_TINYINT:
          case TSDB_DATA_TYPE_UTINYINT:  
            *(uint8_t *)pData = *(uint8_t *)value;
            break;
          case TSDB_DATA_TYPE_SMALLINT:
          case TSDB_DATA_TYPE_USMALLINT:
            *(uint16_t *)pData = *(uint16_t *)value;
            break;
          case TSDB_DATA_TYPE_INT:
          case TSDB_DATA_TYPE_UINT:
            *(uint32_t *)pData = *(uint32_t *)value;
            break;
          case TSDB_DATA_TYPE_BIGINT:
          case TSDB_DATA_TYPE_UBIGINT:
            *(uint64_t *)pData = *(uint64_t *)value;
            break;
          case TSDB_DATA_TYPE_FLOAT:
            SET_FLOAT_PTR(pData, value);
            break;
          case TSDB_DATA_TYPE_DOUBLE:
            SET_DOUBLE_PTR(pData, value);
            break;
          case TSDB_DATA_TYPE_TIMESTAMP:
            if (pColInfo->info.colId == PRIMARYKEY_TIMESTAMP_COL_INDEX) {
              priKey = tdGetKey(*(TKEY *)value);
              priIdx = i;

              i++;
              j++;
              continue;
            } else {
              *(TSKEY *)pData = *(TSKEY *)value;
            }
            break;
          default:
            memcpy(pData, value, pColInfo->info.bytes);
        }
    
        for (int32_t n = 0; n < tgNumOfCols; ++n) {
          if (n == i) {
            continue;
          }

          pColInfo = taosArrayGet(pQueryHandle->pColumns, n);
          pData = (char*)pColInfo->pData + numOfRows * pColInfo->info.bytes;;

          if (pColInfo->info.colId == PRIMARYKEY_TIMESTAMP_COL_INDEX) {
            *(TSKEY *)pData = pTable->lastCols[j].ts;
            continue;
          }
          
          if (pColInfo->info.type == TSDB_DATA_TYPE_BINARY || pColInfo->info.type == TSDB_DATA_TYPE_NCHAR) {
            setVardataNull(pData, pColInfo->info.type);
          } else {
            setNull(pData, pColInfo->info.type, pColInfo->info.bytes);
          }
        }

        numOfRows++;
        assert(numOfRows < pQueryHandle->outputCapacity);
      } 
    
      i++;
      j++;
    }

    // leave the real ts column as the last row, because last function only (not stable) use the last row as res
    if (priKey != TSKEY_INITIAL_VAL) {
      pColInfo = taosArrayGet(pQueryHandle->pColumns, priIdx);
      pData = (char*)pColInfo->pData + numOfRows * pColInfo->info.bytes;
    
      *(TSKEY *)pData = priKey;

      for (int32_t n = 0; n < tgNumOfCols; ++n) {
        if (n == priIdx) {
          continue;
        }
      
        pColInfo = taosArrayGet(pQueryHandle->pColumns, n);
        pData = (char*)pColInfo->pData + numOfRows * pColInfo->info.bytes;;
      
        assert (pColInfo->info.colId != PRIMARYKEY_TIMESTAMP_COL_INDEX);
        
        if (pColInfo->info.type == TSDB_DATA_TYPE_BINARY || pColInfo->info.type == TSDB_DATA_TYPE_NCHAR) {
          setVardataNull(pData, pColInfo->info.type);
        } else {
          setNull(pData, pColInfo->info.type, pColInfo->info.bytes);
        }
      }

      numOfRows++;
    }
    
    if (numOfRows > 0) {
      cur->rows     = numOfRows;
      cur->mixBlock = true;
      
      return true;
    }    
  }

  return false;
}


static bool loadDataBlockFromTableSeq(STsdbQueryHandle* pQueryHandle) {
  size_t numOfTables = taosArrayGetSize(pQueryHandle->pTableCheckInfo);
  assert(numOfTables > 0);

  int64_t stime = taosGetTimestampUs();

  while(pQueryHandle->activeIndex < numOfTables) {
    if (loadBlockOfActiveTable(pQueryHandle)) {
      return true;
    }

    STableCheckInfo* pCheckInfo = taosArrayGet(pQueryHandle->pTableCheckInfo, pQueryHandle->activeIndex);
    pCheckInfo->numOfBlocks = 0;

    pQueryHandle->activeIndex += 1;
    pQueryHandle->locateStart = false;
    pQueryHandle->checkFiles  = true;
    pQueryHandle->cur.rows    = 0;
    pQueryHandle->currentLoadExternalRows = pQueryHandle->loadExternalRow;

    terrno = TSDB_CODE_SUCCESS;

    int64_t elapsedTime = taosGetTimestampUs() - stime;
    pQueryHandle->cost.checkForNextTime += elapsedTime;
  }

  return false;
}

// handle data in cache situation
bool tsdbNextDataBlock(TsdbQueryHandleT pHandle) {
  STsdbQueryHandle* pQueryHandle = (STsdbQueryHandle*) pHandle;

  if (emptyQueryTimewindow(pQueryHandle)) {
    tsdbDebug("%p query window not overlaps with the data set, no result returned, 0x%"PRIx64, pQueryHandle, pQueryHandle->qId);
    return false;
  }

  int64_t stime = taosGetTimestampUs();
  int64_t elapsedTime = stime;

  // TODO refactor: remove "type"
  if (pQueryHandle->type == TSDB_QUERY_TYPE_LAST) {
    if (pQueryHandle->cachelastrow == TSDB_CACHED_TYPE_LASTROW) {
      return loadCachedLastRow(pQueryHandle);
    } else if (pQueryHandle->cachelastrow == TSDB_CACHED_TYPE_LAST) {
      return loadCachedLast(pQueryHandle);
    }
  }

  if (pQueryHandle->loadType == BLOCK_LOAD_TABLE_SEQ_ORDER) {
    return loadDataBlockFromTableSeq(pQueryHandle);
  } else { // loadType == RR and Offset Order
    if (pQueryHandle->checkFiles) {
      // check if the query range overlaps with the file data block
      bool exists = true;

      int32_t code = getDataBlocksInFiles(pQueryHandle, &exists);
      if (code != TSDB_CODE_SUCCESS) {
        pQueryHandle->activeIndex = 0;
        pQueryHandle->checkFiles = false;

        return false;
      }

      if (exists) {
        pQueryHandle->cost.checkForNextTime += (taosGetTimestampUs() - stime);
        return exists;
      }

      pQueryHandle->activeIndex = 0;
      pQueryHandle->checkFiles = false;
    }

    // TODO: opt by consider the scan order
    bool ret = doHasDataInBuffer(pQueryHandle);
    terrno = TSDB_CODE_SUCCESS;

    elapsedTime = taosGetTimestampUs() - stime;
    pQueryHandle->cost.checkForNextTime += elapsedTime;
    return ret;
  }
}

static int32_t doGetExternalRow(STsdbQueryHandle* pQueryHandle, int16_t type, SMemRef* pMemRef) {
  STsdbQueryHandle* pSecQueryHandle = NULL;

  if (type == TSDB_PREV_ROW && pQueryHandle->prev) {
    return TSDB_CODE_SUCCESS;
  }

  if (type == TSDB_NEXT_ROW && pQueryHandle->next) {
    return TSDB_CODE_SUCCESS;
  }

  // prepare the structure
  int32_t numOfCols = (int32_t) QH_GET_NUM_OF_COLS(pQueryHandle);

  if (type == TSDB_PREV_ROW) {
    pQueryHandle->prev = taosArrayInit(numOfCols, sizeof(SColumnInfoData));
    if (pQueryHandle->prev == NULL) {
      terrno = TSDB_CODE_QRY_OUT_OF_MEMORY;
      goto out_of_memory;
    }
  } else {
    pQueryHandle->next = taosArrayInit(numOfCols, sizeof(SColumnInfoData));
    if (pQueryHandle->next == NULL) {
      terrno = TSDB_CODE_QRY_OUT_OF_MEMORY;
      goto out_of_memory;
    }
  }

  SArray* row = (type == TSDB_PREV_ROW)? pQueryHandle->prev : pQueryHandle->next;

  for (int32_t i = 0; i < numOfCols; ++i) {
    SColumnInfoData* pCol = taosArrayGet(pQueryHandle->pColumns, i);

    SColumnInfoData colInfo = {{0}, 0};
    colInfo.info = pCol->info;
    colInfo.pData = calloc(1, pCol->info.bytes);
    if (colInfo.pData == NULL) {
      terrno = TSDB_CODE_QRY_OUT_OF_MEMORY;
      goto out_of_memory;
    }

    taosArrayPush(row, &colInfo);
  }

  // load the previous row
  STsdbQueryCond cond = {.numOfCols = numOfCols, .loadExternalRows = false, .type = BLOCK_LOAD_OFFSET_SEQ_ORDER};
  if (type == TSDB_PREV_ROW) {
    cond.order = TSDB_ORDER_DESC;
    cond.twindow = (STimeWindow){pQueryHandle->window.skey, INT64_MIN};
  } else {
    cond.order = TSDB_ORDER_ASC;
    cond.twindow = (STimeWindow){pQueryHandle->window.skey, INT64_MAX};
  }

  cond.colList = calloc(cond.numOfCols, sizeof(SColumnInfo));
  if (cond.colList == NULL) {
    terrno = TSDB_CODE_QRY_OUT_OF_MEMORY;
    goto out_of_memory;
  }

  for (int32_t i = 0; i < cond.numOfCols; ++i) {
    SColumnInfoData* pColInfoData = taosArrayGet(pQueryHandle->pColumns, i);
    memcpy(&cond.colList[i], &pColInfoData->info, sizeof(SColumnInfo));
  }

  pSecQueryHandle = tsdbQueryTablesImpl(pQueryHandle->pTsdb, &cond, pQueryHandle->qId, pMemRef);
  tfree(cond.colList);

  // current table, only one table
  STableCheckInfo* pCurrent = taosArrayGet(pQueryHandle->pTableCheckInfo, pQueryHandle->activeIndex);

  SArray* psTable = NULL;
  pSecQueryHandle->pTableCheckInfo = createCheckInfoFromCheckInfo(pCurrent, pSecQueryHandle->window.skey, &psTable);
  if (pSecQueryHandle->pTableCheckInfo == NULL) {
    taosArrayDestroy(psTable);
    terrno = TSDB_CODE_QRY_OUT_OF_MEMORY;
    goto out_of_memory;
  }


  tsdbMayTakeMemSnapshot(pSecQueryHandle, psTable);
  if (!tsdbNextDataBlock((void*)pSecQueryHandle)) {
    // no result in current query, free the corresponding result rows structure
    if (type == TSDB_PREV_ROW) {
      pQueryHandle->prev = doFreeColumnInfoData(pQueryHandle->prev);
    } else {
      pQueryHandle->next = doFreeColumnInfoData(pQueryHandle->next);
    }

    goto out_of_memory;
  }

  SDataBlockInfo blockInfo = {{0}, 0};
  tsdbRetrieveDataBlockInfo((void*)pSecQueryHandle, &blockInfo);
  tsdbRetrieveDataBlock((void*)pSecQueryHandle, pSecQueryHandle->defaultLoadColumn);

  row = (type == TSDB_PREV_ROW)? pQueryHandle->prev:pQueryHandle->next;
  int32_t pos = (type == TSDB_PREV_ROW)?pSecQueryHandle->cur.rows - 1:0;

  for (int32_t i = 0; i < numOfCols; ++i) {
    SColumnInfoData* pCol = taosArrayGet(row, i);
    SColumnInfoData* s = taosArrayGet(pSecQueryHandle->pColumns, i);
    memcpy((char*)pCol->pData, (char*)s->pData + s->info.bytes * pos, pCol->info.bytes);
  }

out_of_memory:
  tsdbCleanupQueryHandle(pSecQueryHandle);
  return terrno;
}

bool tsdbGetExternalRow(TsdbQueryHandleT pHandle) {
  STsdbQueryHandle* pQueryHandle = (STsdbQueryHandle*) pHandle;
  SQueryFilePos* cur = &pQueryHandle->cur;

  cur->fid = INT32_MIN;
  cur->mixBlock = true;
  if (pQueryHandle->prev == NULL || pQueryHandle->next == NULL) {
    cur->rows = 0;
    return false;
  }

  int32_t numOfCols = (int32_t) QH_GET_NUM_OF_COLS(pQueryHandle);
  for (int32_t i = 0; i < numOfCols; ++i) {
    SColumnInfoData* pColInfoData = taosArrayGet(pQueryHandle->pColumns, i);
    SColumnInfoData* first = taosArrayGet(pQueryHandle->prev, i);

    memcpy(pColInfoData->pData, first->pData, pColInfoData->info.bytes);

    SColumnInfoData* sec = taosArrayGet(pQueryHandle->next, i);
    memcpy(((char*)pColInfoData->pData) + pColInfoData->info.bytes, sec->pData, pColInfoData->info.bytes);

    if (i == 0 && pColInfoData->info.type == TSDB_DATA_TYPE_TIMESTAMP) {
      cur->win.skey = *(TSKEY*)pColInfoData->pData;
      cur->win.ekey = *(TSKEY*)(((char*)pColInfoData->pData) + TSDB_KEYSIZE);
    }
  }

  cur->rows = 2;
  return true;
}

/*
 * if lastRow == NULL, return TSDB_CODE_TDB_NO_CACHE_LAST_ROW
 * else set pRes and return TSDB_CODE_SUCCESS and save lastKey
 */
int32_t tsdbGetCachedLastRow(STable* pTable, SMemRow* pRes, TSKEY* lastKey) {
  int32_t code = TSDB_CODE_SUCCESS;

  TSDB_RLOCK_TABLE(pTable);

  if (!pTable->lastRow) {
    code = TSDB_CODE_TDB_NO_CACHE_LAST_ROW;
    goto out;
  }

  if (pRes) {
    *pRes = tdMemRowDup(pTable->lastRow);
    if (*pRes == NULL) {
      code = TSDB_CODE_TDB_OUT_OF_MEMORY;
    }
  }

out:
  TSDB_RUNLOCK_TABLE(pTable);
  return code;
}

bool isTsdbCacheLastRow(TsdbQueryHandleT* pQueryHandle) {
  return ((STsdbQueryHandle *)pQueryHandle)->cachelastrow > TSDB_CACHED_TYPE_NONE;
}

int32_t checkForCachedLastRow(STsdbQueryHandle* pQueryHandle, STableGroupInfo *groupList) {
  assert(pQueryHandle != NULL && groupList != NULL);

  TSKEY    key = TSKEY_INITIAL_VAL;

  SArray* group = taosArrayGetP(groupList->pGroupList, 0);
  assert(group != NULL);

  STableKeyInfo* pInfo = (STableKeyInfo*)taosArrayGet(group, 0);

  int32_t code = 0;
  
  if (((STable*)pInfo->pTable)->lastRow) {
    code = tsdbGetCachedLastRow(pInfo->pTable, NULL, &key);
    if (code != TSDB_CODE_SUCCESS) {
      pQueryHandle->cachelastrow = TSDB_CACHED_TYPE_NONE;
    } else {
      pQueryHandle->cachelastrow = TSDB_CACHED_TYPE_LASTROW;
    }
  }

  // update the tsdb query time range
  if (pQueryHandle->cachelastrow != TSDB_CACHED_TYPE_NONE) {
    pQueryHandle->window      = TSWINDOW_INITIALIZER;
    pQueryHandle->checkFiles  = false;
    pQueryHandle->activeIndex = -1;  // start from -1
  }

  return code;
}

int32_t checkForCachedLast(STsdbQueryHandle* pQueryHandle) {
  assert(pQueryHandle != NULL);

  int32_t code = 0;
  
  if (pQueryHandle->pTsdb && atomic_load_8(&pQueryHandle->pTsdb->hasCachedLastColumn)){
    pQueryHandle->cachelastrow = TSDB_CACHED_TYPE_LAST;
  }

  // update the tsdb query time range
  if (pQueryHandle->cachelastrow) {
    pQueryHandle->checkFiles  = false;
    pQueryHandle->activeIndex = -1;  // start from -1
  }

  return code;
}


STimeWindow updateLastrowForEachGroup(STableGroupInfo *groupList) {
  STimeWindow window = {INT64_MAX, INT64_MIN};

  int32_t totalNumOfTable = 0;
  SArray* emptyGroup = taosArrayInit(16, sizeof(int32_t));

  // NOTE: starts from the buffer in case of descending timestamp order check data blocks
  size_t numOfGroups = taosArrayGetSize(groupList->pGroupList);
  for(int32_t j = 0; j < numOfGroups; ++j) {
    SArray* pGroup = taosArrayGetP(groupList->pGroupList, j);
    TSKEY   key = TSKEY_INITIAL_VAL;

    STableKeyInfo keyInfo = {0};

    size_t numOfTables = taosArrayGetSize(pGroup);
    for(int32_t i = 0; i < numOfTables; ++i) {
      STableKeyInfo* pInfo = (STableKeyInfo*) taosArrayGet(pGroup, i);

      // if the lastKey equals to INT64_MIN, there is no data in this table
      TSKEY lastKey = ((STable*)(pInfo->pTable))->lastKey;
      if (key < lastKey) {
        key = lastKey;

        keyInfo.pTable  = pInfo->pTable;
        keyInfo.lastKey = key;
        pInfo->lastKey  = key;

        if (key < window.skey) {
          window.skey = key;
        }

        if (key > window.ekey) {
          window.ekey = key;
        }
      }
    }

    // clear current group, unref unused table
    for (int32_t i = 0; i < numOfTables; ++i) {
      STableKeyInfo* pInfo = (STableKeyInfo*)taosArrayGet(pGroup, i);

      // keyInfo.pTable may be NULL here.
      if (pInfo->pTable != keyInfo.pTable) {
        tsdbUnRefTable(pInfo->pTable);
      }
    }

    // more than one table in each group, only one table left for each group
    if (keyInfo.pTable != NULL) {
      totalNumOfTable++;
      if (taosArrayGetSize(pGroup) == 1) {
        // do nothing
      } else {
        taosArrayClear(pGroup);
        taosArrayPush(pGroup, &keyInfo);
      }
    } else {  // mark all the empty groups, and remove it later
      taosArrayDestroy(pGroup);
      taosArrayPush(emptyGroup, &j);
    }
  }

  // window does not being updated, so set the original
  if (window.skey == INT64_MAX && window.ekey == INT64_MIN) {
    window = TSWINDOW_INITIALIZER;
    assert(totalNumOfTable == 0 && taosArrayGetSize(groupList->pGroupList) == numOfGroups);
  }

  taosArrayRemoveBatch(groupList->pGroupList, TARRAY_GET_START(emptyGroup), (int32_t) taosArrayGetSize(emptyGroup));
  taosArrayDestroy(emptyGroup);

  groupList->numOfTables = totalNumOfTable;
  return window;
}

void tsdbRetrieveDataBlockInfo(TsdbQueryHandleT* pQueryHandle, SDataBlockInfo* pDataBlockInfo) {
  STsdbQueryHandle* pHandle = (STsdbQueryHandle*)pQueryHandle;
  SQueryFilePos* cur = &pHandle->cur;
  STable* pTable = NULL;

  // there are data in file
  if (pHandle->cur.fid != INT32_MIN) {
    STableBlockInfo* pBlockInfo = &pHandle->pDataBlockInfo[cur->slot];
    pTable = pBlockInfo->pTableCheckInfo->pTableObj;
  } else {
    STableCheckInfo* pCheckInfo = taosArrayGet(pHandle->pTableCheckInfo, pHandle->activeIndex);
    pTable = pCheckInfo->pTableObj;
  }

  pDataBlockInfo->uid = pTable->tableId.uid;
  pDataBlockInfo->tid = pTable->tableId.tid;
  pDataBlockInfo->rows = cur->rows;
  pDataBlockInfo->window = cur->win;
  pDataBlockInfo->numOfCols = (int32_t)(QH_GET_NUM_OF_COLS(pHandle));
}

/*
 * return null for mixed data block, if not a complete file data block, the statistics value will always return NULL
 */
int32_t tsdbRetrieveDataBlockStatisInfo(TsdbQueryHandleT* pQueryHandle, SDataStatis** pBlockStatis) {
  STsdbQueryHandle* pHandle = (STsdbQueryHandle*) pQueryHandle;

  SQueryFilePos* c = &pHandle->cur;
  if (c->mixBlock) {
    *pBlockStatis = NULL;
    return TSDB_CODE_SUCCESS;
  }

  STableBlockInfo* pBlockInfo = &pHandle->pDataBlockInfo[c->slot];
  assert((c->slot >= 0 && c->slot < pHandle->numOfBlocks) || ((c->slot == pHandle->numOfBlocks) && (c->slot == 0)));

  // file block with sub-blocks has no statistics data
  if (pBlockInfo->compBlock->numOfSubBlocks > 1) {
    *pBlockStatis = NULL;
    return TSDB_CODE_SUCCESS;
  }

  int64_t stime = taosGetTimestampUs();
  if (tsdbLoadBlockStatis(&pHandle->rhelper, pBlockInfo->compBlock) < 0) {
    return terrno;
  }

  int16_t* colIds = pHandle->defaultLoadColumn->pData;

  size_t numOfCols = QH_GET_NUM_OF_COLS(pHandle);
  memset(pHandle->statis, 0, numOfCols * sizeof(SDataStatis));
  for(int32_t i = 0; i < numOfCols; ++i) {
    pHandle->statis[i].colId = colIds[i];
  }

  tsdbGetBlockStatis(&pHandle->rhelper, pHandle->statis, (int)numOfCols);

  // always load the first primary timestamp column data
  SDataStatis* pPrimaryColStatis = &pHandle->statis[0];
  assert(pPrimaryColStatis->colId == PRIMARYKEY_TIMESTAMP_COL_INDEX);

  pPrimaryColStatis->numOfNull = 0;
  pPrimaryColStatis->min = pBlockInfo->compBlock->keyFirst;
  pPrimaryColStatis->max = pBlockInfo->compBlock->keyLast;

  //update the number of NULL data rows
  for(int32_t i = 1; i < numOfCols; ++i) {
    if (pHandle->statis[i].numOfNull == -1) { // set the column data are all NULL
      pHandle->statis[i].numOfNull = pBlockInfo->compBlock->numOfRows;
    }
  }

  int64_t elapsed = taosGetTimestampUs() - stime;
  pHandle->cost.statisInfoLoadTime += elapsed;

  *pBlockStatis = pHandle->statis;
  return TSDB_CODE_SUCCESS;
}

SArray* tsdbRetrieveDataBlock(TsdbQueryHandleT* pQueryHandle, SArray* pIdList) {
  /**
   * In the following two cases, the data has been loaded to SColumnInfoData.
   * 1. data is from cache, 2. data block is not completed qualified to query time range
   */
  STsdbQueryHandle* pHandle = (STsdbQueryHandle*)pQueryHandle;

  if (pHandle->cur.fid == INT32_MIN) {
    return pHandle->pColumns;
  } else {
    STableBlockInfo* pBlockInfo = &pHandle->pDataBlockInfo[pHandle->cur.slot];
    STableCheckInfo* pCheckInfo = pBlockInfo->pTableCheckInfo;

    if (pHandle->cur.mixBlock) {
      return pHandle->pColumns;
    } else {
      SDataBlockInfo binfo = GET_FILE_DATA_BLOCK_INFO(pCheckInfo, pBlockInfo->compBlock);
      assert(pHandle->realNumOfRows <= binfo.rows);

      // data block has been loaded, todo extract method
      SDataBlockLoadInfo* pBlockLoadInfo = &pHandle->dataBlockLoadInfo;

      if (pBlockLoadInfo->slot == pHandle->cur.slot && pBlockLoadInfo->fileGroup->fid == pHandle->cur.fid &&
          pBlockLoadInfo->tid == pCheckInfo->pTableObj->tableId.tid) {
        return pHandle->pColumns;
      } else {  // only load the file block
        SBlock* pBlock = pBlockInfo->compBlock;
        if (doLoadFileDataBlock(pHandle, pBlock, pCheckInfo, pHandle->cur.slot) != TSDB_CODE_SUCCESS) {
          return NULL;
        }

        // todo refactor
        int32_t numOfRows = doCopyRowsFromFileBlock(pHandle, pHandle->outputCapacity, 0, 0, pBlock->numOfRows - 1);

        // if the buffer is not full in case of descending order query, move the data in the front of the buffer
        if (!ASCENDING_TRAVERSE(pHandle->order) && numOfRows < pHandle->outputCapacity) {
          int32_t emptySize = pHandle->outputCapacity - numOfRows;
          int32_t reqNumOfCols = (int32_t)taosArrayGetSize(pHandle->pColumns);

          for(int32_t i = 0; i < reqNumOfCols; ++i) {
            SColumnInfoData* pColInfo = taosArrayGet(pHandle->pColumns, i);
            memmove((char*)pColInfo->pData, (char*)pColInfo->pData + emptySize * pColInfo->info.bytes, numOfRows * pColInfo->info.bytes);
          }
        }

        return pHandle->pColumns;
      }
    }
  }
}

void filterPrepare(void* expr, void* param) {
  tExprNode* pExpr = (tExprNode*)expr;
  if (pExpr->_node.info != NULL) {
    return;
  }

  pExpr->_node.info = calloc(1, sizeof(tQueryInfo));

  STSchema*   pTSSchema = (STSchema*) param;
  tQueryInfo* pInfo = pExpr->_node.info;
  tVariant*   pCond = pExpr->_node.pRight->pVal;
  SSchema*    pSchema = pExpr->_node.pLeft->pSchema;

  pInfo->sch      = *pSchema;
  pInfo->optr     = pExpr->_node.optr;
  pInfo->compare  = getComparFunc(pInfo->sch.type, pInfo->optr);
  pInfo->indexed  = pTSSchema->columns->colId == pInfo->sch.colId;

  if (pInfo->optr == TSDB_RELATION_IN) {
     int dummy = -1;
     SHashObj *pObj = NULL;
     if (pInfo->sch.colId == TSDB_TBNAME_COLUMN_INDEX) {
        pObj = taosHashInit(256, taosGetDefaultHashFunction(pInfo->sch.type), true, false);
        SArray *arr = (SArray *)(pCond->arr);
        for (size_t i = 0; i < taosArrayGetSize(arr); i++) {
          char* p = taosArrayGetP(arr, i);
          strntolower_s(varDataVal(p), varDataVal(p), varDataLen(p));
          taosHashPut(pObj, varDataVal(p), varDataLen(p), &dummy, sizeof(dummy));
        }
     } else {
       buildFilterSetFromBinary((void **)&pObj, pCond->pz, pCond->nLen);
     }
     pInfo->q = (char *)pObj;
  } else if (pCond != NULL) {
    uint32_t size = pCond->nLen * TSDB_NCHAR_SIZE;
    if (size < (uint32_t)pSchema->bytes) {
      size = pSchema->bytes;
    }
    // to make sure tonchar does not cause invalid write, since the '\0' needs at least sizeof(wchar_t) space.
    pInfo->q = calloc(1, size + TSDB_NCHAR_SIZE + VARSTR_HEADER_SIZE);
    tVariantDump(pCond, pInfo->q, pSchema->type, true);
  }
}

static int32_t tableGroupComparFn(const void *p1, const void *p2, const void *param) {
  STableGroupSupporter* pTableGroupSupp = (STableGroupSupporter*) param;
  STable* pTable1 = ((STableKeyInfo*) p1)->pTable;
  STable* pTable2 = ((STableKeyInfo*) p2)->pTable;

  for (int32_t i = 0; i < pTableGroupSupp->numOfCols; ++i) {
    SColIndex* pColIndex = &pTableGroupSupp->pCols[i];
    int32_t colIndex = pColIndex->colIndex;

    assert(colIndex >= TSDB_TBNAME_COLUMN_INDEX);

    char *  f1 = NULL;
    char *  f2 = NULL;
    int32_t type = 0;
    int32_t bytes = 0;

    if (colIndex == TSDB_TBNAME_COLUMN_INDEX) {
      f1 = (char*) TABLE_NAME(pTable1);
      f2 = (char*) TABLE_NAME(pTable2);
      type = TSDB_DATA_TYPE_BINARY;
      bytes = tGetTbnameColumnSchema()->bytes;
    } else {
      if (pTableGroupSupp->pTagSchema && colIndex < pTableGroupSupp->pTagSchema->numOfCols) {
        STColumn* pCol = schemaColAt(pTableGroupSupp->pTagSchema, colIndex);
        bytes = pCol->bytes;
        type = pCol->type;
        f1 = tdGetKVRowValOfCol(pTable1->tagVal, pCol->colId);
        f2 = tdGetKVRowValOfCol(pTable2->tagVal, pCol->colId);
      } 
    }

    // this tags value may be NULL
    if (f1 == NULL && f2 == NULL) {
      continue;
    }

    if (f1 == NULL) {
      return -1;
    }

    if (f2 == NULL) {
      return 1;
    }

    int32_t ret = doCompare(f1, f2, type, bytes);
    if (ret == 0) {
      continue;
    } else {
      return ret;
    }
  }

  return 0;
}

static int tsdbCheckInfoCompar(const void* key1, const void* key2) {
  if (((STableCheckInfo*)key1)->tableId.tid < ((STableCheckInfo*)key2)->tableId.tid) {
    return -1;
  } else if (((STableCheckInfo*)key1)->tableId.tid > ((STableCheckInfo*)key2)->tableId.tid) {
    return 1;
  } else {
    ASSERT(false);
    return 0;
  }
}

void createTableGroupImpl(SArray* pGroups, SArray* pTableList, size_t numOfTables, TSKEY skey,
                          STableGroupSupporter* pSupp, __ext_compar_fn_t compareFn) {
  STable* pTable = taosArrayGetP(pTableList, 0);

  SArray* g = taosArrayInit(16, sizeof(STableKeyInfo));

  STableKeyInfo info = {.pTable = pTable, .lastKey = skey};
  taosArrayPush(g, &info);
  tsdbRefTable(pTable);

  for (int32_t i = 1; i < numOfTables; ++i) {
    STable** prev = taosArrayGet(pTableList, i - 1);
    STable** p = taosArrayGet(pTableList, i);

    int32_t ret = compareFn(prev, p, pSupp);
    assert(ret == 0 || ret == -1);

    tsdbRefTable(*p);
    assert((*p)->type == TSDB_CHILD_TABLE);

    if (ret == 0) {
      STableKeyInfo info1 = {.pTable = *p, .lastKey = skey};
      taosArrayPush(g, &info1);
    } else {
      taosArrayPush(pGroups, &g);  // current group is ended, start a new group
      g = taosArrayInit(16, sizeof(STableKeyInfo));

      STableKeyInfo info1 = {.pTable = *p, .lastKey = skey};
      taosArrayPush(g, &info1);
    }
  }

  taosArrayPush(pGroups, &g);
}

SArray* createTableGroup(SArray* pTableList, STSchema* pTagSchema, SColIndex* pCols, int32_t numOfOrderCols, TSKEY skey) {
  assert(pTableList != NULL);
  SArray* pTableGroup = taosArrayInit(1, POINTER_BYTES);

  size_t size = taosArrayGetSize(pTableList);
  if (size == 0) {
    tsdbDebug("no qualified tables");
    return pTableGroup;
  }

  if (numOfOrderCols == 0 || size == 1) { // no group by tags clause or only one table
    SArray* sa = taosArrayInit(size, sizeof(STableKeyInfo));
    if (sa == NULL) {
      taosArrayDestroy(pTableGroup);
      return NULL;
    }

    for(int32_t i = 0; i < size; ++i) {
      STableKeyInfo *pKeyInfo = taosArrayGet(pTableList, i);
      tsdbRefTable(pKeyInfo->pTable);

      STableKeyInfo info = {.pTable = pKeyInfo->pTable, .lastKey = skey};
      taosArrayPush(sa, &info);
    }

    taosArrayPush(pTableGroup, &sa);
    tsdbDebug("all %" PRIzu " tables belong to one group", size);
  } else {
    STableGroupSupporter sup = {0};
    sup.numOfCols = numOfOrderCols;
    sup.pTagSchema = pTagSchema;
    sup.pCols = pCols;

    taosqsort(pTableList->pData, size, sizeof(STableKeyInfo), &sup, tableGroupComparFn);
    createTableGroupImpl(pTableGroup, pTableList, size, skey, &sup, tableGroupComparFn);
  }

  return pTableGroup;
}

int32_t tsdbQuerySTableByTagCond(STsdbRepo* tsdb, uint64_t uid, TSKEY skey, const char* pTagCond, size_t len, 
                                 STableGroupInfo* pGroupInfo, SColIndex* pColIndex, int32_t numOfCols) {
  if (tsdbRLockRepoMeta(tsdb) < 0) goto _error;

  STable* pTable = tsdbGetTableByUid(tsdbGetMeta(tsdb), uid);
  if (pTable == NULL) {
    tsdbError("%p failed to get stable, uid:%" PRIu64, tsdb, uid);
    terrno = TSDB_CODE_TDB_INVALID_TABLE_ID;
    tsdbUnlockRepoMeta(tsdb);

    goto _error;
  }

  if (pTable->type != TSDB_SUPER_TABLE) {
    tsdbError("%p query normal tag not allowed, uid:%" PRIu64 ", tid:%d, name:%s", tsdb, uid, pTable->tableId.tid,
        pTable->name->data);
    terrno = TSDB_CODE_COM_OPS_NOT_SUPPORT; //basically, this error is caused by invalid sql issued by client

    tsdbUnlockRepoMeta(tsdb);
    goto _error;
  }

  //NOTE: not add ref count for super table
  SArray* res = taosArrayInit(8, sizeof(STableKeyInfo));
  STSchema* pTagSchema = tsdbGetTableTagSchema(pTable);

  // no tags and tbname condition, all child tables of this stable are involved
  if (pTagCond == NULL || len == 0) {
    int32_t ret = getAllTableList(pTable, res);
    if (ret != TSDB_CODE_SUCCESS) {
      tsdbUnlockRepoMeta(tsdb);
      goto _error;
    }

    pGroupInfo->numOfTables = (uint32_t) taosArrayGetSize(res);
    pGroupInfo->pGroupList  = createTableGroup(res, pTagSchema, pColIndex, numOfCols, skey);

    tsdbDebug("%p no table name/tag condition, all tables qualified, numOfTables:%u, group:%zu", tsdb,
              pGroupInfo->numOfTables, taosArrayGetSize(pGroupInfo->pGroupList));

    taosArrayDestroy(res);
    if (tsdbUnlockRepoMeta(tsdb) < 0) goto _error;
    return ret;
  }

  int32_t ret = TSDB_CODE_SUCCESS;
  tExprNode* expr = NULL;

  TRY(TSDB_MAX_TAG_CONDITIONS) {
    expr = exprTreeFromBinary(pTagCond, len);
    CLEANUP_EXECUTE();

  } CATCH( code ) {
    CLEANUP_EXECUTE();
    terrno = code;
    tsdbUnlockRepoMeta(tsdb);     // unlock tsdb in any cases

    goto _error;
    // TODO: more error handling
  } END_TRY

  void *filterInfo = NULL;
  
  ret = filterInitFromTree(expr, &filterInfo, 0);
  if (ret != TSDB_CODE_SUCCESS) {
    terrno = ret;
    goto _error;
  }
  
  tsdbQueryTableList(pTable, res, filterInfo);

  filterFreeInfo(filterInfo);

  tExprTreeDestroy(expr, NULL);
  
  pGroupInfo->numOfTables = (uint32_t)taosArrayGetSize(res);
  pGroupInfo->pGroupList  = createTableGroup(res, pTagSchema, pColIndex, numOfCols, skey);

  tsdbDebug("%p stable tid:%d, uid:%"PRIu64" query, numOfTables:%u, belong to %" PRIzu " groups", tsdb, pTable->tableId.tid,
      pTable->tableId.uid, pGroupInfo->numOfTables, taosArrayGetSize(pGroupInfo->pGroupList));

  taosArrayDestroy(res);

  if (tsdbUnlockRepoMeta(tsdb) < 0) goto _error;
  return ret;

  _error:
  return terrno;
}

int32_t tsdbGetOneTableGroup(STsdbRepo* tsdb, uint64_t uid, TSKEY startKey, STableGroupInfo* pGroupInfo) {
  if (tsdbRLockRepoMeta(tsdb) < 0) goto _error;

  STable* pTable = tsdbGetTableByUid(tsdbGetMeta(tsdb), uid);
  if (pTable == NULL) {
    terrno = TSDB_CODE_TDB_INVALID_TABLE_ID;
    tsdbUnlockRepoMeta(tsdb);
    goto _error;
  }

  assert(pTable->type == TSDB_CHILD_TABLE || pTable->type == TSDB_NORMAL_TABLE || pTable->type == TSDB_STREAM_TABLE);
  tsdbRefTable(pTable);
  if (tsdbUnlockRepoMeta(tsdb) < 0) goto _error;

  pGroupInfo->numOfTables = 1;
  pGroupInfo->pGroupList = taosArrayInit(1, POINTER_BYTES);

  SArray* group = taosArrayInit(1, sizeof(STableKeyInfo));

  STableKeyInfo info = {.pTable = pTable, .lastKey = startKey};
  taosArrayPush(group, &info);

  taosArrayPush(pGroupInfo->pGroupList, &group);
  return TSDB_CODE_SUCCESS;

  _error:
  return terrno;
}

int32_t tsdbGetTableGroupFromIdList(STsdbRepo* tsdb, SArray* pTableIdList, STableGroupInfo* pGroupInfo) {
  if (tsdbRLockRepoMeta(tsdb) < 0) {
    return terrno;
  }

  assert(pTableIdList != NULL);
  size_t size = taosArrayGetSize(pTableIdList);
  pGroupInfo->pGroupList = taosArrayInit(1, POINTER_BYTES);
  SArray* group = taosArrayInit(1, sizeof(STableKeyInfo));

  for(int32_t i = 0; i < size; ++i) {
    STableIdInfo *id = taosArrayGet(pTableIdList, i);

    STable* pTable = tsdbGetTableByUid(tsdbGetMeta(tsdb), id->uid);
    if (pTable == NULL) {
      tsdbWarn("table uid:%"PRIu64", tid:%d has been drop already", id->uid, id->tid);
      continue;
    }

    if (pTable->type == TSDB_SUPER_TABLE) {
      tsdbError("direct query on super tale is not allowed, table uid:%"PRIu64", tid:%d", id->uid, id->tid);
      terrno = TSDB_CODE_QRY_INVALID_MSG;
      tsdbUnlockRepoMeta(tsdb);
      taosArrayDestroy(group);
      return terrno;
    }

    tsdbRefTable(pTable);

    STableKeyInfo info = {.pTable = pTable, .lastKey = id->key};
    taosArrayPush(group, &info);
  }

  if (tsdbUnlockRepoMeta(tsdb) < 0) {
    taosArrayDestroy(group);
    return terrno;
  }

  pGroupInfo->numOfTables = (uint32_t) taosArrayGetSize(group);
  if (pGroupInfo->numOfTables > 0) {
    taosArrayPush(pGroupInfo->pGroupList, &group);
  } else {
    taosArrayDestroy(group);
  }

  return TSDB_CODE_SUCCESS;
}

static void* doFreeColumnInfoData(SArray* pColumnInfoData) {
  if (pColumnInfoData == NULL) {
    return NULL;
  }

  size_t cols = taosArrayGetSize(pColumnInfoData);
  for (int32_t i = 0; i < cols; ++i) {
    SColumnInfoData* pColInfo = taosArrayGet(pColumnInfoData, i);
    tfree(pColInfo->pData);
  }

  taosArrayDestroy(pColumnInfoData);
  return NULL;
}

static void* destroyTableCheckInfo(SArray* pTableCheckInfo) {
  size_t size = taosArrayGetSize(pTableCheckInfo);
  for (int32_t i = 0; i < size; ++i) {
    STableCheckInfo* p = taosArrayGet(pTableCheckInfo, i);
    destroyTableMemIterator(p);

    tfree(p->pCompInfo);
  }

  taosArrayDestroy(pTableCheckInfo);
  return NULL;
}

void tsdbCleanupQueryHandle(TsdbQueryHandleT queryHandle) {
  STsdbQueryHandle* pQueryHandle = (STsdbQueryHandle*)queryHandle;
  if (pQueryHandle == NULL) {
    return;
  }

  pQueryHandle->pColumns = doFreeColumnInfoData(pQueryHandle->pColumns);

  taosArrayDestroy(pQueryHandle->defaultLoadColumn);
  tfree(pQueryHandle->pDataBlockInfo);
  tfree(pQueryHandle->statis);

  if (!emptyQueryTimewindow(pQueryHandle)) {
    tsdbMayUnTakeMemSnapshot(pQueryHandle);
  } else {
    assert(pQueryHandle->pTableCheckInfo == NULL);
  }

  if (pQueryHandle->pTableCheckInfo != NULL) {
    pQueryHandle->pTableCheckInfo = destroyTableCheckInfo(pQueryHandle->pTableCheckInfo);
  }

  tsdbDestroyReadH(&pQueryHandle->rhelper);

  tdFreeDataCols(pQueryHandle->pDataCols);
  pQueryHandle->pDataCols = NULL;

  pQueryHandle->prev = doFreeColumnInfoData(pQueryHandle->prev);
  pQueryHandle->next = doFreeColumnInfoData(pQueryHandle->next);

  SIOCostSummary* pCost = &pQueryHandle->cost;

  tsdbDebug("%p :io-cost summary: head-file read cnt:%"PRIu64", head-file time:%"PRIu64" us, statis-info:%"PRId64" us, datablock:%" PRId64" us, check data:%"PRId64" us, 0x%"PRIx64,
      pQueryHandle, pCost->headFileLoad, pCost->headFileLoadTime, pCost->statisInfoLoadTime, pCost->blockLoadTime, pCost->checkForNextTime, pQueryHandle->qId);

  tfree(pQueryHandle);
}

void tsdbDestroyTableGroup(STableGroupInfo *pGroupList) {
  assert(pGroupList != NULL);

  size_t numOfGroup = taosArrayGetSize(pGroupList->pGroupList);

  for(int32_t i = 0; i < numOfGroup; ++i) {
    SArray* p = taosArrayGetP(pGroupList->pGroupList, i);

    size_t numOfTables = taosArrayGetSize(p);
    for(int32_t j = 0; j < numOfTables; ++j) {
      STable* pTable = taosArrayGetP(p, j);
      if (pTable != NULL) { // in case of handling retrieve data from tsdb
        tsdbUnRefTable(pTable);
      }
      //assert(pTable != NULL);
    }

    taosArrayDestroy(p);
  }

  taosHashCleanup(pGroupList->map);
  taosArrayDestroy(pGroupList->pGroupList);
  pGroupList->numOfTables = 0;
}


static FORCE_INLINE int32_t tsdbGetTagDataFromId(void *param, int32_t id, void **data) {
  STable* pTable = (STable*)(SL_GET_NODE_DATA((SSkipListNode *)param));
  
  if (id == TSDB_TBNAME_COLUMN_INDEX) {
    *data = TABLE_NAME(pTable);
  } else {
    *data = tdGetKVRowValOfCol(pTable->tagVal, id);
  }

  return TSDB_CODE_SUCCESS;
}



static void queryIndexedColumn(SSkipList* pSkipList, void* filterInfo, SArray* res) {
  SSkipListIterator* iter = NULL;
  char *startVal = NULL;
  int32_t order = 0;
  int32_t inRange = 0;
  int32_t flag = 0;
  bool all = false;
  int8_t *addToResult = NULL;

  filterGetIndexedColumnInfo(filterInfo, &startVal, &order, &flag);

  tsdbDebug("filter index column start, order:%d, flag:%d", order, flag);

  while (order) {
    if (FILTER_GET_FLAG(order, TSDB_ORDER_ASC)) {
      iter = tSkipListCreateIterFromVal(pSkipList, startVal, pSkipList->type, TSDB_ORDER_ASC);
      FILTER_CLR_FLAG(order, TSDB_ORDER_ASC);
    } else {
      iter = tSkipListCreateIterFromVal(pSkipList, startVal, pSkipList->type, TSDB_ORDER_DESC);
      FILTER_CLR_FLAG(order, TSDB_ORDER_DESC);
    }
    
    while (tSkipListIterNext(iter)) {
      SSkipListNode *pNode = tSkipListIterGet(iter);

      if (inRange == 0 || !FILTER_GET_FLAG(flag, FI_ACTION_NO_NEED)) {
        tsdbDebug("filter index column, filter it");
        filterSetColFieldData(filterInfo, pNode, tsdbGetTagDataFromId);
        all = filterExecute(filterInfo, 1, &addToResult, NULL, 0);
      }
      
      char *pData = SL_GET_NODE_DATA(pNode);

      tsdbDebug("filter index column, table:%s, result:%d", ((STable *)pData)->name->data, all);

      if (all || (addToResult && *addToResult)) {
        STableKeyInfo info = {.pTable = (void*)pData, .lastKey = TSKEY_INITIAL_VAL};
        taosArrayPush(res, &info);
        inRange = 1;
      } else if (inRange){
        break;
      }
    }

    inRange = 0;

    tfree(addToResult);
    tSkipListDestroyIter(iter);
  }

  tsdbDebug("filter index column end");
}

static void queryIndexlessColumn(SSkipList* pSkipList, void* filterInfo, SArray* res) {
  SSkipListIterator* iter = tSkipListCreateIter(pSkipList);
  int8_t *addToResult = NULL;

  while (tSkipListIterNext(iter)) {

    SSkipListNode *pNode = tSkipListIterGet(iter);

    filterSetColFieldData(filterInfo, pNode, tsdbGetTagDataFromId);
    
    char *pData = SL_GET_NODE_DATA(pNode);

    bool all = filterExecute(filterInfo, 1, &addToResult, NULL, 0);

    if (all || (addToResult && *addToResult)) {
      STableKeyInfo info = {.pTable = (void*)pData, .lastKey = TSKEY_INITIAL_VAL};
      taosArrayPush(res, &info);
    }    
  }

  tfree(addToResult);

  tSkipListDestroyIter(iter);
}


static int32_t tsdbQueryTableList(STable* pTable, SArray* pRes, void* filterInfo) {
  STSchema*   pTSSchema = pTable->tagSchema;
  bool indexQuery = false;
  SSkipList *pSkipList = pTable->pIndex;
  
  filterIsIndexedColumnQuery(filterInfo, pTSSchema->columns->colId, &indexQuery);
  
  if (indexQuery) {
    queryIndexedColumn(pSkipList, filterInfo, pRes);
  } else {
    queryIndexlessColumn(pSkipList, filterInfo, pRes);
  }

  return TSDB_CODE_SUCCESS;
}


<|MERGE_RESOLUTION|>--- conflicted
+++ resolved
@@ -814,8 +814,6 @@
       pCheckInfo->chosen = CHECKINFO_CHOSEN_BOTH;
       return r1;
     }
-<<<<<<< HEAD
-    return r1;
   } else {
     if (ASCENDING_TRAVERSE(order)) {
       if (r1 < r2) {
@@ -834,16 +832,6 @@
         return r1;
       }
     }
-    
-=======
-  } else if ( (r1 < r2 && ASCENDING_TRAVERSE(order)) || (r1 > r2 && !ASCENDING_TRAVERSE(order)) ) {
-    pCheckInfo->chosen = CHECKINFO_CHOSEN_MEM;
-    return r1;
-  }
-  else {
-    pCheckInfo->chosen = CHECKINFO_CHOSEN_IMEM;
-    return r2;
->>>>>>> d596a658
   }
 }
 
