/*
 * Copyright (c) 2019 TAOS Data, Inc. <jhtao@taosdata.com>
 *
 * This program is free software: you can use, redistribute, and/or modify
 * it under the terms of the GNU Affero General Public License, version 3
 * or later ("AGPL"), as published by the Free Software Foundation.
 *
 * This program is distributed in the hope that it will be useful, but WITHOUT
 * ANY WARRANTY; without even the implied warranty of MERCHANTABILITY or
 * FITNESS FOR A PARTICULAR PURPOSE.
 *
 * You should have received a copy of the GNU Affero General Public License
 * along with this program. If not, see <http://www.gnu.org/licenses/>.
 */

#include "os.h"
#include "tulog.h"
#include "talgo.h"
#include "tcompare.h"
#include "exception.h"

#include "../../query/inc/qAst.h"  // todo move to common module
#include "tlosertree.h"
#include "tsdb.h"
#include "tsdbMain.h"

#define EXTRA_BYTES 2
#define ASCENDING_TRAVERSE(o)   (o == TSDB_ORDER_ASC)
#define QH_GET_NUM_OF_COLS(handle) ((size_t)(taosArrayGetSize((handle)->pColumns)))

#define GET_FILE_DATA_BLOCK_INFO(_checkInfo, _block)                                   \
  ((SDataBlockInfo){.window = {.skey = (_block)->keyFirst, .ekey = (_block)->keyLast}, \
                    .numOfCols = (_block)->numOfCols,                                  \
                    .rows = (_block)->numOfRows,                                       \
                    .tid = (_checkInfo)->tableId.tid,                                  \
                    .uid = (_checkInfo)->tableId.uid})


enum {
  TSDB_QUERY_TYPE_ALL      = 1,
  TSDB_QUERY_TYPE_LAST     = 2,
  TSDB_QUERY_TYPE_EXTERNAL = 3,
};

typedef struct SQueryFilePos {
  int32_t fid;
  int32_t slot;
  int32_t pos;
  int64_t lastKey;
  int32_t rows;
  bool    mixBlock;
  bool    blockCompleted;
  STimeWindow win;
} SQueryFilePos;

typedef struct SDataBlockLoadInfo {
  SFileGroup* fileGroup;
  int32_t     slot;
  int32_t     tid;
  SArray*     pLoadedCols;
} SDataBlockLoadInfo;

typedef struct SLoadCompBlockInfo {
  int32_t tid; /* table tid */
  int32_t fileId;
} SLoadCompBlockInfo;

typedef struct STableCheckInfo {
  STableId      tableId;
  TSKEY         lastKey;
  STable*       pTableObj;
  SCompInfo*    pCompInfo;
  int32_t       compSize;
  int32_t       numOfBlocks:29; // number of qualified data blocks not the original blocks
  int8_t        chosen:2;       // indicate which iterator should move forward
  bool          initBuf;        // whether to initialize the in-memory skip list iterator or not
  SSkipListIterator* iter;      // mem buffer skip list iterator
  SSkipListIterator* iiter;     // imem buffer skip list iterator
} STableCheckInfo;

typedef struct STableBlockInfo {
  SCompBlock*        compBlock;
  STableCheckInfo*   pTableCheckInfo;
} STableBlockInfo;

typedef struct SBlockOrderSupporter {
  int32_t             numOfTables;
  STableBlockInfo**   pDataBlockInfo;
  int32_t*            blockIndexArray;
  int32_t*            numOfBlocksPerTable;
} SBlockOrderSupporter;

typedef struct SIOCostSummary {
  int64_t blockLoadTime;
  int64_t statisInfoLoadTime;
  int64_t checkForNextTime;
} SIOCostSummary;

typedef struct STsdbQueryHandle {
  STsdbRepo*     pTsdb;
  SQueryFilePos  cur;              // current position
  int16_t        order;
  STimeWindow    window;           // the primary query time window that applies to all queries
  SDataStatis*   statis;           // query level statistics, only one table block statistics info exists at any time
  int32_t        numOfBlocks;
  SArray*        pColumns;         // column list, SColumnInfoData array list
  bool           locateStart;
  int32_t        outputCapacity;
  int32_t        realNumOfRows;
  SArray*        pTableCheckInfo;  // SArray<STableCheckInfo>
  int32_t        activeIndex;
  bool           checkFiles;       // check file stage
  void*          qinfo;            // query info handle, for debug purpose
  int32_t        type;             // query type: retrieve all data blocks, 2. retrieve only last row, 3. retrieve direct prev|next rows
  SFileGroup*    pFileGroup;
  SFileGroupIter fileIter;
  SRWHelper      rhelper;
  STableBlockInfo* pDataBlockInfo;

  SDataCols     *pDataCols;        // in order to hold current file data block
  int32_t        allocSize;        // allocated data block size
  SMemRef       *pMemRef;
  SArray        *defaultLoadColumn;// default load column
  SDataBlockLoadInfo dataBlockLoadInfo; /* record current block load information */
  SLoadCompBlockInfo compBlockLoadInfo; /* record current compblock information in SQuery */

  SIOCostSummary cost;
} STsdbQueryHandle;

typedef struct STableGroupSupporter {
  int32_t    numOfCols;
  SColIndex* pCols;
  STSchema*  pTagSchema;
} STableGroupSupporter;

static STimeWindow changeTableGroupByLastrow(STableGroupInfo *groupList);

static void    changeQueryHandleForInterpQuery(TsdbQueryHandleT pHandle);
static void    doMergeTwoLevelData(STsdbQueryHandle* pQueryHandle, STableCheckInfo* pCheckInfo, SCompBlock* pBlock);
static int32_t binarySearchForKey(char* pValue, int num, TSKEY key, int order);
static int     tsdbReadRowsFromCache(STableCheckInfo* pCheckInfo, TSKEY maxKey, int maxRowsToRead, STimeWindow* win,
                                     STsdbQueryHandle* pQueryHandle);
static int     tsdbCheckInfoCompar(const void* key1, const void* key2);


static void tsdbInitDataBlockLoadInfo(SDataBlockLoadInfo* pBlockLoadInfo) {
  pBlockLoadInfo->slot = -1;
  pBlockLoadInfo->tid = -1;
  pBlockLoadInfo->fileGroup = NULL;
}

static void tsdbInitCompBlockLoadInfo(SLoadCompBlockInfo* pCompBlockLoadInfo) {
  pCompBlockLoadInfo->tid = -1;
  pCompBlockLoadInfo->fileId = -1;
}

static SArray* getColumnIdList(STsdbQueryHandle* pQueryHandle) {
  size_t numOfCols = QH_GET_NUM_OF_COLS(pQueryHandle);
  assert(numOfCols <= TSDB_MAX_COLUMNS);

  SArray* pIdList = taosArrayInit(numOfCols, sizeof(int16_t));
  for (int32_t i = 0; i < numOfCols; ++i) {
    SColumnInfoData* pCol = taosArrayGet(pQueryHandle->pColumns, i);
    taosArrayPush(pIdList, &pCol->info.colId);
  }

  return pIdList;
}

static SArray* getDefaultLoadColumns(STsdbQueryHandle* pQueryHandle, bool loadTS) {
  SArray* pLocalIdList = getColumnIdList(pQueryHandle);

  // check if the primary time stamp column needs to load
  int16_t colId = *(int16_t*)taosArrayGet(pLocalIdList, 0);

  // the primary timestamp column does not be included in the the specified load column list, add it
  if (loadTS && colId != 0) {
    int16_t columnId = 0;
    taosArrayInsert(pLocalIdList, 0, &columnId);
  }

  return pLocalIdList;
}

static void tsdbMayTakeMemSnapshot(STsdbQueryHandle* pQueryHandle) {
  assert(pQueryHandle != NULL && pQueryHandle->pMemRef != NULL);

  SMemRef* pMemRef = pQueryHandle->pMemRef;
  if (pQueryHandle->pMemRef->ref++ == 0) {
    tsdbTakeMemSnapshot(pQueryHandle->pTsdb, (SMemTable**)&(pMemRef->mem), (SMemTable**)&(pMemRef->imem));
  }
}

static void tsdbMayUnTakeMemSnapshot(STsdbQueryHandle* pQueryHandle) {
  assert(pQueryHandle != NULL);
  SMemRef* pMemRef = pQueryHandle->pMemRef;
  if (pMemRef == NULL) { // it has been freed
    return;
  }

  if (--pMemRef->ref == 0) {
    tsdbUnTakeMemSnapShot(pQueryHandle->pTsdb, pMemRef->mem, pMemRef->imem);
    pMemRef->mem = NULL;
    pMemRef->imem = NULL;
  }

  pQueryHandle->pMemRef = NULL;
}

static SArray* createCheckInfoFromTableGroup(STsdbQueryHandle* pQueryHandle, STableGroupInfo* pGroupList, STsdbMeta* pMeta) {
  size_t sizeOfGroup = taosArrayGetSize(pGroupList->pGroupList);
  assert(sizeOfGroup >= 1 && pMeta != NULL);

  // allocate buffer in order to load data blocks from file
  SArray* pTableCheckInfo = taosArrayInit(pGroupList->numOfTables, sizeof(STableCheckInfo));
  if (pTableCheckInfo == NULL) {
    return NULL;
  }

  // todo apply the lastkey of table check to avoid to load header file
  for (int32_t i = 0; i < sizeOfGroup; ++i) {
    SArray* group = *(SArray**) taosArrayGet(pGroupList->pGroupList, i);

    size_t gsize = taosArrayGetSize(group);
    assert(gsize > 0);

    for (int32_t j = 0; j < gsize; ++j) {
      STableKeyInfo* pKeyInfo = (STableKeyInfo*) taosArrayGet(group, j);

      STableCheckInfo info = { .lastKey = pKeyInfo->lastKey, .pTableObj = pKeyInfo->pTable };
      info.tableId = ((STable*)(pKeyInfo->pTable))->tableId;

      assert(info.pTableObj != NULL && (info.pTableObj->type == TSDB_NORMAL_TABLE ||
                                        info.pTableObj->type == TSDB_CHILD_TABLE || info.pTableObj->type == TSDB_STREAM_TABLE));

      info.tableId.tid = info.pTableObj->tableId.tid;
      info.tableId.uid = info.pTableObj->tableId.uid;

      if (ASCENDING_TRAVERSE(pQueryHandle->order)) {
        assert(info.lastKey >= pQueryHandle->window.skey);
      } else {
        assert(info.lastKey <= pQueryHandle->window.skey);
      }

      taosArrayPush(pTableCheckInfo, &info);
      tsdbDebug("%p check table uid:%"PRId64", tid:%d from lastKey:%"PRId64" %p", pQueryHandle, info.tableId.uid,
                info.tableId.tid, info.lastKey, pQueryHandle->qinfo);
    }
  }

  taosArraySort(pTableCheckInfo, tsdbCheckInfoCompar);
  return pTableCheckInfo;
}

static SArray* createCheckInfoFromCheckInfo(SArray* pTableCheckInfo, TSKEY skey) {
  size_t si = taosArrayGetSize(pTableCheckInfo);
  SArray* pNew = taosArrayInit(si, sizeof(STableCheckInfo));
  if (pNew == NULL) {
    return NULL;
  }

  for (int32_t j = 0; j < si; ++j) {
    STableCheckInfo* pCheckInfo = (STableCheckInfo*) taosArrayGet(pTableCheckInfo, j);
    STableCheckInfo info = { .lastKey = skey, .pTableObj = pCheckInfo->pTableObj};

    info.tableId = pCheckInfo->tableId;
    taosArrayPush(pNew, &info);
  }

  // it is ordered already, no need to sort again.
  taosArraySort(pNew, tsdbCheckInfoCompar);
  return pNew;
}

static STsdbQueryHandle* tsdbQueryTablesImpl(TSDB_REPO_T* tsdb, STsdbQueryCond* pCond, void* qinfo, SMemRef* pMemRef) {
  STsdbQueryHandle* pQueryHandle = calloc(1, sizeof(STsdbQueryHandle));
  if (pQueryHandle == NULL) {
    goto out_of_memory;
  }

  pQueryHandle->order       = pCond->order;
  pQueryHandle->window      = pCond->twindow;
  pQueryHandle->pTsdb       = tsdb;
  pQueryHandle->type        = TSDB_QUERY_TYPE_ALL;
  pQueryHandle->cur.fid     = -1;
  pQueryHandle->cur.win     = TSWINDOW_INITIALIZER;
  pQueryHandle->checkFiles  = true;
  pQueryHandle->activeIndex = 0;   // current active table index
  pQueryHandle->qinfo       = qinfo;
  pQueryHandle->outputCapacity = ((STsdbRepo*)tsdb)->config.maxRowsPerFileBlock;
  pQueryHandle->allocSize   = 0;
  pQueryHandle->locateStart = false;
  pQueryHandle->pMemRef     = pMemRef;

  if (tsdbInitReadHelper(&pQueryHandle->rhelper, (STsdbRepo*) tsdb) != 0) {
    goto out_of_memory;
  }

  tsdbMayTakeMemSnapshot(pQueryHandle);
  assert(pCond != NULL && pCond->numOfCols > 0 && pMemRef != NULL);

  if (ASCENDING_TRAVERSE(pCond->order)) {
    assert(pQueryHandle->window.skey <= pQueryHandle->window.ekey);
  } else {
    assert(pQueryHandle->window.skey >= pQueryHandle->window.ekey);
  }

  // allocate buffer in order to load data blocks from file
  pQueryHandle->statis = calloc(pCond->numOfCols, sizeof(SDataStatis));
  if (pQueryHandle->statis == NULL) {
    goto out_of_memory;
  }

  pQueryHandle->pColumns = taosArrayInit(pCond->numOfCols, sizeof(SColumnInfoData));  // todo: use list instead of array?
  if (pQueryHandle->pColumns == NULL) {
    goto out_of_memory;
  }

  for (int32_t i = 0; i < pCond->numOfCols; ++i) {
    SColumnInfoData  colInfo = {{0}, 0};

    colInfo.info = pCond->colList[i];
    colInfo.pData = calloc(1, EXTRA_BYTES + pQueryHandle->outputCapacity * pCond->colList[i].bytes);
    if (colInfo.pData == NULL) {
      goto out_of_memory;
    }
    taosArrayPush(pQueryHandle->pColumns, &colInfo);
    pQueryHandle->statis[i].colId = colInfo.info.colId;
  }

  pQueryHandle->defaultLoadColumn = getDefaultLoadColumns(pQueryHandle, true);

  STsdbMeta* pMeta = tsdbGetMeta(tsdb);
  assert(pMeta != NULL);

  pQueryHandle->pDataCols = tdNewDataCols(pMeta->maxRowBytes, pMeta->maxCols, pQueryHandle->pTsdb->config.maxRowsPerFileBlock);
  if (pQueryHandle->pDataCols == NULL) {
    tsdbError("%p failed to malloc buf for pDataCols, %p", pQueryHandle, pQueryHandle->qinfo);
    terrno = TSDB_CODE_TDB_OUT_OF_MEMORY;
    goto out_of_memory;
  }

  tsdbInitDataBlockLoadInfo(&pQueryHandle->dataBlockLoadInfo);
  tsdbInitCompBlockLoadInfo(&pQueryHandle->compBlockLoadInfo);

  return (TsdbQueryHandleT) pQueryHandle;

  out_of_memory:
  tsdbCleanupQueryHandle(pQueryHandle);
  terrno = TSDB_CODE_TDB_OUT_OF_MEMORY;
  return NULL;
}

TsdbQueryHandleT* tsdbQueryTables(TSDB_REPO_T* tsdb, STsdbQueryCond* pCond, STableGroupInfo* groupList, void* qinfo, SMemRef* pRef) {
  STsdbQueryHandle* pQueryHandle = tsdbQueryTablesImpl(tsdb, pCond, qinfo, pRef);

  STsdbMeta* pMeta = tsdbGetMeta(tsdb);
  assert(pMeta != NULL);

  // todo apply the lastkey of table check to avoid to load header file
  pQueryHandle->pTableCheckInfo = createCheckInfoFromTableGroup(pQueryHandle, groupList, pMeta);
  if (pQueryHandle->pTableCheckInfo == NULL) {
    tsdbCleanupQueryHandle(pQueryHandle);
    terrno = TSDB_CODE_TDB_OUT_OF_MEMORY;
    return NULL;
  }

  tsdbDebug("%p total numOfTable:%" PRIzu " in query, %p", pQueryHandle, taosArrayGetSize(pQueryHandle->pTableCheckInfo), pQueryHandle->qinfo);
  return (TsdbQueryHandleT) pQueryHandle;
}

TsdbQueryHandleT tsdbQueryLastRow(TSDB_REPO_T *tsdb, STsdbQueryCond *pCond, STableGroupInfo *groupList, void* qinfo, SMemRef* pMemRef) {
  pCond->twindow = changeTableGroupByLastrow(groupList);

  // no qualified table
  if (groupList->numOfTables == 0) {
    return NULL;
  }

  STsdbQueryHandle *pQueryHandle = (STsdbQueryHandle*) tsdbQueryTables(tsdb, pCond, groupList, qinfo, pMemRef);

  assert(pCond->order == TSDB_ORDER_ASC && pCond->twindow.skey <= pCond->twindow.ekey);
  return pQueryHandle;
}

SArray* tsdbGetQueriedTableList(TsdbQueryHandleT *pHandle) {
  assert(pHandle != NULL);

  STsdbQueryHandle *pQueryHandle = (STsdbQueryHandle*) pHandle;

  size_t size = taosArrayGetSize(pQueryHandle->pTableCheckInfo);
  SArray* res = taosArrayInit(size, POINTER_BYTES);

  for(int32_t i = 0; i < size; ++i) {
    STableCheckInfo* pCheckInfo = taosArrayGet(pQueryHandle->pTableCheckInfo, i);
    taosArrayPush(res, &pCheckInfo->pTableObj);
  }

  return res;
}

TsdbQueryHandleT tsdbQueryRowsInExternalWindow(TSDB_REPO_T *tsdb, STsdbQueryCond* pCond, STableGroupInfo *groupList, void* qinfo, SMemRef* pRef) {
  STsdbQueryHandle *pQueryHandle = (STsdbQueryHandle*) tsdbQueryTables(tsdb, pCond, groupList, qinfo, pRef);
  if (pQueryHandle != NULL) {
    pQueryHandle->type = TSDB_QUERY_TYPE_EXTERNAL;
    changeQueryHandleForInterpQuery(pQueryHandle);
  }
  return pQueryHandle;
}

static bool initTableMemIterator(STsdbQueryHandle* pHandle, STableCheckInfo* pCheckInfo) {
  STable* pTable = pCheckInfo->pTableObj;
  assert(pTable != NULL);

  if (pCheckInfo->initBuf) {
    return true;
  }

  pCheckInfo->initBuf = true;
  int32_t order = pHandle->order;

  // no data in buffer, abort
  if (pHandle->pMemRef->mem == NULL && pHandle->pMemRef->imem == NULL) {
    return false;
  }

  assert(pCheckInfo->iter == NULL && pCheckInfo->iiter == NULL);

  STableData* pMem = NULL;
  STableData* pIMem = NULL;

  SMemTable* pMemT = pHandle->pMemRef->mem;
  SMemTable* pIMemT = pHandle->pMemRef->imem;

  if (pMemT && pCheckInfo->tableId.tid < pMemT->maxTables) {
    pMem = pMemT->tData[pCheckInfo->tableId.tid];
    if (pMem != NULL && pMem->uid == pCheckInfo->tableId.uid) { // check uid
      pCheckInfo->iter =
          tSkipListCreateIterFromVal(pMem->pData, (const char*)&pCheckInfo->lastKey, TSDB_DATA_TYPE_TIMESTAMP, order);
    }
  }

  if (pIMemT && pCheckInfo->tableId.tid < pIMemT->maxTables) {
    pIMem = pIMemT->tData[pCheckInfo->tableId.tid];
    if (pIMem != NULL && pIMem->uid == pCheckInfo->tableId.uid) { // check uid
      pCheckInfo->iiter =
          tSkipListCreateIterFromVal(pIMem->pData, (const char*)&pCheckInfo->lastKey, TSDB_DATA_TYPE_TIMESTAMP, order);
    }
  }

  // both iterators are NULL, no data in buffer right now
  if (pCheckInfo->iter == NULL && pCheckInfo->iiter == NULL) {
    return false;
  }

  bool memEmpty  = (pCheckInfo->iter == NULL) || (pCheckInfo->iter != NULL && !tSkipListIterNext(pCheckInfo->iter));
  bool imemEmpty = (pCheckInfo->iiter == NULL) || (pCheckInfo->iiter != NULL && !tSkipListIterNext(pCheckInfo->iiter));
  if (memEmpty && imemEmpty) { // buffer is empty
    return false;
  }

  if (!memEmpty) {
    SSkipListNode* node = tSkipListIterGet(pCheckInfo->iter);
    assert(node != NULL);

    SDataRow row = (SDataRow)SL_GET_NODE_DATA(node);
    TSKEY key = dataRowKey(row);  // first timestamp in buffer
    tsdbDebug("%p uid:%" PRId64 ", tid:%d check data in mem from skey:%" PRId64 ", order:%d, ts range in buf:%" PRId64
              "-%" PRId64 ", lastKey:%" PRId64 ", numOfRows:%"PRId64", %p",
              pHandle, pCheckInfo->tableId.uid, pCheckInfo->tableId.tid, key, order, pMem->keyFirst, pMem->keyLast,
              pCheckInfo->lastKey, pMem->numOfRows, pHandle->qinfo);

    if (ASCENDING_TRAVERSE(order)) {
      assert(pCheckInfo->lastKey <= key);
    } else {
      assert(pCheckInfo->lastKey >= key);
    }

  } else {
    tsdbDebug("%p uid:%"PRId64", tid:%d no data in mem, %p", pHandle, pCheckInfo->tableId.uid, pCheckInfo->tableId.tid,
        pHandle->qinfo);
  }

  if (!imemEmpty) {
    SSkipListNode* node = tSkipListIterGet(pCheckInfo->iiter);
    assert(node != NULL);

    SDataRow row = (SDataRow)SL_GET_NODE_DATA(node);
    TSKEY key = dataRowKey(row);  // first timestamp in buffer
    tsdbDebug("%p uid:%" PRId64 ", tid:%d check data in imem from skey:%" PRId64 ", order:%d, ts range in buf:%" PRId64
              "-%" PRId64 ", lastKey:%" PRId64 ", numOfRows:%"PRId64", %p",
              pHandle, pCheckInfo->tableId.uid, pCheckInfo->tableId.tid, key, order, pIMem->keyFirst, pIMem->keyLast,
              pCheckInfo->lastKey, pIMem->numOfRows, pHandle->qinfo);

    if (ASCENDING_TRAVERSE(order)) {
      assert(pCheckInfo->lastKey <= key);
    } else {
      assert(pCheckInfo->lastKey >= key);
    }
  } else {
    tsdbDebug("%p uid:%"PRId64", tid:%d no data in imem, %p", pHandle, pCheckInfo->tableId.uid, pCheckInfo->tableId.tid,
        pHandle->qinfo);
  }

  return true;
}

static void destroyTableMemIterator(STableCheckInfo* pCheckInfo) {
  tSkipListDestroyIter(pCheckInfo->iter);
  tSkipListDestroyIter(pCheckInfo->iiter);
}

static SDataRow getSDataRowInTableMem(STableCheckInfo* pCheckInfo, int32_t order, int32_t update) {
  SDataRow rmem = NULL, rimem = NULL;
  if (pCheckInfo->iter) {
    SSkipListNode* node = tSkipListIterGet(pCheckInfo->iter);
    if (node != NULL) {
      rmem = (SDataRow)SL_GET_NODE_DATA(node);
    }
  }

  if (pCheckInfo->iiter) {
    SSkipListNode* node = tSkipListIterGet(pCheckInfo->iiter);
    if (node != NULL) {
      rimem = (SDataRow)SL_GET_NODE_DATA(node);
    }
  }

  if (rmem == NULL && rimem == NULL) {
    return NULL;
  }

  if (rmem != NULL && rimem == NULL) {
    pCheckInfo->chosen = 0;
    return rmem;
  }

  if (rmem == NULL && rimem != NULL) {
    pCheckInfo->chosen = 1;
    return rimem;
  }

  TSKEY r1 = dataRowKey(rmem);
  TSKEY r2 = dataRowKey(rimem);

  if (r1 == r2) { // data ts are duplicated, ignore the data in mem
    if (!update) {
      tSkipListIterNext(pCheckInfo->iter);
      pCheckInfo->chosen = 1;
      return rimem;
    } else {
      tSkipListIterNext(pCheckInfo->iiter);
      pCheckInfo->chosen = 0;
      return rmem;
    }
  } else {
    if (ASCENDING_TRAVERSE(order)) {
      if (r1 < r2) {
        pCheckInfo->chosen = 0;
        return rmem;
      } else {
        pCheckInfo->chosen = 1;
        return rimem;
      }
    } else {
      if (r1 < r2) {
        pCheckInfo->chosen = 1;
        return rimem;
      } else {
        pCheckInfo->chosen = 0;
        return rmem;
      }
    }
  }
}

static bool moveToNextRowInMem(STableCheckInfo* pCheckInfo) {
  bool hasNext = false;
  if (pCheckInfo->chosen == 0) {
    if (pCheckInfo->iter != NULL) {
      hasNext = tSkipListIterNext(pCheckInfo->iter);
    }

    if (hasNext) {
      return hasNext;
    }

    if (pCheckInfo->iiter != NULL) {
      return tSkipListIterGet(pCheckInfo->iiter) != NULL;
    }
  } else { //pCheckInfo->chosen == 1
    if (pCheckInfo->iiter != NULL) {
      hasNext = tSkipListIterNext(pCheckInfo->iiter);
    }

    if (hasNext) {
      return hasNext;
    }

    if (pCheckInfo->iter != NULL) {
      return tSkipListIterGet(pCheckInfo->iter) != NULL;
    }
  }

  return hasNext;
}

static bool hasMoreDataInCache(STsdbQueryHandle* pHandle) {
  STsdbCfg *pCfg = &pHandle->pTsdb->config;
  size_t size = taosArrayGetSize(pHandle->pTableCheckInfo);
  assert(pHandle->activeIndex < size && pHandle->activeIndex >= 0 && size >= 1);
  pHandle->cur.fid = -1;

  STableCheckInfo* pCheckInfo = taosArrayGet(pHandle->pTableCheckInfo, pHandle->activeIndex);

  STable* pTable = pCheckInfo->pTableObj;
  assert(pTable != NULL);

  if (!pCheckInfo->initBuf) {
    initTableMemIterator(pHandle, pCheckInfo);
  }

  SDataRow row = getSDataRowInTableMem(pCheckInfo, pHandle->order, pCfg->update);
  if (row == NULL) {
    return false;
  }

  pCheckInfo->lastKey = dataRowKey(row);  // first timestamp in buffer
  tsdbDebug("%p uid:%" PRId64", tid:%d check data in buffer from skey:%" PRId64 ", order:%d, %p", pHandle,
      pCheckInfo->tableId.uid, pCheckInfo->tableId.tid, pCheckInfo->lastKey, pHandle->order, pHandle->qinfo);

  // all data in mem are checked already.
  if ((pCheckInfo->lastKey > pHandle->window.ekey && ASCENDING_TRAVERSE(pHandle->order)) ||
      (pCheckInfo->lastKey < pHandle->window.ekey && !ASCENDING_TRAVERSE(pHandle->order))) {
    return false;
  }

  int32_t step = ASCENDING_TRAVERSE(pHandle->order)? 1:-1;
  STimeWindow* win = &pHandle->cur.win;
  pHandle->cur.rows = tsdbReadRowsFromCache(pCheckInfo, pHandle->window.ekey, pHandle->outputCapacity, win, pHandle);

  // update the last key value
  pCheckInfo->lastKey = win->ekey + step;
  pHandle->cur.lastKey = win->ekey + step;
  pHandle->cur.mixBlock = true;

  if (!ASCENDING_TRAVERSE(pHandle->order)) {
    SWAP(win->skey, win->ekey, TSKEY);
  }

  return true;
}

static int32_t getFileIdFromKey(TSKEY key, int32_t daysPerFile, int32_t precision) {
  assert(precision >= TSDB_TIME_PRECISION_MICRO || precision <= TSDB_TIME_PRECISION_NANO);
  if (key == TSKEY_INITIAL_VAL) {
    return INT32_MIN;
  }

  int64_t fid = (int64_t)(key / (daysPerFile * tsMsPerDay[precision]));  // set the starting fileId
  if (fid < 0L && llabs(fid) > INT32_MAX) { // data value overflow for INT32
    fid = INT32_MIN;
  }

  if (fid > 0L && fid > INT32_MAX) {
    fid = INT32_MAX;
  }

  return (int32_t)fid;
}

static int32_t binarySearchForBlock(SCompBlock* pBlock, int32_t numOfBlocks, TSKEY skey, int32_t order) {
  int32_t firstSlot = 0;
  int32_t lastSlot = numOfBlocks - 1;

  int32_t midSlot = firstSlot;

  while (1) {
    numOfBlocks = lastSlot - firstSlot + 1;
    midSlot = (firstSlot + (numOfBlocks >> 1));

    if (numOfBlocks == 1) break;

    if (skey > pBlock[midSlot].keyLast) {
      if (numOfBlocks == 2) break;
      if ((order == TSDB_ORDER_DESC) && (skey < pBlock[midSlot + 1].keyFirst)) break;
      firstSlot = midSlot + 1;
    } else if (skey < pBlock[midSlot].keyFirst) {
      if ((order == TSDB_ORDER_ASC) && (skey > pBlock[midSlot - 1].keyLast)) break;
      lastSlot = midSlot - 1;
    } else {
      break;  // got the slot
    }
  }

  return midSlot;
}

static int32_t getFileCompInfo(STsdbQueryHandle* pQueryHandle, int32_t* numOfBlocks) {
  // load all the comp offset value for all tables in this file
  int32_t code = TSDB_CODE_SUCCESS;

  *numOfBlocks = 0;
  size_t numOfTables = taosArrayGetSize(pQueryHandle->pTableCheckInfo);

  for (int32_t i = 0; i < numOfTables; ++i) {
    STableCheckInfo* pCheckInfo = taosArrayGet(pQueryHandle->pTableCheckInfo, i);
    pCheckInfo->numOfBlocks = 0;

    if (tsdbSetHelperTable(&pQueryHandle->rhelper, pCheckInfo->pTableObj, pQueryHandle->pTsdb) != TSDB_CODE_SUCCESS) {
      code = terrno;
      break;
    }

    SCompIdx* compIndex = &pQueryHandle->rhelper.curCompIdx;

    // no data block in this file, try next file
    if (compIndex->len == 0 || compIndex->numOfBlocks == 0 || compIndex->uid != pCheckInfo->tableId.uid) {
      continue; // no data blocks in the file belongs to pCheckInfo->pTable
    }

    if (pCheckInfo->compSize < (int32_t)compIndex->len) {
      assert(compIndex->len > 0);

      char* t = realloc(pCheckInfo->pCompInfo, compIndex->len);
      if (t == NULL) {
        terrno = TSDB_CODE_TDB_OUT_OF_MEMORY;
        code = TSDB_CODE_TDB_OUT_OF_MEMORY;
        break;
      }

      pCheckInfo->pCompInfo = (SCompInfo*) t;
      pCheckInfo->compSize = compIndex->len;
    }

    tsdbLoadCompInfo(&(pQueryHandle->rhelper), (void *)(pCheckInfo->pCompInfo));
    SCompInfo* pCompInfo = pCheckInfo->pCompInfo;

    TSKEY s = TSKEY_INITIAL_VAL, e = TSKEY_INITIAL_VAL;

    if (ASCENDING_TRAVERSE(pQueryHandle->order)) {
      assert(pCheckInfo->lastKey <= pQueryHandle->window.ekey && pQueryHandle->window.skey <= pQueryHandle->window.ekey);
    } else {
      assert(pCheckInfo->lastKey >= pQueryHandle->window.ekey && pQueryHandle->window.skey >= pQueryHandle->window.ekey);
    }

    s = MIN(pCheckInfo->lastKey, pQueryHandle->window.ekey);
    e = MAX(pCheckInfo->lastKey, pQueryHandle->window.ekey);

    // discard the unqualified data block based on the query time window
    int32_t start = binarySearchForBlock(pCompInfo->blocks, compIndex->numOfBlocks, s, TSDB_ORDER_ASC);
    int32_t end = start;

    if (s > pCompInfo->blocks[start].keyLast) {
      continue;
    }

    // todo speedup the procedure of located end block
    while (end < (int32_t)compIndex->numOfBlocks && (pCompInfo->blocks[end].keyFirst <= e)) {
      end += 1;
    }

    pCheckInfo->numOfBlocks = (end - start);

    if (start > 0) {
      memmove(pCompInfo->blocks, &pCompInfo->blocks[start], pCheckInfo->numOfBlocks * sizeof(SCompBlock));
    }

    (*numOfBlocks) += pCheckInfo->numOfBlocks;
  }

  return code;
}

static int32_t doLoadFileDataBlock(STsdbQueryHandle* pQueryHandle, SCompBlock* pBlock, STableCheckInfo* pCheckInfo, int32_t slotIndex) {
  int64_t st = taosGetTimestampUs();

  STSchema *pSchema = tsdbGetTableSchema(pCheckInfo->pTableObj);
  int32_t   code = tdInitDataCols(pQueryHandle->pDataCols, pSchema);
  if (code != TSDB_CODE_SUCCESS) {
    tsdbError("%p failed to malloc buf for pDataCols, %p", pQueryHandle, pQueryHandle->qinfo);
    terrno = TSDB_CODE_TDB_OUT_OF_MEMORY;
    goto _error;
  }

  code = tdInitDataCols(pQueryHandle->rhelper.pDataCols[0], pSchema);
  if (code != TSDB_CODE_SUCCESS) {
    tsdbError("%p failed to malloc buf for rhelper.pDataCols[0], %p", pQueryHandle, pQueryHandle->qinfo);
    terrno = TSDB_CODE_TDB_OUT_OF_MEMORY;
    goto _error;
  }

  code = tdInitDataCols(pQueryHandle->rhelper.pDataCols[1], pSchema);
  if (code != TSDB_CODE_SUCCESS) {
    tsdbError("%p failed to malloc buf for rhelper.pDataCols[1], %p", pQueryHandle, pQueryHandle->qinfo);
    terrno = TSDB_CODE_TDB_OUT_OF_MEMORY;
    goto _error;
  }

  int16_t* colIds = pQueryHandle->defaultLoadColumn->pData;

  int32_t ret = tsdbLoadBlockDataCols(&(pQueryHandle->rhelper), pBlock, pCheckInfo->pCompInfo, colIds, (int)(QH_GET_NUM_OF_COLS(pQueryHandle)));
  if (ret != TSDB_CODE_SUCCESS) {
    int32_t c = terrno;
    assert(c != TSDB_CODE_SUCCESS);
    goto _error;
  }

  SDataBlockLoadInfo* pBlockLoadInfo = &pQueryHandle->dataBlockLoadInfo;

  pBlockLoadInfo->fileGroup = pQueryHandle->pFileGroup;
  pBlockLoadInfo->slot = pQueryHandle->cur.slot;
  pBlockLoadInfo->tid = pCheckInfo->pTableObj->tableId.tid;

  SDataCols* pCols = pQueryHandle->rhelper.pDataCols[0];
  assert(pCols->numOfRows != 0 && pCols->numOfRows <= pBlock->numOfRows);

  pBlock->numOfRows = pCols->numOfRows;

  int64_t elapsedTime = (taosGetTimestampUs() - st);
  pQueryHandle->cost.blockLoadTime += elapsedTime;

  tsdbDebug("%p load file block into buffer, index:%d, brange:%"PRId64"-%"PRId64", rows:%d, elapsed time:%"PRId64 " us, %p",
      pQueryHandle, slotIndex, pBlock->keyFirst, pBlock->keyLast, pBlock->numOfRows, elapsedTime, pQueryHandle->qinfo);
  return TSDB_CODE_SUCCESS;

_error:
  pBlock->numOfRows = 0;

  tsdbError("%p error occurs in loading file block, index:%d, brange:%"PRId64"-%"PRId64", rows:%d, %p",
            pQueryHandle, slotIndex, pBlock->keyFirst, pBlock->keyLast, pBlock->numOfRows, pQueryHandle->qinfo);
  return terrno;
}

static int32_t getEndPosInDataBlock(STsdbQueryHandle* pQueryHandle, SDataBlockInfo* pBlockInfo);
static int32_t doCopyRowsFromFileBlock(STsdbQueryHandle* pQueryHandle, int32_t capacity, int32_t numOfRows, int32_t start, int32_t end);
static void moveDataToFront(STsdbQueryHandle* pQueryHandle, int32_t numOfRows, int32_t numOfCols);
static void doCheckGeneratedBlockRange(STsdbQueryHandle* pQueryHandle);
static void copyAllRemainRowsFromFileBlock(STsdbQueryHandle* pQueryHandle, STableCheckInfo* pCheckInfo, SDataBlockInfo* pBlockInfo, int32_t endPos);

static int32_t handleDataMergeIfNeeded(STsdbQueryHandle* pQueryHandle, SCompBlock* pBlock, STableCheckInfo* pCheckInfo){
  SQueryFilePos* cur = &pQueryHandle->cur;
  STsdbCfg*      pCfg = &pQueryHandle->pTsdb->config;
  SDataBlockInfo binfo = GET_FILE_DATA_BLOCK_INFO(pCheckInfo, pBlock);
  int32_t code = TSDB_CODE_SUCCESS;

  /*bool hasData = */ initTableMemIterator(pQueryHandle, pCheckInfo);
  SDataRow row = getSDataRowInTableMem(pCheckInfo, pQueryHandle->order, pCfg->update);

  assert(cur->pos >= 0 && cur->pos <= binfo.rows);

  TSKEY key = (row != NULL)? dataRowKey(row):TSKEY_INITIAL_VAL;
  tsdbDebug("%p key in mem:%"PRId64", %p", pQueryHandle, key, pQueryHandle->qinfo);

  if ((ASCENDING_TRAVERSE(pQueryHandle->order) && (key != TSKEY_INITIAL_VAL && key <= binfo.window.ekey)) ||
      (!ASCENDING_TRAVERSE(pQueryHandle->order) && (key != TSKEY_INITIAL_VAL && key >= binfo.window.skey))) {

    if ((ASCENDING_TRAVERSE(pQueryHandle->order) && (key != TSKEY_INITIAL_VAL && key < binfo.window.skey)) ||
        (!ASCENDING_TRAVERSE(pQueryHandle->order) && (key != TSKEY_INITIAL_VAL && key > binfo.window.ekey))) {

      // do not load file block into buffer
      int32_t step = ASCENDING_TRAVERSE(pQueryHandle->order) ? 1 : -1;

      TSKEY maxKey = ASCENDING_TRAVERSE(pQueryHandle->order)? (binfo.window.skey - step):(binfo.window.ekey - step);
      cur->rows = tsdbReadRowsFromCache(pCheckInfo, maxKey, pQueryHandle->outputCapacity, &cur->win, pQueryHandle);
      pQueryHandle->realNumOfRows = cur->rows;

      // update the last key value
      pCheckInfo->lastKey = cur->win.ekey + step;
      if (!ASCENDING_TRAVERSE(pQueryHandle->order)) {
        SWAP(cur->win.skey, cur->win.ekey, TSKEY);
      }

      cur->mixBlock = true;
      cur->blockCompleted = false;
      return code;
    }

    // return error, add test cases
    if ((code = doLoadFileDataBlock(pQueryHandle, pBlock, pCheckInfo, cur->slot)) != TSDB_CODE_SUCCESS) {
      return code;
    }

    doMergeTwoLevelData(pQueryHandle, pCheckInfo, pBlock);
  } else {
    /*
     * no data in cache, only load data from file
     * during the query processing, data in cache will not be checked anymore.
     *
     * Here the buffer is not enough, so only part of file block can be loaded into memory buffer
     */
    assert(pQueryHandle->outputCapacity >= binfo.rows);
    int32_t endPos = getEndPosInDataBlock(pQueryHandle, &binfo);

    if ((cur->pos == 0 && endPos == binfo.rows -1 && ASCENDING_TRAVERSE(pQueryHandle->order)) ||
        (cur->pos == (binfo.rows - 1) && endPos == 0 && (!ASCENDING_TRAVERSE(pQueryHandle->order)))) {
      pQueryHandle->realNumOfRows = binfo.rows;

      cur->rows = binfo.rows;
      cur->win  = binfo.window;
      cur->mixBlock = false;
      cur->blockCompleted = true;

      if (ASCENDING_TRAVERSE(pQueryHandle->order)) {
        cur->lastKey = binfo.window.ekey + 1;
        cur->pos = binfo.rows;
      } else {
        cur->lastKey = binfo.window.skey - 1;
        cur->pos = -1;
      }
    } else { // partially copy to dest buffer
      copyAllRemainRowsFromFileBlock(pQueryHandle, pCheckInfo, &binfo, endPos);
      cur->mixBlock = true;
    }

    assert(cur->blockCompleted);
    tsdbDebug("create data block from remain file block, brange:%"PRId64"-%"PRId64", rows:%d, lastKey:%"PRId64", %p",
        cur->win.skey, cur->win.ekey, cur->rows, cur->lastKey, pQueryHandle);
  }

  return code;
}

static int32_t loadFileDataBlock(STsdbQueryHandle* pQueryHandle, SCompBlock* pBlock, STableCheckInfo* pCheckInfo, bool* exists) {
  SQueryFilePos* cur = &pQueryHandle->cur;
  int32_t code = TSDB_CODE_SUCCESS;

  if (ASCENDING_TRAVERSE(pQueryHandle->order)) {
    // query ended in/started from current block
    if (pQueryHandle->window.ekey < pBlock->keyLast || pCheckInfo->lastKey > pBlock->keyFirst) {
      if ((code = doLoadFileDataBlock(pQueryHandle, pBlock, pCheckInfo, cur->slot)) != TSDB_CODE_SUCCESS) {
        *exists = false;
        return code;
      }

      SDataCols* pTSCol = pQueryHandle->rhelper.pDataCols[0];
      assert(pTSCol->cols->type == TSDB_DATA_TYPE_TIMESTAMP && pTSCol->numOfRows == pBlock->numOfRows);

      if (pCheckInfo->lastKey > pBlock->keyFirst) {
        cur->pos =
            binarySearchForKey(pTSCol->cols[0].pData, pBlock->numOfRows, pCheckInfo->lastKey, pQueryHandle->order);
      } else {
        cur->pos = 0;
      }

      assert(pCheckInfo->lastKey <= pBlock->keyLast);
      doMergeTwoLevelData(pQueryHandle, pCheckInfo, pBlock);
    } else {  // the whole block is loaded in to buffer
      cur->pos = ASCENDING_TRAVERSE(pQueryHandle->order)? 0:(pBlock->numOfRows - 1);
      code = handleDataMergeIfNeeded(pQueryHandle, pBlock, pCheckInfo);
    }
  } else {  //desc order, query ended in current block
    if (pQueryHandle->window.ekey > pBlock->keyFirst || pCheckInfo->lastKey < pBlock->keyLast) {
      if ((code = doLoadFileDataBlock(pQueryHandle, pBlock, pCheckInfo, cur->slot)) != TSDB_CODE_SUCCESS) {
        *exists = false;
        return code;
      }

      SDataCols* pTSCol = pQueryHandle->rhelper.pDataCols[0];
      if (pCheckInfo->lastKey < pBlock->keyLast) {
        cur->pos = binarySearchForKey(pTSCol->cols[0].pData, pBlock->numOfRows, pCheckInfo->lastKey, pQueryHandle->order);
      } else {
        cur->pos = pBlock->numOfRows - 1;
      }

      assert(pCheckInfo->lastKey >= pBlock->keyFirst);
      doMergeTwoLevelData(pQueryHandle, pCheckInfo, pBlock);
    } else {
      cur->pos = ASCENDING_TRAVERSE(pQueryHandle->order)? 0:(pBlock->numOfRows-1);
      code = handleDataMergeIfNeeded(pQueryHandle, pBlock, pCheckInfo);
    }
  }

  *exists = pQueryHandle->realNumOfRows > 0;
  return code;
}

static int doBinarySearchKey(char* pValue, int num, TSKEY key, int order) {
  int    firstPos, lastPos, midPos = -1;
  int    numOfRows;
  TSKEY* keyList;

  assert(order == TSDB_ORDER_ASC || order == TSDB_ORDER_DESC);

  if (num <= 0) return -1;

  keyList = (TSKEY*)pValue;
  firstPos = 0;
  lastPos = num - 1;

  if (order == TSDB_ORDER_DESC) {
    // find the first position which is smaller than the key
    while (1) {
      if (key >= keyList[lastPos]) return lastPos;
      if (key == keyList[firstPos]) return firstPos;
      if (key < keyList[firstPos]) return firstPos - 1;

      numOfRows = lastPos - firstPos + 1;
      midPos = (numOfRows >> 1) + firstPos;

      if (key < keyList[midPos]) {
        lastPos = midPos - 1;
      } else if (key > keyList[midPos]) {
        firstPos = midPos + 1;
      } else {
        break;
      }
    }

  } else {
    // find the first position which is bigger than the key
    while (1) {
      if (key <= keyList[firstPos]) return firstPos;
      if (key == keyList[lastPos]) return lastPos;

      if (key > keyList[lastPos]) {
        lastPos = lastPos + 1;
        if (lastPos >= num)
          return -1;
        else
          return lastPos;
      }

      numOfRows = lastPos - firstPos + 1;
      midPos = (numOfRows >> 1) + firstPos;

      if (key < keyList[midPos]) {
        lastPos = midPos - 1;
      } else if (key > keyList[midPos]) {
        firstPos = midPos + 1;
      } else {
        break;
      }
    }
  }

  return midPos;
}

int32_t doCopyRowsFromFileBlock(STsdbQueryHandle* pQueryHandle, int32_t capacity, int32_t numOfRows, int32_t start, int32_t end) {
  char* pData = NULL;
  int32_t step = ASCENDING_TRAVERSE(pQueryHandle->order)? 1 : -1;

  SDataCols* pCols = pQueryHandle->rhelper.pDataCols[0];
  TSKEY* tsArray = pCols->cols[0].pData;

  int32_t num = end - start + 1;
  assert(num >= 0);

  if (num == 0) {
    return numOfRows;
  }

  int32_t requiredNumOfCols = (int32_t)taosArrayGetSize(pQueryHandle->pColumns);

  //data in buffer has greater timestamp, copy data in file block
  int32_t i = 0, j = 0;
  while(i < requiredNumOfCols && j < pCols->numOfCols) {
    SColumnInfoData* pColInfo = taosArrayGet(pQueryHandle->pColumns, i);

    SDataCol* src = &pCols->cols[j];
    if (src->colId < pColInfo->info.colId) {
      j++;
      continue;
    }

    int32_t bytes = pColInfo->info.bytes;

    if (ASCENDING_TRAVERSE(pQueryHandle->order)) {
      pData = (char*)pColInfo->pData + numOfRows * pColInfo->info.bytes;
    } else {
      pData = (char*)pColInfo->pData + (capacity - numOfRows - num) * pColInfo->info.bytes;
    }

    if (pColInfo->info.colId == src->colId) {

      if (pColInfo->info.type != TSDB_DATA_TYPE_BINARY && pColInfo->info.type != TSDB_DATA_TYPE_NCHAR) {
        memmove(pData, (char*)src->pData + bytes * start, bytes * num);
      } else {  // handle the var-string
        char* dst = pData;

        // todo refactor, only copy one-by-one
        for (int32_t k = start; k < num + start; ++k) {
          char* p = tdGetColDataOfRow(src, k);
          memcpy(dst, p, varDataTLen(p));
          dst += bytes;
        }
      }

      j++;
      i++;
    } else { // pColInfo->info.colId < src->colId, it is a NULL data
      if (pColInfo->info.type == TSDB_DATA_TYPE_BINARY || pColInfo->info.type == TSDB_DATA_TYPE_NCHAR) {
        char* dst = pData;

        for(int32_t k = start; k < num + start; ++k) {
          setVardataNull(dst, pColInfo->info.type);
          dst += bytes;
        }
      } else {
        setNullN(pData, pColInfo->info.type, pColInfo->info.bytes, num);
      }
      i++;
    }
  }

  while (i < requiredNumOfCols) { // the remain columns are all null data
    SColumnInfoData* pColInfo = taosArrayGet(pQueryHandle->pColumns, i);
    if (ASCENDING_TRAVERSE(pQueryHandle->order)) {
      pData = (char*)pColInfo->pData + numOfRows * pColInfo->info.bytes;
    } else {
      pData = (char*)pColInfo->pData + (capacity - numOfRows - num) * pColInfo->info.bytes;
    }

    if (pColInfo->info.type == TSDB_DATA_TYPE_BINARY || pColInfo->info.type == TSDB_DATA_TYPE_NCHAR) {
      char* dst = pData;

      for(int32_t k = start; k < num + start; ++k) {
        setVardataNull(dst, pColInfo->info.type);
        dst += pColInfo->info.bytes;
      }
    } else {
      setNullN(pData, pColInfo->info.type, pColInfo->info.bytes, num);
    }

    i++;
  }

  pQueryHandle->cur.win.ekey = tsArray[end];
  pQueryHandle->cur.lastKey = tsArray[end] + step;

  return numOfRows + num;
}

static void copyOneRowFromMem(STsdbQueryHandle* pQueryHandle, int32_t capacity, int32_t numOfRows, SDataRow row,
                              int32_t numOfCols, STable* pTable) {
  char* pData = NULL;

  // the schema version info is embeded in SDataRow
  STSchema* pSchema = tsdbGetTableSchemaByVersion(pTable, dataRowVersion(row));
  int32_t numOfRowCols = schemaNCols(pSchema);

  int32_t i = 0, j = 0;
  while(i < numOfCols && j < numOfRowCols) {
    SColumnInfoData* pColInfo = taosArrayGet(pQueryHandle->pColumns, i);
    if (pSchema->columns[j].colId < pColInfo->info.colId) {
      j++;
      continue;
    }

    if (ASCENDING_TRAVERSE(pQueryHandle->order)) {
      pData = (char*)pColInfo->pData + numOfRows * pColInfo->info.bytes;
    } else {
      pData = (char*)pColInfo->pData + (capacity - numOfRows - 1) * pColInfo->info.bytes;
    }

    if (pSchema->columns[j].colId == pColInfo->info.colId) {
      void* value = tdGetRowDataOfCol(row, (int8_t)pColInfo->info.type, TD_DATA_ROW_HEAD_SIZE + pSchema->columns[j].offset);
      if (pColInfo->info.type == TSDB_DATA_TYPE_BINARY || pColInfo->info.type == TSDB_DATA_TYPE_NCHAR) {
        memcpy(pData, value, varDataTLen(value));
      } else {
        memcpy(pData, value, pColInfo->info.bytes);
      }

      j++;
      i++;
    } else { // pColInfo->info.colId < pSchema->columns[j].colId, it is a NULL data
      if (pColInfo->info.type == TSDB_DATA_TYPE_BINARY || pColInfo->info.type == TSDB_DATA_TYPE_NCHAR) {
        setVardataNull(pData, pColInfo->info.type);
      } else {
        setNull(pData, pColInfo->info.type, pColInfo->info.bytes);
      }
      i++;
    }
  }

  while (i < numOfCols) { // the remain columns are all null data
    SColumnInfoData* pColInfo = taosArrayGet(pQueryHandle->pColumns, i);
    if (ASCENDING_TRAVERSE(pQueryHandle->order)) {
      pData = (char*)pColInfo->pData + numOfRows * pColInfo->info.bytes;
    } else {
      pData = (char*)pColInfo->pData + (capacity - numOfRows - 1) * pColInfo->info.bytes;
    }

    if (pColInfo->info.type == TSDB_DATA_TYPE_BINARY || pColInfo->info.type == TSDB_DATA_TYPE_NCHAR) {
      setVardataNull(pData, pColInfo->info.type);
    } else {
      setNull(pData, pColInfo->info.type, pColInfo->info.bytes);
    }

    i++;
  }
}

static void moveDataToFront(STsdbQueryHandle* pQueryHandle, int32_t numOfRows, int32_t numOfCols) {
  if (numOfRows == 0 || ASCENDING_TRAVERSE(pQueryHandle->order)) {
    return;
  }

  // if the buffer is not full in case of descending order query, move the data in the front of the buffer
  if (numOfRows < pQueryHandle->outputCapacity) {
    int32_t emptySize = pQueryHandle->outputCapacity - numOfRows;
    for(int32_t i = 0; i < numOfCols; ++i) {
      SColumnInfoData* pColInfo = taosArrayGet(pQueryHandle->pColumns, i);
      memmove((char*)pColInfo->pData, (char*)pColInfo->pData + emptySize * pColInfo->info.bytes, numOfRows * pColInfo->info.bytes);
    }
  }
}

static void getQualifiedRowsPos(STsdbQueryHandle* pQueryHandle, int32_t startPos, int32_t endPos, int32_t numOfExisted,
                                int32_t* start, int32_t* end) {
  *start = -1;

  if (ASCENDING_TRAVERSE(pQueryHandle->order)) {
    int32_t remain = endPos - startPos + 1;
    if (remain + numOfExisted > pQueryHandle->outputCapacity) {
      *end = (pQueryHandle->outputCapacity - numOfExisted) + startPos - 1;
    } else {
      *end = endPos;
    }

    *start = startPos;
  } else {
    int32_t remain = (startPos - endPos) + 1;
    if (remain + numOfExisted > pQueryHandle->outputCapacity) {
      *end = startPos + 1 - (pQueryHandle->outputCapacity - numOfExisted);
    } else {
      *end = endPos;
    }

    *start = *end;
    *end = startPos;
  }
}

static void updateInfoAfterMerge(STsdbQueryHandle* pQueryHandle, STableCheckInfo* pCheckInfo, int32_t numOfRows, int32_t endPos) {
  SQueryFilePos* cur = &pQueryHandle->cur;

  pCheckInfo->lastKey = cur->lastKey;
  pQueryHandle->realNumOfRows = numOfRows;
  cur->rows = numOfRows;
  cur->pos = endPos;
}

static void doCheckGeneratedBlockRange(STsdbQueryHandle* pQueryHandle) {
  SQueryFilePos* cur = &pQueryHandle->cur;

  if (cur->rows > 0) {
    if (ASCENDING_TRAVERSE(pQueryHandle->order)) {
      assert(cur->win.skey >= pQueryHandle->window.skey && cur->win.ekey <= pQueryHandle->window.ekey);
    } else {
      assert(cur->win.skey >= pQueryHandle->window.ekey && cur->win.ekey <= pQueryHandle->window.skey);
    }

    SColumnInfoData* pColInfoData = taosArrayGet(pQueryHandle->pColumns, 0);
    assert(cur->win.skey == ((TSKEY*)pColInfoData->pData)[0] && cur->win.ekey == ((TSKEY*)pColInfoData->pData)[cur->rows-1]);
  } else {
    cur->win = pQueryHandle->window;

    int32_t step = ASCENDING_TRAVERSE(pQueryHandle->order)? 1:-1;
    cur->lastKey = pQueryHandle->window.ekey + step;
  }
}

static void copyAllRemainRowsFromFileBlock(STsdbQueryHandle* pQueryHandle, STableCheckInfo* pCheckInfo, SDataBlockInfo* pBlockInfo, int32_t endPos) {
  SQueryFilePos* cur = &pQueryHandle->cur;

  SDataCols* pCols = pQueryHandle->rhelper.pDataCols[0];
  TSKEY* tsArray = pCols->cols[0].pData;

  int32_t step = ASCENDING_TRAVERSE(pQueryHandle->order)? 1:-1;
  int32_t numOfCols = (int32_t)(QH_GET_NUM_OF_COLS(pQueryHandle));

  int32_t pos = cur->pos;

  int32_t start = cur->pos;
  int32_t end = endPos;

  if (!ASCENDING_TRAVERSE(pQueryHandle->order)) {
    SWAP(start, end, int32_t);
  }

  assert(pQueryHandle->outputCapacity >= (end - start + 1));
  int32_t numOfRows = doCopyRowsFromFileBlock(pQueryHandle, pQueryHandle->outputCapacity, 0, start, end);

  // the time window should always be ascending order: skey <= ekey
  cur->win = (STimeWindow) {.skey = tsArray[start], .ekey = tsArray[end]};
  cur->mixBlock = (numOfRows != pBlockInfo->rows);
  cur->lastKey = tsArray[endPos] + step;
  cur->blockCompleted = true;

  // if the buffer is not full in case of descending order query, move the data in the front of the buffer
  moveDataToFront(pQueryHandle, numOfRows, numOfCols);

  // The value of pos may be -1 or pBlockInfo->rows, and it is invalid in both cases.
  pos = endPos + step;
  updateInfoAfterMerge(pQueryHandle, pCheckInfo, numOfRows, pos);
  doCheckGeneratedBlockRange(pQueryHandle);

  tsdbDebug("%p uid:%" PRIu64",tid:%d data block created, mixblock:%d, brange:%"PRIu64"-%"PRIu64" rows:%d, %p",
            pQueryHandle, pCheckInfo->tableId.uid, pCheckInfo->tableId.tid, cur->mixBlock, cur->win.skey,
            cur->win.ekey, cur->rows, pQueryHandle->qinfo);
}

int32_t getEndPosInDataBlock(STsdbQueryHandle* pQueryHandle, SDataBlockInfo* pBlockInfo) {
  // NOTE: reverse the order to find the end position in data block
  int32_t endPos = -1;
  int32_t order = ASCENDING_TRAVERSE(pQueryHandle->order)? TSDB_ORDER_DESC : TSDB_ORDER_ASC;

  SQueryFilePos* cur = &pQueryHandle->cur;
  SDataCols* pCols = pQueryHandle->rhelper.pDataCols[0];

  if (ASCENDING_TRAVERSE(pQueryHandle->order) && pQueryHandle->window.ekey >= pBlockInfo->window.ekey) {
    endPos = pBlockInfo->rows - 1;
    cur->mixBlock = (cur->pos != 0);
  } else if (!ASCENDING_TRAVERSE(pQueryHandle->order) && pQueryHandle->window.ekey <= pBlockInfo->window.skey) {
    endPos = 0;
    cur->mixBlock = (cur->pos != pBlockInfo->rows - 1);
  } else {
    assert(pCols->numOfRows > 0);
    endPos = doBinarySearchKey(pCols->cols[0].pData, pCols->numOfRows, pQueryHandle->window.ekey, order);
    cur->mixBlock = true;
  }

  return endPos;
}

// only return the qualified data to client in terms of query time window, data rows in the same block but do not
// be included in the query time window will be discarded
static void doMergeTwoLevelData(STsdbQueryHandle* pQueryHandle, STableCheckInfo* pCheckInfo, SCompBlock* pBlock) {
  SQueryFilePos* cur = &pQueryHandle->cur;
  SDataBlockInfo blockInfo = GET_FILE_DATA_BLOCK_INFO(pCheckInfo, pBlock);
  STsdbCfg*      pCfg = &pQueryHandle->pTsdb->config;

  initTableMemIterator(pQueryHandle, pCheckInfo);

  SDataCols* pCols = pQueryHandle->rhelper.pDataCols[0];
  assert(pCols->cols[0].type == TSDB_DATA_TYPE_TIMESTAMP && pCols->cols[0].colId == PRIMARYKEY_TIMESTAMP_COL_INDEX &&
      cur->pos >= 0 && cur->pos < pBlock->numOfRows);

  TSKEY* tsArray = pCols->cols[0].pData;
  assert(pCols->numOfRows == pBlock->numOfRows && tsArray[0] == pBlock->keyFirst && tsArray[pBlock->numOfRows-1] == pBlock->keyLast);

  // for search the endPos, so the order needs to reverse
  int32_t order = (pQueryHandle->order == TSDB_ORDER_ASC)? TSDB_ORDER_DESC:TSDB_ORDER_ASC;

  int32_t step = ASCENDING_TRAVERSE(pQueryHandle->order)? 1:-1;
  int32_t numOfCols = (int32_t)(QH_GET_NUM_OF_COLS(pQueryHandle));

  STable* pTable = pCheckInfo->pTableObj;
  int32_t endPos = getEndPosInDataBlock(pQueryHandle, &blockInfo);

  tsdbDebug("%p uid:%" PRIu64",tid:%d start merge data block, file block range:%"PRIu64"-%"PRIu64" rows:%d, start:%d,"
            "end:%d, %p",
            pQueryHandle, pCheckInfo->tableId.uid, pCheckInfo->tableId.tid, blockInfo.window.skey, blockInfo.window.ekey,
            blockInfo.rows, cur->pos, endPos, pQueryHandle->qinfo);

  // compared with the data from in-memory buffer, to generate the correct timestamp array list
  int32_t numOfRows = 0;

  int32_t pos = cur->pos;
  cur->win = TSWINDOW_INITIALIZER;

  // no data in buffer, load data from file directly
  if (pCheckInfo->iiter == NULL && pCheckInfo->iter == NULL) {
    copyAllRemainRowsFromFileBlock(pQueryHandle, pCheckInfo, &blockInfo, endPos);
    return;
  } else if (pCheckInfo->iter != NULL || pCheckInfo->iiter != NULL) {
    SSkipListNode* node = NULL;
    do {
      SDataRow row = getSDataRowInTableMem(pCheckInfo, pQueryHandle->order, pCfg->update);
      if (row == NULL) {
        break;
      }

      TSKEY key = dataRowKey(row);
      if ((key > pQueryHandle->window.ekey && ASCENDING_TRAVERSE(pQueryHandle->order)) ||
          (key < pQueryHandle->window.ekey && !ASCENDING_TRAVERSE(pQueryHandle->order))) {
        break;
      }

      if (((tsArray[pos] > pQueryHandle->window.ekey || pos > endPos) && ASCENDING_TRAVERSE(pQueryHandle->order)) ||
          ((tsArray[pos] < pQueryHandle->window.ekey || pos < endPos) && !ASCENDING_TRAVERSE(pQueryHandle->order))) {
        break;
      }

      if ((key < tsArray[pos] && ASCENDING_TRAVERSE(pQueryHandle->order)) ||
          (key > tsArray[pos] && !ASCENDING_TRAVERSE(pQueryHandle->order))) {
        copyOneRowFromMem(pQueryHandle, pQueryHandle->outputCapacity, numOfRows, row, numOfCols, pTable);
        numOfRows += 1;
        if (cur->win.skey == TSKEY_INITIAL_VAL) {
          cur->win.skey = key;
        }

        cur->win.ekey = key;
        cur->lastKey  = key + step;
        cur->mixBlock = true;

        moveToNextRowInMem(pCheckInfo);
      } else if (key == tsArray[pos]) {  // data in buffer has the same timestamp of data in file block, ignore it
        if (pCfg->update) {
          copyOneRowFromMem(pQueryHandle, pQueryHandle->outputCapacity, numOfRows, row, numOfCols, pTable);
          numOfRows += 1;
          if (cur->win.skey == TSKEY_INITIAL_VAL) {
            cur->win.skey = key;
          }

          cur->win.ekey = key;
          cur->lastKey = key + step;
          cur->mixBlock = true;

          moveToNextRowInMem(pCheckInfo);
          pos += step;
        } else {
          moveToNextRowInMem(pCheckInfo);
        }
      } else if ((key > tsArray[pos] && ASCENDING_TRAVERSE(pQueryHandle->order)) ||
                  (key < tsArray[pos] && !ASCENDING_TRAVERSE(pQueryHandle->order))) {
        if (cur->win.skey == TSKEY_INITIAL_VAL) {
          cur->win.skey = tsArray[pos];
        }

        int32_t end = doBinarySearchKey(pCols->cols[0].pData, pCols->numOfRows, key, order);
        assert(end != -1);

        if (tsArray[end] == key) { // the value of key in cache equals to the end timestamp value, ignore it
          if (!pCfg->update) {
            moveToNextRowInMem(pCheckInfo);
          } else {
            end -= step;
          }
        }

        int32_t qstart = 0, qend = 0;
        getQualifiedRowsPos(pQueryHandle, pos, end, numOfRows, &qstart, &qend);

        numOfRows = doCopyRowsFromFileBlock(pQueryHandle, pQueryHandle->outputCapacity, numOfRows, qstart, qend);
        pos += (qend - qstart + 1) * step;

        cur->win.ekey = ASCENDING_TRAVERSE(pQueryHandle->order)? tsArray[qend]:tsArray[qstart];
        cur->lastKey  = cur->win.ekey + step;
      }
    } while (numOfRows < pQueryHandle->outputCapacity);

    if (numOfRows < pQueryHandle->outputCapacity) {
      /**
       * if cache is empty, load remain file block data. In contrast, if there are remain data in cache, do NOT
       * copy them all to result buffer, since it may be overlapped with file data block.
       */
      if (node == NULL ||
          ((dataRowKey((SDataRow)SL_GET_NODE_DATA(node)) > pQueryHandle->window.ekey) && ASCENDING_TRAVERSE(pQueryHandle->order)) ||
          ((dataRowKey((SDataRow)SL_GET_NODE_DATA(node)) < pQueryHandle->window.ekey) && !ASCENDING_TRAVERSE(pQueryHandle->order))) {
        // no data in cache or data in cache is greater than the ekey of time window, load data from file block
        if (cur->win.skey == TSKEY_INITIAL_VAL) {
          cur->win.skey = tsArray[pos];
        }

        int32_t start = -1, end = -1;
        getQualifiedRowsPos(pQueryHandle, pos, endPos, numOfRows, &start, &end);

        numOfRows = doCopyRowsFromFileBlock(pQueryHandle, pQueryHandle->outputCapacity, numOfRows, start, end);
        pos += (end - start + 1) * step;

        cur->win.ekey = ASCENDING_TRAVERSE(pQueryHandle->order)? tsArray[end]:tsArray[start];
        cur->lastKey  = cur->win.ekey + step;
        cur->mixBlock = true;
      }
    }
  }

  cur->blockCompleted =
      (((pos > endPos || cur->lastKey > pQueryHandle->window.ekey) && ASCENDING_TRAVERSE(pQueryHandle->order)) ||
       ((pos < endPos || cur->lastKey < pQueryHandle->window.ekey) && !ASCENDING_TRAVERSE(pQueryHandle->order)));

  if (!ASCENDING_TRAVERSE(pQueryHandle->order)) {
    SWAP(cur->win.skey, cur->win.ekey, TSKEY);
  }

  moveDataToFront(pQueryHandle, numOfRows, numOfCols);
  updateInfoAfterMerge(pQueryHandle, pCheckInfo, numOfRows, pos);
  doCheckGeneratedBlockRange(pQueryHandle);

  tsdbDebug("%p uid:%" PRIu64",tid:%d data block created, mixblock:%d, brange:%"PRIu64"-%"PRIu64" rows:%d, %p",
      pQueryHandle, pCheckInfo->tableId.uid, pCheckInfo->tableId.tid, cur->mixBlock, cur->win.skey,
      cur->win.ekey, cur->rows, pQueryHandle->qinfo);
}

int32_t binarySearchForKey(char* pValue, int num, TSKEY key, int order) {
  int    firstPos, lastPos, midPos = -1;
  int    numOfRows;
  TSKEY* keyList;

  if (num <= 0) return -1;

  keyList = (TSKEY*)pValue;
  firstPos = 0;
  lastPos = num - 1;

  if (order == TSDB_ORDER_DESC) {
    // find the first position which is smaller than the key
    while (1) {
      if (key >= keyList[lastPos]) return lastPos;
      if (key == keyList[firstPos]) return firstPos;
      if (key < keyList[firstPos]) return firstPos - 1;

      numOfRows = lastPos - firstPos + 1;
      midPos = (numOfRows >> 1) + firstPos;

      if (key < keyList[midPos]) {
        lastPos = midPos - 1;
      } else if (key > keyList[midPos]) {
        firstPos = midPos + 1;
      } else {
        break;
      }
    }

  } else {
    // find the first position which is bigger than the key
    while (1) {
      if (key <= keyList[firstPos]) return firstPos;
      if (key == keyList[lastPos]) return lastPos;

      if (key > keyList[lastPos]) {
        lastPos = lastPos + 1;
        if (lastPos >= num)
          return -1;
        else
          return lastPos;
      }

      numOfRows = lastPos - firstPos + 1;
      midPos = (numOfRows >> 1) + firstPos;

      if (key < keyList[midPos]) {
        lastPos = midPos - 1;
      } else if (key > keyList[midPos]) {
        firstPos = midPos + 1;
      } else {
        break;
      }
    }
  }

  return midPos;
}

static void cleanBlockOrderSupporter(SBlockOrderSupporter* pSupporter, int32_t numOfTables) {
  tfree(pSupporter->numOfBlocksPerTable);
  tfree(pSupporter->blockIndexArray);

  for (int32_t i = 0; i < numOfTables; ++i) {
    STableBlockInfo* pBlockInfo = pSupporter->pDataBlockInfo[i];
    tfree(pBlockInfo);
  }

  tfree(pSupporter->pDataBlockInfo);
}

static int32_t dataBlockOrderCompar(const void* pLeft, const void* pRight, void* param) {
  int32_t leftTableIndex = *(int32_t*)pLeft;
  int32_t rightTableIndex = *(int32_t*)pRight;

  SBlockOrderSupporter* pSupporter = (SBlockOrderSupporter*)param;

  int32_t leftTableBlockIndex = pSupporter->blockIndexArray[leftTableIndex];
  int32_t rightTableBlockIndex = pSupporter->blockIndexArray[rightTableIndex];

  if (leftTableBlockIndex > pSupporter->numOfBlocksPerTable[leftTableIndex]) {
    /* left block is empty */
    return 1;
  } else if (rightTableBlockIndex > pSupporter->numOfBlocksPerTable[rightTableIndex]) {
    /* right block is empty */
    return -1;
  }

  STableBlockInfo* pLeftBlockInfoEx = &pSupporter->pDataBlockInfo[leftTableIndex][leftTableBlockIndex];
  STableBlockInfo* pRightBlockInfoEx = &pSupporter->pDataBlockInfo[rightTableIndex][rightTableBlockIndex];

  //    assert(pLeftBlockInfoEx->compBlock->offset != pRightBlockInfoEx->compBlock->offset);
#if 0	// TODO: temporarily comment off requested by Dr. Liao
  if (pLeftBlockInfoEx->compBlock->offset == pRightBlockInfoEx->compBlock->offset &&
      pLeftBlockInfoEx->compBlock->last == pRightBlockInfoEx->compBlock->last) {
    tsdbError("error in header file, two block with same offset:%" PRId64, (int64_t)pLeftBlockInfoEx->compBlock->offset);
  }
#endif

  return pLeftBlockInfoEx->compBlock->offset > pRightBlockInfoEx->compBlock->offset ? 1 : -1;
}

static int32_t createDataBlocksInfo(STsdbQueryHandle* pQueryHandle, int32_t numOfBlocks, int32_t* numOfAllocBlocks) {
  size_t size = sizeof(STableBlockInfo) * numOfBlocks;

  if (pQueryHandle->allocSize < size) {
    pQueryHandle->allocSize = (int32_t)size;
    char* tmp = realloc(pQueryHandle->pDataBlockInfo, pQueryHandle->allocSize);
    if (tmp == NULL) {
      return TSDB_CODE_TDB_OUT_OF_MEMORY;
    }

    pQueryHandle->pDataBlockInfo = (STableBlockInfo*) tmp;
  }

  memset(pQueryHandle->pDataBlockInfo, 0, size);
  *numOfAllocBlocks = numOfBlocks;

  int32_t numOfTables = (int32_t)taosArrayGetSize(pQueryHandle->pTableCheckInfo);

  SBlockOrderSupporter sup = {0};
  sup.numOfTables = numOfTables;
  sup.numOfBlocksPerTable = calloc(1, sizeof(int32_t) * numOfTables);
  sup.blockIndexArray = calloc(1, sizeof(int32_t) * numOfTables);
  sup.pDataBlockInfo = calloc(1, POINTER_BYTES * numOfTables);

  if (sup.numOfBlocksPerTable == NULL || sup.blockIndexArray == NULL || sup.pDataBlockInfo == NULL) {
    cleanBlockOrderSupporter(&sup, 0);
    return TSDB_CODE_TDB_OUT_OF_MEMORY;
  }

  int32_t cnt = 0;
  int32_t numOfQualTables = 0;

  for (int32_t j = 0; j < numOfTables; ++j) {
    STableCheckInfo* pTableCheck = (STableCheckInfo*)taosArrayGet(pQueryHandle->pTableCheckInfo, j);
    if (pTableCheck->numOfBlocks <= 0) {
      continue;
    }

    SCompBlock* pBlock = pTableCheck->pCompInfo->blocks;
    sup.numOfBlocksPerTable[numOfQualTables] = pTableCheck->numOfBlocks;

    char* buf = calloc(1, sizeof(STableBlockInfo) * pTableCheck->numOfBlocks);
    if (buf == NULL) {
      cleanBlockOrderSupporter(&sup, numOfQualTables);
      return TSDB_CODE_TDB_OUT_OF_MEMORY;
    }

    sup.pDataBlockInfo[numOfQualTables] = (STableBlockInfo*)buf;

    for (int32_t k = 0; k < pTableCheck->numOfBlocks; ++k) {
      STableBlockInfo* pBlockInfo = &sup.pDataBlockInfo[numOfQualTables][k];

      pBlockInfo->compBlock = &pBlock[k];
      pBlockInfo->pTableCheckInfo = pTableCheck;
      cnt++;
    }

    numOfQualTables++;
  }

  assert(numOfBlocks == cnt);

  // since there is only one table qualified, blocks are not sorted
  if (numOfQualTables == 1) {
    memcpy(pQueryHandle->pDataBlockInfo, sup.pDataBlockInfo[0], sizeof(STableBlockInfo) * numOfBlocks);
    cleanBlockOrderSupporter(&sup, numOfQualTables);

    tsdbDebug("%p create data blocks info struct completed for 1 table, %d blocks not sorted %p ", pQueryHandle, cnt,
        pQueryHandle->qinfo);
    return TSDB_CODE_SUCCESS;
  }

  tsdbDebug("%p create data blocks info struct completed, %d blocks in %d tables %p", pQueryHandle, cnt,
      numOfQualTables, pQueryHandle->qinfo);

  assert(cnt <= numOfBlocks && numOfQualTables <= numOfTables);  // the pTableQueryInfo[j]->numOfBlocks may be 0
  sup.numOfTables = numOfQualTables;

  SLoserTreeInfo* pTree = NULL;
  uint8_t ret = tLoserTreeCreate(&pTree, sup.numOfTables, &sup, dataBlockOrderCompar);
  if (ret != TSDB_CODE_SUCCESS) {
    cleanBlockOrderSupporter(&sup, numOfTables);
    return TSDB_CODE_TDB_OUT_OF_MEMORY;
  }

  int32_t numOfTotal = 0;

  while (numOfTotal < cnt) {
    int32_t pos = pTree->pNode[0].index;
    int32_t index = sup.blockIndexArray[pos]++;

    STableBlockInfo* pBlocksInfo = sup.pDataBlockInfo[pos];
    pQueryHandle->pDataBlockInfo[numOfTotal++] = pBlocksInfo[index];

    // set data block index overflow, in order to disable the offset comparator
    if (sup.blockIndexArray[pos] >= sup.numOfBlocksPerTable[pos]) {
      sup.blockIndexArray[pos] = sup.numOfBlocksPerTable[pos] + 1;
    }

    tLoserTreeAdjust(pTree, pos + sup.numOfTables);
  }

  /*
   * available when no import exists
   * for(int32_t i = 0; i < cnt - 1; ++i) {
   *   assert((*pDataBlockInfo)[i].compBlock->offset < (*pDataBlockInfo)[i+1].compBlock->offset);
   * }
   */

  tsdbDebug("%p %d data blocks sort completed, %p", pQueryHandle, cnt, pQueryHandle->qinfo);
  cleanBlockOrderSupporter(&sup, numOfTables);
  free(pTree);

  return TSDB_CODE_SUCCESS;
}

static int32_t getDataBlocksInFilesImpl(STsdbQueryHandle* pQueryHandle, bool* exists) {
  pQueryHandle->numOfBlocks = 0;
  SQueryFilePos* cur = &pQueryHandle->cur;

  int32_t code = TSDB_CODE_SUCCESS;

  int32_t numOfBlocks = 0;
  int32_t numOfTables = (int32_t)taosArrayGetSize(pQueryHandle->pTableCheckInfo);

  STsdbCfg* pCfg = &pQueryHandle->pTsdb->config;
  STimeWindow win = TSWINDOW_INITIALIZER;

  while (true) {
    pthread_rwlock_rdlock(&pQueryHandle->pTsdb->tsdbFileH->fhlock);

    if ((pQueryHandle->pFileGroup = tsdbGetFileGroupNext(&pQueryHandle->fileIter)) == NULL) {
      pthread_rwlock_unlock(&pQueryHandle->pTsdb->tsdbFileH->fhlock);
      break;
    }

    tsdbGetFidKeyRange(pCfg->daysPerFile, pCfg->precision, pQueryHandle->pFileGroup->fileId, &win.skey, &win.ekey);

    // current file are not overlapped with query time window, ignore remain files
    if ((ASCENDING_TRAVERSE(pQueryHandle->order) && win.skey > pQueryHandle->window.ekey) ||
        (!ASCENDING_TRAVERSE(pQueryHandle->order) && win.ekey < pQueryHandle->window.ekey)) {
      pthread_rwlock_unlock(&pQueryHandle->pTsdb->tsdbFileH->fhlock);
      tsdbDebug("%p remain files are not qualified for qrange:%" PRId64 "-%" PRId64 ", ignore, %p", pQueryHandle,
                pQueryHandle->window.skey, pQueryHandle->window.ekey, pQueryHandle->qinfo);
      pQueryHandle->pFileGroup = NULL;
      assert(pQueryHandle->numOfBlocks == 0);
      break;
    }

    if (tsdbSetAndOpenHelperFile(&pQueryHandle->rhelper, pQueryHandle->pFileGroup) < 0) {
      pthread_rwlock_unlock(&pQueryHandle->pTsdb->tsdbFileH->fhlock);
      code = terrno;
      break;
    }

    pthread_rwlock_unlock(&pQueryHandle->pTsdb->tsdbFileH->fhlock);

    if (tsdbLoadCompIdx(&pQueryHandle->rhelper, NULL) < 0) {
      code = terrno;
      break;
    }

    if ((code = getFileCompInfo(pQueryHandle, &numOfBlocks)) != TSDB_CODE_SUCCESS) {
      break;
    }

    tsdbDebug("%p %d blocks found in file for %d table(s), fid:%d, %p", pQueryHandle, numOfBlocks, numOfTables,
              pQueryHandle->pFileGroup->fileId, pQueryHandle->qinfo);

    assert(numOfBlocks >= 0);
    if (numOfBlocks == 0) {
      continue;
    }

    // todo return error code to query engine
    if ((code = createDataBlocksInfo(pQueryHandle, numOfBlocks, &pQueryHandle->numOfBlocks)) != TSDB_CODE_SUCCESS) {
      break;
    }

    assert(numOfBlocks >= pQueryHandle->numOfBlocks);
    if (pQueryHandle->numOfBlocks > 0) {
      break;
    }
  }

  // no data in file anymore
  if (pQueryHandle->numOfBlocks <= 0 || code != TSDB_CODE_SUCCESS) {
    if (code == TSDB_CODE_SUCCESS) {
      assert(pQueryHandle->pFileGroup == NULL);
    }

    cur->fid = -1;  // denote that there are no data in file anymore
    *exists = false;
    return code;
  }

  assert(pQueryHandle->pFileGroup != NULL && pQueryHandle->numOfBlocks > 0);
  cur->slot = ASCENDING_TRAVERSE(pQueryHandle->order)? 0:pQueryHandle->numOfBlocks-1;
  cur->fid = pQueryHandle->pFileGroup->fileId;

  STableBlockInfo* pBlockInfo = &pQueryHandle->pDataBlockInfo[cur->slot];
  return loadFileDataBlock(pQueryHandle, pBlockInfo->compBlock, pBlockInfo->pTableCheckInfo, exists);
}

static int32_t getDataBlocksInFiles(STsdbQueryHandle* pQueryHandle, bool* exists) {
  STsdbFileH*    pFileHandle = tsdbGetFile(pQueryHandle->pTsdb);
  SQueryFilePos* cur = &pQueryHandle->cur;

  // find the start data block in file
  if (!pQueryHandle->locateStart) {
    pQueryHandle->locateStart = true;
    STsdbCfg* pCfg = &pQueryHandle->pTsdb->config;
    int32_t fid = getFileIdFromKey(pQueryHandle->window.skey, pCfg->daysPerFile, pCfg->precision);

    pthread_rwlock_rdlock(&pQueryHandle->pTsdb->tsdbFileH->fhlock);
    tsdbInitFileGroupIter(pFileHandle, &pQueryHandle->fileIter, pQueryHandle->order);
    tsdbSeekFileGroupIter(&pQueryHandle->fileIter, fid);
    pthread_rwlock_unlock(&pQueryHandle->pTsdb->tsdbFileH->fhlock);

    return getDataBlocksInFilesImpl(pQueryHandle, exists);
  } else {
    // check if current file block is all consumed
    STableBlockInfo* pBlockInfo = &pQueryHandle->pDataBlockInfo[cur->slot];
    STableCheckInfo* pCheckInfo = pBlockInfo->pTableCheckInfo;

    // current block is done, try next
    if ((!cur->mixBlock) || cur->blockCompleted) {
      if ((cur->slot == pQueryHandle->numOfBlocks - 1 && ASCENDING_TRAVERSE(pQueryHandle->order)) ||
          (cur->slot == 0 && !ASCENDING_TRAVERSE(pQueryHandle->order))) {
        // all data blocks in current file has been checked already, try next file if exists
        return getDataBlocksInFilesImpl(pQueryHandle, exists);
      } else {
        // next block of the same file
        int32_t step = ASCENDING_TRAVERSE(pQueryHandle->order) ? 1 : -1;
        cur->slot += step;

        cur->mixBlock = false;
        cur->blockCompleted = false;

        STableBlockInfo* pNext = &pQueryHandle->pDataBlockInfo[cur->slot];
        return loadFileDataBlock(pQueryHandle, pNext->compBlock, pNext->pTableCheckInfo, exists);
      }
    } else {
      tsdbDebug("%p continue in current data block, index:%d, pos:%d, %p", pQueryHandle, cur->slot, cur->pos, pQueryHandle->qinfo);
      int32_t code = handleDataMergeIfNeeded(pQueryHandle, pBlockInfo->compBlock, pCheckInfo);
      *exists = pQueryHandle->realNumOfRows > 0;

      return code;
    }
  }
}

static bool doHasDataInBuffer(STsdbQueryHandle* pQueryHandle) {
  size_t numOfTables = taosArrayGetSize(pQueryHandle->pTableCheckInfo);
  
  while (pQueryHandle->activeIndex < numOfTables) {
    if (hasMoreDataInCache(pQueryHandle)) {
      return true;
    }

    pQueryHandle->activeIndex += 1;
  }

  // no data in memtable or imemtable, decrease the memory reference.
  tsdbMayUnTakeMemSnapshot(pQueryHandle);
  return false;
}

static void changeQueryHandleForInterpQuery(TsdbQueryHandleT pHandle) {
  // filter the queried time stamp in the first place
  STsdbQueryHandle* pQueryHandle = (STsdbQueryHandle*) pHandle;
  pQueryHandle->order = TSDB_ORDER_DESC;

  assert(pQueryHandle->window.skey == pQueryHandle->window.ekey);

  // starts from the buffer in case of descending timestamp order check data blocks
  size_t numOfTables = taosArrayGetSize(pQueryHandle->pTableCheckInfo);

  int32_t i = 0;
  while(i < numOfTables) {
    STableCheckInfo* pCheckInfo = taosArrayGet(pQueryHandle->pTableCheckInfo, i);

    // the first qualified table for interpolation query
    if (pQueryHandle->window.skey <= pCheckInfo->pTableObj->lastKey &&
        pCheckInfo->pTableObj->lastKey != TSKEY_INITIAL_VAL) {
      break;
    }

    i++;
  }

  // there are no data in all the tables
  if (i == numOfTables) {
    return;
  }

  STableCheckInfo info = *(STableCheckInfo*) taosArrayGet(pQueryHandle->pTableCheckInfo, i);
  taosArrayClear(pQueryHandle->pTableCheckInfo);

  info.lastKey = pQueryHandle->window.skey;
  taosArrayPush(pQueryHandle->pTableCheckInfo, &info);

  // update the query time window according to the chosen last timestamp
  pQueryHandle->window = (STimeWindow) {info.lastKey, TSKEY_INITIAL_VAL};
}

static int tsdbReadRowsFromCache(STableCheckInfo* pCheckInfo, TSKEY maxKey, int maxRowsToRead, STimeWindow* win,
                                 STsdbQueryHandle* pQueryHandle) {
  int     numOfRows = 0;
  int32_t numOfCols = (int32_t)taosArrayGetSize(pQueryHandle->pColumns);
  STsdbCfg* pCfg = &pQueryHandle->pTsdb->config;
  win->skey = TSKEY_INITIAL_VAL;

  int64_t st = taosGetTimestampUs();
  STable* pTable = pCheckInfo->pTableObj;

  do {
    SDataRow row = getSDataRowInTableMem(pCheckInfo, pQueryHandle->order, pCfg->update);
    if (row == NULL) {
      break;
    }

    TSKEY key = dataRowKey(row);
    if ((key > maxKey && ASCENDING_TRAVERSE(pQueryHandle->order)) || (key < maxKey && !ASCENDING_TRAVERSE(pQueryHandle->order))) {
      tsdbDebug("%p key:%"PRIu64" beyond qrange:%"PRId64" - %"PRId64", no more data in buffer", pQueryHandle, key, pQueryHandle->window.skey,
                pQueryHandle->window.ekey);

      break;
    }

    if (win->skey == INT64_MIN) {
      win->skey = key;
    }

    win->ekey = key;
    copyOneRowFromMem(pQueryHandle, maxRowsToRead, numOfRows, row, numOfCols, pTable);

    if (++numOfRows >= maxRowsToRead) {
      moveToNextRowInMem(pCheckInfo);
      break;
    }

  } while(moveToNextRowInMem(pCheckInfo));

  assert(numOfRows <= maxRowsToRead);

  // if the buffer is not full in case of descending order query, move the data in the front of the buffer
  if (!ASCENDING_TRAVERSE(pQueryHandle->order) && numOfRows < maxRowsToRead) {
    int32_t emptySize = maxRowsToRead - numOfRows;

    for(int32_t i = 0; i < numOfCols; ++i) {
      SColumnInfoData* pColInfo = taosArrayGet(pQueryHandle->pColumns, i);
      memmove((char*)pColInfo->pData, (char*)pColInfo->pData + emptySize * pColInfo->info.bytes, numOfRows * pColInfo->info.bytes);
    }
  }

  int64_t elapsedTime = taosGetTimestampUs() - st;
  tsdbDebug("%p build data block from cache completed, elapsed time:%"PRId64" us, numOfRows:%d, numOfCols:%d, %p", pQueryHandle,
            elapsedTime, numOfRows, numOfCols, pQueryHandle->qinfo);

  return numOfRows;
}

static int32_t getAllTableList(STable* pSuperTable, SArray* list) {
  SSkipListIterator* iter = tSkipListCreateIter(pSuperTable->pIndex);
  while (tSkipListIterNext(iter)) {
    SSkipListNode* pNode = tSkipListIterGet(iter);

    STable* pTable = (STable*) SL_GET_NODE_DATA((SSkipListNode*) pNode);

    STableKeyInfo info = {.pTable = pTable, .lastKey = TSKEY_INITIAL_VAL};
    taosArrayPush(list, &info);
  }

  tSkipListDestroyIter(iter);
  return TSDB_CODE_SUCCESS;
}

static void destroyHelper(void* param) {
  if (param == NULL) {
    return;
  }


  tQueryInfo* pInfo = (tQueryInfo*)param;
  if (pInfo->optr != TSDB_RELATION_IN) {
    tfree(pInfo->q);
  }

  free(param);
}

static bool getNeighborRows(STsdbQueryHandle* pQueryHandle) {
  assert (pQueryHandle->type == TSDB_QUERY_TYPE_EXTERNAL);

  SDataBlockInfo blockInfo = {{0}, 0};

  pQueryHandle->type = TSDB_QUERY_TYPE_ALL;
  pQueryHandle->order = TSDB_ORDER_DESC;

  if (!tsdbNextDataBlock((void*) pQueryHandle)) {
    return false;
  }

  tsdbRetrieveDataBlockInfo((void*) pQueryHandle, &blockInfo);
  /*SArray *pDataBlock = */tsdbRetrieveDataBlock((void*) pQueryHandle, pQueryHandle->defaultLoadColumn);
  if (terrno != TSDB_CODE_SUCCESS) {
    return false;
  }

  if (pQueryHandle->cur.win.ekey == pQueryHandle->window.skey) {
    // data already retrieve, discard other data rows and return
    int32_t numOfCols = (int32_t)(QH_GET_NUM_OF_COLS(pQueryHandle));
    for (int32_t i = 0; i < numOfCols; ++i) {
      SColumnInfoData* pCol = taosArrayGet(pQueryHandle->pColumns, i);
      memcpy((char*)pCol->pData, (char*)pCol->pData + pCol->info.bytes * (pQueryHandle->cur.rows - 1), pCol->info.bytes);
    }

    pQueryHandle->cur.win  = (STimeWindow){pQueryHandle->window.skey, pQueryHandle->window.skey};
    pQueryHandle->window   = pQueryHandle->cur.win;
    pQueryHandle->cur.rows = 1;
    pQueryHandle->type = TSDB_QUERY_TYPE_ALL;
    return true;
  } else {
    STimeWindow win = (STimeWindow) {pQueryHandle->window.skey, INT64_MAX};
    STsdbQueryCond cond = {
        .order = TSDB_ORDER_ASC,
        .numOfCols = (int32_t)(QH_GET_NUM_OF_COLS(pQueryHandle))
    };
    cond.twindow = win;

    cond.colList = calloc(cond.numOfCols, sizeof(SColumnInfo));
    if (cond.colList == NULL) {
      terrno = TSDB_CODE_QRY_OUT_OF_MEMORY;
      return false;
    }

    for(int32_t i = 0; i < cond.numOfCols; ++i) {
      SColumnInfoData* pColInfoData = taosArrayGet(pQueryHandle->pColumns, i);
      memcpy(&cond.colList[i], &pColInfoData->info, sizeof(SColumnInfo));
    }

      STsdbQueryHandle* pSecQueryHandle = tsdbQueryTablesImpl(pQueryHandle->pTsdb, &cond, pQueryHandle->qinfo, pQueryHandle->pMemRef);

      tfree(cond.colList);

    pSecQueryHandle->pTableCheckInfo = createCheckInfoFromCheckInfo(pQueryHandle->pTableCheckInfo, pSecQueryHandle->window.skey);
    if (pSecQueryHandle->pTableCheckInfo == NULL) {
      tsdbCleanupQueryHandle(pSecQueryHandle);
      return false;
    }

    if (!tsdbNextDataBlock((void*) pSecQueryHandle)) {
      tsdbCleanupQueryHandle(pSecQueryHandle);
      return false;
    }

    tsdbRetrieveDataBlockInfo((void*) pSecQueryHandle, &blockInfo);
    tsdbRetrieveDataBlock((void*) pSecQueryHandle, pSecQueryHandle->defaultLoadColumn);

    int32_t numOfCols = (int32_t)(QH_GET_NUM_OF_COLS(pSecQueryHandle));
    size_t si = taosArrayGetSize(pSecQueryHandle->pTableCheckInfo);

    for (int32_t i = 0; i < numOfCols; ++i) {
      SColumnInfoData* pCol = taosArrayGet(pQueryHandle->pColumns, i);
      memcpy((char*)pCol->pData, (char*)pCol->pData + pCol->info.bytes * (pQueryHandle->cur.rows - 1), pCol->info.bytes);

      SColumnInfoData* pCol1 = taosArrayGet(pSecQueryHandle->pColumns, i);
      assert(pCol->info.colId == pCol1->info.colId);

      memcpy((char*)pCol->pData + pCol->info.bytes, pCol1->pData, pCol1->info.bytes);
    }

    SColumnInfoData* pTSCol = taosArrayGet(pQueryHandle->pColumns, 0);

    // it is ascending order
    pQueryHandle->order    = TSDB_ORDER_DESC;
    pQueryHandle->window   = pQueryHandle->cur.win;
    pQueryHandle->cur.win  = (STimeWindow){((TSKEY*)pTSCol->pData)[0], ((TSKEY*)pTSCol->pData)[1]};
    pQueryHandle->cur.rows = 2;
    pQueryHandle->cur.mixBlock = true;

    int32_t step = -1;// one step for ascending order traverse
    for (int32_t j = 0; j < si; ++j) {
      STableCheckInfo* pCheckInfo = (STableCheckInfo*) taosArrayGet(pQueryHandle->pTableCheckInfo, j);
      pCheckInfo->lastKey = pQueryHandle->cur.win.ekey + step;
    }

    tsdbCleanupQueryHandle(pSecQueryHandle);
  }

  //disable it after retrieve data
  pQueryHandle->type = TSDB_QUERY_TYPE_EXTERNAL;
  pQueryHandle->checkFiles = false;
  return true;
}

// handle data in cache situation
bool tsdbNextDataBlock(TsdbQueryHandleT* pHandle) {
  STsdbQueryHandle* pQueryHandle = (STsdbQueryHandle*) pHandle;

  int64_t stime = taosGetTimestampUs();
  int64_t elapsedTime = stime;

  size_t numOfTables = taosArrayGetSize(pQueryHandle->pTableCheckInfo);
  assert(numOfTables > 0);

  if (pQueryHandle->type == TSDB_QUERY_TYPE_EXTERNAL) {
    SMemRef* pMemRef = pQueryHandle->pMemRef;
    tsdbMayTakeMemSnapshot(pQueryHandle);
    bool ret = getNeighborRows(pQueryHandle);
    tsdbMayUnTakeMemSnapshot(pQueryHandle);

    // restore the pMemRef
    pQueryHandle->pMemRef = pMemRef;
    return ret;
  }

  if (pQueryHandle->checkFiles) {
    // check if the query range overlaps with the file data block
    bool exists = true;

    int32_t code = getDataBlocksInFiles(pQueryHandle, &exists);
    if (code != TSDB_CODE_SUCCESS) {
      pQueryHandle->activeIndex = 0;
      pQueryHandle->checkFiles = false;

      return false;
    }

    if (exists) {
      pQueryHandle->cost.checkForNextTime += (taosGetTimestampUs() - stime);
      return exists;
    }

    pQueryHandle->activeIndex = 0;
    pQueryHandle->checkFiles = false;
  }

  // TODO: opt by consider the scan order
  bool ret = doHasDataInBuffer(pQueryHandle);
  terrno = TSDB_CODE_SUCCESS;

  elapsedTime = taosGetTimestampUs() - stime;
  pQueryHandle->cost.checkForNextTime += elapsedTime;
  return ret;
}

STimeWindow changeTableGroupByLastrow(STableGroupInfo *groupList) {
  STimeWindow window = {INT64_MAX, INT64_MIN};

  int32_t totalNumOfTable = 0;

  // NOTE: starts from the buffer in case of descending timestamp order check data blocks
  size_t numOfGroups = taosArrayGetSize(groupList->pGroupList);
  for(int32_t j = 0; j < numOfGroups; ++j) {
    SArray* pGroup = taosArrayGetP(groupList->pGroupList, j);
    TSKEY   key = TSKEY_INITIAL_VAL;

    STableKeyInfo keyInfo = {0};

    size_t numOfTables = taosArrayGetSize(pGroup);
    for(int32_t i = 0; i < numOfTables; ++i) {
      STableKeyInfo* pKeyInfo = (STableKeyInfo*) taosArrayGet(pGroup, i);

      // if the lastKey equals to INT64_MIN, there is no data in this table
      TSKEY lastKey = ((STable*)(pKeyInfo->pTable))->lastKey;
      if (key < lastKey) {
        key = lastKey;

        keyInfo.pTable  = pKeyInfo->pTable;
        keyInfo.lastKey = key;
        pKeyInfo->lastKey = key;

        if (key < window.skey) {
          window.skey = key;
        }

        if (key > window.ekey) {
          window.ekey = key;
        }
      }
    }

    // clear current group, unref unused table
    for (int32_t i = 0; i < numOfTables; ++i) {
      STableKeyInfo* pKeyInfo = (STableKeyInfo*)taosArrayGet(pGroup, i);

      // keyInfo.pTable may be NULL here.
      if (pKeyInfo->pTable != keyInfo.pTable) {
        tsdbUnRefTable(pKeyInfo->pTable);
      }
    }

    taosArrayClear(pGroup);

    // more than one table in each group, only one table left for each group
    if (keyInfo.pTable != NULL) {
      totalNumOfTable++;
      taosArrayPush(pGroup, &keyInfo);
    } else {
      taosArrayDestroy(pGroup);

      taosArrayRemove(groupList->pGroupList, j);
      numOfGroups -= 1;
      j -= 1;
    }
  }

  // window does not being updated, so set the original
  if (window.skey == INT64_MAX && window.ekey == INT64_MIN) {
    window = TSWINDOW_INITIALIZER;
    assert(totalNumOfTable == 0 && taosArrayGetSize(groupList->pGroupList) == 0);
  }

  groupList->numOfTables = totalNumOfTable;
  return window;
}

void tsdbRetrieveDataBlockInfo(TsdbQueryHandleT* pQueryHandle, SDataBlockInfo* pDataBlockInfo) {
  STsdbQueryHandle* pHandle = (STsdbQueryHandle*)pQueryHandle;
  SQueryFilePos* cur = &pHandle->cur;
  STable* pTable = NULL;

  // there are data in file
  if (pHandle->cur.fid >= 0) {
    STableBlockInfo* pBlockInfo = &pHandle->pDataBlockInfo[cur->slot];
    pTable = pBlockInfo->pTableCheckInfo->pTableObj;
  } else {
    STableCheckInfo* pCheckInfo = taosArrayGet(pHandle->pTableCheckInfo, pHandle->activeIndex);
    pTable = pCheckInfo->pTableObj;
  }

  pDataBlockInfo->uid = pTable->tableId.uid;
  pDataBlockInfo->tid = pTable->tableId.tid;
  pDataBlockInfo->rows = cur->rows;
  pDataBlockInfo->window = cur->win;
  pDataBlockInfo->numOfCols = (int32_t)(QH_GET_NUM_OF_COLS(pHandle));
}

/*
 * return null for mixed data block, if not a complete file data block, the statistics value will always return NULL
 */
int32_t tsdbRetrieveDataBlockStatisInfo(TsdbQueryHandleT* pQueryHandle, SDataStatis** pBlockStatis) {
  STsdbQueryHandle* pHandle = (STsdbQueryHandle*) pQueryHandle;

  SQueryFilePos* c = &pHandle->cur;
  if (c->mixBlock) {
    *pBlockStatis = NULL;
    return TSDB_CODE_SUCCESS;
  }

  STableBlockInfo* pBlockInfo = &pHandle->pDataBlockInfo[c->slot];
  assert((c->slot >= 0 && c->slot < pHandle->numOfBlocks) || ((c->slot == pHandle->numOfBlocks) && (c->slot == 0)));

  // file block with sub-blocks has no statistics data
  if (pBlockInfo->compBlock->numOfSubBlocks > 1) {
    *pBlockStatis = NULL;
    return TSDB_CODE_SUCCESS;
  }

  int64_t stime = taosGetTimestampUs();
  tsdbLoadCompData(&pHandle->rhelper, pBlockInfo->compBlock, NULL);

  int16_t* colIds = pHandle->defaultLoadColumn->pData;

  size_t numOfCols = QH_GET_NUM_OF_COLS(pHandle);
  memset(pHandle->statis, 0, numOfCols * sizeof(SDataStatis));
  for(int32_t i = 0; i < numOfCols; ++i) {
    pHandle->statis[i].colId = colIds[i];
  }

  tsdbGetDataStatis(&pHandle->rhelper, pHandle->statis, (int)numOfCols);

  // always load the first primary timestamp column data
  SDataStatis* pPrimaryColStatis = &pHandle->statis[0];
  assert(pPrimaryColStatis->colId == PRIMARYKEY_TIMESTAMP_COL_INDEX);

  pPrimaryColStatis->numOfNull = 0;
  pPrimaryColStatis->min = pBlockInfo->compBlock->keyFirst;
  pPrimaryColStatis->max = pBlockInfo->compBlock->keyLast;

  //update the number of NULL data rows
  for(int32_t i = 1; i < numOfCols; ++i) {
    if (pHandle->statis[i].numOfNull == -1) { // set the column data are all NULL
      pHandle->statis[i].numOfNull = pBlockInfo->compBlock->numOfRows;
    }

    SColumnInfo* pColInfo = taosArrayGet(pHandle->pColumns, i);
    if (pColInfo->type == TSDB_DATA_TYPE_TIMESTAMP) {
      pHandle->statis[i].min = pBlockInfo->compBlock->keyFirst;
      pHandle->statis[i].max = pBlockInfo->compBlock->keyLast;
    }
  }

  int64_t elapsed = taosGetTimestampUs() - stime;
  pHandle->cost.statisInfoLoadTime += elapsed;

  *pBlockStatis = pHandle->statis;
  return TSDB_CODE_SUCCESS;
}

SArray* tsdbRetrieveDataBlock(TsdbQueryHandleT* pQueryHandle, SArray* pIdList) {
  /**
   * In the following two cases, the data has been loaded to SColumnInfoData.
   * 1. data is from cache, 2. data block is not completed qualified to query time range
   */
  STsdbQueryHandle* pHandle = (STsdbQueryHandle*)pQueryHandle;

  if (pHandle->cur.fid < 0) {
    return pHandle->pColumns;
  } else {
    STableBlockInfo* pBlockInfo = &pHandle->pDataBlockInfo[pHandle->cur.slot];
    STableCheckInfo* pCheckInfo = pBlockInfo->pTableCheckInfo;

    if (pHandle->cur.mixBlock) {
      return pHandle->pColumns;
    } else {
      SDataBlockInfo binfo = GET_FILE_DATA_BLOCK_INFO(pCheckInfo, pBlockInfo->compBlock);
      assert(pHandle->realNumOfRows <= binfo.rows);

      // data block has been loaded, todo extract method
      SDataBlockLoadInfo* pBlockLoadInfo = &pHandle->dataBlockLoadInfo;

      if (pBlockLoadInfo->slot == pHandle->cur.slot && pBlockLoadInfo->fileGroup->fileId == pHandle->cur.fid &&
          pBlockLoadInfo->tid == pCheckInfo->pTableObj->tableId.tid) {
        return pHandle->pColumns;
      } else {  // only load the file block
        SCompBlock* pBlock = pBlockInfo->compBlock;
        if (doLoadFileDataBlock(pHandle, pBlock, pCheckInfo, pHandle->cur.slot) != TSDB_CODE_SUCCESS) {
          return NULL;
        }

        // todo refactor
        int32_t numOfRows = doCopyRowsFromFileBlock(pHandle, pHandle->outputCapacity, 0, 0, pBlock->numOfRows - 1);

        // if the buffer is not full in case of descending order query, move the data in the front of the buffer
        if (!ASCENDING_TRAVERSE(pHandle->order) && numOfRows < pHandle->outputCapacity) {
          int32_t emptySize = pHandle->outputCapacity - numOfRows;
          int32_t reqNumOfCols = (int32_t)taosArrayGetSize(pHandle->pColumns);

          for(int32_t i = 0; i < reqNumOfCols; ++i) {
            SColumnInfoData* pColInfo = taosArrayGet(pHandle->pColumns, i);
            memmove((char*)pColInfo->pData, (char*)pColInfo->pData + emptySize * pColInfo->info.bytes, numOfRows * pColInfo->info.bytes);
          }
        }

        return pHandle->pColumns;
      }
    }
  }
}

void filterPrepare(void* expr, void* param) {
  tExprNode* pExpr = (tExprNode*)expr;
  if (pExpr->_node.info != NULL) {
    return;
  }

  pExpr->_node.info = calloc(1, sizeof(tQueryInfo));

  STSchema*   pTSSchema = (STSchema*) param;
  tQueryInfo* pInfo = pExpr->_node.info;
  tVariant*   pCond = pExpr->_node.pRight->pVal;
  SSchema*    pSchema = pExpr->_node.pLeft->pSchema;

  pInfo->sch      = *pSchema;
  pInfo->optr     = pExpr->_node.optr;
  pInfo->compare  = getComparFunc(pSchema->type, pInfo->optr);
  pInfo->indexed  = pTSSchema->columns->colId == pInfo->sch.colId;

  if (pInfo->optr == TSDB_RELATION_IN) {
    pInfo->q = (char*) pCond->arr;
  } else if (pCond != NULL) {
    uint32_t size = pCond->nLen * TSDB_NCHAR_SIZE;
    if (size < (uint32_t)pSchema->bytes) {
      size = pSchema->bytes;
    }
<<<<<<< HEAD

    pInfo->q = calloc(1, size + TSDB_NCHAR_SIZE);  // to make sure tonchar does not cause invalid write, since the '\0' needs at least sizeof(wchar_t) space.
=======
    // to make sure tonchar does not cause invalid write, since the '\0' needs at least sizeof(wchar_t) space.
    pInfo->q = calloc(1, size + TSDB_NCHAR_SIZE + VARSTR_HEADER_SIZE);
>>>>>>> 2c8974a5
    tVariantDump(pCond, pInfo->q, pSchema->type, true);
  }
}

static int32_t tableGroupComparFn(const void *p1, const void *p2, const void *param) {
  STableGroupSupporter* pTableGroupSupp = (STableGroupSupporter*) param;
  STable* pTable1 = ((STableKeyInfo*) p1)->pTable;
  STable* pTable2 = ((STableKeyInfo*) p2)->pTable;

  for (int32_t i = 0; i < pTableGroupSupp->numOfCols; ++i) {
    SColIndex* pColIndex = &pTableGroupSupp->pCols[i];
    int32_t colIndex = pColIndex->colIndex;

    assert(colIndex >= TSDB_TBNAME_COLUMN_INDEX);

    char *  f1 = NULL;
    char *  f2 = NULL;
    int32_t type = 0;
    int32_t bytes = 0;

    if (colIndex == TSDB_TBNAME_COLUMN_INDEX) {
      f1 = (char*) TABLE_NAME(pTable1);
      f2 = (char*) TABLE_NAME(pTable2);
      type = TSDB_DATA_TYPE_BINARY;
      bytes = tGetTableNameColumnSchema().bytes;
    } else {
      STColumn* pCol = schemaColAt(pTableGroupSupp->pTagSchema, colIndex);
      bytes = pCol->bytes;
      type = pCol->type;
      f1 = tdGetKVRowValOfCol(pTable1->tagVal, pCol->colId);
      f2 = tdGetKVRowValOfCol(pTable2->tagVal, pCol->colId);
    }

    // this tags value may be NULL
    if (f1 == NULL && f2 == NULL) {
      continue;
    }

    if (f1 == NULL) {
      return -1;
    }

    if (f2 == NULL) {
      return 1;
    }

    int32_t ret = doCompare(f1, f2, type, bytes);
    if (ret == 0) {
      continue;
    } else {
      return ret;
    }
  }

  return 0;
}

static int tsdbCheckInfoCompar(const void* key1, const void* key2) {
  if (((STableCheckInfo*)key1)->tableId.tid < ((STableCheckInfo*)key2)->tableId.tid) {
    return -1;
  } else if (((STableCheckInfo*)key1)->tableId.tid > ((STableCheckInfo*)key2)->tableId.tid) {
    return 1;
  } else {
    ASSERT(false);
    return 0;
  }
}

void createTableGroupImpl(SArray* pGroups, SArray* pTableList, size_t numOfTables, TSKEY skey,
                          STableGroupSupporter* pSupp, __ext_compar_fn_t compareFn) {
  STable* pTable = taosArrayGetP(pTableList, 0);

  SArray* g = taosArrayInit(16, sizeof(STableKeyInfo));

  STableKeyInfo info = {.pTable = pTable, .lastKey = skey};
  taosArrayPush(g, &info);
  tsdbRefTable(pTable);

  for (int32_t i = 1; i < numOfTables; ++i) {
    STable** prev = taosArrayGet(pTableList, i - 1);
    STable** p = taosArrayGet(pTableList, i);

    int32_t ret = compareFn(prev, p, pSupp);
    assert(ret == 0 || ret == -1);

    tsdbRefTable(*p);
    assert((*p)->type == TSDB_CHILD_TABLE);

    if (ret == 0) {
      STableKeyInfo info1 = {.pTable = *p, .lastKey = skey};
      taosArrayPush(g, &info1);
    } else {
      taosArrayPush(pGroups, &g);  // current group is ended, start a new group
      g = taosArrayInit(16, sizeof(STableKeyInfo));

      STableKeyInfo info1 = {.pTable = *p, .lastKey = skey};
      taosArrayPush(g, &info1);
    }
  }

  taosArrayPush(pGroups, &g);
}

SArray* createTableGroup(SArray* pTableList, STSchema* pTagSchema, SColIndex* pCols, int32_t numOfOrderCols, TSKEY skey) {
  assert(pTableList != NULL);
  SArray* pTableGroup = taosArrayInit(1, POINTER_BYTES);

  size_t size = taosArrayGetSize(pTableList);
  if (size == 0) {
    tsdbDebug("no qualified tables");
    return pTableGroup;
  }

  if (numOfOrderCols == 0 || size == 1) { // no group by tags clause or only one table
    SArray* sa = taosArrayInit(size, sizeof(STableKeyInfo));
    if (sa == NULL) {
      taosArrayDestroy(pTableGroup);
      return NULL;
    }

    for(int32_t i = 0; i < size; ++i) {
      STableKeyInfo *pKeyInfo = taosArrayGet(pTableList, i);
      assert(((STable*)pKeyInfo->pTable)->type == TSDB_CHILD_TABLE);

      tsdbRefTable(pKeyInfo->pTable);

      STableKeyInfo info = {.pTable = pKeyInfo->pTable, .lastKey = skey};
      taosArrayPush(sa, &info);
    }

    taosArrayPush(pTableGroup, &sa);
    tsdbDebug("all %" PRIzu " tables belong to one group", size);
  } else {
    STableGroupSupporter sup = {0};
    sup.numOfCols = numOfOrderCols;
    sup.pTagSchema = pTagSchema;
    sup.pCols = pCols;

    taosqsort(pTableList->pData, size, sizeof(STableKeyInfo), &sup, tableGroupComparFn);
    createTableGroupImpl(pTableGroup, pTableList, size, skey, &sup, tableGroupComparFn);
  }

  return pTableGroup;
}

static bool indexedNodeFilterFp(const void* pNode, void* param) {
  tQueryInfo* pInfo = (tQueryInfo*) param;

  STable* pTable = (STable*)(SL_GET_NODE_DATA((SSkipListNode*)pNode));

  char*  val = NULL;

  if (pInfo->sch.colId == TSDB_TBNAME_COLUMN_INDEX) {
    val = (char*) TABLE_NAME(pTable);
  } else {
    val = tdGetKVRowValOfCol(pTable->tagVal, pInfo->sch.colId);
  }

  if (pInfo->optr == TSDB_RELATION_ISNULL || pInfo->optr == TSDB_RELATION_NOTNULL) {
    if (pInfo->optr == TSDB_RELATION_ISNULL) {
      return (val == NULL) || isNull(val, pInfo->sch.type);
    } else if (pInfo->optr == TSDB_RELATION_NOTNULL) {
      return (val != NULL) && (!isNull(val, pInfo->sch.type));
    }
  }

  int32_t ret = 0;
  if (val == NULL) { //the val is possible to be null, so check it out carefully
    ret = -1; // val is missing in table tags value pairs
  } else {
    ret = pInfo->compare(val, pInfo->q);
  }

  switch (pInfo->optr) {
    case TSDB_RELATION_EQUAL: {
      return ret == 0;
    }
    case TSDB_RELATION_NOT_EQUAL: {
      return ret != 0;
    }
    case TSDB_RELATION_GREATER_EQUAL: {
      return ret >= 0;
    }
    case TSDB_RELATION_GREATER: {
      return ret > 0;
    }
    case TSDB_RELATION_LESS_EQUAL: {
      return ret <= 0;
    }
    case TSDB_RELATION_LESS: {
      return ret < 0;
    }
    case TSDB_RELATION_LIKE: {
      return ret == 0;
    }
    case TSDB_RELATION_IN: {
      return ret == 1;
    }

    default:
      assert(false);
  }

  return true;
}

static int32_t doQueryTableList(STable* pSTable, SArray* pRes, tExprNode* pExpr) {
  // query according to the expression tree
  SExprTraverseSupp supp = {
      .nodeFilterFn = (__result_filter_fn_t) indexedNodeFilterFp,
      .setupInfoFn = filterPrepare,
      .pExtInfo = pSTable->tagSchema,
      };

  tExprTreeTraverse(pExpr, pSTable->pIndex, pRes, &supp);
  tExprTreeDestroy(&pExpr, destroyHelper);
  return TSDB_CODE_SUCCESS;
}

int32_t tsdbQuerySTableByTagCond(TSDB_REPO_T* tsdb, uint64_t uid, TSKEY skey, const char* pTagCond, size_t len,
                                 int16_t tagNameRelType, const char* tbnameCond, STableGroupInfo* pGroupInfo,
                                 SColIndex* pColIndex, int32_t numOfCols) {
  if (tsdbRLockRepoMeta(tsdb) < 0) goto _error;

  STable* pTable = tsdbGetTableByUid(tsdbGetMeta(tsdb), uid);
  if (pTable == NULL) {
    tsdbError("%p failed to get stable, uid:%" PRIu64, tsdb, uid);
    terrno = TSDB_CODE_TDB_INVALID_TABLE_ID;
    tsdbUnlockRepoMeta(tsdb);

    goto _error;
  }

  if (pTable->type != TSDB_SUPER_TABLE) {
    tsdbError("%p query normal tag not allowed, uid:%" PRIu64 ", tid:%d, name:%s", tsdb, uid, pTable->tableId.tid,
        pTable->name->data);
    terrno = TSDB_CODE_COM_OPS_NOT_SUPPORT; //basically, this error is caused by invalid sql issued by client

    tsdbUnlockRepoMeta(tsdb);
    goto _error;
  }

  //NOTE: not add ref count for super table
  SArray* res = taosArrayInit(8, sizeof(STableKeyInfo));
  STSchema* pTagSchema = tsdbGetTableTagSchema(pTable);

  // no tags and tbname condition, all child tables of this stable are involved
  if (tbnameCond == NULL && (pTagCond == NULL || len == 0)) {
    int32_t ret = getAllTableList(pTable, res);
    if (ret != TSDB_CODE_SUCCESS) {
      tsdbUnlockRepoMeta(tsdb);
      goto _error;
    }

    pGroupInfo->numOfTables = taosArrayGetSize(res);
    pGroupInfo->pGroupList  = createTableGroup(res, pTagSchema, pColIndex, numOfCols, skey);

    tsdbDebug("%p no table name/tag condition, all tables belong to one group, numOfTables:%" PRIzu "", tsdb, pGroupInfo->numOfTables);
    taosArrayDestroy(res);

    if (tsdbUnlockRepoMeta(tsdb) < 0) goto _error;
    return ret;
  }

  int32_t ret = TSDB_CODE_SUCCESS;
  tExprNode* expr = NULL;

  TRY(TSDB_MAX_TAG_CONDITIONS) {
    expr = exprTreeFromTableName(tbnameCond);
    if (expr == NULL) {
      expr = exprTreeFromBinary(pTagCond, len);
    } else {
      CLEANUP_PUSH_VOID_PTR_PTR(true, tExprNodeDestroy, expr, NULL);
      tExprNode* tagExpr = exprTreeFromBinary(pTagCond, len);
      if (tagExpr != NULL) {
        CLEANUP_PUSH_VOID_PTR_PTR(true, tExprNodeDestroy, tagExpr, NULL);
        tExprNode* tbnameExpr = expr;
        expr = calloc(1, sizeof(tExprNode));
        if (expr == NULL) {
          THROW( TSDB_CODE_TDB_OUT_OF_MEMORY );
        }
        expr->nodeType = TSQL_NODE_EXPR;
        expr->_node.optr = (uint8_t)tagNameRelType;
        expr->_node.pLeft = tagExpr;
        expr->_node.pRight = tbnameExpr;
      }
    }
    CLEANUP_EXECUTE();

  } CATCH( code ) {
    CLEANUP_EXECUTE();
    terrno = code;
    tsdbUnlockRepoMeta(tsdb);     // unlock tsdb in any cases

    goto _error;
    // TODO: more error handling
  } END_TRY

  doQueryTableList(pTable, res, expr);
  pGroupInfo->numOfTables = taosArrayGetSize(res);
  pGroupInfo->pGroupList  = createTableGroup(res, pTagSchema, pColIndex, numOfCols, skey);

  tsdbDebug("%p stable tid:%d, uid:%"PRIu64" query, numOfTables:%" PRIzu ", belong to %" PRIzu " groups", tsdb, pTable->tableId.tid,
      pTable->tableId.uid, pGroupInfo->numOfTables, taosArrayGetSize(pGroupInfo->pGroupList));

  taosArrayDestroy(res);

  if (tsdbUnlockRepoMeta(tsdb) < 0) goto _error;
  return ret;

  _error:
  return terrno;
}

int32_t tsdbGetOneTableGroup(TSDB_REPO_T* tsdb, uint64_t uid, TSKEY startKey, STableGroupInfo* pGroupInfo) {
  if (tsdbRLockRepoMeta(tsdb) < 0) goto _error;

  STable* pTable = tsdbGetTableByUid(tsdbGetMeta(tsdb), uid);
  if (pTable == NULL) {
    terrno = TSDB_CODE_TDB_INVALID_TABLE_ID;
    tsdbUnlockRepoMeta(tsdb);
    goto _error;
  }

  assert(pTable->type == TSDB_CHILD_TABLE || pTable->type == TSDB_NORMAL_TABLE || pTable->type == TSDB_STREAM_TABLE);
  tsdbRefTable(pTable);
  if (tsdbUnlockRepoMeta(tsdb) < 0) goto _error;

  pGroupInfo->numOfTables = 1;
  pGroupInfo->pGroupList = taosArrayInit(1, POINTER_BYTES);

  SArray* group = taosArrayInit(1, sizeof(STableKeyInfo));

  STableKeyInfo info = {.pTable = pTable, .lastKey = startKey};
  taosArrayPush(group, &info);

  taosArrayPush(pGroupInfo->pGroupList, &group);

  return TSDB_CODE_SUCCESS;

  _error:
  return terrno;
}

int32_t tsdbGetTableGroupFromIdList(TSDB_REPO_T* tsdb, SArray* pTableIdList, STableGroupInfo* pGroupInfo) {
  if (tsdbRLockRepoMeta(tsdb) < 0) {
    return terrno;
  }

  assert(pTableIdList != NULL);
  size_t size = taosArrayGetSize(pTableIdList);
  pGroupInfo->pGroupList = taosArrayInit(1, POINTER_BYTES);
  SArray* group = taosArrayInit(1, sizeof(STableKeyInfo));

  for(int32_t i = 0; i < size; ++i) {
    STableIdInfo *id = taosArrayGet(pTableIdList, i);

    STable* pTable = tsdbGetTableByUid(tsdbGetMeta(tsdb), id->uid);
    if (pTable == NULL) {
      tsdbWarn("table uid:%"PRIu64", tid:%d has been drop already", id->uid, id->tid);
      continue;
    }

    if (pTable->type == TSDB_SUPER_TABLE) {
      tsdbError("direct query on super tale is not allowed, table uid:%"PRIu64", tid:%d", id->uid, id->tid);
      terrno = TSDB_CODE_QRY_INVALID_MSG;
    }

    tsdbRefTable(pTable);

    STableKeyInfo info = {.pTable = pTable, .lastKey = id->key};
    taosArrayPush(group, &info);
  }

  if (tsdbUnlockRepoMeta(tsdb) < 0) {
    taosArrayDestroy(group);
    return terrno;
  }

  pGroupInfo->numOfTables = taosArrayGetSize(group);
  if (pGroupInfo->numOfTables > 0) {
    taosArrayPush(pGroupInfo->pGroupList, &group);
  } else {
    taosArrayDestroy(group);
  }

  return TSDB_CODE_SUCCESS;
}

void tsdbCleanupQueryHandle(TsdbQueryHandleT queryHandle) {
  STsdbQueryHandle* pQueryHandle = (STsdbQueryHandle*)queryHandle;
  if (pQueryHandle == NULL) {
    return;
  }
  
  if (pQueryHandle->pTableCheckInfo != NULL) {
    size_t size = taosArrayGetSize(pQueryHandle->pTableCheckInfo);
    for (int32_t i = 0; i < size; ++i) {
      STableCheckInfo* pTableCheckInfo = taosArrayGet(pQueryHandle->pTableCheckInfo, i);
      destroyTableMemIterator(pTableCheckInfo);

      tfree(pTableCheckInfo->pCompInfo);
    }
    taosArrayDestroy(pQueryHandle->pTableCheckInfo);
  }

  if (pQueryHandle->pColumns != NULL) {
    size_t cols = taosArrayGetSize(pQueryHandle->pColumns);
    for (int32_t i = 0; i < cols; ++i) {
      SColumnInfoData* pColInfo = taosArrayGet(pQueryHandle->pColumns, i);
      tfree(pColInfo->pData);
    }
    taosArrayDestroy(pQueryHandle->pColumns);
  }

  taosArrayDestroy(pQueryHandle->defaultLoadColumn);
  tfree(pQueryHandle->pDataBlockInfo);
  tfree(pQueryHandle->statis);

  // todo check error
  tsdbMayUnTakeMemSnapshot(pQueryHandle);

  tsdbDestroyHelper(&pQueryHandle->rhelper);

  tdFreeDataCols(pQueryHandle->pDataCols);
  pQueryHandle->pDataCols = NULL;

  SIOCostSummary* pCost = &pQueryHandle->cost;
  tsdbDebug("%p :io-cost summary: statis-info:%"PRId64" us, datablock:%" PRId64" us, check data:%"PRId64" us, %p",
      pQueryHandle, pCost->statisInfoLoadTime, pCost->blockLoadTime, pCost->checkForNextTime, pQueryHandle->qinfo);

  tfree(pQueryHandle);
}

void tsdbDestroyTableGroup(STableGroupInfo *pGroupList) {
  assert(pGroupList != NULL);

  size_t numOfGroup = taosArrayGetSize(pGroupList->pGroupList);

  for(int32_t i = 0; i < numOfGroup; ++i) {
    SArray* p = taosArrayGetP(pGroupList->pGroupList, i);

    size_t numOfTables = taosArrayGetSize(p);
    for(int32_t j = 0; j < numOfTables; ++j) {
      STable* pTable = taosArrayGetP(p, j);
      assert(pTable != NULL);

      tsdbUnRefTable(pTable);
    }

    taosArrayDestroy(p);
  }

  taosArrayDestroy(pGroupList->pGroupList);
  pGroupList->numOfTables = 0;
}<|MERGE_RESOLUTION|>--- conflicted
+++ resolved
@@ -2366,13 +2366,8 @@
     if (size < (uint32_t)pSchema->bytes) {
       size = pSchema->bytes;
     }
-<<<<<<< HEAD
-
-    pInfo->q = calloc(1, size + TSDB_NCHAR_SIZE);  // to make sure tonchar does not cause invalid write, since the '\0' needs at least sizeof(wchar_t) space.
-=======
     // to make sure tonchar does not cause invalid write, since the '\0' needs at least sizeof(wchar_t) space.
     pInfo->q = calloc(1, size + TSDB_NCHAR_SIZE + VARSTR_HEADER_SIZE);
->>>>>>> 2c8974a5
     tVariantDump(pCond, pInfo->q, pSchema->type, true);
   }
 }
