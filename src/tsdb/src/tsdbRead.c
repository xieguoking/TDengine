--- conflicted
+++ resolved
@@ -4243,22 +4243,6 @@
         }
         cJSON_AddItemToObject(json, tagJsonKey, value);
       }else if(type == TSDB_DATA_TYPE_NCHAR) {
-<<<<<<< HEAD
-        char *tagJsonValue = calloc(varDataLen(realData), 1);
-        int32_t length = taosUcs4ToMbs(varDataVal(realData), varDataLen(realData), tagJsonValue);
-        if (length < 0) {
-          tsdbError("charset:%s to %s. val:%s convert json value failed.", DEFAULT_UNICODE_ENCODEC, tsCharset,
-                   (char*)val);
-          free(tagJsonValue);
-          goto end;
-        }
-        cJSON* value = cJSON_CreateString(tagJsonValue);
-        free(tagJsonValue);
-        if (value == NULL)
-        {
-          goto end;
-        }
-=======
         cJSON* value = NULL;
         if (varDataLen(realData) > 0){
           char *tagJsonValue = calloc(varDataLen(realData), 1);
@@ -4281,7 +4265,6 @@
           assert(0);
         }
 
->>>>>>> cfccb32a
         cJSON_AddItemToObject(json, tagJsonKey, value);
       }else if(type == TSDB_DATA_TYPE_DOUBLE){
         double jsonVd = *(double*)(realData);
