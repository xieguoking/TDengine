--- conflicted
+++ resolved
@@ -2030,8 +2030,9 @@
       memcpy(&cond.colList[i], &pColInfoData->info, sizeof(SColumnInfo));
     }
 
-    STsdbQueryHandle* pSecQueryHandle = tsdbQueryTablesImpl(pQueryHandle->pTsdb, &cond, pQueryHandle->qinfo, pQueryHandle->pMemRef);
-    taosTFree(cond.colList);
+      STsdbQueryHandle* pSecQueryHandle = tsdbQueryTablesImpl(pQueryHandle->pTsdb, &cond, pQueryHandle->qinfo, pQueryHandle->pMemRef);
+
+      tfree(cond.colList);
 
     pSecQueryHandle->pTableCheckInfo = createCheckInfoFromCheckInfo(pQueryHandle->pTableCheckInfo, pSecQueryHandle->window.skey);
     if (pSecQueryHandle->pTableCheckInfo == NULL) {
@@ -2044,12 +2045,8 @@
       return false;
     }
 
-<<<<<<< HEAD
     tsdbRetrieveDataBlockInfo((void*) pSecQueryHandle, &blockInfo);
     tsdbRetrieveDataBlock((void*) pSecQueryHandle, pSecQueryHandle->defaultLoadColumn);
-=======
-      tfree(cond.colList);
->>>>>>> f4c196a4
 
     int32_t numOfCols = (int32_t)(QH_GET_NUM_OF_COLS(pSecQueryHandle));
     size_t si = taosArrayGetSize(pSecQueryHandle->pTableCheckInfo);
