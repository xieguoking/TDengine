--- conflicted
+++ resolved
@@ -255,25 +255,9 @@
       return 0;
     }
     if (*index == TSDB_META_FILE_INDEX) {  // get meta file
-<<<<<<< HEAD
-      fname = malloc(prefixLen + strlen(name) + 2);
-      sprintf(fname, "%s/%s", prefix, name);
-      tsdbGetStoreInfo(fname, &magic, size);
-      taosFree(fname);
-      taosFree(sdup);
-      return magic;
-    } else {
-      fname = malloc(prefixLen + strlen(name) + 2);
-      sprintf(fname, "%s/%s", prefix, name);
-      tsdbGetFileInfoImpl(fname, &magic, size);
-      taosFree(fname);
-      taosFree(sdup);
-      return magic;
-=======
       tsdbGetStoreInfo(fname, &magic, size);
     } else {
       tsdbGetFileInfoImpl(fname, &magic, size);
->>>>>>> 1c2fbfea
     }
     taosFree(fname);
     taosFree(sdup);
