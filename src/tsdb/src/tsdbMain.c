/*
 * Copyright (c) 2019 TAOS Data, Inc. <jhtao@taosdata.com>
 *
 * This program is free software: you can use, redistribute, and/or modify
 * it under the terms of the GNU Affero General Public License, version 3
 * or later ("AGPL"), as published by the Free Software Foundation.
 *
 * This program is distributed in the hope that it will be useful, but WITHOUT
 * ANY WARRANTY; without even the implied warranty of MERCHANTABILITY or
 * FITNESS FOR A PARTICULAR PURPOSE.
 *
 * You should have received a copy of the GNU Affero General Public License
 * along with this program. If not, see <http://www.gnu.org/licenses/>.
 */

// no test file errors here
#include "tsdbint.h"

#define IS_VALID_PRECISION(precision) \
  (((precision) >= TSDB_TIME_PRECISION_MILLI) && ((precision) <= TSDB_TIME_PRECISION_NANO))
#define TSDB_DEFAULT_COMPRESSION TWO_STAGE_COMP
#define IS_VALID_COMPRESSION(compression) (((compression) >= NO_COMPRESSION) && ((compression) <= TWO_STAGE_COMP))

static int32_t    tsdbCheckAndSetDefaultCfg(STsdbCfg *pCfg);
static STsdbRepo *tsdbNewRepo(STsdbCfg *pCfg, STsdbAppH *pAppH);
static void       tsdbFreeRepo(STsdbRepo *pRepo);
static void       tsdbStartStream(STsdbRepo *pRepo);
static void       tsdbStopStream(STsdbRepo *pRepo);

// Function declaration
int32_t tsdbCreateRepo(int repoid) {
  char tsdbDir[TSDB_FILENAME_LEN] = "\0";
  char dataDir[TSDB_FILENAME_LEN] = "\0";

  tsdbGetRootDir(repoid, tsdbDir);
  if (tfsMkdir(tsdbDir) < 0) {
    goto _err;
  }

  tsdbGetDataDir(repoid, dataDir);
  if (tfsMkdir(dataDir) < 0) {
    goto _err;
  }

  // TODO: need to create current file with nothing in

  return 0;

_err:
  tsdbError("vgId:%d failed to create TSDB repository since %s", repoid, tstrerror(terrno));
  return -1;
}

int32_t tsdbDropRepo(int repoid) {
  char tsdbDir[TSDB_FILENAME_LEN] = "\0";

  tsdbGetRootDir(repoid, tsdbDir);
  return tfsRmdir(tsdbDir);
}

STsdbRepo *tsdbOpenRepo(STsdbCfg *pCfg, STsdbAppH *pAppH) {
  STsdbRepo *pRepo;
  STsdbCfg   config = *pCfg;

  terrno = TSDB_CODE_SUCCESS;

  // Check and set default configurations
  if (tsdbCheckAndSetDefaultCfg(&config) < 0) {
    tsdbError("vgId:%d failed to open TSDB repository since %s", config.tsdbId, tstrerror(terrno));
    return NULL;
  }

  // Create new TSDB object
  if ((pRepo = tsdbNewRepo(&config, pAppH)) == NULL) {
    tsdbError("vgId:%d failed to open TSDB repository while creating TSDB object since %s", config.tsdbId,
              tstrerror(terrno));
    return NULL;
  }

  // Open meta
  if (tsdbOpenMeta(pRepo) < 0) {
    tsdbError("vgId:%d failed to open TSDB repository while opening Meta since %s", config.tsdbId, tstrerror(terrno));
    tsdbCloseRepo(pRepo, false);
    return NULL;
  }

  if (tsdbOpenBufPool(pRepo) < 0) {
    tsdbError("vgId:%d failed to open TSDB repository while opening buffer pool since %s", config.tsdbId,
              tstrerror(terrno));
    tsdbCloseRepo(pRepo, false);
    return NULL;
  }

  if (tsdbOpenFS(pRepo) < 0) {
    tsdbError("vgId:%d failed to open TSDB repository while opening FS since %s", config.tsdbId, tstrerror(terrno));
    tsdbCloseRepo(pRepo, false);
    return NULL;
  }

  // TODO: Restore information from data
  if ((!(pRepo->state & TSDB_STATE_BAD_DATA)) && tsdbRestoreInfo(pRepo) < 0) {
    tsdbError("vgId:%d failed to open TSDB repository while restore info since %s", config.tsdbId, tstrerror(terrno));
    tsdbCloseRepo(pRepo, false);
    return NULL;
  }

  tsdbStartStream(pRepo);

  tsdbDebug("vgId:%d, TSDB repository opened", REPO_ID(pRepo));

  return pRepo;
}

// Note: all working thread and query thread must stopped when calling this function
int tsdbCloseRepo(STsdbRepo *repo, int toCommit) {
  if (repo == NULL) return 0;

  STsdbRepo *pRepo = repo;
  int        vgId = REPO_ID(pRepo);

  terrno = TSDB_CODE_SUCCESS;

  tsdbStopStream(pRepo);

  if (toCommit) {
<<<<<<< HEAD
    tsdbSyncCommit(repo);
=======
    tsdbAsyncCommit(pRepo);
    tsem_wait(&(pRepo->readyToCommit));
    terrno = pRepo->code;
>>>>>>> 9a64b8a4
  }

  tsdbUnRefMemTable(pRepo, pRepo->mem);
  tsdbUnRefMemTable(pRepo, pRepo->imem);
  pRepo->mem = NULL;
  pRepo->imem = NULL;

  tsdbCloseFS(pRepo);
  tsdbCloseBufPool(pRepo);
  tsdbCloseMeta(pRepo);
  tsdbFreeRepo(pRepo);
  tsdbDebug("vgId:%d repository is closed", vgId);

  if (terrno != TSDB_CODE_SUCCESS) {
    return -1;
  } else {
    return 0;
  }
}

STsdbCfg *tsdbGetCfg(const STsdbRepo *repo) {
  ASSERT(repo != NULL);
  return &((STsdbRepo *)repo)->config;
}

int tsdbLockRepo(STsdbRepo *pRepo) {
  int code = pthread_mutex_lock(&pRepo->mutex);
  if (code != 0) {
    tsdbError("vgId:%d failed to lock tsdb since %s", REPO_ID(pRepo), strerror(errno));
    terrno = TAOS_SYSTEM_ERROR(code);
    return -1;
  }
  pRepo->repoLocked = true;
  return 0;
}

int tsdbUnlockRepo(STsdbRepo *pRepo) {
  ASSERT(IS_REPO_LOCKED(pRepo));
  pRepo->repoLocked = false;
  int code = pthread_mutex_unlock(&pRepo->mutex);
  if (code != 0) {
    tsdbError("vgId:%d failed to unlock tsdb since %s", REPO_ID(pRepo), strerror(errno));
    terrno = TAOS_SYSTEM_ERROR(code);
    return -1;
  }
  return 0;
}

int tsdbCheckCommit(STsdbRepo *pRepo) {
  ASSERT(pRepo->mem != NULL);
  STsdbCfg *pCfg = &(pRepo->config);

  STsdbBufBlock *pBufBlock = tsdbGetCurrBufBlock(pRepo);
  ASSERT(pBufBlock != NULL);
  if ((pRepo->mem->extraBuffList != NULL) ||
      ((listNEles(pRepo->mem->bufBlockList) >= pCfg->totalBlocks / 3) && (pBufBlock->remain < TSDB_BUFFER_RESERVE))) {
    // trigger commit
    if (tsdbAsyncCommit(pRepo) < 0) return -1;
  }

  return 0;
}

STsdbMeta *tsdbGetMeta(STsdbRepo *pRepo) { return pRepo->tsdbMeta; }

STsdbRepoInfo *tsdbGetStatus(STsdbRepo *pRepo) { return NULL; }

int tsdbGetState(STsdbRepo *repo) { return repo->state; }

void tsdbReportStat(void *repo, int64_t *totalPoints, int64_t *totalStorage, int64_t *compStorage) {
  ASSERT(repo != NULL);
  STsdbRepo *pRepo = repo;
  *totalPoints = pRepo->stat.pointsWritten;
  *totalStorage = pRepo->stat.totalStorage;
  *compStorage = pRepo->stat.compStorage;
}

int32_t tsdbConfigRepo(STsdbRepo *repo, STsdbCfg *pCfg) {
  // TODO: think about multithread cases
  return 0;
#if 0
  STsdbRepo *pRepo = (STsdbRepo *)repo;
  STsdbCfg   config = pRepo->config;
  STsdbCfg * pRCfg = &pRepo->config;

  if (tsdbCheckAndSetDefaultCfg(pCfg) < 0) return -1;

  ASSERT(pRCfg->tsdbId == pCfg->tsdbId);
  ASSERT(pRCfg->cacheBlockSize == pCfg->cacheBlockSize);
  ASSERT(pRCfg->daysPerFile == pCfg->daysPerFile);
  ASSERT(pRCfg->minRowsPerFileBlock == pCfg->minRowsPerFileBlock);
  ASSERT(pRCfg->maxRowsPerFileBlock == pCfg->maxRowsPerFileBlock);
  ASSERT(pRCfg->precision == pCfg->precision);

  bool configChanged = false;
  if (pRCfg->compression != pCfg->compression) {
    tsdbAlterCompression(pRepo, pCfg->compression);
    config.compression = pCfg->compression;
    configChanged = true;
  }
  if (pRCfg->keep != pCfg->keep) {
    if (tsdbAlterKeep(pRepo, pCfg->keep) < 0) {
      tsdbError("vgId:%d failed to configure repo when alter keep since %s", REPO_ID(pRepo), tstrerror(terrno));
      config.keep = pCfg->keep;
      return -1;
    }
    configChanged = true;
  }
  if (pRCfg->totalBlocks != pCfg->totalBlocks) {
    tsdbAlterCacheTotalBlocks(pRepo, pCfg->totalBlocks);
    config.totalBlocks = pCfg->totalBlocks;
    configChanged = true;
  }
  if (pRCfg->cacheLastRow != pCfg->cacheLastRow) {
    config.cacheLastRow = pCfg->cacheLastRow;
    configChanged = true;
  }

  if (configChanged) {
    if (tsdbSaveConfig(pRepo->rootDir, &config) < 0) {
      tsdbError("vgId:%d failed to configure repository while save config since %s", REPO_ID(pRepo), tstrerror(terrno));
      return -1;
    }
  }

  return 0;
#endif
}

uint32_t tsdbGetFileInfo(STsdbRepo *repo, char *name, uint32_t *index, uint32_t eindex, int64_t *size) {
  // TODO
  return 0;
#if 0
  STsdbRepo *pRepo = (STsdbRepo *)repo;
  // STsdbMeta *pMeta = pRepo->tsdbMeta;
  STsdbFileH *pFileH = pRepo->tsdbFileH;
  uint32_t    magic = 0;
  char *      fname = NULL;

  struct stat fState;

  tsdbDebug("vgId:%d name:%s index:%d eindex:%d", pRepo->config.tsdbId, name, *index, eindex);
  ASSERT(*index <= eindex);

  if (name[0] == 0) {  // get the file from index or after, but not larger than eindex
    int fid = (*index) / TSDB_FILE_TYPE_MAX;

    if (pFileH->nFGroups == 0 || fid > pFileH->pFGroup[pFileH->nFGroups - 1].fileId) {
      if (*index <= TSDB_META_FILE_INDEX && TSDB_META_FILE_INDEX <= eindex) {
        fname = tsdbGetMetaFileName(pRepo->rootDir);
        *index = TSDB_META_FILE_INDEX;
        magic = TSDB_META_FILE_MAGIC(pRepo->tsdbMeta);
        sprintf(name, "tsdb/%s", TSDB_META_FILE_NAME);
      } else {
        return 0;
      }
    } else {
      SFileGroup *pFGroup =
          taosbsearch(&fid, pFileH->pFGroup, pFileH->nFGroups, sizeof(SFileGroup), keyFGroupCompFunc, TD_GE);
      if (pFGroup->fileId == fid) {
        SFile *pFile = &pFGroup->files[(*index) % TSDB_FILE_TYPE_MAX];
        fname = strdup(TSDB_FILE_NAME(pFile));
        magic = pFile->info.magic;
        char *tfname = strdup(fname);
        sprintf(name, "tsdb/%s/%s", TSDB_DATA_DIR_NAME, basename(tfname));
        tfree(tfname);
      } else {
        if ((pFGroup->fileId + 1) * TSDB_FILE_TYPE_MAX - 1 < (int)eindex) {
          SFile *pFile = &pFGroup->files[0];
          fname = strdup(TSDB_FILE_NAME(pFile));
          *index = pFGroup->fileId * TSDB_FILE_TYPE_MAX;
          magic = pFile->info.magic;
          char *tfname = strdup(fname);
          sprintf(name, "tsdb/%s/%s", TSDB_DATA_DIR_NAME, basename(tfname));
          tfree(tfname);
        } else {
          return 0;
        }
      }
    }
  } else {  // get the named file at the specified index. If not there, return 0
    fname = malloc(256);
    sprintf(fname, "%s/vnode/vnode%d/%s", TFS_PRIMARY_PATH(), REPO_ID(pRepo), name);
    if (access(fname, F_OK) != 0) {
      tfree(fname);
      return 0;
    }
    if (*index == TSDB_META_FILE_INDEX) {  // get meta file
      tsdbGetStoreInfo(fname, &magic, size);
    } else {
      char tfname[TSDB_FILENAME_LEN] = "\0";
      sprintf(tfname, "vnode/vnode%d/tsdb/%s/%s", REPO_ID(pRepo), TSDB_DATA_DIR_NAME, basename(name));
      tsdbGetFileInfoImpl(tfname, &magic, size);
    }
    tfree(fname);
    return magic;
  }

  if (stat(fname, &fState) < 0) {
    tfree(fname);
    return 0;
  }

  *size = fState.st_size;
  // magic = *size;

  tfree(fname);
  return magic;
#endif
}

void tsdbGetRootDir(int repoid, char dirName[]) {
  snprintf(dirName, TSDB_FILENAME_LEN, "vnode/vnode%d/tsdb", repoid);
}

void tsdbGetDataDir(int repoid, char dirName[]) {
  snprintf(dirName, TSDB_FILENAME_LEN, "vnode/vnode%d/tsdb/data", repoid);
}

static int32_t tsdbCheckAndSetDefaultCfg(STsdbCfg *pCfg) {
  // Check tsdbId
  if (pCfg->tsdbId < 0) {
    tsdbError("vgId:%d invalid vgroup ID", pCfg->tsdbId);
    terrno = TSDB_CODE_TDB_INVALID_CONFIG;
    return -1;
  }

  // Check precision
  if (pCfg->precision == -1) {
    pCfg->precision = TSDB_DEFAULT_PRECISION;
  } else {
    if (!IS_VALID_PRECISION(pCfg->precision)) {
      tsdbError("vgId:%d invalid precision configuration %d", pCfg->tsdbId, pCfg->precision);
      terrno = TSDB_CODE_TDB_INVALID_CONFIG;
      return -1;
    }
  }

  // Check compression
  if (pCfg->compression == -1) {
    pCfg->compression = TSDB_DEFAULT_COMPRESSION;
  } else {
    if (!IS_VALID_COMPRESSION(pCfg->compression)) {
      tsdbError("vgId:%d invalid compression configuration %d", pCfg->tsdbId, pCfg->precision);
      terrno = TSDB_CODE_TDB_INVALID_CONFIG;
      return -1;
    }
  }

  // Check daysPerFile
  if (pCfg->daysPerFile == -1) {
    pCfg->daysPerFile = TSDB_DEFAULT_DAYS_PER_FILE;
  } else {
    if (pCfg->daysPerFile < TSDB_MIN_DAYS_PER_FILE || pCfg->daysPerFile > TSDB_MAX_DAYS_PER_FILE) {
      tsdbError(
          "vgId:%d invalid daysPerFile configuration! daysPerFile %d TSDB_MIN_DAYS_PER_FILE %d TSDB_MAX_DAYS_PER_FILE "
          "%d",
          pCfg->tsdbId, pCfg->daysPerFile, TSDB_MIN_DAYS_PER_FILE, TSDB_MAX_DAYS_PER_FILE);
      terrno = TSDB_CODE_TDB_INVALID_CONFIG;
      return -1;
    }
  }

  // Check minRowsPerFileBlock and maxRowsPerFileBlock
  if (pCfg->minRowsPerFileBlock == -1) {
    pCfg->minRowsPerFileBlock = TSDB_DEFAULT_MIN_ROW_FBLOCK;
  } else {
    if (pCfg->minRowsPerFileBlock < TSDB_MIN_MIN_ROW_FBLOCK || pCfg->minRowsPerFileBlock > TSDB_MAX_MIN_ROW_FBLOCK) {
      tsdbError(
          "vgId:%d invalid minRowsPerFileBlock configuration! minRowsPerFileBlock %d TSDB_MIN_MIN_ROW_FBLOCK %d "
          "TSDB_MAX_MIN_ROW_FBLOCK %d",
          pCfg->tsdbId, pCfg->minRowsPerFileBlock, TSDB_MIN_MIN_ROW_FBLOCK, TSDB_MAX_MIN_ROW_FBLOCK);
      terrno = TSDB_CODE_TDB_INVALID_CONFIG;
      return -1;
    }
  }

  if (pCfg->maxRowsPerFileBlock == -1) {
    pCfg->maxRowsPerFileBlock = TSDB_DEFAULT_MAX_ROW_FBLOCK;
  } else {
    if (pCfg->maxRowsPerFileBlock < TSDB_MIN_MAX_ROW_FBLOCK || pCfg->maxRowsPerFileBlock > TSDB_MAX_MAX_ROW_FBLOCK) {
      tsdbError(
          "vgId:%d invalid maxRowsPerFileBlock configuration! maxRowsPerFileBlock %d TSDB_MIN_MAX_ROW_FBLOCK %d "
          "TSDB_MAX_MAX_ROW_FBLOCK %d",
          pCfg->tsdbId, pCfg->maxRowsPerFileBlock, TSDB_MIN_MIN_ROW_FBLOCK, TSDB_MAX_MIN_ROW_FBLOCK);
      terrno = TSDB_CODE_TDB_INVALID_CONFIG;
      return -1;
    }
  }

  if (pCfg->minRowsPerFileBlock > pCfg->maxRowsPerFileBlock) {
    tsdbError("vgId:%d invalid configuration! minRowsPerFileBlock %d maxRowsPerFileBlock %d", pCfg->tsdbId,
              pCfg->minRowsPerFileBlock, pCfg->maxRowsPerFileBlock);
    terrno = TSDB_CODE_TDB_INVALID_CONFIG;
    return -1;
  }

  // Check keep
  if (pCfg->keep == -1) {
    pCfg->keep = TSDB_DEFAULT_KEEP;
  } else {
    if (pCfg->keep < TSDB_MIN_KEEP || pCfg->keep > TSDB_MAX_KEEP) {
      tsdbError(
          "vgId:%d invalid keep configuration! keep %d TSDB_MIN_KEEP %d "
          "TSDB_MAX_KEEP %d",
          pCfg->tsdbId, pCfg->keep, TSDB_MIN_KEEP, TSDB_MAX_KEEP);
      terrno = TSDB_CODE_TDB_INVALID_CONFIG;
      return -1;
    }
  }

  if (pCfg->keep1 == 0) {
    pCfg->keep1 = pCfg->keep;
  }

  if (pCfg->keep2 == 0) {
    pCfg->keep2 = pCfg->keep;
  }

  // update check
  if (pCfg->update != 0) pCfg->update = 1;

  // update cacheLastRow
  if (pCfg->cacheLastRow != 0) pCfg->cacheLastRow = 1;

  return 0;
}

static STsdbRepo *tsdbNewRepo(STsdbCfg *pCfg, STsdbAppH *pAppH) {
  STsdbRepo *pRepo = (STsdbRepo *)calloc(1, sizeof(*pRepo));
  if (pRepo == NULL) {
    terrno = TSDB_CODE_TDB_OUT_OF_MEMORY;
    return NULL;
  }

  pRepo->state = TSDB_STATE_OK;
  pRepo->code = TSDB_CODE_SUCCESS;
  pRepo->config = *pCfg;
  if (pAppH) {
    pRepo->appH = *pAppH;
  }
  pRepo->repoLocked = false;

  int code = pthread_mutex_init(&(pRepo->mutex), NULL);
  if (code != 0) {
    terrno = TAOS_SYSTEM_ERROR(code);
    tsdbFreeRepo(pRepo);
    return NULL;
  }

<<<<<<< HEAD
#ifdef __APPLE__
  pRepo->readyToCommit = sem_open(NULL, O_CREAT, 0644, 1);
  if (pRepo->readyToCommit == SEM_FAILED) code = -1;
#else  // __APPLE__
  code = sem_init(&(pRepo->readyToCommit), 0, 1);
#endif

  if (code != 0) {
    code = errno;
    terrno = TAOS_SYSTEM_ERROR(code);
    tsdbFreeRepo(pRepo);
    return NULL;
=======
  code = tsem_init(&(pRepo->readyToCommit), 0, 1);
  if (code != 0) {
    code = errno;
    terrno = TAOS_SYSTEM_ERROR(code);
    goto _err;
  }

  pRepo->repoLocked = false;

  pRepo->rootDir = strdup(rootDir);
  if (pRepo->rootDir == NULL) {
    terrno = TSDB_CODE_TDB_OUT_OF_MEMORY;
    goto _err;
>>>>>>> 9a64b8a4
  }

  pRepo->tsdbMeta = tsdbNewMeta(pCfg);
  if (pRepo->tsdbMeta == NULL) {
    tsdbError("vgId:%d failed to create meta since %s", REPO_ID(pRepo), tstrerror(terrno));
    tsdbFreeRepo(pRepo);
    return NULL;
  }

  pRepo->pPool = tsdbNewBufPool(pCfg);
  if (pRepo->pPool == NULL) {
    tsdbError("vgId:%d failed to create buffer pool since %s", REPO_ID(pRepo), tstrerror(terrno));
    tsdbFreeRepo(pRepo);
    return NULL;
  }

  pRepo->fs = tsdbNewFS(pCfg);
  if (pRepo->fs == NULL) {
    tsdbError("vgId:%d failed to TSDB file system since %s", REPO_ID(pRepo), tstrerror(terrno));
    tsdbFreeRepo(pRepo);
    return NULL;
  }

  return pRepo;
}

static void tsdbFreeRepo(STsdbRepo *pRepo) {
  if (pRepo) {
    tsdbFreeFS(pRepo->fs);
    tsdbFreeBufPool(pRepo->pPool);
    tsdbFreeMeta(pRepo->tsdbMeta);
<<<<<<< HEAD
#ifdef __APPLE__
    sem_close(pRepo->readyToCommit);
#else // __APPLE__
    sem_destroy(&(pRepo->readyToCommit));
#endif // __APPLE__
=======
    // tsdbFreeMemTable(pRepo->mem);
    // tsdbFreeMemTable(pRepo->imem);
    tfree(pRepo->rootDir);
    tsem_destroy(&(pRepo->readyToCommit));
>>>>>>> 9a64b8a4
    pthread_mutex_destroy(&pRepo->mutex);
    free(pRepo);
  }
}

static void tsdbStartStream(STsdbRepo *pRepo) {
  STsdbMeta *pMeta = pRepo->tsdbMeta;

  for (int i = 0; i < pMeta->maxTables; i++) {
    STable *pTable = pMeta->tables[i];
    if (pTable && pTable->type == TSDB_STREAM_TABLE) {
      pTable->cqhandle = (*pRepo->appH.cqCreateFunc)(pRepo->appH.cqH, TABLE_UID(pTable), TABLE_TID(pTable), TABLE_NAME(pTable)->data, pTable->sql,
                                                     tsdbGetTableSchemaImpl(pTable, false, false, -1));
    }
  }
}

static void tsdbStopStream(STsdbRepo *pRepo) {
  STsdbMeta *pMeta = pRepo->tsdbMeta;

  for (int i = 0; i < pMeta->maxTables; i++) {
    STable *pTable = pMeta->tables[i];
    if (pTable && pTable->type == TSDB_STREAM_TABLE) {
      (*pRepo->appH.cqDropFunc)(pTable->cqhandle);
    }
  }
}

int tsdbRestoreInfo(STsdbRepo *pRepo) {
  SFSIter    fsiter;
  SReadH     readh;
  SDFileSet *pSet;
  STsdbMeta *pMeta = pRepo->tsdbMeta;
  STsdbCfg * pCfg = REPO_CFG(pRepo);
  SBlock *   pBlock;

  if (tsdbInitReadH(&readh, pRepo) < 0) {
    return -1;
  }

  tsdbFSIterInit(&fsiter, REPO_FS(pRepo), TSDB_FS_ITER_BACKWARD);

  while ((pSet = tsdbFSIterNext(&fsiter)) != NULL) {
    if (tsdbSetAndOpenReadFSet(&readh, pSet) < 0) {
      tsdbDestroyReadH(&readh);
      return -1;
    }

    if (tsdbLoadBlockIdx(&readh) < 0) {
      tsdbDestroyReadH(&readh);
      return -1;
    }

    for (int i = 1; i < pMeta->maxTables; i++) {
      STable *pTable = pMeta->tables[i];
      if (pTable == NULL) continue;

      if (tsdbSetReadTable(&readh, pTable) < 0) {
        tsdbDestroyReadH(&readh);
        return -1;
      }

      TSKEY      lastKey = tsdbGetTableLastKeyImpl(pTable);
      SBlockIdx *pIdx = readh.pBlkIdx;
      if (pIdx && lastKey < pIdx->maxKey) {
        pTable->lastKey = pIdx->maxKey;

        if (pCfg->cacheLastRow) {
          if (tsdbLoadBlockInfo(&readh, NULL) < 0) {
            tsdbDestroyReadH(&readh);
            return -1;
          }

          pBlock = readh.pBlkInfo->blocks + pIdx->numOfBlocks - 1;

          if (tsdbLoadBlockData(&readh, pBlock, NULL) < 0) {
            tsdbDestroyReadH(&readh);
            return -1;
          }

          // Get the data in row
          ASSERT(pTable->lastRow == NULL);
          STSchema *pSchema = tsdbGetTableSchema(pTable);
          pTable->lastRow = taosTMalloc(schemaTLen(pSchema));
          if (pTable->lastRow == NULL) {
            terrno = TSDB_CODE_TDB_OUT_OF_MEMORY;
            tsdbDestroyReadH(&readh);
            return -1;
          }

          tdInitDataRow(pTable->lastRow, pSchema);
          for (int icol = 0; icol < schemaNCols(pSchema); icol++) {
            STColumn *pCol = schemaColAt(pSchema, icol);
            SDataCol *pDataCol = readh.pDCols[0]->cols + icol;
            tdAppendColVal(pTable->lastRow, tdGetColDataOfRow(pDataCol, pBlock->numOfRows - 1), pCol->type, pCol->bytes,
                           pCol->offset);
          }
        }
      }
      
    }
  }

  tsdbDestroyReadH(&readh);
  return 0;
}<|MERGE_RESOLUTION|>--- conflicted
+++ resolved
@@ -123,13 +123,7 @@
   tsdbStopStream(pRepo);
 
   if (toCommit) {
-<<<<<<< HEAD
     tsdbSyncCommit(repo);
-=======
-    tsdbAsyncCommit(pRepo);
-    tsem_wait(&(pRepo->readyToCommit));
-    terrno = pRepo->code;
->>>>>>> 9a64b8a4
   }
 
   tsdbUnRefMemTable(pRepo, pRepo->mem);
@@ -480,34 +474,12 @@
     return NULL;
   }
 
-<<<<<<< HEAD
-#ifdef __APPLE__
-  pRepo->readyToCommit = sem_open(NULL, O_CREAT, 0644, 1);
-  if (pRepo->readyToCommit == SEM_FAILED) code = -1;
-#else  // __APPLE__
-  code = sem_init(&(pRepo->readyToCommit), 0, 1);
-#endif
-
+  code = tsem_init(&(pRepo->readyToCommit), 0, 1);
   if (code != 0) {
     code = errno;
     terrno = TAOS_SYSTEM_ERROR(code);
     tsdbFreeRepo(pRepo);
     return NULL;
-=======
-  code = tsem_init(&(pRepo->readyToCommit), 0, 1);
-  if (code != 0) {
-    code = errno;
-    terrno = TAOS_SYSTEM_ERROR(code);
-    goto _err;
-  }
-
-  pRepo->repoLocked = false;
-
-  pRepo->rootDir = strdup(rootDir);
-  if (pRepo->rootDir == NULL) {
-    terrno = TSDB_CODE_TDB_OUT_OF_MEMORY;
-    goto _err;
->>>>>>> 9a64b8a4
   }
 
   pRepo->tsdbMeta = tsdbNewMeta(pCfg);
@@ -539,18 +511,9 @@
     tsdbFreeFS(pRepo->fs);
     tsdbFreeBufPool(pRepo->pPool);
     tsdbFreeMeta(pRepo->tsdbMeta);
-<<<<<<< HEAD
-#ifdef __APPLE__
-    sem_close(pRepo->readyToCommit);
-#else // __APPLE__
-    sem_destroy(&(pRepo->readyToCommit));
-#endif // __APPLE__
-=======
     // tsdbFreeMemTable(pRepo->mem);
     // tsdbFreeMemTable(pRepo->imem);
-    tfree(pRepo->rootDir);
     tsem_destroy(&(pRepo->readyToCommit));
->>>>>>> 9a64b8a4
     pthread_mutex_destroy(&pRepo->mutex);
     free(pRepo);
   }
