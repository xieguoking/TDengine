--- conflicted
+++ resolved
@@ -1015,9 +1015,6 @@
 static int tsdbUpdateTableLatestInfo(STsdbRepo *pRepo, STable *pTable, SDataRow row) {
   STsdbCfg *pCfg = &pRepo->config;
 
-<<<<<<< HEAD
-  //tsdbDebug("vgId:%d tsdbUpdateTableLatestInfo, %ld, %ld, %d", REPO_ID(pRepo), tsdbGetTableLastKeyImpl(pTable), dataRowKey(row), pCfg->cacheLastRow);
-=======
   // if cacheLastRow config has been reset, free the lastRow
   if (!pCfg->cacheLastRow && pTable->lastRow != NULL) {
     taosTZfree(pTable->lastRow);
@@ -1026,7 +1023,6 @@
     pTable->lastKey = TSKEY_INITIAL_VAL;
     TSDB_WUNLOCK_TABLE(pTable);
   }
->>>>>>> 29273231
 
   if (tsdbGetTableLastKeyImpl(pTable) < dataRowKey(row)) {
     if (CACHE_LAST_ROW(pCfg) || pTable->lastRow != NULL) {
