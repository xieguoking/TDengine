/*
 * Copyright (c) 2019 TAOS Data, Inc. <jhtao@taosdata.com>
 *
 * This program is free software: you can use, redistribute, and/or modify
 * it under the terms of the GNU Affero General Public License, version 3
 * or later ("AGPL"), as published by the Free Software Foundation.
 *
 * This program is distributed in the hope that it will be useful, but WITHOUT
 * ANY WARRANTY; without even the implied warranty of MERCHANTABILITY or
 * FITNESS FOR A PARTICULAR PURPOSE.
 *
 * You should have received a copy of the GNU Affero General Public License
 * along with this program. If not, see <http://www.gnu.org/licenses/>.
 */

#include "os.h"
#include "tsdbint.h"
#include <regex.h>

typedef enum { TSDB_TXN_TEMP_FILE = 0, TSDB_TXN_CURR_FILE } TSDB_TXN_FILE_T;
static const char *tsdbTxnFname[] = {"current.t", "current"};
#define TSDB_MAX_FSETS(keep, days) ((keep) / (days) + 3)

static int  tsdbComparFidFSet(const void *arg1, const void *arg2);
static void tsdbResetFSStatus(SFSStatus *pStatus);
static int  tsdbSaveFSStatus(SFSStatus *pStatus, int vid);
static void tsdbApplyFSTxnOnDisk(SFSStatus *pFrom, SFSStatus *pTo);
static void tsdbGetTxnFname(int repoid, TSDB_TXN_FILE_T ftype, char fname[]);
static int  tsdbOpenFSFromCurrent(STsdbRepo *pRepo);
static int  tsdbScanAndTryFixFS(STsdbRepo *pRepo);
static int  tsdbScanRootDir(STsdbRepo *pRepo);
static int  tsdbScanDataDir(STsdbRepo *pRepo);
static bool tsdbIsTFileInFS(STsdbFS *pfs, const TFILE *pf);
static int  tsdbRestoreCurrent(STsdbRepo *pRepo);
static int  tsdbComparTFILE(const void *arg1, const void *arg2);
static void tsdbScanAndTryFixDFilesHeader(STsdbRepo *pRepo, int32_t *nExpired);
static int  tsdbProcessExpiredFS(STsdbRepo *pRepo);
static int  tsdbCreateMeta(STsdbRepo *pRepo);

<<<<<<< HEAD
=======
// For backward compatibility
>>>>>>> ffe99d41
// ================== CURRENT file header info
static int tsdbEncodeFSHeader(void **buf, SFSHeader *pHeader) {
  int tlen = 0;

  tlen += taosEncodeFixedU32(buf, pHeader->version);
  tlen += taosEncodeFixedU32(buf, pHeader->len);

  return tlen;
}

static void *tsdbDecodeFSHeader(void *buf, SFSHeader *pHeader) {
  buf = taosDecodeFixedU32(buf, &(pHeader->version));
  buf = taosDecodeFixedU32(buf, &(pHeader->len));

  return buf;
}

// ================== STsdbFSMeta
static int tsdbEncodeFSMeta(void **buf, STsdbFSMeta *pMeta) {
  int tlen = 0;

  tlen += taosEncodeFixedU32(buf, pMeta->version);
  tlen += taosEncodeFixedI64(buf, pMeta->totalPoints);
  tlen += taosEncodeFixedI64(buf, pMeta->totalStorage);

  return tlen;
}

static void *tsdbDecodeFSMeta(void *buf, STsdbFSMeta *pMeta) {
  buf = taosDecodeFixedU32(buf, &(pMeta->version));
  buf = taosDecodeFixedI64(buf, &(pMeta->totalPoints));
  buf = taosDecodeFixedI64(buf, &(pMeta->totalStorage));

  return buf;
}

// ================== SFSStatus
static int tsdbEncodeDFileSetArray(void **buf, SArray *pArray) {
  int      tlen = 0;
  uint64_t nset = taosArrayGetSize(pArray);

  tlen += taosEncodeFixedU64(buf, nset);
  for (size_t i = 0; i < nset; i++) {
    SDFileSet *pSet = taosArrayGet(pArray, i);

    tlen += tsdbEncodeDFileSet(buf, pSet);
  }

  return tlen;
}

static void *tsdbDecodeDFileSetArray(void *buf, SArray *pArray) {
  uint64_t  nset;
  SDFileSet dset;

  taosArrayClear(pArray);

  buf = taosDecodeFixedU64(buf, &nset);
  for (size_t i = 0; i < nset; i++) {
    buf = tsdbDecodeDFileSet(buf, &dset);
    taosArrayPush(pArray, (void *)(&dset));
  }
  return buf;
}

static int tsdbEncodeFSStatus(void **buf, SFSStatus *pStatus) {
  ASSERT(pStatus->pmf);

  int tlen = 0;

  tlen += tsdbEncodeSMFile(buf, pStatus->pmf);
  tlen += tsdbEncodeDFileSetArray(buf, pStatus->df);

  return tlen;
}

static void *tsdbDecodeFSStatus(void *buf, SFSStatus *pStatus) {
  tsdbResetFSStatus(pStatus);

  pStatus->pmf = &(pStatus->mf);

  buf = tsdbDecodeSMFile(buf, pStatus->pmf);
  buf = tsdbDecodeDFileSetArray(buf, pStatus->df);

  return buf;
}

static SFSStatus *tsdbNewFSStatus(int maxFSet) {
  SFSStatus *pStatus = (SFSStatus *)calloc(1, sizeof(*pStatus));
  if (pStatus == NULL) {
    terrno = TSDB_CODE_TDB_OUT_OF_MEMORY;
    return NULL;
  }

  TSDB_FILE_SET_CLOSED(&(pStatus->mf));

  pStatus->df = taosArrayInit(maxFSet, sizeof(SDFileSet));
  if (pStatus->df == NULL) {
    terrno = TSDB_CODE_TDB_OUT_OF_MEMORY;
    free(pStatus);
    return NULL;
  }

  return pStatus;
}

static SFSStatus *tsdbFreeFSStatus(SFSStatus *pStatus) {
  if (pStatus) {
    pStatus->df = taosArrayDestroy(pStatus->df);
    free(pStatus);
  }

  return NULL;
}

static void tsdbResetFSStatus(SFSStatus *pStatus) {
  if (pStatus == NULL) {
    return;
  }

  TSDB_FILE_SET_CLOSED(&(pStatus->mf));

  pStatus->pmf = NULL;
  taosArrayClear(pStatus->df);
}

static void tsdbSetStatusMFile(SFSStatus *pStatus, const SMFile *pMFile) {
  ASSERT(pStatus->pmf == NULL);

  pStatus->pmf = &(pStatus->mf);
  tsdbInitMFileEx(pStatus->pmf, (SMFile *)pMFile);
}

static int tsdbAddDFileSetToStatus(SFSStatus *pStatus, const SDFileSet *pSet) {
  if (taosArrayPush(pStatus->df, (void *)pSet) == NULL) {
    terrno = TSDB_CODE_TDB_OUT_OF_MEMORY;
    return -1;
  }

  TSDB_FSET_SET_CLOSED(((SDFileSet *)taosArrayGetLast(pStatus->df)));

  return 0;
}

// ================== STsdbFS
STsdbFS *tsdbNewFS(STsdbCfg *pCfg) {
  int      keep = pCfg->keep;
  int      days = pCfg->daysPerFile;
  int      maxFSet = TSDB_MAX_FSETS(keep, days);
  STsdbFS *pfs;

  pfs = (STsdbFS *)calloc(1, sizeof(*pfs));
  if (pfs == NULL) {
    terrno = TSDB_CODE_TDB_OUT_OF_MEMORY;
    return NULL;
  }

  int code = pthread_rwlock_init(&(pfs->lock), NULL);
  if (code) {
    terrno = TAOS_SYSTEM_ERROR(code);
    free(pfs);
    return NULL;
  }

  pfs->cstatus = tsdbNewFSStatus(maxFSet);
  if (pfs->cstatus == NULL) {
    tsdbFreeFS(pfs);
    return NULL;
  }

  pfs->metaCache = taosHashInit(4096, taosGetDefaultHashFunction(TSDB_DATA_TYPE_BIGINT), true, HASH_NO_LOCK);
  if (pfs->metaCache == NULL) {
    terrno = TSDB_CODE_TDB_OUT_OF_MEMORY;
    tsdbFreeFS(pfs);
    return NULL;
  }

  pfs->intxn = false;

  pfs->nstatus = tsdbNewFSStatus(maxFSet);
  if (pfs->nstatus == NULL) {
    tsdbFreeFS(pfs);
    return NULL;
  }

  return pfs;
}

void *tsdbFreeFS(STsdbFS *pfs) {
  if (pfs) {
    pfs->nstatus = tsdbFreeFSStatus(pfs->nstatus);
    taosHashCleanup(pfs->metaCache);
    pfs->metaCache = NULL;
    pfs->cstatus = tsdbFreeFSStatus(pfs->cstatus);
    pthread_rwlock_destroy(&(pfs->lock));
    free(pfs);
  }

  return NULL;
}

static int tsdbProcessExpiredFS(STsdbRepo *pRepo) {
  tsdbStartFSTxn(pRepo, 0, 0);
  if (tsdbCreateMeta(pRepo) < 0) {
    tsdbError("vgId:%d failed to create meta since %s", REPO_ID(pRepo), tstrerror(terrno));
    return -1;
  }

  if (tsdbApplyRtn(pRepo) < 0) {
    tsdbEndFSTxnWithError(REPO_FS(pRepo));
    tsdbError("vgId:%d failed to apply rtn since %s", REPO_ID(pRepo), tstrerror(terrno));
    return -1;
  }
  if (tsdbEndFSTxn(pRepo) < 0) {
    tsdbError("vgId:%d failed to end fs txn since %s", REPO_ID(pRepo), tstrerror(terrno));
    return -1;
  }
  return 0;
}

static int tsdbCreateMeta(STsdbRepo *pRepo) {
  STsdbFS *pfs = REPO_FS(pRepo);
  SMFile * pOMFile = pfs->cstatus->pmf;
  SMFile   mf;
  SDiskID  did;

  if (pOMFile != NULL) {
    // keep the old meta file
    tsdbUpdateMFile(pfs, pOMFile);
    return 0;
  }

  // Create a new meta file
  did.level = TFS_PRIMARY_LEVEL;
  did.id = TFS_PRIMARY_ID;
  tsdbInitMFile(&mf, did, REPO_ID(pRepo), FS_TXN_VERSION(REPO_FS(pRepo)));

  if (tsdbCreateMFile(&mf, true) < 0) {
    tsdbError("vgId:%d failed to create META file since %s", REPO_ID(pRepo), tstrerror(terrno));
    return -1;
  }

  tsdbInfo("vgId:%d meta file %s is created", REPO_ID(pRepo), TSDB_FILE_FULL_NAME(&mf));

  if (tsdbUpdateMFileHeader(&mf) < 0) {
    tsdbError("vgId:%d failed to update META file header since %s, revert it", REPO_ID(pRepo), tstrerror(terrno));
    tsdbApplyMFileChange(&mf, pOMFile);
    return -1;
  }

  TSDB_FILE_FSYNC(&mf);
  tsdbCloseMFile(&mf);
  tsdbUpdateMFile(pfs, &mf);

  return 0;
}

int tsdbOpenFS(STsdbRepo *pRepo) {
  STsdbFS *pfs = REPO_FS(pRepo);
  char     current[TSDB_FILENAME_LEN] = "\0";
  int      nExpired = 0;

  ASSERT(pfs != NULL);

  tsdbGetTxnFname(REPO_ID(pRepo), TSDB_TXN_CURR_FILE, current);

  tsdbGetRtnSnap(pRepo, &pRepo->rtn);
  if (access(current, F_OK) == 0) {
    if (tsdbOpenFSFromCurrent(pRepo) < 0) {
      tsdbError("vgId:%d failed to open FS since %s", REPO_ID(pRepo), tstrerror(terrno));
      return -1;
    }

    tsdbScanAndTryFixDFilesHeader(pRepo, &nExpired);
    if (nExpired > 0) {
      tsdbProcessExpiredFS(pRepo);
    }
  } else {
    // should skip expired fileset inside of the function
    if (tsdbRestoreCurrent(pRepo) < 0) {
      tsdbError("vgId:%d failed to restore current file since %s", REPO_ID(pRepo), tstrerror(terrno));
      return -1;
    }
  }

  if (tsdbScanAndTryFixFS(pRepo) < 0) {
    tsdbError("vgId:%d failed to scan and fix FS since %s", REPO_ID(pRepo), tstrerror(terrno));
    return -1;
  }

  // Load meta cache if has meta file
  if ((!(pRepo->state & TSDB_STATE_BAD_META)) && tsdbLoadMetaCache(pRepo, true) < 0) {
    tsdbError("vgId:%d failed to open FS while loading meta cache since %s", REPO_ID(pRepo), tstrerror(terrno));
    return -1;
  }

  return 0;
}

void tsdbCloseFS(STsdbRepo *pRepo) {
  // Do nothing
}

// Start a new transaction to modify the file system
void tsdbStartFSTxn(STsdbRepo *pRepo, int64_t pointsAdd, int64_t storageAdd) {
  STsdbFS *pfs = REPO_FS(pRepo);
  ASSERT(pfs->intxn == false);

  pfs->intxn = true;
  tsdbResetFSStatus(pfs->nstatus);
  pfs->nstatus->meta = pfs->cstatus->meta;
  if (pfs->cstatus->pmf == NULL) {
    pfs->nstatus->meta.version = 0;
  } else {
    pfs->nstatus->meta.version = pfs->cstatus->meta.version + 1;
  }
  pfs->nstatus->meta.totalPoints = pfs->cstatus->meta.totalPoints + pointsAdd;
  pfs->nstatus->meta.totalStorage = pfs->cstatus->meta.totalStorage += storageAdd;
}

void tsdbUpdateFSTxnMeta(STsdbFS *pfs, STsdbFSMeta *pMeta) { pfs->nstatus->meta = *pMeta; }

int tsdbEndFSTxn(STsdbRepo *pRepo) {
  STsdbFS *pfs = REPO_FS(pRepo);
  ASSERT(FS_IN_TXN(pfs));
  SFSStatus *pStatus;

  // Write current file system snapshot
  if (tsdbSaveFSStatus(pfs->nstatus, REPO_ID(pRepo)) < 0) {
    tsdbEndFSTxnWithError(pfs);
    return -1;
  }

  // Make new 
  tsdbWLockFS(pfs);
  pStatus = pfs->cstatus;
  pfs->cstatus = pfs->nstatus;
  pfs->nstatus = pStatus;
  tsdbUnLockFS(pfs);

  // Apply actual change to each file and SDFileSet
  tsdbApplyFSTxnOnDisk(pfs->nstatus, pfs->cstatus);

  pfs->intxn = false;
  return 0;
}

int tsdbEndFSTxnWithError(STsdbFS *pfs) {
  tsdbApplyFSTxnOnDisk(pfs->nstatus, pfs->cstatus);
  // TODO: if mf change, reload pfs->metaCache
  pfs->intxn = false;
  return 0;
}

void tsdbUpdateMFile(STsdbFS *pfs, const SMFile *pMFile) { tsdbSetStatusMFile(pfs->nstatus, pMFile); }

int tsdbUpdateDFileSet(STsdbFS *pfs, const SDFileSet *pSet) { return tsdbAddDFileSetToStatus(pfs->nstatus, pSet); }

static int tsdbSaveFSStatus(SFSStatus *pStatus, int vid) {
  SFSHeader fsheader;
  void *    pBuf = NULL;
  void *    ptr;
  char      hbuf[TSDB_FILE_HEAD_SIZE] = "\0";
  char      tfname[TSDB_FILENAME_LEN] = "\0";
  char      cfname[TSDB_FILENAME_LEN] = "\0";

  tsdbGetTxnFname(vid, TSDB_TXN_TEMP_FILE, tfname);
  tsdbGetTxnFname(vid, TSDB_TXN_CURR_FILE, cfname);

  int fd = open(tfname, O_WRONLY | O_CREAT | O_TRUNC | O_BINARY, 0755);
  if (fd < 0) {
    terrno = TAOS_SYSTEM_ERROR(errno);
    return -1;
  }

  fsheader.version = TSDB_FS_VERSION;
  if (pStatus->pmf == NULL) {
    ASSERT(taosArrayGetSize(pStatus->df) == 0);
    fsheader.len = 0;
  } else {
    fsheader.len = tsdbEncodeFSStatus(NULL, pStatus) + sizeof(TSCKSUM);
  }

  // Encode header part and write
  ptr = hbuf;
  tsdbEncodeFSHeader(&ptr, &fsheader);
  tsdbEncodeFSMeta(&ptr, &(pStatus->meta));

  taosCalcChecksumAppend(0, (uint8_t *)hbuf, TSDB_FILE_HEAD_SIZE);

  if (taosWrite(fd, hbuf, TSDB_FILE_HEAD_SIZE) < TSDB_FILE_HEAD_SIZE) {
    terrno = TAOS_SYSTEM_ERROR(errno);
    close(fd);
    remove(tfname);
    return -1;
  }

  // Encode file status and write to file
  if (fsheader.len > 0) {
    if (tsdbMakeRoom(&(pBuf), fsheader.len) < 0) {
      close(fd);
      remove(tfname);
      return -1;
    }

    ptr = pBuf;
    tsdbEncodeFSStatus(&ptr, pStatus);
    taosCalcChecksumAppend(0, (uint8_t *)pBuf, fsheader.len);

    if (taosWrite(fd, pBuf, fsheader.len) < fsheader.len) {
      terrno = TAOS_SYSTEM_ERROR(errno);
      close(fd);
      (void)remove(tfname);
      taosTZfree(pBuf);
      return -1;
    }
  }

  // fsync, close and rename
  if (taosFsync(fd) < 0) {
    terrno = TAOS_SYSTEM_ERROR(errno);
    close(fd);
    remove(tfname);
    taosTZfree(pBuf);
    return -1;
  }

  (void)close(fd);
  (void)taosRename(tfname, cfname);
  taosTZfree(pBuf);

  return 0;
}

static void tsdbApplyFSTxnOnDisk(SFSStatus *pFrom, SFSStatus *pTo) {
  int        ifrom = 0;
  int        ito = 0;
  size_t     sizeFrom, sizeTo;
  SDFileSet *pSetFrom;
  SDFileSet *pSetTo;

  sizeFrom = taosArrayGetSize(pFrom->df);
  sizeTo = taosArrayGetSize(pTo->df);

  // Apply meta file change
  (void)tsdbApplyMFileChange(pFrom->pmf, pTo->pmf);

  // Apply SDFileSet change
  if (ifrom >= sizeFrom) {
    pSetFrom = NULL;
  } else {
    pSetFrom = taosArrayGet(pFrom->df, ifrom);
  }

  if (ito >= sizeTo) {
    pSetTo = NULL;
  } else {
    pSetTo = taosArrayGet(pTo->df, ito);
  }

  while (true) {
    if ((pSetTo == NULL) && (pSetFrom == NULL)) break;

    if (pSetTo == NULL || (pSetFrom && pSetFrom->fid < pSetTo->fid)) {
      tsdbApplyDFileSetChange(pSetFrom, NULL);

      ifrom++;
      if (ifrom >= sizeFrom) {
        pSetFrom = NULL;
      } else {
        pSetFrom = taosArrayGet(pFrom->df, ifrom);
      }
    } else if (pSetFrom == NULL || pSetFrom->fid > pSetTo->fid) {
      // Do nothing
      ito++;
      if (ito >= sizeTo) {
        pSetTo = NULL;
      } else {
        pSetTo = taosArrayGet(pTo->df, ito);
      }
    } else {
      tsdbApplyDFileSetChange(pSetFrom, pSetTo);

      ifrom++;
      if (ifrom >= sizeFrom) {
        pSetFrom = NULL;
      } else {
        pSetFrom = taosArrayGet(pFrom->df, ifrom);
      }

      ito++;
      if (ito >= sizeTo) {
        pSetTo = NULL;
      } else {
        pSetTo = taosArrayGet(pTo->df, ito);
      }
    }
  }
}

// ================== SFSIter
// ASSUMPTIONS: the FS Should be read locked when calling these functions
void tsdbFSIterInit(SFSIter *pIter, STsdbFS *pfs, int direction) {
  pIter->pfs = pfs;
  pIter->direction = direction;

  size_t size = taosArrayGetSize(pfs->cstatus->df);

  pIter->version = pfs->cstatus->meta.version;

  if (size == 0) {
    pIter->index = -1;
    pIter->fid = TSDB_IVLD_FID;
  } else {
    if (direction == TSDB_FS_ITER_FORWARD) {
      pIter->index = 0;
    } else {
      pIter->index = (int)(size - 1);
    }

    pIter->fid = ((SDFileSet *)taosArrayGet(pfs->cstatus->df, pIter->index))->fid;
  }
}

void tsdbFSIterSeek(SFSIter *pIter, int fid) {
  STsdbFS *pfs = pIter->pfs;
  size_t   size = taosArrayGetSize(pfs->cstatus->df);

  int flags;
  if (pIter->direction == TSDB_FS_ITER_FORWARD) {
    flags = TD_GE;
  } else {
    flags = TD_LE;
  }

  void *ptr = taosbsearch(&fid, pfs->cstatus->df->pData, size, sizeof(SDFileSet), tsdbComparFidFSet, flags);
  if (ptr == NULL) {
    pIter->index = -1;
    pIter->fid = TSDB_IVLD_FID;
  } else {
    pIter->index = (int)(TARRAY_ELEM_IDX(pfs->cstatus->df, ptr));
    pIter->fid = ((SDFileSet *)ptr)->fid;
  }
}

SDFileSet *tsdbFSIterNext(SFSIter *pIter) {
  STsdbFS *  pfs = pIter->pfs;
  SDFileSet *pSet;

  if (pIter->index < 0) {
    ASSERT(pIter->fid == TSDB_IVLD_FID);
    return NULL;
  }

  ASSERT(pIter->fid != TSDB_IVLD_FID);

  if (pIter->version != pfs->cstatus->meta.version) {
    pIter->version = pfs->cstatus->meta.version;
    tsdbFSIterSeek(pIter, pIter->fid);
  }

  if (pIter->index < 0) {
    return NULL;
  }

  pSet = (SDFileSet *)taosArrayGet(pfs->cstatus->df, pIter->index);
  ASSERT(pSet->fid == pIter->fid);

  if (pIter->direction == TSDB_FS_ITER_FORWARD) {
    pIter->index++;
    if (pIter->index >= taosArrayGetSize(pfs->cstatus->df)) {
      pIter->index = -1;
    }
  } else {
    pIter->index--;
  }

  if (pIter->index >= 0) {
    pIter->fid = ((SDFileSet *)taosArrayGet(pfs->cstatus->df, pIter->index))->fid;
  } else {
    pIter->fid = TSDB_IVLD_FID;
  }

  return pSet;
}

static int tsdbComparFidFSet(const void *arg1, const void *arg2) {
  int        fid = *(int *)arg1;
  SDFileSet *pSet = (SDFileSet *)arg2;

  if (fid < pSet->fid) {
    return -1;
  } else if (fid == pSet->fid) {
    return 0;
  } else {
    return 1;
  }
}

static void tsdbGetTxnFname(int repoid, TSDB_TXN_FILE_T ftype, char fname[]) {
  snprintf(fname, TSDB_FILENAME_LEN, "%s/vnode/vnode%d/tsdb/%s", TFS_PRIMARY_PATH(), repoid, tsdbTxnFname[ftype]);
}

static int tsdbOpenFSFromCurrent(STsdbRepo *pRepo) {
  STsdbFS * pfs = REPO_FS(pRepo);
  int       fd = -1;
  void *    buffer = NULL;
  SFSHeader fsheader;
  char      current[TSDB_FILENAME_LEN] = "\0";
  void *    ptr;

  tsdbGetTxnFname(REPO_ID(pRepo), TSDB_TXN_CURR_FILE, current);

  // current file exists, try to recover
  fd = open(current, O_RDONLY | O_BINARY);
  if (fd < 0) {
    tsdbError("vgId:%d failed to open file %s since %s", REPO_ID(pRepo), current, strerror(errno));
    terrno = TAOS_SYSTEM_ERROR(errno);
    goto _err;
  }

  if (tsdbMakeRoom(&buffer, TSDB_FILE_HEAD_SIZE) < 0) {
    goto _err;
  }

  int nread = (int)taosRead(fd, buffer, TSDB_FILE_HEAD_SIZE);
  if (nread < 0) {
    tsdbError("vgId:%d failed to read %d bytes from file %s since %s", REPO_ID(pRepo), TSDB_FILENAME_LEN, current,
              strerror(errno));
    terrno = TAOS_SYSTEM_ERROR(errno);
    goto _err;
  }

  if (nread < TSDB_FILE_HEAD_SIZE) {
    tsdbError("vgId:%d failed to read header of file %s, read bytes:%d", REPO_ID(pRepo), current, nread);
    terrno = TSDB_CODE_TDB_FILE_CORRUPTED;
    goto _err;
  }

  if (!taosCheckChecksumWhole((uint8_t *)buffer, TSDB_FILE_HEAD_SIZE)) {
    tsdbError("vgId:%d header of file %s failed checksum check", REPO_ID(pRepo), current);
    terrno = TSDB_CODE_TDB_FILE_CORRUPTED;
    goto _err;
  }

  SFSStatus *pStatus = pfs->cstatus;
  ptr = buffer;
  ptr = tsdbDecodeFSHeader(ptr, &fsheader);
  ptr = tsdbDecodeFSMeta(ptr, &(pStatus->meta));

  if (fsheader.version != TSDB_FS_VERSION) {
    // TODO: handle file version change
  }

  if (fsheader.len > 0) {
    if (tsdbMakeRoom(&buffer, fsheader.len) < 0) {
      goto _err;
    }

    nread = (int)taosRead(fd, buffer, fsheader.len);
    if (nread < 0) {
      tsdbError("vgId:%d failed to read file %s since %s", REPO_ID(pRepo), current, strerror(errno));
      terrno = TAOS_SYSTEM_ERROR(errno);
      goto _err;
    }

    if (nread < fsheader.len) {
      tsdbError("vgId:%d failed to read %d bytes from file %s", REPO_ID(pRepo), fsheader.len, current);
      terrno = TSDB_CODE_TDB_FILE_CORRUPTED;
      goto _err;
    }

    if (!taosCheckChecksumWhole((uint8_t *)buffer, fsheader.len)) {
      tsdbError("vgId:%d file %s is corrupted since wrong checksum", REPO_ID(pRepo), current);
      terrno = TSDB_CODE_TDB_FILE_CORRUPTED;
      goto _err;
    }

    ptr = buffer;
    ptr = tsdbDecodeFSStatus(ptr, pStatus);
  } else {
    tsdbResetFSStatus(pStatus);
  }

  taosTZfree(buffer);
  close(fd);

  return 0;

_err:
  if (fd >= 0) {
    close(fd);
  }
  taosTZfree(buffer);
  return -1;
}

// Scan and try to fix incorrect files
static int tsdbScanAndTryFixFS(STsdbRepo *pRepo) {
  STsdbFS *  pfs = REPO_FS(pRepo);
  SFSStatus *pStatus = pfs->cstatus;

  if (tsdbScanAndTryFixMFile(pRepo) < 0) {
    tsdbError("vgId:%d failed to fix MFile since %s", REPO_ID(pRepo), tstrerror(terrno));
    return -1;
  }

  size_t size = taosArrayGetSize(pStatus->df);

  for (size_t i = 0; i < size; i++) {
    SDFileSet *pSet = (SDFileSet *)taosArrayGet(pStatus->df, i);

    if (tsdbScanAndTryFixDFileSet(pRepo, pSet) < 0) {
      tsdbError("vgId:%d failed to fix MFile since %s", REPO_ID(pRepo), tstrerror(terrno));
      return -1;
    }
  }

  // remove those unused files
  tsdbScanRootDir(pRepo);
  tsdbScanDataDir(pRepo);
  return 0;
}

int tsdbLoadMetaCache(STsdbRepo *pRepo, bool recoverMeta) {
  char      tbuf[128];
  STsdbFS * pfs = REPO_FS(pRepo);
  SMFile    mf;
  SMFile *  pMFile = &mf;
  void *    pBuf = NULL;
  SKVRecord rInfo;
  int64_t   maxBufSize = 0;
  SMFInfo   minfo;

  taosHashClear(pfs->metaCache);

  // No meta file, just return
  if (pfs->cstatus->pmf == NULL) return 0;

  mf = pfs->cstatus->mf;
  // Load cache first
  if (tsdbOpenMFile(pMFile, O_RDONLY) < 0) {
    return -1;
  }

  if (tsdbLoadMFileHeader(pMFile, &minfo) < 0) {
    tsdbCloseMFile(pMFile);
    return -1;
  }

  while (true) {
    int64_t tsize = tsdbReadMFile(pMFile, tbuf, sizeof(SKVRecord));
    if (tsize == 0) break;

    if (tsize < 0) {
      tsdbError("vgId:%d failed to read META file since %s", REPO_ID(pRepo), tstrerror(terrno));
      return -1;
    }

    if (tsize < sizeof(SKVRecord)) {
      tsdbError("vgId:%d failed to read %" PRIzu " bytes from file %s", REPO_ID(pRepo), sizeof(SKVRecord),
                TSDB_FILE_FULL_NAME(pMFile));
      terrno = TSDB_CODE_TDB_FILE_CORRUPTED;
      tsdbCloseMFile(pMFile);
      return -1;
    }

    void *ptr = tsdbDecodeKVRecord(tbuf, &rInfo);
    ASSERT(POINTER_DISTANCE(ptr, tbuf) == sizeof(SKVRecord));
    // ASSERT((rInfo.offset > 0) ? (pStore->info.size == rInfo.offset) : true);

    if (rInfo.offset < 0) {
      taosHashRemove(pfs->metaCache, (void *)(&rInfo.uid), sizeof(rInfo.uid));
#if 0
      pStore->info.size += sizeof(SKVRecord);
      pStore->info.nRecords--;
      pStore->info.nDels++;
      pStore->info.tombSize += (rInfo.size + sizeof(SKVRecord) * 2);
#endif
    } else {
      ASSERT(rInfo.offset > 0 && rInfo.size > 0);
      if (taosHashPut(pfs->metaCache, (void *)(&rInfo.uid), sizeof(rInfo.uid), &rInfo, sizeof(rInfo)) < 0) {
        tsdbError("vgId:%d failed to load meta cache from file %s since OOM", REPO_ID(pRepo),
                  TSDB_FILE_FULL_NAME(pMFile));
        terrno = TSDB_CODE_COM_OUT_OF_MEMORY;
        tsdbCloseMFile(pMFile);
        return -1;
      }

      maxBufSize = MAX(maxBufSize, rInfo.size);

      if (tsdbSeekMFile(pMFile, rInfo.size, SEEK_CUR) < 0) {
        tsdbError("vgId:%d failed to lseek file %s since %s", REPO_ID(pRepo), TSDB_FILE_FULL_NAME(pMFile),
                  tstrerror(terrno));
        tsdbCloseMFile(pMFile);
        return -1;
      }

#if 0
      pStore->info.size += (sizeof(SKVRecord) + rInfo.size);
      pStore->info.nRecords++;
#endif
    }
  }

  if (recoverMeta) {
    pBuf = malloc((size_t)maxBufSize);
    if (pBuf == NULL) {
      terrno = TSDB_CODE_TDB_OUT_OF_MEMORY;
      tsdbCloseMFile(pMFile);
      return -1;
    }

    SKVRecord *pRecord = taosHashIterate(pfs->metaCache, NULL);
    while (pRecord) {
      if (tsdbSeekMFile(pMFile, pRecord->offset + sizeof(SKVRecord), SEEK_SET) < 0) {
        tsdbError("vgId:%d failed to seek file %s since %s", REPO_ID(pRepo), TSDB_FILE_FULL_NAME(pMFile),
                  tstrerror(terrno));
        tfree(pBuf);
        tsdbCloseMFile(pMFile);
        return -1;
      }

      int nread = (int)tsdbReadMFile(pMFile, pBuf, pRecord->size);
      if (nread < 0) {
        tsdbError("vgId:%d failed to read file %s since %s", REPO_ID(pRepo), TSDB_FILE_FULL_NAME(pMFile),
                  tstrerror(terrno));
        tfree(pBuf);
        tsdbCloseMFile(pMFile);
        return -1;
      }

      if (nread < pRecord->size) {
        tsdbError("vgId:%d failed to read file %s since file corrupted, expected read:%" PRId64 " actual read:%d",
                  REPO_ID(pRepo), TSDB_FILE_FULL_NAME(pMFile), pRecord->size, nread);
        terrno = TSDB_CODE_TDB_FILE_CORRUPTED;
        tfree(pBuf);
        tsdbCloseMFile(pMFile);
        return -1;
      }

      if (tsdbRestoreTable(pRepo, pBuf, (int)pRecord->size) < 0) {
        tsdbError("vgId:%d failed to restore table, uid %" PRId64 ", since %s" PRIu64, REPO_ID(pRepo), pRecord->uid,
                  tstrerror(terrno));
        tfree(pBuf);
        tsdbCloseMFile(pMFile);
        return -1;
      }

      pRecord = taosHashIterate(pfs->metaCache, pRecord);
    }

    tsdbOrgMeta(pRepo);
  }

  tsdbCloseMFile(pMFile);
  tfree(pBuf);
  return 0;
}

static int tsdbScanRootDir(STsdbRepo *pRepo) {
  char         rootDir[TSDB_FILENAME_LEN];
  char         bname[TSDB_FILENAME_LEN];
  STsdbFS *    pfs = REPO_FS(pRepo);
  const TFILE *pf;

  tsdbGetRootDir(REPO_ID(pRepo), rootDir);
  TDIR *tdir = tfsOpendir(rootDir);
  if (tdir == NULL) {
    tsdbError("vgId:%d failed to open directory %s since %s", REPO_ID(pRepo), rootDir, tstrerror(terrno));
    return -1;
  }

  while ((pf = tfsReaddir(tdir))) {
    tfsbasename(pf, bname);

    if (strcmp(bname, tsdbTxnFname[TSDB_TXN_CURR_FILE]) == 0 || strcmp(bname, "data") == 0) {
      // Skip current file and data directory
      continue;
    }

    if (pfs->cstatus->pmf && tfsIsSameFile(pf, &(pfs->cstatus->pmf->f))) {
      continue;
    }

    (void)tfsremove(pf);
    tsdbDebug("vgId:%d invalid file %s is removed", REPO_ID(pRepo), TFILE_NAME(pf));
  }

  tfsClosedir(tdir);

  return 0;
}

static int tsdbScanDataDir(STsdbRepo *pRepo) {
  char         dataDir[TSDB_FILENAME_LEN];
  char         bname[TSDB_FILENAME_LEN];
  STsdbFS *    pfs = REPO_FS(pRepo);
  const TFILE *pf;

  tsdbGetDataDir(REPO_ID(pRepo), dataDir);
  TDIR *tdir = tfsOpendir(dataDir);
  if (tdir == NULL) {
    tsdbError("vgId:%d failed to open directory %s since %s", REPO_ID(pRepo), dataDir, tstrerror(terrno));
    return -1;
  }

  while ((pf = tfsReaddir(tdir))) {
    tfsbasename(pf, bname);

    if (!tsdbIsTFileInFS(pfs, pf)) {
      (void)tfsremove(pf);
      tsdbDebug("vgId:%d invalid file %s is removed", REPO_ID(pRepo), TFILE_NAME(pf));
    }
  }

  tfsClosedir(tdir);

  return 0;
}

static bool tsdbIsTFileInFS(STsdbFS *pfs, const TFILE *pf) {
  SFSIter fsiter;
  tsdbFSIterInit(&fsiter, pfs, TSDB_FS_ITER_FORWARD);
  SDFileSet *pSet;

  while ((pSet = tsdbFSIterNext(&fsiter))) {
    for (TSDB_FILE_T ftype = 0; ftype < TSDB_FILE_MAX; ftype++) {
      SDFile *pDFile = TSDB_DFILE_IN_SET(pSet, ftype);
      if (tfsIsSameFile(pf, TSDB_FILE_F(pDFile))) {
        return true;
      }
    }
  }

  return false;
}

static int tsdbRestoreMeta(STsdbRepo *pRepo) {
  char         rootDir[TSDB_FILENAME_LEN];
  char         bname[TSDB_FILENAME_LEN];
  TDIR *       tdir = NULL;
  const TFILE *pf = NULL;
  const char * pattern = "^meta(-ver[0-9]+)?$";
  regex_t      regex;
  STsdbFS *    pfs = REPO_FS(pRepo);

  regcomp(&regex, pattern, REG_EXTENDED);

  tsdbInfo("vgId:%d try to restore meta", REPO_ID(pRepo));

  tsdbGetRootDir(REPO_ID(pRepo), rootDir);

  tdir = tfsOpendir(rootDir);
  if (tdir == NULL) {
    tsdbError("vgId:%d failed to open dir %s since %s", REPO_ID(pRepo), rootDir, tstrerror(terrno));
    regfree(&regex);
    return -1;
  }

  while ((pf = tfsReaddir(tdir))) {
    tfsbasename(pf, bname);

    if (strcmp(bname, "data") == 0) {
      // Skip the data/ directory
      continue;
    }

    if (strcmp(bname, tsdbTxnFname[TSDB_TXN_TEMP_FILE]) == 0) {
      // Skip current.t file
      tsdbInfo("vgId:%d file %s exists, remove it", REPO_ID(pRepo), TFILE_NAME(pf));
      (void)tfsremove(pf);
      continue;
    }

    int code = regexec(&regex, bname, 0, NULL, 0);
    if (code == 0) {
      // Match
      if (pfs->cstatus->pmf != NULL) {
        tsdbError("vgId:%d failed to restore meta since two file exists, file1 %s and file2 %s", REPO_ID(pRepo),
                  TSDB_FILE_FULL_NAME(pfs->cstatus->pmf), TFILE_NAME(pf));
        terrno = TSDB_CODE_TDB_FILE_CORRUPTED;
        tfsClosedir(tdir);
        regfree(&regex);
        return -1;
      } else {
        uint32_t _version = 0;
        if (strcmp(bname, "meta") != 0) {
          sscanf(bname, "meta-ver%" PRIu32, &_version);
          pfs->cstatus->meta.version = _version;
        }

        pfs->cstatus->pmf = &(pfs->cstatus->mf);
        pfs->cstatus->pmf->f = *pf;
        TSDB_FILE_SET_CLOSED(pfs->cstatus->pmf);

        if (tsdbOpenMFile(pfs->cstatus->pmf, O_RDONLY) < 0) {
          tsdbError("vgId:%d failed to restore meta since %s", REPO_ID(pRepo), tstrerror(terrno));
          tfsClosedir(tdir);
          regfree(&regex);
          return -1;
        }

        if (tsdbLoadMFileHeader(pfs->cstatus->pmf, &(pfs->cstatus->pmf->info)) < 0) {
          tsdbError("vgId:%d failed to restore meta since %s", REPO_ID(pRepo), tstrerror(terrno));
          tsdbCloseMFile(pfs->cstatus->pmf);
          tfsClosedir(tdir);
          regfree(&regex);
          return -1;
        }

        if (tsdbForceKeepFile) {
          struct stat tfstat;

          // Get real file size
          if (fstat(pfs->cstatus->pmf->fd, &tfstat) < 0) {
            terrno = TAOS_SYSTEM_ERROR(errno);
            tsdbCloseMFile(pfs->cstatus->pmf);
            tfsClosedir(tdir);
            regfree(&regex);
            return -1;
          }

          if (pfs->cstatus->pmf->info.size != tfstat.st_size) {
            int64_t tfsize = pfs->cstatus->pmf->info.size;
            pfs->cstatus->pmf->info.size = tfstat.st_size;
            tsdbInfo("vgId:%d file %s header size is changed from %" PRId64 " to %" PRId64, REPO_ID(pRepo),
                     TSDB_FILE_FULL_NAME(pfs->cstatus->pmf), tfsize, pfs->cstatus->pmf->info.size);
          }
        }

        tsdbCloseMFile(pfs->cstatus->pmf);
      }
    } else if (code == REG_NOMATCH) {
      // Not match
      tsdbInfo("vgId:%d invalid file %s exists, remove it", REPO_ID(pRepo), TFILE_NAME(pf));
      tfsremove(pf);
      continue;
    } else {
      // Has other error
      tsdbError("vgId:%d failed to restore meta file while run regexec since %s", REPO_ID(pRepo), strerror(code));
      terrno = TAOS_SYSTEM_ERROR(code);
      tfsClosedir(tdir);
      regfree(&regex);
      return -1;
    }
  }

  if (pfs->cstatus->pmf) {
    tsdbInfo("vgId:%d meta file %s is restored", REPO_ID(pRepo), TSDB_FILE_FULL_NAME(pfs->cstatus->pmf));
  } else {
    tsdbInfo("vgId:%d no meta file is restored", REPO_ID(pRepo));
  }

  tfsClosedir(tdir);
  regfree(&regex);
  return 0;
}

static int tsdbRestoreDFileSet(STsdbRepo *pRepo) {
  char         dataDir[TSDB_FILENAME_LEN];
  char         bname[TSDB_FILENAME_LEN];
  TDIR *       tdir = NULL;
  const TFILE *pf = NULL;
  const char * pattern = "^v[0-9]+f[0-9]+\\.(head|data|last)(-ver[0-9]+)?$";
  SArray *     fArray = NULL;
  regex_t      regex;
  STsdbFS *    pfs = REPO_FS(pRepo);

  tsdbGetDataDir(REPO_ID(pRepo), dataDir);

  // Resource allocation and init
  regcomp(&regex, pattern, REG_EXTENDED);

  fArray = taosArrayInit(1024, sizeof(TFILE));
  if (fArray == NULL) {
    terrno = TSDB_CODE_TDB_OUT_OF_MEMORY;
    tsdbError("vgId:%d failed to restore DFileSet while open directory %s since %s", REPO_ID(pRepo), dataDir,
              tstrerror(terrno));
    regfree(&regex);
    return -1;
  }

  tdir = tfsOpendir(dataDir);
  if (tdir == NULL) {
    tsdbError("vgId:%d failed to restore DFileSet while open directory %s since %s", REPO_ID(pRepo), dataDir,
              tstrerror(terrno));
    taosArrayDestroy(fArray);
    regfree(&regex);
    return -1;
  }

  while ((pf = tfsReaddir(tdir))) {
    tfsbasename(pf, bname);

    int code = regexec(&regex, bname, 0, NULL, 0);
    if (code == 0) {
      if (taosArrayPush(fArray, (void *)pf) == NULL) {
        terrno = TSDB_CODE_TDB_OUT_OF_MEMORY;
        tfsClosedir(tdir);
        taosArrayDestroy(fArray);
        regfree(&regex);
        return -1;
      }
    } else if (code == REG_NOMATCH) {
      // Not match
      tsdbInfo("vgId:%d invalid file %s exists, remove it", REPO_ID(pRepo), TFILE_NAME(pf));
      (void)tfsremove(pf);
      continue;
    } else {
      // Has other error
      tsdbError("vgId:%d failed to restore DFileSet Array while run regexec since %s", REPO_ID(pRepo), strerror(code));
      terrno = TAOS_SYSTEM_ERROR(code);
      tfsClosedir(tdir);
      taosArrayDestroy(fArray);
      regfree(&regex);
      return -1;
    }
  }

  tfsClosedir(tdir);
  regfree(&regex);

  // Sort the array according to file name
  taosArraySort(fArray, tsdbComparTFILE);

  size_t index = 0;
  // Loop to recover each file set
  for (;;) {
    if (index >= taosArrayGetSize(fArray)) {
      break;
    }

    SDFileSet fset = {0};

    TSDB_FSET_SET_CLOSED(&fset);

    // Loop to recover ONE fset
    for (TSDB_FILE_T ftype = 0; ftype < TSDB_FILE_MAX; ftype++) {
      SDFile *pDFile = TSDB_DFILE_IN_SET(&fset, ftype);

      if (index >= taosArrayGetSize(fArray)) {
        tsdbError("vgId:%d incomplete DFileSet, fid:%d", REPO_ID(pRepo), fset.fid);
        taosArrayDestroy(fArray);
        return -1;
      }

      pf = taosArrayGet(fArray, index);

      int         tvid, tfid;
      TSDB_FILE_T ttype;
      uint32_t    tversion;
      char        _bname[TSDB_FILENAME_LEN];

      tfsbasename(pf, _bname);
      tsdbParseDFilename(_bname, &tvid, &tfid, &ttype, &tversion);

      ASSERT(tvid == REPO_ID(pRepo));

      if (tfid < pRepo->rtn.minFid) {  // skip file expired
        ++index;
        continue;
      }

      if (ftype == 0) {
        fset.fid = tfid;
      } else {
        if (tfid != fset.fid) {
          tsdbError("vgId:%d incomplete dFileSet, fid:%d", REPO_ID(pRepo), fset.fid);
          taosArrayDestroy(fArray);
          return -1;
        }
      }

      if (ttype != ftype) {
        tsdbError("vgId:%d incomplete dFileSet, fid:%d", REPO_ID(pRepo), fset.fid);
        taosArrayDestroy(fArray);
        return -1;
      }

      pDFile->f = *pf;
      
      if (tsdbOpenDFile(pDFile, O_RDONLY) < 0) {
        tsdbError("vgId:%d failed to open DFile %s since %s", REPO_ID(pRepo), TSDB_FILE_FULL_NAME(pDFile), tstrerror(terrno));
        taosArrayDestroy(fArray);
        return -1;
      }

      if (tsdbLoadDFileHeader(pDFile, &(pDFile->info)) < 0) {
        tsdbError("vgId:%d failed to load DFile %s header since %s", REPO_ID(pRepo), TSDB_FILE_FULL_NAME(pDFile),
                  tstrerror(terrno));
        taosArrayDestroy(fArray);
        return -1;
      }

      if (tsdbForceKeepFile) {
        struct stat tfstat;

        // Get real file size
        if (fstat(pDFile->fd, &tfstat) < 0) {
          terrno = TAOS_SYSTEM_ERROR(errno);
          taosArrayDestroy(fArray);
          return -1;
        }

        if (pDFile->info.size != tfstat.st_size) {
          int64_t tfsize = pDFile->info.size;
          pDFile->info.size = tfstat.st_size;
          tsdbInfo("vgId:%d file %s header size is changed from %" PRId64 " to %" PRId64, REPO_ID(pRepo),
                   TSDB_FILE_FULL_NAME(pDFile), tfsize, pDFile->info.size);
        }
      }

      tsdbCloseDFile(pDFile);
      index++;
    }

    tsdbInfo("vgId:%d FSET %d is restored", REPO_ID(pRepo), fset.fid);
    taosArrayPush(pfs->cstatus->df, &fset);
  }

  // Resource release
  taosArrayDestroy(fArray);

  return 0;
}

static int tsdbRestoreCurrent(STsdbRepo *pRepo) {
  // Loop to recover mfile
  if (tsdbRestoreMeta(pRepo) < 0) {
    tsdbError("vgId:%d failed to restore current since %s", REPO_ID(pRepo), tstrerror(terrno));
    return -1;
  }

  // Loop to recover dfile set
  if (tsdbRestoreDFileSet(pRepo) < 0) {
    tsdbError("vgId:%d failed to restore DFileSet since %s", REPO_ID(pRepo), tstrerror(terrno));
    return -1;
  }

  if (tsdbSaveFSStatus(pRepo->fs->cstatus, REPO_ID(pRepo)) < 0) {
    tsdbError("vgId:%d failed to restore corrent since %s", REPO_ID(pRepo), tstrerror(terrno));
    return -1;
  }

  return 0;
}

static int tsdbComparTFILE(const void *arg1, const void *arg2) {
  TFILE *pf1 = (TFILE *)arg1;
  TFILE *pf2 = (TFILE *)arg2;

  int         vid1, fid1, vid2, fid2;
  TSDB_FILE_T ftype1, ftype2;
  uint32_t    version1, version2;
  char        bname1[TSDB_FILENAME_LEN];
  char        bname2[TSDB_FILENAME_LEN];

  tfsbasename(pf1, bname1);
  tfsbasename(pf2, bname2);
  tsdbParseDFilename(bname1, &vid1, &fid1, &ftype1, &version1);
  tsdbParseDFilename(bname2, &vid2, &fid2, &ftype2, &version2);

  if (fid1 < fid2) {
    return -1;
  } else if (fid1 > fid2) {
    return 1;
  } else {
    if (ftype1 < ftype2) {
      return -1;
    } else if (ftype1 > ftype2) {
      return 1;
    } else {
      return 0;
    }
  }
}

static void tsdbScanAndTryFixDFilesHeader(STsdbRepo *pRepo, int32_t *nExpired) {
  STsdbFS *  pfs = REPO_FS(pRepo);
  SFSStatus *pStatus = pfs->cstatus;
  SDFInfo    info;

  for (size_t i = 0; i < taosArrayGetSize(pStatus->df); i++) {
    SDFileSet fset;
    tsdbInitDFileSetEx(&fset, (SDFileSet *)taosArrayGet(pStatus->df, i));
    if (fset.fid < pRepo->rtn.minFid) {
      ++*nExpired;
    }
    tsdbDebug("vgId:%d scan DFileSet %d header", REPO_ID(pRepo), fset.fid);

    if (tsdbOpenDFileSet(&fset, O_RDWR) < 0) {
      tsdbError("vgId:%d failed to open DFileSet %d since %s, continue", REPO_ID(pRepo), fset.fid, tstrerror(terrno));
      continue;
    }

    for (TSDB_FILE_T ftype = 0; ftype < TSDB_FILE_MAX; ftype++) {
      SDFile *pDFile = TSDB_DFILE_IN_SET(&fset, ftype);

      if ((tsdbLoadDFileHeader(pDFile, &info) < 0) || pDFile->info.size != info.size ||
          pDFile->info.magic != info.magic) {
        if (tsdbUpdateDFileHeader(pDFile) < 0) {
          tsdbError("vgId:%d failed to update DFile header of %s since %s, continue", REPO_ID(pRepo),
                    TSDB_FILE_FULL_NAME(pDFile), tstrerror(terrno));
        } else {
          tsdbInfo("vgId:%d DFile header of %s is updated", REPO_ID(pRepo), TSDB_FILE_FULL_NAME(pDFile));
          TSDB_FILE_FSYNC(pDFile);
        }
      } else {
        tsdbDebug("vgId:%d DFile header of %s is correct", REPO_ID(pRepo), TSDB_FILE_FULL_NAME(pDFile));
      }
    }

    tsdbCloseDFileSet(&fset);
  }
}<|MERGE_RESOLUTION|>--- conflicted
+++ resolved
@@ -37,10 +37,7 @@
 static int  tsdbProcessExpiredFS(STsdbRepo *pRepo);
 static int  tsdbCreateMeta(STsdbRepo *pRepo);
 
-<<<<<<< HEAD
-=======
 // For backward compatibility
->>>>>>> ffe99d41
 // ================== CURRENT file header info
 static int tsdbEncodeFSHeader(void **buf, SFSHeader *pHeader) {
   int tlen = 0;
