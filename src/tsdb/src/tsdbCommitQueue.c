/*
 * Copyright (c) 2019 TAOS Data, Inc. <jhtao@taosdata.com>
 *
 * This program is free software: you can use, redistribute, and/or modify
 * it under the terms of the GNU Affero General Public License, version 3
 * or later ("AGPL"), as published by the Free Software Foundation.
 *
 * This program is distributed in the hope that it will be useful, but WITHOUT
 * ANY WARRANTY; without even the implied warranty of MERCHANTABILITY or
 * FITNESS FOR A PARTICULAR PURPOSE.
 *
 * You should have received a copy of the GNU Affero General Public License
 * along with this program. If not, see <http://www.gnu.org/licenses/>.
 */

#include "tsdbint.h"

typedef struct {
  bool            stop;
  pthread_mutex_t lock;
  pthread_cond_t  queueNotEmpty;
  int             nthreads;
  int             refCount;
  SList *         queue;
  pthread_t *     threads;
} SCommitQueue;

typedef struct {
  TSDB_REQ_T req;
  STsdbRepo *pRepo;
} SReq;

static void *tsdbLoopCommit(void *arg);

static SCommitQueue tsCommitQueue = {0};

int tsdbInitCommitQueue() {
  int nthreads = tsNumOfCommitThreads;
  SCommitQueue *pQueue = &tsCommitQueue;

  if (nthreads < 1) nthreads = 1;

  pQueue->stop = false;
  pQueue->nthreads = nthreads;

  pQueue->queue = tdListNew(0);
  if (pQueue->queue == NULL) {
    terrno = TSDB_CODE_TDB_OUT_OF_MEMORY;
    return -1;
  }

  pQueue->threads = (pthread_t *)calloc(nthreads, sizeof(pthread_t));
  if (pQueue->threads == NULL) {
    terrno = TSDB_CODE_TDB_OUT_OF_MEMORY;
    tdListFree(pQueue->queue);
    return -1;
  }

  pthread_mutex_init(&(pQueue->lock), NULL);
  pthread_cond_init(&(pQueue->queueNotEmpty), NULL);

  for (int i = 0; i < nthreads; i++) {
    pthread_create(pQueue->threads + i, NULL, tsdbLoopCommit, NULL);
  }

  return 0;
}

void tsdbDestroyCommitQueue() {
  SCommitQueue *pQueue = &tsCommitQueue;

  pthread_mutex_lock(&(pQueue->lock));

  if (pQueue->stop) {
    pthread_mutex_unlock(&(pQueue->lock));
    return;
  }

  pQueue->stop = true;
  pthread_cond_broadcast(&(pQueue->queueNotEmpty));

  pthread_mutex_unlock(&(pQueue->lock));

  for (size_t i = 0; i < pQueue->nthreads; i++) {
    pthread_join(pQueue->threads[i], NULL);
  }

  free(pQueue->threads);
  tdListFree(pQueue->queue);
  pthread_cond_destroy(&(pQueue->queueNotEmpty));
  pthread_mutex_destroy(&(pQueue->lock));
}

int tsdbScheduleCommit(STsdbRepo *pRepo, TSDB_REQ_T req) {
  SCommitQueue *pQueue = &tsCommitQueue;

  SListNode *pNode = (SListNode *)calloc(1, sizeof(SListNode) + sizeof(SReq));
  if (pNode == NULL) {
    terrno = TSDB_CODE_TDB_OUT_OF_MEMORY;
    return -1;
  }

  ((SReq *)pNode->data)->req = req;
  ((SReq *)pNode->data)->pRepo = pRepo;

  pthread_mutex_lock(&(pQueue->lock));

  // ASSERT(pQueue->stop);

  tdListAppendNode(pQueue->queue, pNode);
  pthread_cond_signal(&(pQueue->queueNotEmpty));

  pthread_mutex_unlock(&(pQueue->lock));
  return 0;
}

static void tsdbApplyRepoConfig(STsdbRepo *pRepo) {
  pthread_mutex_lock(&pRepo->save_mutex);

  pRepo->config_changed = false;
  STsdbCfg * pSaveCfg = &pRepo->save_config;
  STsdbCfg oldCfg;
  int32_t oldTotalBlocks = pRepo->config.totalBlocks;

  memcpy(&oldCfg, &(pRepo->config), sizeof(STsdbCfg));

  pRepo->config.compression = pRepo->save_config.compression;
  pRepo->config.keep = pRepo->save_config.keep;
  pRepo->config.keep1 = pRepo->save_config.keep1;
  pRepo->config.keep2 = pRepo->save_config.keep2;
  pRepo->config.cacheLastRow = pRepo->save_config.cacheLastRow;
  pRepo->config.totalBlocks = pRepo->save_config.totalBlocks;

  pthread_mutex_unlock(&pRepo->save_mutex);

  tsdbInfo("vgId:%d apply new config: compression(%d), keep(%d,%d,%d), totalBlocks(%d), cacheLastRow(%d->%d),totalBlocks(%d->%d)",
    REPO_ID(pRepo),
    pSaveCfg->compression, pSaveCfg->keep,pSaveCfg->keep1, pSaveCfg->keep2,
    pSaveCfg->totalBlocks, oldCfg.cacheLastRow, pSaveCfg->cacheLastRow, oldTotalBlocks, pSaveCfg->totalBlocks);

  int err = tsdbExpendPool(pRepo, oldTotalBlocks);
  if (!TAOS_SUCCEEDED(err)) {
    tsdbError("vgId:%d expand pool from %d to %d fail,reason:%s",
      REPO_ID(pRepo), oldTotalBlocks, pSaveCfg->totalBlocks, tstrerror(err));
  }

  if (oldCfg.cacheLastRow != pRepo->config.cacheLastRow) {
    if (tsdbLockRepo(pRepo) < 0) return;
    tsdbCacheLastData(pRepo, &oldCfg);
    tsdbUnlockRepo(pRepo);
  }

}

static void *tsdbLoopCommit(void *arg) {
  SCommitQueue *pQueue = &tsCommitQueue;
  SListNode *   pNode = NULL;
  STsdbRepo *   pRepo = NULL;
<<<<<<< HEAD
  bool config_changed = false;
=======
  TSDB_REQ_T    req;
>>>>>>> 37109d56

  while (true) {
    pthread_mutex_lock(&(pQueue->lock));

    while (true) {
      pNode = tdListPopHead(pQueue->queue);
      if (pNode == NULL) {
        if (pQueue->stop && pQueue->refCount <= 0) {
          pthread_mutex_unlock(&(pQueue->lock));
          goto _exit;
        } else {
          pthread_cond_wait(&(pQueue->queueNotEmpty), &(pQueue->lock));
        }
      } else {
        break;
      }
    }

    pthread_mutex_unlock(&(pQueue->lock));

    req = ((SReq *)pNode->data)->req;
    pRepo = ((SReq *)pNode->data)->pRepo;

    // check if need to apply new config
<<<<<<< HEAD
    config_changed = pRepo->config_changed;
    if (pRepo->config_changed) {             
      tsdbApplyRepoConfig(pRepo);
    }

    if (config_changed && pRepo->imem == NULL) {
      tsem_post(&(pRepo->readyToCommit));
    } else {
      tsdbCommitData(pRepo);
=======
    if (pRepo->config_changed) {
      tsdbApplyRepoConfig(pRepo);
    }

    if (req == COMMIT_REQ) {
      tsdbCommitData(pRepo);
    } else if (req == COMPACT_REQ) {
      tsdbCompactImpl(pRepo);
    } else {
      ASSERT(0);
>>>>>>> 37109d56
    }

    listNodeFree(pNode);
  }

_exit:
  return NULL;
}

void tsdbIncCommitRef(int vgId) {
  int refCount = atomic_add_fetch_32(&tsCommitQueue.refCount, 1);
  tsdbDebug("vgId:%d, inc commit queue ref to %d", vgId, refCount);
}

void tsdbDecCommitRef(int vgId) {
  int refCount = atomic_sub_fetch_32(&tsCommitQueue.refCount, 1);
  pthread_cond_broadcast(&(tsCommitQueue.queueNotEmpty));
  tsdbDebug("vgId:%d, dec commit queue ref to %d", vgId, refCount);
}<|MERGE_RESOLUTION|>--- conflicted
+++ resolved
@@ -156,11 +156,7 @@
   SCommitQueue *pQueue = &tsCommitQueue;
   SListNode *   pNode = NULL;
   STsdbRepo *   pRepo = NULL;
-<<<<<<< HEAD
-  bool config_changed = false;
-=======
   TSDB_REQ_T    req;
->>>>>>> 37109d56
 
   while (true) {
     pthread_mutex_lock(&(pQueue->lock));
@@ -184,29 +180,16 @@
     req = ((SReq *)pNode->data)->req;
     pRepo = ((SReq *)pNode->data)->pRepo;
 
-    // check if need to apply new config
-<<<<<<< HEAD
-    config_changed = pRepo->config_changed;
-    if (pRepo->config_changed) {             
-      tsdbApplyRepoConfig(pRepo);
-    }
-
-    if (config_changed && pRepo->imem == NULL) {
-      tsem_post(&(pRepo->readyToCommit));
-    } else {
-      tsdbCommitData(pRepo);
-=======
-    if (pRepo->config_changed) {
-      tsdbApplyRepoConfig(pRepo);
-    }
-
     if (req == COMMIT_REQ) {
       tsdbCommitData(pRepo);
     } else if (req == COMPACT_REQ) {
       tsdbCompactImpl(pRepo);
+    } else if (req == COMMIT_CONFIG_REQ) {        
+      ASSERT(pRepo->config_changed);
+      tsdbApplyRepoConfig(pRepo);
+      tsem_post(&(pRepo->readyToCommit));
     } else {
       ASSERT(0);
->>>>>>> 37109d56
     }
 
     listNodeFree(pNode);
