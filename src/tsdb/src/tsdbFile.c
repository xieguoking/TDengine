--- conflicted
+++ resolved
@@ -79,12 +79,7 @@
   char *aname;
   buf = tsdbDecodeMFInfo(buf, &(pMFile->info));
   buf = taosDecodeString(buf, &aname);
-<<<<<<< HEAD
-  strncpy(TSDB_FILE_FULL_NAME(pMFile), aname, TSDB_FILENAME_LEN);
-  *(TSDB_FILE_FULL_NAME(pMFile) + TSDB_FILENAME_LEN - 1) = '\0';
-=======
   tstrncpy(TSDB_FILE_FULL_NAME(pMFile), aname, TSDB_FILENAME_LEN);
->>>>>>> a3c73a82
   TSDB_FILE_SET_CLOSED(pMFile);
 
   tfree(aname);
@@ -350,12 +345,7 @@
   // The sync module would send DFileSet with latest verion.
   buf = tsdbDecodeDFInfo(buf, &(pDFile->info), TSDB_LATEST_SFS_VER);
   buf = taosDecodeString(buf, &aname);
-<<<<<<< HEAD
-  strncpy(TSDB_FILE_FULL_NAME(pDFile), aname, TSDB_FILENAME_LEN);
-  *(TSDB_FILE_FULL_NAME(pDFile) + TSDB_FILENAME_LEN - 1) = '\0';
-=======
   tstrncpy(TSDB_FILE_FULL_NAME(pDFile), aname, TSDB_FILENAME_LEN);
->>>>>>> a3c73a82
   TSDB_FILE_SET_CLOSED(pDFile);
   tfree(aname);
 
