--- conflicted
+++ resolved
@@ -128,11 +128,7 @@
 
       if (fid < mfid) {
         for (int type = 0; type < TSDB_FILE_TYPE_MAX; type++) {
-<<<<<<< HEAD
-          tsdbGetDataFileName(pRepo, fid, type, fname);
-=======
           tsdbGetDataFileName(pRepo->rootDir, pCfg->tsdbId, fid, type, fname);
->>>>>>> 2368b35c
           (void)remove(fname);
         }
         continue;
