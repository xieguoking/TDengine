#include <stdlib.h>
#include "tskiplist.h"
#include "tsdb.h"
#include "taosdef.h"
#include "hash.h"
#include "tsdbMain.h"

#define TSDB_SUPER_TABLE_SL_LEVEL 5 // TODO: may change here
// #define TSDB_META_FILE_NAME "META"

const int32_t DEFAULT_TAG_INDEX_COLUMN = 0;   // skip list built based on the first column of tags

static int     tsdbFreeTable(STable *pTable);
static int32_t tsdbCheckTableCfg(STableCfg *pCfg);
static int     tsdbAddTableToMeta(STsdbMeta *pMeta, STable *pTable, bool addIdx);
static int     tsdbAddTableIntoIndex(STsdbMeta *pMeta, STable *pTable);
static int     tsdbRemoveTableFromIndex(STsdbMeta *pMeta, STable *pTable);
static int     tsdbRemoveTableFromMeta(STsdbMeta *pMeta, STable *pTable, bool rmFromIdx);

/**
 * Encode a TSDB table object as a binary content
 * ASSUMPTIONS: VALID PARAMETERS
 * 
 * @param pTable table object to encode
 * @param contLen the encoded binary content length
 * 
 * @return binary content for success
 *         NULL fro failure
 */
void tsdbEncodeTable(STable *pTable, char *buf, int *contLen) {
  if (pTable == NULL) return;

  void *ptr = buf;
  T_APPEND_MEMBER(ptr, pTable, STable, type);
  // Encode name, todo refactor
  *(int *)ptr = varDataLen(pTable->name);
  ptr = (char *)ptr + sizeof(int);
  memcpy(ptr, varDataVal(pTable->name), varDataLen(pTable->name));
  ptr = (char *)ptr + varDataLen(pTable->name);
  
  T_APPEND_MEMBER(ptr, &(pTable->tableId), STableId, uid);
  T_APPEND_MEMBER(ptr, &(pTable->tableId), STableId, tid);
  T_APPEND_MEMBER(ptr, pTable, STable, superUid);
  T_APPEND_MEMBER(ptr, pTable, STable, sversion);

  if (pTable->type == TSDB_SUPER_TABLE) {
    ptr = tdEncodeSchema(ptr, pTable->schema);
    ptr = tdEncodeSchema(ptr, pTable->tagSchema);
  } else if (pTable->type == TSDB_CHILD_TABLE) {
    tdTagRowCpy(ptr, pTable->tagVal);
    ptr = POINTER_SHIFT(ptr, dataRowLen(pTable->tagVal) + ((STagRow *)pTable->tagVal)->dataLen);
  } else {
    ptr = tdEncodeSchema(ptr, pTable->schema);
  }

  if (pTable->type == TSDB_STREAM_TABLE) {
    ptr = taosEncodeString(ptr, pTable->sql);
  }

  *contLen = (char *)ptr - buf;
}

/**
 * Decode from an encoded binary
 * ASSUMPTIONS: valid parameters
 * 
 * @param cont binary object
 * @param contLen binary length
 * 
 * @return TSDB table object for success
 *         NULL for failure
 */
STable *tsdbDecodeTable(void *cont, int contLen) {
  STable *pTable = (STable *)calloc(1, sizeof(STable));
  if (pTable == NULL) return NULL;

  void *ptr = cont;
  T_READ_MEMBER(ptr, int8_t, pTable->type);
  int len = *(int *)ptr;
  ptr = (char *)ptr + sizeof(int);
  pTable->name = calloc(1, len + VARSTR_HEADER_SIZE + 1);
  if (pTable->name == NULL) return NULL;
  
  varDataSetLen(pTable->name, len);
  memcpy(pTable->name->data, ptr, len);
  
  ptr = (char *)ptr + len;
  T_READ_MEMBER(ptr, uint64_t, pTable->tableId.uid);
  T_READ_MEMBER(ptr, int32_t, pTable->tableId.tid);
  T_READ_MEMBER(ptr, uint64_t, pTable->superUid);
  T_READ_MEMBER(ptr, int32_t, pTable->sversion);

  if (pTable->type == TSDB_SUPER_TABLE) {
    pTable->schema = tdDecodeSchema(&ptr);
    pTable->tagSchema = tdDecodeSchema(&ptr);
  } else if (pTable->type == TSDB_CHILD_TABLE) {
    pTable->tagVal = tdTagRowDecode(ptr);
    ptr = POINTER_SHIFT(ptr, dataRowLen(pTable->tagVal) + ((STagRow *)pTable->tagVal)->dataLen);
  } else {
    pTable->schema = tdDecodeSchema(&ptr);
  }

<<<<<<< HEAD
  pTable->lastKey = TSKEY_INITIAL_VAL;
=======
  if (pTable->type == TSDB_STREAM_TABLE) {
    ptr = taosDecodeString(ptr, &(pTable->sql));
  }

>>>>>>> 009478db
  return pTable;
}

void tsdbFreeEncode(void *cont) {
  if (cont != NULL) free(cont);
}

static char* getTagIndexKey(const void* pData) {
  STableIndexElem* elem = (STableIndexElem*) pData;
  
  SDataRow row = elem->pTable->tagVal;
  STSchema* pSchema = tsdbGetTableTagSchema(elem->pMeta, elem->pTable);
  STColumn* pCol = &pSchema->columns[DEFAULT_TAG_INDEX_COLUMN];
  int16_t type = 0;
  void * res = tdQueryTagByID(row, pCol->colId,&type);
  ASSERT(type == pCol->type);
  return res;
}

int tsdbRestoreTable(void *pHandle, void *cont, int contLen) {
  STsdbMeta *pMeta = (STsdbMeta *)pHandle;

  STable *pTable = tsdbDecodeTable(cont, contLen);
  if (pTable == NULL) return -1;
  
  if (pTable->type == TSDB_SUPER_TABLE) {
    STColumn* pColSchema = schemaColAt(pTable->tagSchema, 0);
    pTable->pIndex = tSkipListCreate(TSDB_SUPER_TABLE_SL_LEVEL, pColSchema->type, pColSchema->bytes,
                                    1, 0, 1, getTagIndexKey);
  }

  tsdbAddTableToMeta(pMeta, pTable, false);

  return 0;
}

void tsdbOrgMeta(void *pHandle) {
  STsdbMeta *pMeta = (STsdbMeta *)pHandle;

  for (int i = 1; i < pMeta->maxTables; i++) {
    STable *pTable = pMeta->tables[i];
    if (pTable != NULL && pTable->type == TSDB_CHILD_TABLE) {
      tsdbAddTableIntoIndex(pMeta, pTable);
    }
  }
}

/**
 * Initialize the meta handle
 * ASSUMPTIONS: VALID PARAMETER
 */
STsdbMeta *tsdbInitMeta(char *rootDir, int32_t maxTables) {
  STsdbMeta *pMeta = (STsdbMeta *)malloc(sizeof(STsdbMeta));
  if (pMeta == NULL) return NULL;

  pMeta->maxTables = maxTables;
  pMeta->nTables = 0;
  pMeta->superList = NULL;
  pMeta->tables = (STable **)calloc(maxTables, sizeof(STable *));
  pMeta->maxRowBytes = 0;
  pMeta->maxCols = 0;
  if (pMeta->tables == NULL) {
    free(pMeta);
    return NULL;
  }

  pMeta->map = taosHashInit(maxTables * TSDB_META_HASH_FRACTION, taosGetDefaultHashFunction(TSDB_DATA_TYPE_BIGINT), false);
  if (pMeta->map == NULL) {
    free(pMeta->tables);
    free(pMeta);
    return NULL;
  }

  pMeta->mfh = tsdbInitMetaFile(rootDir, maxTables, tsdbRestoreTable, tsdbOrgMeta, pMeta);
  if (pMeta->mfh == NULL) {
    taosHashCleanup(pMeta->map);
    free(pMeta->tables);
    free(pMeta);
    return NULL;
  }

  return pMeta;
}

int32_t tsdbFreeMeta(STsdbMeta *pMeta) {
  if (pMeta == NULL) return 0;

  tsdbCloseMetaFile(pMeta->mfh);

  for (int i = 1; i < pMeta->maxTables; i++) {
    if (pMeta->tables[i] != NULL) {
      tsdbFreeTable(pMeta->tables[i]);
    }
  }

  free(pMeta->tables);

  STable *pTable = pMeta->superList;
  while (pTable != NULL) {
    STable *pTemp = pTable;
    pTable = pTemp->next;
    tsdbFreeTable(pTemp);
  }

  taosHashCleanup(pMeta->map);

  free(pMeta);

  return 0;
}

STSchema *tsdbGetTableSchema(STsdbMeta *pMeta, STable *pTable) {
  if (pTable->type == TSDB_NORMAL_TABLE || pTable->type == TSDB_SUPER_TABLE || pTable->type == TSDB_STREAM_TABLE) {
    return pTable->schema;
  } else if (pTable->type == TSDB_CHILD_TABLE) {
    STable *pSuper = tsdbGetTableByUid(pMeta, pTable->superUid);
    if (pSuper == NULL) return NULL;
    return pSuper->schema;
  } else {
    return NULL;
  }
}

STSchema * tsdbGetTableTagSchema(STsdbMeta *pMeta, STable *pTable) {
  if (pTable->type == TSDB_SUPER_TABLE) {
    return pTable->tagSchema;
  } else if (pTable->type == TSDB_CHILD_TABLE) {
    STable *pSuper = tsdbGetTableByUid(pMeta, pTable->superUid);
    if (pSuper == NULL) return NULL;
    return pSuper->tagSchema;
  } else {
    return NULL;
  }
}

int32_t tsdbGetTableTagVal(TsdbRepoT* repo, STableId* id, int32_t colId, int16_t* type, int16_t* bytes, char** val) {
  STsdbMeta* pMeta = tsdbGetMeta(repo);
  STable* pTable = tsdbGetTableByUid(pMeta, id->uid);
  
  STSchema* pSchema = tsdbGetTableTagSchema(pMeta, pTable);
  STColumn* pCol = NULL;
  
  // todo binary search
  for(int32_t col = 0; col < schemaNCols(pSchema); ++col) {
    STColumn* p = schemaColAt(pSchema, col);
    if (p->colId == colId) {
      pCol = p;
      break;
    }
  }
  
  if (pCol == NULL) {
    return -1;  // No matched tags. Maybe the modification of tags has not been done yet.
  }
  
  SDataRow row = (SDataRow)pTable->tagVal;
  int16_t tagtype = 0;
  char* d = tdQueryTagByID(row, pCol->colId, &tagtype);
  //ASSERT((int8_t)tagtype == pCol->type)
  *val = d;
  *type  = pCol->type;
  *bytes = pCol->bytes;
  
  return TSDB_CODE_SUCCESS;
}

char* tsdbGetTableName(TsdbRepoT *repo, const STableId* id, int16_t* bytes) {
  STsdbMeta* pMeta = tsdbGetMeta(repo);
  STable* pTable = tsdbGetTableByUid(pMeta, id->uid);
  
  if (pTable == NULL) {
    if (bytes != NULL) {
      *bytes = 0;
    }
    
    return NULL;
  } else {
    if (bytes != NULL) {
      *bytes = varDataLen(pTable->name);
    }
    
    return (char*) pTable->name;
  }
}

static STable *tsdbNewTable(STableCfg *pCfg, bool isSuper) {
  STable *pTable = NULL;
  size_t  tsize = 0;

  pTable = (STable *)calloc(1, sizeof(STable));
  if (pTable == NULL) {
    terrno = TSDB_CODE_SERV_OUT_OF_MEMORY;
    goto _err;
  }

  pTable->type = pCfg->type;

  if (isSuper) {
    pTable->type = TSDB_SUPER_TABLE;
    pTable->tableId.uid = pCfg->superUid;
    pTable->tableId.tid = -1;
    pTable->superUid = TSDB_INVALID_SUPER_TABLE_ID;
    pTable->schema = tdDupSchema(pCfg->schema);
    pTable->tagSchema = tdDupSchema(pCfg->tagSchema);

    tsize = strnlen(pCfg->sname, TSDB_TABLE_NAME_LEN);
    pTable->name = calloc(1, tsize + VARSTR_HEADER_SIZE + 1);
    if (pTable->name == NULL) {
      terrno = TSDB_CODE_SERV_OUT_OF_MEMORY;
      goto _err;
    }
    STR_WITH_SIZE_TO_VARSTR(pTable->name, pCfg->sname, tsize);

    STColumn *pColSchema = schemaColAt(pTable->tagSchema, 0);
    pTable->pIndex = tSkipListCreate(TSDB_SUPER_TABLE_SL_LEVEL, pColSchema->type, pColSchema->bytes, 1, 0, 0,
                                     getTagIndexKey);  // Allow duplicate key, no lock
    if (pTable->pIndex == NULL) {
      terrno = TSDB_CODE_SERV_OUT_OF_MEMORY;
      goto _err;
    }
  } else {
    pTable->type = pCfg->type;
    pTable->tableId.uid = pCfg->tableId.uid;
    pTable->tableId.tid = pCfg->tableId.tid;
    pTable->lastKey = TSKEY_INITIAL_VAL;

    tsize = strnlen(pCfg->name, TSDB_TABLE_NAME_LEN);
    pTable->name = calloc(1, tsize + VARSTR_HEADER_SIZE + 1);
    if (pTable->name == NULL) {
      terrno = TSDB_CODE_SERV_OUT_OF_MEMORY;
      goto _err;
    }
    STR_WITH_SIZE_TO_VARSTR(pTable->name, pCfg->name, tsize);

    if (pCfg->type == TSDB_CHILD_TABLE) {
      pTable->superUid = pCfg->superUid;
      pTable->tagVal = tdDataRowDup(pCfg->tagValues);
    } else if (pCfg->type == TSDB_NORMAL_TABLE) {
      pTable->superUid = -1;
      pTable->schema = tdDupSchema(pCfg->schema);
    } else {
      ASSERT(pCfg->type == TSDB_STREAM_TABLE);
      pTable->superUid = -1;
      pTable->schema = tdDupSchema(pCfg->schema);
      pTable->sql = strdup(pCfg->sql);
    }
  }

  return pTable;

_err:
  tsdbFreeTable(pTable);
  return NULL;
}

int tsdbCreateTable(TsdbRepoT *repo, STableCfg *pCfg) {
  STsdbRepo *pRepo = (STsdbRepo *)repo;
  STsdbMeta *pMeta = pRepo->tsdbMeta;

  if (tsdbCheckTableCfg(pCfg) < 0) return -1;

  STable *pTable = tsdbGetTableByUid(pMeta, pCfg->tableId.uid);
  if (pTable != NULL) {
    tsdbError("vgId:%d table %s already exists, tid %d uid %" PRId64, pRepo->config.tsdbId, varDataVal(pTable->name),
              pTable->tableId.tid, pTable->tableId.uid);
    return TSDB_CODE_TABLE_ALREADY_EXIST;
  }

  STable *super = NULL;
  int newSuper = 0;

  if (pCfg->type == TSDB_CHILD_TABLE) {
    super = tsdbGetTableByUid(pMeta, pCfg->superUid);
    if (super == NULL) {  // super table not exists, try to create it
      newSuper = 1;
      super = tsdbNewTable(pCfg, true);
      if (super == NULL) return -1;
    } else {
      if (super->type != TSDB_SUPER_TABLE) return -1;
    }
  }

  STable *table = tsdbNewTable(pCfg, false);
  if (table == NULL) {
<<<<<<< HEAD
    if (newSuper) tsdbFreeTable(super);
    return -1;
  }

  table->tableId = pCfg->tableId;
  
  size_t size = strnlen(pCfg->name, TSDB_TABLE_NAME_LEN);
  table->name = calloc(1, size + VARSTR_HEADER_SIZE + 1);
  STR_WITH_SIZE_TO_VARSTR(table->name, pCfg->name, size);
  
  table->lastKey = TSKEY_INITIAL_VAL;
  if (IS_CREATE_STABLE(pCfg)) { // TSDB_CHILD_TABLE
    table->type = TSDB_CHILD_TABLE;
    table->superUid = pCfg->superUid;
    table->tagVal = tdDataRowDup(pCfg->tagValues);
  } else { // TSDB_NORMAL_TABLE
    table->type = TSDB_NORMAL_TABLE;
    table->superUid = -1;
    table->schema = tdDupSchema(pCfg->schema);
=======
    if (newSuper) {
      tsdbFreeTable(super);
      return -1;
    }
>>>>>>> 009478db
  }

  // Register to meta
  if (newSuper) {
    tsdbAddTableToMeta(pMeta, super, true);
    tsdbTrace("vgId:%d, super table %s is created! uid:%" PRId64, pRepo->config.tsdbId, varDataVal(super->name),
              super->tableId.uid);
  }
  tsdbAddTableToMeta(pMeta, table, true);
  tsdbTrace("vgId:%d, table %s is created! tid:%d, uid:%" PRId64, pRepo->config.tsdbId, varDataVal(table->name),
            table->tableId.tid, table->tableId.uid);

  // Write to meta file
  int bufLen = 0;
  char *buf = malloc(1024*1024);
  if (newSuper) {
    tsdbEncodeTable(super, buf, &bufLen);
    tsdbInsertMetaRecord(pMeta->mfh, super->tableId.uid, buf, bufLen);
  }

  tsdbEncodeTable(table, buf, &bufLen);
  tsdbInsertMetaRecord(pMeta->mfh, table->tableId.uid, buf, bufLen);
  tfree(buf);

  return 0;
}

/**
 * Check if a table is valid to insert.
 * @return NULL for invalid and the pointer to the table if valid
 */
STable *tsdbIsValidTableToInsert(STsdbMeta *pMeta, STableId tableId) {
  STable *pTable = tsdbGetTableByUid(pMeta, tableId.uid);
  if (pTable == NULL) {
    return NULL;
  }

  if (TSDB_TABLE_IS_SUPER_TABLE(pTable)) return NULL;
  if (pTable->tableId.tid != tableId.tid) return NULL;

  return pTable;
}

// int32_t tsdbDropTableImpl(STsdbMeta *pMeta, STableId tableId) {
int tsdbDropTable(TsdbRepoT *repo, STableId tableId) {
  STsdbRepo *pRepo = (STsdbRepo *)repo;
  if (pRepo == NULL) return -1;

  STsdbMeta *pMeta = pRepo->tsdbMeta;
  if (pMeta == NULL) return -1;

  STable *pTable = tsdbGetTableByUid(pMeta, tableId.uid);
  if (pTable == NULL) {
    tsdbError("vgId:%d, failed to drop table since table not exists! tid:%d, uid:" PRId64, pRepo->config.tsdbId,
              tableId.tid, tableId.uid);
    return -1;
  }

  tsdbTrace("vgId:%d, table %s is dropped! tid:%d, uid:%" PRId64, pRepo->config.tsdbId, varDataVal(pTable->name),
            tableId.tid, tableId.uid);
  if (tsdbRemoveTableFromMeta(pMeta, pTable, true) < 0) return -1;

  return 0;

}

// int32_t tsdbInsertRowToTableImpl(SSkipListNode *pNode, STable *pTable) {
//   tSkipListPut(pTable->mem->pData, pNode);
//   return 0;
// }

static void tsdbFreeMemTable(SMemTable *pMemTable) {
  if (pMemTable) {
    tSkipListDestroy(pMemTable->pData);
  }

  free(pMemTable);
}

static int tsdbFreeTable(STable *pTable) {
  if (pTable == NULL) return 0;

  if (pTable->type == TSDB_CHILD_TABLE) {
    tdFreeTagRow(pTable->tagVal);
  } else {
    tdFreeSchema(pTable->schema);
  }

  if (pTable->type == TSDB_STREAM_TABLE) {
    tfree(pTable->sql);
  }

  // Free content
  if (TSDB_TABLE_IS_SUPER_TABLE(pTable)) {
    tdFreeSchema(pTable->tagSchema);
    tSkipListDestroy(pTable->pIndex);
  }

  tsdbFreeMemTable(pTable->mem);
  tsdbFreeMemTable(pTable->imem);

  tfree(pTable->name);
  free(pTable);
  return 0;
}

static int32_t tsdbCheckTableCfg(STableCfg *pCfg) {
  // TODO
  return 0;
}

STable *tsdbGetTableByUid(STsdbMeta *pMeta, uint64_t uid) {
  void *ptr = taosHashGet(pMeta->map, (char *)(&uid), sizeof(uid));

  if (ptr == NULL) return NULL;

  return *(STable **)ptr;
}

static int tsdbAddTableToMeta(STsdbMeta *pMeta, STable *pTable, bool addIdx) {
  if (pTable->type == TSDB_SUPER_TABLE) { 
    // add super table to the linked list
    if (pMeta->superList == NULL) {
      pMeta->superList = pTable;
      pTable->next = NULL;
      pTable->prev = NULL;
    } else {
      pTable->next = pMeta->superList;
      pTable->prev = NULL;
      pTable->next->prev = pTable;
      pMeta->superList = pTable;
    }
  } else {
    // add non-super table to the array
    pMeta->tables[pTable->tableId.tid] = pTable;
    if (pTable->type == TSDB_CHILD_TABLE && addIdx) { // add STABLE to the index
      tsdbAddTableIntoIndex(pMeta, pTable);
    }
    if (pTable->type == TSDB_STREAM_TABLE && addIdx) {
      // TODO
    }
    
    pMeta->nTables++;
  }

  // Update the pMeta->maxCols and pMeta->maxRowBytes
  if (pTable->type == TSDB_SUPER_TABLE || pTable->type == TSDB_NORMAL_TABLE) {
    if (schemaNCols(pTable->schema) > pMeta->maxCols) pMeta->maxCols = schemaNCols(pTable->schema);
    int bytes = dataRowMaxBytesFromSchema(pTable->schema);
    if (bytes > pMeta->maxRowBytes) pMeta->maxRowBytes = bytes;
  }

  if (taosHashPut(pMeta->map, (char *)(&pTable->tableId.uid), sizeof(pTable->tableId.uid), (void *)(&pTable), sizeof(pTable)) < 0) {
    return -1;
  }
  return 0;
}

static int tsdbRemoveTableFromMeta(STsdbMeta *pMeta, STable *pTable, bool rmFromIdx) {
  if (pTable->type == TSDB_SUPER_TABLE) {
    SSkipListIterator  *pIter = tSkipListCreateIter(pTable->pIndex);
    while (tSkipListIterNext(pIter)) {
      STableIndexElem *pEle = (STableIndexElem *)SL_GET_NODE_DATA(tSkipListIterGet(pIter));
      STable *tTable = pEle->pTable;

      ASSERT(tTable != NULL && tTable->type == TSDB_CHILD_TABLE);

      tsdbRemoveTableFromMeta(pMeta, tTable, false);
    }

    tSkipListDestroyIter(pIter);

    if (pTable->prev != NULL) {
      pTable->prev->next = pTable->next;
      if (pTable->next != NULL) {
        pTable->next->prev = pTable->prev;
      }
    } else {
      pMeta->superList = pTable->next;
    }
  } else {
    pMeta->tables[pTable->tableId.tid] = NULL;
    if (pTable->type == TSDB_CHILD_TABLE && rmFromIdx) {
      tsdbRemoveTableFromIndex(pMeta, pTable);
    }
    if (pTable->type == TSDB_STREAM_TABLE && rmFromIdx) {
      // TODO
    }

    pMeta->nTables--;
  }

  taosHashRemove(pMeta->map, (char *)(&(pTable->tableId.uid)), sizeof(pTable->tableId.uid));
  tsdbFreeTable(pTable);
  return 0;
}

static int tsdbAddTableIntoIndex(STsdbMeta *pMeta, STable *pTable) {
  assert(pTable->type == TSDB_CHILD_TABLE && pTable != NULL);
  STable* pSTable = tsdbGetTableByUid(pMeta, pTable->superUid);
  assert(pSTable != NULL);
  
  int32_t level = 0;
  int32_t headSize = 0;
  
  tSkipListNewNodeInfo(pSTable->pIndex, &level, &headSize);
  
  // NOTE: do not allocate the space for key, since in each skip list node, only keep the pointer to pTable, not the
  // actual key value, and the key value will be retrieved during query through the pTable and getTagIndexKey function
  SSkipListNode* pNode = calloc(1, headSize + sizeof(STableIndexElem));
  pNode->level = level;
  
  SSkipList* list = pSTable->pIndex;
  STableIndexElem* elem = (STableIndexElem*) (SL_GET_NODE_DATA(pNode));
  
  elem->pTable = pTable;
  elem->pMeta = pMeta;
  
  tSkipListPut(list, pNode);
  return 0;
}

static int tsdbRemoveTableFromIndex(STsdbMeta *pMeta, STable *pTable) {
  assert(pTable->type == TSDB_CHILD_TABLE && pTable != NULL);
  
  STable* pSTable = tsdbGetTableByUid(pMeta, pTable->superUid);
  assert(pSTable != NULL);
  
  STSchema* pSchema = tsdbGetTableTagSchema(pMeta, pTable);
  STColumn* pCol = &pSchema->columns[DEFAULT_TAG_INDEX_COLUMN];
  
  int16_t tagtype = 0;
  char* key = tdQueryTagByID(pTable->tagVal, pCol->colId, &tagtype);
  ASSERT(pCol->type == tagtype);
  SArray* res = tSkipListGet(pSTable->pIndex, key);
  
  size_t size = taosArrayGetSize(res);
  assert(size > 0);
  
  for(int32_t i = 0; i < size; ++i) {
    SSkipListNode* pNode = taosArrayGetP(res, i);
    
    STableIndexElem* pElem = (STableIndexElem*) SL_GET_NODE_DATA(pNode);
    if (pElem->pTable == pTable) {  // this is the exact what we need
      tSkipListRemoveNode(pSTable->pIndex, pNode);
    }
  }
  
  taosArrayDestroy(res);
  return 0;
}


char *getTSTupleKey(const void * data) {
  SDataRow row = (SDataRow)data;
  return POINTER_SHIFT(row, TD_DATA_ROW_HEAD_SIZE);
}<|MERGE_RESOLUTION|>--- conflicted
+++ resolved
@@ -100,14 +100,11 @@
     pTable->schema = tdDecodeSchema(&ptr);
   }
 
-<<<<<<< HEAD
-  pTable->lastKey = TSKEY_INITIAL_VAL;
-=======
   if (pTable->type == TSDB_STREAM_TABLE) {
     ptr = taosDecodeString(ptr, &(pTable->sql));
   }
-
->>>>>>> 009478db
+  
+  pTable->lastKey = TSKEY_INITIAL_VAL;
   return pTable;
 }
 
@@ -392,34 +389,14 @@
 
   STable *table = tsdbNewTable(pCfg, false);
   if (table == NULL) {
-<<<<<<< HEAD
-    if (newSuper) tsdbFreeTable(super);
-    return -1;
-  }
-
-  table->tableId = pCfg->tableId;
-  
-  size_t size = strnlen(pCfg->name, TSDB_TABLE_NAME_LEN);
-  table->name = calloc(1, size + VARSTR_HEADER_SIZE + 1);
-  STR_WITH_SIZE_TO_VARSTR(table->name, pCfg->name, size);
-  
-  table->lastKey = TSKEY_INITIAL_VAL;
-  if (IS_CREATE_STABLE(pCfg)) { // TSDB_CHILD_TABLE
-    table->type = TSDB_CHILD_TABLE;
-    table->superUid = pCfg->superUid;
-    table->tagVal = tdDataRowDup(pCfg->tagValues);
-  } else { // TSDB_NORMAL_TABLE
-    table->type = TSDB_NORMAL_TABLE;
-    table->superUid = -1;
-    table->schema = tdDupSchema(pCfg->schema);
-=======
     if (newSuper) {
       tsdbFreeTable(super);
       return -1;
     }
->>>>>>> 009478db
-  }
-
+  }
+  
+  table->lastKey = TSKEY_INITIAL_VAL;
+  
   // Register to meta
   if (newSuper) {
     tsdbAddTableToMeta(pMeta, super, true);
