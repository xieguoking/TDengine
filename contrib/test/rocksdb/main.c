#include <assert.h>
#include <bits/stdint-uintn.h>
#include <stdio.h>
#include <stdlib.h>
#include <string.h>
#include <unistd.h>  // sysconf() - get CPU count
#include "rocksdb/c.h"

// const char DBPath[] = "/tmp/rocksdb_c_simple_example";
const char DBPath[] = "rocksdb_c_simple_example";
const char DBBackupPath[] = "/tmp/rocksdb_c_simple_example_backup";

static const int32_t endian_test_var = 1;
#define IS_LITTLE_ENDIAN() (*(uint8_t *)(&endian_test_var) != 0)
#define TD_RT_ENDIAN()     (IS_LITTLE_ENDIAN() ? TD_LITTLE_ENDIAN : TD_BIG_ENDIAN)

#define POINTER_SHIFT(p, b) ((void *)((char *)(p) + (b)))
static void *taosDecodeFixedU64(const void *buf, uint64_t *value) {
  if (IS_LITTLE_ENDIAN()) {
    memcpy(value, buf, sizeof(*value));
  } else {
    ((uint8_t *)value)[7] = ((uint8_t *)buf)[0];
    ((uint8_t *)value)[6] = ((uint8_t *)buf)[1];
    ((uint8_t *)value)[5] = ((uint8_t *)buf)[2];
    ((uint8_t *)value)[4] = ((uint8_t *)buf)[3];
    ((uint8_t *)value)[3] = ((uint8_t *)buf)[4];
    ((uint8_t *)value)[2] = ((uint8_t *)buf)[5];
    ((uint8_t *)value)[1] = ((uint8_t *)buf)[6];
    ((uint8_t *)value)[0] = ((uint8_t *)buf)[7];
  }

  return POINTER_SHIFT(buf, sizeof(*value));
}

// ---- Fixed U64
static int32_t taosEncodeFixedU64(void **buf, uint64_t value) {
  if (buf != NULL) {
    if (IS_LITTLE_ENDIAN()) {
      memcpy(*buf, &value, sizeof(value));
    } else {
      ((uint8_t *)(*buf))[0] = value & 0xff;
      ((uint8_t *)(*buf))[1] = (value >> 8) & 0xff;
      ((uint8_t *)(*buf))[2] = (value >> 16) & 0xff;
      ((uint8_t *)(*buf))[3] = (value >> 24) & 0xff;
      ((uint8_t *)(*buf))[4] = (value >> 32) & 0xff;
      ((uint8_t *)(*buf))[5] = (value >> 40) & 0xff;
      ((uint8_t *)(*buf))[6] = (value >> 48) & 0xff;
      ((uint8_t *)(*buf))[7] = (value >> 56) & 0xff;
    }

    *buf = POINTER_SHIFT(*buf, sizeof(value));
  }

  return (int32_t)sizeof(value);
}

typedef struct KV {
  uint64_t k1;
  uint64_t k2;
} KV;

int kvSerial(KV *kv, char *buf) {
  int len = 0;
  len += taosEncodeFixedU64((void **)&buf, kv->k1);
  len += taosEncodeFixedU64((void **)&buf, kv->k2);
  return len;
}
const char *kvDBName(void *name) { return "kvDBname"; }
int         kvDBComp(void *state, const char *aBuf, size_t aLen, const char *bBuf, size_t bLen) {
  KV w1, w2;

  memset(&w1, 0, sizeof(w1));
  memset(&w2, 0, sizeof(w2));

  char *p1 = (char *)aBuf;
  char *p2 = (char *)bBuf;
  // p1 += 1;
  // p2 += 1;

  p1 = taosDecodeFixedU64(p1, &w1.k1);
  p2 = taosDecodeFixedU64(p2, &w2.k1);

  p1 = taosDecodeFixedU64(p1, &w1.k2);
  p2 = taosDecodeFixedU64(p2, &w2.k2);

  if (w1.k1 < w2.k1) {
    return -1;
  } else if (w1.k1 > w2.k1) {
    return 1;
  }

  if (w1.k2 < w2.k2) {
    return -1;
  } else if (w1.k2 > w2.k2) {
    return 1;
  }
  return 0;
}
int kvDeserial(KV *kv, char *buf) {
  char *p1 = (char *)buf;
  // p1 += 1;
  p1 = taosDecodeFixedU64(p1, &kv->k1);
  p1 = taosDecodeFixedU64(p1, &kv->k2);

  return 0;
}

int main(int argc, char const *argv[]) {
  rocksdb_t               *db;
  rocksdb_backup_engine_t *be;

  char       *err = NULL;
  const char *path = "/tmp/db";

  rocksdb_options_t *opt = rocksdb_options_create();
  rocksdb_options_set_create_if_missing(opt, 1);
  rocksdb_options_set_create_missing_column_families(opt, 1);
<<<<<<< HEAD

  const char *cfName[] = {"default", "cf1"};
  int         len = sizeof(cfName) / sizeof(cfName[0]);

  const rocksdb_options_t **cfOpt = malloc(len * sizeof(rocksdb_options_t *));
  for (int i = 0; i < len; i++) {
    cfOpt[i] = rocksdb_options_create_copy(opt);
    if (i != 0) {
      rocksdb_comparator_t *comp = rocksdb_comparator_create(NULL, NULL, kvDBComp, kvDBName);
      rocksdb_options_set_comparator((rocksdb_options_t *)cfOpt[i], comp);
    }
  }

  rocksdb_column_family_handle_t **cfHandle = malloc(len * sizeof(rocksdb_column_family_handle_t *));
  db = rocksdb_open_column_families(opt, path, len, cfName, cfOpt, cfHandle, &err);

  {
    rocksdb_readoptions_t *rOpt = rocksdb_readoptions_create();
    size_t                 vlen = 0;

    char *v = rocksdb_get_cf(db, rOpt, cfHandle[0], "key", strlen("key"), &vlen, &err);
    printf("Get value %s, and len = %d\n", v, (int)vlen);
  }

=======

  // Read
  rocksdb_readoptions_t *readoptions = rocksdb_readoptions_create();
  // rocksdb_readoptions_set_snapshot(readoptions, rocksdb_create_snapshot(db));
  int    len = 1;
  char   buf[256] = {0};
  size_t vallen = 0;
  char  *val = rocksdb_get(db, readoptions, "key", 3, &vallen, &err);
  snprintf(buf, vallen + 5, "val:%s", val);
  printf("%ld %ld %s\n", strlen(val), vallen, buf);

  char **cfName = calloc(len, sizeof(char *));
  for (int i = 0; i < len; i++) {
    cfName[i] = "test";
  }
  const rocksdb_options_t **cfOpt = malloc(len * sizeof(rocksdb_options_t *));
  for (int i = 0; i < len; i++) {
    cfOpt[i] = rocksdb_options_create_copy(opt);
    if (i != 0) {
      rocksdb_comparator_t *comp = rocksdb_comparator_create(NULL, NULL, kvDBComp, kvDBName);
      rocksdb_options_set_comparator((rocksdb_options_t *)cfOpt[i], comp);
    }
  }

  rocksdb_column_family_handle_t **cfHandle = malloc(len * sizeof(rocksdb_column_family_handle_t *));
  db = rocksdb_open_column_families(opt, path, len, (const char *const *)cfName, cfOpt, cfHandle, &err);

  {
    rocksdb_readoptions_t *rOpt = rocksdb_readoptions_create();
    size_t                 vlen = 0;

    char *v = rocksdb_get_cf(db, rOpt, cfHandle[0], "key", strlen("key"), &vlen, &err);
    printf("Get value %s, and len = %d\n", v, (int)vlen);
  }

>>>>>>> 9e8cc7d1
  rocksdb_writeoptions_t *wOpt = rocksdb_writeoptions_create();
  rocksdb_writebatch_t   *wBatch = rocksdb_writebatch_create();
  rocksdb_writebatch_put_cf(wBatch, cfHandle[0], "key", strlen("key"), "value", strlen("value"));
  rocksdb_write(db, wOpt, wBatch, &err);

  rocksdb_readoptions_t *rOpt = rocksdb_readoptions_create();
  size_t                 vlen = 0;

  {
    rocksdb_writeoptions_t *wOpt = rocksdb_writeoptions_create();
    rocksdb_writebatch_t   *wBatch = rocksdb_writebatch_create();
    for (int i = 0; i < 100; i++) {
      char buf[128] = {0};
      KV   kv = {.k1 = (100 - i) % 26, .k2 = i % 26};
      kvSerial(&kv, buf);
      rocksdb_writebatch_put_cf(wBatch, cfHandle[1], buf, sizeof(kv), "value", strlen("value"));
    }
    rocksdb_write(db, wOpt, wBatch, &err);
  }
  {
    {
      char buf[128] = {0};
      KV   kv = {.k1 = 0, .k2 = 0};
      kvSerial(&kv, buf);
      char *v = rocksdb_get_cf(db, rOpt, cfHandle[1], buf, sizeof(kv), &vlen, &err);
      printf("Get value %s, and len = %d, xxxx\n", v, (int)vlen);
      rocksdb_iterator_t *iter = rocksdb_create_iterator_cf(db, rOpt, cfHandle[1]);
      rocksdb_iter_seek_to_first(iter);
      int i = 0;
      while (rocksdb_iter_valid(iter)) {
        size_t      klen, vlen;
        const char *key = rocksdb_iter_key(iter, &klen);
        const char *value = rocksdb_iter_value(iter, &vlen);
        KV          kv;
        kvDeserial(&kv, (char *)key);
        printf("kv1: %d\t kv2: %d, len:%d, value = %s\n", (int)(kv.k1), (int)(kv.k2), (int)(klen), value);
        i++;
        rocksdb_iter_next(iter);
      }
      rocksdb_iter_destroy(iter);
    }
    {
      char                buf[128] = {0};
      KV                  kv = {.k1 = 0, .k2 = 0};
      int                 len = kvSerial(&kv, buf);
      rocksdb_iterator_t *iter = rocksdb_create_iterator_cf(db, rOpt, cfHandle[1]);
      rocksdb_iter_seek(iter, buf, len);
      if (!rocksdb_iter_valid(iter)) {
        printf("invalid iter");
      }
      {
        char buf[128] = {0};
        KV   kv = {.k1 = 100, .k2 = 0};
        int  len = kvSerial(&kv, buf);

        rocksdb_iterator_t *iter = rocksdb_create_iterator_cf(db, rOpt, cfHandle[1]);
        rocksdb_iter_seek(iter, buf, len);
        if (!rocksdb_iter_valid(iter)) {
          printf("invalid iter\n");
          rocksdb_iter_seek_for_prev(iter, buf, len);
          if (!rocksdb_iter_valid(iter)) {
            printf("stay invalid iter\n");
          } else {
            size_t      klen = 0, vlen = 0;
            const char *key = rocksdb_iter_key(iter, &klen);
            const char *value = rocksdb_iter_value(iter, &vlen);
            KV          kv;
            kvDeserial(&kv, (char *)key);
            printf("kv1: %d\t kv2: %d, len:%d, value = %s\n", (int)(kv.k1), (int)(kv.k2), (int)(klen), value);
          }
        }
      }
    }
  }

  // char *v = rocksdb_get_cf(db, rOpt, cfHandle[0], "key", strlen("key"), &vlen, &err);
  // printf("Get value %s, and len = %d\n", v, (int)vlen);

  rocksdb_column_family_handle_destroy(cfHandle[0]);
  rocksdb_column_family_handle_destroy(cfHandle[1]);
  rocksdb_close(db);

  // {
  //   // rocksdb_options_t *Options = rocksdb_options_create();
  //   db = rocksdb_open(comm, path, &err);
  //   if (db != NULL) {
  //     rocksdb_options_t    *cfo = rocksdb_options_create_copy(comm);
  //     rocksdb_comparator_t *cmp1 = rocksdb_comparator_create(NULL, NULL, kvDBComp, kvDBName);
  //     rocksdb_options_set_comparator(cfo, cmp1);

  //     rocksdb_column_family_handle_t *handle = rocksdb_create_column_family(db, cfo, "cf1", &err);

  //     rocksdb_column_family_handle_destroy(handle);
  //     rocksdb_close(db);
  //     db = NULL;
  //   }
  // }

  // int ncf = 2;

  // rocksdb_column_family_handle_t **pHandle = malloc(ncf * sizeof(rocksdb_column_family_handle_t *));

  // {
  //   rocksdb_options_t *options = rocksdb_options_create_copy(comm);

  //   rocksdb_comparator_t *cmp1 = rocksdb_comparator_create(NULL, NULL, kvDBComp, kvDBName);
  //   rocksdb_options_t    *dbOpts1 = rocksdb_options_create_copy(comm);
  //   rocksdb_options_t    *dbOpts2 = rocksdb_options_create_copy(comm);
  //   rocksdb_options_set_comparator(dbOpts2, cmp1);
  //   // rocksdb_column_family_handle_t *cf = rocksdb_create_column_family(db, dbOpts1, "cmp1", &err);

  //   const char *pName[] = {"default", "cf1"};

  //   const rocksdb_options_t **pOpts = malloc(ncf * sizeof(rocksdb_options_t *));
  //   pOpts[0] = dbOpts1;
  //   pOpts[1] = dbOpts2;

  //   rocksdb_options_t *allOptions = rocksdb_options_create_copy(comm);
  //   db = rocksdb_open_column_families(allOptions, "test", ncf, pName, pOpts, pHandle, &err);
  // }

  // // rocksdb_options_t *options = rocksdb_options_create();
  // // rocksdb_options_set_create_if_missing(options, 1);

  // // //rocksdb_open_column_families(const rocksdb_options_t *options, const char *name, int num_column_families,
  // //                              const char *const               *column_family_names,
  // //                              const rocksdb_options_t *const  *column_family_options,
  // //                              rocksdb_column_family_handle_t **column_family_handles, char **errptr);

  // for (int i = 0; i < 100; i++) {
  //   char buf[128] = {0};

  //   rocksdb_writeoptions_t *wopt = rocksdb_writeoptions_create();
  //   KV                      kv = {.k1 = i, .k2 = i};
  //   kvSerial(&kv, buf);
  //   rocksdb_put_cf(db, wopt, pHandle[0], buf, strlen(buf), (const char *)&i, sizeof(i), &err);
  // }

  // rocksdb_close(db);
  // Write
  // rocksdb_writeoptions_t *writeoptions = rocksdb_writeoptions_create();
  // rocksdb_put(db, writeoptions, "key", 3, "value", 5, &err);

  //// Read
  // rocksdb_readoptions_t *readoptions = rocksdb_readoptions_create();
  // rocksdb_readoptions_set_snapshot(readoptions, rocksdb_create_snapshot(db));
  // size_t vallen = 0;
  // char  *val = rocksdb_get(db, readoptions, "key", 3, &vallen, &err);
  // printf("val:%s\n", val);

  //// Update
  //// rocksdb_put(db, writeoptions, "key", 3, "eulav", 5, &err);

  //// Delete
  // rocksdb_delete(db, writeoptions, "key", 3, &err);

  //// Read again
  // val = rocksdb_get(db, readoptions, "key", 3, &vallen, &err);
  // printf("val:%s\n", val);

  // rocksdb_close(db);

  return 0;
}<|MERGE_RESOLUTION|>--- conflicted
+++ resolved
@@ -115,32 +115,6 @@
   rocksdb_options_t *opt = rocksdb_options_create();
   rocksdb_options_set_create_if_missing(opt, 1);
   rocksdb_options_set_create_missing_column_families(opt, 1);
-<<<<<<< HEAD
-
-  const char *cfName[] = {"default", "cf1"};
-  int         len = sizeof(cfName) / sizeof(cfName[0]);
-
-  const rocksdb_options_t **cfOpt = malloc(len * sizeof(rocksdb_options_t *));
-  for (int i = 0; i < len; i++) {
-    cfOpt[i] = rocksdb_options_create_copy(opt);
-    if (i != 0) {
-      rocksdb_comparator_t *comp = rocksdb_comparator_create(NULL, NULL, kvDBComp, kvDBName);
-      rocksdb_options_set_comparator((rocksdb_options_t *)cfOpt[i], comp);
-    }
-  }
-
-  rocksdb_column_family_handle_t **cfHandle = malloc(len * sizeof(rocksdb_column_family_handle_t *));
-  db = rocksdb_open_column_families(opt, path, len, cfName, cfOpt, cfHandle, &err);
-
-  {
-    rocksdb_readoptions_t *rOpt = rocksdb_readoptions_create();
-    size_t                 vlen = 0;
-
-    char *v = rocksdb_get_cf(db, rOpt, cfHandle[0], "key", strlen("key"), &vlen, &err);
-    printf("Get value %s, and len = %d\n", v, (int)vlen);
-  }
-
-=======
 
   // Read
   rocksdb_readoptions_t *readoptions = rocksdb_readoptions_create();
@@ -176,7 +150,6 @@
     printf("Get value %s, and len = %d\n", v, (int)vlen);
   }
 
->>>>>>> 9e8cc7d1
   rocksdb_writeoptions_t *wOpt = rocksdb_writeoptions_create();
   rocksdb_writebatch_t   *wBatch = rocksdb_writebatch_create();
   rocksdb_writebatch_put_cf(wBatch, cfHandle[0], "key", strlen("key"), "value", strlen("value"));
