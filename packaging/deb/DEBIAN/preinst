--- conflicted
+++ resolved
@@ -80,9 +80,5 @@
 
 # there can not libtaos.so*, otherwise ln -s  error
 ${csudo}rm -f ${install_main_dir}/driver/libtaos.*   || :
-<<<<<<< HEAD
-[ -f ${install_main_dir}/driver/librocksdb.* ] && ${csudo}rm -f ${install_main_dir}/driver/librocksdb.* || :
-=======
 [ -f ${install_main_dir}/driver/librocksdb.* ] && ${csudo}rm -f ${install_main_dir}/driver/librocksdb.*  || :
->>>>>>> 8c3770f5
 [ -f ${install_main_dir}/driver/libtaosws.so ] && ${csudo}rm -f ${install_main_dir}/driver/libtaosws.so   || :