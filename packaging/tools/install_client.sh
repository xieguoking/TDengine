#!/bin/bash
#
# This file is used to install TDengine client on linux systems. The operating system
# is required to use systemd to manage services at boot

set -e
#set -x

# -----------------------Variables definition---------------------

dataDir="/var/lib/taos"
logDir="/var/log/taos"
productName="TDengine"
installDir="/usr/local/taos"
configDir="/etc/taos"
serverName="taosd"
clientName="taos"
uninstallScript="rmtaos"
configFile="taos.cfg"
tarName="package.tar.gz"

osType=Linux
pagMode=full
verMode=edge

clientName2="taos"
serverName2="taosd"
productName2="TDengine"
emailName2="taosdata.com"

benchmarkName2="${clientName2}Benchmark"
dumpName2="${clientName2}dump"
demoName2="${clientName2}demo"
uninstallScript2="rm${clientName2}"

if [ "$osType" != "Darwin" ]; then
    script_dir=$(dirname $(readlink -f "$0"))
    # Dynamic directory
    data_dir=${dataDir}
    log_dir=${logDir}
else
    script_dir=`dirname $0`
    cd ${script_dir}
    script_dir="$(pwd)"
    data_dir=${dataDir}
    log_dir=~/${productName}/log
fi

log_link_dir="${installDir}/log"

cfg_install_dir=${configDir}

if [ "$osType" != "Darwin" ]; then
    bin_link_dir="/usr/bin"
    lib_link_dir="/usr/lib"
    lib64_link_dir="/usr/lib64"
    inc_link_dir="/usr/include"
else
    bin_link_dir="/usr/local/bin"
    lib_link_dir="/usr/local/lib"
    inc_link_dir="/usr/local/include"
fi

#install main path
install_main_dir="${installDir}"

# old bin dir
bin_dir="${installDir}/bin"

# Color setting
RED='\033[0;31m'
GREEN='\033[1;32m'
GREEN_DARK='\033[0;32m'
GREEN_UNDERLINE='\033[4;32m'
NC='\033[0m'

csudo=""
if command -v sudo > /dev/null; then
    csudo="sudo "
fi

update_flag=0

function kill_client() {
  pid=$(ps -ef | grep "${clientName}" | grep -v "grep" | awk '{print $2}')
  if [ -n "$pid" ]; then
    ${csudo}kill -9 $pid   || :
  fi
}

function install_main_path() {
  #create install main dir and all sub dir
  ${csudo}rm -rf ${install_main_dir} || :
  ${csudo}mkdir -p ${install_main_dir}
  ${csudo}mkdir -p ${install_main_dir}/cfg
  ${csudo}mkdir -p ${install_main_dir}/bin
  ${csudo}mkdir -p ${install_main_dir}/driver
  if [ "$productName2" == "TDengine" ]; then
    ${csudo}mkdir -p ${install_main_dir}/examples
  fi
  ${csudo}mkdir -p ${install_main_dir}/include
  if [ "$verMode" == "cluster" ]; then
    ${csudo}mkdir -p ${install_main_dir}/connector
  fi
}

function install_bin() {
  # Remove links
  ${csudo}rm -f ${bin_link_dir}/${clientName}         || :
  if [ "$osType" != "Darwin" ]; then
      ${csudo}rm -f ${bin_link_dir}/taosdemo || :
  fi
  ${csudo}rm -f ${bin_link_dir}/${uninstallScript}       || :
  ${csudo}rm -f ${bin_link_dir}/set_core     || :

  ${csudo}cp -r ${script_dir}/bin/* ${install_main_dir}/bin && ${csudo}chmod 0555 ${install_main_dir}/bin/*

  #Make link
  [ -x ${install_main_dir}/bin/${clientName} ] && ${csudo}ln -s ${install_main_dir}/bin/${clientName} ${bin_link_dir}/${clientName}                 || :
  if [ "$osType" != "Darwin" ]; then
      [ -x ${install_main_dir}/bin/${demoName2} ] && ${csudo}ln -s ${install_main_dir}/bin/${demoName2} ${bin_link_dir}/${demoName2}  || :
  fi
  [ -x ${install_main_dir}/bin/remove_client.sh ] && ${csudo}ln -s ${install_main_dir}/bin/remove_client.sh ${bin_link_dir}/${uninstallScript} || :
  [ -x ${install_main_dir}/bin/set_core.sh ] && ${csudo}ln -s ${install_main_dir}/bin/set_core.sh ${bin_link_dir}/set_core || :

  if [ "$verMode" == "cluster" ] && [ "$clientName" != "$clientName2" ]; then
    #Make link
    [ -x ${install_main_dir}/bin/${clientName2} ] && ${csudo}ln -s ${install_main_dir}/bin/${clientName2} ${bin_link_dir}/${clientName2}                 || :
    if [ "$osType" != "Darwin" ]; then
        [ -x ${install_main_dir}/bin/${demoName2} ] && ${csudo}ln -s ${install_main_dir}/bin/${demoName2} ${bin_link_dir}/${demoName2}  || :
        [ -x ${install_main_dir}/bin/${benchmarkName2} ] && ${csudo}ln -s ${install_main_dir}/bin/${benchmarkName2} ${bin_link_dir}/${benchmarkName2}  || :
<<<<<<< HEAD
        [ -x ${install_main_dir}/bin/${dumpName2} ] && ${csudo}ln -s ${install_main_dir}/bin/${dumpName2} ${bin_link_dir}/${dumpName2} || :
=======
        [ -x ${install_main_dir}/bin/${dumpName2} ] && ${csudo}ln -s ${install_main_dir}/bin/${dumpName2} ${bin_link_dir}/${dumpName2}  || :
>>>>>>> 94abc0de
    fi
    [ -x ${install_main_dir}/bin/remove_client.sh ] && ${csudo}ln -sf ${install_main_dir}/bin/remove_client.sh ${bin_link_dir}/${uninstallScript2} || :
  fi
}

function clean_lib() {
    sudo rm -f /usr/lib/libtaos.* || :
    [ -f /usr/lib/libtaosws.so ] && sudo rm -f /usr/lib/libtaosws.so || :
    [ -f /usr/lib64/libtaosws.so ] && sudo rm -f /usr/lib64/libtaosws.so || :
    sudo rm -rf ${lib_dir} || :
}

function install_lib() {
    # Remove links
    ${csudo}rm -f ${lib_link_dir}/libtaos.*         || :
    ${csudo}rm -f ${lib64_link_dir}/libtaos.*       || :

    [ -f ${lib_link_dir}/libtaosws.so ] && ${csudo}rm -f ${lib_link_dir}/libtaosws.so         || :
    [ -f ${lib64_link_dir}/libtaosws.so ] && ${csudo}rm -f ${lib64_link_dir}/libtaosws.so         || :

    #${csudo}rm -rf ${v15_java_app_dir}              || :

    ${csudo}cp -rf ${script_dir}/driver/* ${install_main_dir}/driver && ${csudo}chmod 777 ${install_main_dir}/driver/*

    if [ "$osType" != "Darwin" ]; then
        ${csudo}ln -s ${install_main_dir}/driver/libtaos.* ${lib_link_dir}/libtaos.so.1
        ${csudo}ln -s ${lib_link_dir}/libtaos.so.1 ${lib_link_dir}/libtaos.so

        [ -f ${install_main_dir}/driver/libtaosws.so ] && ${csudo}ln -sf ${install_main_dir}/driver/libtaosws.so ${lib_link_dir}/libtaosws.so ||:

        if [ -d "${lib64_link_dir}" ]; then
            ${csudo}ln -s ${install_main_dir}/driver/libtaos.* ${lib64_link_dir}/libtaos.so.1       || :
            ${csudo}ln -s ${lib64_link_dir}/libtaos.so.1 ${lib64_link_dir}/libtaos.so               || :

            [ -f ${install_main_dir}/driver/libtaosws.so ] && ${csudo}ln -sf ${install_main_dir}/driver/libtaosws.so ${lib64_link_dir}/libtaosws.so       || :
        fi
    else
        ${csudo}ln -s ${install_main_dir}/driver/libtaos.* ${lib_link_dir}/libtaos.1.dylib
        ${csudo}ln -s ${lib_link_dir}/libtaos.1.dylib ${lib_link_dir}/libtaos.dylib

        [ -f ${install_main_dir}/driver/libtaosws.dylib ] && ${csudo}ln -sf ${install_main_dir}/driver/libtaosws.dylib ${lib_link_dir}/libtaosws.dylib ||:
    fi

    if [ "$osType" != "Darwin" ]; then
        ${csudo}ldconfig
    else
        ${csudo}update_dyld_shared_cache
    fi
}

function install_header() {
    ${csudo}rm -f ${inc_link_dir}/taos.h ${inc_link_dir}/taosdef.h ${inc_link_dir}/tdef.h ${inc_link_dir}/taoserror.h  ${inc_link_dir}/taosudf.h  || :
    ${csudo}cp -f ${script_dir}/inc/* ${install_main_dir}/include && ${csudo}chmod 644 ${install_main_dir}/include/*
    ${csudo}ln -s ${install_main_dir}/include/taos.h ${inc_link_dir}/taos.h
    ${csudo}ln -s ${install_main_dir}/include/taosdef.h ${inc_link_dir}/taosdef.h
    ${csudo}ln -s ${install_main_dir}/include/tdef.h ${inc_link_dir}/tdef.h
    ${csudo}ln -s ${install_main_dir}/include/taoserror.h ${inc_link_dir}/taoserror.h
    ${csudo}ln -s ${install_main_dir}/include/taosudf.h ${inc_link_dir}/taosudf.h    

    [ -f ${install_main_dir}/include/taosws.h ] && ${csudo}ln -sf ${install_main_dir}/include/taosws.h ${inc_link_dir}/taosws.h ||:
}

function install_jemalloc() {
    jemalloc_dir=${script_dir}/jemalloc

    if [ -d ${jemalloc_dir} ]; then
        ${csudo}/usr/bin/install -c -d /usr/local/bin

        if [ -f ${jemalloc_dir}/bin/jemalloc-config ]; then
            ${csudo}/usr/bin/install -c -m 755 ${jemalloc_dir}/bin/jemalloc-config /usr/local/bin
        fi
        if [ -f ${jemalloc_dir}/bin/jemalloc.sh ]; then
            ${csudo}/usr/bin/install -c -m 755 ${jemalloc_dir}/bin/jemalloc.sh /usr/local/bin
        fi
        if [ -f ${jemalloc_dir}/bin/jeprof ]; then
            ${csudo}/usr/bin/install -c -m 755 ${jemalloc_dir}/bin/jeprof /usr/local/bin
        fi
        if [ -f ${jemalloc_dir}/include/jemalloc/jemalloc.h ]; then
            ${csudo}/usr/bin/install -c -d /usr/local/include/jemalloc
            ${csudo}/usr/bin/install -c -m 644 ${jemalloc_dir}/include/jemalloc/jemalloc.h /usr/local/include/jemalloc
        fi
        if [ -f ${jemalloc_dir}/lib/libjemalloc.so.2 ]; then
            ${csudo}/usr/bin/install -c -d /usr/local/lib
            ${csudo}/usr/bin/install -c -m 755 ${jemalloc_dir}/lib/libjemalloc.so.2 /usr/local/lib
            ${csudo}ln -sf libjemalloc.so.2 /usr/local/lib/libjemalloc.so
            ${csudo}/usr/bin/install -c -d /usr/local/lib
            # if [ -f ${jemalloc_dir}/lib/libjemalloc.a ]; then
            #     ${csudo}/usr/bin/install -c -m 755 ${jemalloc_dir}/lib/libjemalloc.a /usr/local/lib
            # fi
            # if [ -f ${jemalloc_dir}/lib/libjemalloc_pic.a ]; then
            #     ${csudo}/usr/bin/install -c -m 755 ${jemalloc_dir}/lib/libjemalloc_pic.a /usr/local/lib
            # fi
            if [ -f ${jemalloc_dir}/lib/pkgconfig/jemalloc.pc ]; then
                ${csudo}/usr/bin/install -c -d /usr/local/lib/pkgconfig
                ${csudo}/usr/bin/install -c -m 644 ${jemalloc_dir}/lib/pkgconfig/jemalloc.pc /usr/local/lib/pkgconfig
            fi
        fi
        if [ -f ${jemalloc_dir}/share/doc/jemalloc/jemalloc.html ]; then
            ${csudo}/usr/bin/install -c -d /usr/local/share/doc/jemalloc
            ${csudo}/usr/bin/install -c -m 644 ${jemalloc_dir}/share/doc/jemalloc/jemalloc.html /usr/local/share/doc/jemalloc
        fi
        if [ -f ${jemalloc_dir}/share/man/man3/jemalloc.3 ]; then
            ${csudo}/usr/bin/install -c -d /usr/local/share/man/man3
            ${csudo}/usr/bin/install -c -m 644 ${jemalloc_dir}/share/man/man3/jemalloc.3 /usr/local/share/man/man3
        fi

        if [ -d /etc/ld.so.conf.d ]; then
            echo "/usr/local/lib" | ${csudo}tee /etc/ld.so.conf.d/jemalloc.conf > /dev/null || echo -e "failed to write /etc/ld.so.conf.d/jemalloc.conf"
            ${csudo}ldconfig
        else
            echo "/etc/ld.so.conf.d not found!"
        fi
    fi
}

function install_config() {
    if [ ! -f ${cfg_install_dir}/${configFile} ]; then
        ${csudo}mkdir -p ${cfg_install_dir}
        [ -f ${script_dir}/cfg/${configFile} ] && ${csudo}cp ${script_dir}/cfg/${configFile} ${cfg_install_dir}
        ${csudo}chmod 644 ${cfg_install_dir}/*
    fi

    ${csudo}cp -f ${script_dir}/cfg/${configFile} ${install_main_dir}/cfg/${configFile}.org
    ${csudo}ln -s ${cfg_install_dir}/${configFile} ${install_main_dir}/cfg
}


function install_log() {
    ${csudo}rm -rf ${log_dir}  || :

    if [ "$osType" != "Darwin" ]; then
        ${csudo}mkdir -p ${log_dir} && ${csudo}chmod 777 ${log_dir}
    else
        mkdir -p ${log_dir} && ${csudo}chmod 777 ${log_dir}
    fi
    ${csudo}ln -s ${log_dir} ${install_main_dir}/log
}

function install_connector() {
    if [ -d ${script_dir}/connector ]; then
        ${csudo}cp -rf ${script_dir}/connector/ ${install_main_dir}/
    fi
}

function install_examples() {
    if [ -d ${script_dir}/examples ]; then
        ${csudo}cp -rf ${script_dir}/examples/* ${install_main_dir}/examples
    fi
}

function update_TDengine() {
    # Start to update
    if [ ! -e ${tarName} ]; then
        echo "File ${tarName} does not exist"
        exit 1
    fi
    tar -zxf ${tarName}
    echo -e "${GREEN}Start to update ${productName2} client...${NC}"
    # Stop the client shell if running
    if ps aux | grep -v grep | grep ${clientName2} &> /dev/null; then
        kill_client
        sleep 1
    fi

    install_main_path

    install_log
    install_header
    install_lib
    install_jemalloc
    if [ "$verMode" == "cluster" ]; then
        install_connector
    fi
    install_examples
    install_bin
    install_config

    echo
    echo -e "\033[44;32;1m${productName2} client is updated successfully!${NC}"

    rm -rf $(tar -tf ${tarName} | grep -Ev "^\./$|^\/")
}

function install_TDengine() {
    # Start to install
    if [ ! -e ${tarName} ]; then
        echo "File ${tarName} does not exist"
        exit 1
    fi
    tar -zxf ${tarName}
    echo -e "${GREEN}Start to install ${productName2} client...${NC}"

    install_main_path
    install_log
    install_header
    install_lib
    install_jemalloc
    if [ "$verMode" == "cluster" ]; then
        install_connector
    fi
    install_examples
    install_bin
    install_config

    echo
    echo -e "\033[44;32;1m${productName2} client is installed successfully!${NC}"

    rm -rf $(tar -tf ${tarName} | grep -Ev "^\./$|^\/")
}


## ==============================Main program starts from here============================
# Install or updata client and client
# if server is already install, don't install client
if [ -e ${bin_dir}/${serverName} ]; then
    echo -e "\033[44;32;1mThere are already installed ${productName2} server, so don't need install client!${NC}"
    exit 0
fi

if [ -x ${bin_dir}/${clientName} ]; then
    update_flag=1
    update_TDengine
else
    install_TDengine
fi<|MERGE_RESOLUTION|>--- conflicted
+++ resolved
@@ -129,11 +129,7 @@
     if [ "$osType" != "Darwin" ]; then
         [ -x ${install_main_dir}/bin/${demoName2} ] && ${csudo}ln -s ${install_main_dir}/bin/${demoName2} ${bin_link_dir}/${demoName2}  || :
         [ -x ${install_main_dir}/bin/${benchmarkName2} ] && ${csudo}ln -s ${install_main_dir}/bin/${benchmarkName2} ${bin_link_dir}/${benchmarkName2}  || :
-<<<<<<< HEAD
-        [ -x ${install_main_dir}/bin/${dumpName2} ] && ${csudo}ln -s ${install_main_dir}/bin/${dumpName2} ${bin_link_dir}/${dumpName2} || :
-=======
         [ -x ${install_main_dir}/bin/${dumpName2} ] && ${csudo}ln -s ${install_main_dir}/bin/${dumpName2} ${bin_link_dir}/${dumpName2}  || :
->>>>>>> 94abc0de
     fi
     [ -x ${install_main_dir}/bin/remove_client.sh ] && ${csudo}ln -sf ${install_main_dir}/bin/remove_client.sh ${bin_link_dir}/${uninstallScript2} || :
   fi
