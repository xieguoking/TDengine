--- conflicted
+++ resolved
@@ -64,14 +64,11 @@
   taostools_bin_files=""
 else
 
-<<<<<<< HEAD
+
   wget https://github.com/taosdata/grafanaplugin/releases/latest/download/TDinsight.sh -O ${build_dir}/bin/TDinsight.sh &&
     echo "TDinsight.sh downloaded!" ||
     echo "failed to download TDinsight.sh"
-=======
-  wget https://github.com/taosdata/grafanaplugin/releases/latest/download/TDinsight.sh -O ${build_dir}/bin/TDinsight.sh \
-      && echo "TDinsight.sh downloaded!" \
-      || echo "failed to download TDinsight.sh"
+
   # download TDinsight caches
   orig_pwd=$(pwd)
   tdinsight_caches=""
@@ -80,7 +77,6 @@
   tdinsight_caches=$(./TDinsight.sh --download-only | xargs -i printf "${build_dir}/bin/{} ")
   cd $orig_pwd
   echo "TDinsight caches: $tdinsight_caches"
->>>>>>> 98846d56
 
   taostools_bin_files=" ${build_dir}/bin/${dumpName} \
       ${build_dir}/bin/${benchmarkName} \
