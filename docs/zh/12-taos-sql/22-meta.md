--- conflicted
+++ resolved
@@ -98,11 +98,7 @@
 | 21  |      cachesize       | INT              | 表示每个 vnode 中用于缓存子表最近数据的内存大小。需要注意，`cachesize` 为 TDengine 关键字，作为列名使用时需要使用 ` 进行转义。  |
 | 22  |      wal_level       | INT              | WAL 级别。需要注意，`wal_level` 为 TDengine 关键字，作为列名使用时需要使用 ` 进行转义。                                         |
 | 23  |   wal_fsync_period   | INT              | 数据落盘周期。需要注意，`wal_fsync_period` 为 TDengine 关键字，作为列名使用时需要使用 ` 进行转义。                                     |
-<<<<<<< HEAD
-| 24  | wal_retention_period | INT              | WAL 的保存时长。需要注意，`wal_retention_period` 为 TDengine 关键字，作为列名使用时需要使用 ` 进行转义。                                   |
-=======
 | 24  | wal_retention_period | INT              | WAL 的保存时长，单位为秒。需要注意，`wal_retention_period` 为 TDengine 关键字，作为列名使用时需要使用 ` 进行转义。                                   |
->>>>>>> cddf27e8
 | 25  |  wal_retention_size  | INT              | WAL 的保存上限。需要注意，`wal_retention_size` 为 TDengine 关键字，作为列名使用时需要使用 ` 进行转义。                                   |
 | 26  |   stt_trigger   | SMALLINT | 触发文件合并的落盘文件的个数。需要注意，`stt_trigger` 为 TDengine 关键字，作为列名使用时需要使用 ` 进行转义。 |
 | 27  |   table_prefix   | SMALLINT | 内部存储引擎根据表名分配存储该表数据的 VNODE 时要忽略的前缀的长度。需要注意，`table_prefix` 为 TDengine 关键字，作为列名使用时需要使用 ` 进行转义。 |
