--- conflicted
+++ resolved
@@ -74,40 +74,6 @@
 
 提供用户创建的数据库对象的相关信息。也可以使用 SHOW DATABASES 来查询这些信息。
 
-<<<<<<< HEAD
-| #   |       **列名**       | **数据类型** | **说明**                                                                                                                                            |
-| --- | :------------------: | ------------ | --------------------------------------------------------------------------------------------------------------------------------------------------- |
-| 1   |         name         | BINARY(32)   | 数据库名                                                                                                                                            |
-| 2   |     create_time      | TIMESTAMP    | 创建时间                                                                                                                                            |
-| 3   |       ntables        | INT          | 数据库中表的数量，包含子表和普通表但不包含超级表                                                                                                    |
-| 4   |       vgroups        | INT          | 数据库中有多少个 vgroup。需要注意，`vgroups` 为 TDengine 关键字，作为列名使用时需要使用 ` 进行转义。                                                |
-| 6   |       replica        | INT          | 副本数。需要注意，`replica` 为 TDengine 关键字，作为列名使用时需要使用 ` 进行转义。                                                                 |
-| 7   |        strict        | BINARY(4)    | 废弃参数                                                                                                                                            |
-| 8   |       duration       | INT          | 单文件存储数据的时间跨度。需要注意，`duration` 为 TDengine 关键字，作为列名使用时需要使用 ` 进行转义。                                              |
-| 9   |         keep         | INT          | 数据保留时长。需要注意，`keep` 为 TDengine 关键字，作为列名使用时需要使用 ` 进行转义。                                                              |
-| 10  |        buffer        | INT          | 每个 vnode 写缓存的内存块大小，单位 MB。需要注意，`buffer` 为 TDengine 关键字，作为列名使用时需要使用 ` 进行转义。                                  |
-| 11  |       pagesize       | INT          | 每个 VNODE 中元数据存储引擎的页大小，单位为 KB。需要注意，`pagesize` 为 TDengine 关键字，作为列名使用时需要使用 ` 进行转义。                        |
-| 12  |        pages         | INT          | 每个 vnode 元数据存储引擎的缓存页个数。需要注意，`pages` 为 TDengine 关键字，作为列名使用时需要使用 ` 进行转义。                                    |
-| 13  |       minrows        | INT          | 文件块中记录的最大条数。需要注意，`minrows` 为 TDengine 关键字，作为列名使用时需要使用 ` 进行转义。                                                 |
-| 14  |       maxrows        | INT          | 文件块中记录的最小条数。需要注意，`maxrows` 为 TDengine 关键字，作为列名使用时需要使用 ` 进行转义。                                                 |
-| 15  |         comp         | INT          | 数据压缩方式。需要注意，`comp` 为 TDengine 关键字，作为列名使用时需要使用 ` 进行转义。                                                              |
-| 16  |      precision       | BINARY(2)    | 时间分辨率。需要注意，`precision` 为 TDengine 关键字，作为列名使用时需要使用 ` 进行转义。                                                           |
-| 17  |        status        | BINARY(10)   | 数据库状态                                                                                                                                          |
-| 18  |      retentions      | BINARY (60)  | 数据的聚合周期和保存时长。需要注意，`retentions` 为 TDengine 关键字，作为列名使用时需要使用 ` 进行转义。                                            |
-| 19  |    single_stable     | BOOL         | 表示此数据库中是否只可以创建一个超级表。需要注意，`single_stable` 为 TDengine 关键字，作为列名使用时需要使用 ` 进行转义。                           |
-| 20  |      cachemodel      | BINARY(60)   | 表示是否在内存中缓存子表的最近数据。需要注意，`cachemodel` 为 TDengine 关键字，作为列名使用时需要使用 ` 进行转义。                                  |
-| 21  |      cachesize       | INT          | 表示每个 vnode 中用于缓存子表最近数据的内存大小。需要注意，`cachesize` 为 TDengine 关键字，作为列名使用时需要使用 ` 进行转义。                      |
-| 22  |      wal_level       | INT          | WAL 级别。需要注意，`wal_level` 为 TDengine 关键字，作为列名使用时需要使用 ` 进行转义。                                                             |
-| 23  |   wal_fsync_period   | INT          | 数据落盘周期。需要注意，`wal_fsync_period` 为 TDengine 关键字，作为列名使用时需要使用 ` 进行转义。                                                  |
-| 24  | wal_retention_period | INT          | WAL 的保存时长，单位为秒。需要注意，`wal_retention_period` 为 TDengine 关键字，作为列名使用时需要使用 ` 进行转义。                                            |
-| 25  |  wal_retention_size  | INT          | WAL 的保存上限。需要注意，`wal_retention_size` 为 TDengine 关键字，作为列名使用时需要使用 ` 进行转义。                                              |
-| 26  |   wal_roll_period    | INT          | wal 文件切换时长。需要注意，`wal_roll_period` 为 TDengine 关键字，作为列名使用时需要使用 ` 进行转义。                                               |
-| 27  |   wal_segment_size   | BIGINT       | wal 单个文件大小。需要注意，`wal_segment_size` 为 TDengine 关键字，作为列名使用时需要使用 ` 进行转义。                                              |
-| 28  |     stt_trigger      | SMALLINT     | 触发文件合并的落盘文件的个数。需要注意，`stt_trigger` 为 TDengine 关键字，作为列名使用时需要使用 ` 进行转义。                                       |
-| 29  |     table_prefix     | SMALLINT     | 内部存储引擎根据表名分配存储该表数据的 VNODE 时要忽略的前缀的长度。需要注意，`table_prefix` 为 TDengine 关键字，作为列名使用时需要使用 ` 进行转义。 |
-| 30  |     table_suffix     | SMALLINT     | 内部存储引擎根据表名分配存储该表数据的 VNODE 时要忽略的后缀的长度。需要注意，`table_suffix` 为 TDengine 关键字，作为列名使用时需要使用 ` 进行转义。 |
-| 31  |    tsdb_pagesize     | INT          | 时序数据存储引擎中的页大小。需要注意，`tsdb_pagesize` 为 TDengine 关键字，作为列名使用时需要使用 ` 进行转义。                                       |
-=======
 | #   |       **列名**       | **数据类型**     | **说明**                                         |
 | --- | :------------------: | ---------------- | ------------------------------------------------ |
 | 1   |         name         | BINARY(32)       | 数据库名                                         |
@@ -132,13 +98,12 @@
 | 21  |      cachesize       | INT              | 表示每个 vnode 中用于缓存子表最近数据的内存大小。需要注意，`cachesize` 为 TDengine 关键字，作为列名使用时需要使用 ` 进行转义。  |
 | 22  |      wal_level       | INT              | WAL 级别。需要注意，`wal_level` 为 TDengine 关键字，作为列名使用时需要使用 ` 进行转义。                                         |
 | 23  |   wal_fsync_period   | INT              | 数据落盘周期。需要注意，`wal_fsync_period` 为 TDengine 关键字，作为列名使用时需要使用 ` 进行转义。                                     |
-| 24  | wal_retention_period | INT              | WAL 的保存时长。需要注意，`wal_retention_period` 为 TDengine 关键字，作为列名使用时需要使用 ` 进行转义。                                   |
+| 24  | wal_retention_period | INT              | WAL 的保存时长，单位为秒。需要注意，`wal_retention_period` 为 TDengine 关键字，作为列名使用时需要使用 ` 进行转义。                                   |
 | 25  |  wal_retention_size  | INT              | WAL 的保存上限。需要注意，`wal_retention_size` 为 TDengine 关键字，作为列名使用时需要使用 ` 进行转义。                                   |
 | 26  |   stt_trigger   | SMALLINT | 触发文件合并的落盘文件的个数。需要注意，`stt_trigger` 为 TDengine 关键字，作为列名使用时需要使用 ` 进行转义。 |
 | 27  |   table_prefix   | SMALLINT | 内部存储引擎根据表名分配存储该表数据的 VNODE 时要忽略的前缀的长度。需要注意，`table_prefix` 为 TDengine 关键字，作为列名使用时需要使用 ` 进行转义。 |
 | 28  |   table_suffix   | SMALLINT | 内部存储引擎根据表名分配存储该表数据的 VNODE 时要忽略的后缀的长度。需要注意，`table_suffix` 为 TDengine 关键字，作为列名使用时需要使用 ` 进行转义。 |
 | 29  |   tsdb_pagesize   | INT | 时序数据存储引擎中的页大小。需要注意，`tsdb_pagesize` 为 TDengine 关键字，作为列名使用时需要使用 ` 进行转义。 |
->>>>>>> c3c9e32d
 
 ## INS_FUNCTIONS
 
