---
toc_max_heading_level: 4
sidebar_position: 2
sidebar_label: Java
title: TDengine Java Connector
description: TDengine Java 连接器基于标准 JDBC API 实现, 并提供原生连接与 REST连接两种连接器。
---

import Tabs from '@theme/Tabs';
import TabItem from '@theme/TabItem';

`taos-jdbcdriver` 是 TDengine 的官方 Java 语言连接器，Java 开发人员可以通过它开发存取 TDengine 数据库的应用软件。`taos-jdbcdriver` 实现了 JDBC driver 标准的接口，并提供两种形式的连接器。一种是通过 TDengine 客户端驱动程序（taosc）原生连接 TDengine 实例，支持数据写入、查询、订阅、schemaless 接口和参数绑定接口等功能，一种是通过 taosAdapter 提供的 REST 接口连接 TDengine 实例。REST 连接实现的功能集合和原生连接有少量不同。

![TDengine Database Connector Java](tdengine-jdbc-connector.webp)

上图显示了两种 Java 应用使用连接器访问 TDengine 的两种方式：

- JDBC 原生连接：Java 应用在物理节点 1（pnode1）上使用 TSDBDriver 直接调用客户端驱动（libtaos.so 或 taos.dll）的 API 将写入和查询请求发送到位于物理节点 2（pnode2）上的 taosd 实例。
- JDBC REST 连接：Java 应用通过 RestfulDriver 将 SQL 封装成一个 REST 请求，发送给物理节点 2 的 REST 服务器（taosAdapter），通过 REST 服务器请求 taosd 并返回结果。

使用 REST 连接，不依赖 TDengine 客户端驱动，可以跨平台，更加方便灵活，但性能比原生连接器低约 30%。

:::info
TDengine 的 JDBC 驱动实现尽可能与关系型数据库驱动保持一致，但 TDengine 与关系对象型数据库的使用场景和技术特征存在差异，所以`taos-jdbcdriver` 与传统的 JDBC driver 也存在一定差异。在使用时需要注意以下几点：

- TDengine 目前不支持针对单条数据记录的删除操作。
- 目前不支持事务操作。

:::

## 支持的平台

原生连接支持的平台和 TDengine 客户端驱动支持的平台一致。
REST 连接支持所有能运行 Java 的平台。

## 版本支持

请参考[版本支持列表](/reference/connector#版本支持)

## TDengine DataType 和 Java DataType

TDengine 目前支持时间戳、数字、字符、布尔类型，与 Java 对应类型转换如下：

| TDengine DataType | JDBCType  |
| ----------------- | ---------------------------------- |
| TIMESTAMP         | java.sql.Timestamp                 |
| INT               | java.lang.Integer                  |
| BIGINT            | java.lang.Long                     |
| FLOAT             | java.lang.Float                    |
| DOUBLE            | java.lang.Double                   |
| SMALLINT          | java.lang.Short                    |
| TINYINT           | java.lang.Byte                     |
| BOOL              | java.lang.Boolean                  |
| BINARY            | byte array                         |
| NCHAR             | java.lang.String                   |
| JSON              | java.lang.String                   |

**注意**：JSON 类型仅在 tag 中支持。

## 安装步骤

### 安装前准备

使用 Java Connector 连接数据库前，需要具备以下条件：

- 已安装 Java 1.8 或以上版本运行时环境和 Maven 3.6 或以上版本
- 已安装 TDengine 客户端驱动（使用原生连接必须安装，使用 REST 连接无需安装），具体步骤请参考[安装客户端驱动](/reference/connector#安装客户端驱动)

### 安装连接器

<Tabs defaultValue="maven">
<TabItem value="maven" label="使用 Maven 安装">

目前 taos-jdbcdriver 已经发布到 [Sonatype Repository](https://search.maven.org/artifact/com.taosdata.jdbc/taos-jdbcdriver) 仓库，且各大仓库都已同步。

- [sonatype](https://search.maven.org/artifact/com.taosdata.jdbc/taos-jdbcdriver)
- [mvnrepository](https://mvnrepository.com/artifact/com.taosdata.jdbc/taos-jdbcdriver)
- [maven.aliyun](https://maven.aliyun.com/mvn/search)

Maven 项目中，在 pom.xml 中添加以下依赖：

```xml-dtd
<dependency>
 <groupId>com.taosdata.jdbc</groupId>
 <artifactId>taos-jdbcdriver</artifactId>
 <version>3.0.0</version>
</dependency>
```

</TabItem>
<TabItem value="source" label="使用源码编译安装">

可以通过下载 TDengine 的源码，自己编译最新版本的 Java connector

```shell
git clone https://github.com/taosdata/taos-connector-jdbc.git
cd taos-connector-jdbc
mvn clean install -Dmaven.test.skip=true
```

编译后，在 target 目录下会产生 taos-jdbcdriver-3.0.*-dist.jar 的 jar 包，并自动将编译的 jar 文件放在本地的 Maven 仓库中。

</TabItem>
</Tabs>

## 建立连接

TDengine 的 JDBC URL 规范格式为：
`jdbc:[TAOS|TAOS-RS]://[host_name]:[port]/[database_name]?[user={user}|&password={password}|&charset={charset}|&cfgdir={config_dir}|&locale={locale}|&timezone={timezone}]`

对于建立连接，原生连接与 REST 连接有细微不同。

<Tabs defaultValue="native">
<TabItem value="native" label="原生连接">

```java
Class.forName("com.taosdata.jdbc.TSDBDriver");
String jdbcUrl = "jdbc:TAOS://taosdemo.com:6030/test?user=root&password=taosdata";
Connection conn = DriverManager.getConnection(jdbcUrl);
```

以上示例，使用了 JDBC 原生连接的 TSDBDriver，建立了到 hostname 为 taosdemo.com，端口为 6030（TDengine 的默认端口），数据库名为 test 的连接。这个 URL 中指定用户名（user）为 root，密码（password）为 taosdata。

**注意**：使用 JDBC 原生连接，taos-jdbcdriver 需要依赖客户端驱动（Linux 下是 libtaos.so；Windows 下是 taos.dll）。

url 中的配置参数如下：

- user：登录 TDengine 用户名，默认值 'root'。
- password：用户登录密码，默认值 'taosdata'。
- cfgdir：客户端配置文件目录路径，Linux OS 上默认值 `/etc/taos`，Windows OS 上默认值 `C:/TDengine/cfg`。
- charset：客户端使用的字符集，默认值为系统字符集。
- locale：客户端语言环境，默认值系统当前 locale。
- timezone：客户端使用的时区，默认值为系统当前时区。
- batchfetch: true：在执行查询时批量拉取结果集；false：逐行拉取结果集。默认值为：false。开启批量拉取同时获取一批数据在查询数据量较大时批量拉取可以有效的提升查询性能。
- batchErrorIgnore：true：在执行 Statement 的 executeBatch 时，如果中间有一条 SQL 执行失败将继续执行下面的 SQL。false：不再执行失败 SQL 后的任何语句。默认值为：false。

JDBC 原生连接的使用请参见[视频教程](https://www.taosdata.com/blog/2020/11/11/1955.html)。

**使用 TDengine 客户端驱动配置文件建立连接 **

当使用 JDBC 原生连接连接 TDengine 集群时，可以使用 TDengine 客户端驱动配置文件，在配置文件中指定集群的 firstEp、secondEp 等参数。如下所示：

1. 在 Java 应用中不指定 hostname 和 port

```java
public Connection getConn() throws Exception{
  Class.forName("com.taosdata.jdbc.TSDBDriver");
  String jdbcUrl = "jdbc:TAOS://:/test?user=root&password=taosdata";
  Properties connProps = new Properties();
  connProps.setProperty(TSDBDriver.PROPERTY_KEY_CHARSET, "UTF-8");
  connProps.setProperty(TSDBDriver.PROPERTY_KEY_LOCALE, "en_US.UTF-8");
  connProps.setProperty(TSDBDriver.PROPERTY_KEY_TIME_ZONE, "UTC-8");
  Connection conn = DriverManager.getConnection(jdbcUrl, connProps);
  return conn;
}
```

2. 在配置文件中指定 firstEp 和 secondEp

```shell
# first fully qualified domain name (FQDN) for TDengine system
firstEp               cluster_node1:6030

# second fully qualified domain name (FQDN) for TDengine system, for cluster only
secondEp              cluster_node2:6030

# default system charset
# charset               UTF-8

# system locale
# locale                en_US.UTF-8
```

以上示例，jdbc 会使用客户端的配置文件，建立到 hostname 为 cluster_node1、端口为 6030、数据库名为 test 的连接。当集群中 firstEp 节点失效时，JDBC 会尝试使用 secondEp 连接集群。

TDengine 中，只要保证 firstEp 和 secondEp 中一个节点有效，就可以正常建立到集群的连接。

> **注意**：这里的配置文件指的是调用 JDBC Connector 的应用程序所在机器上的配置文件，Linux OS 上默认值 /etc/taos/taos.cfg ，Windows OS 上默认值 C://TDengine/cfg/taos.cfg。

</TabItem>
<TabItem value="rest" label="REST 连接">

```java
Class.forName("com.taosdata.jdbc.rs.RestfulDriver");
String jdbcUrl = "jdbc:TAOS-RS://taosdemo.com:6041/test?user=root&password=taosdata";
Connection conn = DriverManager.getConnection(jdbcUrl);
```

以上示例，使用了 JDBC REST 连接的 RestfulDriver，建立了到 hostname 为 taosdemo.com，端口为 6041，数据库名为 test 的连接。这个 URL 中指定用户名（user）为 root，密码（password）为 taosdata。

使用 JDBC REST 连接，不需要依赖客户端驱动。与 JDBC 原生连接相比，仅需要：

1. driverClass 指定为“com.taosdata.jdbc.rs.RestfulDriver”；
2. jdbcUrl 以“jdbc:TAOS-RS://”开头；
3. 使用 6041 作为连接端口。

url 中的配置参数如下：

- user：登录 TDengine 用户名，默认值 'root'。
- password：用户登录密码，默认值 'taosdata'。
- batchfetch: true：在执行查询时批量拉取结果集；false：逐行拉取结果集。默认值为：false。逐行拉取结果集使用 HTTP 方式进行数据传输。JDBC REST 连接支持批量拉取数据功能。taos-jdbcdriver 与 TDengine 之间通过 WebSocket 连接进行数据传输。相较于 HTTP，WebSocket 可以使 JDBC REST 连接支持大数据量查询，并提升查询性能。
- charset: 当开启批量拉取数据时，指定解析字符串数据的字符集。
- batchErrorIgnore：true：在执行 Statement 的 executeBatch 时，如果中间有一条 SQL 执行失败，继续执行下面的 SQL 了。false：不再执行失败 SQL 后的任何语句。默认值为：false。
- httpConnectTimeout: 连接超时时间，单位 ms， 默认值为 5000。
- httpSocketTimeout: socket 超时时间，单位 ms，默认值为 5000。仅在 batchfetch 设置为 false 时生效。
- messageWaitTimeout: 消息超时时间, 单位 ms， 默认值为 3000。 仅在 batchfetch 设置为 true 时生效。
- useSSL: 连接中是否使用 SSL。

**注意**：部分配置项（比如：locale、timezone）在 REST 连接中不生效。

:::note

- 与原生连接方式不同，REST 接口是无状态的。在使用 JDBC REST 连接时，需要在 SQL 中指定表、超级表的数据库名称。例如：

```sql
INSERT INTO test.t1 USING test.weather (ts, temperature) TAGS('California.SanFrancisco') VALUES(now, 24.6);
```

- 如果在 url 中指定了 dbname，那么，JDBC REST 连接会默认使用/rest/sql/dbname 作为 restful 请求的 url，在 SQL 中不需要指定 dbname。例如：url 为 jdbc:TAOS-RS://127.0.0.1:6041/test，那么，可以执行 sql：insert into t1 using weather(ts, temperature) tags('California.SanFrancisco') values(now, 24.6);

:::

</TabItem>
</Tabs>

### 指定 URL 和 Properties 获取连接

除了通过指定的 URL 获取连接，还可以使用 Properties 指定建立连接时的参数。

**注意**：

- 应用中设置的 client parameter 为进程级别的，即如果要更新 client 的参数，需要重启应用。这是因为 client parameter 是全局参数，仅在应用程序的第一次设置生效。
- 以下示例代码基于 taos-jdbcdriver-3.0.0。

```java
public Connection getConn() throws Exception{
  Class.forName("com.taosdata.jdbc.TSDBDriver");
  String jdbcUrl = "jdbc:TAOS://taosdemo.com:6030/test?user=root&password=taosdata";
  Properties connProps = new Properties();
  connProps.setProperty(TSDBDriver.PROPERTY_KEY_CHARSET, "UTF-8");
  connProps.setProperty(TSDBDriver.PROPERTY_KEY_LOCALE, "en_US.UTF-8");
  connProps.setProperty(TSDBDriver.PROPERTY_KEY_TIME_ZONE, "UTC-8");
  connProps.setProperty("debugFlag", "135");
  connProps.setProperty("maxSQLLength", "1048576");
  Connection conn = DriverManager.getConnection(jdbcUrl, connProps);
  return conn;
}

public Connection getRestConn() throws Exception{
  Class.forName("com.taosdata.jdbc.rs.RestfulDriver");
  String jdbcUrl = "jdbc:TAOS-RS://taosdemo.com:6041/test?user=root&password=taosdata";
  Properties connProps = new Properties();
  connProps.setProperty(TSDBDriver.PROPERTY_KEY_BATCH_LOAD, "true");
  Connection conn = DriverManager.getConnection(jdbcUrl, connProps);
  return conn;
}
```

以上示例，建立一个到 hostname 为 taosdemo.com，端口为 6030/6041，数据库名为 test 的连接。这个连接在 url 中指定了用户名(user)为 root，密码（password）为 taosdata，并在 connProps 中指定了使用的字符集、语言环境、时区、是否开启批量拉取等信息。

properties 中的配置参数如下：

- TSDBDriver.PROPERTY_KEY_USER：登录 TDengine 用户名，默认值 'root'。
- TSDBDriver.PROPERTY_KEY_PASSWORD：用户登录密码，默认值 'taosdata'。
- TSDBDriver.PROPERTY_KEY_BATCH_LOAD: true：在执行查询时批量拉取结果集；false：逐行拉取结果集。默认值为：false。
- TSDBDriver.PROPERTY_KEY_BATCH_ERROR_IGNORE：true：在执行 Statement 的 executeBatch 时，如果中间有一条 SQL 执行失败，继续执行下面的 sq 了。false：不再执行失败 SQL 后的任何语句。默认值为：false。
- TSDBDriver.PROPERTY_KEY_CONFIG_DIR：仅在使用 JDBC 原生连接时生效。客户端配置文件目录路径，Linux OS 上默认值 `/etc/taos`，Windows OS 上默认值 `C:/TDengine/cfg`。
- TSDBDriver.PROPERTY_KEY_CHARSET：客户端使用的字符集，默认值为系统字符集。
- TSDBDriver.PROPERTY_KEY_LOCALE：仅在使用 JDBC 原生连接时生效。 客户端语言环境，默认值系统当前 locale。
- TSDBDriver.PROPERTY_KEY_TIME_ZONE：仅在使用 JDBC 原生连接时生效。 客户端使用的时区，默认值为系统当前时区。
- TSDBDriver.HTTP_CONNECT_TIMEOUT: 连接超时时间，单位 ms， 默认值为 5000。仅在 REST 连接时生效。
- TSDBDriver.HTTP_SOCKET_TIMEOUT: socket 超时时间，单位 ms，默认值为 5000。仅在 REST 连接且 batchfetch 设置为 false 时生效。
- TSDBDriver.PROPERTY_KEY_MESSAGE_WAIT_TIMEOUT: 消息超时时间, 单位 ms， 默认值为 3000。 仅在 REST 连接且 batchfetch 设置为 true 时生效。
- TSDBDriver.PROPERTY_KEY_USE_SSL: 连接中是否使用 SSL。仅在 REST 连接时生效。
  此外对 JDBC 原生连接，通过指定 URL 和 Properties 还可以指定其他参数，比如日志级别、SQL 长度等。更多详细配置请参考[客户端配置](/reference/config/#仅客户端适用)。

### 配置参数的优先级

通过前面三种方式获取连接，如果配置参数在 url、Properties、客户端配置文件中有重复，则参数的`优先级由高到低`分别如下：

1. JDBC URL 参数，如上所述，可以在 JDBC URL 的参数中指定。
2. Properties connProps
3. 使用原生连接时，TDengine 客户端驱动的配置文件 taos.cfg

例如：在 url 中指定了 password 为 taosdata，在 Properties 中指定了 password 为 taosdemo，那么，JDBC 会使用 url 中的 password 建立连接。

## 使用示例

### 创建数据库和表

```java
Statement stmt = conn.createStatement();

// create database
stmt.executeUpdate("create database if not exists db");

// use database
stmt.executeUpdate("use db");

// create table
stmt.executeUpdate("create table if not exists tb (ts timestamp, temperature int, humidity float)");
```

> **注意**：如果不使用 `use db` 指定数据库，则后续对表的操作都需要增加数据库名称作为前缀，如 db.tb。

### 插入数据

```java
// insert data
int affectedRows = stmt.executeUpdate("insert into tb values(now, 23, 10.3) (now + 1s, 20, 9.3)");

System.out.println("insert " + affectedRows + " rows.");
```

> now 为系统内部函数，默认为客户端所在计算机当前时间。
> `now + 1s` 代表客户端当前时间往后加 1 秒，数字后面代表时间单位：a(毫秒)，s(秒)，m(分)，h(小时)，d(天)，w(周)，n(月)，y(年)。

### 查询数据

```java
// query data
ResultSet resultSet = stmt.executeQuery("select * from tb");

Timestamp ts = null;
int temperature = 0;
float humidity = 0;
while(resultSet.next()){

    ts = resultSet.getTimestamp(1);
    temperature = resultSet.getInt(2);
    humidity = resultSet.getFloat("humidity");

    System.out.printf("%s, %d, %s\n", ts, temperature, humidity);
}
```

> 查询和操作关系型数据库一致，使用下标获取返回字段内容时从 1 开始，建议使用字段名称获取。

### 处理异常

在报错后，通过 SQLException 可以获取到错误的信息和错误码：

```java
try (Statement statement = connection.createStatement()) {
    // executeQuery
    ResultSet resultSet = statement.executeQuery(sql);
    // print result
    printResult(resultSet);
} catch (SQLException e) {
    System.out.println("ERROR Message: " + e.getMessage());
    System.out.println("ERROR Code: " + e.getErrorCode());
    e.printStackTrace();
}
```

JDBC 连接器可能报错的错误码包括 3 种：JDBC driver 本身的报错（错误码在 0x2301 到 0x2350 之间），原生连接方法的报错（错误码在 0x2351 到 0x2400 之间），TDengine 其他功能模块的报错。

具体的错误码请参考：

- [TDengine Java Connector](https://github.com/taosdata/taos-connector-jdbc/blob/main/src/main/java/com/taosdata/jdbc/TSDBErrorNumbers.java)
<!-- - [TDengine_ERROR_CODE](../error-code) -->

### 通过参数绑定写入数据

TDengine 的 JDBC 原生连接实现大幅改进了参数绑定方式对数据写入（INSERT）场景的支持。采用这种方式写入数据时，能避免 SQL 语法解析的资源消耗，从而在很多情况下显著提升写入性能。

**注意**：

- JDBC REST 连接目前不支持参数绑定
- 以下示例代码基于 taos-jdbcdriver-3.0.0
- binary 类型数据需要调用 setString 方法，nchar 类型数据需要调用 setNString 方法
- setString 和 setNString 都要求用户在 size 参数里声明表定义中对应列的列宽

```java
public class ParameterBindingDemo {

    private static final String host = "127.0.0.1";
    private static final Random random = new Random(System.currentTimeMillis());
    private static final int BINARY_COLUMN_SIZE = 20;
    private static final String[] schemaList = {
            "create table stable1(ts timestamp, f1 tinyint, f2 smallint, f3 int, f4 bigint) tags(t1 tinyint, t2 smallint, t3 int, t4 bigint)",
            "create table stable2(ts timestamp, f1 float, f2 double) tags(t1 float, t2 double)",
            "create table stable3(ts timestamp, f1 bool) tags(t1 bool)",
            "create table stable4(ts timestamp, f1 binary(" + BINARY_COLUMN_SIZE + ")) tags(t1 binary(" + BINARY_COLUMN_SIZE + "))",
            "create table stable5(ts timestamp, f1 nchar(" + BINARY_COLUMN_SIZE + ")) tags(t1 nchar(" + BINARY_COLUMN_SIZE + "))"
    };
    private static final int numOfSubTable = 10, numOfRow = 10;

    public static void main(String[] args) throws SQLException {

        String jdbcUrl = "jdbc:TAOS://" + host + ":6030/";
        Connection conn = DriverManager.getConnection(jdbcUrl, "root", "taosdata");

        init(conn);

        bindInteger(conn);

        bindFloat(conn);

        bindBoolean(conn);

        bindBytes(conn);

        bindString(conn);

        conn.close();
    }

    private static void init(Connection conn) throws SQLException {
        try (Statement stmt = conn.createStatement()) {
            stmt.execute("drop database if exists test_parabind");
            stmt.execute("create database if not exists test_parabind");
            stmt.execute("use test_parabind");
            for (int i = 0; i < schemaList.length; i++) {
                stmt.execute(schemaList[i]);
            }
        }
    }

    private static void bindInteger(Connection conn) throws SQLException {
        String sql = "insert into ? using stable1 tags(?,?,?,?) values(?,?,?,?,?)";

        try (TSDBPreparedStatement pstmt = conn.prepareStatement(sql).unwrap(TSDBPreparedStatement.class)) {

            for (int i = 1; i <= numOfSubTable; i++) {
                // set table name
                pstmt.setTableName("t1_" + i);
                // set tags
                pstmt.setTagByte(0, Byte.parseByte(Integer.toString(random.nextInt(Byte.MAX_VALUE))));
                pstmt.setTagShort(1, Short.parseShort(Integer.toString(random.nextInt(Short.MAX_VALUE))));
                pstmt.setTagInt(2, random.nextInt(Integer.MAX_VALUE));
                pstmt.setTagLong(3, random.nextLong());
                // set columns
                ArrayList<Long> tsList = new ArrayList<>();
                long current = System.currentTimeMillis();
                for (int j = 0; j < numOfRow; j++)
                    tsList.add(current + j);
                pstmt.setTimestamp(0, tsList);

                ArrayList<Byte> f1List = new ArrayList<>();
                for (int j = 0; j < numOfRow; j++)
                    f1List.add(Byte.parseByte(Integer.toString(random.nextInt(Byte.MAX_VALUE))));
                pstmt.setByte(1, f1List);

                ArrayList<Short> f2List = new ArrayList<>();
                for (int j = 0; j < numOfRow; j++)
                    f2List.add(Short.parseShort(Integer.toString(random.nextInt(Short.MAX_VALUE))));
                pstmt.setShort(2, f2List);

                ArrayList<Integer> f3List = new ArrayList<>();
                for (int j = 0; j < numOfRow; j++)
                    f3List.add(random.nextInt(Integer.MAX_VALUE));
                pstmt.setInt(3, f3List);

                ArrayList<Long> f4List = new ArrayList<>();
                for (int j = 0; j < numOfRow; j++)
                    f4List.add(random.nextLong());
                pstmt.setLong(4, f4List);

                // add column
                pstmt.columnDataAddBatch();
            }
            // execute column
            pstmt.columnDataExecuteBatch();
        }
    }

    private static void bindFloat(Connection conn) throws SQLException {
        String sql = "insert into ? using stable2 tags(?,?) values(?,?,?)";

        TSDBPreparedStatement pstmt = conn.prepareStatement(sql).unwrap(TSDBPreparedStatement.class);

        for (int i = 1; i <= numOfSubTable; i++) {
            // set table name
            pstmt.setTableName("t2_" + i);
            // set tags
            pstmt.setTagFloat(0, random.nextFloat());
            pstmt.setTagDouble(1, random.nextDouble());
            // set columns
            ArrayList<Long> tsList = new ArrayList<>();
            long current = System.currentTimeMillis();
            for (int j = 0; j < numOfRow; j++)
                tsList.add(current + j);
            pstmt.setTimestamp(0, tsList);

            ArrayList<Float> f1List = new ArrayList<>();
            for (int j = 0; j < numOfRow; j++)
                f1List.add(random.nextFloat());
            pstmt.setFloat(1, f1List);

            ArrayList<Double> f2List = new ArrayList<>();
            for (int j = 0; j < numOfRow; j++)
                f2List.add(random.nextDouble());
            pstmt.setDouble(2, f2List);

            // add column
            pstmt.columnDataAddBatch();
        }
        // execute
        pstmt.columnDataExecuteBatch();
        // close if no try-with-catch statement is used
        pstmt.close();
    }

    private static void bindBoolean(Connection conn) throws SQLException {
        String sql = "insert into ? using stable3 tags(?) values(?,?)";

        try (TSDBPreparedStatement pstmt = conn.prepareStatement(sql).unwrap(TSDBPreparedStatement.class)) {
            for (int i = 1; i <= numOfSubTable; i++) {
                // set table name
                pstmt.setTableName("t3_" + i);
                // set tags
                pstmt.setTagBoolean(0, random.nextBoolean());
                // set columns
                ArrayList<Long> tsList = new ArrayList<>();
                long current = System.currentTimeMillis();
                for (int j = 0; j < numOfRow; j++)
                    tsList.add(current + j);
                pstmt.setTimestamp(0, tsList);

                ArrayList<Boolean> f1List = new ArrayList<>();
                for (int j = 0; j < numOfRow; j++)
                    f1List.add(random.nextBoolean());
                pstmt.setBoolean(1, f1List);

                // add column
                pstmt.columnDataAddBatch();
            }
            // execute
            pstmt.columnDataExecuteBatch();
        }
    }

    private static void bindBytes(Connection conn) throws SQLException {
        String sql = "insert into ? using stable4 tags(?) values(?,?)";

        try (TSDBPreparedStatement pstmt = conn.prepareStatement(sql).unwrap(TSDBPreparedStatement.class)) {

            for (int i = 1; i <= numOfSubTable; i++) {
                // set table name
                pstmt.setTableName("t4_" + i);
                // set tags
                pstmt.setTagString(0, new String("abc"));

                // set columns
                ArrayList<Long> tsList = new ArrayList<>();
                long current = System.currentTimeMillis();
                for (int j = 0; j < numOfRow; j++)
                    tsList.add(current + j);
                pstmt.setTimestamp(0, tsList);

                ArrayList<String> f1List = new ArrayList<>();
                for (int j = 0; j < numOfRow; j++) {
                    f1List.add(new String("abc"));
                }
                pstmt.setString(1, f1List, BINARY_COLUMN_SIZE);

                // add column
                pstmt.columnDataAddBatch();
            }
            // execute
            pstmt.columnDataExecuteBatch();
        }
    }

    private static void bindString(Connection conn) throws SQLException {
        String sql = "insert into ? using stable5 tags(?) values(?,?)";

        try (TSDBPreparedStatement pstmt = conn.prepareStatement(sql).unwrap(TSDBPreparedStatement.class)) {

            for (int i = 1; i <= numOfSubTable; i++) {
                // set table name
                pstmt.setTableName("t5_" + i);
                // set tags
                pstmt.setTagNString(0, "California.SanFrancisco");

                // set columns
                ArrayList<Long> tsList = new ArrayList<>();
                long current = System.currentTimeMillis();
                for (int j = 0; j < numOfRow; j++)
                    tsList.add(current + j);
                pstmt.setTimestamp(0, tsList);

                ArrayList<String> f1List = new ArrayList<>();
                for (int j = 0; j < numOfRow; j++) {
                    f1List.add("California.LosAngeles");
                }
                pstmt.setNString(1, f1List, BINARY_COLUMN_SIZE);

                // add column
                pstmt.columnDataAddBatch();
            }
            // execute
            pstmt.columnDataExecuteBatch();
        }
    }
}
```

用于设定 TAGS 取值的方法总共有：

```java
public void setTagNull(int index, int type)
public void setTagBoolean(int index, boolean value)
public void setTagInt(int index, int value)
public void setTagByte(int index, byte value)
public void setTagShort(int index, short value)
public void setTagLong(int index, long value)
public void setTagTimestamp(int index, long value)
public void setTagFloat(int index, float value)
public void setTagDouble(int index, double value)
public void setTagString(int index, String value)
public void setTagNString(int index, String value)
```

用于设定 VALUES 数据列的取值的方法总共有：

```java
public void setInt(int columnIndex, ArrayList<Integer> list) throws SQLException
public void setFloat(int columnIndex, ArrayList<Float> list) throws SQLException
public void setTimestamp(int columnIndex, ArrayList<Long> list) throws SQLException
public void setLong(int columnIndex, ArrayList<Long> list) throws SQLException
public void setDouble(int columnIndex, ArrayList<Double> list) throws SQLException
public void setBoolean(int columnIndex, ArrayList<Boolean> list) throws SQLException
public void setByte(int columnIndex, ArrayList<Byte> list) throws SQLException
public void setShort(int columnIndex, ArrayList<Short> list) throws SQLException
public void setString(int columnIndex, ArrayList<String> list, int size) throws SQLException
public void setNString(int columnIndex, ArrayList<String> list, int size) throws SQLException
```

### 无模式写入

TDengine 支持无模式写入功能。无模式写入兼容 InfluxDB 的 行协议（Line Protocol）、OpenTSDB 的 telnet 行协议和 OpenTSDB 的 JSON 格式协议。详情请参见[无模式写入](../../schemaless)。

**注意**：

- JDBC REST 连接目前不支持无模式写入
- 以下示例代码基于 taos-jdbcdriver-3.0.0

```java
public class SchemalessInsertTest {
    private static final String host = "127.0.0.1";
    private static final String lineDemo = "st,t1=3i64,t2=4f64,t3=\"t3\" c1=3i64,c3=L\"passit\",c2=false,c4=4f64 1626006833639000000";
    private static final String telnetDemo = "stb0_0 1626006833 4 host=host0 interface=eth0";
    private static final String jsonDemo = "{\"metric\": \"meter_current\",\"timestamp\": 1346846400,\"value\": 10.3, \"tags\": {\"groupid\": 2, \"location\": \"California.SanFrancisco\", \"id\": \"d1001\"}}";

    public static void main(String[] args) throws SQLException {
        final String url = "jdbc:TAOS://" + host + ":6030/?user=root&password=taosdata";
        try (Connection connection = DriverManager.getConnection(url)) {
            init(connection);

            SchemalessWriter writer = new SchemalessWriter(connection);
            writer.write(lineDemo, SchemalessProtocolType.LINE, SchemalessTimestampType.NANO_SECONDS);
            writer.write(telnetDemo, SchemalessProtocolType.TELNET, SchemalessTimestampType.MILLI_SECONDS);
            writer.write(jsonDemo, SchemalessProtocolType.JSON, SchemalessTimestampType.NOT_CONFIGURED);
        }
    }

    private static void init(Connection connection) throws SQLException {
        try (Statement stmt = connection.createStatement()) {
            stmt.executeUpdate("drop database if exists test_schemaless");
            stmt.executeUpdate("create database if not exists test_schemaless");
            stmt.executeUpdate("use test_schemaless");
        }
    }
}
```

### 数据订阅

TDengine Java 连接器支持订阅功能，应用 API 如下：

#### 创建 Topic

```java
Connection connection = DriverManager.getConnection(url, properties);
Statement statement = connection.createStatement();
statement.executeUpdate("create topic if not exists topic_speed as select ts, speed from speed_table");
```

`subscribe` 方法的三个参数含义如下：

- topic_speed：订阅的主题（即名称），此参数是订阅的唯一标识。
- sql：订阅的查询语句，此语句只能是 `select` 语句，只应查询原始数据，只能按时间正序查询数据。

如上面的例子将使用 SQL 语句 `select ts, speed from speed_table` 创建一个名为 `topic_speed` 的订阅。

#### 创建 Consumer

```java
Properties config = new Properties();
config.setProperty("enable.auto.commit", "true");
config.setProperty("group.id", "group1");
config.setProperty("value.deserializer", "com.taosdata.jdbc.tmq.ConsumerTest.ResultDeserializer");

TaosConsumer consumer = new TaosConsumer<>(config);
```

- enable.auto.commit: 是否允许自动提交。
- group.id: consumer: 所在的 group。
- value.deserializer: 结果集反序列化方法，可以继承 `com.taosdata.jdbc.tmq.ReferenceDeserializer`，并指定结果集 bean，实现反序列化。也可以继承 `com.taosdata.jdbc.tmq.Deserializer`，根据 SQL 的 resultSet 自定义反序列化方式。
- 其他参数请参考：[Consumer 参数列表](../../../develop/tmq#创建-consumer-以及consumer-group)

#### 订阅消费数据

```java
while(true) {
    ConsumerRecords<ResultBean> records = consumer.poll(Duration.ofMillis(100));
        for (ResultBean record : records) {
            process(record);
        }
}
```

<<<<<<< HEAD
`poll` 每次调用获取一个消息。请按需选择合理的调用 `poll` 的频率（如例子中的 `Duration.ofMillis(100)`），否则会给服务端造成不必要的压力。
=======
`poll` 每次调用获取一个消息。
>>>>>>> ad4eeb6c

#### 关闭订阅

```java
// 取消订阅
consumer.unsubscribe();
// 关闭消费
consumer.close()
```

详情请参考：[数据订阅](../../../develop/tmq)

### 使用示例如下：

```java
public abstract class ConsumerLoop {
    private final TaosConsumer<ResultBean> consumer;
    private final List<String> topics;
    private final AtomicBoolean shutdown;
    private final CountDownLatch shutdownLatch;

    public ConsumerLoop() throws SQLException {
        Properties config = new Properties();
        config.setProperty("msg.with.table.name", "true");
        config.setProperty("enable.auto.commit", "true");
        config.setProperty("group.id", "group1");
        config.setProperty("value.deserializer", "com.taosdata.jdbc.tmq.ConsumerTest.ConsumerLoop$ResultDeserializer");

        this.consumer = new TaosConsumer<>(config);
        this.topics = Collections.singletonList("topic_speed");
        this.shutdown = new AtomicBoolean(false);
        this.shutdownLatch = new CountDownLatch(1);
    }

    public abstract void process(ResultBean result);

    public void pollData() throws SQLException {
        try {
            consumer.subscribe(topics);

            while (!shutdown.get()) {
                ConsumerRecords<ResultBean> records = consumer.poll(Duration.ofMillis(100));
                for (ResultBean record : records) {
                    process(record);
                }
            }
            consumer.unsubscribe();
        } finally {
            consumer.close();
            shutdownLatch.countDown();
        }
    }

    public void shutdown() throws InterruptedException {
        shutdown.set(true);
        shutdownLatch.await();
    }

    public static class ResultDeserializer extends ReferenceDeserializer<ResultBean> {

    }

    public static class ResultBean {
        private Timestamp ts;
        private int speed;

        public Timestamp getTs() {
            return ts;
        }

        public void setTs(Timestamp ts) {
            this.ts = ts;
        }

        public int getSpeed() {
            return speed;
        }

        public void setSpeed(int speed) {
            this.speed = speed;
        }
    }
}
```

### 与连接池使用

#### HikariCP

使用示例如下：

```java
 public static void main(String[] args) throws SQLException {
    HikariConfig config = new HikariConfig();
    // jdbc properties
    config.setJdbcUrl("jdbc:TAOS://127.0.0.1:6030/log");
    config.setUsername("root");
    config.setPassword("taosdata");
    // connection pool configurations
    config.setMinimumIdle(10);           //minimum number of idle connection
    config.setMaximumPoolSize(10);      //maximum number of connection in the pool
    config.setConnectionTimeout(30000); //maximum wait milliseconds for get connection from pool
    config.setMaxLifetime(0);       // maximum life time for each connection
    config.setIdleTimeout(0);       // max idle time for recycle idle connection
    config.setConnectionTestQuery("select server_status()"); //validation query

    HikariDataSource ds = new HikariDataSource(config); //create datasource

    Connection  connection = ds.getConnection(); // get connection
    Statement statement = connection.createStatement(); // get statement

    //query or insert
    // ...

    connection.close(); // put back to conneciton pool
}
```

> 通过 HikariDataSource.getConnection() 获取连接后，使用完成后需要调用 close() 方法，实际上它并不会关闭连接，只是放回连接池中。
> 更多 HikariCP 使用问题请查看[官方说明](https://github.com/brettwooldridge/HikariCP)。

#### Druid

使用示例如下：

```java
public static void main(String[] args) throws Exception {

    DruidDataSource dataSource = new DruidDataSource();
    // jdbc properties
    dataSource.setDriverClassName("com.taosdata.jdbc.TSDBDriver");
    dataSource.setUrl(url);
    dataSource.setUsername("root");
    dataSource.setPassword("taosdata");
    // pool configurations
    dataSource.setInitialSize(10);
    dataSource.setMinIdle(10);
    dataSource.setMaxActive(10);
    dataSource.setMaxWait(30000);
    dataSource.setValidationQuery("select server_status()");

    Connection  connection = dataSource.getConnection(); // get connection
    Statement statement = connection.createStatement(); // get statement
    //query or insert
    // ...

    connection.close(); // put back to conneciton pool
}
```

> 更多 druid 使用问题请查看[官方说明](https://github.com/alibaba/druid)。

### 更多示例程序

示例程序源码位于 `TDengine/examples/JDBC` 下:

- JDBCDemo：JDBC 示例源程序。
- JDBCConnectorChecker：JDBC 安装校验源程序及 jar 包。
- connectionPools：HikariCP, Druid, dbcp, c3p0 等连接池中使用 taos-jdbcdriver。
- SpringJdbcTemplate：Spring JdbcTemplate 中使用 taos-jdbcdriver。
- mybatisplus-demo：Springboot + Mybatis 中使用 taos-jdbcdriver。

请参考：[JDBC example](https://github.com/taosdata/TDengine/tree/3.0/examples/JDBC)

## 最近更新记录

| taos-jdbcdriver 版本 |            主要变化            |
| :------------------: | :----------------------------: |
|       3.0.0        |   支持 TDengine 3.0    |
|   2.0.39 - 2.0.40    |  增加 REST 连接/请求 超时设置  |
|        2.0.38        | JDBC REST 连接增加批量拉取功能 |
|        2.0.37        |      增加对 json tag 支持      |
|        2.0.36        |   增加对 schemaless 写入支持   |

## 常见问题

1. 使用 Statement 的 `addBatch()` 和 `executeBatch()` 来执行“批量写入/更新”，为什么没有带来性能上的提升？

   **原因**：TDengine 的 JDBC 实现中，通过 `addBatch` 方法提交的 SQL 语句，会按照添加的顺序，依次执行，这种方式没有减少与服务端的交互次数，不会带来性能上的提升。

   **解决方法**：1. 在一条 insert 语句中拼接多个 values 值；2. 使用多线程的方式并发插入；3. 使用参数绑定的写入方式

2. java.lang.UnsatisfiedLinkError: no taos in java.library.path

   **原因**：程序没有找到依赖的本地函数库 taos。

   **解决方法**：Windows 下可以将 C:\TDengine\driver\taos.dll 拷贝到 C:\Windows\System32\ 目录下，Linux 下将建立如下软链 `ln -s /usr/local/taos/driver/libtaos.so.x.x.x.x /usr/lib/libtaos.so` 即可。

3. java.lang.UnsatisfiedLinkError: taos.dll Can't load AMD 64 bit on a IA 32-bit platform

   **原因**：目前 TDengine 只支持 64 位 JDK。

   **解决方法**：重新安装 64 位 JDK。

4. java.lang.NoSuchMethodError: setByteArray

  **原因**：taos-jdbcdriver 3.* 版本仅支持 TDengine 3.0 及以上版本。

  **解决方法**： 使用 taos-jdbcdriver 2.* 版本连接 TDengine 2.* 版本。

其它问题请参考 [FAQ](../../../train-faq/faq)

## API 参考

[taos-jdbcdriver doc](https://docs.taosdata.com/api/taos-jdbcdriver)<|MERGE_RESOLUTION|>--- conflicted
+++ resolved
@@ -712,11 +712,7 @@
 }
 ```
 
-<<<<<<< HEAD
-`poll` 每次调用获取一个消息。请按需选择合理的调用 `poll` 的频率（如例子中的 `Duration.ofMillis(100)`），否则会给服务端造成不必要的压力。
-=======
 `poll` 每次调用获取一个消息。
->>>>>>> ad4eeb6c
 
 #### 关闭订阅
 
