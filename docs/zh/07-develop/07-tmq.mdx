---
sidebar_label: 数据订阅
description: "数据订阅与推送服务。写入到 TDengine 中的时序数据能够被自动推送到订阅客户端。"
title: 数据订阅
---

import Tabs from "@theme/Tabs";
import TabItem from "@theme/TabItem";
import Java from "./_sub_java.mdx";
import JavaWS from "./_sub_java_ws.mdx";
import Python from "./_sub_python.mdx";
import Go from "./_sub_go.mdx";
import Rust from "./_sub_rust.mdx";
import Node from "./_sub_node.mdx";
import CSharp from "./_sub_cs.mdx";
import CDemo from "./_sub_c.mdx";

为了帮助应用实时获取写入 TDengine 的数据，或者以事件到达顺序处理数据，TDengine 提供了类似 kafka 的数据订阅功能。这样在很多场景下，采用 TDengine 的时序数据处理系统不再需要集成消息队列产品，比如 kafka, 从而简化系统设计的复杂度，降低运营维护成本。

## 数据订阅介绍

### 主题
与 kafka 一样，你需要定义 topic, TDengine 的 topic 有三种，可以是数据库，超级表，或者一个 `SELECT` 语句，具体的语法参见 [CREATE TOPIC](../../taos-sql/tmq)。与其他消息队列软件相比，这是 TDengine 数据订阅功能的最大的优势，它提供了更大的灵活性，数据的颗粒度可以由应用随时调整，而且数据的过滤与预处理交给 TDengine，而不是应用完成，有效的减少传输的数据量与应用的复杂度。

如下图，每个 topic 涉及到的数据表可能分布在多个 vnode（相当于 kafka 里的 partition） 上，每个 vnode 上的数据保存在 WAL(Write-Ahead-Log) 文件中，WAL 文件里的数据是顺序写入的（由于 WAL 文件中存储的不只有数据，还有元数据，写入消息等，所以数据的版本号不是连续的）。

![img_5.png](img_5.png)

TDengine 会为 WAL 文件自动创建索引以支持快速随机访问，并提供了灵活可配置的文件切换与保留机制，用户可以按需指定 WAL 文件保留的时间以及大小（详见 [CREATE DATABASE](../../taos-sql/database) 语句，由于消费是通过 WAL 实现的，所以应该根据写入消费速度来确定 WAL 的保存时长）。通过以上方式将 WAL 改造成了一个保留事件到达顺序的、可持久化的存储引擎。

对于 `SELECT` 语句形式的 topic，在消费时，TDengine 根据当前消费进度从 WAL 直接读取数据，并使用统一的查询引擎实现过滤、变换等操作，将数据推送给消费者。

### 生产者
写入 topic 相关联的数据表中数据的都是生产者，生产者实际生产的数据写入到了子表或普通表中，即表所在 vnode 的 WAL 里。

### 消费者

#### 消费者组
消费者订阅 topic 后，可以消费 topic 里的所有数据（这些数据所在的表可能分布在多个 vnode 上，即 db 所在的所有 vnode）。订阅 topic 时，需要指定一个消费者组 (consumer group)，如果这个消费者组里只有一个消费者，那么这个消费者会顺序的消费这些 vnode 上的数据。

为了提高消费速度，便于多线程、分布式地消费数据，可以在一个消费组里添加多个消费者，这些消费者将均分数据所在的 vnode 进行消费（比如数据分布在 4 个 vnode 上，有 2 个消费者的话，那么每个消费者消费 2 个 vnode；有 3 个消费者的话，2 个消费者各消费 1 个 vnode，1 个消费者消费 2 个 vnode；有 5 个消费者的话，4 个各分配 1 个 vnode 消费，另外 1 个不消费），如下图：

![img_6.png](img_6.png)

在一个消费组里添加一个消费者后，在 Mnode 上通过 rebalance 的机制实现消费者的重新分配，该操作对用户是透明的。

一个消费者可以订阅多个 topic。TDengine 的数据订阅在宕机、重启等复杂环境下确保 at least once 消费。

#### 消费进度
在 topic 的一个消费组的一个 vnode 上有消费进度。消费者消费的同时，可以提交消费进度，消费进度即 vnode 上 WAL 的版本号（对于 kafka 里的 offset），消费进度可以手动提交，也可以通过参数（auto.commit.interval.ms）设置为周期性自动提交。

首次消费数据时通过订阅参数（auto.offset.reset）来确定消费位置为最新数据（latest）还是最旧数据（earliest）。

消费进度在一个 vnode 上对于同一个 topic 和 消费者组是唯一的。所以如果同一个 topic 和 消费者组在一个 vnode 上的消费者退出了，并且提交了消费进度。然后同一个 topic 和 消费者组里重新建了一个新的消费者消费这个 vnode，那么这个新消费者将继承之前的消费进度继续消费。

如果之前的消费者没有提交消费进度，那个新的消费者将根据订阅参数（auto.offset.reset）设置的值来确定起始消费位置。

不同消费者组中的消费者即使消费同一个 topic, 并不共享消费进度。

![img_7.png](img_7.png)

作为一个数据库产品， WAL 文件中存储的不全是数据，也包括其他写入消息，元数据等，所以消费进度不是连续的。

### 说明
从3.2.0.0版本开始，数据订阅支持vnode迁移和分裂。

由于数据订阅依赖wal文件，而在vnode迁移和分裂的过程中，wal并不会同步过去，所以迁移或分裂后，之前没消费完的wal数据后消费不到。所以请保证迁移和分裂之前把数据全部消费完后，再进行vnode迁移或分裂，否则，消费会丢失数据。

## 数据订阅语法说明

具体的语法参见 [数据订阅](../../taos-sql/tmq)

## 数据订阅相关参数

消费参数主要用于消费者创建时指定，基础配置项如下表所示：

|            参数名称            |  类型   | 参数说明                                                 | 备注                                        |
| :----------------------------: | :-----: | -------------------------------------------------------- | ------------------------------------------- |
|        `td.connect.ip`         | string  | 服务端的 IP 地址                          |                                          |
|       `td.connect.user`        | string  | 用户名                         |    |
|       `td.connect.pass`        | string  | 密码                          |  |
|       `td.connect.port`        | integer | 服务端的端口号                         |  |
|           `group.id`           | string  | 消费组 ID，同一消费组共享消费进度                        | <br />**必填项**。最大长度：192。<br />每个topic最多可建立100个 consumer group                 |
|          `client.id`           | string  | 客户端 ID                                                | 最大长度：192。                             |
|      `auto.offset.reset`       |  enum   | 消费组订阅的初始位置                                     | <br />`earliest`: default(version < 3.2.0.0);从头开始订阅; <br/>`latest`: default(version >= 3.2.0.0);仅从最新数据开始订阅; <br/>`none`: 没有提交的 offset 无法订阅 |
|      `enable.auto.commit`      | boolean | 是否启用消费位点自动提交，true: 自动提交，客户端应用无需commit；false：客户端应用需要自行commit     | 默认值为 true                   |
|   `auto.commit.interval.ms`    | integer | 消费记录自动提交消费位点时间间隔，单位为毫秒           | 默认值为 5000                                |
|     `msg.with.table.name`      | boolean | 是否允许从消息中解析表名, 不适用于列订阅（列订阅时可将 tbname 作为列写入 subquery 语句）（从3.2.0.0版本该参数废弃，恒为true）               |默认关闭 |
|     `enable.replay`            | boolean | 是否开启数据回放功能               |默认关闭 |

## 数据订阅主要 API 接口

不同语言下， TMQ 订阅相关的 API 及数据结构如下（详细的接口说明可以参考连接器章节数据订阅部分，注意consumer结构不是线程安全的，在一个线程使用consumer时，不要在另一个线程close这个consumer）：

<Tabs defaultValue="java" groupId="lang">
<TabItem value="c" label="C">

```c
    typedef struct tmq_t      tmq_t;
    typedef struct tmq_conf_t tmq_conf_t;
    typedef struct tmq_list_t tmq_list_t;

    typedef void(tmq_commit_cb(tmq_t *tmq, int32_t code, void *param));

    typedef enum tmq_conf_res_t {
        TMQ_CONF_UNKNOWN = -2,
        TMQ_CONF_INVALID = -1,
        TMQ_CONF_OK = 0,
    } tmq_conf_res_t;

    typedef struct tmq_topic_assignment {
        int32_t vgId;
        int64_t currentOffset;
        int64_t begin;
        int64_t end;
    } tmq_topic_assignment;

    DLL_EXPORT tmq_conf_t    *tmq_conf_new();
    DLL_EXPORT tmq_conf_res_t tmq_conf_set(tmq_conf_t *conf, const char *key, const char *value);
    DLL_EXPORT void           tmq_conf_destroy(tmq_conf_t *conf);
    DLL_EXPORT void           tmq_conf_set_auto_commit_cb(tmq_conf_t *conf, tmq_commit_cb *cb, void *param);

    DLL_EXPORT tmq_list_t *tmq_list_new();
    DLL_EXPORT int32_t     tmq_list_append(tmq_list_t *, const char *);
    DLL_EXPORT void        tmq_list_destroy(tmq_list_t *);
    DLL_EXPORT int32_t     tmq_list_get_size(const tmq_list_t *);
    DLL_EXPORT char      **tmq_list_to_c_array(const tmq_list_t *);

    DLL_EXPORT tmq_t    *tmq_consumer_new(tmq_conf_t *conf, char *errstr, int32_t errstrLen);
    DLL_EXPORT int32_t   tmq_subscribe(tmq_t *tmq, const tmq_list_t *topic_list);
    DLL_EXPORT int32_t   tmq_unsubscribe(tmq_t *tmq);
    DLL_EXPORT int32_t   tmq_subscription(tmq_t *tmq, tmq_list_t **topics);
    DLL_EXPORT TAOS_RES *tmq_consumer_poll(tmq_t *tmq, int64_t timeout);
    DLL_EXPORT int32_t   tmq_consumer_close(tmq_t *tmq);
    DLL_EXPORT int32_t   tmq_commit_sync(tmq_t *tmq, const TAOS_RES *msg);
    DLL_EXPORT void      tmq_commit_async(tmq_t *tmq, const TAOS_RES *msg, tmq_commit_cb *cb, void *param);
    DLL_EXPORT int32_t   tmq_commit_offset_sync(tmq_t *tmq, const char *pTopicName, int32_t vgId, int64_t offset);
    DLL_EXPORT void      tmq_commit_offset_async(tmq_t *tmq, const char *pTopicName, int32_t vgId, int64_t offset, tmq_commit_cb *cb, void *param);
    DLL_EXPORT int32_t   tmq_get_topic_assignment(tmq_t *tmq, const char *pTopicName, tmq_topic_assignment **assignment,int32_t *numOfAssignment);
    DLL_EXPORT void      tmq_free_assignment(tmq_topic_assignment* pAssignment);
    DLL_EXPORT int32_t   tmq_offset_seek(tmq_t *tmq, const char *pTopicName, int32_t vgId, int64_t offset);
    DLL_EXPORT int64_t   tmq_position(tmq_t *tmq, const char *pTopicName, int32_t vgId);
    DLL_EXPORT int64_t   tmq_committed(tmq_t *tmq, const char *pTopicName, int32_t vgId);

    DLL_EXPORT const char *tmq_get_topic_name(TAOS_RES *res);
    DLL_EXPORT const char *tmq_get_db_name(TAOS_RES *res);
    DLL_EXPORT int32_t     tmq_get_vgroup_id(TAOS_RES *res);
    DLL_EXPORT int64_t     tmq_get_vgroup_offset(TAOS_RES* res);
    DLL_EXPORT const char *tmq_err2str(int32_t code);
```
<<<<<<< HEAD

下面介绍一下它们的具体用法（超级表和子表结构请参考“数据建模”一节），完整的示例代码请见下面 C 语言的示例代码。

</TabItem>
<TabItem value="java" label="Java">

```java
void subscribe(Collection<String> topics) throws SQLException;

void unsubscribe() throws SQLException;

Set<String> subscription() throws SQLException;

ConsumerRecords<V> poll(Duration timeout) throws SQLException;

Set<TopicPartition> assignment() throws SQLException;
long position(TopicPartition partition) throws SQLException;
Map<TopicPartition, Long> position(String topic) throws SQLException;
Map<TopicPartition, Long> beginningOffsets(String topic) throws SQLException;
Map<TopicPartition, Long> endOffsets(String topic) throws SQLException;
Map<TopicPartition, OffsetAndMetadata> committed(Set<TopicPartition> partitions) throws SQLException;

void seek(TopicPartition partition, long offset) throws SQLException;
void seekToBeginning(Collection<TopicPartition> partitions) throws SQLException;
void seekToEnd(Collection<TopicPartition> partitions) throws SQLException;

void commitSync() throws SQLException;
void commitSync(Map<TopicPartition, OffsetAndMetadata> offsets) throws SQLException;

void close() throws SQLException;
```

</TabItem>

<TabItem value="Python" label="Python">

=======

下面介绍一下它们的具体用法（超级表和子表结构请参考“数据建模”一节），完整的示例代码请见下面 C 语言的示例代码。

</TabItem>
<TabItem value="java" label="Java">

```java
void subscribe(Collection<String> topics) throws SQLException;

void unsubscribe() throws SQLException;

Set<String> subscription() throws SQLException;

ConsumerRecords<V> poll(Duration timeout) throws SQLException;

Set<TopicPartition> assignment() throws SQLException;
long position(TopicPartition partition) throws SQLException;
Map<TopicPartition, Long> position(String topic) throws SQLException;
Map<TopicPartition, Long> beginningOffsets(String topic) throws SQLException;
Map<TopicPartition, Long> endOffsets(String topic) throws SQLException;
Map<TopicPartition, OffsetAndMetadata> committed(Set<TopicPartition> partitions) throws SQLException;

void seek(TopicPartition partition, long offset) throws SQLException;
void seekToBeginning(Collection<TopicPartition> partitions) throws SQLException;
void seekToEnd(Collection<TopicPartition> partitions) throws SQLException;

void commitSync() throws SQLException;
void commitSync(Map<TopicPartition, OffsetAndMetadata> offsets) throws SQLException;

void close() throws SQLException;
```

</TabItem>

<TabItem value="Python" label="Python">

>>>>>>> 9fd26a59
```python
class Consumer:
    def subscribe(self, topics):
        pass

    def unsubscribe(self):
        pass

    def poll(self, timeout: float = 1.0):
        pass

    def assignment(self):
        pass

    def seek(self, partition):
        pass

    def close(self):
        pass

    def commit(self, message):
        pass
```

</TabItem>

<TabItem label="Go" value="Go">

```go
func NewConsumer(conf *tmq.ConfigMap) (*Consumer, error)

// 出于兼容目的保留 rebalanceCb 参数，当前未使用
func (c *Consumer) Subscribe(topic string, rebalanceCb RebalanceCb) error

// 出于兼容目的保留 rebalanceCb 参数，当前未使用
func (c *Consumer) SubscribeTopics(topics []string, rebalanceCb RebalanceCb) error

func (c *Consumer) Poll(timeoutMs int) tmq.Event

// 出于兼容目的保留 tmq.TopicPartition 参数，当前未使用
func (c *Consumer) Commit() ([]tmq.TopicPartition, error)

func (c *Consumer) Unsubscribe() error

func (c *Consumer) Close() error
```

</TabItem>

<TabItem label="Rust" value="Rust">

```rust
impl TBuilder for TmqBuilder
  fn from_dsn<D: IntoDsn>(dsn: D) -> Result<Self, Self::Error>
  fn build(&self) -> Result<Self::Target, Self::Error>

impl AsAsyncConsumer for Consumer
  async fn subscribe<T: Into<String>, I: IntoIterator<Item = T> + Send>(
        &mut self,
        topics: I,
    ) -> Result<(), Self::Error>;
  fn stream(
        &self,
    ) -> Pin<
        Box<
            dyn '_
                + Send
                + futures::Stream<
                    Item = Result<(Self::Offset, MessageSet<Self::Meta, Self::Data>), Self::Error>,
                >,
        >,
    >;
  async fn commit(&self, offset: Self::Offset) -> Result<(), Self::Error>;

  async fn unsubscribe(self);
```

可在 <https://docs.rs/taos> 上查看详细 API 说明。

</TabItem>

<TabItem label="Node.JS" value="Node.JS">

```js
function TMQConsumer(config)

function subscribe(topic)

function consume(timeout)

function subscription()

function unsubscribe()

function commit(msg)

function close()
```

</TabItem>

<TabItem value="C#" label="C#">

```csharp
class ConsumerBuilder<TValue>

ConsumerBuilder(IEnumerable<KeyValuePair<string, string>> config)

public IConsumer<TValue> Build()

void Subscribe(IEnumerable<string> topics)

void Subscribe(string topic) 

ConsumeResult<TValue> Consume(int millisecondsTimeout)

List<string> Subscription()

void Unsubscribe()
 
List<TopicPartitionOffset> Commit()

void Close()
```

</TabItem>
</Tabs>

## 数据订阅示例
### 写入数据

首先完成建库、建一张超级表和多张子表操作，然后就可以写入数据了，比如：

```sql
DROP DATABASE IF EXISTS tmqdb;
CREATE DATABASE tmqdb WAL_RETENTION_PERIOD 3600;
CREATE TABLE tmqdb.stb (ts TIMESTAMP, c1 INT, c2 FLOAT, c3 VARCHAR(16)) TAGS(t1 INT, t3 VARCHAR(16));
CREATE TABLE tmqdb.ctb0 USING tmqdb.stb TAGS(0, "subtable0");
CREATE TABLE tmqdb.ctb1 USING tmqdb.stb TAGS(1, "subtable1");
INSERT INTO tmqdb.ctb0 VALUES(now, 0, 0, 'a0')(now+1s, 0, 0, 'a00');
INSERT INTO tmqdb.ctb1 VALUES(now, 1, 1, 'a1')(now+1s, 11, 11, 'a11');
```
### 创建 topic

使用 SQL 创建一个 topic：

```sql
CREATE TOPIC topic_name AS SELECT ts, c1, c2, c3 FROM tmqdb.stb WHERE c1 > 1;
```

### 创建消费者 consumer

对于不同编程语言，其设置方式如下：

<Tabs defaultValue="java" groupId="lang">
<TabItem value="c" label="C">

```c
/* 根据需要，设置消费组 (group.id)、自动提交 (enable.auto.commit)、
   自动提交时间间隔 (auto.commit.interval.ms)、用户名 (td.connect.user)、密码 (td.connect.pass) 等参数 */
tmq_conf_t* conf = tmq_conf_new();
tmq_conf_set(conf, "enable.auto.commit", "true");
tmq_conf_set(conf, "auto.commit.interval.ms", "1000");
tmq_conf_set(conf, "group.id", "cgrpName");
tmq_conf_set(conf, "td.connect.user", "root");
tmq_conf_set(conf, "td.connect.pass", "taosdata");
tmq_conf_set(conf, "auto.offset.reset", "latest");
tmq_conf_set(conf, "msg.with.table.name", "true");
tmq_conf_set_auto_commit_cb(conf, tmq_commit_cb_print, NULL);

tmq_t* tmq = tmq_consumer_new(conf, NULL, 0);
tmq_conf_destroy(conf);
```

</TabItem>
<TabItem value="java" label="Java">

对于 Java 程序，还可以使用如下配置项：

| 参数名称                      | 类型   | 参数说明                                                                                                                      |
| ----------------------------- | ------ | ----------------------------------------------------------------------------------------------------------------------------- |
| `td.connect.type` | string | 连接类型，"jni" 指原生连接，"ws" 指 websocket 连接，默认值为 "jni" |
| `bootstrap.servers`           | string | 连接地址，如 `localhost:6030`                                                                                                 |
| `value.deserializer`          | string | 值解析方法，使用此方法应实现 `com.taosdata.jdbc.tmq.Deserializer` 接口或继承 `com.taosdata.jdbc.tmq.ReferenceDeserializer` 类 |
| `value.deserializer.encoding` | string | 指定字符串解析的字符集                                                                                                        |  |

需要注意：此处使用 `bootstrap.servers` 替代 `td.connect.ip` 和 `td.connect.port`，以提供与 Kafka 一致的接口。

```java
Properties properties = new Properties();
properties.setProperty("enable.auto.commit", "true");
properties.setProperty("auto.commit.interval.ms", "1000");
properties.setProperty("group.id", "cgrpName");
properties.setProperty("bootstrap.servers", "127.0.0.1:6030");
properties.setProperty("td.connect.user", "root");
properties.setProperty("td.connect.pass", "taosdata");
properties.setProperty("auto.offset.reset", "latest");
properties.setProperty("msg.with.table.name", "true");
properties.setProperty("value.deserializer", "com.taos.example.MetersDeserializer");

TaosConsumer<Meters> consumer = new TaosConsumer<>(properties);

/* value deserializer definition. */
import com.taosdata.jdbc.tmq.ReferenceDeserializer;

public class MetersDeserializer extends ReferenceDeserializer<Meters> {
}
```

</TabItem>

<TabItem label="Go" value="Go">

```go
conf := &tmq.ConfigMap{
 "group.id":                     "test",
 "auto.offset.reset":            "latest",
 "td.connect.ip":                "127.0.0.1",
 "td.connect.user":              "root",
 "td.connect.pass":              "taosdata",
 "td.connect.port":              "6030",
 "client.id":                    "test_tmq_c",
 "enable.auto.commit":           "false",
 "msg.with.table.name":          "true",
}
consumer, err := NewConsumer(conf)
```

</TabItem>

<TabItem label="Rust" value="Rust">

```rust
let mut dsn: Dsn = "taos://".parse()?;
dsn.set("group.id", "group1");
dsn.set("client.id", "test");
dsn.set("auto.offset.reset", "latest");

let tmq = TmqBuilder::from_dsn(dsn)?;

let mut consumer = tmq.build()?;
```

</TabItem>

<TabItem value="Python" label="Python">

Python 语言下引入 `taos` 库的 `Consumer` 类，创建一个 Consumer 示例：

```python
from taos.tmq import Consumer

# Syntax: `consumer = Consumer(configs)`
#
# Example:
consumer = Consumer(
    {
        "group.id": "local",
        "client.id": "1",
        "enable.auto.commit": "true",
        "auto.commit.interval.ms": "1000",
        "td.connect.ip": "127.0.0.1",
        "td.connect.user": "root",
        "td.connect.pass": "taosdata",
        "auto.offset.reset": "latest",
        "msg.with.table.name": "true",
    }
)
```

</TabItem>

<TabItem label="Node.JS" value="Node.JS">

```js
// 根据需要，设置消费组 (group.id)、自动提交 (enable.auto.commit)、
// 自动提交时间间隔 (auto.commit.interval.ms)、用户名 (td.connect.user)、密码 (td.connect.pass) 等参数 

let consumer = taos.consumer({
  'enable.auto.commit': 'true',
  'auto.commit.interval.ms','1000',
  'group.id': 'tg2',
  'td.connect.user': 'root',
  'td.connect.pass': 'taosdata',
  'auto.offset.reset','latest',
  'msg.with.table.name': 'true',
  'td.connect.ip','127.0.0.1',
  'td.connect.port','6030'  
  });
```

</TabItem>

<TabItem value="C#" label="C#">

```csharp
var cfg = new Dictionary<string, string>()
{
    { "group.id", "group1" },
    { "auto.offset.reset", "latest" },
    { "td.connect.ip", "127.0.0.1" },
    { "td.connect.user", "root" },
    { "td.connect.pass", "taosdata" },
    { "td.connect.port", "6030" },
    { "client.id", "tmq_example" },
    { "enable.auto.commit", "true" },
    { "msg.with.table.name", "false" },
};
var consumer = new ConsumerBuilder<Dictionary<string, object>>(cfg).Build();
```

</TabItem>

</Tabs>
    
上述配置中包括 consumer group ID，如果多个 consumer 指定的 consumer group ID 一样，则自动形成一个 consumer group，共享消费进度。
    
### 订阅 topics

一个 consumer 支持同时订阅多个 topic。
    
<Tabs defaultValue="java" groupId="lang">
<TabItem value="c" label="C">

```c
// 创建订阅 topics 列表
tmq_list_t* topicList = tmq_list_new();
tmq_list_append(topicList, "topicName");
// 启动订阅
tmq_subscribe(tmq, topicList);
tmq_list_destroy(topicList);
  
```

</TabItem>
<TabItem value="java" label="Java">

```java
List<String> topics = new ArrayList<>();
topics.add("tmq_topic");
consumer.subscribe(topics);
```

</TabItem>
<TabItem value="Go" label="Go">

```go
err = consumer.Subscribe("example_tmq_topic", nil)
if err != nil {
 panic(err)
}
```

</TabItem>
<TabItem value="Rust" label="Rust">

```rust
consumer.subscribe(["tmq_meters"]).await?;
```

</TabItem>

<TabItem value="Python" label="Python">

```python
consumer.subscribe(['topic1', 'topic2'])
```

</TabItem>

<TabItem label="Node.JS" value="Node.JS">
<<<<<<< HEAD

```js
// 创建订阅 topics 列表
let topics = ['topic_test']

// 启动订阅
consumer.subscribe(topics);
```

</TabItem>

<TabItem value="C#" label="C#">

```csharp
// 创建订阅 topics 列表
List<String> topics = new List<string>();
topics.add("tmq_topic");
// 启动订阅
consumer.Subscribe(topics);
```

=======

```js
// 创建订阅 topics 列表
let topics = ['topic_test']

// 启动订阅
consumer.subscribe(topics);
```

</TabItem>

<TabItem value="C#" label="C#">

```csharp
// 创建订阅 topics 列表
List<String> topics = new List<string>();
topics.add("tmq_topic");
// 启动订阅
consumer.Subscribe(topics);
```

>>>>>>> 9fd26a59
</TabItem>

</Tabs>

### 消费

以下代码展示了不同语言下如何对 TMQ 消息进行消费。

<Tabs defaultValue="java" groupId="lang">
<TabItem value="c" label="C">

```c
// 消费数据
while (running) {
  TAOS_RES* msg = tmq_consumer_poll(tmq, timeOut);
  msg_process(msg);
}  
```

这里是一个 **while** 循环，每调用一次 tmq_consumer_poll()，获取一个消息，该消息与普通查询返回的结果集完全相同，可以使用相同的解析 API 完成消息内容的解析。

</TabItem>
<TabItem value="java" label="Java">

```java
while(running){
  ConsumerRecords<Meters> meters = consumer.poll(Duration.ofMillis(100));
    for (Meters meter : meters) {
      processMsg(meter);
    }    
}
```

</TabItem>

<TabItem value="Go" label="Go">

```go
for {
 ev := consumer.Poll(0)
 if ev != nil {
  switch e := ev.(type) {
  case *tmqcommon.DataMessage:
   fmt.Println(e.Value())
  case tmqcommon.Error:
   fmt.Fprintf(os.Stderr, "%% Error: %v: %v\n", e.Code(), e)
   panic(e)
  }
  consumer.Commit()
 }
}
```

</TabItem>

<TabItem value="Rust" label="Rust">

```rust
{
    let mut stream = consumer.stream();

    while let Some((offset, message)) = stream.try_next().await? {
        // get information from offset

        // the topic
        let topic = offset.topic();
        // the vgroup id, like partition id in kafka.
        let vgroup_id = offset.vgroup_id();
        println!("* in vgroup id {vgroup_id} of topic {topic}\n");

        if let Some(data) = message.into_data() {
            while let Some(block) = data.fetch_raw_block().await? {
                // one block for one table, get table name if needed
                let name = block.table_name();
                let records: Vec<Record> = block.deserialize().try_collect()?;
                println!(
                    "** table: {}, got {} records: {:#?}\n",
                    name.unwrap(),
                    records.len(),
                    records
                );
            }
        }
        consumer.commit(offset).await?;
    }
}
```

</TabItem>
<TabItem value="Python" label="Python">

```python
while True:
    res = consumer.poll(100)
    if not res:
        continue
    err = res.error()
    if err is not None:
        raise err
    val = res.value()

    for block in val:
        print(block.fetchall())
```
<<<<<<< HEAD

</TabItem>

<TabItem label="Node.JS" value="Node.JS">

=======

</TabItem>

<TabItem label="Node.JS" value="Node.JS">

>>>>>>> 9fd26a59
```js
while(true){
  msg = consumer.consume(200);
  // process message(consumeResult)
  console.log(msg.topicPartition);
  console.log(msg.block);
  console.log(msg.fields)
}
```

</TabItem>

<TabItem value="C#" label="C#">

```csharp
// 消费数据
while (true)
{
    using (var result = consumer.Consume(500))
    {
        if (result == null) continue;
        ProcessMsg(result);
        consumer.Commit();
    }
}
```

</TabItem>

</Tabs>

### 结束消费

消费结束后，应当取消订阅。

<Tabs defaultValue="java" groupId="lang">
<TabItem value="c" label="C">

```c
/* 取消订阅 */
tmq_unsubscribe(tmq);

/* 关闭消费者对象 */
tmq_consumer_close(tmq);
```

</TabItem>
<TabItem value="java" label="Java">

```java
/* 取消订阅 */
consumer.unsubscribe();

/* 关闭消费 */
consumer.close();
```

</TabItem>

<TabItem value="Go" label="Go">

```go
/* Unsubscribe */
_ = consumer.Unsubscribe()

/* Close consumer */
_ = consumer.Close()
```

</TabItem>

<TabItem value="Rust" label="Rust">

```rust
consumer.unsubscribe().await;
```

</TabItem>

<TabItem value="Python" label="Python">

```py
# 取消订阅
consumer.unsubscribe()
# 关闭消费
consumer.close()
```

</TabItem>
<TabItem label="Node.JS" value="Node.JS">

```js
consumer.unsubscribe();
consumer.close();
```

</TabItem>

<TabItem value="C#" label="C#">
<<<<<<< HEAD

```csharp
// 取消订阅
consumer.Unsubscribe();

=======

```csharp
// 取消订阅
consumer.Unsubscribe();

>>>>>>> 9fd26a59
// 关闭消费
consumer.Close();
```

</TabItem>

</Tabs>

### 完整示例代码

以下是各语言的完整示例代码。

<Tabs defaultValue="java" groupId="lang">

<TabItem label="C" value="c">
  <CDemo />
</TabItem>

<TabItem label="Java" value="java">
<Tabs defaultValue="native">
<TabItem value="native" label="本地连接">
<Java />
</TabItem>
<TabItem value="ws" label="WebSocket 连接">
<JavaWS />
</TabItem>
</Tabs>
</TabItem>

<TabItem label="Go" value="Go">
   <Go/>
</TabItem>

<TabItem label="Rust" value="Rust">
    <Rust />
</TabItem>

<TabItem label="Python" value="Python">
    <Python />
</TabItem>

<TabItem label="Node.JS" value="Node.JS">
   <Node/>
</TabItem>

<TabItem label="C#" value="C#">
   <CSharp/>
</TabItem>

</Tabs>

## 数据订阅高级功能
### 数据回放
- 订阅支持 replay 功能，按照数据写入的时间回放。
  比如，如下时间写入三条数据
  ```sql
        2023/09/22 00:00:00.000
        2023/09/22 00:00:05.000
        2023/09/22 00:00:08.000
        ```
  则订阅出第一条数据 5s 后返回第二条数据，获取第二条数据 3s 后返回第三条数据。
- 仅查询订阅支持数据回放
  - 回放需要保证独立时间线
  - 如果是子表订阅或者普通表订阅，只有一个vnode上有数据，保证是一个时间线
  - 如果超级表订阅，则需保证该 DB 只有一个vnode，否则报错（因为多个vnode上订阅出的数据不在一个时间线上）
- 超级表和库订阅不支持回放
- enable.replay 参数，true表示开启订阅回放功能，false表示不开启订阅回放功能，默认不开启。
- 回放不支持进度保存，所以回放参数 enable.replay = true 时，auto commit 自动关闭
- 因为数据回放本身需要处理时间，所以回放的精度存在几十ms的误差<|MERGE_RESOLUTION|>--- conflicted
+++ resolved
@@ -148,7 +148,6 @@
     DLL_EXPORT int64_t     tmq_get_vgroup_offset(TAOS_RES* res);
     DLL_EXPORT const char *tmq_err2str(int32_t code);
 ```
-<<<<<<< HEAD
 
 下面介绍一下它们的具体用法（超级表和子表结构请参考“数据建模”一节），完整的示例代码请见下面 C 语言的示例代码。
 
@@ -185,44 +184,6 @@
 
 <TabItem value="Python" label="Python">
 
-=======
-
-下面介绍一下它们的具体用法（超级表和子表结构请参考“数据建模”一节），完整的示例代码请见下面 C 语言的示例代码。
-
-</TabItem>
-<TabItem value="java" label="Java">
-
-```java
-void subscribe(Collection<String> topics) throws SQLException;
-
-void unsubscribe() throws SQLException;
-
-Set<String> subscription() throws SQLException;
-
-ConsumerRecords<V> poll(Duration timeout) throws SQLException;
-
-Set<TopicPartition> assignment() throws SQLException;
-long position(TopicPartition partition) throws SQLException;
-Map<TopicPartition, Long> position(String topic) throws SQLException;
-Map<TopicPartition, Long> beginningOffsets(String topic) throws SQLException;
-Map<TopicPartition, Long> endOffsets(String topic) throws SQLException;
-Map<TopicPartition, OffsetAndMetadata> committed(Set<TopicPartition> partitions) throws SQLException;
-
-void seek(TopicPartition partition, long offset) throws SQLException;
-void seekToBeginning(Collection<TopicPartition> partitions) throws SQLException;
-void seekToEnd(Collection<TopicPartition> partitions) throws SQLException;
-
-void commitSync() throws SQLException;
-void commitSync(Map<TopicPartition, OffsetAndMetadata> offsets) throws SQLException;
-
-void close() throws SQLException;
-```
-
-</TabItem>
-
-<TabItem value="Python" label="Python">
-
->>>>>>> 9fd26a59
 ```python
 class Consumer:
     def subscribe(self, topics):
@@ -594,7 +555,6 @@
 </TabItem>
 
 <TabItem label="Node.JS" value="Node.JS">
-<<<<<<< HEAD
 
 ```js
 // 创建订阅 topics 列表
@@ -616,29 +576,6 @@
 consumer.Subscribe(topics);
 ```
 
-=======
-
-```js
-// 创建订阅 topics 列表
-let topics = ['topic_test']
-
-// 启动订阅
-consumer.subscribe(topics);
-```
-
-</TabItem>
-
-<TabItem value="C#" label="C#">
-
-```csharp
-// 创建订阅 topics 列表
-List<String> topics = new List<string>();
-topics.add("tmq_topic");
-// 启动订阅
-consumer.Subscribe(topics);
-```
-
->>>>>>> 9fd26a59
 </TabItem>
 
 </Tabs>
@@ -743,19 +680,11 @@
     for block in val:
         print(block.fetchall())
 ```
-<<<<<<< HEAD
 
 </TabItem>
 
 <TabItem label="Node.JS" value="Node.JS">
 
-=======
-
-</TabItem>
-
-<TabItem label="Node.JS" value="Node.JS">
-
->>>>>>> 9fd26a59
 ```js
 while(true){
   msg = consumer.consume(200);
@@ -855,19 +784,11 @@
 </TabItem>
 
 <TabItem value="C#" label="C#">
-<<<<<<< HEAD
 
 ```csharp
 // 取消订阅
 consumer.Unsubscribe();
 
-=======
-
-```csharp
-// 取消订阅
-consumer.Unsubscribe();
-
->>>>>>> 9fd26a59
 // 关闭消费
 consumer.Close();
 ```
