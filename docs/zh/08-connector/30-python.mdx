--- conflicted
+++ resolved
@@ -1010,61 +1010,7 @@
 </TabItem>
 </Tabs>
 
-<<<<<<< HEAD
-### 无模式写入
-
-连接器支持无模式写入功能。
-
-<Tabs defaultValue="list">
-<TabItem value="list" label="List 写入">
-
-简单写入
-
-```python
-{{#include docs/examples/python/schemaless_insert.py}}
-```
-
-带有 ttl 参数的写入
-
-```python
-{{#include docs/examples/python/schemaless_insert_ttl.py}}
-```
-
-带有 req_id 参数的写入
-
-```python
-{{#include docs/examples/python/schemaless_insert_req_id.py}}
-```
-
-</TabItem>
-
-<TabItem value="raw" label="Raw 写入">
-
-简单写入
-
-```python
-{{#include docs/examples/python/schemaless_insert_raw.py}}
-```
-
-带有 ttl 参数的写入
-
-```python
-{{#include docs/examples/python/schemaless_insert_raw_ttl.py}}
-```
-
-带有 req_id 参数的写入
-
-```python
-{{#include docs/examples/python/schemaless_insert_raw_req_id.py}}
-```
-
-</TabItem>
-</Tabs>
-
-### 其它示例程序
-=======
 ### 更多示例程序
->>>>>>> 3c2bf197
 
 | 示例程序链接                                                                                                  | 示例程序内容            |
 | ------------------------------------------------------------------------------------------------------------- | ----------------------- |
