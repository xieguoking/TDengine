--- conflicted
+++ resolved
@@ -124,93 +124,6 @@
 - [TDengine Java Connector](https://github.com/taosdata/taos-connector-jdbc/blob/main/src/main/java/com/taosdata/jdbc/TSDBErrorNumbers.java)
 <!-- - [TDengine_ERROR_CODE](../error-code) -->
 
-## 最近更新记录
-
-| taos-jdbcdriver 版本 |                                                                        主要变化                                                                        |
-| :------------------: | :----------------------------------------------------------------------------------------------------------------------------------------------------: |
-|        3.2.1         | 新增功能：WebSocket 连接支持 schemaless 与 prepareStatement 写入。变更：consumer poll 返回结果集为 ConsumerRecord，可通过 value() 获取指定结果集数据。 |
-|        3.2.0         |                                                                存在连接问题，不推荐使用                                                                |
-|        3.1.0         |                                                               WebSocket 连接支持订阅功能                                                               |
-|    3.0.1 - 3.0.4     |                             修复一些情况下结果集数据解析错误的问题。3.0.1 在 JDK 11 环境编译，JDK 8 环境下建议使用其他版本                             |
-|        3.0.0         |                                                                   支持 TDengine 3.0                                                                    |
-|        2.0.42        |                                                        修在 WebSocket 连接中 wasNull 接口返回值                                                        |
-|        2.0.41        |                                                          修正 REST 连接中用户名和密码转码方式                                                          |
-|   2.0.39 - 2.0.40    |                                                              增加 REST 连接/请求 超时设置                                                              |
-|        2.0.38        |                                                             JDBC REST 连接增加批量拉取功能                                                             |
-|        2.0.37        |                                                                  增加对 json tag 支持                                                                  |
-|        2.0.36        |                                                               增加对 schemaless 写入支持                                                               |
-
-**注**：REST 连接中增加 `batchfetch` 参数并设置为 true，将开启 WebSocket 连接。
-
-## 处理异常
-
-在报错后，通过 SQLException 可以获取到错误的信息和错误码：
-
-```java
-try (Statement statement = connection.createStatement()) {
-    // executeQuery
-    ResultSet resultSet = statement.executeQuery(sql);
-    // print result
-    printResult(resultSet);
-} catch (SQLException e) {
-    System.out.println("ERROR Message: " + e.getMessage());
-    System.out.println("ERROR Code: " + e.getErrorCode());
-    e.printStackTrace();
-}
-```
-
-JDBC 连接器可能报错的错误码包括 4 种：
-
-- JDBC driver 本身的报错（错误码在 0x2301 到 0x2350 之间）
-- 原生连接方法的报错（错误码在 0x2351 到 0x2360 之间）
-- 数据订阅的报错（错误码在 0x2371 到 0x2380 之间）
-- TDengine 其他功能模块的报错。
-
-具体的错误码请参考：
-
-| Error Code | Description                                                     | Suggested Actions                                                                       |
-| ---------- | --------------------------------------------------------------- | --------------------------------------------------------------------------------------- |
-| 0x2301     | connection already closed                                       | 连接已经关闭，检查连接情况，或重新创建连接去执行相关指令。                              |
-| 0x2302     | this operation is NOT supported currently!                      | 当前使用接口不支持，可以更换其他连接方式。                                              |
-| 0x2303     | invalid variables                                               | 参数不合法，请检查相应接口规范，调整参数类型及大小。                                    |
-| 0x2304     | statement is closed                                             | statement 已经关闭，请检查 statement 是否关闭后再次使用，或是连接是否正常。             |
-| 0x2305     | resultSet is closed                                             | resultSet 结果集已经释放，请检查 resultSet 是否释放后再次使用。                         |
-| 0x2306     | Batch is empty!                                                 | prepareStatement 添加参数后再执行 executeBatch。                                        |
-| 0x2307     | Can not issue data manipulation statements with executeQuery()  | 更新操作应该使用 executeUpdate()，而不是 executeQuery()。                               |
-| 0x2308     | Can not issue SELECT via executeUpdate()                        | 查询操作应该使用 executeQuery()，而不是 executeUpdate()。                               |
-| 0x230d     | parameter index out of range                                    | 参数越界，请检查参数的合理范围。                                                        |
-| 0x230e     | connection already closed                                       | 连接已经关闭，请检查 Connection 是否关闭后再次使用，或是连接是否正常。                  |
-| 0x230f     | unknown sql type in tdengine                                    | 请检查 TDengine 支持的 Data Type 类型。                                                 |
-| 0x2310     | can't register JDBC-JNI driver                                  | 不能注册 JNI 驱动，请检查 url 是否填写正确。                                            |
-| 0x2312     | url is not set                                                  | 请检查 REST 连接 url 是否填写正确。                                                     |
-| 0x2314     | numeric value out of range                                      | 请检查获取结果集中数值类型是否使用了正确的接口。                                        |
-| 0x2315     | unknown taos type in tdengine                                   | 在 TDengine 数据类型与 JDBC 数据类型转换时，是否指定了正确的 TDengine 数据类型。        |
-| 0x2317     |                                                                 | REST 连接中使用了错误的请求类型。                                                       |
-| 0x2318     |                                                                 | REST 连接中出现了数据传输异常，请检查网络情况并重试。                                   |
-| 0x2319     | user is required                                                | 创建连接时缺少用户名信息                                                                |
-| 0x231a     | password is required                                            | 创建连接时缺少密码信息                                                                  |
-| 0x231c     | httpEntity is null, sql:                                        | REST 连接中执行出现异常                                                                 |
-| 0x2350     | unknown error                                                   | 未知异常，请在 github 反馈给开发人员。                                                  |
-| 0x2352     | Unsupported encoding                                            | 本地连接下指定了不支持的字符编码集                                                      |
-| 0x2353     | internal error of database, please see taoslog for more details | 本地连接执行 prepareStatement 时出现错误，请检查 taos log 进行问题定位。                |
-| 0x2354     | JNI connection is NULL                                          | 本地连接执行命令时，Connection 已经关闭。请检查与 TDengine 的连接情况。                 |
-| 0x2355     | JNI result set is NULL                                          | 本地连接获取结果集，结果集异常，请检查连接情况，并重试。                                |
-| 0x2356     | invalid num of fields                                           | 本地连接获取结果集的 meta 信息不匹配。                                                  |
-| 0x2357     | empty sql string                                                | 填写正确的 SQL 进行执行。                                                               |
-| 0x2359     | JNI alloc memory failed, please see taoslog for more details    | 本地连接分配内存错误，请检查 taos log 进行问题定位。                                    |
-| 0x2371     | consumer properties must not be null!                           | 创建订阅时参数为空，请填写正确的参数。                                                  |
-| 0x2372     | configs contain empty key, failed to set consumer property      | 参数 key 中包含空值，请填写正确的参数。                                                 |
-| 0x2373     | failed to set consumer property,                                | 参数 value 中包含空值，请填写正确的参数。                                               |
-| 0x2375     | topic reference has been destroyed                              | 创建数据订阅过程中，topic 引用被释放。请检查与 TDengine 的连接情况。                    |
-| 0x2376     | failed to set consumer topic, topic name is empty               | 创建数据订阅过程中，订阅 topic 名称为空。请检查指定的 topic 名称是否填写正确。          |
-| 0x2377     | consumer reference has been destroyed                           | 订阅数据传输通道已经关闭，请检查与 TDengine 的连接情况。                                |
-| 0x2378     | consumer create error                                           | 创建数据订阅失败，请根据错误信息检查 taos log 进行问题定位。                            |
-| -          | can't create connection with server within                      | 通过增加参数 httpConnectTimeout 增加连接耗时，或是请检查与 taosAdapter 之间的连接情况。 |
-| -          | failed to complete the task within the specified time           | 通过增加参数 messageWaitTimeout 增加执行耗时，或是请检查与 taosAdapter 之间的连接情况。 |
-
-- [TDengine Java Connector](https://github.com/taosdata/taos-connector-jdbc/blob/main/src/main/java/com/taosdata/jdbc/TSDBErrorNumbers.java)
-<!-- - [TDengine_ERROR_CODE](../error-code) -->
-
 ## TDengine DataType 和 Java DataType
 
 TDengine 目前支持时间戳、数字、字符、布尔类型，与 Java 对应类型转换如下：
@@ -257,11 +170,7 @@
 <dependency>
   <groupId>com.taosdata.jdbc</groupId>
   <artifactId>taos-jdbcdriver</artifactId>
-<<<<<<< HEAD
-  <version>3.2.1</version>
-=======
   <version>3.2.2</version>
->>>>>>> 3c2bf197
 </dependency>
 ```
 
@@ -452,10 +361,7 @@
 - TSDBDriver.HTTP_SOCKET_TIMEOUT: socket 超时时间，单位 ms，默认值为 60000。仅在 REST 连接且 batchfetch 设置为 false 时生效。
 - TSDBDriver.PROPERTY_KEY_MESSAGE_WAIT_TIMEOUT: 消息超时时间, 单位 ms， 默认值为 60000。 仅在 REST 连接且 batchfetch 设置为 true 时生效。
 - TSDBDriver.PROPERTY_KEY_USE_SSL: 连接中是否使用 SSL。仅在 REST 连接时生效。
-<<<<<<< HEAD
-=======
 - TSDBDriver.HTTP_POOL_SIZE: REST 并发请求大小，默认 20。
->>>>>>> 3c2bf197
   此外对 JDBC 原生连接，通过指定 URL 和 Properties 还可以指定其他参数，比如日志级别、SQL 长度等。更多详细配置请参考[客户端配置](/reference/config/#仅客户端适用)。
 
 ### 配置参数的优先级
@@ -520,8 +426,6 @@
 
 > 查询和操作关系型数据库一致，使用下标获取返回字段内容时从 1 开始，建议使用字段名称获取。
 
-<<<<<<< HEAD
-=======
 ### 执行带有 reqId 的 SQL
 
 此 reqId 可用于请求链路追踪。
@@ -535,7 +439,6 @@
 }
 ```
 
->>>>>>> 3c2bf197
 ### 通过参数绑定写入数据
 
 TDengine 的 JDBC 原生连接实现大幅改进了参数绑定方式对数据写入（INSERT）场景的支持。采用这种方式写入数据时，能避免 SQL 语法解析的资源消耗，从而在很多情况下显著提升写入性能。
@@ -543,11 +446,7 @@
 **注意**：
 
 - JDBC REST 连接目前不支持参数绑定
-<<<<<<< HEAD
-- 以下示例代码基于 taos-jdbcdriver-3.2.1
-=======
 - 以下示例代码基于 taos-jdbcdriver-3.2.4
->>>>>>> 3c2bf197
 - binary 类型数据需要调用 setString 方法，nchar 类型数据需要调用 setNString 方法
 - 预处理语句中指定数据库与子表名称不要使用 `db.?`，应直接使用 `?`，然后在 setTableName 中指定数据库，如：`prepareStatement.setTableName("db.t1")`。
 
@@ -1033,16 +932,6 @@
 
     public static void main(String[] args) throws SQLException {
         final String url = "jdbc:TAOS-RS://" + host + ":6041/?user=root&password=taosdata&batchfetch=true";
-<<<<<<< HEAD
-        Connection connection = DriverManager.getConnection(url);
-        init(connection);
-
-        SchemalessWriter writer = new SchemalessWriter(connection, "test_ws_schemaless");
-        writer.write(lineDemo, SchemalessProtocolType.LINE, SchemalessTimestampType.NANO_SECONDS);
-        writer.write(telnetDemo, SchemalessProtocolType.TELNET, SchemalessTimestampType.MILLI_SECONDS);
-        writer.write(jsonDemo, SchemalessProtocolType.JSON, SchemalessTimestampType.SECONDS);
-        System.exit(0);
-=======
         try(Connection connection = DriverManager.getConnection(url)){
             init(connection);
 
@@ -1052,7 +941,6 @@
                 writer.write(jsonDemo, SchemalessProtocolType.JSON, SchemalessTimestampType.SECONDS);
             }
         }
->>>>>>> 3c2bf197
     }
 
     private static void init(Connection connection) throws SQLException {
@@ -1068,8 +956,6 @@
 </TabItem>
 </Tabs>
 
-<<<<<<< HEAD
-=======
 ### 执行带有 reqId 的无模式写入
 
 此 reqId 可用于请求链路追踪。
@@ -1078,7 +964,6 @@
 writer.write(lineDemo, SchemalessProtocolType.LINE, SchemalessTimestampType.NANO_SECONDS, 1L);
 ```
 
->>>>>>> 3c2bf197
 ### 数据订阅
 
 TDengine Java 连接器支持订阅功能，应用 API 如下：
@@ -1115,14 +1000,9 @@
 - group.id: consumer: 所在的 group。
 - value.deserializer: 结果集反序列化方法，可以继承 `com.taosdata.jdbc.tmq.ReferenceDeserializer`，并指定结果集 bean，实现反序列化。也可以继承 `com.taosdata.jdbc.tmq.Deserializer`，根据 SQL 的 resultSet 自定义反序列化方式。
 - td.connect.type: 连接方式。jni：表示使用动态库连接的方式，ws/WebSocket：表示使用 WebSocket 进行数据通信。默认为 jni 方式。
-<<<<<<< HEAD
-- httpConnectTimeout：创建连接超时参数，单位 ms，默认为 5000 ms。仅在 WebSocket 连接下有效。
-- messageWaitTimeout：数据传输超时参数，单位 ms，默认为 10000 ms。仅在 WebSocket 连接下有效。
-=======
 - httpConnectTimeout: 创建连接超时参数，单位 ms，默认为 5000 ms。仅在 WebSocket 连接下有效。
 - messageWaitTimeout: 数据传输超时参数，单位 ms，默认为 10000 ms。仅在 WebSocket 连接下有效。
 - httpPoolSize: 同一个连接下最大并行请求数。仅在 WebSocket 连接下有效。
->>>>>>> 3c2bf197
   其他参数请参考：[Consumer 参数列表](../../../develop/tmq#创建-consumer-以及consumer-group)
 
 #### 订阅消费数据
