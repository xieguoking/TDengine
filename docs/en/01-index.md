--- conflicted
+++ resolved
@@ -9,36 +9,27 @@
 
 1. The [Introduction](./intro) provides an overview of the features, capabilities and competitive advantages of TDengine Cloud.
 
-<<<<<<< HEAD
 2. The [Concepts](./concepts) section introduces some of the novel ideas that allow TDengine to exploit the characteristics of time series data to increase compute performance and also to make storage very efficient.
-3. In [Get Started](./get-started) you will see a tutorial that introduces some of the novel concepts in TDengine, its architecture and also some information on the sample database that you can use to get an idea of the sheer speed of TDengine Cloud. Note that the sample database has 100 million rows to reflect a real world database. Please read the concepts section carefully since TDengine uses these concepts as the foundation to create extremely high-performing IoT and Big Data time-series applications.
-=======
-2. The [Concepts](./concept) section introduces the key concepts in TDengine like metric, tag, supter table, sub-table and more. You can not skip this part if you are new to TDengine. 
 
 3. In the [Data In](./data-in) section we show you a number of ways for you to get your data into TDengine.
->>>>>>> b4da2cc7
 
 4. TDengine Cloud believes in giving you extremely easy access to your data and in the [Data Out](./data-out) section we show you a number of ways to get data out of TDengine and into your analysis and visualization applications.
 
 5. The [Visualization](./visual) section shows you how you can visualize the data that you store in TDengine.
 
-<<<<<<< HEAD
 6. The [Visualization](./visual) section shows you how you can visualize the data that you store in TDengine, as well as how you can visualize and monitor the status of your TDengine Cloud instance(s) and databases.
+
 7. Data [Subscription](./tmq) is an advanced and useful feature of TDengine. It is similar to asynchronous publish/subscribe where a message published to a topic is immediately received by all subscribers to that topic. TDengine Subscriptions allow you to create event driven applications without having to install an external pub/sub messaging system.
+
 8. [Stream Processing](./stream) is another extremely useful feature of TDengine Cloud that obviates the need to install external stream processing systems like Kafka or Flink. TDengine's Stream Processing feature allows you to process incoming data streams in real time and push data to tables based on rules that you can define easily.  
+
 9. TDengine provides sophisticated [Data Replication](./replication) features. You can replicate from Cloud to a private instance and vice versa. You can replicate between Cloud providers regardless of region and you can also replicate between edge instances and Cloud or edge instances and private centralized instances.
+
 10. The [Developer Guide](./develop) is a must read if you are developing IoT or Big Data applications for time series data. In this section we introduce the database connection, data modeling, data ingestion, query, stream processing, cache, data subscription, user-defined functions (coming soon), and other functionality in detail. Sample code is provided for a variety of programming languages. In most cases, you can just copy and paste the sample code, make a few changes to accommodate your application, and it will work.
+
 11. The [TDengine SQL](./taos-sql) section provides comprehensive information about both standard SQL as well as TDengine's extensions for easy time series analysis.
+
 12. The [Tools](./tools) section introduces the Taos CLI which gives you shell access to easily perform ad hoc queries on your instances and databases. Additionally, taosBenchmark is introduced. It is a tool that can help you generate large amounts of data very easily with simple configurations and test the performance of TDengine Cloud.
-=======
-6. TDengine cloud provides a simplified solution for time-series data. Besides database, it provides caching, [data subscription](./tmq), and [stream processing](./stream) features to reduce the system complexity and operation costs.
-
-7. The [Developer Guide](./develop) is a must read if you are developing IoT or Big Data applications for time series data. In this section we introduce the database connection, data modeling, data ingestion, query, stream processing, cache, data subscription, user-defined functions (coming soon), and other functionality in detail. Sample code is provided for a variety of programming languages. In most cases, you can just copy and paste the sample code, make a few changes to accommodate your application, and it will work.
-
-8. The [TDengine SQL](./taos-sql) section provides comprehensive information about both standard SQL as well as TDengine's extensions for easy time series analysis.
-
-9. The [Tools](./tools) section introduces the Taos CLI which gives you shell access to easily perform ad hoc queries on your instances and databases. Additionally, taosBenchmark is introduced. It is a tool that can help you generate large amounts of data very easily with simple configurations and test the performance of TDengine Cloud.
->>>>>>> b4da2cc7
 
 <!-- 10. Finally, in the [FAQ](./faq) section, we try to preemptively answer questions that we anticipate. Of course, we will continue to add to this section all the time. -->
 
