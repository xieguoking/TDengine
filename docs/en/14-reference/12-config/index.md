---
title: Configuration Parameters
description: "Configuration parameters for client and server in TDengine"
---

## Configuration File on Server Side

On the server side, the actual service of TDengine is provided by an executable `taosd` whose parameters can be configured in file `taos.cfg` to meet the requirements of different use cases. The default location of `taos.cfg` is `/etc/taos`, but can be changed by using `-c` parameter on the CLI of `taosd`. For example, the configuration file can be put under `/home/user` and used like below

```
taosd -c /home/user
```

Parameter `-C` can be used on the CLI of `taosd` to show its configuration, like below:

```
taosd -C
```

## Configuration File on Client Side

TDengine CLI `taos` is the tool for users to interact with TDengine. It can share same configuration file as `taosd` or use a separate configuration file. When launching `taos`, parameter `-c` can be used to specify the location where its configuration file is. For example `taos -c /home/cfg` means `/home/cfg/taos.cfg` will be used. If `-c` is not used, the default location of the configuration file is `/etc/taos`. For more details please use `taos --help` to get.

```bash
taos -C
```

```bash
taos --dump-config
```

# Configuration Parameters

:::note
The parameters described in this document by the effect that they have on the system.

:::

:::note
`taosd` needs to be restarted for the parameters changed in the configuration file to take effect.

:::

## Connection Parameters

### firstEp

| Attribute     | Description                            |
| -------- | -------------------------------------------------------------- |
| Applicable | Server and Client                                           |
| Meaning       | The end point of the first dnode in the cluster to be connected to when `taosd` or `taos` is started |
| Default   | localhost:6030                                                 |

### secondEp

| Attribute     | Description                                                                                  |
| -------- | ------------------------------------------------------------------------------------- |
| Applicable | Server and Client                                           |
| Meaning       | The end point of the second dnode to be connected to if the firstEp is not available when `taosd` or `taos` is started |
| Default   | None                                                                                    |

### fqdn

| Attribute     | Description                                                              |
| ------------- | ------------------------------------------------------------------------ |
| Applicable    | Server Only                                                              |
| Meaning       | The FQDN of the host where `taosd` will be started. It can be IP address |
| Default Value | The first hostname configured for the host                             |
| Note          | It should be within 96 bytes                                             |                        |

### serverPort

| Attribute     | Description                                                              |
| -------- | ----------------------------------------------------------------------------------------------------------------------- |
| Applicable    | Server Only                                                              |
| Meaning       | The port for external access after `taosd` is started                                                                           |
| Default Value | 6030                                                                                                                            |

:::note
- Ensure that your firewall rules do not block TCP port 6042  on any host in the cluster. Below table describes the ports used by TDengine in details.
:::
| Protocol | Default Port | Description                                      | How to configure                                                                               |
| :------- | :----------- | :----------------------------------------------- | :--------------------------------------------------------------------------------------------- |
| TCP | 6030 | Communication between client and server. In a multi-node cluster, communication between nodes. serverPort |
| TCP      | 6041         | REST connection between client and server        | Prior to 2.4.0.0: serverPort+11; After 2.4.0.0 refer to [taosAdapter](/reference/taosadapter/) |
| TCP      | 6043         | Service Port of TaosKeeper                       | The parameter of TaosKeeper |
| TCP      | 6044         | Data access port for StatsD                      | Configurable through taosAdapter parameters.
| UDP      | 6045         | Data access for statsd                           | Configurable through taosAdapter parameters.
| TCP      | 6060         | Port of Monitoring Service in Enterprise version | |

### maxShellConns

| Attribute     | Description                                          |
| ------------- | ---------------------------------------------------- |
| Applicable    | Server Only                                          |
| Meaning       | The maximum number of connections a dnode can accept |
| Value Range   | 10-50000000                                          |
| Default Value | 5000                                                 |

## Monitoring Parameters

### monitor

| Attribute     | Description                                                                                                                                                                                               |
| -------- | -------------------------------------------------------------------------------------------------------------------------------------------------------------------------------------------------- |
| Applicable | Server only                                           |
| Meaning       | The switch for monitoring inside server. The main object of monitoring is to collect information about load on physical nodes, including CPU usage, memory usage, disk usage, and network bandwidth. Monitoring information is sent over HTTP to the taosKeeper service specified by `monitorFqdn` and `monitorProt`.
| Value Range   | 0: monitoring disabled, 1: monitoring enabled                                                                                                                                                                |
| Default   | 1                                                                                                                                                                                                  |

### monitorFqdn

| Attribute     | Description                                                    |
| -------- | -------------------------- |
| Applicable    | Server Only                                                    |
| Meaning     | FQDN of taosKeeper monitoring service |
| Default   | None                                                                                    |

### monitorPort

| Attribute     | Description                            |
| -------- | --------------------------- |
| Applicable    | Server Only                                                    |
| Meaning     | Port of taosKeeper monitoring service |
| Default Value | 6043                                                               |

### monitorInterval

| Attribute     | Description                                                                                                                                                                         |
| -------- | -------------------------------------------- |
| Applicable    | Server Only                                                                                                                                                                         |
| Meaning       | The interval of collecting system workload |
| Unit          | second                                     |
| Value Range | 1-200000                                     |
| Default Value | 30                                                                                                                                                                                   |

### telemetryReporting

| Attribute     | Description                                                                                                                                                                         |
| -------- | ---------------------------------------- |
| Applicable    | Server Only                                                                                                                                                                         |
| Meaning       | Switch for allowing TDengine to collect and report service usage information |
| Value Range   | 0: Not allowed; 1: Allowed                                                   |
| Default Value | 1                                                                                                                                                                                   |

## Query Parameters

### queryPolicy

| Attribute     | Description                          |
| -------- | ----------------------------- |
| Applicable | Client only                                           |
| Meaning     | Execution policy for query statements            |
| Unit     | None                            |
| Default   | 1                             |
| Value Range | 1: Run queries on vnodes and not on qnodes 

2: Run subtasks without scan operators on qnodes and subtasks with scan operators on vnodes.

3: Only run scan operators on vnodes; run all other operators on qnodes. |

### querySmaOptimize

| Attribute     | Description                            |
| -------- | -------------------- |
| Applicable | Client only                                           |
| Meaning  | SMA index optimization policy |
| Unit     | None                            |
| Default Value | 0                                                 |
| Notes |

0: Disable SMA indexing and perform all queries on non-indexed data.

1: Enable SMA indexing and perform queries from suitable statements on precomputation results.|

### countAlwaysReturnValue 

| Attribute     | Description                             |
| -------- | -------------------------------- |
| Applicable | Server only                     |
| Meaning   | count()/hyperloglog() return value or not if the result data is NULL |
| Vlue Range | 0：Return empty line，1：Return 0       |
| Default   | 1                            |

### maxNumOfDistinctRes

| Attribute     | Description                                                                                                                                                                         |
| -------- | -------------------------------- |
| Applicable    | Server Only                                                                                                                                                                         |
| Meaning       | The maximum number of distinct rows returned |
| Value Range   | [100,000 - 100,000,000]                      |
| Default Value | 100,000                                      |

### keepColumnName

| Attribute     | Description                             |
| -------- | -------------------------------- |
| Applicable | Client only                     |
| Meaning     | When the Last, First, LastRow function is queried, whether the returned column name contains the function name. |
| Value Range | 0 means including the function name, 1 means not including the function name.     |
| Default Value   | 0                            |

## Locale Parameters

### timezone

| Attribute     | Description                                                                                                                                                                         |
| -------- | ------------------------------ |
| Applicable    | Server and Client                                                                                                      |
| Meaning       | TimeZone                        |
| Default Value | TimeZone configured in the host |

:::info
To handle the data insertion and data query from multiple timezones, Unix Timestamp is used and stored in TDengine. The timestamp generated from any timezones at same time is same in Unix timestamp. Note that Unix timestamps are converted and recorded on the client side. To make sure the time on client side can be converted to Unix timestamp correctly, the timezone must be set properly.

On Linux/macOS, TDengine clients automatically obtain timezone from the host. Alternatively, the timezone can be configured explicitly in configuration file `taos.cfg` like below. For example:

```
timezone UTC-8
timezone GMT-8
timezone Asia/Shanghai
```

The above examples are all proper configuration for the timezone of UTC+8. On Windows system, however, `timezone Asia/Shanghai` is not supported, it must be set as `timezone UTC-8`.

The setting for timezone impacts strings that are not in Unix timestamp format and keywords or functions related to date/time. For example:

```sql
SELECT count(*) FROM table_name WHERE TS<'2019-04-11 12:01:08';
```

If the timezone is UTC+8, the above SQL statement is equal to:

```sql
SELECT count(*) FROM table_name WHERE TS<1554955268000;
```

If the timezone is UTC, it's equal to

```sql
SELECT count(*) FROM table_name WHERE TS<1554984068000;
```

To avoid the problems of using time strings, Unix timestamp can be used directly. Furthermore, time strings with timezone can be used in SQL statements. For example "2013-04-12T15:52:01.123+08:00" in RFC3339 format or "2013-04-12T15:52:01.123+0800" in ISO-8601 format are not influenced by timezone setting when converted to Unix timestamp.

:::

### locale

| Attribute     | Description               |
| ------------- | ------------------------- |
| Applicable    | Server and Client         |
| Meaning       | Location code             |
| Default Value | Locale configured in host |

:::info
A specific type "nchar" is provided in TDengine to store non-ASCII characters such as Chinese, Japanese, and Korean. The characters to be stored in nchar type are firstly encoded in UCS4-LE before sending to server side. Note that the correct encoding is determined by the user. To store non-ASCII characters correctly, the encoding format of the client side needs to be set properly.

The characters input on the client side are encoded using the default system encoding, which is UTF-8 on Linux/macOS, or GB18030 or GBK on some systems in Chinese, POSIX in docker, CP936 on Windows in Chinese. The encoding of the operating system in use must be set correctly so that the characters in nchar type can be converted to UCS4-LE.

The locale definition standard on Linux/macOS is: <Language\>\_<Region\>.<charset\>, for example, in "zh_CN.UTF-8", "zh" means Chinese, "CN" means China mainland, "UTF-8" means charset. The charset indicates how to display the characters. On Linux/macOS, the charset can be set by locale in the system. On Windows system another configuration parameter `charset` must be used to configure charset because the locale used on Windows is not POSIX standard. Of course, `charset` can also be used on Linux/macOS to specify the charset.

:::

### charset

| Attribute     | Description               |
| ------------- | ------------------------- |
| Applicable    | Server and Client         |
| Meaning       | Character                 |
| Default Value | charset set in the system |

:::info
On Linux/macOS, if `charset` is not set in `taos.cfg`, when `taos` is started, the charset is obtained from system locale. If obtaining charset from system locale fails, `taos` would fail to start.

So on Linux/macOS, if system locale is set properly, it's not necessary to set `charset` in `taos.cfg`. For example:

```
locale zh_CN.UTF-8
```

On Windows system, it's not possible to obtain charset from system locale. If it's not set in configuration file `taos.cfg`, it would be default to CP936, same as set as below in `taos.cfg`. For example

```
charset CP936
```

Refer to the documentation for your operating system before changing the charset.

On a Linux/macOS, if the charset contained in `locale` is not consistent with that set by `charset`, the later setting in the configuration file takes precedence.

```
locale zh_CN.UTF-8
charset GBK
```

The charset that takes effect is GBK.

```
charset GBK
locale zh_CN.UTF-8
```

The charset that takes effect is UTF-8.

:::

## Storage Parameters

### dataDir

| Attribute     | Description               |
| -------- | ------------------------------------------ |
| Applicable    | Server Only                                 |
| Meaning       | All data files are stored in this directory |
| Default Value | /var/lib/taos                               |

### tempDir

| Attribute    | Description                                     |
| -------- | ------------------------------------------ |
| Applicable | Server only                               |
| Meaning     | The directory where to put all the temporary files generated during system running |
| Default   | /tmp                           |

### minimalTmpDirGB

| Attribute     | Description                            |
| -------- | ------------------------------------------------ |
| Applicable    | Server and Client         |
| Meaning       | When the available disk space in tmpDir is below this threshold, writing to tmpDir is suspended |
| Unit          | GB                            |
| Default Value | 1.0                                                                   |

### minimalDataDirGB

| Attribute     | Description                            |
| -------- | ------------------------------------------------ |
| Applicable    | Server Only                                                    |
| Meaning       | When the available disk space in dataDir is below this threshold, writing to dataDir is suspended |
| Unit          | GB                            |
| Default Value | 2.0                                                                   |

## Cluster Parameters

### supportVnodes

| Attribute     | Description                            |
| -------- | --------------------------- |
| Applicable    | Server Only                                                    |
| Meaning     | Maximum number of vnodes per dnode |
| Value Range | 0-4096                                     |
| Default Value | 2x the CPU cores                                                    |

## Log Parameters

### logDir

| Attribute     | Description                            |
| -------- | -------------------------------------------------- |
| Applicable    | Server and Client         |
| Meaning       | The directory for writing log files |
| Default Value | /var/log/taos                       |

### minimalLogDirGB

| Attribute     | Description                                                                                                                                                                         |
| -------- | -------------------------------------------- |
| Applicable    | Server and Client         |
| Meaning       | When the available disk space in logDir is below this threshold, writing to log files is suspended |
| Unit          | GB                            |
| Default Value | 1.0                              |

### numOfLogLines

| Attribute     | Description                            |
| -------- | ---------------------------- |
| Applicable    | Server and Client         |
| Meaning       | Maximum number of lines in single log file |
| Default Value | 10000000                            |

### asyncLog

| Attribute     | Description                            |
| -------- | -------------------- |
| Applicable    | Server and Client         |
| Meaning       | The mode of writing log file |
| Value Range   | 0: sync way; 1: async way    |
| Default Value | 1                                                 |

### logKeepDays

| Attribute     | Description                            |
| -------- | ----------------------------------------------------------------------------------- |
| Applicable    | Server and Client         |
| Meaning       | The number of days for log files to be kept                                                                                                 |
| Unit          | day                                                   |
| Default Value | 0                                                               |
| Note          | When it's bigger than 0, the log file would be renamed to "taosdlog.xxx" in which "xxx" is the timestamp when the file is changed last time |

### debugFlag

| Attribute     | Description                            |
| -------- | ------------------------------------------------------------------------------------------------- |
| Applicable    | Server and Client         |
| Meaning       | Log level                                                 |
| Value Range   | 131: INFO/WARNING/ERROR; 135: plus DEBUG; 143: plus TRACE |
| Default Value | 131 or 135, depending on the module                       |

### tmrDebugFlag

| Attribute     | Description                            |
| -------- | -------------------- |
| Applicable    | Server and Client         |
| Meaning       | Log level of timer module |
| Value Range   | same as debugFlag  |
| Default Value | |

### uDebugFlag

| Attribute     | Description                            |
| -------- | ---------------------- |
| Applicable    | Server and Client         |
| Meaning       | Log level of common module |
| Value Range   | same as debugFlag  |
| Default Value | |

### rpcDebugFlag

| Attribute     | Description                            |
| -------- | -------------------- |
| Applicable    | Server and Client         |
| Meaning       | Log level of rpc module |
| Value Range   | same as debugFlag  |
| Default Value | |

### jniDebugFlag

| Attribute     | Description                            |
| -------- | ------------------ |
| Applicable    | Client Only         |
| Meaning       | Log level of jni module |
| Value Range   | same as debugFlag  |
| Default Value | |

### qDebugFlag

| Attribute     | Description                            |
| -------- | -------------------- |
| Applicable    | Server and Client         |
| Meaning     | Log level of query module |
| Value Range   | same as debugFlag  |
| Default Value | |

### cDebugFlag

| Attribute     | Description                            |
| -------- | --------------------- |
| Applicable    | Client Only         |
| Meaning       | Log level of Client |
| Value Range   | same as debugFlag  |
| Default Value | |

### dDebugFlag

| Attribute     | Description                            |
| -------- | -------------------- |
| Applicable    | Server Only                                                    |
| Meaning       | Log level of dnode |
| Value Range   | same as debugFlag  |
| Default Value | 135                              |

### vDebugFlag

| Attribute     | Description                            |
| -------- | -------------------- |
| Applicable    | Server Only                                                    |
| Meaning       | Log level of vnode |
| Value Range   | same as debugFlag  |
| Default Value | |

### mDebugFlag

| Attribute     | Description                            |
| -------- | -------------------- |
| Applicable    | Server Only                                                    |
| Meaning     | Log level of mnode module |
| Value Range   | same as debugFlag  |
| Default Value | 135                              |

### wDebugFlag

| Attribute     | Description                            |
| -------- | ------------------ |
| Applicable    | Server Only                                                    |
| Meaning     | Log level of WAL module |
| Value Range   | same as debugFlag  |
| Default Value | 135                          |

### sDebugFlag

| Attribute     | Description                            |
| -------- | -------------------- |
| Applicable    | Server and Client         |
| Meaning       | Log level of sync module |
| Value Range   | same as debugFlag  |
| Default Value | 135                              |

### tsdbDebugFlag

| Attribute     | Description                            |
| -------- | ------------------- |
| Applicable    | Server Only                                                    |
| Meaning     | Log level of TSDB module |
| Value Range   | same as debugFlag  |
| Default Value | |

### tqDebugFlag

| Attribute     | Description                          |
| -------- | ----------------- |
| Applicable | Server only                                           |
| Meaning     | Log level of TQ module |
| Value Range   | same as debugFlag  |
| Default Value | |

### fsDebugFlag

| Attribute     | Description                          |
| -------- | ----------------- |
| Applicable | Server only                                           |
| Meaning     | Log level of FS module |
| Value Range   | same as debugFlag  |
| Default Value | |

### udfDebugFlag

| Attribute     | Description                            |
| -------- | ------------------ |
| Applicable    | Server Only                                                    |
| Meaning       | Log level of UDF module |
| Value Range   | same as debugFlag  |
| Default Value | |

### smaDebugFlag

| Attribute     | Description                            |
| -------- | ------------------ |
| Applicable    | Server Only                                                    |
| Meaning     | Log level of SMA module |
| Value Range   | same as debugFlag  |
| Default Value | |

### idxDebugFlag

| Attribute     | Description                            |
| -------- | -------------------- |
| Applicable    | Server Only                                                    |
| Meaning     | Log level of index module |
| Value Range   | same as debugFlag  |
| Default Value | |

### tdbDebugFlag

| Attribute     | Description                            |
| -------- | ------------------ |
| Applicable    | Server Only                                                    |
| Meaning     | Log level of TDB module |
| Value Range   | same as debugFlag  |
| Default Value | |

## Schemaless Parameters

### smlChildTableName

| Attribute     | Description                      |
| -------- | ------------------------- |
| Applicable | Client only                                           |
| Meaning     | Custom subtable name for schemaless writes |
| Type     | String                    |
| Default Value   | None                        |

### smlTagName

| Attribute     | Description                            |
| -------- | ------------------------------------ |
| Applicable | Client only                                           |
| Meaning     | Default tag for schemaless writes without tag value specified |
| Type     | String                    |
| Default Value   | _tag_null                                 |

### smlDataFormat

| Attribute     | Description                          |
| -------- | ----------------------------- |
| Applicable | Client only                                           |
| Meaning     | Whether schemaless columns are consistently ordered |
| Value Range     | 0: not consistent; 1: consistent.            |
| Default   | 1                             |

## Compress Parameters

### compressMsgSize

| Attribute     | Description                          |
| -------- | ----------------------------- |
| Applicable | Both Client and Server side                                           |
| Meaning     | Whether RPC message is compressed |
| Value Range     | -1: none message is compressed; 0: all messages are compressed; N (N>0): messages exceeding N bytes are compressed        |
| Default   | -1                           |


## Other Parameters

### enableCoreFile

| Attribute     | Description                                                                                         |
| -------- | ------------------------------------------------------------------------------------------------------------------------------------------ |
| Applicable    | Server and Client                                                                                                                                                       |
| Meaning       | Whether to generate core file when server crashes                                                                                                                       |
| Value Range   | 0: false, 1: true                                                                                                                                                       |
| Default Value | 1                                                                                                                                                                       |
| Note          | The core file is generated under root directory `systemctl start taosd`/`launchctl start com.tdengine.taosd` is used to start, or under the working directory if `taosd` is started directly on Linux/macOS Shell. |

### udf

| Attribute     | Description                            |
| -------- | ------------------ |
| Applicable    | Server Only                                                    |
| Meaning     | Whether the UDF service is enabled  |
| Value Range   | 0: disable UDF; 1: enabled UDF |
| Default Value | 1                              |

<<<<<<< HEAD
## Parameter Comparison of TDengine 2.x and 3.0
| #   | **Parameter**             | **In 2.x** | **In 3.0** |
| --- | :-----------------: | ---------------    | ---------------   |
| 1   | firstEp | Yes | Yes |
| 2   | secondEp | Yes | Yes |
| 3   | fqdn | Yes | Yes |
| 4   | serverPort | Yes | Yes |
| 5   | maxShellConns | Yes | Yes |
| 6   | monitor | Yes | Yes |
| 7   | monitorFqdn | No | Yes |
| 8   | monitorPort | No | Yes |
| 9   | monitorInterval | Yes | Yes |
| 10  | monitorMaxLogs | No | Yes |
| 11  | monitorComp | No | Yes |
| 12  | telemetryReporting | Yes | Yes |
| 13  | telemetryInterval | No | Yes |
| 14  | telemetryServer | No | Yes |
| 15  | telemetryPort | No | Yes |
| 16  | queryPolicy | No | Yes |
| 17  | querySmaOptimize | No | Yes |
| 18  | queryRsmaTolerance | No | Yes |
| 19  | queryBufferSize | Yes | Yes |
| 20  | maxNumOfDistinctRes | Yes | Yes |
| 21  | minSlidingTime | Yes | Yes |
| 22  | minIntervalTime | Yes | Yes |
| 23  | countAlwaysReturnValue | Yes | Yes |
| 24  | dataDir | Yes | Yes |
| 25  | minimalDataDirGB | Yes | Yes |
| 26  | supportVnodes | No | Yes |
| 27  | tempDir | Yes | Yes |
| 28  | minimalTmpDirGB | Yes | Yes |
| 29  | compressMsgSize | Yes | Yes |
| 30  | compressColData | Yes | Yes |
| 31  | smlChildTableName | Yes | Yes |
| 32  | smlTagName | Yes | Yes |
| 33  | smlDataFormat | No | Yes |
| 34  | statusInterval | Yes | Yes |
| 35  | shellActivityTimer | Yes | Yes |
| 36  | transPullupInterval | No | Yes |
| 37  | mqRebalanceInterval | No | Yes |
| 38  | ttlUnit | No | Yes |
| 39  | ttlPushInterval | No | Yes |
| 40  | numOfTaskQueueThreads | No | Yes |
| 41  | numOfRpcThreads | No | Yes |
| 42  | numOfCommitThreads | Yes | Yes |
| 43  | numOfMnodeReadThreads | No | Yes |
| 44  | numOfVnodeQueryThreads | No | Yes |
| 45  | ratioOfVnodeStreamThreads | No | Yes |
| 46  | numOfVnodeFetchThreads | No | Yes |
| 47  | numOfVnodeRsmaThreads | No | Yes | 
| 48  | numOfQnodeQueryThreads | No | Yes |
| 49  | numOfQnodeFetchThreads | No | Yes |
| 50  | numOfSnodeSharedThreads | No | Yes |
| 51  | numOfSnodeUniqueThreads | No | Yes |
| 52  | rpcQueueMemoryAllowed | No | Yes |
| 53  | logDir | Yes | Yes |
| 54  | minimalLogDirGB | Yes | Yes |
| 55  | numOfLogLines | Yes | Yes |
| 56  | asyncLog | Yes | Yes |
| 57  | logKeepDays | Yes | Yes |
| 60  | debugFlag | Yes | Yes |
| 61  | tmrDebugFlag | Yes | Yes |
| 62  | uDebugFlag | Yes | Yes |
| 63  | rpcDebugFlag | Yes | Yes |
| 64  | jniDebugFlag | Yes | Yes |
| 65  | qDebugFlag | Yes | Yes |
| 66  | cDebugFlag | Yes | Yes |
| 67  | dDebugFlag | Yes | Yes |
| 68  | vDebugFlag | Yes | Yes |
| 69  | mDebugFlag | Yes | Yes |
| 70  | wDebugFlag | Yes | Yes |
| 71  | sDebugFlag | Yes | Yes |
| 72  | tsdbDebugFlag | Yes | Yes |
| 73  | tqDebugFlag | No | Yes |
| 74  | fsDebugFlag | Yes | Yes |
| 75  | udfDebugFlag | No | Yes |
| 76  | smaDebugFlag | No | Yes |
| 77  | idxDebugFlag | No | Yes |
| 78  | tdbDebugFlag | No | Yes |
| 79  | metaDebugFlag | No | Yes |
| 80  | timezone | Yes | Yes |
| 81  | locale | Yes | Yes |
| 82  | charset | Yes | Yes |
| 83  | udf | Yes | Yes |
| 84  | enableCoreFile | Yes | Yes |
| 85  | arbitrator | Yes | No |
| 86  | numOfThreadsPerCore | Yes | No |
| 87  | numOfMnodes | Yes | No |
| 88  | vnodeBak | Yes | No |
| 89  | balance | Yes | No |
| 90  | balanceInterval | Yes | No |
| 91  | offlineThreshold | Yes | No |
| 92  | role | Yes | No |
| 93  | dnodeNopLoop | Yes | No |
| 94  | keepTimeOffset | Yes | No |
| 95  | rpcTimer | Yes | No |
| 96  | rpcMaxTime | Yes | No |
| 97  | rpcForceTcp | Yes | No |
| 98  | tcpConnTimeout | Yes | No |
| 99  | syncCheckInterval | Yes | No |
| 100 | maxTmrCtrl | Yes | No |
| 101 | monitorReplica | Yes | No |
| 102 | smlTagNullName | Yes | No |
| 103 | keepColumnName | Yes | No |
| 104 | ratioOfQueryCores | Yes | No |
| 105 | maxStreamCompDelay | Yes | No |
| 106 | maxFirstStreamCompDelay | Yes | No |
| 107 | retryStreamCompDelay | Yes | No |
| 108 | streamCompDelayRatio | Yes | No |
| 109 | maxVgroupsPerDb | Yes | No |
| 110 | maxTablesPerVnode | Yes | No |
| 111 | minTablesPerVnode | Yes | No |
| 112 | tableIncStepPerVnode | Yes | No |
| 113 | cache | Yes | No |
| 114 | blocks | Yes | No |
| 115 | days | Yes | No |
| 116 | keep | Yes | No |
| 117 | minRows | Yes | No |
| 118 | maxRows | Yes | No |
| 119 | quorum | Yes | No |
| 120 | comp | Yes | No |
| 121 | walLevel | Yes | No |
| 122 | fsync | Yes | No |
| 123 | replica | Yes | No |
| 124 | partitions | Yes | No |
| 125 | quorum | Yes | No |
| 126 | update | Yes | No |
| 127 | cachelast | Yes | No |
| 128 | maxSQLLength | Yes | No |
| 129 | maxWildCardsLength | Yes | No |
| 130 | maxRegexStringLen | Yes | No |
| 131 | maxNumOfOrderedRes | Yes | No |
| 132 | maxConnections | Yes | No |
| 133 | mnodeEqualVnodeNum | Yes | No |
| 134 | http | Yes | No |
| 135 | httpEnableRecordSql | Yes | No |
| 136 | httpMaxThreads | Yes | No |
| 137 | restfulRowLimit | Yes | No |
| 138 | httpDbNameMandatory | Yes | No |
| 139 | httpKeepAlive | Yes | No |
| 140 | enableRecordSql | Yes | No |
| 141 | maxBinaryDisplayWidth | Yes | No |
| 142 | stream | Yes | No |
| 143 | retrieveBlockingModel | Yes | No |
| 144 | tsdbMetaCompactRatio | Yes | No |
| 145 | defaultJSONStrType | Yes | No |
| 146 | walFlushSize | Yes | No |
| 147 | keepTimeOffset | Yes | No |
| 148 | flowctrl | Yes | No |
| 149 | slaveQuery | Yes | No |
| 150 | adjustMaster | Yes | No |
| 151 | topicBinaryLen | Yes | No |
| 152 | telegrafUseFieldNum | Yes | No |
| 153 | deadLockKillQuery | Yes | No |
| 154 | clientMerge | Yes | No |
| 155 | sdbDebugFlag | Yes | No |
| 156 | odbcDebugFlag | Yes | No |
| 157 | httpDebugFlag | Yes | No |
| 158 | monDebugFlag | Yes | No |
| 159 | cqDebugFlag | Yes | No |
| 160 | shortcutFlag | Yes | No |
| 161 | probeSeconds | Yes | No |
| 162 | probeKillSeconds | Yes | No |
| 163 | probeInterval | Yes | No |
| 164 | lossyColumns | Yes | No |
| 165 | fPrecision | Yes | No |
| 166 | dPrecision | Yes | No |
| 167 | maxRange | Yes | No |
| 168 | range | Yes | No |
=======

## 3.0 Parameters

| #   |        **参数**         | **Applicable to 2.x ** | **Applicable to  3.0 ** | Current behavior in 3.0             |
| --- | :---------------------: | --------------- | --------------- | ------------------------------------------------- |
| 1   |         firstEp         | Yes              | Yes              |                                                   |
| 2   |        secondEp         | Yes              | Yes              |                                                   |
| 3   |          fqdn           | Yes              | Yes              |                                                   |
| 4   |       serverPort        | Yes              | Yes              |                                                   |
| 5   |      maxShellConns      | Yes              | Yes              |                                                   |
| 6   |         monitor         | Yes              | Yes              |                                                   |
| 7   |       monitorFqdn       | No              | Yes              |                                                   |
| 8   |       monitorPort       | No              | Yes              |                                                   |
| 9   |     monitorInterval     | Yes              | Yes              |                                                   |
| 10  |       queryPolicy       | No              | Yes              |                                                   |
| 11  |    querySmaOptimize     | No              | Yes              |                                                   |
| 12  |   maxNumOfDistinctRes   | Yes              | Yes              |                                                   |
| 15  | countAlwaysReturnValue  | Yes              | Yes              |                                                   |
| 16  |         dataDir         | Yes              | Yes              |                                                   |
| 17  |    minimalDataDirGB     | Yes              | Yes              |                                                   |
| 18  |      supportVnodes      | No              | Yes              |                                                   |
| 19  |         tempDir         | Yes              | Yes              |                                                   |
| 20  |     minimalTmpDirGB     | Yes              | Yes              |                                                   |
| 21  |    smlChildTableName    | Yes              | Yes              |                                                   |
| 22  |       smlTagName        | Yes              | Yes              |                                                   |
| 23  |      smlDataFormat      | No              | Yes              |                                                   |
| 24  |     statusInterval      | Yes              | Yes              |                                                   |
| 25  |         logDir          | Yes              | Yes              |                                                   |
| 26  |     minimalLogDirGB     | Yes              | Yes              |                                                   |
| 27  |      numOfLogLines      | Yes              | Yes              |                                                   |
| 28  |        asyncLog         | Yes              | Yes              |                                                   |
| 29  |       logKeepDays       | Yes              | Yes              |                                                   |
| 30  |        debugFlag        | Yes              | Yes              |                                                   |
| 31  |      tmrDebugFlag       | Yes              | Yes              |                                                   |
| 32  |       uDebugFlag        | Yes              | Yes              |                                                   |
| 33  |      rpcDebugFlag       | Yes              | Yes              |                                                   |
| 34  |      jniDebugFlag       | Yes              | Yes              |                                                   |
| 35  |       qDebugFlag        | Yes              | Yes              |                                                   |
| 36  |       cDebugFlag        | Yes              | Yes              |                                                   |
| 37  |       dDebugFlag        | Yes              | Yes              |                                                   |
| 38  |       vDebugFlag        | Yes              | Yes              |                                                   |
| 39  |       mDebugFlag        | Yes              | Yes              |                                                   |
| 40  |       wDebugFlag        | Yes              | Yes              |                                                   |
| 41  |       sDebugFlag        | Yes              | Yes              |                                                   |
| 42  |      tsdbDebugFlag      | Yes              | Yes              |                                                   |
| 43  |       tqDebugFlag       | No              | Yes              |                                                   |
| 44  |       fsDebugFlag       | Yes              | Yes              |                                                   |
| 45  |      udfDebugFlag       | No              | Yes              |                                                   |
| 46  |      smaDebugFlag       | No              | Yes              |                                                   |
| 47  |      idxDebugFlag       | No              | Yes              |                                                   |
| 48  |      tdbDebugFlag       | No              | Yes              |                                                   |
| 49  |      metaDebugFlag      | No              | Yes              |                                                   |
| 50  |        timezone         | Yes              | Yes              |                                                   |
| 51  |         locale          | Yes              | Yes              |                                                   |
| 52  |         charset         | Yes              | Yes              |                                                   |
| 53  |           udf           | Yes              | Yes              |                                                   |
| 54  |     enableCoreFile      | Yes              | Yes              |                                                   |
>>>>>>> bd38f600
<|MERGE_RESOLUTION|>--- conflicted
+++ resolved
@@ -631,177 +631,6 @@
 | Value Range   | 0: disable UDF; 1: enabled UDF |
 | Default Value | 1                              |
 
-<<<<<<< HEAD
-## Parameter Comparison of TDengine 2.x and 3.0
-| #   | **Parameter**             | **In 2.x** | **In 3.0** |
-| --- | :-----------------: | ---------------    | ---------------   |
-| 1   | firstEp | Yes | Yes |
-| 2   | secondEp | Yes | Yes |
-| 3   | fqdn | Yes | Yes |
-| 4   | serverPort | Yes | Yes |
-| 5   | maxShellConns | Yes | Yes |
-| 6   | monitor | Yes | Yes |
-| 7   | monitorFqdn | No | Yes |
-| 8   | monitorPort | No | Yes |
-| 9   | monitorInterval | Yes | Yes |
-| 10  | monitorMaxLogs | No | Yes |
-| 11  | monitorComp | No | Yes |
-| 12  | telemetryReporting | Yes | Yes |
-| 13  | telemetryInterval | No | Yes |
-| 14  | telemetryServer | No | Yes |
-| 15  | telemetryPort | No | Yes |
-| 16  | queryPolicy | No | Yes |
-| 17  | querySmaOptimize | No | Yes |
-| 18  | queryRsmaTolerance | No | Yes |
-| 19  | queryBufferSize | Yes | Yes |
-| 20  | maxNumOfDistinctRes | Yes | Yes |
-| 21  | minSlidingTime | Yes | Yes |
-| 22  | minIntervalTime | Yes | Yes |
-| 23  | countAlwaysReturnValue | Yes | Yes |
-| 24  | dataDir | Yes | Yes |
-| 25  | minimalDataDirGB | Yes | Yes |
-| 26  | supportVnodes | No | Yes |
-| 27  | tempDir | Yes | Yes |
-| 28  | minimalTmpDirGB | Yes | Yes |
-| 29  | compressMsgSize | Yes | Yes |
-| 30  | compressColData | Yes | Yes |
-| 31  | smlChildTableName | Yes | Yes |
-| 32  | smlTagName | Yes | Yes |
-| 33  | smlDataFormat | No | Yes |
-| 34  | statusInterval | Yes | Yes |
-| 35  | shellActivityTimer | Yes | Yes |
-| 36  | transPullupInterval | No | Yes |
-| 37  | mqRebalanceInterval | No | Yes |
-| 38  | ttlUnit | No | Yes |
-| 39  | ttlPushInterval | No | Yes |
-| 40  | numOfTaskQueueThreads | No | Yes |
-| 41  | numOfRpcThreads | No | Yes |
-| 42  | numOfCommitThreads | Yes | Yes |
-| 43  | numOfMnodeReadThreads | No | Yes |
-| 44  | numOfVnodeQueryThreads | No | Yes |
-| 45  | ratioOfVnodeStreamThreads | No | Yes |
-| 46  | numOfVnodeFetchThreads | No | Yes |
-| 47  | numOfVnodeRsmaThreads | No | Yes | 
-| 48  | numOfQnodeQueryThreads | No | Yes |
-| 49  | numOfQnodeFetchThreads | No | Yes |
-| 50  | numOfSnodeSharedThreads | No | Yes |
-| 51  | numOfSnodeUniqueThreads | No | Yes |
-| 52  | rpcQueueMemoryAllowed | No | Yes |
-| 53  | logDir | Yes | Yes |
-| 54  | minimalLogDirGB | Yes | Yes |
-| 55  | numOfLogLines | Yes | Yes |
-| 56  | asyncLog | Yes | Yes |
-| 57  | logKeepDays | Yes | Yes |
-| 60  | debugFlag | Yes | Yes |
-| 61  | tmrDebugFlag | Yes | Yes |
-| 62  | uDebugFlag | Yes | Yes |
-| 63  | rpcDebugFlag | Yes | Yes |
-| 64  | jniDebugFlag | Yes | Yes |
-| 65  | qDebugFlag | Yes | Yes |
-| 66  | cDebugFlag | Yes | Yes |
-| 67  | dDebugFlag | Yes | Yes |
-| 68  | vDebugFlag | Yes | Yes |
-| 69  | mDebugFlag | Yes | Yes |
-| 70  | wDebugFlag | Yes | Yes |
-| 71  | sDebugFlag | Yes | Yes |
-| 72  | tsdbDebugFlag | Yes | Yes |
-| 73  | tqDebugFlag | No | Yes |
-| 74  | fsDebugFlag | Yes | Yes |
-| 75  | udfDebugFlag | No | Yes |
-| 76  | smaDebugFlag | No | Yes |
-| 77  | idxDebugFlag | No | Yes |
-| 78  | tdbDebugFlag | No | Yes |
-| 79  | metaDebugFlag | No | Yes |
-| 80  | timezone | Yes | Yes |
-| 81  | locale | Yes | Yes |
-| 82  | charset | Yes | Yes |
-| 83  | udf | Yes | Yes |
-| 84  | enableCoreFile | Yes | Yes |
-| 85  | arbitrator | Yes | No |
-| 86  | numOfThreadsPerCore | Yes | No |
-| 87  | numOfMnodes | Yes | No |
-| 88  | vnodeBak | Yes | No |
-| 89  | balance | Yes | No |
-| 90  | balanceInterval | Yes | No |
-| 91  | offlineThreshold | Yes | No |
-| 92  | role | Yes | No |
-| 93  | dnodeNopLoop | Yes | No |
-| 94  | keepTimeOffset | Yes | No |
-| 95  | rpcTimer | Yes | No |
-| 96  | rpcMaxTime | Yes | No |
-| 97  | rpcForceTcp | Yes | No |
-| 98  | tcpConnTimeout | Yes | No |
-| 99  | syncCheckInterval | Yes | No |
-| 100 | maxTmrCtrl | Yes | No |
-| 101 | monitorReplica | Yes | No |
-| 102 | smlTagNullName | Yes | No |
-| 103 | keepColumnName | Yes | No |
-| 104 | ratioOfQueryCores | Yes | No |
-| 105 | maxStreamCompDelay | Yes | No |
-| 106 | maxFirstStreamCompDelay | Yes | No |
-| 107 | retryStreamCompDelay | Yes | No |
-| 108 | streamCompDelayRatio | Yes | No |
-| 109 | maxVgroupsPerDb | Yes | No |
-| 110 | maxTablesPerVnode | Yes | No |
-| 111 | minTablesPerVnode | Yes | No |
-| 112 | tableIncStepPerVnode | Yes | No |
-| 113 | cache | Yes | No |
-| 114 | blocks | Yes | No |
-| 115 | days | Yes | No |
-| 116 | keep | Yes | No |
-| 117 | minRows | Yes | No |
-| 118 | maxRows | Yes | No |
-| 119 | quorum | Yes | No |
-| 120 | comp | Yes | No |
-| 121 | walLevel | Yes | No |
-| 122 | fsync | Yes | No |
-| 123 | replica | Yes | No |
-| 124 | partitions | Yes | No |
-| 125 | quorum | Yes | No |
-| 126 | update | Yes | No |
-| 127 | cachelast | Yes | No |
-| 128 | maxSQLLength | Yes | No |
-| 129 | maxWildCardsLength | Yes | No |
-| 130 | maxRegexStringLen | Yes | No |
-| 131 | maxNumOfOrderedRes | Yes | No |
-| 132 | maxConnections | Yes | No |
-| 133 | mnodeEqualVnodeNum | Yes | No |
-| 134 | http | Yes | No |
-| 135 | httpEnableRecordSql | Yes | No |
-| 136 | httpMaxThreads | Yes | No |
-| 137 | restfulRowLimit | Yes | No |
-| 138 | httpDbNameMandatory | Yes | No |
-| 139 | httpKeepAlive | Yes | No |
-| 140 | enableRecordSql | Yes | No |
-| 141 | maxBinaryDisplayWidth | Yes | No |
-| 142 | stream | Yes | No |
-| 143 | retrieveBlockingModel | Yes | No |
-| 144 | tsdbMetaCompactRatio | Yes | No |
-| 145 | defaultJSONStrType | Yes | No |
-| 146 | walFlushSize | Yes | No |
-| 147 | keepTimeOffset | Yes | No |
-| 148 | flowctrl | Yes | No |
-| 149 | slaveQuery | Yes | No |
-| 150 | adjustMaster | Yes | No |
-| 151 | topicBinaryLen | Yes | No |
-| 152 | telegrafUseFieldNum | Yes | No |
-| 153 | deadLockKillQuery | Yes | No |
-| 154 | clientMerge | Yes | No |
-| 155 | sdbDebugFlag | Yes | No |
-| 156 | odbcDebugFlag | Yes | No |
-| 157 | httpDebugFlag | Yes | No |
-| 158 | monDebugFlag | Yes | No |
-| 159 | cqDebugFlag | Yes | No |
-| 160 | shortcutFlag | Yes | No |
-| 161 | probeSeconds | Yes | No |
-| 162 | probeKillSeconds | Yes | No |
-| 163 | probeInterval | Yes | No |
-| 164 | lossyColumns | Yes | No |
-| 165 | fPrecision | Yes | No |
-| 166 | dPrecision | Yes | No |
-| 167 | maxRange | Yes | No |
-| 168 | range | Yes | No |
-=======
 
 ## 3.0 Parameters
 
@@ -858,5 +687,4 @@
 | 51  |         locale          | Yes              | Yes              |                                                   |
 | 52  |         charset         | Yes              | Yes              |                                                   |
 | 53  |           udf           | Yes              | Yes              |                                                   |
-| 54  |     enableCoreFile      | Yes              | Yes              |                                                   |
->>>>>>> bd38f600
+| 54  |     enableCoreFile      | Yes              | Yes              |                                                   |