---
sidebar_label: Data In
title: Write Data Into TDengine Cloud Service
---

<<<<<<< HEAD
This chapter introduces a number of ways which can be used to write data into TDengine, users can use 3rd party tools, like telegraf and prometheus, to write data into TDengine cloud service, or use taosBenchmark(../tools/taosbenchmark) which is a tool provided by TDengine to write data into TDengine cloud service. Furthermode, users can use taosX, which is also a tool provided by TDengine, to sync data from one TDengine cloud service to another.
=======
This chapter introduces a number of ways which can be used to write data into TDengine, users can use 3rd party tools, like telegraf and prometheus, to write data into TDengine cloud service, or use [taosBenchmark](../../tools/taosbenchmark) which is a tool provided by TDengine to write data into TDengine cloud service. Furthermode, users can use taosX, which is also a tool provided by TDengine, to sync data from one TDengine cloud service to another.
>>>>>>> eeb46343
<|MERGE_RESOLUTION|>--- conflicted
+++ resolved
@@ -3,8 +3,4 @@
 title: Write Data Into TDengine Cloud Service
 ---
 
-<<<<<<< HEAD
-This chapter introduces a number of ways which can be used to write data into TDengine, users can use 3rd party tools, like telegraf and prometheus, to write data into TDengine cloud service, or use taosBenchmark(../tools/taosbenchmark) which is a tool provided by TDengine to write data into TDengine cloud service. Furthermode, users can use taosX, which is also a tool provided by TDengine, to sync data from one TDengine cloud service to another.
-=======
-This chapter introduces a number of ways which can be used to write data into TDengine, users can use 3rd party tools, like telegraf and prometheus, to write data into TDengine cloud service, or use [taosBenchmark](../../tools/taosbenchmark) which is a tool provided by TDengine to write data into TDengine cloud service. Furthermode, users can use taosX, which is also a tool provided by TDengine, to sync data from one TDengine cloud service to another.
->>>>>>> eeb46343
+This chapter introduces a number of ways which can be used to write data into TDengine, users can use 3rd party tools, like telegraf and prometheus, to write data into TDengine cloud service, or use [taosBenchmark](../tools/taosbenchmark) which is a tool provided by TDengine to write data into TDengine cloud service. Furthermode, users can use taosX, which is also a tool provided by TDengine, to sync data from one TDengine cloud service to another.