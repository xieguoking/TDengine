---
title: TDengine Release History and Download Links
sidebar_label: TDengine
description: This document provides download links for all released versions of TDengine 3.0.
---

TDengine 3.x installation packages can be downloaded at the following links:

For TDengine 2.x installation packages by version, please visit [here](https://tdengine.com/downloads/historical/).

import Release from "/components/ReleaseV3";

<<<<<<< HEAD
=======
## 3.1.0.0

:::note IMPORTANT
- Once you upgrade to TDengine 3.1.0.0, you cannot roll back to any previous version of TDengine. Upgrading to 3.1.0.0 will alter your data such that it cannot be read by previous versions.
- You must remove all streams before upgrading to TDengine 3.1.0.0. If you upgrade a deployment that contains streams, the upgrade will fail and your deployment will become nonoperational.
:::

<Release type="tdengine" version="3.1.0.0" />

## 3.0.7.1

<Release type="tdengine" version="3.0.7.1" />

## 3.0.7.0

<Release type="tdengine" version="3.0.7.0" />

## 3.0.6.0

<Release type="tdengine" version="3.0.6.0" />

## 3.0.5.1

<Release type="tdengine" version="3.0.5.1" />

## 3.0.5.0

<Release type="tdengine" version="3.0.5.0" />

## 3.0.4.2

<Release type="tdengine" version="3.0.4.2" />

>>>>>>> 3c2bf197
## 3.0.4.1

<Release type="tdengine" version="3.0.4.1" />

## 3.0.4.0

<Release type="tdengine" version="3.0.4.0" />

## 3.0.3.2

<Release type="tdengine" version="3.0.3.2" />

## 3.0.3.1

<Release type="tdengine" version="3.0.3.1" />

## 3.0.3.1

<Release type="tdengine" version="3.0.3.1" />

## 3.0.3.0

<Release type="tdengine" version="3.0.3.0" />

## 3.0.2.6

<Release type="tdengine" version="3.0.2.6" />

## 3.0.2.5

<Release type="tdengine" version="3.0.2.5" />

## 3.0.2.4

<Release type="tdengine" version="3.0.2.4" />

## 3.0.2.3

<Release type="tdengine" version="3.0.2.3" />

## 3.0.2.2

<Release type="tdengine" version="3.0.2.2" />

## 3.0.2.1

<Release type="tdengine" version="3.0.2.1" />

## 3.0.2.0

<Release type="tdengine" version="3.0.2.0" />

## 3.0.1.8

<Release type="tdengine" version="3.0.1.8" />

## 3.0.1.7

<Release type="tdengine" version="3.0.1.7" />

## 3.0.1.6

<Release type="tdengine" version="3.0.1.6" />

## 3.0.1.5

<Release type="tdengine" version="3.0.1.5" />

## 3.0.1.4

<Release type="tdengine" version="3.0.1.4" />

## 3.0.1.3

<Release type="tdengine" version="3.0.1.3" />

## 3.0.1.2

<Release type="tdengine" version="3.0.1.2" />

## 3.0.1.1

<Release type="tdengine" version="3.0.1.1" />

## 3.0.1.0

<Release type="tdengine" version="3.0.1.0" /><|MERGE_RESOLUTION|>--- conflicted
+++ resolved
@@ -10,8 +10,6 @@
 
 import Release from "/components/ReleaseV3";
 
-<<<<<<< HEAD
-=======
 ## 3.1.0.0
 
 :::note IMPORTANT
@@ -45,7 +43,6 @@
 
 <Release type="tdengine" version="3.0.4.2" />
 
->>>>>>> 3c2bf197
 ## 3.0.4.1
 
 <Release type="tdengine" version="3.0.4.1" />
