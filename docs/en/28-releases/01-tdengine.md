---
title: TDengine Release History and Download Links
sidebar_label: TDengine
description: This document provides download links for all released versions of TDengine 3.0.
---

TDengine 3.x installation packages can be downloaded at the following links:

For TDengine 2.x installation packages by version, please visit [here](https://tdengine.com/downloads/historical/).

import Release from "/components/ReleaseV3";

## 3.1.0.0

<<<<<<< HEAD
=======
:::note IMPORTANT
- Once you upgrade to TDengine 3.1.0.0, you cannot roll back to any previous version of TDengine. Upgrading to 3.1.0.0 will alter your data such that it cannot be read by previous versions.
- You must remove all streams before upgrading to TDengine 3.1.0.0. If you upgrade a deployment that contains streams, the upgrade will fail and your deployment will become nonoperational.
:::

>>>>>>> c3d1d47b
<Release type="tdengine" version="3.1.0.0" />

## 3.0.7.1

<Release type="tdengine" version="3.0.7.1" />

## 3.0.7.0

<Release type="tdengine" version="3.0.7.0" />

## 3.0.6.0

<Release type="tdengine" version="3.0.6.0" />

## 3.0.5.1

<Release type="tdengine" version="3.0.5.1" />

## 3.0.5.0

<Release type="tdengine" version="3.0.5.0" />

## 3.0.4.2

<Release type="tdengine" version="3.0.4.2" />

## 3.0.4.1

<Release type="tdengine" version="3.0.4.1" />

## 3.0.4.0

<Release type="tdengine" version="3.0.4.0" />

## 3.0.3.2

<Release type="tdengine" version="3.0.3.2" />

## 3.0.3.1

<Release type="tdengine" version="3.0.3.1" />

## 3.0.3.1

<Release type="tdengine" version="3.0.3.1" />

## 3.0.3.0

<Release type="tdengine" version="3.0.3.0" />

## 3.0.2.6

<Release type="tdengine" version="3.0.2.6" />

## 3.0.2.5

<Release type="tdengine" version="3.0.2.5" />

## 3.0.2.4

<Release type="tdengine" version="3.0.2.4" />

## 3.0.2.3

<Release type="tdengine" version="3.0.2.3" />

## 3.0.2.2

<Release type="tdengine" version="3.0.2.2" />

## 3.0.2.1

<Release type="tdengine" version="3.0.2.1" />

## 3.0.2.0

<Release type="tdengine" version="3.0.2.0" />

## 3.0.1.8

<Release type="tdengine" version="3.0.1.8" />

## 3.0.1.7

<Release type="tdengine" version="3.0.1.7" />

## 3.0.1.6

<Release type="tdengine" version="3.0.1.6" />

## 3.0.1.5

<Release type="tdengine" version="3.0.1.5" />

## 3.0.1.4

<Release type="tdengine" version="3.0.1.4" />

## 3.0.1.3

<Release type="tdengine" version="3.0.1.3" />

## 3.0.1.2

<Release type="tdengine" version="3.0.1.2" />

## 3.0.1.1

<Release type="tdengine" version="3.0.1.1" />

## 3.0.1.0

<Release type="tdengine" version="3.0.1.0" /><|MERGE_RESOLUTION|>--- conflicted
+++ resolved
@@ -12,14 +12,11 @@
 
 ## 3.1.0.0
 
-<<<<<<< HEAD
-=======
 :::note IMPORTANT
 - Once you upgrade to TDengine 3.1.0.0, you cannot roll back to any previous version of TDengine. Upgrading to 3.1.0.0 will alter your data such that it cannot be read by previous versions.
 - You must remove all streams before upgrading to TDengine 3.1.0.0. If you upgrade a deployment that contains streams, the upgrade will fail and your deployment will become nonoperational.
 :::
 
->>>>>>> c3d1d47b
 <Release type="tdengine" version="3.1.0.0" />
 
 ## 3.0.7.1
