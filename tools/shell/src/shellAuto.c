--- conflicted
+++ resolved
@@ -642,11 +642,7 @@
   varCon = conn;
   varRunOnce = runOnce;
   // init database and stable
-<<<<<<< HEAD
-  //updateTireValue(WT_VAR_DBNAME, false);
-=======
   if (!runOnce) updateTireValue(WT_VAR_DBNAME, false);
->>>>>>> fd379310
 }
 
 // exit shell auto funciton, shell exit call once
@@ -1991,11 +1987,7 @@
 
   if (dealUseDB(sql)) {
     // change to new db
-<<<<<<< HEAD
-    //updateTireValue(WT_VAR_STABLE, false);
-=======
     if (!varRunOnce) updateTireValue(WT_VAR_STABLE, false);
->>>>>>> fd379310
     return;
   }
 
